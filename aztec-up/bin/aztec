#!/usr/bin/env bash
set -euo pipefail

NETWORK=${NETWORK:-}
VERSION=${VERSION:-${NETWORK:-"latest"}}

# Take copy of command-line arguments, so we can mutate to parse.
args=("$@")
while [ "$#" -gt 0 ]; do
  case $1 in
    -p | --port)
      # Override default port exposed on container.
      AZTEC_PORT="$2"
      shift 2
      ;;
    --p2p.p2pPort)
      P2P_PORT="$2"
      shift 2
      ;;
    --p2p.p2pBroadcastPort)
      P2P_BROADCAST_PORT="$2"
      shift 2
      ;;
    -a | --anvil-port)
      # Override default port exposed on container.
      ANVIL_PORT="$2"
      shift 2
      ;;
    --admin-port)
      ADMIN_PORT="$2"
      shift 2
      ;;
    --pxe.network)
      # Set version to user-specified network (e.g. 'devnet')
      VERSION="$2"
      echo "Using aztecprotocol/aztec:$VERSION"
      # Turn on proving if connecting to a network.
      export PXE_PROVER_ENABLED=1
      shift 2
      ;;
    *)
      shift
      ;;
  esac
done
# Reset positional args.
set -- "${args[@]}"

function get_env_vars {
  docker run --rm --entrypoint /bin/bash aztecprotocol/aztec:$VERSION -c "cat /usr/src/yarn-project/foundation/src/config/env_var.ts" |
    awk -F"'" '{for(i=2;i<=NF;i+=2) printf $i " "}'
}

case ${1:-} in
  test)
    shift
    # Should this just be aztec-test? It's like, a new command that doesn't exist on aztec cli.
    # Or just make this a first class command on aztec cli?

    # Properly escape all arguments
    args_str=$(printf '%q ' "$@")

    # TODO: Need to force ipv4 here with 127.0.0.1 for some reason. TXE's not on ipv6?
    exec $(dirname $0)/.aztec-run "" bash -c "
      node --no-warnings /usr/src/yarn-project/aztec/dest/bin/index.js start --txe --port 8081 &
      while ! nc -z 127.0.0.1 8081 &>/dev/null; do sleep 0.2; done
      export NARGO_FOREIGN_CALL_TIMEOUT=300000
<<<<<<< HEAD
      /usr/src/noir/noir-repo/target/release/nargo test --silence-warnings --pedantic-solving --oracle-resolver http://127.0.0.1:8081 $@
=======
      /usr/src/noir/noir-repo/target/release/nargo test --silence-warnings --oracle-resolver http://127.0.0.1:8081 $args_str
>>>>>>> 5e3f764d
    "
    ;;
  start)
    export ENV_VARS_TO_INJECT="$(get_env_vars)"

    # Dynamic port assignments, .aztec-run will expose the array PORTS_TO_EXPOSE as a space-separated string.
    AZTEC_PORT=${AZTEC_PORT:-8080}
    export PORTS_TO_EXPOSE="$AZTEC_PORT:$AZTEC_PORT"

    # Appends 8 char hex to avoid container name clashes
    export CONTAINER_NAME=aztec-start-$(printf "%08x" $((RANDOM * RANDOM)))

    if [ "${2:-}" == "--sandbox" ]; then
      # TODO: This entire special case should go away.
      # Sandbox mode should start it's own anvil.
      # We should not have to provide a binary path and working dir.
      # Why is this not just determined and chosen at runtime?
      # In fact almost none of these should not have to be set if we have sensible defaults.
      export L1_CHAIN_ID=31337
      export ARCHIVER_POLLING_INTERVAL_MS=500
      export P2P_BLOCK_CHECK_INTERVAL_MS=500
      export SEQ_TX_POLLING_INTERVAL_MS=500
      export WS_BLOCK_CHECK_INTERVAL_MS=500
      export ARCHIVER_VIEM_POLLING_INTERVAL_MS=500
      export TEST_ACCOUNTS=${TEST_ACCOUNTS:-true}
      export LOG_LEVEL=${LOG_LEVEL:-info}
      export DEPLOY_AZTEC_CONTRACTS_SALT=${DEPLOY_AZTEC_CONTRACTS_SALT:-$RANDOM}


      ANVIL_PORT=${ANVIL_PORT:-8545}
      anvil_port_assignment="$ANVIL_PORT:8545"

      PORTS_TO_EXPOSE="${PORTS_TO_EXPOSE:-} $anvil_port_assignment"

      exec $(dirname $0)/.aztec-run aztec-sandbox bash -c "
        anvil --host 0.0.0.0 --silent &
        node --no-warnings /usr/src/yarn-project/aztec/dest/bin/index.js start --sandbox
      "
    else

      export P2P_PORT="${P2P_PORT:-40400}"
      # If the p2p broadcast port if provided, then map it to the p2p port on the container.
      if [ -n "${P2P_BROADCAST_PORT:-}" ]; then
        export P2P_BROADCAST_PORT
        P2P_TCP_BROADCAST_MAPPING="$P2P_BROADCAST_PORT:$P2P_PORT"
        P2P_UDP_BROADCAST_MAPPING="${P2P_TCP_BROADCAST_MAPPING}/udp"

        PORTS_TO_EXPOSE="${PORTS_TO_EXPOSE:-} $P2P_TCP_BROADCAST_MAPPING $P2P_UDP_BROADCAST_MAPPING"
      else
        P2P_TCP_LISTEN_MAPPING="$P2P_PORT:$P2P_PORT"
        P2P_UDP_LISTEN_MAPPING="${P2P_TCP_LISTEN_MAPPING}/udp"

        PORTS_TO_EXPOSE="${PORTS_TO_EXPOSE:-} $P2P_TCP_LISTEN_MAPPING $P2P_UDP_LISTEN_MAPPING"
      fi

      if [ -n "${ADMIN_PORT:-}" ]; then
        export ADMIN_PORT
        ADMIN_MAPPING="$ADMIN_PORT:$ADMIN_PORT"
        PORTS_TO_EXPOSE="${PORTS_TO_EXPOSE:-} $ADMIN_MAPPING"
      fi

      exec $(dirname $0)/.aztec-run aztec-start \
        node --no-warnings /usr/src/yarn-project/aztec/dest/bin/index.js "$@"
    fi
    ;;
  flamegraph)
    docker run -it \
      --entrypoint /usr/src/noir-projects/noir-contracts/scripts/flamegraph.sh \
      --env SERVE=${SERVE:-0} \
      $([ "${SERVE:-0}" == "1" ] && echo "-p 8000:8000" || echo "") \
      -v $(realpath $(dirname $2))/:/tmp \
      aztecprotocol/aztec:$VERSION /tmp/$(basename $2) $3
    ;;
  *)
    export ENV_VARS_TO_INJECT="SECRET_KEY"
    exec $(dirname $0)/.aztec-run aztec \
      node --no-warnings /usr/src/yarn-project/aztec/dest/bin/index.js "$@"
    ;;
esac<|MERGE_RESOLUTION|>--- conflicted
+++ resolved
@@ -65,11 +65,7 @@
       node --no-warnings /usr/src/yarn-project/aztec/dest/bin/index.js start --txe --port 8081 &
       while ! nc -z 127.0.0.1 8081 &>/dev/null; do sleep 0.2; done
       export NARGO_FOREIGN_CALL_TIMEOUT=300000
-<<<<<<< HEAD
-      /usr/src/noir/noir-repo/target/release/nargo test --silence-warnings --pedantic-solving --oracle-resolver http://127.0.0.1:8081 $@
-=======
-      /usr/src/noir/noir-repo/target/release/nargo test --silence-warnings --oracle-resolver http://127.0.0.1:8081 $args_str
->>>>>>> 5e3f764d
+      /usr/src/noir/noir-repo/target/release/nargo test --silence-warnings --pedantic-solving --oracle-resolver http://127.0.0.1:8081 $args_str
     "
     ;;
   start)
