#!/usr/bin/env bash
set -euo pipefail

NETWORK=${NETWORK:-}
VERSION=${VERSION:-${NETWORK:-"latest"}}

# Take copy of command-line arguments, so we can mutate to parse.
args=("$@")
while [ "$#" -gt 0 ]; do
  case $1 in
    -p | --port)
      # Override default port exposed on container.
      AZTEC_PORT="$2"
      shift 2
      ;;
    --pxe.network)
      # Set version to user-specified network (e.g. 'devnet')
      VERSION="$2"
      echo "Using aztecprotocol/aztec:$VERSION"
      # Turn on proving if connecting to a network.
      export PXE_PROVER_ENABLED=1
      shift 2
      ;;
    *)
      shift
      ;;
  esac
done
# Reset positional args.
set -- "${args[@]}"

function get_env_vars {
  docker run --rm aztecprotocol/aztec cat /usr/src/yarn-project/foundation/src/config/env_var.ts |
    grep -oP "'\K[^']+(?=')" | tr '\n' ' '
}

<<<<<<< HEAD
case ${1:-} in
  test)
    shift
    # Should this just be aztec-test? It's like, a new command that doesn't exist on aztec cli.
    # Or just make this a first class command on aztec cli?
    # TODO: Need to force ipv4 here with 127.0.0.1 for some reason. TXE's not on ipv6?
    exec $(dirname $0)/.aztec-run aztec-sandbox bash -c "
      node --no-warnings /usr/src/yarn-project/aztec/dest/bin/index.js start --txe --port 8081 &
      while ! nc -z 127.0.0.1 8081 &>/dev/null; do sleep 0.2; done
      export NARGO_FOREIGN_CALL_TIMEOUT=300000
      /usr/src/noir/noir-repo/target/release/nargo test --silence-warnings --oracle-resolver http://127.0.0.1:8081 $@
    "
    ;;
  start)
    export ENV_VARS_TO_INJECT="$(get_env_vars)"
    # Opens the requested port on the container.
    export AZTEC_PORT=${AZTEC_PORT:-8080}
    if [ "${2:-}" == "--sandbox" ]; then
      # TODO: This entire special case should go away.
      # Sandbox mode should start it's own anvil.
      # We should not have to provide a binary path and working dir.
      # Why is this not just determined and chosen at runtime?
      # In fact almost none of these should not have to be set if we have sensible defaults.
      export BB_BINARY_PATH=/usr/src/barretenberg/cpp/build/bin/bb
      export BB_WORKING_DIRECTORY=/tmp/bb
      export L1_CHAIN_ID=31337
      export ARCHIVER_POLLING_INTERVAL_MS=500
      export P2P_BLOCK_CHECK_INTERVAL_MS=500
      export SEQ_TX_POLLING_INTERVAL_MS=500
      export WS_BLOCK_CHECK_INTERVAL_MS=500
      export ARCHIVER_VIEM_POLLING_INTERVAL_MS=500
      export TEST_ACCOUNTS=${TEST_ACCOUNTS:-true}
      exec $(dirname $0)/.aztec-run aztec-sandbox bash -c "
        anvil --host 0.0.0.0 --silent &
        node --no-warnings /usr/src/yarn-project/aztec/dest/bin/index.js start --sandbox
      "
    else
      # TODO: Why this inherit user 0 stuff?
      # INHERIT_USER=0 $(dirname $0)/.aztec-run "${args[@]}"
      exec $(dirname $0)/.aztec-run aztec-start \
        node --no-warnings /usr/src/yarn-project/aztec/dest/bin/index.js "$@"
    fi
    ;;
  *)
    export ENV_VARS_TO_INJECT="SECRET_KEY"
    exec $(dirname $0)/.aztec-run aztec \
      node --no-warnings /usr/src/yarn-project/aztec/dest/bin/index.js "$@"
    ;;
esac
=======
CALLED_FROM=$PWD

if [ "${1:-}" == "test" ]; then
  # Change working dir, so relative volume mounts are in the right place.
  cd $(dirname $0)/..
  # Compose file to use
  FILE_ARG="-f $HOME/.aztec/docker-compose.test.yml"

  # Set trap to catch SIGINT and call the cleanup function.
  trap "cleanup $FILE_ARG" SIGINT

  # Aztec contract test args for nargo
  export TEST_ARGS="$@ --silence-warnings --oracle-resolver http://txe:8081"
  export NARGO_FOREIGN_CALL_TIMEOUT=300000
  export WORKDIR=$CALLED_FROM
  get_compose -p aztec-test $FILE_ARG up --force-recreate --remove-orphans --abort-on-container-exit
elif [ $# == 2 ] && [ "$1" == "start" ] && [ "$2" == "--sandbox" ]; then
  # Change working dir, so relative volume mounts are in the right place.
  cd $(dirname $0)/..
  # Compose file to use
  FILE_ARG="-f $HOME/.aztec/docker-compose.sandbox.yml"

  # Set trap to catch SIGINT and call the cleanup function.
  trap "cleanup $FILE_ARG" SIGINT

  get_compose -p sandbox $FILE_ARG up --force-recreate --remove-orphans
elif [ "${1:-}" == "start" ]; then
  # export ENV_VARS_TO_INJECT=$(<.aztec_cli_vars)

  # Grab env vars from aztec project
  if [[ ! -f "$LOCAL_ENV_VAR_FILE" ]]; then
    echo "No env vars file found, creating one..."
    # Create temp container
    temp_container_id=$(docker create aztecprotocol/aztec:$VERSION)
    # Copy env vars file from container
    docker cp ${temp_container_id}:$TS_ENV_VAR_FILE $LOCAL_TS_FILE &> /dev/null
    # Remove temp container
    docker rm $temp_container_id &> /dev/null

    # Parse the TypeScript file
    parse_ts_file
    rm $LOCAL_TS_FILE
  fi

  # Read env vars from file
  readarray -t ENV_VARS_TO_INJECT <"$LOCAL_ENV_VAR_FILE"
  export ENV_VARS_TO_INJECT="${ENV_VARS_TO_INJECT[*]}"
  ENV_VARS_TO_INJECT="${ENV_VARS_TO_INJECT[*]}" INHERIT_USER=0 $(dirname $0)/.aztec-run aztecprotocol/aztec "$@"
elif [ "${1:-}" == "flamegraph" ]; then
  docker run -it \
    --entrypoint /usr/bin/flamegraph.sh \
    --env PROFILER_PATH=/usr/bin/noir-profiler \
    --env BACKEND_PATH=/usr/bin/bb \
    --env SERVE=${SERVE:-0} \
    $([ "${SERVE:-0}" == "1" ] && echo "-p 8000:8000" || echo "") \
    -v $(realpath $(dirname $2))/:/tmp \
    aztecprotocol/aztec-nargo:$VERSION /tmp/$(basename $2) $3
else
  ENV_VARS_TO_INJECT="SECRET_KEY" SKIP_PORT_ASSIGNMENT=1 $(dirname $0)/.aztec-run aztecprotocol/aztec "$@"
fi
>>>>>>> fedff912
<|MERGE_RESOLUTION|>--- conflicted
+++ resolved
@@ -34,7 +34,6 @@
     grep -oP "'\K[^']+(?=')" | tr '\n' ' '
 }
 
-<<<<<<< HEAD
 case ${1:-} in
   test)
     shift
@@ -72,77 +71,24 @@
         node --no-warnings /usr/src/yarn-project/aztec/dest/bin/index.js start --sandbox
       "
     else
-      # TODO: Why this inherit user 0 stuff?
-      # INHERIT_USER=0 $(dirname $0)/.aztec-run "${args[@]}"
       exec $(dirname $0)/.aztec-run aztec-start \
         node --no-warnings /usr/src/yarn-project/aztec/dest/bin/index.js "$@"
     fi
+    ;;
+  flamegraph)
+    # TODO: Fix. Totally clobbered my branch so can't deal with it now.
+    # docker run -it \
+    #   --entrypoint /usr/bin/flamegraph.sh \
+    #   --env PROFILER_PATH=/usr/bin/noir-profiler \
+    #   --env BACKEND_PATH=/usr/bin/bb \
+    #   --env SERVE=${SERVE:-0} \
+    #   $([ "${SERVE:-0}" == "1" ] && echo "-p 8000:8000" || echo "") \
+    #   -v $(realpath $(dirname $2))/:/tmp \
+    #   aztecprotocol/aztec:$VERSION /tmp/$(basename $2) $3
     ;;
   *)
     export ENV_VARS_TO_INJECT="SECRET_KEY"
     exec $(dirname $0)/.aztec-run aztec \
       node --no-warnings /usr/src/yarn-project/aztec/dest/bin/index.js "$@"
     ;;
-esac
-=======
-CALLED_FROM=$PWD
-
-if [ "${1:-}" == "test" ]; then
-  # Change working dir, so relative volume mounts are in the right place.
-  cd $(dirname $0)/..
-  # Compose file to use
-  FILE_ARG="-f $HOME/.aztec/docker-compose.test.yml"
-
-  # Set trap to catch SIGINT and call the cleanup function.
-  trap "cleanup $FILE_ARG" SIGINT
-
-  # Aztec contract test args for nargo
-  export TEST_ARGS="$@ --silence-warnings --oracle-resolver http://txe:8081"
-  export NARGO_FOREIGN_CALL_TIMEOUT=300000
-  export WORKDIR=$CALLED_FROM
-  get_compose -p aztec-test $FILE_ARG up --force-recreate --remove-orphans --abort-on-container-exit
-elif [ $# == 2 ] && [ "$1" == "start" ] && [ "$2" == "--sandbox" ]; then
-  # Change working dir, so relative volume mounts are in the right place.
-  cd $(dirname $0)/..
-  # Compose file to use
-  FILE_ARG="-f $HOME/.aztec/docker-compose.sandbox.yml"
-
-  # Set trap to catch SIGINT and call the cleanup function.
-  trap "cleanup $FILE_ARG" SIGINT
-
-  get_compose -p sandbox $FILE_ARG up --force-recreate --remove-orphans
-elif [ "${1:-}" == "start" ]; then
-  # export ENV_VARS_TO_INJECT=$(<.aztec_cli_vars)
-
-  # Grab env vars from aztec project
-  if [[ ! -f "$LOCAL_ENV_VAR_FILE" ]]; then
-    echo "No env vars file found, creating one..."
-    # Create temp container
-    temp_container_id=$(docker create aztecprotocol/aztec:$VERSION)
-    # Copy env vars file from container
-    docker cp ${temp_container_id}:$TS_ENV_VAR_FILE $LOCAL_TS_FILE &> /dev/null
-    # Remove temp container
-    docker rm $temp_container_id &> /dev/null
-
-    # Parse the TypeScript file
-    parse_ts_file
-    rm $LOCAL_TS_FILE
-  fi
-
-  # Read env vars from file
-  readarray -t ENV_VARS_TO_INJECT <"$LOCAL_ENV_VAR_FILE"
-  export ENV_VARS_TO_INJECT="${ENV_VARS_TO_INJECT[*]}"
-  ENV_VARS_TO_INJECT="${ENV_VARS_TO_INJECT[*]}" INHERIT_USER=0 $(dirname $0)/.aztec-run aztecprotocol/aztec "$@"
-elif [ "${1:-}" == "flamegraph" ]; then
-  docker run -it \
-    --entrypoint /usr/bin/flamegraph.sh \
-    --env PROFILER_PATH=/usr/bin/noir-profiler \
-    --env BACKEND_PATH=/usr/bin/bb \
-    --env SERVE=${SERVE:-0} \
-    $([ "${SERVE:-0}" == "1" ] && echo "-p 8000:8000" || echo "") \
-    -v $(realpath $(dirname $2))/:/tmp \
-    aztecprotocol/aztec-nargo:$VERSION /tmp/$(basename $2) $3
-else
-  ENV_VARS_TO_INJECT="SECRET_KEY" SKIP_PORT_ASSIGNMENT=1 $(dirname $0)/.aztec-run aztecprotocol/aztec "$@"
-fi
->>>>>>> fedff912
+esac