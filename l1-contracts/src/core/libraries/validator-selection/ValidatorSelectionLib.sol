--- conflicted
+++ resolved
@@ -61,16 +61,9 @@
 
     //################ Committee ################
     // If the committee is not set for this epoch, we need to sample it
-<<<<<<< HEAD
     bytes32 committeeCommitment = store.committeeCommitments[_epochNumber];
     if (committeeCommitment == bytes32(0)) {
       sampleValidators(_stakingStore, _epochNumber, sampleSeed, committeeCommitment);
-=======
-    EpochData storage epoch = store.epochs[_epochNumber];
-    uint256 committeeLength = epoch.committee.length;
-    if (committeeLength == 0) {
-      epoch.committee = sampleValidators(_stakingStore, _epochNumber, sampleSeed);
->>>>>>> 4fe0c9af
     }
   }
 
@@ -193,7 +186,6 @@
    *
    * @return The validators for the given epoch
    */
-<<<<<<< HEAD
   function sampleValidators(
     StakingStorage storage _stakingStore,
     Epoch _epoch,
@@ -201,25 +193,12 @@
     bytes32 _committeeCommitment
   ) internal returns (address[] memory) {
     ValidatorSelectionStorage storage store = getStorage();
-=======
-  function sampleValidators(StakingStorage storage _stakingStore, Epoch _epoch, uint224 _seed)
-    internal
-    returns (address[] memory)
-  {
-    ValidatorSelectionStorage storage store = getStorage();
     // We do -1, as the snapshots practically happen at the end of the block, e.g.,
     // a tx manipulating the set in at $t$ would be visible already at lookup $t$ if after that
     // transactions. But reading at $t-1$ would be the state at the end of $t-1$ which is the state
     //  as we "start" time $t$.
     uint32 ts = Timestamp.unwrap(_epoch.toTimestamp()).toUint32() - 1;
     uint256 validatorSetSize = _stakingStore.attesters.lengthAtTimestamp(ts);
-
-    if (validatorSetSize == 0) {
-      return new address[](0);
-    }
->>>>>>> 4fe0c9af
-
-    uint256 validatorSetSize = _stakingStore.attesters.lengthAtEpoch(_epoch);
     uint256 targetCommitteeSize = store.targetCommitteeSize;
 
     bool smallerCommittee = validatorSetSize <= targetCommitteeSize;
@@ -227,7 +206,6 @@
     address[] memory committee = new address[](committeeSize);
 
     // If we have less validators than the target committee size, we just return the full set
-<<<<<<< HEAD
     if (smallerCommittee) {
       committee = _stakingStore.attesters.valuesAtEpoch(_epoch);
     } else {
@@ -243,18 +221,6 @@
     // If there is no committee commitment, snapshot the commitee
     if (_committeeCommitment == bytes32(0)) {
       store.committeeCommitments[_epoch] = computeCommitteeCommitment(committee);
-=======
-    if (validatorSetSize <= targetCommitteeSize) {
-      return _stakingStore.attesters.valuesAtTimestamp(ts);
-    }
-
-    uint256[] memory indices =
-      SampleLib.computeCommittee(targetCommitteeSize, validatorSetSize, _seed);
-
-    address[] memory committee = new address[](targetCommitteeSize);
-    for (uint256 i = 0; i < targetCommitteeSize; i++) {
-      committee[i] = _stakingStore.attesters.getAddressFromIndexAtTimestamp(indices[i], ts);
->>>>>>> 4fe0c9af
     }
 
     return committee;
@@ -265,11 +231,7 @@
    *
    * @param _epochNumber - The epoch to get the committee for
    *
-<<<<<<< HEAD
    * @return - The committee for the epoch
-=======
-   * @return The committee for the epoch
->>>>>>> 4fe0c9af
    */
   function getCommitteeAt(StakingStorage storage _stakingStore, Epoch _epochNumber)
     internal
@@ -277,7 +239,6 @@
   {
     ValidatorSelectionStorage storage store = getStorage();
 
-<<<<<<< HEAD
     uint224 seed = getSampleSeed(_epochNumber);
     bytes32 committeeCommitment = store.committeeCommitments[_epochNumber];
 
@@ -299,18 +260,8 @@
 
       // TODO(md): move this into eariler pr? - optimise in earlier pr
       committeeCommitment = store.committeeCommitments[_epochNumber];
-=======
-    // If no committee has been stored, then we need to setup the epoch
-    uint256 committeeSize = epoch.committee.length;
-    if (committeeSize == 0) {
-      // This will set epoch.committee and the next sample seed in the store, meaning epoch.commitee on the line below will be set (storage reference)
-      setupEpoch(_stakingStore, _epochNumber);
->>>>>>> 4fe0c9af
-    }
-    return epoch.committee;
-  }
-
-<<<<<<< HEAD
+    }
+
     // TODO(md): calcaulte and store the size alongside the commitment
     // We do not want to recalculate this each time
     committeeSize = _stakingStore.attesters.lengthAtEpoch(_epochNumber);
@@ -339,26 +290,6 @@
       return;
     }
 
-=======
-  /**
-   * @notice  Sets the sample seed for an epoch
-   *
-   * @param _epoch - The epoch to set the sample seed for
-   */
-  function setSampleSeedForEpoch(Epoch _epoch) internal {
-    ValidatorSelectionStorage storage store = getStorage();
-    uint32 epoch = Epoch.unwrap(_epoch).toUint32();
-
-    // Check if the latest checkpoint is for the next epoch
-    // It should be impossible that zero epoch snapshots exist, as in the genesis state we push the first sample seed into the store
-    (, uint32 mostRecentSeedEpoch,) = store.seeds.latestCheckpoint();
-
-    // If the sample seed for the next epoch is already set, we can skip the computation
-    if (mostRecentSeedEpoch == epoch) {
-      return;
-    }
-
->>>>>>> 4fe0c9af
     // If the most recently stored seed is less than the epoch we are querying, then we need to compute it's seed for later use
     if (mostRecentSeedEpoch < epoch) {
       // Compute the sample seed for the next epoch
@@ -410,7 +341,6 @@
   function computeNextSeed(Epoch _epoch) private view returns (uint224) {
     // Allow for unsafe (lossy) downcast as we do not care if we loose bits
     return uint224(uint256(keccak256(abi.encode(_epoch, block.prevrandao))));
-<<<<<<< HEAD
   }
 
   /**
@@ -422,8 +352,6 @@
    */
   function computeCommitteeCommitment(address[] memory _committee) private pure returns (bytes32) {
     return keccak256(abi.encode(_committee));
-=======
->>>>>>> 4fe0c9af
   }
 
   /**
