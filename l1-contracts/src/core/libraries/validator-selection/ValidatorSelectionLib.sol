// SPDX-License-Identifier: Apache-2.0
// Copyright 2024 Aztec Labs.
pragma solidity >=0.8.27;

import {BlockHeaderValidationFlags} from "@aztec/core/interfaces/IRollup.sol";
import {StakingStorage} from "@aztec/core/interfaces/IStaking.sol";
import {ValidatorSelectionStorage} from "@aztec/core/interfaces/IValidatorSelection.sol";
import {SampleLib} from "@aztec/core/libraries/crypto/SampleLib.sol";
import {
  SignatureLib,
  Signature,
  CommitteeAttestation
} from "@aztec/core/libraries/crypto/SignatureLib.sol";
import {Errors} from "@aztec/core/libraries/Errors.sol";
import {
  AddressSnapshotLib,
  SnapshottedAddressSet
} from "@aztec/core/libraries/staking/AddressSnapshotLib.sol";
import {Timestamp, Slot, Epoch, TimeLib} from "@aztec/core/libraries/TimeLib.sol";
import {MessageHashUtils} from "@oz/utils/cryptography/MessageHashUtils.sol";
import {SafeCast} from "@oz/utils/math/SafeCast.sol";
import {Checkpoints} from "@oz/utils/structs/Checkpoints.sol";
import {EnumerableSet} from "@oz/utils/structs/EnumerableSet.sol";

library ValidatorSelectionLib {
  using EnumerableSet for EnumerableSet.AddressSet;
  using MessageHashUtils for bytes32;
  using SignatureLib for Signature;
  using TimeLib for Timestamp;
  using TimeLib for Epoch;
  using TimeLib for Slot;
  using AddressSnapshotLib for SnapshottedAddressSet;
  using Checkpoints for Checkpoints.Trace224;
  using SafeCast for *;

  bytes32 private constant VALIDATOR_SELECTION_STORAGE_POSITION =
    keccak256("aztec.validator_selection.storage");

  function initialize(uint256 _targetCommitteeSize) internal {
    ValidatorSelectionStorage storage store = getStorage();
    store.targetCommitteeSize = _targetCommitteeSize;

    // Set the sample seed for the first epoch to max
    store.seeds.push(0, type(uint224).max);
  }

  /**
   * @notice  Performs a setup of an epoch if needed. The setup will
   *          - Sample the validator set for the epoch
   *          - Set the seed for the next epoch
   */
  function setupEpoch(StakingStorage storage _stakingStore, Epoch _epochNumber) internal {
    ValidatorSelectionStorage storage store = getStorage();

    //################ Seeds ################
    // Get the sample seed for this current epoch.
    uint224 sampleSeed = getSampleSeed(_epochNumber);

    // Set the sample seed for the next epoch if required
    // function handles the case where it is already set
    setSampleSeedForNextEpoch(_epochNumber);

    //################ Committee ################
    // If the committee is not set for this epoch, we need to sample it
    bytes32 committeeCommitment = store.committeeCommitments[_epochNumber];
    if (committeeCommitment == bytes32(0)) {
      address[] memory committee = sampleValidators(_stakingStore, _epochNumber, sampleSeed);
      store.committeeCommitments[_epochNumber] = computeCommitteeCommitment(committee);
    }
  }

  /**
   * @notice  Propose a pending block from the point-of-view of sequencer selection. Will:
   *          - Setup the epoch if needed (if epoch committee is empty skips the rest)
   *          - Validate that the proposer is the proposer of the slot
   *          - Validate that the signatures for attestations are indeed from the validatorset
   *          - Validate that the number of valid attestations is sufficient
   *
   * @dev     Cases where errors are thrown:
   *          - If the epoch is not setup
   *          - If the proposer is not the real proposer AND the proposer is not open
   *          - If the number of valid attestations is insufficient
   *
   * @param _slot - The slot of the block
   * @param _attestations - The signatures (or empty; just address is provided) of the committee members
   * @param _digest - The digest of the block
   */
  function verify(
    StakingStorage storage _stakingStore,
    Slot _slot,
    Epoch _epochNumber,
    CommitteeAttestation[] memory _attestations,
    bytes32 _digest,
    BlockHeaderValidationFlags memory _flags
  ) internal {
    (bytes32 committeeCommitment, uint256 committeeSize) =
      getCommitteeCommitmentAt(_stakingStore, _epochNumber);

    // @todo Consider getting rid of this option.
    // If the proposer is open, we allow anyone to propose without needing any signatures
    if (committeeSize == 0) {
      return;
    }

    uint256 proposerIndex =
      computeProposerIndex(_epochNumber, _slot, getSampleSeed(_epochNumber), committeeSize);

    // We determine who the proposer from indexing into the provided attestations array, we then recover their proposer
    // address from storage
    // The user controls this value, however, if a false value is provided, the recalculated committee commitment will
    // be incorrect, and we will revert.
    address attester = _attestations[proposerIndex].addr;
    address proposer = _stakingStore.info[attester].proposer;

    require(
      proposer == msg.sender, Errors.ValidatorSelection__InvalidProposer(proposer, msg.sender)
    );

    if (_flags.ignoreSignatures) {
      return;
    }

    // Validate the attestations
    uint256 needed = committeeSize * 2 / 3 + 1;
    uint256 validAttestations = 0;

    address[] memory reconstructedCommittee = new address[](committeeSize);

    bytes32 digest = _digest.toEthSignedMessageHash();
    for (uint256 i = 0; i < _attestations.length; i++) {
      // To avoid stack too deep errors
      CommitteeAttestation memory attestation = _attestations[i];
      // TODO(https://github.com/AztecProtocol/aztec-packages/issues/14283): as part of bitmap / storage optimisation, this check will change to whatever the bitmap includes
      if (attestation.signature.v != 0) {
        address recovered = ecrecover(
          digest, attestation.signature.v, attestation.signature.r, attestation.signature.s
        );
        reconstructedCommittee[i] = recovered;
        validAttestations++;
      } else {
        reconstructedCommittee[i] = attestation.addr;
      }
    }

    require(
      validAttestations >= needed,
      Errors.ValidatorSelection__InsufficientAttestations(needed, validAttestations)
    );

    // Check the committee commitment
    bytes32 reconstructedCommitment = computeCommitteeCommitment(reconstructedCommittee);
    if (reconstructedCommitment != committeeCommitment) {
      revert Errors.ValidatorSelection__InvalidCommitteeCommitment(
        reconstructedCommitment, committeeCommitment
      );
    }
  }

  // Note: this resamples the validator set, Only call this from view functions
  function getProposerAt(StakingStorage storage _stakingStore, Slot _slot)
    internal
    returns (address)
  {
    // @note this is deliberately "bad" for the simple reason of code reduction.
    //       it does not need to actually return the full committee and then draw from it
    //       it can just return the proposer directly, but then we duplicate the code
    //       which we just don't have room for right now...
    Epoch epoch = _slot.epochFromSlot();

    uint224 sampleSeed = getSampleSeed(epoch);

    address[] memory committee = sampleValidators(_stakingStore, epoch, sampleSeed);
    if (committee.length == 0) {
      return address(0);
    }

    address attester = committee[computeProposerIndex(epoch, _slot, sampleSeed, committee.length)];

    return _stakingStore.info[attester].proposer;
  }

  /**
   * @notice  Samples a validator set for a specific epoch
   *
   * @dev     Only used internally, should never be called for anything but the "next" epoch
   *          Allowing us to always use `lastSeed`.
   *
   * @return The validators for the given epoch
   */
  function sampleValidators(StakingStorage storage _stakingStore, Epoch _epoch, uint224 _seed)
    internal
    returns (address[] memory)
  {
    ValidatorSelectionStorage storage store = getStorage();
    // We do -1, as the snapshots practically happen at the end of the block, e.g.,
    // a tx manipulating the set in at $t$ would be visible already at lookup $t$ if after that
    // transactions. But reading at $t-1$ would be the state at the end of $t-1$ which is the state
    //  as we "start" time $t$.
    uint32 ts = Timestamp.unwrap(_epoch.toTimestamp()).toUint32() - 1;
    uint256 validatorSetSize = _stakingStore.attesters.lengthAtTimestamp(ts);
    uint256 targetCommitteeSize = store.targetCommitteeSize;

    bool smallerCommittee = validatorSetSize <= targetCommitteeSize;
    address[] memory committee =
      new address[](smallerCommittee ? validatorSetSize : targetCommitteeSize);

    // If we have less validators than the target committee size, we just return the full set
    if (smallerCommittee) {
      committee = _stakingStore.attesters.valuesAtTimestamp(ts);
    } else {
      // Sample the larger committee
      uint256[] memory indices =
        SampleLib.computeCommittee(targetCommitteeSize, validatorSetSize, _seed);

      for (uint256 i = 0; i < committee.length; i++) {
        committee[i] = _stakingStore.attesters.getAddressFromIndexAtTimestamp(indices[i], ts);
      }
    }

    return committee;
  }

  /**
   * @notice  Get the committee for an epoch
   *
   * @param _stakingStore - The internal staking store
   * @param _epochNumber - The epoch to get the committee for
   *
   * @return - The committee for the epoch
   */
  function getCommitteeAt(StakingStorage storage _stakingStore, Epoch _epochNumber)
    internal
    returns (address[] memory)
  {
    uint224 seed = getSampleSeed(_epochNumber);
    return sampleValidators(_stakingStore, _epochNumber, seed);
  }

  /**
   * @notice Get the committee commitment for an epoch
   * @param _stakingStore - The internal staking store
   * @param _epochNumber -
   * @return committeeCommitment - The commitment to the current committee
   * @return committeeSize - The size of the current committee
   *
   * @dev - intended as a view function, do not update state
   */
  function getCommitteeCommitmentAt(StakingStorage storage _stakingStore, Epoch _epochNumber)
    internal
    returns (bytes32 committeeCommitment, uint256 committeeSize)
  {
    ValidatorSelectionStorage storage store = getStorage();

    committeeCommitment = store.committeeCommitments[_epochNumber];
    if (committeeCommitment == 0) {
      // If no committee has been stored, then we need to setup the epoch
      committeeCommitment = computeCommitteeCommitment(
        sampleValidators(_stakingStore, _epochNumber, getSampleSeed(_epochNumber))
      );
    }

    // We do not want to recalculate this each time
    uint32 ts = Timestamp.unwrap(_epochNumber.toTimestamp()).toUint32() - 1;
    committeeSize = _stakingStore.attesters.lengthAtTimestamp(ts);
    if (committeeSize > store.targetCommitteeSize) {
      committeeSize = store.targetCommitteeSize;
    }

    return (committeeCommitment, committeeSize);
  }

  /**
<<<<<<< HEAD
=======
   * @notice  Sets the sample seed for the next epoch
   *
   * @param _epoch - The epoch to set the sample seed for
   */
  function setSampleSeedForNextEpoch(Epoch _epoch) internal {
    setSampleSeedForEpoch(_epoch + Epoch.wrap(1));
  }

  /**
   * @notice  Sets the sample seed for an epoch
>>>>>>> c1312d32
   *
   * @param _epoch - The epoch to set the sample seed for
   */
  function setSampleSeedForEpoch(Epoch _epoch) internal {
    ValidatorSelectionStorage storage store = getStorage();
    uint32 epoch = Epoch.unwrap(_epoch).toUint32();

    // Check if the latest checkpoint is for the next epoch
    // It should be impossible that zero epoch snapshots exist, as in the genesis state we push the first sample seed into the store
    (, uint32 mostRecentSeedEpoch,) = store.seeds.latestCheckpoint();

    // If the sample seed for the next epoch is already set, we can skip the computation
    if (mostRecentSeedEpoch == epoch) {
      return;
    }

    // If the most recently stored seed is less than the epoch we are querying, then we need to compute it's seed for later use
    if (mostRecentSeedEpoch < epoch) {
      // Compute the sample seed for the next epoch
      uint224 nextSeed = computeNextSeed(_epoch);
      store.seeds.push(epoch, nextSeed);
    }
  }

  /**
   * @notice  Get the sample seed for an epoch
   *
   * @dev     This should behave as walking past the line, but it does not currently do that.
   *          If there are entire skips, e.g., 1, 2, 5 and we then go back and try executing
   *          for 4 we will get an invalid value because we will read lastSeed which is from 5.
   *
   * @dev     The `_epoch` will never be 0 nor in the future
   *
   * @dev     The return value will be equal to keccak256(n, block.prevrandao) for n being the last epoch
   *          setup.
   *
   * @return The sample seed for the epoch
   */
  function getSampleSeed(Epoch _epoch) internal view returns (uint224) {
    ValidatorSelectionStorage storage store = getStorage();
    return store.seeds.upperLookup(Epoch.unwrap(_epoch).toUint32());
  }

  function getStorage() internal pure returns (ValidatorSelectionStorage storage storageStruct) {
    bytes32 position = VALIDATOR_SELECTION_STORAGE_POSITION;
    assembly {
      storageStruct.slot := position
    }
  }

  /**
   * @notice  Computes the nextSeed for an epoch
   *
   * @dev     We include the `_epoch` instead of using the randao directly to avoid issues with foundry testing
   *          where randao == 0.
   *
   * @param _epoch - The epoch to compute the seed for
   *
   * @return The computed seed
   */
  function computeNextSeed(Epoch _epoch) private view returns (uint224) {
    // Allow for unsafe (lossy) downcast as we do not care if we loose bits
    return uint224(uint256(keccak256(abi.encode(_epoch, block.prevrandao))));
  }

  /**
   * @notice  Computes the committee commitment for a given committee
   *
   * @param _committee - The committee to compute the commitment for
   *
   * @return The computed commitment
   */
  function computeCommitteeCommitment(address[] memory _committee) private pure returns (bytes32) {
    return keccak256(abi.encode(_committee));
  }

  /**
   * @notice  Computes the index of the committee member that acts as proposer for a given slot
   *
   * @param _epoch - The epoch to compute the proposer index for
   * @param _slot - The slot to compute the proposer index for
   * @param _seed - The seed to use for the computation
   * @param _size - The size of the committee
   *
   * @return The index of the proposer
   */
  function computeProposerIndex(Epoch _epoch, Slot _slot, uint256 _seed, uint256 _size)
    private
    pure
    returns (uint256)
  {
    return uint256(keccak256(abi.encode(_epoch, _slot, _seed))) % _size;
  }
}<|MERGE_RESOLUTION|>--- conflicted
+++ resolved
@@ -270,8 +270,6 @@
   }
 
   /**
-<<<<<<< HEAD
-=======
    * @notice  Sets the sample seed for the next epoch
    *
    * @param _epoch - The epoch to set the sample seed for
@@ -282,7 +280,6 @@
 
   /**
    * @notice  Sets the sample seed for an epoch
->>>>>>> c1312d32
    *
    * @param _epoch - The epoch to set the sample seed for
    */
