--- conflicted
+++ resolved
@@ -46,10 +46,7 @@
   // Rollup
   error Rollup__InsufficientBondAmount(uint256 minimum, uint256 provided); // 0xa165f276
   error Rollup__InvalidArchive(bytes32 expected, bytes32 actual); // 0xb682a40e
-<<<<<<< HEAD
-=======
   error Rollup__InvalidBlockHash(bytes32 expected, bytes32 actual);
->>>>>>> 4cf0f706
   error Rollup__InvalidBlockNumber(uint256 expected, uint256 actual); // 0xe5edf847
   error Rollup__InvalidChainId(uint256 expected, uint256 actual); // 0x37b5bc12
   error Rollup__InvalidEpoch(uint256 expected, uint256 actual); // 0x3c6d65e6
