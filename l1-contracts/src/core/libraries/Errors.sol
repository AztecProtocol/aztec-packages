--- conflicted
+++ resolved
@@ -124,8 +124,6 @@
   error Staking__RollupAlreadyRegistered(address); // 0x108a39c8
   error Staking__InvalidRollupAddress(address); // 0xd876720e
   error Staking__NotCanonical(address); // 0x6244212e
-<<<<<<< HEAD
-  error Staking__InvalidProposer();
   error Staking__InstanceDoesNotExist(address);
   error Staking__InsufficientPower(uint256, uint256);
   error Staking__AlreadyExiting(address);
@@ -135,8 +133,6 @@
 
   // GSE
   error GSE__EmptyVoter();
-=======
->>>>>>> 0d9a974f
 
   // Fee Juice Portal
   error FeeJuicePortal__AlreadyInitialized(); // 0xc7a172fe
