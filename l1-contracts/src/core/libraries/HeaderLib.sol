--- conflicted
+++ resolved
@@ -44,21 +44,12 @@
  *  |                                                                                  |              |     }
  *  |                                                                                  |              |   }
  *  |                                                                                  |              |   GlobalVariables {
-<<<<<<< HEAD
- *  | 0x00f8                                                                           | 0x20         |     chainId
- *  | 0x0118                                                                           | 0x20         |     version
- *  | 0x0138                                                                           | 0x20         |     blockNumber
- *  | 0x0158                                                                           | 0x20         |     timestamp
- *  | 0x0178                                                                           | 0x14         |     coinbase
- *  | 0x018c                                                                           | 0x20         |     feeRecipient
-=======
  *  | 0x0158                                                                           | 0x20         |     chainId
  *  | 0x0178                                                                           | 0x20         |     version
  *  | 0x0198                                                                           | 0x20         |     blockNumber
  *  | 0x01b8                                                                           | 0x20         |     timestamp
  *  | 0x01d8                                                                           | 0x14         |     coinbase
  *  | 0x01ec                                                                           | 0x20         |     feeRecipient
->>>>>>> c1709b3d
  *  |                                                                                  |              |   }
  *  |                                                                                  |              | }
  *  | ---                                                                              | ---          | ---
@@ -89,8 +80,6 @@
     uint256 timestamp;
     address coinbase;
     bytes32 feeRecipient;
-<<<<<<< HEAD
-=======
   }
 
   struct ContentCommitment {
@@ -98,7 +87,6 @@
     bytes32 txsHash;
     bytes32 inHash;
     bytes32 outHash;
->>>>>>> c1709b3d
   }
 
   struct Header {
@@ -108,11 +96,7 @@
     GlobalVariables globalVariables;
   }
 
-<<<<<<< HEAD
-  uint256 private constant HEADER_LENGTH = 0x1ac; // Header byte length
-=======
   uint256 private constant HEADER_LENGTH = 0x20c; // Header byte length
->>>>>>> c1709b3d
 
   /**
    * @notice Validates the header
@@ -194,21 +178,12 @@
     );
 
     // Reading GlobalVariables
-<<<<<<< HEAD
-    header.globalVariables.chainId = uint256(bytes32(_header[0x00f8:0x0118]));
-    header.globalVariables.version = uint256(bytes32(_header[0x0118:0x0138]));
-    header.globalVariables.blockNumber = uint256(bytes32(_header[0x0138:0x0158]));
-    header.globalVariables.timestamp = uint256(bytes32(_header[0x0158:0x0178]));
-    header.globalVariables.coinbase = address(bytes20(_header[0x0178:0x018c]));
-    header.globalVariables.feeRecipient = bytes32(_header[0x018c:HEADER_LENGTH]);
-=======
     header.globalVariables.chainId = uint256(bytes32(_header[0x0158:0x0178]));
     header.globalVariables.version = uint256(bytes32(_header[0x0178:0x0198]));
     header.globalVariables.blockNumber = uint256(bytes32(_header[0x0198:0x01b8]));
     header.globalVariables.timestamp = uint256(bytes32(_header[0x01b8:0x01d8]));
     header.globalVariables.coinbase = address(bytes20(_header[0x01d8:0x01ec]));
     header.globalVariables.feeRecipient = bytes32(_header[0x01ec:HEADER_LENGTH]);
->>>>>>> c1709b3d
 
     return header;
   }
