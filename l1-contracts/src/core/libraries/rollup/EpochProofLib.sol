// SPDX-License-Identifier: Apache-2.0
// Copyright 2024 Aztec Labs.
pragma solidity >=0.8.27;

import {SubmitEpochRootProofArgs, PublicInputArgs, IRollupCore, RollupStore} from "@aztec/core/interfaces/IRollup.sol";
import {CompressedTempBlockLog} from "@aztec/core/libraries/compressed-data/BlockLog.sol";
import {ChainTipsLib, CompressedChainTips} from "@aztec/core/libraries/compressed-data/Tips.sol";
import {Constants} from "@aztec/core/libraries/ConstantsGen.sol";
import {Errors} from "@aztec/core/libraries/Errors.sol";
import {AttestationLib, CommitteeAttestations} from "@aztec/core/libraries/rollup/AttestationLib.sol";
import {BlobLib} from "@aztec/core/libraries/rollup/BlobLib.sol";
import {CompressedFeeHeader, FeeHeaderLib} from "@aztec/core/libraries/rollup/FeeLib.sol";
import {RewardLib} from "@aztec/core/libraries/rollup/RewardLib.sol";
import {STFLib} from "@aztec/core/libraries/rollup/STFLib.sol";
import {ValidatorSelectionLib} from "@aztec/core/libraries/rollup/ValidatorSelectionLib.sol";
import {Timestamp, Slot, Epoch, TimeLib} from "@aztec/core/libraries/TimeLib.sol";
import {CompressedSlot, CompressedTimeMath} from "@aztec/shared/libraries/CompressedTimeMath.sol";
import {Math} from "@oz/utils/math/Math.sol";
import {SafeCast} from "@oz/utils/math/SafeCast.sol";

/**
 * @title EpochProofLib
 * @author Aztec Labs
 * @notice Core library responsible for epoch proof submission and verification in the Aztec rollup.
 *
 * @dev This library implements epoch proof verification, which advances the proven chain tip.
 *      - Epoch boundary validation and proof deadline enforcement
 *      - Attestation verification for the last block in the proven range (which may be a partial epoch)
 *      - Validity proof verification using the configured verifier
 *      - Blob commitment validation and batched blob proof verification
 *      - Public input assembly and validation for the root rollup circuit
 *      - Proven chain tip advancement and reward distribution
 *
 *      Integration with RollupCore:
 *      The submitEpochRootProof() function is the main entry point called from RollupCore.submitEpochRootProof().
 *      It serves as the mechanism by which provers can finalize epochs, advancing the proven chain tip and
 *      triggering reward distribution. This is a critical operation that moves blocks from "pending" to "proven"
 *      status.
 *
 *      Attestation Verification:
 *      Before accepting an epoch proof, this library verifies the attestations for the last block in the epoch.
 *      This ensures that the committee has properly validated the final state of the epoch. Note that this is
 *      equivalent to verifying the attestations for every block in the epoch, since the committee should not attest
 *      to a block unless its ancestors are also valid and have been attested to. This step checks that the committee
 *      have agreed on the same output state of the proven range. For honest nodes, this is done by re-executing the
 *      transactions in the proven range and matching the state root, effectively acting as training wheels for the
 *      proving of public executions (i.e., the AVM).
 *
 *      Proof Submission Window:
 *      Epochs have a configurable proof submission deadline measured in epochs after the epoch's completion.
 *      This prevents indefinite delays in proof submission while allowing reasonable time for proof generation.
 *      If no proof is submitted within the deadline, blocks are pruned to maintain chain liveness.
 *
 *      Blob Integration:
 *      The library validates batched blob proofs using EIP-4844's point evaluation precompile and ensures
 *      blob commitments match the claimed rollup data. This provides data availability guarantees while
 *      leveraging Ethereum's native blob storage for cost efficiency.
 */
library EpochProofLib {
  using TimeLib for Slot;
  using TimeLib for Epoch;
  using TimeLib for Timestamp;
  using FeeHeaderLib for CompressedFeeHeader;
  using SafeCast for uint256;
  using ChainTipsLib for CompressedChainTips;
  using AttestationLib for CommitteeAttestations;
  using CompressedTimeMath for CompressedSlot;

  /**
   * @notice Submit a validity proof for an epoch's state transitions, advancing the proven chain tip
   *
   * @dev This is the main entry point for epoch finalization. It performs comprehensive validation
   *      of the epoch proof including attestation verification, archive root validation, blob proof
   *      verification, and validity proof verification. Upon success, advances the proven chain tip and
   *      distributes rewards to the prover and validators.
   *
   *      The function will automatically prune unproven blocks if the pruning window has expired.
   *
   * @dev Events Emitted:
   *      - L2ProofVerified: When proof verification succeeds and proven tip advances
   *
   * @dev Errors Thrown:
   *      - Rollup__InvalidProof: validity proof verification failed
   *      - Rollup__InvalidPreviousArchive: Previous archive root mismatch
   *      - Rollup__InvalidArchive: End archive root mismatch
   *      - Rollup__InvalidAttestations: Attestation verification failed for last block
   *      - Rollup__StartAndEndNotSameEpoch: Proof spans multiple epochs
   *      - Rollup__PastDeadline: Proof submitted after deadline
   *      - Rollup__InvalidFirstEpochProof: Invalid first epoch proof structure
   *      - Rollup__StartIsNotFirstBlockOfEpoch: Start block is not epoch boundary
   *      - Rollup__StartIsNotBuildingOnProven: Start block doesn't build on proven chain
   *      - Rollup__TooManyBlocksInEpoch: Epoch exceeds maximum block count
   *      - Rollup__InvalidBlobProof: Batched blob proof verification failed
   *
   * @param _args The epoch proof submission arguments containing:
   *              - start: First block number in the epoch (inclusive)
   *              - end: Last block number in the epoch (inclusive)
   *              - args: Public inputs (previousArchive, endArchive, endTimestamp, proverId)
   *              - fees: Fee distribution array (recipient-value pairs)
   *              - attestations: Committee attestations for the last block in the epoch
   *              - blobInputs: Batched blob data for EIP-4844 point evaluation precompile
   *              - proof: The validity proof bytes for the root rollup circuit
   */
  function submitEpochRootProof(SubmitEpochRootProofArgs calldata _args) internal {
    if (STFLib.canPruneAtTime(Timestamp.wrap(block.timestamp))) {
      STFLib.prune();
    }

    Epoch endEpoch = assertAcceptable(_args.start, _args.end);

    // Verify attestations for the last block in the epoch
    // -> This serves as training wheels for the public part of the system (proving systems used in public and AVM)
    // ensuring committee consensus on the epoch's validity alongside the cryptographic proof verification below.
    verifyLastBlockAttestations(_args.end, _args.attestations);

    require(verifyEpochRootProof(_args), Errors.Rollup__InvalidProof());

    RollupStore storage rollupStore = STFLib.getStorage();
    rollupStore.archives[_args.end] = _args.args.endArchive;
    rollupStore.tips =
      rollupStore.tips.updateProvenBlockNumber(Math.max(rollupStore.tips.getProvenBlockNumber(), _args.end));

    RewardLib.handleRewardsAndFees(_args, endEpoch);

    emit IRollupCore.L2ProofVerified(_args.end, _args.args.proverId);
  }

  /**
   * @notice Returns the computed public inputs for the given epoch proof.
   *
   * @dev Useful for debugging and testing. Allows submitter to compare their
   * own public inputs used for generating the proof vs the ones assembled
   * by this contract when verifying it.
   *
   * @param  _start - The start of the epoch (inclusive)
   * @param  _end - The end of the epoch (inclusive)
   * @param  _args - Array of public inputs to the proof (previousArchive, endArchive, endTimestamp, outHash, proverId)
   * @param  _fees - Array of recipient-value pairs with fees to be distributed for the epoch
   * @param _blobPublicInputs- The blob public inputs for the proof
   */
  function getEpochProofPublicInputs(
    uint256 _start,
    uint256 _end,
    PublicInputArgs calldata _args,
    bytes32[] calldata _fees,
    bytes calldata _blobPublicInputs
  ) internal view returns (bytes32[] memory) {
    RollupStore storage rollupStore = STFLib.getStorage();

<<<<<<< HEAD
    require(_args.endArchive != bytes32(0), Errors.Rollup__EndArchiveIsZero());

    // TODO(#7373): Public inputs are not fully verified

=======
>>>>>>> 8b10b2b2
    {
      // We do it this way to provide better error messages than passing along the storage values
      {
        bytes32 expectedPreviousArchive = rollupStore.archives[_start - 1];
        require(expectedPreviousArchive != bytes32(0), Errors.Rollup__PreviousArchiveIsZero());
        require(
          expectedPreviousArchive == _args.previousArchive,
          Errors.Rollup__InvalidPreviousArchive(expectedPreviousArchive, _args.previousArchive)
        );
      }
    }

    bytes32[] memory publicInputs = new bytes32[](Constants.ROOT_ROLLUP_PUBLIC_INPUTS_LENGTH);

    // Structure of the root rollup public inputs we need to reassemble:
    //
    // struct RootRollupPublicInputs {
    //   previous_archive_root: Field,
    //   end_archive_root: Field,
    //   proposedBlockHeaderHashes: [Field; Constants.AZTEC_MAX_EPOCH_DURATION],
    //   fees: [FeeRecipient; Constants.AZTEC_MAX_EPOCH_DURATION],
    //   chain_id: Field,
    //   version: Field,
    //   vk_tree_root: Field,
    //   protocol_contract_tree_root: Field,
    //   prover_id: Field,
    //   blob_public_inputs: FinalBlobAccumulatorPublicInputs,
    // }
    {
      // previous_archive.root: the previous archive tree root
      publicInputs[0] = _args.previousArchive;

      // end_archive.root: the new archive tree root
      publicInputs[1] = _args.endArchive;
    }

    uint256 numBlocks = _end - _start + 1;

    for (uint256 i = 0; i < numBlocks; i++) {
      publicInputs[2 + i] = STFLib.getHeaderHash(_start + i);
    }

    uint256 offset = 2 + Constants.AZTEC_MAX_EPOCH_DURATION;

    uint256 feesLength = Constants.AZTEC_MAX_EPOCH_DURATION * 2;
    // fees[2n to 2n + 1]: a fee element, which contains of a recipient and a value
    for (uint256 i = 0; i < feesLength; i++) {
      publicInputs[offset + i] = _fees[i];
    }
    offset += feesLength;

    publicInputs[offset] = bytes32(block.chainid);
    offset += 1;

    publicInputs[offset] = bytes32(uint256(rollupStore.config.version));
    offset += 1;

    // vk_tree_root
    publicInputs[offset] = rollupStore.config.vkTreeRoot;
    offset += 1;

    // protocol_contract_tree_root
    publicInputs[offset] = rollupStore.config.protocolContractTreeRoot;
    offset += 1;

    // prover_id: id of current epoch's prover
    publicInputs[offset] = addressToField(_args.proverId);
    offset += 1;

    // FinalBlobAccumulatorPublicInputs:
    // The blob public inputs do not require the versioned hash of the batched commitment, which is stored in
    // _blobPublicInputs[0:32]
    // or the KZG opening 'proof' (commitment Q) stored in _blobPublicInputs[144:]. They are used in
    // validateBatchedBlob().
    // See BlobLib.sol -> validateBatchedBlob() and calculateBlobCommitmentsHash() for documentation on the below blob
    // related inputs.

    // blobCommitmentsHash
    publicInputs[offset] = STFLib.getBlobCommitmentsHash(_end);
    offset += 1;

    // z
    publicInputs[offset] = bytes32(_blobPublicInputs[32:64]);
    offset += 1;

    // y
    (publicInputs[offset], publicInputs[offset + 1], publicInputs[offset + 2]) =
      bytes32ToBigNum(bytes32(_blobPublicInputs[64:96]));
    offset += 3;

    // To fit into 2 fields, the commitment is split into 31 and 17 byte numbers
    // See yarn-project/foundation/src/blob/index.ts -> commitmentToFields()
    // TODO: The below left pads, possibly inefficiently
    // c[0]
    publicInputs[offset] = bytes32(uint256(uint248(bytes31((_blobPublicInputs[96:127])))));
    // c[1]
    publicInputs[offset + 1] = bytes32(uint256(uint136(bytes17((_blobPublicInputs[127:144])))));
    offset += 2;

    return publicInputs;
  }

  /**
   * @notice Verifies committee attestations for the last block in the epoch before accepting the epoch proof
   *
   * @dev This verification ensures that the committee has properly validated the final state of the epoch
   *      before the proof can be accepted. The function validates that:
   *      1. The provided attestations match the stored attestation hash for the block
   *      2. The attestations have valid signatures from committee members
   *      3. The attestations meet the required threshold (2/3+ of committee)
   *
   * @dev Errors Thrown:
   *      - Rollup__InvalidAttestations: Provided attestations don't match stored hash or fail validation
   *
   * @param _endBlockNumber The last block number in the epoch to verify attestations for
   * @param _attestations The committee attestations containing signatures and validator information
   */
  function verifyLastBlockAttestations(uint256 _endBlockNumber, CommitteeAttestations memory _attestations) private {
    // Get the stored attestation hash and payload digest for the last block
    CompressedTempBlockLog storage blockLog = STFLib.getStorageTempBlockLog(_endBlockNumber);

    // Verify that the provided attestations match the stored hash
    bytes32 providedAttestationsHash = keccak256(abi.encode(_attestations));
    require(providedAttestationsHash == blockLog.attestationsHash, Errors.Rollup__InvalidAttestations());

    // Get the slot and epoch for the last block
    Slot slot = blockLog.slotNumber.decompress();
    Epoch epoch = STFLib.getEpochForBlock(_endBlockNumber);

    ValidatorSelectionLib.verifyAttestations(slot, epoch, _attestations, blockLog.payloadDigest);
  }

  /**
   * @notice Validates that an epoch proof submission meets all acceptance criteria
   *
   * @dev Performs comprehensive validation of epoch boundaries, timing constraints, and chain state:
   *      - Ensures start and end blocks are in the same epoch
   *      - Verifies proof is submitted within the deadline window
   *      - Confirms start block is the first block of its epoch
   *      - Validates start block builds on the proven chain
   *      - Checks epoch doesn't exceed maximum block count
   *
   * @dev Errors Thrown:
   *      - Rollup__StartAndEndNotSameEpoch: Start and end blocks in different epochs
   *      - Rollup__PastDeadline: Proof submitted after deadline
   *      - Rollup__InvalidFirstEpochProof: Invalid structure for first epoch proof
   *      - Rollup__StartIsNotFirstBlockOfEpoch: Start block is not at epoch boundary
   *      - Rollup__StartIsNotBuildingOnProven: Start block doesn't build on proven chain
   *      - Rollup__TooManyBlocksInEpoch: Epoch exceeds maximum allowed blocks
   *
   * @param _start The first block number in the epoch (inclusive)
   * @param _end The last block number in the epoch (inclusive)
   * @return The epoch number that the proof covers
   */
  function assertAcceptable(uint256 _start, uint256 _end) private view returns (Epoch) {
    RollupStore storage rollupStore = STFLib.getStorage();

    Epoch startEpoch = STFLib.getEpochForBlock(_start);
    // This also checks for existence of the block.
    Epoch endEpoch = STFLib.getEpochForBlock(_end);

    require(startEpoch == endEpoch, Errors.Rollup__StartAndEndNotSameEpoch(startEpoch, endEpoch));

    Epoch currentEpoch = Timestamp.wrap(block.timestamp).epochFromTimestamp();

    require(
      startEpoch.isAcceptingProofsAtEpoch(currentEpoch),
      Errors.Rollup__PastDeadline(startEpoch.toDeadlineEpoch(), currentEpoch)
    );

    // By making sure that the previous block is in another epoch, we know that we were
    // at the start.
    Epoch parentEpoch = STFLib.getEpochForBlock(_start - 1);

    require(startEpoch > Epoch.wrap(0) || _start == 1, Errors.Rollup__InvalidFirstEpochProof());

    bool isStartOfEpoch = _start == 1 || parentEpoch <= startEpoch - Epoch.wrap(1);
    require(isStartOfEpoch, Errors.Rollup__StartIsNotFirstBlockOfEpoch());

    bool isStartBuildingOnProven = _start - 1 <= rollupStore.tips.getProvenBlockNumber();
    require(isStartBuildingOnProven, Errors.Rollup__StartIsNotBuildingOnProven());

    bool claimedNumBlocksInEpoch = _end - _start + 1 <= Constants.AZTEC_MAX_EPOCH_DURATION;
    require(
      claimedNumBlocksInEpoch, Errors.Rollup__TooManyBlocksInEpoch(Constants.AZTEC_MAX_EPOCH_DURATION, _end - _start)
    );

    return endEpoch;
  }

  /**
   * @notice Verifies the validity proof and batched blob proof for an epoch
   *
   * @dev Performs the core cryptographic verification by:
   *      1. Validating the batched blob proof using EIP-4844 point evaluation precompile
   *      2. Assembling the public inputs for the root rollup circuit
   *      3. Verifying the validity proof against the assembled public inputs using the configured verifier
   *
   * @dev Errors Thrown:
   *      - Rollup__InvalidBlobProof: Batched blob proof verification failed
   *      - Rollup__InvalidProof: validity proof verification failed
   *      - Rollup__InvalidPreviousArchive: Previous archive root mismatch in public inputs
   *      - Rollup__InvalidArchive: End archive root mismatch in public inputs
   *
   * @param _args The epoch proof submission arguments containing proof data and public inputs
   * @return True if both blob proof and validity proof verification succeed
   */
  function verifyEpochRootProof(SubmitEpochRootProofArgs calldata _args) private view returns (bool) {
    RollupStore storage rollupStore = STFLib.getStorage();

    BlobLib.validateBatchedBlob(_args.blobInputs);

    bytes32[] memory publicInputs =
      getEpochProofPublicInputs(_args.start, _args.end, _args.args, _args.fees, _args.blobInputs);

    require(rollupStore.config.epochProofVerifier.verify(_args.proof, publicInputs), Errors.Rollup__InvalidProof());

    return true;
  }

  /**
   * @notice Converts a BLS12 field element from bytes32 to a nr BigNum type
   *
   * @dev The nr bignum type for BLS12 fields is encoded as 3 nr fields - see blob_public_inputs.ts:
   *      firstLimb = last 15 bytes;
   *      secondLimb = bytes 2 -> 17;
   *      thirdLimb = first 2 bytes;
   *      Used when verifying epoch proofs to gather blob specific public inputs.
   * @param _input - The field in bytes32
   */
  function bytes32ToBigNum(bytes32 _input)
    private
    pure
    returns (bytes32 firstLimb, bytes32 secondLimb, bytes32 thirdLimb)
  {
    firstLimb = bytes32(uint256(uint120(bytes15(_input << 136))));
    secondLimb = bytes32(uint256(uint120(bytes15(_input << 16))));
    thirdLimb = bytes32(uint256(uint16(bytes2(_input))));
  }

  /**
   * @notice Converts an Ethereum address to a field element for circuit public inputs
   *
   * @dev Addresses are 20 bytes (160 bits) and need to be converted to 32-byte field elements
   *      for use as public inputs in the rollup circuits. The conversion zero-pads the address
   *      to fit the field element format.
   *
   * @param _a The Ethereum address to convert
   * @return The address as a bytes32 field element
   */
  function addressToField(address _a) private pure returns (bytes32) {
    return bytes32(uint256(uint160(_a)));
  }
}<|MERGE_RESOLUTION|>--- conflicted
+++ resolved
@@ -147,13 +147,8 @@
   ) internal view returns (bytes32[] memory) {
     RollupStore storage rollupStore = STFLib.getStorage();
 
-<<<<<<< HEAD
     require(_args.endArchive != bytes32(0), Errors.Rollup__EndArchiveIsZero());
 
-    // TODO(#7373): Public inputs are not fully verified
-
-=======
->>>>>>> 8b10b2b2
     {
       // We do it this way to provide better error messages than passing along the storage values
       {
