// SPDX-License-Identifier: Apache-2.0
// Copyright 2024 Aztec Labs.
pragma solidity >=0.8.27;

import {SubmitEpochRootProofArgs, PublicInputArgs, IRollupCore, RollupStore} from "@aztec/core/interfaces/IRollup.sol";
import {CompressedTempBlockLog} from "@aztec/core/libraries/compressed-data/BlockLog.sol";
import {ChainTipsLib, CompressedChainTips} from "@aztec/core/libraries/compressed-data/Tips.sol";
import {Constants} from "@aztec/core/libraries/ConstantsGen.sol";
import {Errors} from "@aztec/core/libraries/Errors.sol";
import {BlobLib} from "@aztec/core/libraries/rollup/BlobLib.sol";
import {CompressedFeeHeader, FeeHeaderLib} from "@aztec/core/libraries/rollup/FeeLib.sol";
import {RewardLib} from "@aztec/core/libraries/rollup/RewardLib.sol";
import {STFLib} from "@aztec/core/libraries/rollup/STFLib.sol";
import {ValidatorSelectionLib} from "@aztec/core/libraries/rollup/ValidatorSelectionLib.sol";
import {Timestamp, Slot, Epoch, TimeLib} from "@aztec/core/libraries/TimeLib.sol";
import {CompressedSlot, CompressedTimeMath} from "@aztec/shared/libraries/CompressedTimeMath.sol";
import {CommitteeAttestations, SignatureLib} from "@aztec/shared/libraries/SignatureLib.sol";
import {Math} from "@oz/utils/math/Math.sol";
import {SafeCast} from "@oz/utils/math/SafeCast.sol";

library EpochProofLib {
  using TimeLib for Slot;
  using TimeLib for Epoch;
  using TimeLib for Timestamp;
  using FeeHeaderLib for CompressedFeeHeader;
  using SafeCast for uint256;
  using ChainTipsLib for CompressedChainTips;
  using SignatureLib for CommitteeAttestations;
  using CompressedTimeMath for CompressedSlot;

  // This is a temporary struct to avoid stack too deep errors
  struct BlobVarsTemp {
    uint256 blobOffset;
    uint256 offset;
    uint256 i;
  }

  /**
   * @notice  Submit a proof for an epoch in the pending chain
   *
   * @dev     Will emit `L2ProofVerified` if the proof is valid
   *
   * @dev     Will throw if:
   *          - The block number is past the pending chain
   *          - The last archive root of the header does not match the archive root of parent block
   *          - The archive root of the header does not match the archive root of the proposed block
   *          - The batched blob proof is invalid
   *          - The batched blob proof does not correspond to the rollup data
   *          - The proof is invalid
   *
   * @dev     We provide the `_archive` even if it could be read from storage itself because it allow for better error
   *          messages. Without passing it, we would just have a proof verification failure.
   *
   * @param _args - The arguments to submit the epoch root proof:
   *          _start - The block number at the start of the epoch
   *          _end - The block number at the end of the epoch
   *          _args - Array of public inputs to the proof (previousArchive, endArchive, endTimestamp, outHash, proverId)
   *          _fees - Array of recipient-value pairs with fees to be distributed for the epoch
   *          _blobInputs - The batched blob inputs for the EVM point evaluation precompile and as public inputs for the
   * proof
   *          _proof - The proof to verify
   */
  function submitEpochRootProof(SubmitEpochRootProofArgs calldata _args) internal {
    if (STFLib.canPruneAtTime(Timestamp.wrap(block.timestamp))) {
      STFLib.prune();
    }

    Epoch endEpoch = assertAcceptable(_args.start, _args.end);

    // Verify attestations for the last block in the epoch
    verifyLastBlockAttestations(_args.end, _args.attestations);

    require(verifyEpochRootProof(_args), Errors.Rollup__InvalidProof());

    RollupStore storage rollupStore = STFLib.getStorage();
<<<<<<< HEAD
    rollupStore.archives[_args.end] = _args.args.endArchive;
    rollupStore.tips = rollupStore.tips.updateProvenBlockNumber(
      Math.max(rollupStore.tips.getProvenBlockNumber(), _args.end)
    );
=======
    rollupStore.tips =
      rollupStore.tips.updateProvenBlockNumber(Math.max(rollupStore.tips.getProvenBlockNumber(), _args.end));
>>>>>>> 836cfefc

    RewardLib.handleRewardsAndFees(_args, endEpoch);

    emit IRollupCore.L2ProofVerified(_args.end, _args.args.proverId);
  }

  /**
   * @notice Returns the computed public inputs for the given epoch proof.
   *
   * @dev Useful for debugging and testing. Allows submitter to compare their
   * own public inputs used for generating the proof vs the ones assembled
   * by this contract when verifying it.
   *
   * @param  _start - The start of the epoch (inclusive)
   * @param  _end - The end of the epoch (inclusive)
   * @param  _args - Array of public inputs to the proof (previousArchive, endArchive, endTimestamp, outHash, proverId)
   * @param  _fees - Array of recipient-value pairs with fees to be distributed for the epoch
   * @param _blobPublicInputs- The blob public inputs for the proof
   */
  function getEpochProofPublicInputs(
    uint256 _start,
    uint256 _end,
    PublicInputArgs calldata _args,
    bytes32[] calldata _fees,
    bytes calldata _blobPublicInputs
  ) internal view returns (bytes32[] memory) {
    RollupStore storage rollupStore = STFLib.getStorage();

    require(_args.endArchive != bytes32(0), Errors.Rollup__EndArchiveIsZero());

    // TODO(#7373): Public inputs are not fully verified

    {
      // We do it this way to provide better error messages than passing along the storage values
      {
        bytes32 expectedPreviousArchive = rollupStore.archives[_start - 1];
        require(expectedPreviousArchive != bytes32(0), Errors.Rollup__PreviousArchiveIsZero());
        require(
          expectedPreviousArchive == _args.previousArchive,
          Errors.Rollup__InvalidPreviousArchive(expectedPreviousArchive, _args.previousArchive)
        );
      }
<<<<<<< HEAD
=======

      {
        bytes32 expectedEndArchive = rollupStore.archives[_end];
        require(
          expectedEndArchive == _args.endArchive, Errors.Rollup__InvalidArchive(expectedEndArchive, _args.endArchive)
        );
      }
>>>>>>> 836cfefc
    }

    bytes32[] memory publicInputs = new bytes32[](Constants.ROOT_ROLLUP_PUBLIC_INPUTS_LENGTH);

    // Structure of the root rollup public inputs we need to reassemble:
    //
    // struct RootRollupPublicInputs {
    //   previous_archive_root: Field,
    //   end_archive_root: Field,
    //   proposedBlockHeaderHashes: [Field; Constants.AZTEC_MAX_EPOCH_DURATION],
    //   fees: [FeeRecipient; Constants.AZTEC_MAX_EPOCH_DURATION],
    //   chain_id: Field,
    //   version: Field,
    //   vk_tree_root: Field,
    //   protocol_contract_tree_root: Field,
    //   prover_id: Field,
    //   blob_public_inputs: FinalBlobAccumulatorPublicInputs,
    // }
    {
      // previous_archive.root: the previous archive tree root
      publicInputs[0] = _args.previousArchive;

      // end_archive.root: the new archive tree root
      publicInputs[1] = _args.endArchive;
    }

    uint256 numBlocks = _end - _start + 1;

    for (uint256 i = 0; i < numBlocks; i++) {
      publicInputs[2 + i] = STFLib.getHeaderHash(_start + i);
    }

    uint256 offset = 2 + Constants.AZTEC_MAX_EPOCH_DURATION;

    uint256 feesLength = Constants.AZTEC_MAX_EPOCH_DURATION * 2;
    // fees[2n to 2n + 1]: a fee element, which contains of a recipient and a value
    for (uint256 i = 0; i < feesLength; i++) {
      publicInputs[offset + i] = _fees[i];
    }
    offset += feesLength;

    publicInputs[offset] = bytes32(block.chainid);
    offset += 1;

    publicInputs[offset] = bytes32(uint256(rollupStore.config.version));
    offset += 1;

    // vk_tree_root
    publicInputs[offset] = rollupStore.config.vkTreeRoot;
    offset += 1;

    // protocol_contract_tree_root
    publicInputs[offset] = rollupStore.config.protocolContractTreeRoot;
    offset += 1;

    // prover_id: id of current epoch's prover
    publicInputs[offset] = addressToField(_args.proverId);
    offset += 1;

    // FinalBlobAccumulatorPublicInputs:
    // The blob public inputs do not require the versioned hash of the batched commitment, which is stored in
    // _blobPublicInputs[0:32]
    // or the KZG opening 'proof' (commitment Q) stored in _blobPublicInputs[144:]. They are used in
    // validateBatchedBlob().
    // See BlobLib.sol -> validateBatchedBlob() and calculateBlobCommitmentsHash() for documentation on the below blob
    // related inputs.

    // blobCommitmentsHash
    publicInputs[offset] = STFLib.getBlobCommitmentsHash(_end);
    offset += 1;

    // z
    publicInputs[offset] = bytes32(_blobPublicInputs[32:64]);
    offset += 1;

    // y
    (publicInputs[offset], publicInputs[offset + 1], publicInputs[offset + 2]) =
      bytes32ToBigNum(bytes32(_blobPublicInputs[64:96]));
    offset += 3;

    // To fit into 2 fields, the commitment is split into 31 and 17 byte numbers
    // See yarn-project/foundation/src/blob/index.ts -> commitmentToFields()
    // TODO: The below left pads, possibly inefficiently
    // c[0]
    publicInputs[offset] = bytes32(uint256(uint248(bytes31((_blobPublicInputs[96:127])))));
    // c[1]
    publicInputs[offset + 1] = bytes32(uint256(uint136(bytes17((_blobPublicInputs[127:144])))));
    offset += 2;

    return publicInputs;
  }

  /**
   * @notice Verifies the attestations for the last block in the epoch
   * @param _endBlockNumber The last block number in the epoch
   * @param _attestations The attestations to verify
   */
  function verifyLastBlockAttestations(uint256 _endBlockNumber, CommitteeAttestations memory _attestations) private {
    // Get the stored attestation hash and payload digest for the last block
    CompressedTempBlockLog storage blockLog = STFLib.getStorageTempBlockLog(_endBlockNumber);

    // Verify that the provided attestations match the stored hash
    bytes32 providedAttestationsHash = keccak256(abi.encode(_attestations));
    require(providedAttestationsHash == blockLog.attestationsHash, Errors.Rollup__InvalidAttestations());

    // Get the slot and epoch for the last block
    Slot slot = blockLog.slotNumber.decompress();
    Epoch epoch = STFLib.getEpochForBlock(_endBlockNumber);

    ValidatorSelectionLib.verifyAttestations(slot, epoch, _attestations, blockLog.payloadDigest);
  }

  function assertAcceptable(uint256 _start, uint256 _end) private view returns (Epoch) {
    RollupStore storage rollupStore = STFLib.getStorage();

    Epoch startEpoch = STFLib.getEpochForBlock(_start);
    // This also checks for existence of the block.
    Epoch endEpoch = STFLib.getEpochForBlock(_end);

    require(startEpoch == endEpoch, Errors.Rollup__StartAndEndNotSameEpoch(startEpoch, endEpoch));

    Epoch currentEpoch = Timestamp.wrap(block.timestamp).epochFromTimestamp();

    require(
      startEpoch.isAcceptingProofsAtEpoch(currentEpoch),
      Errors.Rollup__PastDeadline(startEpoch.toDeadlineEpoch(), currentEpoch)
    );

    // By making sure that the previous block is in another epoch, we know that we were
    // at the start.
    Epoch parentEpoch = STFLib.getEpochForBlock(_start - 1);

    require(startEpoch > Epoch.wrap(0) || _start == 1, Errors.Rollup__InvalidFirstEpochProof());

    bool isStartOfEpoch = _start == 1 || parentEpoch <= startEpoch - Epoch.wrap(1);
    require(isStartOfEpoch, Errors.Rollup__StartIsNotFirstBlockOfEpoch());

    bool isStartBuildingOnProven = _start - 1 <= rollupStore.tips.getProvenBlockNumber();
    require(isStartBuildingOnProven, Errors.Rollup__StartIsNotBuildingOnProven());

    bool claimedNumBlocksInEpoch = _end - _start + 1 <= Constants.AZTEC_MAX_EPOCH_DURATION;
    require(
      claimedNumBlocksInEpoch, Errors.Rollup__TooManyBlocksInEpoch(Constants.AZTEC_MAX_EPOCH_DURATION, _end - _start)
    );

    return endEpoch;
  }

  function verifyEpochRootProof(SubmitEpochRootProofArgs calldata _args) private view returns (bool) {
    RollupStore storage rollupStore = STFLib.getStorage();

    BlobLib.validateBatchedBlob(_args.blobInputs);

    bytes32[] memory publicInputs =
      getEpochProofPublicInputs(_args.start, _args.end, _args.args, _args.fees, _args.blobInputs);

    require(rollupStore.config.epochProofVerifier.verify(_args.proof, publicInputs), Errors.Rollup__InvalidProof());

    return true;
  }

  /**
   * @notice  Converts a BLS12 field element from bytes32 to a nr BigNum type
   * The nr bignum type for BLS12 fields is encoded as 3 nr fields - see blob_public_inputs.ts:
   * firstLimb = last 15 bytes;
   * secondLimb = bytes 2 -> 17;
   * thirdLimb = first 2 bytes;
   * Used when verifying epoch proofs to gather blob specific public inputs.
   * @param _input - The field in bytes32
   */
  function bytes32ToBigNum(bytes32 _input)
    private
    pure
    returns (bytes32 firstLimb, bytes32 secondLimb, bytes32 thirdLimb)
  {
    firstLimb = bytes32(uint256(uint120(bytes15(_input << 136))));
    secondLimb = bytes32(uint256(uint120(bytes15(_input << 16))));
    thirdLimb = bytes32(uint256(uint16(bytes2(_input))));
  }

  function addressToField(address _a) private pure returns (bytes32) {
    return bytes32(uint256(uint160(_a)));
  }
}<|MERGE_RESOLUTION|>--- conflicted
+++ resolved
@@ -73,15 +73,9 @@
     require(verifyEpochRootProof(_args), Errors.Rollup__InvalidProof());
 
     RollupStore storage rollupStore = STFLib.getStorage();
-<<<<<<< HEAD
     rollupStore.archives[_args.end] = _args.args.endArchive;
-    rollupStore.tips = rollupStore.tips.updateProvenBlockNumber(
-      Math.max(rollupStore.tips.getProvenBlockNumber(), _args.end)
-    );
-=======
     rollupStore.tips =
       rollupStore.tips.updateProvenBlockNumber(Math.max(rollupStore.tips.getProvenBlockNumber(), _args.end));
->>>>>>> 836cfefc
 
     RewardLib.handleRewardsAndFees(_args, endEpoch);
 
@@ -124,8 +118,6 @@
           Errors.Rollup__InvalidPreviousArchive(expectedPreviousArchive, _args.previousArchive)
         );
       }
-<<<<<<< HEAD
-=======
 
       {
         bytes32 expectedEndArchive = rollupStore.archives[_end];
@@ -133,7 +125,6 @@
           expectedEndArchive == _args.endArchive, Errors.Rollup__InvalidArchive(expectedEndArchive, _args.endArchive)
         );
       }
->>>>>>> 836cfefc
     }
 
     bytes32[] memory publicInputs = new bytes32[](Constants.ROOT_ROLLUP_PUBLIC_INPUTS_LENGTH);
