--- conflicted
+++ resolved
@@ -61,12 +61,8 @@
    * input[0] - num blobs in block
    * input[1:] - blob commitments (48 bytes * num blobs in block)
    * @param _blobsInput - The above bytes to verify our input blob commitments match real blobs
-<<<<<<< HEAD
-   * @param _checkBlob - Whether to skip blob related checks. Hardcoded to true (See RollupCore.sol -> checkBlob), exists only to be overridden in tests.
-=======
    * @param _checkBlob - Whether to skip blob related checks. Hardcoded to true (See RollupCore.sol -> checkBlob),
    * exists only to be overriden in tests.
->>>>>>> 836cfefc
    * Returns for proposal:
    * @return blobHashes - All of the blob hashes included in this block, to be emitted in L2BlockProposed event.
    * @return blobsHashesCommitment - A hash of all blob hashes in this block, to be included in the block header. See
