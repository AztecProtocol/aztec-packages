// SPDX-License-Identifier: Apache-2.0
// Copyright 2024 Aztec Labs.
pragma solidity >=0.8.27;

import {
  RollupStore,
  IRollupCore,
  BlockLog,
  BlockHeaderValidationFlags
} from "@aztec/core/interfaces/IRollup.sol";
import {MerkleLib} from "@aztec/core/libraries/crypto/MerkleLib.sol";
import {SignatureLib} from "@aztec/core/libraries/crypto/SignatureLib.sol";
import {CommitteeAttestation} from "@aztec/core/libraries/crypto/SignatureLib.sol";
import {Errors} from "@aztec/core/libraries/Errors.sol";
import {OracleInput, FeeLib, ManaBaseFeeComponents} from "@aztec/core/libraries/rollup/FeeLib.sol";
import {Timestamp, Slot, Epoch, TimeLib} from "@aztec/core/libraries/TimeLib.sol";
import {ValidatorSelectionLib} from
  "@aztec/core/libraries/validator-selection/ValidatorSelectionLib.sol";
import {BlobLib} from "./BlobLib.sol";
import {Header, HeaderLib} from "./HeaderLib.sol";
import {STFLib} from "./STFLib.sol";

struct ProposeArgs {
  bytes32 archive;
  // Including stateReference here so that the archiver can reconstruct the full block header.
  // It doesn't need to be in the proposed header as the values are not used in propose() and they are committed to
  // by the last archive and blobs hash.
  // It can be removed if the archiver can refer to world state for the updated roots.
  bytes stateReference;
  OracleInput oracleInput;
  bytes header;
  bytes32[] txHashes;
}

struct ProposePayload {
  bytes32 archive;
  bytes stateReference;
  OracleInput oracleInput;
  bytes32 headerHash;
  bytes32[] txHashes;
}

struct InterimProposeValues {
  bytes32[] blobHashes;
  bytes32 blobsHashesCommitment;
  bytes[] blobCommitments;
  bytes32 inHash;
  uint256 outboxMinsize;
  bytes32 headerHash;
}

/**
 * @param header - The proposed block header
 * @param attestations - The signatures for the attestations
 * @param digest - The digest that signatures signed
 * @param currentTime - The time of execution
 * @param blobsHashesCommitment - The blobs hash for this block, provided for simpler future simulation
 * @param flags - Flags specific to the execution, whether certain checks should be skipped
 */
struct ValidateHeaderArgs {
  Header header;
  CommitteeAttestation[] attestations;
  bytes32 digest;
  Timestamp currentTime;
  uint256 manaBaseFee;
  bytes32 blobsHashesCommitment;
  BlockHeaderValidationFlags flags;
}

library ProposeLib {
  using TimeLib for Timestamp;
  using TimeLib for Slot;
  using TimeLib for Epoch;

  /**
   * @notice  Publishes the body and propose the block
   * @dev     `eth_log_handlers` rely on this function
   *
   * @param _args - The arguments to propose the block
   * @param _attestations - Signatures (or empty) from the validators
   * Input _blobsInput bytes:
   * input[:1] - num blobs in block
   * input[1:] - blob commitments (48 bytes * num blobs in block)
   * @param _blobsInput - The above bytes to verify our input blob commitments match real blobs
   * @param _checkBlob - Whether to skip blob related checks. Hardcoded to true (See RollupCore.sol -> checkBlob), exists only to be overriden in tests.
   */
  function propose(
    ProposeArgs calldata _args,
    CommitteeAttestation[] memory _attestations,
    bytes calldata _blobsInput,
    bool _checkBlob
  ) internal {
    if (STFLib.canPruneAtTime(Timestamp.wrap(block.timestamp))) {
      STFLib.prune();
    }
    FeeLib.updateL1GasFeeOracle();

    InterimProposeValues memory v;

    // TODO(#13430): The below blobsHashesCommitment known as blobsHash elsewhere in the code. The name is confusingly similar to blobCommitmentsHash,
    // see comment in BlobLib.sol -> validateBlobs().
    (v.blobHashes, v.blobsHashesCommitment, v.blobCommitments) =
      BlobLib.validateBlobs(_blobsInput, _checkBlob);

    Header memory header = HeaderLib.decode(_args.header);
    v.headerHash = HeaderLib.hash(_args.header);

    Epoch currentEpoch = Timestamp.wrap(block.timestamp).epochFromTimestamp();
    ValidatorSelectionLib.setupEpoch(currentEpoch);

    ManaBaseFeeComponents memory components =
      getManaBaseFeeComponentsAt(Timestamp.wrap(block.timestamp), true);

    validateHeader(
      ValidateHeaderArgs({
        header: header,
        attestations: _attestations,
        digest: digest(
          ProposePayload({
            archive: _args.archive,
            stateReference: _args.stateReference,
            oracleInput: _args.oracleInput,
            headerHash: v.headerHash,
            txHashes: _args.txHashes
          })
        ),
        currentTime: Timestamp.wrap(block.timestamp),
        manaBaseFee: FeeLib.summedBaseFee(components),
        blobsHashesCommitment: v.blobsHashesCommitment,
        flags: BlockHeaderValidationFlags({ignoreDA: false, ignoreSignatures: false})
      })
    );

    RollupStore storage rollupStore = STFLib.getStorage();
    uint256 blockNumber = ++rollupStore.tips.pendingBlockNumber;

    // Blob commitments are collected and proven per root rollup proof (=> per epoch), so we need to know whether we are at the epoch start:
    bool isFirstBlockOfEpoch =
      currentEpoch > STFLib.getEpochForBlock(blockNumber - 1) || blockNumber == 1;
    bytes32 blobCommitmentsHash = BlobLib.calculateBlobCommitmentsHash(
      rollupStore.blocks[blockNumber - 1].blobCommitmentsHash,
      v.blobCommitments,
      isFirstBlockOfEpoch
    );

    rollupStore.blocks[blockNumber] = BlockLog({
      archive: _args.archive,
      headerHash: v.headerHash,
      blobCommitmentsHash: blobCommitmentsHash,
      slotNumber: header.slotNumber
    });

    FeeLib.writeFeeHeader(
      blockNumber,
      _args.oracleInput.feeAssetPriceModifier,
      header.totalManaUsed,
      components.congestionCost,
      components.proverCost
    );

<<<<<<< HEAD
    // Blob commitments are collected and proven per root rollup proof (=> per epoch), so we need to know whether we are at the epoch start:
    bool isFirstBlockOfEpoch =
      currentEpoch > STFLib.getEpochForBlock(blockNumber - 1) || blockNumber == 1;
    rollupStore.blobCommitmentsHash[blockNumber] = BlobLib.calculateBlobCommitmentsHash(
      rollupStore.blobCommitmentsHash[blockNumber - 1], v.blobCommitments, isFirstBlockOfEpoch
    );

=======
>>>>>>> 32bf6522
    // @note  The block number here will always be >=1 as the genesis block is at 0
    v.inHash = rollupStore.config.inbox.consume(blockNumber);
    require(
      header.contentCommitment.inHash == v.inHash,
      Errors.Rollup__InvalidInHash(v.inHash, header.contentCommitment.inHash)
    );

    // TODO(#7218): Revert to fixed height tree for outbox, currently just providing min as interim
    // Min size = smallest path of the rollup tree + 1
    (v.outboxMinsize,) = MerkleLib.computeMinMaxPathLength(header.contentCommitment.numTxs);
    rollupStore.config.outbox.insert(
      blockNumber, header.contentCommitment.outHash, v.outboxMinsize + 1
    );

    emit IRollupCore.L2BlockProposed(blockNumber, _args.archive, v.blobHashes);
  }

  // @note: not view as sampling validators uses tstore
  function validateHeader(ValidateHeaderArgs memory _args) internal {
    require(_args.header.totalManaUsed <= FeeLib.getManaLimit(), Errors.Rollup__ManaLimitExceeded());

    RollupStore storage rollupStore = STFLib.getStorage();

    uint256 pendingBlockNumber = STFLib.getEffectivePendingBlockNumber(_args.currentTime);

    bytes32 tipArchive = rollupStore.blocks[pendingBlockNumber].archive;
    require(
      tipArchive == _args.header.lastArchiveRoot,
      Errors.Rollup__InvalidArchive(tipArchive, _args.header.lastArchiveRoot)
    );

    Slot slot = _args.header.slotNumber;
    Slot lastSlot = rollupStore.blocks[pendingBlockNumber].slotNumber;
    require(slot > lastSlot, Errors.Rollup__SlotAlreadyInChain(lastSlot, slot));

    Slot currentSlot = _args.currentTime.slotFromTimestamp();
    require(slot == currentSlot, Errors.HeaderLib__InvalidSlotNumber(currentSlot, slot));

    Timestamp timestamp = TimeLib.toTimestamp(slot);
    require(
      _args.header.timestamp == timestamp,
      Errors.Rollup__InvalidTimestamp(timestamp, _args.header.timestamp)
    );

    require(
      timestamp <= _args.currentTime, Errors.Rollup__TimestampInFuture(_args.currentTime, timestamp)
    );

    require(
      _args.flags.ignoreDA
        || _args.header.contentCommitment.blobsHash == _args.blobsHashesCommitment,
      Errors.Rollup__UnavailableTxs(_args.header.contentCommitment.blobsHash)
    );

    require(_args.header.gasFees.feePerDaGas == 0, Errors.Rollup__NonZeroDaFee());
    require(
      _args.header.gasFees.feePerL2Gas == _args.manaBaseFee,
      Errors.Rollup__InvalidManaBaseFee(_args.manaBaseFee, _args.header.gasFees.feePerL2Gas)
    );

    ValidatorSelectionLib.verify(
      slot, slot.epochFromSlot(), _args.attestations, _args.digest, _args.flags
    );
  }

  /**
   * @notice  Gets the mana base fee components
   *          For more context, consult:
   *          https://github.com/AztecProtocol/engineering-designs/blob/main/in-progress/8757-fees/design.md
   *
   * @param _timestamp - The timestamp of the block
   * @param _inFeeAsset - Whether to return the fee in the fee asset or ETH
   *
   * @return The mana base fee components
   */
  function getManaBaseFeeComponentsAt(Timestamp _timestamp, bool _inFeeAsset)
    internal
    view
    returns (ManaBaseFeeComponents memory)
  {
    uint256 blockOfInterest = STFLib.getEffectivePendingBlockNumber(_timestamp);
    return FeeLib.getManaBaseFeeComponentsAt(blockOfInterest, _timestamp, _inFeeAsset);
  }

  function digest(ProposePayload memory _args) internal pure returns (bytes32) {
    return keccak256(abi.encode(SignatureLib.SignatureDomainSeparator.blockAttestation, _args));
  }
}<|MERGE_RESOLUTION|>--- conflicted
+++ resolved
@@ -158,16 +158,6 @@
       components.proverCost
     );
 
-<<<<<<< HEAD
-    // Blob commitments are collected and proven per root rollup proof (=> per epoch), so we need to know whether we are at the epoch start:
-    bool isFirstBlockOfEpoch =
-      currentEpoch > STFLib.getEpochForBlock(blockNumber - 1) || blockNumber == 1;
-    rollupStore.blobCommitmentsHash[blockNumber] = BlobLib.calculateBlobCommitmentsHash(
-      rollupStore.blobCommitmentsHash[blockNumber - 1], v.blobCommitments, isFirstBlockOfEpoch
-    );
-
-=======
->>>>>>> 32bf6522
     // @note  The block number here will always be >=1 as the genesis block is at 0
     v.inHash = rollupStore.config.inbox.consume(blockNumber);
     require(
