// SPDX-License-Identifier: Apache-2.0
// Copyright 2024 Aztec Labs.
pragma solidity >=0.8.27;

import {RollupStore, IRollupCore, BlockHeaderValidationFlags} from "@aztec/core/interfaces/IRollup.sol";
import {TempBlockLog} from "@aztec/core/libraries/compressed-data/BlockLog.sol";
import {FeeHeader} from "@aztec/core/libraries/compressed-data/fees/FeeStructs.sol";
import {ChainTipsLib, CompressedChainTips} from "@aztec/core/libraries/compressed-data/Tips.sol";
import {Errors} from "@aztec/core/libraries/Errors.sol";
import {OracleInput, FeeLib, ManaBaseFeeComponents} from "@aztec/core/libraries/rollup/FeeLib.sol";
import {ValidatorSelectionLib} from "@aztec/core/libraries/rollup/ValidatorSelectionLib.sol";
import {Timestamp, Slot, Epoch, TimeLib} from "@aztec/core/libraries/TimeLib.sol";
import {CompressedSlot, CompressedTimeMath} from "@aztec/shared/libraries/CompressedTimeMath.sol";
import {SignatureDomainSeparator, CommitteeAttestations} from "@aztec/shared/libraries/SignatureLib.sol";
import {BlobLib} from "./BlobLib.sol";
import {ProposedHeader, ProposedHeaderLib, StateReference} from "./ProposedHeaderLib.sol";
import {STFLib} from "./STFLib.sol";

struct ProposeArgs {
  // Including stateReference here so that the archiver can reconstruct the full block header.
  // It doesn't need to be in the proposed header as the values are not used in propose() and they are committed to
  // by the last archive and blobs hash.
  // It can be removed if the archiver can refer to world state for the updated roots.
  StateReference stateReference;
  OracleInput oracleInput;
  ProposedHeader header;
}

struct ProposePayload {
  StateReference stateReference;
  OracleInput oracleInput;
  bytes32 headerHash;
}

struct InterimProposeValues {
  bytes32[] blobHashes;
  bytes32 blobsHashesCommitment;
  bytes[] blobCommitments;
  bytes32 inHash;
  bytes32 headerHash;
  bytes32 attestationsHash;
  bytes32 payloadDigest;
  Epoch currentEpoch;
  bool isFirstBlockOfEpoch;
  bool isTxsEnabled;
}

/**
 * @param header - The proposed block header
 * @param digest - The digest that signatures signed
 * @param currentTime - The time of execution
 * @param blobsHashesCommitment - The blobs hash for this block, provided for simpler future simulation
 * @param flags - Flags specific to the execution, whether certain checks should be skipped
 */
struct ValidateHeaderArgs {
  ProposedHeader header;
  bytes32 digest;
  uint256 manaBaseFee;
  bytes32 blobsHashesCommitment;
  BlockHeaderValidationFlags flags;
}

library ProposeLib {
  using TimeLib for Timestamp;
  using TimeLib for Slot;
  using TimeLib for Epoch;
  using CompressedTimeMath for CompressedSlot;
  using ChainTipsLib for CompressedChainTips;

  /**
   * @notice  Publishes the body and propose the block
   * @dev     `eth_log_handlers` rely on this function
   *
   * @param _args - The arguments to propose the block
   * @param _attestations - Signatures (or empty) from the validators
   * @param _signers - The addresses of the signers from the attestations
   * Input _blobsInput bytes:
   * input[:1] - num blobs in block
   * input[1:] - blob commitments (48 bytes * num blobs in block)
   * @param _blobsInput - The above bytes to verify our input blob commitments match real blobs
   * @param _checkBlob - Whether to skip blob related checks. Hardcoded to true (See RollupCore.sol -> checkBlob),
   *                     exists only to be overridden in tests and during simulation.
   */
  function propose(
    ProposeArgs calldata _args,
    CommitteeAttestations memory _attestations,
    address[] memory _signers,
    bytes calldata _blobsInput,
    bool _checkBlob
  ) internal {
    if (STFLib.canPruneAtTime(Timestamp.wrap(block.timestamp))) {
      STFLib.prune();
    }
    InterimProposeValues memory v;

    v.isTxsEnabled = FeeLib.isTxsEnabled();
    if (v.isTxsEnabled) {
      // Since ignition have no TX's, we need not waste gas updating pricing oracle.
      FeeLib.updateL1GasFeeOracle();
    }

    // TODO(#13430): The below blobsHashesCommitment known as blobsHash elsewhere in the code. The name is confusingly
    // similar to blobCommitmentsHash,
    // see comment in BlobLib.sol -> validateBlobs().
    (v.blobHashes, v.blobsHashesCommitment, v.blobCommitments) = BlobLib.validateBlobs(_blobsInput, _checkBlob);

    ProposedHeader memory header = _args.header;
    v.headerHash = ProposedHeaderLib.hash(_args.header);

    v.currentEpoch = Timestamp.wrap(block.timestamp).epochFromTimestamp();
    ValidatorSelectionLib.setupEpoch(v.currentEpoch);

    ManaBaseFeeComponents memory components;
    if (v.isTxsEnabled) {
      // Since ignition have no TX's, we need not waste gas computing the fee components
      components = getManaBaseFeeComponentsAt(Timestamp.wrap(block.timestamp), true);
    }

    v.payloadDigest = digest(
      ProposePayload({
        archive: _args.archive,
        stateReference: _args.stateReference,
        oracleInput: _args.oracleInput,
        headerHash: v.headerHash
      })
    );

    validateHeader(
      ValidateHeaderArgs({
        header: header,
<<<<<<< HEAD
        attestations: _attestations,
        digest: digest(
          ProposePayload({
            stateReference: _args.stateReference,
            oracleInput: _args.oracleInput,
            headerHash: v.headerHash
          })
        ),
=======
        digest: v.payloadDigest,
>>>>>>> 836cfefc
        manaBaseFee: FeeLib.summedBaseFee(components),
        blobsHashesCommitment: v.blobsHashesCommitment,
        flags: BlockHeaderValidationFlags({ignoreDA: false})
      })
    );

    ValidatorSelectionLib.verifyProposer(header.slotNumber, v.currentEpoch, _attestations, _signers, v.payloadDigest);

    RollupStore storage rollupStore = STFLib.getStorage();
    CompressedChainTips tips = rollupStore.tips;

    uint256 blockNumber = tips.getPendingBlockNumber() + 1;
    tips = tips.updatePendingBlockNumber(blockNumber);

    // Blob commitments are collected and proven per root rollup proof (=> per epoch), so we need to know whether we are
    // at the epoch start:
    v.isFirstBlockOfEpoch = v.currentEpoch > STFLib.getEpochForBlock(blockNumber - 1) || blockNumber == 1;
    bytes32 blobCommitmentsHash = BlobLib.calculateBlobCommitmentsHash(
      STFLib.getBlobCommitmentsHash(blockNumber - 1), v.blobCommitments, v.isFirstBlockOfEpoch
    );

    FeeHeader memory feeHeader;
    if (v.isTxsEnabled) {
      // Since ignition have no TX's, we need not waste gas deriving the fee header
      feeHeader = FeeLib.computeFeeHeader(
        blockNumber,
        _args.oracleInput.feeAssetPriceModifier,
        header.totalManaUsed,
        components.congestionCost,
        components.proverCost
      );
    }

    // Compute attestationsHash from the attestations
    v.attestationsHash = keccak256(abi.encode(_attestations));

<<<<<<< HEAD
    rollupStore.tips = rollupStore.tips.updatePendingBlockNumber(blockNumber);
=======
    rollupStore.tips = tips;
    rollupStore.archives[blockNumber] = _args.archive;
>>>>>>> 836cfefc
    STFLib.setTempBlockLog(
      blockNumber,
      TempBlockLog({
        headerHash: v.headerHash,
        blobCommitmentsHash: blobCommitmentsHash,
        attestationsHash: v.attestationsHash,
        payloadDigest: v.payloadDigest,
        slotNumber: header.slotNumber,
        feeHeader: feeHeader
      })
    );

    if (v.isTxsEnabled) {
      // Since ignition will have no transactions there will be no method to consume or output message.
      // Therefore we can ignore it as long as mana target is zero.
      // Since the inbox is async, it must enforce its own check to not try to insert if ignition.

      // @note  The block number here will always be >=1 as the genesis block is at 0
      v.inHash = rollupStore.config.inbox.consume(blockNumber);
      require(
        header.contentCommitment.inHash == v.inHash,
        Errors.Rollup__InvalidInHash(v.inHash, header.contentCommitment.inHash)
      );

      rollupStore.config.outbox.insert(blockNumber, header.contentCommitment.outHash);
    }

    bytes32 parentHeaderHash = STFLib.getHeaderHash(blockNumber - 1);

    emit IRollupCore.L2BlockProposed(blockNumber, v.headerHash, parentHeaderHash, v.blobHashes);
  }

  function validateHeader(ValidateHeaderArgs memory _args) internal view {
    require(_args.header.coinbase != address(0), Errors.Rollup__InvalidCoinbase());
    require(_args.header.totalManaUsed <= FeeLib.getManaLimit(), Errors.Rollup__ManaLimitExceeded());

    Timestamp currentTime = Timestamp.wrap(block.timestamp);

    uint256 pendingBlockNumber = STFLib.getEffectivePendingBlockNumber(currentTime);

    Slot slot = _args.header.slotNumber;
    Slot lastSlot = STFLib.getSlotNumber(pendingBlockNumber);
    require(slot > lastSlot, Errors.Rollup__SlotAlreadyInChain(lastSlot, slot));

    Slot currentSlot = currentTime.slotFromTimestamp();
    require(slot == currentSlot, Errors.HeaderLib__InvalidSlotNumber(currentSlot, slot));

    Timestamp timestamp = TimeLib.toTimestamp(slot);
    require(_args.header.timestamp == timestamp, Errors.Rollup__InvalidTimestamp(timestamp, _args.header.timestamp));

    require(timestamp <= currentTime, Errors.Rollup__TimestampInFuture(currentTime, timestamp));

    require(
      _args.flags.ignoreDA || _args.header.contentCommitment.blobsHash == _args.blobsHashesCommitment,
      Errors.Rollup__UnavailableTxs(_args.header.contentCommitment.blobsHash)
    );

    require(_args.header.gasFees.feePerDaGas == 0, Errors.Rollup__NonZeroDaFee());
    require(
      _args.header.gasFees.feePerL2Gas == _args.manaBaseFee,
      Errors.Rollup__InvalidManaBaseFee(_args.manaBaseFee, _args.header.gasFees.feePerL2Gas)
    );
  }

  /**
   * @notice  Gets the mana base fee components
   *          For more context, consult:
   *          https://github.com/AztecProtocol/engineering-designs/blob/main/in-progress/8757-fees/design.md
   *
   * @param _timestamp - The timestamp of the block
   * @param _inFeeAsset - Whether to return the fee in the fee asset or ETH
   *
   * @return The mana base fee components
   */
  function getManaBaseFeeComponentsAt(Timestamp _timestamp, bool _inFeeAsset)
    internal
    view
    returns (ManaBaseFeeComponents memory)
  {
    uint256 blockOfInterest = STFLib.getEffectivePendingBlockNumber(_timestamp);
    return FeeLib.getManaBaseFeeComponentsAt(blockOfInterest, _timestamp, _inFeeAsset);
  }

  function digest(ProposePayload memory _args) internal pure returns (bytes32) {
    return keccak256(abi.encode(SignatureDomainSeparator.blockAttestation, _args));
  }
}<|MERGE_RESOLUTION|>--- conflicted
+++ resolved
@@ -117,29 +117,13 @@
     }
 
     v.payloadDigest = digest(
-      ProposePayload({
-        archive: _args.archive,
-        stateReference: _args.stateReference,
-        oracleInput: _args.oracleInput,
-        headerHash: v.headerHash
-      })
+      ProposePayload({stateReference: _args.stateReference, oracleInput: _args.oracleInput, headerHash: v.headerHash})
     );
 
     validateHeader(
       ValidateHeaderArgs({
         header: header,
-<<<<<<< HEAD
-        attestations: _attestations,
-        digest: digest(
-          ProposePayload({
-            stateReference: _args.stateReference,
-            oracleInput: _args.oracleInput,
-            headerHash: v.headerHash
-          })
-        ),
-=======
         digest: v.payloadDigest,
->>>>>>> 836cfefc
         manaBaseFee: FeeLib.summedBaseFee(components),
         blobsHashesCommitment: v.blobsHashesCommitment,
         flags: BlockHeaderValidationFlags({ignoreDA: false})
@@ -176,12 +160,7 @@
     // Compute attestationsHash from the attestations
     v.attestationsHash = keccak256(abi.encode(_attestations));
 
-<<<<<<< HEAD
-    rollupStore.tips = rollupStore.tips.updatePendingBlockNumber(blockNumber);
-=======
     rollupStore.tips = tips;
-    rollupStore.archives[blockNumber] = _args.archive;
->>>>>>> 836cfefc
     STFLib.setTempBlockLog(
       blockNumber,
       TempBlockLog({
