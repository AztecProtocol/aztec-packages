--- conflicted
+++ resolved
@@ -256,16 +256,9 @@
     // Compute attestationsHash from the attestations
     v.attestationsHash = keccak256(abi.encode(_attestations));
 
-<<<<<<< HEAD
+    // Commit state changes: update chain tips and store block data
     STFLib.getStorage().tips = tips;
-    STFLib.setTempBlockLog(
-      blockNumber,
-=======
-    // Commit state changes: update chain tips and store block data
-    rollupStore.tips = tips;
-    rollupStore.archives[blockNumber] = _args.archive;
     STFLib.addTempBlockLog(
->>>>>>> 8b10b2b2
       TempBlockLog({
         headerHash: v.headerHash,
         blobCommitmentsHash: BlobLib.calculateBlobCommitmentsHash(
