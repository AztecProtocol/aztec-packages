--- conflicted
+++ resolved
@@ -62,12 +62,7 @@
 
   // Note: Used in `computeConsumables` to get around stack too deep errors.
   struct ConsumablesVars {
-<<<<<<< HEAD
     bytes31[] baseLeaves;
-    bytes32[] l2ToL1Msgs;
-=======
-    bytes32[] baseLeaves;
->>>>>>> 7f216eb0
     bytes baseLeaf;
     bytes32 encryptedLogsHash;
     bytes32 unencryptedLogsHash;
@@ -178,12 +173,7 @@
               Constants.PUBLIC_DATA_WRITES_NUM_BYTES_PER_BASE_ROLLUP
             )
           ),
-<<<<<<< HEAD
-          contractData,
           bytes.concat(new bytes(1), bytes31(vars.encryptedLogsHash), new bytes(1), bytes31(vars.unencryptedLogsHash))
-=======
-          bytes.concat(vars.encryptedLogsHash, vars.unencryptedLogsHash)
->>>>>>> 7f216eb0
         );
 
         vars.baseLeaves[i] = bytes31(sha256(vars.baseLeaf));
