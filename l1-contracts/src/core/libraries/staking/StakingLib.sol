// SPDX-License-Identifier: Apache-2.0
// Copyright 2024 Aztec Labs.
pragma solidity >=0.8.27;

import {IStakingCore} from "@aztec/core/interfaces/IStaking.sol";
import {Errors} from "@aztec/core/libraries/Errors.sol";
import {
  AddressSnapshotLib,
  SnapshottedAddressSet
} from "@aztec/core/libraries/staking/AddressSnapshotLib.sol";
import {Timestamp} from "@aztec/core/libraries/TimeLib.sol";
import {GSE, AttesterConfig} from "@aztec/core/staking/GSE.sol";
import {IERC20} from "@oz/token/ERC20/IERC20.sol";
import {SafeERC20} from "@oz/token/ERC20/utils/SafeERC20.sol";
import {SafeCast} from "@oz/utils/math/SafeCast.sol";

// None -> Does not exist in our setup
// Validating -> Participating as validator
// Living -> Not participating as validator, but have funds in setup,
// 			 hit if slashes and going below the minimum
// Exiting -> In the process of exiting the system
enum Status {
  NONE,
  VALIDATING,
  LIVING,
  EXITING
}

struct Exit {
  uint256 amount;
  Timestamp exitableAt;
  address recipientOrWithdrawer;
  bool isRecipient;
  bool exists;
}

struct AttesterView {
  Status status;
  uint256 effectiveBalance;
  Exit exit;
  AttesterConfig config;
}

struct StakingStorage {
  IERC20 stakingAsset;
  address slasher;
  GSE gse;
  Timestamp exitDelay;
  mapping(address attester => Exit) exits;
}

library StakingLib {
  using SafeCast for uint256;
  using SafeERC20 for IERC20;
  using AddressSnapshotLib for SnapshottedAddressSet;

  bytes32 private constant STAKING_SLOT = keccak256("aztec.core.staking.storage");

  function initialize(IERC20 _stakingAsset, GSE _gse, Timestamp _exitDelay, address _slasher)
    internal
  {
    StakingStorage storage store = getStorage();
    store.stakingAsset = _stakingAsset;
    store.gse = _gse;
    store.exitDelay = _exitDelay;
    store.slasher = _slasher;
  }

  function setSlasher(address _slasher) internal {
    StakingStorage storage store = getStorage();
<<<<<<< HEAD
=======

    address oldSlasher = store.slasher;
    store.slasher = _slasher;

    emit IStakingCore.SlasherUpdated(oldSlasher, _slasher);
  }

  function finaliseWithdraw(address _attester) internal {
    StakingStorage storage store = getStorage();
>>>>>>> f61893ab
    // We load it into memory to cache it, as we will delete it before we use it.
    Exit memory exit = store.exits[_attester];
    require(exit.exists, Errors.Staking__NotExiting(_attester));
    require(exit.isRecipient, Errors.Staking__NotExiting(_attester));
    require(
      exit.exitableAt <= Timestamp.wrap(block.timestamp),
      Errors.Staking__WithdrawalNotUnlockedYet(Timestamp.wrap(block.timestamp), exit.exitableAt)
    );

    delete store.exits[_attester];
    store.stakingAsset.transfer(exit.recipientOrWithdrawer, exit.amount);

    emit IStakingCore.WithdrawFinalised(_attester, exit.recipientOrWithdrawer, exit.amount);
  }

  function slash(address _attester, uint256 _amount) internal {
    StakingStorage storage store = getStorage();
    require(msg.sender == store.slasher, Errors.Staking__NotSlasher(store.slasher, msg.sender));

    Exit storage exit = store.exits[_attester];
<<<<<<< HEAD

    if (exit.exists) {
      require(
        exit.exitableAt > Timestamp.wrap(block.timestamp),
        Errors.Staking__CannotSlashExitedStake(_attester)
      );

      if (exit.amount == _amount) {
        // If we slashes the entire thing, nuke it entirely
        delete store.exits[_attester];
      } else {
        exit.amount -= _amount;
      }
    } else {
      (address withdrawer, bool attesterExists,) = store.gse.getWithdrawer(address(this), _attester);
      require(attesterExists, Errors.Staking__NoOneToSlash(_attester));

      (uint256 amountWithdrawn, bool isRemoved) = store.gse.withdraw(_attester, _amount);

=======

    if (exit.exists) {
      require(
        exit.exitableAt > Timestamp.wrap(block.timestamp),
        Errors.Staking__CannotSlashExitedStake(_attester)
      );

      if (exit.amount == _amount) {
        // If we slashes the entire thing, nuke it entirely
        delete store.exits[_attester];
      } else {
        exit.amount -= _amount;
      }
    } else {
      (address withdrawer, bool attesterExists,) = store.gse.getWithdrawer(address(this), _attester);
      require(attesterExists, Errors.Staking__NoOneToSlash(_attester));

      (uint256 amountWithdrawn, bool isRemoved) = store.gse.withdraw(_attester, _amount);

>>>>>>> f61893ab
      if (isRemoved) {
        uint256 toUser = amountWithdrawn - _amount;
        store.exits[_attester] = Exit({
          amount: toUser,
          exitableAt: Timestamp.wrap(block.timestamp) + store.exitDelay,
          recipientOrWithdrawer: withdrawer,
          isRecipient: false,
          exists: true
        });
      }
    }

    emit IStakingCore.Slashed(_attester, _amount);
  }

<<<<<<< HEAD
  function deposit(address _attester, address _withdrawer, bool _onCanonical) internal {
=======
  function deposit(address _attester, address _proposer, address _withdrawer, bool _onCanonical)
    internal
  {
>>>>>>> f61893ab
    require(
      _attester != address(0) && _withdrawer != address(0),
      Errors.Staking__InvalidDeposit(_attester, _withdrawer)
    );
    StakingStorage storage store = getStorage();
    require(!store.exits[_attester].exists, Errors.Staking__AlreadyRegistered(_attester));
    require(
      !store.gse.isRegistered(address(this), _attester), Errors.Staking__AlreadyActive(_attester)
    );
    uint256 amount = store.gse.MINIMUM_DEPOSIT();

    store.stakingAsset.transferFrom(msg.sender, address(this), amount);
    store.stakingAsset.approve(address(store.gse), amount);
<<<<<<< HEAD
    store.gse.deposit(_attester, _withdrawer, _onCanonical);
=======
    store.gse.deposit(_attester, _proposer, _withdrawer, _onCanonical);
>>>>>>> f61893ab
  }

  function initiateWithdraw(address _attester, address _recipient) internal returns (bool) {
    require(_recipient != address(0), Errors.Staking__InvalidRecipient(_recipient));
    StakingStorage storage store = getStorage();

    if (store.exits[_attester].exists) {
      // If there is already an exit, we either started it and should revert
      // or it is because of a slash and we should update the recipient
      // Still only if we are the withdrawer
      // We DO NOT update the exitableAt
      require(!store.exits[_attester].isRecipient, Errors.Staking__NothingToExit(_attester));
      require(
        store.exits[_attester].recipientOrWithdrawer == msg.sender,
        Errors.Staking__NotWithdrawer(store.exits[_attester].recipientOrWithdrawer, msg.sender)
      );
      store.exits[_attester].recipientOrWithdrawer = _recipient;
      store.exits[_attester].isRecipient = true;

      emit IStakingCore.WithdrawInitiated(_attester, _recipient, store.exits[_attester].amount);
    } else {
      (address withdrawer, bool attesterExists,) = store.gse.getWithdrawer(address(this), _attester);
      require(attesterExists, Errors.Staking__NothingToExit(_attester));
      require(msg.sender == withdrawer, Errors.Staking__NotWithdrawer(withdrawer, msg.sender));
<<<<<<< HEAD

      uint256 amount = store.gse.balanceOf(address(this), _attester);
      (uint256 actualAmount, bool removed) = store.gse.withdraw(_attester, amount);
      require(removed, Errors.Staking__WithdrawFailed(_attester));

      store.exits[_attester] = Exit({
        amount: actualAmount,
        exitableAt: Timestamp.wrap(block.timestamp) + store.exitDelay,
        recipientOrWithdrawer: _recipient,
        isRecipient: true,
        exists: true
      });
      emit IStakingCore.WithdrawInitiated(_attester, _recipient, actualAmount);
    }

    return true;
  }

  function getAttesterCountAtTime(Timestamp _timestamp) internal view returns (uint256) {
    return getStorage().gse.getAttesterCountAtTime(address(this), _timestamp);
  }

  function getAttestersAtTime(Timestamp _timestamp) internal view returns (address[] memory) {
    return getStorage().gse.getAttestersAtTime(address(this), _timestamp);
  }
=======

      uint256 amount = store.gse.balanceOf(address(this), _attester);
      (uint256 actualAmount, bool removed) = store.gse.withdraw(_attester, amount);
      require(removed, Errors.Staking__WithdrawFailed(_attester));

      store.exits[_attester] = Exit({
        amount: actualAmount,
        exitableAt: Timestamp.wrap(block.timestamp) + store.exitDelay,
        recipientOrWithdrawer: _recipient,
        isRecipient: true,
        exists: true
      });
      emit IStakingCore.WithdrawInitiated(_attester, _recipient, actualAmount);
    }
>>>>>>> f61893ab

  function getAttesterAtIndex(uint256 _index) internal view returns (address) {
    return getStorage().gse.getAttesterFromIndexAtTime(
      address(this), _index, Timestamp.wrap(block.timestamp)
    );
  }

  function getAttestersFromIndicesAtTime(Timestamp _timestamp, uint256[] memory _indices)
    internal
    view
    returns (address[] memory)
  {
    return getStorage().gse.getAttestersFromIndicesAtTime(address(this), _timestamp, _indices);
  }

  function getExit(address _attester) internal view returns (Exit memory) {
    return getStorage().exits[_attester];
  }

  function getConfig(address _attester) internal view returns (AttesterConfig memory) {
    return getStorage().gse.getConfig(address(this), _attester);
  }

  function getAttesterView(address _attester) internal view returns (AttesterView memory) {
    return AttesterView({
      status: getStatus(_attester),
      effectiveBalance: getStorage().gse.balanceOf(address(this), _attester),
      exit: getExit(_attester),
      config: getConfig(_attester)
    });
  }

  function getStatus(address _attester) internal view returns (Status) {
    Exit memory exit = getExit(_attester);
    uint256 effectiveBalance = getStorage().gse.balanceOf(address(this), _attester);

    Status status;
    if (exit.exists) {
      status = exit.isRecipient ? Status.EXITING : Status.LIVING;
    } else {
      status = effectiveBalance > 0 ? Status.VALIDATING : Status.NONE;
    }

    return status;
  }

  function getAttesterCountAtTime(Timestamp _timestamp) internal view returns (uint256) {
    return getStorage().gse.getAttesterCountAtTime(address(this), _timestamp);
  }

  function getAttestersAtTime(Timestamp _timestamp) internal view returns (address[] memory) {
    return getStorage().gse.getAttestersAtTime(address(this), _timestamp);
  }

  function getAttesterAtIndex(uint256 _index) internal view returns (address) {
    return getStorage().gse.getAttesterFromIndexAtTime(
      address(this), _index, Timestamp.wrap(block.timestamp)
    );
  }

  function getProposerForAttester(address _attester) internal view returns (address) {
    (address proposer,,) = getStorage().gse.getProposer(address(this), _attester);
    return proposer;
  }

  function getAttestersFromIndicesAtTime(Timestamp _timestamp, uint256[] memory _indices)
    internal
    view
    returns (address[] memory)
  {
    return getStorage().gse.getAttestersFromIndicesAtTime(address(this), _timestamp, _indices);
  }

  function getExit(address _attester) internal view returns (Exit memory) {
    return getStorage().exits[_attester];
  }

  function getConfig(address _attester) internal view returns (AttesterConfig memory) {
    return getStorage().gse.getConfig(address(this), _attester);
  }

  function getAttesterView(address _attester) internal view returns (AttesterView memory) {
    return AttesterView({
      status: getStatus(_attester),
      effectiveBalance: getStorage().gse.balanceOf(address(this), _attester),
      exit: getExit(_attester),
      config: getConfig(_attester)
    });
  }

  function getStatus(address _attester) internal view returns (Status) {
    Exit memory exit = getExit(_attester);
    uint256 effectiveBalance = getStorage().gse.balanceOf(address(this), _attester);

    Status status;
    if (exit.exists) {
      status = exit.isRecipient ? Status.EXITING : Status.LIVING;
    } else {
      status = effectiveBalance > 0 ? Status.VALIDATING : Status.NONE;
    }

    return status;
  }

  function getStorage() internal pure returns (StakingStorage storage storageStruct) {
    bytes32 position = STAKING_SLOT;
    assembly {
      storageStruct.slot := position
    }
  }
}<|MERGE_RESOLUTION|>--- conflicted
+++ resolved
@@ -68,8 +68,6 @@
 
   function setSlasher(address _slasher) internal {
     StakingStorage storage store = getStorage();
-<<<<<<< HEAD
-=======
 
     address oldSlasher = store.slasher;
     store.slasher = _slasher;
@@ -79,7 +77,6 @@
 
   function finaliseWithdraw(address _attester) internal {
     StakingStorage storage store = getStorage();
->>>>>>> f61893ab
     // We load it into memory to cache it, as we will delete it before we use it.
     Exit memory exit = store.exits[_attester];
     require(exit.exists, Errors.Staking__NotExiting(_attester));
@@ -100,7 +97,6 @@
     require(msg.sender == store.slasher, Errors.Staking__NotSlasher(store.slasher, msg.sender));
 
     Exit storage exit = store.exits[_attester];
-<<<<<<< HEAD
 
     if (exit.exists) {
       require(
@@ -120,27 +116,6 @@
 
       (uint256 amountWithdrawn, bool isRemoved) = store.gse.withdraw(_attester, _amount);
 
-=======
-
-    if (exit.exists) {
-      require(
-        exit.exitableAt > Timestamp.wrap(block.timestamp),
-        Errors.Staking__CannotSlashExitedStake(_attester)
-      );
-
-      if (exit.amount == _amount) {
-        // If we slashes the entire thing, nuke it entirely
-        delete store.exits[_attester];
-      } else {
-        exit.amount -= _amount;
-      }
-    } else {
-      (address withdrawer, bool attesterExists,) = store.gse.getWithdrawer(address(this), _attester);
-      require(attesterExists, Errors.Staking__NoOneToSlash(_attester));
-
-      (uint256 amountWithdrawn, bool isRemoved) = store.gse.withdraw(_attester, _amount);
-
->>>>>>> f61893ab
       if (isRemoved) {
         uint256 toUser = amountWithdrawn - _amount;
         store.exits[_attester] = Exit({
@@ -156,13 +131,7 @@
     emit IStakingCore.Slashed(_attester, _amount);
   }
 
-<<<<<<< HEAD
   function deposit(address _attester, address _withdrawer, bool _onCanonical) internal {
-=======
-  function deposit(address _attester, address _proposer, address _withdrawer, bool _onCanonical)
-    internal
-  {
->>>>>>> f61893ab
     require(
       _attester != address(0) && _withdrawer != address(0),
       Errors.Staking__InvalidDeposit(_attester, _withdrawer)
@@ -176,11 +145,7 @@
 
     store.stakingAsset.transferFrom(msg.sender, address(this), amount);
     store.stakingAsset.approve(address(store.gse), amount);
-<<<<<<< HEAD
     store.gse.deposit(_attester, _withdrawer, _onCanonical);
-=======
-    store.gse.deposit(_attester, _proposer, _withdrawer, _onCanonical);
->>>>>>> f61893ab
   }
 
   function initiateWithdraw(address _attester, address _recipient) internal returns (bool) {
@@ -205,7 +170,6 @@
       (address withdrawer, bool attesterExists,) = store.gse.getWithdrawer(address(this), _attester);
       require(attesterExists, Errors.Staking__NothingToExit(_attester));
       require(msg.sender == withdrawer, Errors.Staking__NotWithdrawer(withdrawer, msg.sender));
-<<<<<<< HEAD
 
       uint256 amount = store.gse.balanceOf(address(this), _attester);
       (uint256 actualAmount, bool removed) = store.gse.withdraw(_attester, amount);
@@ -231,22 +195,6 @@
   function getAttestersAtTime(Timestamp _timestamp) internal view returns (address[] memory) {
     return getStorage().gse.getAttestersAtTime(address(this), _timestamp);
   }
-=======
-
-      uint256 amount = store.gse.balanceOf(address(this), _attester);
-      (uint256 actualAmount, bool removed) = store.gse.withdraw(_attester, amount);
-      require(removed, Errors.Staking__WithdrawFailed(_attester));
-
-      store.exits[_attester] = Exit({
-        amount: actualAmount,
-        exitableAt: Timestamp.wrap(block.timestamp) + store.exitDelay,
-        recipientOrWithdrawer: _recipient,
-        isRecipient: true,
-        exists: true
-      });
-      emit IStakingCore.WithdrawInitiated(_attester, _recipient, actualAmount);
-    }
->>>>>>> f61893ab
 
   function getAttesterAtIndex(uint256 _index) internal view returns (address) {
     return getStorage().gse.getAttesterFromIndexAtTime(
@@ -293,64 +241,6 @@
     return status;
   }
 
-  function getAttesterCountAtTime(Timestamp _timestamp) internal view returns (uint256) {
-    return getStorage().gse.getAttesterCountAtTime(address(this), _timestamp);
-  }
-
-  function getAttestersAtTime(Timestamp _timestamp) internal view returns (address[] memory) {
-    return getStorage().gse.getAttestersAtTime(address(this), _timestamp);
-  }
-
-  function getAttesterAtIndex(uint256 _index) internal view returns (address) {
-    return getStorage().gse.getAttesterFromIndexAtTime(
-      address(this), _index, Timestamp.wrap(block.timestamp)
-    );
-  }
-
-  function getProposerForAttester(address _attester) internal view returns (address) {
-    (address proposer,,) = getStorage().gse.getProposer(address(this), _attester);
-    return proposer;
-  }
-
-  function getAttestersFromIndicesAtTime(Timestamp _timestamp, uint256[] memory _indices)
-    internal
-    view
-    returns (address[] memory)
-  {
-    return getStorage().gse.getAttestersFromIndicesAtTime(address(this), _timestamp, _indices);
-  }
-
-  function getExit(address _attester) internal view returns (Exit memory) {
-    return getStorage().exits[_attester];
-  }
-
-  function getConfig(address _attester) internal view returns (AttesterConfig memory) {
-    return getStorage().gse.getConfig(address(this), _attester);
-  }
-
-  function getAttesterView(address _attester) internal view returns (AttesterView memory) {
-    return AttesterView({
-      status: getStatus(_attester),
-      effectiveBalance: getStorage().gse.balanceOf(address(this), _attester),
-      exit: getExit(_attester),
-      config: getConfig(_attester)
-    });
-  }
-
-  function getStatus(address _attester) internal view returns (Status) {
-    Exit memory exit = getExit(_attester);
-    uint256 effectiveBalance = getStorage().gse.balanceOf(address(this), _attester);
-
-    Status status;
-    if (exit.exists) {
-      status = exit.isRecipient ? Status.EXITING : Status.LIVING;
-    } else {
-      status = effectiveBalance > 0 ? Status.VALIDATING : Status.NONE;
-    }
-
-    return status;
-  }
-
   function getStorage() internal pure returns (StakingStorage storage storageStruct) {
     bytes32 position = STAKING_SLOT;
     assembly {
