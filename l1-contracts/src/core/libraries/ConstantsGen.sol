// GENERATED FILE - DO NOT EDIT, RUN yarn remake-constants in circuits.js
// SPDX-License-Identifier: Apache-2.0
// Copyright 2023 Aztec Labs.
pragma solidity >=0.8.18;

/**
 * @title Constants Library
 * @author Aztec Labs
 * @notice Library that contains constants used throughout the Aztec protocol
 */
library Constants {
  // Prime field modulus
  uint256 internal constant P =
    21888242871839275222246405745257275088548364400416034343698204186575808495617;

  uint256 internal constant MAX_FIELD_VALUE =
    21888242871839275222246405745257275088548364400416034343698204186575808495616;
  uint256 internal constant ARGS_LENGTH = 16;
  uint256 internal constant MAX_NOTE_HASHES_PER_CALL = 16;
  uint256 internal constant MAX_NULLIFIERS_PER_CALL = 16;
  uint256 internal constant MAX_PRIVATE_CALL_STACK_LENGTH_PER_CALL = 4;
  uint256 internal constant MAX_PUBLIC_CALL_STACK_LENGTH_PER_CALL = 16;
  uint256 internal constant MAX_L2_TO_L1_MSGS_PER_CALL = 2;
  uint256 internal constant MAX_PUBLIC_DATA_UPDATE_REQUESTS_PER_CALL = 32;
  uint256 internal constant MAX_PUBLIC_DATA_READS_PER_CALL = 32;
  uint256 internal constant MAX_NOTE_HASH_READ_REQUESTS_PER_CALL = 16;
  uint256 internal constant MAX_NULLIFIER_READ_REQUESTS_PER_CALL = 16;
  uint256 internal constant MAX_NULLIFIER_NON_EXISTENT_READ_REQUESTS_PER_CALL = 16;
  uint256 internal constant MAX_L1_TO_L2_MSG_READ_REQUESTS_PER_CALL = 16;
  uint256 internal constant MAX_KEY_VALIDATION_REQUESTS_PER_CALL = 16;
  uint256 internal constant MAX_NOTE_ENCRYPTED_LOGS_PER_CALL = 16;
  uint256 internal constant MAX_ENCRYPTED_LOGS_PER_CALL = 4;
  uint256 internal constant MAX_UNENCRYPTED_LOGS_PER_CALL = 4;
  uint256 internal constant ARCHIVE_HEIGHT = 16;
  uint256 internal constant VK_TREE_HEIGHT = 5;
  uint256 internal constant FUNCTION_TREE_HEIGHT = 5;
  uint256 internal constant NOTE_HASH_TREE_HEIGHT = 32;
  uint256 internal constant PUBLIC_DATA_TREE_HEIGHT = 40;
  uint256 internal constant NULLIFIER_TREE_HEIGHT = 20;
  uint256 internal constant L1_TO_L2_MSG_TREE_HEIGHT = 16;
  uint256 internal constant ARTIFACT_FUNCTION_TREE_MAX_HEIGHT = 5;
  uint256 internal constant NULLIFIER_TREE_ID = 0;
  uint256 internal constant NOTE_HASH_TREE_ID = 1;
  uint256 internal constant PUBLIC_DATA_TREE_ID = 2;
  uint256 internal constant L1_TO_L2_MESSAGE_TREE_ID = 3;
  uint256 internal constant ARCHIVE_TREE_ID = 4;
  uint256 internal constant NOTE_HASH_SUBTREE_HEIGHT = 6;
  uint256 internal constant NULLIFIER_SUBTREE_HEIGHT = 6;
  uint256 internal constant PUBLIC_DATA_SUBTREE_HEIGHT = 6;
  uint256 internal constant L1_TO_L2_MSG_SUBTREE_HEIGHT = 4;
  uint256 internal constant NOTE_HASH_SUBTREE_SIBLING_PATH_LENGTH = 26;
  uint256 internal constant NULLIFIER_SUBTREE_SIBLING_PATH_LENGTH = 14;
  uint256 internal constant PUBLIC_DATA_SUBTREE_SIBLING_PATH_LENGTH = 34;
  uint256 internal constant L1_TO_L2_MSG_SUBTREE_SIBLING_PATH_LENGTH = 12;
  uint256 internal constant MAX_NOTE_HASHES_PER_TX = 64;
  uint256 internal constant MAX_NULLIFIERS_PER_TX = 64;
  uint256 internal constant MAX_PRIVATE_CALL_STACK_LENGTH_PER_TX = 8;
  uint256 internal constant MAX_PUBLIC_CALL_STACK_LENGTH_PER_TX = 32;
  uint256 internal constant PROTOCOL_PUBLIC_DATA_UPDATE_REQUESTS_PER_TX = 1;
  uint256 internal constant MAX_TOTAL_PUBLIC_DATA_UPDATE_REQUESTS_PER_TX = 64;
  uint256 internal constant MAX_PUBLIC_DATA_UPDATE_REQUESTS_PER_TX = 63;
  uint256 internal constant MAX_PUBLIC_DATA_READS_PER_TX = 64;
  uint256 internal constant MAX_L2_TO_L1_MSGS_PER_TX = 8;
  uint256 internal constant MAX_NOTE_HASH_READ_REQUESTS_PER_TX = 64;
  uint256 internal constant MAX_NULLIFIER_READ_REQUESTS_PER_TX = 64;
  uint256 internal constant MAX_NULLIFIER_NON_EXISTENT_READ_REQUESTS_PER_TX = 64;
  uint256 internal constant MAX_L1_TO_L2_MSG_READ_REQUESTS_PER_TX = 64;
  uint256 internal constant MAX_KEY_VALIDATION_REQUESTS_PER_TX = 64;
  uint256 internal constant MAX_NOTE_ENCRYPTED_LOGS_PER_TX = 64;
  uint256 internal constant MAX_ENCRYPTED_LOGS_PER_TX = 8;
  uint256 internal constant MAX_UNENCRYPTED_LOGS_PER_TX = 8;
  uint256 internal constant MAX_PUBLIC_DATA_HINTS = 128;
  uint256 internal constant NUMBER_OF_L1_L2_MESSAGES_PER_ROLLUP = 16;
  uint256 internal constant PRIVATE_KERNEL_INIT_INDEX = 0;
  uint256 internal constant PRIVATE_KERNEL_INNER_INDEX = 1;
  uint256 internal constant PRIVATE_KERNEL_RESET_FULL_INDEX = 2;
  uint256 internal constant PRIVATE_KERNEL_RESET_FULL_INNER_INDEX = 3;
  uint256 internal constant PRIVATE_KERNEL_RESET_BIG_INDEX = 4;
  uint256 internal constant PRIVATE_KERNEL_RESET_MEDIUM_INDEX = 5;
  uint256 internal constant PRIVATE_KERNEL_RESET_SMALL_INDEX = 6;
  uint256 internal constant PRIVATE_KERNEL_RESET_TINY_INDEX = 7;
  uint256 internal constant PRIVATE_KERNEL_TAIL_INDEX = 10;
  uint256 internal constant PRIVATE_KERNEL_TAIL_TO_PUBLIC_INDEX = 11;
  uint256 internal constant EMPTY_NESTED_INDEX = 12;
  uint256 internal constant PRIVATE_KERNEL_EMPTY_INDEX = 13;
  uint256 internal constant PUBLIC_KERNEL_SETUP_INDEX = 14;
  uint256 internal constant PUBLIC_KERNEL_APP_LOGIC_INDEX = 15;
  uint256 internal constant PUBLIC_KERNEL_TEARDOWN_INDEX = 16;
  uint256 internal constant PUBLIC_KERNEL_TAIL_INDEX = 17;
  uint256 internal constant BASE_PARITY_INDEX = 18;
  uint256 internal constant ROOT_PARITY_INDEX = 19;
  uint256 internal constant BASE_ROLLUP_INDEX = 20;
  uint256 internal constant MERGE_ROLLUP_INDEX = 21;
  uint256 internal constant BLOCK_ROOT_ROLLUP_INDEX = 22;
  uint256 internal constant BLOCK_MERGE_ROLLUP_INDEX = 23;
  uint256 internal constant ROOT_ROLLUP_INDEX = 24;
  uint256 internal constant FUNCTION_SELECTOR_NUM_BYTES = 4;
  uint256 internal constant INITIALIZATION_SLOT_SEPARATOR = 1000000000;
  uint256 internal constant INITIAL_L2_BLOCK_NUM = 1;
  uint256 internal constant BLOB_SIZE_IN_BYTES = 126976;
  uint256 internal constant ETHEREUM_SLOT_DURATION = 12;
  uint256 internal constant AZTEC_SLOT_DURATION = 36;
  uint256 internal constant AZTEC_EPOCH_DURATION = 48;
  uint256 internal constant AZTEC_TARGET_COMMITTEE_SIZE = 48;
  uint256 internal constant GENESIS_ARCHIVE_ROOT =
    8142738430000951296386584486068033372964809139261822027365426310856631083550;
  uint256 internal constant FEE_JUICE_INITIAL_MINT = 20000000000;
  uint256 internal constant MAX_PACKED_PUBLIC_BYTECODE_SIZE_IN_FIELDS = 20000;
  uint256 internal constant MAX_PACKED_BYTECODE_SIZE_PER_PRIVATE_FUNCTION_IN_FIELDS = 3000;
  uint256 internal constant MAX_PACKED_BYTECODE_SIZE_PER_UNCONSTRAINED_FUNCTION_IN_FIELDS = 3000;
  uint256 internal constant REGISTERER_PRIVATE_FUNCTION_BROADCASTED_ADDITIONAL_FIELDS = 19;
  uint256 internal constant REGISTERER_UNCONSTRAINED_FUNCTION_BROADCASTED_ADDITIONAL_FIELDS = 12;
  uint256 internal constant REGISTERER_CONTRACT_CLASS_REGISTERED_MAGIC_VALUE =
    11121068431693264234253912047066709627593769337094408533543930778360;
  uint256 internal constant REGISTERER_PRIVATE_FUNCTION_BROADCASTED_MAGIC_VALUE =
    2889881020989534926461066592611988634597302675057895885580456197069;
  uint256 internal constant REGISTERER_UNCONSTRAINED_FUNCTION_BROADCASTED_MAGIC_VALUE =
    24399338136397901754495080759185489776044879232766421623673792970137;
  uint256 internal constant DEPLOYER_CONTRACT_INSTANCE_DEPLOYED_MAGIC_VALUE =
    14061769416655647708490531650437236735160113654556896985372298487345;
  uint256 internal constant DEFAULT_GAS_LIMIT = 1000000000;
  uint256 internal constant DEFAULT_TEARDOWN_GAS_LIMIT = 100000000;
  uint256 internal constant DEFAULT_MAX_FEE_PER_GAS = 10;
  uint256 internal constant DEFAULT_INCLUSION_FEE = 0;
  uint256 internal constant DA_BYTES_PER_FIELD = 32;
  uint256 internal constant DA_GAS_PER_BYTE = 16;
  uint256 internal constant FIXED_DA_GAS = 512;
  uint256 internal constant FIXED_L2_GAS = 512;
  uint256 internal constant FIXED_AVM_STARTUP_L2_GAS = 1024;
  uint256 internal constant L2_GAS_PER_LOG_BYTE = 4;
  uint256 internal constant L2_GAS_PER_NOTE_HASH = 32;
  uint256 internal constant L2_GAS_PER_NULLIFIER = 64;
<<<<<<< HEAD
  uint256 internal constant CANONICAL_KEY_REGISTRY_ADDRESS =
    10536361358275073765062614648062211780027045486672640416335829595694222800789;
=======
>>>>>>> 3e0067a1
  uint256 internal constant CANONICAL_AUTH_REGISTRY_ADDRESS =
    3193394520848240339042174260887368015244189807412437862264526499389876805968;
  uint256 internal constant DEPLOYER_CONTRACT_ADDRESS =
    2888253181140434202600946137610803790678961451820394869801342223909105696356;
  uint256 internal constant REGISTERER_CONTRACT_ADDRESS =
    21748523092328826737377319989875487952297567340504996985769574672917248477115;
  uint256 internal constant FEE_JUICE_ADDRESS =
    8841799412790957220630076556157089925484823620333112594242679125846566463920;
  uint256 internal constant ROUTER_ADDRESS =
    949422206351581749693459491613246405703946584592224897261267487800745982005;
  uint256 internal constant AZTEC_ADDRESS_LENGTH = 1;
  uint256 internal constant GAS_FEES_LENGTH = 2;
  uint256 internal constant GAS_LENGTH = 2;
  uint256 internal constant GAS_SETTINGS_LENGTH = 7;
  uint256 internal constant CALL_CONTEXT_LENGTH = 5;
  uint256 internal constant CONTENT_COMMITMENT_LENGTH = 4;
  uint256 internal constant CONTRACT_INSTANCE_LENGTH = 5;
  uint256 internal constant CONTRACT_STORAGE_READ_LENGTH = 3;
  uint256 internal constant CONTRACT_STORAGE_UPDATE_REQUEST_LENGTH = 3;
  uint256 internal constant ETH_ADDRESS_LENGTH = 1;
  uint256 internal constant FUNCTION_DATA_LENGTH = 2;
  uint256 internal constant FUNCTION_LEAF_PREIMAGE_LENGTH = 5;
  uint256 internal constant GLOBAL_VARIABLES_LENGTH = 9;
  uint256 internal constant APPEND_ONLY_TREE_SNAPSHOT_LENGTH = 2;
  uint256 internal constant L1_TO_L2_MESSAGE_LENGTH = 6;
  uint256 internal constant L2_TO_L1_MESSAGE_LENGTH = 3;
  uint256 internal constant SCOPED_L2_TO_L1_MESSAGE_LENGTH = 4;
  uint256 internal constant MAX_BLOCK_NUMBER_LENGTH = 2;
  uint256 internal constant KEY_VALIDATION_REQUEST_LENGTH = 4;
  uint256 internal constant KEY_VALIDATION_REQUEST_AND_GENERATOR_LENGTH = 5;
  uint256 internal constant SCOPED_KEY_VALIDATION_REQUEST_AND_GENERATOR_LENGTH = 6;
  uint256 internal constant PARTIAL_STATE_REFERENCE_LENGTH = 6;
  uint256 internal constant READ_REQUEST_LENGTH = 2;
  uint256 internal constant TREE_LEAF_READ_REQUEST_LENGTH = 2;
  uint256 internal constant LOG_HASH_LENGTH = 3;
  uint256 internal constant SCOPED_LOG_HASH_LENGTH = 4;
  uint256 internal constant ENCRYPTED_LOG_HASH_LENGTH = 4;
  uint256 internal constant SCOPED_ENCRYPTED_LOG_HASH_LENGTH = 5;
  uint256 internal constant NOTE_LOG_HASH_LENGTH = 4;
  uint256 internal constant NOTE_HASH_LENGTH = 2;
  uint256 internal constant SCOPED_NOTE_HASH_LENGTH = 3;
  uint256 internal constant NULLIFIER_LENGTH = 3;
  uint256 internal constant SCOPED_NULLIFIER_LENGTH = 4;
  uint256 internal constant PUBLIC_CALL_STACK_ITEM_COMPRESSED_LENGTH = 13;
  uint256 internal constant PRIVATE_CALL_REQUEST_LENGTH = 10;
  uint256 internal constant PUBLIC_CALL_REQUEST_LENGTH = 14;
  uint256 internal constant ROLLUP_VALIDATION_REQUESTS_LENGTH = 2;
  uint256 internal constant STATE_REFERENCE_LENGTH = 8;
  uint256 internal constant TX_CONTEXT_LENGTH = 9;
  uint256 internal constant TX_REQUEST_LENGTH = 13;
  uint256 internal constant TOTAL_FEES_LENGTH = 1;
  uint256 internal constant HEADER_LENGTH = 24;
  uint256 internal constant PRIVATE_CIRCUIT_PUBLIC_INPUTS_LENGTH = 646;
  uint256 internal constant PUBLIC_CIRCUIT_PUBLIC_INPUTS_LENGTH = 691;
  uint256 internal constant PRIVATE_CALL_STACK_ITEM_LENGTH = 649;
  uint256 internal constant PUBLIC_CONTEXT_INPUTS_LENGTH = 42;
  uint256 internal constant AGGREGATION_OBJECT_LENGTH = 16;
  uint256 internal constant SCOPED_READ_REQUEST_LEN = 3;
  uint256 internal constant PUBLIC_DATA_READ_LENGTH = 3;
  uint256 internal constant PRIVATE_VALIDATION_REQUESTS_LENGTH = 772;
  uint256 internal constant PUBLIC_VALIDATION_REQUESTS_LENGTH = 834;
  uint256 internal constant PUBLIC_DATA_UPDATE_REQUEST_LENGTH = 3;
  uint256 internal constant COMBINED_ACCUMULATED_DATA_LENGTH = 610;
  uint256 internal constant COMBINED_CONSTANT_DATA_LENGTH = 43;
  uint256 internal constant PRIVATE_ACCUMULATED_DATA_LENGTH = 1336;
  uint256 internal constant PRIVATE_KERNEL_CIRCUIT_PUBLIC_INPUTS_LENGTH = 2167;
  uint256 internal constant PUBLIC_ACCUMULATED_DATA_LENGTH = 1311;
  uint256 internal constant PUBLIC_KERNEL_CIRCUIT_PUBLIC_INPUTS_LENGTH = 3949;
  uint256 internal constant KERNEL_CIRCUIT_PUBLIC_INPUTS_LENGTH = 663;
  uint256 internal constant CONSTANT_ROLLUP_DATA_LENGTH = 12;
  uint256 internal constant BASE_OR_MERGE_PUBLIC_INPUTS_LENGTH = 29;
  uint256 internal constant BLOCK_ROOT_OR_BLOCK_MERGE_PUBLIC_INPUTS_LENGTH = 91;
  uint256 internal constant GET_NOTES_ORACLE_RETURN_LENGTH = 674;
  uint256 internal constant NOTE_HASHES_NUM_BYTES_PER_BASE_ROLLUP = 2048;
  uint256 internal constant NULLIFIERS_NUM_BYTES_PER_BASE_ROLLUP = 2048;
  uint256 internal constant PUBLIC_DATA_WRITES_NUM_BYTES_PER_BASE_ROLLUP = 4096;
  uint256 internal constant CONTRACTS_NUM_BYTES_PER_BASE_ROLLUP = 32;
  uint256 internal constant CONTRACT_DATA_NUM_BYTES_PER_BASE_ROLLUP = 64;
  uint256 internal constant CONTRACT_DATA_NUM_BYTES_PER_BASE_ROLLUP_UNPADDED = 52;
  uint256 internal constant L2_TO_L1_MSGS_NUM_BYTES_PER_BASE_ROLLUP = 256;
  uint256 internal constant LOGS_HASHES_NUM_BYTES_PER_BASE_ROLLUP = 64;
  uint256 internal constant NUM_MSGS_PER_BASE_PARITY = 4;
  uint256 internal constant NUM_BASE_PARITY_PER_ROOT_PARITY = 4;
  uint256 internal constant RECURSIVE_PROOF_LENGTH = 439;
  uint256 internal constant NESTED_RECURSIVE_PROOF_LENGTH = 439;
  uint256 internal constant TUBE_PROOF_LENGTH = 439;
  uint256 internal constant VERIFICATION_KEY_LENGTH_IN_FIELDS = 128;
  uint256 internal constant MEM_TAG_U1 = 1;
  uint256 internal constant MEM_TAG_U8 = 2;
  uint256 internal constant MEM_TAG_U16 = 3;
  uint256 internal constant MEM_TAG_U32 = 4;
  uint256 internal constant MEM_TAG_U64 = 5;
  uint256 internal constant MEM_TAG_U128 = 6;
  uint256 internal constant MEM_TAG_FF = 7;
  uint256 internal constant SENDER_SELECTOR = 0;
  uint256 internal constant ADDRESS_SELECTOR = 1;
  uint256 internal constant STORAGE_ADDRESS_SELECTOR = 1;
  uint256 internal constant FUNCTION_SELECTOR_SELECTOR = 2;
  uint256 internal constant START_GLOBAL_VARIABLES = 29;
  uint256 internal constant CHAIN_ID_SELECTOR = 29;
  uint256 internal constant VERSION_SELECTOR = 30;
  uint256 internal constant BLOCK_NUMBER_SELECTOR = 31;
  uint256 internal constant SLOT_NUMBER_SELECTOR = 32;
  uint256 internal constant TIMESTAMP_SELECTOR = 33;
  uint256 internal constant COINBASE_SELECTOR = 34;
  uint256 internal constant UNUSED_FEE_RECIPIENT_SELECTOR = 35;
  uint256 internal constant FEE_PER_DA_GAS_SELECTOR = 36;
  uint256 internal constant FEE_PER_L2_GAS_SELECTOR = 37;
  uint256 internal constant END_GLOBAL_VARIABLES = 38;
  uint256 internal constant START_SIDE_EFFECT_COUNTER = 38;
  uint256 internal constant TRANSACTION_FEE_SELECTOR = 41;
  uint256 internal constant START_NOTE_HASH_EXISTS_WRITE_OFFSET = 0;
  uint256 internal constant START_NULLIFIER_EXISTS_OFFSET = 16;
  uint256 internal constant START_NULLIFIER_NON_EXISTS_OFFSET = 32;
  uint256 internal constant START_L1_TO_L2_MSG_EXISTS_WRITE_OFFSET = 48;
  uint256 internal constant START_SSTORE_WRITE_OFFSET = 64;
  uint256 internal constant START_SLOAD_WRITE_OFFSET = 96;
  uint256 internal constant START_EMIT_NOTE_HASH_WRITE_OFFSET = 128;
  uint256 internal constant START_EMIT_NULLIFIER_WRITE_OFFSET = 144;
  uint256 internal constant START_EMIT_L2_TO_L1_MSG_WRITE_OFFSET = 160;
  uint256 internal constant START_EMIT_UNENCRYPTED_LOG_WRITE_OFFSET = 162;
  uint256 internal constant PROOF_TYPE_PLONK = 0;
  uint256 internal constant PROOF_TYPE_HONK = 1;
  uint256 internal constant PROOF_TYPE_OINK = 2;
  uint256 internal constant PROOF_TYPE_PG = 3;
  uint256 internal constant PROOF_TYPE_AVM = 4;
}<|MERGE_RESOLUTION|>--- conflicted
+++ resolved
@@ -130,11 +130,8 @@
   uint256 internal constant L2_GAS_PER_LOG_BYTE = 4;
   uint256 internal constant L2_GAS_PER_NOTE_HASH = 32;
   uint256 internal constant L2_GAS_PER_NULLIFIER = 64;
-<<<<<<< HEAD
   uint256 internal constant CANONICAL_KEY_REGISTRY_ADDRESS =
     10536361358275073765062614648062211780027045486672640416335829595694222800789;
-=======
->>>>>>> 3e0067a1
   uint256 internal constant CANONICAL_AUTH_REGISTRY_ADDRESS =
     3193394520848240339042174260887368015244189807412437862264526499389876805968;
   uint256 internal constant DEPLOYER_CONTRACT_ADDRESS =
