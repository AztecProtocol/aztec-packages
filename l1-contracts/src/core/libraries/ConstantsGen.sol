--- conflicted
+++ resolved
@@ -179,22 +179,13 @@
   uint256 internal constant COMBINED_ACCUMULATED_DATA_LENGTH = 333;
   uint256 internal constant COMBINED_CONSTANT_DATA_LENGTH = 40;
   uint256 internal constant CALL_REQUEST_LENGTH = 7;
-<<<<<<< HEAD
-  uint256 internal constant PRIVATE_ACCUMULATED_DATA_LENGTH = 1128;
-  uint256 internal constant PRIVATE_KERNEL_CIRCUIT_PUBLIC_INPUTS_LENGTH = 2715;
-  uint256 internal constant PUBLIC_ACCUMULATED_DATA_LENGTH = 881;
-  uint256 internal constant PUBLIC_KERNEL_CIRCUIT_PUBLIC_INPUTS_LENGTH = 3566;
-  uint256 internal constant KERNEL_CIRCUIT_PUBLIC_INPUTS_LENGTH = 281;
-  uint256 internal constant CONSTANT_ROLLUP_DATA_LENGTH = 13;
-=======
   uint256 internal constant PRIVATE_ACCUMULATED_DATA_LENGTH = 1152;
   uint256 internal constant PRIVATE_KERNEL_CIRCUIT_PUBLIC_INPUTS_LENGTH = 2803;
   uint256 internal constant PUBLIC_ACCUMULATED_DATA_LENGTH = 983;
   uint256 internal constant PUBLIC_KERNEL_CIRCUIT_PUBLIC_INPUTS_LENGTH = 3834;
   uint256 internal constant KERNEL_CIRCUIT_PUBLIC_INPUTS_LENGTH = 383;
-  uint256 internal constant CONSTANT_ROLLUP_DATA_LENGTH = 14;
->>>>>>> c661fdeb
-  uint256 internal constant BASE_OR_MERGE_PUBLIC_INPUTS_LENGTH = 31;
+  uint256 internal constant CONSTANT_ROLLUP_DATA_LENGTH = 13;
+  uint256 internal constant BASE_OR_MERGE_PUBLIC_INPUTS_LENGTH = 30;
   uint256 internal constant ENQUEUE_PUBLIC_FUNCTION_CALL_RETURN_LENGTH = 9;
   uint256 internal constant GET_NOTES_ORACLE_RETURN_LENGTH = 674;
   uint256 internal constant NOTE_HASHES_NUM_BYTES_PER_BASE_ROLLUP = 2048;
