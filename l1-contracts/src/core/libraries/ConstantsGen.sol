// GENERATED FILE - DO NOT EDIT, RUN yarn remake-constants in yarn-project/constants
// SPDX-License-Identifier: Apache-2.0
// Copyright 2023 Aztec Labs.
pragma solidity >=0.8.27;

/**
 * @title Constants Library
 * @author Aztec Labs
 * @notice Library that contains constants used throughout the Aztec protocol
 */
library Constants {
  // Prime field modulus
  uint256 internal constant P =
    21888242871839275222246405745257275088548364400416034343698204186575808495617;

  uint256 internal constant MAX_FIELD_VALUE =
    21888242871839275222246405745257275088548364400416034343698204186575808495616;
  uint256 internal constant L1_TO_L2_MSG_SUBTREE_HEIGHT = 4;
  uint256 internal constant MAX_L2_TO_L1_MSGS_PER_TX = 8;
  uint256 internal constant INITIAL_L2_BLOCK_NUM = 1;
  uint256 internal constant BLOBS_PER_BLOCK = 3;
  uint256 internal constant AZTEC_MAX_EPOCH_DURATION = 48;
  uint256 internal constant GENESIS_ARCHIVE_ROOT =
    1002640778211850180189505934749257244705296832326768971348723156503780793518;
  uint256 internal constant FEE_JUICE_ADDRESS = 5;
<<<<<<< HEAD
  uint256 internal constant BLOB_PUBLIC_INPUTS = 6;
  uint256 internal constant BLOB_PUBLIC_INPUTS_BYTES = 112;
  uint256 internal constant ROOT_ROLLUP_PUBLIC_INPUTS_LENGTH = 1015;
=======
  uint256 internal constant BLS12_POINT_COMPRESSED_BYTES = 48;
  uint256 internal constant PROPOSED_BLOCK_HEADER_LENGTH_BYTES = 316;
  uint256 internal constant ROOT_ROLLUP_PUBLIC_INPUTS_LENGTH = 158;
>>>>>>> 72679957
  uint256 internal constant NUM_MSGS_PER_BASE_PARITY = 4;
  uint256 internal constant NUM_BASE_PARITY_PER_ROOT_PARITY = 4;
}<|MERGE_RESOLUTION|>--- conflicted
+++ resolved
@@ -23,15 +23,9 @@
   uint256 internal constant GENESIS_ARCHIVE_ROOT =
     1002640778211850180189505934749257244705296832326768971348723156503780793518;
   uint256 internal constant FEE_JUICE_ADDRESS = 5;
-<<<<<<< HEAD
-  uint256 internal constant BLOB_PUBLIC_INPUTS = 6;
-  uint256 internal constant BLOB_PUBLIC_INPUTS_BYTES = 112;
-  uint256 internal constant ROOT_ROLLUP_PUBLIC_INPUTS_LENGTH = 1015;
-=======
   uint256 internal constant BLS12_POINT_COMPRESSED_BYTES = 48;
   uint256 internal constant PROPOSED_BLOCK_HEADER_LENGTH_BYTES = 316;
   uint256 internal constant ROOT_ROLLUP_PUBLIC_INPUTS_LENGTH = 158;
->>>>>>> 72679957
   uint256 internal constant NUM_MSGS_PER_BASE_PARITY = 4;
   uint256 internal constant NUM_BASE_PARITY_PER_ROOT_PARITY = 4;
 }