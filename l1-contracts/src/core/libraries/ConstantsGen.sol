// GENERATED FILE - DO NOT EDIT, RUN yarn remake-constants in circuits.js
// SPDX-License-Identifier: Apache-2.0
// Copyright 2023 Aztec Labs.
pragma solidity >=0.8.18;

/**
 * @title Constants Library
 * @author Aztec Labs
 * @notice Library that contains constants used throughout the Aztec protocol
 */
library Constants {
  // Prime field modulus
  uint256 internal constant P =
    21888242871839275222246405745257275088548364400416034343698204186575808495617;
  uint256 internal constant MAX_FIELD_VALUE = P - 1;

  uint256 internal constant ARGS_LENGTH = 16;
  uint256 internal constant RETURN_VALUES_LENGTH = 4;
  uint256 internal constant MAX_NEW_NOTE_HASHES_PER_CALL = 16;
  uint256 internal constant MAX_NEW_NULLIFIERS_PER_CALL = 16;
  uint256 internal constant MAX_PRIVATE_CALL_STACK_LENGTH_PER_CALL = 4;
  uint256 internal constant MAX_PUBLIC_CALL_STACK_LENGTH_PER_CALL = 4;
  uint256 internal constant MAX_NEW_L2_TO_L1_MSGS_PER_CALL = 2;
  uint256 internal constant MAX_PUBLIC_DATA_UPDATE_REQUESTS_PER_CALL = 16;
  uint256 internal constant MAX_PUBLIC_DATA_READS_PER_CALL = 16;
  uint256 internal constant MAX_NOTE_HASH_READ_REQUESTS_PER_CALL = 32;
  uint256 internal constant MAX_NULLIFIER_READ_REQUESTS_PER_CALL = 2;
  uint256 internal constant MAX_NULLIFIER_NON_EXISTENT_READ_REQUESTS_PER_CALL = 2;
  uint256 internal constant MAX_NULLIFIER_KEY_VALIDATION_REQUESTS_PER_CALL = 1;
  uint256 internal constant MAX_NEW_NOTE_HASHES_PER_TX = 64;
  uint256 internal constant MAX_NON_REVERTIBLE_NOTE_HASHES_PER_TX = 8;
  uint256 internal constant MAX_REVERTIBLE_NOTE_HASHES_PER_TX = 56;
  uint256 internal constant MAX_NEW_NULLIFIERS_PER_TX = 64;
  uint256 internal constant MAX_NON_REVERTIBLE_NULLIFIERS_PER_TX = 8;
  uint256 internal constant MAX_REVERTIBLE_NULLIFIERS_PER_TX = 56;
  uint256 internal constant MAX_PRIVATE_CALL_STACK_LENGTH_PER_TX = 8;
  uint256 internal constant MAX_PUBLIC_CALL_STACK_LENGTH_PER_TX = 8;
  uint256 internal constant MAX_NON_REVERTIBLE_PUBLIC_CALL_STACK_LENGTH_PER_TX = 3;
  uint256 internal constant MAX_REVERTIBLE_PUBLIC_CALL_STACK_LENGTH_PER_TX = 5;
  uint256 internal constant MAX_PUBLIC_DATA_UPDATE_REQUESTS_PER_TX = 32;
  uint256 internal constant MAX_NON_REVERTIBLE_PUBLIC_DATA_UPDATE_REQUESTS_PER_TX = 16;
  uint256 internal constant MAX_REVERTIBLE_PUBLIC_DATA_UPDATE_REQUESTS_PER_TX = 16;
  uint256 internal constant MAX_PUBLIC_DATA_READS_PER_TX = 32;
  uint256 internal constant MAX_NEW_L2_TO_L1_MSGS_PER_TX = 2;
  uint256 internal constant MAX_NOTE_HASH_READ_REQUESTS_PER_TX = 128;
  uint256 internal constant MAX_NULLIFIER_READ_REQUESTS_PER_TX = 8;
  uint256 internal constant MAX_NULLIFIER_NON_EXISTENT_READ_REQUESTS_PER_TX = 8;
  uint256 internal constant MAX_NULLIFIER_KEY_VALIDATION_REQUESTS_PER_TX = 4;
  uint256 internal constant NUM_ENCRYPTED_LOGS_HASHES_PER_TX = 1;
  uint256 internal constant NUM_UNENCRYPTED_LOGS_HASHES_PER_TX = 1;
  uint256 internal constant NUMBER_OF_L1_L2_MESSAGES_PER_ROLLUP = 16;
  uint256 internal constant VK_TREE_HEIGHT = 3;
  uint256 internal constant FUNCTION_TREE_HEIGHT = 5;
  uint256 internal constant NOTE_HASH_TREE_HEIGHT = 32;
  uint256 internal constant PUBLIC_DATA_TREE_HEIGHT = 40;
  uint256 internal constant NULLIFIER_TREE_HEIGHT = 20;
  uint256 internal constant L1_TO_L2_MSG_TREE_HEIGHT = 16;
  uint256 internal constant ROLLUP_VK_TREE_HEIGHT = 8;
  uint256 internal constant ARTIFACT_FUNCTION_TREE_MAX_HEIGHT = 5;
  uint256 internal constant NULLIFIER_TREE_ID = 0;
  uint256 internal constant NOTE_HASH_TREE_ID = 1;
  uint256 internal constant PUBLIC_DATA_TREE_ID = 2;
  uint256 internal constant L1_TO_L2_MESSAGE_TREE_ID = 3;
  uint256 internal constant ARCHIVE_TREE_ID = 4;
  uint256 internal constant NOTE_HASH_SUBTREE_HEIGHT = 6;
  uint256 internal constant NOTE_HASH_SUBTREE_SIBLING_PATH_LENGTH = 26;
  uint256 internal constant NULLIFIER_SUBTREE_HEIGHT = 6;
  uint256 internal constant PUBLIC_DATA_SUBTREE_HEIGHT = 5;
  uint256 internal constant ARCHIVE_HEIGHT = 16;
  uint256 internal constant NULLIFIER_SUBTREE_SIBLING_PATH_LENGTH = 14;
  uint256 internal constant PUBLIC_DATA_SUBTREE_SIBLING_PATH_LENGTH = 35;
  uint256 internal constant L1_TO_L2_MSG_SUBTREE_HEIGHT = 4;
  uint256 internal constant L1_TO_L2_MSG_SUBTREE_SIBLING_PATH_LENGTH = 12;
  uint256 internal constant FUNCTION_SELECTOR_NUM_BYTES = 4;
  uint256 internal constant NUM_FIELDS_PER_SHA256 = 1;
  uint256 internal constant ARGS_HASH_CHUNK_LENGTH = 32;
  uint256 internal constant ARGS_HASH_CHUNK_COUNT = 32;
  uint256 internal constant INITIALIZATION_SLOT_SEPARATOR = 1000_000_000;
  uint256 internal constant INITIAL_L2_BLOCK_NUM = 1;
  uint256 internal constant BLOB_SIZE_IN_BYTES = 126976;
  uint256 internal constant MAX_PACKED_PUBLIC_BYTECODE_SIZE_IN_FIELDS = 15000;
  uint256 internal constant MAX_PACKED_BYTECODE_SIZE_PER_PRIVATE_FUNCTION_IN_FIELDS = 500;
  uint256 internal constant MAX_PACKED_BYTECODE_SIZE_PER_UNCONSTRAINED_FUNCTION_IN_FIELDS = 500;
  uint256 internal constant REGISTERER_CONTRACT_CLASS_REGISTERED_MAGIC_VALUE =
    0x6999d1e02b08a447a463563453cb36919c9dd7150336fc7c4d2b52f8;
  uint256 internal constant REGISTERER_PRIVATE_FUNCTION_BROADCASTED_MAGIC_VALUE =
    0x1b70e95fde0b70adc30496b90a327af6a5e383e028e7a43211a07bcd;
  uint256 internal constant REGISTERER_UNCONSTRAINED_FUNCTION_BROADCASTED_MAGIC_VALUE =
    0xe7af816635466f128568edb04c9fa024f6c87fb9010fdbffa68b3d99;
  uint256 internal constant DEPLOYER_CONTRACT_INSTANCE_DEPLOYED_MAGIC_VALUE =
    0x85864497636cf755ae7bde03f267ce01a520981c21c3682aaf82a631;
  uint256 internal constant DEPLOYER_CONTRACT_ADDRESS =
    0x00de4d0d9913ddba5fbba9286031b4a5dc9b2af5e824154ae75938f96c1bfe78;
  uint256 internal constant L1_TO_L2_MESSAGE_ORACLE_CALL_LENGTH = 17;
  uint256 internal constant MAX_NOTE_FIELDS_LENGTH = 20;
  uint256 internal constant GET_NOTE_ORACLE_RETURN_LENGTH = 23;
  uint256 internal constant MAX_NOTES_PER_PAGE = 10;
  uint256 internal constant VIEW_NOTE_ORACLE_RETURN_LENGTH = 212;
  uint256 internal constant AZTEC_ADDRESS_LENGTH = 1;
  uint256 internal constant CALL_CONTEXT_LENGTH = 7;
  uint256 internal constant CONTENT_COMMITMENT_LENGTH = 4;
  uint256 internal constant CONTRACT_INSTANCE_LENGTH = 6;
  uint256 internal constant CONTRACT_STORAGE_READ_LENGTH = 2;
  uint256 internal constant CONTRACT_STORAGE_UPDATE_REQUEST_LENGTH = 2;
  uint256 internal constant ETH_ADDRESS_LENGTH = 1;
  uint256 internal constant FUNCTION_DATA_LENGTH = 2;
  uint256 internal constant FUNCTION_LEAF_PREIMAGE_LENGTH = 5;
  uint256 internal constant GLOBAL_VARIABLES_LENGTH = 6;
<<<<<<< HEAD
  uint256 internal constant HEADER_LENGTH = 20;
  uint256 internal constant L1_TO_L2_MESSAGE_LENGTH = 8;
=======
  uint256 internal constant HEADER_LENGTH = 23;
  uint256 internal constant L1_TO_L2_MESSAGE_LENGTH = 6;
>>>>>>> 5f0f4fca
  uint256 internal constant L2_TO_L1_MESSAGE_LENGTH = 2;
  uint256 internal constant NULLIFIER_KEY_VALIDATION_REQUEST_LENGTH = 4;
  uint256 internal constant NULLIFIER_KEY_VALIDATION_REQUEST_CONTEXT_LENGTH = 5;
  uint256 internal constant PARTIAL_STATE_REFERENCE_LENGTH = 6;
  uint256 internal constant PRIVATE_CALL_STACK_ITEM_LENGTH = 208;
  uint256 internal constant PRIVATE_CIRCUIT_PUBLIC_INPUTS_LENGTH = 205;
  uint256 internal constant PUBLIC_CIRCUIT_PUBLIC_INPUTS_LENGTH = 198;
  uint256 internal constant STATE_REFERENCE_LENGTH = 8;
  uint256 internal constant TX_CONTEXT_DATA_LENGTH = 4;
  uint256 internal constant TX_REQUEST_LENGTH = 8;
  uint256 internal constant ENQUEUE_PUBLIC_FUNCTION_CALL_RETURN_LENGTH = 11;
  uint256 internal constant GET_NOTES_ORACLE_RETURN_LENGTH = 674;
  uint256 internal constant NOTE_HASHES_NUM_BYTES_PER_BASE_ROLLUP = 2048;
  uint256 internal constant NULLIFIERS_NUM_BYTES_PER_BASE_ROLLUP = 2048;
  uint256 internal constant PUBLIC_DATA_WRITES_NUM_BYTES_PER_BASE_ROLLUP = 2048;
  uint256 internal constant CONTRACTS_NUM_BYTES_PER_BASE_ROLLUP = 32;
  uint256 internal constant CONTRACT_DATA_NUM_BYTES_PER_BASE_ROLLUP = 64;
  uint256 internal constant CONTRACT_DATA_NUM_BYTES_PER_BASE_ROLLUP_UNPADDED = 52;
  uint256 internal constant L2_TO_L1_MSGS_NUM_BYTES_PER_BASE_ROLLUP = 64;
  uint256 internal constant LOGS_HASHES_NUM_BYTES_PER_BASE_ROLLUP = 64;
  uint256 internal constant NUM_MSGS_PER_BASE_PARITY = 4;
  uint256 internal constant NUM_BASE_PARITY_PER_ROOT_PARITY = 4;
}<|MERGE_RESOLUTION|>--- conflicted
+++ resolved
@@ -106,13 +106,8 @@
   uint256 internal constant FUNCTION_DATA_LENGTH = 2;
   uint256 internal constant FUNCTION_LEAF_PREIMAGE_LENGTH = 5;
   uint256 internal constant GLOBAL_VARIABLES_LENGTH = 6;
-<<<<<<< HEAD
   uint256 internal constant HEADER_LENGTH = 20;
-  uint256 internal constant L1_TO_L2_MESSAGE_LENGTH = 8;
-=======
-  uint256 internal constant HEADER_LENGTH = 23;
   uint256 internal constant L1_TO_L2_MESSAGE_LENGTH = 6;
->>>>>>> 5f0f4fca
   uint256 internal constant L2_TO_L1_MESSAGE_LENGTH = 2;
   uint256 internal constant NULLIFIER_KEY_VALIDATION_REQUEST_LENGTH = 4;
   uint256 internal constant NULLIFIER_KEY_VALIDATION_REQUEST_CONTEXT_LENGTH = 5;
