// GENERATED FILE - DO NOT EDIT, RUN yarn remake-constants in circuits.js
// SPDX-License-Identifier: Apache-2.0
// Copyright 2023 Aztec Labs.
pragma solidity >=0.8.27;

/**
 * @title Constants Library
 * @author Aztec Labs
 * @notice Library that contains constants used throughout the Aztec protocol
 */
library Constants {
  // Prime field modulus
  uint256 internal constant P =
    21888242871839275222246405745257275088548364400416034343698204186575808495617;

  uint256 internal constant MAX_FIELD_VALUE =
    21888242871839275222246405745257275088548364400416034343698204186575808495616;
  uint256 internal constant ARGS_LENGTH = 16;
  uint256 internal constant MAX_NOTE_HASHES_PER_CALL = 16;
  uint256 internal constant MAX_NULLIFIERS_PER_CALL = 16;
  uint256 internal constant MAX_PRIVATE_CALL_STACK_LENGTH_PER_CALL = 5;
  uint256 internal constant MAX_ENQUEUED_CALLS_PER_CALL = 16;
  uint256 internal constant MAX_L2_TO_L1_MSGS_PER_CALL = 2;
  uint256 internal constant MAX_PUBLIC_DATA_UPDATE_REQUESTS_PER_CALL = 64;
  uint256 internal constant MAX_PUBLIC_DATA_READS_PER_CALL = 64;
  uint256 internal constant MAX_NOTE_HASH_READ_REQUESTS_PER_CALL = 16;
  uint256 internal constant MAX_NULLIFIER_READ_REQUESTS_PER_CALL = 16;
  uint256 internal constant MAX_NULLIFIER_NON_EXISTENT_READ_REQUESTS_PER_CALL = 16;
  uint256 internal constant MAX_L1_TO_L2_MSG_READ_REQUESTS_PER_CALL = 16;
  uint256 internal constant MAX_KEY_VALIDATION_REQUESTS_PER_CALL = 16;
  uint256 internal constant MAX_PRIVATE_LOGS_PER_CALL = 16;
  uint256 internal constant MAX_UNENCRYPTED_LOGS_PER_CALL = 4;
  uint256 internal constant MAX_CONTRACT_CLASS_LOGS_PER_CALL = 1;
  uint256 internal constant ARCHIVE_HEIGHT = 29;
  uint256 internal constant VK_TREE_HEIGHT = 6;
  uint256 internal constant PROTOCOL_CONTRACT_TREE_HEIGHT = 3;
  uint256 internal constant FUNCTION_TREE_HEIGHT = 5;
  uint256 internal constant NOTE_HASH_TREE_HEIGHT = 40;
  uint256 internal constant PUBLIC_DATA_TREE_HEIGHT = 40;
  uint256 internal constant NULLIFIER_TREE_HEIGHT = 40;
  uint256 internal constant L1_TO_L2_MSG_TREE_HEIGHT = 39;
  uint256 internal constant ARTIFACT_FUNCTION_TREE_MAX_HEIGHT = 5;
  uint256 internal constant NULLIFIER_TREE_ID = 0;
  uint256 internal constant NOTE_HASH_TREE_ID = 1;
  uint256 internal constant PUBLIC_DATA_TREE_ID = 2;
  uint256 internal constant L1_TO_L2_MESSAGE_TREE_ID = 3;
  uint256 internal constant ARCHIVE_TREE_ID = 4;
  uint256 internal constant NOTE_HASH_SUBTREE_HEIGHT = 6;
  uint256 internal constant NULLIFIER_SUBTREE_HEIGHT = 6;
  uint256 internal constant PUBLIC_DATA_SUBTREE_HEIGHT = 6;
  uint256 internal constant L1_TO_L2_MSG_SUBTREE_HEIGHT = 4;
  uint256 internal constant NOTE_HASH_SUBTREE_SIBLING_PATH_LENGTH = 34;
  uint256 internal constant NULLIFIER_SUBTREE_SIBLING_PATH_LENGTH = 34;
  uint256 internal constant L1_TO_L2_MSG_SUBTREE_SIBLING_PATH_LENGTH = 35;
  uint256 internal constant MAX_NOTE_HASHES_PER_TX = 64;
  uint256 internal constant MAX_NULLIFIERS_PER_TX = 64;
  uint256 internal constant MAX_PRIVATE_CALL_STACK_LENGTH_PER_TX = 8;
  uint256 internal constant MAX_ENQUEUED_CALLS_PER_TX = 32;
  uint256 internal constant PROTOCOL_PUBLIC_DATA_UPDATE_REQUESTS_PER_TX = 1;
  uint256 internal constant MAX_TOTAL_PUBLIC_DATA_UPDATE_REQUESTS_PER_TX = 64;
  uint256 internal constant MAX_PUBLIC_DATA_UPDATE_REQUESTS_PER_TX = 63;
  uint256 internal constant MAX_PUBLIC_DATA_READS_PER_TX = 64;
  uint256 internal constant MAX_L2_TO_L1_MSGS_PER_TX = 8;
  uint256 internal constant MAX_NOTE_HASH_READ_REQUESTS_PER_TX = 64;
  uint256 internal constant MAX_NULLIFIER_READ_REQUESTS_PER_TX = 64;
  uint256 internal constant MAX_NULLIFIER_NON_EXISTENT_READ_REQUESTS_PER_TX = 64;
  uint256 internal constant MAX_L1_TO_L2_MSG_READ_REQUESTS_PER_TX = 64;
  uint256 internal constant MAX_KEY_VALIDATION_REQUESTS_PER_TX = 64;
  uint256 internal constant MAX_PRIVATE_LOGS_PER_TX = 32;
  uint256 internal constant MAX_UNENCRYPTED_LOGS_PER_TX = 8;
  uint256 internal constant MAX_CONTRACT_CLASS_LOGS_PER_TX = 1;
  uint256 internal constant NUMBER_OF_L1_L2_MESSAGES_PER_ROLLUP = 16;
  uint256 internal constant EMPTY_NESTED_INDEX = 0;
  uint256 internal constant PRIVATE_KERNEL_EMPTY_INDEX = 1;
  uint256 internal constant PRIVATE_KERNEL_INIT_INDEX = 2;
  uint256 internal constant PRIVATE_KERNEL_INNER_INDEX = 3;
  uint256 internal constant PRIVATE_KERNEL_TAIL_INDEX = 4;
  uint256 internal constant PRIVATE_KERNEL_TAIL_TO_PUBLIC_INDEX = 5;
  uint256 internal constant TUBE_VK_INDEX = 6;
  uint256 internal constant PRIVATE_BASE_ROLLUP_VK_INDEX = 8;
  uint256 internal constant PUBLIC_BASE_ROLLUP_VK_INDEX = 9;
  uint256 internal constant BASE_PARITY_INDEX = 10;
  uint256 internal constant ROOT_PARITY_INDEX = 11;
  uint256 internal constant MERGE_ROLLUP_INDEX = 12;
  uint256 internal constant BLOCK_ROOT_ROLLUP_INDEX = 13;
  uint256 internal constant BLOCK_MERGE_ROLLUP_INDEX = 14;
  uint256 internal constant ROOT_ROLLUP_INDEX = 15;
  uint256 internal constant BLOCK_ROOT_ROLLUP_EMPTY_INDEX = 16;
  uint256 internal constant PRIVATE_KERNEL_RESET_INDEX = 20;
  uint256 internal constant FUNCTION_SELECTOR_NUM_BYTES = 4;
  uint256 internal constant INITIALIZATION_SLOT_SEPARATOR = 1000000000;
  uint256 internal constant INITIAL_L2_BLOCK_NUM = 1;
  uint256 internal constant PRIVATE_LOG_SIZE_IN_FIELDS = 18;
  uint256 internal constant BLOB_SIZE_IN_BYTES = 126976;
  uint256 internal constant AZTEC_MAX_EPOCH_DURATION = 32;
  uint256 internal constant GENESIS_ARCHIVE_ROOT =
    1002640778211850180189505934749257244705296832326768971348723156503780793518;
  uint256 internal constant FEE_JUICE_INITIAL_MINT = 200000000000000000000;
  uint256 internal constant PUBLIC_DISPATCH_SELECTOR = 3578010381;
  uint256 internal constant MAX_PACKED_PUBLIC_BYTECODE_SIZE_IN_FIELDS = 3000;
  uint256 internal constant MAX_PACKED_BYTECODE_SIZE_PER_PRIVATE_FUNCTION_IN_FIELDS = 3000;
  uint256 internal constant MAX_PACKED_BYTECODE_SIZE_PER_UNCONSTRAINED_FUNCTION_IN_FIELDS = 3000;
  uint256 internal constant REGISTERER_PRIVATE_FUNCTION_BROADCASTED_ADDITIONAL_FIELDS = 19;
  uint256 internal constant REGISTERER_UNCONSTRAINED_FUNCTION_BROADCASTED_ADDITIONAL_FIELDS = 12;
  uint256 internal constant REGISTERER_CONTRACT_CLASS_REGISTERED_MAGIC_VALUE =
    11121068431693264234253912047066709627593769337094408533543930778360;
  uint256 internal constant REGISTERER_PRIVATE_FUNCTION_BROADCASTED_MAGIC_VALUE =
    2889881020989534926461066592611988634597302675057895885580456197069;
  uint256 internal constant REGISTERER_UNCONSTRAINED_FUNCTION_BROADCASTED_MAGIC_VALUE =
    24399338136397901754495080759185489776044879232766421623673792970137;
  uint256 internal constant DEPLOYER_CONTRACT_INSTANCE_DEPLOYED_MAGIC_VALUE =
    14061769416655647708490531650437236735160113654556896985372298487345;
  uint256 internal constant MAX_PROTOCOL_CONTRACTS = 7;
  uint256 internal constant CANONICAL_AUTH_REGISTRY_ADDRESS = 1;
  uint256 internal constant DEPLOYER_CONTRACT_ADDRESS = 2;
  uint256 internal constant REGISTERER_CONTRACT_ADDRESS = 3;
  uint256 internal constant MULTI_CALL_ENTRYPOINT_ADDRESS = 4;
  uint256 internal constant FEE_JUICE_ADDRESS = 5;
  uint256 internal constant ROUTER_ADDRESS = 6;
  uint256 internal constant FEE_JUICE_BALANCES_SLOT = 1;
  uint256 internal constant DEFAULT_NPK_M_X =
    582240093077765400562621227108555700500271598878376310175765873770292988861;
  uint256 internal constant DEFAULT_NPK_M_Y =
    10422444662424639723529825114205836958711284159673861467999592572974769103684;
  uint256 internal constant DEFAULT_IVPK_M_X =
    339708709767762472786445938838804872781183545349360029270386718856175781484;
  uint256 internal constant DEFAULT_IVPK_M_Y =
    12719619215050539905199178334954929730355853796706924300730604757520758976849;
  uint256 internal constant DEFAULT_OVPK_M_X =
    12212787719617305570587928860288475454328008955283046946846066128763901043335;
  uint256 internal constant DEFAULT_OVPK_M_Y =
    3646747884782549389807830220601404629716007431341772952958971658285958854707;
  uint256 internal constant DEFAULT_TPK_M_X =
    728059161893070741164607238299536939695876538801885465230641192969135857403;
  uint256 internal constant DEFAULT_TPK_M_Y =
    14575718736702206050102425029229426215631664471161015518982549597389390371695;
  uint256 internal constant AZTEC_ADDRESS_LENGTH = 1;
  uint256 internal constant GAS_FEES_LENGTH = 2;
  uint256 internal constant GAS_LENGTH = 2;
  uint256 internal constant GAS_SETTINGS_LENGTH = 6;
  uint256 internal constant CALL_CONTEXT_LENGTH = 4;
  uint256 internal constant CONTENT_COMMITMENT_LENGTH = 4;
  uint256 internal constant CONTRACT_INSTANCE_LENGTH = 16;
  uint256 internal constant CONTRACT_STORAGE_READ_LENGTH = 3;
  uint256 internal constant CONTRACT_STORAGE_UPDATE_REQUEST_LENGTH = 3;
  uint256 internal constant ETH_ADDRESS_LENGTH = 1;
  uint256 internal constant FUNCTION_DATA_LENGTH = 2;
  uint256 internal constant FUNCTION_LEAF_PREIMAGE_LENGTH = 5;
  uint256 internal constant GLOBAL_VARIABLES_LENGTH = 9;
  uint256 internal constant APPEND_ONLY_TREE_SNAPSHOT_LENGTH = 2;
  uint256 internal constant L1_TO_L2_MESSAGE_LENGTH = 6;
  uint256 internal constant L2_TO_L1_MESSAGE_LENGTH = 3;
  uint256 internal constant SCOPED_L2_TO_L1_MESSAGE_LENGTH = 4;
  uint256 internal constant MAX_BLOCK_NUMBER_LENGTH = 2;
  uint256 internal constant KEY_VALIDATION_REQUEST_LENGTH = 4;
  uint256 internal constant KEY_VALIDATION_REQUEST_AND_GENERATOR_LENGTH = 5;
  uint256 internal constant SCOPED_KEY_VALIDATION_REQUEST_AND_GENERATOR_LENGTH = 6;
  uint256 internal constant PARTIAL_STATE_REFERENCE_LENGTH = 6;
  uint256 internal constant READ_REQUEST_LENGTH = 2;
  uint256 internal constant TREE_LEAF_READ_REQUEST_LENGTH = 2;
  uint256 internal constant PRIVATE_LOG_DATA_LENGTH = 20;
  uint256 internal constant SCOPED_PRIVATE_LOG_DATA_LENGTH = 21;
  uint256 internal constant LOG_HASH_LENGTH = 3;
  uint256 internal constant SCOPED_LOG_HASH_LENGTH = 4;
  uint256 internal constant NOTE_HASH_LENGTH = 2;
  uint256 internal constant SCOPED_NOTE_HASH_LENGTH = 3;
  uint256 internal constant NULLIFIER_LENGTH = 3;
  uint256 internal constant SCOPED_NULLIFIER_LENGTH = 4;
  uint256 internal constant PUBLIC_DATA_WRITE_LENGTH = 2;
  uint256 internal constant PUBLIC_CALL_STACK_ITEM_COMPRESSED_LENGTH = 12;
  uint256 internal constant PRIVATE_CALL_REQUEST_LENGTH = 8;
  uint256 internal constant PUBLIC_CALL_REQUEST_LENGTH = 5;
  uint256 internal constant COUNTED_PUBLIC_CALL_REQUEST_LENGTH = 6;
  uint256 internal constant PUBLIC_INNER_CALL_REQUEST_LENGTH = 13;
  uint256 internal constant ROLLUP_VALIDATION_REQUESTS_LENGTH = 2;
  uint256 internal constant STATE_REFERENCE_LENGTH = 8;
  uint256 internal constant TREE_SNAPSHOTS_LENGTH = 8;
  uint256 internal constant TX_CONTEXT_LENGTH = 8;
  uint256 internal constant TX_REQUEST_LENGTH = 12;
  uint256 internal constant TOTAL_FEES_LENGTH = 1;
  uint256 internal constant TOTAL_MANA_USED_LENGTH = 1;
  uint256 internal constant BLOCK_HEADER_LENGTH = 25;
  uint256 internal constant PRIVATE_CIRCUIT_PUBLIC_INPUTS_LENGTH = 739;
  uint256 internal constant PUBLIC_CIRCUIT_PUBLIC_INPUTS_LENGTH = 867;
  uint256 internal constant PRIVATE_CONTEXT_INPUTS_LENGTH = 38;
  uint256 internal constant FEE_RECIPIENT_LENGTH = 2;
  uint256 internal constant AGGREGATION_OBJECT_LENGTH = 16;
  uint256 internal constant IPA_CLAIM_LENGTH = 10;
  uint256 internal constant SCOPED_READ_REQUEST_LEN = 3;
  uint256 internal constant PUBLIC_DATA_READ_LENGTH = 3;
  uint256 internal constant PRIVATE_VALIDATION_REQUESTS_LENGTH = 772;
  uint256 internal constant COMBINED_ACCUMULATED_DATA_LENGTH = 902;
  uint256 internal constant TX_CONSTANT_DATA_LENGTH = 35;
  uint256 internal constant COMBINED_CONSTANT_DATA_LENGTH = 44;
  uint256 internal constant PRIVATE_ACCUMULATED_DATA_LENGTH = 1412;
  uint256 internal constant PRIVATE_KERNEL_CIRCUIT_PUBLIC_INPUTS_LENGTH = 2226;
  uint256 internal constant PRIVATE_TO_PUBLIC_ACCUMULATED_DATA_LENGTH = 900;
  uint256 internal constant PRIVATE_TO_AVM_ACCUMULATED_DATA_LENGTH = 160;
  uint256 internal constant NUM_PRIVATE_TO_AVM_ACCUMULATED_DATA_ARRAYS = 3;
  uint256 internal constant PRIVATE_TO_PUBLIC_KERNEL_CIRCUIT_PUBLIC_INPUTS_LENGTH = 1845;
  uint256 internal constant KERNEL_CIRCUIT_PUBLIC_INPUTS_LENGTH = 958;
  uint256 internal constant CONSTANT_ROLLUP_DATA_LENGTH = 13;
  uint256 internal constant BASE_OR_MERGE_PUBLIC_INPUTS_LENGTH = 31;
  uint256 internal constant BLOCK_ROOT_OR_BLOCK_MERGE_PUBLIC_INPUTS_LENGTH = 90;
  uint256 internal constant ROOT_ROLLUP_PUBLIC_INPUTS_LENGTH = 76;
  uint256 internal constant GET_NOTES_ORACLE_RETURN_LENGTH = 674;
  uint256 internal constant NOTE_HASHES_NUM_BYTES_PER_BASE_ROLLUP = 2048;
  uint256 internal constant NULLIFIERS_NUM_BYTES_PER_BASE_ROLLUP = 2048;
  uint256 internal constant PUBLIC_DATA_WRITES_NUM_BYTES_PER_BASE_ROLLUP = 4096;
  uint256 internal constant PRIVATE_LOGS_NUM_BYTES_PER_BASE_ROLLUP = 18432;
  uint256 internal constant CONTRACTS_NUM_BYTES_PER_BASE_ROLLUP = 32;
  uint256 internal constant CONTRACT_DATA_NUM_BYTES_PER_BASE_ROLLUP = 64;
  uint256 internal constant CONTRACT_DATA_NUM_BYTES_PER_BASE_ROLLUP_UNPADDED = 52;
  uint256 internal constant L2_TO_L1_MSGS_NUM_BYTES_PER_BASE_ROLLUP = 256;
  uint256 internal constant LOGS_HASHES_NUM_BYTES_PER_BASE_ROLLUP = 64;
  uint256 internal constant NUM_MSGS_PER_BASE_PARITY = 4;
  uint256 internal constant NUM_BASE_PARITY_PER_ROOT_PARITY = 4;
<<<<<<< HEAD
  uint256 internal constant IPA_PROOF_LENGTH = 65;
  uint256 internal constant RECURSIVE_PROOF_LENGTH = 538;
  uint256 internal constant NESTED_RECURSIVE_PROOF_LENGTH = 538;
  uint256 internal constant TUBE_PROOF_LENGTH = 538;
=======
  uint256 internal constant RECURSIVE_PROOF_LENGTH = 463;
  uint256 internal constant NESTED_RECURSIVE_PROOF_LENGTH = 463;
  uint256 internal constant RECURSIVE_ROLLUP_HONK_PROOF_LENGTH = 463;
  uint256 internal constant NESTED_RECURSIVE_ROLLUP_HONK_PROOF_LENGTH = 463;
  uint256 internal constant TUBE_PROOF_LENGTH = 463;
>>>>>>> aaf0efc5
  uint256 internal constant HONK_VERIFICATION_KEY_LENGTH_IN_FIELDS = 128;
  uint256 internal constant ROLLUP_HONK_VERIFICATION_KEY_LENGTH_IN_FIELDS = 139;
  uint256 internal constant CLIENT_IVC_VERIFICATION_KEY_LENGTH_IN_FIELDS = 143;
  uint256 internal constant MEM_TAG_FF = 0;
  uint256 internal constant MEM_TAG_U1 = 1;
  uint256 internal constant MEM_TAG_U8 = 2;
  uint256 internal constant MEM_TAG_U16 = 3;
  uint256 internal constant MEM_TAG_U32 = 4;
  uint256 internal constant MEM_TAG_U64 = 5;
  uint256 internal constant MEM_TAG_U128 = 6;
  uint256 internal constant SENDER_KERNEL_INPUTS_COL_OFFSET = 0;
  uint256 internal constant ADDRESS_KERNEL_INPUTS_COL_OFFSET = 1;
  uint256 internal constant IS_STATIC_CALL_KERNEL_INPUTS_COL_OFFSET = 3;
  uint256 internal constant CHAIN_ID_KERNEL_INPUTS_COL_OFFSET = 4;
  uint256 internal constant VERSION_KERNEL_INPUTS_COL_OFFSET = 5;
  uint256 internal constant BLOCK_NUMBER_KERNEL_INPUTS_COL_OFFSET = 6;
  uint256 internal constant TIMESTAMP_KERNEL_INPUTS_COL_OFFSET = 7;
  uint256 internal constant FEE_PER_DA_GAS_KERNEL_INPUTS_COL_OFFSET = 8;
  uint256 internal constant FEE_PER_L2_GAS_KERNEL_INPUTS_COL_OFFSET = 9;
  uint256 internal constant DA_START_GAS_KERNEL_INPUTS_COL_OFFSET = 10;
  uint256 internal constant L2_START_GAS_KERNEL_INPUTS_COL_OFFSET = 11;
  uint256 internal constant DA_END_GAS_KERNEL_INPUTS_COL_OFFSET = 12;
  uint256 internal constant L2_END_GAS_KERNEL_INPUTS_COL_OFFSET = 13;
  uint256 internal constant TRANSACTION_FEE_KERNEL_INPUTS_COL_OFFSET = 14;
  uint256 internal constant START_NOTE_HASH_EXISTS_WRITE_OFFSET = 0;
  uint256 internal constant START_NULLIFIER_EXISTS_OFFSET = 16;
  uint256 internal constant START_NULLIFIER_NON_EXISTS_OFFSET = 32;
  uint256 internal constant START_L1_TO_L2_MSG_EXISTS_WRITE_OFFSET = 48;
  uint256 internal constant START_SSTORE_WRITE_OFFSET = 64;
  uint256 internal constant START_SLOAD_WRITE_OFFSET = 128;
  uint256 internal constant START_EMIT_NOTE_HASH_WRITE_OFFSET = 192;
  uint256 internal constant START_EMIT_NULLIFIER_WRITE_OFFSET = 208;
  uint256 internal constant START_EMIT_L2_TO_L1_MSG_WRITE_OFFSET = 224;
  uint256 internal constant START_EMIT_UNENCRYPTED_LOG_WRITE_OFFSET = 226;
  uint256 internal constant DEFAULT_GAS_LIMIT = 1000000000;
  uint256 internal constant DEFAULT_TEARDOWN_GAS_LIMIT = 12000000;
  uint256 internal constant MAX_L2_GAS_PER_TX_PUBLIC_PORTION = 12000000;
  uint256 internal constant MAX_L2_GAS_PER_ENQUEUED_CALL = 12000000;
  uint256 internal constant DA_BYTES_PER_FIELD = 32;
  uint256 internal constant DA_GAS_PER_BYTE = 16;
  uint256 internal constant FIXED_DA_GAS = 512;
  uint256 internal constant FIXED_L2_GAS = 512;
  uint256 internal constant FIXED_AVM_STARTUP_L2_GAS = 20000;
  uint256 internal constant L2_GAS_DISTRIBUTED_STORAGE_PREMIUM = 1024;
  uint256 internal constant L2_GAS_PER_READ_MERKLE_HASH = 36;
  uint256 internal constant L2_GAS_PER_WRITE_MERKLE_HASH = 36;
  uint256 internal constant L2_GAS_PER_PUBLIC_DATA_UPDATE = 6784;
  uint256 internal constant L2_GAS_PER_NOTE_HASH = 3904;
  uint256 internal constant L2_GAS_PER_NULLIFIER = 5344;
  uint256 internal constant L2_GAS_PER_PUBLIC_DATA_READ = 1440;
  uint256 internal constant L2_GAS_PER_NOTE_HASH_READ_REQUEST = 1440;
  uint256 internal constant L2_GAS_PER_NULLIFIER_READ_REQUEST = 1440;
  uint256 internal constant L2_GAS_PER_L1_TO_L2_MSG_READ_REQUEST = 1404;
  uint256 internal constant L2_GAS_PER_LOG_BYTE = 4;
  uint256 internal constant L2_GAS_PER_PRIVATE_LOG = 0;
  uint256 internal constant L2_GAS_PER_L2_TO_L1_MSG = 200;
  uint256 internal constant PROOF_TYPE_PLONK = 0;
  uint256 internal constant PROOF_TYPE_HONK = 1;
  uint256 internal constant PROOF_TYPE_OINK = 2;
  uint256 internal constant PROOF_TYPE_PG = 3;
  uint256 internal constant PROOF_TYPE_AVM = 4;
  uint256 internal constant PROOF_TYPE_ROLLUP_HONK = 5;
  uint256 internal constant PROOF_TYPE_ROOT_ROLLUP_HONK = 6;
}<|MERGE_RESOLUTION|>--- conflicted
+++ resolved
@@ -215,18 +215,12 @@
   uint256 internal constant LOGS_HASHES_NUM_BYTES_PER_BASE_ROLLUP = 64;
   uint256 internal constant NUM_MSGS_PER_BASE_PARITY = 4;
   uint256 internal constant NUM_BASE_PARITY_PER_ROOT_PARITY = 4;
-<<<<<<< HEAD
-  uint256 internal constant IPA_PROOF_LENGTH = 65;
-  uint256 internal constant RECURSIVE_PROOF_LENGTH = 538;
-  uint256 internal constant NESTED_RECURSIVE_PROOF_LENGTH = 538;
-  uint256 internal constant TUBE_PROOF_LENGTH = 538;
-=======
   uint256 internal constant RECURSIVE_PROOF_LENGTH = 463;
   uint256 internal constant NESTED_RECURSIVE_PROOF_LENGTH = 463;
-  uint256 internal constant RECURSIVE_ROLLUP_HONK_PROOF_LENGTH = 463;
-  uint256 internal constant NESTED_RECURSIVE_ROLLUP_HONK_PROOF_LENGTH = 463;
-  uint256 internal constant TUBE_PROOF_LENGTH = 463;
->>>>>>> aaf0efc5
+  uint256 internal constant IPA_PROOF_LENGTH = 65;
+  uint256 internal constant RECURSIVE_ROLLUP_HONK_PROOF_LENGTH = 538;
+  uint256 internal constant NESTED_RECURSIVE_ROLLUP_HONK_PROOF_LENGTH = 538;
+  uint256 internal constant TUBE_PROOF_LENGTH = 538;
   uint256 internal constant HONK_VERIFICATION_KEY_LENGTH_IN_FIELDS = 128;
   uint256 internal constant ROLLUP_HONK_VERIFICATION_KEY_LENGTH_IN_FIELDS = 139;
   uint256 internal constant CLIENT_IVC_VERIFICATION_KEY_LENGTH_IN_FIELDS = 143;
