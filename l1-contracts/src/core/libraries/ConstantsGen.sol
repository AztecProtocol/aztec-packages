--- conflicted
+++ resolved
@@ -200,18 +200,11 @@
   uint256 internal constant TX_CONTEXT_LENGTH = 8;
   uint256 internal constant TX_REQUEST_LENGTH = 12;
   uint256 internal constant TOTAL_FEES_LENGTH = 1;
-<<<<<<< HEAD
-  uint256 internal constant HEADER_LENGTH = 24;
-  uint256 internal constant PRIVATE_CIRCUIT_PUBLIC_INPUTS_LENGTH = 498;
-  uint256 internal constant PUBLIC_CIRCUIT_PUBLIC_INPUTS_LENGTH = 866;
-  uint256 internal constant PRIVATE_CONTEXT_INPUTS_LENGTH = 37;
-=======
   uint256 internal constant TOTAL_MANA_USED_LENGTH = 1;
   uint256 internal constant HEADER_LENGTH = 25;
-  uint256 internal constant PRIVATE_CIRCUIT_PUBLIC_INPUTS_LENGTH = 491;
+  uint256 internal constant PRIVATE_CIRCUIT_PUBLIC_INPUTS_LENGTH = 499;
   uint256 internal constant PUBLIC_CIRCUIT_PUBLIC_INPUTS_LENGTH = 867;
   uint256 internal constant PRIVATE_CONTEXT_INPUTS_LENGTH = 38;
->>>>>>> 69bb64fa
   uint256 internal constant FEE_RECIPIENT_LENGTH = 2;
   uint256 internal constant AGGREGATION_OBJECT_LENGTH = 16;
   uint256 internal constant SCOPED_READ_REQUEST_LEN = 3;
