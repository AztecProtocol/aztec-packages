--- conflicted
+++ resolved
@@ -47,9 +47,6 @@
   uint256 internal constant MAX_NULLIFIER_KEY_VALIDATION_REQUESTS_PER_TX = 4;
   uint256 internal constant NUM_ENCRYPTED_LOGS_HASHES_PER_TX = 1;
   uint256 internal constant NUM_UNENCRYPTED_LOGS_HASHES_PER_TX = 1;
-  uint256 internal constant MAX_NEW_COMMITMENTS_PER_TX_META = 8;
-  uint256 internal constant MAX_NEW_NULLIFIERS_PER_TX_META = 8;
-  uint256 internal constant MAX_PUBLIC_CALL_STACK_LENGTH_PER_TX_META = 2;
   uint256 internal constant NUMBER_OF_L1_L2_MESSAGES_PER_ROLLUP = 16;
   uint256 internal constant VK_TREE_HEIGHT = 3;
   uint256 internal constant FUNCTION_TREE_HEIGHT = 5;
@@ -75,11 +72,7 @@
   uint256 internal constant NUM_FIELDS_PER_SHA256 = 2;
   uint256 internal constant ARGS_HASH_CHUNK_LENGTH = 32;
   uint256 internal constant ARGS_HASH_CHUNK_COUNT = 32;
-<<<<<<< HEAD
-  uint256 internal constant MAX_PACKED_PUBLIC_BYTECODE_SIZE_IN_FIELDS = 1000;
-=======
   uint256 internal constant MAX_PACKED_PUBLIC_BYTECODE_SIZE_IN_FIELDS = 8000;
->>>>>>> c1709b3d
   uint256 internal constant MAX_PACKED_BYTECODE_SIZE_PER_PRIVATE_FUNCTION_IN_FIELDS = 500;
   uint256 internal constant MAX_PACKED_BYTECODE_SIZE_PER_UNCONSTRAINED_FUNCTION_IN_FIELDS = 500;
   uint256 internal constant REGISTERER_CONTRACT_CLASS_REGISTERED_MAGIC_VALUE =
@@ -90,12 +83,8 @@
     0xe7af816635466f128568edb04c9fa024f6c87fb9010fdbffa68b3d99;
   uint256 internal constant DEPLOYER_CONTRACT_INSTANCE_DEPLOYED_MAGIC_VALUE =
     0x85864497636cf755ae7bde03f267ce01a520981c21c3682aaf82a631;
-<<<<<<< HEAD
-  uint256 internal constant L1_TO_L2_MESSAGE_LENGTH = 8;
-=======
   uint256 internal constant DEPLOYER_CONTRACT_ADDRESS =
     0x0747a20ed0c86035e44ea5606f30de459f40b55c5e82012640aa554546af9044;
->>>>>>> c1709b3d
   uint256 internal constant L1_TO_L2_MESSAGE_ORACLE_CALL_LENGTH = 25;
   uint256 internal constant MAX_NOTE_FIELDS_LENGTH = 20;
   uint256 internal constant GET_NOTE_ORACLE_RETURN_LENGTH = 23;
@@ -103,21 +92,6 @@
   uint256 internal constant VIEW_NOTE_ORACLE_RETURN_LENGTH = 212;
   uint256 internal constant AZTEC_ADDRESS_LENGTH = 1;
   uint256 internal constant CALL_CONTEXT_LENGTH = 8;
-<<<<<<< HEAD
-  uint256 internal constant GLOBAL_VARIABLES_LENGTH = 6;
-  uint256 internal constant PARTIAL_STATE_REFERENCE_LENGTH = 8;
-  uint256 internal constant STATE_REFERENCE_LENGTH = 10;
-  uint256 internal constant HEADER_LENGTH = 20;
-  uint256 internal constant FUNCTION_DATA_LENGTH = 4;
-  uint256 internal constant CONTRACT_DEPLOYMENT_DATA_LENGTH = 6;
-  uint256 internal constant PRIVATE_CIRCUIT_PUBLIC_INPUTS_LENGTH = 207;
-  uint256 internal constant PRIVATE_CALL_STACK_ITEM_LENGTH = 212;
-  uint256 internal constant CONTRACT_STORAGE_UPDATE_REQUEST_LENGTH = 3;
-  uint256 internal constant CONTRACT_STORAGE_READ_LENGTH = 2;
-  uint256 internal constant PUBLIC_CIRCUIT_PUBLIC_INPUTS_LENGTH = 203;
-  uint256 internal constant GET_NOTES_ORACLE_RETURN_LENGTH = 674;
-  uint256 internal constant COMMITMENTS_NUM_BYTES_PER_BASE_ROLLUP = 2048;
-=======
   uint256 internal constant CONTENT_COMMITMENT_LENGTH = 7;
   uint256 internal constant CONTRACT_DEPLOYMENT_DATA_LENGTH = 6;
   uint256 internal constant CONTRACT_INSTANCE_LENGTH = 6;
@@ -142,7 +116,6 @@
   uint256 internal constant TX_REQUEST_LENGTH = 17;
   uint256 internal constant GET_NOTES_ORACLE_RETURN_LENGTH = 674;
   uint256 internal constant NOTE_HASHES_NUM_BYTES_PER_BASE_ROLLUP = 2048;
->>>>>>> c1709b3d
   uint256 internal constant NULLIFIERS_NUM_BYTES_PER_BASE_ROLLUP = 2048;
   uint256 internal constant PUBLIC_DATA_WRITES_NUM_BYTES_PER_BASE_ROLLUP = 2048;
   uint256 internal constant CONTRACTS_NUM_BYTES_PER_BASE_ROLLUP = 32;
