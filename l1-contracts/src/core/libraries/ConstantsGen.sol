--- conflicted
+++ resolved
@@ -23,89 +23,10 @@
   uint256 internal constant GENESIS_ARCHIVE_ROOT =
     1002640778211850180189505934749257244705296832326768971348723156503780793518;
   uint256 internal constant FEE_JUICE_ADDRESS = 5;
-<<<<<<< HEAD
-  uint256 internal constant ROUTER_ADDRESS = 6;
-  uint256 internal constant REGISTERER_CONTRACT_BYTECODE_CAPSULE_SLOT = 79025834455612;
-  uint256 internal constant FEE_JUICE_BALANCES_SLOT = 1;
-  uint256 internal constant UPDATED_CLASS_IDS_SLOT = 1;
-  uint256 internal constant DEFAULT_NPK_M_X =
-    582240093077765400562621227108555700500271598878376310175765873770292988861;
-  uint256 internal constant DEFAULT_NPK_M_Y =
-    10422444662424639723529825114205836958711284159673861467999592572974769103684;
-  uint256 internal constant DEFAULT_IVPK_M_X =
-    339708709767762472786445938838804872781183545349360029270386718856175781484;
-  uint256 internal constant DEFAULT_IVPK_M_Y =
-    12719619215050539905199178334954929730355853796706924300730604757520758976849;
-  uint256 internal constant DEFAULT_OVPK_M_X =
-    12212787719617305570587928860288475454328008955283046946846066128763901043335;
-  uint256 internal constant DEFAULT_OVPK_M_Y =
-    3646747884782549389807830220601404629716007431341772952958971658285958854707;
-  uint256 internal constant DEFAULT_TPK_M_X =
-    728059161893070741164607238299536939695876538801885465230641192969135857403;
-  uint256 internal constant DEFAULT_TPK_M_Y =
-    14575718736702206050102425029229426215631664471161015518982549597389390371695;
-  uint256 internal constant AZTEC_ADDRESS_LENGTH = 1;
-  uint256 internal constant GAS_FEES_LENGTH = 2;
-  uint256 internal constant GAS_LENGTH = 2;
-  uint256 internal constant GAS_SETTINGS_LENGTH = 8;
-  uint256 internal constant CALL_CONTEXT_LENGTH = 4;
-  uint256 internal constant CONTENT_COMMITMENT_LENGTH = 4;
-  uint256 internal constant CONTRACT_INSTANCE_LENGTH = 16;
-  uint256 internal constant CONTRACT_STORAGE_READ_LENGTH = 3;
-  uint256 internal constant CONTRACT_STORAGE_UPDATE_REQUEST_LENGTH = 3;
-  uint256 internal constant ETH_ADDRESS_LENGTH = 1;
-  uint256 internal constant FUNCTION_DATA_LENGTH = 2;
-  uint256 internal constant FUNCTION_LEAF_PREIMAGE_LENGTH = 5;
-  uint256 internal constant GLOBAL_VARIABLES_LENGTH = 9;
-  uint256 internal constant APPEND_ONLY_TREE_SNAPSHOT_LENGTH = 2;
-  uint256 internal constant APPEND_ONLY_TREE_SNAPSHOT_LENGTH_BYTES = 36;
-  uint256 internal constant SPONGE_BLOB_LENGTH = 11;
-  uint256 internal constant BLS12_FR_LIMBS = 3;
-  uint256 internal constant BLS12_FQ_LIMBS = 4;
-  uint256 internal constant BLS12_POINT = 8;
-  uint256 internal constant BLOB_ACCUMULATOR_PUBLIC_INPUTS = 17;
-  uint256 internal constant BLOCK_BLOB_PUBLIC_INPUTS = 38;
-=======
->>>>>>> c1e149b1
   uint256 internal constant BLOB_PUBLIC_INPUTS = 6;
   uint256 internal constant BLOB_PUBLIC_INPUTS_BYTES = 112;
   uint256 internal constant PROPOSED_BLOCK_HEADER_LENGTH_BYTES = 348;
-<<<<<<< HEAD
-  uint256 internal constant PRIVATE_CIRCUIT_PUBLIC_INPUTS_LENGTH = 740;
-  uint256 internal constant PRIVATE_CONTEXT_INPUTS_LENGTH = 40;
-  uint256 internal constant FEE_RECIPIENT_LENGTH = 2;
-  uint256 internal constant PAIRING_POINTS_SIZE = 16;
-  uint256 internal constant IPA_CLAIM_SIZE = 10;
-  uint256 internal constant SCOPED_READ_REQUEST_LEN = 3;
-  uint256 internal constant PUBLIC_DATA_READ_LENGTH = 3;
-  uint256 internal constant PRIVATE_VALIDATION_REQUESTS_LENGTH = 772;
-  uint256 internal constant PRIVATE_TO_ROLLUP_ACCUMULATED_DATA_LENGTH = 771;
-  uint256 internal constant TX_CONSTANT_DATA_LENGTH = 37;
-  uint256 internal constant COMBINED_CONSTANT_DATA_LENGTH = 46;
-  uint256 internal constant PRIVATE_ACCUMULATED_DATA_LENGTH = 1412;
-  uint256 internal constant PRIVATE_KERNEL_CIRCUIT_PUBLIC_INPUTS_LENGTH = 2229;
-  uint256 internal constant PRIVATE_TO_PUBLIC_ACCUMULATED_DATA_LENGTH = 899;
-  uint256 internal constant PRIVATE_TO_AVM_ACCUMULATED_DATA_LENGTH = 160;
-  uint256 internal constant NUM_PRIVATE_TO_AVM_ACCUMULATED_DATA_ARRAYS = 3;
-  uint256 internal constant PRIVATE_TO_PUBLIC_KERNEL_CIRCUIT_PUBLIC_INPUTS_LENGTH = 1844;
-  uint256 internal constant PRIVATE_TO_ROLLUP_KERNEL_CIRCUIT_PUBLIC_INPUTS_LENGTH = 813;
-  uint256 internal constant CONSTANT_ROLLUP_DATA_LENGTH = 13;
-  uint256 internal constant BASE_OR_MERGE_PUBLIC_INPUTS_LENGTH = 52;
-  uint256 internal constant BLOCK_ROOT_OR_BLOCK_MERGE_PUBLIC_INPUTS_LENGTH = 206;
-  uint256 internal constant ROOT_ROLLUP_PUBLIC_INPUTS_LENGTH = 163;
-  uint256 internal constant GET_NOTES_ORACLE_RETURN_LENGTH = 674;
-  uint256 internal constant NOTE_HASHES_NUM_BYTES_PER_BASE_ROLLUP = 2048;
-  uint256 internal constant NULLIFIERS_NUM_BYTES_PER_BASE_ROLLUP = 2048;
-  uint256 internal constant PUBLIC_DATA_WRITES_NUM_BYTES_PER_BASE_ROLLUP = 4096;
-  uint256 internal constant PRIVATE_LOGS_NUM_BYTES_PER_BASE_ROLLUP = 18432;
-  uint256 internal constant CONTRACTS_NUM_BYTES_PER_BASE_ROLLUP = 32;
-  uint256 internal constant CONTRACT_DATA_NUM_BYTES_PER_BASE_ROLLUP = 64;
-  uint256 internal constant CONTRACT_DATA_NUM_BYTES_PER_BASE_ROLLUP_UNPADDED = 52;
-  uint256 internal constant L2_TO_L1_MSGS_NUM_BYTES_PER_BASE_ROLLUP = 256;
-  uint256 internal constant LOGS_HASHES_NUM_BYTES_PER_BASE_ROLLUP = 64;
-=======
   uint256 internal constant ROOT_ROLLUP_PUBLIC_INPUTS_LENGTH = 1020;
->>>>>>> c1e149b1
   uint256 internal constant NUM_MSGS_PER_BASE_PARITY = 4;
   uint256 internal constant NUM_BASE_PARITY_PER_ROOT_PARITY = 4;
 }