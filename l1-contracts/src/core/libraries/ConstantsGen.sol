// GENERATED FILE - DO NOT EDIT, RUN yarn remake-constants in circuits.js
// SPDX-License-Identifier: Apache-2.0
// Copyright 2023 Aztec Labs.
pragma solidity >=0.8.18;

/**
 * @title Constants Library
 * @author Aztec Labs
 * @notice Library that contains constants used throughout the Aztec protocol
 */
library Constants {
  // Prime field modulus
  uint256 internal constant P =
    21888242871839275222246405745257275088548364400416034343698204186575808495617;
  uint256 internal constant MAX_FIELD_VALUE = P - 1;

  uint256 internal constant ARGS_LENGTH = 16;
  uint256 internal constant MAX_NEW_NOTE_HASHES_PER_CALL = 16;
  uint256 internal constant MAX_NEW_NULLIFIERS_PER_CALL = 16;
  uint256 internal constant MAX_PRIVATE_CALL_STACK_LENGTH_PER_CALL = 4;
  uint256 internal constant MAX_PUBLIC_CALL_STACK_LENGTH_PER_CALL = 4;
  uint256 internal constant MAX_NEW_L2_TO_L1_MSGS_PER_CALL = 2;
  uint256 internal constant MAX_PUBLIC_DATA_UPDATE_REQUESTS_PER_CALL = 16;
  uint256 internal constant MAX_PUBLIC_DATA_READS_PER_CALL = 16;
  uint256 internal constant MAX_NOTE_HASH_READ_REQUESTS_PER_CALL = 32;
  uint256 internal constant MAX_NULLIFIER_READ_REQUESTS_PER_CALL = 2;
  uint256 internal constant MAX_NULLIFIER_NON_EXISTENT_READ_REQUESTS_PER_CALL = 2;
  uint256 internal constant MAX_NULLIFIER_KEY_VALIDATION_REQUESTS_PER_CALL = 1;
  uint256 internal constant MAX_ENCRYPTED_LOGS_PER_CALL = 4;
  uint256 internal constant MAX_UNENCRYPTED_LOGS_PER_CALL = 4;
  uint256 internal constant MAX_NEW_NOTE_HASHES_PER_TX = 64;
  uint256 internal constant MAX_NEW_NULLIFIERS_PER_TX = 64;
  uint256 internal constant MAX_PRIVATE_CALL_STACK_LENGTH_PER_TX = 8;
  uint256 internal constant MAX_PUBLIC_CALL_STACK_LENGTH_PER_TX = 8;
  uint256 internal constant MAX_PUBLIC_DATA_UPDATE_REQUESTS_PER_TX = 32;
  uint256 internal constant MAX_PUBLIC_DATA_READS_PER_TX = 32;
  uint256 internal constant MAX_NEW_L2_TO_L1_MSGS_PER_TX = 2;
  uint256 internal constant MAX_NOTE_HASH_READ_REQUESTS_PER_TX = 128;
  uint256 internal constant MAX_NULLIFIER_READ_REQUESTS_PER_TX = 8;
  uint256 internal constant MAX_NULLIFIER_NON_EXISTENT_READ_REQUESTS_PER_TX = 8;
  uint256 internal constant MAX_NULLIFIER_KEY_VALIDATION_REQUESTS_PER_TX = 4;
  uint256 internal constant MAX_ENCRYPTED_LOGS_PER_TX = 8;
  uint256 internal constant MAX_UNENCRYPTED_LOGS_PER_TX = 8;
  uint256 internal constant NUM_ENCRYPTED_LOGS_HASHES_PER_TX = 1;
  uint256 internal constant NUM_UNENCRYPTED_LOGS_HASHES_PER_TX = 1;
  uint256 internal constant NUMBER_OF_L1_L2_MESSAGES_PER_ROLLUP = 16;
  uint256 internal constant VK_TREE_HEIGHT = 3;
  uint256 internal constant FUNCTION_TREE_HEIGHT = 5;
  uint256 internal constant NOTE_HASH_TREE_HEIGHT = 32;
  uint256 internal constant PUBLIC_DATA_TREE_HEIGHT = 40;
  uint256 internal constant NULLIFIER_TREE_HEIGHT = 20;
  uint256 internal constant L1_TO_L2_MSG_TREE_HEIGHT = 16;
  uint256 internal constant ROLLUP_VK_TREE_HEIGHT = 8;
  uint256 internal constant ARTIFACT_FUNCTION_TREE_MAX_HEIGHT = 5;
  uint256 internal constant NULLIFIER_TREE_ID = 0;
  uint256 internal constant NOTE_HASH_TREE_ID = 1;
  uint256 internal constant PUBLIC_DATA_TREE_ID = 2;
  uint256 internal constant L1_TO_L2_MESSAGE_TREE_ID = 3;
  uint256 internal constant ARCHIVE_TREE_ID = 4;
  uint256 internal constant NOTE_HASH_SUBTREE_HEIGHT = 6;
  uint256 internal constant NOTE_HASH_SUBTREE_SIBLING_PATH_LENGTH = 26;
  uint256 internal constant NULLIFIER_SUBTREE_HEIGHT = 6;
  uint256 internal constant PUBLIC_DATA_SUBTREE_HEIGHT = 5;
  uint256 internal constant ARCHIVE_HEIGHT = 16;
  uint256 internal constant NULLIFIER_SUBTREE_SIBLING_PATH_LENGTH = 14;
  uint256 internal constant PUBLIC_DATA_SUBTREE_SIBLING_PATH_LENGTH = 35;
  uint256 internal constant L1_TO_L2_MSG_SUBTREE_HEIGHT = 4;
  uint256 internal constant L1_TO_L2_MSG_SUBTREE_SIBLING_PATH_LENGTH = 12;
  uint256 internal constant FUNCTION_SELECTOR_NUM_BYTES = 4;
  uint256 internal constant ARGS_HASH_CHUNK_LENGTH = 64;
  uint256 internal constant ARGS_HASH_CHUNK_COUNT = 64;
  uint256 internal constant INITIALIZATION_SLOT_SEPARATOR = 1000_000_000;
  uint256 internal constant INITIAL_L2_BLOCK_NUM = 1;
  uint256 internal constant BLOB_SIZE_IN_BYTES = 126976;
  uint256 internal constant NESTED_CALL_L2_GAS_BUFFER = 20000;
  uint256 internal constant MAX_PACKED_PUBLIC_BYTECODE_SIZE_IN_FIELDS = 16000;
  uint256 internal constant MAX_PACKED_BYTECODE_SIZE_PER_PRIVATE_FUNCTION_IN_FIELDS = 3000;
  uint256 internal constant MAX_PACKED_BYTECODE_SIZE_PER_UNCONSTRAINED_FUNCTION_IN_FIELDS = 3000;
  uint256 internal constant REGISTERER_PRIVATE_FUNCTION_BROADCASTED_ADDITIONAL_FIELDS = 19;
  uint256 internal constant REGISTERER_UNCONSTRAINED_FUNCTION_BROADCASTED_ADDITIONAL_FIELDS = 12;
  uint256 internal constant REGISTERER_CONTRACT_CLASS_REGISTERED_MAGIC_VALUE =
    0x6999d1e02b08a447a463563453cb36919c9dd7150336fc7c4d2b52f8;
  uint256 internal constant REGISTERER_PRIVATE_FUNCTION_BROADCASTED_MAGIC_VALUE =
    0x1b70e95fde0b70adc30496b90a327af6a5e383e028e7a43211a07bcd;
  uint256 internal constant REGISTERER_UNCONSTRAINED_FUNCTION_BROADCASTED_MAGIC_VALUE =
    0xe7af816635466f128568edb04c9fa024f6c87fb9010fdbffa68b3d99;
  uint256 internal constant DEPLOYER_CONTRACT_INSTANCE_DEPLOYED_MAGIC_VALUE =
    0x85864497636cf755ae7bde03f267ce01a520981c21c3682aaf82a631;
  uint256 internal constant DEPLOYER_CONTRACT_ADDRESS =
<<<<<<< HEAD
    0x06610573a5f05a4ed2fedb770f04c719889c646a819f5b2f3ea9ffee85b70774;
=======
    0x1df42e0457430b8d294d920181cc72ae0e3c5f8afd8d62d461bd26773cfdf3c1;
>>>>>>> bf354644
  uint256 internal constant L1_TO_L2_MESSAGE_ORACLE_CALL_LENGTH = 17;
  uint256 internal constant MAX_NOTE_FIELDS_LENGTH = 20;
  uint256 internal constant GET_NOTE_ORACLE_RETURN_LENGTH = 23;
  uint256 internal constant MAX_NOTES_PER_PAGE = 10;
  uint256 internal constant VIEW_NOTE_ORACLE_RETURN_LENGTH = 212;
  uint256 internal constant AZTEC_ADDRESS_LENGTH = 1;
  uint256 internal constant CALL_CONTEXT_LENGTH = 18;
  uint256 internal constant GAS_SETTINGS_LENGTH = 10;
  uint256 internal constant DIMENSION_GAS_SETTINGS_LENGTH = 3;
  uint256 internal constant GAS_FEES_LENGTH = 3;
  uint256 internal constant GAS_USED_LENGTH = 3;
  uint256 internal constant CONTENT_COMMITMENT_LENGTH = 4;
  uint256 internal constant CONTRACT_INSTANCE_LENGTH = 6;
  uint256 internal constant CONTRACT_STORAGE_READ_LENGTH = 2;
  uint256 internal constant CONTRACT_STORAGE_UPDATE_REQUEST_LENGTH = 2;
  uint256 internal constant ETH_ADDRESS_LENGTH = 1;
  uint256 internal constant FUNCTION_DATA_LENGTH = 2;
  uint256 internal constant FUNCTION_LEAF_PREIMAGE_LENGTH = 5;
  uint256 internal constant GLOBAL_VARIABLES_LENGTH = 9;
  uint256 internal constant HEADER_LENGTH = 23;
  uint256 internal constant L1_TO_L2_MESSAGE_LENGTH = 6;
  uint256 internal constant L2_TO_L1_MESSAGE_LENGTH = 2;
  uint256 internal constant MAX_BLOCK_NUMBER_LENGTH = 2;
  uint256 internal constant NULLIFIER_KEY_VALIDATION_REQUEST_LENGTH = 4;
  uint256 internal constant NULLIFIER_KEY_VALIDATION_REQUEST_CONTEXT_LENGTH = 5;
  uint256 internal constant PARTIAL_STATE_REFERENCE_LENGTH = 6;
  uint256 internal constant PRIVATE_CALL_STACK_ITEM_LENGTH = 221;
  uint256 internal constant PRIVATE_CIRCUIT_PUBLIC_INPUTS_LENGTH = 218;
<<<<<<< HEAD
  uint256 internal constant PUBLIC_CIRCUIT_PUBLIC_INPUTS_LENGTH = 202;
=======
  uint256 internal constant PUBLIC_CIRCUIT_PUBLIC_INPUTS_LENGTH = 209;
>>>>>>> bf354644
  uint256 internal constant STATE_REFERENCE_LENGTH = 8;
  uint256 internal constant TX_CONTEXT_DATA_LENGTH = 4;
  uint256 internal constant TX_REQUEST_LENGTH = 8;
  uint256 internal constant ENQUEUE_PUBLIC_FUNCTION_CALL_RETURN_LENGTH = 22;
  uint256 internal constant GET_NOTES_ORACLE_RETURN_LENGTH = 674;
  uint256 internal constant NOTE_HASHES_NUM_BYTES_PER_BASE_ROLLUP = 2048;
  uint256 internal constant NULLIFIERS_NUM_BYTES_PER_BASE_ROLLUP = 2048;
  uint256 internal constant PUBLIC_DATA_WRITES_NUM_BYTES_PER_BASE_ROLLUP = 2048;
  uint256 internal constant CONTRACTS_NUM_BYTES_PER_BASE_ROLLUP = 32;
  uint256 internal constant CONTRACT_DATA_NUM_BYTES_PER_BASE_ROLLUP = 64;
  uint256 internal constant CONTRACT_DATA_NUM_BYTES_PER_BASE_ROLLUP_UNPADDED = 52;
  uint256 internal constant L2_TO_L1_MSGS_NUM_BYTES_PER_BASE_ROLLUP = 64;
  uint256 internal constant LOGS_HASHES_NUM_BYTES_PER_BASE_ROLLUP = 64;
  uint256 internal constant NUM_MSGS_PER_BASE_PARITY = 4;
  uint256 internal constant NUM_BASE_PARITY_PER_ROOT_PARITY = 4;
}<|MERGE_RESOLUTION|>--- conflicted
+++ resolved
@@ -87,11 +87,7 @@
   uint256 internal constant DEPLOYER_CONTRACT_INSTANCE_DEPLOYED_MAGIC_VALUE =
     0x85864497636cf755ae7bde03f267ce01a520981c21c3682aaf82a631;
   uint256 internal constant DEPLOYER_CONTRACT_ADDRESS =
-<<<<<<< HEAD
     0x06610573a5f05a4ed2fedb770f04c719889c646a819f5b2f3ea9ffee85b70774;
-=======
-    0x1df42e0457430b8d294d920181cc72ae0e3c5f8afd8d62d461bd26773cfdf3c1;
->>>>>>> bf354644
   uint256 internal constant L1_TO_L2_MESSAGE_ORACLE_CALL_LENGTH = 17;
   uint256 internal constant MAX_NOTE_FIELDS_LENGTH = 20;
   uint256 internal constant GET_NOTE_ORACLE_RETURN_LENGTH = 23;
@@ -118,13 +114,9 @@
   uint256 internal constant NULLIFIER_KEY_VALIDATION_REQUEST_LENGTH = 4;
   uint256 internal constant NULLIFIER_KEY_VALIDATION_REQUEST_CONTEXT_LENGTH = 5;
   uint256 internal constant PARTIAL_STATE_REFERENCE_LENGTH = 6;
-  uint256 internal constant PRIVATE_CALL_STACK_ITEM_LENGTH = 221;
-  uint256 internal constant PRIVATE_CIRCUIT_PUBLIC_INPUTS_LENGTH = 218;
-<<<<<<< HEAD
-  uint256 internal constant PUBLIC_CIRCUIT_PUBLIC_INPUTS_LENGTH = 202;
-=======
-  uint256 internal constant PUBLIC_CIRCUIT_PUBLIC_INPUTS_LENGTH = 209;
->>>>>>> bf354644
+  uint256 internal constant PRIVATE_CALL_STACK_ITEM_LENGTH = 235;
+  uint256 internal constant PRIVATE_CIRCUIT_PUBLIC_INPUTS_LENGTH = 232;
+  uint256 internal constant PUBLIC_CIRCUIT_PUBLIC_INPUTS_LENGTH = 216;
   uint256 internal constant STATE_REFERENCE_LENGTH = 8;
   uint256 internal constant TX_CONTEXT_DATA_LENGTH = 4;
   uint256 internal constant TX_REQUEST_LENGTH = 8;
