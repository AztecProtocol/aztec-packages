// GENERATED FILE - DO NOT EDIT, RUN yarn remake-constants in yarn-project/constants
// SPDX-License-Identifier: Apache-2.0
// Copyright 2023 Aztec Labs.
pragma solidity >=0.8.27;

/**
 * @title Constants Library
 * @author Aztec Labs
 * @notice Library that contains constants used throughout the Aztec protocol
 */
library Constants {
  // Prime field modulus
  uint256 internal constant P =
    21888242871839275222246405745257275088548364400416034343698204186575808495617;

  uint256 internal constant MAX_FIELD_VALUE =
    21888242871839275222246405745257275088548364400416034343698204186575808495616;
  uint256 internal constant L1_TO_L2_MSG_SUBTREE_HEIGHT = 4;
  uint256 internal constant MAX_L2_TO_L1_MSGS_PER_TX = 8;
  uint256 internal constant INITIAL_L2_BLOCK_NUM = 1;
  uint256 internal constant BLOBS_PER_BLOCK = 3;
  uint256 internal constant AZTEC_MAX_EPOCH_DURATION = 48;
  uint256 internal constant GENESIS_ARCHIVE_ROOT =
    1002640778211850180189505934749257244705296832326768971348723156503780793518;
  uint256 internal constant FEE_JUICE_ADDRESS = 5;
  uint256 internal constant BLOB_PUBLIC_INPUTS = 6;
  uint256 internal constant BLOB_PUBLIC_INPUTS_BYTES = 112;
  uint256 internal constant PROPOSED_BLOCK_HEADER_LENGTH_BYTES = 348;
  uint256 internal constant ROOT_ROLLUP_PUBLIC_INPUTS_LENGTH = 1020;
  uint256 internal constant NUM_MSGS_PER_BASE_PARITY = 4;
  uint256 internal constant NUM_BASE_PARITY_PER_ROOT_PARITY = 4;
<<<<<<< HEAD
  uint256 internal constant RECURSIVE_PROOF_LENGTH = 456;
  uint256 internal constant NESTED_RECURSIVE_PROOF_LENGTH = 456;
  uint256 internal constant IPA_PROOF_LENGTH = 69;
  uint256 internal constant RECURSIVE_ROLLUP_HONK_PROOF_LENGTH = 535;
  uint256 internal constant NESTED_RECURSIVE_ROLLUP_HONK_PROOF_LENGTH = 535;
  uint256 internal constant TUBE_PROOF_LENGTH = 535;
  uint256 internal constant HONK_VERIFICATION_KEY_LENGTH_IN_FIELDS = 112;
  uint256 internal constant ROLLUP_HONK_VERIFICATION_KEY_LENGTH_IN_FIELDS = 113;
  uint256 internal constant CLIENT_IVC_VERIFICATION_KEY_LENGTH_IN_FIELDS = 127;
  uint256 internal constant MAX_PUBLIC_BYTECODE_SIZE_IN_BYTES = 96000;
  uint256 internal constant MAX_PUBLIC_CALLS_TO_UNIQUE_CONTRACT_CLASS_IDS = 21;
  uint256 internal constant MEM_TAG_FF = 0;
  uint256 internal constant MEM_TAG_U1 = 1;
  uint256 internal constant MEM_TAG_U8 = 2;
  uint256 internal constant MEM_TAG_U16 = 3;
  uint256 internal constant MEM_TAG_U32 = 4;
  uint256 internal constant MEM_TAG_U64 = 5;
  uint256 internal constant MEM_TAG_U128 = 6;
  uint256 internal constant DEFAULT_GAS_LIMIT = 1000000000;
  uint256 internal constant MAX_L2_GAS_PER_TX_PUBLIC_PORTION = 6000000;
  uint256 internal constant DEFAULT_TEARDOWN_GAS_LIMIT = 6000000;
  uint256 internal constant DA_BYTES_PER_FIELD = 32;
  uint256 internal constant DA_GAS_PER_BYTE = 16;
  uint256 internal constant FIXED_DA_GAS = 512;
  uint256 internal constant FIXED_L2_GAS = 512;
  uint256 internal constant FIXED_AVM_STARTUP_L2_GAS = 20000;
  uint256 internal constant L2_GAS_DISTRIBUTED_STORAGE_PREMIUM = 1024;
  uint256 internal constant L2_GAS_PER_READ_MERKLE_HASH = 36;
  uint256 internal constant L2_GAS_PER_WRITE_MERKLE_HASH = 36;
  uint256 internal constant L2_GAS_PER_PUBLIC_DATA_UPDATE = 6784;
  uint256 internal constant L2_GAS_PER_NOTE_HASH = 3904;
  uint256 internal constant L2_GAS_PER_NULLIFIER = 5344;
  uint256 internal constant L2_GAS_PER_PUBLIC_DATA_READ = 1440;
  uint256 internal constant L2_GAS_PER_NOTE_HASH_READ_REQUEST = 1440;
  uint256 internal constant L2_GAS_PER_NULLIFIER_READ_REQUEST = 1440;
  uint256 internal constant L2_GAS_PER_L1_TO_L2_MSG_READ_REQUEST = 1404;
  uint256 internal constant L2_GAS_PER_PRIVATE_LOG = 0;
  uint256 internal constant L2_GAS_PER_CONTRACT_CLASS_LOG = 0;
  uint256 internal constant L2_GAS_PER_L2_TO_L1_MSG = 200;
  uint256 internal constant TX_START_PREFIX = 8392562855083340404;
  uint256 internal constant REVERT_CODE_PREFIX = 1;
  uint256 internal constant TX_FEE_PREFIX = 2;
  uint256 internal constant NOTES_PREFIX = 3;
  uint256 internal constant NULLIFIERS_PREFIX = 4;
  uint256 internal constant L2_L1_MSGS_PREFIX = 5;
  uint256 internal constant PUBLIC_DATA_UPDATE_REQUESTS_PREFIX = 6;
  uint256 internal constant PRIVATE_LOGS_PREFIX = 7;
  uint256 internal constant PUBLIC_LOGS_PREFIX = 8;
  uint256 internal constant CONTRACT_CLASS_LOGS_PREFIX = 9;
  uint256 internal constant PROOF_TYPE_PLONK = 0;
  uint256 internal constant PROOF_TYPE_HONK = 1;
  uint256 internal constant PROOF_TYPE_OINK = 2;
  uint256 internal constant PROOF_TYPE_PG = 3;
  uint256 internal constant PROOF_TYPE_AVM = 4;
  uint256 internal constant PROOF_TYPE_ROLLUP_HONK = 5;
  uint256 internal constant PROOF_TYPE_ROOT_ROLLUP_HONK = 6;
  uint256 internal constant TWO_POW_64 = 18446744073709551616;
  uint256 internal constant BLOCK_NUMBER_BIT_SIZE = 32;
  uint256 internal constant DEFAULT_UPDATE_DELAY = 3600;
  uint256 internal constant MINIMUM_UPDATE_DELAY = 25;
  uint256 internal constant UPDATES_VALUE_SIZE = 1;
  uint256 internal constant UPDATES_SHARED_MUTABLE_VALUES_LEN = 3;
  uint256 internal constant UPDATES_SHARED_MUTABLE_SDC_DELAY_BIT_SIZE = 32;
  uint256 internal constant UPDATES_SHARED_MUTABLE_SDC_IS_SOME_BIT_SIZE = 8;
  uint256 internal constant UPDATES_SHARED_MUTABLE_SDC_OPTION_DELAY_BIT_SIZE = 40;
  uint256 internal constant UPDATES_SHARED_MUTABLE_METADATA_BIT_SIZE = 144;
  uint256 internal constant GRUMPKIN_ONE_X = 1;
  uint256 internal constant GRUMPKIN_ONE_Y =
    17631683881184975370165255887551781615748388533673675138860;
=======
>>>>>>> e8234041
}<|MERGE_RESOLUTION|>--- conflicted
+++ resolved
@@ -29,76 +29,4 @@
   uint256 internal constant ROOT_ROLLUP_PUBLIC_INPUTS_LENGTH = 1020;
   uint256 internal constant NUM_MSGS_PER_BASE_PARITY = 4;
   uint256 internal constant NUM_BASE_PARITY_PER_ROOT_PARITY = 4;
-<<<<<<< HEAD
-  uint256 internal constant RECURSIVE_PROOF_LENGTH = 456;
-  uint256 internal constant NESTED_RECURSIVE_PROOF_LENGTH = 456;
-  uint256 internal constant IPA_PROOF_LENGTH = 69;
-  uint256 internal constant RECURSIVE_ROLLUP_HONK_PROOF_LENGTH = 535;
-  uint256 internal constant NESTED_RECURSIVE_ROLLUP_HONK_PROOF_LENGTH = 535;
-  uint256 internal constant TUBE_PROOF_LENGTH = 535;
-  uint256 internal constant HONK_VERIFICATION_KEY_LENGTH_IN_FIELDS = 112;
-  uint256 internal constant ROLLUP_HONK_VERIFICATION_KEY_LENGTH_IN_FIELDS = 113;
-  uint256 internal constant CLIENT_IVC_VERIFICATION_KEY_LENGTH_IN_FIELDS = 127;
-  uint256 internal constant MAX_PUBLIC_BYTECODE_SIZE_IN_BYTES = 96000;
-  uint256 internal constant MAX_PUBLIC_CALLS_TO_UNIQUE_CONTRACT_CLASS_IDS = 21;
-  uint256 internal constant MEM_TAG_FF = 0;
-  uint256 internal constant MEM_TAG_U1 = 1;
-  uint256 internal constant MEM_TAG_U8 = 2;
-  uint256 internal constant MEM_TAG_U16 = 3;
-  uint256 internal constant MEM_TAG_U32 = 4;
-  uint256 internal constant MEM_TAG_U64 = 5;
-  uint256 internal constant MEM_TAG_U128 = 6;
-  uint256 internal constant DEFAULT_GAS_LIMIT = 1000000000;
-  uint256 internal constant MAX_L2_GAS_PER_TX_PUBLIC_PORTION = 6000000;
-  uint256 internal constant DEFAULT_TEARDOWN_GAS_LIMIT = 6000000;
-  uint256 internal constant DA_BYTES_PER_FIELD = 32;
-  uint256 internal constant DA_GAS_PER_BYTE = 16;
-  uint256 internal constant FIXED_DA_GAS = 512;
-  uint256 internal constant FIXED_L2_GAS = 512;
-  uint256 internal constant FIXED_AVM_STARTUP_L2_GAS = 20000;
-  uint256 internal constant L2_GAS_DISTRIBUTED_STORAGE_PREMIUM = 1024;
-  uint256 internal constant L2_GAS_PER_READ_MERKLE_HASH = 36;
-  uint256 internal constant L2_GAS_PER_WRITE_MERKLE_HASH = 36;
-  uint256 internal constant L2_GAS_PER_PUBLIC_DATA_UPDATE = 6784;
-  uint256 internal constant L2_GAS_PER_NOTE_HASH = 3904;
-  uint256 internal constant L2_GAS_PER_NULLIFIER = 5344;
-  uint256 internal constant L2_GAS_PER_PUBLIC_DATA_READ = 1440;
-  uint256 internal constant L2_GAS_PER_NOTE_HASH_READ_REQUEST = 1440;
-  uint256 internal constant L2_GAS_PER_NULLIFIER_READ_REQUEST = 1440;
-  uint256 internal constant L2_GAS_PER_L1_TO_L2_MSG_READ_REQUEST = 1404;
-  uint256 internal constant L2_GAS_PER_PRIVATE_LOG = 0;
-  uint256 internal constant L2_GAS_PER_CONTRACT_CLASS_LOG = 0;
-  uint256 internal constant L2_GAS_PER_L2_TO_L1_MSG = 200;
-  uint256 internal constant TX_START_PREFIX = 8392562855083340404;
-  uint256 internal constant REVERT_CODE_PREFIX = 1;
-  uint256 internal constant TX_FEE_PREFIX = 2;
-  uint256 internal constant NOTES_PREFIX = 3;
-  uint256 internal constant NULLIFIERS_PREFIX = 4;
-  uint256 internal constant L2_L1_MSGS_PREFIX = 5;
-  uint256 internal constant PUBLIC_DATA_UPDATE_REQUESTS_PREFIX = 6;
-  uint256 internal constant PRIVATE_LOGS_PREFIX = 7;
-  uint256 internal constant PUBLIC_LOGS_PREFIX = 8;
-  uint256 internal constant CONTRACT_CLASS_LOGS_PREFIX = 9;
-  uint256 internal constant PROOF_TYPE_PLONK = 0;
-  uint256 internal constant PROOF_TYPE_HONK = 1;
-  uint256 internal constant PROOF_TYPE_OINK = 2;
-  uint256 internal constant PROOF_TYPE_PG = 3;
-  uint256 internal constant PROOF_TYPE_AVM = 4;
-  uint256 internal constant PROOF_TYPE_ROLLUP_HONK = 5;
-  uint256 internal constant PROOF_TYPE_ROOT_ROLLUP_HONK = 6;
-  uint256 internal constant TWO_POW_64 = 18446744073709551616;
-  uint256 internal constant BLOCK_NUMBER_BIT_SIZE = 32;
-  uint256 internal constant DEFAULT_UPDATE_DELAY = 3600;
-  uint256 internal constant MINIMUM_UPDATE_DELAY = 25;
-  uint256 internal constant UPDATES_VALUE_SIZE = 1;
-  uint256 internal constant UPDATES_SHARED_MUTABLE_VALUES_LEN = 3;
-  uint256 internal constant UPDATES_SHARED_MUTABLE_SDC_DELAY_BIT_SIZE = 32;
-  uint256 internal constant UPDATES_SHARED_MUTABLE_SDC_IS_SOME_BIT_SIZE = 8;
-  uint256 internal constant UPDATES_SHARED_MUTABLE_SDC_OPTION_DELAY_BIT_SIZE = 40;
-  uint256 internal constant UPDATES_SHARED_MUTABLE_METADATA_BIT_SIZE = 144;
-  uint256 internal constant GRUMPKIN_ONE_X = 1;
-  uint256 internal constant GRUMPKIN_ONE_Y =
-    17631683881184975370165255887551781615748388533673675138860;
-=======
->>>>>>> e8234041
 }