--- conflicted
+++ resolved
@@ -87,11 +87,7 @@
   uint256 internal constant DEPLOYER_CONTRACT_INSTANCE_DEPLOYED_MAGIC_VALUE =
     0x85864497636cf755ae7bde03f267ce01a520981c21c3682aaf82a631;
   uint256 internal constant DEPLOYER_CONTRACT_ADDRESS =
-<<<<<<< HEAD
     0x06d4e6f227dd9ff2e9e2b9e9df4fb4f650a1776499a7acc0d273f5dbb2704d59;
-=======
-    0x00eadf9f983d265e8f496dec4172e75b4a98fe00a99a1b80042a7257b63a3a56;
->>>>>>> 19dbe46b
   uint256 internal constant L1_TO_L2_MESSAGE_ORACLE_CALL_LENGTH = 17;
   uint256 internal constant MAX_NOTE_FIELDS_LENGTH = 20;
   uint256 internal constant GET_NOTE_ORACLE_RETURN_LENGTH = 23;
@@ -114,15 +110,9 @@
   uint256 internal constant NULLIFIER_KEY_VALIDATION_REQUEST_LENGTH = 4;
   uint256 internal constant NULLIFIER_KEY_VALIDATION_REQUEST_CONTEXT_LENGTH = 5;
   uint256 internal constant PARTIAL_STATE_REFERENCE_LENGTH = 6;
-<<<<<<< HEAD
-  uint256 internal constant PRIVATE_CALL_STACK_ITEM_LENGTH = 225;
-  uint256 internal constant PRIVATE_CIRCUIT_PUBLIC_INPUTS_LENGTH = 221;
-  uint256 internal constant PUBLIC_CIRCUIT_PUBLIC_INPUTS_LENGTH = 205;
-=======
-  uint256 internal constant PRIVATE_CALL_STACK_ITEM_LENGTH = 207;
-  uint256 internal constant PRIVATE_CIRCUIT_PUBLIC_INPUTS_LENGTH = 204;
-  uint256 internal constant PUBLIC_CIRCUIT_PUBLIC_INPUTS_LENGTH = 195;
->>>>>>> 19dbe46b
+  uint256 internal constant PRIVATE_CALL_STACK_ITEM_LENGTH = 221;
+  uint256 internal constant PRIVATE_CIRCUIT_PUBLIC_INPUTS_LENGTH = 218;
+  uint256 internal constant PUBLIC_CIRCUIT_PUBLIC_INPUTS_LENGTH = 202;
   uint256 internal constant STATE_REFERENCE_LENGTH = 8;
   uint256 internal constant TX_CONTEXT_DATA_LENGTH = 4;
   uint256 internal constant TX_REQUEST_LENGTH = 8;
