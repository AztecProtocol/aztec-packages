--- conflicted
+++ resolved
@@ -146,25 +146,18 @@
   uint256 internal constant NULLIFIER_LENGTH = 3;
   uint256 internal constant SCOPED_NULLIFIER_LENGTH = 4;
   uint256 internal constant CALLER_CONTEXT_LENGTH = 3;
-  uint256 internal constant PRIVATE_CALL_REQUEST_LENGTH = 16;
-  uint256 internal constant SCOPED_PRIVATE_CALL_REQUEST_LENGTH = 17;
+  uint256 internal constant PRIVATE_CALL_REQUEST_LENGTH = 15;
+  uint256 internal constant SCOPED_PRIVATE_CALL_REQUEST_LENGTH = 16;
   uint256 internal constant ROLLUP_VALIDATION_REQUESTS_LENGTH = 2;
   uint256 internal constant STATE_REFERENCE_LENGTH = 8;
   uint256 internal constant TX_CONTEXT_LENGTH = 9;
   uint256 internal constant TX_REQUEST_LENGTH = 13;
   uint256 internal constant TOTAL_FEES_LENGTH = 1;
   uint256 internal constant HEADER_LENGTH = 23;
-<<<<<<< HEAD
-  uint256 internal constant PRIVATE_CIRCUIT_PUBLIC_INPUTS_LENGTH = 392;
+  uint256 internal constant PRIVATE_CIRCUIT_PUBLIC_INPUTS_LENGTH = 428;
   uint256 internal constant PUBLIC_CIRCUIT_PUBLIC_INPUTS_LENGTH = 481;
-  uint256 internal constant PRIVATE_CALL_STACK_ITEM_LENGTH = 395;
+  uint256 internal constant PRIVATE_CALL_STACK_ITEM_LENGTH = 431;
   uint256 internal constant PUBLIC_CONTEXT_INPUTS_LENGTH = 40;
-=======
-  uint256 internal constant PRIVATE_CIRCUIT_PUBLIC_INPUTS_LENGTH = 433;
-  uint256 internal constant PUBLIC_CIRCUIT_PUBLIC_INPUTS_LENGTH = 482;
-  uint256 internal constant PRIVATE_CALL_STACK_ITEM_LENGTH = 436;
-  uint256 internal constant PUBLIC_CONTEXT_INPUTS_LENGTH = 41;
->>>>>>> 4a5093cd
   uint256 internal constant AGGREGATION_OBJECT_LENGTH = 16;
   uint256 internal constant SCOPED_READ_REQUEST_LEN = 3;
   uint256 internal constant PUBLIC_DATA_READ_LENGTH = 2;
@@ -172,15 +165,10 @@
   uint256 internal constant PUBLIC_DATA_UPDATE_REQUEST_LENGTH = 3;
   uint256 internal constant COMBINED_ACCUMULATED_DATA_LENGTH = 333;
   uint256 internal constant COMBINED_CONSTANT_DATA_LENGTH = 40;
-  uint256 internal constant PUBLIC_CALL_STACK_ITEM_COMPRESSED_LENGTH = 16;
+  uint256 internal constant PUBLIC_CALL_STACK_ITEM_COMPRESSED_LENGTH = 15;
   uint256 internal constant CALL_REQUEST_LENGTH = 7;
-<<<<<<< HEAD
-  uint256 internal constant PRIVATE_ACCUMULATED_DATA_LENGTH = 1088;
-  uint256 internal constant PRIVATE_KERNEL_CIRCUIT_PUBLIC_INPUTS_LENGTH = 2163;
-=======
-  uint256 internal constant PRIVATE_ACCUMULATED_DATA_LENGTH = 1168;
-  uint256 internal constant PRIVATE_KERNEL_CIRCUIT_PUBLIC_INPUTS_LENGTH = 2243;
->>>>>>> 4a5093cd
+  uint256 internal constant PRIVATE_ACCUMULATED_DATA_LENGTH = 1160;
+  uint256 internal constant PRIVATE_KERNEL_CIRCUIT_PUBLIC_INPUTS_LENGTH = 2235;
   uint256 internal constant PUBLIC_ACCUMULATED_DATA_LENGTH = 983;
   uint256 internal constant PUBLIC_KERNEL_CIRCUIT_PUBLIC_INPUTS_LENGTH = 3258;
   uint256 internal constant KERNEL_CIRCUIT_PUBLIC_INPUTS_LENGTH = 383;
