--- conflicted
+++ resolved
@@ -115,12 +115,7 @@
     14061769416655647708490531650437236735160113654556896985372298487345;
   uint256 internal constant DEFAULT_GAS_LIMIT = 1000000000;
   uint256 internal constant DEFAULT_TEARDOWN_GAS_LIMIT = 12000000;
-<<<<<<< HEAD
   uint256 internal constant MAX_L2_GAS_PER_TX_PUBLIC_PORTION = 12000000;
-  uint256 internal constant DEFAULT_MAX_FEE_PER_GAS = 10;
-=======
-  uint256 internal constant MAX_L2_GAS_PER_ENQUEUED_CALL = 12000000;
->>>>>>> 089c34cc
   uint256 internal constant DA_BYTES_PER_FIELD = 32;
   uint256 internal constant DA_GAS_PER_BYTE = 16;
   uint256 internal constant FIXED_DA_GAS = 512;
