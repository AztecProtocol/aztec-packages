// GENERATED FILE - DO NOT EDIT, RUN yarn remake-constants in circuits.js
// SPDX-License-Identifier: Apache-2.0
// Copyright 2023 Aztec Labs.
pragma solidity >=0.8.18;

/**
 * @title Constants Library
 * @author Aztec Labs
 * @notice Library that contains constants used throughout the Aztec protocol
 */
library Constants {
  // Prime field modulus
  uint256 internal constant P =
    21888242871839275222246405745257275088548364400416034343698204186575808495617;
  uint256 internal constant MAX_FIELD_VALUE = P - 1;

  uint256 internal constant ARGS_LENGTH = 16;
  uint256 internal constant MAX_NEW_NOTE_HASHES_PER_CALL = 16;
  uint256 internal constant MAX_NEW_NULLIFIERS_PER_CALL = 16;
  uint256 internal constant MAX_PRIVATE_CALL_STACK_LENGTH_PER_CALL = 4;
  uint256 internal constant MAX_PUBLIC_CALL_STACK_LENGTH_PER_CALL = 16;
  uint256 internal constant MAX_NEW_L2_TO_L1_MSGS_PER_CALL = 2;
  uint256 internal constant MAX_PUBLIC_DATA_UPDATE_REQUESTS_PER_CALL = 32;
  uint256 internal constant MAX_PUBLIC_DATA_READS_PER_CALL = 16;
  uint256 internal constant MAX_NOTE_HASH_READ_REQUESTS_PER_CALL = 32;
  uint256 internal constant MAX_NULLIFIER_READ_REQUESTS_PER_CALL = 32;
  uint256 internal constant MAX_NULLIFIER_NON_EXISTENT_READ_REQUESTS_PER_CALL = 32;
  uint256 internal constant MAX_L1_TO_L2_MSG_READ_REQUESTS_PER_CALL = 16;
  uint256 internal constant MAX_KEY_VALIDATION_REQUESTS_PER_CALL = 16;
  uint256 internal constant MAX_NOTE_ENCRYPTED_LOGS_PER_CALL = 16;
  uint256 internal constant MAX_ENCRYPTED_LOGS_PER_CALL = 4;
  uint256 internal constant MAX_UNENCRYPTED_LOGS_PER_CALL = 4;
  uint256 internal constant MAX_NEW_NOTE_HASHES_PER_TX = 64;
  uint256 internal constant MAX_NEW_NULLIFIERS_PER_TX = 64;
  uint256 internal constant MAX_PRIVATE_CALL_STACK_LENGTH_PER_TX = 8;
  uint256 internal constant MAX_PUBLIC_CALL_STACK_LENGTH_PER_TX = 32;
  uint256 internal constant MAX_PUBLIC_DATA_UPDATE_REQUESTS_PER_TX = 127;
  uint256 internal constant PROTOCOL_PUBLIC_DATA_UPDATE_REQUESTS_PER_TX = 1;
  uint256 internal constant MAX_TOTAL_PUBLIC_DATA_UPDATE_REQUESTS_PER_TX = 128;
  uint256 internal constant MAX_PUBLIC_DATA_READS_PER_TX = 32;
  uint256 internal constant MAX_NEW_L2_TO_L1_MSGS_PER_TX = 8;
  uint256 internal constant MAX_NOTE_HASH_READ_REQUESTS_PER_TX = 128;
  uint256 internal constant MAX_NULLIFIER_READ_REQUESTS_PER_TX = 128;
  uint256 internal constant MAX_NULLIFIER_NON_EXISTENT_READ_REQUESTS_PER_TX = 128;
  uint256 internal constant MAX_L1_TO_L2_MSG_READ_REQUESTS_PER_TX = 64;
  uint256 internal constant MAX_KEY_VALIDATION_REQUESTS_PER_TX = 64;
  uint256 internal constant MAX_NOTE_ENCRYPTED_LOGS_PER_TX = 64;
  uint256 internal constant MAX_ENCRYPTED_LOGS_PER_TX = 8;
  uint256 internal constant MAX_UNENCRYPTED_LOGS_PER_TX = 8;
  uint256 internal constant MAX_PUBLIC_DATA_HINTS = 64;
  uint256 internal constant NUMBER_OF_L1_L2_MESSAGES_PER_ROLLUP = 16;
  uint256 internal constant VK_TREE_HEIGHT = 3;
  uint256 internal constant FUNCTION_TREE_HEIGHT = 5;
  uint256 internal constant NOTE_HASH_TREE_HEIGHT = 32;
  uint256 internal constant PUBLIC_DATA_TREE_HEIGHT = 40;
  uint256 internal constant NULLIFIER_TREE_HEIGHT = 20;
  uint256 internal constant L1_TO_L2_MSG_TREE_HEIGHT = 16;
  uint256 internal constant ROLLUP_VK_TREE_HEIGHT = 8;
  uint256 internal constant ARTIFACT_FUNCTION_TREE_MAX_HEIGHT = 5;
  uint256 internal constant NULLIFIER_TREE_ID = 0;
  uint256 internal constant NOTE_HASH_TREE_ID = 1;
  uint256 internal constant PUBLIC_DATA_TREE_ID = 2;
  uint256 internal constant L1_TO_L2_MESSAGE_TREE_ID = 3;
  uint256 internal constant ARCHIVE_TREE_ID = 4;
  uint256 internal constant NOTE_HASH_SUBTREE_HEIGHT = 6;
  uint256 internal constant NOTE_HASH_SUBTREE_SIBLING_PATH_LENGTH = 26;
  uint256 internal constant NULLIFIER_SUBTREE_HEIGHT = 6;
  uint256 internal constant PUBLIC_DATA_SUBTREE_HEIGHT = 7;
  uint256 internal constant ARCHIVE_HEIGHT = 16;
  uint256 internal constant NULLIFIER_SUBTREE_SIBLING_PATH_LENGTH = 14;
  uint256 internal constant PUBLIC_DATA_SUBTREE_SIBLING_PATH_LENGTH = 33;
  uint256 internal constant L1_TO_L2_MSG_SUBTREE_HEIGHT = 4;
  uint256 internal constant L1_TO_L2_MSG_SUBTREE_SIBLING_PATH_LENGTH = 12;
  uint256 internal constant FUNCTION_SELECTOR_NUM_BYTES = 4;
  uint256 internal constant ARGS_HASH_CHUNK_LENGTH = 64;
  uint256 internal constant ARGS_HASH_CHUNK_COUNT = 64;
  uint256 internal constant MAX_ARGS_LENGTH = 4096;
  uint256 internal constant INITIALIZATION_SLOT_SEPARATOR = 1000000000;
  uint256 internal constant INITIAL_L2_BLOCK_NUM = 1;
  uint256 internal constant BLOB_SIZE_IN_BYTES = 126976;
  uint256 internal constant MAX_PACKED_PUBLIC_BYTECODE_SIZE_IN_FIELDS = 20000;
  uint256 internal constant MAX_PACKED_BYTECODE_SIZE_PER_PRIVATE_FUNCTION_IN_FIELDS = 3000;
  uint256 internal constant MAX_PACKED_BYTECODE_SIZE_PER_UNCONSTRAINED_FUNCTION_IN_FIELDS = 3000;
  uint256 internal constant REGISTERER_PRIVATE_FUNCTION_BROADCASTED_ADDITIONAL_FIELDS = 19;
  uint256 internal constant REGISTERER_UNCONSTRAINED_FUNCTION_BROADCASTED_ADDITIONAL_FIELDS = 12;
  uint256 internal constant REGISTERER_CONTRACT_CLASS_REGISTERED_MAGIC_VALUE =
    11121068431693264234253912047066709627593769337094408533543930778360;
  uint256 internal constant REGISTERER_PRIVATE_FUNCTION_BROADCASTED_MAGIC_VALUE =
    2889881020989534926461066592611988634597302675057895885580456197069;
  uint256 internal constant REGISTERER_UNCONSTRAINED_FUNCTION_BROADCASTED_MAGIC_VALUE =
    24399338136397901754495080759185489776044879232766421623673792970137;
  uint256 internal constant DEPLOYER_CONTRACT_INSTANCE_DEPLOYED_MAGIC_VALUE =
    14061769416655647708490531650437236735160113654556896985372298487345;
  uint256 internal constant DEFAULT_GAS_LIMIT = 1000000000;
  uint256 internal constant DEFAULT_TEARDOWN_GAS_LIMIT = 100000000;
  uint256 internal constant DEFAULT_MAX_FEE_PER_GAS = 10;
  uint256 internal constant DEFAULT_INCLUSION_FEE = 0;
  uint256 internal constant DA_BYTES_PER_FIELD = 32;
  uint256 internal constant DA_GAS_PER_BYTE = 16;
  uint256 internal constant FIXED_DA_GAS = 512;
  uint256 internal constant CANONICAL_KEY_REGISTRY_ADDRESS =
    9735143693259978736521448915549382765209954358646272896519366195578572330622;
  uint256 internal constant DEPLOYER_CONTRACT_ADDRESS =
    1330791240588942273989478952163154931941860232471291360599950658792066893795;
  uint256 internal constant REGISTERER_CONTRACT_ADDRESS =
    12230492553436229472833564540666503591270810173190529382505862577652523721217;
  uint256 internal constant GAS_TOKEN_ADDRESS =
    21054354231481372816168706751151469079551620620213512837742215289221210616379;
  uint256 internal constant AZTEC_ADDRESS_LENGTH = 1;
  uint256 internal constant GAS_FEES_LENGTH = 2;
  uint256 internal constant GAS_LENGTH = 2;
  uint256 internal constant GAS_SETTINGS_LENGTH = 7;
  uint256 internal constant CALL_CONTEXT_LENGTH = 6;
  uint256 internal constant CONTENT_COMMITMENT_LENGTH = 4;
  uint256 internal constant CONTRACT_INSTANCE_LENGTH = 5;
  uint256 internal constant CONTRACT_STORAGE_READ_LENGTH = 3;
  uint256 internal constant CONTRACT_STORAGE_UPDATE_REQUEST_LENGTH = 3;
  uint256 internal constant ETH_ADDRESS_LENGTH = 1;
  uint256 internal constant FUNCTION_DATA_LENGTH = 2;
  uint256 internal constant FUNCTION_LEAF_PREIMAGE_LENGTH = 5;
  uint256 internal constant GLOBAL_VARIABLES_LENGTH = 8;
  uint256 internal constant APPEND_ONLY_TREE_SNAPSHOT_LENGTH = 2;
  uint256 internal constant L1_TO_L2_MESSAGE_LENGTH = 6;
  uint256 internal constant L2_TO_L1_MESSAGE_LENGTH = 3;
  uint256 internal constant SCOPED_L2_TO_L1_MESSAGE_LENGTH = 4;
  uint256 internal constant MAX_BLOCK_NUMBER_LENGTH = 2;
  uint256 internal constant KEY_VALIDATION_REQUEST_LENGTH = 3;
  uint256 internal constant KEY_VALIDATION_REQUEST_AND_GENERATOR_LENGTH = 4;
  uint256 internal constant SCOPED_KEY_VALIDATION_REQUEST_AND_GENERATOR_LENGTH = 5;
  uint256 internal constant PARTIAL_STATE_REFERENCE_LENGTH = 6;
  uint256 internal constant READ_REQUEST_LENGTH = 2;
  uint256 internal constant LOG_HASH_LENGTH = 3;
  uint256 internal constant SCOPED_LOG_HASH_LENGTH = 4;
  uint256 internal constant ENCRYPTED_LOG_HASH_LENGTH = 4;
  uint256 internal constant SCOPED_ENCRYPTED_LOG_HASH_LENGTH = 5;
  uint256 internal constant NOTE_LOG_HASH_LENGTH = 4;
  uint256 internal constant NOTE_HASH_LENGTH = 2;
  uint256 internal constant SCOPED_NOTE_HASH_LENGTH = 4;
  uint256 internal constant NULLIFIER_LENGTH = 3;
  uint256 internal constant SCOPED_NULLIFIER_LENGTH = 4;
  uint256 internal constant CALLER_CONTEXT_LENGTH = 3;
  uint256 internal constant PRIVATE_CALL_REQUEST_LENGTH = 6;
  uint256 internal constant SCOPED_PRIVATE_CALL_REQUEST_LENGTH = 7;
  uint256 internal constant ROLLUP_VALIDATION_REQUESTS_LENGTH = 2;
  uint256 internal constant STATE_REFERENCE_LENGTH = 8;
  uint256 internal constant TX_CONTEXT_LENGTH = 9;
  uint256 internal constant TX_REQUEST_LENGTH = 13;
  uint256 internal constant TOTAL_FEES_LENGTH = 1;
  uint256 internal constant HEADER_LENGTH = 23;
  uint256 internal constant PRIVATE_CIRCUIT_PUBLIC_INPUTS_LENGTH = 457;
  uint256 internal constant PUBLIC_CIRCUIT_PUBLIC_INPUTS_LENGTH = 530;
  uint256 internal constant PRIVATE_CALL_STACK_ITEM_LENGTH = 460;
  uint256 internal constant PUBLIC_CONTEXT_INPUTS_LENGTH = 41;
  uint256 internal constant AGGREGATION_OBJECT_LENGTH = 16;
  uint256 internal constant SCOPED_READ_REQUEST_LEN = 3;
  uint256 internal constant PUBLIC_DATA_READ_LENGTH = 2;
  uint256 internal constant VALIDATION_REQUESTS_LENGTH = 1538;
  uint256 internal constant PUBLIC_DATA_UPDATE_REQUEST_LENGTH = 3;
<<<<<<< HEAD
  uint256 internal constant COMBINED_ACCUMULATED_DATA_LENGTH = 519;
  uint256 internal constant COMBINED_CONSTANT_DATA_LENGTH = 40;
  uint256 internal constant CALL_REQUEST_LENGTH = 7;
  uint256 internal constant PRIVATE_ACCUMULATED_DATA_LENGTH = 1128;
  uint256 internal constant PRIVATE_KERNEL_CIRCUIT_PUBLIC_INPUTS_LENGTH = 2715;
  uint256 internal constant PUBLIC_ACCUMULATED_DATA_LENGTH = 1169;
  uint256 internal constant PUBLIC_KERNEL_CIRCUIT_PUBLIC_INPUTS_LENGTH = 4142;
  uint256 internal constant KERNEL_CIRCUIT_PUBLIC_INPUTS_LENGTH = 569;
=======
  uint256 internal constant COMBINED_ACCUMULATED_DATA_LENGTH = 237;
  uint256 internal constant COMBINED_CONSTANT_DATA_LENGTH = 40;
  uint256 internal constant CALL_REQUEST_LENGTH = 7;
  uint256 internal constant PRIVATE_ACCUMULATED_DATA_LENGTH = 1152;
  uint256 internal constant PRIVATE_KERNEL_CIRCUIT_PUBLIC_INPUTS_LENGTH = 2739;
  uint256 internal constant PUBLIC_ACCUMULATED_DATA_LENGTH = 887;
  uint256 internal constant PUBLIC_KERNEL_CIRCUIT_PUBLIC_INPUTS_LENGTH = 3578;
  uint256 internal constant KERNEL_CIRCUIT_PUBLIC_INPUTS_LENGTH = 287;
>>>>>>> 2624c264
  uint256 internal constant CONSTANT_ROLLUP_DATA_LENGTH = 14;
  uint256 internal constant BASE_OR_MERGE_PUBLIC_INPUTS_LENGTH = 31;
  uint256 internal constant ENQUEUE_PUBLIC_FUNCTION_CALL_RETURN_LENGTH = 9;
  uint256 internal constant GET_NOTES_ORACLE_RETURN_LENGTH = 674;
  uint256 internal constant NOTE_HASHES_NUM_BYTES_PER_BASE_ROLLUP = 2048;
  uint256 internal constant NULLIFIERS_NUM_BYTES_PER_BASE_ROLLUP = 2048;
  uint256 internal constant PUBLIC_DATA_WRITES_NUM_BYTES_PER_BASE_ROLLUP = 8192;
  uint256 internal constant CONTRACTS_NUM_BYTES_PER_BASE_ROLLUP = 32;
  uint256 internal constant CONTRACT_DATA_NUM_BYTES_PER_BASE_ROLLUP = 64;
  uint256 internal constant CONTRACT_DATA_NUM_BYTES_PER_BASE_ROLLUP_UNPADDED = 52;
  uint256 internal constant L2_TO_L1_MSGS_NUM_BYTES_PER_BASE_ROLLUP = 256;
  uint256 internal constant LOGS_HASHES_NUM_BYTES_PER_BASE_ROLLUP = 64;
  uint256 internal constant NUM_MSGS_PER_BASE_PARITY = 4;
  uint256 internal constant NUM_BASE_PARITY_PER_ROOT_PARITY = 4;
  uint256 internal constant RECURSIVE_PROOF_LENGTH = 93;
  uint256 internal constant NESTED_RECURSIVE_PROOF_LENGTH = 109;
  uint256 internal constant VERIFICATION_KEY_LENGTH_IN_FIELDS = 114;
}<|MERGE_RESOLUTION|>--- conflicted
+++ resolved
@@ -156,7 +156,6 @@
   uint256 internal constant PUBLIC_DATA_READ_LENGTH = 2;
   uint256 internal constant VALIDATION_REQUESTS_LENGTH = 1538;
   uint256 internal constant PUBLIC_DATA_UPDATE_REQUEST_LENGTH = 3;
-<<<<<<< HEAD
   uint256 internal constant COMBINED_ACCUMULATED_DATA_LENGTH = 519;
   uint256 internal constant COMBINED_CONSTANT_DATA_LENGTH = 40;
   uint256 internal constant CALL_REQUEST_LENGTH = 7;
@@ -165,16 +164,6 @@
   uint256 internal constant PUBLIC_ACCUMULATED_DATA_LENGTH = 1169;
   uint256 internal constant PUBLIC_KERNEL_CIRCUIT_PUBLIC_INPUTS_LENGTH = 4142;
   uint256 internal constant KERNEL_CIRCUIT_PUBLIC_INPUTS_LENGTH = 569;
-=======
-  uint256 internal constant COMBINED_ACCUMULATED_DATA_LENGTH = 237;
-  uint256 internal constant COMBINED_CONSTANT_DATA_LENGTH = 40;
-  uint256 internal constant CALL_REQUEST_LENGTH = 7;
-  uint256 internal constant PRIVATE_ACCUMULATED_DATA_LENGTH = 1152;
-  uint256 internal constant PRIVATE_KERNEL_CIRCUIT_PUBLIC_INPUTS_LENGTH = 2739;
-  uint256 internal constant PUBLIC_ACCUMULATED_DATA_LENGTH = 887;
-  uint256 internal constant PUBLIC_KERNEL_CIRCUIT_PUBLIC_INPUTS_LENGTH = 3578;
-  uint256 internal constant KERNEL_CIRCUIT_PUBLIC_INPUTS_LENGTH = 287;
->>>>>>> 2624c264
   uint256 internal constant CONSTANT_ROLLUP_DATA_LENGTH = 14;
   uint256 internal constant BASE_OR_MERGE_PUBLIC_INPUTS_LENGTH = 31;
   uint256 internal constant ENQUEUE_PUBLIC_FUNCTION_CALL_RETURN_LENGTH = 9;
