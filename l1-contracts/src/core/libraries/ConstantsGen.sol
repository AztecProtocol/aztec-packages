// GENERATED FILE - DO NOT EDIT, RUN yarn remake-constants in circuits.js
// SPDX-License-Identifier: Apache-2.0
// Copyright 2023 Aztec Labs.
pragma solidity >=0.8.18;

/**
 * @title Constants Library
 * @author Aztec Labs
 * @notice Library that contains constants used throughout the Aztec protocol
 */
library Constants {
  // Prime field modulus
  uint256 internal constant P =
    21888242871839275222246405745257275088548364400416034343698204186575808495617;

  uint256 internal constant MAX_FIELD_VALUE =
    21888242871839275222246405745257275088548364400416034343698204186575808495616;
  uint256 internal constant ARGS_LENGTH = 16;
  uint256 internal constant MAX_NOTE_HASHES_PER_CALL = 16;
  uint256 internal constant MAX_NULLIFIERS_PER_CALL = 16;
  uint256 internal constant MAX_PRIVATE_CALL_STACK_LENGTH_PER_CALL = 4;
  uint256 internal constant MAX_PUBLIC_CALL_STACK_LENGTH_PER_CALL = 16;
  uint256 internal constant MAX_L2_TO_L1_MSGS_PER_CALL = 2;
  uint256 internal constant MAX_PUBLIC_DATA_UPDATE_REQUESTS_PER_CALL = 32;
  uint256 internal constant MAX_PUBLIC_DATA_READS_PER_CALL = 32;
  uint256 internal constant MAX_NOTE_HASH_READ_REQUESTS_PER_CALL = 16;
  uint256 internal constant MAX_NULLIFIER_READ_REQUESTS_PER_CALL = 16;
  uint256 internal constant MAX_NULLIFIER_NON_EXISTENT_READ_REQUESTS_PER_CALL = 16;
  uint256 internal constant MAX_L1_TO_L2_MSG_READ_REQUESTS_PER_CALL = 16;
  uint256 internal constant MAX_KEY_VALIDATION_REQUESTS_PER_CALL = 16;
  uint256 internal constant MAX_NOTE_ENCRYPTED_LOGS_PER_CALL = 16;
  uint256 internal constant MAX_ENCRYPTED_LOGS_PER_CALL = 4;
  uint256 internal constant MAX_UNENCRYPTED_LOGS_PER_CALL = 4;
  uint256 internal constant MAX_NOTE_HASHES_PER_TX = 64;
  uint256 internal constant MAX_NULLIFIERS_PER_TX = 64;
  uint256 internal constant MAX_PRIVATE_CALL_STACK_LENGTH_PER_TX = 8;
  uint256 internal constant MAX_PUBLIC_CALL_STACK_LENGTH_PER_TX = 32;
  uint256 internal constant MAX_PUBLIC_DATA_UPDATE_REQUESTS_PER_TX = 63;
  uint256 internal constant PROTOCOL_PUBLIC_DATA_UPDATE_REQUESTS_PER_TX = 1;
  uint256 internal constant MAX_TOTAL_PUBLIC_DATA_UPDATE_REQUESTS_PER_TX = 64;
  uint256 internal constant MAX_PUBLIC_DATA_READS_PER_TX = 64;
  uint256 internal constant MAX_L2_TO_L1_MSGS_PER_TX = 8;
  uint256 internal constant MAX_NOTE_HASH_READ_REQUESTS_PER_TX = 64;
  uint256 internal constant MAX_NULLIFIER_READ_REQUESTS_PER_TX = 64;
  uint256 internal constant MAX_NULLIFIER_NON_EXISTENT_READ_REQUESTS_PER_TX = 64;
  uint256 internal constant MAX_L1_TO_L2_MSG_READ_REQUESTS_PER_TX = 64;
  uint256 internal constant MAX_KEY_VALIDATION_REQUESTS_PER_TX = 64;
  uint256 internal constant MAX_NOTE_ENCRYPTED_LOGS_PER_TX = 64;
  uint256 internal constant MAX_ENCRYPTED_LOGS_PER_TX = 8;
  uint256 internal constant MAX_UNENCRYPTED_LOGS_PER_TX = 8;
  uint256 internal constant MAX_PUBLIC_DATA_HINTS = 128;
  uint256 internal constant NUMBER_OF_L1_L2_MESSAGES_PER_ROLLUP = 16;
  uint256 internal constant VK_TREE_HEIGHT = 5;
  uint256 internal constant FUNCTION_TREE_HEIGHT = 5;
  uint256 internal constant NOTE_HASH_TREE_HEIGHT = 32;
  uint256 internal constant PUBLIC_DATA_TREE_HEIGHT = 40;
  uint256 internal constant NULLIFIER_TREE_HEIGHT = 20;
  uint256 internal constant L1_TO_L2_MSG_TREE_HEIGHT = 16;
  uint256 internal constant ARTIFACT_FUNCTION_TREE_MAX_HEIGHT = 5;
  uint256 internal constant NULLIFIER_TREE_ID = 0;
  uint256 internal constant NOTE_HASH_TREE_ID = 1;
  uint256 internal constant PUBLIC_DATA_TREE_ID = 2;
  uint256 internal constant L1_TO_L2_MESSAGE_TREE_ID = 3;
  uint256 internal constant ARCHIVE_TREE_ID = 4;
  uint256 internal constant NOTE_HASH_SUBTREE_HEIGHT = 6;
  uint256 internal constant NOTE_HASH_SUBTREE_SIBLING_PATH_LENGTH = 26;
  uint256 internal constant NULLIFIER_SUBTREE_HEIGHT = 6;
  uint256 internal constant PUBLIC_DATA_SUBTREE_HEIGHT = 6;
  uint256 internal constant ARCHIVE_HEIGHT = 16;
  uint256 internal constant NULLIFIER_SUBTREE_SIBLING_PATH_LENGTH = 14;
  uint256 internal constant PUBLIC_DATA_SUBTREE_SIBLING_PATH_LENGTH = 34;
  uint256 internal constant L1_TO_L2_MSG_SUBTREE_HEIGHT = 4;
  uint256 internal constant L1_TO_L2_MSG_SUBTREE_SIBLING_PATH_LENGTH = 12;
  uint256 internal constant PRIVATE_KERNEL_INIT_INDEX = 0;
  uint256 internal constant PRIVATE_KERNEL_INNER_INDEX = 1;
  uint256 internal constant PRIVATE_KERNEL_RESET_FULL_INDEX = 2;
  uint256 internal constant PRIVATE_KERNEL_RESET_BIG_INDEX = 3;
  uint256 internal constant PRIVATE_KERNEL_RESET_MEDIUM_INDEX = 4;
  uint256 internal constant PRIVATE_KERNEL_RESET_SMALL_INDEX = 5;
  uint256 internal constant PRIVATE_KERNEL_RESET_TINY_INDEX = 6;
  uint256 internal constant PRIVATE_KERNEL_TAIL_INDEX = 10;
  uint256 internal constant PRIVATE_KERNEL_TAIL_TO_PUBLIC_INDEX = 11;
  uint256 internal constant EMPTY_NESTED_INDEX = 12;
  uint256 internal constant PRIVATE_KERNEL_EMPTY_INDEX = 13;
  uint256 internal constant PUBLIC_KERNEL_SETUP_INDEX = 14;
  uint256 internal constant PUBLIC_KERNEL_APP_LOGIC_INDEX = 15;
  uint256 internal constant PUBLIC_KERNEL_TEARDOWN_INDEX = 16;
  uint256 internal constant PUBLIC_KERNEL_TAIL_INDEX = 17;
  uint256 internal constant BASE_PARITY_INDEX = 18;
  uint256 internal constant ROOT_PARITY_INDEX = 19;
  uint256 internal constant BASE_ROLLUP_INDEX = 20;
  uint256 internal constant MERGE_ROLLUP_INDEX = 21;
  uint256 internal constant ROOT_ROLLUP_INDEX = 22;
  uint256 internal constant FUNCTION_SELECTOR_NUM_BYTES = 4;
  uint256 internal constant ARGS_HASH_CHUNK_LENGTH = 16;
  uint256 internal constant ARGS_HASH_CHUNK_COUNT = 16;
  uint256 internal constant MAX_ARGS_LENGTH = 256;
  uint256 internal constant INITIALIZATION_SLOT_SEPARATOR = 1000000000;
  uint256 internal constant INITIAL_L2_BLOCK_NUM = 1;
  uint256 internal constant BLOB_SIZE_IN_BYTES = 126976;
  uint256 internal constant MAX_PACKED_PUBLIC_BYTECODE_SIZE_IN_FIELDS = 20000;
  uint256 internal constant MAX_PACKED_BYTECODE_SIZE_PER_PRIVATE_FUNCTION_IN_FIELDS = 3000;
  uint256 internal constant MAX_PACKED_BYTECODE_SIZE_PER_UNCONSTRAINED_FUNCTION_IN_FIELDS = 3000;
  uint256 internal constant REGISTERER_PRIVATE_FUNCTION_BROADCASTED_ADDITIONAL_FIELDS = 19;
  uint256 internal constant REGISTERER_UNCONSTRAINED_FUNCTION_BROADCASTED_ADDITIONAL_FIELDS = 12;
  uint256 internal constant REGISTERER_CONTRACT_CLASS_REGISTERED_MAGIC_VALUE =
    11121068431693264234253912047066709627593769337094408533543930778360;
  uint256 internal constant REGISTERER_PRIVATE_FUNCTION_BROADCASTED_MAGIC_VALUE =
    2889881020989534926461066592611988634597302675057895885580456197069;
  uint256 internal constant REGISTERER_UNCONSTRAINED_FUNCTION_BROADCASTED_MAGIC_VALUE =
    24399338136397901754495080759185489776044879232766421623673792970137;
  uint256 internal constant DEPLOYER_CONTRACT_INSTANCE_DEPLOYED_MAGIC_VALUE =
    14061769416655647708490531650437236735160113654556896985372298487345;
  uint256 internal constant DEFAULT_GAS_LIMIT = 1000000000;
  uint256 internal constant DEFAULT_TEARDOWN_GAS_LIMIT = 100000000;
  uint256 internal constant DEFAULT_MAX_FEE_PER_GAS = 10;
  uint256 internal constant DEFAULT_INCLUSION_FEE = 0;
  uint256 internal constant DA_BYTES_PER_FIELD = 32;
  uint256 internal constant DA_GAS_PER_BYTE = 16;
  uint256 internal constant FIXED_DA_GAS = 512;
  uint256 internal constant FIXED_L2_GAS = 512;
  uint256 internal constant FIXED_AVM_STARTUP_L2_GAS = 1024;
  uint256 internal constant L2_GAS_PER_LOG_BYTE = 4;
  uint256 internal constant L2_GAS_PER_NOTE_HASH = 32;
  uint256 internal constant L2_GAS_PER_NULLIFIER = 64;
  uint256 internal constant CANONICAL_KEY_REGISTRY_ADDRESS =
    2153455745675440165069577621832684870696142028027528497509357256345838682961;
  uint256 internal constant CANONICAL_AUTH_REGISTRY_ADDRESS =
    18091885756106795278141309801070173692350235742979924147720536894670507925831;
  uint256 internal constant DEPLOYER_CONTRACT_ADDRESS =
    19511485909966796736993840362353440247573331327062358513665772226446629198132;
  uint256 internal constant REGISTERER_CONTRACT_ADDRESS =
    13402924717071282069537366635406026232165444473509746327951838324587448220160;
  uint256 internal constant GAS_TOKEN_ADDRESS =
    3159976153131520272419617514531889581796079438158800470341967144801191524489;
  uint256 internal constant AZTEC_ADDRESS_LENGTH = 1;
  uint256 internal constant GAS_FEES_LENGTH = 2;
  uint256 internal constant GAS_LENGTH = 2;
  uint256 internal constant GAS_SETTINGS_LENGTH = 7;
  uint256 internal constant CALL_CONTEXT_LENGTH = 5;
  uint256 internal constant CONTENT_COMMITMENT_LENGTH = 4;
  uint256 internal constant CONTRACT_INSTANCE_LENGTH = 5;
  uint256 internal constant CONTRACT_STORAGE_READ_LENGTH = 3;
  uint256 internal constant CONTRACT_STORAGE_UPDATE_REQUEST_LENGTH = 3;
  uint256 internal constant ETH_ADDRESS_LENGTH = 1;
  uint256 internal constant FUNCTION_DATA_LENGTH = 2;
  uint256 internal constant FUNCTION_LEAF_PREIMAGE_LENGTH = 5;
  uint256 internal constant GLOBAL_VARIABLES_LENGTH = 9;
  uint256 internal constant APPEND_ONLY_TREE_SNAPSHOT_LENGTH = 2;
  uint256 internal constant L1_TO_L2_MESSAGE_LENGTH = 6;
  uint256 internal constant L2_TO_L1_MESSAGE_LENGTH = 3;
  uint256 internal constant SCOPED_L2_TO_L1_MESSAGE_LENGTH = 4;
  uint256 internal constant MAX_BLOCK_NUMBER_LENGTH = 2;
  uint256 internal constant KEY_VALIDATION_REQUEST_LENGTH = 4;
  uint256 internal constant KEY_VALIDATION_REQUEST_AND_GENERATOR_LENGTH = 5;
  uint256 internal constant SCOPED_KEY_VALIDATION_REQUEST_AND_GENERATOR_LENGTH = 6;
  uint256 internal constant PARTIAL_STATE_REFERENCE_LENGTH = 6;
  uint256 internal constant READ_REQUEST_LENGTH = 2;
  uint256 internal constant LOG_HASH_LENGTH = 3;
  uint256 internal constant SCOPED_LOG_HASH_LENGTH = 4;
  uint256 internal constant ENCRYPTED_LOG_HASH_LENGTH = 4;
  uint256 internal constant SCOPED_ENCRYPTED_LOG_HASH_LENGTH = 5;
  uint256 internal constant NOTE_LOG_HASH_LENGTH = 4;
  uint256 internal constant NOTE_HASH_LENGTH = 2;
  uint256 internal constant SCOPED_NOTE_HASH_LENGTH = 3;
  uint256 internal constant NULLIFIER_LENGTH = 3;
  uint256 internal constant SCOPED_NULLIFIER_LENGTH = 4;
  uint256 internal constant PUBLIC_CALL_STACK_ITEM_COMPRESSED_LENGTH = 13;
  uint256 internal constant PRIVATE_CALL_REQUEST_LENGTH = 10;
  uint256 internal constant PUBLIC_CALL_REQUEST_LENGTH = 14;
  uint256 internal constant ROLLUP_VALIDATION_REQUESTS_LENGTH = 2;
  uint256 internal constant STATE_REFERENCE_LENGTH = 8;
  uint256 internal constant TX_CONTEXT_LENGTH = 9;
  uint256 internal constant TX_REQUEST_LENGTH = 13;
  uint256 internal constant TOTAL_FEES_LENGTH = 1;
  uint256 internal constant HEADER_LENGTH = 24;
  uint256 internal constant PRIVATE_CIRCUIT_PUBLIC_INPUTS_LENGTH = 646;
  uint256 internal constant PUBLIC_CIRCUIT_PUBLIC_INPUTS_LENGTH = 691;
  uint256 internal constant PRIVATE_CALL_STACK_ITEM_LENGTH = 649;
  uint256 internal constant PUBLIC_CONTEXT_INPUTS_LENGTH = 42;
  uint256 internal constant AGGREGATION_OBJECT_LENGTH = 16;
  uint256 internal constant SCOPED_READ_REQUEST_LEN = 3;
  uint256 internal constant PUBLIC_DATA_READ_LENGTH = 2;
  uint256 internal constant PRIVATE_VALIDATION_REQUESTS_LENGTH = 772;
  uint256 internal constant PUBLIC_VALIDATION_REQUESTS_LENGTH = 514;
  uint256 internal constant PUBLIC_DATA_UPDATE_REQUEST_LENGTH = 3;
  uint256 internal constant COMBINED_ACCUMULATED_DATA_LENGTH = 364;
  uint256 internal constant COMBINED_CONSTANT_DATA_LENGTH = 43;
  uint256 internal constant PRIVATE_ACCUMULATED_DATA_LENGTH = 1336;
<<<<<<< HEAD
  uint256 internal constant PRIVATE_KERNEL_CIRCUIT_PUBLIC_INPUTS_LENGTH = 2165;
  uint256 internal constant PUBLIC_ACCUMULATED_DATA_LENGTH = 1279;
  uint256 internal constant PUBLIC_KERNEL_CIRCUIT_PUBLIC_INPUTS_LENGTH = 3563;
  uint256 internal constant KERNEL_CIRCUIT_PUBLIC_INPUTS_LENGTH = 415;
  uint256 internal constant CONSTANT_ROLLUP_DATA_LENGTH = 11;
  uint256 internal constant BASE_OR_MERGE_PUBLIC_INPUTS_LENGTH = 28;
=======
  uint256 internal constant PRIVATE_KERNEL_CIRCUIT_PUBLIC_INPUTS_LENGTH = 2167;
  uint256 internal constant PUBLIC_ACCUMULATED_DATA_LENGTH = 1215;
  uint256 internal constant PUBLIC_KERNEL_CIRCUIT_PUBLIC_INPUTS_LENGTH = 3437;
  uint256 internal constant KERNEL_CIRCUIT_PUBLIC_INPUTS_LENGTH = 417;
  uint256 internal constant CONSTANT_ROLLUP_DATA_LENGTH = 12;
  uint256 internal constant BASE_OR_MERGE_PUBLIC_INPUTS_LENGTH = 29;
>>>>>>> 0c1d98ff
  uint256 internal constant GET_NOTES_ORACLE_RETURN_LENGTH = 674;
  uint256 internal constant NOTE_HASHES_NUM_BYTES_PER_BASE_ROLLUP = 2048;
  uint256 internal constant NULLIFIERS_NUM_BYTES_PER_BASE_ROLLUP = 2048;
  uint256 internal constant PUBLIC_DATA_WRITES_NUM_BYTES_PER_BASE_ROLLUP = 4096;
  uint256 internal constant CONTRACTS_NUM_BYTES_PER_BASE_ROLLUP = 32;
  uint256 internal constant CONTRACT_DATA_NUM_BYTES_PER_BASE_ROLLUP = 64;
  uint256 internal constant CONTRACT_DATA_NUM_BYTES_PER_BASE_ROLLUP_UNPADDED = 52;
  uint256 internal constant L2_TO_L1_MSGS_NUM_BYTES_PER_BASE_ROLLUP = 256;
  uint256 internal constant LOGS_HASHES_NUM_BYTES_PER_BASE_ROLLUP = 64;
  uint256 internal constant NUM_MSGS_PER_BASE_PARITY = 4;
  uint256 internal constant NUM_BASE_PARITY_PER_ROOT_PARITY = 4;
  uint256 internal constant RECURSIVE_PROOF_LENGTH = 409;
  uint256 internal constant NESTED_RECURSIVE_PROOF_LENGTH = 409;
  uint256 internal constant TUBE_PROOF_LENGTH = 409;
  uint256 internal constant VERIFICATION_KEY_LENGTH_IN_FIELDS = 120;
  uint256 internal constant SENDER_SELECTOR = 0;
  uint256 internal constant ADDRESS_SELECTOR = 1;
  uint256 internal constant STORAGE_ADDRESS_SELECTOR = 1;
  uint256 internal constant FUNCTION_SELECTOR_SELECTOR = 2;
  uint256 internal constant START_GLOBAL_VARIABLES = 29;
  uint256 internal constant CHAIN_ID_SELECTOR = 29;
  uint256 internal constant VERSION_SELECTOR = 30;
  uint256 internal constant BLOCK_NUMBER_SELECTOR = 31;
  uint256 internal constant SLOT_NUMBER_SELECTOR = 32;
  uint256 internal constant TIMESTAMP_SELECTOR = 33;
  uint256 internal constant COINBASE_SELECTOR = 34;
  uint256 internal constant UNUSED_FEE_RECIPIENT_SELECTOR = 35;
  uint256 internal constant FEE_PER_DA_GAS_SELECTOR = 36;
  uint256 internal constant FEE_PER_L2_GAS_SELECTOR = 37;
  uint256 internal constant END_GLOBAL_VARIABLES = 38;
  uint256 internal constant START_SIDE_EFFECT_COUNTER = 38;
  uint256 internal constant TRANSACTION_FEE_SELECTOR = 41;
  uint256 internal constant START_NOTE_HASH_EXISTS_WRITE_OFFSET = 0;
  uint256 internal constant START_NULLIFIER_EXISTS_OFFSET = 16;
  uint256 internal constant START_NULLIFIER_NON_EXISTS_OFFSET = 32;
  uint256 internal constant START_L1_TO_L2_MSG_EXISTS_WRITE_OFFSET = 48;
  uint256 internal constant START_SSTORE_WRITE_OFFSET = 64;
  uint256 internal constant START_SLOAD_WRITE_OFFSET = 96;
  uint256 internal constant START_EMIT_NOTE_HASH_WRITE_OFFSET = 128;
  uint256 internal constant START_EMIT_NULLIFIER_WRITE_OFFSET = 144;
  uint256 internal constant START_EMIT_L2_TO_L1_MSG_WRITE_OFFSET = 160;
  uint256 internal constant START_EMIT_UNENCRYPTED_LOG_WRITE_OFFSET = 162;
}<|MERGE_RESOLUTION|>--- conflicted
+++ resolved
@@ -187,21 +187,12 @@
   uint256 internal constant COMBINED_ACCUMULATED_DATA_LENGTH = 364;
   uint256 internal constant COMBINED_CONSTANT_DATA_LENGTH = 43;
   uint256 internal constant PRIVATE_ACCUMULATED_DATA_LENGTH = 1336;
-<<<<<<< HEAD
-  uint256 internal constant PRIVATE_KERNEL_CIRCUIT_PUBLIC_INPUTS_LENGTH = 2165;
+  uint256 internal constant PRIVATE_KERNEL_CIRCUIT_PUBLIC_INPUTS_LENGTH = 2167;
   uint256 internal constant PUBLIC_ACCUMULATED_DATA_LENGTH = 1279;
-  uint256 internal constant PUBLIC_KERNEL_CIRCUIT_PUBLIC_INPUTS_LENGTH = 3563;
-  uint256 internal constant KERNEL_CIRCUIT_PUBLIC_INPUTS_LENGTH = 415;
-  uint256 internal constant CONSTANT_ROLLUP_DATA_LENGTH = 11;
-  uint256 internal constant BASE_OR_MERGE_PUBLIC_INPUTS_LENGTH = 28;
-=======
-  uint256 internal constant PRIVATE_KERNEL_CIRCUIT_PUBLIC_INPUTS_LENGTH = 2167;
-  uint256 internal constant PUBLIC_ACCUMULATED_DATA_LENGTH = 1215;
-  uint256 internal constant PUBLIC_KERNEL_CIRCUIT_PUBLIC_INPUTS_LENGTH = 3437;
+  uint256 internal constant PUBLIC_KERNEL_CIRCUIT_PUBLIC_INPUTS_LENGTH = 3565;
   uint256 internal constant KERNEL_CIRCUIT_PUBLIC_INPUTS_LENGTH = 417;
   uint256 internal constant CONSTANT_ROLLUP_DATA_LENGTH = 12;
   uint256 internal constant BASE_OR_MERGE_PUBLIC_INPUTS_LENGTH = 29;
->>>>>>> 0c1d98ff
   uint256 internal constant GET_NOTES_ORACLE_RETURN_LENGTH = 674;
   uint256 internal constant NOTE_HASHES_NUM_BYTES_PER_BASE_ROLLUP = 2048;
   uint256 internal constant NULLIFIERS_NUM_BYTES_PER_BASE_ROLLUP = 2048;
