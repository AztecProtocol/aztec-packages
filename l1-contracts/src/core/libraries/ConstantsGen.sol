--- conflicted
+++ resolved
@@ -67,8 +67,7 @@
   uint256 internal constant ARGS_HASH_CHUNK_LENGTH = 32;
   uint256 internal constant ARGS_HASH_CHUNK_COUNT = 32;
   uint256 internal constant MAX_PACKED_PUBLIC_BYTECODE_SIZE_IN_FIELDS = 1000;
-  uint256 internal constant CONTRACT_CLASS_REGISTERED_MAGIC_VALUE =
-    0x6999d1e02b08a447a463563453cb36919c9dd7150336fc7c4d2b52f8;
+  uint256 internal constant CONTRACT_CLASS_REGISTERED_MAGIC_VALUE = 0x6999d1e02b08a447a463563453cb36919c9dd7150336fc7c4d2b52f8;
   uint256 internal constant L1_TO_L2_MESSAGE_LENGTH = 8;
   uint256 internal constant L1_TO_L2_MESSAGE_ORACLE_CALL_LENGTH = 25;
   uint256 internal constant MAX_NOTE_FIELDS_LENGTH = 20;
@@ -82,22 +81,12 @@
   uint256 internal constant HEADER_LENGTH = 18;
   uint256 internal constant FUNCTION_DATA_LENGTH = 4;
   uint256 internal constant CONTRACT_DEPLOYMENT_DATA_LENGTH = 6;
-<<<<<<< HEAD
   uint256 internal constant PRIVATE_CIRCUIT_PUBLIC_INPUTS_LENGTH = 205;
-=======
-  uint256 internal constant PRIVATE_CIRCUIT_PUBLIC_INPUTS_LENGTH = 204;
-  uint256 internal constant PRIVATE_CALL_STACK_ITEM_LENGTH = 209;
->>>>>>> 665b35ea
+  uint256 internal constant PRIVATE_CALL_STACK_ITEM_LENGTH = 210;
   uint256 internal constant CONTRACT_STORAGE_UPDATE_REQUEST_LENGTH = 3;
   uint256 internal constant CONTRACT_STORAGE_READ_LENGTH = 2;
   uint256 internal constant PUBLIC_CIRCUIT_PUBLIC_INPUTS_LENGTH = 201;
   uint256 internal constant GET_NOTES_ORACLE_RETURN_LENGTH = 674;
-<<<<<<< HEAD
-  uint256 internal constant CALL_PRIVATE_FUNCTION_RETURN_SIZE = 211;
-  uint256 internal constant PUBLIC_CIRCUIT_PUBLIC_INPUTS_HASH_INPUT_LENGTH = 98;
-  uint256 internal constant PRIVATE_CIRCUIT_PUBLIC_INPUTS_HASH_INPUT_LENGTH = 189;
-=======
->>>>>>> 665b35ea
   uint256 internal constant COMMITMENTS_NUM_BYTES_PER_BASE_ROLLUP = 2048;
   uint256 internal constant NULLIFIERS_NUM_BYTES_PER_BASE_ROLLUP = 2048;
   uint256 internal constant PUBLIC_DATA_WRITES_NUM_BYTES_PER_BASE_ROLLUP = 1024;
