// SPDX-License-Identifier: Apache-2.0
// Copyright 2024 Aztec Labs.
pragma solidity >=0.8.27;

import {Errors} from "@aztec/core/libraries/Errors.sol";
import {
  AddressSnapshotLib,
  SnapshottedAddressSet
} from "@aztec/core/libraries/staking/AddressSnapshotLib.sol";
import {DelegationLib, DelegationData} from "@aztec/core/libraries/staking/DelegationLib.sol";
import {Timestamp} from "@aztec/core/libraries/TimeLib.sol";
import {Governance} from "@aztec/governance/Governance.sol";
import {DataStructures} from "@aztec/governance/libraries/DataStructures.sol";
import {ProposalLib} from "@aztec/governance/libraries/ProposalLib.sol";
import {Ownable} from "@oz/access/Ownable.sol";
import {IERC20} from "@oz/token/ERC20/IERC20.sol";
import {SafeCast} from "@oz/utils/math/SafeCast.sol";
import {Checkpoints} from "@oz/utils/structs/Checkpoints.sol";

struct AttesterConfig {
  address withdrawer;
}

struct InstanceStaking {
  SnapshottedAddressSet attesters;
  mapping(address attester => AttesterConfig) configOf;
  bool exists;
}

<<<<<<< HEAD
interface IGSECore {
  event Deposit(
    address indexed instance, address indexed attester, address proposer, address withdrawer
  );
=======
interface IGSE {
  event Deposit(address indexed instance, address indexed attester, address withdrawer);
>>>>>>> 0d9a974f

  function setGovernance(Governance _governance) external;
  function addRollup(address _rollup) external;
<<<<<<< HEAD
  function deposit(address _attester, address _proposer, address _withdrawer, bool _onCanonical)
    external;
  function withdraw(address _attester, uint256 _amount) external returns (uint256, bool, uint256);
  function delegate(address _instance, address _attester, address _delegatee) external;
  function vote(uint256 _proposalId, uint256 _amount, bool _support) external;
  function voteWithCanonical(uint256 _proposalId, uint256 _amount, bool _support) external;
  function finaliseHelper(uint256 _withdrawalId) external;
=======
  function deposit(address _attester, address _withdrawer, bool _onCanonical) external;
  function withdraw(address _attester, uint256 _amount) external returns (uint256, bool);
>>>>>>> 0d9a974f

  function isRegistered(address _instance, address _attester) external view returns (bool);
  function isRollupRegistered(address _instance) external view returns (bool);
  function getCanonical() external view returns (address);
  function getCanonicalAt(Timestamp _timestamp) external view returns (address);
  function getGovernance() external view returns (Governance);
}

interface IGSE is IGSECore {
  function getDelegatee(address _instance, address _attester) external view returns (address);
  function getVotingPower(address _attester) external view returns (uint256);
  function getVotingPowerAt(address _attester, Timestamp _timestamp)
    external
    view
    returns (uint256);
  function getEffectiveVotingPowerAt(address _attester, Timestamp _timestamp)
    external
    view
    returns (uint256);

  function getWithdrawer(address _instance, address _attester)
    external
    view
    returns (address, bool, address);
  function balanceOf(address _instance, address _attester) external view returns (uint256);
  function effectiveBalanceOf(address _instance, address _attester) external view returns (uint256);
  function supplyOf(address _instance) external view returns (uint256);
  function effectiveSupplyOfAt(address _instance, Timestamp _ts) external view returns (uint256);
  function totalSupply() external view returns (uint256);
  function getConfig(address _instance, address _attester)
    external
    view
    returns (AttesterConfig memory);
  function getAttesterCountAtTime(address _instance, Timestamp _timestamp)
    external
    view
    returns (uint256);
  function getProposer(address _instance, address _attester)
    external
    view
    returns (address, bool, address);
  function getAttestersFromIndicesAtTime(
    address _instance,
    Timestamp _timestamp,
    uint256[] memory _indices
  ) external view returns (address[] memory);
  function getAttestersAtTime(address _instance, Timestamp _timestamp)
    external
    view
    returns (address[] memory);
  function getAttesterFromIndexAtTime(address _instance, uint256 _index, Timestamp _timestamp)
    external
    view
    returns (address);
  function getPowerUsed(address _delegatee, uint256 _proposalId) external view returns (uint256);
}

contract GSECore is IGSECore, Ownable {
  using AddressSnapshotLib for SnapshottedAddressSet;
  using SafeCast for uint256;
  using SafeCast for uint224;
  using Checkpoints for Checkpoints.Trace224;
  using DelegationLib for DelegationData;
  using ProposalLib for DataStructures.Proposal;

  uint256 public constant MINIMUM_DEPOSIT = 100e18;
  // @todo https://github.com/AztecProtocol/aztec-packages/issues/14304
  uint256 public constant MINIMUM_BALANCE = 100e18;

  address public constant CANONICAL_MAGIC_ADDRESS =
    address(uint160(uint256(keccak256("canonical"))));

  IERC20 public immutable STAKING_ASSET;

  Checkpoints.Trace224 internal canonical;
  mapping(address instance => InstanceStaking) internal instances;
  DelegationData internal delegation;
  Governance internal governance;

  modifier onlyRollup() {
    require(isRollupRegistered(msg.sender), Errors.Staking__NotRollup(msg.sender));
    _;
  }

  constructor(address __owner, IERC20 _stakingAsset) Ownable(__owner) {
    STAKING_ASSET = _stakingAsset;
    instances[CANONICAL_MAGIC_ADDRESS].exists = true;
  }

  function setGovernance(Governance _governance) external override(IGSECore) onlyOwner {
    // Once again desparate times calls for desparate measures.
    require(address(governance) == address(0), Errors.Staking__GovernanceAlreadySet());
    governance = _governance;
  }

  /**
   * @notice  Adds another rollup to the instances
   *          Only callable by the owner (governance) and only when not already in the set
   *
   * @param _rollup - The address of the rollup to add
   */
  function addRollup(address _rollup) external override(IGSECore) onlyOwner {
    require(_rollup != address(0), Errors.Staking__InvalidRollupAddress(_rollup));
    require(!instances[_rollup].exists, Errors.Staking__RollupAlreadyRegistered(_rollup));
    instances[_rollup].exists = true;
    canonical.push(block.timestamp.toUint32(), uint224(uint160(_rollup)));
  }

  /**
   * @notice  Deposits a new validator on the rollup
   *
   * @dev     The attester key is used as the primary key, and duplicates in the same functional set
   *          must not occur. Functional set here being `specific ∪ canonical`.
   *          E.g., it is not acceptable to have attester `a` in both the `canonical` accounting and
   *          the specific instance accounting, `A` if `A` can become the `canonical`.
   *          However, it is fine to have the same attester in `A`, `B` and `C` as long as they were
   *          never in the same functional set.
   *
   * @dev     Deposits only allowed to and by listed rollups.
   *
<<<<<<< HEAD
   * @param _attester     - The attester address of the validator
   * @param _proposer     - The proposer address of the validator
   * @param _withdrawer   - The withdrawer address of the validator
   * @param _onCanonical  - Whether to deposit into the specific instance, or canonical
=======
   * @param _attester - The attester address of the validator
   * @param _withdrawer - The withdrawer address of the validator
   * @param _onCanonical - Whether to deposit into the specific instance, or canonical
>>>>>>> 0d9a974f
   *  @dev Must be the current canonical for `_onCanonical = true` to be valid.
   */
  function deposit(address _attester, address _withdrawer, bool _onCanonical)
    external
    override(IGSECore)
    onlyRollup
  {
    address instanceAddress = msg.sender;
    bool isCanonical = getCanonical() == instanceAddress;
    require(!_onCanonical || isCanonical, Errors.Staking__NotCanonical(instanceAddress));

    // Ensure that we are not already attesting on the specific
    require(
      !isRegistered(instanceAddress, _attester),
      Errors.Staking__AlreadyRegistered(instanceAddress, _attester)
    );
    // Ensure that if we are canonical, we are not already attesting on the canonical
    require(
      !isCanonical || !isRegistered(CANONICAL_MAGIC_ADDRESS, _attester),
      Errors.Staking__AlreadyRegistered(CANONICAL_MAGIC_ADDRESS, _attester)
    );

    if (_onCanonical) {
      instanceAddress = CANONICAL_MAGIC_ADDRESS;
    }

<<<<<<< HEAD
    require(
      instances[instanceAddress].attesters.add(_attester),
      Errors.Staking__AlreadyRegistered(instanceAddress, _attester)
    );

    instances[instanceAddress].configOf[_attester] =
      AttesterConfig({withdrawer: _withdrawer, proposer: _proposer});

    if (delegation.getDelegatee(instanceAddress, _attester) == address(0)) {
      delegation.delegate(instanceAddress, _attester, instanceAddress);
    }

    delegation.increaseBalance(instanceAddress, _attester, MINIMUM_DEPOSIT);

    STAKING_ASSET.transferFrom(msg.sender, address(this), MINIMUM_DEPOSIT);

    Governance gov = getGovernance();
    STAKING_ASSET.approve(address(gov), MINIMUM_DEPOSIT);
    gov.deposit(address(this), MINIMUM_DEPOSIT);

    emit Deposit(instanceAddress, _attester, _proposer, _withdrawer);
=======
    InstanceStaking storage instanceStaking =
      instances[_onCanonical ? CANONICAL_MAGIC_ADDRESS : msg.sender];
    require(instanceStaking.attesters.add(_attester), Errors.Staking__AlreadyRegistered(_attester));
    instanceStaking.configOf[_attester] = AttesterConfig({withdrawer: _withdrawer});
    instanceStaking.balanceOf[_attester] += MINIMUM_DEPOSIT;
    instanceStaking.supply += MINIMUM_DEPOSIT;
    totalSupply += MINIMUM_DEPOSIT;

    STAKING_ASSET.transferFrom(msg.sender, address(this), MINIMUM_DEPOSIT);

    emit Deposit(_onCanonical ? CANONICAL_MAGIC_ADDRESS : msg.sender, _attester, _withdrawer);
>>>>>>> 0d9a974f
  }

  /**
   * @notice  Withdraws at least the amount specified.
   *          If the leftover balance is less than the minimum deposit, the entire balance is withdrawn.
   *
   * @dev     To be used by the rollup to withdraw funds from the GSE. For example if slashing or
   *          just withdrawing events happen, the rollup can use this function to withdraw the funds.
   *          Will be taking into account the "canonical" as well.
   *
   * @dev     Note that all funds are returned to the rollup, so for slashing the rollup itself must
   *          address the problem of "what to do" with the funds. And it must look at the returned amount
   *          withdrawn and the bool.
   *
   * @param _attester - The attester to withdraw from.
   * @param _amount   - The amount to withdraw
   *
   * @return The actual amount withdrawn.
   * @return True if attester is removed from set, false otherwise
   * @return The id of the withdrawal at the governance
   */
  function withdraw(address _attester, uint256 _amount)
    external
    override(IGSECore)
    onlyRollup
    returns (uint256, bool, uint256)
  {
    address instanceAddress = msg.sender;
    InstanceStaking storage instanceStaking = instances[instanceAddress];
    bool isAttester = instanceStaking.attesters.contains(_attester);

    // If we are canonical, and have not already found the attester we need to look
    // within the canonical accounting as well - it might be there.
    // We are figuring out where the attester is effectively located
    if (
      !isAttester && getCanonical() == instanceAddress
        && instances[CANONICAL_MAGIC_ADDRESS].attesters.contains(_attester)
    ) {
      instanceAddress = CANONICAL_MAGIC_ADDRESS;
      instanceStaking = instances[instanceAddress];
      isAttester = true;
    }

    require(isAttester, Errors.Staking__NothingToExit(_attester));

    uint256 balance = delegation.getBalanceOf(instanceAddress, _attester);
    require(balance >= _amount, Errors.Staking__InsufficientStake(balance, _amount));

    uint256 amountWithdrawn = _amount;
    bool isRemoved = balance - _amount < MINIMUM_BALANCE;

    // By default, we will be removing, but in the case of slash, we might just reduce.
    if (isRemoved) {
      require(
        instanceStaking.attesters.remove(_attester), Errors.Staking__FailedToRemove(_attester)
      );
      delete instanceStaking.configOf[_attester];
      amountWithdrawn = balance;

      // Update the delegate to address(0) when removing.
      delegation.delegate(instanceAddress, _attester, address(0));
    }

    delegation.decreaseBalance(instanceAddress, _attester, amountWithdrawn);

    // The withdrawal id is a pending amount that is to be claimed when a delay have walled
    uint256 withdrawalId = getGovernance().initiateWithdraw(msg.sender, amountWithdrawn);

    return (amountWithdrawn, isRemoved, withdrawalId);
  }

  /**
   * @notice  A helper function to make it easy for users of the GSE to finalise
   *          a pending exit in the governance.
   *
   *          Kept in here since it is already connected, and we don't want the
   *          rollup to have to deal with links to gov etc.
   *
   * @dev     Will be a no operation if the withdrawal is already collected.
   *
   * @param _withdrawalId - The id of the withdrawal
   */
  function finaliseHelper(uint256 _withdrawalId) external override(IGSECore) {
    Governance gov = getGovernance();
    if (!gov.getWithdrawal(_withdrawalId).claimed) {
      gov.finaliseWithdraw(_withdrawalId);
    }
  }

  /**
   * @notice  Delegates the voting power of `_attester` at `_instance` to `_delegatee`
   *
   *          Only callable by the `withdrawer` for the given `_attester` at the given
   *          `_instance`.
   *
   * @param _instance   - The address of the rollup instance (or canonical magic address)
   *                    - to which the `_attester` stake is pledged.
   * @param _attester   - The address of the attester to delegate on behalf of
   * @param _delegatee  - The degelegatee that should receive the power
   */
  function delegate(address _instance, address _attester, address _delegatee)
    external
    override(IGSECore)
  {
    require(isRollupRegistered(_instance), Errors.Staking__InstanceDoesNotExist(_instance));
    address withdrawer = instances[_instance].configOf[_attester].withdrawer;
    require(msg.sender == withdrawer, Errors.Staking__NotWithdrawer(withdrawer, msg.sender));
    delegation.delegate(_instance, _attester, _delegatee);
  }

  /**
   * @notice  Votes at the governance using the power delegated to `msg.sender`
   *
   * @param _proposalId - The id of the proposal in the governance to vote on
   * @param _amount     - The amount of voting power to use in the vote
   *                      In the gov, it is possible to do a vote with partial power
   * @param _support    - True if supporting the proposal, false otherwise.
   */
  function vote(uint256 _proposalId, uint256 _amount, bool _support) external override(IGSECore) {
    _vote(msg.sender, _proposalId, _amount, _support);
  }

  /**
   * @notice  Votes at the governance using the power delegated the canonical instance
   *          Only callable by the instance that was canonical at the time of the proposal.
   *
   * @param _proposalId - The id of the proposal in the governance to vote on
   * @param _amount     - The amount of voting power to use in the vote
   *                      In the gov, it is possible to do a vote with partial power
   */
  function voteWithCanonical(uint256 _proposalId, uint256 _amount, bool _support)
    external
    override(IGSECore)
  {
    Timestamp ts = _pendingThrough(_proposalId);
    require(msg.sender == getCanonicalAt(ts), Errors.Staking__NotCanonical(msg.sender));
    _vote(CANONICAL_MAGIC_ADDRESS, _proposalId, _amount, _support);
  }

  function isRollupRegistered(address _instance) public view override(IGSECore) returns (bool) {
    return instances[_instance].exists;
  }

  /**
   * @notice  Lookup if the `_attester` is in the `_instance` attester set
   *
   * @param _instance   - The instance to look at
   * @param _attester   - The attester to lookup
   *
   * @return  True if the `_attester` is in the set of `_instance`, false otherwise
   */
  function isRegistered(address _instance, address _attester)
    public
    view
    override(IGSECore)
    returns (bool)
  {
    return instances[_instance].attesters.contains(_attester);
  }

  /**
   * @notice  Get the address of CURRENT canonical instance
   *
   * @return  The address of the current canonical instance
   */
  function getCanonical() public view override(IGSECore) returns (address) {
    return address(canonical.latest().toUint160());
  }

  /**
   * @notice  Get the address of the instance that was canonical at time `_timestamp`
   *
   * @param _timestamp  - The timestamp to lookup
   *
   * @return  The address of the canonical instance at the time of lookup
   */
  function getCanonicalAt(Timestamp _timestamp) public view override(IGSECore) returns (address) {
    return address(canonical.upperLookup(Timestamp.unwrap(_timestamp).toUint32()).toUint160());
  }

  function getGovernance() public view override(IGSECore) returns (Governance) {
    return governance;
  }

  /**
   * @notice  Inner logic for the vote
   *
   * @dev     Fetches the timestamp where proposal becomes active, and use it for the voting power
   *          of the `_voter`
   *
   * @param _voter      - The voter
   * @param _proposalId - The proposal to vote on
   * @param _amount     - The amount of power to use
   * @param _support    - True to support the proposal, false otherwise
   */
  function _vote(address _voter, uint256 _proposalId, uint256 _amount, bool _support) internal {
    require(_voter != address(0), Errors.GSE__EmptyVoter());
    Timestamp ts = _pendingThrough(_proposalId);
    delegation.usePower(_voter, _proposalId, ts, _amount);
    getGovernance().vote(_proposalId, _amount, _support);
  }

  function _pendingThrough(uint256 _proposalId) internal view returns (Timestamp) {
    return getGovernance().getProposal(_proposalId).pendingThroughMemory();
  }
}

contract GSE is IGSE, GSECore {
  using AddressSnapshotLib for SnapshottedAddressSet;
  using SafeCast for uint256;
  using SafeCast for uint224;
  using Checkpoints for Checkpoints.Trace224;
  using DelegationLib for DelegationData;

  constructor(address __owner, IERC20 _stakingAsset) GSECore(__owner, _stakingAsset) {}

  function getConfig(address _instance, address _attester)
    external
    view
    override(IGSE)
    returns (AttesterConfig memory)
  {
    (InstanceStaking storage instanceStaking, bool attesterExists,) =
      _getInstanceStoreWithAttester(_instance, _attester);

    if (!attesterExists) {
      return AttesterConfig({withdrawer: address(0)});
    }

    return instanceStaking.configOf[_attester];
  }

  function getWithdrawer(address _instance, address _attester)
    external
    view
    override(IGSE)
    returns (address withdrawer, bool attesterExists, address instanceAddress)
  {
    InstanceStaking storage instanceStaking;
    (instanceStaking, attesterExists, instanceAddress) =
      _getInstanceStoreWithAttester(_instance, _attester);

    if (!attesterExists) {
      return (address(0), false, address(0));
    }

    return (instanceStaking.configOf[_attester].withdrawer, true, instanceAddress);
  }

  // @todo We are using the proposer function downstream when verifying a propose block, if it have been moved
  // to a new canonical, then we have that the following would end up returning address 0 as the proposer, essentially opening up a
  // attack where anyone can propose in those blocks... Therefore we NEED a way for it to not just be empty in here.
  function getProposer(address _instance, address _attester)
    external
    view
    override(IGSE)
    returns (address proposer, bool attesterExists, address instanceAddress)
  {
    InstanceStaking storage instanceStaking;
    (instanceStaking, attesterExists, instanceAddress) =
      _getInstanceStoreWithAttester(_instance, _attester);

<<<<<<< HEAD
    return (instanceStaking.configOf[_attester].proposer, true, instanceAddress);
=======
    if (!attesterExists) {
      return (address(0), false, false);
    }

    return (_attester, true, isCanonical);
>>>>>>> 0d9a974f
  }

  function balanceOf(address _instance, address _attester)
    external
    view
    override(IGSE)
    returns (uint256)
  {
    return delegation.getBalanceOf(_instance, _attester);
  }

  function effectiveBalanceOf(address _instance, address _attester)
    external
    view
    override(IGSE)
    returns (uint256)
  {
    uint256 balance = delegation.getBalanceOf(_instance, _attester);
    if (getCanonical() == _instance) {
      balance += delegation.getBalanceOf(CANONICAL_MAGIC_ADDRESS, _attester);
    }
    return balance;
  }

  function effectiveSupplyOfAt(address _instance, Timestamp _ts)
    external
    view
    override(IGSE)
    returns (uint256)
  {
    uint256 supply = delegation.getSupplyOf(_instance);
    if (getCanonicalAt(_ts) == _instance) {
      supply += delegation.getSupplyOf(CANONICAL_MAGIC_ADDRESS);
    }
    return supply;
  }

  function supplyOf(address _instance) external view override(IGSE) returns (uint256) {
    return delegation.getSupplyOf(_instance);
  }

  function totalSupply() external view override(IGSE) returns (uint256) {
    return delegation.getSupply();
  }

  function getDelegatee(address _instance, address _attester)
    external
    view
    override(IGSE)
    returns (address)
  {
    return delegation.getDelegatee(_instance, _attester);
  }

  /**
   * @notice  The effective power includes the power delegated to the canonical
   */
  function getEffectiveVotingPowerAt(address _delegatee, Timestamp _timestamp)
    external
    view
    override(IGSE)
    returns (uint256)
  {
    uint256 power = delegation.getVotingPowerAt(_delegatee, _timestamp);
    if (getCanonicalAt(_timestamp) == _delegatee) {
      power += delegation.getVotingPowerAt(CANONICAL_MAGIC_ADDRESS, _timestamp);
    }
    return power;
  }

  function getVotingPower(address _delegatee) external view override(IGSE) returns (uint256) {
    return delegation.getVotingPower(_delegatee);
  }

  function getAttestersAtTime(address _instance, Timestamp _timestamp)
    external
    view
    override(IGSE)
    returns (address[] memory)
  {
    // @todo Throw me in jail for this crime against humanity
    uint256 count = getAttesterCountAtTime(_instance, _timestamp);
    uint256[] memory indices = new uint256[](count);
    for (uint256 i = 0; i < count; i++) {
      indices[i] = i;
    }

    return _getAddressFromIndicesAtTimestamp(_instance, indices, _timestamp);
  }

  function getAttestersFromIndicesAtTime(
    address _instance,
    Timestamp _timestamp,
    uint256[] memory _indices
  ) external view override(IGSE) returns (address[] memory) {
    return _getAddressFromIndicesAtTimestamp(_instance, _indices, _timestamp);
  }

  function getAttesterFromIndexAtTime(address _instance, uint256 _index, Timestamp _timestamp)
    external
    view
    override(IGSE)
    returns (address)
  {
    uint256[] memory indices = new uint256[](1);
    indices[0] = _index;
    return _getAddressFromIndicesAtTimestamp(_instance, indices, _timestamp)[0];
  }

  function getPowerUsed(address _delegatee, uint256 _proposalId)
    external
    view
    override(IGSE)
    returns (uint256)
  {
    return delegation.getPowerUsed(_delegatee, _proposalId);
  }

  function getVotingPowerAt(address _delegatee, Timestamp _timestamp)
    public
    view
    override(IGSE)
    returns (uint256)
  {
    return delegation.getVotingPowerAt(_delegatee, _timestamp);
  }

  function getAttesterCountAtTime(address _instance, Timestamp _timestamp)
    public
    view
    override(IGSE)
    returns (uint256)
  {
    InstanceStaking storage store = instances[_instance];
    uint32 timestamp = Timestamp.unwrap(_timestamp).toUint32();

    uint256 count = store.attesters.lengthAtTimestamp(timestamp);
    if (getCanonicalAt(_timestamp) == _instance) {
      count += instances[CANONICAL_MAGIC_ADDRESS].attesters.lengthAtTimestamp(timestamp);
    }

    return count;
  }

  // We are using this only to get a simpler setup and logic to improve velocity of coding.
  // @todo Optimize this.
  function _getAddressFromIndicesAtTimestamp(
    address _instance,
    uint256[] memory _indices,
    Timestamp _timestamp
  ) internal view returns (address[] memory) {
    address[] memory attesters = new address[](_indices.length);

    InstanceStaking storage store = instances[_instance];
    InstanceStaking storage canonicalStore = instances[CANONICAL_MAGIC_ADDRESS];
    bool isCanonical = getCanonicalAt(_timestamp) == _instance;

    uint32 ts = Timestamp.unwrap(_timestamp).toUint32();

    uint256 storeSize = store.attesters.lengthAtTimestamp(ts);
    uint256 canonicalSize = isCanonical ? canonicalStore.attesters.lengthAtTimestamp(ts) : 0;
    uint256 totalSize = storeSize + canonicalSize;

    for (uint256 i = 0; i < _indices.length; i++) {
      uint256 index = _indices[i];
      require(index < totalSize, Errors.Staking__OutOfBounds(index, totalSize));

      if (index < storeSize) {
        attesters[i] = store.attesters.getAddressFromIndexAtTimestamp(index, ts);
      } else if (isCanonical) {
        attesters[i] =
          canonicalStore.attesters.getAddressFromIndexAtTimestamp(index - storeSize, ts);
      } else {
        revert Errors.Staking__FatalError("SHOULD NEVER HAPPEN");
      }
    }

    return attesters;
  }

  // @todo I think we can clean this up more, don't think we need the instances being passed around nearly as much now.
  function _getInstanceStoreWithAttester(address _instance, address _attester)
    internal
    view
    returns (InstanceStaking storage store, bool attesterExists, address instanceAddress)
  {
    store = instances[_instance];
    attesterExists = store.attesters.contains(_attester);
    instanceAddress = _instance;

    if (
      !attesterExists && getCanonical() == _instance
        && instances[CANONICAL_MAGIC_ADDRESS].attesters.contains(_attester)
    ) {
      store = instances[CANONICAL_MAGIC_ADDRESS];
      attesterExists = true;
      instanceAddress = CANONICAL_MAGIC_ADDRESS;
    }

    return (store, attesterExists, instanceAddress);
  }
}<|MERGE_RESOLUTION|>--- conflicted
+++ resolved
@@ -27,30 +27,17 @@
   bool exists;
 }
 
-<<<<<<< HEAD
 interface IGSECore {
-  event Deposit(
-    address indexed instance, address indexed attester, address proposer, address withdrawer
-  );
-=======
-interface IGSE {
   event Deposit(address indexed instance, address indexed attester, address withdrawer);
->>>>>>> 0d9a974f
 
   function setGovernance(Governance _governance) external;
   function addRollup(address _rollup) external;
-<<<<<<< HEAD
-  function deposit(address _attester, address _proposer, address _withdrawer, bool _onCanonical)
-    external;
+  function deposit(address _attester, address _withdrawer, bool _onCanonical) external;
   function withdraw(address _attester, uint256 _amount) external returns (uint256, bool, uint256);
   function delegate(address _instance, address _attester, address _delegatee) external;
   function vote(uint256 _proposalId, uint256 _amount, bool _support) external;
   function voteWithCanonical(uint256 _proposalId, uint256 _amount, bool _support) external;
   function finaliseHelper(uint256 _withdrawalId) external;
-=======
-  function deposit(address _attester, address _withdrawer, bool _onCanonical) external;
-  function withdraw(address _attester, uint256 _amount) external returns (uint256, bool);
->>>>>>> 0d9a974f
 
   function isRegistered(address _instance, address _attester) external view returns (bool);
   function isRollupRegistered(address _instance) external view returns (bool);
@@ -88,10 +75,7 @@
     external
     view
     returns (uint256);
-  function getProposer(address _instance, address _attester)
-    external
-    view
-    returns (address, bool, address);
+
   function getAttestersFromIndicesAtTime(
     address _instance,
     Timestamp _timestamp,
@@ -171,16 +155,9 @@
    *
    * @dev     Deposits only allowed to and by listed rollups.
    *
-<<<<<<< HEAD
    * @param _attester     - The attester address of the validator
-   * @param _proposer     - The proposer address of the validator
    * @param _withdrawer   - The withdrawer address of the validator
    * @param _onCanonical  - Whether to deposit into the specific instance, or canonical
-=======
-   * @param _attester - The attester address of the validator
-   * @param _withdrawer - The withdrawer address of the validator
-   * @param _onCanonical - Whether to deposit into the specific instance, or canonical
->>>>>>> 0d9a974f
    *  @dev Must be the current canonical for `_onCanonical = true` to be valid.
    */
   function deposit(address _attester, address _withdrawer, bool _onCanonical)
@@ -207,14 +184,12 @@
       instanceAddress = CANONICAL_MAGIC_ADDRESS;
     }
 
-<<<<<<< HEAD
     require(
       instances[instanceAddress].attesters.add(_attester),
       Errors.Staking__AlreadyRegistered(instanceAddress, _attester)
     );
 
-    instances[instanceAddress].configOf[_attester] =
-      AttesterConfig({withdrawer: _withdrawer, proposer: _proposer});
+    instances[instanceAddress].configOf[_attester] = AttesterConfig({withdrawer: _withdrawer});
 
     if (delegation.getDelegatee(instanceAddress, _attester) == address(0)) {
       delegation.delegate(instanceAddress, _attester, instanceAddress);
@@ -228,20 +203,7 @@
     STAKING_ASSET.approve(address(gov), MINIMUM_DEPOSIT);
     gov.deposit(address(this), MINIMUM_DEPOSIT);
 
-    emit Deposit(instanceAddress, _attester, _proposer, _withdrawer);
-=======
-    InstanceStaking storage instanceStaking =
-      instances[_onCanonical ? CANONICAL_MAGIC_ADDRESS : msg.sender];
-    require(instanceStaking.attesters.add(_attester), Errors.Staking__AlreadyRegistered(_attester));
-    instanceStaking.configOf[_attester] = AttesterConfig({withdrawer: _withdrawer});
-    instanceStaking.balanceOf[_attester] += MINIMUM_DEPOSIT;
-    instanceStaking.supply += MINIMUM_DEPOSIT;
-    totalSupply += MINIMUM_DEPOSIT;
-
-    STAKING_ASSET.transferFrom(msg.sender, address(this), MINIMUM_DEPOSIT);
-
-    emit Deposit(_onCanonical ? CANONICAL_MAGIC_ADDRESS : msg.sender, _attester, _withdrawer);
->>>>>>> 0d9a974f
+    emit Deposit(instanceAddress, _attester, _withdrawer);
   }
 
   /**
@@ -491,30 +453,6 @@
     return (instanceStaking.configOf[_attester].withdrawer, true, instanceAddress);
   }
 
-  // @todo We are using the proposer function downstream when verifying a propose block, if it have been moved
-  // to a new canonical, then we have that the following would end up returning address 0 as the proposer, essentially opening up a
-  // attack where anyone can propose in those blocks... Therefore we NEED a way for it to not just be empty in here.
-  function getProposer(address _instance, address _attester)
-    external
-    view
-    override(IGSE)
-    returns (address proposer, bool attesterExists, address instanceAddress)
-  {
-    InstanceStaking storage instanceStaking;
-    (instanceStaking, attesterExists, instanceAddress) =
-      _getInstanceStoreWithAttester(_instance, _attester);
-
-<<<<<<< HEAD
-    return (instanceStaking.configOf[_attester].proposer, true, instanceAddress);
-=======
-    if (!attesterExists) {
-      return (address(0), false, false);
-    }
-
-    return (_attester, true, isCanonical);
->>>>>>> 0d9a974f
-  }
-
   function balanceOf(address _instance, address _attester)
     external
     view
