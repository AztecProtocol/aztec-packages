--- conflicted
+++ resolved
@@ -157,60 +157,6 @@
     vkTreeRoot = _vkTreeRoot;
   }
 
-  function claimEpochProofRight(DataStructures.EpochProofQuote calldata _quote)
-    external
-    override(IRollup)
-  {
-    uint256 currentSlot = getCurrentSlot();
-    address currentProposer = getCurrentProposer();
-    uint256 epochToProve = getEpochToProve();
-
-    if (currentProposer != address(0) && currentProposer != msg.sender) {
-      revert Errors.Leonidas__InvalidProposer(currentProposer, msg.sender);
-    }
-
-    if (_quote.epochToProve != epochToProve) {
-      revert Errors.Rollup__NotClaimingCorrectEpoch(epochToProve, _quote.epochToProve);
-    }
-
-    if (currentSlot % Constants.AZTEC_EPOCH_DURATION >= CLAIM_DURATION_IN_L2_SLOTS) {
-      revert Errors.Rollup__NotInClaimPhase(
-        currentSlot % Constants.AZTEC_EPOCH_DURATION, CLAIM_DURATION_IN_L2_SLOTS
-      );
-    }
-
-    // if the epoch to prove is not the one that has been claimed,
-    // then whatever is in the proofClaim is stale
-    if (proofClaim.epochToProve == epochToProve && proofClaim.proposerClaimant != address(0)) {
-      revert Errors.Rollup__ProofRightAlreadyClaimed();
-    }
-
-    if (_quote.bondAmount < PROOF_COMMITMENT_MIN_BOND_AMOUNT_IN_TST) {
-      revert Errors.Rollup__InsufficientBondAmount(
-        PROOF_COMMITMENT_MIN_BOND_AMOUNT_IN_TST, _quote.bondAmount
-      );
-    }
-
-    if (_quote.validUntilSlot < currentSlot) {
-      revert Errors.Rollup__QuoteExpired(currentSlot, _quote.validUntilSlot);
-    }
-
-    // We don't currently unstake,
-    // but we will as part of https://github.com/AztecProtocol/aztec-packages/issues/8652.
-    // Blocked on submitting epoch proofs to this contract.
-    PROOF_COMMITMENT_ESCROW.stakeBond(_quote.bondAmount, _quote.prover);
-
-    proofClaim = DataStructures.EpochProofClaim({
-      epochToProve: epochToProve,
-      basisPointFee: _quote.basisPointFee,
-      bondAmount: _quote.bondAmount,
-      bondProvider: _quote.prover,
-      proposerClaimant: msg.sender
-    });
-
-    emit ProofRightClaimed(epochToProve, _quote.prover, msg.sender, _quote.bondAmount, currentSlot);
-  }
-
   /**
    * @notice  Publishes the body and propose the block
    * @dev     `eth_log_handlers` rely on this function
@@ -230,65 +176,8 @@
     bytes calldata _body,
     DataStructures.EpochProofQuote calldata _quote
   ) external override(IRollup) {
-<<<<<<< HEAD
     propose(_header, _archive, _blockHash, _txHashes, _signatures, _body);
     claimEpochProofRight(_quote);
-=======
-    if (_canPrune()) {
-      _prune();
-    }
-    bytes32 txsEffectsHash = TxsDecoder.decode(_body);
-
-    // Decode and validate header
-    HeaderLib.Header memory header = HeaderLib.decode(_header);
-
-    bytes32 digest = keccak256(abi.encode(_archive, _txHashes));
-    setupEpoch();
-    _validateHeader({
-      _header: header,
-      _signatures: _signatures,
-      _digest: digest,
-      _currentTime: block.timestamp,
-      _txEffectsHash: txsEffectsHash,
-      _flags: DataStructures.ExecutionFlags({ignoreDA: false, ignoreSignatures: false})
-    });
-
-    uint256 blockNumber = ++tips.pendingBlockNumber;
-
-    blocks[blockNumber] = BlockLog({
-      archive: _archive,
-      blockHash: _blockHash,
-      slotNumber: header.globalVariables.slotNumber.toUint128()
-    });
-
-    // @note  The block number here will always be >=1 as the genesis block is at 0
-    bytes32 inHash = INBOX.consume(blockNumber);
-    if (header.contentCommitment.inHash != inHash) {
-      revert Errors.Rollup__InvalidInHash(inHash, header.contentCommitment.inHash);
-    }
-
-    // TODO(#7218): Revert to fixed height tree for outbox, currently just providing min as interim
-    // Min size = smallest path of the rollup tree + 1
-    (uint256 min,) = MerkleLib.computeMinMaxPathLength(header.contentCommitment.numTxs);
-    uint256 l2ToL1TreeMinHeight = min + 1;
-    OUTBOX.insert(blockNumber, header.contentCommitment.outHash, l2ToL1TreeMinHeight);
-
-    emit L2BlockProposed(blockNumber, _archive);
-
-    // Automatically flag the block as proven if we have cheated and set assumeProvenThroughBlockNumber.
-    if (blockNumber <= assumeProvenThroughBlockNumber) {
-      tips.provenBlockNumber = blockNumber;
-
-      if (header.globalVariables.coinbase != address(0) && header.totalFees > 0) {
-        // @note  This will currently fail if there are insufficient funds in the bridge
-        //        which WILL happen for the old version after an upgrade where the bridge follow.
-        //        Consider allowing a failure. See #7938.
-        FEE_JUICE_PORTAL.distributeFees(header.globalVariables.coinbase, header.totalFees);
-      }
-
-      emit L2ProofVerified(blockNumber, "CHEAT");
-    }
->>>>>>> 4cf0f706
   }
 
   /**
@@ -430,6 +319,60 @@
       }
     }
     emit L2ProofVerified(header.globalVariables.blockNumber, _proverId);
+  }
+
+  /**
+   * @notice  Submit a proof for an epoch in the pending chain
+   *
+   * @dev     Will emit `L2ProofVerified` if the proof is valid
+   *
+   * @dev     Will throw if:
+   *          - The block number is past the pending chain
+   *          - The last archive root of the header does not match the archive root of parent block
+   *          - The archive root of the header does not match the archive root of the proposed block
+   *          - The proof is invalid
+   *
+   * @dev     We provide the `_archive` and `_blockHash` even if it could be read from storage itself because it allow for
+   *          better error messages. Without passing it, we would just have a proof verification failure.
+   *
+   * @param  _epochSize - The size of the epoch (to be promoted to a constant)
+   * @param  _args - Array of public inputs to the proof (previousArchive, endArchive, previousBlockHash, endBlockHash, endTimestamp, outHash, proverId)
+   * @param  _fees - Array of recipient-value pairs with fees to be distributed for the epoch
+   * @param  _aggregationObject - The aggregation object for the proof
+   * @param  _proof - The proof to verify
+   */
+  function submitEpochRootProof(
+    uint256 _epochSize,
+    bytes32[7] calldata _args,
+    bytes32[64] calldata _fees,
+    bytes calldata _aggregationObject,
+    bytes calldata _proof
+  ) external override(IRollup) {
+    uint256 previousBlockNumber = tips.provenBlockNumber;
+    uint256 endBlockNumber = previousBlockNumber + _epochSize;
+
+    bytes32[] memory publicInputs =
+      getEpochProofPublicInputs(_epochSize, _args, _fees, _aggregationObject);
+
+    if (!verifier.verify(_proof, publicInputs)) {
+      revert Errors.Rollup__InvalidProof();
+    }
+
+    tips.provenBlockNumber = endBlockNumber;
+
+    for (uint256 i = 0; i < 32; i++) {
+      address coinbase = address(uint160(uint256(publicInputs[9 + i * 2])));
+      uint256 fees = uint256(publicInputs[10 + i * 2]);
+
+      if (coinbase != address(0) && fees > 0) {
+        // @note  This will currently fail if there are insufficient funds in the bridge
+        //        which WILL happen for the old version after an upgrade where the bridge follow.
+        //        Consider allowing a failure. See #7938.
+        FEE_JUICE_PORTAL.distributeFees(coinbase, fees);
+      }
+    }
+
+    emit L2ProofVerified(endBlockNumber, _args[6]);
   }
 
   function status(uint256 myHeaderBlockNumber)
@@ -453,60 +396,180 @@
     );
   }
 
-<<<<<<< HEAD
-=======
-  /**
-   * @notice  Submit a proof for an epoch in the pending chain
-   *
-   * @dev     Will emit `L2ProofVerified` if the proof is valid
-   *
-   * @dev     Will throw if:
-   *          - The block number is past the pending chain
-   *          - The last archive root of the header does not match the archive root of parent block
-   *          - The archive root of the header does not match the archive root of the proposed block
-   *          - The proof is invalid
-   *
-   * @dev     We provide the `_archive` and `_blockHash` even if it could be read from storage itself because it allow for
-   *          better error messages. Without passing it, we would just have a proof verification failure.
-   *
-   * @param  _epochSize - The size of the epoch (to be promoted to a constant)
-   * @param  _args - Array of public inputs to the proof (previousArchive, endArchive, previousBlockHash, endBlockHash, endTimestamp, outHash, proverId)
-   * @param  _fees - Array of recipient-value pairs with fees to be distributed for the epoch
-   * @param  _aggregationObject - The aggregation object for the proof
-   * @param  _proof - The proof to verify
-   */
-  function submitEpochRootProof(
-    uint256 _epochSize,
-    bytes32[7] calldata _args,
-    bytes32[64] calldata _fees,
-    bytes calldata _aggregationObject,
-    bytes calldata _proof
-  ) external override(IRollup) {
-    uint256 previousBlockNumber = tips.provenBlockNumber;
-    uint256 endBlockNumber = previousBlockNumber + _epochSize;
-
-    bytes32[] memory publicInputs =
-      getEpochProofPublicInputs(_epochSize, _args, _fees, _aggregationObject);
-
-    if (!verifier.verify(_proof, publicInputs)) {
-      revert Errors.Rollup__InvalidProof();
-    }
-
-    tips.provenBlockNumber = endBlockNumber;
-
-    for (uint256 i = 0; i < 32; i++) {
-      address coinbase = address(uint160(uint256(publicInputs[9 + i * 2])));
-      uint256 fees = uint256(publicInputs[10 + i * 2]);
-
-      if (coinbase != address(0) && fees > 0) {
+  /**
+   * @notice  Check if msg.sender can propose at a given time
+   *
+   * @param _ts - The timestamp to check
+   * @param _archive - The archive to check (should be the latest archive)
+   *
+   * @return uint256 - The slot at the given timestamp
+   * @return uint256 - The block number at the given timestamp
+   */
+  function canProposeAtTime(uint256 _ts, bytes32 _archive)
+    external
+    view
+    override(IRollup)
+    returns (uint256, uint256)
+  {
+    uint256 slot = getSlotAt(_ts);
+
+    uint256 lastSlot = uint256(blocks[tips.pendingBlockNumber].slotNumber);
+    if (slot <= lastSlot) {
+      revert Errors.Rollup__SlotAlreadyInChain(lastSlot, slot);
+    }
+
+    // Make sure that the proposer is up to date
+    bytes32 tipArchive = archive();
+    if (tipArchive != _archive) {
+      revert Errors.Rollup__InvalidArchive(tipArchive, _archive);
+    }
+
+    SignatureLib.Signature[] memory sigs = new SignatureLib.Signature[](0);
+    DataStructures.ExecutionFlags memory flags =
+      DataStructures.ExecutionFlags({ignoreDA: true, ignoreSignatures: true});
+    _validateLeonidas(slot, sigs, _archive, flags);
+
+    return (slot, tips.pendingBlockNumber + 1);
+  }
+
+  /**
+   * @notice  Validate a header for submission
+   *
+   * @dev     This is a convenience function that can be used by the sequencer to validate a "partial" header
+   *          without having to deal with viem or anvil for simulating timestamps in the future.
+   *
+   * @param _header - The header to validate
+   * @param _signatures - The signatures to validate
+   * @param _digest - The digest to validate
+   * @param _currentTime - The current time
+   * @param _flags - The flags to validate
+   */
+  function validateHeader(
+    bytes calldata _header,
+    SignatureLib.Signature[] memory _signatures,
+    bytes32 _digest,
+    uint256 _currentTime,
+    bytes32 _txsEffectsHash,
+    DataStructures.ExecutionFlags memory _flags
+  ) external view override(IRollup) {
+    HeaderLib.Header memory header = HeaderLib.decode(_header);
+    _validateHeader(header, _signatures, _digest, _currentTime, _txsEffectsHash, _flags);
+  }
+
+  function nextEpochToClaim() external view override(IRollup) returns (uint256) {
+    uint256 epochClaimed = proofClaim.epochToProve;
+    if (proofClaim.proposerClaimant == address(0) && epochClaimed == 0) {
+        return 0;
+    }
+    return 1 + epochClaimed;
+  }
+
+  function computeTxsEffectsHash(bytes calldata _body)
+    external
+    pure
+    override(IRollup)
+    returns (bytes32)
+  {
+    return TxsDecoder.decode(_body);
+  }
+
+  function claimEpochProofRight(DataStructures.EpochProofQuote calldata _quote)
+    public
+    override(IRollup)
+  {
+    validateEpochProofRightClaim(_quote);
+
+    uint256 currentSlot = getCurrentSlot();
+    uint256 epochToProve = getEpochToProve();
+
+    // We don't currently unstake,
+    // but we will as part of https://github.com/AztecProtocol/aztec-packages/issues/8652.
+    // Blocked on submitting epoch proofs to this contract.
+    PROOF_COMMITMENT_ESCROW.stakeBond(_quote.bondAmount, _quote.prover);
+
+    proofClaim = DataStructures.EpochProofClaim({
+      epochToProve: epochToProve,
+      basisPointFee: _quote.basisPointFee,
+      bondAmount: _quote.bondAmount,
+      bondProvider: _quote.prover,
+      proposerClaimant: msg.sender
+    });
+
+    emit ProofRightClaimed(epochToProve, _quote.prover, msg.sender, _quote.bondAmount, currentSlot);
+  }
+
+  /**
+   * @notice  Publishes the body and propose the block
+   * @dev     `eth_log_handlers` rely on this function
+   *
+   * @param _header - The L2 block header
+   * @param _archive - A root of the archive tree after the L2 block is applied
+   * @param _blockHash - The poseidon2 hash of the header added to the archive tree in the rollup circuit
+   * @param _signatures - Signatures from the validators
+   * @param _body - The body of the L2 block
+   */
+  function propose(
+    bytes calldata _header,
+    bytes32 _archive,
+    bytes32 _blockHash,
+    bytes32[] memory _txHashes,
+    SignatureLib.Signature[] memory _signatures,
+    bytes calldata _body
+  ) public override(IRollup) {
+    if (_canPrune()) {
+      _prune();
+    }
+    bytes32 txsEffectsHash = TxsDecoder.decode(_body);
+
+    // Decode and validate header
+    HeaderLib.Header memory header = HeaderLib.decode(_header);
+
+    bytes32 digest = keccak256(abi.encode(_archive, _txHashes));
+    setupEpoch();
+    _validateHeader({
+      _header: header,
+      _signatures: _signatures,
+      _digest: digest,
+      _currentTime: block.timestamp,
+      _txEffectsHash: txsEffectsHash,
+      _flags: DataStructures.ExecutionFlags({ignoreDA: false, ignoreSignatures: false})
+    });
+
+    uint256 blockNumber = ++tips.pendingBlockNumber;
+
+    blocks[blockNumber] = BlockLog({
+      archive: _archive,
+      blockHash: _blockHash,
+      slotNumber: header.globalVariables.slotNumber.toUint128()
+    });
+
+    // @note  The block number here will always be >=1 as the genesis block is at 0
+    bytes32 inHash = INBOX.consume(blockNumber);
+    if (header.contentCommitment.inHash != inHash) {
+      revert Errors.Rollup__InvalidInHash(inHash, header.contentCommitment.inHash);
+    }
+
+    // TODO(#7218): Revert to fixed height tree for outbox, currently just providing min as interim
+    // Min size = smallest path of the rollup tree + 1
+    (uint256 min,) = MerkleLib.computeMinMaxPathLength(header.contentCommitment.numTxs);
+    uint256 l2ToL1TreeMinHeight = min + 1;
+    OUTBOX.insert(blockNumber, header.contentCommitment.outHash, l2ToL1TreeMinHeight);
+
+    emit L2BlockProposed(blockNumber, _archive);
+
+    // Automatically flag the block as proven if we have cheated and set assumeProvenThroughBlockNumber.
+    if (blockNumber <= assumeProvenThroughBlockNumber) {
+      tips.provenBlockNumber = blockNumber;
+
+      if (header.globalVariables.coinbase != address(0) && header.totalFees > 0) {
         // @note  This will currently fail if there are insufficient funds in the bridge
         //        which WILL happen for the old version after an upgrade where the bridge follow.
         //        Consider allowing a failure. See #7938.
-        FEE_JUICE_PORTAL.distributeFees(coinbase, fees);
+        FEE_JUICE_PORTAL.distributeFees(header.globalVariables.coinbase, header.totalFees);
       }
-    }
-
-    emit L2ProofVerified(endBlockNumber, _args[6]);
+
+      emit L2ProofVerified(blockNumber, "CHEAT");
+    }
   }
 
   /**
@@ -526,7 +589,7 @@
     bytes32[7] calldata _args,
     bytes32[64] calldata _fees,
     bytes calldata _aggregationObject
-  ) public view returns (bytes32[] memory) {
+  ) public view override(IRollup) returns (bytes32[] memory) {
     uint256 previousBlockNumber = tips.provenBlockNumber;
     uint256 endBlockNumber = previousBlockNumber + _epochSize;
 
@@ -638,183 +701,6 @@
     return publicInputs;
   }
 
->>>>>>> 4cf0f706
-  /**
-   * @notice  Check if msg.sender can propose at a given time
-   *
-   * @param _ts - The timestamp to check
-   * @param _archive - The archive to check (should be the latest archive)
-   *
-   * @return uint256 - The slot at the given timestamp
-   * @return uint256 - The block number at the given timestamp
-   */
-  function canProposeAtTime(uint256 _ts, bytes32 _archive)
-    external
-    view
-    override(IRollup)
-    returns (uint256, uint256)
-  {
-    uint256 slot = getSlotAt(_ts);
-
-    uint256 lastSlot = uint256(blocks[tips.pendingBlockNumber].slotNumber);
-    if (slot <= lastSlot) {
-      revert Errors.Rollup__SlotAlreadyInChain(lastSlot, slot);
-    }
-
-    // Make sure that the proposer is up to date
-    bytes32 tipArchive = archive();
-    if (tipArchive != _archive) {
-      revert Errors.Rollup__InvalidArchive(tipArchive, _archive);
-    }
-
-    SignatureLib.Signature[] memory sigs = new SignatureLib.Signature[](0);
-    DataStructures.ExecutionFlags memory flags =
-      DataStructures.ExecutionFlags({ignoreDA: true, ignoreSignatures: true});
-    _validateLeonidas(slot, sigs, _archive, flags);
-
-    return (slot, tips.pendingBlockNumber + 1);
-  }
-
-  /**
-   * @notice  Validate a header for submission
-   *
-   * @dev     This is a convenience function that can be used by the sequencer to validate a "partial" header
-   *          without having to deal with viem or anvil for simulating timestamps in the future.
-   *
-   * @param _header - The header to validate
-   * @param _signatures - The signatures to validate
-   * @param _digest - The digest to validate
-   * @param _currentTime - The current time
-   * @param _flags - The flags to validate
-   */
-  function validateHeader(
-    bytes calldata _header,
-    SignatureLib.Signature[] memory _signatures,
-    bytes32 _digest,
-    uint256 _currentTime,
-    bytes32 _txsEffectsHash,
-    DataStructures.ExecutionFlags memory _flags
-  ) external view override(IRollup) {
-    HeaderLib.Header memory header = HeaderLib.decode(_header);
-    _validateHeader(header, _signatures, _digest, _currentTime, _txsEffectsHash, _flags);
-  }
-
-  function nextEpochToClaim() external view override(IRollup) returns (uint256) {
-    uint256 epochClaimed = proofClaim.epochToProve;
-    if (proofClaim.proposerClaimant == address(0) && epochClaimed == 0) {
-        return 0;
-    }
-    return 1 + epochClaimed;
-  }
-
-  function computeTxsEffectsHash(bytes calldata _body)
-    external
-    pure
-    override(IRollup)
-    returns (bytes32)
-  {
-    return TxsDecoder.decode(_body);
-  }
-
-  function claimEpochProofRight(DataStructures.EpochProofQuote calldata _quote)
-    public
-    override(IRollup)
-  {
-    validateEpochProofRightClaim(_quote);
-
-    uint256 currentSlot = getCurrentSlot();
-    uint256 epochToProve = getEpochToProve();
-
-    // We don't currently unstake,
-    // but we will as part of https://github.com/AztecProtocol/aztec-packages/issues/8652.
-    // Blocked on submitting epoch proofs to this contract.
-    address bondProvider = PROOF_COMMITMENT_ESCROW.stakeBond(_quote.signature, _quote.bondAmount);
-
-    proofClaim = DataStructures.EpochProofClaim({
-      epochToProve: epochToProve,
-      basisPointFee: _quote.basisPointFee,
-      bondAmount: _quote.bondAmount,
-      bondProvider: bondProvider,
-      proposerClaimant: msg.sender
-    });
-
-    emit ProofRightClaimed(epochToProve, bondProvider, msg.sender, _quote.bondAmount, currentSlot);
-  }
-
-  /**
-   * @notice  Publishes the body and propose the block
-   * @dev     `eth_log_handlers` rely on this function
-   *
-   * @param _header - The L2 block header
-   * @param _archive - A root of the archive tree after the L2 block is applied
-   * @param _blockHash - The poseidon2 hash of the header added to the archive tree in the rollup circuit
-   * @param _signatures - Signatures from the validators
-   * @param _body - The body of the L2 block
-   */
-  function propose(
-    bytes calldata _header,
-    bytes32 _archive,
-    bytes32 _blockHash,
-    bytes32[] memory _txHashes,
-    SignatureLib.Signature[] memory _signatures,
-    bytes calldata _body
-  ) public override(IRollup) {
-    if (_canPrune()) {
-      _prune();
-    }
-    bytes32 txsEffectsHash = TxsDecoder.decode(_body);
-
-    // Decode and validate header
-    HeaderLib.Header memory header = HeaderLib.decode(_header);
-
-    bytes32 digest = keccak256(abi.encode(_archive, _txHashes));
-    setupEpoch();
-    _validateHeader({
-      _header: header,
-      _signatures: _signatures,
-      _digest: digest,
-      _currentTime: block.timestamp,
-      _txEffectsHash: txsEffectsHash,
-      _flags: DataStructures.ExecutionFlags({ignoreDA: false, ignoreSignatures: false})
-    });
-
-    uint256 blockNumber = ++tips.pendingBlockNumber;
-
-    blocks[blockNumber] = BlockLog({
-      archive: _archive,
-      blockHash: _blockHash,
-      slotNumber: header.globalVariables.slotNumber.toUint128()
-    });
-
-    // @note  The block number here will always be >=1 as the genesis block is at 0
-    bytes32 inHash = INBOX.consume(blockNumber);
-    if (header.contentCommitment.inHash != inHash) {
-      revert Errors.Rollup__InvalidInHash(inHash, header.contentCommitment.inHash);
-    }
-
-    // TODO(#7218): Revert to fixed height tree for outbox, currently just providing min as interim
-    // Min size = smallest path of the rollup tree + 1
-    (uint256 min,) = MerkleLib.computeMinMaxPathLength(header.contentCommitment.numTxs);
-    uint256 l2ToL1TreeMinHeight = min + 1;
-    OUTBOX.insert(blockNumber, header.contentCommitment.outHash, l2ToL1TreeMinHeight);
-
-    emit L2BlockProposed(blockNumber, _archive);
-
-    // Automatically flag the block as proven if we have cheated and set assumeProvenThroughBlockNumber.
-    if (blockNumber <= assumeProvenThroughBlockNumber) {
-      tips.provenBlockNumber = blockNumber;
-
-      if (header.globalVariables.coinbase != address(0) && header.totalFees > 0) {
-        // @note  This will currently fail if there are insufficient funds in the bridge
-        //        which WILL happen for the old version after an upgrade where the bridge follow.
-        //        Consider allowing a failure. See #7938.
-        FEE_JUICE_PORTAL.distributeFees(header.globalVariables.coinbase, header.totalFees);
-      }
-
-      emit L2ProofVerified(blockNumber, "CHEAT");
-    }
-  }
-
   function validateEpochProofRightClaim(DataStructures.EpochProofQuote calldata _quote) public view override(IRollup) {
     uint256 currentSlot = getCurrentSlot();
     address currentProposer = getCurrentProposer();
@@ -881,11 +767,7 @@
     if (tips.provenBlockNumber == tips.pendingBlockNumber) {
       revert Errors.Rollup__NoEpochToProve();
     } else {
-<<<<<<< HEAD
       return getEpochAt(getTimestampForSlot(blocks[getProvenBlockNumber() + 1].slotNumber));
-=======
-      return getEpochAt(blocks[getProvenBlockNumber() + 1].slotNumber);
->>>>>>> 4cf0f706
     }
   }
 
@@ -919,24 +801,16 @@
   }
 
   function _canPrune() internal view returns (bool) {
-<<<<<<< HEAD
-    if (tips.pendingBlockNumber == tips.provenBlockNumber) {
-=======
     if (
       tips.pendingBlockNumber == tips.provenBlockNumber
         || tips.pendingBlockNumber <= assumeProvenThroughBlockNumber
     ) {
->>>>>>> 4cf0f706
       return false;
     }
 
     uint256 currentSlot = getCurrentSlot();
-<<<<<<< HEAD
     uint256 oldestPendingEpoch =
       getEpochAt(getTimestampForSlot(blocks[tips.provenBlockNumber + 1].slotNumber));
-=======
-    uint256 oldestPendingEpoch = getEpochAt(blocks[tips.provenBlockNumber + 1].slotNumber);
->>>>>>> 4cf0f706
     uint256 startSlotOfPendingEpoch = oldestPendingEpoch * Constants.AZTEC_EPOCH_DURATION;
 
     // suppose epoch 1 is proven, epoch 2 is pending, epoch 3 is the current epoch.
