// SPDX-License-Identifier: Apache-2.0
// Copyright 2024 Aztec Labs.
pragma solidity >=0.8.27;

import {IRollup, ChainTips} from "@aztec/core/interfaces/IRollup.sol";
import {
  IStaking,
  ValidatorInfo,
  Exit,
  OperatorInfo,
  EnumerableSet
} from "@aztec/core/interfaces/IStaking.sol";
import {IValidatorSelection} from "@aztec/core/interfaces/IValidatorSelection.sol";

// We allow the unused imports here as they make it much simpler to import the Rollup later
// solhint-disable no-unused-import
import {
  RollupCore,
  Config,
  IRewardDistributor,
  IFeeJuicePortal,
  IERC20,
  BlockLog,
  FeeHeader,
  ManaBaseFeeComponents,
  SubmitEpochRootProofArgs,
  L1FeeData,
  ValidatorSelectionLib,
  StakingLib,
  TimeLib,
  Slot,
  Epoch,
  Timestamp,
  Errors,
  Signature,
  DataStructures,
  ExtRollupLib,
  IntRollupLib
} from "./RollupCore.sol";
// solhint-enable no-unused-import

/**
 * @title Rollup
 * @author Aztec Labs
 * @notice A wrapper contract around the RollupCore which provides additional view functions
 *         which are not needed by the rollup itself to function, but makes it easy to reason
 *         about the state of the rollup and test it.
 */
contract Rollup is IStaking, IValidatorSelection, IRollup, RollupCore {
  using EnumerableSet for EnumerableSet.AddressSet;

  using TimeLib for Timestamp;
  using TimeLib for Slot;
  using TimeLib for Epoch;
  using IntRollupLib for ManaBaseFeeComponents;

  constructor(
    IFeeJuicePortal _fpcJuicePortal,
    IRewardDistributor _rewardDistributor,
    IERC20 _stakingAsset,
    bytes32 _vkTreeRoot,
    bytes32 _protocolContractTreeRoot,
    bytes32 _genesisArchiveRoot,
    bytes32 _genesisBlockHash,
    address _ares,
    Config memory _config
  )
    RollupCore(
      _fpcJuicePortal,
      _rewardDistributor,
      _stakingAsset,
      _vkTreeRoot,
      _protocolContractTreeRoot,
      _ares,
      _config
    )
<<<<<<< HEAD
  {
    FEE_JUICE_PORTAL = _fpcJuicePortal;
    REWARD_DISTRIBUTOR = _rewardDistributor;
    ASSET = _fpcJuicePortal.UNDERLYING();
    PROOF_COMMITMENT_ESCROW = new ProofCommitmentEscrow(
      ASSET, address(this), _config.aztecSlotDuration, _config.aztecEpochDuration
    );
    INBOX = IInbox(address(new Inbox(address(this), Constants.L1_TO_L2_MSG_SUBTREE_HEIGHT)));
    OUTBOX = IOutbox(address(new Outbox(address(this))));
    VERSION = 1;
    L1_BLOCK_AT_GENESIS = block.number;
    CLAIM_DURATION_IN_L2_SLOTS = _config.aztecEpochProofClaimWindowInL2Slots;

    IS_FOUNDRY_TEST = VM_ADDRESS.code.length > 0;

    rollupStore.epochProofVerifier = new MockVerifier();
    rollupStore.vkTreeRoot = _vkTreeRoot;
    rollupStore.protocolContractTreeRoot = _protocolContractTreeRoot;

    // Genesis block
    rollupStore.blocks[0] = BlockLog({
      feeHeader: FeeHeader({
        excessMana: 0,
        feeAssetPriceNumerator: 0,
        manaUsed: 0,
        provingCostPerManaNumerator: 0,
        congestionCost: 0
      }),
      archive: _genesisArchiveRoot,
      blockHash: _genesisBlockHash,
      slotNumber: Slot.wrap(0)
    });
    rollupStore.l1GasOracleValues = L1GasOracleValues({
      pre: L1FeeData({baseFee: 1 gwei, blobFee: 1}),
      post: L1FeeData({baseFee: block.basefee, blobFee: ExtRollupLib.getBlobBaseFee(VM_ADDRESS)}),
      slotOfChange: LIFETIME
    });
  }

  function cheat__InitialiseValidatorSet(CheatDepositArgs[] memory _args)
    external
    override(ITestRollup)
    onlyOwner
  {
    for (uint256 i = 0; i < _args.length; i++) {
      _cheat__Deposit(_args[i].attester, _args[i].proposer, _args[i].withdrawer, _args[i].amount);
    }
    setupEpoch();
=======
  {}

  function getTargetCommitteeSize() external view override(IValidatorSelection) returns (uint256) {
    return ValidatorSelectionLib.getStorage().targetCommitteeSize;
>>>>>>> 511abe50
  }

  function getGenesisTime() external view override(IValidatorSelection) returns (Timestamp) {
    return Timestamp.wrap(TimeLib.getStorage().genesisTime);
  }

  function getSlotDuration() external view override(IValidatorSelection) returns (uint256) {
    return TimeLib.getStorage().slotDuration;
  }

  function getEpochDuration() external view override(IValidatorSelection) returns (uint256) {
    return TimeLib.getStorage().epochDuration;
  }

  function getSlasher() external view override(IStaking) returns (address) {
    return StakingLib.getStorage().slasher;
  }

  function getStakingAsset() external view override(IStaking) returns (IERC20) {
    return StakingLib.getStorage().stakingAsset;
  }

  function getMinimumStake() external view override(IStaking) returns (uint256) {
    return StakingLib.getStorage().minimumStake;
  }

  function getExitDelay() external view override(IStaking) returns (Timestamp) {
    return StakingLib.getStorage().exitDelay;
  }

  function getActiveAttesterCount() external view override(IStaking) returns (uint256) {
    return StakingLib.getStorage().attesters.length();
  }

  function getTips() external view override(IRollup) returns (ChainTips memory) {
    return rollupStore.tips;
  }

  function status(uint256 _myHeaderBlockNumber)
    external
    view
    override(IRollup)
    returns (
      uint256 provenBlockNumber,
      bytes32 provenArchive,
      uint256 pendingBlockNumber,
      bytes32 pendingArchive,
      bytes32 archiveOfMyBlock,
      Epoch provenEpochNumber
    )
  {
    return (
      rollupStore.tips.provenBlockNumber,
      rollupStore.blocks[rollupStore.tips.provenBlockNumber].archive,
      rollupStore.tips.pendingBlockNumber,
      rollupStore.blocks[rollupStore.tips.pendingBlockNumber].archive,
      archiveAt(_myHeaderBlockNumber),
      getEpochForBlock(rollupStore.tips.provenBlockNumber)
    );
  }

  function getProofClaim()
    external
    view
    override(IRollup)
    returns (DataStructures.EpochProofClaim memory)
  {
    return rollupStore.proofClaim;
  }

  /**
   * @notice Returns the computed public inputs for the given epoch proof.
   *
   * @dev Useful for debugging and testing. Allows submitter to compare their
   * own public inputs used for generating the proof vs the ones assembled
   * by this contract when verifying it.
   *
   * @param  _epochSize - The size of the epoch (to be promoted to a constant)
   * @param  _args - Array of public inputs to the proof (previousArchive, endArchive, previousBlockHash, endBlockHash, endTimestamp, outHash, proverId)
   * @param  _fees - Array of recipient-value pairs with fees to be distributed for the epoch
   * @param  _aggregationObject - The aggregation object for the proof
   */
  function getEpochProofPublicInputs(
    uint256 _epochSize,
    bytes32[7] calldata _args,
    bytes32[] calldata _fees,
    bytes calldata _blobPublicInputs,
    bytes calldata _aggregationObject
  ) external view override(IRollup) returns (bytes32[] memory) {
    return ExtRollupLib.getEpochProofPublicInputs(
      rollupStore, _epochSize, _args, _fees, _blobPublicInputs, _aggregationObject
    );
  }

  /**
   * @notice  Get the next epoch that can be claimed
   * @dev     Will revert if the epoch has already been claimed or if there is no epoch to prove
   */
  function getClaimableEpoch() external view override(IRollup) returns (Epoch) {
    Epoch epochToProve = getEpochToProve();
    require(
      // If the epoch has been claimed, it cannot be claimed again
      rollupStore.proofClaim.epochToProve != epochToProve
      // Edge case for if no claim has been made yet.
      // We know that the bondProvider is always set,
      // Since otherwise the claimEpochProofRight would have reverted,
      // because the zero address cannot have deposited funds into escrow.
      || rollupStore.proofClaim.bondProvider == address(0),
      Errors.Rollup__ProofRightAlreadyClaimed()
    );
    return epochToProve;
  }

  /**
   * @notice  Validate a header for submission
   *
   * @dev     This is a convenience function that can be used by the sequencer to validate a "partial" header
   *          without having to deal with viem or anvil for simulating timestamps in the future.
   *
   * @param _header - The header to validate
   * @param _signatures - The signatures to validate
   * @param _digest - The digest to validate
   * @param _currentTime - The current time
   * @param _blobsHash - The blobs hash for this block
   * @param _flags - The flags to validate
   */
  function validateHeader(
    bytes calldata _header,
    Signature[] memory _signatures,
    bytes32 _digest,
    Timestamp _currentTime,
    bytes32 _blobsHash,
    DataStructures.ExecutionFlags memory _flags
  ) external view override(IRollup) {
    _validateHeader(
      ExtRollupLib.decodeHeader(_header),
      _signatures,
      _digest,
      _currentTime,
      getManaBaseFeeAt(_currentTime, true),
      _blobsHash,
      _flags
    );
  }

  /**
   * @notice  Validate blob transactions against given inputs.
   * @dev     Only exists here for gas estimation.
   */
  function validateBlobs(bytes calldata _blobsInput)
    external
    view
    override(IRollup)
    returns (bytes32[] memory, bytes32, bytes32)
  {
    return ExtRollupLib.validateBlobs(_blobsInput, checkBlob);
  }

  /**
   * @notice  Get the current archive root
   *
   * @return bytes32 - The current archive root
   */
  function archive() external view override(IRollup) returns (bytes32) {
    return rollupStore.blocks[rollupStore.tips.pendingBlockNumber].archive;
  }

  function getProvenBlockNumber() external view override(IRollup) returns (uint256) {
    return rollupStore.tips.provenBlockNumber;
  }

  function getPendingBlockNumber() external view override(IRollup) returns (uint256) {
    return rollupStore.tips.pendingBlockNumber;
  }

  function getBlock(uint256 _blockNumber) external view override(IRollup) returns (BlockLog memory) {
    require(
      _blockNumber <= rollupStore.tips.pendingBlockNumber,
      Errors.Rollup__InvalidBlockNumber(rollupStore.tips.pendingBlockNumber, _blockNumber)
    );
    return rollupStore.blocks[_blockNumber];
  }

  function getBlobPublicInputsHash(uint256 _blockNumber)
    external
    view
    override(IRollup)
    returns (bytes32)
  {
    return rollupStore.blobPublicInputsHashes[_blockNumber];
  }

  function getProposerForAttester(address _attester)
    external
    view
    override(IStaking)
    returns (address)
  {
    return StakingLib.getStorage().info[_attester].proposer;
  }

  function getAttesterAtIndex(uint256 _index) external view override(IStaking) returns (address) {
    return StakingLib.getStorage().attesters.at(_index);
  }

  function getProposerAtIndex(uint256 _index) external view override(IStaking) returns (address) {
    return StakingLib.getStorage().info[StakingLib.getStorage().attesters.at(_index)].proposer;
  }

  function getInfo(address _attester)
    external
    view
    override(IStaking)
    returns (ValidatorInfo memory)
  {
    return StakingLib.getStorage().info[_attester];
  }

  function getExit(address _attester) external view override(IStaking) returns (Exit memory) {
    return StakingLib.getStorage().exits[_attester];
  }

  function getOperatorAtIndex(uint256 _index)
    external
    view
    override(IStaking)
    returns (OperatorInfo memory)
  {
    address attester = StakingLib.getStorage().attesters.at(_index);
    return
      OperatorInfo({proposer: StakingLib.getStorage().info[attester].proposer, attester: attester});
  }

  /**
   * @notice  Get the validator set for a given epoch
   *
   * @dev     Consider removing this to replace with a `size` and individual getter.
   *
   * @param _epoch The epoch number to get the validator set for
   *
   * @return The validator set for the given epoch
   */
  function getEpochCommittee(Epoch _epoch)
    external
    view
    override(IValidatorSelection)
    returns (address[] memory)
  {
    return ValidatorSelectionLib.getStorage().epochs[_epoch].committee;
  }

  /**
   * @notice  Get the validator set for the current epoch
   * @return The validator set for the current epoch
   */
  function getCurrentEpochCommittee()
    external
    view
    override(IValidatorSelection)
    returns (address[] memory)
  {
    return ValidatorSelectionLib.getCommitteeAt(StakingLib.getStorage(), getCurrentEpoch());
  }

  /**
   * @notice  Get the committee for a given timestamp
   *
   * @param _ts - The timestamp to get the committee for
   *
   * @return The committee for the given timestamp
   */
  function getCommitteeAt(Timestamp _ts)
    external
    view
    override(IValidatorSelection)
    returns (address[] memory)
  {
    return ValidatorSelectionLib.getCommitteeAt(StakingLib.getStorage(), getEpochAt(_ts));
  }

  /**
   * @notice  Get the sample seed for a given timestamp
   *
   * @param _ts - The timestamp to get the sample seed for
   *
   * @return The sample seed for the given timestamp
   */
  function getSampleSeedAt(Timestamp _ts)
    external
    view
    override(IValidatorSelection)
    returns (uint256)
  {
    return ValidatorSelectionLib.getSampleSeed(getEpochAt(_ts));
  }

  /**
   * @notice  Get the sample seed for the current epoch
   *
   * @return The sample seed for the current epoch
   */
  function getCurrentSampleSeed() external view override(IValidatorSelection) returns (uint256) {
    return ValidatorSelectionLib.getSampleSeed(getCurrentEpoch());
  }

  /**
   * @notice  Get the attester set
   *
   * @dev     Consider removing this to replace with a `size` and individual getter.
   *
   * @return The validator set
   */
  function getAttesters() external view override(IValidatorSelection) returns (address[] memory) {
    return StakingLib.getStorage().attesters.values();
  }

  /**
   * @notice  Get the current slot number
   *
   * @return The current slot number
   */
  function getCurrentSlot() external view override(IValidatorSelection) returns (Slot) {
    return Timestamp.wrap(block.timestamp).slotFromTimestamp();
  }

  /**
   * @notice  Get the timestamp for a given slot
   *
   * @param _slotNumber - The slot number to get the timestamp for
   *
   * @return The timestamp for the given slot
   */
  function getTimestampForSlot(Slot _slotNumber)
    external
    view
    override(IValidatorSelection)
    returns (Timestamp)
  {
    return _slotNumber.toTimestamp();
  }

  /**
   * @notice  Get the proposer for the current slot
   *
   * @dev     Calls `getCurrentProposer(uint256)` with the current timestamp
   *
   * @return The address of the proposer
   */
  function getCurrentProposer() external view override(IValidatorSelection) returns (address) {
    return getProposerAt(Timestamp.wrap(block.timestamp));
  }

  /**
   * @notice  Computes the slot at a specific time
   *
   * @param _ts - The timestamp to compute the slot for
   *
   * @return The computed slot
   */
  function getSlotAt(Timestamp _ts) external view override(IValidatorSelection) returns (Slot) {
    return _ts.slotFromTimestamp();
  }

  /**
   * @notice  Computes the epoch at a specific slot
   *
   * @param _slotNumber - The slot number to compute the epoch for
   *
   * @return The computed epoch
   */
  function getEpochAtSlot(Slot _slotNumber)
    external
    view
    override(IValidatorSelection)
    returns (Epoch)
  {
    return _slotNumber.epochFromSlot();
  }

  /**
   * @notice  Check if msg.sender can propose at a given time
   *
   * @param _ts - The timestamp to check
   * @param _archive - The archive to check (should be the latest archive)
   *
   * @return uint256 - The slot at the given timestamp
   * @return uint256 - The block number at the given timestamp
   */
  function canProposeAtTime(Timestamp _ts, bytes32 _archive)
    external
    view
    override(IRollup)
    returns (Slot, uint256)
  {
    Slot slot = _ts.slotFromTimestamp();

    // Consider if a prune will hit in this slot
    uint256 pendingBlockNumber =
      canPruneAtTime(_ts) ? rollupStore.tips.provenBlockNumber : rollupStore.tips.pendingBlockNumber;

    Slot lastSlot = rollupStore.blocks[pendingBlockNumber].slotNumber;

    require(slot > lastSlot, Errors.Rollup__SlotAlreadyInChain(lastSlot, slot));

    // Make sure that the proposer is up to date and on the right chain (ie no reorgs)
    bytes32 tipArchive = rollupStore.blocks[pendingBlockNumber].archive;
    require(tipArchive == _archive, Errors.Rollup__InvalidArchive(tipArchive, _archive));

    Signature[] memory sigs = new Signature[](0);
    DataStructures.ExecutionFlags memory flags =
      DataStructures.ExecutionFlags({ignoreDA: true, ignoreSignatures: true});

    Epoch currentEpoch = slot.epochFromSlot();
    ValidatorSelectionLib.validateValidatorSelection(
      StakingLib.getStorage(), slot, currentEpoch, sigs, _archive, flags
    );

    return (slot, pendingBlockNumber + 1);
  }

  /**
   * @notice  Gets the mana base fee
   *
   * @param _inFeeAsset - Whether to return the fee in the fee asset or ETH
   *
   * @return The mana base fee
   */
  function getManaBaseFeeAt(Timestamp _timestamp, bool _inFeeAsset)
    public
    view
    override(IRollup)
    returns (uint256)
  {
    return getManaBaseFeeComponentsAt(_timestamp, _inFeeAsset).summedBaseFee();
  }

  /**
   * @notice  Get the archive root of a specific block
   *
   * @param _blockNumber - The block number to get the archive root of
   *
   * @return bytes32 - The archive root of the block
   */
  function archiveAt(uint256 _blockNumber) public view override(IRollup) returns (bytes32) {
    return _blockNumber <= rollupStore.tips.pendingBlockNumber
      ? rollupStore.blocks[_blockNumber].archive
      : bytes32(0);
  }

  /**
   * @notice  Computes the epoch at a specific time
   *
   * @param _ts - The timestamp to compute the epoch for
   *
   * @return The computed epoch
   */
  function getEpochAt(Timestamp _ts) public view override(IValidatorSelection) returns (Epoch) {
    return _ts.epochFromTimestamp();
  }

  /**
   * @notice  Get the current epoch number
   *
   * @return The current epoch number
   */
  function getCurrentEpoch() public view override(IValidatorSelection) returns (Epoch) {
    return Timestamp.wrap(block.timestamp).epochFromTimestamp();
  }

  /**
   * @notice  Get the proposer for the slot at a specific timestamp
   *
   * @dev     This function is very useful for off-chain usage, as it easily allow a client to
   *          determine who will be the proposer at the NEXT ethereum block.
   *          Should not be trusted when moving beyond the current epoch, since changes to the
   *          validator set might not be reflected when we actually reach that epoch (more changes
   *          might have happened).
   *
   * @dev     The proposer is selected from the validator set of the current epoch.
   *
   * @dev     Should only be access on-chain if epoch is setup, otherwise very expensive.
   *
   * @dev     A return value of address(0) means that the proposer is "open" and can be anyone.
   *
   * @dev     If the current epoch is the first epoch, returns address(0)
   *          If the current epoch is setup, we will return the proposer for the current slot
   *          If the current epoch is not setup, we will perform a sample as if it was (gas heavy)
   *
   * @return The address of the proposer
   */
  function getProposerAt(Timestamp _ts) public view override(IValidatorSelection) returns (address) {
    Slot slot = _ts.slotFromTimestamp();
    Epoch epochNumber = slot.epochFromSlot();
    return ValidatorSelectionLib.getProposerAt(StakingLib.getStorage(), slot, epochNumber);
  }
}<|MERGE_RESOLUTION|>--- conflicted
+++ resolved
@@ -71,64 +71,15 @@
       _stakingAsset,
       _vkTreeRoot,
       _protocolContractTreeRoot,
+      _genesisArchiveRoot,
+      _genesisBlockHash,
       _ares,
       _config
     )
-<<<<<<< HEAD
-  {
-    FEE_JUICE_PORTAL = _fpcJuicePortal;
-    REWARD_DISTRIBUTOR = _rewardDistributor;
-    ASSET = _fpcJuicePortal.UNDERLYING();
-    PROOF_COMMITMENT_ESCROW = new ProofCommitmentEscrow(
-      ASSET, address(this), _config.aztecSlotDuration, _config.aztecEpochDuration
-    );
-    INBOX = IInbox(address(new Inbox(address(this), Constants.L1_TO_L2_MSG_SUBTREE_HEIGHT)));
-    OUTBOX = IOutbox(address(new Outbox(address(this))));
-    VERSION = 1;
-    L1_BLOCK_AT_GENESIS = block.number;
-    CLAIM_DURATION_IN_L2_SLOTS = _config.aztecEpochProofClaimWindowInL2Slots;
-
-    IS_FOUNDRY_TEST = VM_ADDRESS.code.length > 0;
-
-    rollupStore.epochProofVerifier = new MockVerifier();
-    rollupStore.vkTreeRoot = _vkTreeRoot;
-    rollupStore.protocolContractTreeRoot = _protocolContractTreeRoot;
-
-    // Genesis block
-    rollupStore.blocks[0] = BlockLog({
-      feeHeader: FeeHeader({
-        excessMana: 0,
-        feeAssetPriceNumerator: 0,
-        manaUsed: 0,
-        provingCostPerManaNumerator: 0,
-        congestionCost: 0
-      }),
-      archive: _genesisArchiveRoot,
-      blockHash: _genesisBlockHash,
-      slotNumber: Slot.wrap(0)
-    });
-    rollupStore.l1GasOracleValues = L1GasOracleValues({
-      pre: L1FeeData({baseFee: 1 gwei, blobFee: 1}),
-      post: L1FeeData({baseFee: block.basefee, blobFee: ExtRollupLib.getBlobBaseFee(VM_ADDRESS)}),
-      slotOfChange: LIFETIME
-    });
-  }
-
-  function cheat__InitialiseValidatorSet(CheatDepositArgs[] memory _args)
-    external
-    override(ITestRollup)
-    onlyOwner
-  {
-    for (uint256 i = 0; i < _args.length; i++) {
-      _cheat__Deposit(_args[i].attester, _args[i].proposer, _args[i].withdrawer, _args[i].amount);
-    }
-    setupEpoch();
-=======
   {}
 
   function getTargetCommitteeSize() external view override(IValidatorSelection) returns (uint256) {
     return ValidatorSelectionLib.getStorage().targetCommitteeSize;
->>>>>>> 511abe50
   }
 
   function getGenesisTime() external view override(IValidatorSelection) returns (Timestamp) {
