// SPDX-License-Identifier: Apache-2.0
// Copyright 2023 Aztec Labs.
pragma solidity >=0.8.18;

import {IRegistry} from "@aztec/core/interfaces/messagebridge/IRegistry.sol";
import {IInbox} from "@aztec/core/interfaces/messagebridge/IInbox.sol";
import {IOutbox} from "@aztec/core/interfaces/messagebridge/IOutbox.sol";

import {MockVerifier} from "@aztec/mock/MockVerifier.sol";
import {Decoder} from "./Decoder.sol";

// Messaging
import {Inbox} from "@aztec/core/messagebridge/Inbox.sol";
import {Registry} from "@aztec/core/messagebridge/Registry.sol";
import {Outbox} from "@aztec/core/messagebridge/Outbox.sol";

/**
 * @title Rollup
 * @author Aztec Labs
 * @notice Rollup contract that are concerned about readability and velocity of development
 * not giving a damn about gas costs.
 *
 * Work in progress
 */
contract Rollup is Decoder {
  error InvalidStateHash(bytes32 expected, bytes32 actual);
  error InvalidProof();

  event L2BlockProcessed(uint256 indexed blockNum);

  MockVerifier public immutable VERIFIER;
<<<<<<< HEAD
  Registry public immutable REGISTRY;
  Inbox public immutable INBOX;
  Outbox public immutable OUTBOX;

=======
  IRegistry public immutable REGISTRY;
>>>>>>> 436e5dfb
  bytes32 public rollupStateHash;

  constructor(IRegistry _registry) {
    VERIFIER = new MockVerifier();
<<<<<<< HEAD

    // TODO(maddiaa): refector deploying each of these, this is just quick n easy
    REGISTRY = new Registry();
    INBOX = new Inbox(address(REGISTRY));
    OUTBOX = new Outbox(address(REGISTRY));

    REGISTRY.setAddresses(address(this), address(INBOX), address(OUTBOX));
=======
    REGISTRY = _registry;
>>>>>>> 436e5dfb
  }

  /**
   * @notice Process an incoming L2Block and progress the state
   * @param _proof - The proof of correct execution
   * @param _l2Block - The L2Block data, formatted as outlined in `Decoder.sol`
   */
  function process(bytes memory _proof, bytes calldata _l2Block) external {
    (
      uint256 l2BlockNumber,
      bytes32 oldStateHash,
      bytes32 newStateHash,
      bytes32 publicInputHash,
      bytes32[] memory l2ToL1Msgs,
      bytes32[] memory l1ToL2Msgs
    ) = _decode(_l2Block);

    // @todo @LHerskind Proper genesis state. If the state is empty, we allow anything for now.
    if (rollupStateHash != bytes32(0) && rollupStateHash != oldStateHash) {
      revert InvalidStateHash(rollupStateHash, oldStateHash);
    }

    bytes32[] memory publicInputs = new bytes32[](1);
    publicInputs[0] = publicInputHash;

    if (!VERIFIER.verify(_proof, publicInputs)) {
      revert InvalidProof();
    }

    rollupStateHash = newStateHash;

    // @todo (issue #605) handle fee collector
    IInbox inbox = REGISTRY.getInbox();
    inbox.batchConsume(l1ToL2Msgs, msg.sender);

    IOutbox outbox = REGISTRY.getOutbox();
    outbox.sendL1Messages(l2ToL1Msgs);

    emit L2BlockProcessed(l2BlockNumber);
  }
}<|MERGE_RESOLUTION|>--- conflicted
+++ resolved
@@ -29,29 +29,13 @@
   event L2BlockProcessed(uint256 indexed blockNum);
 
   MockVerifier public immutable VERIFIER;
-<<<<<<< HEAD
-  Registry public immutable REGISTRY;
-  Inbox public immutable INBOX;
-  Outbox public immutable OUTBOX;
+  IRegistry public immutable REGISTRY;
 
-=======
-  IRegistry public immutable REGISTRY;
->>>>>>> 436e5dfb
   bytes32 public rollupStateHash;
 
   constructor(IRegistry _registry) {
     VERIFIER = new MockVerifier();
-<<<<<<< HEAD
-
-    // TODO(maddiaa): refector deploying each of these, this is just quick n easy
-    REGISTRY = new Registry();
-    INBOX = new Inbox(address(REGISTRY));
-    OUTBOX = new Outbox(address(REGISTRY));
-
-    REGISTRY.setAddresses(address(this), address(INBOX), address(OUTBOX));
-=======
     REGISTRY = _registry;
->>>>>>> 436e5dfb
   }
 
   /**
