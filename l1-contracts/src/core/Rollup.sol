--- conflicted
+++ resolved
@@ -699,20 +699,12 @@
       -int256(FeeMath.MANA_TARGET)
     );
 
-<<<<<<< HEAD
-    // L1FeeData memory fees = ;
-    uint256 dataCost = Math.mulDiv(
-      3 * BLOB_GAS_PER_BLOB, getCurrentL1Fees().blobFee, FeeMath.MANA_TARGET, Math.Rounding.Ceil
-    );
-=======
-    L1FeeData memory fees = getL1FeesAt(_timestamp);
     uint256 dataCost =
-      Math.mulDiv(3 * BLOB_GAS_PER_BLOB, fees.blobFee, FeeMath.MANA_TARGET, Math.Rounding.Ceil);
->>>>>>> 9e19244c
+      Math.mulDiv(3 * BLOB_GAS_PER_BLOB, getL1FeesAt(_timestamp).blobFee, FeeMath.MANA_TARGET, Math.Rounding.Ceil);
     uint256 gasUsed = FeeMath.L1_GAS_PER_BLOCK_PROPOSED + 3 * GAS_PER_BLOB_POINT_EVALUATION
       + FeeMath.L1_GAS_PER_EPOCH_VERIFIED / EPOCH_DURATION;
     uint256 gasCost =
-      Math.mulDiv(gasUsed, getCurrentL1Fees().baseFee, FeeMath.MANA_TARGET, Math.Rounding.Ceil);
+      Math.mulDiv(gasUsed, getL1FeesAt(_timestamp).baseFee, FeeMath.MANA_TARGET, Math.Rounding.Ceil);
     uint256 provingCost = FeeMath.provingCostPerMana(
       blocks[tips.pendingBlockNumber].feeHeader.provingCostPerManaNumerator
     );
