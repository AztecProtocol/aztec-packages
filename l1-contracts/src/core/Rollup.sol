--- conflicted
+++ resolved
@@ -289,14 +289,12 @@
       }
     }
 
-<<<<<<< HEAD
     for (uint256 i = 0; i < _epochSize; i++) {
       // free up gas (hopefully)
       delete blobPublicInputs[previousBlockNumber + i + 1];
-=======
+    }
     if (proofClaim.epochToProve == getEpochForBlock(endBlockNumber)) {
       PROOF_COMMITMENT_ESCROW.unstakeBond(proofClaim.bondProvider, proofClaim.bondAmount);
->>>>>>> 3a1a62cb
     }
 
     emit L2ProofVerified(endBlockNumber, _args[6]);
@@ -854,15 +852,11 @@
     Timestamp _currentTime,
     DataStructures.ExecutionFlags memory _flags
   ) internal view {
-<<<<<<< HEAD
-    _validateHeaderForSubmissionBase(_header, _currentTime, _flags);
-=======
     uint256 pendingBlockNumber =
       _canPruneAt(_currentTime) ? tips.provenBlockNumber : tips.pendingBlockNumber;
     _validateHeaderForSubmissionBase(
-      _header, _currentTime, _txEffectsHash, pendingBlockNumber, _flags
-    );
->>>>>>> 3a1a62cb
+      _header, _currentTime, pendingBlockNumber, _flags
+    );
     _validateHeaderForSubmissionSequencerSelection(
       Slot.wrap(_header.globalVariables.slotNumber), _signatures, _digest, _currentTime, _flags
     );
@@ -927,11 +921,7 @@
   function _validateHeaderForSubmissionBase(
     HeaderLib.Header memory _header,
     Timestamp _currentTime,
-<<<<<<< HEAD
-=======
-    bytes32 _txsEffectsHash,
     uint256 _pendingBlockNumber,
->>>>>>> 3a1a62cb
     DataStructures.ExecutionFlags memory _flags
   ) internal view {
     require(
