--- conflicted
+++ resolved
@@ -35,39 +35,9 @@
   Signature,
   DataStructures,
   ExtRollupLib,
-<<<<<<< HEAD
-  ValidateHeaderArgs,
-  Header,
-  SignedEpochProofQuote,
-  SubmitEpochRootProofInterimValues
-} from "@aztec/core/libraries/RollupLibs/ExtRollupLib.sol";
-import {IntRollupLib, EpochProofQuote} from "@aztec/core/libraries/RollupLibs/IntRollupLib.sol";
-import {ProposeArgs, ProposeLib} from "@aztec/core/libraries/RollupLibs/ProposeLib.sol";
-import {Timestamp, Slot, Epoch, TimeLib} from "@aztec/core/libraries/TimeLib.sol";
-import {Inbox} from "@aztec/core/messagebridge/Inbox.sol";
-import {Outbox} from "@aztec/core/messagebridge/Outbox.sol";
-import {ProofCommitmentEscrow} from "@aztec/core/ProofCommitmentEscrow.sol";
-import {ValidatorSelection} from "@aztec/core/ValidatorSelection.sol";
-import {IRewardDistributor} from "@aztec/governance/interfaces/IRewardDistributor.sol";
-import {MockVerifier} from "@aztec/mock/MockVerifier.sol";
-import {Ownable} from "@oz/access/Ownable.sol";
-import {IERC20} from "@oz/token/ERC20/IERC20.sol";
-import {EIP712} from "@oz/utils/cryptography/EIP712.sol";
-
-struct Config {
-  uint256 aztecSlotDuration;
-  uint256 aztecEpochDuration;
-  uint256 targetCommitteeSize;
-  uint256 aztecEpochProofClaimWindowInL2Slots;
-  uint256 minimumStake;
-  uint256 slashingQuorum;
-  uint256 slashingRoundSize;
-}
-=======
   IntRollupLib
 } from "./RollupCore.sol";
 // solhint-enable no-unused-import
->>>>>>> 6c156042
 
 /**
  * @title Rollup
@@ -76,43 +46,8 @@
  *         which are not needed by the rollup itself to function, but makes it easy to reason
  *         about the state of the rollup and test it.
  */
-<<<<<<< HEAD
-contract Rollup is EIP712("Aztec Rollup", "1"), Ownable, ValidatorSelection, IRollup, ITestRollup {
-  using ProposeLib for ProposeArgs;
-  using IntRollupLib for uint256;
-  using IntRollupLib for ManaBaseFeeComponents;
-
-  Slot public constant LIFETIME = Slot.wrap(5);
-  Slot public constant LAG = Slot.wrap(2);
-
-  // See https://github.com/AztecProtocol/engineering-designs/blob/main/in-progress/8401-proof-timeliness/proof-timeliness.ipynb
-  // for justification of CLAIM_DURATION_IN_L2_SLOTS.
-  uint256 public constant PROOF_COMMITMENT_MIN_BOND_AMOUNT_IN_TST = 1000;
-
-  // A Cuauhxicalli [kʷaːʍʃiˈkalːi] ("eagle gourd bowl") is a ceremonial Aztec vessel or altar used to hold offerings,
-  // such as sacrificial hearts, during rituals performed within temples.
-  address public constant CUAUHXICALLI = address(bytes20("CUAUHXICALLI"));
-
-  address public constant VM_ADDRESS = address(uint160(uint256(keccak256("hevm cheat code"))));
-  bool public immutable IS_FOUNDRY_TEST;
-  // @note  Always true, exists to override to false for testing only
-  bool public checkBlob = true;
-
-  uint256 public immutable CLAIM_DURATION_IN_L2_SLOTS;
-  uint256 public immutable L1_BLOCK_AT_GENESIS;
-  IInbox public immutable INBOX;
-  IOutbox public immutable OUTBOX;
-  IProofCommitmentEscrow public immutable PROOF_COMMITMENT_ESCROW;
-  uint256 public immutable VERSION;
-  IFeeJuicePortal public immutable FEE_JUICE_PORTAL;
-  IRewardDistributor public immutable REWARD_DISTRIBUTOR;
-  IERC20 public immutable ASSET;
-
-  RollupStore internal rollupStore;
-=======
 contract Rollup is IStaking, IValidatorSelection, IRollup, RollupCore {
   using EnumerableSet for EnumerableSet.AddressSet;
->>>>>>> 6c156042
 
   using TimeLib for Timestamp;
   using TimeLib for Slot;
@@ -287,7 +222,7 @@
   }
 
   /**
-   * @notice  Validate blob transactions against given inputs
+   * @notice  Validate blob transactions against given inputs.
    * @dev     Only exists here for gas estimation.
    */
   function validateBlobs(bytes calldata _blobsInput)
@@ -434,21 +369,7 @@
     override(IValidatorSelection)
     returns (uint256)
   {
-<<<<<<< HEAD
-    // If we can prune, we use the proven block, otherwise the pending block
-    uint256 blockOfInterest = canPruneAtTime(_timestamp)
-      ? rollupStore.tips.provenBlockNumber
-      : rollupStore.tips.pendingBlockNumber;
-
-    return ExtRollupLib.getManaBaseFeeComponentsAt(
-      rollupStore.blocks[blockOfInterest].feeHeader,
-      getL1FeesAt(_timestamp),
-      _inFeeAsset ? getFeeAssetPrice() : 1e9,
-      TimeLib.getStorage().epochDuration
-    );
-=======
     return ValidatorSelectionLib.getSampleSeed(getEpochAt(_ts));
->>>>>>> 6c156042
   }
 
   /**
@@ -460,31 +381,6 @@
     return ValidatorSelectionLib.getSampleSeed(getCurrentEpoch());
   }
 
-<<<<<<< HEAD
-  function validateEpochProofRightClaimAtTime(Timestamp _ts, SignedEpochProofQuote calldata _quote)
-    public
-    view
-    override(IRollup)
-  {
-    Slot currentSlot = getSlotAt(_ts);
-    address currentProposer = getProposerAt(_ts);
-    Epoch epochToProve = getEpochToProve();
-    uint256 posInEpoch = TimeLib.positionInEpoch(currentSlot);
-    bytes32 digest = quoteToDigest(_quote.quote);
-
-    ExtRollupLib.validateEpochProofRightClaimAtTime(
-      currentSlot,
-      currentProposer,
-      epochToProve,
-      posInEpoch,
-      _quote,
-      digest,
-      rollupStore.proofClaim,
-      CLAIM_DURATION_IN_L2_SLOTS,
-      PROOF_COMMITMENT_MIN_BOND_AMOUNT_IN_TST,
-      PROOF_COMMITMENT_ESCROW
-    );
-=======
   /**
    * @notice  Get the attester set
    *
@@ -494,7 +390,6 @@
    */
   function getAttesters() external view override(IValidatorSelection) returns (address[] memory) {
     return StakingLib.getStorage().attesters.values();
->>>>>>> 6c156042
   }
 
   /**
@@ -630,56 +525,6 @@
       : bytes32(0);
   }
 
-<<<<<<< HEAD
-  function canPrune() public view override(IRollup) returns (bool) {
-    return canPruneAtTime(Timestamp.wrap(block.timestamp));
-  }
-
-  function canPruneAtTime(Timestamp _ts) public view override(IRollup) returns (bool) {
-    if (
-      rollupStore.tips.pendingBlockNumber == rollupStore.tips.provenBlockNumber
-        || rollupStore.tips.pendingBlockNumber <= assumeProvenThroughBlockNumber
-    ) {
-      return false;
-    }
-
-    Slot currentSlot = getSlotAt(_ts);
-    Epoch oldestPendingEpoch = getEpochForBlock(rollupStore.tips.provenBlockNumber + 1);
-    Slot startSlotOfPendingEpoch = TimeLib.toSlots(oldestPendingEpoch);
-
-    // suppose epoch 1 is proven, epoch 2 is pending, epoch 3 is the current epoch.
-    // we prune the pending chain back to the end of epoch 1 if:
-    // - the proof claim phase of epoch 3 has ended without a claim to prove epoch 2 (or proof of epoch 2)
-    // - we reach epoch 4 without a proof of epoch 2 (regardless of whether a proof claim was submitted)
-    bool inClaimPhase = currentSlot
-      < startSlotOfPendingEpoch + TimeLib.toSlots(Epoch.wrap(1))
-        + Slot.wrap(CLAIM_DURATION_IN_L2_SLOTS);
-
-    bool claimExists = currentSlot < startSlotOfPendingEpoch + TimeLib.toSlots(Epoch.wrap(2))
-      && rollupStore.proofClaim.epochToProve == oldestPendingEpoch
-      && rollupStore.proofClaim.proposerClaimant != address(0);
-
-    if (inClaimPhase || claimExists) {
-      // If we are in the claim phase, do not prune
-      return false;
-    }
-    return true;
-  }
-
-  function _prune() internal {
-    // TODO #8656
-    delete rollupStore.proofClaim;
-
-    uint256 pending = rollupStore.tips.pendingBlockNumber;
-
-    // @note  We are not deleting the blocks, but we are "winding back" the pendingTip to the last block that was proven.
-    //        We can do because any new block proposed will overwrite a previous block in the block log,
-    //        so no values should "survive".
-    //        People must therefore read the chain using the pendingTip as a boundary.
-    rollupStore.tips.pendingBlockNumber = rollupStore.tips.provenBlockNumber;
-
-    emit PrunedPending(rollupStore.tips.provenBlockNumber, pending);
-=======
   /**
    * @notice  Computes the epoch at a specific time
    *
@@ -689,7 +534,6 @@
    */
   function getEpochAt(Timestamp _ts) public view override(IValidatorSelection) returns (Epoch) {
     return _ts.epochFromTimestamp();
->>>>>>> 6c156042
   }
 
   /**
