--- conflicted
+++ resolved
@@ -578,6 +578,33 @@
     }
   }
 
+  function claimEpochProofRight(DataStructures.SignedEpochProofQuote calldata _quote)
+    public
+    override(IRollup)
+  {
+    validateEpochProofRightClaim(_quote);
+
+    Slot currentSlot = getCurrentSlot();
+    Epoch epochToProve = getEpochToProve();
+
+    // We don't currently unstake,
+    // but we will as part of https://github.com/AztecProtocol/aztec-packages/issues/8652.
+    // Blocked on submitting epoch proofs to this contract.
+    PROOF_COMMITMENT_ESCROW.stakeBond(_quote.quote.bondAmount, _quote.quote.prover);
+
+    proofClaim = DataStructures.EpochProofClaim({
+      epochToProve: epochToProve,
+      basisPointFee: _quote.quote.basisPointFee,
+      bondAmount: _quote.quote.bondAmount,
+      bondProvider: _quote.quote.prover,
+      proposerClaimant: msg.sender
+    });
+
+    emit ProofRightClaimed(
+      epochToProve, _quote.quote.prover, msg.sender, _quote.quote.bondAmount, currentSlot
+    );
+  }
+
   /**
    * @notice Returns the computed public inputs for the given epoch proof.
    *
@@ -707,7 +734,6 @@
     return publicInputs;
   }
 
-<<<<<<< HEAD
   function validateEpochProofRightClaim(DataStructures.SignedEpochProofQuote calldata _quote)
     public
     view
@@ -719,28 +745,6 @@
 
     if (currentProposer != address(0) && currentProposer != msg.sender) {
       revert Errors.Leonidas__InvalidProposer(currentProposer, msg.sender);
-=======
-  /**
-   * @notice  Check if msg.sender can propose at a given time
-   *
-   * @param _ts - The timestamp to check
-   * @param _archive - The archive to check (should be the latest archive)
-   *
-   * @return uint256 - The slot at the given timestamp
-   * @return uint256 - The block number at the given timestamp
-   */
-  function canProposeAtTime(Timestamp _ts, bytes32 _archive)
-    external
-    view
-    override(IRollup)
-    returns (Slot, uint256)
-  {
-    Slot slot = getSlotAt(_ts);
-
-    Slot lastSlot = blocks[tips.pendingBlockNumber].slotNumber;
-    if (slot <= lastSlot) {
-      revert Errors.Rollup__SlotAlreadyInChain(lastSlot, slot);
->>>>>>> 900c8e25
     }
 
     if (_quote.quote.epochToProve != epochToProve) {
@@ -759,7 +763,6 @@
       revert Errors.Rollup__ProofRightAlreadyClaimed();
     }
 
-<<<<<<< HEAD
     if (_quote.quote.bondAmount < PROOF_COMMITMENT_MIN_BOND_AMOUNT_IN_TST) {
       revert Errors.Rollup__InsufficientBondAmount(
         PROOF_COMMITMENT_MIN_BOND_AMOUNT_IN_TST, _quote.quote.bondAmount
@@ -769,74 +772,6 @@
     if (_quote.quote.validUntilSlot < currentSlot) {
       revert Errors.Rollup__QuoteExpired(currentSlot, _quote.quote.validUntilSlot);
     }
-=======
-  /**
-   * @notice  Validate a header for submission
-   *
-   * @dev     This is a convenience function that can be used by the sequencer to validate a "partial" header
-   *          without having to deal with viem or anvil for simulating timestamps in the future.
-   *
-   * @param _header - The header to validate
-   * @param _signatures - The signatures to validate
-   * @param _digest - The digest to validate
-   * @param _currentTime - The current time
-   * @param _flags - The flags to validate
-   */
-  function validateHeader(
-    bytes calldata _header,
-    SignatureLib.Signature[] memory _signatures,
-    bytes32 _digest,
-    Timestamp _currentTime,
-    bytes32 _txsEffectsHash,
-    DataStructures.ExecutionFlags memory _flags
-  ) external view override(IRollup) {
-    HeaderLib.Header memory header = HeaderLib.decode(_header);
-    _validateHeader(header, _signatures, _digest, _currentTime, _txsEffectsHash, _flags);
-  }
-
-  function nextEpochToClaim() external view override(IRollup) returns (Epoch) {
-    Epoch epochClaimed = proofClaim.epochToProve;
-    if (proofClaim.proposerClaimant == address(0) && epochClaimed == Epoch.wrap(0)) {
-      return Epoch.wrap(0);
-    }
-    return Epoch.wrap(1) + epochClaimed;
-  }
-
-  function computeTxsEffectsHash(bytes calldata _body)
-    external
-    pure
-    override(IRollup)
-    returns (bytes32)
-  {
-    return TxsDecoder.decode(_body);
->>>>>>> 900c8e25
-  }
-
-  function claimEpochProofRight(DataStructures.SignedEpochProofQuote calldata _quote)
-    public
-    override(IRollup)
-  {
-    validateEpochProofRightClaim(_quote);
-
-    Slot currentSlot = getCurrentSlot();
-    Epoch epochToProve = getEpochToProve();
-
-    // We don't currently unstake,
-    // but we will as part of https://github.com/AztecProtocol/aztec-packages/issues/8652.
-    // Blocked on submitting epoch proofs to this contract.
-    PROOF_COMMITMENT_ESCROW.stakeBond(_quote.quote.bondAmount, _quote.quote.prover);
-
-    proofClaim = DataStructures.EpochProofClaim({
-      epochToProve: epochToProve,
-      basisPointFee: _quote.quote.basisPointFee,
-      bondAmount: _quote.quote.bondAmount,
-      bondProvider: _quote.quote.prover,
-      proposerClaimant: msg.sender
-    });
-
-    emit ProofRightClaimed(
-      epochToProve, _quote.quote.prover, msg.sender, _quote.quote.bondAmount, currentSlot
-    );
   }
 
   /**
@@ -1033,16 +968,10 @@
       return false;
     }
 
-<<<<<<< HEAD
-    uint256 currentSlot = getCurrentSlot();
-    uint256 oldestPendingEpoch = getEpochForBlock(tips.provenBlockNumber + 1);
-    uint256 startSlotOfPendingEpoch = oldestPendingEpoch * Constants.AZTEC_EPOCH_DURATION;
-=======
     Slot currentSlot = getCurrentSlot();
     Epoch oldestPendingEpoch =
-      getEpochAt(getTimestampForSlot(blocks[tips.provenBlockNumber + 1].slotNumber));
+      getEpochForBlock(tips.provenBlockNumber + 1);
     Slot startSlotOfPendingEpoch = oldestPendingEpoch.toSlots();
->>>>>>> 900c8e25
 
     // suppose epoch 1 is proven, epoch 2 is pending, epoch 3 is the current epoch.
     // we prune the pending chain back to the end of epoch 1 if:
