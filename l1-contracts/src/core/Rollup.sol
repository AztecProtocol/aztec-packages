--- conflicted
+++ resolved
@@ -892,15 +892,8 @@
     DataStructures.ExecutionFlags memory _flags
   ) internal view {
     uint256 pendingBlockNumber =
-<<<<<<< HEAD
-      _canPruneAt(_currentTime) ? tips.provenBlockNumber : tips.pendingBlockNumber;
+      _canPruneAtTime(_currentTime) ? tips.provenBlockNumber : tips.pendingBlockNumber;
     _validateHeaderForSubmissionBase(_header, _currentTime, pendingBlockNumber, _flags);
-=======
-      _canPruneAtTime(_currentTime) ? tips.provenBlockNumber : tips.pendingBlockNumber;
-    _validateHeaderForSubmissionBase(
-      _header, _currentTime, _txEffectsHash, pendingBlockNumber, _flags
-    );
->>>>>>> 86b24902
     _validateHeaderForSubmissionSequencerSelection(
       Slot.wrap(_header.globalVariables.slotNumber), _signatures, _digest, _currentTime, _flags
     );
@@ -1023,7 +1016,6 @@
     }
   }
 
-<<<<<<< HEAD
   /**
    * @notice  Validate an L2 block's blob. TODO: edit for multiple blobs per block
    * Input bytes:
@@ -1064,7 +1056,8 @@
     firstLimb = bytes32(uint256(uint120(bytes15(input << 136))));
     secondLimb = bytes32(uint256(uint120(bytes15(input << 16))));
     thirdLimb = bytes32(uint256(uint16(bytes2(input))));
-=======
+  }
+
   function fakeBlockNumberAsProven(uint256 blockNumber) private {
     if (blockNumber > tips.provenBlockNumber && blockNumber <= tips.pendingBlockNumber) {
       tips.provenBlockNumber = blockNumber;
@@ -1082,6 +1075,5 @@
         });
       }
     }
->>>>>>> 86b24902
   }
 }