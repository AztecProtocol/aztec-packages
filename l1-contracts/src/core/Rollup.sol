// SPDX-License-Identifier: Apache-2.0
// Copyright 2024 Aztec Labs.
pragma solidity >=0.8.27;

import {
  IRollup,
  ChainTips,
  PublicInputArgs,
  L1FeeData,
  ManaBaseFeeComponents,
  FeeAssetPerEthE9,
  EpochRewards,
  BlockLog,
  BlockHeaderValidationFlags,
  FeeHeader,
  RollupConfigInput
} from "@aztec/core/interfaces/IRollup.sol";
import {
  IStaking, AttesterConfig, Exit, AttesterView, Status
} from "@aztec/core/interfaces/IStaking.sol";
import {IValidatorSelection} from "@aztec/core/interfaces/IValidatorSelection.sol";
import {
  FeeLib, FeeHeaderLib, FeeAssetValue, PriceLib
} from "@aztec/core/libraries/rollup/FeeLib.sol";
import {HeaderLib} from "@aztec/core/libraries/rollup/HeaderLib.sol";
import {
  AddressSnapshotLib,
  SnapshottedAddressSet
} from "@aztec/core/libraries/staking/AddressSnapshotLib.sol";
import {StakingLib} from "@aztec/core/libraries/staking/StakingLib.sol";
import {GSE} from "@aztec/core/staking/GSE.sol";
import {EpochProofLib} from "./libraries/rollup/EpochProofLib.sol";
import {ProposeLib, ValidateHeaderArgs} from "./libraries/rollup/ProposeLib.sol";
import {ValidatorSelectionLib} from "./libraries/validator-selection/ValidatorSelectionLib.sol";
import {
  RollupCore,
  GenesisState,
  IRewardDistributor,
  IFeeJuicePortal,
  IERC20,
  TimeLib,
  Slot,
  Epoch,
  Timestamp,
  Errors,
  CommitteeAttestation,
  ExtRollupLib,
  EthValue,
  STFLib,
  RollupStore,
  IInbox,
  IOutbox
} from "./RollupCore.sol";

/**
 * @title Rollup
 * @author Aztec Labs
 * @notice A wrapper contract around the RollupCore which provides additional view functions
 *         which are not needed by the rollup itself to function, but makes it easy to reason
 *         about the state of the rollup and test it.
 */
contract Rollup is IStaking, IValidatorSelection, IRollup, RollupCore {
  using AddressSnapshotLib for SnapshottedAddressSet;

  using TimeLib for Timestamp;
  using TimeLib for Slot;
  using TimeLib for Epoch;
  using PriceLib for EthValue;

  constructor(
    IERC20 _feeAsset,
    IRewardDistributor _rewardDistributor,
    IERC20 _stakingAsset,
    GSE _gse,
    address _governance,
    GenesisState memory _genesisState,
    RollupConfigInput memory _config
  )
    RollupCore(
      _feeAsset,
      _rewardDistributor,
      _stakingAsset,
      _gse,
      _governance,
      _genesisState,
      _config
    )
  {}

  /**
   * @notice  Validate a header for submission
   *
   * @dev     This is a convenience function that can be used by the sequencer to validate a "partial" header
   *          without having to deal with viem or anvil for simulating timestamps in the future.
   *
   * @param _header - The header to validate
   * @param _attestations - The attestations to validate
   * @param _digest - The digest to validate
   * @param _currentTime - The current time
   * @param _blobsHash - The blobs hash for this block
   * @param _flags - The flags to validate
   */
  function validateHeader(
    bytes calldata _header,
    CommitteeAttestation[] memory _attestations,
    bytes32 _digest,
    Timestamp _currentTime,
    bytes32 _blobsHash,
    BlockHeaderValidationFlags memory _flags
  ) external override(IRollup) {
    ProposeLib.validateHeader(
      ValidateHeaderArgs({
        header: HeaderLib.decode(_header),
        attestations: _attestations,
        digest: _digest,
        currentTime: _currentTime,
        manaBaseFee: getManaBaseFeeAt(_currentTime, true),
        blobsHashesCommitment: _blobsHash,
        flags: _flags
      })
    );
  }

  /**
   * @notice  Get the validator set for the current epoch
   * @return The validator set for the current epoch
   */
  function getCurrentEpochCommittee()
    external
    override(IValidatorSelection)
    returns (address[] memory)
  {
    return getEpochCommittee(getCurrentEpoch());
  }

  /**
   * @notice  Get the committee for a given timestamp
   *
   * @param _ts - The timestamp to get the committee for
   *
   * @return The committee for the given timestamp
   */
  function getCommitteeAt(Timestamp _ts)
    external
    override(IValidatorSelection)
    returns (address[] memory)
  {
    return getEpochCommittee(getEpochAt(_ts));
  }

  /**
   * @notice Get the committee commitment a the given timestamp
   *
   * @param _ts - The timestamp to get the committee for
   *
   * @return The committee commitment for the given timestamp
   * @return The committee size for the given timestamp
   */
  function getCommitteeCommitmentAt(Timestamp _ts)
    external
    override(IValidatorSelection)
    returns (bytes32, uint256)
  {
    return ValidatorSelectionLib.getCommitteeCommitmentAt(getEpochAt(_ts));
  }

  /**
   * @notice  Get the proposer for the current slot
   *
   * @dev     Calls `getCurrentProposer(uint256)` with the current timestamp
   *
   * @return The address of the proposer
   */
  function getCurrentProposer() external override(IValidatorSelection) returns (address) {
    return getProposerAt(Timestamp.wrap(block.timestamp));
  }

  /**
   * @notice  Check if msg.sender can propose at a given time
   *
   * @param _ts - The timestamp to check
   * @param _archive - The archive to check (should be the latest archive)
   *
   * @return uint256 - The slot at the given timestamp
   * @return uint256 - The block number at the given timestamp
   */
  function canProposeAtTime(Timestamp _ts, bytes32 _archive)
    external
    override(IRollup)
    returns (Slot, uint256)
  {
    Slot slot = _ts.slotFromTimestamp();
    RollupStore storage rollupStore = STFLib.getStorage();

    uint256 pendingBlockNumber = STFLib.getEffectivePendingBlockNumber(_ts);

    Slot lastSlot = rollupStore.blocks[pendingBlockNumber].slotNumber;

    require(slot > lastSlot, Errors.Rollup__SlotAlreadyInChain(lastSlot, slot));

    // Make sure that the proposer is up to date and on the right chain (ie no reorgs)
    bytes32 tipArchive = rollupStore.blocks[pendingBlockNumber].archive;
    require(tipArchive == _archive, Errors.Rollup__InvalidArchive(tipArchive, _archive));

    address proposer = ValidatorSelectionLib.getProposerAt(slot, slot.epochFromSlot());
    require(
      proposer == msg.sender, Errors.ValidatorSelection__InvalidProposer(proposer, msg.sender)
    );

    return (slot, pendingBlockNumber + 1);
  }

  function getTargetCommitteeSize() external view override(IValidatorSelection) returns (uint256) {
    return ValidatorSelectionLib.getStorage().targetCommitteeSize;
  }

  function getGenesisTime() external view override(IValidatorSelection) returns (Timestamp) {
    return Timestamp.wrap(TimeLib.getStorage().genesisTime);
  }

  function getSlotDuration() external view override(IValidatorSelection) returns (uint256) {
    return TimeLib.getStorage().slotDuration;
  }

  function getEpochDuration() external view override(IValidatorSelection) returns (uint256) {
    return TimeLib.getStorage().epochDuration;
  }

  function getSlasher() external view override(IStaking) returns (address) {
    return StakingLib.getStorage().slasher;
  }

  function getStakingAsset() external view override(IStaking) returns (IERC20) {
    return StakingLib.getStorage().stakingAsset;
  }

  function getMinimumStake() external view override(IStaking) returns (uint256) {
    return StakingLib.getStorage().gse.MINIMUM_DEPOSIT();
  }

  function getExitDelay() external view override(IStaking) returns (Timestamp) {
    return StakingLib.getStorage().exitDelay;
  }

  function getGSE() external view override(IStaking) returns (GSE) {
    return StakingLib.getStorage().gse;
  }

  function getActiveAttesterCount() external view override(IStaking) returns (uint256) {
    return StakingLib.getAttesterCountAtTime(Timestamp.wrap(block.timestamp));
  }

  function getManaTarget() external view override(IRollup) returns (uint256) {
    return FeeLib.getStorage().manaTarget;
  }

  function getManaLimit() external view override(IRollup) returns (uint256) {
    return FeeLib.getManaLimit();
  }

  function getTips() external view override(IRollup) returns (ChainTips memory) {
    return STFLib.getStorage().tips;
  }

  function status(uint256 _myHeaderBlockNumber)
    external
    view
    override(IRollup)
    returns (
      uint256 provenBlockNumber,
      bytes32 provenArchive,
      uint256 pendingBlockNumber,
      bytes32 pendingArchive,
      bytes32 archiveOfMyBlock,
      Epoch provenEpochNumber
    )
  {
    RollupStore storage rollupStore = STFLib.getStorage();
    return (
      rollupStore.tips.provenBlockNumber,
      rollupStore.blocks[rollupStore.tips.provenBlockNumber].archive,
      rollupStore.tips.pendingBlockNumber,
      rollupStore.blocks[rollupStore.tips.pendingBlockNumber].archive,
      archiveAt(_myHeaderBlockNumber),
      getEpochForBlock(rollupStore.tips.provenBlockNumber)
    );
  }

  /**
   * @notice Returns the computed public inputs for the given epoch proof.
   *
   * @dev Useful for debugging and testing. Allows submitter to compare their
   * own public inputs used for generating the proof vs the ones assembled
   * by this contract when verifying it.
   *
   * @param  _start - The start of the epoch (inclusive)
   * @param  _end - The end of the epoch (inclusive)
   * @param  _args - Array of public inputs to the proof (previousArchive, endArchive, endTimestamp, outHash, proverId)
   * @param  _fees - Array of recipient-value pairs with fees to be distributed for the epoch
   */
  function getEpochProofPublicInputs(
    uint256 _start,
    uint256 _end,
    PublicInputArgs calldata _args,
    bytes32[] calldata _fees,
    bytes calldata _blobPublicInputs
  ) external view override(IRollup) returns (bytes32[] memory) {
    return ExtRollupLib.getEpochProofPublicInputs(_start, _end, _args, _fees, _blobPublicInputs);
  }

  /**
   * @notice  Validate blob transactions against given inputs.
   * @dev     Only exists here for gas estimation.
   */
  function validateBlobs(bytes calldata _blobsInput)
    external
    view
    override(IRollup)
    returns (bytes32[] memory, bytes32, bytes[] memory)
  {
    return ExtRollupLib.validateBlobs(_blobsInput, checkBlob);
  }

  /**
   * @notice  Get the current archive root
   *
   * @return bytes32 - The current archive root
   */
  function archive() external view override(IRollup) returns (bytes32) {
    RollupStore storage rollupStore = STFLib.getStorage();
    return rollupStore.blocks[rollupStore.tips.pendingBlockNumber].archive;
  }

  function getProvenBlockNumber() external view override(IRollup) returns (uint256) {
    return STFLib.getStorage().tips.provenBlockNumber;
  }

  function getPendingBlockNumber() external view override(IRollup) returns (uint256) {
    return STFLib.getStorage().tips.pendingBlockNumber;
  }

  function getBlock(uint256 _blockNumber) external view override(IRollup) returns (BlockLog memory) {
    RollupStore storage rollupStore = STFLib.getStorage();
    require(
      _blockNumber <= rollupStore.tips.pendingBlockNumber,
      Errors.Rollup__InvalidBlockNumber(rollupStore.tips.pendingBlockNumber, _blockNumber)
    );
    return rollupStore.blocks[_blockNumber];
  }

  function getFeeHeader(uint256 _blockNumber)
    external
    view
    override(IRollup)
    returns (FeeHeader memory)
  {
    return FeeHeaderLib.decompress(FeeLib.getStorage().feeHeaders[_blockNumber]);
  }

  function getBlobCommitmentsHash(uint256 _blockNumber)
    external
    view
    override(IRollup)
    returns (bytes32)
  {
<<<<<<< HEAD
    return STFLib.getStorage().blobCommitmentsHash[_blockNumber];
=======
    return STFLib.getStorage().blocks[_blockNumber].blobCommitmentsHash;
>>>>>>> 32bf6522
  }

  function getCurrentBlobCommitmentsHash() external view override(IRollup) returns (bytes32) {
    RollupStore storage rollupStore = STFLib.getStorage();
<<<<<<< HEAD
    return rollupStore.blobCommitmentsHash[rollupStore.tips.pendingBlockNumber];
=======
    return rollupStore.blocks[rollupStore.tips.pendingBlockNumber].blobCommitmentsHash;
>>>>>>> 32bf6522
  }

  function getConfig(address _attester)
    external
    view
    override(IStaking)
    returns (AttesterConfig memory)
  {
    return StakingLib.getConfig(_attester);
  }

  function getExit(address _attester) external view override(IStaking) returns (Exit memory) {
    return StakingLib.getExit(_attester);
  }

  function getStatus(address _attester) external view override(IStaking) returns (Status) {
    return StakingLib.getStatus(_attester);
  }

  function getAttesterView(address _attester)
    external
    view
    override(IStaking)
    returns (AttesterView memory)
  {
    return StakingLib.getAttesterView(_attester);
  }

  /**
   * @notice  Get the sample seed for a given timestamp
   *
   * @param _ts - The timestamp to get the sample seed for
   *
   * @return The sample seed for the given timestamp
   */
  function getSampleSeedAt(Timestamp _ts)
    external
    view
    override(IValidatorSelection)
    returns (uint256)
  {
    return ValidatorSelectionLib.getSampleSeed(getEpochAt(_ts));
  }

  /**
   * @notice  Get the sample seed for the current epoch
   *
   * @return The sample seed for the current epoch
   */
  function getCurrentSampleSeed() external view override(IValidatorSelection) returns (uint256) {
    return ValidatorSelectionLib.getSampleSeed(getCurrentEpoch());
  }

  /**
   * @notice  Get the attester set
   *
   * @dev     Consider removing this to replace with a `size` and individual getter.
   *
   * @return The validator set
   */
  function getAttesters() external view override(IValidatorSelection) returns (address[] memory) {
    return StakingLib.getAttestersAtTime(Timestamp.wrap(block.timestamp));
  }

  /**
   * @notice  Get the current slot number
   *
   * @return The current slot number
   */
  function getCurrentSlot() external view override(IValidatorSelection) returns (Slot) {
    return Timestamp.wrap(block.timestamp).slotFromTimestamp();
  }

  /**
   * @notice  Get the timestamp for a given slot
   *
   * @param _slotNumber - The slot number to get the timestamp for
   *
   * @return The timestamp for the given slot
   */
  function getTimestampForSlot(Slot _slotNumber)
    external
    view
    override(IValidatorSelection)
    returns (Timestamp)
  {
    return _slotNumber.toTimestamp();
  }

  /**
   * @notice  Computes the slot at a specific time
   *
   * @param _ts - The timestamp to compute the slot for
   *
   * @return The computed slot
   */
  function getSlotAt(Timestamp _ts) external view override(IValidatorSelection) returns (Slot) {
    return _ts.slotFromTimestamp();
  }

  /**
   * @notice  Computes the epoch at a specific slot
   *
   * @param _slotNumber - The slot number to compute the epoch for
   *
   * @return The computed epoch
   */
  function getEpochAtSlot(Slot _slotNumber)
    external
    view
    override(IValidatorSelection)
    returns (Epoch)
  {
    return _slotNumber.epochFromSlot();
  }

  function getProofSubmissionWindow() external view override(IRollup) returns (uint256) {
    return STFLib.getStorage().config.proofSubmissionWindow;
  }

  function getSequencerRewards(address _sequencer)
    external
    view
    override(IRollup)
    returns (uint256)
  {
    return STFLib.getStorage().sequencerRewards[_sequencer];
  }

  function getCollectiveProverRewardsForEpoch(Epoch _epoch)
    external
    view
    override(IRollup)
    returns (uint256)
  {
    return STFLib.getStorage().epochRewards[_epoch].rewards;
  }

  /**
   * @notice  Get the rewards for a specific prover for a given epoch
   *          BEWARE! If the epoch is not past its deadline, this value is the "current" value
   *          and could change if a provers proves a longer series of blocks.
   *
   * @param _epoch - The epoch to get the rewards for
   * @param _prover - The prover to get the rewards for
   *
   * @return The rewards for the specific prover for the given epoch
   */
  function getSpecificProverRewardsForEpoch(Epoch _epoch, address _prover)
    external
    view
    override(IRollup)
    returns (uint256)
  {
    RollupStore storage rollupStore = STFLib.getStorage();
    if (rollupStore.proverClaimed[_prover][_epoch]) {
      return 0;
    }

    EpochRewards storage er = rollupStore.epochRewards[_epoch];
    uint256 length = er.longestProvenLength;

    if (er.subEpoch[length].hasSubmitted[_prover]) {
      return er.rewards / er.subEpoch[length].summedCount;
    }

    return 0;
  }

  function getHasSubmitted(Epoch _epoch, uint256 _length, address _prover)
    external
    view
    override(IRollup)
    returns (bool)
  {
    return STFLib.getStorage().epochRewards[_epoch].subEpoch[_length].hasSubmitted[_prover];
  }

  function getProvingCostPerManaInEth() external view override(IRollup) returns (EthValue) {
    return FeeLib.getStorage().provingCostPerMana;
  }

  function getProvingCostPerManaInFeeAsset()
    external
    view
    override(IRollup)
    returns (FeeAssetValue)
  {
    return FeeLib.getStorage().provingCostPerMana.toFeeAsset(getFeeAssetPerEth());
  }

  function getVersion() external view override(IRollup) returns (uint256) {
    return STFLib.getStorage().config.version;
  }

  function getInbox() external view override(IRollup) returns (IInbox) {
    return STFLib.getStorage().config.inbox;
  }

  function getOutbox() external view override(IRollup) returns (IOutbox) {
    return STFLib.getStorage().config.outbox;
  }

  function getFeeAsset() external view override(IRollup) returns (IERC20) {
    return STFLib.getStorage().config.feeAsset;
  }

  function getFeeAssetPortal() external view override(IRollup) returns (IFeeJuicePortal) {
    return STFLib.getStorage().config.feeAssetPortal;
  }

  function getRewardDistributor() external view override(IRollup) returns (IRewardDistributor) {
    return STFLib.getStorage().config.rewardDistributor;
  }

  function getL1FeesAt(Timestamp _timestamp)
    external
    view
    override(IRollup)
    returns (L1FeeData memory)
  {
    return FeeLib.getL1FeesAt(_timestamp);
  }

  function canPruneAtTime(Timestamp _ts) external view override(IRollup) returns (bool) {
    return STFLib.canPruneAtTime(_ts);
  }

  function getBurnAddress() external pure override(IRollup) returns (address) {
    return EpochProofLib.BURN_ADDRESS;
  }

  /**
   * @notice  Get the validator set for a given epoch
   *
   * @dev     Consider removing this to replace with a `size` and individual getter.
   *
   * @param _epoch The epoch number to get the validator set for
   *
   * @return The validator set for the given epoch
   */
  function getEpochCommittee(Epoch _epoch)
    public
    override(IValidatorSelection)
    returns (address[] memory)
  {
    return ValidatorSelectionLib.getCommitteeAt(_epoch);
  }

  /**
   * @notice  Get the proposer for the slot at a specific timestamp
   *
   * @dev     This function is very useful for off-chain usage, as it easily allow a client to
   *          determine who will be the proposer at the NEXT ethereum block.
   *          Should not be trusted when moving beyond the current epoch, since changes to the
   *          validator set might not be reflected when we actually reach that epoch (more changes
   *          might have happened).
   *
   * @dev     The proposer is selected from the validator set of the current epoch.
   *
   * @dev     Should only be access on-chain if epoch is setup, otherwise very expensive.
   *
   * @dev     A return value of address(0) means that the proposer is "open" and can be anyone.
   *
   * @dev     If the current epoch is the first epoch, returns address(0)
   *          If the current epoch is setup, we will return the proposer for the current slot
   *          If the current epoch is not setup, we will perform a sample as if it was (gas heavy)
   *
   * @return The address of the proposer
   */
  function getProposerAt(Timestamp _ts) public override(IValidatorSelection) returns (address) {
    Slot slot = _ts.slotFromTimestamp();
    Epoch epochNumber = slot.epochFromSlot();
    return ValidatorSelectionLib.getProposerAt(slot, epochNumber);
  }

  /**
   * @notice  Get the attester at an index
   *
   * @param _index - The index to get the attester for
   *
   * @return The attester at the index
   */
  function getAttesterAtIndex(uint256 _index) public view override(IStaking) returns (address) {
    return StakingLib.getAttesterAtIndex(_index);
  }

  /**
   * @notice  Gets the mana base fee
   *
   * @param _inFeeAsset - Whether to return the fee in the fee asset or ETH
   *
   * @return The mana base fee
   */
  function getManaBaseFeeAt(Timestamp _timestamp, bool _inFeeAsset)
    public
    view
    override(IRollup)
    returns (uint256)
  {
    return FeeLib.summedBaseFee(getManaBaseFeeComponentsAt(_timestamp, _inFeeAsset));
  }

  function getManaBaseFeeComponentsAt(Timestamp _timestamp, bool _inFeeAsset)
    public
    view
    override(IRollup)
    returns (ManaBaseFeeComponents memory)
  {
    return ProposeLib.getManaBaseFeeComponentsAt(_timestamp, _inFeeAsset);
  }

  /**
   * @notice  Gets the fee asset price as fee_asset / eth with 1e9 precision
   *
   * @return The fee asset price
   */
  function getFeeAssetPerEth() public view override(IRollup) returns (FeeAssetPerEthE9) {
    return FeeLib.getFeeAssetPerEthAtBlock(STFLib.getStorage().tips.pendingBlockNumber);
  }

  function getEpochForBlock(uint256 _blockNumber) public view override(IRollup) returns (Epoch) {
    return STFLib.getEpochForBlock(_blockNumber);
  }

  /**
   * @notice  Get the archive root of a specific block
   *
   * @param _blockNumber - The block number to get the archive root of
   *
   * @return bytes32 - The archive root of the block
   */
  function archiveAt(uint256 _blockNumber) public view override(IRollup) returns (bytes32) {
    RollupStore storage rollupStore = STFLib.getStorage();
    return _blockNumber <= rollupStore.tips.pendingBlockNumber
      ? rollupStore.blocks[_blockNumber].archive
      : bytes32(0);
  }

  /**
   * @notice  Computes the epoch at a specific time
   *
   * @param _ts - The timestamp to compute the epoch for
   *
   * @return The computed epoch
   */
  function getEpochAt(Timestamp _ts) public view override(IValidatorSelection) returns (Epoch) {
    return _ts.epochFromTimestamp();
  }

  /**
   * @notice  Get the current epoch number
   *
   * @return The current epoch number
   */
  function getCurrentEpoch() public view override(IValidatorSelection) returns (Epoch) {
    return Timestamp.wrap(block.timestamp).epochFromTimestamp();
  }
}<|MERGE_RESOLUTION|>--- conflicted
+++ resolved
@@ -363,20 +363,12 @@
     override(IRollup)
     returns (bytes32)
   {
-<<<<<<< HEAD
-    return STFLib.getStorage().blobCommitmentsHash[_blockNumber];
-=======
     return STFLib.getStorage().blocks[_blockNumber].blobCommitmentsHash;
->>>>>>> 32bf6522
   }
 
   function getCurrentBlobCommitmentsHash() external view override(IRollup) returns (bytes32) {
     RollupStore storage rollupStore = STFLib.getStorage();
-<<<<<<< HEAD
-    return rollupStore.blobCommitmentsHash[rollupStore.tips.pendingBlockNumber];
-=======
     return rollupStore.blocks[rollupStore.tips.pendingBlockNumber].blobCommitmentsHash;
->>>>>>> 32bf6522
   }
 
   function getConfig(address _attester)
