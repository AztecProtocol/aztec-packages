// SPDX-License-Identifier: Apache-2.0
// Copyright 2024 Aztec Labs.
pragma solidity >=0.8.27;

import {IFeeJuicePortal} from "@aztec/core/interfaces/IFeeJuicePortal.sol";
import {
  IRollupCore,
  ITestRollup,
  RollupStore,
  SubmitEpochRootProofArgs,
  RollupConfigInput
} from "@aztec/core/interfaces/IRollup.sol";
import {IStakingCore} from "@aztec/core/interfaces/IStaking.sol";
import {IValidatorSelectionCore} from "@aztec/core/interfaces/IValidatorSelection.sol";
import {IInbox} from "@aztec/core/interfaces/messagebridge/IInbox.sol";
import {IOutbox} from "@aztec/core/interfaces/messagebridge/IOutbox.sol";
import {Constants} from "@aztec/core/libraries/ConstantsGen.sol";
import {CommitteeAttestation} from "@aztec/core/libraries/crypto/SignatureLib.sol";
import {Errors} from "@aztec/core/libraries/Errors.sol";
import {CheatLib} from "@aztec/core/libraries/rollup/CheatLib.sol";
import {ExtRollupLib} from "@aztec/core/libraries/rollup/ExtRollupLib.sol";
import {EthValue, FeeLib} from "@aztec/core/libraries/rollup/FeeLib.sol";
import {ProposeArgs, ProposeLib} from "@aztec/core/libraries/rollup/ProposeLib.sol";
import {RewardLib} from "@aztec/core/libraries/rollup/RewardLib.sol";
import {STFLib, GenesisState} from "@aztec/core/libraries/rollup/STFLib.sol";
import {StakingLib} from "@aztec/core/libraries/staking/StakingLib.sol";
import {Timestamp, Slot, Epoch, TimeLib} from "@aztec/core/libraries/TimeLib.sol";
import {Inbox} from "@aztec/core/messagebridge/Inbox.sol";
import {Outbox} from "@aztec/core/messagebridge/Outbox.sol";
import {Slasher} from "@aztec/core/slashing/Slasher.sol";
import {GSE} from "@aztec/core/staking/GSE.sol";
import {IRewardDistributor} from "@aztec/governance/interfaces/IRewardDistributor.sol";
import {MockVerifier} from "@aztec/mock/MockVerifier.sol";
import {Ownable} from "@oz/access/Ownable.sol";
import {IERC20} from "@oz/token/ERC20/IERC20.sol";
import {EIP712} from "@oz/utils/cryptography/EIP712.sol";

/**
 * @title Rollup
 * @author Aztec Labs
 * @notice Rollup contract that is concerned about readability and velocity of development
 * not giving a damn about gas costs.
 * @dev WARNING: This contract is VERY close to the size limit
 */
contract RollupCore is
  EIP712("Aztec Rollup", "1"),
  Ownable,
  IStakingCore,
  IValidatorSelectionCore,
  IRollupCore,
  ITestRollup
{
  using ProposeLib for ProposeArgs;

  using TimeLib for Timestamp;
  using TimeLib for Slot;
  using TimeLib for Epoch;

  uint256 public immutable L1_BLOCK_AT_GENESIS;

  // To push checkBlob into its own slot so we don't have the trouble of being in the middle of a slot
  uint256 private gap = 0;

  // @note  Always true, exists to override to false for testing only
  bool public checkBlob = true;

  // @note  This is only a temporary and should be too deeply ingrained into the rollup library
  bool public isRewardsClaimable = false;

  constructor(
    IERC20 _feeAsset,
    IRewardDistributor _rewardDistributor,
    IERC20 _stakingAsset,
    GSE _gse,
    address _governance,
    GenesisState memory _genesisState,
    RollupConfigInput memory _config
  ) Ownable(_governance) {
    TimeLib.initialize(block.timestamp, _config.aztecSlotDuration, _config.aztecEpochDuration);

    Timestamp exitDelay = Timestamp.wrap(60 * 60 * 24);
    Slasher slasher = new Slasher(_config.slashingQuorum, _config.slashingRoundSize);
    StakingLib.initialize(_stakingAsset, _gse, exitDelay, address(slasher));
    ExtRollupLib.initializeValidatorSelection(_config.targetCommitteeSize);

    L1_BLOCK_AT_GENESIS = block.number;

    STFLib.initialize(_genesisState);
    RollupStore storage rollupStore = STFLib.getStorage();

    rollupStore.config.proofSubmissionWindow = _config.aztecProofSubmissionWindow;
    rollupStore.config.feeAsset = _feeAsset;
    rollupStore.config.rewardDistributor = _rewardDistributor;
    rollupStore.config.epochProofVerifier = new MockVerifier();
    // @todo handle case where L1 forks and chainid is different
    // @note Truncated to 32 bits to make simpler to deal with all the node changes at a separate time.
    uint256 version = uint32(
      uint256(
        keccak256(abi.encode(bytes("aztec_rollup"), block.chainid, address(this), _genesisState))
      )
    );
    rollupStore.config.version = version;

    IInbox inbox = IInbox(
      address(new Inbox(address(this), _feeAsset, version, Constants.L1_TO_L2_MSG_SUBTREE_HEIGHT))
    );

    rollupStore.config.inbox = inbox;

    rollupStore.config.outbox = IOutbox(address(new Outbox(address(this), version)));

    rollupStore.config.feeAssetPortal = IFeeJuicePortal(inbox.getFeeAssetPortal());

    FeeLib.initialize(_config.manaTarget, _config.provingCostPerMana);
  }

  /* -------------------------------------------------------------------------- */
  /*                          CHEAT CODES START HERE                            */
  /* -------------------------------------------------------------------------- */

  function setEpochVerifier(address _verifier) external override(ITestRollup) onlyOwner {
    CheatLib.setEpochVerifier(_verifier);
  }

  function setVkTreeRoot(bytes32 _vkTreeRoot) external override(ITestRollup) onlyOwner {
    CheatLib.setVkTreeRoot(_vkTreeRoot);
  }

  function setProtocolContractTreeRoot(bytes32 _protocolContractTreeRoot)
    external
    override(ITestRollup)
    onlyOwner
  {
    CheatLib.setProtocolContractTreeRoot(_protocolContractTreeRoot);
  }

  function updateManaTarget(uint256 _manaTarget) external override(ITestRollup) onlyOwner {
    FeeLib.updateManaTarget(_manaTarget);
    emit ITestRollup.ManaTargetUpdated(_manaTarget);
  }

  /* -------------------------------------------------------------------------- */
  /*                          CHEAT CODES END HERE                              */
  /* -------------------------------------------------------------------------- */

  function setRewardsClaimable(bool _isRewardsClaimable) external override(IRollupCore) onlyOwner {
    isRewardsClaimable = _isRewardsClaimable;
    emit RewardsClaimableUpdated(_isRewardsClaimable);
  }

  function setSlasher(address _slasher) external override(IStakingCore) onlyOwner {
    ExtRollupLib.setSlasher(_slasher);
  }

  function setProvingCostPerMana(EthValue _provingCostPerMana)
    external
    override(IRollupCore)
    onlyOwner
  {
    FeeLib.getStorage().provingCostPerMana = _provingCostPerMana;
  }

  function claimSequencerRewards(address _recipient)
    external
    override(IRollupCore)
    returns (uint256)
  {
    require(isRewardsClaimable, Errors.Rollup__RewardsNotClaimable());
    return ExtRollupLib.claimSequencerRewards(_recipient);
  }

  function claimProverRewards(address _recipient, Epoch[] memory _epochs)
    external
    override(IRollupCore)
    returns (uint256)
  {
    require(isRewardsClaimable, Errors.Rollup__RewardsNotClaimable());
    return ExtRollupLib.claimProverRewards(_recipient, _epochs);
  }

  function vote(uint256 _proposalId) external override(IStakingCore) {
    ExtRollupLib.vote(_proposalId);
  }

  function deposit(address _attester, address _withdrawer, bool _onCanonical)
    external
    override(IStakingCore)
  {
<<<<<<< HEAD
    ExtRollupLib.deposit(_attester, _proposer, _withdrawer, _onCanonical);
=======
    StakingLib.deposit(_attester, _withdrawer, _onCanonical);
>>>>>>> 0d9a974f
  }

  function initiateWithdraw(address _attester, address _recipient)
    external
    override(IStakingCore)
    returns (bool)
  {
    return ExtRollupLib.initiateWithdraw(_attester, _recipient);
  }

  function finaliseWithdraw(address _attester) external override(IStakingCore) {
    StakingLib.finaliseWithdraw(_attester);
  }

  function slash(address _attester, uint256 _amount) external override(IStakingCore) {
    StakingLib.slash(_attester, _amount);
  }

  function prune() external override(IRollupCore) {
    require(STFLib.canPruneAtTime(Timestamp.wrap(block.timestamp)), Errors.Rollup__NothingToPrune());
    STFLib.prune();
  }

  function submitEpochRootProof(SubmitEpochRootProofArgs calldata _args)
    external
    override(IRollupCore)
  {
    ExtRollupLib.submitEpochRootProof(_args);
  }

  function propose(
    ProposeArgs calldata _args,
    CommitteeAttestation[] memory _attestations,
    bytes calldata _blobInput
  ) external override(IRollupCore) {
    ExtRollupLib.propose(_args, _attestations, _blobInput, checkBlob);
  }

  function setupEpoch() public override(IValidatorSelectionCore) {
    ExtRollupLib.setupEpoch();
  }

  function setupSeedSnapshotForNextEpoch() public override(IValidatorSelectionCore) {
    ExtRollupLib.setupSeedSnapshotForNextEpoch();
  }

  /**
   * @notice  Updates the l1 gas fee oracle
   * @dev     This function is called by the `propose` function
   */
  function updateL1GasFeeOracle() public override(IRollupCore) {
    FeeLib.updateL1GasFeeOracle();
  }
}<|MERGE_RESOLUTION|>--- conflicted
+++ resolved
@@ -186,11 +186,7 @@
     external
     override(IStakingCore)
   {
-<<<<<<< HEAD
-    ExtRollupLib.deposit(_attester, _proposer, _withdrawer, _onCanonical);
-=======
-    StakingLib.deposit(_attester, _withdrawer, _onCanonical);
->>>>>>> 0d9a974f
+    ExtRollupLib.deposit(_attester, _withdrawer, _onCanonical);
   }
 
   function initiateWithdraw(address _attester, address _recipient)
