// SPDX-License-Identifier: Apache-2.0
// Copyright 2024 Aztec Labs.
pragma solidity >=0.8.27;

import {IFeeJuicePortal} from "@aztec/core/interfaces/IFeeJuicePortal.sol";
import {
  IRollupCore,
  ITestRollup,
  CheatDepositArgs,
  FeeHeader,
  ManaBaseFeeComponents,
  BlockLog,
  RollupStore,
  L1GasOracleValues,
  L1FeeData,
  SubmitEpochRootProofArgs,
  EpochRewards
} from "@aztec/core/interfaces/IRollup.sol";
import {IStakingCore} from "@aztec/core/interfaces/IStaking.sol";
import {IValidatorSelectionCore} from "@aztec/core/interfaces/IValidatorSelection.sol";
import {IVerifier} from "@aztec/core/interfaces/IVerifier.sol";
import {IInbox} from "@aztec/core/interfaces/messagebridge/IInbox.sol";
import {IOutbox} from "@aztec/core/interfaces/messagebridge/IOutbox.sol";
import {Constants} from "@aztec/core/libraries/ConstantsGen.sol";
import {Signature} from "@aztec/core/libraries/crypto/SignatureLib.sol";
import {Errors} from "@aztec/core/libraries/Errors.sol";
import {STFLib} from "@aztec/core/libraries/RollupLibs/core/STFLib.sol";
import {ExtRollupLib} from "@aztec/core/libraries/RollupLibs/ExtRollupLib.sol";
import {EthValue, FeeAssetPerEthE9, PriceLib} from "@aztec/core/libraries/RollupLibs/FeeMath.sol";
import {ProposeArgs, ProposeLib} from "@aztec/core/libraries/RollupLibs/ProposeLib.sol";
import {StakingLib} from "@aztec/core/libraries/staking/StakingLib.sol";
import {Timestamp, Slot, Epoch, TimeLib} from "@aztec/core/libraries/TimeLib.sol";
import {Inbox} from "@aztec/core/messagebridge/Inbox.sol";
import {Outbox} from "@aztec/core/messagebridge/Outbox.sol";
import {Slasher} from "@aztec/core/staking/Slasher.sol";
import {IRewardDistributor} from "@aztec/governance/interfaces/IRewardDistributor.sol";
import {MockVerifier} from "@aztec/mock/MockVerifier.sol";
import {Ownable} from "@oz/access/Ownable.sol";
import {IERC20} from "@oz/token/ERC20/IERC20.sol";
import {EIP712} from "@oz/utils/cryptography/EIP712.sol";

struct Config {
  uint256 aztecSlotDuration;
  uint256 aztecEpochDuration;
  uint256 targetCommitteeSize;
  uint256 aztecProofSubmissionWindow;
  uint256 minimumStake;
  uint256 slashingQuorum;
  uint256 slashingRoundSize;
}

/**
 * @title Rollup
 * @author Aztec Labs
 * @notice Rollup contract that is concerned about readability and velocity of development
 * not giving a damn about gas costs.
 * @dev WARNING: This contract is VERY close to the size limit
 */
contract RollupCore is
  EIP712("Aztec Rollup", "1"),
  Ownable,
  IStakingCore,
  IValidatorSelectionCore,
  IRollupCore,
  ITestRollup
{
  using ProposeLib for ProposeArgs;

  using PriceLib for EthValue;

  using TimeLib for Timestamp;
  using TimeLib for Slot;
  using TimeLib for Epoch;

  uint256 public immutable L1_BLOCK_AT_GENESIS;

  // To push checkBlob into its own slot so we don't have the trouble of being in the middle of a slot
  uint256 private gap = 0;

  // @note  Always true, exists to override to false for testing only
  bool public checkBlob = true;

  constructor(
    IFeeJuicePortal _fpcJuicePortal,
    IRewardDistributor _rewardDistributor,
    IERC20 _stakingAsset,
    bytes32 _vkTreeRoot,
    bytes32 _protocolContractTreeRoot,
    bytes32 _genesisArchiveRoot,
    bytes32 _genesisBlockHash,
    address _ares,
    Config memory _config
  ) Ownable(_ares) {
    TimeLib.initialize(block.timestamp, _config.aztecSlotDuration, _config.aztecEpochDuration);

    Timestamp exitDelay = Timestamp.wrap(60 * 60 * 24);
    Slasher slasher = new Slasher(_config.slashingQuorum, _config.slashingRoundSize);
    StakingLib.initialize(_stakingAsset, _config.minimumStake, exitDelay, address(slasher));
    ExtRollupLib.initializeValidatorSelection(_config.targetCommitteeSize);

    L1_BLOCK_AT_GENESIS = block.number;

    RollupStore storage rollupStore = STFLib.getStorage();

    rollupStore.config.proofSubmissionWindow = _config.aztecProofSubmissionWindow;
    rollupStore.config.feeAsset = _fpcJuicePortal.UNDERLYING();
    rollupStore.config.feeAssetPortal = _fpcJuicePortal;
    rollupStore.config.rewardDistributor = _rewardDistributor;

    rollupStore.config.epochProofVerifier = new MockVerifier();
    rollupStore.config.vkTreeRoot = _vkTreeRoot;
    rollupStore.config.protocolContractTreeRoot = _protocolContractTreeRoot;
    rollupStore.config.version = 1;

    rollupStore.config.inbox =
      IInbox(address(new Inbox(address(this), Constants.L1_TO_L2_MSG_SUBTREE_HEIGHT)));
    rollupStore.config.outbox = IOutbox(address(new Outbox(address(this))));
    rollupStore.provingCostPerMana = EthValue.wrap(100);

    // Genesis block
    rollupStore.blocks[0] = BlockLog({
      feeHeader: FeeHeader({
        excessMana: 0,
        feeAssetPriceNumerator: 0,
        manaUsed: 0,
        congestionCost: 0,
        provingCost: 0
      }),
      archive: _genesisArchiveRoot,
      blockHash: _genesisBlockHash,
      slotNumber: Slot.wrap(0)
    });
    rollupStore.l1GasOracleValues = L1GasOracleValues({
      pre: L1FeeData({baseFee: 1 gwei, blobFee: 1}),
      post: L1FeeData({baseFee: block.basefee, blobFee: ExtRollupLib.getBlobBaseFee()}),
      slotOfChange: ProposeLib.LIFETIME
    });
  }

  function setProvingCostPerMana(EthValue _provingCostPerMana)
    external
    override(IRollupCore)
    onlyOwner
  {
    STFLib.getStorage().provingCostPerMana = _provingCostPerMana;
  }

  function claimSequencerRewards(address _recipient)
    external
    override(IRollupCore)
    returns (uint256)
  {
    RollupStore storage rollupStore = STFLib.getStorage();
    uint256 amount = rollupStore.sequencerRewards[msg.sender];
    rollupStore.sequencerRewards[msg.sender] = 0;
    rollupStore.config.feeAsset.transfer(_recipient, amount);

    return amount;
  }

  function claimProverRewards(address _recipient, Epoch[] memory _epochs)
    external
    override(IRollupCore)
    returns (uint256)
  {
    Slot currentSlot = Timestamp.wrap(block.timestamp).slotFromTimestamp();
    RollupStore storage rollupStore = STFLib.getStorage();
    uint256 proofSubmissionWindow = rollupStore.config.proofSubmissionWindow;

    uint256 accumulatedRewards = 0;
    for (uint256 i = 0; i < _epochs.length; i++) {
      Slot deadline = _epochs[i].toSlots() + Slot.wrap(proofSubmissionWindow);
      require(deadline < currentSlot, Errors.Rollup__NotPastDeadline(deadline, currentSlot));

      // We can use fancier bitmaps for performance
      require(
        !rollupStore.proverClaimed[msg.sender][_epochs[i]],
        Errors.Rollup__AlreadyClaimed(msg.sender, _epochs[i])
      );
      rollupStore.proverClaimed[msg.sender][_epochs[i]] = true;

      EpochRewards storage e = rollupStore.epochRewards[_epochs[i]];
      if (e.subEpoch[e.longestProvenLength].hasSubmitted[msg.sender]) {
        accumulatedRewards += (e.rewards / e.subEpoch[e.longestProvenLength].summedCount);
      }
    }

    rollupStore.config.feeAsset.transfer(_recipient, accumulatedRewards);

    return accumulatedRewards;
  }

  function deposit(address _attester, address _proposer, address _withdrawer, uint256 _amount)
    external
    override(IStakingCore)
  {
    setupEpoch();
    StakingLib.deposit(_attester, _proposer, _withdrawer, _amount);
  }

  function initiateWithdraw(address _attester, address _recipient)
    external
    override(IStakingCore)
    returns (bool)
  {
    // @note The attester might be chosen for the epoch, so the delay must be long enough
    //       to allow for that.
    setupEpoch();
    return StakingLib.initiateWithdraw(_attester, _recipient);
  }

  function finaliseWithdraw(address _attester) external override(IStakingCore) {
    StakingLib.finaliseWithdraw(_attester);
  }

  function slash(address _attester, uint256 _amount) external override(IStakingCore) {
    StakingLib.slash(_attester, _amount);
  }

  function cheat__InitialiseValidatorSet(CheatDepositArgs[] memory _args)
    external
    override(ITestRollup)
    onlyOwner
  {
    for (uint256 i = 0; i < _args.length; i++) {
      StakingLib.deposit(_args[i].attester, _args[i].proposer, _args[i].withdrawer, _args[i].amount);
    }
    setupEpoch();
  }

  /**
   * @notice  Prune the pending chain up to the last proven block
   *
   * @dev     Will revert if there is nothing to prune or if the chain is not ready to be pruned
   */
  function prune() external override(IRollupCore) {
    require(canPrune(), Errors.Rollup__NothingToPrune());
    STFLib.prune();
  }

  /**
   * @notice  Set the verifier contract
   *
   * @dev     This is only needed for testing, and should be removed
   *
   * @param _verifier - The new verifier contract
   */
  function setEpochVerifier(address _verifier) external override(ITestRollup) onlyOwner {
    STFLib.getStorage().config.epochProofVerifier = IVerifier(_verifier);
  }

  /**
   * @notice  Set the vkTreeRoot
   *
   * @dev     This is only needed for testing, and should be removed
   *
   * @param _vkTreeRoot - The new vkTreeRoot to be used by proofs
   */
  function setVkTreeRoot(bytes32 _vkTreeRoot) external override(ITestRollup) onlyOwner {
    STFLib.getStorage().config.vkTreeRoot = _vkTreeRoot;
  }

  /**
   * @notice  Set the protocolContractTreeRoot
   *
   * @dev     This is only needed for testing, and should be removed
   *
   * @param _protocolContractTreeRoot - The new protocolContractTreeRoot to be used by proofs
   */
  function setProtocolContractTreeRoot(bytes32 _protocolContractTreeRoot)
    external
    override(ITestRollup)
    onlyOwner
  {
    STFLib.getStorage().config.protocolContractTreeRoot = _protocolContractTreeRoot;
  }

  /**
   * @notice  Submit a proof for an epoch in the pending chain
   *
   * @dev     Will emit `L2ProofVerified` if the proof is valid
   *
   * @dev     Will throw if:
   *          - The block number is past the pending chain
   *          - The last archive root of the header does not match the archive root of parent block
   *          - The archive root of the header does not match the archive root of the proposed block
   *          - The proof is invalid
   *
   * @dev     We provide the `_archive` and `_blockHash` even if it could be read from storage itself because it allow for
   *          better error messages. Without passing it, we would just have a proof verification failure.
   *
   * @param _args - The arguments to submit the epoch root proof:
   *          _epochSize - The size of the epoch (to be promoted to a constant)
   *          _args - Array of public inputs to the proof (previousArchive, endArchive, previousBlockHash, endBlockHash, endTimestamp, outHash, proverId)
   *          _fees - Array of recipient-value pairs with fees to be distributed for the epoch
   *          _blobPublicInputs - The blob public inputs for the proof
   *          _aggregationObject - The aggregation object for the proof
   *          _proof - The proof to verify
   */
  function submitEpochRootProof(SubmitEpochRootProofArgs calldata _args)
    external
    override(IRollupCore)
  {
    ExtRollupLib.submitEpochRootProof(_args);
  }

  /**
   * @notice  Publishes the body and propose the block
   * @dev     `eth_log_handlers` rely on this function
   *
   * @param _args - The arguments to propose the block
   * @param _signatures - Signatures from the validators
<<<<<<< HEAD
=======
   * // TODO(#9101): The below _body should be removed once we can extract blobs. It's only here so the archiver can extract tx effects.
   * @param _body - The body of the L2 block
>>>>>>> 6749596f
   * @param _blobInput - The blob evaluation KZG proof, challenge, and opening required for the precompile.
   */
  function propose(
    ProposeArgs calldata _args,
    Signature[] memory _signatures,
<<<<<<< HEAD
=======
    // TODO(#9101): Extract blobs from beacon chain => remove below body input
    bytes calldata _body,
>>>>>>> 6749596f
    bytes calldata _blobInput
  ) external override(IRollupCore) {
    ExtRollupLib.propose(_args, _signatures, _body, _blobInput, checkBlob);
  }

  function setupEpoch() public override(IValidatorSelectionCore) {
    ExtRollupLib.setupEpoch();
  }

  /**
   * @notice  Updates the l1 gas fee oracle
   * @dev     This function is called by the `propose` function
   */
  function updateL1GasFeeOracle() public override(IRollupCore) {
    ProposeLib.updateL1GasFeeOracle();
  }

  /**
   * @notice  Gets the fee asset price as fee_asset / eth with 1e9 precision
   *
   * @return The fee asset price
   */
  function getFeeAssetPerEth() public view override(IRollupCore) returns (FeeAssetPerEthE9) {
    return ProposeLib.getFeeAssetPerEth();
  }

  function getL1FeesAt(Timestamp _timestamp)
    public
    view
    override(IRollupCore)
    returns (L1FeeData memory)
  {
    return ProposeLib.getL1FeesAt(_timestamp);
  }

  /**
   * @notice  Gets the mana base fee components
   *          For more context, consult:
   *          https://github.com/AztecProtocol/engineering-designs/blob/main/in-progress/8757-fees/design.md
   *
   * @dev     TODO #10004 - As part of the refactor, will likely get rid of this function or make it private
   *          keeping it public for now makes it simpler to test.
   *
   * @param _inFeeAsset - Whether to return the fee in the fee asset or ETH
   *
   * @return The mana base fee components
   */
  function getManaBaseFeeComponentsAt(Timestamp _timestamp, bool _inFeeAsset)
    public
    view
    override(ITestRollup)
    returns (ManaBaseFeeComponents memory)
  {
    return ProposeLib.getManaBaseFeeComponentsAt(_timestamp, _inFeeAsset);
  }

  function getEpochForBlock(uint256 _blockNumber) public view override(IRollupCore) returns (Epoch) {
    return STFLib.getEpochForBlock(_blockNumber);
  }

  function canPrune() public view override(IRollupCore) returns (bool) {
    return canPruneAtTime(Timestamp.wrap(block.timestamp));
  }

  function canPruneAtTime(Timestamp _ts) public view override(IRollupCore) returns (bool) {
    return STFLib.canPruneAtTime(_ts);
  }
}<|MERGE_RESOLUTION|>--- conflicted
+++ resolved
@@ -310,21 +310,11 @@
    *
    * @param _args - The arguments to propose the block
    * @param _signatures - Signatures from the validators
-<<<<<<< HEAD
-=======
-   * // TODO(#9101): The below _body should be removed once we can extract blobs. It's only here so the archiver can extract tx effects.
-   * @param _body - The body of the L2 block
->>>>>>> 6749596f
    * @param _blobInput - The blob evaluation KZG proof, challenge, and opening required for the precompile.
    */
   function propose(
     ProposeArgs calldata _args,
     Signature[] memory _signatures,
-<<<<<<< HEAD
-=======
-    // TODO(#9101): Extract blobs from beacon chain => remove below body input
-    bytes calldata _body,
->>>>>>> 6749596f
     bytes calldata _blobInput
   ) external override(IRollupCore) {
     ExtRollupLib.propose(_args, _signatures, _body, _blobInput, checkBlob);
