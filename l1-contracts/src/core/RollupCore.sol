// SPDX-License-Identifier: Apache-2.0
// Copyright 2024 Aztec Labs.
pragma solidity >=0.8.27;

import {IFeeJuicePortal} from "@aztec/core/interfaces/IFeeJuicePortal.sol";
import {
  IRollupCore,
  ITestRollup,
  CheatDepositArgs,
  FeeHeader,
  ManaBaseFeeComponents,
  BlockLog,
  RollupStore,
  L1GasOracleValues,
  L1FeeData,
  SubmitEpochRootProofArgs,
  SubEpochRewards,
  EpochRewards
} from "@aztec/core/interfaces/IRollup.sol";
import {IStakingCore} from "@aztec/core/interfaces/IStaking.sol";
import {IValidatorSelectionCore} from "@aztec/core/interfaces/IValidatorSelection.sol";
import {IVerifier} from "@aztec/core/interfaces/IVerifier.sol";
import {IInbox} from "@aztec/core/interfaces/messagebridge/IInbox.sol";
import {IOutbox} from "@aztec/core/interfaces/messagebridge/IOutbox.sol";
import {Constants} from "@aztec/core/libraries/ConstantsGen.sol";
import {MerkleLib} from "@aztec/core/libraries/crypto/MerkleLib.sol";
import {Signature} from "@aztec/core/libraries/crypto/SignatureLib.sol";
import {DataStructures} from "@aztec/core/libraries/DataStructures.sol";
import {Errors} from "@aztec/core/libraries/Errors.sol";
import {
  ExtRollupLib,
  ValidateHeaderArgs,
  Header
} from "@aztec/core/libraries/RollupLibs/ExtRollupLib.sol";
import {
  EthValue,
  FeeAssetValue,
  FeeAssetPerEthE9,
  PriceLib
} from "@aztec/core/libraries/RollupLibs/FeeMath.sol";
import {IntRollupLib} from "@aztec/core/libraries/RollupLibs/IntRollupLib.sol";
import {ProposeArgs, ProposeLib} from "@aztec/core/libraries/RollupLibs/ProposeLib.sol";
import {StakingLib} from "@aztec/core/libraries/staking/StakingLib.sol";
import {Timestamp, Slot, Epoch, TimeLib} from "@aztec/core/libraries/TimeLib.sol";
import {ValidatorSelectionLib} from
  "@aztec/core/libraries/ValidatorSelectionLib/ValidatorSelectionLib.sol";
import {Inbox} from "@aztec/core/messagebridge/Inbox.sol";
import {Outbox} from "@aztec/core/messagebridge/Outbox.sol";
import {Slasher} from "@aztec/core/staking/Slasher.sol";
import {IRewardDistributor} from "@aztec/governance/interfaces/IRewardDistributor.sol";
import {MockVerifier} from "@aztec/mock/MockVerifier.sol";
import {Ownable} from "@oz/access/Ownable.sol";
import {IERC20} from "@oz/token/ERC20/IERC20.sol";
import {EIP712} from "@oz/utils/cryptography/EIP712.sol";
import {Math} from "@oz/utils/math/Math.sol";

struct Config {
  uint256 aztecSlotDuration;
  uint256 aztecEpochDuration;
  uint256 targetCommitteeSize;
  uint256 aztecProofSubmissionWindow;
  uint256 minimumStake;
  uint256 slashingQuorum;
  uint256 slashingRoundSize;
}

// @note https://www.youtube.com/watch?v=glN0W8WogK8
struct SubmitProofInterim {
  Slot deadline;
  uint256 length;
  uint256 totalBurn;
  address prover;
  uint256 feesToClaim;
  uint256 fee;
  uint256 proverFee;
  uint256 burn;
  uint256 blockRewardsAvailable;
  uint256 blockRewardSequencer;
  uint256 blockRewardProver;
  uint256 added;
  uint256 sequencerShare;
  bool isFeeCanonical;
  bool isRewardDistributorCanonical;
  FeeAssetPerEthE9 feeAssetPrice;
}

/**
 * @title Rollup
 * @author Aztec Labs
 * @notice Rollup contract that is concerned about readability and velocity of development
 * not giving a damn about gas costs.
 * @dev WARNING: This contract is VERY close to the size limit
 */
contract RollupCore is
  EIP712("Aztec Rollup", "1"),
  Ownable,
  IStakingCore,
  IValidatorSelectionCore,
  IRollupCore,
  ITestRollup
{
  using ProposeLib for ProposeArgs;
  using IntRollupLib for uint256;
  using IntRollupLib for ManaBaseFeeComponents;

  using PriceLib for EthValue;

  using TimeLib for Timestamp;
  using TimeLib for Slot;
  using TimeLib for Epoch;

  Slot public constant LIFETIME = Slot.wrap(5);
  Slot public constant LAG = Slot.wrap(2);

  // A Cuauhxicalli [kʷaːʍʃiˈkalːi] ("eagle gourd bowl") is a ceremonial Aztec vessel or altar used to hold offerings,
  // such as sacrificial hearts, during rituals performed within temples.
  address public constant CUAUHXICALLI = address(bytes20("CUAUHXICALLI"));

  address public constant VM_ADDRESS = address(uint160(uint256(keccak256("hevm cheat code"))));
  bool public immutable IS_FOUNDRY_TEST;

  // The number of slots, measured from the beginning on an epoch, that a proof will be accepted within.
  uint256 internal immutable PROOF_SUBMISSION_WINDOW;

  uint256 public immutable L1_BLOCK_AT_GENESIS;
  IInbox public immutable INBOX;
  IOutbox public immutable OUTBOX;
  uint256 public immutable VERSION;
  IFeeJuicePortal public immutable FEE_JUICE_PORTAL;
  IRewardDistributor public immutable REWARD_DISTRIBUTOR;
  IERC20 public immutable ASSET;

  // To push checkblock into its own slot so we don't have the trouble of being in the middle of a slot
  uint256 private gap = 0;

  // @note  Always true, exists to override to false for testing only
  bool public checkBlob = true;

  RollupStore internal rollupStore;

  // @note  Assume that all blocks up to this value (inclusive) are automatically proven. Speeds up bootstrapping.
  //        Testing only. This should be removed eventually.
  uint256 private assumeProvenThroughBlockNumber;

  constructor(
    IFeeJuicePortal _fpcJuicePortal,
    IRewardDistributor _rewardDistributor,
    IERC20 _stakingAsset,
    bytes32 _vkTreeRoot,
    bytes32 _protocolContractTreeRoot,
    bytes32 _genesisArchiveRoot,
    bytes32 _genesisBlockHash,
    address _ares,
    Config memory _config
  ) Ownable(_ares) {
    TimeLib.initialize(block.timestamp, _config.aztecSlotDuration, _config.aztecEpochDuration);

    PROOF_SUBMISSION_WINDOW = _config.aztecProofSubmissionWindow;

    Timestamp exitDelay = Timestamp.wrap(60 * 60 * 24);
    Slasher slasher = new Slasher(_config.slashingQuorum, _config.slashingRoundSize);
    StakingLib.initialize(_stakingAsset, _config.minimumStake, exitDelay, address(slasher));
    ValidatorSelectionLib.initialize(_config.targetCommitteeSize);

    FEE_JUICE_PORTAL = _fpcJuicePortal;
    REWARD_DISTRIBUTOR = _rewardDistributor;
    ASSET = _fpcJuicePortal.UNDERLYING();
    INBOX = IInbox(address(new Inbox(address(this), Constants.L1_TO_L2_MSG_SUBTREE_HEIGHT)));
    OUTBOX = IOutbox(address(new Outbox(address(this))));
    VERSION = 1;
    L1_BLOCK_AT_GENESIS = block.number;

    IS_FOUNDRY_TEST = VM_ADDRESS.code.length > 0;

    rollupStore.epochProofVerifier = new MockVerifier();
    rollupStore.vkTreeRoot = _vkTreeRoot;
    rollupStore.protocolContractTreeRoot = _protocolContractTreeRoot;
    rollupStore.provingCostPerMana = EthValue.wrap(100);

    // Genesis block
    rollupStore.blocks[0] = BlockLog({
<<<<<<< HEAD
      feeHeader: FeeHeader({
        excessMana: 0,
        feeAssetPriceNumerator: 0,
        manaUsed: 0,
        provingCostPerManaNumerator: 0,
        congestionCost: 0
      }),
      archive: _genesisArchiveRoot,
      blockHash: _genesisBlockHash,
=======
      feeHeader: FeeHeader({excessMana: 0, feeAssetPriceNumerator: 0, manaUsed: 0, congestionCost: 0}),
      archive: bytes32(Constants.GENESIS_ARCHIVE_ROOT),
      blockHash: bytes32(Constants.GENESIS_BLOCK_HASH),
>>>>>>> 10f08917
      slotNumber: Slot.wrap(0)
    });
    rollupStore.l1GasOracleValues = L1GasOracleValues({
      pre: L1FeeData({baseFee: 1 gwei, blobFee: 1}),
      post: L1FeeData({baseFee: block.basefee, blobFee: ExtRollupLib.getBlobBaseFee(VM_ADDRESS)}),
      slotOfChange: LIFETIME
    });
  }

  function setProvingCostPerMana(EthValue _provingCostPerMana)
    external
    override(IRollupCore)
    onlyOwner
  {
    rollupStore.provingCostPerMana = _provingCostPerMana;
  }

  function deposit(address _attester, address _proposer, address _withdrawer, uint256 _amount)
    external
    override(IStakingCore)
  {
    setupEpoch();
    StakingLib.deposit(_attester, _proposer, _withdrawer, _amount);
  }

  function initiateWithdraw(address _attester, address _recipient)
    external
    override(IStakingCore)
    returns (bool)
  {
    // @note The attester might be chosen for the epoch, so the delay must be long enough
    //       to allow for that.
    setupEpoch();
    return StakingLib.initiateWithdraw(_attester, _recipient);
  }

  function finaliseWithdraw(address _attester) external override(IStakingCore) {
    StakingLib.finaliseWithdraw(_attester);
  }

  function slash(address _attester, uint256 _amount) external override(IStakingCore) {
    StakingLib.slash(_attester, _amount);
  }

  function cheat__InitialiseValidatorSet(CheatDepositArgs[] memory _args)
    external
    override(ITestRollup)
    onlyOwner
  {
    for (uint256 i = 0; i < _args.length; i++) {
      StakingLib.deposit(_args[i].attester, _args[i].proposer, _args[i].withdrawer, _args[i].amount);
    }
    setupEpoch();
  }

  /**
   * @notice  Prune the pending chain up to the last proven block
   *
   * @dev     Will revert if there is nothing to prune or if the chain is not ready to be pruned
   */
  function prune() external override(IRollupCore) {
    require(canPrune(), Errors.Rollup__NothingToPrune());
    _prune();
  }

  /**
   * Sets the assumeProvenThroughBlockNumber. Only the contract deployer can set it.
   * @param _blockNumber - New value.
   */
  function setAssumeProvenThroughBlockNumber(uint256 _blockNumber)
    external
    override(ITestRollup)
    onlyOwner
  {
    _fakeBlockNumberAsProven(_blockNumber);
    assumeProvenThroughBlockNumber = _blockNumber;
  }

  /**
   * @notice  Set the verifier contract
   *
   * @dev     This is only needed for testing, and should be removed
   *
   * @param _verifier - The new verifier contract
   */
  function setEpochVerifier(address _verifier) external override(ITestRollup) onlyOwner {
    rollupStore.epochProofVerifier = IVerifier(_verifier);
  }

  /**
   * @notice  Set the vkTreeRoot
   *
   * @dev     This is only needed for testing, and should be removed
   *
   * @param _vkTreeRoot - The new vkTreeRoot to be used by proofs
   */
  function setVkTreeRoot(bytes32 _vkTreeRoot) external override(ITestRollup) onlyOwner {
    rollupStore.vkTreeRoot = _vkTreeRoot;
  }

  /**
   * @notice  Set the protocolContractTreeRoot
   *
   * @dev     This is only needed for testing, and should be removed
   *
   * @param _protocolContractTreeRoot - The new protocolContractTreeRoot to be used by proofs
   */
  function setProtocolContractTreeRoot(bytes32 _protocolContractTreeRoot)
    external
    override(ITestRollup)
    onlyOwner
  {
    rollupStore.protocolContractTreeRoot = _protocolContractTreeRoot;
  }

  /**
   * @notice  Submit a proof for an epoch in the pending chain
   *
   * @dev     Will emit `L2ProofVerified` if the proof is valid
   *
   * @dev     Will throw if:
   *          - The block number is past the pending chain
   *          - The last archive root of the header does not match the archive root of parent block
   *          - The archive root of the header does not match the archive root of the proposed block
   *          - The proof is invalid
   *
   * @dev     We provide the `_archive` and `_blockHash` even if it could be read from storage itself because it allow for
   *          better error messages. Without passing it, we would just have a proof verification failure.
   *
   * @param _args - The arguments to submit the epoch root proof:
   *          _epochSize - The size of the epoch (to be promoted to a constant)
   *          _args - Array of public inputs to the proof (previousArchive, endArchive, previousBlockHash, endBlockHash, endTimestamp, outHash, proverId)
   *          _fees - Array of recipient-value pairs with fees to be distributed for the epoch
   *          _blobPublicInputs - The blob public inputs for the proof
   *          _aggregationObject - The aggregation object for the proof
   *          _proof - The proof to verify
   */
  function submitEpochRootProof(SubmitEpochRootProofArgs calldata _args)
    external
    override(IRollupCore)
  {
    if (canPrune()) {
      _prune();
    }

    SubmitProofInterim memory interim;

    // Start of `isAcceptable`
    Epoch startEpoch = getEpochForBlock(_args.start);
    // This also checks for existence of the block.
    Epoch endEpoch = getEpochForBlock(_args.end);

    require(startEpoch == endEpoch, Errors.Rollup__StartAndEndNotSameEpoch(startEpoch, endEpoch));

    interim.deadline = startEpoch.toSlots() + Slot.wrap(PROOF_SUBMISSION_WINDOW);
    require(
      interim.deadline >= Timestamp.wrap(block.timestamp).slotFromTimestamp(), "past deadline"
    );

    // By making sure that the previous block is in another epoch, we know that we were
    // at the start.
    Epoch parentEpoch = getEpochForBlock(_args.start - 1);

    require(startEpoch > Epoch.wrap(0) || _args.start == 1, "invalid first epoch proof");

    bool isStartOfEpoch = _args.start == 1 || parentEpoch <= startEpoch - Epoch.wrap(1);
    require(isStartOfEpoch, Errors.Rollup__StartIsNotFirstBlockOfEpoch());

    bool isStartBuildingOnProven = _args.start - 1 <= rollupStore.tips.provenBlockNumber;
    require(isStartBuildingOnProven, Errors.Rollup__StartIsNotBuildingOnProven());

    // End of `isAcceptable`

    // Start of verifying the proof
    require(ExtRollupLib.verifyEpochRootProof(rollupStore, _args), "proof is invalid");
    // End of verifying the proof

    interim.isFeeCanonical = address(this) == FEE_JUICE_PORTAL.canonicalRollup();
    interim.isRewardDistributorCanonical = address(this) == REWARD_DISTRIBUTOR.canonicalRollup();

    // Mark that the prover has submitted a proof
    // Only do this if we are canonical for both fees and block rewards.
    if (interim.isFeeCanonical && interim.isRewardDistributorCanonical) {
      interim.prover = address(bytes20(_args.args[6] << 96)); // The address is left padded within the bytes32

      interim.length = _args.end - _args.start + 1;
      EpochRewards storage er = rollupStore.epochRewards[endEpoch];
      SubEpochRewards storage sr = er.subEpoch[interim.length];
      sr.summedCount += 1;

      // Using the prover id to ensure proof only gets added once
      require(!sr.hasSubmitted[interim.prover], "go away");
      sr.hasSubmitted[interim.prover] = true;

      if (interim.length > er.longestProvenLength) {
        interim.added = interim.length - er.longestProvenLength;
        interim.blockRewardsAvailable = interim.isRewardDistributorCanonical
          ? REWARD_DISTRIBUTOR.claimBlockRewards(address(this), interim.added)
          : 0;
        interim.sequencerShare = interim.blockRewardsAvailable / 2;
        interim.blockRewardSequencer = interim.sequencerShare / interim.added;
        interim.blockRewardProver = interim.blockRewardsAvailable - interim.sequencerShare;

        for (uint256 i = er.longestProvenLength; i < interim.length; i++) {
          FeeHeader storage feeHeader = rollupStore.blocks[_args.start + i].feeHeader;

          (interim.fee, interim.burn) = interim.isFeeCanonical
            ? (uint256(_args.fees[1 + i * 2]), feeHeader.congestionCost * feeHeader.manaUsed)
            : (0, 0);

          interim.feesToClaim += interim.fee;
          interim.fee -= interim.burn;
          interim.totalBurn += interim.burn;

          // Compute the proving fee in the fee asset
          {
            // @todo likely better for us to store this if we can pack it better
            interim.feeAssetPrice = IntRollupLib.getFeeAssetPerEth(
              rollupStore.blocks[_args.start + i - 1].feeHeader.feeAssetPriceNumerator
            );
          }
          interim.proverFee = Math.min(
            feeHeader.manaUsed
              * FeeAssetValue.unwrap(rollupStore.provingCostPerMana.toFeeAsset(interim.feeAssetPrice)),
            interim.fee
          );

          interim.fee -= interim.proverFee;

          er.rewards += interim.proverFee;
          // The address is left padded within the bytes32
          rollupStore.sequencerRewards[address(bytes20(_args.fees[i * 2] << 96))] +=
            (interim.blockRewardSequencer + interim.fee);
        }

        er.rewards += interim.blockRewardProver;

        er.longestProvenLength = interim.length;

        FEE_JUICE_PORTAL.distributeFees(address(this), interim.feesToClaim);
      }

      // @todo Get the block rewards for

      if (interim.totalBurn > 0 && interim.isFeeCanonical) {
        ASSET.transfer(CUAUHXICALLI, interim.totalBurn);
      }
    }

    // Update the proven block number
    rollupStore.tips.provenBlockNumber = Math.max(rollupStore.tips.provenBlockNumber, _args.end);

    emit L2ProofVerified(_args.end, _args.args[6]);
  }

  function setupEpoch() public override(IValidatorSelectionCore) {
    ValidatorSelectionLib.setupEpoch(StakingLib.getStorage());
  }

  /**
   * @notice  Publishes the body and propose the block
   * @dev     `eth_log_handlers` rely on this function
   *
   * @param _args - The arguments to propose the block
   * @param _signatures - Signatures from the validators
   * // TODO(#9101): The below _body should be removed once we can extract blobs. It's only here so the archiver can extract tx effects.
   * @param  - The body of the L2 block
   * @param _blobInput - The blob evaluation KZG proof, challenge, and opening required for the precompile.
   */
  function propose(
    ProposeArgs calldata _args,
    Signature[] memory _signatures,
    // TODO(#9101): Extract blobs from beacon chain => remove below body input
    bytes calldata,
    bytes calldata _blobInput
  ) public override(IRollupCore) {
    if (canPrune()) {
      _prune();
    }
    updateL1GasFeeOracle();

    // Since an invalid blob hash here would fail the consensus checks of
    // the header, the `blobInput` is implicitly accepted by consensus as well.
    (bytes32[] memory blobHashes, bytes32 blobsHashesCommitment, bytes32 blobPublicInputsHash) =
      ExtRollupLib.validateBlobs(_blobInput, checkBlob);

    // Decode and validate header
    Header memory header = ExtRollupLib.decodeHeader(_args.header);

    setupEpoch();
    ManaBaseFeeComponents memory components =
      getManaBaseFeeComponentsAt(Timestamp.wrap(block.timestamp), true);
    uint256 manaBaseFee = components.summedBaseFee();
    _validateHeader({
      _header: header,
      _signatures: _signatures,
      _digest: _args.digest(),
      _currentTime: Timestamp.wrap(block.timestamp),
      _manaBaseFee: manaBaseFee,
      _blobsHashesCommitment: blobsHashesCommitment,
      _flags: DataStructures.ExecutionFlags({ignoreDA: false, ignoreSignatures: false})
    });

    uint256 blockNumber = ++rollupStore.tips.pendingBlockNumber;

    {
      rollupStore.blocks[blockNumber] = _toBlockLog(_args, blockNumber, components.congestionCost);
    }

    rollupStore.blobPublicInputsHashes[blockNumber] = blobPublicInputsHash;

    // @note  The block number here will always be >=1 as the genesis block is at 0
    {
      bytes32 inHash = INBOX.consume(blockNumber);
      require(
        header.contentCommitment.inHash == inHash,
        Errors.Rollup__InvalidInHash(inHash, header.contentCommitment.inHash)
      );
    }

    // TODO(#7218): Revert to fixed height tree for outbox, currently just providing min as interim
    // Min size = smallest path of the rollup tree + 1
    (uint256 min,) = MerkleLib.computeMinMaxPathLength(header.contentCommitment.numTxs);
    OUTBOX.insert(blockNumber, header.contentCommitment.outHash, min + 1);

    emit L2BlockProposed(blockNumber, _args.archive, blobHashes);

    // Automatically flag the block as proven if we have cheated and set assumeProvenThroughBlockNumber.
    if (blockNumber <= assumeProvenThroughBlockNumber) {
      _fakeBlockNumberAsProven(blockNumber);

      bool isFeeCanonical = address(this) == FEE_JUICE_PORTAL.canonicalRollup();
      bool isRewardDistributorCanonical = address(this) == REWARD_DISTRIBUTOR.canonicalRollup();

      if (isFeeCanonical && header.globalVariables.coinbase != address(0) && header.totalFees > 0) {
        // @note  This will currently fail if there are insufficient funds in the bridge
        //        which WILL happen for the old version after an upgrade where the bridge follow.
        //        Consider allowing a failure. See #7938.
        FEE_JUICE_PORTAL.distributeFees(header.globalVariables.coinbase, header.totalFees);
      }
      if (isRewardDistributorCanonical && header.globalVariables.coinbase != address(0)) {
        REWARD_DISTRIBUTOR.claim(header.globalVariables.coinbase);
      }

      emit L2ProofVerified(blockNumber, "CHEAT");
    }
  }

  /**
   * @notice  Updates the l1 gas fee oracle
   * @dev     This function is called by the `propose` function
   */
  function updateL1GasFeeOracle() public override(IRollupCore) {
    Slot slot = Timestamp.wrap(block.timestamp).slotFromTimestamp();
    // The slot where we find a new queued value acceptable
    Slot acceptableSlot = rollupStore.l1GasOracleValues.slotOfChange + (LIFETIME - LAG);

    if (slot < acceptableSlot) {
      return;
    }

    rollupStore.l1GasOracleValues.pre = rollupStore.l1GasOracleValues.post;
    rollupStore.l1GasOracleValues.post =
      L1FeeData({baseFee: block.basefee, blobFee: ExtRollupLib.getBlobBaseFee(VM_ADDRESS)});
    rollupStore.l1GasOracleValues.slotOfChange = slot + LAG;
  }

  /**
   * @notice  Gets the fee asset price as fee_asset / eth with 1e9 precision
   *
   * @return The fee asset price
   */
  function getFeeAssetPerEth() public view override(IRollupCore) returns (FeeAssetPerEthE9) {
    return IntRollupLib.getFeeAssetPerEth(
      rollupStore.blocks[rollupStore.tips.pendingBlockNumber].feeHeader.feeAssetPriceNumerator
    );
  }

  function getL1FeesAt(Timestamp _timestamp)
    public
    view
    override(IRollupCore)
    returns (L1FeeData memory)
  {
    return _timestamp.slotFromTimestamp() < rollupStore.l1GasOracleValues.slotOfChange
      ? rollupStore.l1GasOracleValues.pre
      : rollupStore.l1GasOracleValues.post;
  }

  /**
   * @notice  Gets the mana base fee components
   *          For more context, consult:
   *          https://github.com/AztecProtocol/engineering-designs/blob/main/in-progress/8757-fees/design.md
   *
   * @dev     TODO #10004 - As part of the refactor, will likely get rid of this function or make it private
   *          keeping it public for now makes it simpler to test.
   *
   * @param _inFeeAsset - Whether to return the fee in the fee asset or ETH
   *
   * @return The mana base fee components
   */
  function getManaBaseFeeComponentsAt(Timestamp _timestamp, bool _inFeeAsset)
    public
    view
    override(ITestRollup)
    returns (ManaBaseFeeComponents memory)
  {
    // If we can prune, we use the proven block, otherwise the pending block
    uint256 blockOfInterest = canPruneAtTime(_timestamp)
      ? rollupStore.tips.provenBlockNumber
      : rollupStore.tips.pendingBlockNumber;

    return ExtRollupLib.getManaBaseFeeComponentsAt(
      rollupStore.blocks[blockOfInterest].feeHeader,
      getL1FeesAt(_timestamp),
      rollupStore.provingCostPerMana,
      _inFeeAsset ? getFeeAssetPerEth() : FeeAssetPerEthE9.wrap(1e9),
      TimeLib.getStorage().epochDuration
    );
  }

  function getEpochForBlock(uint256 _blockNumber) public view override(IRollupCore) returns (Epoch) {
    require(
      _blockNumber <= rollupStore.tips.pendingBlockNumber,
      Errors.Rollup__InvalidBlockNumber(rollupStore.tips.pendingBlockNumber, _blockNumber)
    );
    return rollupStore.blocks[_blockNumber].slotNumber.epochFromSlot();
  }

  /**
   * @notice  Get the epoch that should be proven
   *
   * @dev    This is the epoch that should be proven. It does so by getting the epoch of the block
   *        following the last proven block. If there is no such block (i.e. the pending chain is
   *        the same as the proven chain), then revert.
   *
   * @return uint256 - The epoch to prove
   */
  function getEpochToProve() public view override(IRollupCore) returns (Epoch) {
    require(
      rollupStore.tips.provenBlockNumber != rollupStore.tips.pendingBlockNumber,
      Errors.Rollup__NoEpochToProve()
    );
    return getEpochForBlock(rollupStore.tips.provenBlockNumber + 1);
  }

  function canPrune() public view override(IRollupCore) returns (bool) {
    return canPruneAtTime(Timestamp.wrap(block.timestamp));
  }

  function canPruneAtTime(Timestamp _ts) public view override(IRollupCore) returns (bool) {
    if (
      rollupStore.tips.pendingBlockNumber == rollupStore.tips.provenBlockNumber
        || rollupStore.tips.pendingBlockNumber <= assumeProvenThroughBlockNumber
    ) {
      return false;
    }

    Epoch oldestPendingEpoch = getEpochForBlock(rollupStore.tips.provenBlockNumber + 1);
    Slot deadline = oldestPendingEpoch.toSlots() + Slot.wrap(PROOF_SUBMISSION_WINDOW);

    return deadline < _ts.slotFromTimestamp();
  }

  function _prune() internal {
    uint256 pending = rollupStore.tips.pendingBlockNumber;

    // @note  We are not deleting the blocks, but we are "winding back" the pendingTip to the last block that was proven.
    //        We can do because any new block proposed will overwrite a previous block in the block log,
    //        so no values should "survive".
    //        People must therefore read the chain using the pendingTip as a boundary.
    rollupStore.tips.pendingBlockNumber = rollupStore.tips.provenBlockNumber;

    emit PrunedPending(rollupStore.tips.provenBlockNumber, pending);
  }

  /**
   * @notice  Validates the header for submission
   *
   * @param _header - The proposed block header
   * @param _signatures - The signatures for the attestations
   * @param _digest - The digest that signatures signed
   * @param _currentTime - The time of execution
   * @param _blobsHashesCommitment - The blobs hash for this block
   * @dev                - This value is provided to allow for simple simulation of future
   * @param _flags - Flags specific to the execution, whether certain checks should be skipped
   */
  function _validateHeader(
    Header memory _header,
    Signature[] memory _signatures,
    bytes32 _digest,
    Timestamp _currentTime,
    uint256 _manaBaseFee,
    bytes32 _blobsHashesCommitment,
    DataStructures.ExecutionFlags memory _flags
  ) internal view {
    uint256 pendingBlockNumber = canPruneAtTime(_currentTime)
      ? rollupStore.tips.provenBlockNumber
      : rollupStore.tips.pendingBlockNumber;

    ExtRollupLib.validateHeaderForSubmissionBase(
      ValidateHeaderArgs({
        header: _header,
        currentTime: _currentTime,
        manaBaseFee: _manaBaseFee,
        blobsHashesCommitment: _blobsHashesCommitment,
        pendingBlockNumber: pendingBlockNumber,
        flags: _flags,
        version: VERSION,
        feeJuicePortal: FEE_JUICE_PORTAL
      }),
      rollupStore.blocks
    );
    _validateHeaderForSubmissionSequencerSelection(
      Slot.wrap(_header.globalVariables.slotNumber), _signatures, _digest, _currentTime, _flags
    );
  }

  /**
   * @notice  Validate a header for submission to the pending chain (sequencer selection checks)
   *
   *          These validation checks are directly related to sequencer selection.
   *          Note that while these checks are strict, they can be relaxed with some changes to
   *          message boxes.
   *
   *          Each of the following validation checks must pass, otherwise an error is thrown and we revert.
   *          - The slot MUST be the current slot
   *            This might be relaxed for allow consensus set to better handle short-term bursts of L1 congestion
   *          - The slot MUST be in the current epoch
   *
   * @param _slot - The slot of the header to validate
   * @param _signatures - The signatures to validate
   * @param _digest - The digest that signatures sign over
   */
  function _validateHeaderForSubmissionSequencerSelection(
    Slot _slot,
    Signature[] memory _signatures,
    bytes32 _digest,
    Timestamp _currentTime,
    DataStructures.ExecutionFlags memory _flags
  ) internal view {
    // Ensure that the slot proposed is NOT in the future
    Slot currentSlot = _currentTime.slotFromTimestamp();
    require(_slot == currentSlot, Errors.HeaderLib__InvalidSlotNumber(currentSlot, _slot));

    // @note  We are currently enforcing that the slot is in the current epoch
    //        If this is not the case, there could potentially be a weird reorg
    //        of an entire epoch if no-one from the new epoch committee have seen
    //        those blocks or behaves as if they did not.

    Epoch epochNumber = _slot.epochFromSlot();
    Epoch currentEpoch = _currentTime.epochFromTimestamp();
    require(epochNumber == currentEpoch, Errors.Rollup__InvalidEpoch(currentEpoch, epochNumber));

    ValidatorSelectionLib.validateValidatorSelection(
      StakingLib.getStorage(), _slot, epochNumber, _signatures, _digest, _flags
    );
  }

  // Helper to avoid stack too deep
  function _toBlockLog(ProposeArgs calldata _args, uint256 _blockNumber, uint256 _congestionCost)
    internal
    view
    returns (BlockLog memory)
  {
    FeeHeader memory parentFeeHeader = rollupStore.blocks[_blockNumber - 1].feeHeader;
    return BlockLog({
      archive: _args.archive,
      blockHash: _args.blockHash,
      slotNumber: Slot.wrap(uint256(bytes32(_args.header[0x0194:0x01b4]))),
      feeHeader: FeeHeader({
        excessMana: IntRollupLib.computeExcessMana(parentFeeHeader),
        feeAssetPriceNumerator: parentFeeHeader.feeAssetPriceNumerator.clampedAdd(
          _args.oracleInput.feeAssetPriceModifier
        ),
        manaUsed: uint256(bytes32(_args.header[0x0268:0x0288])),
        congestionCost: _congestionCost
      })
    });
  }

  function _fakeBlockNumberAsProven(uint256 _blockNumber) private {
    if (
      _blockNumber > rollupStore.tips.provenBlockNumber
        && _blockNumber <= rollupStore.tips.pendingBlockNumber
    ) {
      rollupStore.tips.provenBlockNumber = _blockNumber;
    }
  }
}<|MERGE_RESOLUTION|>--- conflicted
+++ resolved
@@ -179,21 +179,9 @@
 
     // Genesis block
     rollupStore.blocks[0] = BlockLog({
-<<<<<<< HEAD
-      feeHeader: FeeHeader({
-        excessMana: 0,
-        feeAssetPriceNumerator: 0,
-        manaUsed: 0,
-        provingCostPerManaNumerator: 0,
-        congestionCost: 0
-      }),
+      feeHeader: FeeHeader({excessMana: 0, feeAssetPriceNumerator: 0, manaUsed: 0, congestionCost: 0}),
       archive: _genesisArchiveRoot,
       blockHash: _genesisBlockHash,
-=======
-      feeHeader: FeeHeader({excessMana: 0, feeAssetPriceNumerator: 0, manaUsed: 0, congestionCost: 0}),
-      archive: bytes32(Constants.GENESIS_ARCHIVE_ROOT),
-      blockHash: bytes32(Constants.GENESIS_BLOCK_HASH),
->>>>>>> 10f08917
       slotNumber: Slot.wrap(0)
     });
     rollupStore.l1GasOracleValues = L1GasOracleValues({
