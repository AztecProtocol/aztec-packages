// SPDX-License-Identifier: Apache-2.0
// Copyright 2024 Aztec Labs.
pragma solidity >=0.8.27;

import {IFeeJuicePortal} from "@aztec/core/interfaces/IFeeJuicePortal.sol";
import {
  IRollupCore,
  ITestRollup,
  CheatDepositArgs,
  FeeHeader,
  ManaBaseFeeComponents,
  BlockLog,
  RollupStore,
  L1GasOracleValues,
  L1FeeData,
  SubmitEpochRootProofArgs,
  SubEpochRewards,
  EpochRewards
} from "@aztec/core/interfaces/IRollup.sol";
import {IStakingCore} from "@aztec/core/interfaces/IStaking.sol";
import {IValidatorSelectionCore} from "@aztec/core/interfaces/IValidatorSelection.sol";
import {IVerifier} from "@aztec/core/interfaces/IVerifier.sol";
import {IInbox} from "@aztec/core/interfaces/messagebridge/IInbox.sol";
import {IOutbox} from "@aztec/core/interfaces/messagebridge/IOutbox.sol";
import {Constants} from "@aztec/core/libraries/ConstantsGen.sol";
import {MerkleLib} from "@aztec/core/libraries/crypto/MerkleLib.sol";
import {Signature} from "@aztec/core/libraries/crypto/SignatureLib.sol";
import {DataStructures} from "@aztec/core/libraries/DataStructures.sol";
import {Errors} from "@aztec/core/libraries/Errors.sol";
import {
  ExtRollupLib,
  ValidateHeaderArgs,
  Header
} from "@aztec/core/libraries/RollupLibs/ExtRollupLib.sol";
import {IntRollupLib} from "@aztec/core/libraries/RollupLibs/IntRollupLib.sol";
import {ProposeArgs, ProposeLib} from "@aztec/core/libraries/RollupLibs/ProposeLib.sol";
import {StakingLib} from "@aztec/core/libraries/staking/StakingLib.sol";
import {Timestamp, Slot, Epoch, TimeLib} from "@aztec/core/libraries/TimeLib.sol";
import {ValidatorSelectionLib} from
  "@aztec/core/libraries/ValidatorSelectionLib/ValidatorSelectionLib.sol";
import {Inbox} from "@aztec/core/messagebridge/Inbox.sol";
import {Outbox} from "@aztec/core/messagebridge/Outbox.sol";
import {Slasher} from "@aztec/core/staking/Slasher.sol";
import {IRewardDistributor} from "@aztec/governance/interfaces/IRewardDistributor.sol";
import {MockVerifier} from "@aztec/mock/MockVerifier.sol";
import {Ownable} from "@oz/access/Ownable.sol";
import {IERC20} from "@oz/token/ERC20/IERC20.sol";
import {EIP712} from "@oz/utils/cryptography/EIP712.sol";
import {Math} from "@oz/utils/math/Math.sol";

struct Config {
  uint256 aztecSlotDuration;
  uint256 aztecEpochDuration;
  uint256 targetCommitteeSize;
  uint256 aztecProofSubmissionWindow;
  uint256 minimumStake;
  uint256 slashingQuorum;
  uint256 slashingRoundSize;
}

// @note https://www.youtube.com/watch?v=glN0W8WogK8
struct SubmitProofInterim {
  Slot deadline;
  uint256 length;
  uint256 totalBurn;
  address prover;
  uint256 feesToClaim;
  uint256 fee;
  uint256 proverFee;
  uint256 burn;
  uint256 blockRewardsAvailable;
  uint256 blockRewardSequencer;
  uint256 blockRewardProver;
  uint256 added;
  uint256 sequencerShare;
  bool isFeeCanonical;
  bool isRewardDistributorCanonical;
  uint256 feeAssetPrice;
}

/**
 * @title Rollup
 * @author Aztec Labs
 * @notice Rollup contract that is concerned about readability and velocity of development
 * not giving a damn about gas costs.
 * @dev WARNING: This contract is VERY close to the size limit (500B at time of writing).
 */
contract RollupCore is
  EIP712("Aztec Rollup", "1"),
  Ownable,
  IStakingCore,
  IValidatorSelectionCore,
  IRollupCore,
  ITestRollup
{
  using ProposeLib for ProposeArgs;
  using IntRollupLib for uint256;
  using IntRollupLib for ManaBaseFeeComponents;

  using TimeLib for Timestamp;
  using TimeLib for Slot;
  using TimeLib for Epoch;

  Slot public constant LIFETIME = Slot.wrap(5);
  Slot public constant LAG = Slot.wrap(2);

  // A Cuauhxicalli [kʷaːʍʃiˈkalːi] ("eagle gourd bowl") is a ceremonial Aztec vessel or altar used to hold offerings,
  // such as sacrificial hearts, during rituals performed within temples.
  address public constant CUAUHXICALLI = address(bytes20("CUAUHXICALLI"));

  address public constant VM_ADDRESS = address(uint160(uint256(keccak256("hevm cheat code"))));
  bool public immutable IS_FOUNDRY_TEST;

  // The number of slots, measured from the beginning on an epoch, that a proof will be accepted within.
  uint256 internal immutable PROOF_SUBMISSION_WINDOW;

  uint256 public immutable L1_BLOCK_AT_GENESIS;
  IInbox public immutable INBOX;
  IOutbox public immutable OUTBOX;
  uint256 public immutable VERSION;
  IFeeJuicePortal public immutable FEE_JUICE_PORTAL;
  IRewardDistributor public immutable REWARD_DISTRIBUTOR;
  IERC20 public immutable ASSET;

  // To push checkblock into its own slot so we don't have the trouble of being in the middle of a slot
  uint256 private gap = 0;

  // @note  Always true, exists to override to false for testing only
  bool public checkBlob = true;

  RollupStore internal rollupStore;

  // @note  Assume that all blocks up to this value (inclusive) are automatically proven. Speeds up bootstrapping.
  //        Testing only. This should be removed eventually.
  uint256 private assumeProvenThroughBlockNumber;

  mapping(address => uint256) internal sequencerRewards;
  mapping(Epoch => EpochRewards) internal epochRewards;
  uint256 internal provingCostPerMana = 100;

  constructor(
    IFeeJuicePortal _fpcJuicePortal,
    IRewardDistributor _rewardDistributor,
    IERC20 _stakingAsset,
    bytes32 _vkTreeRoot,
    bytes32 _protocolContractTreeRoot,
    address _ares,
    Config memory _config
  ) Ownable(_ares) {
    TimeLib.initialize(block.timestamp, _config.aztecSlotDuration, _config.aztecEpochDuration);

    PROOF_SUBMISSION_WINDOW = _config.aztecProofSubmissionWindow;

    Timestamp exitDelay = Timestamp.wrap(60 * 60 * 24);
    Slasher slasher = new Slasher(_config.slashingQuorum, _config.slashingRoundSize);
    StakingLib.initialize(_stakingAsset, _config.minimumStake, exitDelay, address(slasher));
    ValidatorSelectionLib.initialize(_config.targetCommitteeSize);

    FEE_JUICE_PORTAL = _fpcJuicePortal;
    REWARD_DISTRIBUTOR = _rewardDistributor;
    ASSET = _fpcJuicePortal.UNDERLYING();
    INBOX = IInbox(address(new Inbox(address(this), Constants.L1_TO_L2_MSG_SUBTREE_HEIGHT)));
    OUTBOX = IOutbox(address(new Outbox(address(this))));
    VERSION = 1;
    L1_BLOCK_AT_GENESIS = block.number;

    IS_FOUNDRY_TEST = VM_ADDRESS.code.length > 0;

    rollupStore.epochProofVerifier = new MockVerifier();
    rollupStore.vkTreeRoot = _vkTreeRoot;
    rollupStore.protocolContractTreeRoot = _protocolContractTreeRoot;

    // Genesis block
    rollupStore.blocks[0] = BlockLog({
      feeHeader: FeeHeader({
        excessMana: 0,
        feeAssetPriceNumerator: 0,
        manaUsed: 0,
        provingCostPerManaNumerator: 0,
        congestionCost: 0
      }),
      archive: bytes32(Constants.GENESIS_ARCHIVE_ROOT),
      blockHash: bytes32(Constants.GENESIS_BLOCK_HASH),
      slotNumber: Slot.wrap(0)
    });
    rollupStore.l1GasOracleValues = L1GasOracleValues({
      pre: L1FeeData({baseFee: 1 gwei, blobFee: 1}),
      post: L1FeeData({baseFee: block.basefee, blobFee: ExtRollupLib.getBlobBaseFee(VM_ADDRESS)}),
      slotOfChange: LIFETIME
    });
  }

  function deposit(address _attester, address _proposer, address _withdrawer, uint256 _amount)
    external
    override(IStakingCore)
  {
    setupEpoch();
    StakingLib.deposit(_attester, _proposer, _withdrawer, _amount);
  }

  function initiateWithdraw(address _attester, address _recipient)
    external
    override(IStakingCore)
    returns (bool)
  {
    // @note The attester might be chosen for the epoch, so the delay must be long enough
    //       to allow for that.
    setupEpoch();
    return StakingLib.initiateWithdraw(_attester, _recipient);
  }

  function finaliseWithdraw(address _attester) external override(IStakingCore) {
    StakingLib.finaliseWithdraw(_attester);
  }

  function slash(address _attester, uint256 _amount) external override(IStakingCore) {
    StakingLib.slash(_attester, _amount);
  }

  function cheat__InitialiseValidatorSet(CheatDepositArgs[] memory _args)
    external
    override(ITestRollup)
    onlyOwner
  {
    for (uint256 i = 0; i < _args.length; i++) {
      StakingLib.deposit(_args[i].attester, _args[i].proposer, _args[i].withdrawer, _args[i].amount);
    }
    setupEpoch();
  }

  /**
   * @notice  Prune the pending chain up to the last proven block
   *
   * @dev     Will revert if there is nothing to prune or if the chain is not ready to be pruned
   */
  function prune() external override(IRollupCore) {
    require(canPrune(), Errors.Rollup__NothingToPrune());
    _prune();
  }

  /**
   * Sets the assumeProvenThroughBlockNumber. Only the contract deployer can set it.
   * @param _blockNumber - New value.
   */
  function setAssumeProvenThroughBlockNumber(uint256 _blockNumber)
    external
    override(ITestRollup)
    onlyOwner
  {
    _fakeBlockNumberAsProven(_blockNumber);
    assumeProvenThroughBlockNumber = _blockNumber;
  }

  /**
   * @notice  Set the verifier contract
   *
   * @dev     This is only needed for testing, and should be removed
   *
   * @param _verifier - The new verifier contract
   */
  function setEpochVerifier(address _verifier) external override(ITestRollup) onlyOwner {
    rollupStore.epochProofVerifier = IVerifier(_verifier);
  }

  /**
   * @notice  Set the vkTreeRoot
   *
   * @dev     This is only needed for testing, and should be removed
   *
   * @param _vkTreeRoot - The new vkTreeRoot to be used by proofs
   */
  function setVkTreeRoot(bytes32 _vkTreeRoot) external override(ITestRollup) onlyOwner {
    rollupStore.vkTreeRoot = _vkTreeRoot;
  }

  /**
   * @notice  Set the protocolContractTreeRoot
   *
   * @dev     This is only needed for testing, and should be removed
   *
   * @param _protocolContractTreeRoot - The new protocolContractTreeRoot to be used by proofs
   */
  function setProtocolContractTreeRoot(bytes32 _protocolContractTreeRoot)
    external
    override(ITestRollup)
    onlyOwner
  {
    rollupStore.protocolContractTreeRoot = _protocolContractTreeRoot;
  }

  /**
<<<<<<< HEAD
   * @notice  Publishes the body and propose the block
   * @dev     `eth_log_handlers` rely on this function
   *
   * @param _args - The arguments to propose the block
   * @param _signatures - Signatures from the validators
   * @param _blobInput - The blob evaluation KZG proof, challenge, and opening required for the precompile.
   */
  function proposeAndClaim(
    ProposeArgs calldata _args,
    Signature[] memory _signatures,
    bytes calldata _blobInput,
    SignedEpochProofQuote calldata _quote
  ) external override(IRollupCore) {
    propose(_args, _signatures, _blobInput);
    claimEpochProofRight(_quote);
  }

  /**
=======
>>>>>>> fdc2042d
   * @notice  Submit a proof for an epoch in the pending chain
   *
   * @dev     Will emit `L2ProofVerified` if the proof is valid
   *
   * @dev     Will throw if:
   *          - The block number is past the pending chain
   *          - The last archive root of the header does not match the archive root of parent block
   *          - The archive root of the header does not match the archive root of the proposed block
   *          - The proof is invalid
   *
   * @dev     We provide the `_archive` and `_blockHash` even if it could be read from storage itself because it allow for
   *          better error messages. Without passing it, we would just have a proof verification failure.
   *
   * @param _args - The arguments to submit the epoch root proof:
   *          _epochSize - The size of the epoch (to be promoted to a constant)
   *          _args - Array of public inputs to the proof (previousArchive, endArchive, previousBlockHash, endBlockHash, endTimestamp, outHash, proverId)
   *          _fees - Array of recipient-value pairs with fees to be distributed for the epoch
   *          _blobPublicInputs - The blob public inputs for the proof
   *          _aggregationObject - The aggregation object for the proof
   *          _proof - The proof to verify
   */
  function submitEpochRootProof(SubmitEpochRootProofArgs calldata _args)
    external
    override(IRollupCore)
  {
    if (canPrune()) {
      _prune();
    }

    SubmitProofInterim memory interim;

    // Start of `isAcceptable`
    Epoch startEpoch = getEpochForBlock(_args.start);
    // This also checks for existence of the block.
    Epoch endEpoch = getEpochForBlock(_args.end);

    require(startEpoch == endEpoch, Errors.Rollup__StartAndEndNotSameEpoch(startEpoch, endEpoch));

    interim.deadline = startEpoch.toSlots() + Slot.wrap(PROOF_SUBMISSION_WINDOW);
    require(
      interim.deadline >= Timestamp.wrap(block.timestamp).slotFromTimestamp(), "past deadline"
    );

    // By making sure that the previous block is in another epoch, we know that we were
    // at the start.
    Epoch parentEpoch = getEpochForBlock(_args.start - 1);

    require(startEpoch > Epoch.wrap(0) || _args.start == 1, "invalid first epoch proof");

    bool isStartOfEpoch = _args.start == 1 || parentEpoch <= startEpoch - Epoch.wrap(1);
    require(isStartOfEpoch, Errors.Rollup__StartIsNotFirstBlockOfEpoch());

    bool isStartBuildingOnProven = _args.start - 1 <= rollupStore.tips.provenBlockNumber;
    require(isStartBuildingOnProven, Errors.Rollup__StartIsNotBuildingOnProven());

    // End of `isAcceptable`

    // Start of verifying the proof
    require(ExtRollupLib.verifyEpochRootProof(rollupStore, _args), "proof is invalid");
    // End of verifying the proof

    interim.isFeeCanonical = address(this) == FEE_JUICE_PORTAL.canonicalRollup();
    interim.isRewardDistributorCanonical = address(this) == REWARD_DISTRIBUTOR.canonicalRollup();

    // Mark that the prover has submitted a proof
    // Only do this if we are canonical for both fees and block rewards.
    if (interim.isFeeCanonical && interim.isRewardDistributorCanonical) {
      interim.prover = address(bytes20(_args.args[6] << 96)); // The address is left padded within the bytes32

      interim.length = _args.end - _args.start + 1;
      EpochRewards storage er = epochRewards[endEpoch];
      SubEpochRewards storage sr = er.subEpoch[interim.length];
      sr.summedCount += 1;

      // Using the prover id to ensure proof only gets added once
      require(!sr.hasSubmitted[interim.prover], "go away");
      sr.hasSubmitted[interim.prover] = true;

      if (interim.length > er.longestProvenLength) {
        interim.added = interim.length - er.longestProvenLength;
        interim.blockRewardsAvailable = interim.isRewardDistributorCanonical
          ? REWARD_DISTRIBUTOR.claimBlockRewards(address(this), interim.added)
          : 0;
        interim.sequencerShare = interim.blockRewardsAvailable / 2;
        interim.blockRewardSequencer = interim.sequencerShare / interim.added;
        interim.blockRewardProver = interim.blockRewardsAvailable - interim.sequencerShare;

        for (uint256 i = er.longestProvenLength; i < interim.length; i++) {
          FeeHeader storage feeHeader = rollupStore.blocks[_args.start + i].feeHeader;

          (interim.fee, interim.burn) = interim.isFeeCanonical
            ? (uint256(_args.fees[1 + i * 2]), feeHeader.congestionCost * feeHeader.manaUsed)
            : (0, 0);

          interim.feesToClaim += interim.fee;
          interim.fee -= interim.burn;
          interim.totalBurn += interim.burn;

          // Compute the proving fee in the fee asset
          {
            // @todo likely better for us to store this if we can pack it better
            interim.feeAssetPrice = IntRollupLib.feeAssetPriceModifier(
              rollupStore.blocks[_args.start + i - 1].feeHeader.feeAssetPriceNumerator
            );
          }
          interim.proverFee = Math.min(
            feeHeader.manaUsed
              * Math.mulDiv(provingCostPerMana, interim.feeAssetPrice, 1e9, Math.Rounding.Ceil),
            interim.fee
          );

          interim.fee -= interim.proverFee;

          er.rewards += interim.proverFee;
          // The address is left padded within the bytes32
          sequencerRewards[address(bytes20(_args.fees[i * 2] << 96))] +=
            (interim.blockRewardSequencer + interim.fee);
        }

        er.rewards += interim.blockRewardProver;

        er.longestProvenLength = interim.length;

        FEE_JUICE_PORTAL.distributeFees(address(this), interim.feesToClaim);
      }

      // @todo Get the block rewards for

      if (interim.totalBurn > 0 && interim.isFeeCanonical) {
        ASSET.transfer(CUAUHXICALLI, interim.totalBurn);
      }
    }

    // Update the proven block number
    rollupStore.tips.provenBlockNumber = Math.max(rollupStore.tips.provenBlockNumber, _args.end);

    emit L2ProofVerified(_args.end, _args.args[6]);
  }

  function setupEpoch() public override(IValidatorSelectionCore) {
    ValidatorSelectionLib.setupEpoch(StakingLib.getStorage());
  }

  /**
   * @notice  Publishes the body and propose the block
   * @dev     `eth_log_handlers` rely on this function
   *
   * @param _args - The arguments to propose the block
   * @param _signatures - Signatures from the validators
   * @param _blobInput - The blob evaluation KZG proof, challenge, and opening required for the precompile.
   */
  function propose(
    ProposeArgs calldata _args,
    Signature[] memory _signatures,
    bytes calldata _blobInput
  ) public override(IRollupCore) {
    if (canPrune()) {
      _prune();
    }
    updateL1GasFeeOracle();

    // Since an invalid blob hash here would fail the consensus checks of
    // the header, the `blobInput` is implicitly accepted by consensus as well.
    (bytes32[] memory blobHashes, bytes32 blobsHashesCommitment, bytes32 blobPublicInputsHash) =
      ExtRollupLib.validateBlobs(_blobInput, checkBlob);

    // Decode and validate header
    Header memory header = ExtRollupLib.decodeHeader(_args.header);

    setupEpoch();
    ManaBaseFeeComponents memory components =
      getManaBaseFeeComponentsAt(Timestamp.wrap(block.timestamp), true);
    uint256 manaBaseFee = components.summedBaseFee();
    _validateHeader({
      _header: header,
      _signatures: _signatures,
      _digest: _args.digest(),
      _currentTime: Timestamp.wrap(block.timestamp),
      _manaBaseFee: manaBaseFee,
      _blobsHashesCommitment: blobsHashesCommitment,
      _flags: DataStructures.ExecutionFlags({ignoreDA: false, ignoreSignatures: false})
    });

    uint256 blockNumber = ++rollupStore.tips.pendingBlockNumber;

    {
      rollupStore.blocks[blockNumber] = _toBlockLog(_args, blockNumber, components.congestionCost);
    }

    rollupStore.blobPublicInputsHashes[blockNumber] = blobPublicInputsHash;

    // @note  The block number here will always be >=1 as the genesis block is at 0
    {
      bytes32 inHash = INBOX.consume(blockNumber);
      require(
        header.contentCommitment.inHash == inHash,
        Errors.Rollup__InvalidInHash(inHash, header.contentCommitment.inHash)
      );
    }

    // TODO(#7218): Revert to fixed height tree for outbox, currently just providing min as interim
    // Min size = smallest path of the rollup tree + 1
    (uint256 min,) = MerkleLib.computeMinMaxPathLength(header.contentCommitment.numTxs);
    OUTBOX.insert(blockNumber, header.contentCommitment.outHash, min + 1);

    emit L2BlockProposed(blockNumber, _args.archive, blobHashes);

    // Automatically flag the block as proven if we have cheated and set assumeProvenThroughBlockNumber.
    if (blockNumber <= assumeProvenThroughBlockNumber) {
      _fakeBlockNumberAsProven(blockNumber);

      bool isFeeCanonical = address(this) == FEE_JUICE_PORTAL.canonicalRollup();
      bool isRewardDistributorCanonical = address(this) == REWARD_DISTRIBUTOR.canonicalRollup();

      if (isFeeCanonical && header.globalVariables.coinbase != address(0) && header.totalFees > 0) {
        // @note  This will currently fail if there are insufficient funds in the bridge
        //        which WILL happen for the old version after an upgrade where the bridge follow.
        //        Consider allowing a failure. See #7938.
        FEE_JUICE_PORTAL.distributeFees(header.globalVariables.coinbase, header.totalFees);
      }
      if (isRewardDistributorCanonical && header.globalVariables.coinbase != address(0)) {
        REWARD_DISTRIBUTOR.claim(header.globalVariables.coinbase);
      }

      emit L2ProofVerified(blockNumber, "CHEAT");
    }
  }

  /**
   * @notice  Updates the l1 gas fee oracle
   * @dev     This function is called by the `propose` function
   */
  function updateL1GasFeeOracle() public override(IRollupCore) {
    Slot slot = Timestamp.wrap(block.timestamp).slotFromTimestamp();
    // The slot where we find a new queued value acceptable
    Slot acceptableSlot = rollupStore.l1GasOracleValues.slotOfChange + (LIFETIME - LAG);

    if (slot < acceptableSlot) {
      return;
    }

    rollupStore.l1GasOracleValues.pre = rollupStore.l1GasOracleValues.post;
    rollupStore.l1GasOracleValues.post =
      L1FeeData({baseFee: block.basefee, blobFee: ExtRollupLib.getBlobBaseFee(VM_ADDRESS)});
    rollupStore.l1GasOracleValues.slotOfChange = slot + LAG;
  }

  /**
   * @notice  Gets the fee asset price as fee_asset / eth with 1e9 precision
   *
   * @return The fee asset price
   */
  function getFeeAssetPrice() public view override(IRollupCore) returns (uint256) {
    return IntRollupLib.feeAssetPriceModifier(
      rollupStore.blocks[rollupStore.tips.pendingBlockNumber].feeHeader.feeAssetPriceNumerator
    );
  }

  function getL1FeesAt(Timestamp _timestamp)
    public
    view
    override(IRollupCore)
    returns (L1FeeData memory)
  {
    return _timestamp.slotFromTimestamp() < rollupStore.l1GasOracleValues.slotOfChange
      ? rollupStore.l1GasOracleValues.pre
      : rollupStore.l1GasOracleValues.post;
  }

  /**
   * @notice  Gets the mana base fee components
   *          For more context, consult:
   *          https://github.com/AztecProtocol/engineering-designs/blob/main/in-progress/8757-fees/design.md
   *
   * @dev     TODO #10004 - As part of the refactor, will likely get rid of this function or make it private
   *          keeping it public for now makes it simpler to test.
   *
   * @param _inFeeAsset - Whether to return the fee in the fee asset or ETH
   *
   * @return The mana base fee components
   */
  function getManaBaseFeeComponentsAt(Timestamp _timestamp, bool _inFeeAsset)
    public
    view
    override(ITestRollup)
    returns (ManaBaseFeeComponents memory)
  {
    // If we can prune, we use the proven block, otherwise the pending block
    uint256 blockOfInterest = canPruneAtTime(_timestamp)
      ? rollupStore.tips.provenBlockNumber
      : rollupStore.tips.pendingBlockNumber;

    return ExtRollupLib.getManaBaseFeeComponentsAt(
      rollupStore.blocks[blockOfInterest].feeHeader,
      getL1FeesAt(_timestamp),
      provingCostPerMana,
      _inFeeAsset ? getFeeAssetPrice() : 1e9,
      TimeLib.getStorage().epochDuration
    );
  }

  function getEpochForBlock(uint256 _blockNumber) public view override(IRollupCore) returns (Epoch) {
    require(
      _blockNumber <= rollupStore.tips.pendingBlockNumber,
      Errors.Rollup__InvalidBlockNumber(rollupStore.tips.pendingBlockNumber, _blockNumber)
    );
    return rollupStore.blocks[_blockNumber].slotNumber.epochFromSlot();
  }

  /**
   * @notice  Get the epoch that should be proven
   *
   * @dev    This is the epoch that should be proven. It does so by getting the epoch of the block
   *        following the last proven block. If there is no such block (i.e. the pending chain is
   *        the same as the proven chain), then revert.
   *
   * @return uint256 - The epoch to prove
   */
  function getEpochToProve() public view override(IRollupCore) returns (Epoch) {
    require(
      rollupStore.tips.provenBlockNumber != rollupStore.tips.pendingBlockNumber,
      Errors.Rollup__NoEpochToProve()
    );
    return getEpochForBlock(rollupStore.tips.provenBlockNumber + 1);
  }

  function canPrune() public view override(IRollupCore) returns (bool) {
    return canPruneAtTime(Timestamp.wrap(block.timestamp));
  }

  function canPruneAtTime(Timestamp _ts) public view override(IRollupCore) returns (bool) {
    if (
      rollupStore.tips.pendingBlockNumber == rollupStore.tips.provenBlockNumber
        || rollupStore.tips.pendingBlockNumber <= assumeProvenThroughBlockNumber
    ) {
      return false;
    }

    Epoch oldestPendingEpoch = getEpochForBlock(rollupStore.tips.provenBlockNumber + 1);
    Slot deadline = oldestPendingEpoch.toSlots() + Slot.wrap(PROOF_SUBMISSION_WINDOW);

    return deadline < _ts.slotFromTimestamp();
  }

  function _prune() internal {
    uint256 pending = rollupStore.tips.pendingBlockNumber;

    // @note  We are not deleting the blocks, but we are "winding back" the pendingTip to the last block that was proven.
    //        We can do because any new block proposed will overwrite a previous block in the block log,
    //        so no values should "survive".
    //        People must therefore read the chain using the pendingTip as a boundary.
    rollupStore.tips.pendingBlockNumber = rollupStore.tips.provenBlockNumber;

    emit PrunedPending(rollupStore.tips.provenBlockNumber, pending);
  }

  /**
   * @notice  Validates the header for submission
   *
   * @param _header - The proposed block header
   * @param _signatures - The signatures for the attestations
   * @param _digest - The digest that signatures signed
   * @param _currentTime - The time of execution
   * @param _blobsHashesCommitment - The blobs hash for this block
   * @dev                - This value is provided to allow for simple simulation of future
   * @param _flags - Flags specific to the execution, whether certain checks should be skipped
   */
  function _validateHeader(
    Header memory _header,
    Signature[] memory _signatures,
    bytes32 _digest,
    Timestamp _currentTime,
    uint256 _manaBaseFee,
    bytes32 _blobsHashesCommitment,
    DataStructures.ExecutionFlags memory _flags
  ) internal view {
    uint256 pendingBlockNumber = canPruneAtTime(_currentTime)
      ? rollupStore.tips.provenBlockNumber
      : rollupStore.tips.pendingBlockNumber;

    ExtRollupLib.validateHeaderForSubmissionBase(
      ValidateHeaderArgs({
        header: _header,
        currentTime: _currentTime,
        manaBaseFee: _manaBaseFee,
        blobsHashesCommitment: _blobsHashesCommitment,
        pendingBlockNumber: pendingBlockNumber,
        flags: _flags,
        version: VERSION,
        feeJuicePortal: FEE_JUICE_PORTAL
      }),
      rollupStore.blocks
    );
    _validateHeaderForSubmissionSequencerSelection(
      Slot.wrap(_header.globalVariables.slotNumber), _signatures, _digest, _currentTime, _flags
    );
  }

  /**
   * @notice  Validate a header for submission to the pending chain (sequencer selection checks)
   *
   *          These validation checks are directly related to sequencer selection.
   *          Note that while these checks are strict, they can be relaxed with some changes to
   *          message boxes.
   *
   *          Each of the following validation checks must pass, otherwise an error is thrown and we revert.
   *          - The slot MUST be the current slot
   *            This might be relaxed for allow consensus set to better handle short-term bursts of L1 congestion
   *          - The slot MUST be in the current epoch
   *
   * @param _slot - The slot of the header to validate
   * @param _signatures - The signatures to validate
   * @param _digest - The digest that signatures sign over
   */
  function _validateHeaderForSubmissionSequencerSelection(
    Slot _slot,
    Signature[] memory _signatures,
    bytes32 _digest,
    Timestamp _currentTime,
    DataStructures.ExecutionFlags memory _flags
  ) internal view {
    // Ensure that the slot proposed is NOT in the future
    Slot currentSlot = _currentTime.slotFromTimestamp();
    require(_slot == currentSlot, Errors.HeaderLib__InvalidSlotNumber(currentSlot, _slot));

    // @note  We are currently enforcing that the slot is in the current epoch
    //        If this is not the case, there could potentially be a weird reorg
    //        of an entire epoch if no-one from the new epoch committee have seen
    //        those blocks or behaves as if they did not.

    Epoch epochNumber = _slot.epochFromSlot();
    Epoch currentEpoch = _currentTime.epochFromTimestamp();
    require(epochNumber == currentEpoch, Errors.Rollup__InvalidEpoch(currentEpoch, epochNumber));

    ValidatorSelectionLib.validateValidatorSelection(
      StakingLib.getStorage(), _slot, epochNumber, _signatures, _digest, _flags
    );
  }

  // Helper to avoid stack too deep
  function _toBlockLog(ProposeArgs calldata _args, uint256 _blockNumber, uint256 _congestionCost)
    internal
    view
    returns (BlockLog memory)
  {
    FeeHeader memory parentFeeHeader = rollupStore.blocks[_blockNumber - 1].feeHeader;
    return BlockLog({
      archive: _args.archive,
      blockHash: _args.blockHash,
      slotNumber: Slot.wrap(uint256(bytes32(_args.header[0x0194:0x01b4]))),
      feeHeader: FeeHeader({
        excessMana: IntRollupLib.computeExcessMana(parentFeeHeader),
        feeAssetPriceNumerator: parentFeeHeader.feeAssetPriceNumerator.clampedAdd(
          _args.oracleInput.feeAssetPriceModifier
        ),
        manaUsed: uint256(bytes32(_args.header[0x0268:0x0288])),
        provingCostPerManaNumerator: parentFeeHeader.provingCostPerManaNumerator.clampedAdd(
          _args.oracleInput.provingCostModifier
        ),
        congestionCost: _congestionCost
      })
    });
  }

  function _fakeBlockNumberAsProven(uint256 _blockNumber) private {
    if (
      _blockNumber > rollupStore.tips.provenBlockNumber
        && _blockNumber <= rollupStore.tips.pendingBlockNumber
    ) {
      rollupStore.tips.provenBlockNumber = _blockNumber;
    }
  }
}<|MERGE_RESOLUTION|>--- conflicted
+++ resolved
@@ -289,27 +289,6 @@
   }
 
   /**
-<<<<<<< HEAD
-   * @notice  Publishes the body and propose the block
-   * @dev     `eth_log_handlers` rely on this function
-   *
-   * @param _args - The arguments to propose the block
-   * @param _signatures - Signatures from the validators
-   * @param _blobInput - The blob evaluation KZG proof, challenge, and opening required for the precompile.
-   */
-  function proposeAndClaim(
-    ProposeArgs calldata _args,
-    Signature[] memory _signatures,
-    bytes calldata _blobInput,
-    SignedEpochProofQuote calldata _quote
-  ) external override(IRollupCore) {
-    propose(_args, _signatures, _blobInput);
-    claimEpochProofRight(_quote);
-  }
-
-  /**
-=======
->>>>>>> fdc2042d
    * @notice  Submit a proof for an epoch in the pending chain
    *
    * @dev     Will emit `L2ProofVerified` if the proof is valid
