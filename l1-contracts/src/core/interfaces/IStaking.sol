--- conflicted
+++ resolved
@@ -9,24 +9,13 @@
 
 interface IStakingCore {
   event SlasherUpdated(address indexed oldSlasher, address indexed newSlasher);
-<<<<<<< HEAD
-  event Deposit(
-    address indexed attester, address indexed proposer, address indexed withdrawer, uint256 amount
-  );
-=======
   event Deposit(address indexed attester, address indexed withdrawer, uint256 amount);
->>>>>>> d91ddc2e
   event WithdrawInitiated(address indexed attester, address indexed recipient, uint256 amount);
   event WithdrawFinalised(address indexed attester, address indexed recipient, uint256 amount);
   event Slashed(address indexed attester, uint256 amount);
 
   function setSlasher(address _slasher) external;
-<<<<<<< HEAD
-  function deposit(address _attester, address _proposer, address _withdrawer, bool _onCanonical)
-    external;
-=======
   function deposit(address _attester, address _withdrawer, bool _onCanonical) external;
->>>>>>> d91ddc2e
   function initiateWithdraw(address _attester, address _recipient) external returns (bool);
   function finaliseWithdraw(address _attester) external;
   function slash(address _attester, uint256 _amount) external;
@@ -38,11 +27,6 @@
   function getExit(address _attester) external view returns (Exit memory);
   function getActiveAttesterCount() external view returns (uint256);
   function getAttesterAtIndex(uint256 _index) external view returns (address);
-<<<<<<< HEAD
-  function getProposerAtIndex(uint256 _index) external view returns (address);
-  function getProposerForAttester(address _attester) external view returns (address);
-=======
->>>>>>> d91ddc2e
   function getSlasher() external view returns (address);
   function getStakingAsset() external view returns (IERC20);
   function getMinimumStake() external view returns (uint256);
