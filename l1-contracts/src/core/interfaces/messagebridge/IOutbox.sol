// SPDX-License-Identifier: Apache-2.0
// Copyright 2023 Aztec Labs.
pragma solidity >=0.8.18;

import {DataStructures} from "../../libraries/DataStructures.sol";

/**
 * @title IOutbox
 * @author Aztec Labs
 * @notice Lives on L1 and is used to consume L2 -> L1 messages. Messages are inserted by the rollup contract
 * and will be consumed by the portal contracts.
 */
interface IOutbox {
  // to make it easier for portal to know when to consume the message.
  event MessageAdded(bytes32 indexed entryKey);

  event MessageConsumed(bytes32 indexed entryKey, address indexed recipient);

  // docs:start:outbox_compute_entry_key
  /**
   * @notice Computes an entry key for the Outbox
   * @param _message - The L2 to L1 message
   * @return The key of the entry in the set
   */
  function computeEntryKey(DataStructures.L2ToL1Msg memory _message) external returns (bytes32);
  // docs:end:outbox_compute_entry_key

  // docs:start:outbox_send_l1_msg
  /**
   * @notice Inserts an array of entries into the Outbox
   * @dev Only callable by the rollup contract
   * @param _entryKeys - Array of entry keys (hash of the message) - computed by the L2 counterpart and sent to L1 via rollup block
   */
  function sendL1Messages(bytes32[] memory _entryKeys) external;
  // docs:end:outbox_send_l1_msg

<<<<<<< HEAD
  /// docs:start:consume_interface
=======
  // docs:start:outbox_consume
>>>>>>> 7db21b01
  /**
   * @notice Consumes an entry from the Outbox
   * @dev Only meaningfully callable by portals, otherwise should never hit an entry
   * @dev Emits the `MessageConsumed` event when consuming messages
   * @param _message - The L2 to L1 message
   * @return entryKey - The key of the entry removed
   */
  function consume(DataStructures.L2ToL1Msg memory _message) external returns (bytes32 entryKey);
<<<<<<< HEAD
  /// docs:end:consume_interface
=======
  // docs:end:outbox_consume
>>>>>>> 7db21b01

  // docs:start:outbox_get
  /**
   * @notice Fetch an entry
   * @param _entryKey - The key to lookup
   * @return The entry matching the provided key
   */
  function get(bytes32 _entryKey) external view returns (DataStructures.Entry memory);
  // docs:end:outbox_get

  // docs:start:outbox_contains
  /**
   * @notice Check if entry exists
   * @param _entryKey - The key to lookup
   * @return True if entry exists, false otherwise
   */
  function contains(bytes32 _entryKey) external view returns (bool);
  // docs:end:outbox_contains
}<|MERGE_RESOLUTION|>--- conflicted
+++ resolved
@@ -34,11 +34,7 @@
   function sendL1Messages(bytes32[] memory _entryKeys) external;
   // docs:end:outbox_send_l1_msg
 
-<<<<<<< HEAD
-  /// docs:start:consume_interface
-=======
   // docs:start:outbox_consume
->>>>>>> 7db21b01
   /**
    * @notice Consumes an entry from the Outbox
    * @dev Only meaningfully callable by portals, otherwise should never hit an entry
@@ -47,11 +43,7 @@
    * @return entryKey - The key of the entry removed
    */
   function consume(DataStructures.L2ToL1Msg memory _message) external returns (bytes32 entryKey);
-<<<<<<< HEAD
-  /// docs:end:consume_interface
-=======
   // docs:end:outbox_consume
->>>>>>> 7db21b01
 
   // docs:start:outbox_get
   /**
