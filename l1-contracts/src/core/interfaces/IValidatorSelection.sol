--- conflicted
+++ resolved
@@ -57,8 +57,5 @@
   function getGenesisTime() external view returns (Timestamp);
   function getSlotDuration() external view returns (uint256);
   function getEpochDuration() external view returns (uint256);
-<<<<<<< HEAD
-=======
   function getTargetCommitteeSize() external view returns (uint256);
->>>>>>> 6c156042
 }