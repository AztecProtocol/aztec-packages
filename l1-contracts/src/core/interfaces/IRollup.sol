// SPDX-License-Identifier: Apache-2.0
// Copyright 2024 Aztec Labs.
pragma solidity >=0.8.27;

import {IFeeJuicePortal} from "@aztec/core/interfaces/IFeeJuicePortal.sol";
import {IVerifier} from "@aztec/core/interfaces/IVerifier.sol";
import {IInbox} from "@aztec/core/interfaces/messagebridge/IInbox.sol";
import {IOutbox} from "@aztec/core/interfaces/messagebridge/IOutbox.sol";
import {BlockLog, CompressedBlockLog} from "@aztec/core/libraries/compressed-data/BlockLog.sol";
import {
  FeeHeader, L1FeeData, ManaBaseFeeComponents
} from "@aztec/core/libraries/rollup/FeeLib.sol";
import {FeeAssetPerEthE9, EthValue, FeeAssetValue} from "@aztec/core/libraries/rollup/FeeLib.sol";
import {ProposedHeader} from "@aztec/core/libraries/rollup/ProposedHeaderLib.sol";
import {ProposeArgs} from "@aztec/core/libraries/rollup/ProposeLib.sol";
import {RewardConfig} from "@aztec/core/libraries/rollup/RewardLib.sol";
import {StakingQueueConfig} from "@aztec/core/libraries/StakingQueue.sol";
import {RewardBoostConfig} from "@aztec/core/reward-boost/RewardBooster.sol";
import {IHaveVersion} from "@aztec/governance/interfaces/IRegistry.sol";
import {IRewardDistributor} from "@aztec/governance/interfaces/IRewardDistributor.sol";
import {CommitteeAttestations} from "@aztec/shared/libraries/SignatureLib.sol";
import {Timestamp, Slot, Epoch} from "@aztec/shared/libraries/TimeMath.sol";
import {IERC20} from "@oz/token/ERC20/IERC20.sol";

struct PublicInputArgs {
  bytes32 previousArchive;
  bytes32 endArchive;
  address proverId;
}

struct SubmitEpochRootProofArgs {
  uint256 start; // inclusive
  uint256 end; // inclusive
  PublicInputArgs args;
  bytes32[] fees;
  bytes blobInputs;
  bytes proof;
}

struct ChainTips {
  uint256 pendingBlockNumber;
  uint256 provenBlockNumber;
}

/**
 * @notice Struct for storing flags for block header validation
 * @param ignoreDA - True will ignore DA check, otherwise checks
 * @param ignoreSignature - True will ignore the signatures, otherwise checks
 */
struct BlockHeaderValidationFlags {
  bool ignoreDA;
  bool ignoreSignatures;
}

struct GenesisState {
  bytes32 vkTreeRoot;
  bytes32 protocolContractTreeRoot;
  bytes32 genesisArchiveRoot;
}

struct RollupConfigInput {
  uint256 aztecSlotDuration;
  uint256 aztecEpochDuration;
  uint256 targetCommitteeSize;
  uint256 aztecProofSubmissionEpochs;
  uint256 slashingQuorum;
  uint256 slashingRoundSize;
  uint256 manaTarget;
<<<<<<< HEAD
=======
  uint256 exitDelaySeconds;
  uint256 entryQueueFlushSizeMin;
  uint256 entryQueueFlushSizeQuotient;
>>>>>>> 8c4d8618
  EthValue provingCostPerMana;
  RewardConfig rewardConfig;
  RewardBoostConfig rewardBoostConfig;
  StakingQueueConfig stakingQueueConfig;
}

struct RollupConfig {
  uint256 aztecProofSubmissionEpochs;
  IERC20 feeAsset;
  IFeeJuicePortal feeAssetPortal;
  IRewardDistributor rewardDistributor;
  bytes32 vkTreeRoot;
  bytes32 protocolContractTreeRoot;
  IVerifier epochProofVerifier;
  IInbox inbox;
  IOutbox outbox;
  uint256 version;
}

struct RollupStore {
  ChainTips tips; // put first such that the struct slot structure is easy to follow for cheatcodes
  mapping(uint256 blockNumber => CompressedBlockLog log) blocks;
  RollupConfig config;
}

interface IRollupCore {
  event L2BlockProposed(
    uint256 indexed blockNumber, bytes32 indexed archive, bytes32[] versionedBlobHashes
  );
  event L2ProofVerified(uint256 indexed blockNumber, address indexed proverId);
  event RewardConfigUpdated(RewardConfig rewardConfig);
  event ManaTargetUpdated(uint256 indexed manaTarget);
  event PrunedPending(uint256 provenBlockNumber, uint256 pendingBlockNumber);
  event RewardsClaimableUpdated(bool isRewardsClaimable);

  function setRewardsClaimable(bool _isRewardsClaimable) external;
  function claimSequencerRewards(address _recipient) external returns (uint256);
  function claimProverRewards(address _recipient, Epoch[] memory _epochs)
    external
    returns (uint256);

  function prune() external;
  function updateL1GasFeeOracle() external;

  function setProvingCostPerMana(EthValue _provingCostPerMana) external;

  function propose(
    ProposeArgs calldata _args,
    CommitteeAttestations memory _attestations,
    bytes calldata _blobInput
  ) external;

  function submitEpochRootProof(SubmitEpochRootProofArgs calldata _args) external;

  function setRewardConfig(RewardConfig memory _config) external;
  function updateManaTarget(uint256 _manaTarget) external;

  // solhint-disable-next-line func-name-mixedcase
  function L1_BLOCK_AT_GENESIS() external view returns (uint256);
}

interface IRollup is IRollupCore, IHaveVersion {
  function validateHeader(
    ProposedHeader calldata _header,
    CommitteeAttestations memory _attestations,
    bytes32 _digest,
    bytes32 _blobsHash,
    BlockHeaderValidationFlags memory _flags
  ) external;

  function canProposeAtTime(Timestamp _ts, bytes32 _archive) external returns (Slot, uint256);

  function getTips() external view returns (ChainTips memory);

  function status(uint256 _myHeaderBlockNumber)
    external
    view
    returns (
      uint256 provenBlockNumber,
      bytes32 provenArchive,
      uint256 pendingBlockNumber,
      bytes32 pendingArchive,
      bytes32 archiveOfMyBlock,
      Epoch provenEpochNumber
    );

  function getEpochProofPublicInputs(
    uint256 _start,
    uint256 _end,
    PublicInputArgs calldata _args,
    bytes32[] calldata _fees,
    bytes calldata _blobPublicInputs
  ) external view returns (bytes32[] memory);

  function validateBlobs(bytes calldata _blobsInputs)
    external
    view
    returns (bytes32[] memory, bytes32, bytes[] memory);

  function getManaBaseFeeComponentsAt(Timestamp _timestamp, bool _inFeeAsset)
    external
    view
    returns (ManaBaseFeeComponents memory);
  function getManaBaseFeeAt(Timestamp _timestamp, bool _inFeeAsset) external view returns (uint256);
  function getL1FeesAt(Timestamp _timestamp) external view returns (L1FeeData memory);
  function getFeeAssetPerEth() external view returns (FeeAssetPerEthE9);

  function getEpochForBlock(uint256 _blockNumber) external view returns (Epoch);
  function canPruneAtTime(Timestamp _ts) external view returns (bool);

  function archive() external view returns (bytes32);
  function archiveAt(uint256 _blockNumber) external view returns (bytes32);
  function getProvenBlockNumber() external view returns (uint256);
  function getPendingBlockNumber() external view returns (uint256);
  function getBlock(uint256 _blockNumber) external view returns (BlockLog memory);
  function getFeeHeader(uint256 _blockNumber) external view returns (FeeHeader memory);
  function getBlobCommitmentsHash(uint256 _blockNumber) external view returns (bytes32);
  function getCurrentBlobCommitmentsHash() external view returns (bytes32);

  function getSharesFor(address _prover) external view returns (uint256);
  function getSequencerRewards(address _sequencer) external view returns (uint256);
  function getCollectiveProverRewardsForEpoch(Epoch _epoch) external view returns (uint256);
  function getSpecificProverRewardsForEpoch(Epoch _epoch, address _prover)
    external
    view
    returns (uint256);
  function getHasSubmitted(Epoch _epoch, uint256 _length, address _prover)
    external
    view
    returns (bool);
  function getHasClaimed(address _prover, Epoch _epoch) external view returns (bool);

  function getProofSubmissionEpochs() external view returns (uint256);
  function getManaTarget() external view returns (uint256);
  function getManaLimit() external view returns (uint256);
  function getProvingCostPerManaInEth() external view returns (EthValue);

  function getProvingCostPerManaInFeeAsset() external view returns (FeeAssetValue);

  function getFeeAsset() external view returns (IERC20);
  function getFeeAssetPortal() external view returns (IFeeJuicePortal);
  function getRewardDistributor() external view returns (IRewardDistributor);
  function getBurnAddress() external view returns (address);

  function getInbox() external view returns (IInbox);
  function getOutbox() external view returns (IOutbox);

  function getRewardConfig() external view returns (RewardConfig memory);
}<|MERGE_RESOLUTION|>--- conflicted
+++ resolved
@@ -66,12 +66,7 @@
   uint256 slashingQuorum;
   uint256 slashingRoundSize;
   uint256 manaTarget;
-<<<<<<< HEAD
-=======
   uint256 exitDelaySeconds;
-  uint256 entryQueueFlushSizeMin;
-  uint256 entryQueueFlushSizeQuotient;
->>>>>>> 8c4d8618
   EthValue provingCostPerMana;
   RewardConfig rewardConfig;
   RewardBoostConfig rewardBoostConfig;
