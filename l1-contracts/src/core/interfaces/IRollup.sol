// SPDX-License-Identifier: Apache-2.0
// Copyright 2023 Aztec Labs.
pragma solidity >=0.8.27;

import {IInbox} from "@aztec/core/interfaces/messagebridge/IInbox.sol";
import {IOutbox} from "@aztec/core/interfaces/messagebridge/IOutbox.sol";

import {SignatureLib} from "@aztec/core/libraries/crypto/SignatureLib.sol";
import {DataStructures} from "@aztec/core/libraries/DataStructures.sol";

import {Timestamp, Slot, Epoch} from "@aztec/core/libraries/TimeMath.sol";

interface ITestRollup {
  function setVerifier(address _verifier) external;
  function setVkTreeRoot(bytes32 _vkTreeRoot) external;
  function setAssumeProvenThroughBlockNumber(uint256 blockNumber) external;
}

interface IRollup {
  event L2BlockProposed(uint256 indexed blockNumber, bytes32 indexed archive);
  event L2ProofVerified(uint256 indexed blockNumber, bytes32 indexed proverId);
  event PrunedPending(uint256 provenBlockNumber, uint256 pendingBlockNumber);
  event ProofRightClaimed(
    Epoch indexed epoch,
    address indexed bondProvider,
    address indexed proposer,
    uint256 bondAmount,
    Slot currentSlot
  );

  function prune() external;

  function claimEpochProofRight(DataStructures.SignedEpochProofQuote calldata _quote) external;

  function propose(
    bytes calldata _header,
    bytes32 _archive,
    bytes32 _blockHash,
    bytes32[] memory _txHashes,
    SignatureLib.Signature[] memory _signatures,
    bytes calldata _body
  ) external;

  function proposeAndClaim(
    bytes calldata _header,
    bytes32 _archive,
    bytes32 _blockHash,
    bytes32[] memory _txHashes,
    SignatureLib.Signature[] memory _signatures,
    bytes calldata _body,
    DataStructures.SignedEpochProofQuote calldata _quote
  ) external;

  function submitBlockRootProof(
    bytes calldata _header,
    bytes32 _archive,
    bytes32 _proverId,
    bytes calldata _aggregationObject,
    bytes calldata _proof
  ) external;

  function submitEpochRootProof(
    uint256 _epochSize,
    bytes32[7] calldata _args,
    bytes32[64] calldata _fees,
    bytes calldata _aggregationObject,
    bytes calldata _proof
  ) external;

  function canProposeAtTime(Timestamp _ts, bytes32 _archive) external view returns (Slot, uint256);

  function validateHeader(
    bytes calldata _header,
    SignatureLib.Signature[] memory _signatures,
    bytes32 _digest,
    Timestamp _currentTime,
    bytes32 _txsEffecstHash,
    DataStructures.ExecutionFlags memory _flags
  ) external view;

  // solhint-disable-next-line func-name-mixedcase
  function INBOX() external view returns (IInbox);

  // solhint-disable-next-line func-name-mixedcase
  function OUTBOX() external view returns (IOutbox);

  // solhint-disable-next-line func-name-mixedcase
  function L1_BLOCK_AT_GENESIS() external view returns (uint256);

  function status(uint256 myHeaderBlockNumber)
    external
    view
    returns (
      uint256 provenBlockNumber,
      bytes32 provenArchive,
      uint256 pendingBlockNumber,
      bytes32 pendingArchive,
      bytes32 archiveOfMyBlock,
      uint256 provenEpochNumber
    );

  // TODO(#7346): Integrate batch rollups
  // function submitRootProof(
  //   bytes32 _previousArchive,
  //   bytes32 _archive,
  //   bytes32 outHash,
  //   address[32] calldata coinbases,
  //   uint256[32] calldata fees,
  //   bytes32 _proverId,
  //   bytes calldata _aggregationObject,
  //   bytes calldata _proof
  // ) external;

  function archive() external view returns (bytes32);
  function archiveAt(uint256 _blockNumber) external view returns (bytes32);
  function getProvenBlockNumber() external view returns (uint256);
  function getPendingBlockNumber() external view returns (uint256);
<<<<<<< HEAD
  function getEpochToProve() external view returns (uint256);
  function nextEpochToClaim() external view returns (uint256);
  function getEpochForBlock(uint256 blockNumber) external view returns (uint256);
=======
  function getEpochToProve() external view returns (Epoch);
  function nextEpochToClaim() external view returns (Epoch);
>>>>>>> 900c8e25
  function validateEpochProofRightClaim(DataStructures.SignedEpochProofQuote calldata _quote)
    external
    view;
  function getEpochProofPublicInputs(
    uint256 _epochSize,
    bytes32[7] calldata _args,
    bytes32[64] calldata _fees,
    bytes calldata _aggregationObject
  ) external view returns (bytes32[] memory);
  function computeTxsEffectsHash(bytes calldata _body) external pure returns (bytes32);
}<|MERGE_RESOLUTION|>--- conflicted
+++ resolved
@@ -115,14 +115,9 @@
   function archiveAt(uint256 _blockNumber) external view returns (bytes32);
   function getProvenBlockNumber() external view returns (uint256);
   function getPendingBlockNumber() external view returns (uint256);
-<<<<<<< HEAD
   function getEpochToProve() external view returns (uint256);
   function nextEpochToClaim() external view returns (uint256);
   function getEpochForBlock(uint256 blockNumber) external view returns (uint256);
-=======
-  function getEpochToProve() external view returns (Epoch);
-  function nextEpochToClaim() external view returns (Epoch);
->>>>>>> 900c8e25
   function validateEpochProofRightClaim(DataStructures.SignedEpochProofQuote calldata _quote)
     external
     view;
