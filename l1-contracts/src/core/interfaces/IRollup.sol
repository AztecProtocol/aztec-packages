--- conflicted
+++ resolved
@@ -7,11 +7,6 @@
 import {IOutbox} from "@aztec/core/interfaces/messagebridge/IOutbox.sol";
 import {Signature} from "@aztec/core/libraries/crypto/SignatureLib.sol";
 import {DataStructures} from "@aztec/core/libraries/DataStructures.sol";
-<<<<<<< HEAD
-import {EpochProofQuoteLib} from "@aztec/core/libraries/EpochProofQuoteLib.sol";
-import {ManaBaseFeeComponents} from "@aztec/core/libraries/FeeMath.sol";
-import {ProposeArgs} from "@aztec/core/libraries/ProposeLib.sol";
-=======
 import {
   EpochProofQuote,
   SignedEpochProofQuote
@@ -20,7 +15,6 @@
   FeeHeader, L1FeeData, ManaBaseFeeComponents
 } from "@aztec/core/libraries/RollupLibs/FeeMath.sol";
 import {ProposeArgs} from "@aztec/core/libraries/RollupLibs/ProposeLib.sol";
->>>>>>> f22cfb90
 import {Timestamp, Slot, Epoch} from "@aztec/core/libraries/TimeMath.sol";
 
 struct SubmitEpochRootProofArgs {
@@ -31,17 +25,6 @@
   bytes proof;
 }
 
-<<<<<<< HEAD
-struct FeeHeader {
-  uint256 excessMana;
-  uint256 feeAssetPriceNumerator;
-  uint256 manaUsed;
-  uint256 provingCostPerManaNumerator;
-  uint256 congestionCost;
-}
-
-=======
->>>>>>> f22cfb90
 struct BlockLog {
   FeeHeader feeHeader;
   bytes32 archive;
@@ -49,11 +32,6 @@
   Slot slotNumber;
 }
 
-<<<<<<< HEAD
-struct L1FeeData {
-  uint256 baseFee;
-  uint256 blobFee;
-=======
 struct ChainTips {
   uint256 pendingBlockNumber;
   uint256 provenBlockNumber;
@@ -73,7 +51,6 @@
   L1GasOracleValues l1GasOracleValues;
   DataStructures.EpochProofClaim proofClaim;
   IVerifier epochProofVerifier;
->>>>>>> f22cfb90
 }
 
 interface ITestRollup {
@@ -151,14 +128,7 @@
       Epoch provenEpochNumber
     );
 
-<<<<<<< HEAD
-  function quoteToDigest(EpochProofQuoteLib.EpochProofQuote memory _quote)
-    external
-    view
-    returns (bytes32);
-=======
   function quoteToDigest(EpochProofQuote memory _quote) external view returns (bytes32);
->>>>>>> f22cfb90
   function getBlock(uint256 _blockNumber) external view returns (BlockLog memory);
   function getFeeAssetPrice() external view returns (uint256);
   function getManaBaseFeeAt(Timestamp _timestamp, bool _inFeeAsset) external view returns (uint256);
