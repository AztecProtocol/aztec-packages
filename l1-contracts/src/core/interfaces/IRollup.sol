--- conflicted
+++ resolved
@@ -40,7 +40,6 @@
     bytes calldata _proof
   ) external;
 
-<<<<<<< HEAD
   // TODO(#7346): Integrate batch rollups
   // function submitRootProof(
   //   bytes32 _previousArchive,
@@ -55,10 +54,7 @@
   //   bytes calldata _proof
   // ) external;
 
-  function setVerifier(address _verifier) external;
-=======
   function archive() external view returns (bytes32);
   function isBlockProven(uint256 _blockNumber) external view returns (bool);
   function archiveAt(uint256 _blockNumber) external view returns (bytes32);
->>>>>>> 6f70bbae
 }