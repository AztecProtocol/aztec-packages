--- conflicted
+++ resolved
@@ -8,10 +8,6 @@
 import {ZKPassportVerifier, ProofVerificationParams} from "@zkpassport/ZKPassportVerifier.sol";
 
 import {QueueLib, Queue} from "./staking_asset_handler/Queue.sol";
-<<<<<<< HEAD
-
-=======
->>>>>>> 0c97a242
 /**
  * @title StakingAssetHandler
  * @notice This contract is used as a faucet for creating validators.
@@ -59,12 +55,9 @@
   function setWithdrawer(address _withdrawer) external;
   function addUnhinged(address _address) external;
   function removeUnhinged(address _address) external;
-<<<<<<< HEAD
-=======
   function setZKPassportVerifier(address _address) external;
   function setScope(string memory _scope) external;
   function setSubscope(string memory _subscope) external;
->>>>>>> 0c97a242
   function getQueueLength() external returns (uint256);
   function dripQueue() external;
 
@@ -90,12 +83,9 @@
 
   Queue private entryQueue;
 
-<<<<<<< HEAD
-=======
   string public validScope;
   string public validSubscope;
 
->>>>>>> 0c97a242
   constructor(
     address _owner,
     address _stakingAsset,
@@ -126,12 +116,6 @@
     }
     isUnhinged[_owner] = true;
     emit UnhingedAdded(_owner);
-<<<<<<< HEAD
-
-    entryQueue.init();
-  }
-
-=======
 
     zkPassportVerifier = _zkPassportVerifier;
     emit ZKPassportVerifierUpdated(address(_zkPassportVerifier));
@@ -142,20 +126,15 @@
     entryQueue.init();
   }
 
->>>>>>> 0c97a242
   /**
    * Add a validator attester proposer pair into the deposit queue
    *
    * @param _attester - the validator's attester address
    */
-<<<<<<< HEAD
-  function addValidator(address _attester) external override(IStakingAssetHandler) {
-=======
   function addValidatorToQueue(address _attester, ProofVerificationParams calldata _params)
     external
     override(IStakingAssetHandler)
   {
->>>>>>> 0c97a242
     // If the sender is unhinged, will mint the required amount (to not impact other users).
     // Otherwise we add them to the deposit queue.
     if (isUnhinged[msg.sender]) {
@@ -166,12 +145,7 @@
 
       _triggerDeposit(rollup, depositAmount, _attester);
     } else {
-<<<<<<< HEAD
-      entryQueue.enqueue(_attester);
-      emit AddedToQueue(_attester);
-=======
       _validatePassportProof(_attester, _params);
->>>>>>> 0c97a242
     }
   }
 
@@ -197,11 +171,7 @@
 
     uint256 queueLength = entryQueue.length();
 
-<<<<<<< HEAD
-    // if the queue is smaller then lets empty the queue, otherwise drip deposits per mint
-=======
     // if the queue is smaller then lets empty the queue, otherwise drip as many deposits as we have balance for
->>>>>>> 0c97a242
     uint256 depositsToMake = (queueLength < mintsAvailable) ? queueLength : mintsAvailable;
 
     for (uint256 i = 0; i < depositsToMake; ++i) {
@@ -267,8 +237,6 @@
     return entryQueue.length();
   }
 
-<<<<<<< HEAD
-=======
   function _validatePassportProof(address _attester, ProofVerificationParams calldata _params)
     internal
   {
@@ -293,7 +261,6 @@
     emit AddedToQueue(_attester);
   }
 
->>>>>>> 0c97a242
   function _triggerDeposit(IStaking rollup, uint256 depositAmount, address _attester) internal {
     // If the attester is currently exiting, we finalize the exit for them.
     if (rollup.getExit(_attester).exists) {
