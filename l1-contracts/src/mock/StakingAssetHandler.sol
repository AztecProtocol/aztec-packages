// SPDX-License-Identifier: Apache-2.0
pragma solidity >=0.8.27;

import {IStaking} from "@aztec/core/interfaces/IStaking.sol";
import {IRegistry} from "@aztec/governance/interfaces/IRegistry.sol";
import {IMintableERC20} from "@aztec/shared/interfaces/IMintableERC20.sol";
import {Ownable} from "@oz/access/Ownable.sol";
import {MerkleProof} from "@oz/utils/cryptography/MerkleProof.sol";
import {ZKPassportVerifier, ProofVerificationParams} from "@zkpassport/ZKPassportVerifier.sol";

/**
 * @title StakingAssetHandler
 * @notice This contract is used as a faucet for creating validators.
 *
 * It allows anyone to join the queue to be a validator to the rollup.
 * Validators get added to the rollups deposit Queue up to `depositsPerMint` validators per day.
 * With the caveat that the contract can mint itself funds to cover adding `depositsPerMint`
 * validators per `mintInterval` unit of time.
 *
 * @dev For example, if minMintInterval is 60*60 and maxDepositsPerMint is 3,
 *      then *generally* 3 validators can be added every hour.
 *      NB: it is possible to add 1 validator at the top of the hour, and 2 validators
 *      at the very end of the hour, then 3 validators at the top of the next hour
 *      so the maximum "burst" rate is effectively twice the maxDepositsPerMint.
 *
 * @dev This contract must be a minter of the staking asset - or have a big balance.
 *
 * @dev Only the owner can grant and revoke the `isUnhinged` role, and perform other administrative tasks
 *      such as setting the REGISTRY address, mint interval, deposits per mint, and withdrawer.
 */
interface IStakingAssetHandler {
  event ToppedUp(uint256 _amount);
  event ValidatorAdded(address indexed _rollup, address indexed _attester, address _withdrawer);
  event IntervalUpdated(uint256 _interval);
  event DepositsPerMintUpdated(uint256 _depositsPerMint);
  event WithdrawerUpdated(address indexed _withdrawer);
  event ZKPassportVerifierUpdated(address indexed _verifier);
  event ScopeUpdated(string newScope);
  event SubScopeUpdated(string newSubScope);
  event SkipBindCheckUpdated(bool _skipBindCheck);
  event SkipMerkleCheckUpdated(bool _skipMerkleCheck);
  event DepositMerkleRootUpdated(bytes32 _root);

  event UnhingedAdded(address indexed _address);
  event UnhingedRemoved(address indexed _address);

  error CannotMintZeroAmount();
  error ValidatorQuotaFilledUntil(uint256 _timestamp);
  error InvalidProof();
  error InvalidScope();
  error ProofNotBoundToAddress(address _expected, address _received);
  error SybilDetected(bytes32 _nullifier);
  error AttesterDoesNotExist(address _attester);
  error NoNullifier();
  error MerkleProofInvalid();

  // Add validator methods
<<<<<<< HEAD
  function addValidator(
    address _attester,
    bytes32[] memory merkleProof,
    ProofVerificationParams memory _params
  ) external;
=======
  function addValidator(address _attester, ProofVerificationParams memory _params) external;
>>>>>>> c245b3e7
  function reenterExitedValidator(address _attester) external;

  // Admin methods
  function setMintInterval(uint256 _interval) external;
  function setDepositsPerMint(uint256 _depositsPerMint) external;
  function setWithdrawer(address _withdrawer) external;
  function addUnhinged(address _address) external;
  function removeUnhinged(address _address) external;
  function setZKPassportVerifier(address _address) external;
  function setScope(string memory _scope) external;
  function setSubscope(string memory _subscope) external;
  function setSkipBindCheck(bool _skipBindCheck) external;
  function setSkipMerkleCheck(bool _skipMerkleCheck) external;
  function setDepositMerkleRoot(bytes32 _root) external;

  // View
  function getRollup() external view returns (address);
}

contract StakingAssetHandler is IStakingAssetHandler, Ownable {
<<<<<<< HEAD
  struct StakingAssetHandlerArgs {
    address owner;
    address stakingAsset;
    IRegistry registry;
    address withdrawer;
    uint256 mintInterval;
    uint256 depositsPerMint;
    bytes32 depositMerkleRoot;
    ZKPassportVerifier zkPassportVerifier;
    address[] unhinged;
    string scope;
    string subscope;
    bool skipBindCheck;
    bool skipMerkleCheck;
  }

=======
>>>>>>> c245b3e7
  IMintableERC20 public immutable STAKING_ASSET;
  IRegistry public immutable REGISTRY;

  ZKPassportVerifier public zkPassportVerifier;

  bool internal skipBindCheck;
  bool internal skipMerkleCheck;

  mapping(address attester => bool isUnhinged) public isUnhinged;
  mapping(bytes32 nullifier => bool exists) public nullifiers;
  mapping(address attester => bytes32 nullifier) public attesterToNullifier;

  uint256 public lastMintTimestamp;
  uint256 public mintInterval;
  uint256 public depositsPerMint;
  bytes32 public depositMerkleRoot;

  address public withdrawer;

  string public validScope;
  string public validSubscope;

  constructor(StakingAssetHandlerArgs memory _args) Ownable(_args.owner) {
    require(_args.depositsPerMint > 0, CannotMintZeroAmount());

    STAKING_ASSET = IMintableERC20(_args.stakingAsset);
    REGISTRY = _args.registry;

    withdrawer = _args.withdrawer;
    emit WithdrawerUpdated(_args.withdrawer);

    mintInterval = _args.mintInterval;
    emit IntervalUpdated(_args.mintInterval);

    depositsPerMint = _args.depositsPerMint;
    emit DepositsPerMintUpdated(_args.depositsPerMint);

    for (uint256 i = 0; i < _args.unhinged.length; i++) {
      isUnhinged[_args.unhinged[i]] = true;
      emit UnhingedAdded(_args.unhinged[i]);
    }
    isUnhinged[_args.owner] = true;
    emit UnhingedAdded(_args.owner);

    zkPassportVerifier = _args.zkPassportVerifier;
    emit ZKPassportVerifierUpdated(address(_args.zkPassportVerifier));

    depositMerkleRoot = _args.depositMerkleRoot;
    emit DepositMerkleRootUpdated(_args.depositMerkleRoot);

<<<<<<< HEAD
    validScope = _args.scope;
    validSubscope = _args.subscope;

    skipBindCheck = _args.skipBindCheck;
    skipMerkleCheck = _args.skipMerkleCheck;
=======
    skipBindCheck = _skipBindCheck;
>>>>>>> c245b3e7
  }

  /**
   * Add a validator attester
   *
   * @param _attester - the validator's attester address
   */
<<<<<<< HEAD
  function addValidator(
    address _attester,
    bytes32[] memory _merkleProof,
    ProofVerificationParams calldata _params
  ) external override(IStakingAssetHandler) {
=======
  function addValidator(address _attester, ProofVerificationParams calldata _params)
    external
    override(IStakingAssetHandler)
  {
>>>>>>> c245b3e7
    IStaking rollup = IStaking(address(REGISTRY.getCanonicalRollup()));
    uint256 depositAmount = rollup.getDepositAmount();

    // If the sender is unhinged, will mint the required amount (to not impact other users).
    // Otherwise we add them to the deposit queue.
    if (isUnhinged[msg.sender]) {
      STAKING_ASSET.mint(address(this), depositAmount);

      _triggerDeposit(rollup, depositAmount, _attester);
    } else {
      _topUpIfRequired(depositAmount);

<<<<<<< HEAD
      _validateMerkleProof(_attester, _merkleProof);
=======
>>>>>>> c245b3e7
      _validatePassportProof(_attester, _params);

      // If the attester is currently exiting, we finalize the exit for him.
      _triggerDeposit(rollup, depositAmount, _attester);
    }
  }

  /**
   * Re add a validator that has already supplied a passport proof.
   * Used to re-enter a validator that has been exited during testnet.
   *
   * @param _attester - the validator's attester address
   */
  function reenterExitedValidator(address _attester) external override(IStakingAssetHandler) {
    // Check that the validator has an associated nullifier
    bytes32 nullifier = attesterToNullifier[_attester];
    require(nullifier != bytes32(0), AttesterDoesNotExist(_attester));
    require(nullifiers[nullifier] != false, NoNullifier());

    IStaking rollup = IStaking(address(REGISTRY.getCanonicalRollup()));
    uint256 depositAmount = rollup.getDepositAmount();

    _topUpIfRequired(depositAmount);
    _triggerDeposit(rollup, depositAmount, _attester);
  }

  function setMintInterval(uint256 _interval) external override(IStakingAssetHandler) onlyOwner {
    mintInterval = _interval;
    emit IntervalUpdated(_interval);
  }

  function setDepositsPerMint(uint256 _depositsPerMint)
    external
    override(IStakingAssetHandler)
    onlyOwner
  {
    require(_depositsPerMint > 0, CannotMintZeroAmount());
    depositsPerMint = _depositsPerMint;
    emit DepositsPerMintUpdated(_depositsPerMint);
  }

  function setZKPassportVerifier(address _zkPassportVerifier)
    external
    override(IStakingAssetHandler)
    onlyOwner
  {
    zkPassportVerifier = ZKPassportVerifier(_zkPassportVerifier);
    emit ZKPassportVerifierUpdated(_zkPassportVerifier);
  }

  function setScope(string memory _scope) external override(IStakingAssetHandler) onlyOwner {
    validScope = _scope;
    emit ScopeUpdated(_scope);
  }

  function setSubscope(string memory _subscope) external override(IStakingAssetHandler) onlyOwner {
    validSubscope = _subscope;
    emit SubScopeUpdated(_subscope);
  }

  function setWithdrawer(address _withdrawer) external override(IStakingAssetHandler) onlyOwner {
    withdrawer = _withdrawer;
    emit WithdrawerUpdated(_withdrawer);
  }

  function addUnhinged(address _address) external override(IStakingAssetHandler) onlyOwner {
    isUnhinged[_address] = true;
    emit UnhingedAdded(_address);
  }

  function removeUnhinged(address _address) external override(IStakingAssetHandler) onlyOwner {
    isUnhinged[_address] = false;
    emit UnhingedRemoved(_address);
  }

  function setSkipBindCheck(bool _skipBindCheck) external override(IStakingAssetHandler) onlyOwner {
    skipBindCheck = _skipBindCheck;
    emit SkipBindCheckUpdated(_skipBindCheck);
  }

<<<<<<< HEAD
  function setSkipMerkleCheck(bool _skipMerkleCheck)
    external
    override(IStakingAssetHandler)
    onlyOwner
  {
    skipMerkleCheck = _skipMerkleCheck;
    emit SkipMerkleCheckUpdated(_skipMerkleCheck);
  }

  function setDepositMerkleRoot(bytes32 _root) external override(IStakingAssetHandler) onlyOwner {
    depositMerkleRoot = _root;
    emit DepositMerkleRootUpdated(_root);
  }

=======
>>>>>>> c245b3e7
  function getRollup() external view override(IStakingAssetHandler) returns (address) {
    return address(REGISTRY.getCanonicalRollup());
  }

  /**
   * Validate an attester's zk passport proof
   *
   * @param _attester - The validator's attester address
   * @param _params - ZKPassport proof params
   */
  function _validatePassportProof(address _attester, ProofVerificationParams calldata _params)
    internal
  {
    // Must NOT be using dev mode - https://docs.zkpassport.id/getting-started/dev-mode
    // If active, nullifiers will end up being zero, but it is user provided input, so we are sanity checking it
    require(_params.devMode == false, InvalidProof());

    (bool verified, bytes32 nullifier) = zkPassportVerifier.verifyProof(_params);

    require(verified, InvalidProof());
    require(!nullifiers[nullifier], SybilDetected(nullifier));

    // Note: below is checked from user input with proof in verify proof, however, we check here again to enforce scoping
    require(
      zkPassportVerifier.verifyScopes(_params.publicInputs, validScope, validSubscope),
      InvalidScope()
    );

    if (!skipBindCheck) {
      bytes memory data =
        zkPassportVerifier.getBindProofInputs(_params.committedInputs, _params.committedInputCounts);
      // Use the getBoundData function to get the formatted data
      // which includes the user's address and any custom data
      (address boundAddress,) = zkPassportVerifier.getBoundData(data);
      // Make sure the bound user address is the same as the _attester
      require(boundAddress == _attester, ProofNotBoundToAddress(boundAddress, _attester));
    }

    // Set nullifier to consumed
    nullifiers[nullifier] = true;
    attesterToNullifier[_attester] = nullifier;
  }

  function _topUpIfRequired(uint256 _depositAmount) internal {
    if (STAKING_ASSET.balanceOf(address(this)) < _depositAmount) {
      require(
        block.timestamp - lastMintTimestamp >= mintInterval,
        ValidatorQuotaFilledUntil(lastMintTimestamp + mintInterval)
      );
      STAKING_ASSET.mint(address(this), _depositAmount * depositsPerMint);
      lastMintTimestamp = block.timestamp;
      emit ToppedUp(_depositAmount * depositsPerMint);
    }
  }

  /**
   * Trigger Deposit
   * Deposit a validator into the rollup, if they are waiting on an exit, then
   * complete the exit for them first.
   *
   * @param _rollup - the rollup address
   * @param _depositAmount - the deposit amount
   * @param _attester - the validator's attester address
   */
  function _triggerDeposit(IStaking _rollup, uint256 _depositAmount, address _attester) internal {
    // If the attester is currently exiting, we finalize the exit for them.
    if (_rollup.getExit(_attester).exists) {
      _rollup.finaliseWithdraw(_attester);
    }

    STAKING_ASSET.approve(address(_rollup), _depositAmount);
    _rollup.deposit(_attester, withdrawer, true);
    emit ValidatorAdded(address(_rollup), _attester, withdrawer);
<<<<<<< HEAD
  }

  /**
   * Validate Merkle Proof
   *
   * Check the provided merkle proof is correct for the given address
   *
   * @param _attester - the attester
   * @param _merkleProof - a merkle proof for the attester
   */
  function _validateMerkleProof(address _attester, bytes32[] memory _merkleProof) internal view {
    if (!skipMerkleCheck) {
      bytes32 leaf = keccak256(bytes.concat(keccak256(abi.encode(_attester))));
      require(MerkleProof.verify(_merkleProof, depositMerkleRoot, leaf), MerkleProofInvalid());
    }
=======
>>>>>>> c245b3e7
  }
}<|MERGE_RESOLUTION|>--- conflicted
+++ resolved
@@ -55,15 +55,11 @@
   error MerkleProofInvalid();
 
   // Add validator methods
-<<<<<<< HEAD
   function addValidator(
     address _attester,
     bytes32[] memory merkleProof,
     ProofVerificationParams memory _params
   ) external;
-=======
-  function addValidator(address _attester, ProofVerificationParams memory _params) external;
->>>>>>> c245b3e7
   function reenterExitedValidator(address _attester) external;
 
   // Admin methods
@@ -84,7 +80,6 @@
 }
 
 contract StakingAssetHandler is IStakingAssetHandler, Ownable {
-<<<<<<< HEAD
   struct StakingAssetHandlerArgs {
     address owner;
     address stakingAsset;
@@ -101,8 +96,6 @@
     bool skipMerkleCheck;
   }
 
-=======
->>>>>>> c245b3e7
   IMintableERC20 public immutable STAKING_ASSET;
   IRegistry public immutable REGISTRY;
 
@@ -153,15 +146,11 @@
     depositMerkleRoot = _args.depositMerkleRoot;
     emit DepositMerkleRootUpdated(_args.depositMerkleRoot);
 
-<<<<<<< HEAD
     validScope = _args.scope;
     validSubscope = _args.subscope;
 
     skipBindCheck = _args.skipBindCheck;
     skipMerkleCheck = _args.skipMerkleCheck;
-=======
-    skipBindCheck = _skipBindCheck;
->>>>>>> c245b3e7
   }
 
   /**
@@ -169,18 +158,11 @@
    *
    * @param _attester - the validator's attester address
    */
-<<<<<<< HEAD
   function addValidator(
     address _attester,
     bytes32[] memory _merkleProof,
     ProofVerificationParams calldata _params
   ) external override(IStakingAssetHandler) {
-=======
-  function addValidator(address _attester, ProofVerificationParams calldata _params)
-    external
-    override(IStakingAssetHandler)
-  {
->>>>>>> c245b3e7
     IStaking rollup = IStaking(address(REGISTRY.getCanonicalRollup()));
     uint256 depositAmount = rollup.getDepositAmount();
 
@@ -193,10 +175,8 @@
     } else {
       _topUpIfRequired(depositAmount);
 
-<<<<<<< HEAD
+      // Check attester has the guardian role (included in merkle tree)
       _validateMerkleProof(_attester, _merkleProof);
-=======
->>>>>>> c245b3e7
       _validatePassportProof(_attester, _params);
 
       // If the attester is currently exiting, we finalize the exit for him.
@@ -277,7 +257,6 @@
     emit SkipBindCheckUpdated(_skipBindCheck);
   }
 
-<<<<<<< HEAD
   function setSkipMerkleCheck(bool _skipMerkleCheck)
     external
     override(IStakingAssetHandler)
@@ -292,8 +271,6 @@
     emit DepositMerkleRootUpdated(_root);
   }
 
-=======
->>>>>>> c245b3e7
   function getRollup() external view override(IStakingAssetHandler) returns (address) {
     return address(REGISTRY.getCanonicalRollup());
   }
@@ -367,7 +344,6 @@
     STAKING_ASSET.approve(address(_rollup), _depositAmount);
     _rollup.deposit(_attester, withdrawer, true);
     emit ValidatorAdded(address(_rollup), _attester, withdrawer);
-<<<<<<< HEAD
   }
 
   /**
@@ -383,7 +359,5 @@
       bytes32 leaf = keccak256(bytes.concat(keccak256(abi.encode(_attester))));
       require(MerkleProof.verify(_merkleProof, depositMerkleRoot, leaf), MerkleProofInvalid());
     }
-=======
->>>>>>> c245b3e7
   }
 }