// SPDX-License-Identifier: Apache-2.0
// Copyright 2024 Aztec Labs.
pragma solidity >=0.8.27;

import {IStaking} from "@aztec/core/interfaces/IStaking.sol";
import {IERC20} from "@oz/token/ERC20/IERC20.sol";

struct CheatDepositArgs {
  address attester;
  address withdrawer;
}

interface IMultiAdder {
  function addValidators(CheatDepositArgs[] memory _args) external;
}

contract MultiAdder is IMultiAdder {
  address public immutable OWNER;
  IStaking public immutable STAKING;

  constructor(address _staking, address _owner) {
    OWNER = _owner;
    STAKING = IStaking(_staking);

    IERC20 stakingAsset = STAKING.getStakingAsset();
    stakingAsset.approve(address(STAKING), type(uint256).max);
  }

  function addValidators(CheatDepositArgs[] memory _args) external override(IMultiAdder) {
    require(msg.sender == OWNER, "Not owner");
    for (uint256 i = 0; i < _args.length; i++) {
<<<<<<< HEAD
      STAKING.deposit(_args[i].attester, _args[i].proposer, _args[i].withdrawer, true);
=======
      STAKING.deposit(_args[i].attester, _args[i].withdrawer, true);
>>>>>>> d91ddc2e
    }
  }
}<|MERGE_RESOLUTION|>--- conflicted
+++ resolved
@@ -29,11 +29,7 @@
   function addValidators(CheatDepositArgs[] memory _args) external override(IMultiAdder) {
     require(msg.sender == OWNER, "Not owner");
     for (uint256 i = 0; i < _args.length; i++) {
-<<<<<<< HEAD
-      STAKING.deposit(_args[i].attester, _args[i].proposer, _args[i].withdrawer, true);
-=======
       STAKING.deposit(_args[i].attester, _args[i].withdrawer, true);
->>>>>>> d91ddc2e
     }
   }
 }