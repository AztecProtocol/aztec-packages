--- conflicted
+++ resolved
@@ -64,13 +64,6 @@
     return _internalVote(_proposal, Signature({v: 0, r: bytes32(0), s: bytes32(0)}));
   }
 
-<<<<<<< HEAD
-    if (round.yeaCount[_proposal] == N) {
-      emit ProposalExecutable(_proposal, roundNumber);
-    }
-
-    return true;
-=======
   /**
    * @notice	Cast a vote on a proposal
    *					Note that this is assuming that the canonical rollup will cast it as
@@ -87,7 +80,6 @@
     returns (bool)
   {
     return _internalVote(_proposal, _sig);
->>>>>>> d91ddc2e
   }
 
   /**
