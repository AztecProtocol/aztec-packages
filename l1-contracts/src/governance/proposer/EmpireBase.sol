--- conflicted
+++ resolved
@@ -61,7 +61,6 @@
     return _internalVote(_proposal, Signature({isEmpty: true, v: 0, r: bytes32(0), s: bytes32(0)}));
   }
 
-<<<<<<< HEAD
   /**
    * @notice	Cast a vote on a proposal
    *					Note that this is assuming that the canonical rollup will cast it as
@@ -78,13 +77,6 @@
     returns (bool)
   {
     return _internalVote(_proposal, _sig);
-=======
-    if (round.yeaCount[_proposal] == N) {
-      emit ProposalExecutable(_proposal, roundNumber);
-    }
-
-    return true;
->>>>>>> f61893ab
   }
 
   /**
