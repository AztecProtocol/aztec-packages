--- conflicted
+++ resolved
@@ -15,17 +15,10 @@
 ### No Validators (IGNITION)
 
 | Function             | Avg Gas | Max Gas | Calldata Size | Calldata Gas |
-<<<<<<< HEAD
 | -------------------- | ------- | ------- | ------------- | ------------ |
 | propose              | 152,636 | 169,163 | 1,060         | 16,960       |
-| submitEpochRootProof | 569,680 | 592,896 | 3,812         | 60,992       |
-| setupEpoch           | 40,851  | 108,516 | -             | -            |
-=======
-|----------------------|---------|---------|---------------|--------------|
-| propose              | 152,636 | 169,163 |         1,060 |       16,960 |
-| submitEpochRootProof | 569,702 | 592,918 |         3,812 |       60,992 |
-| setupEpoch           |  40,827 | 108,414 |             - |            - |
->>>>>>> 8b10b2b2
+| submitEpochRootProof | 569,702 | 592,918 | 3,812         | 60,992       |
+| setupEpoch           | 40,827  | 108,414 | -             | -            |
 
 **Avg Gas Cost per Second**: 923.0 gas/second
 _Epoch duration_: 2h 33m 36s
@@ -33,26 +26,14 @@
 ### Validators (IGNITION)
 
 | Function             | Avg Gas | Max Gas | Calldata Size | Calldata Gas |
-<<<<<<< HEAD
 | -------------------- | ------- | ------- | ------------- | ------------ |
-| propose              | 210,572 | 227,272 | 2,852         | 45,632       |
-| submitEpochRootProof | 680,076 | 703,280 | 5,092         | 81,472       |
-| aggregate3           | 258,015 | 281,831 | -             | -            |
-| setupEpoch           | 47,412  | 327,203 | -             | -            |
-
-**Avg Gas Cost per Second**: 1,249.5 gas/second
-_Epoch duration_: 2h 33m 36s
-=======
-|----------------------|---------|---------|---------------|--------------|
-| propose              | 210,504 | 227,206 |         2,852 |       45,632 |
-| submitEpochRootProof | 680,098 | 703,302 |         5,092 |       81,472 |
-| aggregate3           | 257,879 | 281,656 |             - |            - |
-| setupEpoch           |  47,388 | 327,101 |             - |            - |
+| propose              | 210,504 | 227,206 | 2,852         | 45,632       |
+| submitEpochRootProof | 680,098 | 703,302 | 5,092         | 81,472       |
+| aggregate3           | 257,879 | 281,656 | -             | -            |
+| setupEpoch           | 47,388  | 327,101 | -             | -            |
 
 **Avg Gas Cost per Second**: 1,249.1 gas/second
-*Epoch duration*: 2h 33m 36s
-
->>>>>>> 8b10b2b2
+_Epoch duration_: 2h 33m 36s
 
 ## Alpha
 
@@ -69,17 +50,10 @@
 ### No Validators (Alpha)
 
 | Function             | Avg Gas | Max Gas | Calldata Size | Calldata Gas |
-<<<<<<< HEAD
 | -------------------- | ------- | ------- | ------------- | ------------ |
 | propose              | 230,591 | 247,557 | 1,060         | 16,960       |
-| submitEpochRootProof | 689,341 | 728,196 | 3,812         | 60,992       |
-| setupEpoch           | 42,027  | 111,037 | -             | -            |
-=======
-|----------------------|---------|---------|---------------|--------------|
-| propose              | 230,591 | 247,557 |         1,060 |       16,960 |
-| submitEpochRootProof | 689,363 | 728,218 |         3,812 |       60,992 |
-| setupEpoch           |  42,002 | 110,935 |             - |            - |
->>>>>>> 8b10b2b2
+| submitEpochRootProof | 689,363 | 728,218 | 3,812         | 60,992       |
+| setupEpoch           | 42,002  | 110,935 | -             | -            |
 
 **Avg Gas Cost per Second**: 7,638.6 gas/second
 _Epoch duration_: 0h 19m 12s
@@ -87,22 +61,11 @@
 ### Validators (Alpha)
 
 | Function             | Avg Gas | Max Gas | Calldata Size | Calldata Gas |
-<<<<<<< HEAD
 | -------------------- | ------- | ------- | ------------- | ------------ |
-| propose              | 337,687 | 356,261 | 4,580         | 73,280       |
-| submitEpochRootProof | 897,035 | 935,007 | 6,308         | 100,928      |
-| aggregate3           | 390,110 | 411,907 | -             | -            |
-| setupEpoch           | 59,379  | 544,844 | -             | -            |
-
-**Avg Gas Cost per Second**: 10,989.1 gas/second
-_Epoch duration_: 0h 19m 12s
-=======
-|----------------------|---------|---------|---------------|--------------|
-| propose              | 337,553 | 355,991 |         4,580 |       73,280 |
-| submitEpochRootProof | 897,057 | 935,029 |         6,308 |      100,928 |
-| aggregate3           | 389,910 | 411,588 |             - |            - |
-| setupEpoch           |  59,354 | 544,742 |             - |            - |
+| propose              | 337,553 | 355,991 | 4,580         | 73,280       |
+| submitEpochRootProof | 897,057 | 935,029 | 6,308         | 100,928      |
+| aggregate3           | 389,910 | 411,588 | -             | -            |
+| setupEpoch           | 59,354  | 544,742 | -             | -            |
 
 **Avg Gas Cost per Second**: 10,985.4 gas/second
-*Epoch duration*: 0h 19m 12s
->>>>>>> 8b10b2b2
+_Epoch duration_: 0h 19m 12s