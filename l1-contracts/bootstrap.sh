#!/usr/bin/env bash
source $(git rev-parse --show-toplevel)/ci3/source_bootstrap

cmd=${1:-}


# We rely on noir-projects for the verifier contract.
export hash=$(cache_content_hash \
  .rebuild_patterns \
  ../noir/.rebuild_patterns \
  ../noir-projects/noir-protocol-circuits \
  ../barretenberg/cpp/.rebuild_patterns
)

function build {
  echo_header "l1-contracts build"
  local artifact=l1-contracts-$hash.tar.gz
  if ! cache_download $artifact; then
    # Clean
    rm -rf broadcast cache out serve generated

    # Install
    forge install

    # Ensure libraries are at the correct version
    git submodule update --init --recursive ./lib

    mkdir -p generated
    # Copy from noir-projects. Bootstrap must have ran in noir-projects.
    local rollup_verifier_path=../noir-projects/noir-protocol-circuits/target/keys/rollup_root_verifier.sol
    if [ -f "$rollup_verifier_path" ]; then
      cp "$rollup_verifier_path" generated/HonkVerifier.sol
    else
      echo_stderr "You may need to run ./bootstrap.sh in the noir-projects folder. Could not find the rollup verifier at $rollup_verifier_path."
      exit 1
    fi

    # Compile contracts
    # Step 1: Build everything in src.
    forge build $(find src test -name '*.sol')

    # Step 1.5: Output storage information for the rollup contract.
    forge inspect --json src/core/Rollup.sol:Rollup storage > ./out/Rollup.sol/storage.json

    # Step 2: Build the the generated verifier contract with optimization.
    forge build $(find generated -name '*.sol') \
      --optimize \
      --optimizer-runs 1 \
      --no-metadata

    cache_upload $artifact out generated
  fi
}

function test_cmds {
  echo "$hash cd l1-contracts && solhint --config ./.solhint.json \"src/**/*.sol\""
  echo "$hash cd l1-contracts && forge fmt --check"
<<<<<<< HEAD
  echo "$hash cd l1-contracts && forge test --no-match-contract 'UniswapPortalTest|ValidatorSelectionTest|BenchmarkRollupTest'"
  ## Validator selection tests must be run with --isolate to reset transient storage
  echo "$hash cd l1-contracts && forge test --match-contract 'ValidatorSelectionTest|BenchmarkRollupTest' --isolate"
=======
  echo "$hash cd l1-contracts && forge test"
  if [ "$CI" -eq 0 ] || [ "${TARGET_BRANCH:-}" == "master" ]; then
    echo "$hash cd l1-contracts && forge test --no-match-contract UniswapPortalTest --match-contract ScreamAndShoutTest"
  fi
>>>>>>> 04a4f841
}

function test {
  echo_header "l1-contracts test"
  test_cmds | filter_test_cmds | parallelise
}

function inspect {
    echo_header "l1-contracts inspect"

    # Find all .sol files in the src directory
    find src -type f -name "*.sol" | while read -r file; do

        # Get all contract/library/interface names from the file
        while read -r line; do
            if [[ $line =~ ^(contract|library|interface)[[:space:]]+([a-zA-Z0-9_]+) ]]; then
                contract_name="${BASH_REMATCH[2]}"
                full_path="${file}:${contract_name}"

                # Run forge inspect and capture output
                methods_output=$(forge inspect "$full_path" methodIdentifiers 2>/dev/null)
                errors_output=$(forge inspect "$full_path" errors 2>/dev/null)
                events_output=$(forge inspect "$full_path" events 2>/dev/null)

                # Only display if we have methods or errors or events (empty table output is 5 lines)
                if [ $(echo "$methods_output" | wc -l) != 5 ] || [ $(echo "$errors_output" | wc -l) != 5 ] || [ $(echo "$events_output" | wc -l) != 5 ]; then
                    echo "----------------------------------------"
                    echo "Inspecting $full_path"
                    echo "----------------------------------------"

                    if [ $(echo "$methods_output" | wc -l) != 5 ]; then
                        echo "$methods_output"
                        echo ""
                    fi

                    if [ $(echo "$errors_output" | wc -l) != 5 ]; then
                        echo "$errors_output"
                        echo ""
                    fi

                    if [ $(echo "$events_output" | wc -l) != 5 ]; then
                        echo "$events_output"
                        echo ""
                    fi
                fi
            fi
        done < <(grep -E "^[[:space:]]*(contract|library|interface)[[:space:]]+[a-zA-Z0-9_]+" "$file")
    done
}


function gas_report {
  check=${1:-"no"}
  echo_header "l1-contracts gas report"
  forge --version

  FORGE_GAS_REPORT=true forge test \
    --match-contract "^RollupTest$" \
    --no-match-test "(testInvalidBlobHash)|(testInvalidBlobProof)" \
    --fuzz-seed 42 \
    --json \
    > gas_report.new.tmp
  jq '.' gas_report.new.tmp > gas_report.new.json
  rm gas_report.new.tmp
  diff gas_report.new.json gas_report.json > gas_report.diff || true

  if [ -s gas_report.diff -a "$check" = "check" ]; then
    cat gas_report.diff
    echo "Gas report has changed. Please check the diffs above, then run './bootstrap.sh gas_report' to update the gas report."
    exit 1
  fi
  mv gas_report.new.json gas_report.json
}

function bench_cmds {
  echo "$hash l1-contracts/bootstrap.sh bench"
}

function bench {
  rm -rf bench-out && mkdir -p bench-out

  # Run the gas benchmark to generate the markdown file
  gas_benchmark

  # Extract gas values from gas_benchmark.md and create JSON output
  awk '
  function trim(s) {
    sub(/^[ \t]+/, "", s);
    sub(/[ \t]+$/, "", s);
    return s;
  }
  BEGIN {
    print "[";
    first = 1;
  }
  /^[a-zA-Z]/ {
    if ($1 != "Function" && $1 != "-------------------------") {
      # Split the line into columns and clean them
      n = split($0, cols, "|");
      for (i = 1; i <= n; i++) {
        cols[i] = trim(cols[i]);
      }

      # Only process Max rows
      if (cols[2] == "Max") {
        # Get the function name
        func_name = cols[1];

        # Define our cases with their column numbers
        cases["no_validators"] = 3;
        cases["100_validators"] = 4;
        cases["overhead"] = 5;

        for (case_name in cases) {
          col = cases[case_name];
          if (match(cols[col], /([0-9]+)[ ]*\(([0-9.]+)\)/)) {
            # Extract the raw gas value (first number)
            match(cols[col], /[0-9]+/);
            raw_gas = substr(cols[col], RSTART, RLENGTH);

            # Extract the per tx value
            match(cols[col], /\(([0-9.]+)\)/);
            per_tx = substr(cols[col], RSTART+1, RLENGTH-2);

            if (!first) print ",";
            first = 0;

            # Output raw gas value
            print "  {";
            print "    \"name\": \"" func_name " (" case_name ")\",";
            print "    \"value\": " raw_gas ",";
            print "    \"unit\": \"gas\"";
            print "  },";

            # Output per tx value
            print "  {";
            print "    \"name\": \"" func_name " (" case_name ") per l2 tx\",";
            print "    \"value\": " per_tx ",";
            print "    \"unit\": \"gas\"";
            print "  }";
          }
        }
      }
    }
  }
  END {
    print "]";
  }' gas_benchmark.md > ./bench-out/l1-gas.bench.json
}

function gas_benchmark {
  check=${1:-"no"}

  validator_costs

  diff gas_benchmark.new.md gas_benchmark.md > gas_benchmark.diff || true

  if [ -s gas_benchmark.diff -a "$check" = "check" ]; then
    cat gas_benchmark.diff
    echo "Gas benchmark has changed. Please check the diffs above, then run './bootstrap.sh gas_benchmark' to update the gas benchmark."
    exit 1
  fi
  mv gas_benchmark.new.md gas_benchmark.md
}

function validator_costs {
  forge --version

  # Run test without validators
  echo "Running test without validators..."
  FORGE_GAS_REPORT=true forge test \
    --match-contract "BenchmarkRollupTest" \
    --match-test "test_no_validators" \
    --fuzz-seed 42 \
    > no_validators.tmp

  # Run test with 100 validators
  echo "Running test with 100 validators..."
  FORGE_GAS_REPORT=true forge test \
    --match-contract "BenchmarkRollupTest" \
    --match-test "test_100_validators" \
    --fuzz-seed 42 \
    > with_validators.tmp

  file_no="no_validators.tmp"          # without validators
  file_yes="with_validators.tmp"       # with    validators
  report="gas_benchmark.new.md"        # will be overwritten each run

  # keep ONLY these functions, in this order
  wanted_funcs="forward setupEpoch submitEpochRootProof"

  # one label per numeric column (use | to separate)
  labels='Min|Avg|Median|Max|# Calls'

  awk -v keep="$wanted_funcs" -v lbl="$labels" \
      -v f_no="$file_no" -v f_yes="$file_yes" '
  function trim(s){gsub(/^[[:space:]]+|[[:space:]]+$/,"",s); return s}
  #   cell(raw [, scaled])
  #   If you call it with ONE argument, you get the raw value only.
  #   If you call it with TWO arguments, you get  "raw (scaled)"  padded to 22.
  function cell(raw, scaled,   s) {
      # Was a second parameter supplied?
      if ( scaled == "" )                 # argument omitted → print raw only
          return sprintf("%22d", raw)

      s = sprintf("%10d (%.2f)", raw, scaled)
      return sprintf("%-22s", s)          # left-pad / truncate to 22 chars
  }

  BEGIN{
      # ---------------- wanted functions & labels (unchanged) ---------------
      nf = split(keep, F, /[[:space:]]+/)
      for (i = 1; i <= nf; i++) { order[i] = F[i]; want[F[i]] }
      split(lbl, L, /\|/);   nLab = length(L)

      # ---------------- fixed-width formats ---------------------------------
      # header row
      hdr = "%-24s | %-7s | %22s | %23s | %22s | %12s\n"
      sep = "-------------------------+---------+------------------------+-------------------------+------------------------+-----------------"
      # data row (the three %22s will already be fully padded strings)
      row = "%-24s | %-7s | %22s | %23s | %22s | %10.2f%%\n"

      printf hdr, "Function", "Metric",
                  "No Validators (gas/tx)", "100 Validators (gas/tx)", "Δ Gas (gas/tx)", "% Overhead"
      print  sep

      FS="|"; OFS=""
  }
  # ---------- first file: without validators ----------------------------------
  FNR==NR {
      if($0 !~ /^\|/) next
      split($0, C)                      # C[1] "", C[2] fn, C[3..] numbers
      fn = trim(C[2])
      if(!(fn in want)) next
      for(i=3; i<=NF-1; i++) base[fn,i] = trim(C[i]) + 0
      cols[fn] = NF - 3                 # remember how many numeric cols
      next
  }
  # ---------- second file: with validators ------------------------------------
  {
      if($0 !~ /^\|/) next
      split($0, C)
      fn = trim(C[2])
      if(!(fn in want)) next
      for(i=3; i<=NF-1; i++) with[fn,i] = trim(C[i]) + 0
      cols[fn] = NF - 3
  }
  # ---------- emit table -------------------------------------------------------
  END{
      for (k = 1; k <= nf; k++) {
          fn = order[k]
          div = (fn == "forward" ? 360 : 11520)   # change 11520→720 if desired

          for (j = 1; j <= cols[fn]; j++) {
              idx    = j + 2
              metric = L[j]
              a      = base[fn,idx] + 0
              b      = with[fn,idx] + 0
              diff   = b - a
              pct    = (a ? diff * 100.0 / a : 0)

              if (metric == "# Calls") {
                  c1 = cell(a)
                  c2 = cell(b)
                  c3 = cell(diff)
              } else {
                  c1 = cell(a,   a/div)
                  c2 = cell(b,   b/div)
                  c3 = cell(diff,diff/div)
              }
              printf row, fn, metric, c1, c2, c3, pct
          }
          print sep
      }
  }
  ' "$file_no" "$file_yes" > "$report"

  # Clean up temporary files
  rm no_validators.tmp with_validators.tmp
}

# First argument is a branch name (e.g. master, or the latest version e.g. 1.2.3) to push to the head of.
# Second argument is the tag name (e.g. v1.2.3, or commit-<hash>).
# Third argument is the semver for package.json (e.g. 1.2.3 or 1.2.3-commit.<hash>)
#
#   v1.2.3    commit-123cafebabe
#      |     /
#   v1.2.2  commit-123deadbeef
#      |   /
#   v1.2.1
#
function release_git_push {
  local branch_name=$1
  local tag_name=$2
  local version=$3
  local mirrored_repo_url="https://github.com/AztecProtocol/l1-contracts.git"

  # Clean up our release directory.
  rm -rf release-out && mkdir release-out

  # Copy our git files to our release directory.
  git archive HEAD | tar -x -C release-out

  # Copy from noir-projects. Bootstrap must have ran in noir-projects.
  cp ../noir-projects/noir-protocol-circuits/target/keys/rollup_root_verifier.sol release-out/src/HonkVerifier.sol

  cd release-out

  # Update the package version in package.json.
  # TODO remove package.json.
  $root/ci3/npm/release_prep_package_json $version

  # CI needs to authenticate from GITHUB_TOKEN.
  gh auth setup-git &>/dev/null || true

  git init &>/dev/null
  git remote add origin "$mirrored_repo_url" &>/dev/null
  git fetch origin --quiet

  # Checkout the existing branch or create it if it doesn't exist.
  if git ls-remote --heads origin "$branch_name" | grep -q "$branch_name"; then
    # Update branch reference without checkout.
    git branch -f "$branch_name" origin/"$branch_name"
    # Point HEAD to the branch.
    git symbolic-ref HEAD refs/heads/"$branch_name"
    # Move to latest commit, keep working tree.
    git reset --soft origin/"$branch_name"
  else
    git checkout -b "$branch_name"
  fi

  if git rev-parse "$tag_name" >/dev/null 2>&1; then
    echo "Tag $tag_name already exists. Skipping release."
  else
    git add .
    git commit -m "Release $tag_name." >/dev/null
    git tag -a "$tag_name" -m "Release $tag_name."
    do_or_dryrun git push origin "$branch_name" --quiet
    do_or_dryrun git push origin --quiet --force "$tag_name" --tags

    echo "Release complete ($tag_name) on branch $branch_name."
  fi

  do_or_dryrun git push origin "$branch_name" --quiet
  do_or_dryrun git push origin --quiet --force "$tag_name" --tags

  echo "Release complete ($tag_name) on branch $branch_name."
}

function release {
  echo_header "l1-contracts release"
  local branch=$(dist_tag)
  if [ $branch = latest ]; then
    branch=master
  fi

  release_git_push $branch $REF_NAME ${REF_NAME#v}
}

case "$cmd" in
  "clean")
    git clean -fdx
    ;;
  "ci")
    build
    test
    ;;
  ""|"fast"|"full")
    build
    ;;
  "gas_report")
    shift
    gas_report "$@"
    ;;
  "gas_benchmark")
    shift
    gas_benchmark "$@"
    ;;
  test|test_cmds|bench|bench_cmds|inspect|release)
    $cmd
    ;;
  "hash")
    echo $hash
    ;;
  *)
    echo "Unknown command: $cmd"
    exit 1
esac<|MERGE_RESOLUTION|>--- conflicted
+++ resolved
@@ -55,16 +55,10 @@
 function test_cmds {
   echo "$hash cd l1-contracts && solhint --config ./.solhint.json \"src/**/*.sol\""
   echo "$hash cd l1-contracts && forge fmt --check"
-<<<<<<< HEAD
-  echo "$hash cd l1-contracts && forge test --no-match-contract 'UniswapPortalTest|ValidatorSelectionTest|BenchmarkRollupTest'"
-  ## Validator selection tests must be run with --isolate to reset transient storage
-  echo "$hash cd l1-contracts && forge test --match-contract 'ValidatorSelectionTest|BenchmarkRollupTest' --isolate"
-=======
   echo "$hash cd l1-contracts && forge test"
   if [ "$CI" -eq 0 ] || [ "${TARGET_BRANCH:-}" == "master" ]; then
     echo "$hash cd l1-contracts && forge test --no-match-contract UniswapPortalTest --match-contract ScreamAndShoutTest"
   fi
->>>>>>> 04a4f841
 }
 
 function test {
