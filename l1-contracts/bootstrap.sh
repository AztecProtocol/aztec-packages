--- conflicted
+++ resolved
@@ -111,27 +111,16 @@
   fi
 
   if git rev-parse "$tag_name" >/dev/null 2>&1; then
-<<<<<<< HEAD
-    echo "Tag $tag_name already exists. Skipping tag creation."
-=======
     echo "Tag $tag_name already exists. Skipping release."
->>>>>>> 14b9df88
   else
     git add .
     git commit -m "Release $tag_name." >/dev/null
     git tag -a "$tag_name" -m "Release $tag_name."
     do_or_dryrun git push origin "$branch_name" --quiet
     do_or_dryrun git push origin --quiet --force "$tag_name" --tags
-<<<<<<< HEAD
-  fi
-
-  # CI needs to authenticate from GITHUB_TOKEN.
-  gh auth setup-git &>/dev/null || true
-=======
 
     echo "Release complete ($tag_name) on branch $branch_name."
   fi
->>>>>>> 14b9df88
 
   do_or_dryrun git push origin "$branch_name" --quiet
   do_or_dryrun git push origin --quiet --force "$tag_name" --tags
