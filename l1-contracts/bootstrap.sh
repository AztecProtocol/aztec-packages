#!/usr/bin/env bash
source $(git rev-parse --show-toplevel)/ci3/source_bootstrap

cmd=${1:-}

# We rely on noir-projects for the verifier contract.
export hash=$(cache_content_hash .rebuild_patterns ../noir-projects/.rebuild_patterns)

function build {
  echo_header "l1-contracts build"
  local artifact=l1-contracts-$hash.tar.gz
  if ! cache_download $artifact; then
    # Clean
    rm -rf broadcast cache out serve generated

    # Install
    forge install --no-commit

    # Ensure libraries are at the correct version
    git submodule update --init --recursive ./lib

    mkdir -p generated
    # Copy from noir-projects. Bootstrap must hav
    local rollup_verifier_path=../noir-projects/noir-protocol-circuits/target/keys/rollup_root_verifier.sol
    if [ -f "$rollup_verifier_path" ]; then
      cp "$rollup_verifier_path" generated/HonkVerifier.sol
    else
      echo_stderr "You may need to run ./bootstrap.sh in the noir-projects folder. Could not find the rollup verifier at $rollup_verifier_path."
      exit 1
    fi

    # Compile contracts
    # Step 1: Build everything in src.
    forge build $(find src test -name '*.sol')

    # Step 2: Build the the generated verifier contract with optimization.
    forge build $(find generated -name '*.sol') \
      --optimize \
      --optimizer-runs 200

    cache_upload $artifact out
  fi
}

function test_cmds {
  echo "$hash cd l1-contracts && solhint --config ./.solhint.json \"src/**/*.sol\""
  echo "$hash cd l1-contracts && forge fmt --check"
  echo "$hash cd l1-contracts && forge test --no-match-contract UniswapPortalTest"
}

function test {
  echo_header "l1-contracts test"
<<<<<<< HEAD
  test_cmds | filter_test_cmds | parallelise
=======
  solhint --config ./.solhint.json "src/**/*.sol"
  forge fmt --check
  forge test --no-match-contract UniswapPortalTest
>>>>>>> 241887cf
}

case "$cmd" in
  "clean")
    git clean -fdx
    ;;
  "ci")
    build
    test
    ;;
  ""|"fast"|"full")
    build
    ;;
  "test")
    test
    ;;
  "test-cmds")
    test_cmds
    ;;
  "hash")
    echo $hash
    ;;
  *)
    echo "Unknown command: $cmd"
    exit 1
esac<|MERGE_RESOLUTION|>--- conflicted
+++ resolved
@@ -50,13 +50,7 @@
 
 function test {
   echo_header "l1-contracts test"
-<<<<<<< HEAD
   test_cmds | filter_test_cmds | parallelise
-=======
-  solhint --config ./.solhint.json "src/**/*.sol"
-  forge fmt --check
-  forge test --no-match-contract UniswapPortalTest
->>>>>>> 241887cf
 }
 
 case "$cmd" in
