--- conflicted
+++ resolved
@@ -19,14 +19,5 @@
     WORKDIR /usr/src/l1-contracts
     COPY --dir lib scripts src terraform test *.json *.toml *.sh .
     RUN git init && git add . && yarn lint && yarn slither && yarn slither-has-diff
-<<<<<<< HEAD
-    RUN forge clean && forge build && forge test --no-match-contract UniswapPortalTest
-    SAVE ARTIFACT out
-
-# not part of build as was too brittle - should CI just push if this changes?
-format-check:
-    RUN forge fmt --check
-=======
     RUN forge clean && forge fmt --check && forge build && forge test --no-match-contract UniswapPortalTest
-    SAVE ARTIFACT /usr/src/l1-contracts /usr/src/l1-contracts
->>>>>>> ff28080b
+    SAVE ARTIFACT /usr/src/l1-contracts /usr/src/l1-contracts