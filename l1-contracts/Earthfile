VERSION 0.8

<<<<<<< HEAD
# WORKTODO(adam): do packaging.
=======
# WORKTODO(adam): do packaging. Rahul says this can be a github mirror instead of the current published npm package
>>>>>>> e59bc0de
publish-npm:
    FROM ../+bootstrap
    ARG VERSION
    ARG DIST_TAG
    ARG DRY_RUN=0
    WORKDIR /usr/src/l1-contracts
    RUN --secret NPM_TOKEN echo "//registry.npmjs.org/:_authToken=${NPM_TOKEN}" > .npmrc
    RUN jq --arg v $VERSION '.version = $v' package.json > _tmp.json && mv  _tmp.json package.json
    RUN if [ "$DRY_RUN" = "1" ]; then \
        npm publish --tag $DIST_TAG --access public --dry-run; \
    else \
        npm publish --tag $DIST_TAG --access public; \
    fi<|MERGE_RESOLUTION|>--- conflicted
+++ resolved
@@ -1,10 +1,6 @@
 VERSION 0.8
 
-<<<<<<< HEAD
-# WORKTODO(adam): do packaging.
-=======
 # WORKTODO(adam): do packaging. Rahul says this can be a github mirror instead of the current published npm package
->>>>>>> e59bc0de
 publish-npm:
     FROM ../+bootstrap
     ARG VERSION
