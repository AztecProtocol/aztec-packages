VERSION 0.8
FROM ubuntu:lunar
RUN apt update && apt install curl git jq bash nodejs npm python3.11-full python3-pip -y

# Use virtualenv, do not try to use pipx, it's not working.
RUN python3 -m venv /root/.venv
RUN /root/.venv/bin/pip3 install slither-analyzer==0.10.0 slitherin==0.5.0
RUN curl -L https://foundry.paradigm.xyz | bash

# Set env variables for foundry and venv
ENV PATH="${PATH}:/root/.foundry/bin:/root/.venv/bin"
RUN foundryup

# Install yarn and solhint.
RUN npm install --global yarn solhint

WORKDIR /build
COPY --dir lib scripts src terraform test *.json *.toml *.sh .

build:
    RUN git init && git add . && yarn lint && yarn slither && yarn slither-has-diff
<<<<<<< HEAD
    RUN forge clean && forge fmt --check && forge build 
    # TODO(AD) reinstate forge test once stable
    #&& forge test
=======
    RUN forge clean && forge fmt --check && forge build && forge test --no-match-contract UniswapPortalTest
>>>>>>> 13cef1f7
    SAVE ARTIFACT out<|MERGE_RESOLUTION|>--- conflicted
+++ resolved
@@ -19,11 +19,5 @@
 
 build:
     RUN git init && git add . && yarn lint && yarn slither && yarn slither-has-diff
-<<<<<<< HEAD
-    RUN forge clean && forge fmt --check && forge build 
-    # TODO(AD) reinstate forge test once stable
-    #&& forge test
-=======
     RUN forge clean && forge fmt --check && forge build && forge test --no-match-contract UniswapPortalTest
->>>>>>> 13cef1f7
     SAVE ARTIFACT out