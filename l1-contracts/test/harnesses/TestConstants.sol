// SPDX-License-Identifier: Apache-2.0
// Copyright 2024 Aztec Labs.

pragma solidity >=0.8.27;

import {
  RollupConfigInput,
  GenesisState,
  EthValue,
  RewardConfig
} from "@aztec/core/interfaces/IRollup.sol";
import {Constants} from "@aztec/core/libraries/ConstantsGen.sol";
import {Bps} from "@aztec/core/libraries/rollup/RewardLib.sol";
import {StakingQueueConfig} from "@aztec/core/libraries/StakingQueue.sol";
import {IRewardDistributor} from "@aztec/governance/interfaces/IRewardDistributor.sol";
import {RewardBoostConfig, IBoosterCore} from "@aztec/core/reward-boost/RewardBooster.sol";
import {Configuration, ProposeConfiguration} from "@aztec/governance/interfaces/IGovernance.sol";
import {Timestamp} from "@aztec/shared/libraries/TimeMath.sol";

library TestConstants {
  uint256 internal constant ETHEREUM_SLOT_DURATION = 12;
  uint256 internal constant AZTEC_SLOT_DURATION = 36;
  uint256 internal constant AZTEC_EPOCH_DURATION = 32;
  uint256 internal constant AZTEC_TARGET_COMMITTEE_SIZE = 48;
  uint256 internal constant AZTEC_PROOF_SUBMISSION_EPOCHS = 1;
  uint256 internal constant AZTEC_SLASHING_QUORUM = 6;
  uint256 internal constant AZTEC_SLASHING_ROUND_SIZE = 10;
  uint256 internal constant AZTEC_MANA_TARGET = 100000000;
  uint256 internal constant AZTEC_ENTRY_QUEUE_FLUSH_SIZE_MIN = 4;
  uint256 internal constant AZTEC_ENTRY_QUEUE_FLUSH_SIZE_QUOTIENT = 2;
<<<<<<< HEAD
  uint256 internal constant AZTEC_ENTRY_QUEUE_BOOTSTRAP_VALIDATOR_SET_SIZE = 0;
  uint256 internal constant AZTEC_ENTRY_QUEUE_BOOTSTRAP_FLUSH_SIZE = 0;
=======
  uint256 internal constant AZTEC_EXIT_DELAY_SECONDS = 2 * 24 * 60 * 60; // 2 days
>>>>>>> 8c4d8618
  EthValue internal constant AZTEC_PROVING_COST_PER_MANA = EthValue.wrap(100);

  // Genesis state
  bytes32 internal constant GENESIS_ARCHIVE_ROOT = bytes32(Constants.GENESIS_ARCHIVE_ROOT);
  bytes32 internal constant GENESIS_VK_TREE_ROOT = bytes32(0);
  bytes32 internal constant GENESIS_PROTOCOL_CONTRACT_TREE_ROOT = bytes32(0);

  function getGovernanceConfiguration() internal pure returns (Configuration memory) {
    return Configuration({
      proposeConfig: ProposeConfiguration({
        lockDelay: Timestamp.wrap(60 * 60 * 24 * 30),
        lockAmount: 1e24
      }),
      votingDelay: Timestamp.wrap(60),
      votingDuration: Timestamp.wrap(60 * 60),
      executionDelay: Timestamp.wrap(60),
      gracePeriod: Timestamp.wrap(60 * 60 * 24 * 7),
      quorum: 0.1e18,
      voteDifferential: 0.04e18,
      minimumVotes: 400e18
    });
  }

  function getGenesisState() internal pure returns (GenesisState memory) {
    return GenesisState({
      vkTreeRoot: GENESIS_VK_TREE_ROOT,
      protocolContractTreeRoot: GENESIS_PROTOCOL_CONTRACT_TREE_ROOT,
      genesisArchiveRoot: GENESIS_ARCHIVE_ROOT
    });
  }

  function getRewardBoostConfig() internal pure returns (RewardBoostConfig memory) {
    return RewardBoostConfig({
      increment: 200000,
      maxScore: 5000000,
      a: 5000,
      k: 1000000,
      minimum: 100000
    });
  }

  function getRewardConfig() internal pure returns (RewardConfig memory) {
    return RewardConfig({
      rewardDistributor: IRewardDistributor(address(0)),
      sequencerBps: Bps.wrap(5000),
      booster: IBoosterCore(address(0)) // Will cause a deployment
    });
  }

  function getStakingQueueConfig() internal pure returns (StakingQueueConfig memory) {
    return StakingQueueConfig({
      bootstrapValidatorSetSize: AZTEC_ENTRY_QUEUE_BOOTSTRAP_VALIDATOR_SET_SIZE,
      bootstrapFlushSize: AZTEC_ENTRY_QUEUE_BOOTSTRAP_FLUSH_SIZE,
      normalFlushSizeMin: AZTEC_ENTRY_QUEUE_FLUSH_SIZE_MIN,
      normalFlushSizeQuotient: AZTEC_ENTRY_QUEUE_FLUSH_SIZE_QUOTIENT
    });
  }

  function getRollupConfigInput() internal pure returns (RollupConfigInput memory) {
    return RollupConfigInput({
      aztecSlotDuration: AZTEC_SLOT_DURATION,
      aztecEpochDuration: AZTEC_EPOCH_DURATION,
      aztecProofSubmissionEpochs: AZTEC_PROOF_SUBMISSION_EPOCHS,
      targetCommitteeSize: AZTEC_TARGET_COMMITTEE_SIZE,
      slashingQuorum: AZTEC_SLASHING_QUORUM,
      slashingRoundSize: AZTEC_SLASHING_ROUND_SIZE,
      manaTarget: AZTEC_MANA_TARGET,
<<<<<<< HEAD
=======
      entryQueueFlushSizeMin: AZTEC_ENTRY_QUEUE_FLUSH_SIZE_MIN,
      entryQueueFlushSizeQuotient: AZTEC_ENTRY_QUEUE_FLUSH_SIZE_QUOTIENT,
      exitDelaySeconds: AZTEC_EXIT_DELAY_SECONDS,
>>>>>>> 8c4d8618
      provingCostPerMana: AZTEC_PROVING_COST_PER_MANA,
      rewardConfig: getRewardConfig(),
      rewardBoostConfig: getRewardBoostConfig(),
      stakingQueueConfig: getStakingQueueConfig()
    });
  }
}<|MERGE_RESOLUTION|>--- conflicted
+++ resolved
@@ -28,12 +28,9 @@
   uint256 internal constant AZTEC_MANA_TARGET = 100000000;
   uint256 internal constant AZTEC_ENTRY_QUEUE_FLUSH_SIZE_MIN = 4;
   uint256 internal constant AZTEC_ENTRY_QUEUE_FLUSH_SIZE_QUOTIENT = 2;
-<<<<<<< HEAD
   uint256 internal constant AZTEC_ENTRY_QUEUE_BOOTSTRAP_VALIDATOR_SET_SIZE = 0;
   uint256 internal constant AZTEC_ENTRY_QUEUE_BOOTSTRAP_FLUSH_SIZE = 0;
-=======
   uint256 internal constant AZTEC_EXIT_DELAY_SECONDS = 2 * 24 * 60 * 60; // 2 days
->>>>>>> 8c4d8618
   EthValue internal constant AZTEC_PROVING_COST_PER_MANA = EthValue.wrap(100);
 
   // Genesis state
@@ -101,12 +98,7 @@
       slashingQuorum: AZTEC_SLASHING_QUORUM,
       slashingRoundSize: AZTEC_SLASHING_ROUND_SIZE,
       manaTarget: AZTEC_MANA_TARGET,
-<<<<<<< HEAD
-=======
-      entryQueueFlushSizeMin: AZTEC_ENTRY_QUEUE_FLUSH_SIZE_MIN,
-      entryQueueFlushSizeQuotient: AZTEC_ENTRY_QUEUE_FLUSH_SIZE_QUOTIENT,
       exitDelaySeconds: AZTEC_EXIT_DELAY_SECONDS,
->>>>>>> 8c4d8618
       provingCostPerMana: AZTEC_PROVING_COST_PER_MANA,
       rewardConfig: getRewardConfig(),
       rewardBoostConfig: getRewardBoostConfig(),
