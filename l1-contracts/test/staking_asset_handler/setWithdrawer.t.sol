--- conflicted
+++ resolved
@@ -44,13 +44,8 @@
     address attester = address(1);
 
     vm.expectEmit(true, true, true, true, address(stakingAssetHandler));
-<<<<<<< HEAD
-    emit IStakingAssetHandler.ValidatorAdded(rollup, attester, proposer, _newWithdrawer);
-    stakingAssetHandler.addValidator(attester, proposer);
-=======
     emit IStakingAssetHandler.ValidatorAdded(rollup, attester, _newWithdrawer);
     stakingAssetHandler.addValidator(attester);
->>>>>>> d91ddc2e
     assertEq(staking.getConfig(attester).withdrawer, _newWithdrawer);
   }
 }