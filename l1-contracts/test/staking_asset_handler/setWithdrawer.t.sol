--- conflicted
+++ resolved
@@ -50,15 +50,8 @@
     address attester = address(1);
 
     vm.expectEmit(true, true, true, true, address(stakingAssetHandler));
-<<<<<<< HEAD
-    emit IStakingAssetHandler.ValidatorAdded(address(rollup), address(attester), _newWithdrawer);
-    stakingAssetHandler.addValidator(attester);
-
-    assertEq(staking.getConfig(attester).withdrawer, _newWithdrawer);
-=======
     emit IStakingAssetHandler.ValidatorAdded(rollup, attester, _newWithdrawer);
     stakingAssetHandler.addValidatorToQueue(attester, realProof);
     assertEq(staking.getAttesterView(attester).config.withdrawer, _newWithdrawer);
->>>>>>> 0c97a242
   }
 }