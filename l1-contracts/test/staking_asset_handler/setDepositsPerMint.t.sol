// SPDX-License-Identifier: Apache-2.0
pragma solidity >=0.8.27;

import {StakingAssetHandlerBase} from "./base.t.sol";
import {StakingAssetHandler, IStakingAssetHandler} from "@aztec/mock/StakingAssetHandler.sol";
import {Ownable} from "@oz/access/Ownable.sol";

// solhint-disable comprehensive-interface
// solhint-disable func-name-mixedcase
// solhint-disable ordering
// solhint-disable private-vars-leading-underscore

contract SetDepositsPerMintTest is StakingAssetHandlerBase {
  uint256 internal constant INITIAL_DEPOSITS_PER_MINT = 1;

  function setUp() public override {
    depositsPerMint = INITIAL_DEPOSITS_PER_MINT;
    super.setUp();
  }

  function test_WhenCallerOfSetDepositsPerMintIsNotOwner(address _caller) external {
    vm.assume(_caller != address(this));
    // it reverts
    vm.expectRevert(abi.encodeWithSelector(Ownable.OwnableUnauthorizedAccount.selector, _caller));
    vm.prank(_caller);
    stakingAssetHandler.setDepositsPerMint(INITIAL_DEPOSITS_PER_MINT);
  }

  modifier whenCallerOfSetDepositsPerMintIsOwner() {
    // caller is owner by default
    _;
  }

  function test_WhenDepositsPerMintIs0() external whenCallerOfSetDepositsPerMintIsOwner {
    // it reverts
    vm.expectRevert(abi.encodeWithSelector(IStakingAssetHandler.CannotMintZeroAmount.selector));
    stakingAssetHandler.setDepositsPerMint(0);
  }

  function test_WhenDepositsPerMintIsNot0(uint256 _newDepositsPerMint)
    external
    whenCallerOfSetDepositsPerMintIsOwner
  {
    _newDepositsPerMint = bound(_newDepositsPerMint, 1, 1000);
    // it sets the deposits per mint
    // it emits a {DepositsPerMintUpdated} event
    vm.expectEmit(true, true, true, true, address(stakingAssetHandler));
    emit IStakingAssetHandler.DepositsPerMintUpdated(_newDepositsPerMint);
    stakingAssetHandler.setDepositsPerMint(_newDepositsPerMint);
    assertEq(stakingAssetHandler.depositsPerMint(), _newDepositsPerMint);
  }

  function test_WhenOwnerAddsValidators(uint256 _depositsPerMint) external {
    // Always accept the fake proofs
    setMockZKPassportVerifier();

    address caller = address(0xbeefdeef);

    // it can add up to the deposits per mint without minting
    _depositsPerMint = bound(_depositsPerMint, 1, 50);
    address[] memory validators = new address[](_depositsPerMint);
    for (uint256 i = 0; i < _depositsPerMint; i++) {
      validators[i] = address(uint160(i + 1));
    }

    stakingAssetHandler.setDepositsPerMint(_depositsPerMint);

    address rollup = stakingAssetHandler.getRollup();

    for (uint256 i = 0; i < _depositsPerMint; i++) {
      vm.expectEmit(true, true, true, true, address(stakingAssetHandler));
      emit IStakingAssetHandler.AddedToQueue(validators[i]);
      vm.prank(caller);
      stakingAssetHandler.addValidatorToQueue(validators[i], realProof);

      // Increase the unique identifier in our zkpassport proof such that the nullifier for each validator is different.
      mockZKPassportVerifier.incrementUniqueIdentifier();
    }
    assertEq(stakingAssetHandler.getQueueLength(), _depositsPerMint);

    for (uint256 i = 0; i < _depositsPerMint; i++) {
      vm.expectEmit(true, true, true, true, address(stakingAssetHandler));
      emit IStakingAssetHandler.ValidatorAdded(rollup, validators[i], WITHDRAWER);
    }
<<<<<<< HEAD
    assertEq(stakingAssetHandler.getQueueLength(), _depositsPerMint);

    for (uint256 i = 0; i < _depositsPerMint; i++) {
      vm.expectEmit(true, true, true, true, address(stakingAssetHandler));
      emit IStakingAssetHandler.ValidatorAdded(rollup, validators[i], WITHDRAWER);
    }
=======
>>>>>>> 0c97a242
    // Drip the queue to allow validators to join the set
    stakingAssetHandler.dripQueue();
    assertEq(stakingAssetHandler.getQueueLength(), 0);

    uint256 lastMintTimestamp = stakingAssetHandler.lastMintTimestamp();

    emit log_named_uint("balance", stakingAsset.balanceOf(address(stakingAssetHandler)));

    // Added to the queue successfully
    vm.expectEmit(true, true, true, true, address(stakingAssetHandler));
    emit IStakingAssetHandler.AddedToQueue(address(0xbeefdeef));
    vm.prank(caller);
<<<<<<< HEAD
    stakingAssetHandler.addValidator(address(0xbeefdeef));
=======
    stakingAssetHandler.addValidatorToQueue(address(0xbeefdeef), realProof);
>>>>>>> 0c97a242

    // it reverts when adding one more validator
    vm.expectRevert(
      abi.encodeWithSelector(
        IStakingAssetHandler.ValidatorQuotaFilledUntil.selector, lastMintTimestamp + mintInterval
      )
    );
    stakingAssetHandler.dripQueue();

    emit log_named_uint("balance", stakingAsset.balanceOf(address(stakingAssetHandler)));
  }
}<|MERGE_RESOLUTION|>--- conflicted
+++ resolved
@@ -82,15 +82,6 @@
       vm.expectEmit(true, true, true, true, address(stakingAssetHandler));
       emit IStakingAssetHandler.ValidatorAdded(rollup, validators[i], WITHDRAWER);
     }
-<<<<<<< HEAD
-    assertEq(stakingAssetHandler.getQueueLength(), _depositsPerMint);
-
-    for (uint256 i = 0; i < _depositsPerMint; i++) {
-      vm.expectEmit(true, true, true, true, address(stakingAssetHandler));
-      emit IStakingAssetHandler.ValidatorAdded(rollup, validators[i], WITHDRAWER);
-    }
-=======
->>>>>>> 0c97a242
     // Drip the queue to allow validators to join the set
     stakingAssetHandler.dripQueue();
     assertEq(stakingAssetHandler.getQueueLength(), 0);
@@ -103,11 +94,7 @@
     vm.expectEmit(true, true, true, true, address(stakingAssetHandler));
     emit IStakingAssetHandler.AddedToQueue(address(0xbeefdeef));
     vm.prank(caller);
-<<<<<<< HEAD
-    stakingAssetHandler.addValidator(address(0xbeefdeef));
-=======
     stakingAssetHandler.addValidatorToQueue(address(0xbeefdeef), realProof);
->>>>>>> 0c97a242
 
     // it reverts when adding one more validator
     vm.expectRevert(
