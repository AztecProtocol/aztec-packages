AddValidatorTest
├── when caller is unhinged
│   ├── it exits the attester if needed
│   ├── it deposits into the rollup
│   ├── it does not need a valid proof
│   └── it emits a {ValidatorAdded} event
└── when caller is not unhinged
    ├── given balance LT depositamount
    │   ├── when insufficient time passed
    │   │   └── it reverts
    │   └── when sufficient time passed
    │       ├── it emits an {AddedToQueue} event
    │       ├── it adds validator to the queue
    │       ├── it mints staking asset
    │       ├── it emits a {ToppedUp} event
    │       ├── it updates the lastMintTimestamp
    │       ├── it pops the validator from the queue
    │       ├── it deposits into the rollup
    │       └── it emits a {ValidatorAdded} event
    └── given balance GE depositAmount
<<<<<<< HEAD
    │       ├── it exits the attester if needed
    │       ├── it deposits into the rollup
    │       └── it emits a {ValidatorAdded} event
    └── given the deposit call fails
            ├── it deposits into the rollup
            ├── it does not revert if the deposit call fails
            ├──  it emits a {ValidatorAdded} event for the first attester
            └── it emits a {ValidatorAdded} event for the third attester

=======
        ├── given passport proof is not valid
        │   └── it reverts
        ├── given passport proof is valid
        │   ├── when user is new
        │   │   ├── it exits the attester if needed
        │   │   ├── it deposits into the rollup
        │   │   └── it emits a {ValidatorAdded} event
        │   ├── when passport proof has been used
        │   │   └── it reverts
        │   ├── when passport proof is in devMode
        │   │   └── it reverts
        │   └── when passport proof is in the past
        │       └── it reverts
        └── given the deposit call fails
                ├── it deposits into the rollup
                ├── it does not revert if the deposit call fails
                ├── it emits a {ValidatorAdded} event for the first attester
                └── it emits a {ValidatorAdded} event for the third attester
>>>>>>> 0c97a242
<|MERGE_RESOLUTION|>--- conflicted
+++ resolved
@@ -18,17 +18,6 @@
     │       ├── it deposits into the rollup
     │       └── it emits a {ValidatorAdded} event
     └── given balance GE depositAmount
-<<<<<<< HEAD
-    │       ├── it exits the attester if needed
-    │       ├── it deposits into the rollup
-    │       └── it emits a {ValidatorAdded} event
-    └── given the deposit call fails
-            ├── it deposits into the rollup
-            ├── it does not revert if the deposit call fails
-            ├──  it emits a {ValidatorAdded} event for the first attester
-            └── it emits a {ValidatorAdded} event for the third attester
-
-=======
         ├── given passport proof is not valid
         │   └── it reverts
         ├── given passport proof is valid
@@ -46,5 +35,4 @@
                 ├── it deposits into the rollup
                 ├── it does not revert if the deposit call fails
                 ├── it emits a {ValidatorAdded} event for the first attester
-                └── it emits a {ValidatorAdded} event for the third attester
->>>>>>> 0c97a242
+                └── it emits a {ValidatorAdded} event for the third attester