// SPDX-License-Identifier: Apache-2.0
pragma solidity >=0.8.27;

import {StakingAssetHandlerBase} from "./base.t.sol";
import {StakingAssetHandler, IStakingAssetHandler} from "@aztec/mock/StakingAssetHandler.sol";
import {Fakerollup} from "../governance/governance-proposer/mocks/Fakerollup.sol";
import {IRollup} from "@aztec/core/interfaces/IRollup.sol";
import {AttesterView, Exit, Status} from "@aztec/core/interfaces/IStaking.sol";
import {Timestamp} from "@aztec/core/libraries/TimeLib.sol";
import {stdStorage, StdStorage} from "forge-std/StdStorage.sol";

// solhint-disable comprehensive-interface
// solhint-disable func-name-mixedcase
// solhint-disable ordering

contract AddValidatorTest is StakingAssetHandlerBase {
  using stdStorage for StdStorage;

  address public unhinged = address(0xdead);

  function setUp() public override {
    super.setUp();
    stakingAssetHandler.addUnhinged(unhinged);
  }

  function test_WhenCallerIsUnhinged(address _attester, bool _isExiting) external {
    // it exits the attester if needed
    // it deposits into the rollup
    // it emits a {ValidatorAdded} event
    vm.assume(_attester != address(0));

    // If exiting, we need to create a sequencer that can be exited and exit it first.
    if (_isExiting) {
      vm.prank(unhinged);
      stakingAssetHandler.addValidator(_attester);

      vm.prank(WITHDRAWER);
      staking.initiateWithdraw(_attester, address(this));

      Exit memory exit = staking.getExit(_attester);
      vm.warp(Timestamp.unwrap(exit.exitableAt));
    }

    vm.prank(unhinged);
    stakingAssetHandler.addValidator(_attester);

    AttesterView memory attesterView = staking.getAttesterView(_attester);
<<<<<<< HEAD
    assertEq(attesterView.config.proposer, _proposer);
=======
>>>>>>> d91ddc2e
    assertEq(attesterView.config.withdrawer, WITHDRAWER);
    assertEq(attesterView.effectiveBalance, MINIMUM_STAKE);
    assertTrue(attesterView.status == Status.VALIDATING);
  }

  modifier whenCallerIsNotUnhinged(address _caller) {
    vm.assume(!stakingAssetHandler.isUnhinged(_caller));
    _;
  }

  modifier givenBalanceLTDepositamount() {
    _;
  }

  function test_WhenInsufficientTimePassed(address _caller, address _attester)
    external
    whenCallerIsNotUnhinged(_caller)
    givenBalanceLTDepositamount
  {
    // it reverts
    vm.assume(_attester != address(0));

    // We overwrite the lastMintTimestamp to be now such that we can see if will revert.
    stdstore.target(address(stakingAssetHandler)).sig("lastMintTimestamp()").checked_write(
      block.timestamp
    );

    uint256 revertTimestamp = stakingAssetHandler.lastMintTimestamp() + mintInterval;

    vm.expectRevert(
      abi.encodeWithSelector(
        IStakingAssetHandler.ValidatorQuotaFilledUntil.selector, revertTimestamp
      )
    );
    vm.prank(_caller);
    stakingAssetHandler.addValidator(_attester);
  }

  function test_WhenSufficientTimePassed(address _caller, address _attester)
    external
    whenCallerIsNotUnhinged(_caller)
    givenBalanceLTDepositamount
  {
    // it mints staking asset
    // it emits a {ToppedUp} event
    // it updates the lastMintTimestamp
    // it deposits into the rollup
    // it emits a {ValidatorAdded} event

    vm.assume(_attester != address(0));
    uint256 revertTimestamp = stakingAssetHandler.lastMintTimestamp() + mintInterval;
    vm.warp(revertTimestamp);

    vm.expectEmit(true, true, true, true, address(stakingAssetHandler));
    emit IStakingAssetHandler.ToppedUp(MINIMUM_STAKE * depositsPerMint);
    vm.expectEmit(true, true, true, true, address(stakingAssetHandler));
    emit IStakingAssetHandler.ValidatorAdded(address(staking), _attester, WITHDRAWER);
    vm.prank(_caller);
    stakingAssetHandler.addValidator(_attester);

    AttesterView memory attesterView = staking.getAttesterView(_attester);
<<<<<<< HEAD
    assertEq(attesterView.config.proposer, _proposer);
=======
>>>>>>> d91ddc2e
    assertEq(attesterView.config.withdrawer, WITHDRAWER);
    assertEq(attesterView.effectiveBalance, MINIMUM_STAKE);
    assertTrue(attesterView.status == Status.VALIDATING);

    assertEq(stakingAssetHandler.lastMintTimestamp(), block.timestamp);
  }

  function test_GivenBalanceGEDepositAmount(address _caller, address _attester)
    external
    whenCallerIsNotUnhinged(_caller)
  {
    // it exits the attester if needed
    // it deposits into the rollup
    // it emits a {ValidatorAdded} event

    vm.assume(_attester != address(0));
    uint256 revertTimestamp = stakingAssetHandler.lastMintTimestamp() + mintInterval;
    vm.warp(revertTimestamp);

    vm.expectEmit(true, true, true, true, address(stakingAssetHandler));
    emit IStakingAssetHandler.ToppedUp(MINIMUM_STAKE * depositsPerMint);
    vm.expectEmit(true, true, true, true, address(stakingAssetHandler));
    emit IStakingAssetHandler.ValidatorAdded(address(staking), _attester, WITHDRAWER);
    vm.prank(_caller);
    stakingAssetHandler.addValidator(_attester);

    AttesterView memory attesterView = staking.getAttesterView(_attester);
<<<<<<< HEAD
    assertEq(attesterView.config.proposer, _proposer);
=======
>>>>>>> d91ddc2e
    assertEq(attesterView.config.withdrawer, WITHDRAWER);
    assertEq(attesterView.effectiveBalance, MINIMUM_STAKE);
    assertTrue(attesterView.status == Status.VALIDATING);

    assertEq(stakingAssetHandler.lastMintTimestamp(), block.timestamp);
  }
}<|MERGE_RESOLUTION|>--- conflicted
+++ resolved
@@ -45,10 +45,6 @@
     stakingAssetHandler.addValidator(_attester);
 
     AttesterView memory attesterView = staking.getAttesterView(_attester);
-<<<<<<< HEAD
-    assertEq(attesterView.config.proposer, _proposer);
-=======
->>>>>>> d91ddc2e
     assertEq(attesterView.config.withdrawer, WITHDRAWER);
     assertEq(attesterView.effectiveBalance, MINIMUM_STAKE);
     assertTrue(attesterView.status == Status.VALIDATING);
@@ -110,10 +106,6 @@
     stakingAssetHandler.addValidator(_attester);
 
     AttesterView memory attesterView = staking.getAttesterView(_attester);
-<<<<<<< HEAD
-    assertEq(attesterView.config.proposer, _proposer);
-=======
->>>>>>> d91ddc2e
     assertEq(attesterView.config.withdrawer, WITHDRAWER);
     assertEq(attesterView.effectiveBalance, MINIMUM_STAKE);
     assertTrue(attesterView.status == Status.VALIDATING);
@@ -141,10 +133,6 @@
     stakingAssetHandler.addValidator(_attester);
 
     AttesterView memory attesterView = staking.getAttesterView(_attester);
-<<<<<<< HEAD
-    assertEq(attesterView.config.proposer, _proposer);
-=======
->>>>>>> d91ddc2e
     assertEq(attesterView.config.withdrawer, WITHDRAWER);
     assertEq(attesterView.effectiveBalance, MINIMUM_STAKE);
     assertTrue(attesterView.status == Status.VALIDATING);
