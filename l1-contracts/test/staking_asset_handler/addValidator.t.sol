// SPDX-License-Identifier: Apache-2.0
pragma solidity >=0.8.27;

import {StakingAssetHandlerBase} from "./base.t.sol";
import {StakingAssetHandler, IStakingAssetHandler} from "@aztec/mock/StakingAssetHandler.sol";
import {Fakerollup} from "../governance/governance-proposer/mocks/Fakerollup.sol";
import {IRollup} from "@aztec/core/interfaces/IRollup.sol";
import {ValidatorInfo, Exit, Status} from "@aztec/core/interfaces/IStaking.sol";
import {Timestamp} from "@aztec/core/libraries/TimeLib.sol";
import {stdStorage, StdStorage} from "forge-std/StdStorage.sol";

// solhint-disable comprehensive-interface
// solhint-disable func-name-mixedcase
// solhint-disable ordering

contract AddValidatorTest is StakingAssetHandlerBase {
  using stdStorage for StdStorage;

  address public unhinged = address(0xdead);

  function setUp() public override {
    super.setUp();
    stakingAssetHandler.addUnhinged(unhinged);
  }

  function test_WhenCallerIsUnhinged(address _attester, address _proposer, bool _isExiting)
    external
  {
    // it exits the attester if needed
    // it deposits into the rollup
    // it emits a {ValidatorAdded} event
    vm.assume(_attester != address(0) && _proposer != address(0));

    // If exiting, we need to create a sequencer that can be exited and exit it first.
    if (_isExiting) {
      vm.prank(unhinged);
      stakingAssetHandler.addValidator(_attester, _proposer);

      vm.prank(WITHDRAWER);
      staking.initiateWithdraw(_attester, address(this));

      Exit memory exit = staking.getExit(_attester);
      vm.warp(Timestamp.unwrap(exit.exitableAt));
    }

    vm.prank(unhinged);
    stakingAssetHandler.addValidator(_attester, _proposer);

    ValidatorInfo memory info = staking.getInfo(_attester);
    assertEq(info.proposer, _proposer);
    assertEq(info.withdrawer, WITHDRAWER);
    assertEq(info.stake, MINIMUM_STAKE);
    assertTrue(info.status == Status.VALIDATING);
  }

  modifier whenCallerIsNotUnhinged(address _caller) {
    vm.assume(!stakingAssetHandler.isUnhinged(_caller));
    _;
  }

  modifier givenBalanceLTDepositamount() {
    _;
  }

  function test_WhenInsufficientTimePassed(address _caller, address _attester, address _proposer)
    external
    whenCallerIsNotUnhinged(_caller)
    givenBalanceLTDepositamount
  {
    // it reverts
    vm.assume(_attester != address(0) && _proposer != address(0));

    // We overwrite the lastMintTimestamp to be now such that we can see if will revert.
    stdstore.target(address(stakingAssetHandler)).sig("lastMintTimestamp()").checked_write(
      block.timestamp
    );

    uint256 revertTimestamp = stakingAssetHandler.lastMintTimestamp() + mintInterval;

    vm.expectRevert(
      abi.encodeWithSelector(
        IStakingAssetHandler.ValidatorQuotaFilledUntil.selector, revertTimestamp
      )
    );
    vm.prank(_caller);
    stakingAssetHandler.addValidator(_attester, _proposer);
  }

<<<<<<< HEAD
  function test_WhenEnoughTimeHasPassedSinceLastMint(
    uint32 _interval,
    uint256 _depositsPerMint,
    address _attester,
    address _proposer
  )
=======
  function test_WhenSufficientTimePassed(address _caller, address _attester, address _proposer)
>>>>>>> ea12d56b
    external
    whenCallerIsNotUnhinged(_caller)
    givenBalanceLTDepositamount
  {
    // it mints staking asset
    // it emits a {ToppedUp} event
    // it updates the lastMintTimestamp
    // it deposits into the rollup
    // it emits a {ValidatorAdded} event

    vm.assume(_attester != address(0) && _proposer != address(0));
    uint256 revertTimestamp = stakingAssetHandler.lastMintTimestamp() + mintInterval;
    vm.warp(revertTimestamp);

    vm.expectEmit(true, true, true, true, address(stakingAssetHandler));
    emit IStakingAssetHandler.ToppedUp(MINIMUM_STAKE * depositsPerMint);
    vm.expectEmit(true, true, true, true, address(stakingAssetHandler));
    emit IStakingAssetHandler.ValidatorAdded(address(staking), _attester, _proposer, WITHDRAWER);
    vm.prank(_caller);
    stakingAssetHandler.addValidator(_attester, _proposer);

    ValidatorInfo memory info = staking.getInfo(_attester);
    assertEq(info.proposer, _proposer);
    assertEq(info.withdrawer, WITHDRAWER);
    assertEq(info.stake, MINIMUM_STAKE);
    assertTrue(info.status == Status.VALIDATING);

<<<<<<< HEAD
  function test_WhenItDoesNotNeedToMint(
    uint32 _interval,
    uint256 _depositsPerMint,
    address _attester,
    address _proposer
  ) external whenCallerIsCanAddValidator whenEnoughTimeHasPassedSinceLastMint(_interval) {
    vm.assume(_attester != address(0));
    vm.assume(_proposer != address(0));

    _depositsPerMint = bound(_depositsPerMint, 1, 1e18);
=======
    assertEq(stakingAssetHandler.lastMintTimestamp(), block.timestamp);
  }
>>>>>>> ea12d56b

  function test_GivenBalanceGEDepositAmount(address _caller, address _attester, address _proposer)
    external
    whenCallerIsNotUnhinged(_caller)
  {
    // it exits the attester if needed
    // it deposits into the rollup
    // it emits a {ValidatorAdded} event

    vm.assume(_attester != address(0) && _proposer != address(0));
    uint256 revertTimestamp = stakingAssetHandler.lastMintTimestamp() + mintInterval;
    vm.warp(revertTimestamp);

    vm.expectEmit(true, true, true, true, address(stakingAssetHandler));
    emit IStakingAssetHandler.ToppedUp(MINIMUM_STAKE * depositsPerMint);
    vm.expectEmit(true, true, true, true, address(stakingAssetHandler));
    emit IStakingAssetHandler.ValidatorAdded(address(staking), _attester, _proposer, WITHDRAWER);
    vm.prank(_caller);
    stakingAssetHandler.addValidator(_attester, _proposer);

    ValidatorInfo memory info = staking.getInfo(_attester);
    assertEq(info.proposer, _proposer);
    assertEq(info.withdrawer, WITHDRAWER);
    assertEq(info.stake, MINIMUM_STAKE);
    assertTrue(info.status == Status.VALIDATING);

    assertEq(stakingAssetHandler.lastMintTimestamp(), block.timestamp);
  }
}<|MERGE_RESOLUTION|>--- conflicted
+++ resolved
@@ -86,16 +86,7 @@
     stakingAssetHandler.addValidator(_attester, _proposer);
   }
 
-<<<<<<< HEAD
-  function test_WhenEnoughTimeHasPassedSinceLastMint(
-    uint32 _interval,
-    uint256 _depositsPerMint,
-    address _attester,
-    address _proposer
-  )
-=======
   function test_WhenSufficientTimePassed(address _caller, address _attester, address _proposer)
->>>>>>> ea12d56b
     external
     whenCallerIsNotUnhinged(_caller)
     givenBalanceLTDepositamount
@@ -123,21 +114,8 @@
     assertEq(info.stake, MINIMUM_STAKE);
     assertTrue(info.status == Status.VALIDATING);
 
-<<<<<<< HEAD
-  function test_WhenItDoesNotNeedToMint(
-    uint32 _interval,
-    uint256 _depositsPerMint,
-    address _attester,
-    address _proposer
-  ) external whenCallerIsCanAddValidator whenEnoughTimeHasPassedSinceLastMint(_interval) {
-    vm.assume(_attester != address(0));
-    vm.assume(_proposer != address(0));
-
-    _depositsPerMint = bound(_depositsPerMint, 1, 1e18);
-=======
     assertEq(stakingAssetHandler.lastMintTimestamp(), block.timestamp);
   }
->>>>>>> ea12d56b
 
   function test_GivenBalanceGEDepositAmount(address _caller, address _attester, address _proposer)
     external
