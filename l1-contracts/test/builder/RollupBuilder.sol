// SPDX-License-Identifier: Apache-2.0
// Copyright 2024 Aztec Labs.
pragma solidity >=0.8.27;

import {Rollup, GenesisState, RollupConfigInput} from "@aztec/core/Rollup.sol";
import {Registry} from "@aztec/governance/Registry.sol";
import {RewardDistributor} from "@aztec/governance/RewardDistributor.sol";
import {TestERC20} from "@aztec/mock/TestERC20.sol";
import {TestConstants} from "../harnesses/TestConstants.sol";
import {EthValue} from "@aztec/core/interfaces/IRollup.sol";
import {GSE} from "@aztec/core/staking/GSE.sol";
<<<<<<< HEAD

import {Test} from "forge-std/Test.sol";
=======
import {Governance} from "@aztec/governance/Governance.sol";
import {GovernanceProposer} from "@aztec/governance/proposer/GovernanceProposer.sol";

import {Test} from "forge-std/Test.sol";

// Stack the layers to avoid the stack too deep 🧌
struct ConfigFlags {
  bool makeCanonical;
  bool makeGovernance;
  bool updateOwnerships;
  bool openFloodgates;
}

struct ConfigValues {
  uint256 mintFeeAmount;
  uint256 govProposerN;
  uint256 govProposerM;
}
>>>>>>> d91ddc2e

struct Config {
  address deployer;
  TestERC20 testERC20;
  Registry registry;
  Governance governance;
  Rollup rollup;
  GSE gse;
  RewardDistributor rewardDistributor;
  GenesisState genesisState;
  RollupConfigInput rollupConfigInput;
<<<<<<< HEAD
  uint256 mintFeeAmount;
  bool makeCanonical;
=======
  ConfigValues values;
  ConfigFlags flags;
>>>>>>> d91ddc2e
}

/**
 * @title RollupBuilder
 * @notice  A builder to deploy a rollup contract with a given configuration
 *          Using a lot of default values and trying to make it simpler to deal with when we are updating
 *          the constructor and configuration options.
 */
contract RollupBuilder is Test {
  Config public config;

  constructor(address _deployer) {
    config.deployer = _deployer;

    config.genesisState = TestConstants.getGenesisState();
    config.rollupConfigInput = TestConstants.getRollupConfigInput();

<<<<<<< HEAD
    config.makeCanonical = true;
  }

  function setTestERC20(TestERC20 _testERC20) public returns (RollupBuilder) {
    config.testERC20 = _testERC20;
    return this;
  }

  function setRegistry(Registry _registry) public returns (RollupBuilder) {
    config.registry = _registry;
    return this;
  }

=======
    config.values.govProposerN = 1;
    config.values.govProposerM = 1;

    config.flags.makeCanonical = true;
    config.flags.makeGovernance = true;
    config.flags.updateOwnerships = true;
    config.flags.openFloodgates = true;
  }

  function setTestERC20(TestERC20 _testERC20) public returns (RollupBuilder) {
    config.testERC20 = _testERC20;
    return this;
  }

  function setRegistry(Registry _registry) public returns (RollupBuilder) {
    config.registry = _registry;
    return this;
  }

>>>>>>> d91ddc2e
  function setGSE(GSE _gse) public returns (RollupBuilder) {
    config.gse = _gse;
    return this;
  }

  function setGenesisState(GenesisState memory _genesisState) public returns (RollupBuilder) {
    config.genesisState = _genesisState;
    return this;
  }

  function setRollupConfigInput(RollupConfigInput memory _rollupConfigInput)
    public
    returns (RollupBuilder)
  {
    config.rollupConfigInput = _rollupConfigInput;
    return this;
  }

  function setRewardDistributor(RewardDistributor _rewardDistributor)
    public
    returns (RollupBuilder)
  {
    config.rewardDistributor = _rewardDistributor;
    return this;
  }

  function setMintFeeAmount(uint256 _mintFeeAmount) public returns (RollupBuilder) {
    config.values.mintFeeAmount = _mintFeeAmount;
    return this;
  }

  function setGovProposerN(uint256 _govProposerN) public returns (RollupBuilder) {
    config.values.govProposerN = _govProposerN;
    return this;
  }

  function setGovProposerM(uint256 _govProposerM) public returns (RollupBuilder) {
    config.values.govProposerM = _govProposerM;
    return this;
  }

  function setMakeCanonical(bool _makeCanonical) public returns (RollupBuilder) {
    config.flags.makeCanonical = _makeCanonical;
    return this;
  }

  function setMakeGovernance(bool _makeGovernance) public returns (RollupBuilder) {
    config.flags.makeGovernance = _makeGovernance;
    return this;
  }

  function setUpdateOwnerships(bool _updateOwnerships) public returns (RollupBuilder) {
    config.flags.updateOwnerships = _updateOwnerships;
    return this;
  }

  function setOpenFloodgates(bool _openFloodgates) public returns (RollupBuilder) {
    config.flags.openFloodgates = _openFloodgates;
    return this;
  }

  function setMakeCanonical(bool _makeCanonical) public returns (RollupBuilder) {
    config.makeCanonical = _makeCanonical;
    return this;
  }

  /* -------------------------------------------------------------------------- */
  /*                               Rollup config                                */
  /* -------------------------------------------------------------------------- */

  function setProvingCostPerMana(EthValue _provingCostPerMana) public returns (RollupBuilder) {
    config.rollupConfigInput.provingCostPerMana = _provingCostPerMana;
    return this;
  }

  function setManaTarget(uint256 _manaTarget) public returns (RollupBuilder) {
    config.rollupConfigInput.manaTarget = _manaTarget;
    return this;
  }

  function setSlotDuration(uint256 _slotDuration) public returns (RollupBuilder) {
    config.rollupConfigInput.aztecSlotDuration = _slotDuration;
    return this;
  }

  function setEpochDuration(uint256 _epochDuration) public returns (RollupBuilder) {
    config.rollupConfigInput.aztecEpochDuration = _epochDuration;
    return this;
  }

  function setProofSubmissionWindow(uint256 _proofSubmissionWindow) public returns (RollupBuilder) {
    config.rollupConfigInput.aztecProofSubmissionWindow = _proofSubmissionWindow;
    return this;
  }

  function setSlashingQuorum(uint256 _slashingQuorum) public returns (RollupBuilder) {
    config.rollupConfigInput.slashingQuorum = _slashingQuorum;
    return this;
  }

  function setSlashingRoundSize(uint256 _slashingRoundSize) public returns (RollupBuilder) {
    config.rollupConfigInput.slashingRoundSize = _slashingRoundSize;
    return this;
  }

  function setTargetCommitteeSize(uint256 _targetCommitteeSize) public returns (RollupBuilder) {
    config.rollupConfigInput.targetCommitteeSize = _targetCommitteeSize;
    return this;
  }

  /* -------------------------------------------------------------------------- */
  /*                              Rollup config end                             */
  /* -------------------------------------------------------------------------- */

  function deploy() public returns (RollupBuilder) {
    if (address(config.testERC20) == address(0)) {
      config.testERC20 = new TestERC20("test", "TEST", address(this));
    }

    if (address(config.gse) == address(0)) {
      config.gse = new GSE(address(this), config.testERC20);
<<<<<<< HEAD
    }

    if (address(config.registry) == address(0)) {
      config.registry = new Registry(address(this), config.testERC20);
      config.rewardDistributor = RewardDistributor(address(config.registry.getRewardDistributor()));
      config.testERC20.mint(
        address(config.rewardDistributor), 1e6 * config.rewardDistributor.BLOCK_REWARD()
      );
    }

    config.rollup = new Rollup(
      config.testERC20,
      config.rewardDistributor,
      config.testERC20,
      config.gse,
      address(this),
      config.genesisState,
      config.rollupConfigInput
    );

    if (config.makeCanonical) {
      address feeAssetPortal = address(config.rollup.getFeeAssetPortal());

      vm.prank(config.testERC20.owner());
      config.testERC20.mint(feeAssetPortal, config.mintFeeAmount);

      vm.prank(config.registry.owner());
      config.registry.addRollup(config.rollup);

      vm.prank(config.gse.owner());
      config.gse.addRollup(address(config.rollup));
    }

    if (config.deployer != config.testERC20.owner()) {
      config.testERC20.transferOwnership(config.deployer);
    }

    if (config.deployer != config.registry.owner()) {
      config.registry.transferOwnership(config.deployer);
    }

    if (config.deployer != config.rollup.owner()) {
      config.rollup.transferOwnership(config.deployer);
    }

    if (config.deployer != config.gse.owner()) {
      config.gse.transferOwnership(config.deployer);
=======
    }

    if (address(config.registry) == address(0)) {
      config.registry = new Registry(address(this), config.testERC20);
      config.rewardDistributor = RewardDistributor(address(config.registry.getRewardDistributor()));
      config.testERC20.mint(
        address(config.rewardDistributor), 1e6 * config.rewardDistributor.BLOCK_REWARD()
      );
    }

    if (config.flags.makeGovernance) {
      GovernanceProposer proposer = new GovernanceProposer(
        config.registry, config.gse, config.values.govProposerN, config.values.govProposerM
      );
      config.governance = new Governance(config.testERC20, address(proposer), address(config.gse));
      vm.label(address(config.governance), "Governance");
      vm.label(address(proposer), "GovernanceProposer");

      vm.prank(config.gse.owner());
      config.gse.setGovernance(config.governance);

      if (config.flags.openFloodgates) {
        vm.prank(address(config.governance));
        config.governance.openFloodgates();

        assertEq(config.governance.isAllDepositsAllowed(), true);
      }
    }

    config.rollup = new Rollup(
      config.testERC20,
      config.rewardDistributor,
      config.testERC20,
      config.gse,
      address(this),
      config.genesisState,
      config.rollupConfigInput
    );

    if (config.flags.makeCanonical) {
      address feeAssetPortal = address(config.rollup.getFeeAssetPortal());

      vm.prank(config.testERC20.owner());
      config.testERC20.mint(feeAssetPortal, config.values.mintFeeAmount);

      vm.prank(config.registry.owner());
      config.registry.addRollup(config.rollup);

      vm.prank(config.gse.owner());
      config.gse.addRollup(address(config.rollup));
    }

    if (config.flags.updateOwnerships) {
      if (config.deployer != config.testERC20.owner()) {
        vm.prank(config.testERC20.owner());
        config.testERC20.transferOwnership(config.deployer);
      }

      if (config.deployer != config.registry.owner()) {
        vm.prank(config.registry.owner());
        config.registry.transferOwnership(config.deployer);
      }

      address expGov = config.flags.makeGovernance ? address(config.governance) : config.deployer;
      if (expGov != config.rollup.owner()) {
        vm.prank(config.rollup.owner());
        config.rollup.transferOwnership(expGov);
      }

      if (expGov != config.gse.owner()) {
        vm.prank(config.gse.owner());
        config.gse.transferOwnership(expGov);
      }
>>>>>>> d91ddc2e
    }

    vm.label(address(config.rollup), "Rollup");
    vm.label(address(config.registry), "Registry");
    vm.label(address(config.gse), "GSE");
    vm.label(address(config.rewardDistributor), "RewardDistributor");
    vm.label(address(config.testERC20), "TestERC20");

    return this;
  }

  function getConfig() public view returns (Config memory) {
    return config;
  }
}<|MERGE_RESOLUTION|>--- conflicted
+++ resolved
@@ -9,10 +9,6 @@
 import {TestConstants} from "../harnesses/TestConstants.sol";
 import {EthValue} from "@aztec/core/interfaces/IRollup.sol";
 import {GSE} from "@aztec/core/staking/GSE.sol";
-<<<<<<< HEAD
-
-import {Test} from "forge-std/Test.sol";
-=======
 import {Governance} from "@aztec/governance/Governance.sol";
 import {GovernanceProposer} from "@aztec/governance/proposer/GovernanceProposer.sol";
 
@@ -31,7 +27,6 @@
   uint256 govProposerN;
   uint256 govProposerM;
 }
->>>>>>> d91ddc2e
 
 struct Config {
   address deployer;
@@ -43,13 +38,8 @@
   RewardDistributor rewardDistributor;
   GenesisState genesisState;
   RollupConfigInput rollupConfigInput;
-<<<<<<< HEAD
-  uint256 mintFeeAmount;
-  bool makeCanonical;
-=======
   ConfigValues values;
   ConfigFlags flags;
->>>>>>> d91ddc2e
 }
 
 /**
@@ -67,21 +57,6 @@
     config.genesisState = TestConstants.getGenesisState();
     config.rollupConfigInput = TestConstants.getRollupConfigInput();
 
-<<<<<<< HEAD
-    config.makeCanonical = true;
-  }
-
-  function setTestERC20(TestERC20 _testERC20) public returns (RollupBuilder) {
-    config.testERC20 = _testERC20;
-    return this;
-  }
-
-  function setRegistry(Registry _registry) public returns (RollupBuilder) {
-    config.registry = _registry;
-    return this;
-  }
-
-=======
     config.values.govProposerN = 1;
     config.values.govProposerM = 1;
 
@@ -101,7 +76,6 @@
     return this;
   }
 
->>>>>>> d91ddc2e
   function setGSE(GSE _gse) public returns (RollupBuilder) {
     config.gse = _gse;
     return this;
@@ -163,11 +137,6 @@
     return this;
   }
 
-  function setMakeCanonical(bool _makeCanonical) public returns (RollupBuilder) {
-    config.makeCanonical = _makeCanonical;
-    return this;
-  }
-
   /* -------------------------------------------------------------------------- */
   /*                               Rollup config                                */
   /* -------------------------------------------------------------------------- */
@@ -223,7 +192,6 @@
 
     if (address(config.gse) == address(0)) {
       config.gse = new GSE(address(this), config.testERC20);
-<<<<<<< HEAD
     }
 
     if (address(config.registry) == address(0)) {
@@ -232,6 +200,25 @@
       config.testERC20.mint(
         address(config.rewardDistributor), 1e6 * config.rewardDistributor.BLOCK_REWARD()
       );
+    }
+
+    if (config.flags.makeGovernance) {
+      GovernanceProposer proposer = new GovernanceProposer(
+        config.registry, config.gse, config.values.govProposerN, config.values.govProposerM
+      );
+      config.governance = new Governance(config.testERC20, address(proposer), address(config.gse));
+      vm.label(address(config.governance), "Governance");
+      vm.label(address(proposer), "GovernanceProposer");
+
+      vm.prank(config.gse.owner());
+      config.gse.setGovernance(config.governance);
+
+      if (config.flags.openFloodgates) {
+        vm.prank(address(config.governance));
+        config.governance.openFloodgates();
+
+        assertEq(config.governance.isAllDepositsAllowed(), true);
+      }
     }
 
     config.rollup = new Rollup(
@@ -244,73 +231,6 @@
       config.rollupConfigInput
     );
 
-    if (config.makeCanonical) {
-      address feeAssetPortal = address(config.rollup.getFeeAssetPortal());
-
-      vm.prank(config.testERC20.owner());
-      config.testERC20.mint(feeAssetPortal, config.mintFeeAmount);
-
-      vm.prank(config.registry.owner());
-      config.registry.addRollup(config.rollup);
-
-      vm.prank(config.gse.owner());
-      config.gse.addRollup(address(config.rollup));
-    }
-
-    if (config.deployer != config.testERC20.owner()) {
-      config.testERC20.transferOwnership(config.deployer);
-    }
-
-    if (config.deployer != config.registry.owner()) {
-      config.registry.transferOwnership(config.deployer);
-    }
-
-    if (config.deployer != config.rollup.owner()) {
-      config.rollup.transferOwnership(config.deployer);
-    }
-
-    if (config.deployer != config.gse.owner()) {
-      config.gse.transferOwnership(config.deployer);
-=======
-    }
-
-    if (address(config.registry) == address(0)) {
-      config.registry = new Registry(address(this), config.testERC20);
-      config.rewardDistributor = RewardDistributor(address(config.registry.getRewardDistributor()));
-      config.testERC20.mint(
-        address(config.rewardDistributor), 1e6 * config.rewardDistributor.BLOCK_REWARD()
-      );
-    }
-
-    if (config.flags.makeGovernance) {
-      GovernanceProposer proposer = new GovernanceProposer(
-        config.registry, config.gse, config.values.govProposerN, config.values.govProposerM
-      );
-      config.governance = new Governance(config.testERC20, address(proposer), address(config.gse));
-      vm.label(address(config.governance), "Governance");
-      vm.label(address(proposer), "GovernanceProposer");
-
-      vm.prank(config.gse.owner());
-      config.gse.setGovernance(config.governance);
-
-      if (config.flags.openFloodgates) {
-        vm.prank(address(config.governance));
-        config.governance.openFloodgates();
-
-        assertEq(config.governance.isAllDepositsAllowed(), true);
-      }
-    }
-
-    config.rollup = new Rollup(
-      config.testERC20,
-      config.rewardDistributor,
-      config.testERC20,
-      config.gse,
-      address(this),
-      config.genesisState,
-      config.rollupConfigInput
-    );
-
     if (config.flags.makeCanonical) {
       address feeAssetPortal = address(config.rollup.getFeeAssetPortal());
 
@@ -345,7 +265,6 @@
         vm.prank(config.gse.owner());
         config.gse.transferOwnership(expGov);
       }
->>>>>>> d91ddc2e
     }
 
     vm.label(address(config.rollup), "Rollup");
