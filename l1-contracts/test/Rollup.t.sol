// SPDX-License-Identifier: Apache-2.0
// Copyright 2024 Aztec Labs.
pragma solidity >=0.8.27;

import {DecoderBase} from "./decoders/Base.sol";

import {DataStructures} from "@aztec/core/libraries/DataStructures.sol";
import {Constants} from "@aztec/core/libraries/ConstantsGen.sol";
import {SignatureLib} from "@aztec/core/libraries/crypto/SignatureLib.sol";
import {EpochProofQuoteLib} from "@aztec/core/libraries/EpochProofQuoteLib.sol";

import {Registry} from "@aztec/governance/Registry.sol";
import {Inbox} from "@aztec/core/messagebridge/Inbox.sol";
import {Outbox} from "@aztec/core/messagebridge/Outbox.sol";
import {Errors} from "@aztec/core/libraries/Errors.sol";
import {Rollup} from "@aztec/core/Rollup.sol";
import {IRollup} from "@aztec/core/interfaces/IRollup.sol";
import {IProofCommitmentEscrow} from "@aztec/core/interfaces/IProofCommitmentEscrow.sol";
import {FeeJuicePortal} from "@aztec/core/FeeJuicePortal.sol";
import {Leonidas} from "@aztec/core/Leonidas.sol";
import {NaiveMerkle} from "./merkle/Naive.sol";
import {MerkleTestUtil} from "./merkle/TestUtil.sol";
import {TestERC20} from "@aztec/mock/TestERC20.sol";
import {MockProofCommitmentEscrow} from "@aztec/mock/MockProofCommitmentEscrow.sol";

import {TxsDecoderHelper} from "./decoders/helpers/TxsDecoderHelper.sol";
import {IERC20Errors} from "@oz/interfaces/draft-IERC6093.sol";

import {Timestamp, Slot, Epoch, SlotLib, EpochLib} from "@aztec/core/libraries/TimeMath.sol";

// solhint-disable comprehensive-interface

/**
 * Blocks are generated using the `integration_l1_publisher.test.ts` tests.
 * Main use of these test is shorter cycles when updating the decoder contract.
 */
contract RollupTest is DecoderBase {
  using SlotLib for Slot;
  using EpochLib for Epoch;

  Registry internal registry;
  Inbox internal inbox;
  Outbox internal outbox;
  Rollup internal rollup;
  MerkleTestUtil internal merkleTestUtil;
  TxsDecoderHelper internal txsHelper;
  TestERC20 internal testERC20;
  FeeJuicePortal internal feeJuicePortal;
  IProofCommitmentEscrow internal proofCommitmentEscrow;

  SignatureLib.Signature[] internal signatures;

  EpochProofQuoteLib.EpochProofQuote internal quote;
  EpochProofQuoteLib.SignedEpochProofQuote internal signedQuote;

  /**
   * @notice  Set up the contracts needed for the tests with time aligned to the provided block name
   */
  modifier setUpFor(string memory _name) {
    {
      Leonidas leo = new Leonidas(address(1));
      DecoderBase.Full memory full = load(_name);
      uint256 slotNumber = full.block.decodedHeader.globalVariables.slotNumber;
      uint256 initialTime =
        full.block.decodedHeader.globalVariables.timestamp - slotNumber * leo.SLOT_DURATION();
      vm.warp(initialTime);
    }

    registry = new Registry(address(this));
    testERC20 = new TestERC20();
    feeJuicePortal = new FeeJuicePortal(address(this));
    testERC20.mint(address(feeJuicePortal), Constants.FEE_JUICE_INITIAL_MINT);
    feeJuicePortal.initialize(
      address(registry), address(testERC20), bytes32(Constants.FEE_JUICE_ADDRESS)
    );
<<<<<<< HEAD
    rollup = new Rollup(feeJuicePortal, bytes32(0), bytes32(0), address(this), new address[](0));
=======
    proofCommitmentEscrow = new MockProofCommitmentEscrow();
    rollup =
      new Rollup(feeJuicePortal, proofCommitmentEscrow, bytes32(0), address(this), new address[](0));
>>>>>>> 0d5b116b
    inbox = Inbox(address(rollup.INBOX()));
    outbox = Outbox(address(rollup.OUTBOX()));

    registry.upgrade(address(rollup));

    merkleTestUtil = new MerkleTestUtil();
    txsHelper = new TxsDecoderHelper();

    uint256 privateKey = 0x123456789abcdef123456789abcdef123456789abcdef123456789abcdef1234;
    address signer = vm.addr(privateKey);
    uint256 bond = rollup.PROOF_COMMITMENT_MIN_BOND_AMOUNT_IN_TST();
    quote = EpochProofQuoteLib.EpochProofQuote({
      epochToProve: Epoch.wrap(0),
      validUntilSlot: Slot.wrap(1),
      bondAmount: bond,
      prover: signer,
      basisPointFee: 0
    });
    signedQuote = _quoteToSignedQuote(quote);

    testERC20.mint(signer, bond * 10);
    vm.prank(signer);
    proofCommitmentEscrow.deposit(bond * 10);

    _;
  }

  function warpToL2Slot(uint256 _slot) public {
    vm.warp(Timestamp.unwrap(rollup.getTimestampForSlot(Slot.wrap(_slot))));
  }

  function testClaimWithNothingToProve() public setUpFor("mixed_block_1") {
    assertEq(rollup.getCurrentSlot(), 0, "genesis slot should be zero");

    // sanity check that proven/pending tip are at genesis
    vm.expectRevert(abi.encodeWithSelector(Errors.Rollup__NoEpochToProve.selector));
    rollup.claimEpochProofRight(signedQuote);

    warpToL2Slot(1);
    assertEq(rollup.getCurrentSlot(), 1, "warp to slot 1 failed");
    assertEq(rollup.getCurrentEpoch(), 0, "Invalid current epoch");

    // empty slots do not move pending chain
    vm.expectRevert(abi.encodeWithSelector(Errors.Rollup__NoEpochToProve.selector));
    rollup.claimEpochProofRight(signedQuote);
  }

  function testClaimWithWrongEpoch() public setUpFor("mixed_block_1") {
    _testBlock("mixed_block_1", false, 1);
    quote.epochToProve = Epoch.wrap(1);
    signedQuote = _quoteToSignedQuote(quote);

    vm.expectRevert(
      abi.encodeWithSelector(
        Errors.Rollup__NotClaimingCorrectEpoch.selector, 0, signedQuote.quote.epochToProve
      )
    );
    rollup.claimEpochProofRight(signedQuote);
  }

  function testClaimWithInsufficientBond() public setUpFor("mixed_block_1") {
    _testBlock("mixed_block_1", false, 1);

    quote.bondAmount = 0;
    signedQuote = _quoteToSignedQuote(quote);

    vm.expectRevert(
      abi.encodeWithSelector(
        Errors.Rollup__InsufficientBondAmount.selector,
        rollup.PROOF_COMMITMENT_MIN_BOND_AMOUNT_IN_TST(),
        signedQuote.quote.bondAmount
      )
    );
    rollup.claimEpochProofRight(signedQuote);
  }

  function testClaimPastValidUntil() public setUpFor("mixed_block_1") {
    _testBlock("mixed_block_1", false, 1);

    quote.validUntilSlot = Slot.wrap(0);
    signedQuote = _quoteToSignedQuote(quote);

    vm.expectRevert(
      abi.encodeWithSelector(
        Errors.Rollup__QuoteExpired.selector, 1, signedQuote.quote.validUntilSlot
      )
    );
    rollup.claimEpochProofRight(signedQuote);
  }

  function testClaimSimple() public setUpFor("mixed_block_1") {
    _testBlock("mixed_block_1", false, 1);

    vm.expectEmit(true, true, true, true);
    emit IRollup.ProofRightClaimed(
      quote.epochToProve, quote.prover, address(this), quote.bondAmount, Slot.wrap(1)
    );
    rollup.claimEpochProofRight(signedQuote);

    (
      Epoch epochToProve,
      uint256 basisPointFee,
      uint256 bondAmount,
      address bondProvider,
      address proposerClaimant
    ) = rollup.proofClaim();
    assertEq(epochToProve, signedQuote.quote.epochToProve, "Invalid epoch to prove");
    assertEq(basisPointFee, signedQuote.quote.basisPointFee, "Invalid basis point fee");
    assertEq(bondAmount, signedQuote.quote.bondAmount, "Invalid bond amount");
    // TODO #8573
    // This will be fixed with proper escrow
    assertEq(bondProvider, quote.prover, "Invalid bond provider");
    assertEq(proposerClaimant, address(this), "Invalid proposer claimant");
  }

  function testClaimTwice() public setUpFor("mixed_block_1") {
    _testBlock("mixed_block_1", false, 1);

    rollup.claimEpochProofRight(signedQuote);

    vm.expectRevert(abi.encodeWithSelector(Errors.Rollup__ProofRightAlreadyClaimed.selector));
    rollup.claimEpochProofRight(signedQuote);

    warpToL2Slot(2);
    vm.expectRevert(abi.encodeWithSelector(Errors.Rollup__ProofRightAlreadyClaimed.selector));
    rollup.claimEpochProofRight(signedQuote);

    // warp to epoch 1
    warpToL2Slot(Constants.AZTEC_EPOCH_DURATION);
    assertEq(rollup.getCurrentEpoch(), 1, "Invalid current epoch");

    // We should still be trying to prove epoch 0 in epoch 1
    vm.expectRevert(abi.encodeWithSelector(Errors.Rollup__ProofRightAlreadyClaimed.selector));
    rollup.claimEpochProofRight(signedQuote);

    // still nothing to prune
    vm.expectRevert(abi.encodeWithSelector(Errors.Rollup__NothingToPrune.selector));
    rollup.prune();
  }

  function testClaimOutsideClaimPhase() public setUpFor("mixed_block_1") {
    _testBlock("mixed_block_1", false, 1);

    warpToL2Slot(Constants.AZTEC_EPOCH_DURATION + rollup.CLAIM_DURATION_IN_L2_SLOTS());

    vm.expectRevert(
      abi.encodeWithSelector(
        Errors.Rollup__NotInClaimPhase.selector,
        rollup.CLAIM_DURATION_IN_L2_SLOTS(),
        rollup.CLAIM_DURATION_IN_L2_SLOTS()
      )
    );
    rollup.claimEpochProofRight(signedQuote);
  }

  function testNoPruneWhenClaimExists() public setUpFor("mixed_block_1") {
    _testBlock("mixed_block_1", false, 1);

    quote.validUntilSlot = Epoch.wrap(2).toSlots();
    signedQuote = _quoteToSignedQuote(quote);

    warpToL2Slot(Constants.AZTEC_EPOCH_DURATION + rollup.CLAIM_DURATION_IN_L2_SLOTS() - 1);

    rollup.claimEpochProofRight(signedQuote);

    warpToL2Slot(Constants.AZTEC_EPOCH_DURATION + rollup.CLAIM_DURATION_IN_L2_SLOTS());

    vm.expectRevert(abi.encodeWithSelector(Errors.Rollup__NothingToPrune.selector));
    rollup.prune();
  }

  function testPruneWhenClaimExpires() public setUpFor("mixed_block_1") {
    _testBlock("mixed_block_1", false, 1);

    quote.validUntilSlot = Epoch.wrap(2).toSlots();
    signedQuote = _quoteToSignedQuote(quote);

    warpToL2Slot(Constants.AZTEC_EPOCH_DURATION + rollup.CLAIM_DURATION_IN_L2_SLOTS() - 1);

    rollup.claimEpochProofRight(signedQuote);

    warpToL2Slot(Constants.AZTEC_EPOCH_DURATION * 2);

    // We should still be trying to prove epoch 0 in epoch 2
    vm.expectRevert(abi.encodeWithSelector(Errors.Rollup__ProofRightAlreadyClaimed.selector));
    rollup.claimEpochProofRight(signedQuote);

    rollup.prune();

    vm.expectRevert(abi.encodeWithSelector(Errors.Rollup__NoEpochToProve.selector));
    rollup.claimEpochProofRight(signedQuote);
  }

  function testClaimAfterPrune() public setUpFor("mixed_block_1") {
    _testBlock("mixed_block_1", false, 1);

    quote.validUntilSlot = Epoch.wrap(3).toSlots();
    signedQuote = _quoteToSignedQuote(quote);

    warpToL2Slot(Constants.AZTEC_EPOCH_DURATION + rollup.CLAIM_DURATION_IN_L2_SLOTS() - 1);

    rollup.claimEpochProofRight(signedQuote);

    warpToL2Slot(Constants.AZTEC_EPOCH_DURATION * 3);

    rollup.prune();

    _testBlock("mixed_block_1", false, Epoch.wrap(3).toSlots().unwrap());

    quote.epochToProve = Epoch.wrap(3);
    signedQuote = _quoteToSignedQuote(quote);

    vm.expectEmit(true, true, true, true);
    emit IRollup.ProofRightClaimed(
      quote.epochToProve, quote.prover, address(this), quote.bondAmount, Epoch.wrap(3).toSlots()
    );
    rollup.claimEpochProofRight(signedQuote);
  }

  function testPruneWhenNoProofClaim() public setUpFor("mixed_block_1") {
    _testBlock("mixed_block_1", false, 1);
    warpToL2Slot(Constants.AZTEC_EPOCH_DURATION + rollup.CLAIM_DURATION_IN_L2_SLOTS() - 1);
    vm.expectRevert(abi.encodeWithSelector(Errors.Rollup__NothingToPrune.selector));
    rollup.prune();

    warpToL2Slot(Constants.AZTEC_EPOCH_DURATION + rollup.CLAIM_DURATION_IN_L2_SLOTS());
    rollup.prune();
  }

  function testRevertProveTwice() public setUpFor("mixed_block_1") {
    DecoderBase.Data memory data = load("mixed_block_1").block;
    bytes memory header = data.header;
    bytes32 archive = data.archive;
    bytes32 blockHash = data.blockHash;
    bytes32 proverId = bytes32(uint256(42));
    bytes memory body = data.body;
    bytes32[] memory txHashes = new bytes32[](0);

    // We jump to the time of the block. (unless it is in the past)
    vm.warp(max(block.timestamp, data.decodedHeader.globalVariables.timestamp));

    rollup.propose(header, archive, blockHash, txHashes, signatures, body);

    (bytes32 preArchive, bytes32 preBlockHash,) = rollup.blocks(0);
    _submitEpochProof(rollup, 1, preArchive, archive, preBlockHash, blockHash, proverId);

    vm.expectRevert(
      abi.encodeWithSelector(Errors.Rollup__InvalidPreviousArchive.selector, archive, preArchive)
    );
    _submitEpochProof(rollup, 1, preArchive, archive, preBlockHash, blockHash, proverId);
  }

  function testTimestamp() public setUpFor("mixed_block_1") {
    // Ensure that the timestamp of the current slot is never in the future.
    for (uint256 i = 0; i < 100; i++) {
      Slot slot = rollup.getCurrentSlot();
      Timestamp ts = rollup.getTimestampForSlot(slot);

      assertLe(ts, block.timestamp, "Invalid timestamp");

      vm.warp(block.timestamp + 12);
      vm.roll(block.number + 1);
    }
  }

  function testRevertPrune() public setUpFor("mixed_block_1") {
    vm.expectRevert(abi.encodeWithSelector(Errors.Rollup__NothingToPrune.selector));
    rollup.prune();

    _testBlock("mixed_block_1", false);

    vm.expectRevert(abi.encodeWithSelector(Errors.Rollup__NothingToPrune.selector));
    rollup.prune();
  }

  function testPrune() public setUpFor("mixed_block_1") {
    _testBlock("mixed_block_1", false);

    assertEq(inbox.inProgress(), 3, "Invalid in progress");

    // @note  Fetch the inbox root of block 2. This should be frozen when block 1 is proposed.
    //        Even if we end up reverting block 1, we should still see the same root in the inbox.
    bytes32 inboxRoot2 = inbox.getRoot(2);

    (,, Slot slot) = rollup.blocks(1);
    Slot prunableAt = slot + Epoch.wrap(2).toSlots();

    Timestamp timeOfPrune = rollup.getTimestampForSlot(prunableAt);
    vm.warp(Timestamp.unwrap(timeOfPrune));

    assertEq(rollup.getPendingBlockNumber(), 1, "Invalid pending block number");
    assertEq(rollup.getProvenBlockNumber(), 0, "Invalid proven block number");

    // @note  Get the root and min height that we have in the outbox.
    //        We read it directly in storage because it is not yet proven, so the getter will give (0, 0).
    //        The values are stored such that we can check that after pruning, and inserting a new block,
    //        we will override it.
    bytes32 rootMixed = vm.load(address(outbox), keccak256(abi.encode(1, 0)));
    uint256 minHeightMixed =
      uint256(vm.load(address(outbox), bytes32(uint256(keccak256(abi.encode(1, 0))) + 1)));

    assertNotEq(rootMixed, bytes32(0), "Invalid root");
    assertNotEq(minHeightMixed, 0, "Invalid min height");

    rollup.prune();
    assertEq(inbox.inProgress(), 3, "Invalid in progress");
    assertEq(rollup.getPendingBlockNumber(), 0, "Invalid pending block number");
    assertEq(rollup.getProvenBlockNumber(), 0, "Invalid proven block number");

    // @note  We alter what slot is specified in the empty block!
    //        This means that we keep the `empty_block_1` mostly as is, but replace the slot number
    //        and timestamp as if it was created at a different point in time. This allow us to insert it
    //        as if it was the first block, even after we had originally inserted the mixed block.
    //        An example where this could happen would be if no-one could prove the mixed block.
    // @note  We prune the pending chain as part of the propose call.
    _testBlock("empty_block_1", false, prunableAt.unwrap());

    assertEq(inbox.inProgress(), 3, "Invalid in progress");
    assertEq(inbox.getRoot(2), inboxRoot2, "Invalid inbox root");
    assertEq(rollup.getPendingBlockNumber(), 1, "Invalid pending block number");
    assertEq(rollup.getProvenBlockNumber(), 0, "Invalid proven block number");

    // We check that the roots in the outbox have correctly been updated.
    bytes32 rootEmpty = vm.load(address(outbox), keccak256(abi.encode(1, 0)));
    uint256 minHeightEmpty =
      uint256(vm.load(address(outbox), bytes32(uint256(keccak256(abi.encode(1, 0))) + 1)));

    assertNotEq(rootEmpty, bytes32(0), "Invalid root");
    assertNotEq(minHeightEmpty, 0, "Invalid min height");
    assertNotEq(rootEmpty, rootMixed, "Invalid root");
    assertNotEq(minHeightEmpty, minHeightMixed, "Invalid min height");
  }

  function testShouldNotBeTooEagerToPrune() public setUpFor("mixed_block_1") {
    warpToL2Slot(1);
    _testBlock("mixed_block_1", false, 1);
    // we prove epoch 0
    rollup.setAssumeProvenThroughBlockNumber(rollup.getPendingBlockNumber());

    // jump to epoch 1
    warpToL2Slot(Constants.AZTEC_EPOCH_DURATION);
    _testBlock("mixed_block_2", false, Constants.AZTEC_EPOCH_DURATION);

    // jump to epoch 2
    warpToL2Slot(Constants.AZTEC_EPOCH_DURATION * 2);

    vm.expectRevert(abi.encodeWithSelector(Errors.Rollup__NothingToPrune.selector));
    rollup.prune();
  }

  function testPruneDuringPropose() public setUpFor("mixed_block_1") {
    _testBlock("mixed_block_1", false, 1);
    assertEq(rollup.getEpochToProve(), 0, "Invalid epoch to prove");
    warpToL2Slot(Constants.AZTEC_EPOCH_DURATION * 2);
    _testBlock("mixed_block_1", false, Epoch.wrap(2).toSlots().unwrap());

    assertEq(rollup.getPendingBlockNumber(), 1, "Invalid pending block number");
    assertEq(rollup.getProvenBlockNumber(), 0, "Invalid proven block number");
  }

  function testBlockFee() public setUpFor("mixed_block_1") {
    uint256 feeAmount = 2e18;

    DecoderBase.Data memory data = load("mixed_block_1").block;
    bytes32[] memory txHashes = new bytes32[](0);
    uint256 portalBalance = testERC20.balanceOf(address(feeJuicePortal));
    address coinbase = data.decodedHeader.globalVariables.coinbase;

    // Progress time as necessary
    vm.warp(max(block.timestamp, data.decodedHeader.globalVariables.timestamp));

    {
      bytes memory header = data.header;
      assembly {
        mstore(add(header, add(0x20, 0x0248)), feeAmount)
      }

      assertEq(testERC20.balanceOf(address(rollup)), 0, "invalid rollup balance");

      // We jump to the time of the block. (unless it is in the past)
      vm.warp(max(block.timestamp, data.decodedHeader.globalVariables.timestamp));

      uint256 coinbaseBalance = testERC20.balanceOf(coinbase);
      assertEq(coinbaseBalance, 0, "invalid initial coinbase balance");

      // Assert that balance have NOT been increased by proposing the block
      rollup.propose(header, data.archive, data.blockHash, txHashes, signatures, data.body);
      assertEq(testERC20.balanceOf(coinbase), 0, "invalid coinbase balance");
    }

    (bytes32 preArchive, bytes32 preBlockHash,) = rollup.blocks(0);

    {
      vm.expectRevert(
        abi.encodeWithSelector(
          IERC20Errors.ERC20InsufficientBalance.selector,
          address(feeJuicePortal),
          portalBalance,
          feeAmount
        )
      );
      _submitEpochProofWithFee(
        rollup,
        1,
        preArchive,
        data.archive,
        preBlockHash,
        data.blockHash,
        bytes32(uint256(42)),
        coinbase,
        feeAmount
      );
      assertEq(testERC20.balanceOf(coinbase), 0, "invalid coinbase balance");
    }

    {
      testERC20.mint(address(feeJuicePortal), feeAmount - portalBalance);

      // When the block is proven we should have received the funds
      _submitEpochProofWithFee(
        rollup,
        1,
        preArchive,
        data.archive,
        preBlockHash,
        data.blockHash,
        bytes32(uint256(42)),
        coinbase,
        feeAmount
      );
      assertEq(testERC20.balanceOf(coinbase), feeAmount, "invalid coinbase balance");
    }
  }

  function testMixedBlock(bool _toProve) public setUpFor("mixed_block_1") {
    _testBlock("mixed_block_1", _toProve);

    assertEq(rollup.getPendingBlockNumber(), 1, "Invalid pending block number");
    assertEq(rollup.getProvenBlockNumber(), _toProve ? 1 : 0, "Invalid proven block number");
  }

  function testConsecutiveMixedBlocks(uint256 _blocksToProve) public setUpFor("mixed_block_1") {
    uint256 toProve = bound(_blocksToProve, 0, 2);

    _testBlock("mixed_block_1", toProve > 0);
    _testBlock("mixed_block_2", toProve > 1);

    assertEq(rollup.getPendingBlockNumber(), 2, "Invalid pending block number");
    assertEq(rollup.getProvenBlockNumber(), 0 + toProve, "Invalid proven block number");
  }

  function testProveEpochWithTwoMixedBlocks() public setUpFor("mixed_block_1") {
    _testBlock("mixed_block_1", false);
    _testBlock("mixed_block_2", false);

    DecoderBase.Data memory data = load("mixed_block_2").block;

    assertEq(rollup.getProvenBlockNumber(), 0, "Invalid initial proven block number");
    (bytes32 preArchive, bytes32 preBlockHash,) = rollup.blocks(0);
    _submitEpochProof(rollup, 2, preArchive, data.archive, preBlockHash, data.blockHash, bytes32(0));

    assertEq(rollup.getPendingBlockNumber(), 2, "Invalid pending block number");
    assertEq(rollup.getProvenBlockNumber(), 2, "Invalid proven block number");
  }

  function testConsecutiveMixedBlocksNonSequentialProof() public setUpFor("mixed_block_1") {
    _testBlock("mixed_block_1", false);

    DecoderBase.Data memory data1 = load("mixed_block_1").block;
    DecoderBase.Data memory data2 = load("mixed_block_2").block;
    bytes32[] memory txHashes = new bytes32[](0);

    vm.warp(max(block.timestamp, data2.decodedHeader.globalVariables.timestamp));
    rollup.propose(data2.header, data2.archive, data2.blockHash, txHashes, signatures, data2.body);

    // Skips proving of block 1
    (bytes32 preArchive,,) = rollup.blocks(0);
    vm.expectRevert(
      abi.encodeWithSelector(
        Errors.Rollup__InvalidPreviousArchive.selector, preArchive, data1.archive
      )
    );
    _submitEpochProof(
      rollup, 1, data1.archive, data2.archive, data1.archive, data2.archive, bytes32(0)
    );

    assertEq(rollup.getPendingBlockNumber(), 2, "Invalid pending block number");
    assertEq(rollup.getProvenBlockNumber(), 0, "Invalid proven block number");
  }

  function testEmptyBlock(bool _toProve) public setUpFor("empty_block_1") {
    _testBlock("empty_block_1", _toProve);
    assertEq(rollup.getPendingBlockNumber(), 1, "Invalid pending block number");
    assertEq(rollup.getProvenBlockNumber(), _toProve ? 1 : 0, "Invalid proven block number");
  }

  function testConsecutiveEmptyBlocks(uint256 _blocksToProve) public setUpFor("empty_block_1") {
    uint256 toProve = bound(_blocksToProve, 0, 2);
    _testBlock("empty_block_1", toProve > 0);
    _testBlock("empty_block_2", toProve > 1);

    assertEq(rollup.getPendingBlockNumber(), 2, "Invalid pending block number");
    assertEq(rollup.getProvenBlockNumber(), 0 + toProve, "Invalid proven block number");
  }

  function testRevertInvalidBlockNumber() public setUpFor("empty_block_1") {
    DecoderBase.Data memory data = load("empty_block_1").block;
    bytes memory header = data.header;
    bytes32 archive = data.archive;
    bytes memory body = data.body;
    bytes32[] memory txHashes = new bytes32[](0);

    assembly {
      // TODO: Hardcoding offsets in the middle of tests is annoying to say the least.
      mstore(add(header, add(0x20, 0x0174)), 0x420)
    }

    vm.expectRevert(abi.encodeWithSelector(Errors.Rollup__InvalidBlockNumber.selector, 1, 0x420));
    rollup.propose(header, archive, data.blockHash, txHashes, signatures, body);
  }

  function testRevertInvalidChainId() public setUpFor("empty_block_1") {
    DecoderBase.Data memory data = load("empty_block_1").block;
    bytes memory header = data.header;
    bytes32 archive = data.archive;
    bytes memory body = data.body;
    bytes32[] memory txHashes = new bytes32[](0);

    assembly {
      mstore(add(header, add(0x20, 0x0134)), 0x420)
    }

    vm.expectRevert(abi.encodeWithSelector(Errors.Rollup__InvalidChainId.selector, 31337, 0x420));
    rollup.propose(header, archive, data.blockHash, txHashes, signatures, body);
  }

  function testRevertInvalidVersion() public setUpFor("empty_block_1") {
    DecoderBase.Data memory data = load("empty_block_1").block;
    bytes memory header = data.header;
    bytes32 archive = data.archive;
    bytes memory body = data.body;
    bytes32[] memory txHashes = new bytes32[](0);

    assembly {
      mstore(add(header, add(0x20, 0x0154)), 0x420)
    }

    vm.expectRevert(abi.encodeWithSelector(Errors.Rollup__InvalidVersion.selector, 1, 0x420));
    rollup.propose(header, archive, data.blockHash, txHashes, signatures, body);
  }

  function testRevertInvalidTimestamp() public setUpFor("empty_block_1") {
    DecoderBase.Data memory data = load("empty_block_1").block;
    bytes memory header = data.header;
    bytes32 archive = data.archive;
    bytes memory body = data.body;
    bytes32[] memory txHashes = new bytes32[](0);

    uint256 realTs = data.decodedHeader.globalVariables.timestamp;
    uint256 badTs = realTs + 1;

    vm.warp(max(block.timestamp, realTs));

    assembly {
      mstore(add(header, add(0x20, 0x01b4)), badTs)
    }

    vm.expectRevert(abi.encodeWithSelector(Errors.Rollup__InvalidTimestamp.selector, realTs, badTs));
    rollup.propose(header, archive, data.blockHash, txHashes, signatures, body);
  }

  function testBlocksWithAssumeProven() public setUpFor("mixed_block_1") {
    rollup.setAssumeProvenThroughBlockNumber(1);
    assertEq(rollup.getPendingBlockNumber(), 0, "Invalid pending block number");
    assertEq(rollup.getProvenBlockNumber(), 0, "Invalid proven block number");

    _testBlock("mixed_block_1", false);
    _testBlock("mixed_block_2", false);

    assertEq(rollup.getPendingBlockNumber(), 2, "Invalid pending block number");
    assertEq(rollup.getProvenBlockNumber(), 1, "Invalid proven block number");
  }

  function testSetAssumeProvenAfterBlocksProcessed() public setUpFor("mixed_block_1") {
    assertEq(rollup.getPendingBlockNumber(), 0, "Invalid pending block number");
    assertEq(rollup.getProvenBlockNumber(), 0, "Invalid proven block number");

    _testBlock("mixed_block_1", false);
    _testBlock("mixed_block_2", false);
    rollup.setAssumeProvenThroughBlockNumber(1);

    assertEq(rollup.getPendingBlockNumber(), 2, "Invalid pending block number");
    assertEq(rollup.getProvenBlockNumber(), 1, "Invalid proven block number");
  }

  function testSubmitProofNonExistantBlock() public setUpFor("empty_block_1") {
    _testBlock("empty_block_1", false);
    DecoderBase.Data memory data = load("empty_block_1").block;

    (bytes32 preArchive, bytes32 preBlockHash,) = rollup.blocks(0);
    bytes32 wrong = bytes32(uint256(0xdeadbeef));
    vm.expectRevert(
      abi.encodeWithSelector(Errors.Rollup__InvalidPreviousArchive.selector, preArchive, wrong)
    );
    _submitEpochProof(rollup, 1, wrong, data.archive, preBlockHash, data.blockHash, bytes32(0));

    // TODO: Reenable when we setup proper initial block hash
    // vm.expectRevert(
    //   abi.encodeWithSelector(Errors.Rollup__InvalidPreviousBlockHash.selector, preBlockHash, wrong)
    // );
    // _submitEpochProof(rollup, 1, preArchive, data.archive, wrong, data.blockHash, bytes32(0));
  }

  function testSubmitProofInvalidArchive() public setUpFor("empty_block_1") {
    _testBlock("empty_block_1", false);

    DecoderBase.Data memory data = load("empty_block_1").block;
    bytes32 wrongArchive = bytes32(uint256(0xdeadbeef));

    (bytes32 preArchive, bytes32 preBlockHash,) = rollup.blocks(0);
    vm.expectRevert(
      abi.encodeWithSelector(Errors.Rollup__InvalidArchive.selector, data.archive, 0xdeadbeef)
    );
    _submitEpochProof(rollup, 1, preArchive, wrongArchive, preBlockHash, data.blockHash, bytes32(0));
  }

  function testSubmitProofInvalidBlockHash() public setUpFor("empty_block_1") {
    _testBlock("empty_block_1", false);

    DecoderBase.Data memory data = load("empty_block_1").block;
    bytes32 wrongBlockHash = bytes32(uint256(0xdeadbeef));

    (bytes32 preArchive, bytes32 preBlockHash,) = rollup.blocks(0);
    vm.expectRevert(
      abi.encodeWithSelector(
        Errors.Rollup__InvalidBlockHash.selector, data.blockHash, wrongBlockHash
      )
    );
    _submitEpochProof(rollup, 1, preArchive, data.archive, preBlockHash, wrongBlockHash, bytes32(0));
  }

  function _quoteToSignedQuote(EpochProofQuoteLib.EpochProofQuote memory _quote)
    internal
    view
    returns (EpochProofQuoteLib.SignedEpochProofQuote memory)
  {
    bytes32 digest = rollup.quoteToDigest(_quote);
    (uint8 v, bytes32 r, bytes32 s) =
      vm.sign(0x123456789abcdef123456789abcdef123456789abcdef123456789abcdef1234, digest);
    return EpochProofQuoteLib.SignedEpochProofQuote({
      quote: _quote,
      signature: SignatureLib.Signature({isEmpty: false, v: v, r: r, s: s})
    });
  }

  function _testBlock(string memory name, bool _submitProof) public {
    _testBlock(name, _submitProof, 0);
  }

  function _testBlock(string memory name, bool _submitProof, uint256 _slotNumber) public {
    DecoderBase.Full memory full = load(name);
    bytes memory header = full.block.header;
    bytes32 archive = full.block.archive;
    bytes memory body = full.block.body;
    uint32 numTxs = full.block.numTxs;
    bytes32[] memory txHashes = new bytes32[](0);

    Slot slotNumber = Slot.wrap(_slotNumber);

    // Overwrite some timestamps if needed
    if (slotNumber != Slot.wrap(0)) {
      Timestamp ts = rollup.getTimestampForSlot(slotNumber);

      full.block.decodedHeader.globalVariables.timestamp = Timestamp.unwrap(ts);
      full.block.decodedHeader.globalVariables.slotNumber = Slot.unwrap(slotNumber);
      assembly {
        mstore(add(header, add(0x20, 0x0194)), slotNumber)
        mstore(add(header, add(0x20, 0x01b4)), ts)
      }
    }

    // We jump to the time of the block. (unless it is in the past)
    vm.warp(max(block.timestamp, full.block.decodedHeader.globalVariables.timestamp));

    _populateInbox(full.populate.sender, full.populate.recipient, full.populate.l1ToL2Content);

    rollup.propose(header, archive, full.block.blockHash, txHashes, signatures, body);

    if (_submitProof) {
      uint256 pre = rollup.getProvenBlockNumber();
      (bytes32 preArchive, bytes32 preBlockHash,) = rollup.blocks(pre);

      _submitEpochProof(
        rollup, 1, preArchive, archive, preBlockHash, full.block.blockHash, bytes32(0)
      );
      assertEq(pre + 1, rollup.getProvenBlockNumber(), "Block not proven");
    }

    bytes32 l2ToL1MessageTreeRoot;
    {
      // NB: The below works with full blocks because we require the largest possible subtrees
      // for L2 to L1 messages - usually we make variable height subtrees, the roots of which
      // form a balanced tree

      // The below is a little janky - we know that this test deals with full txs with equal numbers
      // of msgs or txs with no messages, so the division works
      // TODO edit full.messages to include information about msgs per tx?
      uint256 subTreeHeight = full.messages.l2ToL1Messages.length == 0
        ? 0
        : merkleTestUtil.calculateTreeHeightFromSize(full.messages.l2ToL1Messages.length / numTxs);
      uint256 outHashTreeHeight = merkleTestUtil.calculateTreeHeightFromSize(numTxs);
      uint256 numMessagesWithPadding = numTxs * Constants.MAX_L2_TO_L1_MSGS_PER_TX;

      uint256 treeHeight = subTreeHeight + outHashTreeHeight;
      NaiveMerkle tree = new NaiveMerkle(treeHeight);
      for (uint256 i = 0; i < numMessagesWithPadding; i++) {
        if (i < full.messages.l2ToL1Messages.length) {
          tree.insertLeaf(full.messages.l2ToL1Messages[i]);
        } else {
          tree.insertLeaf(bytes32(0));
        }
      }

      l2ToL1MessageTreeRoot = tree.computeRoot();
    }

    (bytes32 root,) = outbox.getRootData(full.block.decodedHeader.globalVariables.blockNumber);

    // If we are trying to read a block beyond the proven chain, we should see "nothing".
    if (rollup.getProvenBlockNumber() >= full.block.decodedHeader.globalVariables.blockNumber) {
      assertEq(l2ToL1MessageTreeRoot, root, "Invalid l2 to l1 message tree root");
    } else {
      assertEq(root, bytes32(0), "Invalid outbox root");
    }

    assertEq(rollup.archive(), archive, "Invalid archive");
  }

  function _populateInbox(address _sender, bytes32 _recipient, bytes32[] memory _contents) internal {
    for (uint256 i = 0; i < _contents.length; i++) {
      vm.prank(_sender);
      inbox.sendL2Message(
        DataStructures.L2Actor({actor: _recipient, version: 1}), _contents[i], bytes32(0)
      );
    }
  }

  function _submitEpochProof(
    Rollup _rollup,
    uint256 _epochSize,
    bytes32 _previousArchive,
    bytes32 _endArchive,
    bytes32 _previousBlockHash,
    bytes32 _endBlockHash,
    bytes32 _proverId
  ) internal {
    _submitEpochProofWithFee(
      _rollup,
      _epochSize,
      _previousArchive,
      _endArchive,
      _previousBlockHash,
      _endBlockHash,
      _proverId,
      address(0),
      uint256(0)
    );
  }

  function _submitEpochProofWithFee(
    Rollup _rollup,
    uint256 _epochSize,
    bytes32 _previousArchive,
    bytes32 _endArchive,
    bytes32 _previousBlockHash,
    bytes32 _endBlockHash,
    bytes32 _proverId,
    address _feeRecipient,
    uint256 _feeAmount
  ) internal {
    bytes32[7] memory args = [
      _previousArchive,
      _endArchive,
      _previousBlockHash,
      _endBlockHash,
      bytes32(0),
      bytes32(0),
      _proverId
    ];

    bytes32[64] memory fees;
    fees[0] = bytes32(uint256(uint160(_feeRecipient)));
    fees[1] = bytes32(_feeAmount);

    bytes memory aggregationObject = "";
    bytes memory proof = "";

    _rollup.submitEpochRootProof(_epochSize, args, fees, aggregationObject, proof);
  }
}<|MERGE_RESOLUTION|>--- conflicted
+++ resolved
@@ -73,13 +73,9 @@
     feeJuicePortal.initialize(
       address(registry), address(testERC20), bytes32(Constants.FEE_JUICE_ADDRESS)
     );
-<<<<<<< HEAD
-    rollup = new Rollup(feeJuicePortal, bytes32(0), bytes32(0), address(this), new address[](0));
-=======
     proofCommitmentEscrow = new MockProofCommitmentEscrow();
     rollup =
-      new Rollup(feeJuicePortal, proofCommitmentEscrow, bytes32(0), address(this), new address[](0));
->>>>>>> 0d5b116b
+      new Rollup(feeJuicePortal, proofCommitmentEscrow, bytes32(0), bytes32(0), address(this), new address[](0));
     inbox = Inbox(address(rollup.INBOX()));
     outbox = Outbox(address(rollup.OUTBOX()));
 
