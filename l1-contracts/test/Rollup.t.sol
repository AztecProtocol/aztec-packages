// SPDX-License-Identifier: Apache-2.0
// Copyright 2024 Aztec Labs.
pragma solidity >=0.8.27;

import {DecoderBase} from "./base/DecoderBase.sol";

import {Constants} from "@aztec/core/libraries/ConstantsGen.sol";
import {Math} from "@oz/utils/math/Math.sol";
import {SafeCast} from "@oz/utils/math/SafeCast.sol";

import {Registry} from "@aztec/governance/Registry.sol";
import {Inbox} from "@aztec/core/messagebridge/Inbox.sol";
import {Outbox} from "@aztec/core/messagebridge/Outbox.sol";
import {Errors} from "@aztec/core/libraries/Errors.sol";
import {ProposedHeader} from "@aztec/core/libraries/rollup/ProposedHeaderLib.sol";

import {
  IRollupCore,
  BlockLog,
  SubmitEpochRootProofArgs,
  EthValue,
  FeeAssetValue,
  FeeAssetPerEthE9,
  PublicInputArgs
} from "@aztec/core/interfaces/IRollup.sol";
import {FeeJuicePortal} from "@aztec/core/messagebridge/FeeJuicePortal.sol";
import {MerkleTestUtil} from "./merkle/TestUtil.sol";
import {TestERC20} from "@aztec/mock/TestERC20.sol";
import {TestConstants} from "./harnesses/TestConstants.sol";
import {RewardDistributor} from "@aztec/governance/RewardDistributor.sol";
import {IERC20Errors} from "@oz/interfaces/draft-IERC6093.sol";
import {ProposeArgs, OracleInput, ProposeLib} from "@aztec/core/libraries/rollup/ProposeLib.sol";
import {Timestamp, Slot, Epoch, TimeLib} from "@aztec/core/libraries/TimeLib.sol";
import {L1_GAS_PER_EPOCH_VERIFIED} from "@aztec/core/libraries/rollup/FeeLib.sol";
import {Rollup} from "@aztec/core/Rollup.sol";
import {RollupBase, IInstance} from "./base/RollupBase.sol";
import {stdStorage, StdStorage} from "forge-std/StdStorage.sol";
import {RollupBuilder} from "./builder/RollupBuilder.sol";
import {Ownable} from "@oz/access/Ownable.sol";
import {SignatureLib, CommitteeAttestations} from "@aztec/shared/libraries/SignatureLib.sol";
// solhint-disable comprehensive-interface

/**
 * Blocks are generated using the `integration_l1_publisher.test.ts` tests.
 * Main use of these test is shorter cycles when updating the decoder contract.
 */
contract RollupTest is RollupBase {
  using stdStorage for StdStorage;
  using ProposeLib for ProposeArgs;
  using TimeLib for Timestamp;
  using TimeLib for Slot;
  using TimeLib for Epoch;

  Registry internal registry;
  TestERC20 internal testERC20;
  FeeJuicePortal internal feeJuicePortal;
  RewardDistributor internal rewardDistributor;

  uint256 internal SLOT_DURATION;
  uint256 internal EPOCH_DURATION;

  constructor() {
    TimeLib.initialize(
      block.timestamp,
      TestConstants.AZTEC_SLOT_DURATION,
      TestConstants.AZTEC_EPOCH_DURATION,
      TestConstants.AZTEC_PROOF_SUBMISSION_EPOCHS
    );
    SLOT_DURATION = TestConstants.AZTEC_SLOT_DURATION;
    EPOCH_DURATION = TestConstants.AZTEC_EPOCH_DURATION;
  }

  /**
   * @notice  Set up the contracts needed for the tests with time aligned to the provided block name
   */
  modifier setUpFor(string memory _name) {
    {
      DecoderBase.Full memory full = load(_name);
      uint256 slotNumber = Slot.unwrap(full.block.header.slotNumber);
      uint256 initialTime = Timestamp.unwrap(full.block.header.timestamp) - slotNumber * SLOT_DURATION;
      vm.warp(initialTime);
    }

    RollupBuilder builder = new RollupBuilder(address(this)).setTargetCommitteeSize(0);
    builder.deploy();

    testERC20 = builder.getConfig().testERC20;
    registry = builder.getConfig().registry;
    rewardDistributor = builder.getConfig().rewardDistributor;
    rollup = IInstance(address(builder.getConfig().rollup));

    inbox = Inbox(address(rollup.getInbox()));
    outbox = Outbox(address(rollup.getOutbox()));

    feeJuicePortal = FeeJuicePortal(address(rollup.getFeeAssetPortal()));

    merkleTestUtil = new MerkleTestUtil();
    _;
  }

  function warpToL2Slot(uint256 _slot) public {
    vm.warp(Timestamp.unwrap(rollup.getTimestampForSlot(Slot.wrap(_slot))));
  }

  function testPruneAfterPartial() public setUpFor("mixed_block_1") {
    _proposeBlock("mixed_block_1", 1);
    _proposeBlock("mixed_block_2", 2);

    Epoch deadline = TimeLib.toDeadlineEpoch(Epoch.wrap(0));

    warpToL2Slot(Slot.unwrap(deadline.toSlots()) - 1);
    vm.expectRevert(abi.encodeWithSelector(Errors.Rollup__NothingToPrune.selector));
    rollup.prune();

    _proveBlocks("mixed_block_", 1, 1, address(this));

    warpToL2Slot(Slot.unwrap(deadline.toSlots()));
    rollup.prune();

    assertEq(rollup.getPendingBlockNumber(), 1);
    assertEq(rollup.getProvenBlockNumber(), 1);
  }

  function testSetManaTargetIncreasing(uint256 _initialManaTarget, uint256 _newManaTarget)
    public
    setUpFor("mixed_block_1")
  {
    // we can increase the mana target
    uint256 initialManaTarget = bound(_initialManaTarget, 0, type(uint64).max);
    uint256 newManaTarget = bound(_newManaTarget, initialManaTarget, type(uint64).max);

    RollupBuilder builder = new RollupBuilder(address(this)).setManaTarget(initialManaTarget).deploy();

    address governance = address(builder.getConfig().governance);
    rollup = IInstance(address(builder.getConfig().rollup));

    assertEq(rollup.getManaTarget(), initialManaTarget);

    vm.expectEmit(true, true, true, true);
    emit IRollupCore.ManaTargetUpdated(newManaTarget);
    vm.prank(governance);
    rollup.updateManaTarget(newManaTarget);
    assertEq(rollup.getManaTarget(), newManaTarget);
  }

  function testSetManaTargetDecreasing(uint256 _initialManaTarget, uint256 _newManaTarget)
    public
    setUpFor("mixed_block_1")
  {
    // we cannot decrease the mana target
    uint256 initialManaTarget = bound(_initialManaTarget, 1, type(uint64).max);
    uint256 newManaTarget = bound(_newManaTarget, 0, initialManaTarget - 1);

    RollupBuilder builder = new RollupBuilder(address(this)).setManaTarget(initialManaTarget).deploy();

    address governance = address(builder.getConfig().governance);
    rollup = IInstance(address(builder.getConfig().rollup));

    assertEq(rollup.getManaTarget(), initialManaTarget);

    // Cannot decrease the mana target
    vm.expectRevert(abi.encodeWithSelector(Errors.Rollup__InvalidManaTarget.selector, initialManaTarget, newManaTarget));
    vm.prank(governance);
    rollup.updateManaTarget(newManaTarget);
    assertEq(rollup.getManaTarget(), initialManaTarget);
  }

  function testPrune() public setUpFor("mixed_block_1") {
    _proposeBlock("mixed_block_1", 1);

    assertEq(inbox.getInProgress(), 3, "Invalid in progress");

    // @note  Fetch the inbox root of block 2. This should be frozen when block 1 is proposed.
    //        Even if we end up reverting block 1, we should still see the same root in the inbox.
    bytes32 inboxRoot2 = inbox.getRoot(2);

    BlockLog memory blockLog = rollup.getBlock(1);
    Slot prunableAt = blockLog.slotNumber + Epoch.wrap(2).toSlots();

    Timestamp timeOfPrune = rollup.getTimestampForSlot(prunableAt);
    vm.warp(Timestamp.unwrap(timeOfPrune));

    assertEq(rollup.getPendingBlockNumber(), 1, "Invalid pending block number");
    assertEq(rollup.getProvenBlockNumber(), 0, "Invalid proven block number");

    // @note  Get the root that we have in the outbox.
    //        We read it directly in storage because it is not yet proven, so the getter will give (0, 0).
    //        The values are stored such that we can check that after pruning, and inserting a new block,
    //        we will override it.
    bytes32 rootMixed = vm.load(address(outbox), keccak256(abi.encode(1, 0)));
    assertNotEq(rootMixed, bytes32(0), "Invalid root");

    rollup.prune();
    assertEq(inbox.getInProgress(), 3, "Invalid in progress");
    assertEq(rollup.getPendingBlockNumber(), 0, "Invalid pending block number");
    assertEq(rollup.getProvenBlockNumber(), 0, "Invalid proven block number");

    // @note  We alter what slot is specified in the empty block!
    //        This means that we keep the `empty_block_1` mostly as is, but replace the slot number
    //        and timestamp as if it was created at a different point in time. This allow us to insert it
    //        as if it was the first block, even after we had originally inserted the mixed block.
    //        An example where this could happen would be if no-one could prove the mixed block.
    // @note  We prune the pending chain as part of the propose call.
    _proposeBlock("empty_block_1", Slot.unwrap(prunableAt));

    assertEq(inbox.getInProgress(), 3, "Invalid in progress");
    assertEq(inbox.getRoot(2), inboxRoot2, "Invalid inbox root");
    assertEq(rollup.getPendingBlockNumber(), 1, "Invalid pending block number");
    assertEq(rollup.getProvenBlockNumber(), 0, "Invalid proven block number");

    // We check that the roots in the outbox have correctly been updated.
    bytes32 rootEmpty = vm.load(address(outbox), keccak256(abi.encode(1, 0)));
    assertEq(rootEmpty, bytes32(0), "Invalid root");
  }

  function testTimestamp() public setUpFor("mixed_block_1") {
    // Ensure that the timestamp of the current slot is never in the future.
    for (uint256 i = 0; i < 100; i++) {
      Slot slot = rollup.getCurrentSlot();
      Timestamp ts = rollup.getTimestampForSlot(slot);

      assertLe(ts, block.timestamp, "Invalid timestamp");

      vm.warp(block.timestamp + 12);
      vm.roll(block.number + 1);
    }
  }

  function testInvalidBlobHash() public setUpFor("mixed_block_1") {
    DecoderBase.Data memory data = load("mixed_block_1").block;

    // We set the blobHash to 1
    bytes32[] memory blobHashes = new bytes32[](1);
    blobHashes[0] = bytes32(uint256(1));
    vm.blobhashes(blobHashes);
    ProposeArgs memory args = ProposeArgs({
      header: data.header,
      stateReference: EMPTY_STATE_REFERENCE,
      oracleInput: OracleInput(0)
    });
    bytes32 realBlobHash = this.getBlobHashes(data.blobCommitments)[0];
    vm.expectRevert(abi.encodeWithSelector(Errors.Rollup__InvalidBlobHash.selector, blobHashes[0], realBlobHash));
    rollup.propose(args, SignatureLib.packAttestations(attestations), signers, data.blobCommitments);
  }

  function testExtraBlobs() public setUpFor("mixed_block_1") {
    bytes32[] memory extraBlobHashes = new bytes32[](6);
    for (uint256 i = 0; i < extraBlobHashes.length; i++) {
      extraBlobHashes[i] = bytes32(
        uint256(sha256(abi.encode("extraBlob", i))) & 0x00FFFFFFFFFFFFFFFFFFFFFFFFFFFFFFFFFFFFFFFFFFFFFFFFFFFFFFFFFFFFFF
      ) | 0x0100000000000000000000000000000000000000000000000000000000000000;
    }

    _proposeBlockWithExtraBlobs("mixed_block_1", 1, 1e6, extraBlobHashes);

    assertTrue(Rollup(address(rollup)).checkBlob());
    bytes32[] memory blobs = vm.getBlobhashes();
    assertEq(blobs.length, 1 + extraBlobHashes.length);
    assertEq(blobs[0], this.getBlobHashes(load("mixed_block_1").block.blobCommitments)[0]);
    for (uint256 i = 0; i < extraBlobHashes.length; i++) {
      assertEq(blobs[i + 1], extraBlobHashes[i]);
    }
  }

  function testRevertPrune() public setUpFor("mixed_block_1") {
    vm.expectRevert(abi.encodeWithSelector(Errors.Rollup__NothingToPrune.selector));
    rollup.prune();

    _proposeBlock("mixed_block_1", 1);

    vm.expectRevert(abi.encodeWithSelector(Errors.Rollup__NothingToPrune.selector));
    rollup.prune();
  }

  function testShouldNotBeTooEagerToPrune() public setUpFor("mixed_block_1") {
    warpToL2Slot(1);
    _proposeBlock("mixed_block_1", 1);
    // we prove epoch 0
    stdstore.enable_packed_slots().target(address(rollup)).sig("getProvenBlockNumber()").checked_write(
      rollup.getPendingBlockNumber()
    );

    // jump to epoch 1
    warpToL2Slot(EPOCH_DURATION);
    _proposeBlock("mixed_block_2", EPOCH_DURATION);

    // jump to epoch 2
    warpToL2Slot(EPOCH_DURATION * 2);

    vm.expectRevert(abi.encodeWithSelector(Errors.Rollup__NothingToPrune.selector));
    rollup.prune();
  }

  function testPruneDuringPropose() public setUpFor("mixed_block_1") {
    _proposeBlock("mixed_block_1", 1);

    // the same block is proposed, with the diff in slot number.
    Epoch deadline = TimeLib.toDeadlineEpoch(Epoch.wrap(0));
    _proposeBlock("mixed_block_1", Slot.unwrap(deadline.toSlots()));

    assertEq(rollup.getPendingBlockNumber(), 1, "Invalid pending block number");
    assertEq(rollup.getProvenBlockNumber(), 0, "Invalid proven block number");
  }

  function testNonZeroDaFee() public setUpFor("mixed_block_1") {
    DecoderBase.Full memory full = load("mixed_block_1");
    DecoderBase.Data memory data = full.block;
    ProposedHeader memory header = data.header;

    // Tweak the da fee.
    header.gasFees.feePerDaGas = 1;

    // We jump to the time of the block. (unless it is in the past)
    vm.warp(max(block.timestamp, Timestamp.unwrap(header.timestamp)));

    skipBlobCheck(address(rollup));

    vm.expectRevert(abi.encodeWithSelector(Errors.Rollup__NonZeroDaFee.selector));
    ProposeArgs memory args = ProposeArgs({
      header: header,
      stateReference: EMPTY_STATE_REFERENCE,
      oracleInput: OracleInput(0)
    });
    rollup.propose(args, SignatureLib.packAttestations(attestations), signers, data.blobCommitments);
  }

  function testInvalidL2Fee() public setUpFor("mixed_block_1") {
    DecoderBase.Full memory full = load("mixed_block_1");
    DecoderBase.Data memory data = full.block;
    ProposedHeader memory header = data.header;

    // Tweak the base fee.
    header.gasFees.feePerL2Gas = 1;

    // We jump to the time of the block. (unless it is in the past)
    vm.warp(max(block.timestamp, Timestamp.unwrap(header.timestamp)));

    skipBlobCheck(address(rollup));

    uint256 expectedFee = rollup.getManaBaseFeeAt(Timestamp.wrap(block.timestamp), true);

    // When not canonical, we expect the fee to be 0
    vm.expectRevert(abi.encodeWithSelector(Errors.Rollup__InvalidManaBaseFee.selector, expectedFee, 1));
    ProposeArgs memory args = ProposeArgs({
      header: header,
      stateReference: EMPTY_STATE_REFERENCE,
      oracleInput: OracleInput(0)
    });
    rollup.propose(args, SignatureLib.packAttestations(attestations), signers, data.blobCommitments);
  }

  function testProvingFeeUpdates() public setUpFor("mixed_block_1") {
    // We need to mint some fee asset to the portal to cover the 2M mana spent.
    deal(address(testERC20), address(feeJuicePortal), 2e6 * 1e18);

    vm.prank(Ownable(address(rollup)).owner());
    rollup.setProvingCostPerMana(EthValue.wrap(1000));
    _proposeBlock("mixed_block_1", 1, 1e6);

    vm.prank(Ownable(address(rollup)).owner());
    rollup.setProvingCostPerMana(EthValue.wrap(2000));
    _proposeBlock("mixed_block_2", 2, 1e6);

    // At this point in time, we have had different proving costs for the two blocks. When we prove them
    // in the same epoch, we want to see that the correct fee is taken for each block.
    _proveBlocks("mixed_block_", 1, 2, address(this));

    // 1e6 mana at 1000 and 2000 cost per manage multiplied by 10 for the price conversion to fee asset.
    uint256 proverFees = 1e6 * (1000 + 2000);
    // Then we also need the component that is for covering the gas
    proverFees += (
      Math.mulDiv(
        Math.mulDiv(
          L1_GAS_PER_EPOCH_VERIFIED,
          rollup.getL1FeesAt(rollup.getTimestampForSlot(Slot.wrap(1))).baseFee,
          rollup.getEpochDuration(),
          Math.Rounding.Ceil
        ),
        1,
        rollup.getManaTarget(),
        Math.Rounding.Ceil
      ) * 1e6
    );

    proverFees += (
      Math.mulDiv(
        Math.mulDiv(
          L1_GAS_PER_EPOCH_VERIFIED,
          rollup.getL1FeesAt(rollup.getTimestampForSlot(Slot.wrap(2))).baseFee,
          rollup.getEpochDuration(),
          Math.Rounding.Ceil
        ),
        1,
        rollup.getManaTarget(),
        Math.Rounding.Ceil
      ) * 1e6
    );
    proverFees *= 10; // the price conversion

    uint256 expectedProverRewards = rollup.getBlockReward() / 2 * 2 + proverFees;

    assertEq(rollup.getCollectiveProverRewardsForEpoch(Epoch.wrap(0)), expectedProverRewards, "invalid prover rewards");
  }

  struct TestBlockFeeStruct {
    EthValue provingCostPerManaInEth;
    FeeAssetValue provingCostPerManaInFeeAsset;
    uint128 baseFee;
    uint256 feeAmount;
    uint256 portalBalance;
    uint256 manaUsed;
    uint256 time;
  }

  function testBlockFee() public setUpFor("mixed_block_1") {
    TestBlockFeeStruct memory interim;

    DecoderBase.Data memory data = load("mixed_block_1").block;
    ProposedHeader memory header = data.header;
    interim.portalBalance = testERC20.balanceOf(address(feeJuicePortal));
    interim.provingCostPerManaInEth = rollup.getProvingCostPerManaInEth();
    interim.provingCostPerManaInFeeAsset = rollup.getProvingCostPerManaInFeeAsset();
    interim.manaUsed = 1e6;

    // Progress time as necessary
    vm.warp(max(block.timestamp, Timestamp.unwrap(header.timestamp)));

    interim.time = block.timestamp;

    {
      assertEq(testERC20.balanceOf(address(rollup)), 0, "invalid rollup balance");

      // We jump to the time of the block. (unless it is in the past)
      vm.warp(max(block.timestamp, Timestamp.unwrap(header.timestamp)));

      uint256 coinbaseBalance = testERC20.balanceOf(header.coinbase);
      assertEq(coinbaseBalance, 0, "invalid initial coinbase balance");

      skipBlobCheck(address(rollup));
      interim.baseFee = SafeCast.toUint128(rollup.getManaBaseFeeAt(Timestamp.wrap(block.timestamp), true));

      header.gasFees.feePerL2Gas = interim.baseFee;
      header.totalManaUsed = interim.manaUsed;

      // We mess up the fees and say that someone is paying a massive priority which surpass the amount available.
      interim.feeAmount = interim.manaUsed * interim.baseFee + interim.portalBalance;

      // Assert that balance have NOT been increased by proposing the block
      ProposeArgs memory args = ProposeArgs({
        header: header,
        stateReference: EMPTY_STATE_REFERENCE,
        oracleInput: OracleInput(0)
      });
      rollup.propose(args, SignatureLib.packAttestations(attestations), signers, data.blobCommitments);
      assertEq(testERC20.balanceOf(header.coinbase), 0, "invalid coinbase balance");
    }

    BlockLog memory blockLog = rollup.getBlock(0);
    Epoch deadline = TimeLib.toDeadlineEpoch(Epoch.wrap(0));
    warpToL2Slot(Slot.unwrap(deadline.toSlots()) - 1);

    address prover = address(0x1234);

    {
      vm.expectRevert(
        abi.encodeWithSelector(
          IERC20Errors.ERC20InsufficientBalance.selector,
          address(feeJuicePortal),
          interim.portalBalance,
          interim.feeAmount
        )
      );
      _submitEpochProofWithFee(
        1, 1, blockLog.archive, data.archive, data.batchedBlobInputs, prover, header.coinbase, interim.feeAmount
      );
    }
    assertEq(testERC20.balanceOf(header.coinbase), 0, "invalid coinbase balance");
    assertEq(rollup.getSequencerRewards(header.coinbase), 0, "invalid sequencer rewards");
    assertEq(testERC20.balanceOf(prover), 0, "invalid prover balance");
    assertEq(rollup.getCollectiveProverRewardsForEpoch(Epoch.wrap(0)), 0, "invalid prover rewards");

    {
      vm.prank(testERC20.owner());
      testERC20.mint(address(feeJuicePortal), interim.feeAmount - interim.portalBalance);

      // When the block is proven we should have received the funds
      _submitEpochProofWithFee(
        1, 1, blockLog.archive, data.archive, data.batchedBlobInputs, address(42), header.coinbase, interim.feeAmount
      );

      {
        FeeAssetPerEthE9 price = rollup.getFeeAssetPerEth();
        uint256 provingCosts =
          Math.mulDiv(EthValue.unwrap(interim.provingCostPerManaInEth), FeeAssetPerEthE9.unwrap(price), 1e9);
        assertEq(provingCosts, FeeAssetValue.unwrap(interim.provingCostPerManaInFeeAsset), "invalid proving costs");
      }

      uint256 expectedProverReward =
        rollup.getBlockReward() / 2 + FeeAssetValue.unwrap(interim.provingCostPerManaInFeeAsset) * interim.manaUsed;
      uint256 expectedSequencerReward = rollup.getBlockReward() / 2 + interim.feeAmount
        - FeeAssetValue.unwrap(interim.provingCostPerManaInFeeAsset) * interim.manaUsed;

      assertEq(rollup.getSequencerRewards(header.coinbase), expectedSequencerReward, "invalid sequencer rewards");

      Epoch epoch = rollup.getBlock(1).slotNumber.epochFromSlot();

      assertEq(rollup.getCollectiveProverRewardsForEpoch(epoch), expectedProverReward, "invalid prover rewards");
    }
  }

  function testMixedBlock(bool _toProve) public setUpFor("mixed_block_1") {
    _proposeBlock("mixed_block_1", 1);

    if (_toProve) {
      _proveBlocks("mixed_block_", 1, 1, address(0));
    }

    assertEq(rollup.getPendingBlockNumber(), 1, "Invalid pending block number");
    assertEq(rollup.getProvenBlockNumber(), _toProve ? 1 : 0, "Invalid proven block number");
  }

  function testConsecutiveMixedBlocks(uint256 _blocksToProve) public setUpFor("mixed_block_1") {
    uint256 toProve = bound(_blocksToProve, 0, 2);

    _proposeBlock("mixed_block_1", 1);
    _proposeBlock("mixed_block_2", 2);

    if (toProve > 0) {
      _proveBlocks("mixed_block_", 1, toProve, address(0));
    }

    assertEq(rollup.getPendingBlockNumber(), 2, "Invalid pending block number");
    assertEq(rollup.getProvenBlockNumber(), 0 + toProve, "Invalid proven block number");
  }

  function testSingleBlock(bool _toProve) public setUpFor("single_tx_block_1") {
    _proposeBlock("single_tx_block_1", 1);

    if (_toProve) {
      _proveBlocks("single_tx_block_", 1, 1, address(0));
    }

    assertEq(rollup.getPendingBlockNumber(), 1, "Invalid pending block number");
    assertEq(rollup.getProvenBlockNumber(), _toProve ? 1 : 0, "Invalid proven block number");
  }

  function testConsecutiveSingleTxBlocks(uint256 _blocksToProve) public setUpFor("single_tx_block_1") {
    uint256 toProve = bound(_blocksToProve, 0, 2);

    _proposeBlock("single_tx_block_1", 1);
    _proposeBlock("single_tx_block_2", 2);

    if (toProve > 0) {
      _proveBlocks("single_tx_block_", 1, toProve, address(0));
    }

    assertEq(rollup.getPendingBlockNumber(), 2, "Invalid pending block number");
    assertEq(rollup.getProvenBlockNumber(), 0 + toProve, "Invalid proven block number");
  }

  function testRevertSubmittingProofForBlocksAcrossEpochs() public setUpFor("mixed_block_1") {
    _proposeBlock("mixed_block_1", 1);
    _proposeBlock("mixed_block_2", TestConstants.AZTEC_EPOCH_DURATION + 1);

    DecoderBase.Data memory data = load("mixed_block_2").block;

    assertEq(rollup.getProvenBlockNumber(), 0, "Invalid initial proven block number");

    BlockLog memory blockLog = rollup.getBlock(0);

    PublicInputArgs memory args =
      PublicInputArgs({previousArchive: blockLog.archive, endArchive: data.archive, proverId: address(0)});

    bytes32[] memory fees = new bytes32[](Constants.AZTEC_MAX_EPOCH_DURATION * 2);

    fees[0] = bytes32(uint256(uint160(address(0))));
    fees[1] = bytes32(0);

    bytes memory proof = "";

    vm.expectRevert(
      abi.encodeWithSelector(Errors.Rollup__StartAndEndNotSameEpoch.selector, Epoch.wrap(0), Epoch.wrap(1))
    );

    rollup.submitEpochRootProof(
      SubmitEpochRootProofArgs({
        start: 1,
        end: 2,
        args: args,
        fees: fees,
        attestations: CommitteeAttestations({signatureIndices: "", signaturesOrAddresses: ""}),
        blobInputs: data.batchedBlobInputs,
        proof: proof
      })
    );

    assertEq(rollup.getPendingBlockNumber(), 2, "Invalid pending block number");
    assertEq(rollup.getProvenBlockNumber(), 0, "Invalid proven block number");
  }

  function testProveEpochWithTwoMixedBlocks() public setUpFor("mixed_block_1") {
    _proposeBlock("mixed_block_1", 1);
    _proposeBlock("mixed_block_2", 2);

    DecoderBase.Data memory data = load("mixed_block_2").block;

    assertEq(rollup.getProvenBlockNumber(), 0, "Invalid initial proven block number");
    BlockLog memory blockLog = rollup.getBlock(0);
    _submitEpochProof(1, 2, blockLog.archive, data.archive, data.batchedBlobInputs, address(0));

    assertEq(rollup.getPendingBlockNumber(), 2, "Invalid pending block number");
    assertEq(rollup.getProvenBlockNumber(), 2, "Invalid proven block number");
  }

  function testConsecutiveMixedBlocksNonSequentialProof() public setUpFor("mixed_block_1") {
    _proposeBlock("mixed_block_1", 200);
    _proposeBlock("mixed_block_2", 201);

    // Should fail here.
    _proveBlocksFail(
      "mixed_block_", 2, 2, address(0), abi.encodeWithSelector(Errors.Rollup__StartIsNotFirstBlockOfEpoch.selector)
    );

    assertEq(rollup.getPendingBlockNumber(), 2, "Invalid pending block number");
    assertEq(rollup.getProvenBlockNumber(), 0, "Invalid proven block number");
  }

  function testEmptyBlock(bool _toProve) public setUpFor("empty_block_1") {
    _proposeBlock("empty_block_1", 1);

    if (_toProve) {
      _proveBlocks("empty_block_", 1, 1, address(0));
    }

    assertEq(rollup.getPendingBlockNumber(), 1, "Invalid pending block number");
    assertEq(rollup.getProvenBlockNumber(), _toProve ? 1 : 0, "Invalid proven block number");
  }

  function testConsecutiveEmptyBlocks(uint256 _blocksToProve) public setUpFor("empty_block_1") {
    uint256 toProve = bound(_blocksToProve, 0, 2);
    _proposeBlock("empty_block_1", 1);
    _proposeBlock("empty_block_2", 2);

    if (toProve > 0) {
      _proveBlocks("empty_block_", 1, toProve, address(0));
    }

    assertEq(rollup.getPendingBlockNumber(), 2, "Invalid pending block number");
    assertEq(rollup.getProvenBlockNumber(), 0 + toProve, "Invalid proven block number");
  }

  function testRevertInvalidTimestamp() public setUpFor("empty_block_1") {
    DecoderBase.Data memory data = load("empty_block_1").block;
    ProposedHeader memory header = data.header;

    Timestamp realTs = header.timestamp;
    Timestamp badTs = realTs + Timestamp.wrap(1);

    vm.warp(max(block.timestamp, Timestamp.unwrap(realTs)));

    // Tweak the timestamp.
    header.timestamp = badTs;

    skipBlobCheck(address(rollup));
    vm.expectRevert(abi.encodeWithSelector(Errors.Rollup__InvalidTimestamp.selector, realTs, badTs));
    ProposeArgs memory args = ProposeArgs({
      header: header,
      stateReference: EMPTY_STATE_REFERENCE,
      oracleInput: OracleInput(0)
    });
    rollup.propose(args, SignatureLib.packAttestations(attestations), signers, new bytes(144));
  }

  function testRevertInvalidCoinbase() public setUpFor("empty_block_1") {
    DecoderBase.Data memory data = load("empty_block_1").block;
    ProposedHeader memory header = data.header;

    Timestamp realTs = header.timestamp;

    vm.warp(max(block.timestamp, Timestamp.unwrap(realTs)));

    // Tweak the coinbase.
    header.coinbase = address(0);

    skipBlobCheck(address(rollup));
    vm.expectRevert(abi.encodeWithSelector(Errors.Rollup__InvalidCoinbase.selector));
    ProposeArgs memory args = ProposeArgs({
      header: header,
      stateReference: EMPTY_STATE_REFERENCE,
      oracleInput: OracleInput(0)
    });
    rollup.propose(args, SignatureLib.packAttestations(attestations), signers, new bytes(144));
  }

  function testSubmitProofNonExistentBlock() public setUpFor("empty_block_1") {
    _proposeBlock("empty_block_1", 1);
    DecoderBase.Data memory data = load("empty_block_1").block;

    BlockLog memory blockLog = rollup.getBlock(0);
    bytes32 wrong = bytes32(uint256(0xdeadbeef));
    vm.expectRevert(abi.encodeWithSelector(Errors.Rollup__InvalidPreviousArchive.selector, blockLog.archive, wrong));
    _submitEpochProof(1, 1, wrong, data.archive, data.batchedBlobInputs, address(0));
  }

<<<<<<< HEAD
=======
  function testSubmitProofInvalidArchive() public setUpFor("empty_block_1") {
    _proposeBlock("empty_block_1", 1);

    DecoderBase.Data memory data = load("empty_block_1").block;
    bytes32 wrongArchive = bytes32(uint256(0xdeadbeef));

    BlockLog memory blockLog = rollup.getBlock(0);
    vm.expectRevert(abi.encodeWithSelector(Errors.Rollup__InvalidArchive.selector, data.archive, 0xdeadbeef));
    _submitEpochProof(1, 1, blockLog.archive, wrongArchive, data.batchedBlobInputs, address(0));
  }

>>>>>>> 836cfefc
  function testInvalidBlobProof() public setUpFor("mixed_block_1") {
    _proposeBlock({_name: "mixed_block_1", _slotNumber: 0});

    DecoderBase.Data memory data = load("mixed_block_1").block;
    bytes memory blobProofInputs = data.batchedBlobInputs;
    // mess with the data
    blobProofInputs[100] = 0x01;
    // The below is the "blob hash" == bytes [0:32] of batchedBlobInputs = VERSIONED_HASH_VERSION_KZG +
    // sha256(batchedBlobCommitment)[1:]
    bytes32 blobHash;
    assembly {
      blobHash := mload(add(blobProofInputs, 0x20))
    }

    BlockLog memory blockLog = rollup.getBlock(0);
    vm.expectRevert(abi.encodeWithSelector(Errors.Rollup__InvalidBlobProof.selector, blobHash));
    _submitEpochProof(1, 1, blockLog.archive, data.archive, blobProofInputs, address(0));
  }

  function testTooManyBlocks() public setUpFor("mixed_block_1") {
    _proposeBlock("mixed_block_1", 1);
    DecoderBase.Data memory data = load("mixed_block_1").block;

    // Set the pending block number to be Constants.AZTEC_MAX_EPOCH_DURATION + 2, so we don't revert early with a
    // different case
    stdstore.enable_packed_slots().target(address(rollup)).sig("getPendingBlockNumber()").checked_write(
      Constants.AZTEC_MAX_EPOCH_DURATION + 2
    );

    BlockLog memory blockLog = rollup.getBlock(0);
    vm.expectRevert(
      abi.encodeWithSelector(
        Errors.Rollup__TooManyBlocksInEpoch.selector,
        Constants.AZTEC_MAX_EPOCH_DURATION,
        Constants.AZTEC_MAX_EPOCH_DURATION + 1
      )
    );
    _submitEpochProof(
      1, Constants.AZTEC_MAX_EPOCH_DURATION + 2, blockLog.archive, data.archive, data.batchedBlobInputs, address(0)
    );
  }

  function _submitEpochProof(
    uint256 _start,
    uint256 _end,
    bytes32 _prevArchive,
    bytes32 _archive,
    bytes memory _blobInputs,
    address _prover
  ) internal {
    _submitEpochProofWithFee(_start, _end, _prevArchive, _archive, _blobInputs, _prover, address(0), 0);
  }

  function _submitEpochProofWithFee(
    uint256 _start,
    uint256 _end,
    bytes32 _prevArchive,
    bytes32 _archive,
    bytes memory _blobInputs,
    address _prover,
    address _coinbase,
    uint256 _fee
  ) internal {
    PublicInputArgs memory args =
      PublicInputArgs({previousArchive: _prevArchive, endArchive: _archive, proverId: _prover});

    bytes32[] memory fees = new bytes32[](Constants.AZTEC_MAX_EPOCH_DURATION * 2);
    fees[0] = bytes32(uint256(uint160(bytes20(_coinbase)))); // Need the address to be left padded within the bytes32
    fees[1] = bytes32(_fee);

    rollup.submitEpochRootProof(
      SubmitEpochRootProofArgs({
        start: _start,
        end: _end,
        args: args,
        fees: fees,
        attestations: CommitteeAttestations({signatureIndices: "", signaturesOrAddresses: ""}),
        blobInputs: _blobInputs,
        proof: ""
      })
    );
  }
}<|MERGE_RESOLUTION|>--- conflicted
+++ resolved
@@ -233,11 +233,8 @@
     bytes32[] memory blobHashes = new bytes32[](1);
     blobHashes[0] = bytes32(uint256(1));
     vm.blobhashes(blobHashes);
-    ProposeArgs memory args = ProposeArgs({
-      header: data.header,
-      stateReference: EMPTY_STATE_REFERENCE,
-      oracleInput: OracleInput(0)
-    });
+    ProposeArgs memory args =
+      ProposeArgs({header: data.header, stateReference: EMPTY_STATE_REFERENCE, oracleInput: OracleInput(0)});
     bytes32 realBlobHash = this.getBlobHashes(data.blobCommitments)[0];
     vm.expectRevert(abi.encodeWithSelector(Errors.Rollup__InvalidBlobHash.selector, blobHashes[0], realBlobHash));
     rollup.propose(args, SignatureLib.packAttestations(attestations), signers, data.blobCommitments);
@@ -316,11 +313,8 @@
     skipBlobCheck(address(rollup));
 
     vm.expectRevert(abi.encodeWithSelector(Errors.Rollup__NonZeroDaFee.selector));
-    ProposeArgs memory args = ProposeArgs({
-      header: header,
-      stateReference: EMPTY_STATE_REFERENCE,
-      oracleInput: OracleInput(0)
-    });
+    ProposeArgs memory args =
+      ProposeArgs({header: header, stateReference: EMPTY_STATE_REFERENCE, oracleInput: OracleInput(0)});
     rollup.propose(args, SignatureLib.packAttestations(attestations), signers, data.blobCommitments);
   }
 
@@ -341,11 +335,8 @@
 
     // When not canonical, we expect the fee to be 0
     vm.expectRevert(abi.encodeWithSelector(Errors.Rollup__InvalidManaBaseFee.selector, expectedFee, 1));
-    ProposeArgs memory args = ProposeArgs({
-      header: header,
-      stateReference: EMPTY_STATE_REFERENCE,
-      oracleInput: OracleInput(0)
-    });
+    ProposeArgs memory args =
+      ProposeArgs({header: header, stateReference: EMPTY_STATE_REFERENCE, oracleInput: OracleInput(0)});
     rollup.propose(args, SignatureLib.packAttestations(attestations), signers, data.blobCommitments);
   }
 
@@ -446,11 +437,8 @@
       interim.feeAmount = interim.manaUsed * interim.baseFee + interim.portalBalance;
 
       // Assert that balance have NOT been increased by proposing the block
-      ProposeArgs memory args = ProposeArgs({
-        header: header,
-        stateReference: EMPTY_STATE_REFERENCE,
-        oracleInput: OracleInput(0)
-      });
+      ProposeArgs memory args =
+        ProposeArgs({header: header, stateReference: EMPTY_STATE_REFERENCE, oracleInput: OracleInput(0)});
       rollup.propose(args, SignatureLib.packAttestations(attestations), signers, data.blobCommitments);
       assertEq(testERC20.balanceOf(header.coinbase), 0, "invalid coinbase balance");
     }
@@ -663,11 +651,8 @@
 
     skipBlobCheck(address(rollup));
     vm.expectRevert(abi.encodeWithSelector(Errors.Rollup__InvalidTimestamp.selector, realTs, badTs));
-    ProposeArgs memory args = ProposeArgs({
-      header: header,
-      stateReference: EMPTY_STATE_REFERENCE,
-      oracleInput: OracleInput(0)
-    });
+    ProposeArgs memory args =
+      ProposeArgs({header: header, stateReference: EMPTY_STATE_REFERENCE, oracleInput: OracleInput(0)});
     rollup.propose(args, SignatureLib.packAttestations(attestations), signers, new bytes(144));
   }
 
@@ -684,11 +669,8 @@
 
     skipBlobCheck(address(rollup));
     vm.expectRevert(abi.encodeWithSelector(Errors.Rollup__InvalidCoinbase.selector));
-    ProposeArgs memory args = ProposeArgs({
-      header: header,
-      stateReference: EMPTY_STATE_REFERENCE,
-      oracleInput: OracleInput(0)
-    });
+    ProposeArgs memory args =
+      ProposeArgs({header: header, stateReference: EMPTY_STATE_REFERENCE, oracleInput: OracleInput(0)});
     rollup.propose(args, SignatureLib.packAttestations(attestations), signers, new bytes(144));
   }
 
@@ -702,8 +684,6 @@
     _submitEpochProof(1, 1, wrong, data.archive, data.batchedBlobInputs, address(0));
   }
 
-<<<<<<< HEAD
-=======
   function testSubmitProofInvalidArchive() public setUpFor("empty_block_1") {
     _proposeBlock("empty_block_1", 1);
 
@@ -715,7 +695,6 @@
     _submitEpochProof(1, 1, blockLog.archive, wrongArchive, data.batchedBlobInputs, address(0));
   }
 
->>>>>>> 836cfefc
   function testInvalidBlobProof() public setUpFor("mixed_block_1") {
     _proposeBlock({_name: "mixed_block_1", _slotNumber: 0});
 
