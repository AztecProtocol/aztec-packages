// SPDX-License-Identifier: Apache-2.0
// Copyright 2024 Aztec Labs.
pragma solidity >=0.8.27;

import {DecoderBase} from "./decoders/Base.sol";

import {DataStructures} from "@aztec/core/libraries/DataStructures.sol";
import {Constants} from "@aztec/core/libraries/ConstantsGen.sol";
import {Signature} from "@aztec/core/libraries/crypto/SignatureLib.sol";
import {
  EpochProofQuote,
  SignedEpochProofQuote
} from "@aztec/core/libraries/RollupLibs/EpochProofQuoteLib.sol";
import {Math} from "@oz/utils/math/Math.sol";

import {Registry} from "@aztec/governance/Registry.sol";
import {Inbox} from "@aztec/core/messagebridge/Inbox.sol";
import {Outbox} from "@aztec/core/messagebridge/Outbox.sol";
import {Errors} from "@aztec/core/libraries/Errors.sol";
import {Rollup} from "./harnesses/Rollup.sol";
import {IRollupCore, BlockLog, SubmitEpochRootProofArgs} from "@aztec/core/interfaces/IRollup.sol";
import {IProofCommitmentEscrow} from "@aztec/core/interfaces/IProofCommitmentEscrow.sol";
import {FeeJuicePortal} from "@aztec/core/FeeJuicePortal.sol";
import {NaiveMerkle} from "./merkle/Naive.sol";
import {MerkleTestUtil} from "./merkle/TestUtil.sol";
import {TestERC20} from "@aztec/mock/TestERC20.sol";
import {TestConstants} from "./harnesses/TestConstants.sol";
import {RewardDistributor} from "@aztec/governance/RewardDistributor.sol";
import {IERC20Errors} from "@oz/interfaces/draft-IERC6093.sol";
import {
  ProposeArgs, OracleInput, ProposeLib
} from "@aztec/core/libraries/RollupLibs/ProposeLib.sol";

import {
  Timestamp, Slot, Epoch, SlotLib, EpochLib, TimeLib
} from "@aztec/core/libraries/TimeLib.sol";

// solhint-disable comprehensive-interface

/**
 * Blocks are generated using the `integration_l1_publisher.test.ts` tests.
 * Main use of these test is shorter cycles when updating the decoder contract.
 */
contract RollupTest is DecoderBase {
  using SlotLib for Slot;
  using EpochLib for Epoch;
  using ProposeLib for ProposeArgs;
  using TimeLib for Timestamp;
  using TimeLib for Slot;
  using TimeLib for Epoch;

  Registry internal registry;
  Inbox internal inbox;
  Outbox internal outbox;
  Rollup internal rollup;
  MerkleTestUtil internal merkleTestUtil;
  TestERC20 internal testERC20;
  FeeJuicePortal internal feeJuicePortal;
  IProofCommitmentEscrow internal proofCommitmentEscrow;
  RewardDistributor internal rewardDistributor;
  Signature[] internal signatures;

  EpochProofQuote internal quote;
  SignedEpochProofQuote internal signedQuote;

  uint256 internal privateKey;
  address internal signer;

  uint256 internal SLOT_DURATION;
  uint256 internal EPOCH_DURATION;

  constructor() {
    TimeLib.initialize(
      block.timestamp, TestConstants.AZTEC_SLOT_DURATION, TestConstants.AZTEC_EPOCH_DURATION
    );
    SLOT_DURATION = TestConstants.AZTEC_SLOT_DURATION;
    EPOCH_DURATION = TestConstants.AZTEC_EPOCH_DURATION;
  }

  /**
   * @notice  Set up the contracts needed for the tests with time aligned to the provided block name
   */
  modifier setUpFor(string memory _name) {
    {
      testERC20 = new TestERC20("test", "TEST", address(this));

      DecoderBase.Full memory full = load(_name);
      uint256 slotNumber = full.block.decodedHeader.globalVariables.slotNumber;
      uint256 initialTime =
        full.block.decodedHeader.globalVariables.timestamp - slotNumber * SLOT_DURATION;
      vm.warp(initialTime);
    }

    registry = new Registry(address(this));
    feeJuicePortal = new FeeJuicePortal(
      address(registry), address(testERC20), bytes32(Constants.FEE_JUICE_ADDRESS)
    );
    testERC20.mint(address(feeJuicePortal), Constants.FEE_JUICE_INITIAL_MINT);
    feeJuicePortal.initialize();
    rewardDistributor = new RewardDistributor(testERC20, registry, address(this));
    testERC20.mint(address(rewardDistributor), 1e6 ether);

    rollup = new Rollup(
      feeJuicePortal, rewardDistributor, testERC20, bytes32(0), bytes32(0), address(this)
    );
    inbox = Inbox(address(rollup.INBOX()));
    outbox = Outbox(address(rollup.OUTBOX()));
    proofCommitmentEscrow = IProofCommitmentEscrow(address(rollup.PROOF_COMMITMENT_ESCROW()));

    registry.upgrade(address(rollup));

    merkleTestUtil = new MerkleTestUtil();

    privateKey = 0x123456789abcdef123456789abcdef123456789abcdef123456789abcdef1234;
    signer = vm.addr(privateKey);
    uint256 bond = rollup.PROOF_COMMITMENT_MIN_BOND_AMOUNT_IN_TST();
    quote = EpochProofQuote({
      epochToProve: Epoch.wrap(0),
      validUntilSlot: Slot.wrap(1),
      bondAmount: bond,
      prover: signer,
      basisPointFee: 500
    });
    signedQuote = _quoteToSignedQuote(quote);

    testERC20.mint(signer, bond * 10);
    vm.prank(signer);
    testERC20.approve(address(proofCommitmentEscrow), bond * 10);
    vm.prank(signer);
    proofCommitmentEscrow.deposit(bond * 10);

    _;
  }

  function warpToL2Slot(uint256 _slot) public {
    vm.warp(Timestamp.unwrap(rollup.getTimestampForSlot(Slot.wrap(_slot))));
  }

  function getBlobPublicInputs(bytes calldata _blobsInput)
    public
    pure
    returns (bytes memory blobPublicInputs)
  {
    uint8 numBlobs = uint8(_blobsInput[0]);
    blobPublicInputs = abi.encodePacked(numBlobs, blobPublicInputs);
    for (uint256 i = 0; i < numBlobs; i++) {
      // Add 1 for the numBlobs prefix
      uint256 blobInputStart = i * 192 + 1;
      // We want to extract the bytes we use for public inputs:
      //  * input[32:64]   - z
      //  * input[64:96]   - y
      //  * input[96:144]  - commitment C
      // Out of 192 bytes per blob.
      blobPublicInputs =
        abi.encodePacked(blobPublicInputs, _blobsInput[blobInputStart + 32:blobInputStart + 144]);
    }
  }

  function getBlobPublicInputsHash(bytes calldata _blobPublicInputs)
    public
    pure
    returns (bytes32 publicInputsHash)
  {
    uint8 numBlobs = uint8(_blobPublicInputs[0]);
    publicInputsHash = sha256(abi.encodePacked(_blobPublicInputs[1:1 + numBlobs * 112]));
  }

  function testClaimInTheFuture(uint256 _futureSlot) public setUpFor("mixed_block_1") {
    uint256 futureSlot = bound(_futureSlot, 1, 1e20);
    _testBlock("mixed_block_1", false, 1);

    rollup.validateEpochProofRightClaimAtTime(Timestamp.wrap(block.timestamp), signedQuote);

    Timestamp t = rollup.getTimestampForSlot(quote.validUntilSlot + Slot.wrap(futureSlot));
    vm.expectRevert(
      abi.encodeWithSelector(
        Errors.Rollup__QuoteExpired.selector,
        Slot.wrap(futureSlot) + quote.validUntilSlot,
        signedQuote.quote.validUntilSlot
      )
    );
    rollup.validateEpochProofRightClaimAtTime(t, signedQuote);
  }

  function testClaimableEpoch(uint256 epochForMixedBlock) public setUpFor("mixed_block_1") {
    epochForMixedBlock = bound(epochForMixedBlock, 1, 10);
    vm.expectRevert(abi.encodeWithSelector(Errors.Rollup__NoEpochToProve.selector));
    assertEq(rollup.getClaimableEpoch(), 0, "Invalid claimable epoch");

    quote.epochToProve = Epoch.wrap(epochForMixedBlock);
    quote.validUntilSlot = Slot.wrap(epochForMixedBlock * EPOCH_DURATION + 1);
    signedQuote = _quoteToSignedQuote(quote);

    _testBlock("mixed_block_1", false, epochForMixedBlock * EPOCH_DURATION);
    assertEq(rollup.getClaimableEpoch(), Epoch.wrap(epochForMixedBlock), "Invalid claimable epoch");

    rollup.claimEpochProofRight(signedQuote);
    vm.expectRevert(abi.encodeWithSelector(Errors.Rollup__ProofRightAlreadyClaimed.selector));
    rollup.getClaimableEpoch();
  }

  function testClaimWithNothingToProve() public setUpFor("mixed_block_1") {
    assertEq(rollup.getCurrentSlot(), 0, "genesis slot should be zero");

    // sanity check that proven/pending tip are at genesis
    vm.expectRevert(abi.encodeWithSelector(Errors.Rollup__NoEpochToProve.selector));
    rollup.claimEpochProofRight(signedQuote);

    warpToL2Slot(1);
    assertEq(rollup.getCurrentSlot(), 1, "warp to slot 1 failed");
    assertEq(rollup.getCurrentEpoch(), 0, "Invalid current epoch");

    // empty slots do not move pending chain
    vm.expectRevert(abi.encodeWithSelector(Errors.Rollup__NoEpochToProve.selector));
    rollup.claimEpochProofRight(signedQuote);
  }

  function testClaimWithWrongEpoch() public setUpFor("mixed_block_1") {
    _testBlock("mixed_block_1", false, 1);
    quote.epochToProve = Epoch.wrap(1);
    signedQuote = _quoteToSignedQuote(quote);

    vm.expectRevert(
      abi.encodeWithSelector(
        Errors.Rollup__NotClaimingCorrectEpoch.selector, 0, signedQuote.quote.epochToProve
      )
    );
    rollup.claimEpochProofRight(signedQuote);
  }

  function testClaimWithInsufficientBond() public setUpFor("mixed_block_1") {
    _testBlock("mixed_block_1", false, 1);

    quote.bondAmount = 0;
    signedQuote = _quoteToSignedQuote(quote);

    vm.expectRevert(
      abi.encodeWithSelector(
        Errors.Rollup__InsufficientBondAmount.selector,
        rollup.PROOF_COMMITMENT_MIN_BOND_AMOUNT_IN_TST(),
        signedQuote.quote.bondAmount
      )
    );
    rollup.claimEpochProofRight(signedQuote);
  }

  function testClaimPastValidUntil() public setUpFor("mixed_block_1") {
    _testBlock("mixed_block_1", false, 1);

    quote.validUntilSlot = Slot.wrap(0);
    signedQuote = _quoteToSignedQuote(quote);

    vm.expectRevert(
      abi.encodeWithSelector(
        Errors.Rollup__QuoteExpired.selector, 1, signedQuote.quote.validUntilSlot
      )
    );
    rollup.claimEpochProofRight(signedQuote);
  }

  function testClaimSimple() public setUpFor("mixed_block_1") {
    _testBlock("mixed_block_1", false, 1);

    vm.expectEmit(true, true, true, true);
    emit IRollupCore.ProofRightClaimed(
      quote.epochToProve, quote.prover, address(this), quote.bondAmount, Slot.wrap(1)
    );
    rollup.claimEpochProofRight(signedQuote);

    DataStructures.EpochProofClaim memory epochProofClaim = rollup.getProofClaim();
    assertEq(epochProofClaim.epochToProve, signedQuote.quote.epochToProve, "Invalid epoch to prove");
    assertEq(
      epochProofClaim.basisPointFee, signedQuote.quote.basisPointFee, "Invalid basis point fee"
    );
    assertEq(epochProofClaim.bondAmount, signedQuote.quote.bondAmount, "Invalid bond amount");
    assertEq(epochProofClaim.bondProvider, quote.prover, "Invalid bond provider");
    assertEq(epochProofClaim.proposerClaimant, address(this), "Invalid proposer claimant");
    assertEq(
      proofCommitmentEscrow.deposits(quote.prover), quote.bondAmount * 9, "Invalid escrow balance"
    );
  }

  function testProofReleasesBond() public setUpFor("mixed_block_1") {
    DecoderBase.Data memory data = load("mixed_block_1").block;
    bytes memory header = data.header;
    bytes32 proverId = bytes32(uint256(42));

    // We jump to the time of the block. (unless it is in the past)
    vm.warp(max(block.timestamp, data.decodedHeader.globalVariables.timestamp));

    header = _updateHeaderBaseFee(header);
    skipBlobCheck(address(rollup));
    ProposeArgs memory args = ProposeArgs({
      header: header,
      archive: data.archive,
      blockHash: data.blockHash,
      oracleInput: OracleInput(0, 0),
      txHashes: new bytes32[](0)
    });
    rollup.propose(args, signatures, data.body, data.blobInputs);

    quote.epochToProve = Epoch.wrap(1);
    quote.validUntilSlot = Epoch.wrap(2).toSlots();
    signedQuote = _quoteToSignedQuote(quote);
    rollup.claimEpochProofRight(signedQuote);
    BlockLog memory blockLog = rollup.getBlock(0);

    assertEq(
      proofCommitmentEscrow.deposits(quote.prover), quote.bondAmount * 9, "Invalid escrow balance"
    );

    _submitEpochProof(
      rollup,
      1,
      blockLog.archive,
      data.archive,
      blockLog.blockHash,
      data.blockHash,
      proverId,
      this.getBlobPublicInputs(data.blobInputs)
    );

    assertEq(
      proofCommitmentEscrow.deposits(quote.prover), quote.bondAmount * 10, "Invalid escrow balance"
    );
  }

  function testMissingProofSlashesBond(uint256 _slotToHit) public setUpFor("mixed_block_1") {
    Slot lower = rollup.getCurrentSlot() + Slot.wrap(2 * EPOCH_DURATION);
    Slot upper = Slot.wrap(
      (type(uint256).max - Timestamp.unwrap(rollup.getGenesisTime())) / rollup.getSlotDuration()
    );
    Slot slotToHit = Slot.wrap(bound(_slotToHit, lower.unwrap(), upper.unwrap()));

    _testBlock("mixed_block_1", false, 1);
    rollup.claimEpochProofRight(signedQuote);
    warpToL2Slot(slotToHit.unwrap());
    rollup.prune();
    _testBlock("mixed_block_1", true, slotToHit.unwrap());

    assertEq(
      proofCommitmentEscrow.deposits(quote.prover), 9 * quote.bondAmount, "Invalid escrow balance"
    );
  }

  function testClaimTwice() public setUpFor("mixed_block_1") {
    _testBlock("mixed_block_1", false, 1);
    quote.validUntilSlot = Epoch.wrap(1e9).toSlots();
    signedQuote = _quoteToSignedQuote(quote);

    rollup.claimEpochProofRight(signedQuote);

    vm.expectRevert(abi.encodeWithSelector(Errors.Rollup__ProofRightAlreadyClaimed.selector));
    rollup.claimEpochProofRight(signedQuote);

    warpToL2Slot(2);
    vm.expectRevert(abi.encodeWithSelector(Errors.Rollup__ProofRightAlreadyClaimed.selector));
    rollup.claimEpochProofRight(signedQuote);

    // warp to epoch 1
    warpToL2Slot(EPOCH_DURATION);
    assertEq(rollup.getCurrentEpoch(), 1, "Invalid current epoch");

    // We should still be trying to prove epoch 0 in epoch 1
    vm.expectRevert(abi.encodeWithSelector(Errors.Rollup__ProofRightAlreadyClaimed.selector));
    rollup.claimEpochProofRight(signedQuote);

    // still nothing to prune
    vm.expectRevert(abi.encodeWithSelector(Errors.Rollup__NothingToPrune.selector));
    rollup.prune();
  }

  function testClaimOutsideClaimPhase() public setUpFor("mixed_block_1") {
    _testBlock("mixed_block_1", false, 1);
    quote.validUntilSlot = Epoch.wrap(1e9).toSlots();
    signedQuote = _quoteToSignedQuote(quote);
    warpToL2Slot(EPOCH_DURATION + rollup.CLAIM_DURATION_IN_L2_SLOTS());

    vm.expectRevert(
      abi.encodeWithSelector(
        Errors.Rollup__NotInClaimPhase.selector,
        rollup.CLAIM_DURATION_IN_L2_SLOTS(),
        rollup.CLAIM_DURATION_IN_L2_SLOTS()
      )
    );
    rollup.claimEpochProofRight(signedQuote);
  }

  function testNoPruneWhenClaimExists() public setUpFor("mixed_block_1") {
    _testBlock("mixed_block_1", false, 1);

    quote.validUntilSlot = Epoch.wrap(2).toSlots();
    signedQuote = _quoteToSignedQuote(quote);

    warpToL2Slot(EPOCH_DURATION + rollup.CLAIM_DURATION_IN_L2_SLOTS() - 1);

    rollup.claimEpochProofRight(signedQuote);

    warpToL2Slot(EPOCH_DURATION + rollup.CLAIM_DURATION_IN_L2_SLOTS());

    vm.expectRevert(abi.encodeWithSelector(Errors.Rollup__NothingToPrune.selector));
    rollup.prune();
  }

  function testPruneWhenClaimExpires() public setUpFor("mixed_block_1") {
    _testBlock("mixed_block_1", false, 1);

    quote.validUntilSlot = Epoch.wrap(2).toSlots();
    signedQuote = _quoteToSignedQuote(quote);

    warpToL2Slot(EPOCH_DURATION + rollup.CLAIM_DURATION_IN_L2_SLOTS() - 1);

    rollup.claimEpochProofRight(signedQuote);

    warpToL2Slot(EPOCH_DURATION * 2);

    // We should still be trying to prove epoch 0 in epoch 2
    vm.expectRevert(abi.encodeWithSelector(Errors.Rollup__ProofRightAlreadyClaimed.selector));
    rollup.claimEpochProofRight(signedQuote);

    rollup.prune();

    vm.expectRevert(abi.encodeWithSelector(Errors.Rollup__NoEpochToProve.selector));
    rollup.claimEpochProofRight(signedQuote);
  }

  function testClaimAfterPrune() public setUpFor("mixed_block_1") {
    _testBlock("mixed_block_1", false, 1);

    quote.validUntilSlot = Epoch.wrap(3).toSlots();
    signedQuote = _quoteToSignedQuote(quote);

    warpToL2Slot(EPOCH_DURATION + rollup.CLAIM_DURATION_IN_L2_SLOTS() - 1);

    rollup.claimEpochProofRight(signedQuote);

    warpToL2Slot(EPOCH_DURATION * 3);

    rollup.prune();

    _testBlock("mixed_block_1", false, Epoch.wrap(3).toSlots().unwrap());

    quote.epochToProve = Epoch.wrap(3);
    signedQuote = _quoteToSignedQuote(quote);

    vm.expectEmit(true, true, true, true);
<<<<<<< HEAD
    emit IRollup.ProofRightClaimed(
=======
    emit IRollupCore.ProofRightClaimed(
>>>>>>> 6c156042
      quote.epochToProve, quote.prover, address(this), quote.bondAmount, Epoch.wrap(3).toSlots()
    );
    rollup.claimEpochProofRight(signedQuote);
  }

  function testPruneWhenNoProofClaim() public setUpFor("mixed_block_1") {
    _testBlock("mixed_block_1", false, 1);
    warpToL2Slot(EPOCH_DURATION + rollup.CLAIM_DURATION_IN_L2_SLOTS() - 1);
    vm.expectRevert(abi.encodeWithSelector(Errors.Rollup__NothingToPrune.selector));
    rollup.prune();

    warpToL2Slot(EPOCH_DURATION + rollup.CLAIM_DURATION_IN_L2_SLOTS());
    rollup.prune();
  }

  function testRevertProveTwice() public setUpFor("mixed_block_1") {
    DecoderBase.Data memory data = load("mixed_block_1").block;
    bytes memory header = data.header;
    bytes memory body = data.body;

    // We jump to the time of the block. (unless it is in the past)
    vm.warp(max(block.timestamp, data.decodedHeader.globalVariables.timestamp));

    header = _updateHeaderBaseFee(header);

    skipBlobCheck(address(rollup));
    ProposeArgs memory args = ProposeArgs({
      header: header,
      archive: data.archive,
      blockHash: data.blockHash,
      oracleInput: OracleInput(0, 0),
      txHashes: new bytes32[](0)
    });
    rollup.propose(args, signatures, body, data.blobInputs);

    BlockLog memory blockLog = rollup.getBlock(0);
    _submitEpochProof(
      rollup,
      1,
      blockLog.archive,
      data.archive,
      blockLog.blockHash,
      data.blockHash,
      bytes32(uint256(42)),
      this.getBlobPublicInputs(data.blobInputs)
    );

    vm.expectRevert(abi.encodeWithSelector(Errors.Rollup__InvalidBlockNumber.selector, 1, 2));
    _submitEpochProof(
      rollup,
      1,
      blockLog.archive,
      data.archive,
      blockLog.blockHash,
      data.blockHash,
      bytes32(uint256(42)),
      new bytes(112)
    );
  }

  function testTimestamp() public setUpFor("mixed_block_1") {
    // Ensure that the timestamp of the current slot is never in the future.
    for (uint256 i = 0; i < 100; i++) {
      Slot slot = rollup.getCurrentSlot();
      Timestamp ts = rollup.getTimestampForSlot(slot);

      assertLe(ts, block.timestamp, "Invalid timestamp");

      vm.warp(block.timestamp + 12);
      vm.roll(block.number + 1);
    }
  }

  function testInvalidBlobHash() public setUpFor("mixed_block_1") {
    DecoderBase.Data memory data = load("mixed_block_1").block;
    bytes memory header = data.header;

    // We set the blobHash to 1
    bytes32[] memory blobHashes = new bytes32[](1);
    blobHashes[0] = bytes32(uint256(1));
    vm.blobhashes(blobHashes);
    ProposeArgs memory args = ProposeArgs({
      header: header,
      archive: data.archive,
      blockHash: data.blockHash,
      oracleInput: OracleInput(0, 0),
      txHashes: new bytes32[](0)
    });
    vm.expectRevert(abi.encodeWithSelector(Errors.Rollup__InvalidBlobHash.selector, blobHashes[0]));
    rollup.propose(args, signatures, data.body, data.blobInputs);
  }

  function testInvalidBlobProof() public setUpFor("mixed_block_1") {
    DecoderBase.Data memory data = load("mixed_block_1").block;
    bytes memory header = data.header;
    bytes memory blobInput = data.blobInputs;

    // We set the blobHash to the correct value
    bytes32[] memory blobHashes = new bytes32[](1);
    // The below is the blob hash == bytes [1:33] of _blobInput
    bytes32 blobHash;
    assembly {
      blobHash := mload(add(blobInput, 0x21))
    }
    blobHashes[0] = blobHash;
    vm.blobhashes(blobHashes);

    // We mess with the blob input bytes
    blobInput[100] = 0x01;
    ProposeArgs memory args = ProposeArgs({
      header: header,
      archive: data.archive,
      blockHash: data.blockHash,
      oracleInput: OracleInput(0, 0),
      txHashes: new bytes32[](0)
    });
    vm.expectRevert(abi.encodeWithSelector(Errors.Rollup__InvalidBlobProof.selector, blobHashes[0]));
    rollup.propose(args, signatures, data.body, blobInput);
  }

  function testRevertPrune() public setUpFor("mixed_block_1") {
    vm.expectRevert(abi.encodeWithSelector(Errors.Rollup__NothingToPrune.selector));
    rollup.prune();

    _testBlock("mixed_block_1", false);

    vm.expectRevert(abi.encodeWithSelector(Errors.Rollup__NothingToPrune.selector));
    rollup.prune();
  }

  function testPrune() public setUpFor("mixed_block_1") {
    _testBlock("mixed_block_1", false);

    assertEq(inbox.inProgress(), 3, "Invalid in progress");

    // @note  Fetch the inbox root of block 2. This should be frozen when block 1 is proposed.
    //        Even if we end up reverting block 1, we should still see the same root in the inbox.
    bytes32 inboxRoot2 = inbox.getRoot(2);

    BlockLog memory blockLog = rollup.getBlock(1);
    Slot prunableAt = blockLog.slotNumber + Epoch.wrap(2).toSlots();

    Timestamp timeOfPrune = rollup.getTimestampForSlot(prunableAt);
    vm.warp(Timestamp.unwrap(timeOfPrune));

    assertEq(rollup.getPendingBlockNumber(), 1, "Invalid pending block number");
    assertEq(rollup.getProvenBlockNumber(), 0, "Invalid proven block number");

    // @note  Get the root and min height that we have in the outbox.
    //        We read it directly in storage because it is not yet proven, so the getter will give (0, 0).
    //        The values are stored such that we can check that after pruning, and inserting a new block,
    //        we will override it.
    bytes32 rootMixed = vm.load(address(outbox), keccak256(abi.encode(1, 0)));
    uint256 minHeightMixed =
      uint256(vm.load(address(outbox), bytes32(uint256(keccak256(abi.encode(1, 0))) + 1)));

    assertNotEq(rootMixed, bytes32(0), "Invalid root");
    assertNotEq(minHeightMixed, 0, "Invalid min height");

    rollup.prune();
    assertEq(inbox.inProgress(), 3, "Invalid in progress");
    assertEq(rollup.getPendingBlockNumber(), 0, "Invalid pending block number");
    assertEq(rollup.getProvenBlockNumber(), 0, "Invalid proven block number");

    // @note  We alter what slot is specified in the empty block!
    //        This means that we keep the `empty_block_1` mostly as is, but replace the slot number
    //        and timestamp as if it was created at a different point in time. This allow us to insert it
    //        as if it was the first block, even after we had originally inserted the mixed block.
    //        An example where this could happen would be if no-one could prove the mixed block.
    // @note  We prune the pending chain as part of the propose call.
    _testBlock("empty_block_1", false, prunableAt.unwrap());

    assertEq(inbox.inProgress(), 3, "Invalid in progress");
    assertEq(inbox.getRoot(2), inboxRoot2, "Invalid inbox root");
    assertEq(rollup.getPendingBlockNumber(), 1, "Invalid pending block number");
    assertEq(rollup.getProvenBlockNumber(), 0, "Invalid proven block number");

    // We check that the roots in the outbox have correctly been updated.
    bytes32 rootEmpty = vm.load(address(outbox), keccak256(abi.encode(1, 0)));
    uint256 minHeightEmpty =
      uint256(vm.load(address(outbox), bytes32(uint256(keccak256(abi.encode(1, 0))) + 1)));

    assertEq(rootEmpty, bytes32(0), "Invalid root");
    assertNotEq(minHeightEmpty, 0, "Invalid min height");
  }

  function testShouldNotBeTooEagerToPrune() public setUpFor("mixed_block_1") {
    warpToL2Slot(1);
    _testBlock("mixed_block_1", false, 1);
    // we prove epoch 0
    rollup.setAssumeProvenThroughBlockNumber(rollup.getPendingBlockNumber());

    // jump to epoch 1
    warpToL2Slot(EPOCH_DURATION);
    _testBlock("mixed_block_2", false, EPOCH_DURATION);

    // jump to epoch 2
    warpToL2Slot(EPOCH_DURATION * 2);

    vm.expectRevert(abi.encodeWithSelector(Errors.Rollup__NothingToPrune.selector));
    rollup.prune();
  }

  function testPruneDuringPropose() public setUpFor("mixed_block_1") {
    _testBlock("mixed_block_1", false, 1);
    assertEq(rollup.getEpochToProve(), 0, "Invalid epoch to prove");
    warpToL2Slot(EPOCH_DURATION * 2);
    _testBlock("mixed_block_1", false, Epoch.wrap(2).toSlots().unwrap());

    assertEq(rollup.getPendingBlockNumber(), 1, "Invalid pending block number");
    assertEq(rollup.getProvenBlockNumber(), 0, "Invalid proven block number");
  }

  function testNonZeroDaFee() public setUpFor("mixed_block_1") {
    registry.upgrade(address(0xbeef));

    DecoderBase.Full memory full = load("mixed_block_1");
    DecoderBase.Data memory data = full.block;
    bytes memory header = data.header;
    assembly {
      mstore(add(header, add(0x20, 0x0208)), 1)
    }
    bytes32[] memory txHashes = new bytes32[](0);

    // We jump to the time of the block. (unless it is in the past)
    vm.warp(max(block.timestamp, data.decodedHeader.globalVariables.timestamp));

    skipBlobCheck(address(rollup));

    vm.expectRevert(abi.encodeWithSelector(Errors.Rollup__NonZeroDaFee.selector));
    ProposeArgs memory args = ProposeArgs({
      header: header,
      archive: data.archive,
      blockHash: data.blockHash,
      oracleInput: OracleInput(0, 0),
      txHashes: txHashes
    });
    rollup.propose(args, signatures, data.body, data.blobInputs);
  }

  function testNonZeroL2Fee() public setUpFor("mixed_block_1") {
    registry.upgrade(address(0xbeef));

    DecoderBase.Full memory full = load("mixed_block_1");
    DecoderBase.Data memory data = full.block;
    bytes memory header = data.header;
    assembly {
      mstore(add(header, add(0x20, 0x0228)), 1)
    }
    bytes32[] memory txHashes = new bytes32[](0);

    // We jump to the time of the block. (unless it is in the past)
    vm.warp(max(block.timestamp, data.decodedHeader.globalVariables.timestamp));

    skipBlobCheck(address(rollup));

    vm.expectRevert(abi.encodeWithSelector(Errors.Rollup__NonZeroL2Fee.selector));
    ProposeArgs memory args = ProposeArgs({
      header: header,
      archive: data.archive,
      blockHash: data.blockHash,
      oracleInput: OracleInput(0, 0),
      txHashes: txHashes
    });
    rollup.propose(args, signatures, data.body, data.blobInputs);
  }

  function testBlockFee() public setUpFor("mixed_block_1") {
    uint256 feeAmount = Constants.FEE_JUICE_INITIAL_MINT + 0.5e18;

    DecoderBase.Data memory data = load("mixed_block_1").block;
    uint256 portalBalance = testERC20.balanceOf(address(feeJuicePortal));

    // Progress time as necessary
    vm.warp(max(block.timestamp, data.decodedHeader.globalVariables.timestamp));

    {
      bytes memory header = data.header;
      assembly {
        mstore(add(header, add(0x20, 0x0248)), feeAmount)
      }

      assertEq(testERC20.balanceOf(address(rollup)), 0, "invalid rollup balance");

      // We jump to the time of the block. (unless it is in the past)
      vm.warp(max(block.timestamp, data.decodedHeader.globalVariables.timestamp));

      uint256 coinbaseBalance = testERC20.balanceOf(data.decodedHeader.globalVariables.coinbase);
      assertEq(coinbaseBalance, 0, "invalid initial coinbase balance");

      skipBlobCheck(address(rollup));
      header = _updateHeaderBaseFee(header);

      // Assert that balance have NOT been increased by proposing the block
      ProposeArgs memory args = ProposeArgs({
        header: header,
        archive: data.archive,
        blockHash: data.blockHash,
        oracleInput: OracleInput(0, 0),
        txHashes: new bytes32[](0)
      });
      rollup.propose(args, signatures, data.body, data.blobInputs);
      assertEq(
        testERC20.balanceOf(data.decodedHeader.globalVariables.coinbase),
        0,
        "invalid coinbase balance"
      );
    }

    BlockLog memory blockLog = rollup.getBlock(0);

    quote.epochToProve = Epoch.wrap(1);
    quote.validUntilSlot = Epoch.wrap(2).toSlots();
    signedQuote = _quoteToSignedQuote(quote);

    warpToL2Slot(EPOCH_DURATION + rollup.CLAIM_DURATION_IN_L2_SLOTS() - 1);
    rollup.claimEpochProofRight(signedQuote);

    {
      bytes memory blobPublicInputs = this.getBlobPublicInputs(data.blobInputs);
      vm.expectRevert(
        abi.encodeWithSelector(
          IERC20Errors.ERC20InsufficientBalance.selector,
          address(feeJuicePortal),
          portalBalance,
          feeAmount
        )
      );
      _submitEpochProofWithFee(
        rollup,
        1,
        blockLog.archive,
        data.archive,
        blockLog.blockHash,
        data.blockHash,
        bytes32(uint256(42)),
        blobPublicInputs,
        data.decodedHeader.globalVariables.coinbase,
        feeAmount
      );
    }
    assertEq(
      testERC20.balanceOf(data.decodedHeader.globalVariables.coinbase),
      0,
      "invalid coinbase balance"
    );
    assertEq(testERC20.balanceOf(address(quote.prover)), 0, "invalid prover balance");

    {
      testERC20.mint(address(feeJuicePortal), feeAmount - portalBalance);

      // When the block is proven we should have received the funds
      _submitEpochProofWithFee(
        rollup,
        1,
        blockLog.archive,
        data.archive,
        blockLog.blockHash,
        data.blockHash,
        bytes32(uint256(42)),
        this.getBlobPublicInputs(data.blobInputs),
        data.decodedHeader.globalVariables.coinbase,
        feeAmount
      );

      uint256 expectedReward = rewardDistributor.BLOCK_REWARD() + feeAmount;
      uint256 expectedProverReward = Math.mulDiv(expectedReward, quote.basisPointFee, 10_000);
      uint256 expectedSequencerReward = expectedReward - expectedProverReward;

      assertEq(
        testERC20.balanceOf(data.decodedHeader.globalVariables.coinbase),
        expectedSequencerReward,
        "invalid coinbase balance"
      );
      assertEq(testERC20.balanceOf(quote.prover), expectedProverReward, "invalid prover balance");
    }
  }

  function testMixedBlock(bool _toProve) public setUpFor("mixed_block_1") {
    _testBlock("mixed_block_1", _toProve);

    assertEq(rollup.getPendingBlockNumber(), 1, "Invalid pending block number");
    assertEq(rollup.getProvenBlockNumber(), _toProve ? 1 : 0, "Invalid proven block number");
  }

  function testConsecutiveMixedBlocks(uint256 _blocksToProve) public setUpFor("mixed_block_1") {
    uint256 toProve = bound(_blocksToProve, 0, 2);

    _testBlock("mixed_block_1", toProve > 0);
    _testBlock("mixed_block_2", toProve > 1);

    assertEq(rollup.getPendingBlockNumber(), 2, "Invalid pending block number");
    assertEq(rollup.getProvenBlockNumber(), 0 + toProve, "Invalid proven block number");
  }

  function testSingleBlock(bool _toProve) public setUpFor("single_tx_block_1") {
    _testBlock("single_tx_block_1", _toProve);

    assertEq(rollup.getPendingBlockNumber(), 1, "Invalid pending block number");
    assertEq(rollup.getProvenBlockNumber(), _toProve ? 1 : 0, "Invalid proven block number");
  }

  function testConsecutiveSingleTxBlocks(uint256 _blocksToProve)
    public
    setUpFor("single_tx_block_1")
  {
    uint256 toProve = bound(_blocksToProve, 0, 2);

    _testBlock("single_tx_block_1", toProve > 0);
    _testBlock("single_tx_block_2", toProve > 1);

    assertEq(rollup.getPendingBlockNumber(), 2, "Invalid pending block number");
    assertEq(rollup.getProvenBlockNumber(), 0 + toProve, "Invalid proven block number");
  }

  function testRevertSubmittingProofForBlocksAcrossEpochs() public setUpFor("mixed_block_1") {
    _testBlock("mixed_block_1", false, 1);
    _testBlock("mixed_block_2", false, TestConstants.AZTEC_EPOCH_DURATION + 1);

    DecoderBase.Data memory data = load("mixed_block_2").block;

    assertEq(rollup.getProvenBlockNumber(), 0, "Invalid initial proven block number");

    BlockLog memory blockLog = rollup.getBlock(0);

    bytes32[7] memory args = [
      blockLog.archive,
      data.archive,
      blockLog.blockHash,
      data.blockHash,
      bytes32(0),
      bytes32(0),
      bytes32(0)
    ];

    bytes32[] memory fees = new bytes32[](Constants.AZTEC_MAX_EPOCH_DURATION * 2);

    fees[0] = bytes32(uint256(uint160(address(0))));
    fees[1] = bytes32(0);

    bytes memory aggregationObject = "";
    bytes memory proof = "";

    bytes memory blobPublicInputs = this.getBlobPublicInputs(data.blobInputs);

    vm.expectRevert(
      abi.encodeWithSelector(Errors.Rollup__InvalidEpoch.selector, Epoch.wrap(0), Epoch.wrap(1))
    );

    rollup.submitEpochRootProof(
      SubmitEpochRootProofArgs({
        epochSize: 2,
        args: args,
        fees: fees,
        blobPublicInputs: blobPublicInputs,
        aggregationObject: aggregationObject,
        proof: proof
      })
    );

    assertEq(rollup.getPendingBlockNumber(), 2, "Invalid pending block number");
    assertEq(rollup.getProvenBlockNumber(), 0, "Invalid proven block number");
  }

  function testProveEpochWithTwoMixedBlocks() public setUpFor("mixed_block_1") {
    _testBlock("mixed_block_1", false, 1);
    _testBlock("mixed_block_2", false, 2);

    DecoderBase.Data memory data = load("mixed_block_2").block;

    assertEq(rollup.getProvenBlockNumber(), 0, "Invalid initial proven block number");
    BlockLog memory blockLog = rollup.getBlock(0);
    bytes memory blobPublicInputs = abi.encodePacked(
      this.getBlobPublicInputs(load("mixed_block_1").block.blobInputs),
      this.getBlobPublicInputs(data.blobInputs)
    );
    _submitEpochProof(
      rollup,
      2,
      blockLog.archive,
      data.archive,
      blockLog.blockHash,
      data.blockHash,
      bytes32(0),
      blobPublicInputs
    );

    assertEq(rollup.getPendingBlockNumber(), 2, "Invalid pending block number");
    assertEq(rollup.getProvenBlockNumber(), 2, "Invalid proven block number");
  }

  function testConsecutiveMixedBlocksNonSequentialProof() public setUpFor("mixed_block_1") {
    _testBlock("mixed_block_1", false);

    DecoderBase.Data memory data1 = load("mixed_block_1").block;
    DecoderBase.Data memory data2 = load("mixed_block_2").block;
    bytes32[] memory txHashes = new bytes32[](0);

    vm.warp(max(block.timestamp, data2.decodedHeader.globalVariables.timestamp));
    skipBlobCheck(address(rollup));
    ProposeArgs memory args = ProposeArgs({
      header: _updateHeaderBaseFee(data2.header),
      archive: data2.archive,
      blockHash: data2.blockHash,
      oracleInput: OracleInput(0, 0),
      txHashes: txHashes
    });
    rollup.propose(args, signatures, data2.body, data2.blobInputs);

    // Skips proving of block 1
    BlockLog memory blockLog = rollup.getBlock(0);
    bytes memory blobPublicInputs = this.getBlobPublicInputs(data1.blobInputs);
    vm.expectRevert(
      abi.encodeWithSelector(
        Errors.Rollup__InvalidPreviousArchive.selector, blockLog.archive, data1.archive
      )
    );
    _submitEpochProof(
      rollup,
      1,
      data1.archive,
      data2.archive,
      data1.archive,
      data2.archive,
      bytes32(0),
      blobPublicInputs
    );

    assertEq(rollup.getPendingBlockNumber(), 2, "Invalid pending block number");
    assertEq(rollup.getProvenBlockNumber(), 0, "Invalid proven block number");
  }

  function testEmptyBlock(bool _toProve) public setUpFor("empty_block_1") {
    _testBlock("empty_block_1", _toProve);
    assertEq(rollup.getPendingBlockNumber(), 1, "Invalid pending block number");
    assertEq(rollup.getProvenBlockNumber(), _toProve ? 1 : 0, "Invalid proven block number");
  }

  function testConsecutiveEmptyBlocks(uint256 _blocksToProve) public setUpFor("empty_block_1") {
    uint256 toProve = bound(_blocksToProve, 0, 2);
    _testBlock("empty_block_1", toProve > 0);
    _testBlock("empty_block_2", toProve > 1);

    assertEq(rollup.getPendingBlockNumber(), 2, "Invalid pending block number");
    assertEq(rollup.getProvenBlockNumber(), 0 + toProve, "Invalid proven block number");
  }

  function testRevertInvalidBlockNumber() public setUpFor("empty_block_1") {
    DecoderBase.Data memory data = load("empty_block_1").block;
    bytes memory header = data.header;
    bytes32 archive = data.archive;
    bytes memory body = data.body;
    bytes32[] memory txHashes = new bytes32[](0);

    assembly {
      // TODO: Hardcoding offsets in the middle of tests is annoying to say the least.
      mstore(add(header, add(0x20, 0x0174)), 0x420)
    }
    skipBlobCheck(address(rollup));
    vm.expectRevert(abi.encodeWithSelector(Errors.Rollup__InvalidBlockNumber.selector, 1, 0x420));
    ProposeArgs memory args = ProposeArgs({
      header: header,
      archive: archive,
      blockHash: data.blockHash,
      oracleInput: OracleInput(0, 0),
      txHashes: txHashes
    });
    rollup.propose(args, signatures, body, data.blobInputs);
  }

  function testRevertInvalidChainId() public setUpFor("empty_block_1") {
    DecoderBase.Data memory data = load("empty_block_1").block;
    bytes memory header = data.header;
    bytes32 archive = data.archive;
    bytes memory body = data.body;
    bytes32[] memory txHashes = new bytes32[](0);

    assembly {
      mstore(add(header, add(0x20, 0x0134)), 0x420)
    }
    skipBlobCheck(address(rollup));
    vm.expectRevert(abi.encodeWithSelector(Errors.Rollup__InvalidChainId.selector, 31337, 0x420));
    ProposeArgs memory args = ProposeArgs({
      header: header,
      archive: archive,
      blockHash: data.blockHash,
      oracleInput: OracleInput(0, 0),
      txHashes: txHashes
    });
    rollup.propose(args, signatures, body, data.blobInputs);
  }

  function testRevertInvalidVersion() public setUpFor("empty_block_1") {
    DecoderBase.Data memory data = load("empty_block_1").block;
    bytes memory header = data.header;
    bytes32 archive = data.archive;
    bytes memory body = data.body;
    bytes32[] memory txHashes = new bytes32[](0);

    assembly {
      mstore(add(header, add(0x20, 0x0154)), 0x420)
    }
    skipBlobCheck(address(rollup));
    vm.expectRevert(abi.encodeWithSelector(Errors.Rollup__InvalidVersion.selector, 1, 0x420));
    ProposeArgs memory args = ProposeArgs({
      header: header,
      archive: archive,
      blockHash: data.blockHash,
      oracleInput: OracleInput(0, 0),
      txHashes: txHashes
    });
    rollup.propose(args, signatures, body, data.blobInputs);
  }

  function testRevertInvalidTimestamp() public setUpFor("empty_block_1") {
    DecoderBase.Data memory data = load("empty_block_1").block;
    bytes memory header = data.header;
    bytes32 archive = data.archive;
    bytes memory body = data.body;
    bytes32[] memory txHashes = new bytes32[](0);

    uint256 realTs = data.decodedHeader.globalVariables.timestamp;
    uint256 badTs = realTs + 1;

    vm.warp(max(block.timestamp, realTs));

    assembly {
      mstore(add(header, add(0x20, 0x01b4)), badTs)
    }
    skipBlobCheck(address(rollup));
    vm.expectRevert(abi.encodeWithSelector(Errors.Rollup__InvalidTimestamp.selector, realTs, badTs));
    ProposeArgs memory args = ProposeArgs({
      header: header,
      archive: archive,
      blockHash: data.blockHash,
      oracleInput: OracleInput(0, 0),
      txHashes: txHashes
    });
    rollup.propose(args, signatures, body, new bytes(144));
  }

  function testBlocksWithAssumeProven() public setUpFor("mixed_block_1") {
    rollup.setAssumeProvenThroughBlockNumber(1);
    assertEq(rollup.getPendingBlockNumber(), 0, "Invalid pending block number");
    assertEq(rollup.getProvenBlockNumber(), 0, "Invalid proven block number");

    _testBlock("mixed_block_1", false);
    _testBlock("mixed_block_2", false);

    assertEq(rollup.getPendingBlockNumber(), 2, "Invalid pending block number");
    assertEq(rollup.getProvenBlockNumber(), 1, "Invalid proven block number");
  }

  function testSetAssumeProvenAfterBlocksProcessed() public setUpFor("mixed_block_1") {
    assertEq(rollup.getPendingBlockNumber(), 0, "Invalid pending block number");
    assertEq(rollup.getProvenBlockNumber(), 0, "Invalid proven block number");

    _testBlock("mixed_block_1", false);
    _testBlock("mixed_block_2", false);
    rollup.setAssumeProvenThroughBlockNumber(1);

    assertEq(rollup.getPendingBlockNumber(), 2, "Invalid pending block number");
    assertEq(rollup.getProvenBlockNumber(), 1, "Invalid proven block number");
  }

  function testSubmitProofNonExistantBlock() public setUpFor("empty_block_1") {
    _testBlock("empty_block_1", false);
    DecoderBase.Data memory data = load("empty_block_1").block;
    bytes memory blobPublicInputs = this.getBlobPublicInputs(data.blobInputs);

    BlockLog memory blockLog = rollup.getBlock(0);
    bytes32 wrong = bytes32(uint256(0xdeadbeef));
    vm.expectRevert(
      abi.encodeWithSelector(
        Errors.Rollup__InvalidPreviousArchive.selector, blockLog.archive, wrong
      )
    );
    _submitEpochProof(
      rollup,
      1,
      wrong,
      data.archive,
      blockLog.blockHash,
      data.blockHash,
      bytes32(0),
      blobPublicInputs
    );

    // TODO: Reenable when we setup proper initial block hash
    // vm.expectRevert(
    //   abi.encodeWithSelector(Errors.Rollup__InvalidPreviousBlockHash.selector, preBlockHash, wrong)
    // );
    // _submitEpochProof(rollup, 1, preArchive, data.archive, wrong, data.blockHash, bytes32(0));
  }

  function testSubmitProofInvalidArchive() public setUpFor("empty_block_1") {
    _testBlock("empty_block_1", false);

    DecoderBase.Data memory data = load("empty_block_1").block;
    bytes memory blobPublicInputs = this.getBlobPublicInputs(data.blobInputs);
    bytes32 wrongArchive = bytes32(uint256(0xdeadbeef));

    BlockLog memory blockLog = rollup.getBlock(0);
    vm.expectRevert(
      abi.encodeWithSelector(Errors.Rollup__InvalidArchive.selector, data.archive, 0xdeadbeef)
    );
    _submitEpochProof(
      rollup,
      1,
      blockLog.archive,
      wrongArchive,
      blockLog.blockHash,
      data.blockHash,
      bytes32(0),
      blobPublicInputs
    );
  }

  function testSubmitProofInvalidBlockHash() public setUpFor("empty_block_1") {
    _testBlock("empty_block_1", false);

    DecoderBase.Data memory data = load("empty_block_1").block;
    bytes memory blobPublicInputs = this.getBlobPublicInputs(data.blobInputs);
    bytes32 wrongBlockHash = bytes32(uint256(0xdeadbeef));

    BlockLog memory blockLog = rollup.getBlock(0);
    vm.expectRevert(
      abi.encodeWithSelector(
        Errors.Rollup__InvalidBlockHash.selector, data.blockHash, wrongBlockHash
      )
    );
    _submitEpochProof(
      rollup,
      1,
      blockLog.archive,
      data.archive,
      blockLog.blockHash,
      wrongBlockHash,
      bytes32(0),
      blobPublicInputs
    );
  }

  function testSubmitProofInvalidBlobPublicInput() public setUpFor("empty_block_1") {
    _testBlock("empty_block_1", false);

    DecoderBase.Data memory data = load("empty_block_1").block;
    bytes memory blobPublicInputs = this.getBlobPublicInputs(data.blobInputs);
    // mess with the data
    blobPublicInputs[100] = 0x01;

    BlockLog memory blockLog = rollup.getBlock(0);
    bytes32 actualBlobPublicInputsHash =
      rollup.getBlobPublicInputsHash(data.decodedHeader.globalVariables.blockNumber);
    bytes32 wrongBlobPublicInputsHash = this.getBlobPublicInputsHash(blobPublicInputs);
    vm.expectRevert(
      abi.encodeWithSelector(
        Errors.Rollup__InvalidBlobPublicInputsHash.selector,
        actualBlobPublicInputsHash,
        wrongBlobPublicInputsHash
      )
    );
    _submitEpochProof(
      rollup,
      1,
      blockLog.archive,
      data.archive,
      blockLog.blockHash,
      data.blockHash,
      bytes32(0),
      blobPublicInputs
    );
  }

  function _testBlock(string memory name, bool _submitProof) public {
    _testBlock(name, _submitProof, 0);
  }

  function _updateHeaderBaseFee(bytes memory _header) internal view returns (bytes memory) {
    uint256 baseFee = rollup.getManaBaseFeeAt(Timestamp.wrap(block.timestamp), true);
    assembly {
      mstore(add(_header, add(0x20, 0x0228)), baseFee)
    }
    return _header;
  }

  function _testBlock(string memory name, bool _submitProof, uint256 _slotNumber) public {
    DecoderBase.Full memory full = load(name);
    bytes memory header = full.block.header;
    bytes memory blobInputs = full.block.blobInputs;

    Slot slotNumber = Slot.wrap(_slotNumber);

    // Overwrite some timestamps if needed
    if (slotNumber != Slot.wrap(0)) {
      Timestamp ts = rollup.getTimestampForSlot(slotNumber);

      full.block.decodedHeader.globalVariables.timestamp = Timestamp.unwrap(ts);
      full.block.decodedHeader.globalVariables.slotNumber = Slot.unwrap(slotNumber);
      assembly {
        mstore(add(header, add(0x20, 0x0194)), slotNumber)
        mstore(add(header, add(0x20, 0x01b4)), ts)
      }
    }

    // We jump to the time of the block. (unless it is in the past)
    vm.warp(max(block.timestamp, full.block.decodedHeader.globalVariables.timestamp));

    _populateInbox(full.populate.sender, full.populate.recipient, full.populate.l1ToL2Content);

    {
      bytes32[] memory blobHashes = new bytes32[](1);
      // The below is the blob hash == bytes [1:33] of _blobInput
      bytes32 blobHash;
      assembly {
        blobHash := mload(add(blobInputs, 0x21))
      }
      blobHashes[0] = blobHash;
      vm.blobhashes(blobHashes);
    }
    header = _updateHeaderBaseFee(header);

    ProposeArgs memory args = ProposeArgs({
      header: header,
      archive: full.block.archive,
      blockHash: full.block.blockHash,
      oracleInput: OracleInput(0, 0),
      txHashes: new bytes32[](0)
    });
    rollup.propose(args, signatures, full.block.body, blobInputs);

    if (_submitProof) {
      uint256 pre = rollup.getProvenBlockNumber();
      BlockLog memory blockLog = rollup.getBlock(pre);

      _submitEpochProof(
        rollup,
        1,
        blockLog.archive,
        args.archive,
        blockLog.blockHash,
        full.block.blockHash,
        bytes32(0),
        this.getBlobPublicInputs(blobInputs)
      );
      assertEq(pre + 1, rollup.getProvenBlockNumber(), "Block not proven");
    }

    bytes32 l2ToL1MessageTreeRoot;
    uint32 numTxs = full.block.numTxs;
    if (numTxs != 0) {
      // NB: The below works with full blocks because we require the largest possible subtrees
      // for L2 to L1 messages - usually we make variable height subtrees, the roots of which
      // form a balanced tree

      // The below is a little janky - we know that this test deals with full txs with equal numbers
      // of msgs or txs with no messages, so the division works
      // TODO edit full.messages to include information about msgs per tx?
      uint256 subTreeHeight = full.messages.l2ToL1Messages.length == 0
        ? 0
        : merkleTestUtil.calculateTreeHeightFromSize(full.messages.l2ToL1Messages.length / numTxs);
      uint256 outHashTreeHeight =
        numTxs == 1 ? 0 : merkleTestUtil.calculateTreeHeightFromSize(numTxs);
      uint256 numMessagesWithPadding = numTxs * Constants.MAX_L2_TO_L1_MSGS_PER_TX;

      uint256 treeHeight = subTreeHeight + outHashTreeHeight;
      NaiveMerkle tree = new NaiveMerkle(treeHeight);
      for (uint256 i = 0; i < numMessagesWithPadding; i++) {
        if (i < full.messages.l2ToL1Messages.length) {
          tree.insertLeaf(full.messages.l2ToL1Messages[i]);
        } else {
          tree.insertLeaf(bytes32(0));
        }
      }

      l2ToL1MessageTreeRoot = tree.computeRoot();
    }

    (bytes32 root,) = outbox.getRootData(full.block.decodedHeader.globalVariables.blockNumber);

    // If we are trying to read a block beyond the proven chain, we should see "nothing".
    if (rollup.getProvenBlockNumber() >= full.block.decodedHeader.globalVariables.blockNumber) {
      assertEq(l2ToL1MessageTreeRoot, root, "Invalid l2 to l1 message tree root");
    } else {
      assertEq(root, bytes32(0), "Invalid outbox root");
    }

    assertEq(rollup.archive(), args.archive, "Invalid archive");
  }

  function _populateInbox(address _sender, bytes32 _recipient, bytes32[] memory _contents) internal {
    for (uint256 i = 0; i < _contents.length; i++) {
      vm.prank(_sender);
      inbox.sendL2Message(
        DataStructures.L2Actor({actor: _recipient, version: 1}), _contents[i], bytes32(0)
      );
    }
  }

  function _submitEpochProof(
    Rollup _rollup,
    uint256 _epochSize,
    bytes32 _previousArchive,
    bytes32 _endArchive,
    bytes32 _previousBlockHash,
    bytes32 _endBlockHash,
    bytes32 _proverId,
    bytes memory _blobPublicInputs
  ) internal {
    _submitEpochProofWithFee(
      _rollup,
      _epochSize,
      _previousArchive,
      _endArchive,
      _previousBlockHash,
      _endBlockHash,
      _proverId,
      _blobPublicInputs,
      address(0),
      uint256(0)
    );
  }

  function _submitEpochProofWithFee(
    Rollup _rollup,
    uint256 _epochSize,
    bytes32 _previousArchive,
    bytes32 _endArchive,
    bytes32 _previousBlockHash,
    bytes32 _endBlockHash,
    bytes32 _proverId,
    bytes memory _blobPublicInputs,
    address _feeRecipient,
    uint256 _feeAmount
  ) internal {
    bytes32[7] memory args = [
      _previousArchive,
      _endArchive,
      _previousBlockHash,
      _endBlockHash,
      bytes32(0),
      bytes32(0),
      _proverId
    ];

    bytes32[] memory fees = new bytes32[](Constants.AZTEC_MAX_EPOCH_DURATION * 2);

    fees[0] = bytes32(uint256(uint160(_feeRecipient)));
    fees[1] = bytes32(_feeAmount);

    _rollup.submitEpochRootProof(
      SubmitEpochRootProofArgs({
        epochSize: _epochSize,
        args: args,
        fees: fees,
        blobPublicInputs: _blobPublicInputs,
        aggregationObject: "",
        proof: ""
      })
    );
  }

  function _quoteToSignedQuote(EpochProofQuote memory _quote)
    internal
    view
    returns (SignedEpochProofQuote memory)
  {
    bytes32 digest = rollup.quoteToDigest(_quote);
    (uint8 v, bytes32 r, bytes32 s) = vm.sign(privateKey, digest);
    return SignedEpochProofQuote({
      quote: _quote,
      signature: Signature({isEmpty: false, v: v, r: r, s: s})
    });
  }
}<|MERGE_RESOLUTION|>--- conflicted
+++ resolved
@@ -444,11 +444,7 @@
     signedQuote = _quoteToSignedQuote(quote);
 
     vm.expectEmit(true, true, true, true);
-<<<<<<< HEAD
-    emit IRollup.ProofRightClaimed(
-=======
     emit IRollupCore.ProofRightClaimed(
->>>>>>> 6c156042
       quote.epochToProve, quote.prover, address(this), quote.bondAmount, Epoch.wrap(3).toSlots()
     );
     rollup.claimEpochProofRight(signedQuote);
