--- conflicted
+++ resolved
@@ -70,15 +70,8 @@
     feeJuicePortal = new FeeJuicePortal(
       address(this), address(registry), address(testERC20), bytes32(Constants.FEE_JUICE_ADDRESS)
     );
-<<<<<<< HEAD
-    proofCommitmentEscrow = new MockProofCommitmentEscrow();
-    rollup = new Rollup(
-      feeJuicePortal, proofCommitmentEscrow, bytes32(0), bytes32(0), address(this), new address[](0)
-    );
-=======
     testERC20.mint(address(feeJuicePortal), Constants.FEE_JUICE_INITIAL_MINT);
-    rollup = new Rollup(feeJuicePortal, bytes32(0), address(this), new address[](0));
->>>>>>> 62963f9c
+    rollup = new Rollup(feeJuicePortal, bytes32(0), bytes32(0), address(this), new address[](0));
     inbox = Inbox(address(rollup.INBOX()));
     outbox = Outbox(address(rollup.OUTBOX()));
     proofCommitmentEscrow = IProofCommitmentEscrow(address(rollup.PROOF_COMMITMENT_ESCROW()));
