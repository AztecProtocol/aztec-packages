// SPDX-License-Identifier: Apache-2.0
// Copyright 2024 Aztec Labs.
pragma solidity >=0.8.27;

import {DecoderBase} from "./base/DecoderBase.sol";

import {DataStructures} from "@aztec/core/libraries/DataStructures.sol";
import {Constants} from "@aztec/core/libraries/ConstantsGen.sol";
import {Signature} from "@aztec/core/libraries/crypto/SignatureLib.sol";
import {Math} from "@oz/utils/math/Math.sol";

import {Registry} from "@aztec/governance/Registry.sol";
import {Inbox} from "@aztec/core/messagebridge/Inbox.sol";
import {Outbox} from "@aztec/core/messagebridge/Outbox.sol";
import {Errors} from "@aztec/core/libraries/Errors.sol";
import {Rollup} from "./harnesses/Rollup.sol";
import {IRollupCore, BlockLog, SubmitEpochRootProofArgs} from "@aztec/core/interfaces/IRollup.sol";
import {FeeJuicePortal} from "@aztec/core/FeeJuicePortal.sol";
import {NaiveMerkle} from "./merkle/Naive.sol";
import {MerkleTestUtil} from "./merkle/TestUtil.sol";
import {TestERC20} from "@aztec/mock/TestERC20.sol";
import {TestConstants} from "./harnesses/TestConstants.sol";
import {RewardDistributor} from "@aztec/governance/RewardDistributor.sol";
import {IERC20Errors} from "@oz/interfaces/draft-IERC6093.sol";
import {
  ProposeArgs, OracleInput, ProposeLib
} from "@aztec/core/libraries/RollupLibs/ProposeLib.sol";

import {
  Timestamp, Slot, Epoch, SlotLib, EpochLib, TimeLib
} from "@aztec/core/libraries/TimeLib.sol";

import {RollupBase, IInstance} from "./base/RollupBase.sol";

// solhint-disable comprehensive-interface

/**
 * Blocks are generated using the `integration_l1_publisher.test.ts` tests.
 * Main use of these test is shorter cycles when updating the decoder contract.
 */
contract RollupTest is RollupBase {
  using SlotLib for Slot;
  using EpochLib for Epoch;
  using ProposeLib for ProposeArgs;
  using TimeLib for Timestamp;
  using TimeLib for Slot;
  using TimeLib for Epoch;

  Registry internal registry;
  TestERC20 internal testERC20;
  FeeJuicePortal internal feeJuicePortal;
  RewardDistributor internal rewardDistributor;

  uint256 internal SLOT_DURATION;
  uint256 internal EPOCH_DURATION;

  constructor() {
    TimeLib.initialize(
      block.timestamp, TestConstants.AZTEC_SLOT_DURATION, TestConstants.AZTEC_EPOCH_DURATION
    );
    SLOT_DURATION = TestConstants.AZTEC_SLOT_DURATION;
    EPOCH_DURATION = TestConstants.AZTEC_EPOCH_DURATION;
  }

  /**
   * @notice  Set up the contracts needed for the tests with time aligned to the provided block name
   */
  modifier setUpFor(string memory _name) {
    {
      testERC20 = new TestERC20("test", "TEST", address(this));

      DecoderBase.Full memory full = load(_name);
      uint256 slotNumber = full.block.decodedHeader.globalVariables.slotNumber;
      uint256 initialTime =
        full.block.decodedHeader.globalVariables.timestamp - slotNumber * SLOT_DURATION;
      vm.warp(initialTime);
    }

    registry = new Registry(address(this));
    feeJuicePortal = new FeeJuicePortal(
      address(registry), address(testERC20), bytes32(Constants.FEE_JUICE_ADDRESS)
    );
    testERC20.mint(address(feeJuicePortal), Constants.FEE_JUICE_INITIAL_MINT);
    feeJuicePortal.initialize();
    rewardDistributor = new RewardDistributor(testERC20, registry, address(this));
    testERC20.mint(address(rewardDistributor), 1e6 ether);

    rollup = IInstance(
      address(
        new Rollup(
          feeJuicePortal, rewardDistributor, testERC20, bytes32(0), bytes32(0), address(this)
        )
      )
    );
    inbox = Inbox(address(rollup.INBOX()));
    outbox = Outbox(address(rollup.OUTBOX()));

    registry.upgrade(address(rollup));

    merkleTestUtil = new MerkleTestUtil();
    _;
  }

  function warpToL2Slot(uint256 _slot) public {
    vm.warp(Timestamp.unwrap(rollup.getTimestampForSlot(Slot.wrap(_slot))));
  }

<<<<<<< HEAD
  function getBlobPublicInputs(bytes calldata _blobsInput)
    public
    pure
    returns (bytes memory blobPublicInputs)
  {
    uint8 numBlobs = uint8(_blobsInput[0]);
    blobPublicInputs = abi.encodePacked(numBlobs, blobPublicInputs);
    for (uint256 i = 0; i < numBlobs; i++) {
      // Add 1 for the numBlobs prefix
      uint256 blobInputStart = i * 192 + 1;
      // We want to extract the bytes we use for public inputs:
      //  * input[32:64]   - z
      //  * input[64:96]   - y
      //  * input[96:144]  - commitment C
      // Out of 192 bytes per blob.
      blobPublicInputs =
        abi.encodePacked(blobPublicInputs, _blobsInput[blobInputStart + 32:blobInputStart + 144]);
    }
  }

  function getBlobPublicInputsHash(bytes calldata _blobPublicInputs)
    public
    pure
    returns (bytes32 publicInputsHash)
  {
    uint8 numBlobs = uint8(_blobPublicInputs[0]);
    publicInputsHash = sha256(abi.encodePacked(_blobPublicInputs[1:1 + numBlobs * 112]));
  }

  function testClaimInTheFuture(uint256 _futureSlot) public setUpFor("mixed_block_1") {
    uint256 futureSlot = bound(_futureSlot, 1, 1e20);
    _testBlock("mixed_block_1", false, 1);

    rollup.validateEpochProofRightClaimAtTime(Timestamp.wrap(block.timestamp), signedQuote);

    Timestamp t = rollup.getTimestampForSlot(quote.validUntilSlot + Slot.wrap(futureSlot));
    vm.expectRevert(
      abi.encodeWithSelector(
        Errors.Rollup__QuoteExpired.selector,
        Slot.wrap(futureSlot) + quote.validUntilSlot,
        signedQuote.quote.validUntilSlot
      )
    );
    rollup.validateEpochProofRightClaimAtTime(t, signedQuote);
  }

  function testClaimableEpoch(uint256 epochForMixedBlock) public setUpFor("mixed_block_1") {
    epochForMixedBlock = bound(epochForMixedBlock, 1, 10);
    vm.expectRevert(abi.encodeWithSelector(Errors.Rollup__NoEpochToProve.selector));
    assertEq(rollup.getClaimableEpoch(), 0, "Invalid claimable epoch");

    quote.epochToProve = Epoch.wrap(epochForMixedBlock);
    quote.validUntilSlot = Slot.wrap(epochForMixedBlock * EPOCH_DURATION + 1);
    signedQuote = _quoteToSignedQuote(quote);

    _testBlock("mixed_block_1", false, epochForMixedBlock * EPOCH_DURATION);
    assertEq(rollup.getClaimableEpoch(), Epoch.wrap(epochForMixedBlock), "Invalid claimable epoch");

    rollup.claimEpochProofRight(signedQuote);
    vm.expectRevert(abi.encodeWithSelector(Errors.Rollup__ProofRightAlreadyClaimed.selector));
    rollup.getClaimableEpoch();
  }

  function testClaimWithNothingToProve() public setUpFor("mixed_block_1") {
    assertEq(rollup.getCurrentSlot(), 0, "genesis slot should be zero");

    // sanity check that proven/pending tip are at genesis
    vm.expectRevert(abi.encodeWithSelector(Errors.Rollup__NoEpochToProve.selector));
    rollup.claimEpochProofRight(signedQuote);

    warpToL2Slot(1);
    assertEq(rollup.getCurrentSlot(), 1, "warp to slot 1 failed");
    assertEq(rollup.getCurrentEpoch(), 0, "Invalid current epoch");

    // empty slots do not move pending chain
    vm.expectRevert(abi.encodeWithSelector(Errors.Rollup__NoEpochToProve.selector));
    rollup.claimEpochProofRight(signedQuote);
  }

  function testClaimWithWrongEpoch() public setUpFor("mixed_block_1") {
    _testBlock("mixed_block_1", false, 1);
    quote.epochToProve = Epoch.wrap(1);
    signedQuote = _quoteToSignedQuote(quote);

    vm.expectRevert(
      abi.encodeWithSelector(
        Errors.Rollup__NotClaimingCorrectEpoch.selector, 0, signedQuote.quote.epochToProve
      )
    );
    rollup.claimEpochProofRight(signedQuote);
  }

  function testClaimWithInsufficientBond() public setUpFor("mixed_block_1") {
    _testBlock("mixed_block_1", false, 1);

    quote.bondAmount = 0;
    signedQuote = _quoteToSignedQuote(quote);

    vm.expectRevert(
      abi.encodeWithSelector(
        Errors.Rollup__InsufficientBondAmount.selector,
        rollup.PROOF_COMMITMENT_MIN_BOND_AMOUNT_IN_TST(),
        signedQuote.quote.bondAmount
      )
    );
    rollup.claimEpochProofRight(signedQuote);
  }

  function testClaimPastValidUntil() public setUpFor("mixed_block_1") {
    _testBlock("mixed_block_1", false, 1);

    quote.validUntilSlot = Slot.wrap(0);
    signedQuote = _quoteToSignedQuote(quote);

    vm.expectRevert(
      abi.encodeWithSelector(
        Errors.Rollup__QuoteExpired.selector, 1, signedQuote.quote.validUntilSlot
      )
    );
    rollup.claimEpochProofRight(signedQuote);
  }

  function testClaimSimple() public setUpFor("mixed_block_1") {
    _testBlock("mixed_block_1", false, 1);

    vm.expectEmit(true, true, true, true);
    emit IRollupCore.ProofRightClaimed(
      quote.epochToProve, quote.prover, address(this), quote.bondAmount, Slot.wrap(1)
    );
    rollup.claimEpochProofRight(signedQuote);

    DataStructures.EpochProofClaim memory epochProofClaim = rollup.getProofClaim();
    assertEq(epochProofClaim.epochToProve, signedQuote.quote.epochToProve, "Invalid epoch to prove");
    assertEq(
      epochProofClaim.basisPointFee, signedQuote.quote.basisPointFee, "Invalid basis point fee"
    );
    assertEq(epochProofClaim.bondAmount, signedQuote.quote.bondAmount, "Invalid bond amount");
    assertEq(epochProofClaim.bondProvider, quote.prover, "Invalid bond provider");
    assertEq(epochProofClaim.proposerClaimant, address(this), "Invalid proposer claimant");
    assertEq(
      proofCommitmentEscrow.deposits(quote.prover), quote.bondAmount * 9, "Invalid escrow balance"
    );
  }

  function testProofReleasesBond() public setUpFor("mixed_block_1") {
    DecoderBase.Data memory data = load("mixed_block_1").block;
    bytes memory header = data.header;
    bytes32 proverId = bytes32(uint256(42));

    // We jump to the time of the block. (unless it is in the past)
    vm.warp(max(block.timestamp, data.decodedHeader.globalVariables.timestamp));

    header = _updateHeaderBaseFee(header);
    skipBlobCheck(address(rollup));
    ProposeArgs memory args = ProposeArgs({
      header: header,
      archive: data.archive,
      blockHash: data.blockHash,
      oracleInput: OracleInput(0, 0),
      txHashes: new bytes32[](0)
    });
    rollup.propose(args, signatures, data.blobInputs);

    quote.epochToProve = Epoch.wrap(1);
    quote.validUntilSlot = Epoch.wrap(2).toSlots();
    signedQuote = _quoteToSignedQuote(quote);
    rollup.claimEpochProofRight(signedQuote);
    BlockLog memory blockLog = rollup.getBlock(0);

    assertEq(
      proofCommitmentEscrow.deposits(quote.prover), quote.bondAmount * 9, "Invalid escrow balance"
    );

    _submitEpochProof(
      rollup,
      1,
      blockLog.archive,
      data.archive,
      blockLog.blockHash,
      data.blockHash,
      proverId,
      this.getBlobPublicInputs(data.blobInputs)
    );

    assertEq(
      proofCommitmentEscrow.deposits(quote.prover), quote.bondAmount * 10, "Invalid escrow balance"
    );
  }

  function testMissingProofSlashesBond(uint256 _slotToHit) public setUpFor("mixed_block_1") {
    Slot lower = rollup.getCurrentSlot() + Slot.wrap(2 * EPOCH_DURATION);
    Slot upper = Slot.wrap(
      (type(uint256).max - Timestamp.unwrap(rollup.getGenesisTime())) / rollup.getSlotDuration()
    );
    Slot slotToHit = Slot.wrap(bound(_slotToHit, lower.unwrap(), upper.unwrap()));

    _testBlock("mixed_block_1", false, 1);
    rollup.claimEpochProofRight(signedQuote);
    warpToL2Slot(slotToHit.unwrap());
    rollup.prune();
    _testBlock("mixed_block_1", true, slotToHit.unwrap());

    assertEq(
      proofCommitmentEscrow.deposits(quote.prover), 9 * quote.bondAmount, "Invalid escrow balance"
    );
  }

  function testClaimTwice() public setUpFor("mixed_block_1") {
    _testBlock("mixed_block_1", false, 1);
    quote.validUntilSlot = Epoch.wrap(1e9).toSlots();
    signedQuote = _quoteToSignedQuote(quote);

    rollup.claimEpochProofRight(signedQuote);

    vm.expectRevert(abi.encodeWithSelector(Errors.Rollup__ProofRightAlreadyClaimed.selector));
    rollup.claimEpochProofRight(signedQuote);

    warpToL2Slot(2);
    vm.expectRevert(abi.encodeWithSelector(Errors.Rollup__ProofRightAlreadyClaimed.selector));
    rollup.claimEpochProofRight(signedQuote);
=======
  function testPruneAfterPartial() public setUpFor("mixed_block_1") {
    _proposeBlock("mixed_block_1", 1);
    _proposeBlock("mixed_block_2", 2);
>>>>>>> fdc2042d

    warpToL2Slot(rollup.getProofSubmissionWindow());
    vm.expectRevert(abi.encodeWithSelector(Errors.Rollup__NothingToPrune.selector));
    rollup.prune();

    _proveBlocks("mixed_block_", 1, 1, address(this));

    warpToL2Slot(rollup.getProofSubmissionWindow() + 1);
    rollup.prune();

    assertEq(rollup.getPendingBlockNumber(), 1);
    assertEq(rollup.getProvenBlockNumber(), 1);
  }

  function testPrune() public setUpFor("mixed_block_1") {
    _proposeBlock("mixed_block_1", 1);

    assertEq(inbox.inProgress(), 3, "Invalid in progress");

    // @note  Fetch the inbox root of block 2. This should be frozen when block 1 is proposed.
    //        Even if we end up reverting block 1, we should still see the same root in the inbox.
    bytes32 inboxRoot2 = inbox.getRoot(2);

    BlockLog memory blockLog = rollup.getBlock(1);
    Slot prunableAt = blockLog.slotNumber + Epoch.wrap(2).toSlots();

    Timestamp timeOfPrune = rollup.getTimestampForSlot(prunableAt);
    vm.warp(Timestamp.unwrap(timeOfPrune));

    assertEq(rollup.getPendingBlockNumber(), 1, "Invalid pending block number");
    assertEq(rollup.getProvenBlockNumber(), 0, "Invalid proven block number");

    // @note  Get the root and min height that we have in the outbox.
    //        We read it directly in storage because it is not yet proven, so the getter will give (0, 0).
    //        The values are stored such that we can check that after pruning, and inserting a new block,
    //        we will override it.
    bytes32 rootMixed = vm.load(address(outbox), keccak256(abi.encode(1, 0)));
    uint256 minHeightMixed =
      uint256(vm.load(address(outbox), bytes32(uint256(keccak256(abi.encode(1, 0))) + 1)));

    assertNotEq(rootMixed, bytes32(0), "Invalid root");
    assertNotEq(minHeightMixed, 0, "Invalid min height");

    rollup.prune();
<<<<<<< HEAD
  }

  function testRevertProveTwice() public setUpFor("mixed_block_1") {
    DecoderBase.Data memory data = load("mixed_block_1").block;
    bytes memory header = data.header;

    // We jump to the time of the block. (unless it is in the past)
    vm.warp(max(block.timestamp, data.decodedHeader.globalVariables.timestamp));
=======
    assertEq(inbox.inProgress(), 3, "Invalid in progress");
    assertEq(rollup.getPendingBlockNumber(), 0, "Invalid pending block number");
    assertEq(rollup.getProvenBlockNumber(), 0, "Invalid proven block number");
>>>>>>> fdc2042d

    // @note  We alter what slot is specified in the empty block!
    //        This means that we keep the `empty_block_1` mostly as is, but replace the slot number
    //        and timestamp as if it was created at a different point in time. This allow us to insert it
    //        as if it was the first block, even after we had originally inserted the mixed block.
    //        An example where this could happen would be if no-one could prove the mixed block.
    // @note  We prune the pending chain as part of the propose call.
    _proposeBlock("empty_block_1", prunableAt.unwrap());

<<<<<<< HEAD
    skipBlobCheck(address(rollup));
    ProposeArgs memory args = ProposeArgs({
      header: header,
      archive: data.archive,
      blockHash: data.blockHash,
      oracleInput: OracleInput(0, 0),
      txHashes: new bytes32[](0)
    });
    rollup.propose(args, signatures, data.blobInputs);
=======
    assertEq(inbox.inProgress(), 3, "Invalid in progress");
    assertEq(inbox.getRoot(2), inboxRoot2, "Invalid inbox root");
    assertEq(rollup.getPendingBlockNumber(), 1, "Invalid pending block number");
    assertEq(rollup.getProvenBlockNumber(), 0, "Invalid proven block number");
>>>>>>> fdc2042d

    // We check that the roots in the outbox have correctly been updated.
    bytes32 rootEmpty = vm.load(address(outbox), keccak256(abi.encode(1, 0)));
    uint256 minHeightEmpty =
      uint256(vm.load(address(outbox), bytes32(uint256(keccak256(abi.encode(1, 0))) + 1)));

    assertEq(rootEmpty, bytes32(0), "Invalid root");
    assertNotEq(minHeightEmpty, 0, "Invalid min height");
  }

  function testTimestamp() public setUpFor("mixed_block_1") {
    // Ensure that the timestamp of the current slot is never in the future.
    for (uint256 i = 0; i < 100; i++) {
      Slot slot = rollup.getCurrentSlot();
      Timestamp ts = rollup.getTimestampForSlot(slot);

      assertLe(ts, block.timestamp, "Invalid timestamp");

      vm.warp(block.timestamp + 12);
      vm.roll(block.number + 1);
    }
  }

  function testInvalidBlobHash() public setUpFor("mixed_block_1") {
    DecoderBase.Data memory data = load("mixed_block_1").block;
    bytes memory header = data.header;

    // We set the blobHash to 1
    bytes32[] memory blobHashes = new bytes32[](1);
    blobHashes[0] = bytes32(uint256(1));
    vm.blobhashes(blobHashes);
    ProposeArgs memory args = ProposeArgs({
      header: header,
      archive: data.archive,
      blockHash: data.blockHash,
      oracleInput: OracleInput(0, 0),
      txHashes: new bytes32[](0)
    });
    vm.expectRevert(abi.encodeWithSelector(Errors.Rollup__InvalidBlobHash.selector, blobHashes[0]));
    rollup.propose(args, signatures, data.blobInputs);
  }

  function testInvalidBlobProof() public setUpFor("mixed_block_1") {
    DecoderBase.Data memory data = load("mixed_block_1").block;
    bytes memory header = data.header;
    bytes memory blobInput = data.blobInputs;

    // We set the blobHash to the correct value
    bytes32[] memory blobHashes = new bytes32[](1);
    // The below is the blob hash == bytes [1:33] of _blobInput
    bytes32 blobHash;
    assembly {
      blobHash := mload(add(blobInput, 0x21))
    }
    blobHashes[0] = blobHash;
    vm.blobhashes(blobHashes);

    // We mess with the blob input bytes
    blobInput[100] = 0x01;
    ProposeArgs memory args = ProposeArgs({
      header: header,
      archive: data.archive,
      blockHash: data.blockHash,
      oracleInput: OracleInput(0, 0),
      txHashes: new bytes32[](0)
    });
    vm.expectRevert(abi.encodeWithSelector(Errors.Rollup__InvalidBlobProof.selector, blobHashes[0]));
    rollup.propose(args, signatures, blobInput);
  }

  function testRevertPrune() public setUpFor("mixed_block_1") {
    vm.expectRevert(abi.encodeWithSelector(Errors.Rollup__NothingToPrune.selector));
    rollup.prune();

    _proposeBlock("mixed_block_1", 1);

    vm.expectRevert(abi.encodeWithSelector(Errors.Rollup__NothingToPrune.selector));
    rollup.prune();
  }

  function testShouldNotBeTooEagerToPrune() public setUpFor("mixed_block_1") {
    warpToL2Slot(1);
    _proposeBlock("mixed_block_1", 1);
    // we prove epoch 0
    rollup.setAssumeProvenThroughBlockNumber(rollup.getPendingBlockNumber());

    // jump to epoch 1
    warpToL2Slot(EPOCH_DURATION);
    _proposeBlock("mixed_block_2", EPOCH_DURATION);

    // jump to epoch 2
    warpToL2Slot(EPOCH_DURATION * 2);

    vm.expectRevert(abi.encodeWithSelector(Errors.Rollup__NothingToPrune.selector));
    rollup.prune();
  }

  function testPruneDuringPropose() public setUpFor("mixed_block_1") {
    _proposeBlock("mixed_block_1", 1);
    assertEq(rollup.getEpochToProve(), 0, "Invalid epoch to prove");

    // the same block is proposed, with the diff in slot number.
    _proposeBlock("mixed_block_1", rollup.getProofSubmissionWindow() + 1);

    assertEq(rollup.getPendingBlockNumber(), 1, "Invalid pending block number");
    assertEq(rollup.getProvenBlockNumber(), 0, "Invalid proven block number");
  }

  function testNonZeroDaFee() public setUpFor("mixed_block_1") {
    registry.upgrade(address(0xbeef));

    DecoderBase.Full memory full = load("mixed_block_1");
    DecoderBase.Data memory data = full.block;
    bytes memory header = data.header;
    assembly {
      mstore(add(header, add(0x20, 0x0208)), 1)
    }
    bytes32[] memory txHashes = new bytes32[](0);

    // We jump to the time of the block. (unless it is in the past)
    vm.warp(max(block.timestamp, data.decodedHeader.globalVariables.timestamp));

    skipBlobCheck(address(rollup));

    vm.expectRevert(abi.encodeWithSelector(Errors.Rollup__NonZeroDaFee.selector));
    ProposeArgs memory args = ProposeArgs({
      header: header,
      archive: data.archive,
      blockHash: data.blockHash,
      oracleInput: OracleInput(0, 0),
      txHashes: txHashes
    });
    rollup.propose(args, signatures, data.blobInputs);
  }

  function testNonZeroL2Fee() public setUpFor("mixed_block_1") {
    registry.upgrade(address(0xbeef));

    DecoderBase.Full memory full = load("mixed_block_1");
    DecoderBase.Data memory data = full.block;
    bytes memory header = data.header;
    assembly {
      mstore(add(header, add(0x20, 0x0228)), 1)
    }
    bytes32[] memory txHashes = new bytes32[](0);

    // We jump to the time of the block. (unless it is in the past)
    vm.warp(max(block.timestamp, data.decodedHeader.globalVariables.timestamp));

    skipBlobCheck(address(rollup));

    vm.expectRevert(abi.encodeWithSelector(Errors.Rollup__NonZeroL2Fee.selector));
    ProposeArgs memory args = ProposeArgs({
      header: header,
      archive: data.archive,
      blockHash: data.blockHash,
      oracleInput: OracleInput(0, 0),
      txHashes: txHashes
    });
    rollup.propose(args, signatures, data.blobInputs);
  }

  struct TestBlockFeeStruct {
    uint256 provingCostPerMana;
    uint256 baseFee;
    uint256 feeAmount;
    uint256 portalBalance;
    uint256 manaUsed;
    uint256 time;
  }

  function testBlockFee() public setUpFor("mixed_block_1") {
    TestBlockFeeStruct memory interim;

    DecoderBase.Data memory data = load("mixed_block_1").block;
    interim.portalBalance = testERC20.balanceOf(address(feeJuicePortal));
    interim.provingCostPerMana = rollup.getProvingCostPerMana();
    interim.manaUsed = 1e6;

    // Progress time as necessary
    vm.warp(max(block.timestamp, data.decodedHeader.globalVariables.timestamp));

    interim.time = block.timestamp;

    {
      bytes memory header = data.header;
      assertEq(testERC20.balanceOf(address(rollup)), 0, "invalid rollup balance");

      // We jump to the time of the block. (unless it is in the past)
      vm.warp(max(block.timestamp, data.decodedHeader.globalVariables.timestamp));

      uint256 coinbaseBalance = testERC20.balanceOf(data.decodedHeader.globalVariables.coinbase);
      assertEq(coinbaseBalance, 0, "invalid initial coinbase balance");

      skipBlobCheck(address(rollup));
      interim.baseFee = rollup.getManaBaseFeeAt(Timestamp.wrap(block.timestamp), true);
      header = _updateHeaderBaseFee(header, interim.baseFee);
      header = _updateHeaderManaUsed(header, interim.manaUsed);
      // We mess up the fees and say that someone is paying a massive priority which surpass the amount available.
      interim.feeAmount = interim.manaUsed * interim.baseFee + interim.portalBalance;
      header = _updateHeaderTotalFees(header, interim.feeAmount);

      // Assert that balance have NOT been increased by proposing the block
      ProposeArgs memory args = ProposeArgs({
        header: header,
        archive: data.archive,
        blockHash: data.blockHash,
        oracleInput: OracleInput(0, 0),
        txHashes: new bytes32[](0)
      });
      rollup.propose(args, signatures, data.blobInputs);
      assertEq(
        testERC20.balanceOf(data.decodedHeader.globalVariables.coinbase),
        0,
        "invalid coinbase balance"
      );
    }

    BlockLog memory blockLog = rollup.getBlock(0);
    warpToL2Slot(rollup.getProofSubmissionWindow() - 1);

    address prover = address(0x1234);

    {
      bytes memory blobPublicInputs = this.getBlobPublicInputs(data.blobInputs);
      vm.expectRevert(
        abi.encodeWithSelector(
          IERC20Errors.ERC20InsufficientBalance.selector,
          address(feeJuicePortal),
          interim.portalBalance,
          interim.feeAmount
        )
      );
      _submitEpochProofWithFee(
        1,
        1,
        blockLog.archive,
        data.archive,
        blockLog.blockHash,
        data.blockHash,
        blobPublicInputs,
        prover,
        data.decodedHeader.globalVariables.coinbase,
        interim.feeAmount
      );
    }
    assertEq(
      testERC20.balanceOf(data.decodedHeader.globalVariables.coinbase),
      0,
      "invalid coinbase balance"
    );
    assertEq(
      rollup.getSequencerRewards(data.decodedHeader.globalVariables.coinbase),
      0,
      "invalid sequencer rewards"
    );
    assertEq(testERC20.balanceOf(prover), 0, "invalid prover balance");
    assertEq(rollup.getCollectiveProverRewardsForEpoch(Epoch.wrap(0)), 0, "invalid prover rewards");

    {
      testERC20.mint(address(feeJuicePortal), interim.feeAmount - interim.portalBalance);

      // When the block is proven we should have received the funds
      _submitEpochProofWithFee(
        1,
        1,
        blockLog.archive,
        data.archive,
        blockLog.blockHash,
        data.blockHash,
        this.getBlobPublicInputs(data.blobInputs),
        address(42),
        data.decodedHeader.globalVariables.coinbase,
        interim.feeAmount
      );

      uint256 provingCosts = Math.mulDiv(interim.provingCostPerMana, rollup.getFeeAssetPrice(), 1e9);

      uint256 expectedProverReward =
        rewardDistributor.BLOCK_REWARD() / 2 + provingCosts * interim.manaUsed;
      uint256 expectedSequencerReward =
        rewardDistributor.BLOCK_REWARD() / 2 + interim.feeAmount - provingCosts * interim.manaUsed;

      assertEq(
        rollup.getSequencerRewards(data.decodedHeader.globalVariables.coinbase),
        expectedSequencerReward,
        "invalid sequencer rewards"
      );

      Epoch epoch = rollup.getBlock(1).slotNumber.epochFromSlot();

      assertEq(
        rollup.getCollectiveProverRewardsForEpoch(epoch),
        expectedProverReward,
        "invalid prover rewards"
      );
    }
  }

  function testMixedBlock(bool _toProve) public setUpFor("mixed_block_1") {
    _proposeBlock("mixed_block_1", 1);

    if (_toProve) {
      _proveBlocks("mixed_block_", 1, 1, address(0));
    }

    assertEq(rollup.getPendingBlockNumber(), 1, "Invalid pending block number");
    assertEq(rollup.getProvenBlockNumber(), _toProve ? 1 : 0, "Invalid proven block number");
  }

  function testConsecutiveMixedBlocks(uint256 _blocksToProve) public setUpFor("mixed_block_1") {
    uint256 toProve = bound(_blocksToProve, 0, 2);

    _proposeBlock("mixed_block_1", 1);
    _proposeBlock("mixed_block_2", 2);

    if (toProve > 0) {
      _proveBlocks("mixed_block_", 1, toProve, address(0));
    }

    assertEq(rollup.getPendingBlockNumber(), 2, "Invalid pending block number");
    assertEq(rollup.getProvenBlockNumber(), 0 + toProve, "Invalid proven block number");
  }

  function testSingleBlock(bool _toProve) public setUpFor("single_tx_block_1") {
    _proposeBlock("single_tx_block_1", 1);

    if (_toProve) {
      _proveBlocks("single_tx_block_", 1, 1, address(0));
    }

    assertEq(rollup.getPendingBlockNumber(), 1, "Invalid pending block number");
    assertEq(rollup.getProvenBlockNumber(), _toProve ? 1 : 0, "Invalid proven block number");
  }

  function testConsecutiveSingleTxBlocks(uint256 _blocksToProve)
    public
    setUpFor("single_tx_block_1")
  {
    uint256 toProve = bound(_blocksToProve, 0, 2);

    _proposeBlock("single_tx_block_1", 1);
    _proposeBlock("single_tx_block_2", 2);

    if (toProve > 0) {
      _proveBlocks("single_tx_block_", 1, toProve, address(0));
    }

    assertEq(rollup.getPendingBlockNumber(), 2, "Invalid pending block number");
    assertEq(rollup.getProvenBlockNumber(), 0 + toProve, "Invalid proven block number");
  }

  function testRevertSubmittingProofForBlocksAcrossEpochs() public setUpFor("mixed_block_1") {
    _proposeBlock("mixed_block_1", 1);
    _proposeBlock("mixed_block_2", TestConstants.AZTEC_EPOCH_DURATION + 1);

    DecoderBase.Data memory data = load("mixed_block_2").block;

    assertEq(rollup.getProvenBlockNumber(), 0, "Invalid initial proven block number");

    BlockLog memory blockLog = rollup.getBlock(0);

    bytes32[7] memory args = [
      blockLog.archive,
      data.archive,
      blockLog.blockHash,
      data.blockHash,
      bytes32(0),
      bytes32(0),
      bytes32(0)
    ];

    bytes32[] memory fees = new bytes32[](Constants.AZTEC_MAX_EPOCH_DURATION * 2);

    fees[0] = bytes32(uint256(uint160(address(0))));
    fees[1] = bytes32(0);

    bytes memory aggregationObject = "";
    bytes memory proof = "";

    bytes memory blobPublicInputs = this.getBlobPublicInputs(data.blobInputs);

    vm.expectRevert(
      abi.encodeWithSelector(
        Errors.Rollup__StartAndEndNotSameEpoch.selector, Epoch.wrap(0), Epoch.wrap(1)
      )
    );

    rollup.submitEpochRootProof(
      SubmitEpochRootProofArgs({
        start: 1,
        end: 2,
        args: args,
        fees: fees,
        blobPublicInputs: blobPublicInputs,
        aggregationObject: aggregationObject,
        proof: proof
      })
    );

    assertEq(rollup.getPendingBlockNumber(), 2, "Invalid pending block number");
    assertEq(rollup.getProvenBlockNumber(), 0, "Invalid proven block number");
  }

  function testProveEpochWithTwoMixedBlocks() public setUpFor("mixed_block_1") {
    _proposeBlock("mixed_block_1", 1);
    _proposeBlock("mixed_block_2", 2);

    DecoderBase.Data memory data = load("mixed_block_2").block;

    assertEq(rollup.getProvenBlockNumber(), 0, "Invalid initial proven block number");
    BlockLog memory blockLog = rollup.getBlock(0);
    bytes memory blobPublicInputs = abi.encodePacked(
      this.getBlobPublicInputs(load("mixed_block_1").block.blobInputs),
      this.getBlobPublicInputs(data.blobInputs)
    );
    _submitEpochProof(
      1,
      2,
      blockLog.archive,
      data.archive,
      blockLog.blockHash,
      data.blockHash,
      blobPublicInputs,
      address(0)
    );

    assertEq(rollup.getPendingBlockNumber(), 2, "Invalid pending block number");
    assertEq(rollup.getProvenBlockNumber(), 2, "Invalid proven block number");
  }

  function testConsecutiveMixedBlocksNonSequentialProof() public setUpFor("mixed_block_1") {
    _proposeBlock("mixed_block_1", 200);
    _proposeBlock("mixed_block_2", 201);

<<<<<<< HEAD
    DecoderBase.Data memory data1 = load("mixed_block_1").block;
    DecoderBase.Data memory data2 = load("mixed_block_2").block;
    bytes32[] memory txHashes = new bytes32[](0);

    vm.warp(max(block.timestamp, data2.decodedHeader.globalVariables.timestamp));
    skipBlobCheck(address(rollup));
    ProposeArgs memory args = ProposeArgs({
      header: _updateHeaderBaseFee(data2.header),
      archive: data2.archive,
      blockHash: data2.blockHash,
      oracleInput: OracleInput(0, 0),
      txHashes: txHashes
    });
    rollup.propose(args, signatures, data2.blobInputs);

    // Skips proving of block 1
    BlockLog memory blockLog = rollup.getBlock(0);
    bytes memory blobPublicInputs = this.getBlobPublicInputs(data1.blobInputs);
    vm.expectRevert(
      abi.encodeWithSelector(
        Errors.Rollup__InvalidPreviousArchive.selector, blockLog.archive, data1.archive
      )
    );
    _submitEpochProof(
      rollup,
      1,
      data1.archive,
      data2.archive,
      data1.archive,
      data2.archive,
      bytes32(0),
      blobPublicInputs
=======
    // Should fail here.
    _proveBlocksFail(
      "mixed_block_",
      2,
      2,
      address(0),
      abi.encodeWithSelector(Errors.Rollup__StartIsNotFirstBlockOfEpoch.selector)
>>>>>>> fdc2042d
    );

    assertEq(rollup.getPendingBlockNumber(), 2, "Invalid pending block number");
    assertEq(rollup.getProvenBlockNumber(), 0, "Invalid proven block number");
  }

  function testEmptyBlock(bool _toProve) public setUpFor("empty_block_1") {
    _proposeBlock("empty_block_1", 1);

    if (_toProve) {
      _proveBlocks("empty_block_", 1, 1, address(0));
    }

    assertEq(rollup.getPendingBlockNumber(), 1, "Invalid pending block number");
    assertEq(rollup.getProvenBlockNumber(), _toProve ? 1 : 0, "Invalid proven block number");
  }

  function testConsecutiveEmptyBlocks(uint256 _blocksToProve) public setUpFor("empty_block_1") {
    uint256 toProve = bound(_blocksToProve, 0, 2);
    _proposeBlock("empty_block_1", 1);
    _proposeBlock("empty_block_2", 2);

    if (toProve > 0) {
      _proveBlocks("empty_block_", 1, toProve, address(0));
    }

    assertEq(rollup.getPendingBlockNumber(), 2, "Invalid pending block number");
    assertEq(rollup.getProvenBlockNumber(), 0 + toProve, "Invalid proven block number");
  }

  function testRevertInvalidBlockNumber() public setUpFor("empty_block_1") {
    DecoderBase.Data memory data = load("empty_block_1").block;
    bytes memory header = data.header;
    bytes32 archive = data.archive;
    bytes32[] memory txHashes = new bytes32[](0);

    assembly {
      // TODO: Hardcoding offsets in the middle of tests is annoying to say the least.
      mstore(add(header, add(0x20, 0x0174)), 0x420)
    }
    skipBlobCheck(address(rollup));
    vm.expectRevert(abi.encodeWithSelector(Errors.Rollup__InvalidBlockNumber.selector, 1, 0x420));
    ProposeArgs memory args = ProposeArgs({
      header: header,
      archive: archive,
      blockHash: data.blockHash,
      oracleInput: OracleInput(0, 0),
      txHashes: txHashes
    });
    rollup.propose(args, signatures, data.blobInputs);
  }

  function testRevertInvalidChainId() public setUpFor("empty_block_1") {
    DecoderBase.Data memory data = load("empty_block_1").block;
    bytes memory header = data.header;
    bytes32 archive = data.archive;
    bytes32[] memory txHashes = new bytes32[](0);

    assembly {
      mstore(add(header, add(0x20, 0x0134)), 0x420)
    }
    skipBlobCheck(address(rollup));
    vm.expectRevert(abi.encodeWithSelector(Errors.Rollup__InvalidChainId.selector, 31337, 0x420));
    ProposeArgs memory args = ProposeArgs({
      header: header,
      archive: archive,
      blockHash: data.blockHash,
      oracleInput: OracleInput(0, 0),
      txHashes: txHashes
    });
    rollup.propose(args, signatures, data.blobInputs);
  }

  function testRevertInvalidVersion() public setUpFor("empty_block_1") {
    DecoderBase.Data memory data = load("empty_block_1").block;
    bytes memory header = data.header;
    bytes32 archive = data.archive;
    bytes32[] memory txHashes = new bytes32[](0);

    assembly {
      mstore(add(header, add(0x20, 0x0154)), 0x420)
    }
    skipBlobCheck(address(rollup));
    vm.expectRevert(abi.encodeWithSelector(Errors.Rollup__InvalidVersion.selector, 1, 0x420));
    ProposeArgs memory args = ProposeArgs({
      header: header,
      archive: archive,
      blockHash: data.blockHash,
      oracleInput: OracleInput(0, 0),
      txHashes: txHashes
    });
    rollup.propose(args, signatures, data.blobInputs);
  }

  function testRevertInvalidTimestamp() public setUpFor("empty_block_1") {
    DecoderBase.Data memory data = load("empty_block_1").block;
    bytes memory header = data.header;
    bytes32 archive = data.archive;
    bytes32[] memory txHashes = new bytes32[](0);

    uint256 realTs = data.decodedHeader.globalVariables.timestamp;
    uint256 badTs = realTs + 1;

    vm.warp(max(block.timestamp, realTs));

    assembly {
      mstore(add(header, add(0x20, 0x01b4)), badTs)
    }
    skipBlobCheck(address(rollup));
    vm.expectRevert(abi.encodeWithSelector(Errors.Rollup__InvalidTimestamp.selector, realTs, badTs));
    ProposeArgs memory args = ProposeArgs({
      header: header,
      archive: archive,
      blockHash: data.blockHash,
      oracleInput: OracleInput(0, 0),
      txHashes: txHashes
    });
    rollup.propose(args, signatures, new bytes(144));
  }

  function testSubmitProofNonExistantBlock() public setUpFor("empty_block_1") {
    _proposeBlock("empty_block_1", 1);
    DecoderBase.Data memory data = load("empty_block_1").block;
    bytes memory blobPublicInputs = this.getBlobPublicInputs(data.blobInputs);

    BlockLog memory blockLog = rollup.getBlock(0);
    bytes32 wrong = bytes32(uint256(0xdeadbeef));
    vm.expectRevert(
      abi.encodeWithSelector(
        Errors.Rollup__InvalidPreviousArchive.selector, blockLog.archive, wrong
      )
    );
    _submitEpochProof(
      1, 1, wrong, data.archive, blockLog.blockHash, data.blockHash, blobPublicInputs, address(0)
    );

    // TODO: Reenable when we setup proper initial block hash
    // vm.expectRevert(
    //   abi.encodeWithSelector(Errors.Rollup__InvalidPreviousBlockHash.selector, preBlockHash, wrong)
    // );
    // _submitEpochProof(rollup, 1, preArchive, data.archive, wrong, data.blockHash, bytes32(0));
  }

  function testSubmitProofInvalidArchive() public setUpFor("empty_block_1") {
    _proposeBlock("empty_block_1", 1);

    DecoderBase.Data memory data = load("empty_block_1").block;
    bytes memory blobPublicInputs = this.getBlobPublicInputs(data.blobInputs);
    bytes32 wrongArchive = bytes32(uint256(0xdeadbeef));

    BlockLog memory blockLog = rollup.getBlock(0);
    vm.expectRevert(
      abi.encodeWithSelector(Errors.Rollup__InvalidArchive.selector, data.archive, 0xdeadbeef)
    );
    _submitEpochProof(
      1,
      1,
      blockLog.archive,
      wrongArchive,
      blockLog.blockHash,
      data.blockHash,
      blobPublicInputs,
      address(0)
    );
  }

  function testSubmitProofInvalidBlockHash() public setUpFor("empty_block_1") {
    _proposeBlock("empty_block_1", 1);

    DecoderBase.Data memory data = load("empty_block_1").block;
    bytes memory blobPublicInputs = this.getBlobPublicInputs(data.blobInputs);
    bytes32 wrongBlockHash = bytes32(uint256(0xdeadbeef));

    BlockLog memory parentBlockLog = rollup.getBlock(0);
    vm.expectRevert(
      abi.encodeWithSelector(
        Errors.Rollup__InvalidBlockHash.selector, data.blockHash, wrongBlockHash
      )
    );
    _submitEpochProof(
      1,
      1,
      parentBlockLog.archive,
      data.archive,
      parentBlockLog.blockHash,
      wrongBlockHash,
      blobPublicInputs,
      address(0)
    );
  }

  function _testSubmitProofInvalidBlobPublicInput() public setUpFor("empty_block_1") {
    _proposeBlock({_name: "empty_block_1", _slotNumber: 0});

    DecoderBase.Data memory data = load("empty_block_1").block;
    bytes memory blobPublicInputs = this.getBlobPublicInputs(data.blobInputs);
    // mess with the data
    blobPublicInputs[100] = 0x01;

    BlockLog memory blockLog = rollup.getBlock(0);
    bytes32 actualBlobPublicInputsHash =
      rollup.getBlobPublicInputsHash(data.decodedHeader.globalVariables.blockNumber);
    bytes32 wrongBlobPublicInputsHash = this.getBlobPublicInputsHash(blobPublicInputs);
    vm.expectRevert(
      abi.encodeWithSelector(
        Errors.Rollup__InvalidBlobPublicInputsHash.selector,
        actualBlobPublicInputsHash,
        wrongBlobPublicInputsHash
      )
    );
    _submitEpochProof(
      1,
      1,
      blockLog.archive,
      data.archive,
      blockLog.blockHash,
      data.blockHash,
      blobPublicInputs,
      address(0)
    );
  }

<<<<<<< HEAD
  function _testBlock(string memory name, bool _submitProof) public {
    _testBlock(name, _submitProof, 0);
  }

  function _updateHeaderBaseFee(bytes memory _header) internal view returns (bytes memory) {
    uint256 baseFee = rollup.getManaBaseFeeAt(Timestamp.wrap(block.timestamp), true);
    assembly {
      mstore(add(_header, add(0x20, 0x0228)), baseFee)
    }
    return _header;
  }

  function _testBlock(string memory name, bool _submitProof, uint256 _slotNumber) public {
    DecoderBase.Full memory full = load(name);
    bytes memory header = full.block.header;
    bytes memory blobInputs = full.block.blobInputs;

    Slot slotNumber = Slot.wrap(_slotNumber);

    // Overwrite some timestamps if needed
    if (slotNumber != Slot.wrap(0)) {
      Timestamp ts = rollup.getTimestampForSlot(slotNumber);

      full.block.decodedHeader.globalVariables.timestamp = Timestamp.unwrap(ts);
      full.block.decodedHeader.globalVariables.slotNumber = Slot.unwrap(slotNumber);
      assembly {
        mstore(add(header, add(0x20, 0x0194)), slotNumber)
        mstore(add(header, add(0x20, 0x01b4)), ts)
      }
    }

    // We jump to the time of the block. (unless it is in the past)
    vm.warp(max(block.timestamp, full.block.decodedHeader.globalVariables.timestamp));

    _populateInbox(full.populate.sender, full.populate.recipient, full.populate.l1ToL2Content);

    {
      bytes32[] memory blobHashes = new bytes32[](1);
      // The below is the blob hash == bytes [1:33] of _blobInput
      bytes32 blobHash;
      assembly {
        blobHash := mload(add(blobInputs, 0x21))
      }
      blobHashes[0] = blobHash;
      vm.blobhashes(blobHashes);
    }
    header = _updateHeaderBaseFee(header);

    ProposeArgs memory args = ProposeArgs({
      header: header,
      archive: full.block.archive,
      blockHash: full.block.blockHash,
      oracleInput: OracleInput(0, 0),
      txHashes: new bytes32[](0)
    });
    rollup.propose(args, signatures, blobInputs);

    if (_submitProof) {
      uint256 pre = rollup.getProvenBlockNumber();
      BlockLog memory blockLog = rollup.getBlock(pre);

      _submitEpochProof(
        rollup,
        1,
        blockLog.archive,
        args.archive,
        blockLog.blockHash,
        full.block.blockHash,
        bytes32(0),
        this.getBlobPublicInputs(blobInputs)
      );
      assertEq(pre + 1, rollup.getProvenBlockNumber(), "Block not proven");
    }

    bytes32 l2ToL1MessageTreeRoot;
    uint32 numTxs = full.block.numTxs;
    if (numTxs != 0) {
      // NB: The below works with full blocks because we require the largest possible subtrees
      // for L2 to L1 messages - usually we make variable height subtrees, the roots of which
      // form a balanced tree

      // The below is a little janky - we know that this test deals with full txs with equal numbers
      // of msgs or txs with no messages, so the division works
      // TODO edit full.messages to include information about msgs per tx?
      uint256 subTreeHeight = full.messages.l2ToL1Messages.length == 0
        ? 0
        : merkleTestUtil.calculateTreeHeightFromSize(full.messages.l2ToL1Messages.length / numTxs);
      uint256 outHashTreeHeight =
        numTxs == 1 ? 0 : merkleTestUtil.calculateTreeHeightFromSize(numTxs);
      uint256 numMessagesWithPadding = numTxs * Constants.MAX_L2_TO_L1_MSGS_PER_TX;

      uint256 treeHeight = subTreeHeight + outHashTreeHeight;
      NaiveMerkle tree = new NaiveMerkle(treeHeight);
      for (uint256 i = 0; i < numMessagesWithPadding; i++) {
        if (i < full.messages.l2ToL1Messages.length) {
          tree.insertLeaf(full.messages.l2ToL1Messages[i]);
        } else {
          tree.insertLeaf(bytes32(0));
        }
      }

      l2ToL1MessageTreeRoot = tree.computeRoot();
    }

    (bytes32 root,) = outbox.getRootData(full.block.decodedHeader.globalVariables.blockNumber);

    // If we are trying to read a block beyond the proven chain, we should see "nothing".
    if (rollup.getProvenBlockNumber() >= full.block.decodedHeader.globalVariables.blockNumber) {
      assertEq(l2ToL1MessageTreeRoot, root, "Invalid l2 to l1 message tree root");
    } else {
      assertEq(root, bytes32(0), "Invalid outbox root");
    }

    assertEq(rollup.archive(), args.archive, "Invalid archive");
  }

  function _populateInbox(address _sender, bytes32 _recipient, bytes32[] memory _contents) internal {
    for (uint256 i = 0; i < _contents.length; i++) {
      vm.prank(_sender);
      inbox.sendL2Message(
        DataStructures.L2Actor({actor: _recipient, version: 1}), _contents[i], bytes32(0)
      );
    }
  }

=======
>>>>>>> fdc2042d
  function _submitEpochProof(
    uint256 _start,
    uint256 _end,
    bytes32 _prevArchive,
    bytes32 _archive,
    bytes32 _prevBlockHash,
    bytes32 _blockHash,
    bytes memory _blobPublicInputs,
    address _prover
  ) internal {
    _submitEpochProofWithFee(
      _start,
      _end,
      _prevArchive,
      _archive,
      _prevBlockHash,
      _blockHash,
      _blobPublicInputs,
      _prover,
      address(0),
      0
    );
  }

  function _submitEpochProofWithFee(
    uint256 _start,
    uint256 _end,
    bytes32 _prevArchive,
    bytes32 _archive,
    bytes32 _prevBlockHash,
    bytes32 _blockHash,
    bytes memory _blobPublicInputs,
    address _prover,
    address _coinbase,
    uint256 _fee
  ) internal {
    bytes32[7] memory args = [
      _prevArchive,
      _archive,
      _prevBlockHash,
      _blockHash,
      bytes32(0), // WHAT ?
      bytes32(0), // WHAT ?
      bytes32(uint256(uint160(bytes20(_prover)))) // Need the address to be left padded within the bytes32
    ];

    bytes32[] memory fees = new bytes32[](Constants.AZTEC_MAX_EPOCH_DURATION * 2);
    fees[0] = bytes32(uint256(uint160(bytes20(_coinbase)))); // Need the address to be left padded within the bytes32
    fees[1] = bytes32(_fee);

    rollup.submitEpochRootProof(
      SubmitEpochRootProofArgs({
        start: _start,
        end: _end,
        args: args,
        fees: fees,
        blobPublicInputs: _blobPublicInputs,
        aggregationObject: "",
        proof: ""
      })
    );
  }
}<|MERGE_RESOLUTION|>--- conflicted
+++ resolved
@@ -105,232 +105,9 @@
     vm.warp(Timestamp.unwrap(rollup.getTimestampForSlot(Slot.wrap(_slot))));
   }
 
-<<<<<<< HEAD
-  function getBlobPublicInputs(bytes calldata _blobsInput)
-    public
-    pure
-    returns (bytes memory blobPublicInputs)
-  {
-    uint8 numBlobs = uint8(_blobsInput[0]);
-    blobPublicInputs = abi.encodePacked(numBlobs, blobPublicInputs);
-    for (uint256 i = 0; i < numBlobs; i++) {
-      // Add 1 for the numBlobs prefix
-      uint256 blobInputStart = i * 192 + 1;
-      // We want to extract the bytes we use for public inputs:
-      //  * input[32:64]   - z
-      //  * input[64:96]   - y
-      //  * input[96:144]  - commitment C
-      // Out of 192 bytes per blob.
-      blobPublicInputs =
-        abi.encodePacked(blobPublicInputs, _blobsInput[blobInputStart + 32:blobInputStart + 144]);
-    }
-  }
-
-  function getBlobPublicInputsHash(bytes calldata _blobPublicInputs)
-    public
-    pure
-    returns (bytes32 publicInputsHash)
-  {
-    uint8 numBlobs = uint8(_blobPublicInputs[0]);
-    publicInputsHash = sha256(abi.encodePacked(_blobPublicInputs[1:1 + numBlobs * 112]));
-  }
-
-  function testClaimInTheFuture(uint256 _futureSlot) public setUpFor("mixed_block_1") {
-    uint256 futureSlot = bound(_futureSlot, 1, 1e20);
-    _testBlock("mixed_block_1", false, 1);
-
-    rollup.validateEpochProofRightClaimAtTime(Timestamp.wrap(block.timestamp), signedQuote);
-
-    Timestamp t = rollup.getTimestampForSlot(quote.validUntilSlot + Slot.wrap(futureSlot));
-    vm.expectRevert(
-      abi.encodeWithSelector(
-        Errors.Rollup__QuoteExpired.selector,
-        Slot.wrap(futureSlot) + quote.validUntilSlot,
-        signedQuote.quote.validUntilSlot
-      )
-    );
-    rollup.validateEpochProofRightClaimAtTime(t, signedQuote);
-  }
-
-  function testClaimableEpoch(uint256 epochForMixedBlock) public setUpFor("mixed_block_1") {
-    epochForMixedBlock = bound(epochForMixedBlock, 1, 10);
-    vm.expectRevert(abi.encodeWithSelector(Errors.Rollup__NoEpochToProve.selector));
-    assertEq(rollup.getClaimableEpoch(), 0, "Invalid claimable epoch");
-
-    quote.epochToProve = Epoch.wrap(epochForMixedBlock);
-    quote.validUntilSlot = Slot.wrap(epochForMixedBlock * EPOCH_DURATION + 1);
-    signedQuote = _quoteToSignedQuote(quote);
-
-    _testBlock("mixed_block_1", false, epochForMixedBlock * EPOCH_DURATION);
-    assertEq(rollup.getClaimableEpoch(), Epoch.wrap(epochForMixedBlock), "Invalid claimable epoch");
-
-    rollup.claimEpochProofRight(signedQuote);
-    vm.expectRevert(abi.encodeWithSelector(Errors.Rollup__ProofRightAlreadyClaimed.selector));
-    rollup.getClaimableEpoch();
-  }
-
-  function testClaimWithNothingToProve() public setUpFor("mixed_block_1") {
-    assertEq(rollup.getCurrentSlot(), 0, "genesis slot should be zero");
-
-    // sanity check that proven/pending tip are at genesis
-    vm.expectRevert(abi.encodeWithSelector(Errors.Rollup__NoEpochToProve.selector));
-    rollup.claimEpochProofRight(signedQuote);
-
-    warpToL2Slot(1);
-    assertEq(rollup.getCurrentSlot(), 1, "warp to slot 1 failed");
-    assertEq(rollup.getCurrentEpoch(), 0, "Invalid current epoch");
-
-    // empty slots do not move pending chain
-    vm.expectRevert(abi.encodeWithSelector(Errors.Rollup__NoEpochToProve.selector));
-    rollup.claimEpochProofRight(signedQuote);
-  }
-
-  function testClaimWithWrongEpoch() public setUpFor("mixed_block_1") {
-    _testBlock("mixed_block_1", false, 1);
-    quote.epochToProve = Epoch.wrap(1);
-    signedQuote = _quoteToSignedQuote(quote);
-
-    vm.expectRevert(
-      abi.encodeWithSelector(
-        Errors.Rollup__NotClaimingCorrectEpoch.selector, 0, signedQuote.quote.epochToProve
-      )
-    );
-    rollup.claimEpochProofRight(signedQuote);
-  }
-
-  function testClaimWithInsufficientBond() public setUpFor("mixed_block_1") {
-    _testBlock("mixed_block_1", false, 1);
-
-    quote.bondAmount = 0;
-    signedQuote = _quoteToSignedQuote(quote);
-
-    vm.expectRevert(
-      abi.encodeWithSelector(
-        Errors.Rollup__InsufficientBondAmount.selector,
-        rollup.PROOF_COMMITMENT_MIN_BOND_AMOUNT_IN_TST(),
-        signedQuote.quote.bondAmount
-      )
-    );
-    rollup.claimEpochProofRight(signedQuote);
-  }
-
-  function testClaimPastValidUntil() public setUpFor("mixed_block_1") {
-    _testBlock("mixed_block_1", false, 1);
-
-    quote.validUntilSlot = Slot.wrap(0);
-    signedQuote = _quoteToSignedQuote(quote);
-
-    vm.expectRevert(
-      abi.encodeWithSelector(
-        Errors.Rollup__QuoteExpired.selector, 1, signedQuote.quote.validUntilSlot
-      )
-    );
-    rollup.claimEpochProofRight(signedQuote);
-  }
-
-  function testClaimSimple() public setUpFor("mixed_block_1") {
-    _testBlock("mixed_block_1", false, 1);
-
-    vm.expectEmit(true, true, true, true);
-    emit IRollupCore.ProofRightClaimed(
-      quote.epochToProve, quote.prover, address(this), quote.bondAmount, Slot.wrap(1)
-    );
-    rollup.claimEpochProofRight(signedQuote);
-
-    DataStructures.EpochProofClaim memory epochProofClaim = rollup.getProofClaim();
-    assertEq(epochProofClaim.epochToProve, signedQuote.quote.epochToProve, "Invalid epoch to prove");
-    assertEq(
-      epochProofClaim.basisPointFee, signedQuote.quote.basisPointFee, "Invalid basis point fee"
-    );
-    assertEq(epochProofClaim.bondAmount, signedQuote.quote.bondAmount, "Invalid bond amount");
-    assertEq(epochProofClaim.bondProvider, quote.prover, "Invalid bond provider");
-    assertEq(epochProofClaim.proposerClaimant, address(this), "Invalid proposer claimant");
-    assertEq(
-      proofCommitmentEscrow.deposits(quote.prover), quote.bondAmount * 9, "Invalid escrow balance"
-    );
-  }
-
-  function testProofReleasesBond() public setUpFor("mixed_block_1") {
-    DecoderBase.Data memory data = load("mixed_block_1").block;
-    bytes memory header = data.header;
-    bytes32 proverId = bytes32(uint256(42));
-
-    // We jump to the time of the block. (unless it is in the past)
-    vm.warp(max(block.timestamp, data.decodedHeader.globalVariables.timestamp));
-
-    header = _updateHeaderBaseFee(header);
-    skipBlobCheck(address(rollup));
-    ProposeArgs memory args = ProposeArgs({
-      header: header,
-      archive: data.archive,
-      blockHash: data.blockHash,
-      oracleInput: OracleInput(0, 0),
-      txHashes: new bytes32[](0)
-    });
-    rollup.propose(args, signatures, data.blobInputs);
-
-    quote.epochToProve = Epoch.wrap(1);
-    quote.validUntilSlot = Epoch.wrap(2).toSlots();
-    signedQuote = _quoteToSignedQuote(quote);
-    rollup.claimEpochProofRight(signedQuote);
-    BlockLog memory blockLog = rollup.getBlock(0);
-
-    assertEq(
-      proofCommitmentEscrow.deposits(quote.prover), quote.bondAmount * 9, "Invalid escrow balance"
-    );
-
-    _submitEpochProof(
-      rollup,
-      1,
-      blockLog.archive,
-      data.archive,
-      blockLog.blockHash,
-      data.blockHash,
-      proverId,
-      this.getBlobPublicInputs(data.blobInputs)
-    );
-
-    assertEq(
-      proofCommitmentEscrow.deposits(quote.prover), quote.bondAmount * 10, "Invalid escrow balance"
-    );
-  }
-
-  function testMissingProofSlashesBond(uint256 _slotToHit) public setUpFor("mixed_block_1") {
-    Slot lower = rollup.getCurrentSlot() + Slot.wrap(2 * EPOCH_DURATION);
-    Slot upper = Slot.wrap(
-      (type(uint256).max - Timestamp.unwrap(rollup.getGenesisTime())) / rollup.getSlotDuration()
-    );
-    Slot slotToHit = Slot.wrap(bound(_slotToHit, lower.unwrap(), upper.unwrap()));
-
-    _testBlock("mixed_block_1", false, 1);
-    rollup.claimEpochProofRight(signedQuote);
-    warpToL2Slot(slotToHit.unwrap());
-    rollup.prune();
-    _testBlock("mixed_block_1", true, slotToHit.unwrap());
-
-    assertEq(
-      proofCommitmentEscrow.deposits(quote.prover), 9 * quote.bondAmount, "Invalid escrow balance"
-    );
-  }
-
-  function testClaimTwice() public setUpFor("mixed_block_1") {
-    _testBlock("mixed_block_1", false, 1);
-    quote.validUntilSlot = Epoch.wrap(1e9).toSlots();
-    signedQuote = _quoteToSignedQuote(quote);
-
-    rollup.claimEpochProofRight(signedQuote);
-
-    vm.expectRevert(abi.encodeWithSelector(Errors.Rollup__ProofRightAlreadyClaimed.selector));
-    rollup.claimEpochProofRight(signedQuote);
-
-    warpToL2Slot(2);
-    vm.expectRevert(abi.encodeWithSelector(Errors.Rollup__ProofRightAlreadyClaimed.selector));
-    rollup.claimEpochProofRight(signedQuote);
-=======
   function testPruneAfterPartial() public setUpFor("mixed_block_1") {
     _proposeBlock("mixed_block_1", 1);
     _proposeBlock("mixed_block_2", 2);
->>>>>>> fdc2042d
 
     warpToL2Slot(rollup.getProofSubmissionWindow());
     vm.expectRevert(abi.encodeWithSelector(Errors.Rollup__NothingToPrune.selector));
@@ -375,20 +152,9 @@
     assertNotEq(minHeightMixed, 0, "Invalid min height");
 
     rollup.prune();
-<<<<<<< HEAD
-  }
-
-  function testRevertProveTwice() public setUpFor("mixed_block_1") {
-    DecoderBase.Data memory data = load("mixed_block_1").block;
-    bytes memory header = data.header;
-
-    // We jump to the time of the block. (unless it is in the past)
-    vm.warp(max(block.timestamp, data.decodedHeader.globalVariables.timestamp));
-=======
     assertEq(inbox.inProgress(), 3, "Invalid in progress");
     assertEq(rollup.getPendingBlockNumber(), 0, "Invalid pending block number");
     assertEq(rollup.getProvenBlockNumber(), 0, "Invalid proven block number");
->>>>>>> fdc2042d
 
     // @note  We alter what slot is specified in the empty block!
     //        This means that we keep the `empty_block_1` mostly as is, but replace the slot number
@@ -398,22 +164,10 @@
     // @note  We prune the pending chain as part of the propose call.
     _proposeBlock("empty_block_1", prunableAt.unwrap());
 
-<<<<<<< HEAD
-    skipBlobCheck(address(rollup));
-    ProposeArgs memory args = ProposeArgs({
-      header: header,
-      archive: data.archive,
-      blockHash: data.blockHash,
-      oracleInput: OracleInput(0, 0),
-      txHashes: new bytes32[](0)
-    });
-    rollup.propose(args, signatures, data.blobInputs);
-=======
     assertEq(inbox.inProgress(), 3, "Invalid in progress");
     assertEq(inbox.getRoot(2), inboxRoot2, "Invalid inbox root");
     assertEq(rollup.getPendingBlockNumber(), 1, "Invalid pending block number");
     assertEq(rollup.getProvenBlockNumber(), 0, "Invalid proven block number");
->>>>>>> fdc2042d
 
     // We check that the roots in the outbox have correctly been updated.
     bytes32 rootEmpty = vm.load(address(outbox), keccak256(abi.encode(1, 0)));
@@ -849,40 +603,6 @@
     _proposeBlock("mixed_block_1", 200);
     _proposeBlock("mixed_block_2", 201);
 
-<<<<<<< HEAD
-    DecoderBase.Data memory data1 = load("mixed_block_1").block;
-    DecoderBase.Data memory data2 = load("mixed_block_2").block;
-    bytes32[] memory txHashes = new bytes32[](0);
-
-    vm.warp(max(block.timestamp, data2.decodedHeader.globalVariables.timestamp));
-    skipBlobCheck(address(rollup));
-    ProposeArgs memory args = ProposeArgs({
-      header: _updateHeaderBaseFee(data2.header),
-      archive: data2.archive,
-      blockHash: data2.blockHash,
-      oracleInput: OracleInput(0, 0),
-      txHashes: txHashes
-    });
-    rollup.propose(args, signatures, data2.blobInputs);
-
-    // Skips proving of block 1
-    BlockLog memory blockLog = rollup.getBlock(0);
-    bytes memory blobPublicInputs = this.getBlobPublicInputs(data1.blobInputs);
-    vm.expectRevert(
-      abi.encodeWithSelector(
-        Errors.Rollup__InvalidPreviousArchive.selector, blockLog.archive, data1.archive
-      )
-    );
-    _submitEpochProof(
-      rollup,
-      1,
-      data1.archive,
-      data2.archive,
-      data1.archive,
-      data2.archive,
-      bytes32(0),
-      blobPublicInputs
-=======
     // Should fail here.
     _proveBlocksFail(
       "mixed_block_",
@@ -890,7 +610,6 @@
       2,
       address(0),
       abi.encodeWithSelector(Errors.Rollup__StartIsNotFirstBlockOfEpoch.selector)
->>>>>>> fdc2042d
     );
 
     assertEq(rollup.getPendingBlockNumber(), 2, "Invalid pending block number");
@@ -1113,134 +832,6 @@
     );
   }
 
-<<<<<<< HEAD
-  function _testBlock(string memory name, bool _submitProof) public {
-    _testBlock(name, _submitProof, 0);
-  }
-
-  function _updateHeaderBaseFee(bytes memory _header) internal view returns (bytes memory) {
-    uint256 baseFee = rollup.getManaBaseFeeAt(Timestamp.wrap(block.timestamp), true);
-    assembly {
-      mstore(add(_header, add(0x20, 0x0228)), baseFee)
-    }
-    return _header;
-  }
-
-  function _testBlock(string memory name, bool _submitProof, uint256 _slotNumber) public {
-    DecoderBase.Full memory full = load(name);
-    bytes memory header = full.block.header;
-    bytes memory blobInputs = full.block.blobInputs;
-
-    Slot slotNumber = Slot.wrap(_slotNumber);
-
-    // Overwrite some timestamps if needed
-    if (slotNumber != Slot.wrap(0)) {
-      Timestamp ts = rollup.getTimestampForSlot(slotNumber);
-
-      full.block.decodedHeader.globalVariables.timestamp = Timestamp.unwrap(ts);
-      full.block.decodedHeader.globalVariables.slotNumber = Slot.unwrap(slotNumber);
-      assembly {
-        mstore(add(header, add(0x20, 0x0194)), slotNumber)
-        mstore(add(header, add(0x20, 0x01b4)), ts)
-      }
-    }
-
-    // We jump to the time of the block. (unless it is in the past)
-    vm.warp(max(block.timestamp, full.block.decodedHeader.globalVariables.timestamp));
-
-    _populateInbox(full.populate.sender, full.populate.recipient, full.populate.l1ToL2Content);
-
-    {
-      bytes32[] memory blobHashes = new bytes32[](1);
-      // The below is the blob hash == bytes [1:33] of _blobInput
-      bytes32 blobHash;
-      assembly {
-        blobHash := mload(add(blobInputs, 0x21))
-      }
-      blobHashes[0] = blobHash;
-      vm.blobhashes(blobHashes);
-    }
-    header = _updateHeaderBaseFee(header);
-
-    ProposeArgs memory args = ProposeArgs({
-      header: header,
-      archive: full.block.archive,
-      blockHash: full.block.blockHash,
-      oracleInput: OracleInput(0, 0),
-      txHashes: new bytes32[](0)
-    });
-    rollup.propose(args, signatures, blobInputs);
-
-    if (_submitProof) {
-      uint256 pre = rollup.getProvenBlockNumber();
-      BlockLog memory blockLog = rollup.getBlock(pre);
-
-      _submitEpochProof(
-        rollup,
-        1,
-        blockLog.archive,
-        args.archive,
-        blockLog.blockHash,
-        full.block.blockHash,
-        bytes32(0),
-        this.getBlobPublicInputs(blobInputs)
-      );
-      assertEq(pre + 1, rollup.getProvenBlockNumber(), "Block not proven");
-    }
-
-    bytes32 l2ToL1MessageTreeRoot;
-    uint32 numTxs = full.block.numTxs;
-    if (numTxs != 0) {
-      // NB: The below works with full blocks because we require the largest possible subtrees
-      // for L2 to L1 messages - usually we make variable height subtrees, the roots of which
-      // form a balanced tree
-
-      // The below is a little janky - we know that this test deals with full txs with equal numbers
-      // of msgs or txs with no messages, so the division works
-      // TODO edit full.messages to include information about msgs per tx?
-      uint256 subTreeHeight = full.messages.l2ToL1Messages.length == 0
-        ? 0
-        : merkleTestUtil.calculateTreeHeightFromSize(full.messages.l2ToL1Messages.length / numTxs);
-      uint256 outHashTreeHeight =
-        numTxs == 1 ? 0 : merkleTestUtil.calculateTreeHeightFromSize(numTxs);
-      uint256 numMessagesWithPadding = numTxs * Constants.MAX_L2_TO_L1_MSGS_PER_TX;
-
-      uint256 treeHeight = subTreeHeight + outHashTreeHeight;
-      NaiveMerkle tree = new NaiveMerkle(treeHeight);
-      for (uint256 i = 0; i < numMessagesWithPadding; i++) {
-        if (i < full.messages.l2ToL1Messages.length) {
-          tree.insertLeaf(full.messages.l2ToL1Messages[i]);
-        } else {
-          tree.insertLeaf(bytes32(0));
-        }
-      }
-
-      l2ToL1MessageTreeRoot = tree.computeRoot();
-    }
-
-    (bytes32 root,) = outbox.getRootData(full.block.decodedHeader.globalVariables.blockNumber);
-
-    // If we are trying to read a block beyond the proven chain, we should see "nothing".
-    if (rollup.getProvenBlockNumber() >= full.block.decodedHeader.globalVariables.blockNumber) {
-      assertEq(l2ToL1MessageTreeRoot, root, "Invalid l2 to l1 message tree root");
-    } else {
-      assertEq(root, bytes32(0), "Invalid outbox root");
-    }
-
-    assertEq(rollup.archive(), args.archive, "Invalid archive");
-  }
-
-  function _populateInbox(address _sender, bytes32 _recipient, bytes32[] memory _contents) internal {
-    for (uint256 i = 0; i < _contents.length; i++) {
-      vm.prank(_sender);
-      inbox.sendL2Message(
-        DataStructures.L2Actor({actor: _recipient, version: 1}), _contents[i], bytes32(0)
-      );
-    }
-  }
-
-=======
->>>>>>> fdc2042d
   function _submitEpochProof(
     uint256 _start,
     uint256 _end,
