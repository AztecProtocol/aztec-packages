// SPDX-License-Identifier: Apache-2.0
// Copyright 2024 Aztec Labs.
pragma solidity >=0.8.27;

import {DecoderBase} from "./decoders/Base.sol";

import {DataStructures} from "@aztec/core/libraries/DataStructures.sol";
import {Constants} from "@aztec/core/libraries/ConstantsGen.sol";
import {SignatureLib} from "@aztec/core/libraries/crypto/SignatureLib.sol";
import {EpochProofQuoteLib} from "@aztec/core/libraries/EpochProofQuoteLib.sol";
import {Math} from "@oz/utils/math/Math.sol";

import {Registry} from "@aztec/governance/Registry.sol";
import {Inbox} from "@aztec/core/messagebridge/Inbox.sol";
import {Outbox} from "@aztec/core/messagebridge/Outbox.sol";
import {Errors} from "@aztec/core/libraries/Errors.sol";
import {Rollup} from "@aztec/core/Rollup.sol";
import {IRollup} from "@aztec/core/interfaces/IRollup.sol";
import {IProofCommitmentEscrow} from "@aztec/core/interfaces/IProofCommitmentEscrow.sol";
import {FeeJuicePortal} from "@aztec/core/FeeJuicePortal.sol";
import {Leonidas} from "@aztec/core/Leonidas.sol";
import {NaiveMerkle} from "./merkle/Naive.sol";
import {MerkleTestUtil} from "./merkle/TestUtil.sol";
import {TestERC20} from "@aztec/mock/TestERC20.sol";
import {Sysstia} from "@aztec/governance/Sysstia.sol";
import {TxsDecoderHelper} from "./decoders/helpers/TxsDecoderHelper.sol";
import {IERC20Errors} from "@oz/interfaces/draft-IERC6093.sol";

import {Timestamp, Slot, Epoch, SlotLib, EpochLib} from "@aztec/core/libraries/TimeMath.sol";

// solhint-disable comprehensive-interface

/**
 * Blocks are generated using the `integration_l1_publisher.test.ts` tests.
 * Main use of these test is shorter cycles when updating the decoder contract.
 */
contract RollupTest is DecoderBase {
  using SlotLib for Slot;
  using EpochLib for Epoch;

  Registry internal registry;
  Inbox internal inbox;
  Outbox internal outbox;
  Rollup internal rollup;
  MerkleTestUtil internal merkleTestUtil;
  TxsDecoderHelper internal txsHelper;
  TestERC20 internal testERC20;
  FeeJuicePortal internal feeJuicePortal;
  IProofCommitmentEscrow internal proofCommitmentEscrow;
  Sysstia internal sysstia;
  SignatureLib.Signature[] internal signatures;

  EpochProofQuoteLib.EpochProofQuote internal quote;
  EpochProofQuoteLib.SignedEpochProofQuote internal signedQuote;

<<<<<<< HEAD
  // TODO(Miranda): The horrific blob input here and below is just a random set of passing blob precompile inputs
  bytes public constant BLOB_INPUT =
    hex"010657f37554c781402a22917dee2f75def7ab966d7b770905398eba3c4440140ac4f3ee53aedc4865073ae7fb664e7401d10eadbe3bbcc266c35059f14826bb0000000000000000000000000000000000000000000000000000000000000000c00000000000000000000000000000000000000000000000000000000000000000000000000000000000000000000000c00000000000000000000000000000000000000000000000000000000000000000000000000000000000000000000000";
  // The below is the first 32 bytes of the above. We can't slice the above e.g. BLOB_INPUT[0:32] because it's not calldata
  // and we can't use assembly because it cannot access bytes constants.
  bytes32 public constant BLOB_HASH =
    bytes32(0x010657f37554c781402a22917dee2f75def7ab966d7b770905398eba3c444014);
=======
  uint256 internal privateKey;
  address internal signer;

>>>>>>> a4bd3e14
  /**
   * @notice  Set up the contracts needed for the tests with time aligned to the provided block name
   */

  modifier setUpFor(string memory _name) {
    {
      Leonidas leo = new Leonidas(address(1));
      DecoderBase.Full memory full = load(_name);
      uint256 slotNumber = full.block.decodedHeader.globalVariables.slotNumber;
      uint256 initialTime =
        full.block.decodedHeader.globalVariables.timestamp - slotNumber * leo.SLOT_DURATION();
      vm.warp(initialTime);
    }

    registry = new Registry(address(this));
    testERC20 = new TestERC20();
    feeJuicePortal = new FeeJuicePortal(
      address(registry), address(testERC20), bytes32(Constants.FEE_JUICE_ADDRESS)
    );
    testERC20.mint(address(feeJuicePortal), Constants.FEE_JUICE_INITIAL_MINT);
    feeJuicePortal.initialize();
    sysstia = new Sysstia(testERC20, registry, address(this));
    testERC20.mint(address(sysstia), 1e6 ether);

    rollup =
      new Rollup(feeJuicePortal, sysstia, bytes32(0), bytes32(0), address(this), new address[](0));
    inbox = Inbox(address(rollup.INBOX()));
    outbox = Outbox(address(rollup.OUTBOX()));
    proofCommitmentEscrow = IProofCommitmentEscrow(address(rollup.PROOF_COMMITMENT_ESCROW()));

    registry.upgrade(address(rollup));

    merkleTestUtil = new MerkleTestUtil();
    txsHelper = new TxsDecoderHelper();

    privateKey = 0x123456789abcdef123456789abcdef123456789abcdef123456789abcdef1234;
    signer = vm.addr(privateKey);
    uint256 bond = rollup.PROOF_COMMITMENT_MIN_BOND_AMOUNT_IN_TST();
    quote = EpochProofQuoteLib.EpochProofQuote({
      epochToProve: Epoch.wrap(0),
      validUntilSlot: Slot.wrap(1),
      bondAmount: bond,
      prover: signer,
      basisPointFee: 500
    });
    signedQuote = _quoteToSignedQuote(quote);

    testERC20.mint(signer, bond * 10);
    vm.prank(signer);
    testERC20.approve(address(proofCommitmentEscrow), bond * 10);
    vm.prank(signer);
    proofCommitmentEscrow.deposit(bond * 10);

    _;
  }

  function warpToL2Slot(uint256 _slot) public {
    vm.warp(Timestamp.unwrap(rollup.getTimestampForSlot(Slot.wrap(_slot))));
  }

  function skipBlobCheck() public {
    // We reset any blobhashes to 0
    bytes32[] memory blobHashes = new bytes32[](1);
    blobHashes[0] = bytes32(0);
    vm.blobhashes(blobHashes);
    // We mock a successful call to the blob evaluation precompile
    vm.mockCall(address(0x0a), new bytes(32), abi.encode(true));
  }

  function testClaimableEpoch(uint256 epochForMixedBlock) public setUpFor("mixed_block_1") {
    epochForMixedBlock = bound(epochForMixedBlock, 1, 10);
    vm.expectRevert(abi.encodeWithSelector(Errors.Rollup__NoEpochToProve.selector));
    assertEq(rollup.getClaimableEpoch(), 0, "Invalid claimable epoch");

    quote.epochToProve = Epoch.wrap(epochForMixedBlock);
    quote.validUntilSlot = Slot.wrap(epochForMixedBlock * Constants.AZTEC_EPOCH_DURATION + 1);
    signedQuote = _quoteToSignedQuote(quote);

    _testBlock("mixed_block_1", false, epochForMixedBlock * Constants.AZTEC_EPOCH_DURATION);
    assertEq(rollup.getClaimableEpoch(), Epoch.wrap(epochForMixedBlock), "Invalid claimable epoch");

    rollup.claimEpochProofRight(signedQuote);
    vm.expectRevert(abi.encodeWithSelector(Errors.Rollup__ProofRightAlreadyClaimed.selector));
    rollup.getClaimableEpoch();
  }

  function testClaimWithNothingToProve() public setUpFor("mixed_block_1") {
    assertEq(rollup.getCurrentSlot(), 0, "genesis slot should be zero");

    // sanity check that proven/pending tip are at genesis
    vm.expectRevert(abi.encodeWithSelector(Errors.Rollup__NoEpochToProve.selector));
    rollup.claimEpochProofRight(signedQuote);

    warpToL2Slot(1);
    assertEq(rollup.getCurrentSlot(), 1, "warp to slot 1 failed");
    assertEq(rollup.getCurrentEpoch(), 0, "Invalid current epoch");

    // empty slots do not move pending chain
    vm.expectRevert(abi.encodeWithSelector(Errors.Rollup__NoEpochToProve.selector));
    rollup.claimEpochProofRight(signedQuote);
  }

  function testClaimWithWrongEpoch() public setUpFor("mixed_block_1") {
    _testBlock("mixed_block_1", false, 1);
    quote.epochToProve = Epoch.wrap(1);
    signedQuote = _quoteToSignedQuote(quote);

    vm.expectRevert(
      abi.encodeWithSelector(
        Errors.Rollup__NotClaimingCorrectEpoch.selector, 0, signedQuote.quote.epochToProve
      )
    );
    rollup.claimEpochProofRight(signedQuote);
  }

  function testClaimWithInsufficientBond() public setUpFor("mixed_block_1") {
    _testBlock("mixed_block_1", false, 1);

    quote.bondAmount = 0;
    signedQuote = _quoteToSignedQuote(quote);

    vm.expectRevert(
      abi.encodeWithSelector(
        Errors.Rollup__InsufficientBondAmount.selector,
        rollup.PROOF_COMMITMENT_MIN_BOND_AMOUNT_IN_TST(),
        signedQuote.quote.bondAmount
      )
    );
    rollup.claimEpochProofRight(signedQuote);
  }

  function testClaimPastValidUntil() public setUpFor("mixed_block_1") {
    _testBlock("mixed_block_1", false, 1);

    quote.validUntilSlot = Slot.wrap(0);
    signedQuote = _quoteToSignedQuote(quote);

    vm.expectRevert(
      abi.encodeWithSelector(
        Errors.Rollup__QuoteExpired.selector, 1, signedQuote.quote.validUntilSlot
      )
    );
    rollup.claimEpochProofRight(signedQuote);
  }

  function testClaimSimple() public setUpFor("mixed_block_1") {
    _testBlock("mixed_block_1", false, 1);

    vm.expectEmit(true, true, true, true);
    emit IRollup.ProofRightClaimed(
      quote.epochToProve, quote.prover, address(this), quote.bondAmount, Slot.wrap(1)
    );
    rollup.claimEpochProofRight(signedQuote);

    (
      Epoch epochToProve,
      uint256 basisPointFee,
      uint256 bondAmount,
      address bondProvider,
      address proposerClaimant
    ) = rollup.proofClaim();
    assertEq(epochToProve, signedQuote.quote.epochToProve, "Invalid epoch to prove");
    assertEq(basisPointFee, signedQuote.quote.basisPointFee, "Invalid basis point fee");
    assertEq(bondAmount, signedQuote.quote.bondAmount, "Invalid bond amount");
    assertEq(bondProvider, quote.prover, "Invalid bond provider");
    assertEq(proposerClaimant, address(this), "Invalid proposer claimant");
    assertEq(
      proofCommitmentEscrow.deposits(quote.prover), quote.bondAmount * 9, "Invalid escrow balance"
    );
  }

  function testProofReleasesBond() public setUpFor("mixed_block_1") {
    DecoderBase.Data memory data = load("mixed_block_1").block;
    bytes memory header = data.header;
    bytes32 archive = data.archive;
    bytes32 blockHash = data.blockHash;
    bytes32 proverId = bytes32(uint256(42));
    bytes memory body = data.body;
    bytes32[] memory txHashes = new bytes32[](0);

    // We jump to the time of the block. (unless it is in the past)
    vm.warp(max(block.timestamp, data.decodedHeader.globalVariables.timestamp));

    skipBlobCheck();

    rollup.propose(header, archive, blockHash, txHashes, signatures, body, new bytes(144));

    quote.epochToProve = Epoch.wrap(1);
    quote.validUntilSlot = Epoch.wrap(2).toSlots();
    signedQuote = _quoteToSignedQuote(quote);
    rollup.claimEpochProofRight(signedQuote);
    (bytes32 preArchive, bytes32 preBlockHash,,) = rollup.blocks(0);

    assertEq(
      proofCommitmentEscrow.deposits(quote.prover), quote.bondAmount * 9, "Invalid escrow balance"
    );

    _submitEpochProof(rollup, 1, preArchive, archive, preBlockHash, blockHash, proverId);

    assertEq(
      proofCommitmentEscrow.deposits(quote.prover), quote.bondAmount * 10, "Invalid escrow balance"
    );
  }

  function testMissingProofSlashesBond(uint256 slotsToJump) public setUpFor("mixed_block_1") {
    // @note, this gives a an overflow if bounding to type(uint256).max
    // Tracked by https://github.com/AztecProtocol/aztec-packages/issues/9362
    slotsToJump =
      bound(slotsToJump, 2 * Constants.AZTEC_EPOCH_DURATION, 1e20 * Constants.AZTEC_EPOCH_DURATION);
    _testBlock("mixed_block_1", false, 1);
    rollup.claimEpochProofRight(signedQuote);
    warpToL2Slot(slotsToJump);
    rollup.prune();
    _testBlock("mixed_block_1", true, slotsToJump);

    assertEq(
      proofCommitmentEscrow.deposits(quote.prover), 9 * quote.bondAmount, "Invalid escrow balance"
    );
  }

  function testClaimTwice() public setUpFor("mixed_block_1") {
    _testBlock("mixed_block_1", false, 1);

    rollup.claimEpochProofRight(signedQuote);

    vm.expectRevert(abi.encodeWithSelector(Errors.Rollup__ProofRightAlreadyClaimed.selector));
    rollup.claimEpochProofRight(signedQuote);

    warpToL2Slot(2);
    vm.expectRevert(abi.encodeWithSelector(Errors.Rollup__ProofRightAlreadyClaimed.selector));
    rollup.claimEpochProofRight(signedQuote);

    // warp to epoch 1
    warpToL2Slot(Constants.AZTEC_EPOCH_DURATION);
    assertEq(rollup.getCurrentEpoch(), 1, "Invalid current epoch");

    // We should still be trying to prove epoch 0 in epoch 1
    vm.expectRevert(abi.encodeWithSelector(Errors.Rollup__ProofRightAlreadyClaimed.selector));
    rollup.claimEpochProofRight(signedQuote);

    // still nothing to prune
    vm.expectRevert(abi.encodeWithSelector(Errors.Rollup__NothingToPrune.selector));
    rollup.prune();
  }

  function testClaimOutsideClaimPhase() public setUpFor("mixed_block_1") {
    _testBlock("mixed_block_1", false, 1);

    warpToL2Slot(Constants.AZTEC_EPOCH_DURATION + rollup.CLAIM_DURATION_IN_L2_SLOTS());

    vm.expectRevert(
      abi.encodeWithSelector(
        Errors.Rollup__NotInClaimPhase.selector,
        rollup.CLAIM_DURATION_IN_L2_SLOTS(),
        rollup.CLAIM_DURATION_IN_L2_SLOTS()
      )
    );
    rollup.claimEpochProofRight(signedQuote);
  }

  function testNoPruneWhenClaimExists() public setUpFor("mixed_block_1") {
    _testBlock("mixed_block_1", false, 1);

    quote.validUntilSlot = Epoch.wrap(2).toSlots();
    signedQuote = _quoteToSignedQuote(quote);

    warpToL2Slot(Constants.AZTEC_EPOCH_DURATION + rollup.CLAIM_DURATION_IN_L2_SLOTS() - 1);

    rollup.claimEpochProofRight(signedQuote);

    warpToL2Slot(Constants.AZTEC_EPOCH_DURATION + rollup.CLAIM_DURATION_IN_L2_SLOTS());

    vm.expectRevert(abi.encodeWithSelector(Errors.Rollup__NothingToPrune.selector));
    rollup.prune();
  }

  function testPruneWhenClaimExpires() public setUpFor("mixed_block_1") {
    _testBlock("mixed_block_1", false, 1);

    quote.validUntilSlot = Epoch.wrap(2).toSlots();
    signedQuote = _quoteToSignedQuote(quote);

    warpToL2Slot(Constants.AZTEC_EPOCH_DURATION + rollup.CLAIM_DURATION_IN_L2_SLOTS() - 1);

    rollup.claimEpochProofRight(signedQuote);

    warpToL2Slot(Constants.AZTEC_EPOCH_DURATION * 2);

    // We should still be trying to prove epoch 0 in epoch 2
    vm.expectRevert(abi.encodeWithSelector(Errors.Rollup__ProofRightAlreadyClaimed.selector));
    rollup.claimEpochProofRight(signedQuote);

    rollup.prune();

    vm.expectRevert(abi.encodeWithSelector(Errors.Rollup__NoEpochToProve.selector));
    rollup.claimEpochProofRight(signedQuote);
  }

  function testClaimAfterPrune() public setUpFor("mixed_block_1") {
    _testBlock("mixed_block_1", false, 1);

    quote.validUntilSlot = Epoch.wrap(3).toSlots();
    signedQuote = _quoteToSignedQuote(quote);

    warpToL2Slot(Constants.AZTEC_EPOCH_DURATION + rollup.CLAIM_DURATION_IN_L2_SLOTS() - 1);

    rollup.claimEpochProofRight(signedQuote);

    warpToL2Slot(Constants.AZTEC_EPOCH_DURATION * 3);

    rollup.prune();

    _testBlock("mixed_block_1", false, Epoch.wrap(3).toSlots().unwrap());

    quote.epochToProve = Epoch.wrap(3);
    signedQuote = _quoteToSignedQuote(quote);

    vm.expectEmit(true, true, true, true);
    emit IRollup.ProofRightClaimed(
      quote.epochToProve, quote.prover, address(this), quote.bondAmount, Epoch.wrap(3).toSlots()
    );
    rollup.claimEpochProofRight(signedQuote);
  }

  function testPruneWhenNoProofClaim() public setUpFor("mixed_block_1") {
    _testBlock("mixed_block_1", false, 1);
    warpToL2Slot(Constants.AZTEC_EPOCH_DURATION + rollup.CLAIM_DURATION_IN_L2_SLOTS() - 1);
    vm.expectRevert(abi.encodeWithSelector(Errors.Rollup__NothingToPrune.selector));
    rollup.prune();

    warpToL2Slot(Constants.AZTEC_EPOCH_DURATION + rollup.CLAIM_DURATION_IN_L2_SLOTS());
    rollup.prune();
  }

  function testRevertProveTwice() public setUpFor("mixed_block_1") {
    DecoderBase.Data memory data = load("mixed_block_1").block;
    bytes memory header = data.header;
    bytes32 archive = data.archive;
    bytes32 blockHash = data.blockHash;
    bytes32 proverId = bytes32(uint256(42));
    bytes memory body = data.body;
    bytes32[] memory txHashes = new bytes32[](0);

    // We jump to the time of the block. (unless it is in the past)
    vm.warp(max(block.timestamp, data.decodedHeader.globalVariables.timestamp));

    skipBlobCheck();

    rollup.propose(header, archive, blockHash, txHashes, signatures, body, new bytes(144));

    (bytes32 preArchive, bytes32 preBlockHash,,) = rollup.blocks(0);
    _submitEpochProof(rollup, 1, preArchive, archive, preBlockHash, blockHash, proverId);

    vm.expectRevert(
      abi.encodeWithSelector(Errors.Rollup__InvalidPreviousArchive.selector, archive, preArchive)
    );
    _submitEpochProof(rollup, 1, preArchive, archive, preBlockHash, blockHash, proverId);
  }

  function testTimestamp() public setUpFor("mixed_block_1") {
    // Ensure that the timestamp of the current slot is never in the future.
    for (uint256 i = 0; i < 100; i++) {
      Slot slot = rollup.getCurrentSlot();
      Timestamp ts = rollup.getTimestampForSlot(slot);

      assertLe(ts, block.timestamp, "Invalid timestamp");

      vm.warp(block.timestamp + 12);
      vm.roll(block.number + 1);
    }
  }

  function testInvalidBlobHash() public setUpFor("empty_block_1") {
    DecoderBase.Data memory data = load("empty_block_1").block;
    bytes memory header = data.header;
    bytes32[] memory txHashes = new bytes32[](0);

    // We set the blobHash to 1
    bytes32[] memory blobHashes = new bytes32[](1);
    blobHashes[0] = bytes32(uint256(1));
    vm.blobhashes(blobHashes);

    vm.expectRevert(abi.encodeWithSelector(Errors.Rollup__InvalidBlobHash.selector, blobHashes[0]));
    rollup.propose(
      header, data.archive, data.blockHash, txHashes, signatures, data.body, BLOB_INPUT
    );
  }

  function testInvalidBlobProof() public setUpFor("empty_block_1") {
    DecoderBase.Data memory data = load("empty_block_1").block;
    bytes memory header = data.header;
    bytes32[] memory txHashes = new bytes32[](0);

    // We set the blobHash to the correct value
    bytes32[] memory blobHashes = new bytes32[](1);
    blobHashes[0] = bytes32(BLOB_HASH);
    vm.blobhashes(blobHashes);

    // We mess with the blob input bytes
    bytes memory badBlobInput = BLOB_INPUT;
    badBlobInput[100] = 0x01;

    vm.expectRevert(abi.encodeWithSelector(Errors.Rollup__InvalidBlobProof.selector, blobHashes[0]));
    rollup.propose(
      header, data.archive, data.blockHash, txHashes, signatures, data.body, badBlobInput
    );
  }

  function testRevertPrune() public setUpFor("mixed_block_1") {
    vm.expectRevert(abi.encodeWithSelector(Errors.Rollup__NothingToPrune.selector));
    rollup.prune();

    _testBlock("mixed_block_1", false);

    vm.expectRevert(abi.encodeWithSelector(Errors.Rollup__NothingToPrune.selector));
    rollup.prune();
  }

  function testPrune() public setUpFor("mixed_block_1") {
    _testBlock("mixed_block_1", false);

    assertEq(inbox.inProgress(), 3, "Invalid in progress");

    // @note  Fetch the inbox root of block 2. This should be frozen when block 1 is proposed.
    //        Even if we end up reverting block 1, we should still see the same root in the inbox.
    bytes32 inboxRoot2 = inbox.getRoot(2);

    (,,, Slot slot) = rollup.blocks(1);
    Slot prunableAt = slot + Epoch.wrap(2).toSlots();

    Timestamp timeOfPrune = rollup.getTimestampForSlot(prunableAt);
    vm.warp(Timestamp.unwrap(timeOfPrune));

    assertEq(rollup.getPendingBlockNumber(), 1, "Invalid pending block number");
    assertEq(rollup.getProvenBlockNumber(), 0, "Invalid proven block number");

    // @note  Get the root and min height that we have in the outbox.
    //        We read it directly in storage because it is not yet proven, so the getter will give (0, 0).
    //        The values are stored such that we can check that after pruning, and inserting a new block,
    //        we will override it.
    bytes32 rootMixed = vm.load(address(outbox), keccak256(abi.encode(1, 0)));
    uint256 minHeightMixed =
      uint256(vm.load(address(outbox), bytes32(uint256(keccak256(abi.encode(1, 0))) + 1)));

    assertNotEq(rootMixed, bytes32(0), "Invalid root");
    assertNotEq(minHeightMixed, 0, "Invalid min height");

    rollup.prune();
    assertEq(inbox.inProgress(), 3, "Invalid in progress");
    assertEq(rollup.getPendingBlockNumber(), 0, "Invalid pending block number");
    assertEq(rollup.getProvenBlockNumber(), 0, "Invalid proven block number");

    // @note  We alter what slot is specified in the empty block!
    //        This means that we keep the `empty_block_1` mostly as is, but replace the slot number
    //        and timestamp as if it was created at a different point in time. This allow us to insert it
    //        as if it was the first block, even after we had originally inserted the mixed block.
    //        An example where this could happen would be if no-one could prove the mixed block.
    // @note  We prune the pending chain as part of the propose call.
    _testBlock("empty_block_1", false, prunableAt.unwrap());

    assertEq(inbox.inProgress(), 3, "Invalid in progress");
    assertEq(inbox.getRoot(2), inboxRoot2, "Invalid inbox root");
    assertEq(rollup.getPendingBlockNumber(), 1, "Invalid pending block number");
    assertEq(rollup.getProvenBlockNumber(), 0, "Invalid proven block number");

    // We check that the roots in the outbox have correctly been updated.
    bytes32 rootEmpty = vm.load(address(outbox), keccak256(abi.encode(1, 0)));
    uint256 minHeightEmpty =
      uint256(vm.load(address(outbox), bytes32(uint256(keccak256(abi.encode(1, 0))) + 1)));

    assertNotEq(rootEmpty, bytes32(0), "Invalid root");
    assertNotEq(minHeightEmpty, 0, "Invalid min height");
    assertNotEq(rootEmpty, rootMixed, "Invalid root");
    assertNotEq(minHeightEmpty, minHeightMixed, "Invalid min height");
  }

  function testShouldNotBeTooEagerToPrune() public setUpFor("mixed_block_1") {
    warpToL2Slot(1);
    _testBlock("mixed_block_1", false, 1);
    // we prove epoch 0
    rollup.setAssumeProvenThroughBlockNumber(rollup.getPendingBlockNumber());

    // jump to epoch 1
    warpToL2Slot(Constants.AZTEC_EPOCH_DURATION);
    _testBlock("mixed_block_2", false, Constants.AZTEC_EPOCH_DURATION);

    // jump to epoch 2
    warpToL2Slot(Constants.AZTEC_EPOCH_DURATION * 2);

    vm.expectRevert(abi.encodeWithSelector(Errors.Rollup__NothingToPrune.selector));
    rollup.prune();
  }

  function testPruneDuringPropose() public setUpFor("mixed_block_1") {
    _testBlock("mixed_block_1", false, 1);
    assertEq(rollup.getEpochToProve(), 0, "Invalid epoch to prove");
    warpToL2Slot(Constants.AZTEC_EPOCH_DURATION * 2);
    _testBlock("mixed_block_1", false, Epoch.wrap(2).toSlots().unwrap());

    assertEq(rollup.getPendingBlockNumber(), 1, "Invalid pending block number");
    assertEq(rollup.getProvenBlockNumber(), 0, "Invalid proven block number");
  }

  function testNonZeroDaFee() public setUpFor("mixed_block_1") {
    registry.upgrade(address(0xbeef));

    DecoderBase.Full memory full = load("mixed_block_1");
    DecoderBase.Data memory data = full.block;
    bytes memory header = data.header;
    assembly {
      mstore(add(header, add(0x20, 0x0208)), 1)
    }
    bytes32[] memory txHashes = new bytes32[](0);

    // We jump to the time of the block. (unless it is in the past)
    vm.warp(max(block.timestamp, data.decodedHeader.globalVariables.timestamp));

    vm.expectRevert(abi.encodeWithSelector(Errors.Rollup__NonZeroDaFee.selector));
    rollup.propose(header, data.archive, data.blockHash, txHashes, signatures, data.body);
  }

  function testNonZeroL2Fee() public setUpFor("mixed_block_1") {
    registry.upgrade(address(0xbeef));

    DecoderBase.Full memory full = load("mixed_block_1");
    DecoderBase.Data memory data = full.block;
    bytes memory header = data.header;
    assembly {
      mstore(add(header, add(0x20, 0x0228)), 1)
    }
    bytes32[] memory txHashes = new bytes32[](0);

    // We jump to the time of the block. (unless it is in the past)
    vm.warp(max(block.timestamp, data.decodedHeader.globalVariables.timestamp));

    vm.expectRevert(abi.encodeWithSelector(Errors.Rollup__NonZeroL2Fee.selector));
    rollup.propose(header, data.archive, data.blockHash, txHashes, signatures, data.body);
  }

  function testBlockFee() public setUpFor("mixed_block_1") {
    uint256 feeAmount = 2e18;

    DecoderBase.Data memory data = load("mixed_block_1").block;
    bytes32[] memory txHashes = new bytes32[](0);
    uint256 portalBalance = testERC20.balanceOf(address(feeJuicePortal));
    address coinbase = data.decodedHeader.globalVariables.coinbase;

    // Progress time as necessary
    vm.warp(max(block.timestamp, data.decodedHeader.globalVariables.timestamp));

    {
      bytes memory header = data.header;
      assembly {
        mstore(add(header, add(0x20, 0x0248)), feeAmount)
      }

      assertEq(testERC20.balanceOf(address(rollup)), 0, "invalid rollup balance");

      // We jump to the time of the block. (unless it is in the past)
      vm.warp(max(block.timestamp, data.decodedHeader.globalVariables.timestamp));

      uint256 coinbaseBalance = testERC20.balanceOf(coinbase);
      assertEq(coinbaseBalance, 0, "invalid initial coinbase balance");

      skipBlobCheck();

      // Assert that balance have NOT been increased by proposing the block
      rollup.propose(
        header, data.archive, data.blockHash, txHashes, signatures, data.body, new bytes(144)
      );
      assertEq(testERC20.balanceOf(coinbase), 0, "invalid coinbase balance");
    }

    (bytes32 preArchive, bytes32 preBlockHash,,) = rollup.blocks(0);

    quote.epochToProve = Epoch.wrap(1);
    quote.validUntilSlot = Epoch.wrap(2).toSlots();
    signedQuote = _quoteToSignedQuote(quote);

    warpToL2Slot(Constants.AZTEC_EPOCH_DURATION + rollup.CLAIM_DURATION_IN_L2_SLOTS() - 1);
    rollup.claimEpochProofRight(signedQuote);

    {
      vm.expectRevert(
        abi.encodeWithSelector(
          IERC20Errors.ERC20InsufficientBalance.selector,
          address(feeJuicePortal),
          portalBalance,
          feeAmount
        )
      );
      _submitEpochProofWithFee(
        rollup,
        1,
        preArchive,
        data.archive,
        preBlockHash,
        data.blockHash,
        bytes32(uint256(42)),
        coinbase,
        feeAmount
      );
    }
    assertEq(testERC20.balanceOf(coinbase), 0, "invalid coinbase balance");
    assertEq(testERC20.balanceOf(address(quote.prover)), 0, "invalid prover balance");

    {
      testERC20.mint(address(feeJuicePortal), feeAmount - portalBalance);

      // When the block is proven we should have received the funds
      _submitEpochProofWithFee(
        rollup,
        1,
        preArchive,
        data.archive,
        preBlockHash,
        data.blockHash,
        bytes32(uint256(42)),
        coinbase,
        feeAmount
      );

      uint256 expectedReward = sysstia.BLOCK_REWARD() + feeAmount;
      uint256 expectedProverReward = Math.mulDiv(expectedReward, quote.basisPointFee, 10_000);
      uint256 expectedSequencerReward = expectedReward - expectedProverReward;

      assertEq(testERC20.balanceOf(coinbase), expectedSequencerReward, "invalid coinbase balance");
      assertEq(testERC20.balanceOf(quote.prover), expectedProverReward, "invalid prover balance");
    }
  }

  function testMixedBlock(bool _toProve) public setUpFor("mixed_block_1") {
    _testBlock("mixed_block_1", _toProve);

    assertEq(rollup.getPendingBlockNumber(), 1, "Invalid pending block number");
    assertEq(rollup.getProvenBlockNumber(), _toProve ? 1 : 0, "Invalid proven block number");
  }

  function testConsecutiveMixedBlocks(uint256 _blocksToProve) public setUpFor("mixed_block_1") {
    uint256 toProve = bound(_blocksToProve, 0, 2);

    _testBlock("mixed_block_1", toProve > 0);
    _testBlock("mixed_block_2", toProve > 1);

    assertEq(rollup.getPendingBlockNumber(), 2, "Invalid pending block number");
    assertEq(rollup.getProvenBlockNumber(), 0 + toProve, "Invalid proven block number");
  }

  function testProveEpochWithTwoMixedBlocks() public setUpFor("mixed_block_1") {
    _testBlock("mixed_block_1", false);
    _testBlock("mixed_block_2", false);

    DecoderBase.Data memory data = load("mixed_block_2").block;

    assertEq(rollup.getProvenBlockNumber(), 0, "Invalid initial proven block number");
    (bytes32 preArchive, bytes32 preBlockHash,,) = rollup.blocks(0);
    _submitEpochProof(rollup, 2, preArchive, data.archive, preBlockHash, data.blockHash, bytes32(0));

    assertEq(rollup.getPendingBlockNumber(), 2, "Invalid pending block number");
    assertEq(rollup.getProvenBlockNumber(), 2, "Invalid proven block number");
  }

  function testConsecutiveMixedBlocksNonSequentialProof() public setUpFor("mixed_block_1") {
    _testBlock("mixed_block_1", false);

    DecoderBase.Data memory data1 = load("mixed_block_1").block;
    DecoderBase.Data memory data2 = load("mixed_block_2").block;
    bytes32[] memory txHashes = new bytes32[](0);

    vm.warp(max(block.timestamp, data2.decodedHeader.globalVariables.timestamp));
    skipBlobCheck();
    rollup.propose(
      data2.header, data2.archive, data2.blockHash, txHashes, signatures, data2.body, new bytes(144)
    );

    // Skips proving of block 1
    (bytes32 preArchive,,,) = rollup.blocks(0);
    vm.expectRevert(
      abi.encodeWithSelector(
        Errors.Rollup__InvalidPreviousArchive.selector, preArchive, data1.archive
      )
    );
    _submitEpochProof(
      rollup, 1, data1.archive, data2.archive, data1.archive, data2.archive, bytes32(0)
    );

    assertEq(rollup.getPendingBlockNumber(), 2, "Invalid pending block number");
    assertEq(rollup.getProvenBlockNumber(), 0, "Invalid proven block number");
  }

  function testEmptyBlock(bool _toProve) public setUpFor("empty_block_1") {
    _testBlock("empty_block_1", _toProve);
    assertEq(rollup.getPendingBlockNumber(), 1, "Invalid pending block number");
    assertEq(rollup.getProvenBlockNumber(), _toProve ? 1 : 0, "Invalid proven block number");
  }

  function testConsecutiveEmptyBlocks(uint256 _blocksToProve) public setUpFor("empty_block_1") {
    uint256 toProve = bound(_blocksToProve, 0, 2);
    _testBlock("empty_block_1", toProve > 0);
    _testBlock("empty_block_2", toProve > 1);

    assertEq(rollup.getPendingBlockNumber(), 2, "Invalid pending block number");
    assertEq(rollup.getProvenBlockNumber(), 0 + toProve, "Invalid proven block number");
  }

  function testRevertInvalidBlockNumber() public setUpFor("empty_block_1") {
    DecoderBase.Data memory data = load("empty_block_1").block;
    bytes memory header = data.header;
    bytes32 archive = data.archive;
    bytes memory body = data.body;
    bytes32[] memory txHashes = new bytes32[](0);

    assembly {
      // TODO: Hardcoding offsets in the middle of tests is annoying to say the least.
      mstore(add(header, add(0x20, 0x0154)), 0x420)
    }
    skipBlobCheck();
    vm.expectRevert(abi.encodeWithSelector(Errors.Rollup__InvalidBlockNumber.selector, 1, 0x420));
    rollup.propose(header, archive, data.blockHash, txHashes, signatures, body, new bytes(144));
  }

  function testRevertInvalidChainId() public setUpFor("empty_block_1") {
    DecoderBase.Data memory data = load("empty_block_1").block;
    bytes memory header = data.header;
    bytes32 archive = data.archive;
    bytes memory body = data.body;
    bytes32[] memory txHashes = new bytes32[](0);

    assembly {
      mstore(add(header, add(0x20, 0x0114)), 0x420)
    }
    skipBlobCheck();
    vm.expectRevert(abi.encodeWithSelector(Errors.Rollup__InvalidChainId.selector, 31337, 0x420));
    rollup.propose(header, archive, data.blockHash, txHashes, signatures, body, new bytes(144));
  }

  function testRevertInvalidVersion() public setUpFor("empty_block_1") {
    DecoderBase.Data memory data = load("empty_block_1").block;
    bytes memory header = data.header;
    bytes32 archive = data.archive;
    bytes memory body = data.body;
    bytes32[] memory txHashes = new bytes32[](0);

    assembly {
      mstore(add(header, add(0x20, 0x0134)), 0x420)
    }
    skipBlobCheck();
    vm.expectRevert(abi.encodeWithSelector(Errors.Rollup__InvalidVersion.selector, 1, 0x420));
    rollup.propose(header, archive, data.blockHash, txHashes, signatures, body, new bytes(144));
  }

  function testRevertInvalidTimestamp() public setUpFor("empty_block_1") {
    DecoderBase.Data memory data = load("empty_block_1").block;
    bytes memory header = data.header;
    bytes32 archive = data.archive;
    bytes memory body = data.body;
    bytes32[] memory txHashes = new bytes32[](0);

    uint256 realTs = data.decodedHeader.globalVariables.timestamp;
    uint256 badTs = realTs + 1;

    vm.warp(max(block.timestamp, realTs));

    assembly {
      mstore(add(header, add(0x20, 0x0194)), badTs)
    }
    skipBlobCheck();
    vm.expectRevert(abi.encodeWithSelector(Errors.Rollup__InvalidTimestamp.selector, realTs, badTs));
    rollup.propose(header, archive, data.blockHash, txHashes, signatures, body, new bytes(144));
  }

  function testBlocksWithAssumeProven() public setUpFor("mixed_block_1") {
    rollup.setAssumeProvenThroughBlockNumber(1);
    assertEq(rollup.getPendingBlockNumber(), 0, "Invalid pending block number");
    assertEq(rollup.getProvenBlockNumber(), 0, "Invalid proven block number");

    _testBlock("mixed_block_1", false);
    _testBlock("mixed_block_2", false);

    assertEq(rollup.getPendingBlockNumber(), 2, "Invalid pending block number");
    assertEq(rollup.getProvenBlockNumber(), 1, "Invalid proven block number");
  }

  function testSetAssumeProvenAfterBlocksProcessed() public setUpFor("mixed_block_1") {
    assertEq(rollup.getPendingBlockNumber(), 0, "Invalid pending block number");
    assertEq(rollup.getProvenBlockNumber(), 0, "Invalid proven block number");

    _testBlock("mixed_block_1", false);
    _testBlock("mixed_block_2", false);
    rollup.setAssumeProvenThroughBlockNumber(1);

    assertEq(rollup.getPendingBlockNumber(), 2, "Invalid pending block number");
    assertEq(rollup.getProvenBlockNumber(), 1, "Invalid proven block number");
  }

  function testSubmitProofNonExistantBlock() public setUpFor("empty_block_1") {
    _testBlock("empty_block_1", false);
    DecoderBase.Data memory data = load("empty_block_1").block;

    (bytes32 preArchive, bytes32 preBlockHash,,) = rollup.blocks(0);
    bytes32 wrong = bytes32(uint256(0xdeadbeef));
    vm.expectRevert(
      abi.encodeWithSelector(Errors.Rollup__InvalidPreviousArchive.selector, preArchive, wrong)
    );
    _submitEpochProof(rollup, 1, wrong, data.archive, preBlockHash, data.blockHash, bytes32(0));

    // TODO: Reenable when we setup proper initial block hash
    // vm.expectRevert(
    //   abi.encodeWithSelector(Errors.Rollup__InvalidPreviousBlockHash.selector, preBlockHash, wrong)
    // );
    // _submitEpochProof(rollup, 1, preArchive, data.archive, wrong, data.blockHash, bytes32(0));
  }

  function testSubmitProofInvalidArchive() public setUpFor("empty_block_1") {
    _testBlock("empty_block_1", false);

    DecoderBase.Data memory data = load("empty_block_1").block;
    bytes32 wrongArchive = bytes32(uint256(0xdeadbeef));

    (bytes32 preArchive, bytes32 preBlockHash,,) = rollup.blocks(0);
    vm.expectRevert(
      abi.encodeWithSelector(Errors.Rollup__InvalidArchive.selector, data.archive, 0xdeadbeef)
    );
    _submitEpochProof(rollup, 1, preArchive, wrongArchive, preBlockHash, data.blockHash, bytes32(0));
  }

  function testSubmitProofInvalidBlockHash() public setUpFor("empty_block_1") {
    _testBlock("empty_block_1", false);

    DecoderBase.Data memory data = load("empty_block_1").block;
    bytes32 wrongBlockHash = bytes32(uint256(0xdeadbeef));

    (bytes32 preArchive, bytes32 preBlockHash,,) = rollup.blocks(0);
    vm.expectRevert(
      abi.encodeWithSelector(
        Errors.Rollup__InvalidBlockHash.selector, data.blockHash, wrongBlockHash
      )
    );
    _submitEpochProof(rollup, 1, preArchive, data.archive, preBlockHash, wrongBlockHash, bytes32(0));
  }

  function _quoteToSignedQuote(EpochProofQuoteLib.EpochProofQuote memory _quote)
    internal
    view
    returns (EpochProofQuoteLib.SignedEpochProofQuote memory)
  {
    bytes32 digest = rollup.quoteToDigest(_quote);
    (uint8 v, bytes32 r, bytes32 s) = vm.sign(privateKey, digest);
    return EpochProofQuoteLib.SignedEpochProofQuote({
      quote: _quote,
      signature: SignatureLib.Signature({isEmpty: false, v: v, r: r, s: s})
    });
  }

  function _testBlock(string memory name, bool _submitProof) public {
    _testBlock(name, _submitProof, 0);
  }

  function _testBlock(string memory name, bool _submitProof, uint256 _slotNumber) public {
    DecoderBase.Full memory full = load(name);
    bytes memory header = full.block.header;
    bytes32 archive = full.block.archive;
    bytes memory body = full.block.body;
    uint32 numTxs = full.block.numTxs;
    bytes32[] memory txHashes = new bytes32[](0);

    Slot slotNumber = Slot.wrap(_slotNumber);

    // Overwrite some timestamps if needed
    if (slotNumber != Slot.wrap(0)) {
      Timestamp ts = rollup.getTimestampForSlot(slotNumber);

      full.block.decodedHeader.globalVariables.timestamp = Timestamp.unwrap(ts);
      full.block.decodedHeader.globalVariables.slotNumber = Slot.unwrap(slotNumber);
      assembly {
        mstore(add(header, add(0x20, 0x0174)), slotNumber)
        mstore(add(header, add(0x20, 0x0194)), ts)
      }
    }

    // We jump to the time of the block. (unless it is in the past)
    vm.warp(max(block.timestamp, full.block.decodedHeader.globalVariables.timestamp));

    _populateInbox(full.populate.sender, full.populate.recipient, full.populate.l1ToL2Content);

    {
      bytes32[] memory blobHashes = new bytes32[](1);
      blobHashes[0] = BLOB_HASH;
      vm.blobhashes(blobHashes);
    }

    rollup.propose(header, archive, full.block.blockHash, txHashes, signatures, body, BLOB_INPUT);

    {
      (bytes32 z,) = rollup.blobPublicInputs(full.block.decodedHeader.globalVariables.blockNumber);
      assertEq(
        z,
        // The below is the blob challenge == bytes [32:64] of BLOB_INPUT
        bytes32(0x0ac4f3ee53aedc4865073ae7fb664e7401d10eadbe3bbcc266c35059f14826bb),
        "Blob info not stored correctly"
      );
    }

    if (_submitProof) {
      uint256 pre = rollup.getProvenBlockNumber();
      (bytes32 preArchive, bytes32 preBlockHash,,) = rollup.blocks(pre);

      _submitEpochProof(
        rollup, 1, preArchive, archive, preBlockHash, full.block.blockHash, bytes32(0)
      );
      assertEq(pre + 1, rollup.getProvenBlockNumber(), "Block not proven");
    }

    bytes32 l2ToL1MessageTreeRoot;
    {
      // NB: The below works with full blocks because we require the largest possible subtrees
      // for L2 to L1 messages - usually we make variable height subtrees, the roots of which
      // form a balanced tree

      // The below is a little janky - we know that this test deals with full txs with equal numbers
      // of msgs or txs with no messages, so the division works
      // TODO edit full.messages to include information about msgs per tx?
      uint256 subTreeHeight = full.messages.l2ToL1Messages.length == 0
        ? 0
        : merkleTestUtil.calculateTreeHeightFromSize(full.messages.l2ToL1Messages.length / numTxs);
      uint256 outHashTreeHeight = merkleTestUtil.calculateTreeHeightFromSize(numTxs);
      uint256 numMessagesWithPadding = numTxs * Constants.MAX_L2_TO_L1_MSGS_PER_TX;

      uint256 treeHeight = subTreeHeight + outHashTreeHeight;
      NaiveMerkle tree = new NaiveMerkle(treeHeight);
      for (uint256 i = 0; i < numMessagesWithPadding; i++) {
        if (i < full.messages.l2ToL1Messages.length) {
          tree.insertLeaf(full.messages.l2ToL1Messages[i]);
        } else {
          tree.insertLeaf(bytes32(0));
        }
      }

      l2ToL1MessageTreeRoot = tree.computeRoot();
    }

    (bytes32 root,) = outbox.getRootData(full.block.decodedHeader.globalVariables.blockNumber);

    // If we are trying to read a block beyond the proven chain, we should see "nothing".
    if (rollup.getProvenBlockNumber() >= full.block.decodedHeader.globalVariables.blockNumber) {
      assertEq(l2ToL1MessageTreeRoot, root, "Invalid l2 to l1 message tree root");
    } else {
      assertEq(root, bytes32(0), "Invalid outbox root");
    }

    assertEq(rollup.archive(), archive, "Invalid archive");
  }

  function _populateInbox(address _sender, bytes32 _recipient, bytes32[] memory _contents) internal {
    for (uint256 i = 0; i < _contents.length; i++) {
      vm.prank(_sender);
      inbox.sendL2Message(
        DataStructures.L2Actor({actor: _recipient, version: 1}), _contents[i], bytes32(0)
      );
    }
  }

  function _submitEpochProof(
    Rollup _rollup,
    uint256 _epochSize,
    bytes32 _previousArchive,
    bytes32 _endArchive,
    bytes32 _previousBlockHash,
    bytes32 _endBlockHash,
    bytes32 _proverId
  ) internal {
    _submitEpochProofWithFee(
      _rollup,
      _epochSize,
      _previousArchive,
      _endArchive,
      _previousBlockHash,
      _endBlockHash,
      _proverId,
      address(0),
      uint256(0)
    );
  }

  function _submitEpochProofWithFee(
    Rollup _rollup,
    uint256 _epochSize,
    bytes32 _previousArchive,
    bytes32 _endArchive,
    bytes32 _previousBlockHash,
    bytes32 _endBlockHash,
    bytes32 _proverId,
    address _feeRecipient,
    uint256 _feeAmount
  ) internal {
    bytes32[7] memory args = [
      _previousArchive,
      _endArchive,
      _previousBlockHash,
      _endBlockHash,
      bytes32(0),
      bytes32(0),
      _proverId
    ];

    bytes32[] memory fees = new bytes32[](Constants.AZTEC_EPOCH_DURATION * 2);

    fees[0] = bytes32(uint256(uint160(_feeRecipient)));
    fees[1] = bytes32(_feeAmount);

    bytes memory aggregationObject = "";
    bytes memory proof = "";

    _rollup.submitEpochRootProof(_epochSize, args, fees, aggregationObject, proof);
  }
}<|MERGE_RESOLUTION|>--- conflicted
+++ resolved
@@ -53,7 +53,6 @@
   EpochProofQuoteLib.EpochProofQuote internal quote;
   EpochProofQuoteLib.SignedEpochProofQuote internal signedQuote;
 
-<<<<<<< HEAD
   // TODO(Miranda): The horrific blob input here and below is just a random set of passing blob precompile inputs
   bytes public constant BLOB_INPUT =
     hex"010657f37554c781402a22917dee2f75def7ab966d7b770905398eba3c4440140ac4f3ee53aedc4865073ae7fb664e7401d10eadbe3bbcc266c35059f14826bb0000000000000000000000000000000000000000000000000000000000000000c00000000000000000000000000000000000000000000000000000000000000000000000000000000000000000000000c00000000000000000000000000000000000000000000000000000000000000000000000000000000000000000000000";
@@ -61,11 +60,9 @@
   // and we can't use assembly because it cannot access bytes constants.
   bytes32 public constant BLOB_HASH =
     bytes32(0x010657f37554c781402a22917dee2f75def7ab966d7b770905398eba3c444014);
-=======
   uint256 internal privateKey;
   address internal signer;
 
->>>>>>> a4bd3e14
   /**
    * @notice  Set up the contracts needed for the tests with time aligned to the provided block name
    */
