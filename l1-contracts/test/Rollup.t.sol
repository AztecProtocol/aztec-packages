// SPDX-License-Identifier: Apache-2.0
// Copyright 2024 Aztec Labs.
pragma solidity >=0.8.27;

import {DecoderBase} from "./base/DecoderBase.sol";

import {DataStructures} from "@aztec/core/libraries/DataStructures.sol";
import {Constants} from "@aztec/core/libraries/ConstantsGen.sol";
import {Signature} from "@aztec/core/libraries/crypto/SignatureLib.sol";
import {Math} from "@oz/utils/math/Math.sol";

import {Registry} from "@aztec/governance/Registry.sol";
import {Inbox} from "@aztec/core/messagebridge/Inbox.sol";
import {Outbox} from "@aztec/core/messagebridge/Outbox.sol";
import {Errors} from "@aztec/core/libraries/Errors.sol";
import {Rollup} from "./harnesses/Rollup.sol";
import {IRollupCore, BlockLog, SubmitEpochRootProofArgs} from "@aztec/core/interfaces/IRollup.sol";
import {FeeJuicePortal} from "@aztec/core/FeeJuicePortal.sol";
import {NaiveMerkle} from "./merkle/Naive.sol";
import {MerkleTestUtil} from "./merkle/TestUtil.sol";
import {TestERC20} from "@aztec/mock/TestERC20.sol";
import {TestConstants} from "./harnesses/TestConstants.sol";
import {RewardDistributor} from "@aztec/governance/RewardDistributor.sol";
import {IERC20Errors} from "@oz/interfaces/draft-IERC6093.sol";
import {
  ProposeArgs, OracleInput, ProposeLib
} from "@aztec/core/libraries/RollupLibs/ProposeLib.sol";

import {
  Timestamp, Slot, Epoch, SlotLib, EpochLib, TimeLib
} from "@aztec/core/libraries/TimeLib.sol";

import {RollupBase, IInstance} from "./base/RollupBase.sol";

// solhint-disable comprehensive-interface

/**
 * Blocks are generated using the `integration_l1_publisher.test.ts` tests.
 * Main use of these test is shorter cycles when updating the decoder contract.
 */
contract RollupTest is RollupBase {
  using SlotLib for Slot;
  using EpochLib for Epoch;
  using ProposeLib for ProposeArgs;
  using TimeLib for Timestamp;
  using TimeLib for Slot;
  using TimeLib for Epoch;

  Registry internal registry;
  TestERC20 internal testERC20;
  FeeJuicePortal internal feeJuicePortal;
  RewardDistributor internal rewardDistributor;

  uint256 internal SLOT_DURATION;
  uint256 internal EPOCH_DURATION;

  constructor() {
    TimeLib.initialize(
      block.timestamp, TestConstants.AZTEC_SLOT_DURATION, TestConstants.AZTEC_EPOCH_DURATION
    );
    SLOT_DURATION = TestConstants.AZTEC_SLOT_DURATION;
    EPOCH_DURATION = TestConstants.AZTEC_EPOCH_DURATION;
  }

  /**
   * @notice  Set up the contracts needed for the tests with time aligned to the provided block name
   */
  modifier setUpFor(string memory _name) {
    {
      testERC20 = new TestERC20("test", "TEST", address(this));

      DecoderBase.Full memory full = load(_name);
      uint256 slotNumber = full.block.decodedHeader.globalVariables.slotNumber;
      uint256 initialTime =
        full.block.decodedHeader.globalVariables.timestamp - slotNumber * SLOT_DURATION;
      vm.warp(initialTime);
    }

    registry = new Registry(address(this));
    feeJuicePortal = new FeeJuicePortal(
      address(registry), address(testERC20), bytes32(Constants.FEE_JUICE_ADDRESS)
    );
    testERC20.mint(address(feeJuicePortal), Constants.FEE_JUICE_INITIAL_MINT);
    feeJuicePortal.initialize();
    rewardDistributor = new RewardDistributor(testERC20, registry, address(this));
    testERC20.mint(address(rewardDistributor), 1e6 ether);

<<<<<<< HEAD
    rollup = new Rollup(
      feeJuicePortal,
      rewardDistributor,
      testERC20,
      bytes32(0),
      bytes32(0),
      bytes32(Constants.GENESIS_ARCHIVE_ROOT),
      bytes32(Constants.GENESIS_BLOCK_HASH),
      address(this)
=======
    rollup = IInstance(
      address(
        new Rollup(
          feeJuicePortal, rewardDistributor, testERC20, bytes32(0), bytes32(0), address(this)
        )
      )
>>>>>>> f54db75a
    );
    inbox = Inbox(address(rollup.INBOX()));
    outbox = Outbox(address(rollup.OUTBOX()));

    registry.upgrade(address(rollup));

    merkleTestUtil = new MerkleTestUtil();
    _;
  }

  function warpToL2Slot(uint256 _slot) public {
    vm.warp(Timestamp.unwrap(rollup.getTimestampForSlot(Slot.wrap(_slot))));
  }

  function testPruneAfterPartial() public setUpFor("mixed_block_1") {
    _proposeBlock("mixed_block_1", 1);
    _proposeBlock("mixed_block_2", 2);

    warpToL2Slot(rollup.getProofSubmissionWindow());
    vm.expectRevert(abi.encodeWithSelector(Errors.Rollup__NothingToPrune.selector));
    rollup.prune();

    _proveBlocks("mixed_block_", 1, 1, address(this));

    warpToL2Slot(rollup.getProofSubmissionWindow() + 1);
    rollup.prune();

    assertEq(rollup.getPendingBlockNumber(), 1);
    assertEq(rollup.getProvenBlockNumber(), 1);
  }

  function testPrune() public setUpFor("mixed_block_1") {
    _proposeBlock("mixed_block_1", 1);

    assertEq(inbox.inProgress(), 3, "Invalid in progress");

    // @note  Fetch the inbox root of block 2. This should be frozen when block 1 is proposed.
    //        Even if we end up reverting block 1, we should still see the same root in the inbox.
    bytes32 inboxRoot2 = inbox.getRoot(2);

    BlockLog memory blockLog = rollup.getBlock(1);
    Slot prunableAt = blockLog.slotNumber + Epoch.wrap(2).toSlots();

    Timestamp timeOfPrune = rollup.getTimestampForSlot(prunableAt);
    vm.warp(Timestamp.unwrap(timeOfPrune));

    assertEq(rollup.getPendingBlockNumber(), 1, "Invalid pending block number");
    assertEq(rollup.getProvenBlockNumber(), 0, "Invalid proven block number");

    // @note  Get the root and min height that we have in the outbox.
    //        We read it directly in storage because it is not yet proven, so the getter will give (0, 0).
    //        The values are stored such that we can check that after pruning, and inserting a new block,
    //        we will override it.
    bytes32 rootMixed = vm.load(address(outbox), keccak256(abi.encode(1, 0)));
    uint256 minHeightMixed =
      uint256(vm.load(address(outbox), bytes32(uint256(keccak256(abi.encode(1, 0))) + 1)));

    assertNotEq(rootMixed, bytes32(0), "Invalid root");
    assertNotEq(minHeightMixed, 0, "Invalid min height");

    rollup.prune();
    assertEq(inbox.inProgress(), 3, "Invalid in progress");
    assertEq(rollup.getPendingBlockNumber(), 0, "Invalid pending block number");
    assertEq(rollup.getProvenBlockNumber(), 0, "Invalid proven block number");

    // @note  We alter what slot is specified in the empty block!
    //        This means that we keep the `empty_block_1` mostly as is, but replace the slot number
    //        and timestamp as if it was created at a different point in time. This allow us to insert it
    //        as if it was the first block, even after we had originally inserted the mixed block.
    //        An example where this could happen would be if no-one could prove the mixed block.
    // @note  We prune the pending chain as part of the propose call.
    _proposeBlock("empty_block_1", prunableAt.unwrap());

    assertEq(inbox.inProgress(), 3, "Invalid in progress");
    assertEq(inbox.getRoot(2), inboxRoot2, "Invalid inbox root");
    assertEq(rollup.getPendingBlockNumber(), 1, "Invalid pending block number");
    assertEq(rollup.getProvenBlockNumber(), 0, "Invalid proven block number");

    // We check that the roots in the outbox have correctly been updated.
    bytes32 rootEmpty = vm.load(address(outbox), keccak256(abi.encode(1, 0)));
    uint256 minHeightEmpty =
      uint256(vm.load(address(outbox), bytes32(uint256(keccak256(abi.encode(1, 0))) + 1)));

    assertEq(rootEmpty, bytes32(0), "Invalid root");
    assertNotEq(minHeightEmpty, 0, "Invalid min height");
  }

  function testTimestamp() public setUpFor("mixed_block_1") {
    // Ensure that the timestamp of the current slot is never in the future.
    for (uint256 i = 0; i < 100; i++) {
      Slot slot = rollup.getCurrentSlot();
      Timestamp ts = rollup.getTimestampForSlot(slot);

      assertLe(ts, block.timestamp, "Invalid timestamp");

      vm.warp(block.timestamp + 12);
      vm.roll(block.number + 1);
    }
  }

  function testInvalidBlobHash() public setUpFor("mixed_block_1") {
    DecoderBase.Data memory data = load("mixed_block_1").block;
    bytes memory header = data.header;

    // We set the blobHash to 1
    bytes32[] memory blobHashes = new bytes32[](1);
    blobHashes[0] = bytes32(uint256(1));
    vm.blobhashes(blobHashes);
    ProposeArgs memory args = ProposeArgs({
      header: header,
      archive: data.archive,
      blockHash: data.blockHash,
      oracleInput: OracleInput(0, 0),
      txHashes: new bytes32[](0)
    });
    vm.expectRevert(abi.encodeWithSelector(Errors.Rollup__InvalidBlobHash.selector, blobHashes[0]));
    rollup.propose(args, signatures, data.body, data.blobInputs);
  }

  function testInvalidBlobProof() public setUpFor("mixed_block_1") {
    DecoderBase.Data memory data = load("mixed_block_1").block;
    bytes memory header = data.header;
    bytes memory blobInput = data.blobInputs;

    // We set the blobHash to the correct value
    bytes32[] memory blobHashes = new bytes32[](1);
    // The below is the blob hash == bytes [1:33] of _blobInput
    bytes32 blobHash;
    assembly {
      blobHash := mload(add(blobInput, 0x21))
    }
    blobHashes[0] = blobHash;
    vm.blobhashes(blobHashes);

    // We mess with the blob input bytes
    blobInput[100] = 0x01;
    ProposeArgs memory args = ProposeArgs({
      header: header,
      archive: data.archive,
      blockHash: data.blockHash,
      oracleInput: OracleInput(0, 0),
      txHashes: new bytes32[](0)
    });
    vm.expectRevert(abi.encodeWithSelector(Errors.Rollup__InvalidBlobProof.selector, blobHashes[0]));
    rollup.propose(args, signatures, data.body, blobInput);
  }

  function testRevertPrune() public setUpFor("mixed_block_1") {
    vm.expectRevert(abi.encodeWithSelector(Errors.Rollup__NothingToPrune.selector));
    rollup.prune();

    _proposeBlock("mixed_block_1", 1);

    vm.expectRevert(abi.encodeWithSelector(Errors.Rollup__NothingToPrune.selector));
    rollup.prune();
  }

  function testShouldNotBeTooEagerToPrune() public setUpFor("mixed_block_1") {
    warpToL2Slot(1);
    _proposeBlock("mixed_block_1", 1);
    // we prove epoch 0
    rollup.setAssumeProvenThroughBlockNumber(rollup.getPendingBlockNumber());

    // jump to epoch 1
    warpToL2Slot(EPOCH_DURATION);
    _proposeBlock("mixed_block_2", EPOCH_DURATION);

    // jump to epoch 2
    warpToL2Slot(EPOCH_DURATION * 2);

    vm.expectRevert(abi.encodeWithSelector(Errors.Rollup__NothingToPrune.selector));
    rollup.prune();
  }

  function testPruneDuringPropose() public setUpFor("mixed_block_1") {
    _proposeBlock("mixed_block_1", 1);
    assertEq(rollup.getEpochToProve(), 0, "Invalid epoch to prove");

    // the same block is proposed, with the diff in slot number.
    _proposeBlock("mixed_block_1", rollup.getProofSubmissionWindow() + 1);

    assertEq(rollup.getPendingBlockNumber(), 1, "Invalid pending block number");
    assertEq(rollup.getProvenBlockNumber(), 0, "Invalid proven block number");
  }

  function testNonZeroDaFee() public setUpFor("mixed_block_1") {
    registry.upgrade(address(0xbeef));

    DecoderBase.Full memory full = load("mixed_block_1");
    DecoderBase.Data memory data = full.block;
    bytes memory header = data.header;
    assembly {
      mstore(add(header, add(0x20, 0x0208)), 1)
    }
    bytes32[] memory txHashes = new bytes32[](0);

    // We jump to the time of the block. (unless it is in the past)
    vm.warp(max(block.timestamp, data.decodedHeader.globalVariables.timestamp));

    skipBlobCheck(address(rollup));

    vm.expectRevert(abi.encodeWithSelector(Errors.Rollup__NonZeroDaFee.selector));
    ProposeArgs memory args = ProposeArgs({
      header: header,
      archive: data.archive,
      blockHash: data.blockHash,
      oracleInput: OracleInput(0, 0),
      txHashes: txHashes
    });
    rollup.propose(args, signatures, data.body, data.blobInputs);
  }

  function testNonZeroL2Fee() public setUpFor("mixed_block_1") {
    registry.upgrade(address(0xbeef));

    DecoderBase.Full memory full = load("mixed_block_1");
    DecoderBase.Data memory data = full.block;
    bytes memory header = data.header;
    assembly {
      mstore(add(header, add(0x20, 0x0228)), 1)
    }
    bytes32[] memory txHashes = new bytes32[](0);

    // We jump to the time of the block. (unless it is in the past)
    vm.warp(max(block.timestamp, data.decodedHeader.globalVariables.timestamp));

    skipBlobCheck(address(rollup));

    vm.expectRevert(abi.encodeWithSelector(Errors.Rollup__NonZeroL2Fee.selector));
    ProposeArgs memory args = ProposeArgs({
      header: header,
      archive: data.archive,
      blockHash: data.blockHash,
      oracleInput: OracleInput(0, 0),
      txHashes: txHashes
    });
    rollup.propose(args, signatures, data.body, data.blobInputs);
  }

  struct TestBlockFeeStruct {
    uint256 provingCostPerMana;
    uint256 baseFee;
    uint256 feeAmount;
    uint256 portalBalance;
    uint256 manaUsed;
    uint256 time;
  }

  function testBlockFee() public setUpFor("mixed_block_1") {
    TestBlockFeeStruct memory interim;

    DecoderBase.Data memory data = load("mixed_block_1").block;
    interim.portalBalance = testERC20.balanceOf(address(feeJuicePortal));
    interim.provingCostPerMana = rollup.getProvingCostPerMana();
    interim.manaUsed = 1e6;

    // Progress time as necessary
    vm.warp(max(block.timestamp, data.decodedHeader.globalVariables.timestamp));

    interim.time = block.timestamp;

    {
      bytes memory header = data.header;
      assertEq(testERC20.balanceOf(address(rollup)), 0, "invalid rollup balance");

      // We jump to the time of the block. (unless it is in the past)
      vm.warp(max(block.timestamp, data.decodedHeader.globalVariables.timestamp));

      uint256 coinbaseBalance = testERC20.balanceOf(data.decodedHeader.globalVariables.coinbase);
      assertEq(coinbaseBalance, 0, "invalid initial coinbase balance");

      skipBlobCheck(address(rollup));
      interim.baseFee = rollup.getManaBaseFeeAt(Timestamp.wrap(block.timestamp), true);
      header = _updateHeaderBaseFee(header, interim.baseFee);
      header = _updateHeaderManaUsed(header, interim.manaUsed);
      // We mess up the fees and say that someone is paying a massive priority which surpass the amount available.
      interim.feeAmount = interim.manaUsed * interim.baseFee + interim.portalBalance;
      header = _updateHeaderTotalFees(header, interim.feeAmount);

      // Assert that balance have NOT been increased by proposing the block
      ProposeArgs memory args = ProposeArgs({
        header: header,
        archive: data.archive,
        blockHash: data.blockHash,
        oracleInput: OracleInput(0, 0),
        txHashes: new bytes32[](0)
      });
      rollup.propose(args, signatures, data.body, data.blobInputs);
      assertEq(
        testERC20.balanceOf(data.decodedHeader.globalVariables.coinbase),
        0,
        "invalid coinbase balance"
      );
    }

    BlockLog memory blockLog = rollup.getBlock(0);
    warpToL2Slot(rollup.getProofSubmissionWindow() - 1);

    address prover = address(0x1234);

    {
      bytes memory blobPublicInputs = this.getBlobPublicInputs(data.blobInputs);
      vm.expectRevert(
        abi.encodeWithSelector(
          IERC20Errors.ERC20InsufficientBalance.selector,
          address(feeJuicePortal),
          interim.portalBalance,
          interim.feeAmount
        )
      );
      _submitEpochProofWithFee(
        1,
        1,
        blockLog.archive,
        data.archive,
        blockLog.blockHash,
        data.blockHash,
        blobPublicInputs,
        prover,
        data.decodedHeader.globalVariables.coinbase,
        interim.feeAmount
      );
    }
    assertEq(
      testERC20.balanceOf(data.decodedHeader.globalVariables.coinbase),
      0,
      "invalid coinbase balance"
    );
    assertEq(
      rollup.getSequencerRewards(data.decodedHeader.globalVariables.coinbase),
      0,
      "invalid sequencer rewards"
    );
    assertEq(testERC20.balanceOf(prover), 0, "invalid prover balance");
    assertEq(rollup.getCollectiveProverRewardsForEpoch(Epoch.wrap(0)), 0, "invalid prover rewards");

    {
      testERC20.mint(address(feeJuicePortal), interim.feeAmount - interim.portalBalance);

      // When the block is proven we should have received the funds
      _submitEpochProofWithFee(
        1,
        1,
        blockLog.archive,
        data.archive,
        blockLog.blockHash,
        data.blockHash,
        this.getBlobPublicInputs(data.blobInputs),
        address(42),
        data.decodedHeader.globalVariables.coinbase,
        interim.feeAmount
      );

      uint256 provingCosts = Math.mulDiv(interim.provingCostPerMana, rollup.getFeeAssetPrice(), 1e9);

      uint256 expectedProverReward =
        rewardDistributor.BLOCK_REWARD() / 2 + provingCosts * interim.manaUsed;
      uint256 expectedSequencerReward =
        rewardDistributor.BLOCK_REWARD() / 2 + interim.feeAmount - provingCosts * interim.manaUsed;

      assertEq(
        rollup.getSequencerRewards(data.decodedHeader.globalVariables.coinbase),
        expectedSequencerReward,
        "invalid sequencer rewards"
      );

      Epoch epoch = rollup.getBlock(1).slotNumber.epochFromSlot();

      assertEq(
        rollup.getCollectiveProverRewardsForEpoch(epoch),
        expectedProverReward,
        "invalid prover rewards"
      );
    }
  }

  function testMixedBlock(bool _toProve) public setUpFor("mixed_block_1") {
    _proposeBlock("mixed_block_1", 1);

    if (_toProve) {
      _proveBlocks("mixed_block_", 1, 1, address(0));
    }

    assertEq(rollup.getPendingBlockNumber(), 1, "Invalid pending block number");
    assertEq(rollup.getProvenBlockNumber(), _toProve ? 1 : 0, "Invalid proven block number");
  }

  function testConsecutiveMixedBlocks(uint256 _blocksToProve) public setUpFor("mixed_block_1") {
    uint256 toProve = bound(_blocksToProve, 0, 2);

    _proposeBlock("mixed_block_1", 1);
    _proposeBlock("mixed_block_2", 2);

    if (toProve > 0) {
      _proveBlocks("mixed_block_", 1, toProve, address(0));
    }

    assertEq(rollup.getPendingBlockNumber(), 2, "Invalid pending block number");
    assertEq(rollup.getProvenBlockNumber(), 0 + toProve, "Invalid proven block number");
  }

  function testSingleBlock(bool _toProve) public setUpFor("single_tx_block_1") {
    _proposeBlock("single_tx_block_1", 1);

    if (_toProve) {
      _proveBlocks("single_tx_block_", 1, 1, address(0));
    }

    assertEq(rollup.getPendingBlockNumber(), 1, "Invalid pending block number");
    assertEq(rollup.getProvenBlockNumber(), _toProve ? 1 : 0, "Invalid proven block number");
  }

  function testConsecutiveSingleTxBlocks(uint256 _blocksToProve)
    public
    setUpFor("single_tx_block_1")
  {
    uint256 toProve = bound(_blocksToProve, 0, 2);

    _proposeBlock("single_tx_block_1", 1);
    _proposeBlock("single_tx_block_2", 2);

    if (toProve > 0) {
      _proveBlocks("single_tx_block_", 1, toProve, address(0));
    }

    assertEq(rollup.getPendingBlockNumber(), 2, "Invalid pending block number");
    assertEq(rollup.getProvenBlockNumber(), 0 + toProve, "Invalid proven block number");
  }

  function testRevertSubmittingProofForBlocksAcrossEpochs() public setUpFor("mixed_block_1") {
    _proposeBlock("mixed_block_1", 1);
    _proposeBlock("mixed_block_2", TestConstants.AZTEC_EPOCH_DURATION + 1);

    DecoderBase.Data memory data = load("mixed_block_2").block;

    assertEq(rollup.getProvenBlockNumber(), 0, "Invalid initial proven block number");

    BlockLog memory blockLog = rollup.getBlock(0);

    bytes32[7] memory args = [
      blockLog.archive,
      data.archive,
      blockLog.blockHash,
      data.blockHash,
      bytes32(0),
      bytes32(0),
      bytes32(0)
    ];

    bytes32[] memory fees = new bytes32[](Constants.AZTEC_MAX_EPOCH_DURATION * 2);

    fees[0] = bytes32(uint256(uint160(address(0))));
    fees[1] = bytes32(0);

    bytes memory aggregationObject = "";
    bytes memory proof = "";

    bytes memory blobPublicInputs = this.getBlobPublicInputs(data.blobInputs);

    vm.expectRevert(
      abi.encodeWithSelector(
        Errors.Rollup__StartAndEndNotSameEpoch.selector, Epoch.wrap(0), Epoch.wrap(1)
      )
    );

    rollup.submitEpochRootProof(
      SubmitEpochRootProofArgs({
        start: 1,
        end: 2,
        args: args,
        fees: fees,
        blobPublicInputs: blobPublicInputs,
        aggregationObject: aggregationObject,
        proof: proof
      })
    );

    assertEq(rollup.getPendingBlockNumber(), 2, "Invalid pending block number");
    assertEq(rollup.getProvenBlockNumber(), 0, "Invalid proven block number");
  }

  function testProveEpochWithTwoMixedBlocks() public setUpFor("mixed_block_1") {
    _proposeBlock("mixed_block_1", 1);
    _proposeBlock("mixed_block_2", 2);

    DecoderBase.Data memory data = load("mixed_block_2").block;

    assertEq(rollup.getProvenBlockNumber(), 0, "Invalid initial proven block number");
    BlockLog memory blockLog = rollup.getBlock(0);
    bytes memory blobPublicInputs = abi.encodePacked(
      this.getBlobPublicInputs(load("mixed_block_1").block.blobInputs),
      this.getBlobPublicInputs(data.blobInputs)
    );
    _submitEpochProof(
      1,
      2,
      blockLog.archive,
      data.archive,
      blockLog.blockHash,
      data.blockHash,
      blobPublicInputs,
      address(0)
    );

    assertEq(rollup.getPendingBlockNumber(), 2, "Invalid pending block number");
    assertEq(rollup.getProvenBlockNumber(), 2, "Invalid proven block number");
  }

  function testConsecutiveMixedBlocksNonSequentialProof() public setUpFor("mixed_block_1") {
    _proposeBlock("mixed_block_1", 200);
    _proposeBlock("mixed_block_2", 201);

    // Should fail here.
    _proveBlocksFail(
      "mixed_block_",
      2,
      2,
      address(0),
      abi.encodeWithSelector(Errors.Rollup__StartIsNotFirstBlockOfEpoch.selector)
    );

    assertEq(rollup.getPendingBlockNumber(), 2, "Invalid pending block number");
    assertEq(rollup.getProvenBlockNumber(), 0, "Invalid proven block number");
  }

  function testEmptyBlock(bool _toProve) public setUpFor("empty_block_1") {
    _proposeBlock("empty_block_1", 1);

    if (_toProve) {
      _proveBlocks("empty_block_", 1, 1, address(0));
    }

    assertEq(rollup.getPendingBlockNumber(), 1, "Invalid pending block number");
    assertEq(rollup.getProvenBlockNumber(), _toProve ? 1 : 0, "Invalid proven block number");
  }

  function testConsecutiveEmptyBlocks(uint256 _blocksToProve) public setUpFor("empty_block_1") {
    uint256 toProve = bound(_blocksToProve, 0, 2);
    _proposeBlock("empty_block_1", 1);
    _proposeBlock("empty_block_2", 2);

    if (toProve > 0) {
      _proveBlocks("empty_block_", 1, toProve, address(0));
    }

    assertEq(rollup.getPendingBlockNumber(), 2, "Invalid pending block number");
    assertEq(rollup.getProvenBlockNumber(), 0 + toProve, "Invalid proven block number");
  }

  function testRevertInvalidBlockNumber() public setUpFor("empty_block_1") {
    DecoderBase.Data memory data = load("empty_block_1").block;
    bytes memory header = data.header;
    bytes32 archive = data.archive;
    bytes memory body = data.body;
    bytes32[] memory txHashes = new bytes32[](0);

    assembly {
      // TODO: Hardcoding offsets in the middle of tests is annoying to say the least.
      mstore(add(header, add(0x20, 0x0174)), 0x420)
    }
    skipBlobCheck(address(rollup));
    vm.expectRevert(abi.encodeWithSelector(Errors.Rollup__InvalidBlockNumber.selector, 1, 0x420));
    ProposeArgs memory args = ProposeArgs({
      header: header,
      archive: archive,
      blockHash: data.blockHash,
      oracleInput: OracleInput(0, 0),
      txHashes: txHashes
    });
    rollup.propose(args, signatures, body, data.blobInputs);
  }

  function testRevertInvalidChainId() public setUpFor("empty_block_1") {
    DecoderBase.Data memory data = load("empty_block_1").block;
    bytes memory header = data.header;
    bytes32 archive = data.archive;
    bytes memory body = data.body;
    bytes32[] memory txHashes = new bytes32[](0);

    assembly {
      mstore(add(header, add(0x20, 0x0134)), 0x420)
    }
    skipBlobCheck(address(rollup));
    vm.expectRevert(abi.encodeWithSelector(Errors.Rollup__InvalidChainId.selector, 31337, 0x420));
    ProposeArgs memory args = ProposeArgs({
      header: header,
      archive: archive,
      blockHash: data.blockHash,
      oracleInput: OracleInput(0, 0),
      txHashes: txHashes
    });
    rollup.propose(args, signatures, body, data.blobInputs);
  }

  function testRevertInvalidVersion() public setUpFor("empty_block_1") {
    DecoderBase.Data memory data = load("empty_block_1").block;
    bytes memory header = data.header;
    bytes32 archive = data.archive;
    bytes memory body = data.body;
    bytes32[] memory txHashes = new bytes32[](0);

    assembly {
      mstore(add(header, add(0x20, 0x0154)), 0x420)
    }
    skipBlobCheck(address(rollup));
    vm.expectRevert(abi.encodeWithSelector(Errors.Rollup__InvalidVersion.selector, 1, 0x420));
    ProposeArgs memory args = ProposeArgs({
      header: header,
      archive: archive,
      blockHash: data.blockHash,
      oracleInput: OracleInput(0, 0),
      txHashes: txHashes
    });
    rollup.propose(args, signatures, body, data.blobInputs);
  }

  function testRevertInvalidTimestamp() public setUpFor("empty_block_1") {
    DecoderBase.Data memory data = load("empty_block_1").block;
    bytes memory header = data.header;
    bytes32 archive = data.archive;
    bytes memory body = data.body;
    bytes32[] memory txHashes = new bytes32[](0);

    uint256 realTs = data.decodedHeader.globalVariables.timestamp;
    uint256 badTs = realTs + 1;

    vm.warp(max(block.timestamp, realTs));

    assembly {
      mstore(add(header, add(0x20, 0x01b4)), badTs)
    }
    skipBlobCheck(address(rollup));
    vm.expectRevert(abi.encodeWithSelector(Errors.Rollup__InvalidTimestamp.selector, realTs, badTs));
    ProposeArgs memory args = ProposeArgs({
      header: header,
      archive: archive,
      blockHash: data.blockHash,
      oracleInput: OracleInput(0, 0),
      txHashes: txHashes
    });
    rollup.propose(args, signatures, body, new bytes(144));
  }

  function testSubmitProofNonExistantBlock() public setUpFor("empty_block_1") {
    _proposeBlock("empty_block_1", 1);
    DecoderBase.Data memory data = load("empty_block_1").block;
    bytes memory blobPublicInputs = this.getBlobPublicInputs(data.blobInputs);

    BlockLog memory blockLog = rollup.getBlock(0);
    bytes32 wrong = bytes32(uint256(0xdeadbeef));
    vm.expectRevert(
      abi.encodeWithSelector(
        Errors.Rollup__InvalidPreviousArchive.selector, blockLog.archive, wrong
      )
    );
    _submitEpochProof(
      1, 1, wrong, data.archive, blockLog.blockHash, data.blockHash, blobPublicInputs, address(0)
    );

    // TODO: Reenable when we setup proper initial block hash
    // vm.expectRevert(
    //   abi.encodeWithSelector(Errors.Rollup__InvalidPreviousBlockHash.selector, preBlockHash, wrong)
    // );
    // _submitEpochProof(rollup, 1, preArchive, data.archive, wrong, data.blockHash, bytes32(0));
  }

  function testSubmitProofInvalidArchive() public setUpFor("empty_block_1") {
    _proposeBlock("empty_block_1", 1);

    DecoderBase.Data memory data = load("empty_block_1").block;
    bytes memory blobPublicInputs = this.getBlobPublicInputs(data.blobInputs);
    bytes32 wrongArchive = bytes32(uint256(0xdeadbeef));

    BlockLog memory blockLog = rollup.getBlock(0);
    vm.expectRevert(
      abi.encodeWithSelector(Errors.Rollup__InvalidArchive.selector, data.archive, 0xdeadbeef)
    );
    _submitEpochProof(
      1,
      1,
      blockLog.archive,
      wrongArchive,
      blockLog.blockHash,
      data.blockHash,
      blobPublicInputs,
      address(0)
    );
  }

  function testSubmitProofInvalidBlockHash() public setUpFor("empty_block_1") {
    _proposeBlock("empty_block_1", 1);

    DecoderBase.Data memory data = load("empty_block_1").block;
    bytes memory blobPublicInputs = this.getBlobPublicInputs(data.blobInputs);
    bytes32 wrongBlockHash = bytes32(uint256(0xdeadbeef));

    BlockLog memory parentBlockLog = rollup.getBlock(0);
    vm.expectRevert(
      abi.encodeWithSelector(
        Errors.Rollup__InvalidBlockHash.selector, data.blockHash, wrongBlockHash
      )
    );
    _submitEpochProof(
      1,
      1,
      parentBlockLog.archive,
      data.archive,
      parentBlockLog.blockHash,
      wrongBlockHash,
      blobPublicInputs,
      address(0)
    );
  }

  function _testSubmitProofInvalidBlobPublicInput() public setUpFor("empty_block_1") {
    _proposeBlock({_name: "empty_block_1", _slotNumber: 0});

    DecoderBase.Data memory data = load("empty_block_1").block;
    bytes memory blobPublicInputs = this.getBlobPublicInputs(data.blobInputs);
    // mess with the data
    blobPublicInputs[100] = 0x01;

    BlockLog memory blockLog = rollup.getBlock(0);
    bytes32 actualBlobPublicInputsHash =
      rollup.getBlobPublicInputsHash(data.decodedHeader.globalVariables.blockNumber);
    bytes32 wrongBlobPublicInputsHash = this.getBlobPublicInputsHash(blobPublicInputs);
    vm.expectRevert(
      abi.encodeWithSelector(
        Errors.Rollup__InvalidBlobPublicInputsHash.selector,
        actualBlobPublicInputsHash,
        wrongBlobPublicInputsHash
      )
    );
    _submitEpochProof(
      1,
      1,
      blockLog.archive,
      data.archive,
      blockLog.blockHash,
      data.blockHash,
      blobPublicInputs,
      address(0)
    );
  }

  function _submitEpochProof(
    uint256 _start,
    uint256 _end,
    bytes32 _prevArchive,
    bytes32 _archive,
    bytes32 _prevBlockHash,
    bytes32 _blockHash,
    bytes memory _blobPublicInputs,
    address _prover
  ) internal {
    _submitEpochProofWithFee(
      _start,
      _end,
      _prevArchive,
      _archive,
      _prevBlockHash,
      _blockHash,
      _blobPublicInputs,
      _prover,
      address(0),
      0
    );
  }

  function _submitEpochProofWithFee(
    uint256 _start,
    uint256 _end,
    bytes32 _prevArchive,
    bytes32 _archive,
    bytes32 _prevBlockHash,
    bytes32 _blockHash,
    bytes memory _blobPublicInputs,
    address _prover,
    address _coinbase,
    uint256 _fee
  ) internal {
    bytes32[7] memory args = [
      _prevArchive,
      _archive,
      _prevBlockHash,
      _blockHash,
      bytes32(0), // WHAT ?
      bytes32(0), // WHAT ?
      bytes32(uint256(uint160(bytes20(_prover)))) // Need the address to be left padded within the bytes32
    ];

    bytes32[] memory fees = new bytes32[](Constants.AZTEC_MAX_EPOCH_DURATION * 2);
    fees[0] = bytes32(uint256(uint160(bytes20(_coinbase)))); // Need the address to be left padded within the bytes32
    fees[1] = bytes32(_fee);

    rollup.submitEpochRootProof(
      SubmitEpochRootProofArgs({
        start: _start,
        end: _end,
        args: args,
        fees: fees,
        blobPublicInputs: _blobPublicInputs,
        aggregationObject: "",
        proof: ""
      })
    );
  }
}<|MERGE_RESOLUTION|>--- conflicted
+++ resolved
@@ -85,24 +85,19 @@
     rewardDistributor = new RewardDistributor(testERC20, registry, address(this));
     testERC20.mint(address(rewardDistributor), 1e6 ether);
 
-<<<<<<< HEAD
-    rollup = new Rollup(
-      feeJuicePortal,
-      rewardDistributor,
-      testERC20,
-      bytes32(0),
-      bytes32(0),
-      bytes32(Constants.GENESIS_ARCHIVE_ROOT),
-      bytes32(Constants.GENESIS_BLOCK_HASH),
-      address(this)
-=======
     rollup = IInstance(
       address(
         new Rollup(
-          feeJuicePortal, rewardDistributor, testERC20, bytes32(0), bytes32(0), address(this)
+          feeJuicePortal,
+          rewardDistributor,
+          testERC20,
+          bytes32(0),
+          bytes32(0),
+          bytes32(Constants.GENESIS_ARCHIVE_ROOT),
+          bytes32(Constants.GENESIS_BLOCK_HASH),
+          address(this)
         )
       )
->>>>>>> f54db75a
     );
     inbox = Inbox(address(rollup.INBOX()));
     outbox = Outbox(address(rollup.OUTBOX()));
