// SPDX-License-Identifier: Apache-2.0
// Copyright 2023 Aztec Labs.
pragma solidity >=0.8.18;

import {IERC20} from "@oz/token/ERC20/IERC20.sol";

import {DecoderBase} from "./decoders/Base.sol";

import {DataStructures} from "../src/core/libraries/DataStructures.sol";
import {Constants} from "../src/core/libraries/ConstantsGen.sol";

import {Registry} from "../src/core/messagebridge/Registry.sol";
import {Inbox} from "../src/core/messagebridge/Inbox.sol";
import {Outbox} from "../src/core/messagebridge/Outbox.sol";
import {Errors} from "../src/core/libraries/Errors.sol";
import {Rollup} from "../src/core/Rollup.sol";
import {Leonidas} from "../src/core/sequencer_selection/Leonidas.sol";
import {AvailabilityOracle} from "../src/core/availability_oracle/AvailabilityOracle.sol";
import {FrontierMerkle} from "../src/core/messagebridge/frontier_tree/Frontier.sol";
import {NaiveMerkle} from "./merkle/Naive.sol";
import {MerkleTestUtil} from "./merkle/TestUtil.sol";
import {PortalERC20} from "./portals/PortalERC20.sol";

import {TxsDecoderHelper} from "./decoders/helpers/TxsDecoderHelper.sol";

/**
 * Blocks are generated using the `integration_l1_publisher.test.ts` tests.
 * Main use of these test is shorter cycles when updating the decoder contract.
 */
contract RollupTest is DecoderBase {
  Registry internal registry;
  Inbox internal inbox;
  Outbox internal outbox;
  Rollup internal rollup;
  MerkleTestUtil internal merkleTestUtil;
  TxsDecoderHelper internal txsHelper;
  PortalERC20 internal portalERC20;

  AvailabilityOracle internal availabilityOracle;

  /**
   * @notice  Set up the contracts needed for the tests with time aligned to the provided block name
   */
  modifier setUpFor(string memory _name) {
    {
      Leonidas leo = new Leonidas(address(1));
      DecoderBase.Full memory full = load(_name);
      uint256 slotNumber = full.block.decodedHeader.globalVariables.slotNumber;
      uint256 initialTime =
        full.block.decodedHeader.globalVariables.timestamp - slotNumber * leo.SLOT_DURATION();
      vm.warp(initialTime);
    }

    registry = new Registry(address(this));
    availabilityOracle = new AvailabilityOracle();
    portalERC20 = new PortalERC20();
    rollup = new Rollup(
      registry, availabilityOracle, IERC20(address(portalERC20)), bytes32(0), address(this)
    );
    inbox = Inbox(address(rollup.INBOX()));
    outbox = Outbox(address(rollup.OUTBOX()));

    registry.upgrade(address(rollup));

    // mint some tokens to the rollup
    portalERC20.mint(address(rollup), 1000000);

    merkleTestUtil = new MerkleTestUtil();
    txsHelper = new TxsDecoderHelper();
    _;
  }

  function testRevertPrune() public setUpFor("mixed_block_1") {
    vm.expectRevert(abi.encodeWithSelector(Errors.Rollup__NothingToPrune.selector));
    rollup.prune();

    _testBlock("mixed_block_1", false);

    uint256 currentSlot = rollup.getCurrentSlot();
    (, uint128 slot,) = rollup.blocks(1);
    uint256 prunableAt = uint256(slot) + rollup.TIMELINESS_PROVING_IN_SLOTS();

    vm.expectRevert(
      abi.encodeWithSelector(Errors.Rollup__NotReadyToPrune.selector, currentSlot, prunableAt)
    );
    rollup.prune();
  }

  function testPrune() public setUpFor("mixed_block_1") {
    _testBlock("mixed_block_1", false);

    assertEq(inbox.inProgress(), 3, "Invalid in progress");

    // @note  Fetch the inbox root of block 2. This should be frozen when block 1 is proposed.
    //        Even if we end up reverting block 1, we should still see the same root in the inbox.
    bytes32 inboxRoot2 = inbox.trees(2).root();

    (, uint128 slot,) = rollup.blocks(1);
    uint256 prunableAt = uint256(slot) + rollup.TIMELINESS_PROVING_IN_SLOTS();

    uint256 timeOfPrune = rollup.getTimestampForSlot(prunableAt);
    vm.warp(timeOfPrune);

    assertEq(rollup.pendingBlockCount(), 2, "Invalid pending block count");
    assertEq(rollup.provenBlockCount(), 1, "Invalid proven block count");

    // @note  Get the root and min height that we have in the outbox.
    //        We read it directly in storage because it is not yet proven, so the getter will give (0, 0).
    //        The values are stored such that we can check that after pruning, and inserting a new block,
    //        we will override it.
    bytes32 rootMixed = vm.load(address(outbox), keccak256(abi.encode(1, 0)));
    uint256 minHeightMixed =
      uint256(vm.load(address(outbox), bytes32(uint256(keccak256(abi.encode(1, 0))) + 1)));

    assertNotEq(rootMixed, bytes32(0), "Invalid root");
    assertNotEq(minHeightMixed, 0, "Invalid min height");

    rollup.prune();
    assertEq(inbox.inProgress(), 3, "Invalid in progress");
    assertEq(rollup.pendingBlockCount(), 1, "Invalid pending block count");
    assertEq(rollup.provenBlockCount(), 1, "Invalid proven block count");

    // @note  We alter what slot is specified in the empty block!
    //        This means that we keep the `empty_block_1` mostly as is, but replace the slot number
    //        and timestamp as if it was created at a different point in time. This allow us to insert it
    //        as if it was the first block, even after we had originally inserted the mixed block.
    //        An example where this could happen would be if no-one could proof the mixed block.
    _testBlock("empty_block_1", false, prunableAt);

    assertEq(inbox.inProgress(), 3, "Invalid in progress");
    assertEq(inbox.trees(2).root(), inboxRoot2, "Invalid inbox root");
    assertEq(rollup.pendingBlockCount(), 2, "Invalid pending block count");
    assertEq(rollup.provenBlockCount(), 1, "Invalid proven block count");

    // We check that the roots in the outbox have correctly been updated.
    bytes32 rootEmpty = vm.load(address(outbox), keccak256(abi.encode(1, 0)));
    uint256 minHeightEmpty =
      uint256(vm.load(address(outbox), bytes32(uint256(keccak256(abi.encode(1, 0))) + 1)));

    assertNotEq(rootEmpty, bytes32(0), "Invalid root");
    assertNotEq(minHeightEmpty, 0, "Invalid min height");
    assertNotEq(rootEmpty, rootMixed, "Invalid root");
    assertNotEq(minHeightEmpty, minHeightMixed, "Invalid min height");
  }

  function testMixedBlock(bool _toProve) public setUpFor("mixed_block_1") {
    _testBlock("mixed_block_1", _toProve);

    assertEq(rollup.pendingBlockCount(), 2, "Invalid pending block count");
    assertEq(rollup.provenBlockCount(), _toProve ? 2 : 1, "Invalid proven block count");
  }

  function testConsecutiveMixedBlocks(uint256 _blocksToProve) public setUpFor("mixed_block_1") {
    uint256 toProve = bound(_blocksToProve, 0, 2);

    _testBlock("mixed_block_1", toProve > 0);
    _testBlock("mixed_block_2", toProve > 1);

    assertEq(rollup.pendingBlockCount(), 3, "Invalid pending block count");
    assertEq(rollup.provenBlockCount(), 1 + toProve, "Invalid proven block count");
  }

  function testConsecutiveMixedBlocksNonSequentialProof() public setUpFor("mixed_block_1") {
    _testBlock("mixed_block_1", false);
    _testBlock("mixed_block_2", true);

    assertTrue(rollup.isBlockProven(2), "Block 2 is not proven");

    assertEq(rollup.pendingBlockCount(), 3, "Invalid pending block count");
    assertEq(rollup.provenBlockCount(), 1, "Invalid proven block count");
  }

  function testEmptyBlock(bool _toProve) public setUpFor("empty_block_1") {
    _testBlock("empty_block_1", _toProve);
    assertEq(rollup.pendingBlockCount(), 2, "Invalid pending block count");
    assertEq(rollup.provenBlockCount(), _toProve ? 2 : 1, "Invalid proven block count");
  }

  function testConsecutiveEmptyBlocks(uint256 _blocksToProve) public setUpFor("empty_block_1") {
    uint256 toProve = bound(_blocksToProve, 0, 2);
    _testBlock("empty_block_1", toProve > 0);
    _testBlock("empty_block_2", toProve > 1);

    assertEq(rollup.pendingBlockCount(), 3, "Invalid pending block count");
    assertEq(rollup.provenBlockCount(), 1 + toProve, "Invalid proven block count");
  }

  function testRevertInvalidBlockNumber() public setUpFor("empty_block_1") {
    DecoderBase.Data memory data = load("empty_block_1").block;
    bytes memory header = data.header;
    bytes32 archive = data.archive;
    bytes memory body = data.body;

    assembly {
      // TODO: Hardcoding offsets in the middle of tests is annoying to say the least.
      mstore(add(header, add(0x20, 0x0174)), 0x420)
    }

    availabilityOracle.publish(body);

    vm.expectRevert(abi.encodeWithSelector(Errors.Rollup__InvalidBlockNumber.selector, 1, 0x420));
    rollup.process(header, archive, bytes32(0));
  }

  function testRevertInvalidChainId() public setUpFor("empty_block_1") {
    DecoderBase.Data memory data = load("empty_block_1").block;
    bytes memory header = data.header;
    bytes32 archive = data.archive;
    bytes memory body = data.body;

    assembly {
      // TODO: Hardcoding offsets in the middle of tests is annoying to say the least.
      mstore(add(header, add(0x20, 0x0134)), 0x420)
    }

    availabilityOracle.publish(body);

    vm.expectRevert(abi.encodeWithSelector(Errors.Rollup__InvalidChainId.selector, 31337, 0x420));
    rollup.process(header, archive, bytes32(0));
  }

  function testRevertInvalidVersion() public setUpFor("empty_block_1") {
    DecoderBase.Data memory data = load("empty_block_1").block;
    bytes memory header = data.header;
    bytes32 archive = data.archive;
    bytes memory body = data.body;

    assembly {
      mstore(add(header, add(0x20, 0x0154)), 0x420)
    }

    availabilityOracle.publish(body);

    vm.expectRevert(abi.encodeWithSelector(Errors.Rollup__InvalidVersion.selector, 1, 0x420));
    rollup.process(header, archive, bytes32(0));
  }

  function testRevertInvalidTimestamp() public setUpFor("empty_block_1") {
    DecoderBase.Data memory data = load("empty_block_1").block;
    bytes memory header = data.header;
    bytes32 archive = data.archive;
    bytes memory body = data.body;

    uint256 realTs = data.decodedHeader.globalVariables.timestamp;
    uint256 badTs = realTs + 1;

    vm.warp(max(block.timestamp, realTs));

    assembly {
      mstore(add(header, add(0x20, 0x01b4)), badTs)
    }

    availabilityOracle.publish(body);

    vm.expectRevert(abi.encodeWithSelector(Errors.Rollup__InvalidTimestamp.selector, realTs, badTs));
    rollup.process(header, archive, bytes32(0));
  }

  function testBlocksWithAssumeProven() public setUpFor("mixed_block_1") {
    rollup.setAssumeProvenUntilBlockNumber(2);
    _testBlock("mixed_block_1", false);
    _testBlock("mixed_block_2", false);

    assertEq(rollup.pendingBlockCount(), 3, "Invalid pending block count");
    assertEq(rollup.provenBlockCount(), 2, "Invalid proven block count");
  }

  function testSetAssumeProvenAfterBlocksProcessed() public setUpFor("mixed_block_1") {
    _testBlock("mixed_block_1", false);
    _testBlock("mixed_block_2", false);
    rollup.setAssumeProvenUntilBlockNumber(2);

    assertEq(rollup.pendingBlockCount(), 3, "Invalid pending block count");
    assertEq(rollup.provenBlockCount(), 2, "Invalid proven block count");
  }

  function testSubmitProofNonExistantBlock() public setUpFor("empty_block_1") {
    DecoderBase.Data memory data = load("empty_block_1").block;
    bytes memory header = data.header;
    bytes32 archive = data.archive;

    vm.expectRevert(abi.encodeWithSelector(Errors.Rollup__TryingToProveNonExistingBlock.selector));
    rollup.submitBlockRootProof(header, archive, bytes32(0), "", "");
  }

  function testSubmitProofInvalidArchive() public setUpFor("empty_block_1") {
    _testBlock("empty_block_1", false);
    _testBlock("empty_block_2", false);

    DecoderBase.Data memory data = load("empty_block_2").block;
    bytes memory header = data.header;
    bytes32 archive = data.archive;

    // Update the lastArchive value in the header and then submit a proof
    assembly {
      mstore(add(header, add(0x20, 0x00)), 0xdeadbeef)
    }

    vm.expectRevert(
      abi.encodeWithSelector(
        Errors.Rollup__InvalidArchive.selector, rollup.archiveAt(1), 0xdeadbeef
      )
    );
    rollup.submitBlockRootProof(header, archive, bytes32(0), "", "");
  }

  function testSubmitProofInvalidProposedArchive() public setUpFor("empty_block_1") {
    _testBlock("empty_block_1", false);

    DecoderBase.Data memory data = load("empty_block_1").block;
    bytes memory header = data.header;
    bytes32 archive = data.archive;

    bytes32 badArchive = keccak256(abi.encode(archive));

    vm.expectRevert(
      abi.encodeWithSelector(Errors.Rollup__InvalidProposedArchive.selector, archive, badArchive)
    );
    rollup.submitBlockRootProof(header, badArchive, bytes32(0), "", "");
  }

  function _testBlock(string memory name, bool _submitProof) public {
    _testBlock(name, _submitProof, 0);
  }

  function _testBlock(string memory name, bool _submitProof, uint256 _slotNumber) public {
    DecoderBase.Full memory full = load(name);
    bytes memory header = full.block.header;
    bytes32 archive = full.block.archive;
    bytes memory body = full.block.body;
    uint32 numTxs = full.block.numTxs;

    // Overwrite some timestamps if needed
    if (_slotNumber != 0) {
      uint256 ts = rollup.getTimestampForSlot(_slotNumber);

      full.block.decodedHeader.globalVariables.timestamp = ts;
      full.block.decodedHeader.globalVariables.slotNumber = _slotNumber;
      assembly {
        mstore(add(header, add(0x20, 0x0194)), _slotNumber)
        mstore(add(header, add(0x20, 0x01b4)), ts)
      }
    }

    // We jump to the time of the block. (unless it is in the past)
    vm.warp(max(block.timestamp, full.block.decodedHeader.globalVariables.timestamp));

    _populateInbox(full.populate.sender, full.populate.recipient, full.populate.l1ToL2Content);

    availabilityOracle.publish(body);

<<<<<<< HEAD
    uint256 toConsume = inbox.toConsume();

    rollup.process(header, archive, bytes32(0));
=======
    rollup.process(header, archive);
>>>>>>> 1da5cafe

    if (_submitProof) {
      rollup.submitBlockRootProof(header, archive, bytes32(0), "", "");

      assertTrue(
        rollup.isBlockProven(full.block.decodedHeader.globalVariables.blockNumber),
        "Block not proven"
      );
    }

    bytes32 l2ToL1MessageTreeRoot;
    {
      // NB: The below works with full blocks because we require the largest possible subtrees
      // for L2 to L1 messages - usually we make variable height subtrees, the roots of which
      // form a balanced tree

      // The below is a little janky - we know that this test deals with full txs with equal numbers
      // of msgs or txs with no messages, so the division works
      // TODO edit full.messages to include information about msgs per tx?
      uint256 subTreeHeight = merkleTestUtil.calculateTreeHeightFromSize(
        full.messages.l2ToL1Messages.length == 0 ? 0 : full.messages.l2ToL1Messages.length / numTxs
      );
      uint256 outHashTreeHeight = merkleTestUtil.calculateTreeHeightFromSize(numTxs);
      uint256 numMessagesWithPadding = numTxs * Constants.MAX_L2_TO_L1_MSGS_PER_TX;

      uint256 treeHeight = subTreeHeight + outHashTreeHeight;
      NaiveMerkle tree = new NaiveMerkle(treeHeight);
      for (uint256 i = 0; i < numMessagesWithPadding; i++) {
        if (i < full.messages.l2ToL1Messages.length) {
          tree.insertLeaf(full.messages.l2ToL1Messages[i]);
        } else {
          tree.insertLeaf(bytes32(0));
        }
      }

      l2ToL1MessageTreeRoot = tree.computeRoot();
    }

    (bytes32 root,) = outbox.getRootData(full.block.decodedHeader.globalVariables.blockNumber);

    // If we are trying to read a block beyond the proven chain, we should see "nothing".
    if (rollup.provenBlockCount() > full.block.decodedHeader.globalVariables.blockNumber) {
      assertEq(l2ToL1MessageTreeRoot, root, "Invalid l2 to l1 message tree root");
    } else {
      assertEq(root, bytes32(0), "Invalid outbox root");
    }

    assertEq(rollup.archive(), archive, "Invalid archive");
  }

  function _populateInbox(address _sender, bytes32 _recipient, bytes32[] memory _contents) internal {
    for (uint256 i = 0; i < _contents.length; i++) {
      vm.prank(_sender);
      inbox.sendL2Message(
        DataStructures.L2Actor({actor: _recipient, version: 1}), _contents[i], bytes32(0)
      );
    }
  }
}<|MERGE_RESOLUTION|>--- conflicted
+++ resolved
@@ -349,13 +349,7 @@
 
     availabilityOracle.publish(body);
 
-<<<<<<< HEAD
-    uint256 toConsume = inbox.toConsume();
-
     rollup.process(header, archive, bytes32(0));
-=======
-    rollup.process(header, archive);
->>>>>>> 1da5cafe
 
     if (_submitProof) {
       rollup.submitBlockRootProof(header, archive, bytes32(0), "", "");
