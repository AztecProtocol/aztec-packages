// SPDX-License-Identifier: Apache-2.0
// Copyright 2024 Aztec Labs.
pragma solidity >=0.8.27;

import {DecoderBase} from "./decoders/Base.sol";

import {DataStructures} from "@aztec/core/libraries/DataStructures.sol";
import {Constants} from "@aztec/core/libraries/ConstantsGen.sol";
import {SignatureLib} from "@aztec/core/libraries/crypto/SignatureLib.sol";
import {EpochProofQuoteLib} from "@aztec/core/libraries/EpochProofQuoteLib.sol";
import {Math} from "@oz/utils/math/Math.sol";

import {Registry} from "@aztec/governance/Registry.sol";
import {Inbox} from "@aztec/core/messagebridge/Inbox.sol";
import {Outbox} from "@aztec/core/messagebridge/Outbox.sol";
import {Errors} from "@aztec/core/libraries/Errors.sol";
import {Rollup} from "./harnesses/Rollup.sol";
import {IRollup} from "@aztec/core/interfaces/IRollup.sol";
import {IProofCommitmentEscrow} from "@aztec/core/interfaces/IProofCommitmentEscrow.sol";
import {FeeJuicePortal} from "@aztec/core/FeeJuicePortal.sol";
import {Leonidas} from "@aztec/core/Leonidas.sol";
import {NaiveMerkle} from "./merkle/Naive.sol";
import {MerkleTestUtil} from "./merkle/TestUtil.sol";
import {TestERC20} from "@aztec/mock/TestERC20.sol";
<<<<<<< HEAD
=======
import {TestConstants} from "./harnesses/TestConstants.sol";
>>>>>>> ada3e3ab
import {RewardDistributor} from "@aztec/governance/RewardDistributor.sol";
import {TxsDecoderHelper} from "./decoders/helpers/TxsDecoderHelper.sol";
import {IERC20Errors} from "@oz/interfaces/draft-IERC6093.sol";

import {
  Timestamp, Slot, Epoch, SlotLib, EpochLib, TimeFns
} from "@aztec/core/libraries/TimeMath.sol";

// solhint-disable comprehensive-interface

/**
 * Blocks are generated using the `integration_l1_publisher.test.ts` tests.
 * Main use of these test is shorter cycles when updating the decoder contract.
 */
contract RollupTest is DecoderBase, TimeFns {
  using SlotLib for Slot;
  using EpochLib for Epoch;

  Registry internal registry;
  Inbox internal inbox;
  Outbox internal outbox;
  Rollup internal rollup;
  Leonidas internal leo;
  MerkleTestUtil internal merkleTestUtil;
  TxsDecoderHelper internal txsHelper;
  TestERC20 internal testERC20;
  FeeJuicePortal internal feeJuicePortal;
  IProofCommitmentEscrow internal proofCommitmentEscrow;
  RewardDistributor internal rewardDistributor;
  SignatureLib.Signature[] internal signatures;

  EpochProofQuoteLib.EpochProofQuote internal quote;
  EpochProofQuoteLib.SignedEpochProofQuote internal signedQuote;

  uint256 internal privateKey;
  address internal signer;

  constructor() TimeFns(TestConstants.AZTEC_SLOT_DURATION, TestConstants.AZTEC_EPOCH_DURATION) {}

  /**
   * @notice  Set up the contracts needed for the tests with time aligned to the provided block name
   */
  modifier setUpFor(string memory _name) {
    {
      leo = new Leonidas(
        address(1),
        TestConstants.AZTEC_SLOT_DURATION,
        TestConstants.AZTEC_EPOCH_DURATION,
        TestConstants.AZTEC_TARGET_COMMITTEE_SIZE
      );
      DecoderBase.Full memory full = load(_name);
      uint256 slotNumber = full.block.decodedHeader.globalVariables.slotNumber;
      uint256 initialTime =
        full.block.decodedHeader.globalVariables.timestamp - slotNumber * SLOT_DURATION;
      vm.warp(initialTime);
    }

    registry = new Registry(address(this));
    testERC20 = new TestERC20();
    feeJuicePortal = new FeeJuicePortal(
      address(registry), address(testERC20), bytes32(Constants.FEE_JUICE_ADDRESS)
    );
    testERC20.mint(address(feeJuicePortal), Constants.FEE_JUICE_INITIAL_MINT);
    feeJuicePortal.initialize();
    rewardDistributor = new RewardDistributor(testERC20, registry, address(this));
    testERC20.mint(address(rewardDistributor), 1e6 ether);

    rollup = new Rollup(
      feeJuicePortal, rewardDistributor, bytes32(0), bytes32(0), address(this), new address[](0)
    );
    inbox = Inbox(address(rollup.INBOX()));
    outbox = Outbox(address(rollup.OUTBOX()));
    proofCommitmentEscrow = IProofCommitmentEscrow(address(rollup.PROOF_COMMITMENT_ESCROW()));

    registry.upgrade(address(rollup));

    merkleTestUtil = new MerkleTestUtil();
    txsHelper = new TxsDecoderHelper();

    privateKey = 0x123456789abcdef123456789abcdef123456789abcdef123456789abcdef1234;
    signer = vm.addr(privateKey);
    uint256 bond = rollup.PROOF_COMMITMENT_MIN_BOND_AMOUNT_IN_TST();
    quote = EpochProofQuoteLib.EpochProofQuote({
      epochToProve: Epoch.wrap(0),
      validUntilSlot: Slot.wrap(1),
      bondAmount: bond,
      prover: signer,
      basisPointFee: 500
    });
    signedQuote = _quoteToSignedQuote(quote);

    testERC20.mint(signer, bond * 10);
    vm.prank(signer);
    testERC20.approve(address(proofCommitmentEscrow), bond * 10);
    vm.prank(signer);
    proofCommitmentEscrow.deposit(bond * 10);

    _;
  }

  function warpToL2Slot(uint256 _slot) public {
    vm.warp(Timestamp.unwrap(rollup.getTimestampForSlot(Slot.wrap(_slot))));
  }

  function testClaimInTheFuture(uint256 _futureSlot) public setUpFor("mixed_block_1") {
    uint256 futureSlot = bound(_futureSlot, 1, 1e20);
    _testBlock("mixed_block_1", false, 1);

    rollup.validateEpochProofRightClaimAtTime(Timestamp.wrap(block.timestamp), signedQuote);

    Timestamp t = rollup.getTimestampForSlot(quote.validUntilSlot + Slot.wrap(futureSlot));
    vm.expectRevert(
      abi.encodeWithSelector(
        Errors.Rollup__QuoteExpired.selector,
        Slot.wrap(futureSlot) + quote.validUntilSlot,
        signedQuote.quote.validUntilSlot
      )
    );
    rollup.validateEpochProofRightClaimAtTime(t, signedQuote);
  }

  function testClaimableEpoch(uint256 epochForMixedBlock) public setUpFor("mixed_block_1") {
    epochForMixedBlock = bound(epochForMixedBlock, 1, 10);
    vm.expectRevert(abi.encodeWithSelector(Errors.Rollup__NoEpochToProve.selector));
    assertEq(rollup.getClaimableEpoch(), 0, "Invalid claimable epoch");

    quote.epochToProve = Epoch.wrap(epochForMixedBlock);
    quote.validUntilSlot = Slot.wrap(epochForMixedBlock * EPOCH_DURATION + 1);
    signedQuote = _quoteToSignedQuote(quote);

    _testBlock("mixed_block_1", false, epochForMixedBlock * EPOCH_DURATION);
    assertEq(rollup.getClaimableEpoch(), Epoch.wrap(epochForMixedBlock), "Invalid claimable epoch");

    rollup.claimEpochProofRight(signedQuote);
    vm.expectRevert(abi.encodeWithSelector(Errors.Rollup__ProofRightAlreadyClaimed.selector));
    rollup.getClaimableEpoch();
  }

  function testClaimWithNothingToProve() public setUpFor("mixed_block_1") {
    assertEq(rollup.getCurrentSlot(), 0, "genesis slot should be zero");

    // sanity check that proven/pending tip are at genesis
    vm.expectRevert(abi.encodeWithSelector(Errors.Rollup__NoEpochToProve.selector));
    rollup.claimEpochProofRight(signedQuote);

    warpToL2Slot(1);
    assertEq(rollup.getCurrentSlot(), 1, "warp to slot 1 failed");
    assertEq(rollup.getCurrentEpoch(), 0, "Invalid current epoch");

    // empty slots do not move pending chain
    vm.expectRevert(abi.encodeWithSelector(Errors.Rollup__NoEpochToProve.selector));
    rollup.claimEpochProofRight(signedQuote);
  }

  function testClaimWithWrongEpoch() public setUpFor("mixed_block_1") {
    _testBlock("mixed_block_1", false, 1);
    quote.epochToProve = Epoch.wrap(1);
    signedQuote = _quoteToSignedQuote(quote);

    vm.expectRevert(
      abi.encodeWithSelector(
        Errors.Rollup__NotClaimingCorrectEpoch.selector, 0, signedQuote.quote.epochToProve
      )
    );
    rollup.claimEpochProofRight(signedQuote);
  }

  function testClaimWithInsufficientBond() public setUpFor("mixed_block_1") {
    _testBlock("mixed_block_1", false, 1);

    quote.bondAmount = 0;
    signedQuote = _quoteToSignedQuote(quote);

    vm.expectRevert(
      abi.encodeWithSelector(
        Errors.Rollup__InsufficientBondAmount.selector,
        rollup.PROOF_COMMITMENT_MIN_BOND_AMOUNT_IN_TST(),
        signedQuote.quote.bondAmount
      )
    );
    rollup.claimEpochProofRight(signedQuote);
  }

  function testClaimPastValidUntil() public setUpFor("mixed_block_1") {
    _testBlock("mixed_block_1", false, 1);

    quote.validUntilSlot = Slot.wrap(0);
    signedQuote = _quoteToSignedQuote(quote);

    vm.expectRevert(
      abi.encodeWithSelector(
        Errors.Rollup__QuoteExpired.selector, 1, signedQuote.quote.validUntilSlot
      )
    );
    rollup.claimEpochProofRight(signedQuote);
  }

  function testClaimSimple() public setUpFor("mixed_block_1") {
    _testBlock("mixed_block_1", false, 1);

    vm.expectEmit(true, true, true, true);
    emit IRollup.ProofRightClaimed(
      quote.epochToProve, quote.prover, address(this), quote.bondAmount, Slot.wrap(1)
    );
    rollup.claimEpochProofRight(signedQuote);

    (
      Epoch epochToProve,
      uint256 basisPointFee,
      uint256 bondAmount,
      address bondProvider,
      address proposerClaimant
    ) = rollup.proofClaim();
    assertEq(epochToProve, signedQuote.quote.epochToProve, "Invalid epoch to prove");
    assertEq(basisPointFee, signedQuote.quote.basisPointFee, "Invalid basis point fee");
    assertEq(bondAmount, signedQuote.quote.bondAmount, "Invalid bond amount");
    assertEq(bondProvider, quote.prover, "Invalid bond provider");
    assertEq(proposerClaimant, address(this), "Invalid proposer claimant");
    assertEq(
      proofCommitmentEscrow.deposits(quote.prover), quote.bondAmount * 9, "Invalid escrow balance"
    );
  }

  function testProofReleasesBond() public setUpFor("mixed_block_1") {
    DecoderBase.Data memory data = load("mixed_block_1").block;
    bytes memory header = data.header;
    bytes32 archive = data.archive;
    bytes32 blockHash = data.blockHash;
    bytes32 proverId = bytes32(uint256(42));
    bytes memory body = data.body;
    bytes32[] memory txHashes = new bytes32[](0);

    // We jump to the time of the block. (unless it is in the past)
    vm.warp(max(block.timestamp, data.decodedHeader.globalVariables.timestamp));

    rollup.propose(header, archive, blockHash, txHashes, signatures, body);

    quote.epochToProve = Epoch.wrap(1);
    quote.validUntilSlot = toSlots(Epoch.wrap(2));
    signedQuote = _quoteToSignedQuote(quote);
    rollup.claimEpochProofRight(signedQuote);
    (bytes32 preArchive, bytes32 preBlockHash,) = rollup.blocks(0);

    assertEq(
      proofCommitmentEscrow.deposits(quote.prover), quote.bondAmount * 9, "Invalid escrow balance"
    );

    _submitEpochProof(rollup, 1, preArchive, archive, preBlockHash, blockHash, proverId);

    assertEq(
      proofCommitmentEscrow.deposits(quote.prover), quote.bondAmount * 10, "Invalid escrow balance"
    );
  }

  function testMissingProofSlashesBond(uint256 _slotToHit) public setUpFor("mixed_block_1") {
<<<<<<< HEAD
    Slot lower = rollup.getCurrentSlot() + Slot.wrap(2 * Constants.AZTEC_EPOCH_DURATION);
=======
    Slot lower = rollup.getCurrentSlot() + Slot.wrap(2 * EPOCH_DURATION);
>>>>>>> ada3e3ab
    Slot upper = Slot.wrap(
      (type(uint256).max - Timestamp.unwrap(rollup.GENESIS_TIME())) / rollup.SLOT_DURATION()
    );
    Slot slotToHit = Slot.wrap(bound(_slotToHit, lower.unwrap(), upper.unwrap()));

    _testBlock("mixed_block_1", false, 1);
    rollup.claimEpochProofRight(signedQuote);
    warpToL2Slot(slotToHit.unwrap());
    rollup.prune();
    _testBlock("mixed_block_1", true, slotToHit.unwrap());

    assertEq(
      proofCommitmentEscrow.deposits(quote.prover), 9 * quote.bondAmount, "Invalid escrow balance"
    );
  }

  function testClaimTwice() public setUpFor("mixed_block_1") {
    _testBlock("mixed_block_1", false, 1);
    quote.validUntilSlot = toSlots(Epoch.wrap(1e9));
    signedQuote = _quoteToSignedQuote(quote);

    rollup.claimEpochProofRight(signedQuote);

    vm.expectRevert(abi.encodeWithSelector(Errors.Rollup__ProofRightAlreadyClaimed.selector));
    rollup.claimEpochProofRight(signedQuote);

    warpToL2Slot(2);
    vm.expectRevert(abi.encodeWithSelector(Errors.Rollup__ProofRightAlreadyClaimed.selector));
    rollup.claimEpochProofRight(signedQuote);

    // warp to epoch 1
    warpToL2Slot(EPOCH_DURATION);
    assertEq(rollup.getCurrentEpoch(), 1, "Invalid current epoch");

    // We should still be trying to prove epoch 0 in epoch 1
    vm.expectRevert(abi.encodeWithSelector(Errors.Rollup__ProofRightAlreadyClaimed.selector));
    rollup.claimEpochProofRight(signedQuote);

    // still nothing to prune
    vm.expectRevert(abi.encodeWithSelector(Errors.Rollup__NothingToPrune.selector));
    rollup.prune();
  }

  function testClaimOutsideClaimPhase() public setUpFor("mixed_block_1") {
    _testBlock("mixed_block_1", false, 1);
    quote.validUntilSlot = toSlots(Epoch.wrap(1e9));
    signedQuote = _quoteToSignedQuote(quote);
    warpToL2Slot(EPOCH_DURATION + rollup.CLAIM_DURATION_IN_L2_SLOTS());

    vm.expectRevert(
      abi.encodeWithSelector(
        Errors.Rollup__NotInClaimPhase.selector,
        rollup.CLAIM_DURATION_IN_L2_SLOTS(),
        rollup.CLAIM_DURATION_IN_L2_SLOTS()
      )
    );
    rollup.claimEpochProofRight(signedQuote);
  }

  function testNoPruneWhenClaimExists() public setUpFor("mixed_block_1") {
    _testBlock("mixed_block_1", false, 1);

    quote.validUntilSlot = toSlots(Epoch.wrap(2));
    signedQuote = _quoteToSignedQuote(quote);

    warpToL2Slot(EPOCH_DURATION + rollup.CLAIM_DURATION_IN_L2_SLOTS() - 1);

    rollup.claimEpochProofRight(signedQuote);

    warpToL2Slot(EPOCH_DURATION + rollup.CLAIM_DURATION_IN_L2_SLOTS());

    vm.expectRevert(abi.encodeWithSelector(Errors.Rollup__NothingToPrune.selector));
    rollup.prune();
  }

  function testPruneWhenClaimExpires() public setUpFor("mixed_block_1") {
    _testBlock("mixed_block_1", false, 1);

    quote.validUntilSlot = toSlots(Epoch.wrap(2));
    signedQuote = _quoteToSignedQuote(quote);

    warpToL2Slot(EPOCH_DURATION + rollup.CLAIM_DURATION_IN_L2_SLOTS() - 1);

    rollup.claimEpochProofRight(signedQuote);

    warpToL2Slot(EPOCH_DURATION * 2);

    // We should still be trying to prove epoch 0 in epoch 2
    vm.expectRevert(abi.encodeWithSelector(Errors.Rollup__ProofRightAlreadyClaimed.selector));
    rollup.claimEpochProofRight(signedQuote);

    rollup.prune();

    vm.expectRevert(abi.encodeWithSelector(Errors.Rollup__NoEpochToProve.selector));
    rollup.claimEpochProofRight(signedQuote);
  }

  function testClaimAfterPrune() public setUpFor("mixed_block_1") {
    _testBlock("mixed_block_1", false, 1);

    quote.validUntilSlot = toSlots(Epoch.wrap(3));
    signedQuote = _quoteToSignedQuote(quote);

    warpToL2Slot(EPOCH_DURATION + rollup.CLAIM_DURATION_IN_L2_SLOTS() - 1);

    rollup.claimEpochProofRight(signedQuote);

    warpToL2Slot(EPOCH_DURATION * 3);

    rollup.prune();

    _testBlock("mixed_block_1", false, toSlots(Epoch.wrap(3)).unwrap());

    quote.epochToProve = Epoch.wrap(3);
    signedQuote = _quoteToSignedQuote(quote);

    vm.expectEmit(true, true, true, true);
    emit IRollup.ProofRightClaimed(
      quote.epochToProve, quote.prover, address(this), quote.bondAmount, toSlots(Epoch.wrap(3))
    );
    rollup.claimEpochProofRight(signedQuote);
  }

  function testPruneWhenNoProofClaim() public setUpFor("mixed_block_1") {
    _testBlock("mixed_block_1", false, 1);
    warpToL2Slot(EPOCH_DURATION + rollup.CLAIM_DURATION_IN_L2_SLOTS() - 1);
    vm.expectRevert(abi.encodeWithSelector(Errors.Rollup__NothingToPrune.selector));
    rollup.prune();

    warpToL2Slot(EPOCH_DURATION + rollup.CLAIM_DURATION_IN_L2_SLOTS());
    rollup.prune();
  }

  function testRevertProveTwice() public setUpFor("mixed_block_1") {
    DecoderBase.Data memory data = load("mixed_block_1").block;
    bytes memory header = data.header;
    bytes32 archive = data.archive;
    bytes32 blockHash = data.blockHash;
    bytes32 proverId = bytes32(uint256(42));
    bytes memory body = data.body;
    bytes32[] memory txHashes = new bytes32[](0);

    // We jump to the time of the block. (unless it is in the past)
    vm.warp(max(block.timestamp, data.decodedHeader.globalVariables.timestamp));

    rollup.propose(header, archive, blockHash, txHashes, signatures, body);

    (bytes32 preArchive, bytes32 preBlockHash,) = rollup.blocks(0);
    _submitEpochProof(rollup, 1, preArchive, archive, preBlockHash, blockHash, proverId);

    vm.expectRevert(abi.encodeWithSelector(Errors.Rollup__InvalidBlockNumber.selector, 1, 2));
    _submitEpochProof(rollup, 1, preArchive, archive, preBlockHash, blockHash, proverId);
  }

  function testTimestamp() public setUpFor("mixed_block_1") {
    // Ensure that the timestamp of the current slot is never in the future.
    for (uint256 i = 0; i < 100; i++) {
      Slot slot = rollup.getCurrentSlot();
      Timestamp ts = rollup.getTimestampForSlot(slot);

      assertLe(ts, block.timestamp, "Invalid timestamp");

      vm.warp(block.timestamp + 12);
      vm.roll(block.number + 1);
    }
  }

  function testRevertPrune() public setUpFor("mixed_block_1") {
    vm.expectRevert(abi.encodeWithSelector(Errors.Rollup__NothingToPrune.selector));
    rollup.prune();

    _testBlock("mixed_block_1", false);

    vm.expectRevert(abi.encodeWithSelector(Errors.Rollup__NothingToPrune.selector));
    rollup.prune();
  }

  function testPrune() public setUpFor("mixed_block_1") {
    _testBlock("mixed_block_1", false);

    assertEq(inbox.inProgress(), 3, "Invalid in progress");

    // @note  Fetch the inbox root of block 2. This should be frozen when block 1 is proposed.
    //        Even if we end up reverting block 1, we should still see the same root in the inbox.
    bytes32 inboxRoot2 = inbox.getRoot(2);

    (,, Slot slot) = rollup.blocks(1);
    Slot prunableAt = slot + toSlots(Epoch.wrap(2));

    Timestamp timeOfPrune = rollup.getTimestampForSlot(prunableAt);
    vm.warp(Timestamp.unwrap(timeOfPrune));

    assertEq(rollup.getPendingBlockNumber(), 1, "Invalid pending block number");
    assertEq(rollup.getProvenBlockNumber(), 0, "Invalid proven block number");

    // @note  Get the root and min height that we have in the outbox.
    //        We read it directly in storage because it is not yet proven, so the getter will give (0, 0).
    //        The values are stored such that we can check that after pruning, and inserting a new block,
    //        we will override it.
    bytes32 rootMixed = vm.load(address(outbox), keccak256(abi.encode(1, 0)));
    uint256 minHeightMixed =
      uint256(vm.load(address(outbox), bytes32(uint256(keccak256(abi.encode(1, 0))) + 1)));

    assertNotEq(rootMixed, bytes32(0), "Invalid root");
    assertNotEq(minHeightMixed, 0, "Invalid min height");

    rollup.prune();
    assertEq(inbox.inProgress(), 3, "Invalid in progress");
    assertEq(rollup.getPendingBlockNumber(), 0, "Invalid pending block number");
    assertEq(rollup.getProvenBlockNumber(), 0, "Invalid proven block number");

    // @note  We alter what slot is specified in the empty block!
    //        This means that we keep the `empty_block_1` mostly as is, but replace the slot number
    //        and timestamp as if it was created at a different point in time. This allow us to insert it
    //        as if it was the first block, even after we had originally inserted the mixed block.
    //        An example where this could happen would be if no-one could prove the mixed block.
    // @note  We prune the pending chain as part of the propose call.
    _testBlock("empty_block_1", false, prunableAt.unwrap());

    assertEq(inbox.inProgress(), 3, "Invalid in progress");
    assertEq(inbox.getRoot(2), inboxRoot2, "Invalid inbox root");
    assertEq(rollup.getPendingBlockNumber(), 1, "Invalid pending block number");
    assertEq(rollup.getProvenBlockNumber(), 0, "Invalid proven block number");

    // We check that the roots in the outbox have correctly been updated.
    bytes32 rootEmpty = vm.load(address(outbox), keccak256(abi.encode(1, 0)));
    uint256 minHeightEmpty =
      uint256(vm.load(address(outbox), bytes32(uint256(keccak256(abi.encode(1, 0))) + 1)));

    assertNotEq(rootEmpty, bytes32(0), "Invalid root");
    assertNotEq(minHeightEmpty, 0, "Invalid min height");
    assertNotEq(rootEmpty, rootMixed, "Invalid root");
    assertNotEq(minHeightEmpty, minHeightMixed, "Invalid min height");
  }

  function testShouldNotBeTooEagerToPrune() public setUpFor("mixed_block_1") {
    warpToL2Slot(1);
    _testBlock("mixed_block_1", false, 1);
    // we prove epoch 0
    rollup.setAssumeProvenThroughBlockNumber(rollup.getPendingBlockNumber());

    // jump to epoch 1
    warpToL2Slot(EPOCH_DURATION);
    _testBlock("mixed_block_2", false, EPOCH_DURATION);

    // jump to epoch 2
    warpToL2Slot(EPOCH_DURATION * 2);

    vm.expectRevert(abi.encodeWithSelector(Errors.Rollup__NothingToPrune.selector));
    rollup.prune();
  }

  function testPruneDuringPropose() public setUpFor("mixed_block_1") {
    _testBlock("mixed_block_1", false, 1);
    assertEq(rollup.getEpochToProve(), 0, "Invalid epoch to prove");
    warpToL2Slot(EPOCH_DURATION * 2);
    _testBlock("mixed_block_1", false, toSlots(Epoch.wrap(2)).unwrap());

    assertEq(rollup.getPendingBlockNumber(), 1, "Invalid pending block number");
    assertEq(rollup.getProvenBlockNumber(), 0, "Invalid proven block number");
  }

  function testNonZeroDaFee() public setUpFor("mixed_block_1") {
    registry.upgrade(address(0xbeef));

    DecoderBase.Full memory full = load("mixed_block_1");
    DecoderBase.Data memory data = full.block;
    bytes memory header = data.header;
    assembly {
      mstore(add(header, add(0x20, 0x0208)), 1)
    }
    bytes32[] memory txHashes = new bytes32[](0);

    // We jump to the time of the block. (unless it is in the past)
    vm.warp(max(block.timestamp, data.decodedHeader.globalVariables.timestamp));

    vm.expectRevert(abi.encodeWithSelector(Errors.Rollup__NonZeroDaFee.selector));
    rollup.propose(header, data.archive, data.blockHash, txHashes, signatures, data.body);
  }

  function testNonZeroL2Fee() public setUpFor("mixed_block_1") {
    registry.upgrade(address(0xbeef));

    DecoderBase.Full memory full = load("mixed_block_1");
    DecoderBase.Data memory data = full.block;
    bytes memory header = data.header;
    assembly {
      mstore(add(header, add(0x20, 0x0228)), 1)
    }
    bytes32[] memory txHashes = new bytes32[](0);

    // We jump to the time of the block. (unless it is in the past)
    vm.warp(max(block.timestamp, data.decodedHeader.globalVariables.timestamp));

    vm.expectRevert(abi.encodeWithSelector(Errors.Rollup__NonZeroL2Fee.selector));
    rollup.propose(header, data.archive, data.blockHash, txHashes, signatures, data.body);
  }

  function testBlockFee() public setUpFor("mixed_block_1") {
    uint256 feeAmount = 2e18;

    DecoderBase.Data memory data = load("mixed_block_1").block;
    bytes32[] memory txHashes = new bytes32[](0);
    uint256 portalBalance = testERC20.balanceOf(address(feeJuicePortal));
    address coinbase = data.decodedHeader.globalVariables.coinbase;

    // Progress time as necessary
    vm.warp(max(block.timestamp, data.decodedHeader.globalVariables.timestamp));

    {
      bytes memory header = data.header;
      assembly {
        mstore(add(header, add(0x20, 0x0248)), feeAmount)
      }

      assertEq(testERC20.balanceOf(address(rollup)), 0, "invalid rollup balance");

      // We jump to the time of the block. (unless it is in the past)
      vm.warp(max(block.timestamp, data.decodedHeader.globalVariables.timestamp));

      uint256 coinbaseBalance = testERC20.balanceOf(coinbase);
      assertEq(coinbaseBalance, 0, "invalid initial coinbase balance");

      // Assert that balance have NOT been increased by proposing the block
      rollup.propose(header, data.archive, data.blockHash, txHashes, signatures, data.body);
      assertEq(testERC20.balanceOf(coinbase), 0, "invalid coinbase balance");
    }

    (bytes32 preArchive, bytes32 preBlockHash,) = rollup.blocks(0);

    quote.epochToProve = Epoch.wrap(1);
    quote.validUntilSlot = toSlots(Epoch.wrap(2));
    signedQuote = _quoteToSignedQuote(quote);

    warpToL2Slot(EPOCH_DURATION + rollup.CLAIM_DURATION_IN_L2_SLOTS() - 1);
    rollup.claimEpochProofRight(signedQuote);

    {
      vm.expectRevert(
        abi.encodeWithSelector(
          IERC20Errors.ERC20InsufficientBalance.selector,
          address(feeJuicePortal),
          portalBalance,
          feeAmount
        )
      );
      _submitEpochProofWithFee(
        rollup,
        1,
        preArchive,
        data.archive,
        preBlockHash,
        data.blockHash,
        bytes32(uint256(42)),
        coinbase,
        feeAmount
      );
    }
    assertEq(testERC20.balanceOf(coinbase), 0, "invalid coinbase balance");
    assertEq(testERC20.balanceOf(address(quote.prover)), 0, "invalid prover balance");

    {
      testERC20.mint(address(feeJuicePortal), feeAmount - portalBalance);

      // When the block is proven we should have received the funds
      _submitEpochProofWithFee(
        rollup,
        1,
        preArchive,
        data.archive,
        preBlockHash,
        data.blockHash,
        bytes32(uint256(42)),
        coinbase,
        feeAmount
      );

      uint256 expectedReward = rewardDistributor.BLOCK_REWARD() + feeAmount;
      uint256 expectedProverReward = Math.mulDiv(expectedReward, quote.basisPointFee, 10_000);
      uint256 expectedSequencerReward = expectedReward - expectedProverReward;

      assertEq(testERC20.balanceOf(coinbase), expectedSequencerReward, "invalid coinbase balance");
      assertEq(testERC20.balanceOf(quote.prover), expectedProverReward, "invalid prover balance");
    }
  }

  function testMixedBlock(bool _toProve) public setUpFor("mixed_block_1") {
    _testBlock("mixed_block_1", _toProve);

    assertEq(rollup.getPendingBlockNumber(), 1, "Invalid pending block number");
    assertEq(rollup.getProvenBlockNumber(), _toProve ? 1 : 0, "Invalid proven block number");
  }

  function testConsecutiveMixedBlocks(uint256 _blocksToProve) public setUpFor("mixed_block_1") {
    uint256 toProve = bound(_blocksToProve, 0, 2);

    _testBlock("mixed_block_1", toProve > 0);
    _testBlock("mixed_block_2", toProve > 1);

    assertEq(rollup.getPendingBlockNumber(), 2, "Invalid pending block number");
    assertEq(rollup.getProvenBlockNumber(), 0 + toProve, "Invalid proven block number");
  }

  function testProveEpochWithTwoMixedBlocks() public setUpFor("mixed_block_1") {
    _testBlock("mixed_block_1", false);
    _testBlock("mixed_block_2", false);

    DecoderBase.Data memory data = load("mixed_block_2").block;

    assertEq(rollup.getProvenBlockNumber(), 0, "Invalid initial proven block number");
    (bytes32 preArchive, bytes32 preBlockHash,) = rollup.blocks(0);
    _submitEpochProof(rollup, 2, preArchive, data.archive, preBlockHash, data.blockHash, bytes32(0));

    assertEq(rollup.getPendingBlockNumber(), 2, "Invalid pending block number");
    assertEq(rollup.getProvenBlockNumber(), 2, "Invalid proven block number");
  }

  function testConsecutiveMixedBlocksNonSequentialProof() public setUpFor("mixed_block_1") {
    _testBlock("mixed_block_1", false);

    DecoderBase.Data memory data1 = load("mixed_block_1").block;
    DecoderBase.Data memory data2 = load("mixed_block_2").block;
    bytes32[] memory txHashes = new bytes32[](0);

    vm.warp(max(block.timestamp, data2.decodedHeader.globalVariables.timestamp));
    rollup.propose(data2.header, data2.archive, data2.blockHash, txHashes, signatures, data2.body);

    // Skips proving of block 1
    (bytes32 preArchive,,) = rollup.blocks(0);
    vm.expectRevert(
      abi.encodeWithSelector(
        Errors.Rollup__InvalidPreviousArchive.selector, preArchive, data1.archive
      )
    );
    _submitEpochProof(
      rollup, 1, data1.archive, data2.archive, data1.archive, data2.archive, bytes32(0)
    );

    assertEq(rollup.getPendingBlockNumber(), 2, "Invalid pending block number");
    assertEq(rollup.getProvenBlockNumber(), 0, "Invalid proven block number");
  }

  function testEmptyBlock(bool _toProve) public setUpFor("empty_block_1") {
    _testBlock("empty_block_1", _toProve);
    assertEq(rollup.getPendingBlockNumber(), 1, "Invalid pending block number");
    assertEq(rollup.getProvenBlockNumber(), _toProve ? 1 : 0, "Invalid proven block number");
  }

  function testConsecutiveEmptyBlocks(uint256 _blocksToProve) public setUpFor("empty_block_1") {
    uint256 toProve = bound(_blocksToProve, 0, 2);
    _testBlock("empty_block_1", toProve > 0);
    _testBlock("empty_block_2", toProve > 1);

    assertEq(rollup.getPendingBlockNumber(), 2, "Invalid pending block number");
    assertEq(rollup.getProvenBlockNumber(), 0 + toProve, "Invalid proven block number");
  }

  function testRevertInvalidBlockNumber() public setUpFor("empty_block_1") {
    DecoderBase.Data memory data = load("empty_block_1").block;
    bytes memory header = data.header;
    bytes32 archive = data.archive;
    bytes memory body = data.body;
    bytes32[] memory txHashes = new bytes32[](0);

    assembly {
      // TODO: Hardcoding offsets in the middle of tests is annoying to say the least.
      mstore(add(header, add(0x20, 0x0174)), 0x420)
    }

    vm.expectRevert(abi.encodeWithSelector(Errors.Rollup__InvalidBlockNumber.selector, 1, 0x420));
    rollup.propose(header, archive, data.blockHash, txHashes, signatures, body);
  }

  function testRevertInvalidChainId() public setUpFor("empty_block_1") {
    DecoderBase.Data memory data = load("empty_block_1").block;
    bytes memory header = data.header;
    bytes32 archive = data.archive;
    bytes memory body = data.body;
    bytes32[] memory txHashes = new bytes32[](0);

    assembly {
      mstore(add(header, add(0x20, 0x0134)), 0x420)
    }

    vm.expectRevert(abi.encodeWithSelector(Errors.Rollup__InvalidChainId.selector, 31337, 0x420));
    rollup.propose(header, archive, data.blockHash, txHashes, signatures, body);
  }

  function testRevertInvalidVersion() public setUpFor("empty_block_1") {
    DecoderBase.Data memory data = load("empty_block_1").block;
    bytes memory header = data.header;
    bytes32 archive = data.archive;
    bytes memory body = data.body;
    bytes32[] memory txHashes = new bytes32[](0);

    assembly {
      mstore(add(header, add(0x20, 0x0154)), 0x420)
    }

    vm.expectRevert(abi.encodeWithSelector(Errors.Rollup__InvalidVersion.selector, 1, 0x420));
    rollup.propose(header, archive, data.blockHash, txHashes, signatures, body);
  }

  function testRevertInvalidTimestamp() public setUpFor("empty_block_1") {
    DecoderBase.Data memory data = load("empty_block_1").block;
    bytes memory header = data.header;
    bytes32 archive = data.archive;
    bytes memory body = data.body;
    bytes32[] memory txHashes = new bytes32[](0);

    uint256 realTs = data.decodedHeader.globalVariables.timestamp;
    uint256 badTs = realTs + 1;

    vm.warp(max(block.timestamp, realTs));

    assembly {
      mstore(add(header, add(0x20, 0x01b4)), badTs)
    }

    vm.expectRevert(abi.encodeWithSelector(Errors.Rollup__InvalidTimestamp.selector, realTs, badTs));
    rollup.propose(header, archive, data.blockHash, txHashes, signatures, body);
  }

  function testBlocksWithAssumeProven() public setUpFor("mixed_block_1") {
    rollup.setAssumeProvenThroughBlockNumber(1);
    assertEq(rollup.getPendingBlockNumber(), 0, "Invalid pending block number");
    assertEq(rollup.getProvenBlockNumber(), 0, "Invalid proven block number");

    _testBlock("mixed_block_1", false);
    _testBlock("mixed_block_2", false);

    assertEq(rollup.getPendingBlockNumber(), 2, "Invalid pending block number");
    assertEq(rollup.getProvenBlockNumber(), 1, "Invalid proven block number");
  }

  function testSetAssumeProvenAfterBlocksProcessed() public setUpFor("mixed_block_1") {
    assertEq(rollup.getPendingBlockNumber(), 0, "Invalid pending block number");
    assertEq(rollup.getProvenBlockNumber(), 0, "Invalid proven block number");

    _testBlock("mixed_block_1", false);
    _testBlock("mixed_block_2", false);
    rollup.setAssumeProvenThroughBlockNumber(1);

    assertEq(rollup.getPendingBlockNumber(), 2, "Invalid pending block number");
    assertEq(rollup.getProvenBlockNumber(), 1, "Invalid proven block number");
  }

  function testSubmitProofNonExistantBlock() public setUpFor("empty_block_1") {
    _testBlock("empty_block_1", false);
    DecoderBase.Data memory data = load("empty_block_1").block;

    (bytes32 preArchive, bytes32 preBlockHash,) = rollup.blocks(0);
    bytes32 wrong = bytes32(uint256(0xdeadbeef));
    vm.expectRevert(
      abi.encodeWithSelector(Errors.Rollup__InvalidPreviousArchive.selector, preArchive, wrong)
    );
    _submitEpochProof(rollup, 1, wrong, data.archive, preBlockHash, data.blockHash, bytes32(0));

    // TODO: Reenable when we setup proper initial block hash
    // vm.expectRevert(
    //   abi.encodeWithSelector(Errors.Rollup__InvalidPreviousBlockHash.selector, preBlockHash, wrong)
    // );
    // _submitEpochProof(rollup, 1, preArchive, data.archive, wrong, data.blockHash, bytes32(0));
  }

  function testSubmitProofInvalidArchive() public setUpFor("empty_block_1") {
    _testBlock("empty_block_1", false);

    DecoderBase.Data memory data = load("empty_block_1").block;
    bytes32 wrongArchive = bytes32(uint256(0xdeadbeef));

    (bytes32 preArchive, bytes32 preBlockHash,) = rollup.blocks(0);
    vm.expectRevert(
      abi.encodeWithSelector(Errors.Rollup__InvalidArchive.selector, data.archive, 0xdeadbeef)
    );
    _submitEpochProof(rollup, 1, preArchive, wrongArchive, preBlockHash, data.blockHash, bytes32(0));
  }

  function testSubmitProofInvalidBlockHash() public setUpFor("empty_block_1") {
    _testBlock("empty_block_1", false);

    DecoderBase.Data memory data = load("empty_block_1").block;
    bytes32 wrongBlockHash = bytes32(uint256(0xdeadbeef));

    (bytes32 preArchive, bytes32 preBlockHash,) = rollup.blocks(0);
    vm.expectRevert(
      abi.encodeWithSelector(
        Errors.Rollup__InvalidBlockHash.selector, data.blockHash, wrongBlockHash
      )
    );
    _submitEpochProof(rollup, 1, preArchive, data.archive, preBlockHash, wrongBlockHash, bytes32(0));
  }

  function _testBlock(string memory name, bool _submitProof) public {
    _testBlock(name, _submitProof, 0);
  }

  function _testBlock(string memory name, bool _submitProof, uint256 _slotNumber) public {
    DecoderBase.Full memory full = load(name);
    bytes memory header = full.block.header;
    bytes32 archive = full.block.archive;
    bytes memory body = full.block.body;
    uint32 numTxs = full.block.numTxs;
    bytes32[] memory txHashes = new bytes32[](0);

    Slot slotNumber = Slot.wrap(_slotNumber);

    // Overwrite some timestamps if needed
    if (slotNumber != Slot.wrap(0)) {
      Timestamp ts = rollup.getTimestampForSlot(slotNumber);

      full.block.decodedHeader.globalVariables.timestamp = Timestamp.unwrap(ts);
      full.block.decodedHeader.globalVariables.slotNumber = Slot.unwrap(slotNumber);
      assembly {
        mstore(add(header, add(0x20, 0x0194)), slotNumber)
        mstore(add(header, add(0x20, 0x01b4)), ts)
      }
    }

    // We jump to the time of the block. (unless it is in the past)
    vm.warp(max(block.timestamp, full.block.decodedHeader.globalVariables.timestamp));

    _populateInbox(full.populate.sender, full.populate.recipient, full.populate.l1ToL2Content);

    rollup.propose(header, archive, full.block.blockHash, txHashes, signatures, body);

    if (_submitProof) {
      uint256 pre = rollup.getProvenBlockNumber();
      (bytes32 preArchive, bytes32 preBlockHash,) = rollup.blocks(pre);

      _submitEpochProof(
        rollup, 1, preArchive, archive, preBlockHash, full.block.blockHash, bytes32(0)
      );
      assertEq(pre + 1, rollup.getProvenBlockNumber(), "Block not proven");
    }

    bytes32 l2ToL1MessageTreeRoot;
    {
      // NB: The below works with full blocks because we require the largest possible subtrees
      // for L2 to L1 messages - usually we make variable height subtrees, the roots of which
      // form a balanced tree

      // The below is a little janky - we know that this test deals with full txs with equal numbers
      // of msgs or txs with no messages, so the division works
      // TODO edit full.messages to include information about msgs per tx?
      uint256 subTreeHeight = full.messages.l2ToL1Messages.length == 0
        ? 0
        : merkleTestUtil.calculateTreeHeightFromSize(full.messages.l2ToL1Messages.length / numTxs);
      uint256 outHashTreeHeight = merkleTestUtil.calculateTreeHeightFromSize(numTxs);
      uint256 numMessagesWithPadding = numTxs * Constants.MAX_L2_TO_L1_MSGS_PER_TX;

      uint256 treeHeight = subTreeHeight + outHashTreeHeight;
      NaiveMerkle tree = new NaiveMerkle(treeHeight);
      for (uint256 i = 0; i < numMessagesWithPadding; i++) {
        if (i < full.messages.l2ToL1Messages.length) {
          tree.insertLeaf(full.messages.l2ToL1Messages[i]);
        } else {
          tree.insertLeaf(bytes32(0));
        }
      }

      l2ToL1MessageTreeRoot = tree.computeRoot();
    }

    (bytes32 root,) = outbox.getRootData(full.block.decodedHeader.globalVariables.blockNumber);

    // If we are trying to read a block beyond the proven chain, we should see "nothing".
    if (rollup.getProvenBlockNumber() >= full.block.decodedHeader.globalVariables.blockNumber) {
      assertEq(l2ToL1MessageTreeRoot, root, "Invalid l2 to l1 message tree root");
    } else {
      assertEq(root, bytes32(0), "Invalid outbox root");
    }

    assertEq(rollup.archive(), archive, "Invalid archive");
  }

  function _populateInbox(address _sender, bytes32 _recipient, bytes32[] memory _contents) internal {
    for (uint256 i = 0; i < _contents.length; i++) {
      vm.prank(_sender);
      inbox.sendL2Message(
        DataStructures.L2Actor({actor: _recipient, version: 1}), _contents[i], bytes32(0)
      );
    }
  }

  function _submitEpochProof(
    Rollup _rollup,
    uint256 _epochSize,
    bytes32 _previousArchive,
    bytes32 _endArchive,
    bytes32 _previousBlockHash,
    bytes32 _endBlockHash,
    bytes32 _proverId
  ) internal {
    _submitEpochProofWithFee(
      _rollup,
      _epochSize,
      _previousArchive,
      _endArchive,
      _previousBlockHash,
      _endBlockHash,
      _proverId,
      address(0),
      uint256(0)
    );
  }

  function _submitEpochProofWithFee(
    Rollup _rollup,
    uint256 _epochSize,
    bytes32 _previousArchive,
    bytes32 _endArchive,
    bytes32 _previousBlockHash,
    bytes32 _endBlockHash,
    bytes32 _proverId,
    address _feeRecipient,
    uint256 _feeAmount
  ) internal {
    bytes32[7] memory args = [
      _previousArchive,
      _endArchive,
      _previousBlockHash,
      _endBlockHash,
      bytes32(0),
      bytes32(0),
      _proverId
    ];

    bytes32[] memory fees = new bytes32[](Constants.AZTEC_MAX_EPOCH_DURATION * 2);

    fees[0] = bytes32(uint256(uint160(_feeRecipient)));
    fees[1] = bytes32(_feeAmount);

    bytes memory aggregationObject = "";
    bytes memory proof = "";

    _rollup.submitEpochRootProof(_epochSize, args, fees, aggregationObject, proof);
  }

  function _quoteToSignedQuote(EpochProofQuoteLib.EpochProofQuote memory _quote)
    internal
    view
    returns (EpochProofQuoteLib.SignedEpochProofQuote memory)
  {
    bytes32 digest = rollup.quoteToDigest(_quote);
    (uint8 v, bytes32 r, bytes32 s) = vm.sign(privateKey, digest);
    return EpochProofQuoteLib.SignedEpochProofQuote({
      quote: _quote,
      signature: SignatureLib.Signature({isEmpty: false, v: v, r: r, s: s})
    });
  }
}<|MERGE_RESOLUTION|>--- conflicted
+++ resolved
@@ -22,10 +22,7 @@
 import {NaiveMerkle} from "./merkle/Naive.sol";
 import {MerkleTestUtil} from "./merkle/TestUtil.sol";
 import {TestERC20} from "@aztec/mock/TestERC20.sol";
-<<<<<<< HEAD
-=======
 import {TestConstants} from "./harnesses/TestConstants.sol";
->>>>>>> ada3e3ab
 import {RewardDistributor} from "@aztec/governance/RewardDistributor.sol";
 import {TxsDecoderHelper} from "./decoders/helpers/TxsDecoderHelper.sol";
 import {IERC20Errors} from "@oz/interfaces/draft-IERC6093.sol";
@@ -281,11 +278,7 @@
   }
 
   function testMissingProofSlashesBond(uint256 _slotToHit) public setUpFor("mixed_block_1") {
-<<<<<<< HEAD
-    Slot lower = rollup.getCurrentSlot() + Slot.wrap(2 * Constants.AZTEC_EPOCH_DURATION);
-=======
     Slot lower = rollup.getCurrentSlot() + Slot.wrap(2 * EPOCH_DURATION);
->>>>>>> ada3e3ab
     Slot upper = Slot.wrap(
       (type(uint256).max - Timestamp.unwrap(rollup.GENESIS_TIME())) / rollup.SLOT_DURATION()
     );
