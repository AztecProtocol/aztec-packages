// SPDX-License-Identifier: UNLICENSED
pragma solidity >=0.8.27;

import {Test} from "forge-std/Test.sol";
import {Rollup} from "@aztec/core/Rollup.sol";
import {Registry} from "@aztec/governance/Registry.sol";
import {Governance} from "@aztec/governance/Governance.sol";

/**
 * @notice  This test is used to ensure that changes to L1 contracts don't go unnoticed.
 *          While still allowing the addition of more tests etc without having to update it.
 *          The test is fairly simple, check if the creation code has changed for the important
 *          contracts. If it has, the test will fail, so it needs to be updated.
 *          Updating this file should then notify the turtles, as they are the code owners of this file.
 */
contract ScreamAndShoutTest is Test {
  function test_RollupCreationCode() public pure {
    bytes memory creationCode = type(Rollup).creationCode;
    bytes32 codeHash = keccak256(creationCode);

    assertEq(
      codeHash,
<<<<<<< HEAD
      0x927bd69d210e308c9fb3ebd84fc29b9f1066fe5a9a0b79f7a17ab9300c23e19f,
=======
      0xe1a99243725cba6a14a269d2dd1f883d96bbadca557f77c5fd3330d9fcf4e464,
>>>>>>> c1312d32
      "You have changed the rollup!"
    );
  }

  function test_GovernanceCreationCode() public pure {
    bytes memory creationCode = type(Governance).creationCode;
    bytes32 codeHash = keccak256(creationCode);

    assertEq(
      codeHash,
      0x349b3b4efae2d8139f18b0458a23fc1f08d41714cf6bef73ebfa95e4e0e0554e,
      "You have changed the governance!"
    );
  }

  function test_RegistryCreationCode() public pure {
    bytes memory creationCode = type(Registry).creationCode;
    bytes32 codeHash = keccak256(creationCode);

    assertEq(
      codeHash,
<<<<<<< HEAD
      0xc3a7d6223db9f73f7a6f3d36a8e5e0a99b1f901b0628e263639448475bc697b4,
=======
      0x24ba98129795af21f9b87264f1bb6892a5d3391473021d107f0155d65fbfc63c,
>>>>>>> c1312d32
      "You have changed the registry!"
    );
  }
}<|MERGE_RESOLUTION|>--- conflicted
+++ resolved
@@ -20,11 +20,7 @@
 
     assertEq(
       codeHash,
-<<<<<<< HEAD
-      0x927bd69d210e308c9fb3ebd84fc29b9f1066fe5a9a0b79f7a17ab9300c23e19f,
-=======
-      0xe1a99243725cba6a14a269d2dd1f883d96bbadca557f77c5fd3330d9fcf4e464,
->>>>>>> c1312d32
+      0x8fd3dac920c52c7e87ff670f6e0d9e6aee312f26f8ede260547779425a433e5b,
       "You have changed the rollup!"
     );
   }
@@ -46,11 +42,7 @@
 
     assertEq(
       codeHash,
-<<<<<<< HEAD
-      0xc3a7d6223db9f73f7a6f3d36a8e5e0a99b1f901b0628e263639448475bc697b4,
-=======
-      0x24ba98129795af21f9b87264f1bb6892a5d3391473021d107f0155d65fbfc63c,
->>>>>>> c1312d32
+      0x8a99b84c9f678846c541c29645af3945945e1f599041e0eeefefa687b9e82f6e,
       "You have changed the registry!"
     );
   }
