// SPDX-License-Identifier: Apache-2.0
// Copyright 2023 Aztec Labs.
pragma solidity >=0.8.27;

import {DecoderBase} from "../decoders/Base.sol";

import {DataStructures} from "@aztec/core/libraries/DataStructures.sol";
import {Constants} from "@aztec/core/libraries/ConstantsGen.sol";
import {SignatureLib} from "@aztec/core/libraries/crypto/SignatureLib.sol";

import {Inbox} from "@aztec/core/messagebridge/Inbox.sol";
import {Outbox} from "@aztec/core/messagebridge/Outbox.sol";
import {Errors} from "@aztec/core/libraries/Errors.sol";
import {Rollup} from "@aztec/core/Rollup.sol";
import {Leonidas} from "@aztec/core/Leonidas.sol";
import {NaiveMerkle} from "../merkle/Naive.sol";
import {MerkleTestUtil} from "../merkle/TestUtil.sol";
import {TestERC20} from "@aztec/mock/TestERC20.sol";
import {TxsDecoderHelper} from "../decoders/helpers/TxsDecoderHelper.sol";
import {IFeeJuicePortal} from "@aztec/core/interfaces/IFeeJuicePortal.sol";
import {IProofCommitmentEscrow} from "@aztec/core/interfaces/IProofCommitmentEscrow.sol";
import {MessageHashUtils} from "@oz/utils/cryptography/MessageHashUtils.sol";

import {Slot, Epoch, SlotLib, EpochLib} from "@aztec/core/libraries/TimeMath.sol";

// solhint-disable comprehensive-interface

/**
 * We are using the same blocks as from Rollup.t.sol.
 * The tests in this file is testing the sequencer selection
 */
contract SpartaTest is DecoderBase {
  using MessageHashUtils for bytes32;
  using SlotLib for Slot;
  using EpochLib for Epoch;

  struct StructToAvoidDeepStacks {
    uint256 needed;
    address proposer;
    bool shouldRevert;
  }

  Inbox internal inbox;
  Outbox internal outbox;
  Rollup internal rollup;
  MerkleTestUtil internal merkleTestUtil;
  TxsDecoderHelper internal txsHelper;
  TestERC20 internal testERC20;

  SignatureLib.Signature internal emptySignature;
  mapping(address validator => uint256 privateKey) internal privateKeys;
  mapping(address => bool) internal _seenValidators;
  mapping(address => bool) internal _seenCommittee;

  /**
   * @notice  Set up the contracts needed for the tests with time aligned to the provided block name
   */
  modifier setup(uint256 _validatorCount) {
    string memory _name = "mixed_block_1";
    {
      Leonidas leonidas = new Leonidas(address(1));
      DecoderBase.Full memory full = load(_name);
      uint256 slotNumber = full.block.decodedHeader.globalVariables.slotNumber;
      uint256 initialTime =
        full.block.decodedHeader.globalVariables.timestamp - slotNumber * leonidas.SLOT_DURATION();
      vm.warp(initialTime);
    }

    address[] memory initialValidators = new address[](_validatorCount);
    for (uint256 i = 1; i < _validatorCount + 1; i++) {
      uint256 privateKey = uint256(keccak256(abi.encode("validator", i)));
      address validator = vm.addr(privateKey);
      privateKeys[validator] = privateKey;
      initialValidators[i - 1] = validator;
    }

    testERC20 = new TestERC20();
<<<<<<< HEAD
    rollup = new Rollup(IFeeJuicePortal(address(0)), bytes32(0), bytes32(0), address(this), initialValidators);
=======
    rollup = new Rollup(
      IFeeJuicePortal(address(0)),
      IProofCommitmentEscrow(address(0)),
      bytes32(0),
      address(this),
      initialValidators
    );
>>>>>>> 0d5b116b
    inbox = Inbox(address(rollup.INBOX()));
    outbox = Outbox(address(rollup.OUTBOX()));

    merkleTestUtil = new MerkleTestUtil();
    txsHelper = new TxsDecoderHelper();

    _;
  }

  function testInitialCommitteMatch() public setup(4) {
    address[] memory validators = rollup.getValidators();
    address[] memory committee = rollup.getCurrentEpochCommittee();
    assertEq(rollup.getCurrentEpoch(), 0);
    assertEq(validators.length, 4, "Invalid validator set size");
    assertEq(committee.length, 4, "invalid committee set size");

    for (uint256 i = 0; i < validators.length; i++) {
      _seenValidators[validators[i]] = true;
    }

    for (uint256 i = 0; i < committee.length; i++) {
      assertTrue(_seenValidators[committee[i]]);
      assertFalse(_seenCommittee[committee[i]]);
      _seenCommittee[committee[i]] = true;
    }

    address proposer = rollup.getCurrentProposer();
    assertTrue(_seenCommittee[proposer]);
  }

  function testProposerForNonSetupEpoch(uint8 _epochsToJump) public setup(4) {
    Epoch pre = rollup.getCurrentEpoch();
    vm.warp(
      block.timestamp + uint256(_epochsToJump) * rollup.EPOCH_DURATION() * rollup.SLOT_DURATION()
    );
    Epoch post = rollup.getCurrentEpoch();
    assertEq(pre + Epoch.wrap(_epochsToJump), post, "Invalid epoch");

    address expectedProposer = rollup.getCurrentProposer();

    // Add a validator which will also setup the epoch
    rollup.addValidator(address(0xdead));

    address actualProposer = rollup.getCurrentProposer();
    assertEq(expectedProposer, actualProposer, "Invalid proposer");
  }

  function testValidatorSetLargerThanCommittee(bool _insufficientSigs) public setup(100) {
    assertGt(rollup.getValidators().length, rollup.TARGET_COMMITTEE_SIZE(), "Not enough validators");
    uint256 committeSize = rollup.TARGET_COMMITTEE_SIZE() * 2 / 3 + (_insufficientSigs ? 0 : 1);

    _testBlock("mixed_block_1", _insufficientSigs, committeSize, false);

    assertEq(
      rollup.getEpochCommittee(rollup.getCurrentEpoch()).length,
      rollup.TARGET_COMMITTEE_SIZE(),
      "Invalid committee size"
    );
  }

  function testHappyPath() public setup(4) {
    _testBlock("mixed_block_1", false, 3, false);
    _testBlock("mixed_block_2", false, 3, false);
  }

  function testInvalidProposer() public setup(4) {
    _testBlock("mixed_block_1", true, 3, true);
  }

  function testInsufficientSigs() public setup(4) {
    _testBlock("mixed_block_1", true, 2, false);
  }

  function _testBlock(
    string memory _name,
    bool _expectRevert,
    uint256 _signatureCount,
    bool _invalidaProposer
  ) internal {
    DecoderBase.Full memory full = load(_name);
    bytes memory header = full.block.header;
    bytes32 archive = full.block.archive;
    bytes memory body = full.block.body;

    StructToAvoidDeepStacks memory ree;

    // We jump to the time of the block. (unless it is in the past)
    vm.warp(max(block.timestamp, full.block.decodedHeader.globalVariables.timestamp));

    _populateInbox(full.populate.sender, full.populate.recipient, full.populate.l1ToL2Content);

    ree.proposer = rollup.getCurrentProposer();
    ree.shouldRevert = false;

    rollup.setupEpoch();

    bytes32[] memory txHashes = new bytes32[](0);

    if (_signatureCount > 0 && ree.proposer != address(0)) {
      address[] memory validators = rollup.getEpochCommittee(rollup.getCurrentEpoch());
      ree.needed = validators.length * 2 / 3 + 1;

      SignatureLib.Signature[] memory signatures = new SignatureLib.Signature[](_signatureCount);

      bytes32 digest = keccak256(abi.encode(archive, txHashes));
      for (uint256 i = 0; i < _signatureCount; i++) {
        signatures[i] = createSignature(validators[i], digest);
      }

      if (_expectRevert) {
        ree.shouldRevert = true;
        if (_signatureCount < ree.needed) {
          vm.expectRevert(
            abi.encodeWithSelector(
              Errors.Leonidas__InsufficientAttestationsProvided.selector,
              ree.needed,
              _signatureCount
            )
          );
        }
        // @todo Handle SignatureLib__InvalidSignature case
        // @todo Handle Leonidas__InsufficientAttestations case
      }

      if (_expectRevert && _invalidaProposer) {
        address realProposer = ree.proposer;
        ree.proposer = address(uint160(uint256(keccak256(abi.encode("invalid", ree.proposer)))));
        vm.expectRevert(
          abi.encodeWithSelector(
            Errors.Leonidas__InvalidProposer.selector, realProposer, ree.proposer
          )
        );
        ree.shouldRevert = true;
      }

      vm.prank(ree.proposer);
      rollup.propose(header, archive, bytes32(0), txHashes, signatures, body);

      if (ree.shouldRevert) {
        return;
      }
    } else {
      SignatureLib.Signature[] memory signatures = new SignatureLib.Signature[](0);

      rollup.propose(header, archive, bytes32(0), txHashes, signatures, body);
    }

    assertEq(_expectRevert, ree.shouldRevert, "Does not match revert expectation");

    bytes32 l2ToL1MessageTreeRoot;
    {
      uint32 numTxs = full.block.numTxs;
      // NB: The below works with full blocks because we require the largest possible subtrees
      // for L2 to L1 messages - usually we make variable height subtrees, the roots of which
      // form a balanced tree

      // The below is a little janky - we know that this test deals with full txs with equal numbers
      // of msgs or txs with no messages, so the division works
      // TODO edit full.messages to include information about msgs per tx?
      uint256 subTreeHeight = merkleTestUtil.calculateTreeHeightFromSize(
        full.messages.l2ToL1Messages.length == 0 ? 0 : full.messages.l2ToL1Messages.length / numTxs
      );
      uint256 outHashTreeHeight = merkleTestUtil.calculateTreeHeightFromSize(numTxs);
      uint256 numMessagesWithPadding = numTxs * Constants.MAX_L2_TO_L1_MSGS_PER_TX;

      uint256 treeHeight = subTreeHeight + outHashTreeHeight;
      NaiveMerkle tree = new NaiveMerkle(treeHeight);
      for (uint256 i = 0; i < numMessagesWithPadding; i++) {
        if (i < full.messages.l2ToL1Messages.length) {
          tree.insertLeaf(full.messages.l2ToL1Messages[i]);
        } else {
          tree.insertLeaf(bytes32(0));
        }
      }

      l2ToL1MessageTreeRoot = tree.computeRoot();
    }

    (bytes32 root,) = outbox.getRootData(full.block.decodedHeader.globalVariables.blockNumber);

    // If we are trying to read a block beyond the proven chain, we should see "nothing".
    if (rollup.getProvenBlockNumber() >= full.block.decodedHeader.globalVariables.blockNumber) {
      assertEq(l2ToL1MessageTreeRoot, root, "Invalid l2 to l1 message tree root");
    } else {
      assertEq(root, bytes32(0), "Invalid outbox root");
    }

    assertEq(rollup.archive(), archive, "Invalid archive");
  }

  function _populateInbox(address _sender, bytes32 _recipient, bytes32[] memory _contents) internal {
    for (uint256 i = 0; i < _contents.length; i++) {
      vm.prank(_sender);
      inbox.sendL2Message(
        DataStructures.L2Actor({actor: _recipient, version: 1}), _contents[i], bytes32(0)
      );
    }
  }

  function createSignature(address _signer, bytes32 _digest)
    internal
    view
    returns (SignatureLib.Signature memory)
  {
    uint256 privateKey = privateKeys[_signer];

    bytes32 digest = _digest.toEthSignedMessageHash();
    (uint8 v, bytes32 r, bytes32 s) = vm.sign(privateKey, digest);

    return SignatureLib.Signature({isEmpty: false, v: v, r: r, s: s});
  }
}<|MERGE_RESOLUTION|>--- conflicted
+++ resolved
@@ -75,17 +75,14 @@
     }
 
     testERC20 = new TestERC20();
-<<<<<<< HEAD
-    rollup = new Rollup(IFeeJuicePortal(address(0)), bytes32(0), bytes32(0), address(this), initialValidators);
-=======
     rollup = new Rollup(
       IFeeJuicePortal(address(0)),
       IProofCommitmentEscrow(address(0)),
       bytes32(0),
+      bytes32(0),
       address(this),
       initialValidators
     );
->>>>>>> 0d5b116b
     inbox = Inbox(address(rollup.INBOX()));
     outbox = Outbox(address(rollup.OUTBOX()));
 
