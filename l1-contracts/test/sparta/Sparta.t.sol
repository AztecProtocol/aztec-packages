// SPDX-License-Identifier: Apache-2.0
// Copyright 2023 Aztec Labs.
pragma solidity >=0.8.18;

import {DecoderBase} from "../decoders/Base.sol";

import {DataStructures} from "../../src/core/libraries/DataStructures.sol";
import {Constants} from "../../src/core/libraries/ConstantsGen.sol";
import {SignatureLib} from "../../src/core/sequencer_selection/SignatureLib.sol";
import {MessageHashUtils} from "@oz/utils/cryptography/MessageHashUtils.sol";

import {Registry} from "../../src/core/messagebridge/Registry.sol";
import {Inbox} from "../../src/core/messagebridge/Inbox.sol";
import {Outbox} from "../../src/core/messagebridge/Outbox.sol";
import {Errors} from "../../src/core/libraries/Errors.sol";
import {Rollup} from "../../src/core/Rollup.sol";
import {Leonidas} from "../../src/core/sequencer_selection/Leonidas.sol";
import {AvailabilityOracle} from "../../src/core/availability_oracle/AvailabilityOracle.sol";
import {NaiveMerkle} from "../merkle/Naive.sol";
import {MerkleTestUtil} from "../merkle/TestUtil.sol";
import {PortalERC20} from "../portals/PortalERC20.sol";
import {TxsDecoderHelper} from "../decoders/helpers/TxsDecoderHelper.sol";
import {IFeeJuicePortal} from "../../src/core/interfaces/IFeeJuicePortal.sol";
/**
 * We are using the same blocks as from Rollup.t.sol.
 * The tests in this file is testing the sequencer selection
 *
 * We will skip these test if we are running with IS_DEV_NET = true
 */

import "forge-std/console.sol";

contract SpartaTest is DecoderBase {
  using MessageHashUtils for bytes32;

  Registry internal registry;
  Inbox internal inbox;
  Outbox internal outbox;
  Rollup internal rollup;
  MerkleTestUtil internal merkleTestUtil;
  TxsDecoderHelper internal txsHelper;
  PortalERC20 internal portalERC20;

  AvailabilityOracle internal availabilityOracle;

  mapping(address validator => uint256 privateKey) internal privateKeys;

  SignatureLib.Signature internal emptySignature;

  /**
   * @notice  Set up the contracts needed for the tests with time aligned to the provided block name
   */
  modifier setup(uint256 _validatorCount) {
    string memory _name = "mixed_block_1";
    {
      Leonidas leonidas = new Leonidas(address(1));
      DecoderBase.Full memory full = load(_name);
      uint256 slotNumber = full.block.decodedHeader.globalVariables.slotNumber;
      uint256 initialTime =
        full.block.decodedHeader.globalVariables.timestamp - slotNumber * leonidas.SLOT_DURATION();
      vm.warp(initialTime);
    }

    address[] memory initialValidators = new address[](_validatorCount);
    for (uint256 i = 1; i < _validatorCount + 1; i++) {
      uint256 privateKey = uint256(keccak256(abi.encode("validator", i)));
      address validator = vm.addr(privateKey);
      privateKeys[validator] = privateKey;
      initialValidators[i - 1] = validator;
    }

    registry = new Registry(address(this));
    availabilityOracle = new AvailabilityOracle();
    portalERC20 = new PortalERC20();
    rollup = new Rollup(
      registry,
      availabilityOracle,
      IFeeJuicePortal(address(0)),
      bytes32(0),
      address(this),
      initialValidators
    );
    inbox = Inbox(address(rollup.INBOX()));
    outbox = Outbox(address(rollup.OUTBOX()));

    registry.upgrade(address(rollup));

    merkleTestUtil = new MerkleTestUtil();
    txsHelper = new TxsDecoderHelper();

    _;
  }

  mapping(address => bool) internal _seenValidators;
  mapping(address => bool) internal _seenCommittee;

  function testInitialCommitteMatch() public setup(4) {
    address[] memory validators = rollup.getValidators();
    address[] memory committee = rollup.getCurrentEpochCommittee();
    assertEq(rollup.getCurrentEpoch(), 0);
    assertEq(validators.length, 4, "Invalid validator set size");
    assertEq(committee.length, 4, "invalid committee set size");

    for (uint256 i = 0; i < validators.length; i++) {
      _seenValidators[validators[i]] = true;
    }

    for (uint256 i = 0; i < committee.length; i++) {
      assertTrue(_seenValidators[committee[i]]);
      assertFalse(_seenCommittee[committee[i]]);
      _seenCommittee[committee[i]] = true;
    }
  }

  function testProposerForNonSetupEpoch(uint8 _epochsToJump) public setup(4) {
    if (Constants.IS_DEV_NET == 1) {
      return;
    }

    uint256 pre = rollup.getCurrentEpoch();
    vm.warp(
      block.timestamp + uint256(_epochsToJump) * rollup.EPOCH_DURATION() * rollup.SLOT_DURATION()
    );
    uint256 post = rollup.getCurrentEpoch();
    assertEq(pre + _epochsToJump, post, "Invalid epoch");

    address expectedProposer = rollup.getCurrentProposer();

    // Add a validator which will also setup the epoch
    rollup.addValidator(address(0xdead));

    address actualProposer = rollup.getCurrentProposer();
    assertEq(expectedProposer, actualProposer, "Invalid proposer");
  }

  function testValidatorSetLargerThanCommittee(bool _insufficientSigs) public setup(100) {
    if (Constants.IS_DEV_NET == 1) {
      return;
    }

    assertGt(rollup.getValidators().length, rollup.TARGET_COMMITTEE_SIZE(), "Not enough validators");
    uint256 committeSize = rollup.TARGET_COMMITTEE_SIZE() * 2 / 3 + (_insufficientSigs ? 0 : 1);

    _testBlock("mixed_block_1", _insufficientSigs, committeSize, false);

    assertEq(
      rollup.getEpochCommittee(rollup.getCurrentEpoch()).length,
      rollup.TARGET_COMMITTEE_SIZE(),
      "Invalid committee size"
    );
  }

  function testHappyPath() public setup(4) {
    if (Constants.IS_DEV_NET == 1) {
      return;
    }

    _testBlock("mixed_block_1", false, 3, false);
    _testBlock("mixed_block_2", false, 3, false);
  }

  function testInvalidProposer() public setup(4) {
    if (Constants.IS_DEV_NET == 1) {
      return;
    }

    _testBlock("mixed_block_1", true, 3, true);
  }

  function testInsufficientSigs() public setup(4) {
    if (Constants.IS_DEV_NET == 1) {
      return;
    }

    _testBlock("mixed_block_1", true, 2, false);
  }

  struct StructToAvoidDeepStacks {
    uint256 needed;
    address proposer;
    bool shouldRevert;
  }

  function _testBlock(
    string memory _name,
    bool _expectRevert,
    uint256 _signatureCount,
    bool _invalidaProposer
  ) internal {
    DecoderBase.Full memory full = load(_name);
    bytes memory header = full.block.header;
    bytes32 archive = full.block.archive;
    // TODO(md): get the tx hashes from the block - but we do not have them now
    // Come back to this
    bytes memory body = full.block.body;

    StructToAvoidDeepStacks memory ree;

    // We jump to the time of the block. (unless it is in the past)
    vm.warp(max(block.timestamp, full.block.decodedHeader.globalVariables.timestamp));

    _populateInbox(full.populate.sender, full.populate.recipient, full.populate.l1ToL2Content);

    availabilityOracle.publish(body);

    ree.proposer = rollup.getCurrentProposer();
    ree.shouldRevert = false;

    rollup.setupEpoch();

    if (_signatureCount > 0 && ree.proposer != address(0)) {
      address[] memory validators = rollup.getEpochCommittee(rollup.getCurrentEpoch());
      ree.needed = validators.length * 2 / 3 + 1;

      SignatureLib.Signature[] memory signatures = new SignatureLib.Signature[](_signatureCount);

      for (uint256 i = 0; i < _signatureCount; i++) {
        signatures[i] = createSignature(validators[i], archive);
      }

      if (_expectRevert) {
        ree.shouldRevert = true;
        if (_signatureCount < ree.needed) {
          vm.expectRevert(
            abi.encodeWithSelector(
              Errors.Leonidas__InsufficientAttestationsProvided.selector,
              ree.needed,
              _signatureCount
            )
          );
        }
        // @todo Handle SignatureLib__InvalidSignature case
        // @todo Handle Leonidas__InsufficientAttestations case
      }

      if (_expectRevert && _invalidaProposer) {
        address realProposer = ree.proposer;
        ree.proposer = address(uint160(uint256(keccak256(abi.encode("invalid", ree.proposer)))));
        vm.expectRevert(
          abi.encodeWithSelector(
            Errors.Leonidas__InvalidProposer.selector, realProposer, ree.proposer
          )
        );
        ree.shouldRevert = true;
      }

      // TODO(md): this is temp and probably will not pass
      bytes32[] memory txHashes = new bytes32[](0);

      vm.prank(ree.proposer);
<<<<<<< HEAD
      rollup.process(header, archive, bytes32(0), txHashes, signatures);
=======
      rollup.propose(header, archive, bytes32(0), signatures);
>>>>>>> cbdec546

      if (ree.shouldRevert) {
        return;
      }
    } else {
      rollup.propose(header, archive, bytes32(0));
    }

    assertEq(_expectRevert, ree.shouldRevert, "Does not match revert expectation");

    bytes32 l2ToL1MessageTreeRoot;
    {
      uint32 numTxs = full.block.numTxs;
      // NB: The below works with full blocks because we require the largest possible subtrees
      // for L2 to L1 messages - usually we make variable height subtrees, the roots of which
      // form a balanced tree

      // The below is a little janky - we know that this test deals with full txs with equal numbers
      // of msgs or txs with no messages, so the division works
      // TODO edit full.messages to include information about msgs per tx?
      uint256 subTreeHeight = merkleTestUtil.calculateTreeHeightFromSize(
        full.messages.l2ToL1Messages.length == 0 ? 0 : full.messages.l2ToL1Messages.length / numTxs
      );
      uint256 outHashTreeHeight = merkleTestUtil.calculateTreeHeightFromSize(numTxs);
      uint256 numMessagesWithPadding = numTxs * Constants.MAX_L2_TO_L1_MSGS_PER_TX;

      uint256 treeHeight = subTreeHeight + outHashTreeHeight;
      NaiveMerkle tree = new NaiveMerkle(treeHeight);
      for (uint256 i = 0; i < numMessagesWithPadding; i++) {
        if (i < full.messages.l2ToL1Messages.length) {
          tree.insertLeaf(full.messages.l2ToL1Messages[i]);
        } else {
          tree.insertLeaf(bytes32(0));
        }
      }

      l2ToL1MessageTreeRoot = tree.computeRoot();
    }

    (bytes32 root,) = outbox.getRootData(full.block.decodedHeader.globalVariables.blockNumber);

    // If we are trying to read a block beyond the proven chain, we should see "nothing".
    if (rollup.provenBlockCount() > full.block.decodedHeader.globalVariables.blockNumber) {
      assertEq(l2ToL1MessageTreeRoot, root, "Invalid l2 to l1 message tree root");
    } else {
      assertEq(root, bytes32(0), "Invalid outbox root");
    }

    assertEq(rollup.archive(), archive, "Invalid archive");
  }


  // We need to make sure that the get committee function is actually
  // working the way we expect it to
  // This is blowing up the test that we want to test
  function testGetCommitteeAtNonSetupEpoch() public setup(4) {
    if (Constants.IS_DEV_NET == 1) {
      return;
    }

    uint256 _epochsToJump = 1;
    uint256 pre = rollup.getCurrentEpoch();
    vm.warp(
      block.timestamp + uint256(_epochsToJump) * rollup.EPOCH_DURATION() * rollup.SLOT_DURATION()
    );
    uint256 post = rollup.getCurrentEpoch();
    assertEq(pre + _epochsToJump, post, "Invalid epoch");

    // Test that the committee returned from getCommitteeAt is the same as the one returned from getCurrentEpochCommittee
    address[] memory committeeAtNow = rollup.getCommitteeAt(block.timestamp);
    address[] memory currentCommittee = rollup.getCurrentEpochCommittee();
    assertEq(currentCommittee.length, 4, "Committee should be empty");
    assertEq(committeeAtNow.length, currentCommittee.length, "Committee now and get committee should be the same length");

    for (uint256 i = 0; i < currentCommittee.length; i++) {
      assertEq(currentCommittee[i], committeeAtNow[i], "Committee now and get committee should be the same length");
    }
  }

  function _populateInbox(address _sender, bytes32 _recipient, bytes32[] memory _contents) internal {
    for (uint256 i = 0; i < _contents.length; i++) {
      vm.prank(_sender);
      inbox.sendL2Message(
        DataStructures.L2Actor({actor: _recipient, version: 1}), _contents[i], bytes32(0)
      );
    }
  }

  function createSignature(address _signer, bytes32 _digest)
    internal
    view
    returns (SignatureLib.Signature memory)
  {
    uint256 privateKey = privateKeys[_signer];
    bytes32 digestForSig = _digest.toEthSignedMessageHash();
    (uint8 v, bytes32 r, bytes32 s) = vm.sign(privateKey, digestForSig);

    return SignatureLib.Signature({isEmpty: false, v: v, r: r, s: s});
  }
}<|MERGE_RESOLUTION|>--- conflicted
+++ resolved
@@ -248,11 +248,7 @@
       bytes32[] memory txHashes = new bytes32[](0);
 
       vm.prank(ree.proposer);
-<<<<<<< HEAD
-      rollup.process(header, archive, bytes32(0), txHashes, signatures);
-=======
-      rollup.propose(header, archive, bytes32(0), signatures);
->>>>>>> cbdec546
+      rollup.propose(header, archive, bytes32(0), txHashes, signatures);
 
       if (ree.shouldRevert) {
         return;
