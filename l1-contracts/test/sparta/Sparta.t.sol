// SPDX-License-Identifier: Apache-2.0
// Copyright 2023 Aztec Labs.
pragma solidity >=0.8.27;

import {DecoderBase} from "../decoders/Base.sol";

import {DataStructures} from "@aztec/core/libraries/DataStructures.sol";
import {Constants} from "@aztec/core/libraries/ConstantsGen.sol";
import {SignatureLib} from "@aztec/core/libraries/crypto/SignatureLib.sol";

import {Inbox} from "@aztec/core/messagebridge/Inbox.sol";
import {Outbox} from "@aztec/core/messagebridge/Outbox.sol";
import {Errors} from "@aztec/core/libraries/Errors.sol";
import {Rollup} from "@aztec/core/Rollup.sol";
import {Leonidas} from "@aztec/core/Leonidas.sol";
import {NaiveMerkle} from "../merkle/Naive.sol";
import {MerkleTestUtil} from "../merkle/TestUtil.sol";
import {TestERC20} from "@aztec/mock/TestERC20.sol";
import {TxsDecoderHelper} from "../decoders/helpers/TxsDecoderHelper.sol";
import {IFeeJuicePortal} from "@aztec/core/interfaces/IFeeJuicePortal.sol";
import {IProofCommitmentEscrow} from "@aztec/core/interfaces/IProofCommitmentEscrow.sol";
import {MessageHashUtils} from "@oz/utils/cryptography/MessageHashUtils.sol";
import {MockFeeJuicePortal} from "@aztec/mock/MockFeeJuicePortal.sol";

import {Slot, Epoch, SlotLib, EpochLib} from "@aztec/core/libraries/TimeMath.sol";

// solhint-disable comprehensive-interface

/**
 * We are using the same blocks as from Rollup.t.sol.
 * The tests in this file is testing the sequencer selection
 */
contract SpartaTest is DecoderBase {
  using MessageHashUtils for bytes32;
  using SlotLib for Slot;
  using EpochLib for Epoch;

  struct StructToAvoidDeepStacks {
    uint256 needed;
    address proposer;
    bool shouldRevert;
  }

  Inbox internal inbox;
  Outbox internal outbox;
  Rollup internal rollup;
  MerkleTestUtil internal merkleTestUtil;
  TxsDecoderHelper internal txsHelper;
  TestERC20 internal testERC20;

  SignatureLib.Signature internal emptySignature;
  mapping(address validator => uint256 privateKey) internal privateKeys;
  mapping(address => bool) internal _seenValidators;
  mapping(address => bool) internal _seenCommittee;

  /**
   * @notice  Set up the contracts needed for the tests with time aligned to the provided block name
   */
  modifier setup(uint256 _validatorCount) {
    string memory _name = "mixed_block_1";
    {
      Leonidas leonidas = new Leonidas(address(1));
      DecoderBase.Full memory full = load(_name);
      uint256 slotNumber = full.block.decodedHeader.globalVariables.slotNumber;
      uint256 initialTime =
        full.block.decodedHeader.globalVariables.timestamp - slotNumber * leonidas.SLOT_DURATION();
      vm.warp(initialTime);
    }

    address[] memory initialValidators = new address[](_validatorCount);
    for (uint256 i = 1; i < _validatorCount + 1; i++) {
      uint256 privateKey = uint256(keccak256(abi.encode("validator", i)));
      address validator = vm.addr(privateKey);
      privateKeys[validator] = privateKey;
      initialValidators[i - 1] = validator;
    }

    testERC20 = new TestERC20();
<<<<<<< HEAD
    rollup = new Rollup(
      IFeeJuicePortal(address(0)),
      IProofCommitmentEscrow(address(0)),
      bytes32(0),
      bytes32(0),
      address(this),
      initialValidators
    );
=======
    rollup = new Rollup(new MockFeeJuicePortal(), bytes32(0), address(this), initialValidators);
>>>>>>> 62963f9c
    inbox = Inbox(address(rollup.INBOX()));
    outbox = Outbox(address(rollup.OUTBOX()));

    merkleTestUtil = new MerkleTestUtil();
    txsHelper = new TxsDecoderHelper();

    _;
  }

  function testInitialCommitteMatch() public setup(4) {
    address[] memory validators = rollup.getValidators();
    address[] memory committee = rollup.getCurrentEpochCommittee();
    assertEq(rollup.getCurrentEpoch(), 0);
    assertEq(validators.length, 4, "Invalid validator set size");
    assertEq(committee.length, 4, "invalid committee set size");

    for (uint256 i = 0; i < validators.length; i++) {
      _seenValidators[validators[i]] = true;
    }

    for (uint256 i = 0; i < committee.length; i++) {
      assertTrue(_seenValidators[committee[i]]);
      assertFalse(_seenCommittee[committee[i]]);
      _seenCommittee[committee[i]] = true;
    }

    address proposer = rollup.getCurrentProposer();
    assertTrue(_seenCommittee[proposer]);
  }

  function testProposerForNonSetupEpoch(uint8 _epochsToJump) public setup(4) {
    Epoch pre = rollup.getCurrentEpoch();
    vm.warp(
      block.timestamp + uint256(_epochsToJump) * rollup.EPOCH_DURATION() * rollup.SLOT_DURATION()
    );
    Epoch post = rollup.getCurrentEpoch();
    assertEq(pre + Epoch.wrap(_epochsToJump), post, "Invalid epoch");

    address expectedProposer = rollup.getCurrentProposer();

    // Add a validator which will also setup the epoch
    rollup.addValidator(address(0xdead));

    address actualProposer = rollup.getCurrentProposer();
    assertEq(expectedProposer, actualProposer, "Invalid proposer");
  }

  function testValidatorSetLargerThanCommittee(bool _insufficientSigs) public setup(100) {
    assertGt(rollup.getValidators().length, rollup.TARGET_COMMITTEE_SIZE(), "Not enough validators");
    uint256 committeSize = rollup.TARGET_COMMITTEE_SIZE() * 2 / 3 + (_insufficientSigs ? 0 : 1);

    _testBlock("mixed_block_1", _insufficientSigs, committeSize, false);

    assertEq(
      rollup.getEpochCommittee(rollup.getCurrentEpoch()).length,
      rollup.TARGET_COMMITTEE_SIZE(),
      "Invalid committee size"
    );
  }

  function testHappyPath() public setup(4) {
    _testBlock("mixed_block_1", false, 3, false);
    _testBlock("mixed_block_2", false, 3, false);
  }

  function testInvalidProposer() public setup(4) {
    _testBlock("mixed_block_1", true, 3, true);
  }

  function testInsufficientSigs() public setup(4) {
    _testBlock("mixed_block_1", true, 2, false);
  }

  function _testBlock(
    string memory _name,
    bool _expectRevert,
    uint256 _signatureCount,
    bool _invalidaProposer
  ) internal {
    DecoderBase.Full memory full = load(_name);
    bytes memory header = full.block.header;
    bytes32 archive = full.block.archive;
    bytes memory body = full.block.body;

    StructToAvoidDeepStacks memory ree;

    // We jump to the time of the block. (unless it is in the past)
    vm.warp(max(block.timestamp, full.block.decodedHeader.globalVariables.timestamp));

    _populateInbox(full.populate.sender, full.populate.recipient, full.populate.l1ToL2Content);

    ree.proposer = rollup.getCurrentProposer();
    ree.shouldRevert = false;

    rollup.setupEpoch();

    bytes32[] memory txHashes = new bytes32[](0);

    if (_signatureCount > 0 && ree.proposer != address(0)) {
      address[] memory validators = rollup.getEpochCommittee(rollup.getCurrentEpoch());
      ree.needed = validators.length * 2 / 3 + 1;

      SignatureLib.Signature[] memory signatures = new SignatureLib.Signature[](_signatureCount);

      bytes32 digest = keccak256(abi.encode(archive, txHashes));
      for (uint256 i = 0; i < _signatureCount; i++) {
        signatures[i] = createSignature(validators[i], digest);
      }

      if (_expectRevert) {
        ree.shouldRevert = true;
        if (_signatureCount < ree.needed) {
          vm.expectRevert(
            abi.encodeWithSelector(
              Errors.Leonidas__InsufficientAttestationsProvided.selector,
              ree.needed,
              _signatureCount
            )
          );
        }
        // @todo Handle SignatureLib__InvalidSignature case
        // @todo Handle Leonidas__InsufficientAttestations case
      }

      if (_expectRevert && _invalidaProposer) {
        address realProposer = ree.proposer;
        ree.proposer = address(uint160(uint256(keccak256(abi.encode("invalid", ree.proposer)))));
        vm.expectRevert(
          abi.encodeWithSelector(
            Errors.Leonidas__InvalidProposer.selector, realProposer, ree.proposer
          )
        );
        ree.shouldRevert = true;
      }

      vm.prank(ree.proposer);
      rollup.propose(header, archive, bytes32(0), txHashes, signatures, body);

      if (ree.shouldRevert) {
        return;
      }
    } else {
      SignatureLib.Signature[] memory signatures = new SignatureLib.Signature[](0);

      rollup.propose(header, archive, bytes32(0), txHashes, signatures, body);
    }

    assertEq(_expectRevert, ree.shouldRevert, "Does not match revert expectation");

    bytes32 l2ToL1MessageTreeRoot;
    {
      uint32 numTxs = full.block.numTxs;
      // NB: The below works with full blocks because we require the largest possible subtrees
      // for L2 to L1 messages - usually we make variable height subtrees, the roots of which
      // form a balanced tree

      // The below is a little janky - we know that this test deals with full txs with equal numbers
      // of msgs or txs with no messages, so the division works
      // TODO edit full.messages to include information about msgs per tx?
      uint256 subTreeHeight = merkleTestUtil.calculateTreeHeightFromSize(
        full.messages.l2ToL1Messages.length == 0 ? 0 : full.messages.l2ToL1Messages.length / numTxs
      );
      uint256 outHashTreeHeight = merkleTestUtil.calculateTreeHeightFromSize(numTxs);
      uint256 numMessagesWithPadding = numTxs * Constants.MAX_L2_TO_L1_MSGS_PER_TX;

      uint256 treeHeight = subTreeHeight + outHashTreeHeight;
      NaiveMerkle tree = new NaiveMerkle(treeHeight);
      for (uint256 i = 0; i < numMessagesWithPadding; i++) {
        if (i < full.messages.l2ToL1Messages.length) {
          tree.insertLeaf(full.messages.l2ToL1Messages[i]);
        } else {
          tree.insertLeaf(bytes32(0));
        }
      }

      l2ToL1MessageTreeRoot = tree.computeRoot();
    }

    (bytes32 root,) = outbox.getRootData(full.block.decodedHeader.globalVariables.blockNumber);

    // If we are trying to read a block beyond the proven chain, we should see "nothing".
    if (rollup.getProvenBlockNumber() >= full.block.decodedHeader.globalVariables.blockNumber) {
      assertEq(l2ToL1MessageTreeRoot, root, "Invalid l2 to l1 message tree root");
    } else {
      assertEq(root, bytes32(0), "Invalid outbox root");
    }

    assertEq(rollup.archive(), archive, "Invalid archive");
  }

  function _populateInbox(address _sender, bytes32 _recipient, bytes32[] memory _contents) internal {
    for (uint256 i = 0; i < _contents.length; i++) {
      vm.prank(_sender);
      inbox.sendL2Message(
        DataStructures.L2Actor({actor: _recipient, version: 1}), _contents[i], bytes32(0)
      );
    }
  }

  function createSignature(address _signer, bytes32 _digest)
    internal
    view
    returns (SignatureLib.Signature memory)
  {
    uint256 privateKey = privateKeys[_signer];

    bytes32 digest = _digest.toEthSignedMessageHash();
    (uint8 v, bytes32 r, bytes32 s) = vm.sign(privateKey, digest);

    return SignatureLib.Signature({isEmpty: false, v: v, r: r, s: s});
  }
}<|MERGE_RESOLUTION|>--- conflicted
+++ resolved
@@ -76,18 +76,8 @@
     }
 
     testERC20 = new TestERC20();
-<<<<<<< HEAD
-    rollup = new Rollup(
-      IFeeJuicePortal(address(0)),
-      IProofCommitmentEscrow(address(0)),
-      bytes32(0),
-      bytes32(0),
-      address(this),
-      initialValidators
-    );
-=======
-    rollup = new Rollup(new MockFeeJuicePortal(), bytes32(0), address(this), initialValidators);
->>>>>>> 62963f9c
+    rollup =
+      new Rollup(new MockFeeJuicePortal(), bytes32(0), bytes32(0), address(this), initialValidators);
     inbox = Inbox(address(rollup.INBOX()));
     outbox = Outbox(address(rollup.OUTBOX()));
 
