--- conflicted
+++ resolved
@@ -4,11 +4,7 @@
 import {IPayload} from "@aztec/governance/interfaces/IPayload.sol";
 import {IRegistry} from "@aztec/governance/interfaces/IRegistry.sol";
 import {IInstance} from "@aztec/core/interfaces/IInstance.sol";
-<<<<<<< HEAD
-import {IGSE} from "@aztec/core/staking/GSE.sol";
-=======
 import {IGSECore} from "@aztec/core/staking/GSE.sol";
->>>>>>> d91ddc2e
 
 /**
  * @title RegisterNewRollupVersionPayload
@@ -34,11 +30,7 @@
 
     res[1] = Action({
       target: address(ROLLUP.getGSE()),
-<<<<<<< HEAD
-      data: abi.encodeWithSelector(IGSE.addRollup.selector, address(ROLLUP))
-=======
       data: abi.encodeWithSelector(IGSECore.addRollup.selector, address(ROLLUP))
->>>>>>> d91ddc2e
     });
 
     return res;
