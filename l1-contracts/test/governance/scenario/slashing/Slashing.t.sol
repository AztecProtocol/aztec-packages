--- conflicted
+++ resolved
@@ -29,12 +29,9 @@
 import {MultiAdder, CheatDepositArgs} from "@aztec/mock/MultiAdder.sol";
 import {RollupBuilder} from "../../../builder/RollupBuilder.sol";
 
-<<<<<<< HEAD
-=======
 // solhint-disable comprehensive-interface
 // solhint-disable func-name-mixedcase
 
->>>>>>> f61893ab
 contract SlashingTest is TestBase {
   TestERC20 internal testERC20;
   RewardDistributor internal rewardDistributor;
@@ -52,16 +49,8 @@
     for (uint256 i = 1; i < validatorCount + 1; i++) {
       uint256 attesterPrivateKey = uint256(keccak256(abi.encode("attester", i)));
       address attester = vm.addr(attesterPrivateKey);
-<<<<<<< HEAD
 
       initialValidators[i - 1] = CheatDepositArgs({attester: attester, withdrawer: address(this)});
-=======
-      uint256 proposerPrivateKey = uint256(keccak256(abi.encode("proposer", i)));
-      address proposer = vm.addr(proposerPrivateKey);
-
-      initialValidators[i - 1] =
-        CheatDepositArgs({attester: attester, proposer: proposer, withdrawer: address(this)});
->>>>>>> f61893ab
     }
 
     RollupBuilder builder = new RollupBuilder(address(this));
