--- conflicted
+++ resolved
@@ -49,16 +49,8 @@
     for (uint256 i = 1; i < validatorCount + 1; i++) {
       uint256 attesterPrivateKey = uint256(keccak256(abi.encode("attester", i)));
       address attester = vm.addr(attesterPrivateKey);
-<<<<<<< HEAD
-      uint256 proposerPrivateKey = uint256(keccak256(abi.encode("proposer", i)));
-      address proposer = vm.addr(proposerPrivateKey);
-
-      initialValidators[i - 1] =
-        CheatDepositArgs({attester: attester, proposer: proposer, withdrawer: address(this)});
-=======
 
       initialValidators[i - 1] = CheatDepositArgs({attester: attester, withdrawer: address(this)});
->>>>>>> d91ddc2e
     }
 
     RollupBuilder builder = new RollupBuilder(address(this));
