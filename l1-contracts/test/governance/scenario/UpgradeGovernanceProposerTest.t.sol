--- conflicted
+++ resolved
@@ -67,12 +67,7 @@
       address validator = vm.addr(privateKey);
       privateKeys[validator] = privateKey;
       validators[i - 1] = validator;
-<<<<<<< HEAD
-      initialValidators[i - 1] =
-        CheatDepositArgs({attester: validator, proposer: validator, withdrawer: validator});
-=======
       initialValidators[i - 1] = CheatDepositArgs({attester: validator, withdrawer: validator});
->>>>>>> d91ddc2e
     }
 
     MultiAdder multiAdder = new MultiAdder(address(rollup), address(this));
