--- conflicted
+++ resolved
@@ -242,10 +242,6 @@
 
   function logAttesterConfig(AttesterConfig memory config) internal {
     emit log("attester config");
-<<<<<<< HEAD
-    emit log_named_address("\tproposer  ", config.proposer);
-=======
->>>>>>> d91ddc2e
     emit log_named_address("\twithdrawer", config.withdrawer);
   }
 
