--- conflicted
+++ resolved
@@ -117,16 +117,7 @@
     uint256 attesterPrivateKey = uint256(keccak256(abi.encode("attester", _keySalt)));
     address attester = vm.addr(attesterPrivateKey);
     attesterPrivateKeys[attester] = attesterPrivateKey;
-<<<<<<< HEAD
-    uint256 proposerPrivateKey = uint256(keccak256(abi.encode("proposer", _keySalt)));
-    address proposer = vm.addr(proposerPrivateKey);
-    proposerPrivateKeys[proposer] = proposerPrivateKey;
-    proposerToAttester[proposer] = attester;
-
-    return CheatDepositArgs({attester: attester, proposer: proposer, withdrawer: address(this)});
-=======
 
     return CheatDepositArgs({attester: attester, withdrawer: address(this)});
->>>>>>> d91ddc2e
   }
 }