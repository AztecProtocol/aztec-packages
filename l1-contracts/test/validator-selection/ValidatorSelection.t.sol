// SPDX-License-Identifier: Apache-2.0
// Copyright 2024 Aztec Labs.
pragma solidity >=0.8.27;

import {DecoderBase} from "../base/DecoderBase.sol";

import {DataStructures} from "@aztec/core/libraries/DataStructures.sol";
import {Constants} from "@aztec/core/libraries/ConstantsGen.sol";
import {Signature, CommitteeAttestation} from "@aztec/core/libraries/crypto/SignatureLib.sol";

import {Inbox} from "@aztec/core/messagebridge/Inbox.sol";
import {Outbox} from "@aztec/core/messagebridge/Outbox.sol";
import {Errors} from "@aztec/core/libraries/Errors.sol";
import {Rollup} from "@aztec/core/Rollup.sol";
import {NaiveMerkle} from "../merkle/Naive.sol";
import {MerkleTestUtil} from "../merkle/TestUtil.sol";
import {TestERC20} from "@aztec/mock/TestERC20.sol";
import {MessageHashUtils} from "@oz/utils/cryptography/MessageHashUtils.sol";
import {
  ProposeArgs,
  OracleInput,
  ProposeLib,
  ProposePayload
} from "@aztec/core/libraries/rollup/ProposeLib.sol";
import {HeaderLib} from "@aztec/core/libraries/rollup/HeaderLib.sol";
import {TestConstants} from "../harnesses/TestConstants.sol";

import {Timestamp, EpochLib, Epoch} from "@aztec/core/libraries/TimeLib.sol";
import {SlashFactory} from "@aztec/periphery/SlashFactory.sol";
import {Slasher, IPayload} from "@aztec/core/slashing/Slasher.sol";
import {Status, ValidatorInfo} from "@aztec/core/interfaces/IStaking.sol";

import {ValidatorSelectionTestBase} from "./ValidatorSelectionBase.sol";
// solhint-disable comprehensive-interface

/**
 * We are using the same blocks as from Rollup.t.sol.
 * The tests in this file is testing the sequencer selection
 */
contract ValidatorSelectionTest is ValidatorSelectionTestBase {
  using MessageHashUtils for bytes32;
  using EpochLib for Epoch;

<<<<<<< HEAD
  // Test Block Flags
  struct TestFlags {
    bool provideEmptyAttestations;
    bool invalidProposer;
    bool proposerNotProvided;
    bool invalidCommitteeCommitment;
  }

  TestFlags NO_FLAGS = TestFlags({
    provideEmptyAttestations: true,
    invalidProposer: false,
    proposerNotProvided: false,
    invalidCommitteeCommitment: false
  });

  function testInitialCommitteeMatch() public setup(4) progressEpoch {
=======
  function testInitialCommitteeMatch() public setup(4) progressEpochs(2) {
>>>>>>> aa184a1a
    address[] memory attesters = rollup.getAttesters();
    address[] memory committee = rollup.getCurrentEpochCommittee();
    assertEq(rollup.getCurrentEpoch(), 2);
    assertEq(attesters.length, 4, "Invalid validator set size");
    assertEq(committee.length, 4, "invalid committee set size");

    for (uint256 i = 0; i < attesters.length; i++) {
      _seenValidators[attesters[i]] = true;
    }

    for (uint256 i = 0; i < committee.length; i++) {
      assertTrue(_seenValidators[committee[i]]);
      assertFalse(_seenCommittee[committee[i]]);
      _seenCommittee[committee[i]] = true;
    }

    // The proposer is not necessarily an attester, we have to map it back. We can do this here
    // because we created a 1:1 link. In practice, there could be multiple attesters for the same proposer
    address proposer = rollup.getCurrentProposer();
    assertTrue(_seenCommittee[proposerToAttester[proposer]]);
  }

  function testProposerForNonSetupEpoch(uint8 _epochsToJump) public setup(4) progressEpochs(2) {
    Epoch pre = rollup.getCurrentEpoch();
    vm.warp(
      block.timestamp
        + uint256(_epochsToJump) * rollup.getEpochDuration() * rollup.getSlotDuration()
    );
    Epoch post = rollup.getCurrentEpoch();
    assertEq(pre + Epoch.wrap(_epochsToJump), post, "Invalid epoch");

    address expectedProposer = rollup.getCurrentProposer();

    // Add a validator which will also setup the epoch
    testERC20.mint(address(this), TestConstants.AZTEC_MINIMUM_STAKE);
    testERC20.approve(address(rollup), TestConstants.AZTEC_MINIMUM_STAKE);
    rollup.deposit(
      address(0xdead), address(0xdead), address(0xdead), TestConstants.AZTEC_MINIMUM_STAKE
    );

    address actualProposer = rollup.getCurrentProposer();
    assertEq(expectedProposer, actualProposer, "Invalid proposer");
  }

  function testCommitteeForNonSetupEpoch(uint8 _epochsToJump) public setup(4) progressEpochs(2) {
    Epoch pre = rollup.getCurrentEpoch();
    vm.warp(
      block.timestamp
        + uint256(_epochsToJump) * rollup.getEpochDuration() * rollup.getSlotDuration()
    );

    Epoch post = rollup.getCurrentEpoch();

    uint256 validatorSetSize = rollup.getAttesters().length;
    uint256 targetCommitteeSize = rollup.getTargetCommitteeSize();
    uint256 expectedSize =
      validatorSetSize > targetCommitteeSize ? targetCommitteeSize : validatorSetSize;

    address[] memory preCommittee = rollup.getEpochCommittee(pre);
    address[] memory postCommittee = rollup.getEpochCommittee(post);
    assertEq(preCommittee.length, expectedSize, "Invalid committee size");
    assertEq(postCommittee.length, expectedSize, "Invalid committee size");

    // Elements in the committee should be the same
    assertEq(preCommittee, postCommittee, "Committee elements have changed");
  }

  function testStableCommittee(uint8 _timeToJump) public setup(4) progressEpochs(2) {
    Epoch epoch = rollup.getCurrentEpoch();

    uint256 preSize = rollup.getActiveAttesterCount();

    uint32 upper = uint32(
      Timestamp.unwrap(rollup.getGenesisTime())
        + rollup.getEpochDuration() * rollup.getSlotDuration() * (Epoch.unwrap(epoch) + 1) - 1
    );

    uint32 ts = uint32(block.timestamp);
    uint32 ts2 = uint32(bound(_timeToJump, ts + 1, upper));

    vm.warp(ts2);

    // add a new validator
    testERC20.mint(address(this), TestConstants.AZTEC_MINIMUM_STAKE);
    testERC20.approve(address(rollup), TestConstants.AZTEC_MINIMUM_STAKE);
    rollup.deposit(
      address(0xdead), address(0xdead), address(0xdead), TestConstants.AZTEC_MINIMUM_STAKE
    );

    assertEq(rollup.getCurrentEpoch(), epoch);
    address[] memory committee = rollup.getCurrentEpochCommittee();
    assertEq(committee.length, preSize, "Invalid committee size");
    assertEq(rollup.getActiveAttesterCount(), preSize + 1);
    for (uint256 i = 0; i < committee.length; i++) {
      assertNotEq(committee[i], address(0xdead));
    }
  }

  // NOTE: this must be run with --isolate as transient storage gets thrashed when working out the proposer.
  // This also changes the committee which is calculated within each call.
  // TODO(https://github.com/AztecProtocol/aztec-packages/issues/14275): clear out transient storage used by the sample lib - we cannot afford to have a malicious proposer
  // change the committee committment to something unpredictable.
  function testValidatorSetLargerThanCommittee(bool _insufficientSigs)
    public
    setup(100)
    progressEpochs(2)
  {
    assertGt(rollup.getAttesters().length, rollup.getTargetCommitteeSize(), "Not enough validators");
    uint256 committeeSize = rollup.getTargetCommitteeSize() * 2 / 3 + (_insufficientSigs ? 0 : 1);

    _testBlock(
      "mixed_block_1",
      _insufficientSigs,
      committeeSize,
      TestFlags({
        provideEmptyAttestations: true,
        invalidProposer: false,
        proposerNotProvided: false,
        invalidCommitteeCommitment: false
      })
    );

    assertEq(
      rollup.getEpochCommittee(rollup.getCurrentEpoch()).length,
      rollup.getTargetCommitteeSize(),
      "Invalid committee size"
    );
  }

<<<<<<< HEAD
  function testHappyPath() public setup(4) progressEpoch {
    _testBlock("mixed_block_1", false, 3, NO_FLAGS);
    _testBlock("mixed_block_2", false, 3, NO_FLAGS);
=======
  function testHappyPath() public setup(4) progressEpochs(2) {
    _testBlock("mixed_block_1", false, 3, false);
    _testBlock("mixed_block_2", false, 3, false);
>>>>>>> aa184a1a
  }

  function testNukeFromOrbit() public setup(4) progressEpochs(2) {
    // We propose some blocks, and have a bunch of validators attest to them.
    // Then we slash EVERYONE that was in the committees because the epoch never
    // got finalised.
    // This is LIKELY, not the action you really want to take, you want to slash
    // the people actually attesting, etc, but for simplicity we can do this as showcase.
    _testBlock("mixed_block_1", false, 3, NO_FLAGS);
    _testBlock("mixed_block_2", false, 3, NO_FLAGS);

    address[] memory attesters = rollup.getAttesters();
    uint256[] memory stakes = new uint256[](attesters.length);

    for (uint256 i = 0; i < attesters.length; i++) {
      ValidatorInfo memory info = rollup.getInfo(attesters[i]);
      stakes[i] = info.stake;
      assertTrue(info.status == Status.VALIDATING, "Invalid status");
    }

    // We say, these things are bad, call the baba yaga to take care of them!
    uint256 slashAmount = 10e18;
    IPayload slashPayload = slashFactory.createSlashPayload(rollup.getCurrentEpoch(), slashAmount);
    vm.prank(address(slasher.PROPOSER()));
    slasher.slash(slashPayload);

    // Make sure that the slash was successful,
    // Meaning that validators are now LIVING and have lost the slash amount
    for (uint256 i = 0; i < attesters.length; i++) {
      ValidatorInfo memory info = rollup.getInfo(attesters[i]);
      uint256 stake = info.stake;
      assertEq(stake, stakes[i] - slashAmount, "Invalid stake");
      assertTrue(info.status == Status.LIVING, "Invalid status");
    }
  }

<<<<<<< HEAD
  function testInvalidProposer() public setup(4) progressEpoch {
    _testBlock(
      "mixed_block_1",
      true,
      3,
      TestFlags({
        invalidProposer: true,
        provideEmptyAttestations: true,
        proposerNotProvided: false,
        invalidCommitteeCommitment: false
      })
    );
  }

  function testProposerNotProvided() public setup(4) progressEpoch {
    _testBlock(
      "mixed_block_1",
      true,
      3,
      TestFlags({
        invalidProposer: false,
        provideEmptyAttestations: true,
        proposerNotProvided: true,
        invalidCommitteeCommitment: false
      })
    );
  }

  function testInvalidCommitteeCommitment() public setup(4) progressEpoch {
    _testBlock(
      "mixed_block_1",
      true,
      3,
      TestFlags({
        invalidProposer: false,
        provideEmptyAttestations: true,
        proposerNotProvided: false,
        invalidCommitteeCommitment: true
      })
    );
=======
  function testInvalidProposer() public setup(4) progressEpochs(2) {
    _testBlock("mixed_block_1", true, 3, true);
  }

  function testInsufficientSigs() public setup(4) progressEpochs(2) {
    _testBlock("mixed_block_1", true, 2, false);
>>>>>>> aa184a1a
  }

  function _testBlock(
    string memory _name,
    bool _expectRevert,
    uint256 _signatureCount,
    TestFlags memory _flags
  ) internal {
    DecoderBase.Full memory full = load(_name);
    bytes memory header = full.block.header;

    StructToAvoidDeepStacks memory ree;

    // We jump to the time of the block. (unless it is in the past)
    vm.warp(max(block.timestamp, full.block.decodedHeader.timestamp));

    _populateInbox(full.populate.sender, full.populate.recipient, full.populate.l1ToL2Content);

    rollup.setupEpoch();

    ree.proposer = rollup.getCurrentProposer();
    ree.shouldRevert = false;

    bytes32[] memory txHashes = new bytes32[](0);

    {
      uint256 manaBaseFee = rollup.getManaBaseFeeAt(Timestamp.wrap(block.timestamp), true);
      bytes32 inHash = inbox.getRoot(full.block.blockNumber);
      header = DecoderBase.updateHeaderInboxRoot(header, inHash);
      header = DecoderBase.updateHeaderBaseFee(header, manaBaseFee);
    }

    ProposeArgs memory args = ProposeArgs({
      header: header,
      archive: full.block.archive,
      stateReference: new bytes(0),
      oracleInput: OracleInput(0),
      txHashes: txHashes
    });

    if (_signatureCount > 0 && ree.proposer != address(0)) {
      address[] memory validators = rollup.getEpochCommittee(rollup.getCurrentEpoch());
      ree.needed = validators.length * 2 / 3 + 1;

      // Pad out with empty (missing signature) attestations to make the committee commitment match
      ree.provideEmptyAttestations = _flags.provideEmptyAttestations || !_expectRevert;
      ree.attestationsCount = ree.provideEmptyAttestations ? validators.length : _signatureCount;
      ree.proposePayload = ProposePayload({
        archive: args.archive,
        stateReference: args.stateReference,
        oracleInput: args.oracleInput,
        headerHash: HeaderLib.hash(header),
        txHashes: args.txHashes
      });

      CommitteeAttestation[] memory attestations = new CommitteeAttestation[](ree.attestationsCount);

      bytes32 digest = ProposeLib.digest(ree.proposePayload);
      for (uint256 i = 0; i < _signatureCount; i++) {
        attestations[i] = createAttestation(validators[i], digest);
      }

      // We must include empty attestations to make the committee commitment match
      if (ree.provideEmptyAttestations) {
        for (uint256 i = _signatureCount; i < validators.length; i++) {
          attestations[i] = createEmptyAttestation(validators[i]);
        }
      }

      if (_expectRevert) {
        ree.shouldRevert = true;
        if (_signatureCount < ree.needed) {
          vm.expectRevert(
            abi.encodeWithSelector(
              Errors.ValidatorSelection__InsufficientAttestations.selector,
              ree.needed,
              _signatureCount
            )
          );
        }
      }

      skipBlobCheck(address(rollup));
      if (_expectRevert && _flags.invalidProposer) {
        emit log("We do be reverting?");

        address realProposer = ree.proposer;
        ree.proposer = address(uint160(uint256(keccak256(abi.encode("invalid", ree.proposer)))));
        vm.expectRevert(
          abi.encodeWithSelector(
            Errors.ValidatorSelection__InvalidProposer.selector, realProposer, ree.proposer
          )
        );
        ree.shouldRevert = true;
      }

      // Set all attestations, including the propser's addr to 0
      if (_flags.proposerNotProvided) {
        for (uint256 i = 0; i < attestations.length; ++i) {
          attestations[i].addr = address(0);
        }

        vm.expectRevert(
          abi.encodeWithSelector(
            Errors.ValidatorSelection__InvalidProposer.selector, address(0), ree.proposer
          )
        );
      }

      if (_flags.invalidCommitteeCommitment) {
        bytes32 correctCommitteeCommitment = keccak256(abi.encode(validators));

        // Change the last element in the committee to a random address
        address[] memory incorrectCommittee = validators;
        uint256 invalidAttesterKey = uint256(keccak256(abi.encode("invalid", block.timestamp)));
        address invalidAttester = vm.addr(invalidAttesterKey);
        attesterPrivateKeys[invalidAttester] = invalidAttesterKey;

        incorrectCommittee[validators.length - 2] = invalidAttester;
        attestations[validators.length - 2] = createAttestation(invalidAttester, digest);

        bytes32 incorrectCommitteeCommitment = keccak256(abi.encode(incorrectCommittee));

        vm.expectRevert(
          abi.encodeWithSelector(
            Errors.ValidatorSelection__InvalidCommitteeCommitment.selector,
            incorrectCommitteeCommitment,
            correctCommitteeCommitment
          )
        );
      }

      emit log("Time to propose");
      vm.prank(ree.proposer);
      rollup.propose(args, attestations, full.block.blobInputs);

      if (ree.shouldRevert) {
        return;
      }
    } else {
      CommitteeAttestation[] memory attestations = new CommitteeAttestation[](0);
      rollup.propose(args, attestations, full.block.blobInputs);
    }

    assertEq(_expectRevert, ree.shouldRevert, "Does not match revert expectation");

    bytes32 l2ToL1MessageTreeRoot;
    {
      uint32 numTxs = full.block.numTxs;
      // NB: The below works with full blocks because we require the largest possible subtrees
      // for L2 to L1 messages - usually we make variable height subtrees, the roots of which
      // form a balanced tree

      // The below is a little janky - we know that this test deals with full txs with equal numbers
      // of msgs or txs with no messages, so the division works
      // TODO edit full.messages to include information about msgs per tx?
      uint256 subTreeHeight = merkleTestUtil.calculateTreeHeightFromSize(
        full.messages.l2ToL1Messages.length == 0 ? 0 : full.messages.l2ToL1Messages.length / numTxs
      );
      uint256 outHashTreeHeight = merkleTestUtil.calculateTreeHeightFromSize(numTxs);
      uint256 numMessagesWithPadding = numTxs * Constants.MAX_L2_TO_L1_MSGS_PER_TX;

      uint256 treeHeight = subTreeHeight + outHashTreeHeight;
      NaiveMerkle tree = new NaiveMerkle(treeHeight);
      for (uint256 i = 0; i < numMessagesWithPadding; i++) {
        if (i < full.messages.l2ToL1Messages.length) {
          tree.insertLeaf(full.messages.l2ToL1Messages[i]);
        } else {
          tree.insertLeaf(bytes32(0));
        }
      }

      l2ToL1MessageTreeRoot = tree.computeRoot();
    }

    (bytes32 root,) = outbox.getRootData(full.block.blockNumber);

    // If we are trying to read a block beyond the proven chain, we should see "nothing".
    if (rollup.getProvenBlockNumber() >= full.block.blockNumber) {
      assertEq(l2ToL1MessageTreeRoot, root, "Invalid l2 to l1 message tree root");
    } else {
      assertEq(root, bytes32(0), "Invalid outbox root");
    }

    assertEq(rollup.archive(), args.archive, "Invalid archive");
  }

  function _populateInbox(address _sender, bytes32 _recipient, bytes32[] memory _contents) internal {
    uint256 version = rollup.getVersion();
    for (uint256 i = 0; i < _contents.length; i++) {
      vm.prank(_sender);
      inbox.sendL2Message(
        DataStructures.L2Actor({actor: _recipient, version: version}), _contents[i], bytes32(0)
      );
    }
  }
<<<<<<< HEAD

  function createAttestation(address _signer, bytes32 _digest)
    internal
    view
    returns (CommitteeAttestation memory)
  {
    uint256 privateKey = attesterPrivateKeys[_signer];

    bytes32 digest = _digest.toEthSignedMessageHash();
    (uint8 v, bytes32 r, bytes32 s) = vm.sign(privateKey, digest);

    Signature memory signature = Signature({v: v, r: r, s: s});
    return CommitteeAttestation({addr: _signer, signature: signature});
  }

  function createEmptyAttestation(address _signer)
    internal
    pure
    returns (CommitteeAttestation memory)
  {
    Signature memory emptySignature = Signature({v: 0, r: 0, s: 0});
    return CommitteeAttestation({addr: _signer, signature: emptySignature});
  }
=======
>>>>>>> aa184a1a
}<|MERGE_RESOLUTION|>--- conflicted
+++ resolved
@@ -41,7 +41,6 @@
   using MessageHashUtils for bytes32;
   using EpochLib for Epoch;
 
-<<<<<<< HEAD
   // Test Block Flags
   struct TestFlags {
     bool provideEmptyAttestations;
@@ -57,10 +56,7 @@
     invalidCommitteeCommitment: false
   });
 
-  function testInitialCommitteeMatch() public setup(4) progressEpoch {
-=======
   function testInitialCommitteeMatch() public setup(4) progressEpochs(2) {
->>>>>>> aa184a1a
     address[] memory attesters = rollup.getAttesters();
     address[] memory committee = rollup.getCurrentEpochCommittee();
     assertEq(rollup.getCurrentEpoch(), 2);
@@ -163,6 +159,8 @@
   // This also changes the committee which is calculated within each call.
   // TODO(https://github.com/AztecProtocol/aztec-packages/issues/14275): clear out transient storage used by the sample lib - we cannot afford to have a malicious proposer
   // change the committee committment to something unpredictable.
+
+  /// forge-config: default.isolate = true
   function testValidatorSetLargerThanCommittee(bool _insufficientSigs)
     public
     setup(100)
@@ -190,15 +188,9 @@
     );
   }
 
-<<<<<<< HEAD
-  function testHappyPath() public setup(4) progressEpoch {
+  function testHappyPath() public setup(4) progressEpochs(2) {
     _testBlock("mixed_block_1", false, 3, NO_FLAGS);
     _testBlock("mixed_block_2", false, 3, NO_FLAGS);
-=======
-  function testHappyPath() public setup(4) progressEpochs(2) {
-    _testBlock("mixed_block_1", false, 3, false);
-    _testBlock("mixed_block_2", false, 3, false);
->>>>>>> aa184a1a
   }
 
   function testNukeFromOrbit() public setup(4) progressEpochs(2) {
@@ -235,8 +227,7 @@
     }
   }
 
-<<<<<<< HEAD
-  function testInvalidProposer() public setup(4) progressEpoch {
+  function testInvalidProposer() public setup(4) progressEpochs(2) {
     _testBlock(
       "mixed_block_1",
       true,
@@ -250,7 +241,7 @@
     );
   }
 
-  function testProposerNotProvided() public setup(4) progressEpoch {
+  function testProposerNotProvided() public setup(4) progressEpochs(2) {
     _testBlock(
       "mixed_block_1",
       true,
@@ -264,7 +255,7 @@
     );
   }
 
-  function testInvalidCommitteeCommitment() public setup(4) progressEpoch {
+  function testInvalidCommitteeCommitment() public setup(4) progressEpochs(2) {
     _testBlock(
       "mixed_block_1",
       true,
@@ -276,14 +267,6 @@
         invalidCommitteeCommitment: true
       })
     );
-=======
-  function testInvalidProposer() public setup(4) progressEpochs(2) {
-    _testBlock("mixed_block_1", true, 3, true);
-  }
-
-  function testInsufficientSigs() public setup(4) progressEpochs(2) {
-    _testBlock("mixed_block_1", true, 2, false);
->>>>>>> aa184a1a
   }
 
   function _testBlock(
@@ -480,7 +463,6 @@
       );
     }
   }
-<<<<<<< HEAD
 
   function createAttestation(address _signer, bytes32 _digest)
     internal
@@ -504,6 +486,4 @@
     Signature memory emptySignature = Signature({v: 0, r: 0, s: 0});
     return CommitteeAttestation({addr: _signer, signature: emptySignature});
   }
-=======
->>>>>>> aa184a1a
 }