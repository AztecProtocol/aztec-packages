// SPDX-License-Identifier: Apache-2.0
// Copyright 2024 Aztec Labs.
pragma solidity >=0.8.27;

import {DecoderBase} from "../decoders/Base.sol";

import {DataStructures} from "@aztec/core/libraries/DataStructures.sol";
import {Constants} from "@aztec/core/libraries/ConstantsGen.sol";
import {Signature} from "@aztec/core/libraries/crypto/SignatureLib.sol";

import {Inbox} from "@aztec/core/messagebridge/Inbox.sol";
import {Outbox} from "@aztec/core/messagebridge/Outbox.sol";
import {Errors} from "@aztec/core/libraries/Errors.sol";
import {Registry} from "@aztec/governance/Registry.sol";
import {Rollup, Config} from "@aztec/core/Rollup.sol";
import {NaiveMerkle} from "../merkle/Naive.sol";
import {MerkleTestUtil} from "../merkle/TestUtil.sol";
import {TestERC20} from "@aztec/mock/TestERC20.sol";
import {MessageHashUtils} from "@oz/utils/cryptography/MessageHashUtils.sol";
import {MockFeeJuicePortal} from "@aztec/mock/MockFeeJuicePortal.sol";
import {
  ProposeArgs, OracleInput, ProposeLib
} from "@aztec/core/libraries/RollupLibs/ProposeLib.sol";
import {TestConstants} from "../harnesses/TestConstants.sol";
import {CheatDepositArgs} from "@aztec/core/interfaces/IRollup.sol";

import {Slot, Epoch, EpochLib} from "@aztec/core/libraries/TimeLib.sol";
import {RewardDistributor} from "@aztec/governance/RewardDistributor.sol";

import {SlashFactory} from "@aztec/periphery/SlashFactory.sol";
import {Slasher, IPayload} from "@aztec/core/staking/Slasher.sol";
import {IValidatorSelection} from "@aztec/core/interfaces/IValidatorSelection.sol";
import {Status, ValidatorInfo} from "@aztec/core/interfaces/IStaking.sol";
// solhint-disable comprehensive-interface

/**
 * We are using the same blocks as from Rollup.t.sol.
 * The tests in this file is testing the sequencer selection
 */
contract ValidatorSelectionTest is DecoderBase {
  using MessageHashUtils for bytes32;
  using EpochLib for Epoch;

  struct StructToAvoidDeepStacks {
    uint256 needed;
    address proposer;
    bool shouldRevert;
  }

  SlashFactory internal slashFactory;
  Slasher internal slasher;
  Inbox internal inbox;
  Outbox internal outbox;
  Rollup internal rollup;
  MerkleTestUtil internal merkleTestUtil;
  TestERC20 internal testERC20;
  RewardDistributor internal rewardDistributor;
  Signature internal emptySignature;
  mapping(address attester => uint256 privateKey) internal attesterPrivateKeys;
  mapping(address proposer => uint256 privateKey) internal proposerPrivateKeys;
  mapping(address proposer => address attester) internal proposerToAttester;
  mapping(address => bool) internal _seenValidators;
  mapping(address => bool) internal _seenCommittee;

  /**
   * @notice  Set up the contracts needed for the tests with time aligned to the provided block name
   */
  modifier setup(uint256 _validatorCount) {
    string memory _name = "mixed_block_1";
    {
      DecoderBase.Full memory full = load(_name);
      uint256 slotNumber = full.block.decodedHeader.globalVariables.slotNumber;
      uint256 initialTime = full.block.decodedHeader.globalVariables.timestamp
<<<<<<< HEAD
        - slotNumber * validatorSelection.getSlotDuration();
=======
        - slotNumber * TestConstants.AZTEC_SLOT_DURATION;
>>>>>>> 6c156042
      vm.warp(initialTime);
    }

    CheatDepositArgs[] memory initialValidators = new CheatDepositArgs[](_validatorCount);

    for (uint256 i = 1; i < _validatorCount + 1; i++) {
      uint256 attesterPrivateKey = uint256(keccak256(abi.encode("attester", i)));
      address attester = vm.addr(attesterPrivateKey);
      attesterPrivateKeys[attester] = attesterPrivateKey;
      uint256 proposerPrivateKey = uint256(keccak256(abi.encode("proposer", i)));
      address proposer = vm.addr(proposerPrivateKey);
      proposerPrivateKeys[proposer] = proposerPrivateKey;

      proposerToAttester[proposer] = attester;

      initialValidators[i - 1] = CheatDepositArgs({
        attester: attester,
        proposer: proposer,
        withdrawer: address(this),
        amount: TestConstants.AZTEC_MINIMUM_STAKE
      });
    }

    testERC20 = new TestERC20("test", "TEST", address(this));
    Registry registry = new Registry(address(this));
    rewardDistributor = new RewardDistributor(testERC20, registry, address(this));
    rollup = new Rollup({
      _fpcJuicePortal: new MockFeeJuicePortal(),
      _rewardDistributor: rewardDistributor,
      _stakingAsset: testERC20,
      _vkTreeRoot: bytes32(0),
      _protocolContractTreeRoot: bytes32(0),
      _ares: address(this),
      _config: Config({
        aztecSlotDuration: TestConstants.AZTEC_SLOT_DURATION,
        aztecEpochDuration: TestConstants.AZTEC_EPOCH_DURATION,
        targetCommitteeSize: TestConstants.AZTEC_TARGET_COMMITTEE_SIZE,
        aztecEpochProofClaimWindowInL2Slots: TestConstants.AZTEC_EPOCH_PROOF_CLAIM_WINDOW_IN_L2_SLOTS,
        minimumStake: TestConstants.AZTEC_MINIMUM_STAKE,
        slashingQuorum: TestConstants.AZTEC_SLASHING_QUORUM,
        slashingRoundSize: TestConstants.AZTEC_SLASHING_ROUND_SIZE
      })
    });
    slasher = Slasher(rollup.getSlasher());
    slashFactory = new SlashFactory(IValidatorSelection(address(rollup)));

    testERC20.mint(address(this), TestConstants.AZTEC_MINIMUM_STAKE * _validatorCount);
    testERC20.approve(address(rollup), TestConstants.AZTEC_MINIMUM_STAKE * _validatorCount);
    rollup.cheat__InitialiseValidatorSet(initialValidators);

    inbox = Inbox(address(rollup.INBOX()));
    outbox = Outbox(address(rollup.OUTBOX()));

    merkleTestUtil = new MerkleTestUtil();

    _;
  }

  function testInitialCommitteeMatch() public setup(4) {
    address[] memory attesters = rollup.getAttesters();
    address[] memory committee = rollup.getCurrentEpochCommittee();
    assertEq(rollup.getCurrentEpoch(), 0);
    assertEq(attesters.length, 4, "Invalid validator set size");
    assertEq(committee.length, 4, "invalid committee set size");

    for (uint256 i = 0; i < attesters.length; i++) {
      _seenValidators[attesters[i]] = true;
    }

    for (uint256 i = 0; i < committee.length; i++) {
      assertTrue(_seenValidators[committee[i]]);
      assertFalse(_seenCommittee[committee[i]]);
      _seenCommittee[committee[i]] = true;
    }

    // The proposer is not necessarily an attester, we have to map it back. We can do this here
    // because we created a 1:1 link. In practice, there could be multiple attesters for the same proposer
    address proposer = rollup.getCurrentProposer();
    assertTrue(_seenCommittee[proposerToAttester[proposer]]);
  }

  function testProposerForNonSetupEpoch(uint8 _epochsToJump) public setup(4) {
    Epoch pre = rollup.getCurrentEpoch();
    vm.warp(
      block.timestamp
        + uint256(_epochsToJump) * rollup.getEpochDuration() * rollup.getSlotDuration()
    );
    Epoch post = rollup.getCurrentEpoch();
    assertEq(pre + Epoch.wrap(_epochsToJump), post, "Invalid epoch");

    address expectedProposer = rollup.getCurrentProposer();

    // Add a validator which will also setup the epoch
    testERC20.mint(address(this), TestConstants.AZTEC_MINIMUM_STAKE);
    testERC20.approve(address(rollup), TestConstants.AZTEC_MINIMUM_STAKE);
    rollup.deposit(
      address(0xdead), address(0xdead), address(0xdead), TestConstants.AZTEC_MINIMUM_STAKE
    );

    address actualProposer = rollup.getCurrentProposer();
    assertEq(expectedProposer, actualProposer, "Invalid proposer");
  }

  function testValidatorSetLargerThanCommittee(bool _insufficientSigs) public setup(100) {
    assertGt(rollup.getAttesters().length, rollup.getTargetCommitteeSize(), "Not enough validators");
    uint256 committeeSize = rollup.getTargetCommitteeSize() * 2 / 3 + (_insufficientSigs ? 0 : 1);

    _testBlock("mixed_block_1", _insufficientSigs, committeeSize, false);

    assertEq(
      rollup.getEpochCommittee(rollup.getCurrentEpoch()).length,
      rollup.getTargetCommitteeSize(),
      "Invalid committee size"
    );
  }

  function testHappyPath() public setup(4) {
    _testBlock("mixed_block_1", false, 3, false);
    _testBlock("mixed_block_2", false, 3, false);
  }

  function testNukeFromOrbit() public setup(4) {
    // We propose some blocks, and have a bunch of validators attest to them.
    // Then we slash EVERYONE that was in the committees because the epoch never
    // got finalised.
    // This is LIKELY, not the action you really want to take, you want to slash
    // the people actually attesting, etc, but for simplicity we can do this as showcase.
    _testBlock("mixed_block_1", false, 3, false);
    _testBlock("mixed_block_2", false, 3, false);

    address[] memory attesters = rollup.getAttesters();
    uint256[] memory stakes = new uint256[](attesters.length);

    for (uint256 i = 0; i < attesters.length; i++) {
      ValidatorInfo memory info = rollup.getInfo(attesters[i]);
      stakes[i] = info.stake;
      assertTrue(info.status == Status.VALIDATING, "Invalid status");
    }

    // We say, these things are bad, call the baba yaga to take care of them!
    uint256 slashAmount = 10e18;
    IPayload slashPayload = slashFactory.createSlashPayload(rollup.getCurrentEpoch(), slashAmount);
    vm.prank(address(slasher.PROPOSER()));
    slasher.slash(slashPayload);

    // Make sure that the slash was successful,
    // Meaning that validators are now LIVING and have lost the slash amount
    for (uint256 i = 0; i < attesters.length; i++) {
      ValidatorInfo memory info = rollup.getInfo(attesters[i]);
      uint256 stake = info.stake;
      assertEq(stake, stakes[i] - slashAmount, "Invalid stake");
      assertTrue(info.status == Status.LIVING, "Invalid status");
    }
  }

  function testInvalidProposer() public setup(4) {
    _testBlock("mixed_block_1", true, 3, true);
  }

  function testInsufficientSigs() public setup(4) {
    _testBlock("mixed_block_1", true, 2, false);
  }

  function _testBlock(
    string memory _name,
    bool _expectRevert,
    uint256 _signatureCount,
    bool _invalidProposer
  ) internal {
    DecoderBase.Full memory full = load(_name);
    bytes memory header = full.block.header;

    StructToAvoidDeepStacks memory ree;

    // We jump to the time of the block. (unless it is in the past)
    vm.warp(max(block.timestamp, full.block.decodedHeader.globalVariables.timestamp));

    _populateInbox(full.populate.sender, full.populate.recipient, full.populate.l1ToL2Content);

    ree.proposer = rollup.getCurrentProposer();
    ree.shouldRevert = false;

    rollup.setupEpoch();

    bytes32[] memory txHashes = new bytes32[](0);

    // We update the header to have 0 as the base fee
    assembly {
      mstore(add(add(header, 0x20), 0x0228), 0)
    }

    ProposeArgs memory args = ProposeArgs({
      header: header,
      archive: full.block.archive,
      blockHash: bytes32(0),
      oracleInput: OracleInput(0, 0),
      txHashes: txHashes
    });

    if (_signatureCount > 0 && ree.proposer != address(0)) {
      address[] memory validators = rollup.getEpochCommittee(rollup.getCurrentEpoch());
      ree.needed = validators.length * 2 / 3 + 1;

      Signature[] memory signatures = new Signature[](_signatureCount);

      bytes32 digest = ProposeLib.digest(args);
      for (uint256 i = 0; i < _signatureCount; i++) {
        signatures[i] = createSignature(validators[i], digest);
      }

      if (_expectRevert) {
        ree.shouldRevert = true;
        if (_signatureCount < ree.needed) {
          vm.expectRevert(
            abi.encodeWithSelector(
              Errors.ValidatorSelection__InsufficientAttestationsProvided.selector,
              ree.needed,
              _signatureCount
            )
          );
        }
        // @todo Handle SignatureLib__InvalidSignature case
        // @todo Handle ValidatorSelection__InsufficientAttestations case
      }

      skipBlobCheck(address(rollup));
      if (_expectRevert && _invalidProposer) {
        emit log("We do be reverting?");

        address realProposer = ree.proposer;
        ree.proposer = address(uint160(uint256(keccak256(abi.encode("invalid", ree.proposer)))));
        vm.expectRevert(
          abi.encodeWithSelector(
            Errors.ValidatorSelection__InvalidProposer.selector, realProposer, ree.proposer
          )
        );
        ree.shouldRevert = true;
      }

      emit log("Time to propose");
      vm.prank(ree.proposer);
      rollup.propose(args, signatures, full.block.body, full.block.blobInputs);

      if (ree.shouldRevert) {
        return;
      }
    } else {
      Signature[] memory signatures = new Signature[](0);
      rollup.propose(args, signatures, full.block.body, full.block.blobInputs);
    }

    assertEq(_expectRevert, ree.shouldRevert, "Does not match revert expectation");

    bytes32 l2ToL1MessageTreeRoot;
    {
      uint32 numTxs = full.block.numTxs;
      // NB: The below works with full blocks because we require the largest possible subtrees
      // for L2 to L1 messages - usually we make variable height subtrees, the roots of which
      // form a balanced tree

      // The below is a little janky - we know that this test deals with full txs with equal numbers
      // of msgs or txs with no messages, so the division works
      // TODO edit full.messages to include information about msgs per tx?
      uint256 subTreeHeight = merkleTestUtil.calculateTreeHeightFromSize(
        full.messages.l2ToL1Messages.length == 0 ? 0 : full.messages.l2ToL1Messages.length / numTxs
      );
      uint256 outHashTreeHeight = merkleTestUtil.calculateTreeHeightFromSize(numTxs);
      uint256 numMessagesWithPadding = numTxs * Constants.MAX_L2_TO_L1_MSGS_PER_TX;

      uint256 treeHeight = subTreeHeight + outHashTreeHeight;
      NaiveMerkle tree = new NaiveMerkle(treeHeight);
      for (uint256 i = 0; i < numMessagesWithPadding; i++) {
        if (i < full.messages.l2ToL1Messages.length) {
          tree.insertLeaf(full.messages.l2ToL1Messages[i]);
        } else {
          tree.insertLeaf(bytes32(0));
        }
      }

      l2ToL1MessageTreeRoot = tree.computeRoot();
    }

    (bytes32 root,) = outbox.getRootData(full.block.decodedHeader.globalVariables.blockNumber);

    // If we are trying to read a block beyond the proven chain, we should see "nothing".
    if (rollup.getProvenBlockNumber() >= full.block.decodedHeader.globalVariables.blockNumber) {
      assertEq(l2ToL1MessageTreeRoot, root, "Invalid l2 to l1 message tree root");
    } else {
      assertEq(root, bytes32(0), "Invalid outbox root");
    }

    assertEq(rollup.archive(), args.archive, "Invalid archive");
  }

  function _populateInbox(address _sender, bytes32 _recipient, bytes32[] memory _contents) internal {
    for (uint256 i = 0; i < _contents.length; i++) {
      vm.prank(_sender);
      inbox.sendL2Message(
        DataStructures.L2Actor({actor: _recipient, version: 1}), _contents[i], bytes32(0)
      );
    }
  }

  function createSignature(address _signer, bytes32 _digest)
    internal
    view
    returns (Signature memory)
  {
    uint256 privateKey = attesterPrivateKeys[_signer];

    bytes32 digest = _digest.toEthSignedMessageHash();
    (uint8 v, bytes32 r, bytes32 s) = vm.sign(privateKey, digest);

    return Signature({isEmpty: false, v: v, r: r, s: s});
  }
}<|MERGE_RESOLUTION|>--- conflicted
+++ resolved
@@ -71,11 +71,7 @@
       DecoderBase.Full memory full = load(_name);
       uint256 slotNumber = full.block.decodedHeader.globalVariables.slotNumber;
       uint256 initialTime = full.block.decodedHeader.globalVariables.timestamp
-<<<<<<< HEAD
-        - slotNumber * validatorSelection.getSlotDuration();
-=======
         - slotNumber * TestConstants.AZTEC_SLOT_DURATION;
->>>>>>> 6c156042
       vm.warp(initialTime);
     }
 
