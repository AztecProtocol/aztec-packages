// SPDX-License-Identifier: Apache-2.0
// Copyright 2024 Aztec Labs.
// solhint-disable imports-order
pragma solidity >=0.8.27;

import {Constants} from "@aztec/core/libraries/ConstantsGen.sol";
import {Signature, CommitteeAttestation} from "@aztec/core/libraries/crypto/SignatureLib.sol";
import {DataStructures} from "@aztec/core/libraries/DataStructures.sol";
import {Errors} from "@aztec/core/libraries/Errors.sol";
import {Timestamp, EpochLib, Epoch} from "@aztec/core/libraries/TimeLib.sol";
import {IPayload} from "@aztec/core/slashing/Slasher.sol";

import {MessageHashUtils} from "@oz/utils/cryptography/MessageHashUtils.sol";
import {Signature} from "@aztec/core/libraries/crypto/SignatureLib.sol";

import {HeaderLib} from "@aztec/core/libraries/rollup/HeaderLib.sol";
import {
  ProposeArgs,
  OracleInput,
  ProposeLib,
  ProposePayload
} from "@aztec/core/libraries/rollup/ProposeLib.sol";

import {DecoderBase} from "../base/DecoderBase.sol";

import {Timestamp, EpochLib, Epoch} from "@aztec/core/libraries/TimeLib.sol";
import {IPayload} from "@aztec/core/slashing/Slasher.sol";
import {AttesterView, Status} from "@aztec/core/interfaces/IStaking.sol";

import {ValidatorSelectionTestBase} from "./ValidatorSelectionBase.sol";

import {NaiveMerkle} from "../merkle/Naive.sol";

// solhint-disable comprehensive-interface

/**
 * We are using the same blocks as from Rollup.t.sol.
 * The tests in this file is testing the sequencer selection
 */
contract ValidatorSelectionTest is ValidatorSelectionTestBase {
  using MessageHashUtils for bytes32;
  using EpochLib for Epoch;

  // Test Block Flags
  struct TestFlags {
    bool provideEmptyAttestations;
    bool invalidProposer;
    bool proposerNotProvided;
    bool invalidCommitteeCommitment;
  }

  TestFlags NO_FLAGS = TestFlags({
    provideEmptyAttestations: true,
    invalidProposer: false,
    proposerNotProvided: false,
    invalidCommitteeCommitment: false
  });

  function testInitialCommitteeMatch() public setup(4) progressEpochs(2) {
    address[] memory attesters = rollup.getAttesters();
    address[] memory committee = rollup.getCurrentEpochCommittee();
    assertEq(rollup.getCurrentEpoch(), 2);
    assertEq(attesters.length, 4, "Invalid validator set size");
    assertEq(committee.length, 4, "invalid committee set size");

    for (uint256 i = 0; i < attesters.length; i++) {
      _seenValidators[attesters[i]] = true;
    }

    for (uint256 i = 0; i < committee.length; i++) {
      assertTrue(_seenValidators[committee[i]]);
      assertFalse(_seenCommittee[committee[i]]);
      _seenCommittee[committee[i]] = true;
    }

    // The proposer is not necessarily an attester, we have to map it back. We can do this here
    // because we created a 1:1 link. In practice, there could be multiple attesters for the same proposer
    address proposer = rollup.getCurrentProposer();
    assertTrue(_seenCommittee[proposerToAttester[proposer]]);
  }

  function testProposerForNonSetupEpoch(uint8 _epochsToJump) public setup(4) progressEpochs(2) {
    Epoch pre = rollup.getCurrentEpoch();
    vm.warp(
      block.timestamp
        + uint256(_epochsToJump) * rollup.getEpochDuration() * rollup.getSlotDuration()
    );
    Epoch post = rollup.getCurrentEpoch();
    assertEq(pre + Epoch.wrap(_epochsToJump), post, "Invalid epoch");

    address expectedProposer = rollup.getCurrentProposer();

    // Add a validator which will also setup the epoch
    testERC20.mint(address(this), rollup.getMinimumStake());
    testERC20.approve(address(rollup), rollup.getMinimumStake());
    rollup.deposit(address(0xdead), address(0xdead), address(0xdead), true);

    address actualProposer = rollup.getCurrentProposer();
    assertEq(expectedProposer, actualProposer, "Invalid proposer");
  }

  function testCommitteeForNonSetupEpoch(uint8 _epochsToJump) public setup(4) progressEpochs(2) {
    Epoch pre = rollup.getCurrentEpoch();
    vm.warp(
      block.timestamp
        + uint256(_epochsToJump) * rollup.getEpochDuration() * rollup.getSlotDuration()
    );

    Epoch post = rollup.getCurrentEpoch();

    uint256 validatorSetSize = rollup.getAttesters().length;
    uint256 targetCommitteeSize = rollup.getTargetCommitteeSize();
    uint256 expectedSize =
      validatorSetSize > targetCommitteeSize ? targetCommitteeSize : validatorSetSize;

    address[] memory preCommittee = rollup.getEpochCommittee(pre);
    address[] memory postCommittee = rollup.getEpochCommittee(post);
    assertEq(preCommittee.length, expectedSize, "Invalid committee size");
    assertEq(postCommittee.length, expectedSize, "Invalid committee size");

    // Elements in the committee should be the same
    assertEq(preCommittee, postCommittee, "Committee elements have changed");
  }

  function testStableCommittee(uint8 _timeToJump) public setup(4) progressEpochs(2) {
    Epoch epoch = rollup.getCurrentEpoch();

    uint256 preSize = rollup.getActiveAttesterCount();

    uint32 upper = uint32(
      Timestamp.unwrap(rollup.getGenesisTime())
        + rollup.getEpochDuration() * rollup.getSlotDuration() * (Epoch.unwrap(epoch) + 1) - 1
    );

    uint32 ts = uint32(block.timestamp);
    uint32 ts2 = uint32(bound(_timeToJump, ts + 1, upper));

    vm.warp(ts2);

    // add a new validator
    testERC20.mint(address(this), rollup.getMinimumStake());
    testERC20.approve(address(rollup), rollup.getMinimumStake());
    rollup.deposit(address(0xdead), address(0xdead), address(0xdead), true);

    assertEq(rollup.getCurrentEpoch(), epoch);
    address[] memory committee = rollup.getCurrentEpochCommittee();
    assertEq(committee.length, preSize, "Invalid committee size");
    assertEq(rollup.getActiveAttesterCount(), preSize + 1);
    for (uint256 i = 0; i < committee.length; i++) {
      assertNotEq(committee[i], address(0xdead));
    }
  }

  // NOTE: this must be run with --isolate as transient storage gets thrashed when working out the proposer.
  // This also changes the committee which is calculated within each call.
  // TODO(https://github.com/AztecProtocol/aztec-packages/issues/14275): clear out transient storage used by the sample lib - we cannot afford to have a malicious proposer
  // change the committee committment to something unpredictable.

  /// forge-config: default.isolate = true
  function testValidatorSetLargerThanCommittee(bool _insufficientSigs)
    public
    setup(100)
    progressEpochs(2)
  {
    assertGt(rollup.getAttesters().length, rollup.getTargetCommitteeSize(), "Not enough validators");
    uint256 committeeSize = rollup.getTargetCommitteeSize() * 2 / 3 + (_insufficientSigs ? 0 : 1);

    _testBlock(
      "mixed_block_1",
      _insufficientSigs,
      committeeSize,
      TestFlags({
        provideEmptyAttestations: true,
        invalidProposer: false,
        proposerNotProvided: false,
        invalidCommitteeCommitment: false
      })
    );

    assertEq(
      rollup.getEpochCommittee(rollup.getCurrentEpoch()).length,
      rollup.getTargetCommitteeSize(),
      "Invalid committee size"
    );
  }

  function testHappyPath() public setup(4) progressEpochs(2) {
    _testBlock("mixed_block_1", false, 3, NO_FLAGS);
    _testBlock("mixed_block_2", false, 3, NO_FLAGS);
  }

  function testNukeFromOrbit() public setup(4) progressEpochs(2) {
    // We propose some blocks, and have a bunch of validators attest to them.
    // Then we slash EVERYONE that was in the committees because the epoch never
    // got finalised.
    // This is LIKELY, not the action you really want to take, you want to slash
    // the people actually attesting, etc, but for simplicity we can do this as showcase.
    _testBlock("mixed_block_1", false, 3, NO_FLAGS);
    _testBlock("mixed_block_2", false, 3, NO_FLAGS);

    address[] memory attesters = rollup.getAttesters();
    uint256[] memory stakes = new uint256[](attesters.length);
    uint256[] memory offenses = new uint256[](attesters.length);
    uint96[] memory amounts = new uint96[](attesters.length);

    // We say, these things are bad, call the baba yaga to take care of them!
    uint96 slashAmount = 10e18;
    for (uint256 i = 0; i < attesters.length; i++) {
      AttesterView memory attesterView = rollup.getAttesterView(attesters[i]);
      stakes[i] = attesterView.effectiveBalance;
      amounts[i] = slashAmount;
      assertTrue(attesterView.status == Status.VALIDATING, "Invalid status");
    }

    IPayload slashPayload = slashFactory.createSlashPayload(attesters, amounts, offenses);
    vm.prank(address(slasher.PROPOSER()));
    slasher.slash(slashPayload);

    // Make sure that the slash was successful,
    // Meaning that validators are now LIVING and have lost the slash amount
    for (uint256 i = 0; i < attesters.length; i++) {
      AttesterView memory attesterView = rollup.getAttesterView(attesters[i]);
      assertEq(attesterView.effectiveBalance, 0);
      assertEq(attesterView.exit.amount, stakes[i] - slashAmount, "Invalid stake");
      assertTrue(attesterView.status == Status.LIVING, "Invalid status after");
    }
  }

  function testInvalidProposer() public setup(4) progressEpochs(2) {
    _testBlock(
      "mixed_block_1",
      true,
      3,
      TestFlags({
        invalidProposer: true,
        provideEmptyAttestations: true,
        proposerNotProvided: false,
        invalidCommitteeCommitment: false
      })
    );
  }

  function testProposerNotProvided() public setup(4) progressEpochs(2) {
    _testBlock(
      "mixed_block_1",
      true,
      3,
      TestFlags({
        invalidProposer: false,
        provideEmptyAttestations: true,
        proposerNotProvided: true,
        invalidCommitteeCommitment: false
      })
    );
  }

  function testInvalidCommitteeCommitment() public setup(4) progressEpochs(2) {
    _testBlock(
      "mixed_block_1",
      true,
      3,
      TestFlags({
        invalidProposer: false,
        provideEmptyAttestations: true,
        proposerNotProvided: false,
        invalidCommitteeCommitment: true
      })
    );
  }

  function testInsufficientSigsMove() public setup(4) progressEpochs(2) {
    rollup.getGSE().addRollup(address(0xdead));
    assertEq(rollup.getCurrentEpochCommittee().length, 4);
    _testBlock("mixed_block_1", true, 0, false);
  }

  function _testBlock(
    string memory _name,
    bool _expectRevert,
    uint256 _signatureCount,
    TestFlags memory _flags
  ) internal {
    DecoderBase.Full memory full = load(_name);
    bytes memory header = full.block.header;

    StructToAvoidDeepStacks memory ree;

    // We jump to the time of the block. (unless it is in the past)
    vm.warp(max(block.timestamp, full.block.decodedHeader.timestamp));

    _populateInbox(full.populate.sender, full.populate.recipient, full.populate.l1ToL2Content);

    rollup.setupEpoch();

    ree.proposer = rollup.getCurrentProposer();
    ree.shouldRevert = false;

    bytes32[] memory txHashes = new bytes32[](0);

    {
      uint256 manaBaseFee = rollup.getManaBaseFeeAt(Timestamp.wrap(block.timestamp), true);
      bytes32 inHash = inbox.getRoot(full.block.blockNumber);
      header = DecoderBase.updateHeaderInboxRoot(header, inHash);
      header = DecoderBase.updateHeaderBaseFee(header, manaBaseFee);
    }

    ProposeArgs memory args = ProposeArgs({
      header: header,
      archive: full.block.archive,
      stateReference: new bytes(0),
      oracleInput: OracleInput(0),
      txHashes: txHashes
    });

    skipBlobCheck(address(rollup));

    if (_signatureCount > 0 && ree.proposer != address(0)) {
      address[] memory validators = rollup.getEpochCommittee(rollup.getCurrentEpoch());
      ree.needed = validators.length * 2 / 3 + 1;

      // Pad out with empty (missing signature) attestations to make the committee commitment match
      ree.provideEmptyAttestations = _flags.provideEmptyAttestations || !_expectRevert;
      ree.attestationsCount = ree.provideEmptyAttestations ? validators.length : _signatureCount;
      ree.proposePayload = ProposePayload({
        archive: args.archive,
        stateReference: args.stateReference,
        oracleInput: args.oracleInput,
        headerHash: HeaderLib.hash(header),
        txHashes: args.txHashes
      });

      CommitteeAttestation[] memory attestations = new CommitteeAttestation[](ree.attestationsCount);

      bytes32 digest = ProposeLib.digest(ree.proposePayload);
      for (uint256 i = 0; i < _signatureCount; i++) {
        attestations[i] = createAttestation(validators[i], digest);
      }

      // We must include empty attestations to make the committee commitment match
      if (ree.provideEmptyAttestations) {
        for (uint256 i = _signatureCount; i < validators.length; i++) {
          attestations[i] = createEmptyAttestation(validators[i]);
        }
      }

      if (_expectRevert) {
        ree.shouldRevert = true;
        if (_signatureCount < ree.needed) {
          vm.expectRevert(
            abi.encodeWithSelector(
              Errors.ValidatorSelection__InsufficientAttestations.selector,
              ree.needed,
              _signatureCount
            )
          );
        }
      }

<<<<<<< HEAD
      skipBlobCheck(address(rollup));
      if (_expectRevert && _flags.invalidProposer) {
        emit log("We do be reverting?");

=======
      if (_expectRevert && _invalidProposer) {
>>>>>>> 7bddf8fc
        address realProposer = ree.proposer;
        ree.proposer = address(uint160(uint256(keccak256(abi.encode("invalid", ree.proposer)))));
        vm.expectRevert(
          abi.encodeWithSelector(
            Errors.ValidatorSelection__InvalidProposer.selector, realProposer, ree.proposer
          )
        );
        ree.shouldRevert = true;
      }

      // Set all attestations, including the propser's addr to 0
      if (_flags.proposerNotProvided) {
        for (uint256 i = 0; i < attestations.length; ++i) {
          attestations[i].addr = address(0);
        }

        vm.expectRevert(
          abi.encodeWithSelector(
            Errors.ValidatorSelection__InvalidProposer.selector, address(0), ree.proposer
          )
        );
      }

      if (_flags.invalidCommitteeCommitment) {
        bytes32 correctCommitteeCommitment = keccak256(abi.encode(validators));

        // Change the last element in the committee to a random address
        address[] memory incorrectCommittee = validators;
        uint256 invalidAttesterKey = uint256(keccak256(abi.encode("invalid", block.timestamp)));
        address invalidAttester = vm.addr(invalidAttesterKey);
        attesterPrivateKeys[invalidAttester] = invalidAttesterKey;

        incorrectCommittee[validators.length - 2] = invalidAttester;
        attestations[validators.length - 2] = createAttestation(invalidAttester, digest);

        bytes32 incorrectCommitteeCommitment = keccak256(abi.encode(incorrectCommittee));

        vm.expectRevert(
          abi.encodeWithSelector(
            Errors.ValidatorSelection__InvalidCommitteeCommitment.selector,
            incorrectCommitteeCommitment,
            correctCommitteeCommitment
          )
        );
      }

      emit log("Time to propose");
      vm.prank(ree.proposer);
<<<<<<< HEAD
      rollup.propose(args, attestations, full.block.blobInputs);

      if (ree.shouldRevert) {
        return;
      }
    } else {
      CommitteeAttestation[] memory attestations = new CommitteeAttestation[](0);
      rollup.propose(args, attestations, full.block.blobInputs);
=======
      rollup.propose(args, signatures, full.block.blobInputs);
    } else {
      Signature[] memory signatures = new Signature[](0);

      if (_expectRevert) {
        vm.expectRevert(Errors.Staking__InvalidProposer.selector);
        ree.shouldRevert = true;
      }
      rollup.propose(args, signatures, full.block.blobInputs);
>>>>>>> 7bddf8fc
    }

    assertEq(_expectRevert, ree.shouldRevert, "Does not match revert expectation");

    if (ree.shouldRevert) {
      return;
    }

    bytes32 l2ToL1MessageTreeRoot;
    {
      uint32 numTxs = full.block.numTxs;
      // NB: The below works with full blocks because we require the largest possible subtrees
      // for L2 to L1 messages - usually we make variable height subtrees, the roots of which
      // form a balanced tree

      // The below is a little janky - we know that this test deals with full txs with equal numbers
      // of msgs or txs with no messages, so the division works
      // TODO edit full.messages to include attesterViewrmation about msgs per tx?
      uint256 subTreeHeight = merkleTestUtil.calculateTreeHeightFromSize(
        full.messages.l2ToL1Messages.length == 0 ? 0 : full.messages.l2ToL1Messages.length / numTxs
      );
      uint256 outHashTreeHeight = merkleTestUtil.calculateTreeHeightFromSize(numTxs);
      uint256 numMessagesWithPadding = numTxs * Constants.MAX_L2_TO_L1_MSGS_PER_TX;

      uint256 treeHeight = subTreeHeight + outHashTreeHeight;
      NaiveMerkle tree = new NaiveMerkle(treeHeight);
      for (uint256 i = 0; i < numMessagesWithPadding; i++) {
        if (i < full.messages.l2ToL1Messages.length) {
          tree.insertLeaf(full.messages.l2ToL1Messages[i]);
        } else {
          tree.insertLeaf(bytes32(0));
        }
      }

      l2ToL1MessageTreeRoot = tree.computeRoot();
    }

    (bytes32 root,) = outbox.getRootData(full.block.blockNumber);

    // If we are trying to read a block beyond the proven chain, we should see "nothing".
    if (rollup.getProvenBlockNumber() >= full.block.blockNumber) {
      assertEq(l2ToL1MessageTreeRoot, root, "Invalid l2 to l1 message tree root");
    } else {
      assertEq(root, bytes32(0), "Invalid outbox root");
    }

    assertEq(rollup.archive(), args.archive, "Invalid archive");
  }

  function _populateInbox(address _sender, bytes32 _recipient, bytes32[] memory _contents) internal {
    uint256 version = rollup.getVersion();
    for (uint256 i = 0; i < _contents.length; i++) {
      vm.prank(_sender);
      inbox.sendL2Message(
        DataStructures.L2Actor({actor: _recipient, version: version}), _contents[i], bytes32(0)
      );
    }
  }

  function createAttestation(address _signer, bytes32 _digest)
    internal
    view
    returns (CommitteeAttestation memory)
  {
    uint256 privateKey = attesterPrivateKeys[_signer];

    bytes32 digest = _digest.toEthSignedMessageHash();
    (uint8 v, bytes32 r, bytes32 s) = vm.sign(privateKey, digest);

    Signature memory signature = Signature({v: v, r: r, s: s});
    return CommitteeAttestation({addr: _signer, signature: signature});
  }

  function createEmptyAttestation(address _signer)
    internal
    pure
    returns (CommitteeAttestation memory)
  {
    Signature memory emptySignature = Signature({v: 0, r: 0, s: 0});
    return CommitteeAttestation({addr: _signer, signature: emptySignature});
  }
}<|MERGE_RESOLUTION|>--- conflicted
+++ resolved
@@ -271,7 +271,17 @@
   function testInsufficientSigsMove() public setup(4) progressEpochs(2) {
     rollup.getGSE().addRollup(address(0xdead));
     assertEq(rollup.getCurrentEpochCommittee().length, 4);
-    _testBlock("mixed_block_1", true, 0, false);
+    _testBlock(
+      "mixed_block_1",
+      true,
+      0,
+      TestFlags({
+        provideEmptyAttestations: false,
+        invalidProposer: false,
+        proposerNotProvided: false,
+        invalidCommitteeCommitment: false
+      })
+    );
   }
 
   function _testBlock(
@@ -356,14 +366,7 @@
         }
       }
 
-<<<<<<< HEAD
-      skipBlobCheck(address(rollup));
       if (_expectRevert && _flags.invalidProposer) {
-        emit log("We do be reverting?");
-
-=======
-      if (_expectRevert && _invalidProposer) {
->>>>>>> 7bddf8fc
         address realProposer = ree.proposer;
         ree.proposer = address(uint160(uint256(keccak256(abi.encode("invalid", ree.proposer)))));
         vm.expectRevert(
@@ -412,7 +415,6 @@
 
       emit log("Time to propose");
       vm.prank(ree.proposer);
-<<<<<<< HEAD
       rollup.propose(args, attestations, full.block.blobInputs);
 
       if (ree.shouldRevert) {
@@ -420,18 +422,17 @@
       }
     } else {
       CommitteeAttestation[] memory attestations = new CommitteeAttestation[](0);
+      if (_expectRevert) {
+        vm.expectRevert(
+          abi.encodeWithSelector(
+            Errors.ValidatorSelection__InvalidAttestationsLength.selector,
+            rollup.getCurrentEpochCommittee().length,
+            0
+          )
+        );
+        ree.shouldRevert = true;
+      }
       rollup.propose(args, attestations, full.block.blobInputs);
-=======
-      rollup.propose(args, signatures, full.block.blobInputs);
-    } else {
-      Signature[] memory signatures = new Signature[](0);
-
-      if (_expectRevert) {
-        vm.expectRevert(Errors.Staking__InvalidProposer.selector);
-        ree.shouldRevert = true;
-      }
-      rollup.propose(args, signatures, full.block.blobInputs);
->>>>>>> 7bddf8fc
     }
 
     assertEq(_expectRevert, ree.shouldRevert, "Does not match revert expectation");
