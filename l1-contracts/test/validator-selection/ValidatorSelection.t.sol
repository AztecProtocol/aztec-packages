// SPDX-License-Identifier: Apache-2.0
// Copyright 2024 Aztec Labs.
// solhint-disable imports-order
pragma solidity >=0.8.27;

import {Constants} from "@aztec/core/libraries/ConstantsGen.sol";
import {Signature, CommitteeAttestation} from "@aztec/core/libraries/crypto/SignatureLib.sol";
import {DataStructures} from "@aztec/core/libraries/DataStructures.sol";
import {Errors} from "@aztec/core/libraries/Errors.sol";
import {Timestamp, EpochLib, Epoch} from "@aztec/core/libraries/TimeLib.sol";
import {IPayload} from "@aztec/core/slashing/Slasher.sol";

import {MessageHashUtils} from "@oz/utils/cryptography/MessageHashUtils.sol";
import {Signature} from "@aztec/core/libraries/crypto/SignatureLib.sol";

import {HeaderLib} from "@aztec/core/libraries/rollup/HeaderLib.sol";
import {
  ProposeArgs,
  OracleInput,
  ProposeLib,
  ProposePayload
} from "@aztec/core/libraries/rollup/ProposeLib.sol";

import {DecoderBase} from "../base/DecoderBase.sol";

import {Timestamp, EpochLib, Epoch} from "@aztec/core/libraries/TimeLib.sol";
<<<<<<< HEAD
import {SlashFactory} from "@aztec/periphery/SlashFactory.sol";
import {Slasher, IPayload} from "@aztec/core/slashing/Slasher.sol";
import {Status, AttesterView} from "@aztec/core/interfaces/IStaking.sol";
=======
import {IPayload} from "@aztec/core/slashing/Slasher.sol";
import {AttesterView, Status} from "@aztec/core/interfaces/IStaking.sol";
>>>>>>> f61893ab

import {ValidatorSelectionTestBase} from "./ValidatorSelectionBase.sol";

import {NaiveMerkle} from "../merkle/Naive.sol";

// solhint-disable comprehensive-interface

/**
 * We are using the same blocks as from Rollup.t.sol.
 * The tests in this file is testing the sequencer selection
 */
contract ValidatorSelectionTest is ValidatorSelectionTestBase {
  using MessageHashUtils for bytes32;
  using EpochLib for Epoch;

  // Test Block Flags
  struct TestFlags {
    bool provideEmptyAttestations;
    bool invalidProposer;
    bool proposerNotProvided;
    bool invalidCommitteeCommitment;
  }

  TestFlags NO_FLAGS = TestFlags({
    provideEmptyAttestations: true,
    invalidProposer: false,
    proposerNotProvided: false,
    invalidCommitteeCommitment: false
  });

  function testInitialCommitteeMatch() public setup(4) progressEpochs(2) {
    address[] memory attesters = rollup.getAttesters();
    address[] memory committee = rollup.getCurrentEpochCommittee();
    assertEq(rollup.getCurrentEpoch(), 2);
    assertEq(attesters.length, 4, "Invalid validator set size");
    assertEq(committee.length, 4, "invalid committee set size");

    for (uint256 i = 0; i < attesters.length; i++) {
      _seenValidators[attesters[i]] = true;
    }

    for (uint256 i = 0; i < committee.length; i++) {
      assertTrue(_seenValidators[committee[i]]);
      assertFalse(_seenCommittee[committee[i]]);
      _seenCommittee[committee[i]] = true;
    }

    // The proposer is not necessarily an attester, we have to map it back. We can do this here
    // because we created a 1:1 link. In practice, there could be multiple attesters for the same proposer
    address proposer = rollup.getCurrentProposer();
    assertTrue(_seenCommittee[proposer]);
  }

  function testProposerForNonSetupEpoch(uint8 _epochsToJump) public setup(4) progressEpochs(2) {
    Epoch pre = rollup.getCurrentEpoch();
    vm.warp(
      block.timestamp
        + uint256(_epochsToJump) * rollup.getEpochDuration() * rollup.getSlotDuration()
    );
    Epoch post = rollup.getCurrentEpoch();
    assertEq(pre + Epoch.wrap(_epochsToJump), post, "Invalid epoch");

    address expectedProposer = rollup.getCurrentProposer();

    // Add a validator which will also setup the epoch
    testERC20.mint(address(this), rollup.getMinimumStake());
    testERC20.approve(address(rollup), rollup.getMinimumStake());
<<<<<<< HEAD
    rollup.deposit(address(0xdead), address(0xdead), true);
=======
    rollup.deposit(address(0xdead), address(0xdead), address(0xdead), true);
>>>>>>> f61893ab

    address actualProposer = rollup.getCurrentProposer();
    assertEq(expectedProposer, actualProposer, "Invalid proposer");
  }

  function testCommitteeForNonSetupEpoch(uint8 _epochsToJump) public setup(4) progressEpochs(2) {
    Epoch pre = rollup.getCurrentEpoch();
    vm.warp(
      block.timestamp
        + uint256(_epochsToJump) * rollup.getEpochDuration() * rollup.getSlotDuration()
    );

    Epoch post = rollup.getCurrentEpoch();

    uint256 validatorSetSize = rollup.getAttesters().length;
    uint256 targetCommitteeSize = rollup.getTargetCommitteeSize();
    uint256 expectedSize =
      validatorSetSize > targetCommitteeSize ? targetCommitteeSize : validatorSetSize;

    address[] memory preCommittee = rollup.getEpochCommittee(pre);
    address[] memory postCommittee = rollup.getEpochCommittee(post);
    assertEq(preCommittee.length, expectedSize, "Invalid committee size");
    assertEq(postCommittee.length, expectedSize, "Invalid committee size");

    // Elements in the committee should be the same
    assertEq(preCommittee, postCommittee, "Committee elements have changed");
  }

  function testStableCommittee(uint8 _timeToJump) public setup(4) progressEpochs(2) {
    Epoch epoch = rollup.getCurrentEpoch();

    uint256 preSize = rollup.getActiveAttesterCount();

    uint32 upper = uint32(
      Timestamp.unwrap(rollup.getGenesisTime())
        + rollup.getEpochDuration() * rollup.getSlotDuration() * (Epoch.unwrap(epoch) + 1) - 1
    );

    uint32 ts = uint32(block.timestamp);
    uint32 ts2 = uint32(bound(_timeToJump, ts + 1, upper));

    vm.warp(ts2);

    // add a new validator
    testERC20.mint(address(this), rollup.getMinimumStake());
    testERC20.approve(address(rollup), rollup.getMinimumStake());
<<<<<<< HEAD
    rollup.deposit(address(0xdead), address(0xdead), true);
=======
    rollup.deposit(address(0xdead), address(0xdead), address(0xdead), true);
>>>>>>> f61893ab

    assertEq(rollup.getCurrentEpoch(), epoch);
    address[] memory committee = rollup.getCurrentEpochCommittee();
    assertEq(committee.length, preSize, "Invalid committee size");
    assertEq(rollup.getActiveAttesterCount(), preSize + 1);
    for (uint256 i = 0; i < committee.length; i++) {
      assertNotEq(committee[i], address(0xdead));
    }
  }

  // NOTE: this must be run with --isolate as transient storage gets thrashed when working out the proposer.
  // This also changes the committee which is calculated within each call.
  // TODO(https://github.com/AztecProtocol/aztec-packages/issues/14275): clear out transient storage used by the sample lib - we cannot afford to have a malicious proposer
  // change the committee committment to something unpredictable.

  /// forge-config: default.isolate = true
  function testValidatorSetLargerThanCommittee(bool _insufficientSigs)
    public
    setup(100)
    progressEpochs(2)
  {
    assertGt(rollup.getAttesters().length, rollup.getTargetCommitteeSize(), "Not enough validators");
    uint256 committeeSize = rollup.getTargetCommitteeSize() * 2 / 3 + (_insufficientSigs ? 0 : 1);

    _testBlock(
      "mixed_block_1",
      _insufficientSigs,
      committeeSize,
      TestFlags({
        provideEmptyAttestations: true,
        invalidProposer: false,
        proposerNotProvided: false,
        invalidCommitteeCommitment: false
      })
    );

    assertEq(
      rollup.getEpochCommittee(rollup.getCurrentEpoch()).length,
      rollup.getTargetCommitteeSize(),
      "Invalid committee size"
    );
  }

  function testHappyPath() public setup(4) progressEpochs(2) {
    _testBlock("mixed_block_1", false, 3, NO_FLAGS);
    _testBlock("mixed_block_2", false, 3, NO_FLAGS);
  }

  function testNukeFromOrbit() public setup(4) progressEpochs(2) {
    // We propose some blocks, and have a bunch of validators attest to them.
    // Then we slash EVERYONE that was in the committees because the epoch never
    // got finalised.
    // This is LIKELY, not the action you really want to take, you want to slash
    // the people actually attesting, etc, but for simplicity we can do this as showcase.
    _testBlock("mixed_block_1", false, 3, NO_FLAGS);
    _testBlock("mixed_block_2", false, 3, NO_FLAGS);

    address[] memory attesters = rollup.getAttesters();
    uint256[] memory stakes = new uint256[](attesters.length);
    uint256[] memory offenses = new uint256[](attesters.length);
    uint96[] memory amounts = new uint96[](attesters.length);

    // We say, these things are bad, call the baba yaga to take care of them!
    uint96 slashAmount = 10e18;
    for (uint256 i = 0; i < attesters.length; i++) {
      AttesterView memory attesterView = rollup.getAttesterView(attesters[i]);
      stakes[i] = attesterView.effectiveBalance;
<<<<<<< HEAD
=======
      amounts[i] = slashAmount;
>>>>>>> f61893ab
      assertTrue(attesterView.status == Status.VALIDATING, "Invalid status");
    }

    IPayload slashPayload = slashFactory.createSlashPayload(attesters, amounts, offenses);
    vm.prank(address(slasher.PROPOSER()));
    slasher.slash(slashPayload);

    // Make sure that the slash was successful,
    // Meaning that validators are now LIVING and have lost the slash amount
    for (uint256 i = 0; i < attesters.length; i++) {
      AttesterView memory attesterView = rollup.getAttesterView(attesters[i]);
      assertEq(attesterView.effectiveBalance, 0);
      assertEq(attesterView.exit.amount, stakes[i] - slashAmount, "Invalid stake");
      assertTrue(attesterView.status == Status.LIVING, "Invalid status after");
    }
  }

  function testRelayedForProposer() public setup(4) progressEpochs(2) {
    // Having someone that is not the proposer submit it, but with all signatures (so there is signature from proposer)
    _testBlock("mixed_block_1", false, 4, true);
  }

  function testInvalidProposer() public setup(4) progressEpochs(2) {
<<<<<<< HEAD
    _testBlock("mixed_block_1", true, 0, true);
=======
    _testBlock(
      "mixed_block_1",
      true,
      3,
      TestFlags({
        invalidProposer: true,
        provideEmptyAttestations: true,
        proposerNotProvided: false,
        invalidCommitteeCommitment: false
      })
    );
>>>>>>> f61893ab
  }

  function testProposerNotProvided() public setup(4) progressEpochs(2) {
    _testBlock(
      "mixed_block_1",
      true,
      3,
      TestFlags({
        invalidProposer: false,
        provideEmptyAttestations: true,
        proposerNotProvided: true,
        invalidCommitteeCommitment: false
      })
    );
  }

  function testInvalidCommitteeCommitment() public setup(4) progressEpochs(2) {
    _testBlock(
      "mixed_block_1",
      true,
      3,
      TestFlags({
        invalidProposer: false,
        provideEmptyAttestations: true,
        proposerNotProvided: false,
        invalidCommitteeCommitment: true
      })
    );
  }

  function testInsufficientSigsMove() public setup(4) progressEpochs(2) {
    rollup.getGSE().addRollup(address(0xdead));
    assertEq(rollup.getCurrentEpochCommittee().length, 4);
    _testBlock(
      "mixed_block_1",
      true,
      0,
      TestFlags({
        provideEmptyAttestations: false,
        invalidProposer: false,
        proposerNotProvided: false,
        invalidCommitteeCommitment: false
      })
    );
  }

  function _testBlock(
    string memory _name,
    bool _expectRevert,
    uint256 _signatureCount,
    TestFlags memory _flags
  ) internal {
    DecoderBase.Full memory full = load(_name);
    bytes memory header = full.block.header;

    StructToAvoidDeepStacks memory ree;

    // We jump to the time of the block. (unless it is in the past)
    vm.warp(max(block.timestamp, full.block.decodedHeader.timestamp));

    _populateInbox(full.populate.sender, full.populate.recipient, full.populate.l1ToL2Content);

    rollup.setupEpoch();

    ree.proposer = rollup.getCurrentProposer();
    ree.shouldRevert = false;

    bytes32[] memory txHashes = new bytes32[](0);

    {
      uint256 manaBaseFee = rollup.getManaBaseFeeAt(Timestamp.wrap(block.timestamp), true);
      bytes32 inHash = inbox.getRoot(full.block.blockNumber);
      header = DecoderBase.updateHeaderInboxRoot(header, inHash);
      header = DecoderBase.updateHeaderBaseFee(header, manaBaseFee);
    }

    ProposeArgs memory args = ProposeArgs({
      header: header,
      archive: full.block.archive,
      stateReference: new bytes(0),
      oracleInput: OracleInput(0),
      txHashes: txHashes
    });

<<<<<<< HEAD
    if (ree.proposer != address(0)) {
      address[] memory validators = rollup.getEpochCommittee(rollup.getCurrentEpoch());
      ree.needed = validators.length * 2 / 3 + 1;

      Signature[] memory signatures = new Signature[](validators.length);

      ProposePayload memory proposePayload = ProposePayload({
=======
    skipBlobCheck(address(rollup));

    if (_signatureCount > 0 && ree.proposer != address(0)) {
      address[] memory validators = rollup.getEpochCommittee(rollup.getCurrentEpoch());
      ree.needed = validators.length * 2 / 3 + 1;

      // Pad out with empty (missing signature) attestations to make the committee commitment match
      ree.provideEmptyAttestations = _flags.provideEmptyAttestations || !_expectRevert;
      ree.attestationsCount = ree.provideEmptyAttestations ? validators.length : _signatureCount;
      ree.proposePayload = ProposePayload({
>>>>>>> f61893ab
        archive: args.archive,
        stateReference: args.stateReference,
        oracleInput: args.oracleInput,
        headerHash: HeaderLib.hash(header),
        txHashes: args.txHashes
      });

      CommitteeAttestation[] memory attestations = new CommitteeAttestation[](ree.attestationsCount);

      bytes32 digest = ProposeLib.digest(ree.proposePayload);
      for (uint256 i = 0; i < _signatureCount; i++) {
        attestations[i] = createAttestation(validators[i], digest);
      }

      // We must include empty attestations to make the committee commitment match
      if (ree.provideEmptyAttestations) {
        for (uint256 i = _signatureCount; i < validators.length; i++) {
          attestations[i] = createEmptyAttestation(validators[i]);
        }
      }
      for (uint256 i = _signatureCount; i < validators.length; i++) {
        signatures[i].isEmpty = true;
      }

      skipBlobCheck(address(rollup));

      if (_expectRevert) {
        ree.shouldRevert = true;

        if (_invalidProposer) {
          ree.proposer = address(uint160(uint256(keccak256(abi.encode("invalid", ree.proposer)))));
          vm.expectRevert(abi.encodeWithSelector(Errors.SignatureLib__CannotVerifyEmpty.selector));
        } else if (_signatureCount < ree.needed) {
          vm.expectRevert(
            abi.encodeWithSelector(
              Errors.ValidatorSelection__InsufficientAttestations.selector,
              ree.needed,
              _signatureCount
            )
          );
        }
      }

<<<<<<< HEAD
=======
      if (_expectRevert && _flags.invalidProposer) {
        address realProposer = ree.proposer;
        ree.proposer = address(uint160(uint256(keccak256(abi.encode("invalid", ree.proposer)))));
        vm.expectRevert(
          abi.encodeWithSelector(
            Errors.ValidatorSelection__InvalidProposer.selector, realProposer, ree.proposer
          )
        );
        ree.shouldRevert = true;
      }

      // Set all attestations, including the propser's addr to 0
      if (_flags.proposerNotProvided) {
        for (uint256 i = 0; i < attestations.length; ++i) {
          attestations[i].addr = address(0);
        }

        vm.expectRevert(
          abi.encodeWithSelector(
            Errors.ValidatorSelection__InvalidProposer.selector, address(0), ree.proposer
          )
        );
      }

      if (_flags.invalidCommitteeCommitment) {
        bytes32 correctCommitteeCommitment = keccak256(abi.encode(validators));

        // Change the last element in the committee to a random address
        address[] memory incorrectCommittee = validators;
        uint256 invalidAttesterKey = uint256(keccak256(abi.encode("invalid", block.timestamp)));
        address invalidAttester = vm.addr(invalidAttesterKey);
        attesterPrivateKeys[invalidAttester] = invalidAttesterKey;

        incorrectCommittee[validators.length - 2] = invalidAttester;
        attestations[validators.length - 2] = createAttestation(invalidAttester, digest);

        bytes32 incorrectCommitteeCommitment = keccak256(abi.encode(incorrectCommittee));

        vm.expectRevert(
          abi.encodeWithSelector(
            Errors.ValidatorSelection__InvalidCommitteeCommitment.selector,
            incorrectCommitteeCommitment,
            correctCommitteeCommitment
          )
        );
      }

>>>>>>> f61893ab
      emit log("Time to propose");
      vm.prank(ree.proposer);
      rollup.propose(args, attestations, full.block.blobInputs);

      if (ree.shouldRevert) {
        return;
      }
    } else {
      CommitteeAttestation[] memory attestations = new CommitteeAttestation[](0);
      if (_expectRevert) {
        vm.expectRevert(
          abi.encodeWithSelector(
            Errors.ValidatorSelection__InvalidAttestationsLength.selector,
            rollup.getCurrentEpochCommittee().length,
            0
          )
        );
        ree.shouldRevert = true;
      }
      rollup.propose(args, attestations, full.block.blobInputs);
    }

    assertEq(_expectRevert, ree.shouldRevert, "Does not match revert expectation");

    if (ree.shouldRevert) {
      return;
    }

    bytes32 l2ToL1MessageTreeRoot;
    {
      uint32 numTxs = full.block.numTxs;
      // NB: The below works with full blocks because we require the largest possible subtrees
      // for L2 to L1 messages - usually we make variable height subtrees, the roots of which
      // form a balanced tree

      // The below is a little janky - we know that this test deals with full txs with equal numbers
      // of msgs or txs with no messages, so the division works
      // TODO edit full.messages to include attesterViewrmation about msgs per tx?
      uint256 subTreeHeight = merkleTestUtil.calculateTreeHeightFromSize(
        full.messages.l2ToL1Messages.length == 0 ? 0 : full.messages.l2ToL1Messages.length / numTxs
      );
      uint256 outHashTreeHeight = merkleTestUtil.calculateTreeHeightFromSize(numTxs);
      uint256 numMessagesWithPadding = numTxs * Constants.MAX_L2_TO_L1_MSGS_PER_TX;

      uint256 treeHeight = subTreeHeight + outHashTreeHeight;
      NaiveMerkle tree = new NaiveMerkle(treeHeight);
      for (uint256 i = 0; i < numMessagesWithPadding; i++) {
        if (i < full.messages.l2ToL1Messages.length) {
          tree.insertLeaf(full.messages.l2ToL1Messages[i]);
        } else {
          tree.insertLeaf(bytes32(0));
        }
      }

      l2ToL1MessageTreeRoot = tree.computeRoot();
    }

    (bytes32 root,) = outbox.getRootData(full.block.blockNumber);

    // If we are trying to read a block beyond the proven chain, we should see "nothing".
    if (rollup.getProvenBlockNumber() >= full.block.blockNumber) {
      assertEq(l2ToL1MessageTreeRoot, root, "Invalid l2 to l1 message tree root");
    } else {
      assertEq(root, bytes32(0), "Invalid outbox root");
    }

    assertEq(rollup.archive(), args.archive, "Invalid archive");
  }

  function _populateInbox(address _sender, bytes32 _recipient, bytes32[] memory _contents) internal {
    uint256 version = rollup.getVersion();
    for (uint256 i = 0; i < _contents.length; i++) {
      vm.prank(_sender);
      inbox.sendL2Message(
        DataStructures.L2Actor({actor: _recipient, version: version}), _contents[i], bytes32(0)
      );
    }
  }

  function createAttestation(address _signer, bytes32 _digest)
    internal
    view
    returns (CommitteeAttestation memory)
  {
    uint256 privateKey = attesterPrivateKeys[_signer];

    bytes32 digest = _digest.toEthSignedMessageHash();
    (uint8 v, bytes32 r, bytes32 s) = vm.sign(privateKey, digest);

    Signature memory signature = Signature({v: v, r: r, s: s});
    return CommitteeAttestation({addr: _signer, signature: signature});
  }

  function createEmptyAttestation(address _signer)
    internal
    pure
    returns (CommitteeAttestation memory)
  {
    Signature memory emptySignature = Signature({v: 0, r: 0, s: 0});
    return CommitteeAttestation({addr: _signer, signature: emptySignature});
  }
}<|MERGE_RESOLUTION|>--- conflicted
+++ resolved
@@ -24,14 +24,8 @@
 import {DecoderBase} from "../base/DecoderBase.sol";
 
 import {Timestamp, EpochLib, Epoch} from "@aztec/core/libraries/TimeLib.sol";
-<<<<<<< HEAD
-import {SlashFactory} from "@aztec/periphery/SlashFactory.sol";
-import {Slasher, IPayload} from "@aztec/core/slashing/Slasher.sol";
-import {Status, AttesterView} from "@aztec/core/interfaces/IStaking.sol";
-=======
 import {IPayload} from "@aztec/core/slashing/Slasher.sol";
 import {AttesterView, Status} from "@aztec/core/interfaces/IStaking.sol";
->>>>>>> f61893ab
 
 import {ValidatorSelectionTestBase} from "./ValidatorSelectionBase.sol";
 
@@ -99,11 +93,7 @@
     // Add a validator which will also setup the epoch
     testERC20.mint(address(this), rollup.getMinimumStake());
     testERC20.approve(address(rollup), rollup.getMinimumStake());
-<<<<<<< HEAD
     rollup.deposit(address(0xdead), address(0xdead), true);
-=======
-    rollup.deposit(address(0xdead), address(0xdead), address(0xdead), true);
->>>>>>> f61893ab
 
     address actualProposer = rollup.getCurrentProposer();
     assertEq(expectedProposer, actualProposer, "Invalid proposer");
@@ -150,11 +140,7 @@
     // add a new validator
     testERC20.mint(address(this), rollup.getMinimumStake());
     testERC20.approve(address(rollup), rollup.getMinimumStake());
-<<<<<<< HEAD
     rollup.deposit(address(0xdead), address(0xdead), true);
-=======
-    rollup.deposit(address(0xdead), address(0xdead), address(0xdead), true);
->>>>>>> f61893ab
 
     assertEq(rollup.getCurrentEpoch(), epoch);
     address[] memory committee = rollup.getCurrentEpochCommittee();
@@ -222,10 +208,7 @@
     for (uint256 i = 0; i < attesters.length; i++) {
       AttesterView memory attesterView = rollup.getAttesterView(attesters[i]);
       stakes[i] = attesterView.effectiveBalance;
-<<<<<<< HEAD
-=======
       amounts[i] = slashAmount;
->>>>>>> f61893ab
       assertTrue(attesterView.status == Status.VALIDATING, "Invalid status");
     }
 
@@ -249,9 +232,6 @@
   }
 
   function testInvalidProposer() public setup(4) progressEpochs(2) {
-<<<<<<< HEAD
-    _testBlock("mixed_block_1", true, 0, true);
-=======
     _testBlock(
       "mixed_block_1",
       true,
@@ -263,7 +243,6 @@
         invalidCommitteeCommitment: false
       })
     );
->>>>>>> f61893ab
   }
 
   function testProposerNotProvided() public setup(4) progressEpochs(2) {
@@ -348,15 +327,6 @@
       txHashes: txHashes
     });
 
-<<<<<<< HEAD
-    if (ree.proposer != address(0)) {
-      address[] memory validators = rollup.getEpochCommittee(rollup.getCurrentEpoch());
-      ree.needed = validators.length * 2 / 3 + 1;
-
-      Signature[] memory signatures = new Signature[](validators.length);
-
-      ProposePayload memory proposePayload = ProposePayload({
-=======
     skipBlobCheck(address(rollup));
 
     if (_signatureCount > 0 && ree.proposer != address(0)) {
@@ -367,7 +337,6 @@
       ree.provideEmptyAttestations = _flags.provideEmptyAttestations || !_expectRevert;
       ree.attestationsCount = ree.provideEmptyAttestations ? validators.length : _signatureCount;
       ree.proposePayload = ProposePayload({
->>>>>>> f61893ab
         archive: args.archive,
         stateReference: args.stateReference,
         oracleInput: args.oracleInput,
@@ -411,8 +380,6 @@
         }
       }
 
-<<<<<<< HEAD
-=======
       if (_expectRevert && _flags.invalidProposer) {
         address realProposer = ree.proposer;
         ree.proposer = address(uint160(uint256(keccak256(abi.encode("invalid", ree.proposer)))));
@@ -460,7 +427,6 @@
         );
       }
 
->>>>>>> f61893ab
       emit log("Time to propose");
       vm.prank(ree.proposer);
       rollup.propose(args, attestations, full.block.blobInputs);
