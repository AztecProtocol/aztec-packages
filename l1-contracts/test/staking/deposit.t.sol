--- conflicted
+++ resolved
@@ -5,11 +5,7 @@
 import {Errors} from "@aztec/core/libraries/Errors.sol";
 import {IERC20Errors} from "@oz/interfaces/draft-IERC6093.sol";
 import {IStakingCore, Status, AttesterView} from "@aztec/core/interfaces/IStaking.sol";
-<<<<<<< HEAD
-import {IGSE} from "@aztec/core/staking/GSE.sol";
-=======
 import {IGSE, IGSECore} from "@aztec/core/staking/GSE.sol";
->>>>>>> d91ddc2e
 
 contract DepositTest is StakingBase {
   function test_GivenCallerHasInsufficientAllowance() external {
@@ -21,16 +17,7 @@
       )
     );
 
-<<<<<<< HEAD
-    staking.deposit({
-      _attester: ATTESTER,
-      _proposer: PROPOSER,
-      _withdrawer: WITHDRAWER,
-      _onCanonical: true
-    });
-=======
     staking.deposit({_attester: ATTESTER, _withdrawer: WITHDRAWER, _onCanonical: true});
->>>>>>> d91ddc2e
   }
 
   modifier givenCallerHasSufficientAllowance() {
@@ -47,16 +34,7 @@
       )
     );
 
-<<<<<<< HEAD
-    staking.deposit({
-      _attester: ATTESTER,
-      _proposer: PROPOSER,
-      _withdrawer: WITHDRAWER,
-      _onCanonical: true
-    });
-=======
     staking.deposit({_attester: ATTESTER, _withdrawer: WITHDRAWER, _onCanonical: true});
->>>>>>> d91ddc2e
   }
 
   modifier givenCallerHasSufficientFunds() {
@@ -71,22 +49,6 @@
   {
     // it reverts
 
-<<<<<<< HEAD
-    staking.deposit({
-      _attester: ATTESTER,
-      _proposer: PROPOSER,
-      _withdrawer: WITHDRAWER,
-      _onCanonical: true
-    });
-
-    vm.expectRevert(abi.encodeWithSelector(Errors.Staking__AlreadyActive.selector, ATTESTER));
-    staking.deposit({
-      _attester: ATTESTER,
-      _proposer: PROPOSER,
-      _withdrawer: WITHDRAWER,
-      _onCanonical: true
-    });
-=======
     staking.deposit({_attester: ATTESTER, _withdrawer: WITHDRAWER, _onCanonical: true});
 
     stakingAsset.mint(address(this), MINIMUM_STAKE);
@@ -98,31 +60,11 @@
       abi.encodeWithSelector(Errors.Staking__AlreadyRegistered.selector, magicAddress, ATTESTER)
     );
     staking.deposit({_attester: ATTESTER, _withdrawer: WITHDRAWER, _onCanonical: true});
->>>>>>> d91ddc2e
 
     vm.prank(SLASHER);
     staking.slash(ATTESTER, MINIMUM_STAKE / 2);
     assertEq(uint256(staking.getStatus(ATTESTER)), uint256(Status.LIVING));
 
-<<<<<<< HEAD
-    vm.expectRevert(abi.encodeWithSelector(Errors.Staking__AlreadyRegistered.selector, ATTESTER));
-    staking.deposit({
-      _attester: ATTESTER,
-      _proposer: PROPOSER,
-      _withdrawer: WITHDRAWER,
-      _onCanonical: true
-    });
-
-    vm.prank(WITHDRAWER);
-    staking.initiateWithdraw(ATTESTER, WITHDRAWER);
-    vm.expectRevert(abi.encodeWithSelector(Errors.Staking__AlreadyRegistered.selector, ATTESTER));
-    staking.deposit({
-      _attester: ATTESTER,
-      _proposer: PROPOSER,
-      _withdrawer: WITHDRAWER,
-      _onCanonical: true
-    });
-=======
     vm.expectRevert(abi.encodeWithSelector(Errors.Staking__AlreadyExiting.selector, ATTESTER));
     staking.deposit({_attester: ATTESTER, _withdrawer: WITHDRAWER, _onCanonical: true});
 
@@ -130,7 +72,6 @@
     staking.initiateWithdraw(ATTESTER, WITHDRAWER);
     vm.expectRevert(abi.encodeWithSelector(Errors.Staking__AlreadyExiting.selector, ATTESTER));
     staking.deposit({_attester: ATTESTER, _withdrawer: WITHDRAWER, _onCanonical: true});
->>>>>>> d91ddc2e
   }
 
   modifier givenAttesterIsNotRegistered() {
@@ -163,34 +104,15 @@
     assertEq(stakingAsset.balanceOf(address(staking)), 0);
 
     vm.expectEmit(true, true, true, true, address(staking.getGSE()));
-<<<<<<< HEAD
-    emit IGSE.Deposit(
-      address(staking.getGSE().CANONICAL_MAGIC_ADDRESS()), ATTESTER, PROPOSER, WITHDRAWER
-    );
-
-    staking.deposit({
-      _attester: ATTESTER,
-      _proposer: PROPOSER,
-      _withdrawer: WITHDRAWER,
-      _onCanonical: true
-    });
-
-    assertEq(stakingAsset.balanceOf(address(staking.getGSE())), MINIMUM_STAKE);
-=======
     emit IGSECore.Deposit(address(staking.getGSE().CANONICAL_MAGIC_ADDRESS()), ATTESTER, WITHDRAWER);
 
     staking.deposit({_attester: ATTESTER, _withdrawer: WITHDRAWER, _onCanonical: true});
 
     assertEq(stakingAsset.balanceOf(address(staking.getGSE().getGovernance())), MINIMUM_STAKE);
->>>>>>> d91ddc2e
 
     AttesterView memory attesterView = staking.getAttesterView(ATTESTER);
     assertEq(attesterView.effectiveBalance, MINIMUM_STAKE, "effective balance");
     assertEq(attesterView.config.withdrawer, WITHDRAWER);
-<<<<<<< HEAD
-    assertEq(attesterView.config.proposer, PROPOSER);
-=======
->>>>>>> d91ddc2e
     assertTrue(attesterView.status == Status.VALIDATING);
   }
 }