--- conflicted
+++ resolved
@@ -4,11 +4,7 @@
 import {StakingBase} from "./base.t.sol";
 import {Errors} from "@aztec/core/libraries/Errors.sol";
 import {
-<<<<<<< HEAD
-  Timestamp, Status, ValidatorInfo, Exit, IStaking
-=======
   Timestamp, Status, ValidatorInfo, Exit, IStakingCore
->>>>>>> 6c156042
 } from "@aztec/core/interfaces/IStaking.sol";
 
 contract FinaliseWithdrawTest is StakingBase {
