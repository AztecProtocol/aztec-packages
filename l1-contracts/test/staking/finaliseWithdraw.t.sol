--- conflicted
+++ resolved
@@ -17,16 +17,7 @@
     stakingAsset.mint(address(this), MINIMUM_STAKE);
     stakingAsset.approve(address(staking), MINIMUM_STAKE);
 
-<<<<<<< HEAD
-    staking.deposit({
-      _attester: ATTESTER,
-      _proposer: PROPOSER,
-      _withdrawer: WITHDRAWER,
-      _onCanonical: true
-    });
-=======
     staking.deposit({_attester: ATTESTER, _withdrawer: WITHDRAWER, _onCanonical: true});
->>>>>>> d91ddc2e
 
     vm.expectRevert(abi.encodeWithSelector(Errors.Staking__NotExiting.selector, ATTESTER));
     staking.finaliseWithdraw(ATTESTER);
@@ -44,16 +35,7 @@
     stakingAsset.mint(address(this), MINIMUM_STAKE);
     stakingAsset.approve(address(staking), MINIMUM_STAKE);
 
-<<<<<<< HEAD
-    staking.deposit({
-      _attester: ATTESTER,
-      _proposer: PROPOSER,
-      _withdrawer: WITHDRAWER,
-      _onCanonical: true
-    });
-=======
     staking.deposit({_attester: ATTESTER, _withdrawer: WITHDRAWER, _onCanonical: true});
->>>>>>> d91ddc2e
 
     vm.prank(WITHDRAWER);
     staking.initiateWithdraw(ATTESTER, RECIPIENT);
@@ -92,14 +74,10 @@
       staking.getGSE().getGovernance().finaliseWithdraw(0);
     }
 
-<<<<<<< HEAD
-    vm.warp(Timestamp.unwrap(attesterView.exit.exitableAt));
-=======
     address lookup = _claimedFromGov ? address(staking) : address(staking.getGSE().getGovernance());
 
     assertEq(stakingAsset.balanceOf(lookup), MINIMUM_STAKE);
     assertEq(stakingAsset.balanceOf(RECIPIENT), 0);
->>>>>>> d91ddc2e
 
     vm.expectEmit(true, true, true, true, address(staking));
     emit IStakingCore.WithdrawFinalised(ATTESTER, RECIPIENT, MINIMUM_STAKE);
