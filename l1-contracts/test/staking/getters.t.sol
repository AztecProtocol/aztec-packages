// SPDX-License-Identifier: UNLICENSED
pragma solidity >=0.8.27;

import {StakingBase} from "./base.t.sol";

contract GettersTest is StakingBase {
  function setUp() public override {
    super.setUp();

    stakingAsset.mint(address(this), MINIMUM_STAKE);
    stakingAsset.approve(address(staking), MINIMUM_STAKE);
<<<<<<< HEAD
    staking.deposit({
      _attester: ATTESTER,
      _proposer: PROPOSER,
      _withdrawer: WITHDRAWER,
      _onCanonical: true
    });
=======
    staking.deposit({_attester: ATTESTER, _withdrawer: WITHDRAWER, _onCanonical: true});
>>>>>>> d91ddc2e
  }

  function test_getAttesterAtIndex() external view {
    address attester = staking.getAttesterAtIndex(0);
    assertEq(attester, ATTESTER);
  }

  function test_getAttesterOutOfBounds() external {
    vm.expectRevert();
    staking.getAttesterAtIndex(1);
  }
<<<<<<< HEAD

  function test_getProposerAtIndex() external view {
    address proposer = staking.getProposerAtIndex(0);
    assertEq(proposer, PROPOSER);
  }

  function test_getProposerOutOfBounds() external {
    vm.expectRevert();
    staking.getProposerAtIndex(1);
  }

  function test_getProposerForAttester() external view {
    assertEq(staking.getProposerForAttester(ATTESTER), PROPOSER);
    assertEq(staking.getProposerForAttester(address(1)), address(0));
  }
=======
>>>>>>> d91ddc2e
}<|MERGE_RESOLUTION|>--- conflicted
+++ resolved
@@ -9,16 +9,7 @@
 
     stakingAsset.mint(address(this), MINIMUM_STAKE);
     stakingAsset.approve(address(staking), MINIMUM_STAKE);
-<<<<<<< HEAD
-    staking.deposit({
-      _attester: ATTESTER,
-      _proposer: PROPOSER,
-      _withdrawer: WITHDRAWER,
-      _onCanonical: true
-    });
-=======
     staking.deposit({_attester: ATTESTER, _withdrawer: WITHDRAWER, _onCanonical: true});
->>>>>>> d91ddc2e
   }
 
   function test_getAttesterAtIndex() external view {
@@ -30,22 +21,4 @@
     vm.expectRevert();
     staking.getAttesterAtIndex(1);
   }
-<<<<<<< HEAD
-
-  function test_getProposerAtIndex() external view {
-    address proposer = staking.getProposerAtIndex(0);
-    assertEq(proposer, PROPOSER);
-  }
-
-  function test_getProposerOutOfBounds() external {
-    vm.expectRevert();
-    staking.getProposerAtIndex(1);
-  }
-
-  function test_getProposerForAttester() external view {
-    assertEq(staking.getProposerForAttester(ATTESTER), PROPOSER);
-    assertEq(staking.getProposerForAttester(address(1)), address(0));
-  }
-=======
->>>>>>> d91ddc2e
 }