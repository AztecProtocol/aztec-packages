--- conflicted
+++ resolved
@@ -3,11 +3,7 @@
 out = 'out'
 libs = ['lib']
 solc = "0.8.27"
-<<<<<<< HEAD
-evm_version = 'Cancun'
-=======
 evm_version = 'cancun'
->>>>>>> 4ab46fed
 
 remappings = [
   "@oz/=lib/openzeppelin-contracts/contracts/",
