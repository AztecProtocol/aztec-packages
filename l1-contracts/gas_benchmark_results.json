{
  "ignition": {
    "no_validators": {
      "propose": {
        "calls": 100,
        "min": 119781,
        "mean": 122894,
        "median": 122763,
        "max": 138053,
        "calldata_size": 1060,
        "calldata_gas": 16960
      },
      "setupEpoch": {
        "calls": 100,
        "min": 29235,
        "mean": 31585,
        "median": 29235,
        "max": 108397
      },
      "submitEpochRootProof": {
        "calls": 2,
        "min": 564620,
        "mean": 587851,
        "median": 587851,
        "max": 611082,
        "calldata_size": 3812,
        "calldata_gas": 60992
      }
    },
    "validators": {
      "propose": {
        "calls": 100,
        "min": 181009,
        "mean": 187303,
        "median": 187671,
        "max": 206641,
        "calldata_size": 2852,
        "calldata_gas": 45632
      },
      "setupEpoch": {
        "calls": 100,
        "min": 29235,
        "mean": 38145,
        "median": 29235,
        "max": 327074
      },
      "submitEpochRootProof": {
        "calls": 2,
        "min": 677714,
        "mean": 699663,
        "median": 699663,
        "max": 721613,
        "calldata_size": 5092,
        "calldata_gas": 81472
      },
      "aggregate3": {
        "calls": 100,
<<<<<<< HEAD
        "min": 224021,
        "mean": 236994,
        "median": 233907,
        "max": 266753
=======
        "min": 243874,
        "mean": 256810,
        "median": 253736,
        "max": 286606
>>>>>>> c294f91d
      }
    }
  },
  "alpha": {
    "no_validators": {
      "propose": {
        "calls": 100,
        "min": 207747,
        "mean": 221792,
        "median": 221281,
        "max": 239181,
        "calldata_size": 1060,
        "calldata_gas": 16960
      },
      "setupEpoch": {
        "calls": 100,
        "min": 29235,
        "mean": 32376,
        "median": 29235,
        "max": 108397
      },
      "submitEpochRootProof": {
        "calls": 3,
        "min": 687620,
        "mean": 707115,
        "median": 687716,
        "max": 746009,
        "calldata_size": 3812,
        "calldata_gas": 60992
      }
    },
    "validators": {
      "propose": {
        "calls": 100,
        "min": 316878,
        "mean": 335905,
        "median": 336360,
        "max": 355031,
        "calldata_size": 4580,
        "calldata_gas": 73280
      },
      "setupEpoch": {
        "calls": 100,
        "min": 29235,
        "mean": 49728,
        "median": 29235,
        "max": 542190
      },
      "submitEpochRootProof": {
        "calls": 3,
        "min": 894784,
        "mean": 914969,
        "median": 897071,
        "max": 953053,
        "calldata_size": 6308,
        "calldata_gas": 100928
      },
      "aggregate3": {
        "calls": 100,
<<<<<<< HEAD
        "min": 361321,
        "mean": 388010,
        "median": 386906,
        "max": 415518
=======
        "min": 362682,
        "mean": 386274,
        "median": 384758,
        "max": 412016
>>>>>>> c294f91d
      }
    }
  }
}<|MERGE_RESOLUTION|>--- conflicted
+++ resolved
@@ -55,17 +55,10 @@
       },
       "aggregate3": {
         "calls": 100,
-<<<<<<< HEAD
         "min": 224021,
         "mean": 236994,
         "median": 233907,
         "max": 266753
-=======
-        "min": 243874,
-        "mean": 256810,
-        "median": 253736,
-        "max": 286606
->>>>>>> c294f91d
       }
     }
   },
@@ -125,17 +118,10 @@
       },
       "aggregate3": {
         "calls": 100,
-<<<<<<< HEAD
         "min": 361321,
         "mean": 388010,
         "median": 386906,
         "max": 415518
-=======
-        "min": 362682,
-        "mean": 386274,
-        "median": 384758,
-        "max": 412016
->>>>>>> c294f91d
       }
     }
   }
