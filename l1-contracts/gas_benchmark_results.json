{
  "ignition": {
<<<<<<< HEAD
    "no_validators": {},
    "validators": {}
  },
  "alpha": {
    "no_validators": {},
    "validators": {}
=======
    "no_validators": {
      "propose": {
        "calls": 100,
        "min": 149608,
        "mean": 152636,
        "median": 152418,
        "max": 169163,
        "calldata_size": 1060,
        "calldata_gas": 16960
      },
      "setupEpoch": {
        "calls": 100,
        "min": 37692,
        "mean": 40827,
        "median": 39692,
        "max": 108414
      },
      "submitEpochRootProof": {
        "calls": 2,
        "min": 546487,
        "mean": 569702,
        "median": 569702,
        "max": 592918,
        "calldata_size": 3812,
        "calldata_gas": 60992
      }
    },
    "validators": {
      "propose": {
        "calls": 100,
        "min": 204064,
        "mean": 210504,
        "median": 209860,
        "max": 227206,
        "calldata_size": 2852,
        "calldata_gas": 45632
      },
      "setupEpoch": {
        "calls": 100,
        "min": 37692,
        "mean": 47388,
        "median": 39692,
        "max": 327101
      },
      "submitEpochRootProof": {
        "calls": 2,
        "min": 656895,
        "mean": 680098,
        "median": 680098,
        "max": 703302,
        "calldata_size": 5092,
        "calldata_gas": 81472
      },
      "aggregate3": {
        "calls": 100,
        "min": 247273,
        "mean": 257879,
        "median": 255561,
        "max": 281656
      }
    }
  },
  "alpha": {
    "no_validators": {
      "propose": {
        "calls": 100,
        "min": 221621,
        "mean": 230591,
        "median": 229876,
        "max": 247557,
        "calldata_size": 1060,
        "calldata_gas": 16960
      },
      "setupEpoch": {
        "calls": 100,
        "min": 37692,
        "mean": 42002,
        "median": 39692,
        "max": 110935
      },
      "submitEpochRootProof": {
        "calls": 3,
        "min": 669888,
        "mean": 689363,
        "median": 669984,
        "max": 728218,
        "calldata_size": 3812,
        "calldata_gas": 60992
      }
    },
    "validators": {
      "propose": {
        "calls": 100,
        "min": 323268,
        "mean": 337553,
        "median": 337214,
        "max": 355991,
        "calldata_size": 4580,
        "calldata_gas": 73280
      },
      "setupEpoch": {
        "calls": 100,
        "min": 37692,
        "mean": 59354,
        "median": 39692,
        "max": 544742
      },
      "submitEpochRootProof": {
        "calls": 3,
        "min": 876819,
        "mean": 897057,
        "median": 879324,
        "max": 935029,
        "calldata_size": 6308,
        "calldata_gas": 100928
      },
      "aggregate3": {
        "calls": 100,
        "min": 366564,
        "mean": 389910,
        "median": 389226,
        "max": 411588
      }
    }
>>>>>>> 8b10b2b2
  }
}<|MERGE_RESOLUTION|>--- conflicted
+++ resolved
@@ -1,13 +1,5 @@
 {
   "ignition": {
-<<<<<<< HEAD
-    "no_validators": {},
-    "validators": {}
-  },
-  "alpha": {
-    "no_validators": {},
-    "validators": {}
-=======
     "no_validators": {
       "propose": {
         "calls": 100,
@@ -132,6 +124,5 @@
         "max": 411588
       }
     }
->>>>>>> 8b10b2b2
   }
 }