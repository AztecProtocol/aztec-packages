--- conflicted
+++ resolved
@@ -35,13 +35,8 @@
   fi
 fi
 
-<<<<<<< HEAD
-source ./build-system/scripts/setup_env $COMMIT_HASH '' mainframe_$USER $(git rev-parse --show-toplevel)
+source ./build-system/scripts/setup_env $COMMIT_HASH '' mainframe_$USER
 build_local $PROJECT_NAME $ONLY_TARGET
-=======
-source ./build-system/scripts/setup_env $COMMIT_HASH '' mainframe_$USER 
-build_local $TARGET_PROJECT $ONLY_TARGET
->>>>>>> 12ecb045
 
 if [ -z "$PROJECT_NAME" ]; then
   echo
