# Aztec Virtual Machine

:::note reference
Many terms and definitions here are borrowed from the [Ethereum Yellow Paper](https://ethereum.github.io/yellowpaper/paper.pdf).
:::

## Introduction

An Aztec transaction may include one or more **public execution requests**. A public execution request represents an initial **message call** to a contract, providing input data and triggering the execution of that contract's public code in the Aztec Virtual Machine. Given a message call to a contract, the AVM executes the corresponding code one instruction at a time, treating each instruction as a transition function on its state.

> Public execution requests may originate as [`enqueuedPublicFunctionCalls`](../calls/enqueued-calls.md) triggered during the transaction's private execution.

This document contains the following sections:

- [**Public contract bytecode**](#public-contract-bytecode) (aka AVM bytecode)
- [**Execution context**](#execution-context), outlining the AVM's environment and state
- [**Execution**](#execution), outlining control flow, gas tracking, halting, and reverting
- [**Nested calls**](#nested-calls), outlining the initiation of message calls, processing of sub-context results, gas refunds, and world state reverts

Refer to the **["AVM Instruction Set"](./InstructionSet)** for the list of all supported instructions and their associated state transition functions.

For details on the AVM's "tagged" memory model, refer to the **["AVM Memory Model"](./state-model.md)**.

> Note: The Aztec Virtual Machine, while designed with a SNARK implementation in mind, is not strictly tied to any particular implementation and therefore is defined without SNARK or circuit-centric verbiage. That being said, considerations for a SNARK implementation are raised or linked when particularly relevant or helpful.

## Public contract bytecode

A contract's public bytecode is a series of execution instructions for the AVM. When a message call is made to a contract, the AVM retrieves the corresponding bytecode from the world state (`worldState.contracts[address].bytecode`) and triggers execution of the first instruction (`bytecode[0]`). The world state is described in more detail later.

> Note: While a Noir contract may have multiple public functions, they are inlined so that the **entirety of a contract's public code exists in a single bytecode**. Internal calls to Noir functions within the same contract are compiled to simple program-counter changes, as are internal returns. In a manner similar to the Ethereum Virtual Machine, the AVM is not itself aware of function selectors and internal function calls. The Noir compiler may implement these constructs by treating the first word in a message call's calldata as a function selector, and beginning a contract's bytecode with a series of conditional jumps.

> Note: See the [Bytecode Validation Circuit](./bytecode-validation-circuit.md) to see how a contract's bytecode can be validated and committed to.

Refer to ["Bytecode"](/docs/bytecode) for more information.

## Execution Context

:::note REMINDER
Many terms and definitions here are borrowed from the [Ethereum Yellow Paper](https://ethereum.github.io/yellowpaper/paper.pdf).
:::

An **execution context** includes the information necessary to initiate AVM execution along with the state maintained by the AVM throughout execution:

```
AvmContext {
    environment: ExecutionEnvironment,
    calldata: [],
    bytecode: [],
    machineState: MachineState,
    memory: [],
    worldState: WorldState,
    accruedSubstate: AccruedSubstate,
    results: MessageCallResults,
}
```

The **execution environment**, **calldata**, **machine state**, and **memory** share the same lifecycle. They contain information pertaining to a single message call and are initialized prior to the start of a call's execution.

> When a nested message call is made, a new environment and machine state are initialized by the caller. In other words, a nested message call has its own environment and machine state which are derived from the caller's context.

<<<<<<< HEAD
The **execution environment** is fully specified by a message call's execution agent and remains constant throughout a call's execution. The `calldata` and `bytecode` are conceptually part of the execution environment, but are kept separate from the `ExecutionEnvironment` structure as it simplifies the VM's circuit specification and implementation.
=======
The **execution environment** is fully specified by a message call's execution agent and remains constant throughout a call's execution.

>>>>>>> 45e1ed2b
```
ExecutionEnvironment {
    address,
    storageAddress,
    origin,
    l1GasPrice,
    l2GasPrice,
    daGasPrice,
    sender,
    portal,
    blockHeader: BlockHeader,
    globalVariables: PublicGlobalVariables,
    messageCallDepth,
    isStaticCall,
    isDelegateCall,
}
calldata: []
bytecode: [],
```

<<<<<<< HEAD
**Machine state** is partially specified by the execution agent, and otherwise begins as empty or uninitialized for each message call. This state is transformed on an instruction-per-instruction basis. A call's `memory` is conceptually part of the machine state, but is kept separate from the `MachineState` structure as it simplifies the VM's circuit specification and implementation.
=======
**Machine state** is partially specified by the execution agent, and otherwise begins as empty or uninitialized for each message call. This state is transformed on an instruction-per-instruction basis.
>>>>>>> 45e1ed2b

```
MachineState {
    l1GasLeft,
    l2GasLeft,
    daGasLeft,
    pc,
    internalCallStack,
}
memory: offset => value // all entries are zero at start
```

**World state** contains persistable VM state. If a message call succeeds, its world state updates are applied to the calling context (whether that be a parent call's context or the transaction context). If a message call fails, its world state updates are rejected by its caller. When a _transaction_ succeeds, its world state updates persist into future transactions.

```
WorldState {
    publicStorage: (address, slot) => value,            // read/write
    contracts: (address) => {bytecode, portalAddress},  // read only
    newNoteHashes: [],
    newNullifiers: [],
}
```

> Note: the notation `key => value` describes a mapping from `key` to `value`.

> Note: `contracts` is read-only because contract deployments are not handled by the AVM

The **accrued substate**, as coined in the [Ethereum Yellow Paper](https://ethereum.github.io/yellowpaper/paper), contains information that is accrued throughout transaction execution to be "acted upon immediately following the transaction." These are append-only arrays containing state that is not relevant to other calls or transactions. Similar to world state, if a message call succeeds, its substate is appended to its calling context, but if it fails its substate is dropped by its caller.

```
AccruedSubstate {
    unencryptedLogs: [],
    l2ToL1Messages: [],
}
```

Finally, when a message call halts, it sets the context's **message call results** to communicate results to the caller.

```
MessageCallResults {
    reverted: boolean,
    output: [] | undefined,
}
```

### Context initialization for initial call

This section outlines AVM context initialization specifically for a **public execution request's initial message call** (_i.e._ not a nested message call). Context initialization for nested message calls will be explained [in a later section](#context-initialization-for-a-nested-call).
When AVM execution is initiated for a public execution request, the AVM context is initialized as follows:

```
context = AvmContext {
    environment: INITIAL_EXECUTION_ENVIRONMENT,
    calldata: PublicCallRequest.args,
    bytecode: worldState.contracts[PublicCallRequest.contractAddress],
    machineState: INITIAL_MACHINE_STATE,
    memory: empty,
    accruedSubstate: empty,
    worldState: <latest world state>,
    results: INITIAL_MESSAGE_CALL_RESULTS,
}
```

> Note: Since world state persists between transactions, the latest state is injected into a new AVM context.

Given a `PublicCallRequest` and its parent `TxRequest`, these above-listed "`INITIAL_*`" entries are defined as follows:

```
INITIAL_EXECUTION_ENVIRONMENT = ExecutionEnvironment {
    address: PublicCallRequest.contractAddress,
    storageAddress: PublicCallRequest.CallContext.storageContractAddress,
    origin: TxRequest.origin,
    l1GasPrice: TxRequest.l1GasPrice,
    l2GasPrice: TxRequest.l2GasPrice,
    daGasPrice: TxRequest.daGasPrice,
    sender: PublicCallRequest.CallContext.msgSender,
    portal: PublicCallRequest.CallContext.portalContractAddress,
    blockHeader: <latest block header>,
    globalVariables: <latest global variable values>
    messageCallDepth: 0,
    isStaticCall: PublicCallRequest.CallContext.isStaticCall,
    isDelegateCall: PublicCallRequest.CallContext.isDelegateCall,
}

INITIAL_MACHINE_STATE = MachineState {
    l1GasLeft: TxRequest.l1GasLimit,
    l2GasLeft: TxRequest.l2GasLimit,
    daGasLeft: TxRequest.daGasLimit,
    pc: 0,
    internalCallStack: empty,
}

INITIAL_MESSAGE_CALL_RESULTS = MessageCallResults {
    reverted: false,
    output: undefined,
}
```

## Execution

With an initialized context (and therefore an initial program counter of 0), the AVM can execute a message call starting with the very first instruction in its bytecode.

### Program Counter and Control Flow
<<<<<<< HEAD
The program counter (machine state's `pc`) determines which instruction to execute (`instr = bytecode[pc]`). Each instruction's state transition function updates the program counter in some way, which allows the VM to progress to the next instruction at each step.
=======

The program counter (machine state's `pc`) determines which instruction to execute (`instr = environment.bytecode[pc]`). Each instruction's state transition function updates the program counter in some way, which allows the VM to progress to the next instruction at each step.
>>>>>>> 45e1ed2b

Most instructions simply increment the program counter by 1. This allows VM execution to flow naturally from instruction to instruction. Some instructions ([`JUMP`](./InstructionSet#isa-section-jump), [`JUMPI`](./InstructionSet#isa-section-jumpi), `INTERNALCALL`) modify the program counter based on inputs.

The `INTERNALCALL` instruction jumps to the destination specified by its input (sets `pc` to that destination), but first it pushes the current `pc+1` to `machineState.internalCallStack`. The `INTERNALRETURN` instruction pops a destination from `machineState.internalCallStack` and jumps there.

> Jump destinations can only be constants from the contract bytecode, or destinations popped from `machineState.internalCallStack`. A jump destination will never originate from main memory.

### Gas limits and tracking
<<<<<<< HEAD
> Note: see ["Gas and Fees"](../gas-and-fees) for a deeper dive into Aztec's gas model and for definitions of each type of gas.

Each instruction has an associated `l1GasCost`, `l2GasCost`, and `daGasCost`. Before an instruction is executed, the VM enforces that there is sufficient gas remaining via the following assertions:
=======

Each instruction has an associated `l1GasCost` and `l2GasCost`. Before an instruction is executed, the VM enforces that there is sufficient gas remaining via the following assertions:

>>>>>>> 45e1ed2b
```
assert machineState.l1GasLeft - instr.l1GasCost > 0
assert machineState.l2GasLeft - instr.l2GasCost > 0
assert machineState.daGasLeft - instr.daGasCost > 0
```

> Note: many instructions (like arithmetic operations) have 0 `l1GasCost`. Instructions only incur an L1 cost if they modify world state or accrued substate.

If these assertions pass, the machine state's gas left is decreased prior to the instruction's core execution:

```
machineState.l1GasLeft -= instr.l1GasCost
machineState.l2GasLeft -= instr.l2GasCost
machineState.daGasLeft -= instr.daGasCost
```

If either of these assertions _fail_ for an instruction, this triggers an exceptional halt. The gas left is set to 0 and execution reverts.

```
machineState.l1GasLeft = 0
machineState.l2GasLeft = 0
machineState.daGasLeft = 0
```

> Reverting and exceptional halts will be covered in more detail [in a later section](#halting).

### Gas cost notes and examples

A instruction's gas cost is loosely derived from its complexity. Execution complexity of some instructions changes based on inputs. Here are some examples and important notes:
<<<<<<< HEAD
- [`JUMP`](./InstructionSet/#isa-section-jump) is an example of an instruction with constant gas cost. Regardless of its inputs, the instruction always incurs the same `l1GasCost`, `l2GasCost`, and `daGasCost`.
=======

- [`JUMP`](./InstructionSet/#isa-section-jump) is an example of an instruction with constant gas cost. Regardless of its inputs, the instruction always incurs the same `l1GasCost` and `l2GasCost`.
>>>>>>> 45e1ed2b
- The [`SET`](./InstructionSet/#isa-section-set) instruction operates on a different sized constant (based on its `dst-type`). Therefore, this instruction's gas cost increases with the size of its input.
- Instructions that operate on a data range of a specified "size" scale in cost with that size. An example of this is the [`CALLDATACOPY`](./InstructionSet/#isa-section-calldatacopy) argument which copies `copySize` words from `calldata` to `memory`.
- The [`CALL`](./InstructionSet/#isa-section-call)/[`STATICCALL`](./InstructionSet/#isa-section-call)/`DELEGATECALL` instruction's gas cost is determined by its `l*Gas` arguments, but any gas unused by the triggered message call is refunded after its completion ([more on this later](#updating-the-calling-context-after-nested-call-halts)).
- An instruction with "offset" arguments (like [`ADD`](./InstructionSet/#isa-section-add) and many others), has increased cost for each offset argument that is flagged as "indirect".

> Implementation detail: an instruction's gas cost will roughly align with the number of rows it corresponds to in the SNARK execution trace including rows in the sub-operation table, memory table, chiplet tables, etc.

> Implementation detail: an instruction's gas cost takes into account the costs of associated downstream computations. So, an instruction that triggers accesses to the public data tree (`SLOAD`/`SSTORE`) incurs a cost that accounts for state access validation in later circuits (public kernel or rollup). An instruction that triggers a nested message call (`CALL`/`STATICCALL`/`DELEGATECALL`) incurs a cost accounting for the nested call's execution and an added execution of the public kernel circuit.

## Halting

A message call's execution can end with a **normal halt** or **exceptional halt**. A halt ends execution within the current context and returns control flow to the calling context.

### Normal halting

A normal halt occurs when the VM encounters an explicit halting instruction ([`RETURN`](./InstructionSet/#isa-section-return) or [`REVERT`](./InstructionSet/#isa-section-revert)). Such instructions consume gas normally and optionally initialize some output data before finally halting execution within the current context.

```
machineState.l1GasLeft -= instr.l1GasCost
machineState.l2GasLeft -= instr.l2GasCost
machineState.daGasLeft -= instr.daGasCost
// results.reverted remains false
results.output = memory[instr.args.retOffset:instr.args.retOffset+instr.args.retSize]
```

> Definitions: `retOffset` and `retSize` here are arguments to the [`RETURN`](./InstructionSet/#isa-section-return) and [`REVERT`](./InstructionSet/#isa-section-revert) instructions. If `retSize` is 0, the context will have no output. Otherwise, these arguments point to a region of memory to output.

> Note: `results.output` is only relevant when the caller is a message call itself. When a public execution request's initial message call halts normally, its `results.output` is ignored.

### Exceptional halting

An exceptional halt is not explicitly triggered by an instruction but instead occurs when one of the following halting conditions is met:

1. **Insufficient gas**
<<<<<<< HEAD
    ```
    assert machineState.l1GasLeft - instr.l1GasCost > 0
    assert machineState.l2GasLeft - instr.l2GasCost > 0
    assert machineState.daGasLeft - instr.l2GasCost > 0
    ```
1. **Invalid instruction encountered**
    ```
    assert bytecode[machineState.pc].opcode <= MAX_AVM_OPCODE
    ```
=======
   ```
   assert machineState.l1GasLeft - instr.l1GasCost > 0
   assert machineState.l2GasLeft - instr.l2GasCost > 0
   ```
1. **Invalid instruction encountered**
   ```
   assert environment.bytecode[machineState.pc].opcode <= MAX_AVM_OPCODE
   ```
>>>>>>> 45e1ed2b
1. **Failed memory tag check**
   - Defined per-instruction in the [Instruction Set](./InstructionSet)
1. **Jump destination past end of bytecode**
<<<<<<< HEAD
    ```
    assert machineState.pc >= bytecode.length
    ```
1. **World state modification attempt during a static call**
    ```
    assert !environment.isStaticCall
        OR bytecode[machineState.pc].opcode not in WS_MODIFYING_OPS
    ```
    > Definition: `WS_MODIFYING_OPS` represents the list of all opcodes corresponding to instructions that modify world state.
=======
   ```
   assert machineState.pc >= environment.bytecode.length
   ```
1. **World state modification attempt during a static call**
   ```
   assert !environment.isStaticCall
       OR environment.bytecode[machineState.pc].opcode not in WS_MODIFYING_OPS
   ```
   > Definition: `WS_MODIFYING_OPS` represents the list of all opcodes corresponding to instructions that modify world state.
>>>>>>> 45e1ed2b

When an exceptional halt occurs, the context is flagged as consuming all off its allocated gas and marked as `reverted` with no output data, and then execution within the current context ends.

```
machineState.l1GasLeft = 0
machineState.l2GasLeft = 0
machineState.daGasLeft = 0
results.reverted = true
// results.output remains undefined
```

## Nested calls

During a message call's execution, an instruction may be encountered that triggers another message call. A message call triggered in this way may be referred to as a **nested call**. The purpose of the [`CALL`](./InstructionSet/#isa-section-call), [`STATICCALL`](./InstructionSet/#isa-section-staticcall), and `DELEGATECALL` instructions is to initiate nested calls.

### Context initialization for a nested call

Initiation of a nested call requires the creation of a new context (or **sub-context**).

```
subContext = AVMContext {
    environment: nestedExecutionEnvironment, // defined below
    calldata: callingContext.memory[calldataStart:calldataEnd],
    bytecode: contract.bytecode,
    machineState: nestedMachineState,        // defined below
    memory: empty,
    worldState: callingContext.worldState,
    accruedSubstate: empty,
    results: INITIAL_MESSAGE_CALL_RESULTS,
}
```

While some context members are initialized as empty (as they are for an initial message call), other entries are derived from the calling context or from the message call instruction's arguments (`instr.args`).

The world state is forwarded as-is to the sub-context. Any updates made to the world state before this message call instruction was encountered are carried forward into the sub-context.

The environment and machine state for the new sub-context are initialized as shown below. Here, the `callingContext` refers to the context in which the nested message call instruction was encountered.

```
// some assignments reused below
isStaticCall = instr.opcode == STATICCALL_OP
isDelegateCall = instr.opcode == DELEGATECALL_OP
contract = callingContext.worldState.contracts[instr.args.addr]

nestedExecutionEnvironment = ExecutionEnvironment {
    address: instr.args.addr,
    storageAddress: isDelegateCall ? callingContext.environment.storageAddress : instr.args.addr,
    origin: callingContext.origin,
    l1GasPrice: callingContext.l1GasPrice,
    l2GasPrice: callingContext.l2GasPrice,
    daGasPrice: callingContext.daGasPrice,
    sender: callingContext.address,
    portal: contract.portal,
    blockHeader: callingContext.blockHeader,
    globalVariables: callingContext.globalVariables,
    messageCallDepth: callingContext.messageCallDepth + 1,
    isStaticCall: isStaticCall,
    isDelegateCall: isDelegateCall,
}

nestedMachineState = MachineState {
    l1GasLeft: callingContext.memory[instr.args.gasOffset],
    l2GasLeft: callingContext.memory[instr.args.gasOffset+1],
    daGasLeft: callingContext.memory[instr.args.gasOffset+2],
    pc: 0,
    internalCallStack: empty,
}
```
<<<<<<< HEAD
> Note: the sub-context machine state's `l*GasLeft` is initialized based on the call instruction's `gasOffset` argument. The caller allocates some amount of L1, L2, and DA gas to the nested call. It does so using the instruction's `gasOffset` argument. In particular, prior to the message call instruction, the caller populates `M[gasOffset]` with the sub-context's initial `l1GasLeft`. Likewise it populates `M[gasOffset+1]` with `l2GasLeft` and `M[gasOffset+2]` with `daGasLeft`.
=======

> Note: the sub-context machine state's `l*GasLeft` is initialized based on the call instruction's `gasOffset` argument. The caller allocates some amount of L1 and L2 gas to the nested call. It does so using the instruction's `gasOffset` argument. In particular, prior to the message call instruction, the caller populates `M[gasOffset]` with the sub-context's initial `l1GasLeft`. Likewise it populates `M[gasOffset+1]` with `l2GasLeft`.
>>>>>>> 45e1ed2b

> Note: recall that `INITIAL_MESSAGE_CALL_RESULTS` is the same initial value used during [context initialization for a public execution request's initial message call](#context-initialization-for-initial-call).
> `STATICCALL_OP` and `DELEGATECALL_OP` refer to the 8-bit opcode values for the `STATICCALL` and `DELEGATECALL` instructions respectively.

### Updating the calling context after nested call halts

When a message call's execution encounters an instruction that itself triggers a message call, the nested call executes until it reaches a halt. At that point, control returns to the caller, and the calling context is updated based on the sub-context and the message call instruction's transition function. The components of that transition function are defined below.

The success or failure of the nested call is captured into memory at the offset specified by the call instruction's `successOffset` input:

```
context.memory[instr.args.successOffset] = !subContext.results.reverted
```

Recall that a nested call is allocated some gas. In particular, the call instruction's `gasOffset` input points to an L1, L2, and DA gas allocation for the nested call. As shown in the [section above](#context-initialization-for-a-nested-call), a nested call's `subContext.machineState.l1GasLeft` is initialized to `context.memory[instr.args.gasOffset]`. Likewise, `l2GasLeft` is initialized from `gasOffset+1` and `daGasLeft` from `gasOffset+2`.

As detailed in [the gas section above](#gas-cost-notes-and-examples), every instruction has an associated `instr.l1GasCost`, `instr.l2GasCost`, and `instr.daGasCost`. A nested call instruction's cost is the same as its initial `*GasLeft`. Prior to the nested call's execution, this cost is subtracted from the calling context's remaining gas.

When a nested call completes, any of its allocated gas that remains unused is refunded to the caller.

```
context.l1GasLeft += subContext.machineState.l1GasLeft
context.l2GasLeft += subContext.machineState.l2GasLeft
context.daGasLeft += subContext.machineState.daGasLeft
```

If a nested call halts normally with a [`RETURN`](./InstructionSet/#isa-section-return) or [`REVERT`](./InstructionSet/#isa-section-revert), it may have some output data (`subContext.results.output`). The caller's `retOffset` and `retSize` arguments to the nested call instruction specify a region in memory to place output data when the nested call returns.

```
if instr.args.retSize > 0:
    context.memory[instr.args.retOffset:instr.args.retOffset+instr.args.retSize] = subContext.results.output
```

As long as a nested call has not reverted, its updates to the world state and accrued substate will be absorbed into the calling context.

```
if !subContext.results.reverted AND instr.opcode != STATICCALL_OP:
    context.worldState = subContext.worldState
    context.accruedSubstate.append(subContext.accruedSubstate)
```

> Reminder: a nested call cannot make updates to the world state or accrued substate if it is a [`STATICCALL`](./InstructionSet/#isa-section-staticcall).<|MERGE_RESOLUTION|>--- conflicted
+++ resolved
@@ -58,12 +58,7 @@
 
 > When a nested message call is made, a new environment and machine state are initialized by the caller. In other words, a nested message call has its own environment and machine state which are derived from the caller's context.
 
-<<<<<<< HEAD
 The **execution environment** is fully specified by a message call's execution agent and remains constant throughout a call's execution. The `calldata` and `bytecode` are conceptually part of the execution environment, but are kept separate from the `ExecutionEnvironment` structure as it simplifies the VM's circuit specification and implementation.
-=======
-The **execution environment** is fully specified by a message call's execution agent and remains constant throughout a call's execution.
-
->>>>>>> 45e1ed2b
 ```
 ExecutionEnvironment {
     address,
@@ -84,11 +79,7 @@
 bytecode: [],
 ```
 
-<<<<<<< HEAD
 **Machine state** is partially specified by the execution agent, and otherwise begins as empty or uninitialized for each message call. This state is transformed on an instruction-per-instruction basis. A call's `memory` is conceptually part of the machine state, but is kept separate from the `MachineState` structure as it simplifies the VM's circuit specification and implementation.
-=======
-**Machine state** is partially specified by the execution agent, and otherwise begins as empty or uninitialized for each message call. This state is transformed on an instruction-per-instruction basis.
->>>>>>> 45e1ed2b
 
 ```
 MachineState {
@@ -192,12 +183,7 @@
 With an initialized context (and therefore an initial program counter of 0), the AVM can execute a message call starting with the very first instruction in its bytecode.
 
 ### Program Counter and Control Flow
-<<<<<<< HEAD
 The program counter (machine state's `pc`) determines which instruction to execute (`instr = bytecode[pc]`). Each instruction's state transition function updates the program counter in some way, which allows the VM to progress to the next instruction at each step.
-=======
-
-The program counter (machine state's `pc`) determines which instruction to execute (`instr = environment.bytecode[pc]`). Each instruction's state transition function updates the program counter in some way, which allows the VM to progress to the next instruction at each step.
->>>>>>> 45e1ed2b
 
 Most instructions simply increment the program counter by 1. This allows VM execution to flow naturally from instruction to instruction. Some instructions ([`JUMP`](./InstructionSet#isa-section-jump), [`JUMPI`](./InstructionSet#isa-section-jumpi), `INTERNALCALL`) modify the program counter based on inputs.
 
@@ -206,15 +192,9 @@
 > Jump destinations can only be constants from the contract bytecode, or destinations popped from `machineState.internalCallStack`. A jump destination will never originate from main memory.
 
 ### Gas limits and tracking
-<<<<<<< HEAD
 > Note: see ["Gas and Fees"](../gas-and-fees) for a deeper dive into Aztec's gas model and for definitions of each type of gas.
 
 Each instruction has an associated `l1GasCost`, `l2GasCost`, and `daGasCost`. Before an instruction is executed, the VM enforces that there is sufficient gas remaining via the following assertions:
-=======
-
-Each instruction has an associated `l1GasCost` and `l2GasCost`. Before an instruction is executed, the VM enforces that there is sufficient gas remaining via the following assertions:
-
->>>>>>> 45e1ed2b
 ```
 assert machineState.l1GasLeft - instr.l1GasCost > 0
 assert machineState.l2GasLeft - instr.l2GasCost > 0
@@ -244,12 +224,7 @@
 ### Gas cost notes and examples
 
 A instruction's gas cost is loosely derived from its complexity. Execution complexity of some instructions changes based on inputs. Here are some examples and important notes:
-<<<<<<< HEAD
 - [`JUMP`](./InstructionSet/#isa-section-jump) is an example of an instruction with constant gas cost. Regardless of its inputs, the instruction always incurs the same `l1GasCost`, `l2GasCost`, and `daGasCost`.
-=======
-
-- [`JUMP`](./InstructionSet/#isa-section-jump) is an example of an instruction with constant gas cost. Regardless of its inputs, the instruction always incurs the same `l1GasCost` and `l2GasCost`.
->>>>>>> 45e1ed2b
 - The [`SET`](./InstructionSet/#isa-section-set) instruction operates on a different sized constant (based on its `dst-type`). Therefore, this instruction's gas cost increases with the size of its input.
 - Instructions that operate on a data range of a specified "size" scale in cost with that size. An example of this is the [`CALLDATACOPY`](./InstructionSet/#isa-section-calldatacopy) argument which copies `copySize` words from `calldata` to `memory`.
 - The [`CALL`](./InstructionSet/#isa-section-call)/[`STATICCALL`](./InstructionSet/#isa-section-call)/`DELEGATECALL` instruction's gas cost is determined by its `l*Gas` arguments, but any gas unused by the triggered message call is refunded after its completion ([more on this later](#updating-the-calling-context-after-nested-call-halts)).
@@ -284,7 +259,6 @@
 An exceptional halt is not explicitly triggered by an instruction but instead occurs when one of the following halting conditions is met:
 
 1. **Insufficient gas**
-<<<<<<< HEAD
     ```
     assert machineState.l1GasLeft - instr.l1GasCost > 0
     assert machineState.l2GasLeft - instr.l2GasCost > 0
@@ -294,20 +268,9 @@
     ```
     assert bytecode[machineState.pc].opcode <= MAX_AVM_OPCODE
     ```
-=======
-   ```
-   assert machineState.l1GasLeft - instr.l1GasCost > 0
-   assert machineState.l2GasLeft - instr.l2GasCost > 0
-   ```
-1. **Invalid instruction encountered**
-   ```
-   assert environment.bytecode[machineState.pc].opcode <= MAX_AVM_OPCODE
-   ```
->>>>>>> 45e1ed2b
 1. **Failed memory tag check**
    - Defined per-instruction in the [Instruction Set](./InstructionSet)
 1. **Jump destination past end of bytecode**
-<<<<<<< HEAD
     ```
     assert machineState.pc >= bytecode.length
     ```
@@ -317,17 +280,6 @@
         OR bytecode[machineState.pc].opcode not in WS_MODIFYING_OPS
     ```
     > Definition: `WS_MODIFYING_OPS` represents the list of all opcodes corresponding to instructions that modify world state.
-=======
-   ```
-   assert machineState.pc >= environment.bytecode.length
-   ```
-1. **World state modification attempt during a static call**
-   ```
-   assert !environment.isStaticCall
-       OR environment.bytecode[machineState.pc].opcode not in WS_MODIFYING_OPS
-   ```
-   > Definition: `WS_MODIFYING_OPS` represents the list of all opcodes corresponding to instructions that modify world state.
->>>>>>> 45e1ed2b
 
 When an exceptional halt occurs, the context is flagged as consuming all off its allocated gas and marked as `reverted` with no output data, and then execution within the current context ends.
 
@@ -396,12 +348,7 @@
     internalCallStack: empty,
 }
 ```
-<<<<<<< HEAD
-> Note: the sub-context machine state's `l*GasLeft` is initialized based on the call instruction's `gasOffset` argument. The caller allocates some amount of L1, L2, and DA gas to the nested call. It does so using the instruction's `gasOffset` argument. In particular, prior to the message call instruction, the caller populates `M[gasOffset]` with the sub-context's initial `l1GasLeft`. Likewise it populates `M[gasOffset+1]` with `l2GasLeft` and `M[gasOffset+2]` with `daGasLeft`.
-=======
-
-> Note: the sub-context machine state's `l*GasLeft` is initialized based on the call instruction's `gasOffset` argument. The caller allocates some amount of L1 and L2 gas to the nested call. It does so using the instruction's `gasOffset` argument. In particular, prior to the message call instruction, the caller populates `M[gasOffset]` with the sub-context's initial `l1GasLeft`. Likewise it populates `M[gasOffset+1]` with `l2GasLeft`.
->>>>>>> 45e1ed2b
+> Note: the sub-context machine state's `*GasLeft` is initialized based on the call instruction's `gasOffset` argument. The caller allocates some amount of L1, L2, and DA gas to the nested call. It does so using the instruction's `gasOffset` argument. In particular, prior to the message call instruction, the caller populates `M[gasOffset]` with the sub-context's initial `l1GasLeft`. Likewise it populates `M[gasOffset+1]` with `l2GasLeft` and `M[gasOffset+2]` with `daGasLeft`.
 
 > Note: recall that `INITIAL_MESSAGE_CALL_RESULTS` is the same initial value used during [context initialization for a public execution request's initial message call](#context-initialization-for-initial-call).
 > `STATICCALL_OP` and `DELEGATECALL_OP` refer to the 8-bit opcode values for the `STATICCALL` and `DELEGATECALL` instructions respectively.
