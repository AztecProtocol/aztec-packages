--- conflicted
+++ resolved
@@ -64,101 +64,6 @@
 
 A context's **execution environment** remains constant throughout the context's execution. When a contract call initializes its execution context, it fully specifies the execution environment.
 
-<<<<<<< HEAD
-```
-ExecutionEnvironment {
-    address: AztecAddress,
-    storageAddress: AztecAddress,
-    origin: AztecAddress,
-    sender: AztecAddress,
-    portal: EthAddress,
-    feePerL1Gas: field,
-    feePerL2Gas: field,
-    feePerDaGas: field,
-    contractCallDepth: field,
-    globals: PublicGlobalVariables,
-    isStaticCall: boolean,
-    isDelegateCall: boolean,
-    calldata: [field; <calldata-length>],
-    bytecode: [field; <bytecode-length>],
-}
-```
-
-### Machine State
-
-A context's **machine state** is transformed on an instruction-per-instruction basis. When a contract call initializes its execution context, it specifies the first few fields (`*GasLeft`) of the machine state and initializes the remaining members as follows:
-
-```
-MachineState {
-    l1GasLeft: field,
-    l2GasLeft: field,
-    daGasLeft: field,
-    pc: field = 0,
-    internalCallStack: Vector<field> = [], // initialized as empty
-    memory: [field; 2^32] = [0, ..., 0],   // all 2^32 entries are initialized to zero
-}
-```
-
-The machine state's entries are defined as follows:
-- `l1GasLeft`: how much L1 gas remains
-- `l2GasLeft`: how much L2 gas remains
-- `daGasLeft`: how much DA (data availability) gas remains
-- `pc` (program counter): index to the current instruction being executed in the context's bytecode
-- `internalCallStack`: a stack of program counters pushed to and popped from by `INTERNALCALL` and `INTERNALRETURN` instructions
-- `memory`: a $2^{32}$ entry memory space accessible by user code (bytecode instructions) and initialized to all zeros upon context initialization
-
-### World State
-
-The AVM has access to a subset of [Aztec's persistent global state](../state), and an AVM execution context exposes a limited interface to that state. In particular, while much of Aztec's state is implemented as readable/writeable merkle trees, these structures are exposed in the AVM as simple mappings or vectors with access-limitations.
-
-An execution context's **world state** is its interface to Aztec's global state. When an [_initial_ contract call](#initial-contract-calls) is made, its context is initialized with a snapshot of Aztec's latest global state. When a [_nested_ contract call](#nested-contract-calls) is made, its context is initialized with a snapshot of the calling context's current world state.
-
-When a context's execution [halts](#halting), the caller accepts or rejects its world state modifications. If execution [returned](./instruction-set#isa-section-return) without reverting, the caller accepts its world state modifications and updates its world state accordingly. If execution reverted ([normally](./instruction-set#isa-section-revert) or [exceptionally](#exceptional-halting)), the caller rejects its world state modifications.
-
-A context's world state interface is defined as follows:
-```
-WorldState {
-    contracts: AztecAddress => {bytecode, portalAddress}, // read-only from within AVM
-    blockHeaders: Vector<Header>,                    // read-only from within AVM
-    publicStorage: (AztecAddress, field) => value,        // read/write
-    l1ToL2Messages: field => message,                     // read-only from within AVM
-    l2ToL1Messages: Vector<[field; <msg-length>]>,        // append-only (no reads) from within AVM
-    noteHashes: Vector<field>,                            // append-only (no reads) from within AVM
-    nullifiers: Vector<field>,                            // append-only (no reads) from within AVM
-}
-```
-> The notation `key => value` describes a mapping from `key` to `value`.
-
-> Read-only or append-only structures in the world state may have more open access-limitations outside of the AVM, but the AVM's interface imposes the above-listed access-limitations. As an example, private execution can deploy new contracts, but contract deployments are not supported by the AVM. Thus `contracts` is read-only here.
-
-
-### Journal
-
-**Journal** tracks all world state accesses (reads and writes) that have taken place thus far during a contract call's execution. Unlike world state, a context's journal is accepted by its caller regardless of whether execution reverts.
-```
-Journal {
-    nestedCalls: Vector<(AztecAddress, boolean)>,
-    blockHeaderReads: Vector<(field, Header)>,
-    publicStorageAccesses: Vector<StorageReadContext | StorageWriteContext>,
-    l1ToL2MessageReads: Vector<(L1toL2MessageContext, [field; <msg-length>])>,
-    newL2ToL1Messages: Vector<(L2toL1MessageContext, [field; <msg-length>])>,
-    newNoteHashes: Vector<NoteHashContext>,
-    newNullifiers: Vector<NullifierContext>,
-}
-```
-> The types tracked in the journal vectors are listed in Aztec's [private function types specification](../circuits/private-function#types) and Aztec's [public kernel types specification](../circuits/public-kernel-tail#types).
-
-> This journal structure is important for imposing limitations on the maximum number of allowable world state accesses, and for communicating the list of state accesses to the public kernel circuit.
-
-### Accrued Substate
-The **accrued substate**, as coined in the [Ethereum Yellow Paper](https://ethereum.github.io/yellowpaper/paper.pdf), contains information that is accrued throughout transaction execution to be "acted upon immediately following the transaction." These are append-only arrays containing state that is not relevant to other calls. Similar to world state, if a contract call returns normally, its substate is appended to its calling context, but if it reverts its substate is rejected by its caller.
-
-```
-AccruedSubstate {
-    unencryptedLogs: Vector<[field; <log-length>]>,
-}
-```
-=======
 #### _ExecutionEnvironment_
 | Field                 | Type                         | Description |
 | ---                   | ---                          | ---         |
@@ -176,7 +81,6 @@
 | isDelegateCall        | `boolean`                    |  |
 | calldata              | `[field; <calldata-length>]` |  |
 | bytecode              | `[field; <bytecode-length>]` |  |
->>>>>>> 7881f09a
 
 ### Contract Call Results
 
