--- conflicted
+++ resolved
@@ -41,8 +41,6 @@
     chain_id: Fr
     coinbase: EthAddress
     fee_recipient: Address}
-<<<<<<< HEAD
-=======
 
 class ContentCommitment {
     tx_tree_height: Fr
@@ -50,7 +48,6 @@
     in_hash: Fr[2]
     out_hash: Fr[2]
 }
->>>>>>> c1709b3d
 
 class Header {
     last_archive: Snapshot
