--- conflicted
+++ resolved
@@ -11,12 +11,8 @@
 This structure allows us to keep the workload of each individual proof small, while making it very parallelizable. 
 This works very well for the case where we want many actors to be able to participate in the proof generation.
 
-<<<<<<< HEAD
-The tree structure is outlined below, but the general idea is that we have a tree where all the leaves are transactions (kernel proofs) and through $\log(n)$ steps we can then "compress" them down to just a single root proof. Note that we have two different types of "merger" circuit, namely:
-=======
 The tree structure is outlined below, but the general idea is that we have a tree where all the leaves are transactions (kernel proofs) and through $\log(n)$ steps we can then "compress" them down to just a single root proof. 
 Note that we have two different types of "merger" circuit, namely:
->>>>>>> c1709b3d
 
 - The merge rollup
   - Merges two base rollup proofs OR two merge rollup proofs
@@ -94,12 +90,6 @@
 
 <!-- NOTE: If you're editing this diagram, there will be other diagrams (e.g. in the state / circuits sections) that will need to be updated too. There are also class definitions in other sections which will need to be updated. -->
 
-<!-- Missing `FeeContext` class definition in the diagram below -->
-<!-- Missing `BaseRollupInputs` class definition in the diagram below -->
-<!-- Perhaps `KernelPublicInputs` needs to be renamed to specify which kernel circuits these public inputs apply to. Is it all public kernel circuits, for example? -->
-
-<!-- NOTE: If you're editing this diagram, there will be other diagrams (e.g. in the state / circuits sections) that will need to be updated too. There are also class definitions in other sections which will need to be updated. -->
-
 ```mermaid
 classDiagram
 direction TB
@@ -124,8 +114,6 @@
     chain_id: Fr
     coinbase: EthAddress
     fee_recipient: Address
-<<<<<<< HEAD
-=======
 }
 
 class ContentCommitment {
@@ -133,7 +121,6 @@
     txs_hash: Fr[2]
     in_hash: Fr[2]
     out_hash: Fr[2]
->>>>>>> c1709b3d
 }
 
 class Header {
@@ -419,12 +406,8 @@
 
 To ensure that state is made available, we could broadcast all of a block's input data as public inputs of the final root rollup proof, but a proof with so many public inputs would be very expensive to verify onchain. 
 
-<<<<<<< HEAD
-To check that this body is published an Aztec node can reconstruct the `body_hash` from available data. Since we define finality as the point where the block is validated and included in the state of the [validating light node](../l1-smart-contracts/index.md), we can define a block as being "available" if the validating light node can reconstruct the commitment `body_hash`.
-=======
 Instead, we can reduce the number of public inputs by committing to the block's body and iteratively "build" up the commitment at each rollup circuit iteration.
 At the very end, we will have a commitment to the transactions that were included in the block (`TxsHash`), the messages that were sent from L2 to L1 (`OutHash`) and the messages that were sent from L1 to L2 (`InHash`).
->>>>>>> c1709b3d
 
 To check that the body is published an Aztec node can simply reconstruct the hashes from available data. 
 Since we define finality as the point where the block is validated and included in the state of the [validating light node](../l1-smart-contracts/index.md), we can define a block as being "available" if the validating light node can reconstruct the commitment hashes.
