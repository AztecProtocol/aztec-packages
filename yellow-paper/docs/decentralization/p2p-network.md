--- conflicted
+++ resolved
@@ -1,6 +1,4 @@
 # P2P Network
-
-<!-- Also incorporate Phil's latest hackmd on the p2p network, if his recommendations in that hackmd are agreed to be our approach -->
 
 ## Requirements for a P2P Network
 
@@ -51,18 +49,6 @@
 
 Aztec will build it's network on [LibP2P](https://docs.libp2p.io/) and the suite of technologies that it contains. LibP2P has demonstrated it's capabilities as the set of protocols employed by Ethereum's consensus layer. Clients of the network will need to use a subset of LibP2P's protocols.
 
-<<<<<<< HEAD
-Transactions are composed of several data elements and can vary in size. The transaction size is determined largely by the private kernel proof and whether the transaction deploys any public bytecode. A typical transaction that: emits a private note and an unencrypted log, makes a public call and contains a valid proof, would consume approximately 40Kb of data. A transaction that additionally deploys a contract would need to transmit the public bytecode on top of this.
-
-| Element                                      | Size  |
-| -------------------------------------------- | ----- |
-| Public Inputs, Public Calls and Emitted Logs | ~8KB  |
-| Private Kernel Proof                         | ~32KB |
-
-If we take 2 values of transaction throughput of 10 and 100 transactions per second, we can arrive at average network bandwidth requirements of 400KB and 4000KB per second respectively.
-
-### Sequencer-to-Prover Communication
-=======
 There will be 2 primary communication domains within the network:
 
 1. Node Discovery
@@ -71,7 +57,6 @@
 ### Node Discovery
 
 When new participants join the network for the first time, they will need to locate peers. Ethereum's [DiscV5](https://github.com/ethereum/devp2p/blob/master/discv5/discv5.md) is an adaptation of Kademlia, storing node records rather than content within its distributed hash table. From this, nodes are able to build what can be thought of as an address book of other participants.
->>>>>>> c1709b3d
 
 #### DiscV5
 
