---
title: Bytecode
---

<!-- Mike review:
<<<<<<< HEAD
- Do we need to mention Noir? Is the bytecode inextricably tethered to Noir?
- Does Noir have detailed opcode specs for ACIR/Brillig? Where should we write specs for the bytecode, and the encodings of the bytecode, and the compression algorithms for the bytecode, and for the artifacts?
- Please can we write a struct which formally details the data that must be contained within an "artifact". This doc should specify the data we want, and the codebase(s) should work towards this spec.
- We mention compressing bytecode. We should specify how compression is encoded (because all nodes will need to follow a compression and decompression standard). Is there a prefix to convey the type & version of compression that's been used? How is the length of a blob of bytecode conveyed?
- I mention a couple of times below: If a function contains both private and unconstrained logic, what does the bytecode look like? Is it a concatenation of all the logic? How is it encoded? Similar question for a public function making an unconstrained call.

- This section needs to align with some descriptions in the `contract-deployment/*` section. It might be worth liaising with Palla, to see which section should describe the following: broadcasting bytecode (how is it encoded), hashing of bytecode (how is it hashed), committing to bytecode (how is it committed-to (although perhaps this belongs in the avm section)), the desired contents of an artifact, how is an artifact hashed? And for the artifact, for a particular function, what information is included?
=======
- Does Noir have detailed opcode specs for ACIR/Brillig? Where should we write specs for the bytecode, and the encodings of the bytecode, and the compression algorithms for the bytecode, and for the artifacts?

(Alvaro) Maybe we should write a spec of Acir and Brillig? I think noir doesn't have one. Currently the encoding is shared between the acvm_repo and barretenberg, it's using bincode + gzip and serde-reflect to make it cross-language. It feels weird that aztec specs out Acir and Brillig.

- We mention compressing bytecode. We should specify how compression is encoded (because all nodes will need to follow a compression and decompression standard). Is there a prefix to convey the type & version of compression that's been used? How is the length of a blob of bytecode conveyed?

(Alvaro) Palla will add how the length and other properties of the bytecode are broadcasted through the registrar contract but basically it's putting the length as the first field before the serialized bytecode starts. The serialized bytecode is the one outputted by Circuit::serialize in the acvm_repo.


- This section needs to align with some descriptions in the `contract-deployment/*` section. It might be worth liaising with Palla, to see which section should describe the following: hashing of bytecode (how is it hashed), committing to bytecode (how is it committed-to (although perhaps this belongs in the avm section)), the desired contents of an artifact, how is an artifact hashed? And for the artifact, for a particular function, what information is included?

(Alvaro)
 - Hashing of bytecode => It's done in the deployment section, I have linked to it in the relevant section.
 - Commiting to bytecode => Will follow up on this, I see a KZG commitment in the AVM section but I'm not sure that will be verified in the registrar contract.
 - Desired contents of an artifact => I have added a section with the desired contents of an artifact.
 - How is an artifact hashed? => I have added a link to the deployment section that specifies it.
 - For the artifact, for a particular function, what information is included? => I have added a section with the desired contents of an artifact that includes this information.


>>>>>>> c1709b3d
-->

This section describes how contracts are represented within the protocol for execution.

In the context of Aztec, a contract is a set of functions which can be of one of three types:

<<<<<<< HEAD
- Private functions: The functions that run on user's machines. At the noir level, they are regular programs.
- Public functions: The functions that are run by sequencers. At the noir level, they are unconstrained functions, that are later proven by the public VM.
- Unconstrained functions: Helper functions that are run on users' machines but are not constrained. At the noir level, they are top level unconstrained functions.
=======
- Private functions: The functions that run on user's machines. They are circuits that must be individually executed by the [ACVM](https://github.com/noir-lang/noir/blob/master/acvm-repo/acvm/src/pwg/mod.rs#L132) and proved by barretenberg.
- Public functions: The functions that are run by sequencers. They are aggregated in a bytecode block that must be executed and proven by the AVM.
- Unconstrained functions: Helper functions that are run on users' machines but are not constrained. They are represented individually as bytecode that is executed by the ACVM.
>>>>>>> c1709b3d
  - Unconstrained functions are often used to fetch and serialize private data, for use as witnesses to a circuit.
  - They can also be used to convey how dapps should handle a particular contract's data.

When a contract is compiled, private and unconstrained functions are compiled individually. Public functions are compiled together to a single bytecode with an initial dispatch table based on function selectors. Since public functions are run in a VM, we do not incur a huge extra proving cost for the branching that is required to execute different functions.

<<<<<<< HEAD
<!-- What if a private function makes an unconstrained call - is the entire function not just compiled "as one"? The bytecode of a private function will need to convey the unconstrained computations that the PXE must perform. -->
<!-- Cam public functions make unconstrained calls? Is the public and unconstrained bytecode amalgamated? -->
=======
If a private function needs unconstrained hints, the bytecode that generates the unconstrained hints is embedded in the private circuit. This allows the ACVM to compute the hints during witness generation.
>>>>>>> c1709b3d

There are three different (but related) bytecode standards that are used in Aztec: AVM bytecode, Brillig bytecode and ACIR bytecode.

# AVM Bytecode

The AVM bytecode is the compilation target of the public functions of a contract. It's specified in the [AVM section](../public-vm/instruction-set). It allows control flow and uses a flat memory model which tracks bit sizes of values stored in memory via tagging of memory indexes. Sequencers run the AVM bytecode of the public functions of a contract using the AVM and prove the correct execution of it.

# Brillig Bytecode

<<<<<<< HEAD
Brillig bytecode is the compilation target of all the unconstrained functions in noir. Any unconstrained function used by a private function is compiled to Brillig bytecode. Also, contracts' top level unconstrained functions are entirely compiled to Brillig bytecode.

Brillig bytecode will be a thin superset <!-- Is it true that it'll be a "superset", or might there be some AVM opcodes which are not matched by a Brillig opcode? --> of AVM bytecode that allows for the use of oracles. Oracles allow nondeterminism during the execution of a given function, allowing the simulator entity to choose the value that an oracle will return during the simulation process. Oracles are heavily used by aztec.nr to fetch data during simulation of private and unconstrained functions, such as fetching notes. They are also used to notify the simulator about events arising during execution, such as a nullified note so that it's not offered again during the simulation. Similarly to AVM bytecode, Brillig bytecode allows control flow.
=======
Brillig bytecode is the compilation target of all the unconstrained code in a contract. Any unconstrained hint used by a private function is compiled to Brillig bytecode. Also, contracts' top level unconstrained functions are entirely compiled to Brillig bytecode. In the case of Noir, it compiles public functions entirely to a single block of brillig bytecode that is then converted to AVM bytecode. Similarly to AVM bytecode, Brillig bytecode allows control flow.

Brillig bytecode will be very similar to AVM bytecode. While AVM bytecode is specifically designed to be executed by the AVM, brillig bytecode is meant to be more general and allow the use of arbitrary oracles.

Oracles allow nondeterminism during the execution of a given function, allowing the simulator entity to choose the value that an oracle will return during the simulation process. Oracles are heavily used by aztec.nr to fetch data during simulation of private and unconstrained functions, such as fetching notes. They are also used to notify the simulator about events arising during execution, such as a nullified note so that it's not offered again during the simulation.
>>>>>>> c1709b3d

However, AVM bytecode doesn't allow arbitrary oracles, any nondeterminism introduced is done in a way that the protocol can ensure that the simulator entity (the sequencer) cannot manipulate the result of an oracle. As such, when transforming brillig bytecode to AVM bytecode, all the oracles are replaced by the specific opcodes that the AVM supports for nondeterminism, like [TIMESTAMP](../public-vm/instruction-set#isa-section-timestamp), [ADDRESS](../public-vm/instruction-set#isa-section-address), etc. Any opcode that requires the simulator entity to provide data external to the AVM memory is non-deterministic.

The current implementation of Brillig can be found [in the noir repository](https://github.com/noir-lang/noir/blob/master/acvm-repo/brillig/src/opcodes.rs#L60). It's actively being changed to become "AVM bytecode without arbitrary oracles" and right now the differences are handled by a transpiler.

# ACIR Bytecode

<<<<<<< HEAD
ACIR bytecode is the compilation target of all regular noir programs, including contract private functions. ACIR expresses arithmetic circuits and thus has no control flow. Control flow in regular functions is either unrolled (for loops) or flattened (by inlining and adding predicates), resulting in a single function with no control flow to be transformed to ACIR.
=======
ACIR bytecode is the compilation target of contract private functions. ACIR expresses arithmetic circuits and thus has no control flow. Control flow in regular functions is either unrolled (for loops) or flattened (by inlining and adding predicates), resulting in a single function with no control flow to be transformed to ACIR.
>>>>>>> c1709b3d

The types of opcodes that can appear in ACIR are:

- Arithmetic: They can express any degree-2 multivariate relation between witness indices. They are the most common opcodes in ACIR.
- BlackBoxFuncCall: They assign the witnesses of the parameters and the witnesses of the return values of black box functions. Black box functions are commonly used operations that are treated as a black box, meaning that the underlying backend chooses how to prove them efficiently.
<<<<<<< HEAD
- Brillig: They assign the witnesses of the parameters and the witnesses of the return values of brillig functions. When an unconstrained function is called from a regular function, the bytecode for the called function gets embedded in a Brillig opcode <!-- please could you expand on what this means? -->. The simulator entity is the one responsible for executing the brillig bytecode. The results of the execution of the function are assigned to the witnesses of the return values and they should be constrained to be correct by the ACIR bytecode.
- MemoryOp: They handle memory operations. When accessing arrays with indices unknown at compile time, the compiler cannot know which witness index is being read. The memory abstraction allows noir to read and write to dynamic positions in arrays in an efficient manner, offloading the responsibility of proving the correct access to the underlying backend.
=======
- Brillig: This opcode contains a block of brillig bytecode, witness indices of the parameters and witness indices of the return values. When ACIR bytecode needs an unconstrained hint, the bytecode that is able to generate the hint at runtime is embedded in a Brillig opcode, and the result of running the hint is assigned to the return witnesses specified in the opcode. The simulator entity is the one responsible for executing the brillig bytecode. The results of the execution of the function are assigned to the witnesses of the return values and they should be constrained to be correct by the ACIR bytecode.
- MemoryOp: They handle memory operations. When accessing arrays with indices unknown at compile time, the compiler cannot know which witness index is being read. The memory abstraction allows acir to read and write to dynamic positions in arrays in an efficient manner, offloading the responsibility of proving the correct access to the underlying backend.

This implies that a block of ACIR bytecode can represent more than one program, since it can contain any number of Brillig opcodes each one containing a full Brillig program that computes a hint that the circuit needs at runtime.
>>>>>>> c1709b3d

# Usage of the bytecode

## Compiling a contract

When a contract is compiled, an artifact will be generated. This artifact needs to be hashed in a specific manner [detailed in the deployment section](../contract-deployment/classes#artifact-hash) for publishing.

The exact form of the artifact is not specified by the protocol, but it needs at least the following information:

### Contract artifact

<!-- prettier-ignore -->
| Field | Type | Description |
|----------|----------|----------|
| `name` | `string` | The name of the contract. |
| `compilerVersion` | `string` | Version of the compiler that generated the bytecode. This is a string to convey extra information like the version of aztec-nr used. |
| `functions` | [FunctionEntry[]](#function-entry) | The functions of the contract. |
| `publicBytecode` | `string` | The AVM bytecode of the public functions, converted to base64. |
| `events` | [EventAbi[]](#event-abi) | The events of the contract. |

<<<<<<< HEAD
<!-- Mike: See my top-of-page review comments. Let's formally spec the artifact. -->

When a contract is compiled, an artifact will be generated containing:
=======
### Event ABI
>>>>>>> c1709b3d

<!-- prettier-ignore -->
| Field | Type | Description |
|----------|----------|----------|
| `name` | `string` | The event name. |
| `fields` | [ABIVariable](#abi-variable) | The fields of the event. |

<<<<<<< HEAD
The public bytecode <!-- and sometimes private bytecode, and sometimes unconstrained bytecode - see the `contract-deployment/instances.md section. --> needs to be published to a data availability solution, since the sequencers need to have the data available to run the public functions. Also, it needs to use an encoding that is friendly to the public VM, such as the one specified in the [AVM section](../public-vm/bytecode-validation-circuit).

The bytecode of private and unconstrained functions doesn't need to be published, instead, users that desire to use a given contract can add the artifact to their PXE before interacting with it. Publishing it is convenient, but not required <!-- explain that private bytecode and unconstrained bytecode _can_ be published, though. In fact, for `compute_note_hash_and_nullifier`, this bytecode must be published. Maybe link to the `contract-deployment/instances.md` section. For some contracts, it might be important to publish private bytecode to L1. EDIT: hmmm chat with Palla about whether private bytecode actually will be publishable to L1, because he's done some more recent thinking about this. -->. However, the verification key of a private function is hashed into the function's leaf of the contract's function tree, so the user can prove to the protocol that he executed the function correctly.
=======
### Function entry

If the function is public, the entry will be its ABI. If the function is private or unconstrained, the entry will be the ABI + the artifact.
>>>>>>> c1709b3d

### Function artifact

<!-- prettier-ignore -->
| Field | Type | Description |
|----------|----------|----------|
| `bytecode` | `string` | The ACIR bytecode of the function, converted to base64. |

### Function ABI

<!-- prettier-ignore -->
| Field | Type | Description |
|----------|----------|----------|
| `name` | `string` | The name of the function. |
| `functionType` | `string` | `private`, `public` or `unconstrained`. |
| `parameters` | [ABIParameter[]](#abi-parameter) | Function parameters. |
| `returnTypes` | `ABIType[]` | The types of the return values. |

### ABI Variable

<!-- prettier-ignore -->
| Field | Type | Description |
|----------|----------|----------|
| `name` | `string` | The name of the variable. |
| `type` | [ABIType](#abi-type) | The type of the variable. |

### ABI Parameter

<!-- prettier-ignore -->
| Field | Type | Description |
|----------|----------|----------|
| `name` | `string` | The name of the variable. |
| `type` | [ABIType](#abi-type) | The type of the variable. |
| `visibility` | `string` | `public` or `secret`. |

### ABI Type

<!-- prettier-ignore -->
| Field | Type | Description |
|----------|----------|----------|
| `kind` | `string` | `field`, `boolean`, `integer`, `array`, `string` or `struct` |
| `sign?` | `string` | The sign of the integer. Applies to integers only. |
| `width?` | `number` | The width of the integer in bits. Applies to integers only. |
| `length?` | `number` | The length of the array or string. Applies to arrays and strings only. |
| `type?` | [ABIType](#abi-type) | The types of the array elements. Applies to arrays only. |
| `fields?` | [ABIVariable[]](#abi-variable) | The The fields of the struct. Applies to structs only. |

### Bytecode in the artifact

The protocol mandates that public bytecode needs to be published to a data availability solution, since the sequencers need to have the data available to run the public functions. Also, it needs to use an encoding that is friendly to the public VM, such as the one specified in the [AVM section](../public-vm/bytecode-validation-circuit).

The bytecode of private and unconstrained functions doesn't need to be published, instead, users that desire to use a given contract can add the artifact to their PXE before interacting with it. Publishing it is [supported but not required](../contract-deployment/classes/#broadcast) by the protocol. However, the verification key of a private function is hashed into the function's leaf of the contract's function tree, so the user can prove to the protocol that he executed the function correctly. Also, contract classes contain an [artifact hash](../contract-deployment/classes#artifact-hash) so the PXE can verify that the artifact corresponds with the contract class.

The encoding of private and unconstrained functions is not specified by the protocol, but it's recommended to follow [the encoding](https://github.com/noir-lang/noir/blob/master/acvm-repo/acir/src/circuit/mod.rs#L157) that Barretenberg and the ACVM share that is serialization using bincode and gzip for compression.

This implies that the encoding of private and unconstrained functions does not need to be friendly to circuits, since when publishing it the protocol only sees a [generic array of field elements](../contract-deployment/classes#broadcast).

## Executing a private function

When executing a private function, its ACIR bytecode will be executed by the PXE using the ACVM. The ACVM will generate the witness of the execution. The proving system can be used to generate a proof of the correctness of the witness.

The fact that the correct function was executed is checked by the protocol by verifying that the [contract class ID](../contract-deployment/classes#class-identifier) contains one leaf in the function tree with this selector and the verification key of the function.

## Executing an unconstrained function

When executing an unconstrained function, its Brillig bytecode will be executed by the PXE using the ACVM, similarly to private functions, but the PXE will not prove the execution. Instead, the PXE will return the result of the execution of the function to the user.

## Executing a public function

When executing a public function, its AVM bytecode will be executed by the sequencer with the specified selector and arguments. The sequencer will generate a public VM proof of the correct execution of the AVM bytecode.

The fact that the correct bytecode was executed is checked by the protocol by verifying that the [contract class ID](../contract-deployment/classes#class-identifier) contains the [commitment](../public-vm/bytecode-validation-circuit#committed-representation) to the bytecode used.<|MERGE_RESOLUTION|>--- conflicted
+++ resolved
@@ -3,15 +3,6 @@
 ---
 
 <!-- Mike review:
-<<<<<<< HEAD
-- Do we need to mention Noir? Is the bytecode inextricably tethered to Noir?
-- Does Noir have detailed opcode specs for ACIR/Brillig? Where should we write specs for the bytecode, and the encodings of the bytecode, and the compression algorithms for the bytecode, and for the artifacts?
-- Please can we write a struct which formally details the data that must be contained within an "artifact". This doc should specify the data we want, and the codebase(s) should work towards this spec.
-- We mention compressing bytecode. We should specify how compression is encoded (because all nodes will need to follow a compression and decompression standard). Is there a prefix to convey the type & version of compression that's been used? How is the length of a blob of bytecode conveyed?
-- I mention a couple of times below: If a function contains both private and unconstrained logic, what does the bytecode look like? Is it a concatenation of all the logic? How is it encoded? Similar question for a public function making an unconstrained call.
-
-- This section needs to align with some descriptions in the `contract-deployment/*` section. It might be worth liaising with Palla, to see which section should describe the following: broadcasting bytecode (how is it encoded), hashing of bytecode (how is it hashed), committing to bytecode (how is it committed-to (although perhaps this belongs in the avm section)), the desired contents of an artifact, how is an artifact hashed? And for the artifact, for a particular function, what information is included?
-=======
 - Does Noir have detailed opcode specs for ACIR/Brillig? Where should we write specs for the bytecode, and the encodings of the bytecode, and the compression algorithms for the bytecode, and for the artifacts?
 
 (Alvaro) Maybe we should write a spec of Acir and Brillig? I think noir doesn't have one. Currently the encoding is shared between the acvm_repo and barretenberg, it's using bincode + gzip and serde-reflect to make it cross-language. It feels weird that aztec specs out Acir and Brillig.
@@ -31,33 +22,21 @@
  - For the artifact, for a particular function, what information is included? => I have added a section with the desired contents of an artifact that includes this information.
 
 
->>>>>>> c1709b3d
 -->
 
 This section describes how contracts are represented within the protocol for execution.
 
 In the context of Aztec, a contract is a set of functions which can be of one of three types:
 
-<<<<<<< HEAD
-- Private functions: The functions that run on user's machines. At the noir level, they are regular programs.
-- Public functions: The functions that are run by sequencers. At the noir level, they are unconstrained functions, that are later proven by the public VM.
-- Unconstrained functions: Helper functions that are run on users' machines but are not constrained. At the noir level, they are top level unconstrained functions.
-=======
 - Private functions: The functions that run on user's machines. They are circuits that must be individually executed by the [ACVM](https://github.com/noir-lang/noir/blob/master/acvm-repo/acvm/src/pwg/mod.rs#L132) and proved by barretenberg.
 - Public functions: The functions that are run by sequencers. They are aggregated in a bytecode block that must be executed and proven by the AVM.
 - Unconstrained functions: Helper functions that are run on users' machines but are not constrained. They are represented individually as bytecode that is executed by the ACVM.
->>>>>>> c1709b3d
   - Unconstrained functions are often used to fetch and serialize private data, for use as witnesses to a circuit.
   - They can also be used to convey how dapps should handle a particular contract's data.
 
 When a contract is compiled, private and unconstrained functions are compiled individually. Public functions are compiled together to a single bytecode with an initial dispatch table based on function selectors. Since public functions are run in a VM, we do not incur a huge extra proving cost for the branching that is required to execute different functions.
 
-<<<<<<< HEAD
-<!-- What if a private function makes an unconstrained call - is the entire function not just compiled "as one"? The bytecode of a private function will need to convey the unconstrained computations that the PXE must perform. -->
-<!-- Cam public functions make unconstrained calls? Is the public and unconstrained bytecode amalgamated? -->
-=======
 If a private function needs unconstrained hints, the bytecode that generates the unconstrained hints is embedded in the private circuit. This allows the ACVM to compute the hints during witness generation.
->>>>>>> c1709b3d
 
 There are three different (but related) bytecode standards that are used in Aztec: AVM bytecode, Brillig bytecode and ACIR bytecode.
 
@@ -67,17 +46,11 @@
 
 # Brillig Bytecode
 
-<<<<<<< HEAD
-Brillig bytecode is the compilation target of all the unconstrained functions in noir. Any unconstrained function used by a private function is compiled to Brillig bytecode. Also, contracts' top level unconstrained functions are entirely compiled to Brillig bytecode.
-
-Brillig bytecode will be a thin superset <!-- Is it true that it'll be a "superset", or might there be some AVM opcodes which are not matched by a Brillig opcode? --> of AVM bytecode that allows for the use of oracles. Oracles allow nondeterminism during the execution of a given function, allowing the simulator entity to choose the value that an oracle will return during the simulation process. Oracles are heavily used by aztec.nr to fetch data during simulation of private and unconstrained functions, such as fetching notes. They are also used to notify the simulator about events arising during execution, such as a nullified note so that it's not offered again during the simulation. Similarly to AVM bytecode, Brillig bytecode allows control flow.
-=======
 Brillig bytecode is the compilation target of all the unconstrained code in a contract. Any unconstrained hint used by a private function is compiled to Brillig bytecode. Also, contracts' top level unconstrained functions are entirely compiled to Brillig bytecode. In the case of Noir, it compiles public functions entirely to a single block of brillig bytecode that is then converted to AVM bytecode. Similarly to AVM bytecode, Brillig bytecode allows control flow.
 
 Brillig bytecode will be very similar to AVM bytecode. While AVM bytecode is specifically designed to be executed by the AVM, brillig bytecode is meant to be more general and allow the use of arbitrary oracles.
 
 Oracles allow nondeterminism during the execution of a given function, allowing the simulator entity to choose the value that an oracle will return during the simulation process. Oracles are heavily used by aztec.nr to fetch data during simulation of private and unconstrained functions, such as fetching notes. They are also used to notify the simulator about events arising during execution, such as a nullified note so that it's not offered again during the simulation.
->>>>>>> c1709b3d
 
 However, AVM bytecode doesn't allow arbitrary oracles, any nondeterminism introduced is done in a way that the protocol can ensure that the simulator entity (the sequencer) cannot manipulate the result of an oracle. As such, when transforming brillig bytecode to AVM bytecode, all the oracles are replaced by the specific opcodes that the AVM supports for nondeterminism, like [TIMESTAMP](../public-vm/instruction-set#isa-section-timestamp), [ADDRESS](../public-vm/instruction-set#isa-section-address), etc. Any opcode that requires the simulator entity to provide data external to the AVM memory is non-deterministic.
 
@@ -85,25 +58,16 @@
 
 # ACIR Bytecode
 
-<<<<<<< HEAD
-ACIR bytecode is the compilation target of all regular noir programs, including contract private functions. ACIR expresses arithmetic circuits and thus has no control flow. Control flow in regular functions is either unrolled (for loops) or flattened (by inlining and adding predicates), resulting in a single function with no control flow to be transformed to ACIR.
-=======
 ACIR bytecode is the compilation target of contract private functions. ACIR expresses arithmetic circuits and thus has no control flow. Control flow in regular functions is either unrolled (for loops) or flattened (by inlining and adding predicates), resulting in a single function with no control flow to be transformed to ACIR.
->>>>>>> c1709b3d
 
 The types of opcodes that can appear in ACIR are:
 
 - Arithmetic: They can express any degree-2 multivariate relation between witness indices. They are the most common opcodes in ACIR.
 - BlackBoxFuncCall: They assign the witnesses of the parameters and the witnesses of the return values of black box functions. Black box functions are commonly used operations that are treated as a black box, meaning that the underlying backend chooses how to prove them efficiently.
-<<<<<<< HEAD
-- Brillig: They assign the witnesses of the parameters and the witnesses of the return values of brillig functions. When an unconstrained function is called from a regular function, the bytecode for the called function gets embedded in a Brillig opcode <!-- please could you expand on what this means? -->. The simulator entity is the one responsible for executing the brillig bytecode. The results of the execution of the function are assigned to the witnesses of the return values and they should be constrained to be correct by the ACIR bytecode.
-- MemoryOp: They handle memory operations. When accessing arrays with indices unknown at compile time, the compiler cannot know which witness index is being read. The memory abstraction allows noir to read and write to dynamic positions in arrays in an efficient manner, offloading the responsibility of proving the correct access to the underlying backend.
-=======
 - Brillig: This opcode contains a block of brillig bytecode, witness indices of the parameters and witness indices of the return values. When ACIR bytecode needs an unconstrained hint, the bytecode that is able to generate the hint at runtime is embedded in a Brillig opcode, and the result of running the hint is assigned to the return witnesses specified in the opcode. The simulator entity is the one responsible for executing the brillig bytecode. The results of the execution of the function are assigned to the witnesses of the return values and they should be constrained to be correct by the ACIR bytecode.
 - MemoryOp: They handle memory operations. When accessing arrays with indices unknown at compile time, the compiler cannot know which witness index is being read. The memory abstraction allows acir to read and write to dynamic positions in arrays in an efficient manner, offloading the responsibility of proving the correct access to the underlying backend.
 
 This implies that a block of ACIR bytecode can represent more than one program, since it can contain any number of Brillig opcodes each one containing a full Brillig program that computes a hint that the circuit needs at runtime.
->>>>>>> c1709b3d
 
 # Usage of the bytecode
 
@@ -124,13 +88,7 @@
 | `publicBytecode` | `string` | The AVM bytecode of the public functions, converted to base64. |
 | `events` | [EventAbi[]](#event-abi) | The events of the contract. |
 
-<<<<<<< HEAD
-<!-- Mike: See my top-of-page review comments. Let's formally spec the artifact. -->
-
-When a contract is compiled, an artifact will be generated containing:
-=======
 ### Event ABI
->>>>>>> c1709b3d
 
 <!-- prettier-ignore -->
 | Field | Type | Description |
@@ -138,15 +96,9 @@
 | `name` | `string` | The event name. |
 | `fields` | [ABIVariable](#abi-variable) | The fields of the event. |
 
-<<<<<<< HEAD
-The public bytecode <!-- and sometimes private bytecode, and sometimes unconstrained bytecode - see the `contract-deployment/instances.md section. --> needs to be published to a data availability solution, since the sequencers need to have the data available to run the public functions. Also, it needs to use an encoding that is friendly to the public VM, such as the one specified in the [AVM section](../public-vm/bytecode-validation-circuit).
-
-The bytecode of private and unconstrained functions doesn't need to be published, instead, users that desire to use a given contract can add the artifact to their PXE before interacting with it. Publishing it is convenient, but not required <!-- explain that private bytecode and unconstrained bytecode _can_ be published, though. In fact, for `compute_note_hash_and_nullifier`, this bytecode must be published. Maybe link to the `contract-deployment/instances.md` section. For some contracts, it might be important to publish private bytecode to L1. EDIT: hmmm chat with Palla about whether private bytecode actually will be publishable to L1, because he's done some more recent thinking about this. -->. However, the verification key of a private function is hashed into the function's leaf of the contract's function tree, so the user can prove to the protocol that he executed the function correctly.
-=======
 ### Function entry
 
 If the function is public, the entry will be its ABI. If the function is private or unconstrained, the entry will be the ABI + the artifact.
->>>>>>> c1709b3d
 
 ### Function artifact
 
