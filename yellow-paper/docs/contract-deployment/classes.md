# Contract classes

A contract class is a collection of state variable declarations, and related unconstrained, private, and public functions. Contract classes don't have any initialized state, they just define code. A contract class cannot be called; only a contract instance can be called.

## Rationale

Contract classes simplify the process of reusing code by enshrining implementations as a first-class citizen at the protocol. Given multiple [contract instances](./instances.md) that rely on the same class, the class needs to be declared only once, reducing the deployment cost for all contract instances. Classes also simplify the process of upgradeability; classes decouple state from code, making it easier for an instance to switch to different code while retaining its state.

:::info
Read the following discussions for additional context:

- [Abstracting contract deployment](https://forum.aztec.network/t/proposal-abstracting-contract-deployment/2576)
- [Implementing contract upgrades](https://forum.aztec.network/t/implementing-contract-upgrades/2570)
- [Contract classes, upgrades, and default accounts](https://forum.aztec.network/t/contract-classes-upgrades-and-default-accounts/433)
  :::

## `ContractClass`

The structure of a contract class is defined as:

<!-- prettier-ignore -->
| Field | Type | Description |
|----------|----------|----------|
| `version` | `u8` | Version identifier. Initially one, bumped for any changes to the contract class struct. |
| `artifact_hash` | `Field` | Hash of the contract artifact. The specification of this hash is not enforced by the protocol. Should include commitments to unconstrained code and compilation metadata. Intended to be used by clients to verify that an off-chain fetched artifact matches a registered class. |
| `private_functions` | [`PrivateFunction[]`](#private-function) | List of individual private functions, constructors included. |
| `packed_public_bytecode` | `Field[]` | [Packed bytecode representation](../public-vm/bytecode-validation-circuit.md#packed-bytecode-representation) of the AVM bytecode for all public functions in this contract. |

Note that individual public functions are not first-class citizens in the protocol, so the contract entire public function bytecode is stored in the class, unlike private or unconstrained functions which are differentiated individual circuits recognized by the protocol.

As for unconstrained functions, these are not used standalone within the protocol. They are either inlined within private functions, or called from a PXE as _getters_ for a contract. Calling from a private function to an unconstrained one in a different contract is forbidden, since the caller would have no guarantee of the code run by the callee. Considering this, unconstrained functions are not part of a contract class at the protocol level.

### Class Identifier

Also known as `contract_class_id`, the Class Identifier is both a unique identifier and a commitment to the struct contents. It is computed as:

```
private_function_leaves = private_functions.map(fn => pedersen([fn.function_selector as Field, fn.vk_hash], GENERATOR__FUNCTION_LEAF))
private_functions_root = merkleize(private_function_leaves)
public_bytecode_commitment = calculate_commitment(packed_public_bytecode)
contract_class_id = pedersen([artifact_hash, private_functions_root, public_bytecode_commitment], GENERATOR__CLASS_IDENTIFIER_V1)
```

Private Functions are hashed into Function Leaves before being merkleized into a tree of height [`FUNCTION_TREE_HEIGHT`](../constants.md#tree-constants). Empty leaves have value `0`. A poseidon hash is used. The AVM public bytecode commitment is calculated as [defined in the Public VM section](../public-vm/bytecode-validation-circuit.md#committed-representation).

### Private Function

The structure of each private function within the protocol is the following:

<!-- prettier-ignore -->
| Field | Type | Description |
|----------|----------|----------|
| `function_selector` | `u32` | Selector of the function. Calculated as the hash of the method name and parameters. The specification of this is not enforced by the protocol. |
| `vk_hash` | `Field` | Hash of the verification key associated to this private function. |

Note the lack of visibility modifiers. Internal functions are specified as a macro, and the check is handled at the application circuit level by verifying that the `context.msg_sender` equals the contract current address.

Also note the lack of commitment to the function compilation artifact. Even though a commitment to a function is required so that the PXE can verify the execution of correct unconstrained Brillig code embedded within private functions, this is handled entirely out of protocol. As such, PXEs are expected to verify it against the `artifact_hash` in the containing contract class.

### Artifact Hash

Even though not enforced by the protocol, it is suggested for the `artifact_hash` to follow this general structure, in order to be compatible with the definition of the [`broadcast` function below](#broadcast).

```
private_functions_artifact_leaves = artifact.private_functions.map(fn =>
  sha256(fn.selector, fn.metadata_hash, sha256(fn.private_bytecode))
)
private_functions_artifact_tree_root = merkleize(private_functions_artifact_leaves)

unconstrained_functions_artifact_leaves = artifact.unconstrained_functions.map(fn =>
  sha256(fn.selector, fn.metadata_hash, sha256(fn.unconstrained_bytecode))
)
unconstrained_functions_artifact_tree_root = merkleize(unconstrained_functions_artifact_leaves)

artifact_hash = sha256(
  private_functions_artifact_tree_root,
<<<<<<< HEAD
  unconstrained_functions_artifact_tree_root, 
  artifact_metadata_hash,
=======
  unconstrained_functions_artifact_tree_root,
  artifact_metadata,
>>>>>>> 5f9546a5
)
```

For the artifact hash merkleization and hashing is done using sha256, since it is computed and verified outside of circuits and does not need to be SNARK friendly. Fields are left-padded with zeros to 256 bits before being hashed. Function leaves are sorted in ascending order before being merkleized, according to their function selectors. Note that a tree with dynamic height is built instead of having a tree with a fixed height, since the merkleization is done out of a circuit.

<!-- TODO: Sure, sha256 is nice, but its output does not fit in a single field. Is it ok to wrap around the field modulus? Should we use sha224 instead? Should we use pedersen (or poseidon) everywhere instead? -->

Bytecode for private functions is a mix of ACIR and Brillig, whereas unconstrained function bytecode is Brillig exclusively, as described on the [bytecode section](../bytecode/index.md).

The metadata hash for each function is suggested to be computed as the sha256 of all JSON-serialized fields in the function struct of the compilation artifact, except for bytecode and debug symbols. The metadata is JSON-serialized using no spaces, and sorting ascending all keys in objects before serializing them.

```
function_metadata = omit(function, "bytecode", "debug_symbols")
function_metadata_hash = sha256(json_serialize(function_metadata))
```

The artifact metadata stores all data that is not contained within the contract functions and is not debug specific. This includes the compiler version identifier, events interface, and name. Metadata is JSON-serialized in the same fashion as the function metadata.

```
artifact_metadata = omit(artifact, "functions", "file_map")
artifact_metadata_hash = sha256(json_serialize(artifact_metadata))
```

### Versioning

A contract class has an implicit `version` field that identifies the schema of the struct. This allows to change the shape of a contract class in future upgrades to the protocol to include new fields or change existing ones, while preserving the structure for existing classes. Supporting new types of contract classes would require introducing new kernel circuits, and a transaction proof may require switching between different kernel circuits depending on the version of the contract class used for each function call.

Note that the version field is not directly used when computing the contract class id, but is implicit in the generator index. Bumping the version of a contract class struct would involve using a different generator index for computing its id.

## Canonical Contract Class Registerer

A contract class is registered by calling a private `register` function in a canonical `ContractClassRegisterer` contract, which will emit a Registration Nullifier. The Registration Nullifier is defined as the `contract_class_id` itself of the class being registered. Note that the Private Kernel circuit will [silo](../circuits/private-kernel-tail.md#siloing-values) this value with the contract address of the `ContractClassRegisterer`, effectively storing the hash of the `contract_class_id` and `ContractClassRegisterer` address in the nullifier tree. As such, proving that a given contract class has been registered requires checking existence of this siloed nullifier.

The rationale for the Registerer contract is to guarantee that the public bytecode for a contract class is publicly available. This is a requirement for publicly [deploying a contract instance](./instances.md#publicly_deployed), which ultimately prevents a sequencer from executing a public function for which other nodes in the network may not have the code.

### Register Function

The `register` function receives the artifact hash, private functions tree root, and packed public bytecode of a `ContractClass` struct as [defined above](#structure), and performs the following steps:

- Assert that `packed_public_bytecode` is valid according to the definition in the [Public VM section](../public-vm/bytecode-validation-circuit.md#packed-bytecode-representation).
- Computes the `contract_class_id` as [defined above](#class-identifier).
- Emits the resulting `contract_class_id` as a nullifier to prevent the same class from being registered again.
- Emits an unencrypted event `ContractClassRegistered` with the contents of the contract class.

In pseudocode:

```
function register(
  artifact_hash: Field,
  private_functions_root: Field,
  public_bytecode_commitment: Field,
  packed_public_bytecode: Field[],
<<<<<<< HEAD
) 
=======
)
  assert is_valid_packed_public_bytecode(packed_public_bytecode)

>>>>>>> 5f9546a5
  version = 1

  assert is_valid_packed_public_bytecode(packed_public_bytecode)
  computed_bytecode_commitment = calculate_commitment(packed_public_bytecode)
  assert public_bytecode_commitment == computed_bytecode_commitment
  
  contract_class_id = pedersen([version, artifact_hash, private_functions_root, computed_bytecode_commitment], GENERATOR__CLASS_IDENTIFIER)

  emit_nullifier contract_class_id
  emit_unencrypted_event ContractClassRegistered(contract_class_id, version, artifact_hash, private_functions_root, packed_public_bytecode)
```

Upon seeing a `ContractClassRegistered` event in a mined transaction, nodes are expected to store the contract class, so they can retrieve it when executing a public function for that class. Note that a class may be used for deploying a contract within the same transaction in which it is registered.

Note that emitting the `contract_class_id` as a nullifier (the `contract_class_id_nullifier`), instead of as an entry in the note hashes tree, allows nodes to prove non-existence of a class. This is needed so a sequencer can provably revert a transaction that includes a call to an unregistered class.

### Genesis

The `ContractClassRegisterer` will need to exist from the genesis of the Aztec Network, otherwise nothing will ever be publicly deployable to the network. The Class Nullifier for the `ContractClassRegisterer` contract will be pre-inserted into the genesis nullifier tree at leaf index [`GENESIS_NULLIFIER_LEAF_INDEX_OF_CONTRACT_CLASS_REGISTERER_CLASS_ID_NULLIFIER`](../constants.md#genesis-constants). The canonical instance will be deployed at [`CONTRACT_CLASS_REGISTERER_ADDRESS`](../constants.md#genesis-constants), and its Deployment Nullifier will be inserted at [`GENESIS_NULLIFIER_LEAF_INDEX_OF_CONTRACT_CLASS_REGISTERER_DEPLOYMENT_NULLIFIER`](../constants.md#genesis-constants).

<!-- TODO(cryptography): How do we convince the world that there's 'nothing up our sleeves'? What could be the consequences of a cunningly-chosen nullifier being pre-inserted into the nullifier tree? -->

### Broadcast

The `ContractClassRegisterer` has an additional private `broadcast` functions that can be used for broadcasting on-chain the bytecode, both ACIR and Brillig, for private functions and unconstrained in the contract. Any user can freely call this function. Given that ACIR and Brillig [do not have a circuit-friendly commitment](../bytecode/index.md), it is left up to nodes to perform this check.

Broadcasted contract artifacts that do not match with their corresponding `artifact_hash`, or that reference a `contract_class_id` that has not been broadcasted, can be safely discarded.

```
function broadcast_all_private_functions(
  contract_class_id: Field,
  artifact_metadata_hash: Field,
  unconstrained_functions_artifact_tree_root: Field,
  functions: { selector: Field, metadata_hash: Field, vk_hash: Field, bytecode: Field[] }[],
)
  emit_unencrypted_event ClassPrivateFunctionsBroadcasted(
    contract_class_id,
    artifact_metadata_hash,
    unconstrained_functions_artifact_tree_root,
    functions,
  )
```

```
function broadcast_all_unconstrained_functions(
  contract_class_id: Field,
  artifact_metadata_hash: Field,
  private_functions_artifact_tree_root: Field,
  functions:{ selector: Field, metadata_hash: Field, bytecode: Field[] }[],
)
  emit_unencrypted_event ClassUnconstrainedFunctionsBroadcasted(
    contract_class_id,
    artifact_metadata_hash,
    unconstrained_functions_artifact_tree_root,
    functions,
  )
```

<!-- TODO: What representation of bytecode can we use here? -->

The broadcast functions are split between private and unconstrained to allow for private bytecode to be broadcasted, which is valuable for composability purposes, without having to also include unconstrained functions, which could be costly to do due to data broadcasting costs. Additionally, note that each broadcast function must include enough information to reconstruct the `artifact_hash` from the Contract Class, so nodes can verify it against the one previously registered.

The `ContractClassRegisterer` contract also allows broadcasting individual functions, in case not every function needs to be put on-chain. This requires providing a Merkle membership proof for the function within its tree, that nodes can validate.

```
function broadcast_private_function(
  contract_class_id: Field,
  artifact_metadata_hash: Field,
  unconstrained_functions_artifact_tree_root: Field,
  private_function_tree_sibling_path: Field[],
  artifact_function_tree_sibling_path: Field[],
  function: { selector: Field, metadata_hash: Field, vk_hash: Field, bytecode: Field[] },
)
  emit_unencrypted_event ClassPrivateFunctionBroadcasted(
    contract_class_id,
    artifact_metadata_hash,
    unconstrained_functions_artifact_tree_root,
    private_function_tree_sibling_path,
    artifact_function_tree_sibling_path,
    function,
  )
```

```
function broadcast_unconstrained_function(
  contract_class_id: Field,
  artifact_metadata_hash: Field,
  private_functions_artifact_tree_root: Field,
  artifact_function_tree_sibling_path: Field[],
  function: { selector: Field, metadata_hash: Field, bytecode: Field[] }[],
)
  emit_unencrypted_event ClassUnconstrainedFunctionBroadcasted(
    contract_class_id,
    artifact_metadata_hash,
    private_functions_artifact_tree_root,
    artifact_function_tree_sibling_path,
    function,
  )
```

A node that captures a `ClassPrivateFunctionBroadcasted` should perform the following validation steps before storing the private function information in its database:

```
// Load contract class from local db
contract_class = db.get_contract_class(contract_class_id)

// Compute function leaf and assert it belongs to the private functions tree
function_leaf = pedersen([selector as Field, vk_hash], GENERATOR__FUNCTION_LEAF)
computed_private_function_tree_root = compute_root(function_leaf, private_function_tree_sibling_path)
assert computed_private_function_tree_root == contract_class.private_function_root

// Compute artifact leaf and assert it belongs to the artifact
artifact_function_leaf = sha256(selector, metadata_hash, sha256(bytecode))
computed_artifact_private_function_tree_root = compute_root(artifact_function_leaf, artifact_function_tree_sibling_path)
computed_artifact_hash = sha256(computed_artifact_private_function_tree_root, unconstrained_functions_artifact_tree_root, artifact_metadata_hash)
assert computed_artifact_hash == contract_class.artifact_hash
```

<!-- TODO: Requiring two sibling paths isn't nice. This is because we are splitting private function information across two trees: one for the protocol, that deals only with selectors and vk hashes, and one for the artifact, which deals with bytecode and metadata. If we are fine adding a `function_stuff_hash` to the function leaf that goes into the protocol tree, we could get rid of the second sibling path, but that introduces stuff into the private function tree that is not strictly needed and requires unnecessary hashing in the kernel. -->

The check for an unconstrained function is similar:

```
// Load contract class from local db
contract_class = db.get_contract_class(contract_class_id)

// Compute artifact leaf and assert it belongs to the artifact
artifact_function_leaf = sha256(selector, metadata_hash, sha256(bytecode))
computed_artifact_unconstrained_function_tree_root = compute_root(artifact_function_leaf, artifact_function_tree_sibling_path)
computed_artifact_hash = sha256(private_functions_artifact_tree_root, computed_artifact_unconstrained_function_tree_root, artifact_metadata_hash)
assert computed_artifact_hash == contract_class.artifact_hash
```

It is strongly recommended for developers registering new classes to broadcast the code for `compute_hash_and_nullifier`, so any private message recipients have the code available to process their incoming notes. However, the `ContractClassRegisterer` contract does not enforce this during registration, since it is difficult to check the multiple signatures for `compute_hash_and_nullifier` as they may evolve over time to account for new note sizes.<|MERGE_RESOLUTION|>--- conflicted
+++ resolved
@@ -74,13 +74,8 @@
 
 artifact_hash = sha256(
   private_functions_artifact_tree_root,
-<<<<<<< HEAD
   unconstrained_functions_artifact_tree_root, 
   artifact_metadata_hash,
-=======
-  unconstrained_functions_artifact_tree_root,
-  artifact_metadata,
->>>>>>> 5f9546a5
 )
 ```
 
@@ -133,13 +128,7 @@
   private_functions_root: Field,
   public_bytecode_commitment: Field,
   packed_public_bytecode: Field[],
-<<<<<<< HEAD
 ) 
-=======
-)
-  assert is_valid_packed_public_bytecode(packed_public_bytecode)
-
->>>>>>> 5f9546a5
   version = 1
 
   assert is_valid_packed_public_bytecode(packed_public_bytecode)
