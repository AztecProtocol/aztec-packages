# Private Message Delivery

In Aztec, users need to pass private information between each other. Whilst Aztec enables users to share arbitrary private messages, we'll often frame the discussion towards a sender sharing the preimage of a private note with some recipient.

If Alice executes a function that generates a note for Bob:

1. Alice will need to **encrypt** that note such that Bob, and only Bob is able to decrypt it.
2. Alice will need to **broadcast** the encrypted note ciphertext so as to make it available for Bob to retrieve.
<<<<<<< HEAD
3. Alice will need to **broadcast a 'tag'** alongside the encrypted note ciphertext. This tag must be identifiable by Bob's chosen [note discovery protocol](./note-discovery.md) but not identifiable by any third party as "intended for Bob".
=======
3. Alice will need to **broadcast a 'tag'** alongside the encrypted note ciphertext. This tag must be identifiable by Bob's chosen [note discovery protocol](./private-msg-delivery.md#note-discovery-protocol-selection) but not identifiable by any third party as "intended for Bob".
>>>>>>> c1709b3d

## Requirements

- **Users must be able to choose their note tagging mechanism**. We expect improved note discovery schemes to be designed over time. The protocol should be flexible enough to accommodate them and for users to opt in to using them as they become available. This flexibility should be extensible to encryption mechanisms as well as a soft requirement.
- **Users must be able to receive notes before interacting with the network**. A user should be able to receive a note just by generating an address. It should not be necessary for them to deploy their account contract in order to receive a note.
- **Applications must be able to safely send notes to any address**. Sending a note to an account could potentially transfer control of the call to that account, allowing the account to control whether they want to accept the note or not, and potentially bricking an application, since there are no catching exceptions in private function execution.
- **Addresses must be as small as possible**. Addresses will be stored and broadcasted constantly in applications. Larger addresses means more data usage, which is the main driver for cost. Addresses must fit in at most 256 bits, or ideally a single field element.
- **Total number of function calls should be minimized**. Every function call requires an additional iteration of the private kernel circuit, which adds several seconds of proving time.
- **Encryption keys should be rotatable**. Users should be able to rotate their encryption keys in the event their private keys are compromised, so that any further interactions with apps can be private again, without having to migrate to a new account.

## Constraining Message Delivery

The protocol will enable app developers to constrain the correctness of the following:

1. The encryption of a user's note.
2. The generation of the tag for that note.
3. The publication of that note and tag to the correct data availability layer.

<<<<<<< HEAD
Each app will define whether to constrain each such step. Encryption and tagging will be done through a set of [precompiled contracts](../addresses-and-keys/precompiles.md), each contract offering a different mechanism, and users will advertise their preferred mechanisms in a canonical [registry](./registry.md).

The advantages of this approach are:

<!-- Perhaps we need a section justifying why a user should choose their note discovery preference vs an app, and all the painful discussions we had relating to that -->

1. It enables a user to select their preferred [note discovery protocol](./note-discovery.md) and [encryption scheme](./encryption-and-decryption.md).
=======
Each app will define whether to constrain each such step. Encryption and tagging will be done through a set of [precompiled contracts](../addresses-and-keys/precompiles.md), each contract offering a different mechanism, and users will advertise their preferred mechanisms in a canonical [registry](../pre-compiled-contracts/registry.md).

The advantages of this approach are:

1. It enables a user to select their preferred [note discovery protocol](./private-msg-delivery.md#note-discovery-protocol-selection) and [encryption scheme](./private-msg-delivery.md#encryption-and-decryption).
>>>>>>> c1709b3d
2. It ensures that notes are correctly encrypted with a user's public encryption key.
3. It ensures that notes are correctly tagged for a user's chosen note discovery protocol.
4. It provides scope for upgrading these functions or introducing new schemes as the field progresses.
5. It protects applications from malicious unprovable functions.

## Note Discovery Protocol Selection

In order for a user to consume notes that belong to them, they need to identify, retrieve and decrypt them. A simple, privacy-preserving approach to this would be to download all of the notes and attempt decryption. However, the total number of encrypted notes published by the network will be substantial, making it infeasible for some users to do this. Those users will want to utilize a note discovery protocol to privately identify their notes.

Selection of the encryption and tagging mechanisms to use for a particular note are the responsibilty of a user's wallet rather than the application generating the note. This is to ensure the note is produced in a way compatible with the user's chosen note discovery scheme. Leaving this decision to applications could result in user's having to utilise multiple note discovery schemes, a situation we want to avoid.

## User Handshaking

Even if Alice correctly encrypts the note she creates for Bob and generates the correct tag to go with it, how does Bob know that Alice has sent him a note? Bob's note discovery protocol may require him to speculatively 'look' for notes with the tags that Alice (and his other counterparties) have generated. If Alice and Bob know each other then they can communicate out-of-protocol. But if they have no way of interacting then the network needs to provide a mechanism by which Bob can be alerted to the need to start searching for a specific sequence of tags.

To facilitate this we will deploy a canonical 'handshake' contract that can be used to create a private note for a recipient containing the sender's information (e.g. public key). It should only be necessary for a single handshake to take place between two users. The notes generated by this contract will be easy to identify, enabling users to retrieve these notes, decrypt them and use the contents in any deterministic tag generation used by their chosen note discovery protocol.

## Encryption and Decryption

Applications should be able to provably encrypt data for a target user, as part of private message delivery. As stated in the Keys section, we define three types of encrypted data, based on the sender and the recipient, from the perspective of a user:

Incoming data: data created by someone else, encrypted for and sent to the user.
Outgoing data: data created by the user to be sent to someone else, encrypted for the user.
Internal incoming data: data created by the user, encrypted for and sent to the user.
Encryption mechanisms support these three types of encryption, which may rely on different keys advertised by the user.

### Key Abstraction
To support different kinds of encryption mechanisms, the protocol does not make any assumptions on the type of public keys advertised by each user. Validation of their public keys is handled by the precompile contract selected by the user.

### Provable Decryption
While provable encryption is required to guarantee correct private message delivery, provable decryption is required for disclosing activity within an application. This allows auditability and compliance use cases, as well as being able to prove that a user did not execute certain actions. To support this, encryption precompiles also allow for provable decryption.

## Note Tagging

Note discovery schemes typically require notes to be accompanied by a stream of bytes generated specifically for the note discovery protocol. This 'tag' is then used in the procss of note identification. Whilst the tag itself is not sufficient to enable efficient note retrieval, the addition of it alongside the note enables the note discovery protocol to privately select a subset of the global set of notes to be returned to the user. This subset may still require some degree of trial-decryption but this is much more feasible given the reduced dataset.

When applications produce notes, they will need to call a protocol defined contract chosen by the recipient and request that a tag be generated. From the protocol's perspective, this tag will simply be a stream of bytes relevant only to the recipient's note discovery protocol. It will be up to the precompile to constrain that the correct tag has been generated and from there the protocol circuits along with the rollup contract will ensure that the tag is correctly published along with the note.

Constraining tag generation is not solely about ensuring that the generated tag is of the correct format. It is also necessary to constrain that tags are generated in the correct sequence. A tag sequence with duplicate or missing tags makes it much more difficult for the recipient to retrieve their notes. This will likely require tags to be nullified once used.<|MERGE_RESOLUTION|>--- conflicted
+++ resolved
@@ -6,11 +6,7 @@
 
 1. Alice will need to **encrypt** that note such that Bob, and only Bob is able to decrypt it.
 2. Alice will need to **broadcast** the encrypted note ciphertext so as to make it available for Bob to retrieve.
-<<<<<<< HEAD
-3. Alice will need to **broadcast a 'tag'** alongside the encrypted note ciphertext. This tag must be identifiable by Bob's chosen [note discovery protocol](./note-discovery.md) but not identifiable by any third party as "intended for Bob".
-=======
 3. Alice will need to **broadcast a 'tag'** alongside the encrypted note ciphertext. This tag must be identifiable by Bob's chosen [note discovery protocol](./private-msg-delivery.md#note-discovery-protocol-selection) but not identifiable by any third party as "intended for Bob".
->>>>>>> c1709b3d
 
 ## Requirements
 
@@ -29,21 +25,11 @@
 2. The generation of the tag for that note.
 3. The publication of that note and tag to the correct data availability layer.
 
-<<<<<<< HEAD
-Each app will define whether to constrain each such step. Encryption and tagging will be done through a set of [precompiled contracts](../addresses-and-keys/precompiles.md), each contract offering a different mechanism, and users will advertise their preferred mechanisms in a canonical [registry](./registry.md).
-
-The advantages of this approach are:
-
-<!-- Perhaps we need a section justifying why a user should choose their note discovery preference vs an app, and all the painful discussions we had relating to that -->
-
-1. It enables a user to select their preferred [note discovery protocol](./note-discovery.md) and [encryption scheme](./encryption-and-decryption.md).
-=======
 Each app will define whether to constrain each such step. Encryption and tagging will be done through a set of [precompiled contracts](../addresses-and-keys/precompiles.md), each contract offering a different mechanism, and users will advertise their preferred mechanisms in a canonical [registry](../pre-compiled-contracts/registry.md).
 
 The advantages of this approach are:
 
 1. It enables a user to select their preferred [note discovery protocol](./private-msg-delivery.md#note-discovery-protocol-selection) and [encryption scheme](./private-msg-delivery.md#encryption-and-decryption).
->>>>>>> c1709b3d
 2. It ensures that notes are correctly encrypted with a user's public encryption key.
 3. It ensures that notes are correctly tagged for a user's chosen note discovery protocol.
 4. It provides scope for upgrading these functions or introducing new schemes as the field progresses.
