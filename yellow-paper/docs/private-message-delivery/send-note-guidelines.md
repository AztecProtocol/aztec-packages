--- conflicted
+++ resolved
@@ -16,11 +16,7 @@
 
 ## Pseudocode
 
-<<<<<<< HEAD
-The following pseudocode covers how to provably send a note to a recipient, given an `encryption_type` <!-- I think this should be `private_message_type`. Selecting the kind of key is separate from selecting an encryption scheme --> (incoming, outgoing, or internal incoming). Should the registry support [multiple entries for a given recipient](./registry.md#multiple-recipients-per-address), this method must execute a batched call per each entry recovered from the registry.
-=======
 The following pseudocode covers how to provably send a note to a recipient, given an `encryption_type` <!-- I think this should be `private_message_type`. Selecting the kind of key is separate from selecting an encryption scheme --> (incoming, outgoing, or internal incoming). Should the registry support [multiple entries for a given recipient](../pre-compiled-contracts/registry.md#multiple-recipients-per-address), this method must execute a batched call per each entry recovered from the registry.
->>>>>>> c1709b3d
 
 ```
 fn provably_send_note(recipient, note, encryption_type)
