--- conflicted
+++ resolved
@@ -4,11 +4,7 @@
 
 Note commitments <!-- A "note commitment" is not defined. Suggest using "note hash" throughout, with a short comment on why we call them note hashes and not commitments (because not all entries in the tree are "hiding", so are not technically "commitments"). --> are immutable once created. Still, notes can be consumed ("read") by functions. To preserve privacy, a consumed note is not removed from the tree, otherwise it would be possible to link the transaction that created a note with the one that consumed it. Instead, a note is consumed by emitting a deterministic [nullifier](./nullifier-tree.md).
 
-<<<<<<< HEAD
-Contracts emit new note commitments via the `new_commitments` in the `CircuitPublicInputs` <!-- n/d. Please link to where this is defined -->, which are subsequently [siloed](./tree-implementations.md#siloing-leaves) by contract address by the Kernel circuit. Siloing the commitment ensures that a malicious contract cannot create notes for (that is, modify the state of) another contract.
-=======
 Contracts emit new note commitments via the `new_note_hashes` in the `CircuitPublicInputs` <!-- n/d. Please link to where this is defined -->, which are subsequently [siloed](./tree-implementations.md#siloing-leaves) by contract address by the Kernel circuit. Siloing the commitment ensures that a malicious contract cannot create notes for (that is, modify the state of) another contract.
->>>>>>> c1709b3d
 
 The Kernel circuit also guarantees uniqueness of commitments by further hashing them with a nonce, derived from the transaction identifier <!-- n/d --> and the index of the commitment within the transaction's array of newly-created note hashes. Uniqueness means that a note with the same contents can be emitted more than once, and each instance can be independently nullified. Without uniqueness, two notes with the same content would yield the same commitment and nullifier, so nullifying one of them would render the second one as nullified as well.
 
