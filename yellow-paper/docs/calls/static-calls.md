# Static calls

[Synchronous calls](./sync-calls.md), both private and public, can be executed as _static_ calls. This means that the called function, and all nested calls within, cannot emit any modifying side effects, such as creating or consuming notes, writing to storage, or emitting events. The purpose of a static call is to query another contract while ensuring that the call will not modify state. Static calls are based on [EIP214](https://eips.ethereum.org/EIPS/eip-214).

In particular, the following fields of the returned `CallStackItem` must be zero or empty in a static call:

<!-- Please can we have a similar list for the side effects of a public call? We're missing things like public state writes. -->
<!--
What about nested calls? Is a function which is 'staticcalled' allowed to make calls?
I think the options are:
- No. Or,
- Yes, but any nested calls from a staticcalled function must also be static calls.
Thoughts? Ethereum does the latter. We should write about whichever we choose in this page.
-->

<<<<<<< HEAD
- `new_commitments`
=======
- `new_note_hashes`
>>>>>>> c1709b3d
- `new_nullifiers`
- `nullified_commitments`
- `new_l2_to_l1_msgs`
- `encrypted_logs_hash`
- `unencrypted_logs_hash`
- `encrypted_log_preimages_length`
- `unencrypted_log_preimages_length`

At the protocol level, a static call is identified by a `is_static_call` flag in the `CircuitPublicInputs` of the `CallStackItem`. The kernel is responsible for asserting that the call and all nested calls do not emit any forbidden side effects.

At the contract level, a caller can initiate a static call via a `staticCallPrivateFunction` or `staticCallPublicFunction` oracle call. The caller is responsible for asserting that the returned `CallStackItem` has the `is_static_call` flag correctly set.<|MERGE_RESOLUTION|>--- conflicted
+++ resolved
@@ -13,11 +13,7 @@
 Thoughts? Ethereum does the latter. We should write about whichever we choose in this page.
 -->
 
-<<<<<<< HEAD
-- `new_commitments`
-=======
 - `new_note_hashes`
->>>>>>> c1709b3d
 - `new_nullifiers`
 - `nullified_commitments`
 - `new_l2_to_l1_msgs`
