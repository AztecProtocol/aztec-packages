const {instructionSize} = require('./InstructionSize');

const TOPICS_IN_TABLE = [
    "Name", "Summary", "Expression",
];
const TOPICS_IN_SECTIONS = [
    "Name", "Summary", "Category", "Flags", "Args", "Expression", "Details", "World State access tracing", "Additional AVM circuit checks", "Triggers downstream circuit operations", "Tag checks", "Tag updates", "Bit-size",
];

<<<<<<< HEAD
const IN_TAG_DESCRIPTION = "The [tag/size](./state-model#tags-and-tagged-memory) to check inputs against and tag the destination with.";
const IN_TAG_DESCRIPTION_NO_FIELD = IN_TAG_DESCRIPTION + " `field` type is NOT supported for this instruction.";
const DST_TAG_DESCRIPTION = "The [tag/size](./state-model#tags-and-tagged-memory) to tag the destination with but not to check inputs against.";
const INDIRECT_FLAG_DESCRIPTION = "Toggles whether each memory-offset argument is an indirect offset. Rightmost bit corresponds to 0th offset arg, etc. Indirect offsets result in memory accesses like `M[M[offset]]` instead of the more standard `M[offset]`.";
=======
const IN_TAG_DESCRIPTION = "The [tag/size](./memory-model#tags-and-tagged-memory) to check inputs against and tag the destination with.";
const IN_TAG_DESCRIPTION_NO_FIELD = IN_TAG_DESCRIPTION + " `field` type is NOT supported for this instruction.";
const DST_TAG_DESCRIPTION = "The [tag/size](./memory-model#tags-and-tagged-memory) to tag the destination with but not to check inputs against.";
const INDIRECT_FLAG_DESCRIPTION = "Toggles whether each memory-offset argument is an indirect offset. Rightmost bit corresponds to 0th offset arg, etc. Indirect offsets result in memory accesses like `M[M[offset]]` instead of the more standard `M[offset]`.";

const CALL_INSTRUCTION_ARGS = [
    {"name": "gasOffset", "description": "offset to three words containing `{l1GasLeft, l2GasLeft, daGasLeft}`: amount of gas to provide to the callee"},
    {"name": "addrOffset", "description": "address of the contract to call"},
    {"name": "argsOffset", "description": "memory offset to args (will become the callee's calldata)"},
    {"name": "argsSize", "description": "number of words to pass via callee's calldata", "mode": "immediate", "type": "u32"},
    {"name": "retOffset", "description": "destination memory offset specifying where to store the data returned from the callee"},
    {"name": "retSize", "description": "number of words to copy from data returned by callee", "mode": "immediate", "type": "u32"},
    {"name": "successOffset", "description": "destination memory offset specifying where to store the call's success (0: failure, 1: success)", "type": "u8"},
];
const CALL_INSTRUCTION_DETAILS = `
    ["Nested contract calls"](./nested-calls) provides a full explanation of this
    instruction along with the shorthand used in the expression above.
    The explanation includes details on charging gas for nested calls,
    nested context derivation, world state tracing, and updating the parent context
    after the nested call halts.`;
>>>>>>> c1709b3d

const INSTRUCTION_SET_RAW = [
    {
        "id": "add",
        "Name": "`ADD`",
        "Category": "Compute - Arithmetic",
        "Flags": [
            {"name": "indirect", "description": INDIRECT_FLAG_DESCRIPTION},
            {"name": "inTag", "description": IN_TAG_DESCRIPTION},
        ],
        "Args": [
            {"name": "aOffset", "description": "memory offset of the operation's left input"},
            {"name": "bOffset", "description": "memory offset of the operation's right input"},
            {"name": "dstOffset", "description": "memory offset specifying where to store operation's result"},
        ],
        "Expression": "`M[dstOffset] = M[aOffset] + M[bOffset] mod 2^k`",
        "Summary": "Addition (a + b)",
        "Details": "",
        "Tag checks": "`T[aOffset] == T[bOffset] == inTag`",
        "Tag updates": "`T[dstOffset] = inTag`",
    },
    {
        "id": "sub",
        "Name": "`SUB`",
        "Category": "Compute - Arithmetic",
        "Flags": [
            {"name": "indirect", "description": INDIRECT_FLAG_DESCRIPTION},
            {"name": "inTag", "description": IN_TAG_DESCRIPTION},
        ],
        "Args": [
            {"name": "aOffset", "description": "memory offset of the operation's left input"},
            {"name": "bOffset", "description": "memory offset of the operation's right input"},
            {"name": "dstOffset", "description": "memory offset specifying where to store operation's result"},
        ],
        "Expression": "`M[dstOffset] = M[aOffset] - M[bOffset] mod 2^k`",
        "Summary": "Subtraction (a - b)",
        "Details": "",
        "Tag checks": "`T[aOffset] == T[bOffset] == inTag`",
        "Tag updates": "`T[dstOffset] = inTag`",
    },
    {
        "id": "mul",
        "Name": "`MUL`",
        "Category": "Compute - Arithmetic",
        "Flags": [
            {"name": "indirect", "description": INDIRECT_FLAG_DESCRIPTION},
            {"name": "inTag", "description": IN_TAG_DESCRIPTION},
        ],
        "Args": [
            {"name": "aOffset", "description": "memory offset of the operation's left input"},
            {"name": "bOffset", "description": "memory offset of the operation's right input"},
            {"name": "dstOffset", "description": "memory offset specifying where to store operation's result"},
        ],
        "Expression": "`M[dstOffset] = M[aOffset] * M[bOffset] mod 2^k`",
        "Summary": "Multiplication (a * b)",
        "Details": "",
        "Tag checks": "`T[aOffset] == T[bOffset] == inTag`",
        "Tag updates": "`T[dstOffset] = inTag`",
    },
    {
        "id": "div",
        "Name": "`DIV`",
        "Category": "Compute - Arithmetic",
        "Flags": [
            {"name": "indirect", "description": INDIRECT_FLAG_DESCRIPTION},
            {"name": "inTag", "description": IN_TAG_DESCRIPTION},
        ],
        "Args": [
            {"name": "aOffset", "description": "memory offset of the operation's left input"},
            {"name": "bOffset", "description": "memory offset of the operation's right input"},
            {"name": "dstOffset", "description": "memory offset specifying where to store operation's result"},
        ],
        "Expression": "`M[dstOffset] = M[aOffset] / M[bOffset]`",
        "Summary": "Unsigned division (a / b)",
        "Details": "",
        "Tag checks": "`T[aOffset] == T[bOffset] == inTag`",
        "Tag updates": "`T[dstOffset] = inTag`",
    },
    {
        "id": "eq",
        "Name": "`EQ`",
        "Category": "Compute - Comparators",
        "Flags": [
            {"name": "indirect", "description": INDIRECT_FLAG_DESCRIPTION},
            {"name": "inTag", "description": IN_TAG_DESCRIPTION},
        ],
        "Args": [
            {"name": "aOffset", "description": "memory offset of the operation's left input"},
            {"name": "bOffset", "description": "memory offset of the operation's right input"},
            {"name": "dstOffset", "description": "memory offset specifying where to store operation's result", "type": "u8"},
        ],
        "Expression": "`M[dstOffset] = M[aOffset] == M[bOffset] ? 1 : 0`",
        "Summary": "Equality check (a == b)",
        "Details": "",
        "Tag checks": "`T[aOffset] == T[bOffset] == inTag`",
        "Tag updates": "`T[dstOffset] = inTag`",
    },
    {
        "id": "lt",
        "Name": "`LT`",
        "Category": "Compute - Comparators",
        "Flags": [
            {"name": "indirect", "description": INDIRECT_FLAG_DESCRIPTION},
            {"name": "inTag", "description": IN_TAG_DESCRIPTION_NO_FIELD},
        ],
        "Args": [
            {"name": "aOffset", "description": "memory offset of the operation's left input"},
            {"name": "bOffset", "description": "memory offset of the operation's right input"},
            {"name": "dstOffset", "description": "memory offset specifying where to store operation's result", "type": "u8"},
        ],
        "Expression": "`M[dstOffset] = M[aOffset] < M[bOffset] ? 1 : 0`",
        "Summary": "Less-than check (a < b)",
        "Details": "",
        "Tag checks": "`T[aOffset] == T[bOffset] == inTag`",
        "Tag updates": "`T[dstOffset] = inTag`",
    },
    {
        "id": "lte",
        "Name": "`LTE`",
        "Category": "Compute - Comparators",
        "Flags": [
            {"name": "indirect", "description": INDIRECT_FLAG_DESCRIPTION},
            {"name": "inTag", "description": IN_TAG_DESCRIPTION_NO_FIELD},
        ],
        "Args": [
            {"name": "aOffset", "description": "memory offset of the operation's left input"},
            {"name": "bOffset", "description": "memory offset of the operation's right input"},
            {"name": "dstOffset", "description": "memory offset specifying where to store operation's result", "type": "u8"},
        ],
        "Expression": "`M[dstOffset] = M[aOffset] <= M[bOffset] ? 1 : 0`",
        "Summary": "Less-than-or-equals check (a <= b)",
        "Details": "",
        "Tag checks": "`T[aOffset] == T[bOffset] == inTag`",
        "Tag updates": "`T[dstOffset] = inTag`",
    },
    {
        "id": "and",
        "Name": "`AND`",
        "Category": "Compute - Bitwise",
        "Flags": [
            {"name": "indirect", "description": INDIRECT_FLAG_DESCRIPTION},
            {"name": "inTag", "description": IN_TAG_DESCRIPTION_NO_FIELD},
        ],
        "Args": [
            {"name": "aOffset", "description": "memory offset of the operation's left input"},
            {"name": "bOffset", "description": "memory offset of the operation's right input"},
            {"name": "dstOffset", "description": "memory offset specifying where to store operation's result"},
        ],
        "Expression": "`M[dstOffset] = M[aOffset] AND M[bOffset]`",
        "Summary": "Bitwise AND (a & b)",
        "Details": "",
        "Tag checks": "`T[aOffset] == T[bOffset] == inTag`",
        "Tag updates": "`T[dstOffset] = inTag`",
    },
    {
        "id": "or",
        "Name": "`OR`",
        "Category": "Compute - Bitwise",
        "Flags": [
            {"name": "indirect", "description": INDIRECT_FLAG_DESCRIPTION},
            {"name": "inTag", "description": IN_TAG_DESCRIPTION_NO_FIELD},
        ],
        "Args": [
            {"name": "aOffset", "description": "memory offset of the operation's left input"},
            {"name": "bOffset", "description": "memory offset of the operation's right input"},
            {"name": "dstOffset", "description": "memory offset specifying where to store operation's result"},
        ],
        "Expression": "`M[dstOffset] = M[aOffset] OR M[bOffset]`",
        "Summary": "Bitwise OR (a | b)",
        "Details": "",
        "Tag checks": "`T[aOffset] == T[bOffset] == inTag`",
        "Tag updates": "`T[dstOffset] = inTag`",
    },
    {
        "id": "xor",
        "Name": "`XOR`",
        "Category": "Compute - Bitwise",
        "Flags": [
            {"name": "indirect", "description": INDIRECT_FLAG_DESCRIPTION},
            {"name": "inTag", "description": IN_TAG_DESCRIPTION_NO_FIELD},
        ],
        "Args": [
            {"name": "aOffset", "description": "memory offset of the operation's left input"},
            {"name": "bOffset", "description": "memory offset of the operation's right input"},
            {"name": "dstOffset", "description": "memory offset specifying where to store operation's result"},
        ],
        "Expression": "`M[dstOffset] = M[aOffset] XOR M[bOffset]`",
        "Summary": "Bitwise XOR (a ^ b)",
        "Details": "",
        "Tag checks": "`T[aOffset] == T[bOffset] == inTag`",
        "Tag updates": "`T[dstOffset] = inTag`",
    },
    {
        "id": "not",
        "Name": "`NOT`",
        "Category": "Compute - Bitwise",
        "Flags": [
            {"name": "indirect", "description": INDIRECT_FLAG_DESCRIPTION},
            {"name": "inTag", "description": IN_TAG_DESCRIPTION_NO_FIELD},
        ],
        "Args": [
            {"name": "aOffset", "description": "memory offset of the operation's input"},
            {"name": "dstOffset", "description": "memory offset specifying where to store operation's result"},
        ],
        "Expression": "`M[dstOffset] = NOT M[aOffset]`",
        "Summary": "Bitwise NOT (inversion)",
        "Details": "",
        "Tag checks": "`T[aOffset] == inTag`",
        "Tag updates": "`T[dstOffset] = inTag`",
    },
    {
        "id": "shl",
        "Name": "`SHL`",
        "Category": "Compute - Bitwise",
        "Flags": [
            {"name": "indirect", "description": INDIRECT_FLAG_DESCRIPTION},
            {"name": "inTag", "description": IN_TAG_DESCRIPTION_NO_FIELD},
        ],
        "Args": [
            {"name": "aOffset", "description": "memory offset of the operation's left input"},
            {"name": "bOffset", "description": "memory offset of the operation's right input"},
            {"name": "dstOffset", "description": "memory offset specifying where to store operation's result"},
        ],
        "Expression": "`M[dstOffset] = M[aOffset] << M[bOffset]`",
        "Summary": "Bitwise leftward shift (a << b)",
        "Details": "",
        "Tag checks": "`T[aOffset] == T[bOffset] == inTag`",
        "Tag updates": "`T[dstOffset] = inTag`",
    },
    {
        "id": "shr",
        "Name": "`SHR`",
        "Category": "Compute - Bitwise",
        "Flags": [
            {"name": "indirect", "description": INDIRECT_FLAG_DESCRIPTION},
            {"name": "inTag", "description": IN_TAG_DESCRIPTION_NO_FIELD},
        ],
        "Args": [
            {"name": "aOffset", "description": "memory offset of the operation's left input"},
            {"name": "bOffset", "description": "memory offset of the operation's right input"},
            {"name": "dstOffset", "description": "memory offset specifying where to store operation's result"},
        ],
        "Expression": "`M[dstOffset] = M[aOffset] >> M[bOffset]`",
        "Summary": "Bitwise rightward shift (a >> b)",
        "Details": "",
        "Tag checks": "`T[aOffset] == T[bOffset] == inTag`",
        "Tag updates": "`T[dstOffset] = inTag`",
    },
    {
        "id": "cast",
        "Name": "`CAST`",
        "Category": "Type Conversions",
        "Flags": [
            {"name": "indirect", "description": INDIRECT_FLAG_DESCRIPTION},
            {"name": "dstTag", "description": DST_TAG_DESCRIPTION},
        ],
        "Args": [
            {"name": "aOffset", "description": "memory offset of word to cast"},
            {"name": "dstOffset", "description": "memory offset specifying where to store operation's result"},
        ],
        "Expression": "`M[dstOffset] = cast<dstTag>(M[aOffset])`",
        "Summary": "Type cast",
        "Details": "Cast a word in memory based on the `dstTag` specified in the bytecode. Truncates (`M[dstOffset] = M[aOffset] mod 2^dstsize`) when casting to a smaller type, left-zero-pads when casting to a larger type. See [here](./memory-model#cast-and-tag-conversions) for more details.",
        "Tag checks": "",
        "Tag updates": "`T[dstOffset] = dstTag`",
    },
    {
        "id": "address",
        "Name": "`ADDRESS`",
        "Category": "Execution Environment",
        "Flags": [
            {"name": "indirect", "description": INDIRECT_FLAG_DESCRIPTION},
        ],
        "Args": [
            {"name": "dstOffset", "description": "memory offset specifying where to store operation's result"},
        ],
        "Expression": "`M[dstOffset] = context.environment.address`",
        "Summary": "Get the address of the currently executing l2 contract",
        "Details": "",
        "Tag checks": "",
        "Tag updates": "`T[dstOffset] = u32`",
    },
    {
        "id": "storageaddress",
        "Name": "`STORAGEADDRESS`",
        "Category": "Execution Environment",
        "Flags": [
            {"name": "indirect", "description": INDIRECT_FLAG_DESCRIPTION},
        ],
        "Args": [
            {"name": "dstOffset", "description": "memory offset specifying where to store operation's result"},
        ],
        "Expression": "`M[dstOffset] = context.environment.storageAddress`",
        "Summary": "Get the _storage_ address of the currently executing context",
        "Details": "The storage address is used for public storage accesses.",
        "Tag checks": "",
        "Tag updates": "`T[dstOffset] = u32`",
    },
    {
        "id": "origin",
        "Name": "`ORIGIN`",
        "Category": "Execution Environment",
        "Flags": [
            {"name": "indirect", "description": INDIRECT_FLAG_DESCRIPTION},
        ],
        "Args": [
            {"name": "dstOffset", "description": "memory offset specifying where to store operation's result"},
        ],
        "Expression": "`M[dstOffset] = context.environment.origin`",
        "Summary": "Get the transaction's origination address",
        "Details": "",
        "Tag checks": "",
        "Tag updates": "`T[dstOffset] = u32`",
    },
    {
        "id": "sender",
        "Name": "`SENDER`",
        "Category": "Execution Environment",
        "Flags": [
            {"name": "indirect", "description": INDIRECT_FLAG_DESCRIPTION},
        ],
        "Args": [
            {"name": "dstOffset", "description": "memory offset specifying where to store operation's result"},
        ],
        "Expression": "`M[dstOffset] = context.environment.sender`",
        "Summary": "Get the address of the sender (caller of the current context)",
        "Details": "",
        "Tag checks": "",
        "Tag updates": "`T[dstOffset] = u32`",
    },
    {
        "id": "portal",
        "Name": "`PORTAL`",
        "Category": "Execution Environment",
        "Flags": [
            {"name": "indirect", "description": INDIRECT_FLAG_DESCRIPTION},
        ],
        "Args": [
            {"name": "dstOffset", "description": "memory offset specifying where to store operation's result"},
        ],
        "Expression": "`M[dstOffset] = context.environment.portal`",
        "Summary": "Get the address of the l1 portal contract",
        "Details": "",
        "Tag checks": "",
        "Tag updates": "`T[dstOffset] = u32`",
    },
    {
        "id": "feeperl1gas",
        "Name": "`FEEPERL1GAS`",
        "Category": "Execution Environment",
        "Flags": [
            {"name": "indirect", "description": INDIRECT_FLAG_DESCRIPTION},
        ],
        "Args": [
            {"name": "dstOffset", "description": "memory offset specifying where to store operation's result"},
        ],
        "Expression": "`M[dstOffset] = context.environment.feePerL1Gas`",
        "Summary": "Get the fee to be paid per \"L1 gas\" - constant for entire transaction",
        "Details": "",
        "Tag checks": "",
        "Tag updates": "`T[dstOffset] = u32`",
    },
    {
        "id": "feeperl2gas",
        "Name": "`FEEPERL2GAS`",
        "Category": "Execution Environment",
        "Flags": [
            {"name": "indirect", "description": INDIRECT_FLAG_DESCRIPTION},
        ],
        "Args": [
            {"name": "dstOffset", "description": "memory offset specifying where to store operation's result"},
        ],
        "Expression": "`M[dstOffset] = context.environment.feePerL2Gas`",
        "Summary": "Get the fee to be paid per \"L2 gas\" - constant for entire transaction",
        "Details": "",
        "Tag checks": "",
        "Tag updates": "`T[dstOffset] = u32`",
    },
    {
        "id": "feeperdagas",
        "Name": "`FEEPERDAGAS`",
        "Category": "Execution Environment",
        "Flags": [
            {"name": "indirect", "description": INDIRECT_FLAG_DESCRIPTION},
        ],
        "Args": [
            {"name": "dstOffset", "description": "memory offset specifying where to store operation's result"},
        ],
        "Expression": "`M[dstOffset] = context.environment.feePerDaGas`",
        "Summary": "Get the fee to be paid per \"DA gas\" - constant for entire transaction",
        "Details": "",
        "Tag checks": "",
        "Tag updates": "`T[dstOffset] = u32`",
    },
    {
        "id": "contractcalldepth",
        "Name": "`CONTRACTCALLDEPTH`",
        "Category": "Execution Environment",
        "Flags": [
            {"name": "indirect", "description": INDIRECT_FLAG_DESCRIPTION},
        ],
        "Args": [
            {"name": "dstOffset", "description": "memory offset specifying where to store operation's result"},
        ],
        "Expression": "`M[dstOffset] = context.environment.contractCallDepth`",
        "Summary": "Get how many contract calls deep the current call context is",
        "Details": "Note: security issues with EVM's tx.origin can be resolved by asserting `calldepth == 0`.",
        "Tag checks": "",
        "Tag updates": "`T[dstOffset] = u8`",
    },
    {
        "id": "chainid",
        "Name": "`CHAINID`",
        "Category": "Execution Environment - Globals",
        "Flags": [
            {"name": "indirect", "description": INDIRECT_FLAG_DESCRIPTION},
        ],
        "Args": [
            {"name": "dstOffset", "description": "memory offset specifying where to store operation's result"},
        ],
        "Expression": "`M[dstOffset] = context.environment.globals.chainId`",
        "Summary": "Get this rollup's L1 chain ID",
        "Details": "",
        "Tag checks": "",
        "Tag updates": "`T[dstOffset] = u32`",
    },
    {
        "id": "version",
        "Name": "`VERSION`",
        "Category": "Execution Environment - Globals",
        "Flags": [
            {"name": "indirect", "description": INDIRECT_FLAG_DESCRIPTION},
        ],
        "Args": [
            {"name": "dstOffset", "description": "memory offset specifying where to store operation's result"},
        ],
        "Expression": "`M[dstOffset] = context.environment.globals.version`",
        "Summary": "Get this rollup's L2 version ID",
        "Details": "",
        "Tag checks": "",
        "Tag updates": "`T[dstOffset] = u32`",
    },
    {
        "id": "blocknumber",
        "Name": "`BLOCKNUMBER`",
        "Category": "Execution Environment - Globals",
        "Flags": [
            {"name": "indirect", "description": INDIRECT_FLAG_DESCRIPTION},
        ],
        "Args": [
            {"name": "dstOffset", "description": "memory offset specifying where to store operation's result"},
        ],
        "Expression": "`M[dstOffset] = context.environment.globals.blocknumber`",
        "Summary": "Get this L2 block's number",
        "Details": "",
        "Tag checks": "",
        "Tag updates": "`T[dstOffset] = u32`",
    },
    {
        "id": "timestamp",
        "Name": "`TIMESTAMP`",
        "Category": "Execution Environment - Globals",
        "Flags": [
            {"name": "indirect", "description": INDIRECT_FLAG_DESCRIPTION},
        ],
        "Args": [
            {"name": "dstOffset", "description": "memory offset specifying where to store operation's result"},
        ],
        "Expression": "`M[dstOffset] = context.environment.globals.timestamp`",
        "Summary": "Get this L2 block's timestamp",
        "Details": "",
        "Tag checks": "",
        "Tag updates": "`T[dstOffset] = u64`",
    },
    {
        "id": "coinbase",
        "Name": "`COINBASE`",
        "Category": "Execution Environment - Globals",
        "Flags": [
            {"name": "indirect", "description": INDIRECT_FLAG_DESCRIPTION},
        ],
        "Args": [
            {"name": "dstOffset", "description": "memory offset specifying where to store operation's result"},
        ],
        "Expression": "`M[dstOffset] = context.environment.globals.coinbase`",
        "Summary": "Get the block's beneficiary address",
        "Details": "",
        "Tag checks": "",
        "Tag updates": "`T[dstOffset] = u32`",
    },
    {
        "id": "blockl1gaslimit",
        "Name": "`BLOCKL1GASLIMIT`",
        "Category": "Execution Environment - Globals",
        "Flags": [
            {"name": "indirect", "description": INDIRECT_FLAG_DESCRIPTION},
        ],
        "Args": [
            {"name": "dstOffset", "description": "memory offset specifying where to store operation's result"},
        ],
        "Expression": "`M[dstOffset] = context.environment.globals.l1GasLimit`",
        "Summary": "Total amount of \"L1 gas\" that a block can consume",
        "Details": "",
        "Tag checks": "",
        "Tag updates": "`T[dstOffset] = u32`",
    },
    {
        "id": "blockl2gaslimit",
        "Name": "`BLOCKL2GASLIMIT`",
        "Category": "Execution Environment - Globals",
        "Flags": [
            {"name": "indirect", "description": INDIRECT_FLAG_DESCRIPTION},
        ],
        "Args": [
            {"name": "dstOffset", "description": "memory offset specifying where to store operation's result"},
        ],
        "Expression": "`M[dstOffset] = context.environment.globals.l2GasLimit`",
        "Summary": "Total amount of \"L2 gas\" that a block can consume",
        "Details": "",
        "Tag checks": "",
        "Tag updates": "`T[dstOffset] = u32`",
    },
    {
        "id": "blockdagaslimit",
        "Name": "`BLOCKDAGASLIMIT`",
        "Category": "Execution Environment - Globals",
        "Flags": [
            {"name": "indirect", "description": INDIRECT_FLAG_DESCRIPTION},
        ],
        "Args": [
            {"name": "dstOffset", "description": "memory offset specifying where to store operation's result"},
        ],
        "Expression": "`M[dstOffset] = context.environment.globals.daGasLimit`",
        "Summary": "Total amount of \"DA gas\" that a block can consume",
        "Details": "",
        "Tag checks": "",
        "Tag updates": "`T[dstOffset] = u32`",
    },
    {
        "id": "calldatacopy",
        "Name": "`CALLDATACOPY`",
        "Category": "Execution Environment - Calldata",
        "Flags": [
            {"name": "indirect", "description": INDIRECT_FLAG_DESCRIPTION},
        ],
        "Args": [
            {"name": "cdOffset", "description": "offset into calldata to copy from"},
            {"name": "copySize", "description": "number of words to copy", "mode": "immediate", "type": "u32"},
            {"name": "dstOffset", "description": "memory offset specifying where to copy the first word to"},
        ],
        "Expression": "`M[dstOffset:dstOffset+copySize] = context.environment.calldata[cdOffset:cdOffset+copySize]`",
        "Summary": "Copy calldata into memory",
        "Details": "Calldata is read-only and cannot be directly operated on by other instructions. This instruction moves words from calldata into memory so they can be operated on normally.",
        "Tag checks": "",
        "Tag updates": "`T[dstOffset:dstOffset+copySize] = field`",
    },
    {
        "id": "l1gasleft",
        "Name": "`L1GASLEFT`",
        "Category": "Machine State - Gas",
        "Flags": [
            {"name": "indirect", "description": INDIRECT_FLAG_DESCRIPTION},
        ],
        "Args": [
            {"name": "dstOffset", "description": "memory offset specifying where to store operation's result"},
        ],
        "Expression": "`M[dstOffset] = context.machineState.l1GasLeft`",
        "Summary": "Remaining \"L1 gas\" for this call (after this instruction)",
        "Details": "",
        "Tag checks": "",
        "Tag updates": "`T[dstOffset] = u32`",
    },
    {
        "id": "l2gasleft",
        "Name": "`L2GASLEFT`",
        "Category": "Machine State - Gas",
        "Flags": [
            {"name": "indirect", "description": INDIRECT_FLAG_DESCRIPTION},
        ],
        "Args": [
            {"name": "dstOffset", "description": "memory offset specifying where to store operation's result"},
        ],
        "Expression": "`M[dstOffset] = context.MachineState.l2GasLeft`",
        "Summary": "Remaining \"L2 gas\" for this call (after this instruction)",
        "Details": "",
        "Tag checks": "",
        "Tag updates": "`T[dstOffset] = u32`",
    },
    {
        "id": "dagasleft",
        "Name": "`DAGASLEFT`",
        "Category": "Machine State - Gas",
        "Flags": [
            {"name": "indirect", "description": INDIRECT_FLAG_DESCRIPTION},
        ],
        "Args": [
            {"name": "dstOffset", "description": "memory offset specifying where to store operation's result"},
        ],
        "Expression": "`M[dstOffset] = context.machineState.daGasLeft`",
        "Summary": "Remaining \"DA gas\" for this call (after this instruction)",
        "Details": "",
        "Tag checks": "",
        "Tag updates": "`T[dstOffset] = u32`",
    },
    {
        "id": "jump",
        "Name": "`JUMP`",
        "Category": "Machine State - Control Flow",
        "Flags": [],
        "Args": [
            {"name": "loc", "description": "target location to jump to", "mode": "immediate", "type": "u32"},
        ],
        "Expression": "`context.machineState.pc = loc`",
        "Summary": "Jump to a location in the bytecode",
        "Details": "Target location is an immediate value (a constant in the bytecode).",
        "Tag checks": "",
        "Tag updates": "",
    },
    {
        "id": "jumpi",
        "Name": "`JUMPI`",
        "Category": "Machine State - Control Flow",
        "Flags": [
            {"name": "indirect", "description": INDIRECT_FLAG_DESCRIPTION},
        ],
        "Args": [
            {"name": "loc", "description": "target location conditionally jump to", "mode": "immediate", "type": "u32"},
            {"name": "condOffset", "description": "memory offset of the operations 'conditional' input"},
        ],
        "Expression": "`context.machineState.pc = M[condOffset] > 0 ? loc : context.machineState.pc`",
        "Summary": "Conditionally jump to a location in the bytecode",
        "Details": "Target location is an immediate value (a constant in the bytecode). `T[condOffset]` is not checked because the greater-than-zero suboperation is the same regardless of type.",
        "Tag checks": "",
        "Tag updates": "",
    },
    {
        "id": "internalcall",
        "Name": "`INTERNALCALL`",
        "Category": "Machine State - Control Flow",
        "Flags": [],
        "Args": [
            {"name": "loc", "description": "target location to jump/call to", "mode": "immediate", "type": "u32"},
        ],
        "Expression": `
context.machineState.internalCallStack.push(context.machineState.pc)
context.machineState.pc = loc
`,
        "Summary": "Make an internal call. Push the current PC to the internal call stack and jump to the target location.",
        "Details": "Target location is an immediate value (a constant in the bytecode).",
        "Tag checks": "",
        "Tag updates": "",
    },
    {
        "id": "internalreturn",
        "Name": "`INTERNALRETURN`",
        "Category": "Machine State - Control Flow",
        "Flags": [],
        "Args": [],
        "Expression": "`context.machineState.pc = context.machineState.internalCallStack.pop()`",
        "Summary": "Return from an internal call. Pop from the internal call stack and jump to the popped location.",
        "Details": "",
        "Tag checks": "",
        "Tag updates": "",
    },
    {
        "id": "set",
        "Name": "`SET`",
        "Category": "Machine State - Memory",
        "Flags": [
            {"name": "indirect", "description": INDIRECT_FLAG_DESCRIPTION},
            {"name": "inTag", "description": "The [type/size](./memory-model#tags-and-tagged-memory) to check inputs against and tag the destination with. `field` type is NOT supported for SET."},
        ],
        "Args": [
            {"name": "const", "description": "an N-bit constant value from the bytecode to store in memory (any type except `field`)", "mode": "immediate"},
            {"name": "dstOffset", "description": "memory offset specifying where to store the constant"},
        ],
        "Expression": "`M[dstOffset] = const`",
        "Summary": "Set a memory word from a constant in the bytecode",
        "Details": "Set memory word at `dstOffset` to `const`'s immediate value. `const`'s bit-size (N) can be 8, 16, 32, 64, or 128 based on `inTag`. It _cannot be 254 (`field` type)_!",
        "Tag checks": "",
        "Tag updates": "`T[dstOffset] = inTag`",
    },
    {
        "id": "mov",
        "Name": "`MOV`",
        "Category": "Machine State - Memory",
        "Flags": [
            {"name": "indirect", "description": INDIRECT_FLAG_DESCRIPTION},
        ],
        "Args": [
            {"name": "srcOffset", "description": "memory offset of word to move"},
            {"name": "dstOffset", "description": "memory offset specifying where to store that word"},
        ],
        "Expression": "`M[dstOffset] = M[srcOffset]`",
        "Summary": "Move a word from source memory location to destination",
        "Details": "",
        "Tag checks": "",
        "Tag updates": "`T[dstOffset] = T[srcOffset]`",
    },
    {
        "id": "cmov",
        "Name": "`CMOV`",
        "Category": "Machine State - Memory",
        "Flags": [
            {"name": "indirect", "description": INDIRECT_FLAG_DESCRIPTION},
        ],
        "Args": [
            {"name": "aOffset", "description": "memory offset of word 'a' to conditionally move"},
            {"name": "bOffset", "description": "memory offset of word 'b' to conditionally move"},
            {"name": "condOffset", "description": "memory offset of the operations 'conditional' input"},
            {"name": "dstOffset", "description": "memory offset specifying where to store operation's result"},
        ],
        "Expression": "`M[dstOffset] = M[condOffset] > 0 ? M[aOffset] : M[bOffset]`",
        "Summary": "Move a word (conditionally chosen) from one memory location to another (`d = cond > 0 ? a : b`)",
        "Details": "One of two source memory locations is chosen based on the condition. `T[condOffset]` is not checked because the greater-than-zero suboperation is the same regardless of type.",
        "Tag checks": "",
        "Tag updates": "`T[dstOffset] = M[condOffset] > 0 ? T[aOffset] : T[bOffset]`",
    },
    {
        "id": "sload",
        "Name": "`SLOAD`",
        "Category": "World State - Public Storage",
        "Flags": [
            {"name": "indirect", "description": INDIRECT_FLAG_DESCRIPTION},
        ],
        "Args": [
            {"name": "slotOffset", "description": "memory offset of the storage slot to load from"},
            {"name": "dstOffset", "description": "memory offset specifying where to store operation's result"},
        ],
        "Expression": `
M[dstOffset] = S[M[slotOffset]]
`,
        "Summary": "Load a word from this contract's persistent public storage. Zero is loaded for unwritten slots.",
        "Details": `
// Expression is shorthand for
leafIndex = hash(context.environment.storageAddress, M[slotOffset])
exists = context.worldState.publicStorage.has(leafIndex) // exists == previously-written
if exists:
    value = context.worldState.publicStorage.get(leafIndex: leafIndex)
else:
    value = 0
M[dstOffset] = value
`,
        "World State access tracing": `
context.worldStateAccessTrace.publicStorageReads.append(
    TracedStorageRead {
        callPointer: context.environment.callPointer,
        slot: M[slotOffset],
        exists: exists, // defined above
        value: value, // defined above
        counter: ++context.worldStateAccessTrace.accessCounter,
    }
)
`,
        "Triggers downstream circuit operations": "Storage slot siloing (hash with contract address), public data tree membership check",
        "Tag checks": "",
        "Tag updates": "`T[dstOffset] = field`",
    },
    {
        "id": "sstore",
        "Name": "`SSTORE`",
        "Category": "World State - Public Storage",
        "Flags": [
            {"name": "indirect", "description": INDIRECT_FLAG_DESCRIPTION},
        ],
        "Args": [
            {"name": "srcOffset", "description": "memory offset of the word to store"},
            {"name": "slotOffset", "description": "memory offset containing the storage slot to store to"},
        ],
        "Expression": `
S[M[slotOffset]] = M[srcOffset]
`,
        "Summary": "Write a word to this contract's persistent public storage",
        "Details": `
// Expression is shorthand for
context.worldState.publicStorage.set({
    leafIndex: hash(context.environment.storageAddress, M[slotOffset]),
    leaf: M[srcOffset],
})
`,
        "World State access tracing": `
context.worldStateAccessTrace.publicStorageWrites.append(
    TracedStorageWrite {
        callPointer: context.environment.callPointer,
        slot: M[slotOffset],
        value: M[srcOffset],
        counter: ++context.worldStateAccessTrace.accessCounter,
    }
)
`,
        "Triggers downstream circuit operations": "Storage slot siloing (hash with contract address), public data tree update",
        "Tag checks": "",
        "Tag updates": "",
    },
    {
        "id": "notehashexists",
        "Name": "`NOTEHASHEXISTS`",
        "Category": "World State - Notes & Nullifiers",
        "Flags": [
            {"name": "indirect", "description": INDIRECT_FLAG_DESCRIPTION},
        ],
        "Args": [
            {"name": "noteHashOffset", "description": "memory offset of the note hash"},
            {"name": "leafIndexOffset", "description": "memory offset of the leaf index"},
            {"name": "existsOffset", "description": "memory offset specifying where to store operation's result (whether the note hash leaf exists)"},
        ],
        "Expression": `
exists = context.worldState.noteHashes.has({
    leafIndex: M[leafIndexOffset]
    leaf: hash(context.environment.storageAddress, M[noteHashOffset]),
})
M[existsOffset] = exists
`,
        "Summary": "Check whether a note hash exists in the note hash tree (as of the start of the current block)",
        "World State access tracing": `
context.worldStateAccessTrace.noteHashChecks.append(
    TracedNoteHashCheck {
        callPointer: context.environment.callPointer,
        leafIndex: M[leafIndexOffset]
        noteHash: M[noteHashOffset],
        exists: exists, // defined above
        counter: ++context.worldStateAccessTrace.accessCounter,
    }
)
`,
        "Triggers downstream circuit operations": "Note hash siloing (hash with storage contract address), note hash tree membership check",
        "Tag checks": "",
        "Tag updates": "`T[existsOffset] = u8`",
    },
    {
        "id": "emitnotehash",
        "Name": "`EMITNOTEHASH`",
        "Category": "World State - Notes & Nullifiers",
        "Flags": [
            {"name": "indirect", "description": INDIRECT_FLAG_DESCRIPTION},
        ],
        "Args": [
            {"name": "noteHashOffset", "description": "memory offset of the note hash"},
        ],
        "Expression": `
context.worldState.noteHashes.append(
    hash(context.environment.storageAddress, M[noteHashOffset])
)
`,
        "Summary": "Emit a new note hash to be inserted into the note hash tree",
        "World State access tracing": `
context.worldStateAccessTrace.newNoteHashes.append(
    TracedNoteHash {
        callPointer: context.environment.callPointer,
        value: M[noteHashOffset], // unsiloed note hash
        counter: ++context.worldStateAccessTrace.accessCounter,
    }
)
`,
        "Triggers downstream circuit operations": "Note hash siloing (hash with contract address), note hash tree insertion.",
        "Tag checks": "",
        "Tag updates": "",
    },
    {
        "id": "nullifierexists",
        "Name": "`NULLIFIEREXISTS`",
        "Category": "World State - Notes & Nullifiers",
        "Flags": [
            {"name": "indirect", "description": INDIRECT_FLAG_DESCRIPTION},
        ],
        "Args": [
            {"name": "nullifierOffset", "description": "memory offset of the unsiloed nullifier"},
            {"name": "existsOffset", "description": "memory offset specifying where to store operation's result (whether the nullifier exists)"},
        ],
        "Expression": `
exists = context.worldState.nullifiers.has(
    hash(context.environment.storageAddress, M[nullifierOffset])
)
M[existsOffset] = exists
`,
        "Summary": "Check whether a nullifier exists in the nullifier tree (including nullifiers from earlier in the current transaction or from earlier in the current block)",
        "World State access tracing": `
context.worldStateAccessTrace.nullifierChecks.append(
    TracedNullifierCheck {
        callPointer: context.environment.callPointer,
        nullifier: M[nullifierOffset],
        exists: exists, // defined above
        counter: ++context.worldStateAccessTrace.accessCounter,
    }
)
`,
        "Triggers downstream circuit operations": "Nullifier siloing (hash with storage contract address), nullifier tree membership check",
        "Tag checks": "",
        "Tag updates": "`T[existsOffset] = u8`",
    },
    {
        "id": "emitnullifier",
        "Name": "`EMITNULLIFIER`",
        "Category": "World State - Notes & Nullifiers",
        "Flags": [
            {"name": "indirect", "description": INDIRECT_FLAG_DESCRIPTION},
        ],
        "Args": [
            {"name": "nullifierOffset", "description": "memory offset of nullifier"},
        ],
        "Expression": `
context.worldState.nullifiers.append(
    hash(context.environment.storageAddress, M[nullifierOffset])
)
`,
        "Summary": "Emit a new nullifier to be inserted into the nullifier tree",
        "World State access tracing": `
context.worldStateAccessTrace.newNullifiers.append(
    TracedNullifier {
        callPointer: context.environment.callPointer,
        value: M[nullifierOffset], // unsiloed nullifier
        counter: ++context.worldStateAccessTrace.accessCounter,
    }
)
`,
        "Triggers downstream circuit operations": "Nullifier siloing (hash with contract address), nullifier tree non-membership-check and insertion.",
        "Tag checks": "",
        "Tag updates": "",
    },
    {
        "id": "readl1tol2msg",
        "Name": "`READL1TOL2MSG`",
        "Category": "World State - Messaging",
        "Flags": [
            {"name": "indirect", "description": INDIRECT_FLAG_DESCRIPTION},
        ],
        "Args": [
            {"name": "msgKeyOffset", "description": "memory offset of the message's key"},
            {"name": "msgLeafIndex", "description": "memory offset of the message's leaf index in the L1-to-L2 message tree"},
            {"name": "existsOffset", "description": "memory offset specifying where to store operation's result (whether the message exists in the L1-to-L2 message tree)"},
            {"name": "dstOffset", "description": "memory offset to place the 0th word of the message content"},
            {"name": "msgSize", "description": "number of words in the message", "mode": "immediate", "type": "u32"},
        ],
        "Expression": `
exists = context.worldState.l1ToL2Messages.has({
    leafIndex: M[msgLeafIndex], leaf: M[msgKeyOffset]
})
M[existsOffset] = exists
if exists:
    M[dstOffset:dstOffset+msgSize] = context.worldState.l1ToL2Messages.get({
        leafIndex: M[msgLeafIndex], leaf: M[msgKeyOffset]
    })
`,
        "Summary": "Check if a message exists in the L1-to-L2 message tree and reads it if so",
        "World State access tracing": `
context.worldStateAccessTrace.l1ToL2MessagesReads.append(
    ReadL1ToL2Message {
        callPointer: context.environment.callPointer,
        portal: context.environment.portal,
        leafIndex: M[msgLeafIndex],
        msgKey: M[msgKeyOffset],
        exists: exists, // defined above
    }
)
`,
        "Additional AVM circuit checks": "`msgKey == sha256_to_field(msg)`",
        "Triggers downstream circuit operations": "L1-to-L2 message tree membership check",
        "Tag checks": "",
        "Tag updates": `
T[existsOffset] = u8,
T[dstOffset:dstOffset+msgSize] = field
`,
    },
    {
        "id": "headermember",
        "Name": "`HEADERMEMBER`",
        "Category": "World State - Archive Tree & Headers",
        "Flags": [
            {"name": "indirect", "description": INDIRECT_FLAG_DESCRIPTION},
        ],
        "Args": [
            {"name": "blockIndexOffset", "description": "memory offset of the block index (same as archive tree leaf index) of the header to access"},
            {"name": "memberIndexOffset", "description": "memory offset of the index of the member to retrieve from the header of the specified block"},
            {"name": "existsOffset", "description": "memory offset specifying where to store operation's result (whether the leaf exists in the archive tree)"},
            {"name": "dstOffset", "description": "memory offset specifying where to store operation's result (the retrieved header member)"},
        ],
        "Expression": `
exists = context.worldState.header.has({
    leafIndex: M[blockIndexOffset], leaf: M[msgKeyOffset]
})
M[existsOffset] = exists
if exists:
    header = context.worldState.headers.get(M[blockIndexOffset])
    M[dstOffset] = header[M[memberIndexOffset]] // member
`,
        "Summary": "Check if a header exists in the [archive tree](../state/archive) and retrieve the specified member if so",
        "World State access tracing": `
context.worldStateAccessTrace.archiveChecks.append(
    TracedArchiveLeafCheck {
        leafIndex: M[blockIndexOffset], // leafIndex == blockIndex
        leaf: exists ? hash(header) : 0, // "exists" defined above
    }
)
`,
        "Additional AVM circuit checks": "Hashes entire header to archive leaf for tracing. Aggregates header accesses and so that a header need only be hashed once.",
        "Triggers downstream circuit operations": "Archive tree membership check",
        "Tag checks": "",
        "Tag updates": `
T[existsOffset] = u8
T[dstOffset] = field
`,
    },
    {
        "id": "emitunencryptedlog",
        "Name": "`EMITUNENCRYPTEDLOG`",
        "Category": "Accrued Substate - Logging",
        "Flags": [
            {"name": "indirect", "description": INDIRECT_FLAG_DESCRIPTION},
        ],
        "Args": [
            {"name": "logOffset", "description": "memory offset of the data to log"},
            {"name": "logSize", "description": "number of words to log", "mode": "immediate", "type": "u32"},
        ],
        "Expression": `
context.accruedSubstate.unencryptedLogs.append(
    UnencryptedLog {
        address: context.environment.address,
        log: M[logOffset:logOffset+logSize],
    }
)
`,
        "Summary": "Emit an unencrypted log",
        "Tag checks": "",
        "Tag updates": "",
    },
    {
        "id": "sendl2tol1msg",
        "Name": "`SENDL2TOL1MSG`",
        "Category": "Accrued Substate - Messaging",
        "Flags": [
            {"name": "indirect", "description": INDIRECT_FLAG_DESCRIPTION},
        ],
        "Args": [
            {"name": "msgOffset", "description": "memory offset of the message content"},
            {"name": "msgSize", "description": "number of words in the message", "mode": "immediate", "type": "u32"},
        ],
        "Expression": `
context.accruedSubstate.sentL2ToL1Messages.append(
    SentL2ToL1Message {
        address: context.environment.address,
        portal: context.environment.portal,
        message: M[msgOffset:msgOffset+msgSize]
    }
)
`,
        "Summary": "Send an L2-to-L1 message",
        "Tag checks": "",
        "Tag updates": "",
    },
    {
        "id": "call",
        "Name": "`CALL`",
        "Category": "Control Flow - Contract Calls",
        "Flags": [
            {"name": "indirect", "description": INDIRECT_FLAG_DESCRIPTION},
        ],
        "Args": CALL_INSTRUCTION_ARGS,
        "Expression":`
// instr.args are { gasOffset, addrOffset, argsOffset, retOffset, retSize }
chargeGas(context,
          l1GasCost=M[instr.args.gasOffset],
          l2GasCost=M[instr.args.gasOffset+1],
          daGasCost=M[instr.args.gasOffset+2])
traceNestedCall(context, instr.args.addrOffset)
nestedContext = deriveContext(context, instr.args, isStaticCall=false, isDelegateCall=false)
execute(nestedContext)
updateContextAfterNestedCall(context, instr.args, nestedContext)
`,
        "Summary": "Call into another contract",
        "Details": `Creates a new (nested) execution context and triggers execution within that context.
                    Execution proceeds in the nested context until it reaches a halt at which point
                    execution resumes in the current/calling context.
                    A non-existent contract or one with no code will return success. `
                   + CALL_INSTRUCTION_DETAILS,
        "Tag checks": "`T[gasOffset] == T[gasOffset+1] == T[gasOffset+2] == u32`",
        "Tag updates": `
T[successOffset] = u8
T[retOffset:retOffset+retSize] = field
`,
    },
    {
        "id": "staticcall",
        "Name": "`STATICCALL`",
        "Category": "Control Flow - Contract Calls",
        "Flags": [
            {"name": "indirect", "description": INDIRECT_FLAG_DESCRIPTION},
        ],
        "Args": CALL_INSTRUCTION_ARGS,
        "Expression": `
// instr.args are { gasOffset, addrOffset, argsOffset, retOffset, retSize }
chargeGas(context,
          l1GasCost=M[instr.args.gasOffset],
          l2GasCost=M[instr.args.gasOffset+1],
          daGasCost=M[instr.args.gasOffset+2])
traceNestedCall(context, instr.args.addrOffset)
nestedContext = deriveContext(context, instr.args, isStaticCall=true, isDelegateCall=false)
execute(nestedContext)
updateContextAfterNestedCall(context, instr.args, nestedContext)
`,
        "Summary": "Call into another contract, disallowing World State and Accrued Substate modifications",
        "Details": `Same as \`CALL\`, but disallows World State and Accrued Substate modifications. `
                   + CALL_INSTRUCTION_DETAILS,
        "Tag checks": "`T[gasOffset] == T[gasOffset+1] == T[gasOffset+2] == u32`",
        "Tag updates": `
T[successOffset] = u8
T[retOffset:retOffset+retSize] = field
`,
    },
    {
        "id": "delegatecall",
        "Name": "`DELEGATECALL`",
        "Category": "Control Flow - Contract Calls",
        "Flags": [
            {"name": "indirect", "description": INDIRECT_FLAG_DESCRIPTION},
        ],
        "Args": CALL_INSTRUCTION_ARGS,
        "Expression": `
// instr.args are { gasOffset, addrOffset, argsOffset, retOffset, retSize }
chargeGas(context,
          l1GasCost=M[instr.args.gasOffset],
          l2GasCost=M[instr.args.gasOffset+1],
          daGasCost=M[instr.args.gasOffset+2])
traceNestedCall(context, instr.args.addrOffset)
nestedContext = deriveContext(context, instr.args, isStaticCall=false, isDelegateCall=true)
execute(nestedContext)
updateContextAfterNestedCall(context, instr.args, nestedContext)
`,
        "Summary": "Call into another contract, but keep the caller's `sender` and `storageAddress`",
        "Details": `Same as \`CALL\`, but \`sender\` and \`storageAddress\` remains
                    the same in the nested call as they were in the caller. `
                   + CALL_INSTRUCTION_DETAILS,
        "Tag checks": "`T[gasOffset] == T[gasOffset+1] == T[gasOffset+2] == u32`",
        "Tag updates": `
T[successOffset] = u8
T[retOffset:retOffset+retSize] = field
`,
    },
    {
        "id": "return",
        "Name": "`RETURN`",
        "Category": "Control Flow - Contract Calls",
        "Flags": [
            {"name": "indirect", "description": INDIRECT_FLAG_DESCRIPTION},
        ],
        "Args": [
            {"name": "retOffset", "description": "memory offset of first word to return"},
            {"name": "retSize", "description": "number of words to return", "mode": "immediate", "type": "u32"},
        ],
        "Expression": `
context.contractCallResults.output = M[retOffset:retOffset+retSize]
halt
`,
        "Summary": "Halt execution within this context (without revert), optionally returning some data",
        "Details": "Return control flow to the calling context/contract. Caller will accept World State and Accrued Substate modifications. See [\"Halting\"](./execution#halting) to learn more. See [\"Nested contract calls\"](./nested-calls) to see how the caller updates its context after the nested call halts.",
        "Tag checks": "",
        "Tag updates": "",
    },
    {
        "id": "revert",
        "Name": "`REVERT`",
        "Category": "Control Flow - Contract Calls",
        "Flags": [
            {"name": "indirect", "description": INDIRECT_FLAG_DESCRIPTION},
        ],
        "Args": [
            {"name": "retOffset", "description": "memory offset of first word to return"},
            {"name": "retSize", "description": "number of words to return", "mode": "immediate", "type": "u32"},
        ],
        "Expression": `
context.contractCallResults.output = M[retOffset:retOffset+retSize]
context.contractCallResults.reverted = true
halt
`,
        "Summary": "Halt execution within this context as `reverted`, optionally returning some data",
        "Details": "Return control flow to the calling context/contract. Caller will reject World State and Accrued Substate modifications. See [\"Halting\"](./execution#halting) to learn more. See [\"Nested contract calls\"](./nested-calls) to see how the caller updates its context after the nested call halts.",
        "Tag checks": "",
        "Tag updates": "",
    },
];
const INSTRUCTION_SET = INSTRUCTION_SET_RAW.map((instr) => {instr['Bit-size'] = instructionSize(instr); return instr;});

module.exports = {
  TOPICS_IN_TABLE,
  TOPICS_IN_SECTIONS,
  INSTRUCTION_SET,
};<|MERGE_RESOLUTION|>--- conflicted
+++ resolved
@@ -7,12 +7,6 @@
     "Name", "Summary", "Category", "Flags", "Args", "Expression", "Details", "World State access tracing", "Additional AVM circuit checks", "Triggers downstream circuit operations", "Tag checks", "Tag updates", "Bit-size",
 ];
 
-<<<<<<< HEAD
-const IN_TAG_DESCRIPTION = "The [tag/size](./state-model#tags-and-tagged-memory) to check inputs against and tag the destination with.";
-const IN_TAG_DESCRIPTION_NO_FIELD = IN_TAG_DESCRIPTION + " `field` type is NOT supported for this instruction.";
-const DST_TAG_DESCRIPTION = "The [tag/size](./state-model#tags-and-tagged-memory) to tag the destination with but not to check inputs against.";
-const INDIRECT_FLAG_DESCRIPTION = "Toggles whether each memory-offset argument is an indirect offset. Rightmost bit corresponds to 0th offset arg, etc. Indirect offsets result in memory accesses like `M[M[offset]]` instead of the more standard `M[offset]`.";
-=======
 const IN_TAG_DESCRIPTION = "The [tag/size](./memory-model#tags-and-tagged-memory) to check inputs against and tag the destination with.";
 const IN_TAG_DESCRIPTION_NO_FIELD = IN_TAG_DESCRIPTION + " `field` type is NOT supported for this instruction.";
 const DST_TAG_DESCRIPTION = "The [tag/size](./memory-model#tags-and-tagged-memory) to tag the destination with but not to check inputs against.";
@@ -33,7 +27,6 @@
     The explanation includes details on charging gas for nested calls,
     nested context derivation, world state tracing, and updating the parent context
     after the nested call halts.`;
->>>>>>> c1709b3d
 
 const INSTRUCTION_SET_RAW = [
     {
