#!/usr/bin/env bash
# A wrapper for Earthly that is meant to catch signs of known intermittent failures and continue.
# The silver lining is if Earthly does crash, the cache can pick up the build.
set -eu -o pipefail

MAX_WAIT_TIME=300 # Maximum wait time in seconds
WAIT_INTERVAL=10  # Interval between checks in seconds
elapsed_time=0

OUTPUT_FILE=$(mktemp)
INCONSISTENT_GRAPH_STATE_COUNT=0  # Counter for 'inconsistent graph state' errors

# Maximum attempts
MAX_ATTEMPTS=3
ATTEMPT_COUNT=0

<<<<<<< HEAD
# earthly settings
export EARTHLY_NO_OUTPUT=1
export EARTHLY_ALLOW_PRIVILEGED=1
=======
export EARTHLY_USE_INLINE_CACHE=true
if [ "$GITHUB_REF_NAME" == "master" ]; then
  export EARTHLY_SAVE_INLINE_CACHE=true
  export EARTHLY_PUSH=true
fi
>>>>>>> 67fedf1a

# Handle earthly commands and retries
while [ $ATTEMPT_COUNT -lt $MAX_ATTEMPTS ]; do
  if earthly $@ 2>&1 | tee $OUTPUT_FILE >&2 ; then
    exit 0  # Success, exit the script
  else
    # Increment attempt counter
    ATTEMPT_COUNT=$((ATTEMPT_COUNT + 1))
    echo "Attempt #$ATTEMPT_COUNT failed."

    # Check the output for specific errors
    if grep 'failed to get edge: inconsistent graph state' $OUTPUT_FILE >/dev/null || grep 'failed to get state for index' $OUTPUT_FILE >/dev/null ; then
      INCONSISTENT_GRAPH_STATE_COUNT=$((INCONSISTENT_GRAPH_STATE_COUNT + 1))
      if [ "$INCONSISTENT_GRAPH_STATE_COUNT" -eq 3 ]; then
        echo "Unable to recover from 'inconsistent graph state' or 'failed to get state for index'. Connect to spot runner and run 'earthly prune'."
        exit 1
      fi
      echo "Got 'inconsistent graph state' or 'failed to get state for index'. Sleeping for 30 seconds and retrying."
      sleep 30
    elif grep 'Error: pull ping error: pull ping response' $OUTPUT_FILE >/dev/null; then
      echo "Got 'Error: pull ping error: pull ping response', intermittent failure when writing out images to docker"
    elif grep '================================= System Info ==================================' $OUTPUT_FILE >/dev/null; then
      echo "Detected an Earthly daemon restart, possibly due to it (mis)detecting a cache setting change, trying again..."
    else
      # If other errors, exit the script
      exit 1
    fi
  fi
done

echo "Maximum attempts reached, exiting with failure."
exit 1<|MERGE_RESOLUTION|>--- conflicted
+++ resolved
@@ -14,17 +14,14 @@
 MAX_ATTEMPTS=3
 ATTEMPT_COUNT=0
 
-<<<<<<< HEAD
 # earthly settings
 export EARTHLY_NO_OUTPUT=1
 export EARTHLY_ALLOW_PRIVILEGED=1
-=======
 export EARTHLY_USE_INLINE_CACHE=true
 if [ "$GITHUB_REF_NAME" == "master" ]; then
   export EARTHLY_SAVE_INLINE_CACHE=true
   export EARTHLY_PUSH=true
 fi
->>>>>>> 67fedf1a
 
 # Handle earthly commands and retries
 while [ $ATTEMPT_COUNT -lt $MAX_ATTEMPTS ]; do
