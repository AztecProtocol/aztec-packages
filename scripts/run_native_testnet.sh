--- conflicted
+++ resolved
@@ -40,25 +40,7 @@
 OTEL_COLLECTOR_ENDPOINT=${OTEL_COLLECTOR_ENDPOINT:-"http://localhost:4318"}
 
 # Function to display help message
-<<<<<<< HEAD
 function display_help {
-  echo "Usage: $0 [options]"
-  echo
-  echo "Options:"
-  echo "  -h     Display this help message"
-  echo "  -t     Specify the test file (default: $TEST_SCRIPT)"
-  echo "  -p     Specify the prover command (default: $PROVER_SCRIPT)"
-  echo "  -val     Specify the number of validators (default: $NUM_VALIDATORS)"
-  echo "  -v     Set logging level to verbose"
-  echo "  -vv    Set logging level to debug"
-  echo "  -i     Run interleaved (default: $INTERLEAVED)"
-  echo "  -m     Run with metrics (default: $METRICS) will use $OTEL_COLLECTOR_ENDPOINT as default otel endpoint"
-  echo "  -c     Specify the otel collector endpoint (default: $OTEL_COLLECTOR_ENDPOINT)"
-  echo
-  echo "Example:"
-  echo "  $0 -t ./test-4epochs.sh -val 5 -v"
-=======
-display_help() {
     echo "Usage: $0 [options]"
     echo
     echo "Options:"
@@ -77,7 +59,6 @@
     echo
     echo "Example:"
     echo "  $0 -t ./test-4epochs.sh -val 5 -v"
->>>>>>> 897c840d
 }
 
 # Parse command line arguments
@@ -180,28 +161,16 @@
 
 # Base command
 BASE_CMD="INTERLEAVED=$INTERLEAVED ./yarn-project/end-to-end/scripts/native_network_test.sh \
-<<<<<<< HEAD
   $TEST_SCRIPT \
   \"./deploy-l1-contracts.sh $NUM_VALIDATORS\" \
   ./deploy-l2-contracts.sh \
   ./boot-node.sh \
-  ./ethereum.sh \
+  $ETHEREUM_SCRIPT \
   \"./validators.sh $NUM_VALIDATORS\" \
   $PROVER_SCRIPT \
   ./pxe.sh \
-  ./transaction-bot.sh"
-=======
-        $TEST_SCRIPT \
-        \"./deploy-l1-contracts.sh $NUM_VALIDATORS\" \
-        ./deploy-l2-contracts.sh \
-        ./boot-node.sh \
-        $ETHEREUM_SCRIPT \
-        \"./validators.sh $NUM_VALIDATORS\" \
-        $PROVER_SCRIPT \
-        ./pxe.sh \
-        ./transaction-bot.sh \
-        $BLOB_SINK_SCRIPT"
->>>>>>> 897c840d
+  ./transaction-bot.sh \
+  $BLOB_SINK_SCRIPT"
 
 # Execute the command
 eval $BASE_CMD