--- conflicted
+++ resolved
@@ -54,13 +54,8 @@
 # Add labels from input to the allow_list, supports prefix matching
 # E.g:
 # e2e_p2p label will match e2e_p2p_gossip, e2e_p2p_rediscovery, e2e_p2p_reqresp etc.
-<<<<<<< HEAD
-# e2e_prover label will match e2e_prover_fake_proofs, e2e_prover_coordination etc.
-IFS=',' read -r -a input_labels <<<"$LABELS"
-=======
 # e2e_prover label will match e2e_prover_fake_proofs etc.
 IFS=',' read -r -a input_labels <<< "$LABELS"
->>>>>>> fdc2042d
 expanded_allow_list=()
 
 for label in "${input_labels[@]}"; do
