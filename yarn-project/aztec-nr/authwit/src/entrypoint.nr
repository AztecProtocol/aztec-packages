--- conflicted
+++ resolved
@@ -25,7 +25,6 @@
 }
 
 impl FunctionCall {
-<<<<<<< HEAD
   fn to_be_bytes(self) -> [u8; FUNCTION_CALL_SIZE_IN_BYTES] {
     let mut bytes: [u8; FUNCTION_CALL_SIZE_IN_BYTES] = [0; FUNCTION_CALL_SIZE_IN_BYTES];
     let args_hash_bytes = self.args_hash.to_be_bytes(32);
@@ -38,25 +37,6 @@
     bytes[97] = self.is_static as u8;
     bytes
   }
-=======
-    fn to_be_bytes(self) -> [u8; FUNCTION_CALL_SIZE_IN_BYTES] {
-        let mut bytes: [u8; FUNCTION_CALL_SIZE_IN_BYTES] = [0; FUNCTION_CALL_SIZE_IN_BYTES];
-        let args_hash_bytes = self.args_hash.to_be_bytes(32);
-        for i in 0..32 {
-            bytes[i] = args_hash_bytes[i];
-        }
-        let function_selector_bytes = self.function_selector.to_field().to_be_bytes(32);
-        for i in 0..32 {
-            bytes[i + 32] = function_selector_bytes[i];
-        }
-        let target_address_bytes = self.target_address.to_field().to_be_bytes(32);
-        for i in 0..32 {
-            bytes[i + 64] = target_address_bytes[i];
-        }
-        bytes[96] = self.is_public as u8;
-        bytes
-    }
->>>>>>> acf5cf23
 }
 
 // FUNCTION_CALL_SIZE * ACCOUNT_MAX_CALLS + 1
@@ -114,33 +94,17 @@
         bytes
     }
 
-<<<<<<< HEAD
-  // Executes all private and public calls 
-  // docs:start:entrypoint-execute-calls
-  fn execute_calls(self, context: &mut PrivateContext) {
-    for call in self.function_calls {
-      if !call.target_address.is_zero() {
-        if call.is_public {
-          context.call_public_function_with_packed_args(
-            call.target_address, call.function_selector, call.args_hash, call.is_static
-          );
-        } else {
-          let _result = context.call_private_function_with_packed_args(
-            call.target_address, call.function_selector, call.args_hash, call.is_static
-          );
-=======
     // Executes all private and public calls 
     // docs:start:entrypoint-execute-calls
     fn execute_calls(self, context: &mut PrivateContext) {
         for call in self.function_calls {
             if !call.target_address.is_zero() {
                 if call.is_public {
-                    context.call_public_function_with_packed_args(call.target_address, call.function_selector, call.args_hash);
+                    context.call_public_function_with_packed_args(call.target_address, call.function_selector, call.args_hash, call.is_static);
                 } else {
-                    let _result = context.call_private_function_with_packed_args(call.target_address, call.function_selector, call.args_hash);
+                    let _result = context.call_private_function_with_packed_args(call.target_address, call.function_selector, call.args_hash, call.is_static);
                 }
             }
->>>>>>> acf5cf23
         }
     }
     // docs:end:entrypoint-execute-calls
