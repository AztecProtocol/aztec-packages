--- conflicted
+++ resolved
@@ -1,17 +1,9 @@
-<<<<<<< HEAD
-
-=======
->>>>>>> 655c322a
 use dep::aztec::{
   context::{PrivateContext, PublicContext, Context},
   constants_gen::{EMPTY_NULLIFIED_COMMITMENT, GENERATOR_INDEX__SIGNATURE_PAYLOAD},
   types::address::AztecAddress,
   abi::hash_args,
-<<<<<<< HEAD
-  hash::pedersen_hash
-=======
   hash::pedersen_hash,
->>>>>>> 655c322a
 };
 
 global IS_VALID_SELECTOR = 0xe86ab4ff;
