--- conflicted
+++ resolved
@@ -1,34 +1,3 @@
-<<<<<<< HEAD
-use dep::protocol_types::constants::{
-    RETURN_VALUES_LENGTH,
-    MAX_READ_REQUESTS_PER_CALL,
-    MAX_NEW_COMMITMENTS_PER_CALL,
-    MAX_NEW_NULLIFIERS_PER_CALL,
-    MAX_PRIVATE_CALL_STACK_LENGTH_PER_CALL,
-    MAX_PUBLIC_CALL_STACK_LENGTH_PER_CALL,
-    MAX_NEW_L2_TO_L1_MSGS_PER_CALL,
-    NUM_FIELDS_PER_SHA256,
-    MAX_PUBLIC_DATA_UPDATE_REQUESTS_PER_CALL,
-    MAX_PUBLIC_DATA_READS_PER_CALL,
-    GENERATOR_INDEX__FUNCTION_ARGS,
-    BLOCK_HEADER_LENGTH,
-    CONTRACT_DEPLOYMENT_DATA_LENGTH,
-    CALL_CONTEXT_LENGTH,
-    PRIVATE_CIRCUIT_PUBLIC_INPUTS_LENGTH,
-    PRIVATE_CIRCUIT_PUBLIC_INPUTS_HASH_INPUT_LENGTH,
-    CONTRACT_STORAGE_UPDATE_REQUEST_LENGTH,
-    CONTRACT_STORAGE_READ_LENGTH,
-    PUBLIC_CIRCUIT_PUBLIC_INPUTS_LENGTH,
-    PUBLIC_CIRCUIT_PUBLIC_INPUTS_HASH_INPUT_LENGTH,
-    GENERATOR_INDEX__BLOCK_HASH,
-    GENERATOR_INDEX__PUBLIC_CIRCUIT_PUBLIC_INPUTS,
-    GENERATOR_INDEX__FUNCTION_DATA,
-    GENERATOR_INDEX__PUBLIC_DATA_READ,
-    GENERATOR_INDEX__PUBLIC_DATA_UPDATE_REQUEST,
-    GENERATOR_INDEX__CALL_CONTEXT,
-    GENERATOR_INDEX__PRIVATE_CIRCUIT_PUBLIC_INPUTS,
-    GENERATOR_INDEX__CONTRACT_DEPLOYMENT_DATA,
-=======
 use dep::protocol_types::{
     abis::{
         block_header::BlockHeader,
@@ -38,7 +7,6 @@
     },
     contrakt::deployment_data::ContractDeploymentData,
     hash::hash_args,
->>>>>>> fcb04a76
 };
 
 // docs:start:private-global-variables
@@ -89,290 +57,6 @@
 }
 // docs:end:public-context-inputs
 
-<<<<<<< HEAD
-// docs:start:call-context
-struct CallContext {
-    msg_sender : Field,
-    storage_contract_address : Field,
-    portal_contract_address : Field,
-    function_selector: Field,
-
-    is_delegate_call : bool,
-    is_static_call : bool,
-    is_contract_deployment: bool,
-}
-// docs:end:call-context
-
-impl CallContext {
-    fn serialize(self) -> [Field; CALL_CONTEXT_LENGTH] {
-        [
-            self.msg_sender,
-            self.storage_contract_address,
-            self.portal_contract_address,
-            self.function_selector,
-            self.is_delegate_call as Field,
-            self.is_static_call as Field,
-            self.is_contract_deployment as Field,
-        ]
-    }
-
-    fn hash(self) -> Field {
-        pedersen_hash(self.serialize(), GENERATOR_INDEX__CALL_CONTEXT)
-    }
-}
-
-// docs:start:block-header
-struct BlockHeader {
-    note_hash_tree_root : Field,
-    nullifier_tree_root : Field,
-    contract_tree_root : Field,
-    l1_to_l2_messages_tree_root : Field,
-    archive_root: Field,
-    public_data_tree_root: Field,
-    global_variables_hash: Field,
-}
-// docs:end:block-header
-
-impl BlockHeader {
-    // NOTE: this order must match the order in `private_circuit_public_inputs.hpp`
-    pub fn serialize(self) -> [Field; BLOCK_HEADER_LENGTH] {
-        [
-            self.note_hash_tree_root,
-            self.nullifier_tree_root,
-            self.contract_tree_root,
-            self.l1_to_l2_messages_tree_root,
-            self.archive_root,
-            self.public_data_tree_root,
-            self.global_variables_hash,
-        ]
-    }
-
-    pub fn deserialize(deserialized: [Field; BLOCK_HEADER_LENGTH]) -> Self {
-        BlockHeader {
-            note_hash_tree_root: deserialized[0],
-            nullifier_tree_root: deserialized[1],
-            contract_tree_root: deserialized[2],
-            l1_to_l2_messages_tree_root: deserialized[3],
-            archive_root: deserialized[4],
-            public_data_tree_root: deserialized[5],
-            global_variables_hash: deserialized[6],
-        }
-    }
-
-    pub fn empty() -> Self {
-        Self { note_hash_tree_root: 0, nullifier_tree_root: 0, contract_tree_root: 0, l1_to_l2_messages_tree_root: 0, archive_root: 0, public_data_tree_root: 0, global_variables_hash: 0 }
-    }
-
-    pub fn block_hash(self) -> Field {
-        // TODO(#3442): Unify the ordering in `BlockHeader::serialize` function and the ordering
-        // in the block hash preimage --> This requires changes in the circuits.
-        let inputs = [
-            self.global_variables_hash,
-            self.note_hash_tree_root,
-            self.nullifier_tree_root,
-            self.contract_tree_root,
-            self.l1_to_l2_messages_tree_root,
-            self.public_data_tree_root
-        ];
-        pedersen_hash(inputs, GENERATOR_INDEX__BLOCK_HASH)
-    }
-}
-
-struct FunctionData {
-    function_selector: Field,
-    is_internal: bool,
-    is_private: bool,
-    is_constructor: bool,
-}
-
-impl FunctionData {
-    fn hash(self) -> Field {
-        pedersen_hash([
-            self.function_selector,
-            self.is_internal as Field,
-            self.is_private as Field,
-            self.is_constructor as Field,
-        ], GENERATOR_INDEX__FUNCTION_DATA)
-    }
-}
-
-struct PrivateCircuitPublicInputs {
-    call_context: CallContext,
-    args_hash: Field,
-    return_values: [Field; RETURN_VALUES_LENGTH],
-    read_requests: [Field; crate::abi::MAX_READ_REQUESTS_PER_CALL],
-    new_commitments: [Field; MAX_NEW_COMMITMENTS_PER_CALL],
-    new_nullifiers: [Field; MAX_NEW_NULLIFIERS_PER_CALL],
-    nullified_commitments: [Field; MAX_NEW_NULLIFIERS_PER_CALL],
-    private_call_stack: [Field; MAX_PRIVATE_CALL_STACK_LENGTH_PER_CALL],
-    public_call_stack: [Field; MAX_PUBLIC_CALL_STACK_LENGTH_PER_CALL],
-    new_l2_to_l1_msgs: [Field; MAX_NEW_L2_TO_L1_MSGS_PER_CALL],
-    // Explore introducing a new type like uint256 (similar to Point), so it's more explicit that
-    // we're talking about a single number backed by two field elements.
-    encrypted_logs_hash: [Field; NUM_FIELDS_PER_SHA256],
-    unencrypted_logs_hash: [Field; NUM_FIELDS_PER_SHA256],
-    encrypted_log_preimages_length: Field,
-    unencrypted_log_preimages_length: Field,
-    block_header: BlockHeader,
-    contract_deployment_data: ContractDeploymentData,
-    chain_id: Field,
-    version: Field,
-}
-
-impl PrivateCircuitPublicInputs {
-    fn hash(self) -> Field {
-        let mut fields: BoundedVec<Field, PRIVATE_CIRCUIT_PUBLIC_INPUTS_HASH_INPUT_LENGTH> = BoundedVec::new(0); 
-        fields.push(self.call_context.hash());
-        fields.push(self.args_hash);
-        fields.push_array(self.return_values);
-        fields.push_array(self.read_requests);
-        fields.push_array(self.new_commitments);
-        fields.push_array(self.new_nullifiers);
-        fields.push_array(self.nullified_commitments);
-        fields.push_array(self.private_call_stack);
-        fields.push_array(self.public_call_stack);
-        fields.push_array(self.new_l2_to_l1_msgs);
-        fields.push_array(self.encrypted_logs_hash);
-        fields.push_array(self.unencrypted_logs_hash);
-        fields.push(self.encrypted_log_preimages_length);
-        fields.push(self.unencrypted_log_preimages_length);
-        fields.push_array(self.block_header.serialize());
-        fields.push(self.contract_deployment_data.hash());
-        fields.push(self.chain_id);
-        fields.push(self.version);
-
-        pedersen_hash(fields.storage, GENERATOR_INDEX__PRIVATE_CIRCUIT_PUBLIC_INPUTS)
-    }
-
-    fn serialize(self) -> [Field; PRIVATE_CIRCUIT_PUBLIC_INPUTS_LENGTH] {
-        let mut fields: BoundedVec<Field, PRIVATE_CIRCUIT_PUBLIC_INPUTS_LENGTH> = BoundedVec::new(0); 
-        fields.push_array(self.call_context.serialize());
-        fields.push(self.args_hash);
-        fields.push_array(self.return_values);
-        fields.push_array(self.read_requests);
-        fields.push_array(self.new_commitments);
-        fields.push_array(self.new_nullifiers);
-        fields.push_array(self.private_call_stack);
-        fields.push_array(self.public_call_stack);
-        fields.push_array(self.new_l2_to_l1_msgs);
-        fields.push_array(self.encrypted_logs_hash);
-        fields.push_array(self.unencrypted_logs_hash);
-        fields.push(self.encrypted_log_preimages_length);
-        fields.push(self.unencrypted_log_preimages_length);
-        fields.push_array(self.block_header.serialize());
-        fields.push_array(self.contract_deployment_data.serialize());
-        fields.push(self.chain_id);
-        fields.push(self.version);
-        fields.storage
-    }
-}
-
-struct ContractStorageRead {
-    storage_slot: Field,
-    value: Field,
-}
-
-impl ContractStorageRead {
-    pub fn serialize(self) -> [Field; CONTRACT_STORAGE_READ_LENGTH] {
-        [self.storage_slot, self.value]
-    }
-
-    pub fn hash(self) -> Field {
-        pedersen_hash(self.serialize(), GENERATOR_INDEX__PUBLIC_DATA_READ)
-    }
-
-    pub fn empty() -> Self {
-        Self { storage_slot: 0, value: 0 }
-    }
-}
-
-struct ContractStorageUpdateRequest {
-    storage_slot: Field,
-    old_value: Field,
-    new_value: Field,
-}
-
-impl ContractStorageUpdateRequest {
-    pub fn serialize(self) -> [Field; CONTRACT_STORAGE_UPDATE_REQUEST_LENGTH] {
-        [self.storage_slot, self.old_value, self.new_value]
-    }
-
-    pub fn hash(self) -> Field {
-        pedersen_hash(self.serialize(), GENERATOR_INDEX__PUBLIC_DATA_UPDATE_REQUEST)
-    }
-
-    pub fn empty() -> Self {
-        Self { storage_slot: 0, old_value: 0, new_value: 0 }
-    }
-}
-
-struct PublicCircuitPublicInputs {
-    call_context: CallContext,
-    args_hash: Field,
-    return_values: [Field; RETURN_VALUES_LENGTH],
-    contract_storage_update_requests: [ContractStorageUpdateRequest; MAX_PUBLIC_DATA_UPDATE_REQUESTS_PER_CALL],
-    contract_storage_read: [ContractStorageRead; MAX_PUBLIC_DATA_READS_PER_CALL],
-    public_call_stack: [Field; MAX_PUBLIC_CALL_STACK_LENGTH_PER_CALL],
-    new_commitments: [Field; MAX_NEW_COMMITMENTS_PER_CALL],
-    new_nullifiers: [Field; crate::abi::MAX_NEW_NULLIFIERS_PER_CALL],
-    new_l2_to_l1_msgs: [Field; crate::abi::MAX_NEW_L2_TO_L1_MSGS_PER_CALL],
-    unencrypted_logs_hash: [Field; NUM_FIELDS_PER_SHA256],
-    unencrypted_log_preimages_length: Field,
-    block_header: BlockHeader,
-    prover_address: Field,
-}
-
-impl PublicCircuitPublicInputs {
-    
-    pub fn hash(self) -> Field {
-        let mut inputs: BoundedVec<Field, PUBLIC_CIRCUIT_PUBLIC_INPUTS_HASH_INPUT_LENGTH> = BoundedVec::new(0);
-        inputs.push(self.call_context.hash());
-        inputs.push(self.args_hash);
-        inputs.push_array(self.return_values);
-        for i in 0..MAX_PUBLIC_DATA_UPDATE_REQUESTS_PER_CALL {
-            inputs.push(self.contract_storage_update_requests[i].hash());
-        }
-        for i in 0..MAX_PUBLIC_DATA_READS_PER_CALL {
-            inputs.push(self.contract_storage_read[i].hash());
-        }
-        inputs.push_array(self.public_call_stack);
-        inputs.push_array(self.new_commitments);
-        inputs.push_array(self.new_nullifiers);
-        inputs.push_array(self.new_l2_to_l1_msgs);
-
-        inputs.push_array(self.unencrypted_logs_hash);
-        inputs.push(self.unencrypted_log_preimages_length);
-        inputs.push_array(self.block_header.serialize());
-        inputs.push(self.prover_address);
-
-        pedersen_hash(inputs.storage, GENERATOR_INDEX__PUBLIC_CIRCUIT_PUBLIC_INPUTS)
-    }
-
-    pub fn serialize(self) -> [Field; PUBLIC_CIRCUIT_PUBLIC_INPUTS_LENGTH] {
-        let mut fields: BoundedVec<Field, PUBLIC_CIRCUIT_PUBLIC_INPUTS_LENGTH> = BoundedVec::new(0); 
-        fields.push_array(self.call_context.serialize());   
-        fields.push(self.args_hash);
-        fields.push_array(self.return_values);
-        for i in 0..MAX_PUBLIC_DATA_UPDATE_REQUESTS_PER_CALL {
-            fields.push_array(self.contract_storage_update_requests[i].serialize());
-        }
-        for i in 0..MAX_PUBLIC_DATA_READS_PER_CALL {
-            fields.push_array(self.contract_storage_read[i].serialize());
-        }
-        fields.push_array(self.public_call_stack);
-        fields.push_array(self.new_commitments);
-        fields.push_array(self.new_nullifiers);
-        fields.push_array(self.new_l2_to_l1_msgs);
-        fields.push_array(self.unencrypted_logs_hash);
-        fields.push(self.unencrypted_log_preimages_length);
-        fields.push_array(self.block_header.serialize());
-        fields.push(self.prover_address);
-        fields.storage
-    }
-}
-
-=======
->>>>>>> fcb04a76
 struct Hasher {
     fields: [Field],
 }
