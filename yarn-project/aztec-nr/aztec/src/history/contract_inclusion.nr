use dep::protocol_types::{
    abis::{
        new_contract_data::NewContractData as ContractLeafPreimage,
    },
    address::{AztecAddress, EthAddress},
    contract_class::ContractClassId,
    grumpkin_point::GrumpkinPoint,
};
use dep::std::merkle::compute_merkle_root;

use crate::{
    context::PrivateContext,
    oracle::get_membership_witness::get_contract_membership_witness,
};

// Proves that a contract exists at block `block_number` and returns its address.
// Note: This can be used to approximate a factory pattern --> a factory contract could perform this proof and that
//       way verify that a contract at a given address is what it expects. Then it could store it in an internal
//       map of contracts (like what Uniswap Factory does with pool contracts - it stores them in a mapping).
//       By passing in the construct hash the factory can also verify that the contract was constructed with the
//       correct constructor arguments. Typically the factory would store the expected construct hash and assert that
//       it is what it expects. The constructor param check is the reason of why we pass in the preimage of contract's
//       aztec address instead of just the address.
pub fn prove_contract_inclusion(
    public_key: GrumpkinPoint,
    contract_address_salt: Field,
<<<<<<< HEAD
    contract_class_id: Field,
=======
    contract_class_id: ContractClassId,
>>>>>>> 75e30b99
    initialization_hash: Field,
    portal_contract_address: EthAddress,
    block_number: u32, // The block at which we'll prove that the public value exists
    context: PrivateContext
) -> AztecAddress {
    // 1) Get block header from oracle and ensure that the block is included in the archive.
    // let block_header = context.get_header.at(block_number);

    // 2) Compute the contract address
    let contract_address = AztecAddress::compute_from_public_key(
        public_key,
        contract_class_id,
        contract_address_salt,
        initialization_hash,
        portal_contract_address
    );

    // TODO(@spalladino): Use initialization and/or deployment nullifier for this proof.
    // Consider splitting this into 2 methods, one for initialization and one for public deployment.

    // 3) Form the contract tree leaf preimage
    // let preimage = ContractLeafPreimage { contract_address, portal_contract_address, contract_class_id };
    //
    // 4) Get the contract tree leaf by hashing the preimage
    // let contract_leaf = preimage.hash();
    //
    // 5) Get the membership witness of the leaf in the contract tree
    // let witness = get_contract_membership_witness(block_number, contract_leaf);
    //
    // 6) Prove that the leaf is in the contract tree
    // assert(
    //     block_header.partial.contract_tree.root
    //     == compute_merkle_root(contract_leaf, witness.index, witness.path), "Proving contract inclusion failed"
    // );
    //
    // --> Now we have traversed the trees all the way up to archive root.

    contract_address
}<|MERGE_RESOLUTION|>--- conflicted
+++ resolved
@@ -24,11 +24,7 @@
 pub fn prove_contract_inclusion(
     public_key: GrumpkinPoint,
     contract_address_salt: Field,
-<<<<<<< HEAD
-    contract_class_id: Field,
-=======
     contract_class_id: ContractClassId,
->>>>>>> 75e30b99
     initialization_hash: Field,
     portal_contract_address: EthAddress,
     block_number: u32, // The block at which we'll prove that the public value exists
