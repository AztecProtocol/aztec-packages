use dep::protocol_types::{
    abis::{
        new_contract_data::NewContractData as ContractLeafPreimage,
    },
    address::{AztecAddress, EthAddress},
    grumpkin_point::GrumpkinPoint,
};
use dep::std::merkle::compute_merkle_root;

use crate::{
    context::PrivateContext,
    oracle::get_membership_witness::get_contract_membership_witness,
};

// Proves that a contract exists at block `block_number` and returns its address.
// Note: This can be used to approximate a factory pattern --> a factory contract could perform this proof and that
//       way verify that a contract at a given address is what it expects. Then it could store it in an internal
//       map of contracts (like what Uniswap Factory does with pool contracts - it stores them in a mapping).
//       By passing in the construct hash the factory can also verify that the contract was constructed with the
//       correct constructor arguments. Typically the factory would store the expected construct hash and assert that
//       it is what it expects. The constructor param check is the reason of why we pass in the preimage of contract's
//       aztec address instead of just the address.
pub fn prove_contract_inclusion(
    public_key: GrumpkinPoint,
    contract_address_salt: Field,
    contract_class_id: Field,
    initialization_hash: Field,
    portal_contract_address: EthAddress,
    block_number: u32, // The block at which we'll prove that the public value exists
    context: PrivateContext
) -> AztecAddress {
    // 1) Get block header from oracle and ensure that the block is included in the archive.
<<<<<<< HEAD
    // let block_header = context.get_block_header(block_number);
=======
    let header = context.get_header_at(block_number);
>>>>>>> 0335ec58

    // 2) Compute the contract address
    let contract_address = AztecAddress::compute_from_public_key(
        public_key,
        contract_class_id,
        contract_address_salt,
        initialization_hash,
        portal_contract_address
    );

    // TODO(@spalladino): Use initialization and/or deployment nullifier for this proof.
    // Consider splitting this into 2 methods, one for initialization and one for public deployment.

    // 3) Form the contract tree leaf preimage
    // let preimage = ContractLeafPreimage { contract_address, portal_contract_address, contract_class_id };
    //
    // 4) Get the contract tree leaf by hashing the preimage
    // let contract_leaf = preimage.hash();
    //
    // 5) Get the membership witness of the leaf in the contract tree
    // let witness = get_contract_membership_witness(block_number, contract_leaf);
    //
    // 6) Prove that the leaf is in the contract tree
<<<<<<< HEAD
    // assert(
    //     block_header.contract_tree_root
    //     == compute_merkle_root(contract_leaf, witness.index, witness.path), "Proving contract inclusion failed"
    // );
    //
=======
    assert(
        header.state.partial.contract_tree.root
        == compute_merkle_root(contract_leaf, witness.index, witness.path), "Proving contract inclusion failed"
    );

>>>>>>> 0335ec58
    // --> Now we have traversed the trees all the way up to archive root.

    contract_address
}<|MERGE_RESOLUTION|>--- conflicted
+++ resolved
@@ -30,11 +30,7 @@
     context: PrivateContext
 ) -> AztecAddress {
     // 1) Get block header from oracle and ensure that the block is included in the archive.
-<<<<<<< HEAD
-    // let block_header = context.get_block_header(block_number);
-=======
-    let header = context.get_header_at(block_number);
->>>>>>> 0335ec58
+    // let block_header = context.get_header.at(block_number);
 
     // 2) Compute the contract address
     let contract_address = AztecAddress::compute_from_public_key(
@@ -58,19 +54,11 @@
     // let witness = get_contract_membership_witness(block_number, contract_leaf);
     //
     // 6) Prove that the leaf is in the contract tree
-<<<<<<< HEAD
     // assert(
-    //     block_header.contract_tree_root
+    //     block_header.partial.contract_tree.root
     //     == compute_merkle_root(contract_leaf, witness.index, witness.path), "Proving contract inclusion failed"
     // );
     //
-=======
-    assert(
-        header.state.partial.contract_tree.root
-        == compute_merkle_root(contract_leaf, witness.index, witness.path), "Proving contract inclusion failed"
-    );
-
->>>>>>> 0335ec58
     // --> Now we have traversed the trees all the way up to archive root.
 
     contract_address
