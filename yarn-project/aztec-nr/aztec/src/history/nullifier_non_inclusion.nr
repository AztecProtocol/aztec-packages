use dep::std::merkle::compute_merkle_root;

use crate::{
    context::PrivateContext,
    note::{
        utils::compute_siloed_nullifier,
        note_header::NoteHeader,
        note_interface::NoteInterface,
    },
    oracle::get_nullifier_membership_witness::get_low_nullifier_membership_witness,
    utils::{
        full_field_less_than,
        full_field_greater_than,
    },
};

pub fn prove_nullifier_non_inclusion(
    nullifier: Field,
    block_number: u32, // The block at which we'll prove that the nullifier does not exists
    context: PrivateContext
) {
    // 1) Get block header from oracle and ensure that the block is included in the archive.
    let block_header = context.get_block_header(block_number);

    // 2) Get the membership witness of a low nullifier of the nullifier
    let witness = get_low_nullifier_membership_witness(block_number, nullifier);

    // 3) Prove that the nullifier is not included in the nullifier tree

    // 3.a) Compute the low nullifier leaf and prove that it is in the nullifier tree
    let low_nullifier_leaf = witness.leaf_preimage.hash();
    assert(
        block_header.nullifier_tree_root
        == compute_merkle_root(low_nullifier_leaf, witness.index, witness.path), "Proving nullifier non-inclusion failed: Could not prove low nullifier inclusion"
    );

    // 3.b) Prove that the low nullifier is smaller than the nullifier
    assert(
        full_field_less_than(witness.leaf_preimage.nullifier, nullifier), "Proving nullifier non-inclusion failed: low_nullifier.value < nullifier.value check failed"
    );

    // 3.c) Prove that the low nullifier is pointing "over" the nullifier to prove that the nullifier is not
    // included in the nullifier tree (or to 0 if the to-be-inserted nullifier is the largest of all)
    assert(
        full_field_greater_than(witness.leaf_preimage.next_nullifier, nullifier)
        | (witness.leaf_preimage.next_index == 0), "Proving nullifier non-inclusion failed: low_nullifier.next_value > nullifier.value check failed"
    );
    // --> Now we have traversed the trees all the way up to archive root and verified that the nullifier
    //     was not yet included in the nullifier tree.
}

pub fn prove_note_not_nullified<Note, N>(
    note_with_header: Note,
    block_number: u32, // The block at which we'll prove that the note was not nullified
<<<<<<< HEAD
    context: PrivateContext
)  where Note: NoteInterface {
    let nullifier = compute_siloed_nullifier(note_with_header);
=======
    context: &mut PrivateContext
) {
    let nullifier = compute_siloed_nullifier(note_interface, note_with_header, context);
>>>>>>> 7c076653

    prove_nullifier_non_inclusion(nullifier, block_number, *context);
}<|MERGE_RESOLUTION|>--- conflicted
+++ resolved
@@ -52,15 +52,9 @@
 pub fn prove_note_not_nullified<Note, N>(
     note_with_header: Note,
     block_number: u32, // The block at which we'll prove that the note was not nullified
-<<<<<<< HEAD
-    context: PrivateContext
-)  where Note: NoteInterface {
-    let nullifier = compute_siloed_nullifier(note_with_header);
-=======
     context: &mut PrivateContext
-) {
-    let nullifier = compute_siloed_nullifier(note_interface, note_with_header, context);
->>>>>>> 7c076653
+) where Note: NoteInterface {
+    let nullifier = compute_siloed_nullifier(note_with_header, context);
 
     prove_nullifier_non_inclusion(nullifier, block_number, *context);
 }