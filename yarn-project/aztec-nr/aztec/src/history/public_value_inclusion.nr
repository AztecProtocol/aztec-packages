use dep::protocol_types::{
    constants::{
        PUBLIC_DATA_TREE_HEIGHT,
        GENERATOR_INDEX__PUBLIC_LEAF_INDEX,
    },
    hash::pedersen_hash,
};
use dep::std::merkle::compute_merkle_root;

use crate::{
    context::PrivateContext,
<<<<<<< HEAD
    hash::pedersen_hash,
    oracle::get_public_data_witness::{
        get_public_data_witness,
        PublicDataWitness,
    },
    utils::{
        full_field_less_than,
    },
=======
    oracle::get_sibling_path::get_sibling_path,
>>>>>>> fcb04a76
};

pub fn prove_public_value_inclusion(
    value: Field, // The value that we want to prove is in the public data tree
    storage_slot: Field, // The storage slot in which the value is stored
    block_number: u32, // The block at which we'll prove that the note exists
    context: PrivateContext
) {
    // 1) Get block header from oracle and ensure that the block hash is included in the archive.
    let block_header = context.get_block_header(block_number);

<<<<<<< HEAD
    // 2) Compute the leaf slot by siloing the storage slot with our own address
    let public_value_leaf_slot = pedersen_hash(
        [context.this_address(), storage_slot],
=======
    // 2) Compute the public value leaf index.
    // We have to compute the leaf index here because unlike in the case of note commitments, public values are
    // not siloed with contract address so an oracle could cheat and give us a membership witness for arbitrary
    // value in the public data tree.
    let value_leaf_index = pedersen_hash(
        [context.this_address().to_field(), storage_slot],
>>>>>>> fcb04a76
        GENERATOR_INDEX__PUBLIC_LEAF_INDEX
    );

    // 3) Get the membership witness of the slot
    let witness = get_public_data_witness(block_number, public_value_leaf_slot);

    // 4) Check that the witness matches the corresponding public_value
    let preimage = witness.leaf_preimage;
    if preimage.slot == public_value_leaf_slot {
        assert_eq(preimage.value, value, "Public value does not match value in witness");
    } else {
        assert_eq(value, 0, "Got non-zero public value for non-existing slot");
        assert(full_field_less_than(preimage.slot, public_value_leaf_slot), "Invalid witness range");
        assert(full_field_less_than(public_value_leaf_slot, preimage.next_slot), "Invalid witness range");
    }

    // 5) Prove that the leaf we validated is in the public data tree
    assert(
        block_header.public_data_tree_root == compute_merkle_root(preimage.hash(), witness.index, witness.path),
        "Proving public value inclusion failed"
    );

    // --> Now we have traversed the trees all the way up to archive root and that way verified that a specific
    // `value` was really set in a given contract storage slot at block `block_number` in public data tree.
}<|MERGE_RESOLUTION|>--- conflicted
+++ resolved
@@ -9,8 +9,6 @@
 
 use crate::{
     context::PrivateContext,
-<<<<<<< HEAD
-    hash::pedersen_hash,
     oracle::get_public_data_witness::{
         get_public_data_witness,
         PublicDataWitness,
@@ -18,9 +16,6 @@
     utils::{
         full_field_less_than,
     },
-=======
-    oracle::get_sibling_path::get_sibling_path,
->>>>>>> fcb04a76
 };
 
 pub fn prove_public_value_inclusion(
@@ -32,18 +27,9 @@
     // 1) Get block header from oracle and ensure that the block hash is included in the archive.
     let block_header = context.get_block_header(block_number);
 
-<<<<<<< HEAD
     // 2) Compute the leaf slot by siloing the storage slot with our own address
     let public_value_leaf_slot = pedersen_hash(
-        [context.this_address(), storage_slot],
-=======
-    // 2) Compute the public value leaf index.
-    // We have to compute the leaf index here because unlike in the case of note commitments, public values are
-    // not siloed with contract address so an oracle could cheat and give us a membership witness for arbitrary
-    // value in the public data tree.
-    let value_leaf_index = pedersen_hash(
         [context.this_address().to_field(), storage_slot],
->>>>>>> fcb04a76
         GENERATOR_INDEX__PUBLIC_LEAF_INDEX
     );
 
@@ -62,10 +48,9 @@
 
     // 5) Prove that the leaf we validated is in the public data tree
     assert(
-        block_header.public_data_tree_root == compute_merkle_root(preimage.hash(), witness.index, witness.path),
-        "Proving public value inclusion failed"
+        block_header.public_data_tree_root
+        == compute_merkle_root(preimage.hash(), witness.index, witness.path), "Proving public value inclusion failed"
     );
-
     // --> Now we have traversed the trees all the way up to archive root and that way verified that a specific
     // `value` was really set in a given contract storage slot at block `block_number` in public data tree.
 }