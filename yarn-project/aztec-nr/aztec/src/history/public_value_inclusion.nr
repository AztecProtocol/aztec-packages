--- conflicted
+++ resolved
@@ -6,7 +6,6 @@
 
 use crate::{
     context::PrivateContext,
-<<<<<<< HEAD
     oracle::get_public_data_witness::{
         get_public_data_witness,
         PublicDataWitness,
@@ -14,9 +13,6 @@
     utils::{
         full_field_less_than,
     },
-=======
-    oracle::get_sibling_path::get_public_data_sibling_path,
->>>>>>> 8c759f60
 };
 
 pub fn prove_public_value_inclusion(
@@ -34,13 +30,8 @@
         GENERATOR_INDEX__PUBLIC_LEAF_INDEX
     );
 
-<<<<<<< HEAD
     // 3) Get the membership witness of the slot
     let witness = get_public_data_witness(block_number, public_value_leaf_slot);
-=======
-    // 3) Get the sibling path of the value leaf index in the public data tree at block `block_number`.
-    let path = get_public_data_sibling_path(block_number, value_leaf_index);
->>>>>>> 8c759f60
 
     // 4) Check that the witness matches the corresponding public_value
     let preimage = witness.leaf_preimage;
