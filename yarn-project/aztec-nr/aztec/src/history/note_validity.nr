--- conflicted
+++ resolved
@@ -11,15 +11,8 @@
 pub fn prove_note_validity<Note, N>(
     note_with_header: Note,
     block_number: u32, // The block at which we'll prove that the note exists
-<<<<<<< HEAD
-    context: PrivateContext
+    context: &mut PrivateContext
 ) where Note: NoteInterface {
-    prove_note_inclusion(note_with_header, block_number, context);
+    prove_note_inclusion(note_with_header, block_number, *context);
     prove_note_not_nullified(note_with_header, block_number, context);
-=======
-    context: &mut PrivateContext
-) {
-    prove_note_inclusion(note_interface, note_with_header, block_number, *context);
-    prove_note_not_nullified(note_interface, note_with_header, block_number, context);
->>>>>>> 7c076653
 }