use crate::{
    context::inputs::PrivateContextInputs, key::nullifier_key::validate_nullifier_key_against_address,
    messaging::process_l1_to_l2_message,
    oracle::{
    arguments, call_private_function::call_private_function_internal,
    enqueue_public_function_call::enqueue_public_function_call_internal, context::get_portal_address,
    header::get_header_at, nullifier_key::{get_nullifier_key_pair, NullifierKeyPair}
}
};
use dep::protocol_types::{
    abis::{
    call_context::CallContext, function_data::FunctionData, function_selector::FunctionSelector,
    nullifier_key_validation_request::NullifierKeyValidationRequest,
    private_call_stack_item::PrivateCallStackItem,
    private_circuit_public_inputs::PrivateCircuitPublicInputs,
    public_call_stack_item::PublicCallStackItem,
    public_circuit_public_inputs::PublicCircuitPublicInputs,
    side_effect::{SideEffect, SideEffectLinkedToNoteHash}
},
    address::{AztecAddress, EthAddress},
    constants::{
    MAX_NEW_COMMITMENTS_PER_CALL, MAX_NEW_L2_TO_L1_MSGS_PER_CALL, MAX_NEW_NULLIFIERS_PER_CALL,
    MAX_PRIVATE_CALL_STACK_LENGTH_PER_CALL, MAX_PUBLIC_CALL_STACK_LENGTH_PER_CALL,
    MAX_PUBLIC_DATA_READS_PER_CALL, MAX_PUBLIC_DATA_UPDATE_REQUESTS_PER_CALL,
    MAX_READ_REQUESTS_PER_CALL, MAX_NULLIFIER_KEY_VALIDATION_REQUESTS_PER_CALL, NUM_FIELDS_PER_SHA256,
    RETURN_VALUES_LENGTH
},
    contrakt::{storage_read::StorageRead, storage_update_request::StorageUpdateRequest},
    grumpkin_private_key::GrumpkinPrivateKey, hash::hash_args, header::Header, utils::reader::Reader
};
use dep::std::option::Option;

// TODO(https://github.com/AztecProtocol/aztec-packages/issues/1165)
// use dep::std::collections::vec::Vec;

// When finished, one can call .finish() to convert back to the abi
struct PrivateContext {
    // docs:start:private-context
    inputs: PrivateContextInputs,
    side_effect_counter: u32,

    max_non_revertible_side_effect_counter: u32,

    args_hash : Field,
    return_values : BoundedVec<Field, RETURN_VALUES_LENGTH>,

    read_requests: BoundedVec<SideEffect, MAX_READ_REQUESTS_PER_CALL>,
    nullifier_key_validation_requests: BoundedVec<NullifierKeyValidationRequest, MAX_NULLIFIER_KEY_VALIDATION_REQUESTS_PER_CALL>,

    new_commitments: BoundedVec<SideEffect, MAX_NEW_COMMITMENTS_PER_CALL>,
    new_nullifiers: BoundedVec<SideEffectLinkedToNoteHash, MAX_NEW_NULLIFIERS_PER_CALL>,

    private_call_stack_hashes : BoundedVec<Field, MAX_PRIVATE_CALL_STACK_LENGTH_PER_CALL>,
    public_call_stack_hashes : BoundedVec<Field, MAX_PUBLIC_CALL_STACK_LENGTH_PER_CALL>,
    new_l2_to_l1_msgs : BoundedVec<Field, MAX_NEW_L2_TO_L1_MSGS_PER_CALL>,
    // docs:end:private-context

    // Header of a block whose state is used during private execution (not the block the transaction is included in).
    historical_header: Header,

    // TODO(https://github.com/AztecProtocol/aztec-packages/issues/1165)
    // encrypted_logs_preimages: Vec<Field>,
    // unencrypted_logs_preimages: Vec<Field>,

    nullifier_key: Option<NullifierKeyPair>,
}

impl PrivateContext {
    pub fn new(inputs: PrivateContextInputs, args_hash: Field) -> PrivateContext {
        PrivateContext {
            inputs,
            side_effect_counter: inputs.call_context.start_side_effect_counter,
            max_non_revertible_side_effect_counter: 0,
            args_hash,
            return_values: BoundedVec::new(0),
            read_requests: BoundedVec::new(SideEffect::empty()),
            nullifier_key_validation_requests: BoundedVec::new(NullifierKeyValidationRequest::empty()),
            new_commitments: BoundedVec::new(SideEffect::empty()),
            new_nullifiers: BoundedVec::new(SideEffectLinkedToNoteHash::empty()),
            historical_header: inputs.historical_header,
            private_call_stack_hashes: BoundedVec::new(0),
            public_call_stack_hashes: BoundedVec::new(0),
            new_l2_to_l1_msgs: BoundedVec::new(0),
            // TODO(https://github.com/AztecProtocol/aztec-packages/issues/1165)
            // encrypted_logs_preimages: Vec::new(),
            // unencrypted_logs_preimages: Vec::new(),
            nullifier_key: Option::none()
        }
    }

    pub fn msg_sender(self) -> AztecAddress {
        self.inputs.call_context.msg_sender
    }

    pub fn this_address(self) -> AztecAddress {
        self.inputs.call_context.storage_contract_address
    }

    pub fn this_portal_address(self) -> EthAddress {
        self.inputs.call_context.portal_contract_address
    }

    pub fn chain_id(self) -> Field {
        self.inputs.private_global_variables.chain_id
    }

    pub fn version(self) -> Field {
        self.inputs.private_global_variables.version
    }

    pub fn selector(self) -> FunctionSelector {
        self.inputs.call_context.function_selector
    }

    // Returns the header of a block whose state is used during private execution (not the block the transaction is
    // included in).
    pub fn get_header(self) -> Header {
        self.historical_header
    }

    // Returns the header of an arbitrary block whose block number is less than or equal to the block number
    // of historical header.
    pub fn get_header_at(self, block_number: u32) -> Header {
        get_header_at(block_number, self)
    }

    pub fn finish(self) -> PrivateCircuitPublicInputs {
        // TODO(https://github.com/AztecProtocol/aztec-packages/issues/1165)
        let encrypted_logs_hash = [0; NUM_FIELDS_PER_SHA256];
        let unencrypted_logs_hash = [0; NUM_FIELDS_PER_SHA256];
        let encrypted_log_preimages_length = 0;
        let unencrypted_log_preimages_length = 0;

        let priv_circuit_pub_inputs = PrivateCircuitPublicInputs {
            call_context: self.inputs.call_context,
            args_hash: self.args_hash,
            return_values: self.return_values.storage,
            max_non_revertible_side_effect_counter: self.max_non_revertible_side_effect_counter,
            read_requests: self.read_requests.storage,
            nullifier_key_validation_requests: self.nullifier_key_validation_requests.storage,
            new_commitments: self.new_commitments.storage,
            new_nullifiers: self.new_nullifiers.storage,
            private_call_stack_hashes: self.private_call_stack_hashes.storage,
            public_call_stack_hashes: self.public_call_stack_hashes.storage,
            new_l2_to_l1_msgs: self.new_l2_to_l1_msgs.storage,
            end_side_effect_counter: self.side_effect_counter,
            encrypted_logs_hash,
            unencrypted_logs_hash,
            encrypted_log_preimages_length,
            unencrypted_log_preimages_length,
            historical_header: self.historical_header,
            contract_deployment_data: self.inputs.contract_deployment_data,
            chain_id: self.inputs.private_global_variables.chain_id,
            version: self.inputs.private_global_variables.version
        };
        priv_circuit_pub_inputs
    }

    pub fn push_read_request(&mut self, read_request: Field) {
        let side_effect = SideEffect { value: read_request, counter: self.side_effect_counter };
        self.read_requests.push(side_effect);
        self.side_effect_counter = self.side_effect_counter + 1;
    }

    pub fn push_new_note_hash(&mut self, note_hash: Field) {
        let side_effect = SideEffect { value: note_hash, counter: self.side_effect_counter };
        self.new_commitments.push(side_effect);
        self.side_effect_counter = self.side_effect_counter + 1;
    }

    pub fn push_new_nullifier(&mut self, nullifier: Field, nullified_commitment: Field) {
        let side_effect = SideEffectLinkedToNoteHash { value: nullifier, note_hash: nullified_commitment, counter: self.side_effect_counter };
        self.new_nullifiers.push(side_effect);
        self.side_effect_counter = self.side_effect_counter + 1;
    }

    pub fn request_nullifier_secret_key(&mut self, account: AztecAddress) -> GrumpkinPrivateKey {
        let key_pair = if self.nullifier_key.is_none() {
            let key_pair = get_nullifier_key_pair(account);
            validate_nullifier_key_against_address(account, key_pair.public_key);
            let request = NullifierKeyValidationRequest { public_key: key_pair.public_key, secret_key: key_pair.secret_key };
            self.nullifier_key_validation_requests.push(request);
            self.nullifier_key = Option::some(key_pair);
            key_pair
        } else {
            let key_pair = self.nullifier_key.unwrap_unchecked();
            // If MAX_NULLIFIER_KEY_VALIDATION_REQUESTS_PER_CALL is larger than 1, need to update the way the key pair is cached.
            assert(MAX_NULLIFIER_KEY_VALIDATION_REQUESTS_PER_CALL == 1);
            assert(
                key_pair.account == account, "Cannot query nullifier key for more than one account per call"
            );
            key_pair
        };
        key_pair.secret_key
    }

    // docs:start:context_message_portal
    pub fn message_portal(&mut self, content: Field) {
        // docs:end:context_message_portal 
        self.new_l2_to_l1_msgs.push(content);
    }

    // PrivateContextInputs must be temporarily passed in to prevent too many unknowns
    // Note this returns self to get around an issue where mutable structs do not maintain mutations unless reassigned
    // docs:start:context_consume_l1_to_l2_message
    // docs:start:consume_l1_to_l2_message
    pub fn consume_l1_to_l2_message(&mut self, msg_key: Field, content: Field, secret: Field) {
        // docs:end:context_consume_l1_to_l2_message
        let nullifier = process_l1_to_l2_message(
            self.historical_header.state.l1_to_l2_message_tree.root,
            self.this_address(),
            self.this_portal_address(),
            self.chain_id(),
            self.version(),
            msg_key,
            content,
            secret
        );

        // Push nullifier (and the "commitment" corresponding to this can be "empty")
        self.push_new_nullifier(nullifier, 0)
    }
    // docs:end:consume_l1_to_l2_message

    pub fn accumulate_encrypted_logs<N>(&mut self, log: [Field; N]) {
        let _void1 = self.inputs;
        let _void2 = log;
        // TODO(https://github.com/AztecProtocol/aztec-packages/issues/1165)
    }

    pub fn accumulate_unencrypted_logs<T>(&mut self, log: T) {
        let _void1 = self.inputs;
        let _void2 = log;
        // TODO(https://github.com/AztecProtocol/aztec-packages/issues/1165)
    }

    pub fn call_private_function<ARGS_COUNT>(
        &mut self,
        contract_address: AztecAddress,
        function_selector: FunctionSelector,
        args: [Field; ARGS_COUNT]
    ) -> [Field; RETURN_VALUES_LENGTH] {
        let args_hash = hash_args(args);
        assert(args_hash == arguments::pack_arguments(args));
        self.call_private_function_with_packed_args(contract_address, function_selector, args_hash, false)
    }

    pub fn call_private_function_static<ARGS_COUNT>(
        &mut self,
        contract_address: AztecAddress,
        function_selector: FunctionSelector,
        args: [Field; ARGS_COUNT]
    ) -> [Field; RETURN_VALUES_LENGTH] {
        let args_hash = hash_args(args);
        assert(args_hash == arguments::pack_arguments(args));
        self.call_private_function_with_packed_args(contract_address, function_selector, args_hash, true)
    }

    pub fn call_private_function_no_args(
        &mut self,
        contract_address: AztecAddress,
        function_selector: FunctionSelector
    ) -> [Field; RETURN_VALUES_LENGTH] {
        self.call_private_function_with_packed_args(contract_address, function_selector, 0, false)
    }

    pub fn call_private_function_no_args_static(
        &mut self,
        contract_address: AztecAddress,
        function_selector: FunctionSelector,
    ) -> [Field; RETURN_VALUES_LENGTH] {
        self.call_private_function_with_packed_args(contract_address, function_selector, 0, true)
    }

    pub fn call_private_function_with_packed_args(
        &mut self,
        contract_address: AztecAddress,
        function_selector: FunctionSelector,
        args_hash: Field,
        is_static_call: bool,
    ) -> [Field; RETURN_VALUES_LENGTH] {
        let item = call_private_function_internal(
            contract_address,
            function_selector,
            args_hash,
<<<<<<< HEAD
            self.side_effect_counter,
            is_static_call
=======
            self.side_effect_counter
>>>>>>> acf5cf23
        );

        assert_eq(item.public_inputs.call_context.start_side_effect_counter, self.side_effect_counter);
        self.side_effect_counter = item.public_inputs.end_side_effect_counter + 1;

        assert(contract_address.eq(item.contract_address));
        assert(function_selector.eq(item.function_data.selector));

        assert(args_hash == item.public_inputs.args_hash);

        // Assert that the call context of the enqueued call generated by the oracle matches our request.
        // We are issuing a regular call which is not delegate, static, or deployment. We also constrain
        // the msg_sender in the nested call to be equal to our address, and the execution context address
        // for the nested call to be equal to the address we actually called.
        assert(item.public_inputs.call_context.is_delegate_call == false);
        assert(item.public_inputs.call_context.is_static_call == is_static_call);
        assert(item.public_inputs.call_context.is_contract_deployment == false);
        assert(
            item.public_inputs.call_context.msg_sender.eq(self.inputs.call_context.storage_contract_address)
        );
        assert(item.public_inputs.call_context.storage_contract_address.eq(contract_address));

        self.private_call_stack_hashes.push(item.hash());

        item.public_inputs.return_values
    }

    pub fn call_public_function<ARGS_COUNT>(
        &mut self,
        contract_address: AztecAddress,
        function_selector: FunctionSelector,
        args: [Field; ARGS_COUNT]
    ) {
        let args_hash = hash_args(args);
        assert(args_hash == arguments::pack_arguments(args));
        self.call_public_function_with_packed_args(contract_address, function_selector, args_hash, false)
    }

    pub fn call_public_function_static<ARGS_COUNT>(
        &mut self,
        contract_address: AztecAddress,
        function_selector: FunctionSelector,
        args: [Field; ARGS_COUNT]
    ) {
        let args_hash = hash_args(args);
        assert(args_hash == arguments::pack_arguments(args));
        self.call_public_function_with_packed_args(contract_address, function_selector, args_hash, true)
    }

    pub fn call_public_function_no_args(
        &mut self,
        contract_address: AztecAddress,
        function_selector: FunctionSelector
    ) {
        self.call_public_function_with_packed_args(contract_address, function_selector, 0, false)
    }

     pub fn call_public_function_no_args_static(
        &mut self,
        contract_address: AztecAddress,
        function_selector: FunctionSelector,
    ) {
        self.call_public_function_with_packed_args(contract_address, function_selector, 0, true)
    }

    pub fn call_public_function_with_packed_args(
        &mut self,
        contract_address: AztecAddress,
        function_selector: FunctionSelector,
        args_hash: Field,
        is_static_call: bool,
    ) {
        let fields = enqueue_public_function_call_internal(
            contract_address,
            function_selector,
            args_hash,
            self.side_effect_counter,
            is_static_call
        );

        let mut reader = Reader::new(fields);

        // Note: Not using PublicCirclePublicInputs::deserialize here, because everything below args_hash is 0 and
        // there is no more data in fields because there is only ENQUEUE_PUBLIC_FUNCTION_CALL_RETURN_SIZE fields!
        let item = PublicCallStackItem {
            contract_address: AztecAddress::from_field(reader.read()),
            function_data: reader.read_struct(FunctionData::deserialize),
            public_inputs: PublicCircuitPublicInputs {
                call_context: reader.read_struct(CallContext::deserialize),
                args_hash: reader.read(),
                return_values: [0; RETURN_VALUES_LENGTH],
                contract_storage_update_requests: [StorageUpdateRequest::empty(); MAX_PUBLIC_DATA_UPDATE_REQUESTS_PER_CALL],
                contract_storage_reads: [StorageRead::empty(); MAX_PUBLIC_DATA_READS_PER_CALL],
                public_call_stack_hashes: [0; MAX_PUBLIC_CALL_STACK_LENGTH_PER_CALL],
                new_commitments: [SideEffect::empty(); MAX_NEW_COMMITMENTS_PER_CALL],
                new_nullifiers: [SideEffectLinkedToNoteHash::empty(); MAX_NEW_NULLIFIERS_PER_CALL],
                new_l2_to_l1_msgs: [0; MAX_NEW_L2_TO_L1_MSGS_PER_CALL],
                unencrypted_logs_hash: [0; NUM_FIELDS_PER_SHA256],
                unencrypted_log_preimages_length: 0,
                historical_header: Header::empty(),
                prover_address: AztecAddress::zero()
            },
            is_execution_request: true
        };
        reader.finish();

        assert(contract_address.eq(item.contract_address));
        assert(function_selector.eq(item.function_data.selector));

        assert_eq(item.public_inputs.call_context.start_side_effect_counter, self.side_effect_counter);
        // We increment the sideffect counter by one, to account for the call itself being a side effect.
        self.side_effect_counter = self.side_effect_counter + 1;

        assert(args_hash == item.public_inputs.args_hash);

        // Assert that the call context of the enqueued call generated by the oracle matches our request.
        // We are issuing a regular call which is not delegate, static, or deployment. We also constrain
        // the msg_sender in the nested call to be equal to our address, and the execution context address
        // for the nested call to be equal to the address we actually called.
        assert(item.public_inputs.call_context.is_delegate_call == false);
        assert(item.public_inputs.call_context.is_static_call == is_static_call);
        assert(item.public_inputs.call_context.is_contract_deployment == false);
        assert(
            item.public_inputs.call_context.msg_sender.eq(self.inputs.call_context.storage_contract_address)
        );
        assert(item.public_inputs.call_context.storage_contract_address.eq(contract_address));

        self.public_call_stack_hashes.push(item.hash());
    }
}<|MERGE_RESOLUTION|>--- conflicted
+++ resolved
@@ -283,12 +283,8 @@
             contract_address,
             function_selector,
             args_hash,
-<<<<<<< HEAD
             self.side_effect_counter,
             is_static_call
-=======
-            self.side_effect_counter
->>>>>>> acf5cf23
         );
 
         assert_eq(item.public_inputs.call_context.start_side_effect_counter, self.side_effect_counter);
