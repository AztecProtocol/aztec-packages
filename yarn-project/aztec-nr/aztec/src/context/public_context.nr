use crate::{
    context::inputs::PublicContextInputs, messaging::process_l1_to_l2_message,
    oracle::{arguments, public_call::call_public_function_internal}
};
use dep::protocol_types::{
    abis::{
    global_variables::GlobalVariables, function_selector::FunctionSelector,
    private_circuit_public_inputs::PrivateCircuitPublicInputs,
    public_call_stack_item::PublicCallStackItem,
    public_circuit_public_inputs::PublicCircuitPublicInputs,
    side_effect::{SideEffect, SideEffectLinkedToNoteHash}
},
    address::{AztecAddress, EthAddress},
    constants::{
    MAX_NEW_COMMITMENTS_PER_CALL, MAX_NEW_L2_TO_L1_MSGS_PER_CALL, MAX_NEW_NULLIFIERS_PER_CALL,
    MAX_PUBLIC_CALL_STACK_LENGTH_PER_CALL, MAX_PUBLIC_DATA_READS_PER_CALL,
    MAX_PUBLIC_DATA_UPDATE_REQUESTS_PER_CALL, MAX_READ_REQUESTS_PER_CALL, NUM_FIELDS_PER_SHA256,
    RETURN_VALUES_LENGTH
},
    contrakt::{storage_read::StorageRead, storage_update_request::StorageUpdateRequest},
    hash::hash_args, header::Header, utils::reader::Reader
};

struct PublicContext {
    inputs: PublicContextInputs,
    side_effect_counter: u32,

    args_hash : Field,
    return_values : BoundedVec<Field, RETURN_VALUES_LENGTH>,

    contract_storage_update_requests: BoundedVec<StorageUpdateRequest, MAX_PUBLIC_DATA_UPDATE_REQUESTS_PER_CALL>,
    contract_storage_reads: BoundedVec<StorageRead, MAX_PUBLIC_DATA_READS_PER_CALL>,
    public_call_stack_hashes: BoundedVec<Field, MAX_PUBLIC_CALL_STACK_LENGTH_PER_CALL>,

    new_commitments: BoundedVec<SideEffect, MAX_NEW_COMMITMENTS_PER_CALL>,
    new_nullifiers: BoundedVec<SideEffectLinkedToNoteHash, MAX_NEW_NULLIFIERS_PER_CALL>,

    new_l2_to_l1_msgs: BoundedVec<Field, MAX_NEW_L2_TO_L1_MSGS_PER_CALL>,

    unencrypted_logs_hash: BoundedVec<Field, NUM_FIELDS_PER_SHA256>,
    unencrypted_logs_preimages_length: Field,

    // Header of a block whose state is used during public execution. Set by sequencer to be a header of a block
    // previous to the one in which the tx is included.
    historical_header: Header,
    prover_address: AztecAddress,
}

impl PublicContext {
    pub fn new(inputs: PublicContextInputs, args_hash: Field) -> PublicContext {
        let empty_storage_read = StorageRead::empty();
        let empty_storage_update = StorageUpdateRequest::empty();
        PublicContext {
            inputs,
            side_effect_counter: inputs.call_context.start_side_effect_counter,
            args_hash,
            return_values: BoundedVec::new(0),
            contract_storage_update_requests: BoundedVec::new(empty_storage_update),
            contract_storage_reads: BoundedVec::new(empty_storage_read),
            public_call_stack_hashes: BoundedVec::new(0),
            new_commitments: BoundedVec::new(SideEffect::empty()),
            new_nullifiers: BoundedVec::new(SideEffectLinkedToNoteHash::empty()),
            new_l2_to_l1_msgs: BoundedVec::new(0),
            unencrypted_logs_hash: BoundedVec::new(0),
            unencrypted_logs_preimages_length: 0,
            historical_header: inputs.historical_header,
            prover_address: AztecAddress::zero() // TODO(https://github.com/AztecProtocol/aztec-packages/issues/1165)
            // encrypted_logs_preimages: Vec::new(),
            // unencrypted_logs_preimages: Vec::new(),
        }
    }

    pub fn msg_sender(self) -> AztecAddress {
        self.inputs.call_context.msg_sender
    }

    pub fn this_address(self) -> AztecAddress {
        self.inputs.call_context.storage_contract_address
    }

    pub fn this_portal_address(self) -> EthAddress {
        self.inputs.call_context.portal_contract_address
    }

    pub fn chain_id(self) -> Field {
        self.inputs.public_global_variables.chain_id
    }

    pub fn version(self) -> Field {
        self.inputs.public_global_variables.version
    }

    pub fn selector(self) -> FunctionSelector {
        self.inputs.call_context.function_selector
    }

    pub fn block_number(self) -> Field {
        self.inputs.public_global_variables.block_number
    }

    pub fn timestamp(self) -> Field {
        self.inputs.public_global_variables.timestamp
    }

    pub fn coinbase(self) -> EthAddress {
        self.inputs.public_global_variables.coinbase
    }

    pub fn fee_recipient(self) -> AztecAddress {
        self.inputs.public_global_variables.fee_recipient
    }

    pub fn finish(self) -> PublicCircuitPublicInputs {
        // TODO(https://github.com/AztecProtocol/aztec-packages/issues/1165)
        let unencrypted_logs_hash = [0; NUM_FIELDS_PER_SHA256];
        let unencrypted_log_preimages_length = 0;

        // Compute the public call stack hashes
        let pub_circuit_pub_inputs = PublicCircuitPublicInputs {
            call_context: self.inputs.call_context, // Done
            args_hash: self.args_hash, // Done
            contract_storage_update_requests: self.contract_storage_update_requests.storage,
            contract_storage_reads: self.contract_storage_reads.storage,
            return_values: self.return_values.storage,
            new_commitments: self.new_commitments.storage,
            new_nullifiers: self.new_nullifiers.storage,
            public_call_stack_hashes: self.public_call_stack_hashes.storage,
            new_l2_to_l1_msgs: self.new_l2_to_l1_msgs.storage,
            unencrypted_logs_hash,
            unencrypted_log_preimages_length,
            historical_header: self.inputs.historical_header,
            prover_address: self.prover_address
        };
        pub_circuit_pub_inputs
    }

    pub fn push_new_note_hash(&mut self, note_hash: Field) {
        let side_effect = SideEffect { value: note_hash, counter: self.side_effect_counter };
        self.new_commitments.push(side_effect);
        self.side_effect_counter = self.side_effect_counter + 1;
    }

    pub fn push_new_nullifier(&mut self, nullifier: Field, _nullified_commitment: Field) {
        let side_effect = SideEffectLinkedToNoteHash {
            value: nullifier,
            note_hash: 0, // cannot nullify pending notes in public context
            counter: self.side_effect_counter
        };
        self.new_nullifiers.push(side_effect);
        self.side_effect_counter = self.side_effect_counter + 1;
    }

    pub fn message_portal(&mut self, content: Field) {
        self.new_l2_to_l1_msgs.push(content);
    }

    // PrivateContextInputs must be temporarily passed in to prevent too many unknowns
    // Note this returns self to get around an issue where mutable structs do not maintain mutations unless reassigned
    pub fn consume_l1_to_l2_message(&mut self, msg_key: Field, content: Field, secret: Field) {
        let this = (*self).this_address();
        let nullifier = process_l1_to_l2_message(
            self.historical_header.state.l1_to_l2_message_tree.root,
            this,
            self.this_portal_address(),
            self.chain_id(),
            self.version(),
            msg_key,
            content,
            secret
        );

        // Push nullifier (and the "commitment" corresponding to this can be "empty")
        self.push_new_nullifier(nullifier, 0)
    }

    pub fn accumulate_encrypted_logs<N>(&mut self, log: [Field; N]) {
        let _void1 = self;
        let _void2 = log;
        // TODO(https://github.com/AztecProtocol/aztec-packages/issues/1165)
    }

    pub fn accumulate_unencrypted_logs<T>(&mut self, log: T) {
        let _void1 = self;
        let _void2 = log;
        // TODO(https://github.com/AztecProtocol/aztec-packages/issues/1165)
    }

    pub fn call_public_function<ARGS_COUNT>(
        _self: Self,
        contract_address: AztecAddress,
        function_selector: FunctionSelector,
        args: [Field; ARGS_COUNT]
    ) -> [Field; RETURN_VALUES_LENGTH] {
        let args_hash = hash_args(args);
        assert(args_hash == arguments::pack_arguments(args));
<<<<<<< HEAD
        call_public_function_internal(
            contract_address,
            function_selector,
            args_hash,
            false
        )
    }

    pub fn call_public_function_static<ARGS_COUNT>(
        _self: Self,
        contract_address: AztecAddress,
        function_selector: FunctionSelector,
        args: [Field; ARGS_COUNT],
    ) -> [Field; RETURN_VALUES_LENGTH] {
        let args_hash = hash_args(args);
        assert(args_hash == arguments::pack_arguments(args));
        call_public_function_internal(
            contract_address,
            function_selector,
            args_hash,
            true
        )
=======
        call_public_function_internal(contract_address, function_selector, args_hash)
>>>>>>> acf5cf23
    }

    pub fn call_public_function_no_args(
        _self: Self,
        contract_address: AztecAddress,
        function_selector: FunctionSelector
    ) -> [Field; RETURN_VALUES_LENGTH] {
<<<<<<< HEAD
        call_public_function_internal(
            contract_address,
            function_selector,
            0,
            false,
        )
    }

    pub fn call_public_function_no_args_static(
        _self: Self,
        contract_address: AztecAddress,
        function_selector: FunctionSelector,
    ) -> [Field; RETURN_VALUES_LENGTH] {
        call_public_function_internal(
            contract_address,
            function_selector,
            0,
            true,
        )
=======
        call_public_function_internal(contract_address, function_selector, 0)
>>>>>>> acf5cf23
    }
}<|MERGE_RESOLUTION|>--- conflicted
+++ resolved
@@ -193,7 +193,6 @@
     ) -> [Field; RETURN_VALUES_LENGTH] {
         let args_hash = hash_args(args);
         assert(args_hash == arguments::pack_arguments(args));
-<<<<<<< HEAD
         call_public_function_internal(
             contract_address,
             function_selector,
@@ -216,9 +215,6 @@
             args_hash,
             true
         )
-=======
-        call_public_function_internal(contract_address, function_selector, args_hash)
->>>>>>> acf5cf23
     }
 
     pub fn call_public_function_no_args(
@@ -226,7 +222,6 @@
         contract_address: AztecAddress,
         function_selector: FunctionSelector
     ) -> [Field; RETURN_VALUES_LENGTH] {
-<<<<<<< HEAD
         call_public_function_internal(
             contract_address,
             function_selector,
@@ -246,8 +241,5 @@
             0,
             true,
         )
-=======
-        call_public_function_internal(contract_address, function_selector, 0)
->>>>>>> acf5cf23
     }
 }