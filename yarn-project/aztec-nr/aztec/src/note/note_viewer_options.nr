use dep::std::option::Option;
use dep::protocol_types::constants::MAX_NOTES_PER_PAGE;
<<<<<<< HEAD
use crate::note::note_getter_options::{Select, Sort, NoteStatus};
=======
use crate::note::note_getter_options::{Select, Sort, Comparator};
>>>>>>> 1c72c0d2
use crate::types::vec::BoundedVec;

// docs:start:NoteViewerOptions
struct NoteViewerOptions<Note, N> {
    selects: BoundedVec<Option<Select>, N>,
    sorts: BoundedVec<Option<Sort>, N>,
    limit: u32,
    offset: u32,
    status: u2,
}
// docs:end:NoteViewerOptions

impl<Note, N> NoteViewerOptions<Note, N> {
    pub fn new() -> NoteViewerOptions<Note, N> {
        NoteViewerOptions {
            selects: BoundedVec::new(Option::none()),
            sorts: BoundedVec::new(Option::none()),
            limit: MAX_NOTES_PER_PAGE as u32,
            offset: 0,
            status: NoteStatus.ACTIVE,
        }
    }
       
    // This method adds a `Select` criterion to the options.
    // It takes a field_index indicating which field to select, 
    // a value representing the specific value to match in that field, and 
    // a comparator (For possible values of comparators, please see the Comparator enum from note_getter_options)
    pub fn select(&mut self, field_index: u8, value: Field, comparator: Option<u3>) -> Self {
        self.selects.push(Option::some(Select::new(field_index, value, comparator.unwrap_or(Comparator.EQ))));
        *self
    }

    pub fn sort(&mut self, field_index: u8, order: u2) -> Self {
        self.sorts.push(Option::some(Sort::new(field_index, order)));
        *self
    }

    pub fn set_limit(&mut self, limit: u32) -> Self {
        assert(limit <= MAX_NOTES_PER_PAGE as u32);
        self.limit = limit;
        *self
    }

    pub fn set_offset(&mut self, offset: u32) -> Self {
        self.offset = offset;
        *self
    }

    // This method sets the status value, which determines whether to retrieve active or nullified notes.
    pub fn set_status(&mut self, status: u2) -> Self {
        self.status = status;
        *self
    }
}<|MERGE_RESOLUTION|>--- conflicted
+++ resolved
@@ -1,10 +1,6 @@
 use dep::std::option::Option;
 use dep::protocol_types::constants::MAX_NOTES_PER_PAGE;
-<<<<<<< HEAD
-use crate::note::note_getter_options::{Select, Sort, NoteStatus};
-=======
-use crate::note::note_getter_options::{Select, Sort, Comparator};
->>>>>>> 1c72c0d2
+use crate::note::note_getter_options::{Select, Sort, Comparator, NoteStatus};
 use crate::types::vec::BoundedVec;
 
 // docs:start:NoteViewerOptions
@@ -27,10 +23,10 @@
             status: NoteStatus.ACTIVE,
         }
     }
-       
+
     // This method adds a `Select` criterion to the options.
-    // It takes a field_index indicating which field to select, 
-    // a value representing the specific value to match in that field, and 
+    // It takes a field_index indicating which field to select,
+    // a value representing the specific value to match in that field, and
     // a comparator (For possible values of comparators, please see the Comparator enum from note_getter_options)
     pub fn select(&mut self, field_index: u8, value: Field, comparator: Option<u3>) -> Self {
         self.selects.push(Option::some(Select::new(field_index, value, comparator.unwrap_or(Comparator.EQ))));
