<<<<<<< HEAD
use dep::protocol_types::{
    constants::GENERATOR_INDEX__OUTER_NULLIFIER,
    hash::pedersen_hash,
    traits::{Deserialize, Serialize},
};
=======
>>>>>>> 3b257373
use crate::{
    context::PrivateContext,
    note::{
        note_header::NoteHeader,
        note_interface::NoteInterface,
    },
    utils::arr_copy_slice,
};

<<<<<<< HEAD
pub fn compute_inner_note_hash<Note, N>(note: Note) -> Field where Note: NoteInterface {
    let header = note.get_header();
    let note_hash = note.compute_note_hash();
=======
use dep::protocol_types::{
    address::AztecAddress,
    constants::{
        GENERATOR_INDEX__OUTER_NULLIFIER,
        GENERATOR_INDEX__UNIQUE_COMMITMENT,
        GENERATOR_INDEX__SILOED_COMMITMENT,
    },
    hash::pedersen_hash,
};

fn compute_inner_hash(storage_slot: Field, note_hash: Field) -> Field {
    // TODO(#1205) Do we need a generator index here?
    pedersen_hash([storage_slot, note_hash], 0)
}

fn compute_siloed_hash(contract_address: AztecAddress, inner_note_hash: Field) -> Field {
    let inputs = [contract_address.to_field(), inner_note_hash];
    pedersen_hash(inputs, GENERATOR_INDEX__SILOED_COMMITMENT)
}

fn compute_unique_hash(nonce: Field, siloed_note_hash: Field) -> Field {
    let inputs = [nonce, siloed_note_hash];
    pedersen_hash(inputs, GENERATOR_INDEX__UNIQUE_COMMITMENT)
}

fn compute_inner_note_hash<Note, N>(note_interface: NoteInterface<Note, N>, note: Note) -> Field {
    let get_header = note_interface.get_header;
    let header = get_header(note);

    let compute_note_hash = note_interface.compute_note_hash;
    let note_hash = compute_note_hash(note);
>>>>>>> 3b257373

    compute_inner_hash(header.storage_slot, note_hash)
}

<<<<<<< HEAD
pub fn compute_siloed_note_hash<Note, N>(note: Note) -> Field where Note: NoteInterface {
    let header = note.get_header();
    let inner_note_hash = compute_inner_note_hash(note);
=======
fn compute_siloed_note_hash<Note, N>(note_interface: NoteInterface<Note, N>, note_with_header: Note) -> Field {
    let get_header = note_interface.get_header;
    let header = get_header(note_with_header);

    let inner_note_hash = compute_inner_note_hash(note_interface, note_with_header);
>>>>>>> 3b257373

    compute_siloed_hash(header.contract_address, inner_note_hash)
}

<<<<<<< HEAD
pub fn compute_unique_siloed_note_hash<Note, N>(note: Note) -> Field where Note: NoteInterface {
    let header = note.get_header();
    let siloed_note_hash = compute_siloed_note_hash(note);
=======
fn compute_unique_siloed_note_hash<Note, N>(note_interface: NoteInterface<Note, N>, note_with_header: Note) -> Field {
    let get_header = note_interface.get_header;
    let header = get_header(note_with_header);

    let siloed_note_hash = compute_siloed_note_hash(note_interface, note_with_header);
>>>>>>> 3b257373

    compute_unique_hash(header.nonce, siloed_note_hash)
}

pub fn compute_siloed_nullifier<Note, N>(
    note_with_header: Note,
    context: &mut PrivateContext
) -> Field where Note: NoteInterface {
    let header = note_with_header.get_header();
    let inner_nullifier = note_with_header.compute_nullifier(context);

    let input = [header.contract_address.to_field(), inner_nullifier];
    pedersen_hash(input, GENERATOR_INDEX__OUTER_NULLIFIER)
}

pub fn compute_note_hash_for_read_or_nullify<Note, N>(note: Note) -> Field where Note: NoteInterface {
    let header = note.get_header();

    // TODO(https://github.com/AztecProtocol/aztec-packages/issues/1386)
    if (header.is_transient) {
        // If a note is transient, we just read the inner_note_hash (kernel will silo by contract address).
        compute_inner_note_hash(note)
    } else if (header.nonce == 0) {
        // If not transient and nonce is zero, that means we are reading a public note.
        compute_siloed_note_hash(note)
    } else {
        // When nonce is nonzero, that means we are reading a settled note (from tree) created in a
        // previous TX. So we need the unique_siloed_note_hash which has already been hashed with
        // contract address and then nonce. This hash will match the existing leaf in the private
        // data tree, so the kernel can just perform a membership check directly on this hash/leaf.
        compute_unique_siloed_note_hash(note)
    }
}

pub fn compute_note_hash_and_nullifier<T, N, S>(
    deserialize: fn([Field; N]) -> T,
    note_header: NoteHeader,
    serialized_note: [Field; S]
) -> [Field; 4] where T: NoteInterface {
    let mut note = deserialize(arr_copy_slice(serialized_note, [0; N], 0));
    // TODO: change this to note.setHeader(header) once https://github.com/noir-lang/noir/issues/4095 is fixed
    T::set_header((&mut note), note_header);

    let note_hash = note.compute_note_hash();
    let inner_note_hash = compute_inner_hash(note_header.storage_slot, note_hash);

    let siloed_note_hash = compute_siloed_hash(note_header.contract_address, inner_note_hash);

    let unique_siloed_note_hash = compute_unique_hash(note_header.nonce, siloed_note_hash);

    let inner_nullifier = note.compute_nullifier_without_context();

    [inner_note_hash, siloed_note_hash, unique_siloed_note_hash, inner_nullifier]
}<|MERGE_RESOLUTION|>--- conflicted
+++ resolved
@@ -1,11 +1,3 @@
-<<<<<<< HEAD
-use dep::protocol_types::{
-    constants::GENERATOR_INDEX__OUTER_NULLIFIER,
-    hash::pedersen_hash,
-    traits::{Deserialize, Serialize},
-};
-=======
->>>>>>> 3b257373
 use crate::{
     context::PrivateContext,
     note::{
@@ -15,11 +7,6 @@
     utils::arr_copy_slice,
 };
 
-<<<<<<< HEAD
-pub fn compute_inner_note_hash<Note, N>(note: Note) -> Field where Note: NoteInterface {
-    let header = note.get_header();
-    let note_hash = note.compute_note_hash();
-=======
 use dep::protocol_types::{
     address::AztecAddress,
     constants::{
@@ -28,6 +15,7 @@
         GENERATOR_INDEX__SILOED_COMMITMENT,
     },
     hash::pedersen_hash,
+    traits::{Deserialize, Serialize},
 };
 
 fn compute_inner_hash(storage_slot: Field, note_hash: Field) -> Field {
@@ -45,48 +33,30 @@
     pedersen_hash(inputs, GENERATOR_INDEX__UNIQUE_COMMITMENT)
 }
 
-fn compute_inner_note_hash<Note, N>(note_interface: NoteInterface<Note, N>, note: Note) -> Field {
-    let get_header = note_interface.get_header;
-    let header = get_header(note);
-
-    let compute_note_hash = note_interface.compute_note_hash;
-    let note_hash = compute_note_hash(note);
->>>>>>> 3b257373
+fn compute_inner_note_hash<Note, N>(note: Note) -> Field where Note: NoteInterface {
+    let header = note.get_header();
+    let note_hash = note.compute_note_hash();
 
     compute_inner_hash(header.storage_slot, note_hash)
 }
 
-<<<<<<< HEAD
-pub fn compute_siloed_note_hash<Note, N>(note: Note) -> Field where Note: NoteInterface {
-    let header = note.get_header();
-    let inner_note_hash = compute_inner_note_hash(note);
-=======
-fn compute_siloed_note_hash<Note, N>(note_interface: NoteInterface<Note, N>, note_with_header: Note) -> Field {
-    let get_header = note_interface.get_header;
-    let header = get_header(note_with_header);
+fn compute_siloed_note_hash<Note>(note_with_header: Note) -> Field where Note: NoteInterface {
+    let header = note_with_header.get_header();
 
-    let inner_note_hash = compute_inner_note_hash(note_interface, note_with_header);
->>>>>>> 3b257373
+    let inner_note_hash = compute_inner_note_hash(note_with_header);
 
     compute_siloed_hash(header.contract_address, inner_note_hash)
 }
 
-<<<<<<< HEAD
-pub fn compute_unique_siloed_note_hash<Note, N>(note: Note) -> Field where Note: NoteInterface {
-    let header = note.get_header();
-    let siloed_note_hash = compute_siloed_note_hash(note);
-=======
-fn compute_unique_siloed_note_hash<Note, N>(note_interface: NoteInterface<Note, N>, note_with_header: Note) -> Field {
-    let get_header = note_interface.get_header;
-    let header = get_header(note_with_header);
+fn compute_unique_siloed_note_hash<Note, N>(note_with_header: Note) -> Field where Note: NoteInterface {
+    let header = note_with_header.get_header();
 
-    let siloed_note_hash = compute_siloed_note_hash(note_interface, note_with_header);
->>>>>>> 3b257373
+    let siloed_note_hash = compute_siloed_note_hash(note_with_header);
 
     compute_unique_hash(header.nonce, siloed_note_hash)
 }
 
-pub fn compute_siloed_nullifier<Note, N>(
+pub fn compute_siloed_nullifier<Note>(
     note_with_header: Note,
     context: &mut PrivateContext
 ) -> Field where Note: NoteInterface {
@@ -97,7 +67,7 @@
     pedersen_hash(input, GENERATOR_INDEX__OUTER_NULLIFIER)
 }
 
-pub fn compute_note_hash_for_read_or_nullify<Note, N>(note: Note) -> Field where Note: NoteInterface {
+pub fn compute_note_hash_for_read_or_nullify<Note>(note: Note) -> Field where Note: NoteInterface {
     let header = note.get_header();
 
     // TODO(https://github.com/AztecProtocol/aztec-packages/issues/1386)
