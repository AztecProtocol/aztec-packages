use dep::std::merkle::compute_merkle_root;
<<<<<<< HEAD
use dep::protocol_types::constants::BLOCK_HEADER_LENGTH;
=======
use dep::protocol_types::{
    abis::block_header::BlockHeader,
    constants::{
        BLOCK_HEADER_LENGTH,
        ARCHIVE_HEIGHT,
    },
};
>>>>>>> fcb04a76

use crate::{
    context::PrivateContext,
    oracle::get_membership_witness::get_archive_membership_witness,
};

// TODO(#3564) - Nuke this oracle and Inject the number directly to context
#[oracle(getNullifierRootBlockNumber)]
fn get_nullifier_root_block_number_oracle(_nullifier_tree_root: Field) -> Field {}

unconstrained pub fn get_nullifier_root_block_number(nullifier_tree_root: Field) -> u32 {
    get_nullifier_root_block_number_oracle(nullifier_tree_root) as u32
}

#[oracle(getBlockHeader)]
fn get_block_header_oracle(_block_number: u32) -> [Field; BLOCK_HEADER_LENGTH] {}

unconstrained pub fn get_block_header_internal(block_number: u32) -> BlockHeader {
    let block_header = get_block_header_oracle(block_number);
    BlockHeader::deserialize(block_header)
}

pub fn get_block_header(block_number: u32, context: PrivateContext) -> BlockHeader {
    // 1) Get block number corresponding to block header inside context
    // Using nullifier tree root to get the block header block number because that changes in every block (every tx emits a nullifier).
    let block_header_block_number = get_nullifier_root_block_number(context.block_header.nullifier_tree_root);

    // 2) Check that the block header block number is more than or equal to the block number we want to prove against
    // We could not perform the proof otherwise because the archive root from the header would not "contain" the block we want to prove against
    assert(block_header_block_number >= block_number, "Block header block number is smaller than the block number we want to prove against");

    // 3) Get block header of a given block from oracle
    let block_header = get_block_header_internal(block_number);

    // 4) Compute the block hash from the block header
    let block_hash = block_header.block_hash();

    // 5) Get the membership witness of the block in the archive
    let witness = get_archive_membership_witness(block_header_block_number, block_hash);

    // 6) Check that the block is in the archive (i.e. the witness is valid)
    assert(context.block_header.archive_root == compute_merkle_root(block_hash, witness.index, witness.path), "Proving membership of a block in archive failed");

    // 7) Return the block header
    block_header
}<|MERGE_RESOLUTION|>--- conflicted
+++ resolved
@@ -1,15 +1,8 @@
 use dep::std::merkle::compute_merkle_root;
-<<<<<<< HEAD
-use dep::protocol_types::constants::BLOCK_HEADER_LENGTH;
-=======
 use dep::protocol_types::{
     abis::block_header::BlockHeader,
-    constants::{
-        BLOCK_HEADER_LENGTH,
-        ARCHIVE_HEIGHT,
-    },
+    constants::BLOCK_HEADER_LENGTH,
 };
->>>>>>> fcb04a76
 
 use crate::{
     context::PrivateContext,
