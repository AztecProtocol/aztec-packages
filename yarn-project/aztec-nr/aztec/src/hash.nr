--- conflicted
+++ resolved
@@ -29,11 +29,10 @@
   pedersen_hash([secret], GENERATOR_INDEX__L1_TO_L2_MESSAGE_SECRET)
 }
 
-<<<<<<< HEAD
 #[oracle(pedersenHash)]
 fn pedersen_hash_oracle<N>(_inputs: [Field; N], _hash_index: u32) -> Field {}
 
-unconstrained pub fn pedersen_hash_internal<N>(inputs: [Field; N], hash_index: u32) -> Field {
+unconstrained fn pedersen_hash_internal<N>(inputs: [Field; N], hash_index: u32) -> Field {
     pedersen_hash_oracle(inputs, hash_index)
 }
 
@@ -49,8 +48,4 @@
   //   modified_inputs = modified_inputs.push_back(inputs[i]);
   // }
   // pedersen_with_separator(modified_inputs, hash_index)[0]
-=======
-pub fn pedersen_hash<N>(inputs : [Field;N], hash_index : u32) -> Field {
-  pedersen_with_separator(inputs, hash_index)[0]
->>>>>>> 655c322a
 }