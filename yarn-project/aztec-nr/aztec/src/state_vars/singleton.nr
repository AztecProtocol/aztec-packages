--- conflicted
+++ resolved
@@ -112,11 +112,6 @@
 
     // docs:start:view_note
     unconstrained pub fn view_note<N>(self) -> Note where Note: NoteInterface + Deserialize<N> {
-<<<<<<< HEAD
-        // TODO: Remove this once https://github.com/noir-lang/noir/issues/4088 is fixed
-        let _deserialized_length_hint: [Field; N] = Note::_deserialized_length_hint();
-=======
->>>>>>> 0927091b
         let options = NoteViewerOptions::new().set_limit(1);
         view_notes(self.storage_slot, options)[0].unwrap()
     }
