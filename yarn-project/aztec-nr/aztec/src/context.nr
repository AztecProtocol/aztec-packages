--- conflicted
+++ resolved
@@ -1,17 +1,3 @@
-<<<<<<< HEAD
-use dep::protocol_types::constants::{
-    EMPTY_NULLIFIED_COMMITMENT,
-    MAX_NEW_COMMITMENTS_PER_CALL,
-    MAX_NEW_L2_TO_L1_MSGS_PER_CALL,
-    MAX_NEW_NULLIFIERS_PER_CALL,
-    MAX_PRIVATE_CALL_STACK_LENGTH_PER_CALL,
-    MAX_PUBLIC_CALL_STACK_LENGTH_PER_CALL,
-    MAX_PUBLIC_DATA_READS_PER_CALL,
-    MAX_PUBLIC_DATA_UPDATE_REQUESTS_PER_CALL,
-    MAX_READ_REQUESTS_PER_CALL,
-    NUM_FIELDS_PER_SHA256,
-    RETURN_VALUES_LENGTH,
-=======
 use dep::protocol_types::{
     abis::{
         block_header::BlockHeader,
@@ -48,7 +34,6 @@
     },
     hash::hash_args,
     point::Point,
->>>>>>> fcb04a76
 };
 
 // TODO(https://github.com/AztecProtocol/aztec-packages/issues/1165)
@@ -299,7 +284,6 @@
                 args_hash: fields[12],
                 return_values: arr_copy_slice(fields, [0; RETURN_VALUES_LENGTH], 13),
                 read_requests: arr_copy_slice(fields, [0; MAX_READ_REQUESTS_PER_CALL], 17),
-<<<<<<< HEAD
                 new_commitments: arr_copy_slice(fields, [0; MAX_NEW_COMMITMENTS_PER_CALL], 49),
                 new_nullifiers: arr_copy_slice(fields, [0; MAX_NEW_NULLIFIERS_PER_CALL], 65),
                 nullified_commitments: arr_copy_slice(fields, [0; MAX_NEW_NULLIFIERS_PER_CALL], 81),
@@ -311,20 +295,6 @@
                 encrypted_log_preimages_length: fields[111],
                 unencrypted_log_preimages_length: fields[112],
                 block_header: BlockHeader{
-=======
-                pending_read_requests: arr_copy_slice(fields, [0; MAX_READ_REQUESTS_PER_CALL], 49),
-                new_commitments: arr_copy_slice(fields, [0; MAX_NEW_COMMITMENTS_PER_CALL], 81),
-                new_nullifiers: arr_copy_slice(fields, [0; MAX_NEW_NULLIFIERS_PER_CALL], 97),
-                nullified_commitments: arr_copy_slice(fields, [0; MAX_NEW_NULLIFIERS_PER_CALL], 113),
-                private_call_stack_hashes: arr_copy_slice(fields, [0; MAX_PRIVATE_CALL_STACK_LENGTH_PER_CALL], 129),
-                public_call_stack_hashes: arr_copy_slice(fields, [0; MAX_PUBLIC_CALL_STACK_LENGTH_PER_CALL], 133),
-                new_l2_to_l1_msgs: arr_copy_slice(fields, [0; MAX_NEW_L2_TO_L1_MSGS_PER_CALL], 137),
-                encrypted_logs_hash: arr_copy_slice(fields, [0; NUM_FIELDS_PER_SHA256], 139),
-                unencrypted_logs_hash: arr_copy_slice(fields, [0; NUM_FIELDS_PER_SHA256], 141),
-                encrypted_log_preimages_length: fields[143],
-                unencrypted_log_preimages_length: fields[144],
-                block_header: BlockHeader {
->>>>>>> fcb04a76
                     // Must match order in `private_circuit_public_inputs.hpp`
                     note_hash_tree_root : fields[113],
                     nullifier_tree_root : fields[114],
@@ -335,22 +305,14 @@
                     global_variables_hash: fields[119],
                 },
                 contract_deployment_data: ContractDeploymentData {
-<<<<<<< HEAD
-                    deployer_public_key: Point::new(fields[120], fields[121]),
+                    deployer_public_key: Point {
+                      x: fields[120], 
+                      y: fields[121]
+                    },
                     constructor_vk_hash : fields[122],
                     function_tree_root : fields[123],
                     contract_address_salt : fields[124],
                     portal_contract_address : fields[125],
-=======
-                    deployer_public_key: Point {
-                        x: fields[152],
-                        y: fields[153],
-                    },
-                    constructor_vk_hash : fields[154],
-                    function_tree_root : fields[155],
-                    contract_address_salt : fields[156],
-                    portal_contract_address : EthAddress::from_field(fields[157]),
->>>>>>> fcb04a76
                 },
                 chain_id: fields[126],
                 version: fields[127],
