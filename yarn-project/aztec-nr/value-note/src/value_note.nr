--- conflicted
+++ resolved
@@ -1,14 +1,3 @@
-<<<<<<< HEAD
-use dep::aztec::note::{
-    note_header::NoteHeader,
-    note_interface::NoteInterface,
-    utils::compute_note_hash_for_read_or_nullify,
-};
-use dep::aztec::hash::pedersen_hash;
-use dep::aztec::oracle::{
-    rand::rand,
-    get_secret_key::get_secret_key,
-=======
 use dep::aztec::{
     note::{
         note_header::NoteHeader,
@@ -23,7 +12,6 @@
     log::emit_encrypted_log,
     hash::pedersen_hash,
     context::PrivateContext,
->>>>>>> 655c322a
 };
 
 global VALUE_NOTE_LEN: Field = 3; // 3 plus a header.
