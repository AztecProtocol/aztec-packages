--- conflicted
+++ resolved
@@ -21,11 +21,7 @@
   }
 
   public static random() {
-<<<<<<< HEAD
     return new AztecAddress(randomBytes(this.SIZE_IN_BYTES));
-=======
-    return new AztecAddress(randomBytes(AztecAddress.SIZE_IN_BYTES));
->>>>>>> d7e3ecc0
   }
 
   public equals(rhs: AztecAddress) {
