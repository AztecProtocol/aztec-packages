import { keccak256String, randomBytes } from '../crypto/index.js';
<<<<<<< HEAD
import { Fr } from '../fields/fields.js';
import { BufferReader } from '../serialize/buffer_reader.js';
=======
import { Fr } from '../fields/index.js';
import { BufferReader } from '../serialize/index.js';
>>>>>>> d129dcfa

/**
 * Represents an Ethereum address as a 20-byte buffer and provides various utility methods
 * for converting between different representations, generating random addresses, validating
 * checksums, and comparing addresses. EthAddress can be instantiated using a buffer or string,
 * and can be serialized/deserialized from a buffer or BufferReader.
 */
export class EthAddress {
  /**
   * The size of an Ethereum address in bytes.
   */
  public static SIZE_IN_BYTES = 20;
  /**
   * Represents a zero Ethereum address with 20 bytes filled with zeros.
   */
  public static ZERO = new EthAddress(Buffer.alloc(EthAddress.SIZE_IN_BYTES));

  constructor(private buffer: Buffer) {
    if (buffer.length === 32) {
      if (!buffer.slice(0, 12).equals(Buffer.alloc(12))) {
        throw new Error('Invalid address buffer.');
      } else {
        this.buffer = buffer.slice(12);
      }
    } else if (buffer.length !== EthAddress.SIZE_IN_BYTES) {
      throw new Error(`Expect buffer size to be ${EthAddress.SIZE_IN_BYTES}. Got ${buffer.length}.`);
    }
  }

  /**
   * Creates an EthAddress instance from a valid Ethereum address string.
   * The input 'address' can be either in checksum format or lowercase, and it can be prefixed with '0x'.
   * Throws an error if the input is not a valid Ethereum address.
   *
   * @param address - The string representing the Ethereum address.
   * @returns An EthAddress instance.
   */
  public static fromString(address: string) {
    if (!EthAddress.isAddress(address)) {
      throw new Error(`Invalid address string: ${address}`);
    }
    return new EthAddress(Buffer.from(address.replace(/^0x/i, ''), 'hex'));
  }

  /**
   * Create a random EthAddress instance with 20 random bytes.
   * This method generates a new Ethereum address with a randomly generated set of 20 bytes.
   * It is useful for generating test addresses or unique identifiers.
   *
   * @returns A randomly generated EthAddress instance.
   */
  public static random() {
    return new EthAddress(randomBytes(20));
  }

  /**
   * Determines if the given string represents a valid Ethereum address.
   * A valid address should meet the following criteria:
   * 1. Contains exactly 40 hex characters (excluding an optional '0x' prefix).
   * 2. Is either all lowercase, all uppercase, or has a valid checksum based on EIP-55.
   *
   * @param address - The string to be checked for validity as an Ethereum address.
   * @returns True if the input string represents a valid Ethereum address, false otherwise.
   */
  public static isAddress(address: string) {
    if (!/^(0x)?[0-9a-f]{40}$/i.test(address)) {
      // Does not have the basic requirements of an address.
      return false;
    } else if (/^(0x|0X)?[0-9a-f]{40}$/.test(address) || /^(0x|0X)?[0-9A-F]{40}$/.test(address)) {
      // It's ALL lowercase or ALL upppercase.
      return true;
    } else {
      return EthAddress.checkAddressChecksum(address);
    }
  }

  /**
   * Checks if the EthAddress instance represents a zero address.
   * A zero address consists of 20 bytes filled with zeros and is considered an invalid address.
   *
   * @returns A boolean indicating whether the EthAddress instance is a zero address or not.
   */
  public isZero() {
    return this.equals(EthAddress.ZERO);
  }

  /**
   * Checks if the given Ethereum address has a valid checksum.
   * The input 'address' should be prefixed with '0x' or not, and have exactly 40 hex characters.
   * Returns true if the address has a valid checksum, false otherwise.
   *
   * @param address - The hex-encoded string representing the Ethereum address.
   * @returns A boolean value indicating whether the address has a valid checksum.
   */
  public static checkAddressChecksum(address: string) {
    address = address.replace(/^0x/i, '');
    const addressHash = keccak256String(address.toLowerCase());

    for (let i = 0; i < 40; i++) {
      // The nth letter should be uppercase if the nth digit of casemap is 1.
      if (
        (parseInt(addressHash[i], 16) > 7 && address[i].toUpperCase() !== address[i]) ||
        (parseInt(addressHash[i], 16) <= 7 && address[i].toLowerCase() !== address[i])
      ) {
        return false;
      }
    }
    return true;
  }

  /**
   * Converts an Ethereum address to its checksum format.
   * The input 'address' should be prefixed with '0x' or not, and have exactly 40 hex characters.
   * The checksum format is created by capitalizing certain characters in the hex string
   * based on the hash of the lowercase address.
   * Throws an error if the input address is invalid.
   *
   * @param address - The Ethereum address as a hex-encoded string.
   * @returns The Ethereum address in its checksum format.
   */
  public static toChecksumAddress(address: string) {
    if (!EthAddress.isAddress(address)) {
      throw new Error('Invalid address string.');
    }

    address = address.toLowerCase().replace(/^0x/i, '');
    const addressHash = keccak256String(address);
    let checksumAddress = '0x';

    for (let i = 0; i < address.length; i++) {
      // If ith character is 9 to f then make it uppercase.
      if (parseInt(addressHash[i], 16) > 7) {
        checksumAddress += address[i].toUpperCase();
      } else {
        checksumAddress += address[i];
      }
    }
    return checksumAddress;
  }

  /**
   * Checks whether the given EthAddress instance is equal to the current instance.
   * Equality is determined by comparing the underlying byte buffers of both instances.
   *
   * @param rhs - The EthAddress instance to compare with the current instance.
   * @returns A boolean value indicating whether the two instances are equal (true) or not (false).
   */
  public equals(rhs: EthAddress) {
    return this.buffer.equals(rhs.toBuffer());
  }

  /**
   * Converts the Ethereum address to a hex-encoded string.
   * The resulting string is prefixed with '0x' and has exactly 40 hex characters.
   * This method can be used to represent the EthAddress instance in the widely used hexadecimal format.
   *
   * @returns A hex-encoded string representation of the Ethereum address.
   */
  public toString() {
    return '0x' + this.buffer.toString('hex');
  }

  /**
   * Returns the Ethereum address as a checksummed string.
   * The output string will have characters in the correct upper or lowercase form, according to EIP-55.
   * This provides a way to verify if an address is typed correctly, by checking the character casing.
   *
   * @returns A checksummed Ethereum address string.
   */
  public toChecksumString() {
    return EthAddress.toChecksumAddress(this.buffer.toString('hex'));
  }

  /**
   * Returns the internal Buffer representation of the Ethereum address.
   * This method is useful when working with raw binary data or when
   * integrating with other modules that require a Buffer as input.
   *
   * @returns A Buffer instance containing the 20-byte Ethereum address.
   */
  public toBuffer() {
    return this.buffer;
  }

  /**
   * Returns a 32-byte buffer representation of the Ethereum address, with the original 20-byte address
   * occupying the last 20 bytes and the first 12 bytes being zero-filled.
   * This format is commonly used in smart contracts when handling addresses as 32-byte values.
   *
   * @returns A 32-byte Buffer containing the padded Ethereum address.
   */
  public toBuffer32() {
    const buffer = Buffer.alloc(32);
    this.buffer.copy(buffer, 12);
    return buffer;
  }

  /**
   * Returns a new field with the same contents as this EthAddress.
   *
   * @returns An Fr instance.
   */
  public toField() {
    return Fr.fromBuffer(this.toBuffer32());
  }

  /**
   * Deserializes from a buffer or reader, corresponding to a write in cpp.
   * @param buffer - Buffer to read from.
   * @returns The EthAdress.
   */
  static fromBuffer(buffer: Buffer | BufferReader): EthAddress {
    const reader = BufferReader.asReader(buffer);
    return new EthAddress(reader.readBuffer());
  }
}<|MERGE_RESOLUTION|>--- conflicted
+++ resolved
@@ -1,11 +1,6 @@
 import { keccak256String, randomBytes } from '../crypto/index.js';
-<<<<<<< HEAD
-import { Fr } from '../fields/fields.js';
-import { BufferReader } from '../serialize/buffer_reader.js';
-=======
 import { Fr } from '../fields/index.js';
 import { BufferReader } from '../serialize/index.js';
->>>>>>> d129dcfa
 
 /**
  * Represents an Ethereum address as a 20-byte buffer and provides various utility methods
