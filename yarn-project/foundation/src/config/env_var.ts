--- conflicted
+++ resolved
@@ -48,12 +48,8 @@
   | 'DEBUG_P2P_DISABLE_COLOCATION_PENALTY'
   | 'DEPLOY_AZTEC_CONTRACTS_SALT'
   | 'DEPLOY_AZTEC_CONTRACTS'
-<<<<<<< HEAD
   | 'ENFORCE_FEES'
   | 'ETHEREUM_HOSTS'
-=======
-  | 'ETHEREUM_HOST'
->>>>>>> e6f5a09e
   | 'FEE_JUICE_CONTRACT_ADDRESS'
   | 'FEE_JUICE_PORTAL_CONTRACT_ADDRESS'
   | 'FEE_RECIPIENT'
