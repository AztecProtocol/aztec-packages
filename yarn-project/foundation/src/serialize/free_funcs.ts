--- conflicted
+++ resolved
@@ -147,7 +147,6 @@
   return Buffer.concat([originalPart1, originalPart2]);
 }
 
-<<<<<<< HEAD
 /**
  * Stores 248 bits of information in 1 field.
  * @param buf - 32 or 31 bytes of data
@@ -175,8 +174,7 @@
   }
   return buffer;
 }
-=======
+
 export function fromFieldsTuple(fields: Tuple<Fr, 2>): Buffer {
   return from2Fields(fields[0], fields[1]);
-}
->>>>>>> 7f216eb0
+}