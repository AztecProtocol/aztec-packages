--- conflicted
+++ resolved
@@ -88,49 +88,11 @@
 // Define custom logging levels for pino.
 const customLevels = { verbose: 25 };
 
-<<<<<<< HEAD
-// inspired by https://github.com/pinojs/pino/issues/726#issuecomment-605814879
-const levelToSeverityFormatter = (label: string, level: number): object => {
-  // Severity labels https://cloud.google.com/logging/docs/reference/v2/rest/v2/LogEntry#LogSeverity
-  let severity: string;
-
-  switch (label as pino.Level | keyof typeof customLevels) {
-    case 'trace':
-    case 'debug':
-      severity = 'DEBUG';
-      break;
-    case 'verbose':
-    case 'info':
-      severity = 'INFO';
-      break;
-    case 'warn':
-      severity = 'WARNING';
-      break;
-    case 'error':
-      severity = 'ERROR';
-      break;
-    case 'fatal':
-      severity = 'CRITICAL';
-      break;
-    default:
-      severity = 'DEFAULT';
-      break;
-  }
-
-  return { severity, level };
-};
-
-const useGcloudObservability = process.env.USE_GCLOUD_OBSERVABILITY === 'true';
-const pinoOpts: pino.LoggerOptions<keyof typeof customLevels> = {
-  customLevels,
-  messageKey: useGcloudObservability ? 'message' : 'msg',
-=======
 // Global pino options, tweaked for google cloud if running there.
 const useGcloudObservability = parseBooleanEnv(process.env['USE_GCLOUD_OBSERVABILITY' satisfies EnvVar]);
 const pinoOpts: pino.LoggerOptions<keyof typeof customLevels> = {
   customLevels,
   messageKey: 'msg',
->>>>>>> 1f36a043
   useOnlyCustomLevels: false,
   level: logLevel,
   ...(useGcloudObservability ? GoogleCloudLoggerConfig : {}),
