--- conflicted
+++ resolved
@@ -5,9 +5,6 @@
 import { Point } from './point.js';
 
 describe('Point', () => {
-<<<<<<< HEAD
-  it('converts to and from x and sign of y coordinate', async () => {
-=======
   describe('random', () => {
     it('always returns a valid point', () => {
       for (let i = 0; i < 100; ++i) {
@@ -27,7 +24,6 @@
   });
 
   it('converts to and from x and sign of y coordinate', () => {
->>>>>>> 89cb8d33
     const p = new Point(
       new Fr(0x30426e64aee30e998c13c8ceecda3a77807dbead52bc2f3bf0eae851b4b710c1n),
       new Fr(0x113156a068f603023240c96b4da5474667db3b8711c521c748212a15bc034ea6n),
@@ -40,18 +36,8 @@
     expect(p.equals(p2)).toBeTruthy();
   });
 
-<<<<<<< HEAD
-  it('creates a valid random point', async () => {
-    const point = await Point.random();
-    expect(point.isOnGrumpkin()).toBeTruthy();
-  });
-
-  it('converts to and from buffer', async () => {
-    const p = await Point.random();
-=======
   it('converts to and from buffer', () => {
     const p = Point.random();
->>>>>>> 89cb8d33
     const p2 = Point.fromBuffer(p.toBuffer());
 
     expect(p.equals(p2)).toBeTruthy();
