--- conflicted
+++ resolved
@@ -1,12 +1,6 @@
 import { randomBytes } from 'crypto';
-<<<<<<< HEAD
-import { BufferReader } from '../serialize/buffer_reader.js';
-import { toBigIntBE, toBufferBE } from '../bigint-buffer/index.js';
-=======
-
 import { BufferReader } from '../serialize/buffer_reader.js';
 import { toBigIntBE, toBufferBE, toHex } from '../bigint-buffer/index.js';
->>>>>>> d129dcfa
 
 /**
  * Fr represents a field of integers modulo the prime number MODULUS.
