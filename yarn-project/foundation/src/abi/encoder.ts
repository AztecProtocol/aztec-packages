import { Fr } from '../fields/index.js';
<<<<<<< HEAD
import { ABIType, FunctionAbi } from './abi.js';
=======
import { type AbiType, type FunctionAbi } from './abi.js';
>>>>>>> db2a4117
import { isAddressStruct, isFunctionSelectorStruct, isWrappedFieldStruct } from './utils.js';

/**
 * Encodes arguments for a function call.
 * Missing support for integer and string.
 */
class ArgumentEncoder {
  private flattened: Fr[] = [];

  constructor(private abi: FunctionAbi, private args: any[]) {}

  static typeSize(abiType: AbiType): number {
    switch (abiType.kind) {
      case 'field':
      case 'boolean':
      case 'integer':
        return 1;
      case 'string':
        return abiType.length;
      case 'array':
        return abiType.length * ArgumentEncoder.typeSize(abiType.type);
      case 'struct':
        return abiType.fields.reduce((acc, field) => acc + ArgumentEncoder.typeSize(field.type), 0);
      default: {
        const exhaustiveCheck: never = abiType;
        throw new Error(`Unhandled abi type: ${exhaustiveCheck}`);
      }
    }
  }

  /**
   * Encodes a single argument from the given type to field.
   * @param abiType - The abi type of the argument.
   * @param arg - The value to encode.
   * @param name - Name.
   */
  private encodeArgument(abiType: AbiType, arg: any, name?: string) {
    if (arg === undefined || arg == null) {
      throw new Error(`Undefined argument ${name ?? 'unnamed'} of type ${abiType.kind}`);
    }
    switch (abiType.kind) {
      case 'field':
        if (typeof arg === 'number') {
          this.flattened.push(new Fr(BigInt(arg)));
        } else if (typeof arg === 'bigint') {
          this.flattened.push(new Fr(arg));
        } else if (typeof arg === 'boolean') {
          this.flattened.push(new Fr(arg ? 1n : 0n));
        } else if (typeof arg === 'object') {
          if (Buffer.isBuffer(arg)) {
            this.flattened.push(Fr.fromBuffer(arg));
          } else if (typeof arg.toField === 'function') {
            this.flattened.push(arg.toField());
          } else {
            throw new Error(`Argument for ${name} cannot be serialized to a field`);
          }
        } else {
          throw new Error(`Invalid argument "${arg}" of type ${abiType.kind}`);
        }
        break;
      case 'boolean':
        this.flattened.push(new Fr(arg ? 1n : 0n));
        break;
      case 'array':
        for (let i = 0; i < abiType.length; i += 1) {
          this.encodeArgument(abiType.type, arg[i], `${name}[${i}]`);
        }
        break;
      case 'string':
        for (let i = 0; i < abiType.length; i += 1) {
          // If the string is shorter than the defined length, pad it with 0s.
          const toInsert = i < arg.length ? BigInt((arg as string).charCodeAt(i)) : 0n;
          this.flattened.push(new Fr(toInsert));
        }
        break;
      case 'struct': {
        // If the abi expects a struct like { address: Field } and the supplied arg does not have
        // an address field in it, we try to encode it as if it were a field directly.
        const isAddress = isAddressStruct(abiType);
        if (isAddress && typeof arg.address === 'undefined' && typeof arg.inner === 'undefined') {
          this.encodeArgument({ kind: 'field' }, arg, `${name}.inner`);
          break;
        }
        // Or if the supplied argument does have an address field in it, like a CompleteAddress,
        // we encode it directly as a field.
        if (isAddress && typeof arg.address !== 'undefined') {
          this.encodeArgument({ kind: 'field' }, arg.address, `${name}.address`);
          break;
        }
        if (isFunctionSelectorStruct(abiType)) {
          this.encodeArgument({ kind: 'integer', sign: 'unsigned', width: 32 }, arg.value ?? arg, `${name}.inner`);
          break;
        }
        if (isWrappedFieldStruct(abiType)) {
          this.encodeArgument({ kind: 'field' }, arg.inner ?? arg, `${name}.inner`);
          break;
        }
        for (const field of abiType.fields) {
          this.encodeArgument(field.type, arg[field.name], `${name}.${field.name}`);
        }
        break;
      }
      case 'integer':
        this.flattened.push(new Fr(arg));
        break;
      default:
        throw new Error(`Unsupported type: ${abiType}`);
    }
  }

  /**
   * Encodes all the arguments for the given function ABI.
   * @returns The encoded arguments.
   */
  public encode() {
    for (let i = 0; i < this.abi.parameters.length; i += 1) {
      const parameterAbi = this.abi.parameters[i];
      this.encodeArgument(parameterAbi.type, this.args[i], parameterAbi.name);
    }
    return this.flattened;
  }
}

/**
 * Encodes all the arguments for a function call.
 * @param abi - The function ABI entry.
 * @param args - The arguments to encode.
 * @returns The encoded arguments.
 */
export function encodeArguments(abi: FunctionAbi, args: any[]) {
  return new ArgumentEncoder(abi, args).encode();
}

/**
 * Returns the size of the arguments for a function ABI.
 * @param abi - The function ABI entry.
 * @returns The size of the arguments.
 */
export function countArgumentsSize(abi: FunctionAbi) {
  return abi.parameters.reduce((acc, parameter) => acc + ArgumentEncoder.typeSize(parameter.type), 0);
}<|MERGE_RESOLUTION|>--- conflicted
+++ resolved
@@ -1,9 +1,5 @@
 import { Fr } from '../fields/index.js';
-<<<<<<< HEAD
-import { ABIType, FunctionAbi } from './abi.js';
-=======
 import { type AbiType, type FunctionAbi } from './abi.js';
->>>>>>> db2a4117
 import { isAddressStruct, isFunctionSelectorStruct, isWrappedFieldStruct } from './utils.js';
 
 /**
