--- conflicted
+++ resolved
@@ -98,16 +98,7 @@
           break;
         }
         for (const field of abiType.fields) {
-<<<<<<< HEAD
-          // The ugly check below is here because of a `CompleteAddress`. Since it has `address` property but in ABI
-          // it's called inner we set `field.name` here to `address` instead of using `field.name`. I know it's hacky
-          // but using address.address in Noir looks stupid and renaming `address` param of `CompleteAddress`
-          // to `inner` doesn't make sense.
-          const fieldName = isAddress && arg.address !== undefined ? 'address' : field.name;
-          this.encodeArgument(field.type, arg[fieldName], `${name}.${field.name}`);
-=======
           this.encodeArgument(field.type, arg[field.name], `${name}.${field.name}`);
->>>>>>> 75e30b99
         }
         break;
       }
