<<<<<<< HEAD
export * from './abi.js';
export * from './abi_coder.js';
=======
export * from './abi_coder.js';
export * from './encoder.js';
export * from './decoder.js';

/**
 * A named type.
 */
export interface ABIVariable {
  /**
   * The name of the variable.
   */
  name: string;
  /**
   * The type of the variable.
   */
  type: ABIType;
}

/**
 * Indicates whether a parameter is public or secret/private.
 */
export enum ABIParameterVisibility {
  PUBLIC = 'public',
  SECRET = 'secret',
}

/**
 * A function parameter.
 */
export interface ABIParameter extends ABIVariable {
  /**
   * Indicates whether a parameter is public or secret/private.
   */
  visibility: ABIParameterVisibility;
}

/**
 * A basic type.
 */
export interface BasicType<T extends string> {
  /**
   * The kind of the type.
   */
  kind: T;
}

/**
 * A variable type.
 */
export type ABIType = BasicType<'field'> | BasicType<'boolean'> | IntegerType | ArrayType | StringType | StructType;

/**
 * An integer type.
 */
export interface IntegerType extends BasicType<'integer'> {
  /**
   * The sign of the integer.
   */
  sign: string;
  /**
   * The width of the integer in bits.
   */
  width: number;
}

/**
 * An array type.
 */
export interface ArrayType extends BasicType<'array'> {
  /**
   * The length of the array.
   */
  length: number;
  /**
   * The type of the array elements.
   */
  type: ABIType;
}

/**
 * A string type.
 */
export interface StringType extends BasicType<'string'> {
  /**
   * The length of the string.
   */
  length: number;
}

/**
 * A struct type.
 */
export interface StructType extends BasicType<'struct'> {
  /**
   * The fields of the struct.
   */
  fields: ABIVariable[];
}

/**
 * Noir function types.
 */
export enum FunctionType {
  SECRET = 'secret',
  OPEN = 'open',
  UNCONSTRAINED = 'unconstrained',
}

/**
 * The ABI entry of a function.
 */
export interface FunctionAbi {
  /**
   * The name of the function.
   */
  name: string;
  /**
   * Whether the function is secret.
   */
  functionType: FunctionType;
  /**
   * Function parameters.
   */
  parameters: ABIParameter[];
  /**
   * The types of the return values.
   */
  returnTypes: ABIType[];
  /**
   * The ACIR bytecode of the function.
   */
  bytecode: string;
  /**
   * The verification key of the function.
   */
  verificationKey?: string;
}

/**
 * Defines ABI of a contract.
 */
export interface ContractAbi {
  /**
   * The name of the contract.
   */
  name: string;
  /**
   * The functions of the contract.
   */
  functions: FunctionAbi[];
}
>>>>>>> 322e9a6d
<|MERGE_RESOLUTION|>--- conflicted
+++ resolved
@@ -1,156 +1,4 @@
-<<<<<<< HEAD
 export * from './abi.js';
 export * from './abi_coder.js';
-=======
-export * from './abi_coder.js';
 export * from './encoder.js';
-export * from './decoder.js';
-
-/**
- * A named type.
- */
-export interface ABIVariable {
-  /**
-   * The name of the variable.
-   */
-  name: string;
-  /**
-   * The type of the variable.
-   */
-  type: ABIType;
-}
-
-/**
- * Indicates whether a parameter is public or secret/private.
- */
-export enum ABIParameterVisibility {
-  PUBLIC = 'public',
-  SECRET = 'secret',
-}
-
-/**
- * A function parameter.
- */
-export interface ABIParameter extends ABIVariable {
-  /**
-   * Indicates whether a parameter is public or secret/private.
-   */
-  visibility: ABIParameterVisibility;
-}
-
-/**
- * A basic type.
- */
-export interface BasicType<T extends string> {
-  /**
-   * The kind of the type.
-   */
-  kind: T;
-}
-
-/**
- * A variable type.
- */
-export type ABIType = BasicType<'field'> | BasicType<'boolean'> | IntegerType | ArrayType | StringType | StructType;
-
-/**
- * An integer type.
- */
-export interface IntegerType extends BasicType<'integer'> {
-  /**
-   * The sign of the integer.
-   */
-  sign: string;
-  /**
-   * The width of the integer in bits.
-   */
-  width: number;
-}
-
-/**
- * An array type.
- */
-export interface ArrayType extends BasicType<'array'> {
-  /**
-   * The length of the array.
-   */
-  length: number;
-  /**
-   * The type of the array elements.
-   */
-  type: ABIType;
-}
-
-/**
- * A string type.
- */
-export interface StringType extends BasicType<'string'> {
-  /**
-   * The length of the string.
-   */
-  length: number;
-}
-
-/**
- * A struct type.
- */
-export interface StructType extends BasicType<'struct'> {
-  /**
-   * The fields of the struct.
-   */
-  fields: ABIVariable[];
-}
-
-/**
- * Noir function types.
- */
-export enum FunctionType {
-  SECRET = 'secret',
-  OPEN = 'open',
-  UNCONSTRAINED = 'unconstrained',
-}
-
-/**
- * The ABI entry of a function.
- */
-export interface FunctionAbi {
-  /**
-   * The name of the function.
-   */
-  name: string;
-  /**
-   * Whether the function is secret.
-   */
-  functionType: FunctionType;
-  /**
-   * Function parameters.
-   */
-  parameters: ABIParameter[];
-  /**
-   * The types of the return values.
-   */
-  returnTypes: ABIType[];
-  /**
-   * The ACIR bytecode of the function.
-   */
-  bytecode: string;
-  /**
-   * The verification key of the function.
-   */
-  verificationKey?: string;
-}
-
-/**
- * Defines ABI of a contract.
- */
-export interface ContractAbi {
-  /**
-   * The name of the contract.
-   */
-  name: string;
-  /**
-   * The functions of the contract.
-   */
-  functions: FunctionAbi[];
-}
->>>>>>> 322e9a6d
+export * from './decoder.js';