import { inflate } from 'pako';

import { type FunctionSelector } from './function_selector.js';

/**
 * A basic value.
 */
export interface BasicValue<T extends string, V> {
  /**
   * The kind of the value.
   */
  kind: T;
  value: V;
}

/**
 * An exported value.
 */
export type AbiValue =
  | BasicValue<'boolean', boolean>
  | BasicValue<'string', string>
  | BasicValue<'array', AbiValue[]>
  | TupleValue
  | IntegerValue
<<<<<<< HEAD
  | FieldValue
=======
>>>>>>> 745d5229
  | StructValue;

export type TypedStructFieldValue<T> = { name: string; value: T };

export interface StructValue {
  kind: 'struct';
  fields: TypedStructFieldValue<AbiValue>[];
}

export interface TupleValue {
<<<<<<< HEAD
  fields: AbiValue[];
}

export interface FieldValue extends BasicValue<'field', string> {
  sign: boolean;
}

=======
  kind: 'tuple';
  fields: AbiValue[];
}

>>>>>>> 745d5229
export interface IntegerValue extends BasicValue<'integer', string> {
  sign: boolean;
}

/**
 * A named type.
 */
export interface ABIVariable {
  /**
   * The name of the variable.
   */
  name: string;
  /**
   * The type of the variable.
   */
  type: AbiType;
}

/**
 * Indicates whether a parameter is public or secret/private.
 */
export enum ABIParameterVisibility {
  PUBLIC = 'public',
  SECRET = 'secret',
}

/**
 * A function parameter.
 */
export interface ABIParameter extends ABIVariable {
  /**
   * Indicates whether a parameter is public or secret/private.
   */
  visibility: ABIParameterVisibility;
}

/**
 * A basic type.
 */
export interface BasicType<T extends string> {
  /**
   * The kind of the type.
   */
  kind: T;
}

/**
 * A variable type.
 */
export type AbiType = BasicType<'field'> | BasicType<'boolean'> | IntegerType | ArrayType | StringType | StructType;

/**
 * An integer type.
 */
export interface IntegerType extends BasicType<'integer'> {
  /**
   * The sign of the integer.
   */
  sign: string;
  /**
   * The width of the integer in bits.
   */
  width: number;
}

/**
 * An array type.
 */
export interface ArrayType extends BasicType<'array'> {
  /**
   * The length of the array.
   */
  length: number;
  /**
   * The type of the array elements.
   */
  type: AbiType;
}

/**
 * A string type.
 */
export interface StringType extends BasicType<'string'> {
  /**
   * The length of the string.
   */
  length: number;
}

/**
 * A struct type.
 */
export interface StructType extends BasicType<'struct'> {
  /**
   * The fields of the struct.
   */
  fields: ABIVariable[];
  /**
   * Fully qualified name of the struct.
   */
  path: string;
}

/**
 * Aztec.nr function types.
 */
export enum FunctionType {
  SECRET = 'secret',
  OPEN = 'open',
  UNCONSTRAINED = 'unconstrained',
}

/**
 * The abi entry of a function.
 */
export interface FunctionAbi {
  /**
   * The name of the function.
   */
  name: string;
  /**
   * Whether the function is secret.
   */
  functionType: FunctionType;
  /**
   * Whether the function is internal.
   */
  isInternal: boolean;
  /**
   * Function parameters.
   */
  parameters: ABIParameter[];
  /**
   * The types of the return values.
   */
  returnTypes: AbiType[];
  /**
   * Whether the function is flagged as an initializer.
   */
  isInitializer: boolean;
}

/**
 * The artifact entry of a function.
 */
export interface FunctionArtifact extends FunctionAbi {
  /**
   * The ACIR bytecode of the function.
   */
  bytecode: Buffer;
  /**
   * The verification key of the function.
   */
  verificationKey?: string;
  /**
   * Maps opcodes to source code pointers
   */
  debugSymbols: string;
}

/**
 * A file ID. It's assigned during compilation.
 */
export type FileId = number;

/**
 * A pointer to a specific section of the source code.
 */
export interface SourceCodeLocation {
  /**
   * The section of the source code.
   */
  span: {
    /**
     * The byte where the section starts.
     */
    start: number;
    /**
     * The byte where the section ends.
     */
    end: number;
  };
  /**
   * The source code file pointed to.
   */
  file: FileId;
}

/**
 * The location of an opcode in the bytecode.
 * It's a string of the form `{acirIndex}` or `{acirIndex}:{brilligIndex}`.
 */
export type OpcodeLocation = string;

/**
 * The debug information for a given function.
 */
export interface DebugInfo {
  /**
   * A map of the opcode location to the source code location.
   */
  locations: Record<OpcodeLocation, SourceCodeLocation[]>;
}

/**
 * Maps a file ID to its metadata for debugging purposes.
 */
export type DebugFileMap = Record<
  FileId,
  {
    /**
     * The source code of the file.
     */
    source: string;
    /**
     * The path of the file.
     */
    path: string;
  }
>;

/**
 * Defines artifact of a contract.
 */
export interface ContractArtifact {
  /**
   * The name of the contract.
   */
  name: string;

  /**
   * The version of compiler used to create this artifact
   */
  aztecNrVersion?: string;

  /**
   * The functions of the contract.
   */
  functions: FunctionArtifact[];
  /**
   * The outputs of the contract.
   */
  outputs: {
    structs: Record<string, AbiType[]>;
    globals: Record<string, AbiValue[]>;
  };

  /**
   * The map of file ID to the source code and path of the file.
   */
  fileMap: DebugFileMap;
}

/**
 * Debug metadata for a function.
 */
export interface FunctionDebugMetadata {
  /**
   * Maps opcodes to source code pointers
   */
  debugSymbols: DebugInfo;
  /**
   * Maps the file IDs to the file contents to resolve pointers
   */
  files: DebugFileMap;
}

/** A function artifact with optional debug metadata */
export interface FunctionArtifactWithDebugMetadata extends FunctionArtifact {
  /** Debug metadata for the function. */
  debug?: FunctionDebugMetadata;
}

/**
 * Gets a function artifact given its name or selector.
 */
export function getFunctionArtifact(
  artifact: ContractArtifact,
  functionNameOrSelector: string | FunctionSelector,
): FunctionArtifact {
  const functionArtifact = artifact.functions.find(f =>
    typeof functionNameOrSelector === 'string'
      ? f.name === functionNameOrSelector
      : functionNameOrSelector.equals(f.name, f.parameters),
  );
  if (!functionArtifact) {
    throw new Error(`Unknown function ${functionNameOrSelector}`);
  }
  return functionArtifact;
}

/** @deprecated Use getFunctionArtifact instead */
export function getFunctionArtifactWithSelector(artifact: ContractArtifact, selector: FunctionSelector) {
  return getFunctionArtifact(artifact, selector);
}

/**
 * Gets a function artifact including debug metadata given its name or selector.
 */
export function getFunctionArtifactWithDebugMetadata(
  artifact: ContractArtifact,
  functionNameOrSelector: string | FunctionSelector,
): FunctionArtifactWithDebugMetadata {
  const functionArtifact = getFunctionArtifact(artifact, functionNameOrSelector);
  const debugMetadata = getFunctionDebugMetadata(artifact, functionArtifact);
  return { ...functionArtifact, debug: debugMetadata };
}

/**
 * Gets the debug metadata of a given function from the contract artifact
 * @param artifact - The contract build artifact
 * @param functionName - The name of the function
 * @returns The debug metadata of the function
 */
export function getFunctionDebugMetadata(
  contractArtifact: ContractArtifact,
  functionArtifact: FunctionArtifact,
): FunctionDebugMetadata | undefined {
  if (functionArtifact.debugSymbols && contractArtifact.fileMap) {
    const debugSymbols = JSON.parse(
      inflate(Buffer.from(functionArtifact.debugSymbols, 'base64'), { to: 'string', raw: true }),
    );
    return { debugSymbols, files: contractArtifact.fileMap };
  }
  return undefined;
}

/**
 * Returns an initializer from the contract, assuming there is at least one. If there are multiple initializers,
 * it returns the one named "constructor" or "initializer"; if there is none with that name, it returns the first
 * initializer it finds, prioritizing initializers with no arguments and then private ones.
 * @param contractArtifact - The contract artifact.
 * @returns An initializer function, or none if there are no functions flagged as initializers in the contract.
 */
export function getDefaultInitializer(contractArtifact: ContractArtifact): FunctionArtifact | undefined {
  const initializers = contractArtifact.functions.filter(f => f.isInitializer);
  return initializers.length > 1
    ? initializers.find(f => f.name === 'constructor') ??
        initializers.find(f => f.name === 'initializer') ??
        initializers.find(f => f.parameters?.length === 0) ??
        initializers.find(f => f.functionType === FunctionType.SECRET) ??
        initializers[0]
    : initializers[0];
}

/**
 * Returns an initializer from the contract.
 * @param initalizerNameOrArtifact - The name of the constructor, or the artifact of the constructor, or undefined
 * to pick the default initializer.
 */
export function getInitializer(
  contract: ContractArtifact,
  initalizerNameOrArtifact: string | undefined | FunctionArtifact,
): FunctionArtifact | undefined {
  if (typeof initalizerNameOrArtifact === 'string') {
    const found = contract.functions.find(f => f.name === initalizerNameOrArtifact);
    if (!found) {
      throw new Error(`Constructor method ${initalizerNameOrArtifact} not found in contract artifact`);
    } else if (!found.isInitializer) {
      throw new Error(`Method ${initalizerNameOrArtifact} is not an initializer`);
    }
    return found;
  } else if (initalizerNameOrArtifact === undefined) {
    return getDefaultInitializer(contract);
  } else {
    if (!initalizerNameOrArtifact.isInitializer) {
      throw new Error(`Method ${initalizerNameOrArtifact.name} is not an initializer`);
    }
    return initalizerNameOrArtifact;
  }
}<|MERGE_RESOLUTION|>--- conflicted
+++ resolved
@@ -22,10 +22,6 @@
   | BasicValue<'array', AbiValue[]>
   | TupleValue
   | IntegerValue
-<<<<<<< HEAD
-  | FieldValue
-=======
->>>>>>> 745d5229
   | StructValue;
 
 export type TypedStructFieldValue<T> = { name: string; value: T };
@@ -36,20 +32,10 @@
 }
 
 export interface TupleValue {
-<<<<<<< HEAD
-  fields: AbiValue[];
-}
-
-export interface FieldValue extends BasicValue<'field', string> {
-  sign: boolean;
-}
-
-=======
   kind: 'tuple';
   fields: AbiValue[];
 }
 
->>>>>>> 745d5229
 export interface IntegerValue extends BasicValue<'integer', string> {
   sign: boolean;
 }
