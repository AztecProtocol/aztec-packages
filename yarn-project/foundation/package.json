--- conflicted
+++ resolved
@@ -123,13 +123,8 @@
     "zod": "^3.23.8"
   },
   "devDependencies": {
-<<<<<<< HEAD
-    "@jest/globals": "^29.5.0",
+    "@jest/globals": "^30.0.0",
     "@libp2p/interface": "^2.10.3",
-=======
-    "@jest/globals": "^30.0.0",
-    "@libp2p/interface": "1.3.1",
->>>>>>> d5c48d85
     "@types/detect-node": "^2.0.0",
     "@types/jest": "^30.0.0",
     "@types/koa": "^2.15.0",
