--- conflicted
+++ resolved
@@ -67,11 +67,7 @@
     '@typescript-eslint/no-empty-function': 'off',
     '@typescript-eslint/await-thenable': 'error',
     '@typescript-eslint/no-floating-promises': 2,
-<<<<<<< HEAD
-    '@typescript-eslint/no-unused-vars': ['warn', { argsIgnorePattern: '^_', varsIgnorePattern: '^_' }],
-=======
-    '@typescript-eslint/no-unused-vars': ['error', { argsIgnorePattern: '^_' }],
->>>>>>> 68fc05df
+    '@typescript-eslint/no-unused-vars': ['error', { argsIgnorePattern: '^_', varsIgnorePattern: '^_' }],
     'require-await': 2,
     'no-console': 'error',
     'no-constant-condition': 'off',
