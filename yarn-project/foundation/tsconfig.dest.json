{
<<<<<<< HEAD
  "extends": "..",
  "exclude": ["**/*.test.*", "**/fixtures/*"]
=======
  "extends": ".",
  "exclude": ["**/*.test.*", "**/fixtures/*"],
  "references": []
>>>>>>> 0c2a87a9
}<|MERGE_RESOLUTION|>--- conflicted
+++ resolved
@@ -1,10 +1,5 @@
 {
-<<<<<<< HEAD
   "extends": "..",
-  "exclude": ["**/*.test.*", "**/fixtures/*"]
-=======
-  "extends": ".",
   "exclude": ["**/*.test.*", "**/fixtures/*"],
   "references": []
->>>>>>> 0c2a87a9
 }