--- conflicted
+++ resolved
@@ -71,11 +71,7 @@
     "chalk": "^5.3.0",
     "change-case": "^5.4.4",
     "pako": "^2.1.0",
-<<<<<<< HEAD
-    "playwright": "^1.49.0",
-=======
     "playwright": "^1.50.0",
->>>>>>> 1c7d2089
     "puppeteer": "^22.4.1",
     "tslib": "^2.4.0"
   },
@@ -88,11 +84,7 @@
     "@aztec/world-state": "workspace:^",
     "@jest/globals": "^29.5.0",
     "@msgpack/msgpack": "^3.0.0-beta2",
-<<<<<<< HEAD
-    "@playwright/test": "^1.49.0",
-=======
     "@playwright/test": "^1.50.0",
->>>>>>> 1c7d2089
     "@types/jest": "^29.5.0",
     "@types/node": "^22.8.1",
     "@types/pako": "^2.0.3",
