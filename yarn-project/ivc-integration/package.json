--- conflicted
+++ resolved
@@ -51,10 +51,9 @@
         }
       ]
     },
-<<<<<<< HEAD
-=======
-
->>>>>>> 81565846
+    "reporters": [
+      "default"
+    ],
     "testTimeout": 120000,
     "setupFiles": [
       "../../foundation/src/jest/setup.mjs"
