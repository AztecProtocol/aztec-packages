--- conflicted
+++ resolved
@@ -92,12 +92,7 @@
     "html-webpack-plugin": "^5.6.0",
     "jest": "^29.5.0",
     "jest-mock-extended": "^4.0.0-beta1",
-<<<<<<< HEAD
-    "levelup": "^5.1.1",
-    "memdown": "^6.1.1",
     "msgpackr": "^1.11.2",
-=======
->>>>>>> e5991558
     "resolve-typescript-plugin": "^2.0.1",
     "serve": "^14.2.1",
     "ts-loader": "^9.5.1",
