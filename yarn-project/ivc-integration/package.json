{
  "name": "@aztec/ivc-integration",
  "version": "0.1.0",
  "type": "module",
  "exports": {
    ".": "./dest/index.js",
    "./types": "./dest/types/index.js"
  },
  "inherits": [
    "../package.common.json",
    "./package.local.json"
  ],
  "scripts": {
    "build": "yarn clean && yarn generate && tsc -b && rm -rf dest && webpack",
    "clean": "rm -rf ./dest .tsbuildinfo src/types artifacts",
    "formatting": "run -T prettier --check ./src && run -T eslint ./src",
    "formatting:fix": "run -T eslint --fix ./src && run -T prettier -w ./src",
    "formatting:fix:types": "NODE_OPTIONS='--max-old-space-size=8096' run -T eslint --fix ./src/types && run -T prettier -w ./src/types",
    "generate": "yarn generate:noir-circuits",
    "generate:noir-circuits": "mkdir -p ./artifacts && cp -r ../../noir-projects/mock-protocol-circuits/target/* ./artifacts && node --no-warnings --loader ts-node/esm src/scripts/generate_declaration_files.ts && node --no-warnings --loader ts-node/esm src/scripts/generate_ts_from_abi.ts && run -T prettier -w ./src/types",
    "test:non-browser": "NODE_NO_WARNINGS=1 node --experimental-vm-modules ../node_modules/.bin/jest --testPathIgnorePatterns=browser --passWithNoTests ",
    "codegen": "yarn noir-codegen",
    "build:dev": "tsc -b --watch",
    "build:browser-app": "rm -rf dest && webpack",
    "serve": "serve -n -L -p 8080 -c ../serve.mt.json dest",
    "test:node": "NODE_NO_WARNINGS=1 mocha --config ./.mocharc.json",
    "test:browser": "wtr --config ./web-test-runner.config.mjs",
    "start": "DEBUG='aztec:*' && node ./dest/bin/index.js",
    "test": "yarn test:node && yarn test:browser"
  },
  "jest": {
    "extensionsToTreatAsEsm": [
      ".ts"
    ],
    "transform": {
      "^.+\\.tsx?$": [
        "@swc/jest",
        {
          "jsc": {
            "parser": {
              "syntax": "typescript",
              "decorators": true
            },
            "transform": {
              "decoratorVersion": "2022-03"
            }
          }
        }
      ]
    },
    "moduleNameMapper": {
      "^(\\.{1,2}/.*)\\.[cm]?js$": "$1"
    },
    "reporters": [
      [
        "default",
        {
          "summaryThreshold": 9999
        }
      ]
    ],
<<<<<<< HEAD
    "testRegex": "./src/.*\\.test\\.(js|mjs|ts)$",
    "rootDir": "./src"
=======
    "testTimeout": 30000
>>>>>>> 841bf48c
  },
  "dependencies": {
    "@aztec/bb.js": "portal:../../barretenberg/ts",
    "@aztec/circuits.js": "workspace:^",
    "@aztec/foundation": "workspace:^",
    "@aztec/types": "workspace:^",
    "@noir-lang/noir_codegen": "portal:../../noir/packages/noir_codegen",
    "@noir-lang/noir_js": "file:../../noir/packages/noir_js",
    "@noir-lang/noirc_abi": "portal:../../noir/packages/noirc_abi",
    "@noir-lang/types": "portal:../../noir/packages/types",
    "chalk": "^5.3.0",
    "change-case": "^5.4.4",
    "pako": "^2.1.0",
    "tslib": "^2.4.0"
  },
  "devDependencies": {
    "@aztec/bb-prover": "workspace:^",
    "@aztec/kv-store": "workspace:^",
    "@aztec/simulator": "workspace:^",
    "@aztec/telemetry-client": "workspace:^",
    "@aztec/world-state": "workspace:^",
    "@msgpack/msgpack": "^3.0.0-beta2",
    "@types/chai": "^5.0.1",
    "@types/chai-as-promised": "^8.0.1",
    "@types/jest": "^29.5.0",
    "@types/mocha": "^10.0.10",
    "@types/mocha-each": "^2.0.4",
    "@types/node": "^22.8.1",
    "@types/pako": "^2.0.3",
    "@web/dev-server-esbuild": "^1.0.3",
    "@web/dev-server-import-maps": "^0.2.1",
    "@web/test-runner": "^0.19.0",
    "@web/test-runner-playwright": "^0.11.0",
    "chai": "^5.1.2",
    "chai-as-promised": "^8.0.1",
    "copy-webpack-plugin": "^12.0.2",
    "html-webpack-plugin": "^5.6.0",
    "jest": "^29.5.0",
    "jest-mock-extended": "^4.0.0-beta1",
    "levelup": "^5.1.1",
    "memdown": "^6.1.1",
    "mocha": "^10.8.2",
    "mocha-each": "^2.0.1",
    "playwright": "^1.49.0",
    "resolve-typescript-plugin": "^2.0.1",
    "serve": "^14.2.1",
    "ts-loader": "^9.5.1",
    "ts-node": "^10.9.1",
    "typescript": "^5.0.4"
  },
  "files": [
    "dest",
    "src",
    "!*.test.*",
    "artifacts"
  ],
  "types": "./dest/index.d.ts",
  "engines": {
    "node": ">=18"
  }
}<|MERGE_RESOLUTION|>--- conflicted
+++ resolved
@@ -59,12 +59,9 @@
         }
       ]
     ],
-<<<<<<< HEAD
     "testRegex": "./src/.*\\.test\\.(js|mjs|ts)$",
-    "rootDir": "./src"
-=======
+    "rootDir": "./src",
     "testTimeout": 30000
->>>>>>> 841bf48c
   },
   "dependencies": {
     "@aztec/bb.js": "portal:../../barretenberg/ts",
