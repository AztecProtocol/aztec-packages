--- conflicted
+++ resolved
@@ -21,13 +21,7 @@
 
   beforeEach(async () => {
     // Create a temp working dir
-<<<<<<< HEAD
-    const baseFolder = process.env.BB_WORKING_DIRECTORY ? process.env.BB_WORKING_DIRECTORY : os.tmpdir();
-    await fs.mkdir(baseFolder, { recursive: true });
-    bbWorkingDirectory = await fs.mkdtemp(path.join(baseFolder, 'bb-client-ivc-integration-'));
-=======
     bbWorkingDirectory = await getWorkingDirectory('bb-client-ivc-integration-');
->>>>>>> 5df58f04
     bbBinaryPath = path.join(path.dirname(fileURLToPath(import.meta.url)), '../../../barretenberg/cpp/build/bin', 'bb');
   });
 
