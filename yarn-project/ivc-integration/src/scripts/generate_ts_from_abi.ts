import { createConsoleLogger } from '@aztec/foundation/log';
import { codegen } from '@aztec/noir-noir_codegen';
import { type CompiledCircuit } from '@aztec/noir-types';

import { pascalCase } from 'change-case';
import { promises as fs } from 'fs';

const log = createConsoleLogger('mock-circuits');

const circuits = [
  'app_creator',
  'app_reader',
  'mock_private_kernel_init',
  'mock_private_kernel_inner',
  'mock_private_kernel_reset',
  'mock_private_kernel_tail',
  'mock_rollup_base_public',
<<<<<<< HEAD
=======
  'mock_rollup_base_private',
  'mock_rollup_merge',
  'mock_rollup_root',
>>>>>>> 0ec19178
];

const main = async () => {
  try {
    await fs.access('./src/types/');
  } catch (error) {
    await fs.mkdir('./src/types', { recursive: true });
  }
  const programs: [string, CompiledCircuit][] = [];
  // Collect all circuits
  for (const circuit of circuits) {
    const rawData = await fs.readFile(`./artifacts/${circuit}.json`, 'utf-8');
    const abiObj: CompiledCircuit = JSON.parse(rawData);
    programs.push([pascalCase(circuit), abiObj]);
  }
  const code = codegen(
    programs,
    false, // Don't embed artifacts
    true, // Use fixed length arrays
  );
  await fs.writeFile('./src/types/index.ts', code);
};

try {
  await main();
} catch (err: unknown) {
  log(`Error generating types ${err}`);
  process.exit(1);
}<|MERGE_RESOLUTION|>--- conflicted
+++ resolved
@@ -15,12 +15,9 @@
   'mock_private_kernel_reset',
   'mock_private_kernel_tail',
   'mock_rollup_base_public',
-<<<<<<< HEAD
-=======
   'mock_rollup_base_private',
   'mock_rollup_merge',
   'mock_rollup_root',
->>>>>>> 0ec19178
 ];
 
 const main = async () => {
