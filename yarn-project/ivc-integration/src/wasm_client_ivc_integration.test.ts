import { jest } from '@jest/globals';

/* eslint-disable camelcase */
import createDebug from 'debug';

import {
  MOCK_MAX_COMMITMENTS_PER_TX,
  MockAppCreatorCircuit,
  MockAppCreatorVk,
  MockAppReaderCircuit,
  MockAppReaderVk,
  MockPrivateKernelInitCircuit,
  MockPrivateKernelInitVk,
  MockPrivateKernelInnerCircuit,
  MockPrivateKernelInnerVk,
  MockPrivateKernelResetCircuit,
  MockPrivateKernelResetVk,
  MockPrivateKernelTailCircuit,
  getVkAsFields,
  proveThenVerifyAztecClient,
  witnessGenCreatorAppMockCircuit,
  witnessGenMockPrivateKernelInitCircuit,
  witnessGenMockPrivateKernelInnerCircuit,
  witnessGenMockPrivateKernelResetCircuit,
  witnessGenMockPrivateKernelTailCircuit,
  witnessGenReaderAppMockCircuit,
} from './index.js';

const logger = createDebug('ivc-integration:test:wasm');
createDebug.enable('*');

jest.setTimeout(120_000);

describe('Client IVC Integration', () => {
  beforeEach(async () => {});

  // This test will verify a client IVC proof of a simple tx:
  // 1. Run a mock app that creates two commitments
  // 2. Run the init kernel to process the app run
  // 3. Run the tail kernel to finish the client IVC chain.
  it.skip('Should generate a verifiable client IVC proof from a simple mock tx via bb.js', async () => {
    const tx = {
      number_of_calls: '0x1',
    };
    // Witness gen app and kernels
    const appWitnessGenResult = await witnessGenCreatorAppMockCircuit({ commitments_to_create: ['0x1', '0x2'] });
    logger('generated app mock circuit witness');

    const initWitnessGenResult = await witnessGenMockPrivateKernelInitCircuit({
      app_inputs: appWitnessGenResult.publicInputs,
      tx,
      app_vk: getVkAsFields(MockAppCreatorVk),
    });
    logger('generated mock private kernel init witness');

    const tailWitnessGenResult = await witnessGenMockPrivateKernelTailCircuit({
      prev_kernel_public_inputs: initWitnessGenResult.publicInputs,
      kernel_vk: getVkAsFields(MockPrivateKernelInitVk),
    });
    logger('generated mock private kernel tail witness');

    // Create client IVC proof
    const bytecodes = [
      MockAppCreatorCircuit.bytecode,
      MockPrivateKernelInitCircuit.bytecode,
      MockPrivateKernelTailCircuit.bytecode,
    ];
<<<<<<< HEAD

    // STARTER: add a test here instantiate an AztecClientBackend with the above bytecodes, call gates, and check they're correct (maybe just
    // eyeball against logs to start... better is to make another test that actually pins the sizes since the mock protocol circuits are
    // intended not to change, though for sure there will be some friction, and such test should actually just be located in barretenberg/ts)

    logger.debug('built bytecode array');
=======
    logger('built bytecode array');
>>>>>>> 5d12f944
    const witnessStack = [appWitnessGenResult.witness, initWitnessGenResult.witness, tailWitnessGenResult.witness];
    logger('built witness stack');

    const verifyResult = await proveThenVerifyAztecClient(bytecodes, witnessStack);
    logger(`generated then verified proof. result: ${verifyResult}`);

    expect(verifyResult).toEqual(true);
  });

  // This test will verify a client IVC proof of a more complex tx:
  // 1. Run a mock app that creates two commitments
  // 2. Run the init kernel to process the app run
  // 3. Run a mock app that reads one of those commitments
  // 4. Run the inner kernel to process the second app run
  // 5. Run the reset kernel to process the read request emitted by the reader app
  // 6. Run the tail kernel to finish the client IVC chain
  it.skip('Should generate a verifiable client IVC proof from a complex mock tx', async () => {
    const tx = {
      number_of_calls: '0x2',
    };
    // Witness gen app and kernels
    const creatorAppWitnessGenResult = await witnessGenCreatorAppMockCircuit({ commitments_to_create: ['0x1', '0x2'] });
    const readerAppWitnessGenResult = await witnessGenReaderAppMockCircuit({ commitments_to_read: ['0x2', '0x0'] });

    const initWitnessGenResult = await witnessGenMockPrivateKernelInitCircuit({
      app_inputs: creatorAppWitnessGenResult.publicInputs,
      tx,
      app_vk: getVkAsFields(MockAppCreatorVk),
    });
    const innerWitnessGenResult = await witnessGenMockPrivateKernelInnerCircuit({
      prev_kernel_public_inputs: initWitnessGenResult.publicInputs,
      app_inputs: readerAppWitnessGenResult.publicInputs,
      app_vk: getVkAsFields(MockAppReaderVk),
      kernel_vk: getVkAsFields(MockPrivateKernelInitVk),
    });

    const resetWitnessGenResult = await witnessGenMockPrivateKernelResetCircuit({
      prev_kernel_public_inputs: innerWitnessGenResult.publicInputs,
      commitment_read_hints: [
        '0x1', // Reader reads commitment 0x2, which is at index 1 of the created commitments
        MOCK_MAX_COMMITMENTS_PER_TX.toString(), // Pad with no-ops
        MOCK_MAX_COMMITMENTS_PER_TX.toString(),
        MOCK_MAX_COMMITMENTS_PER_TX.toString(),
      ],
      kernel_vk: getVkAsFields(MockPrivateKernelInnerVk),
    });

    const tailWitnessGenResult = await witnessGenMockPrivateKernelTailCircuit({
      prev_kernel_public_inputs: resetWitnessGenResult.publicInputs,
      kernel_vk: getVkAsFields(MockPrivateKernelResetVk),
    });

    // Create client IVC proof
    const bytecodes = [
      MockAppCreatorCircuit.bytecode,
      MockPrivateKernelInitCircuit.bytecode,
      MockAppReaderCircuit.bytecode,
      MockPrivateKernelInnerCircuit.bytecode,
      MockPrivateKernelResetCircuit.bytecode,
      MockPrivateKernelTailCircuit.bytecode,
    ];
    const witnessStack = [
      creatorAppWitnessGenResult.witness,
      initWitnessGenResult.witness,
      readerAppWitnessGenResult.witness,
      innerWitnessGenResult.witness,
      resetWitnessGenResult.witness,
      tailWitnessGenResult.witness,
    ];

    const verifyResult = await proveThenVerifyAztecClient(bytecodes, witnessStack);
    logger(`generated then verified proof. result: ${verifyResult}`);

    expect(verifyResult).toEqual(true);
  });
});<|MERGE_RESOLUTION|>--- conflicted
+++ resolved
@@ -65,16 +65,12 @@
       MockPrivateKernelInitCircuit.bytecode,
       MockPrivateKernelTailCircuit.bytecode,
     ];
-<<<<<<< HEAD
 
     // STARTER: add a test here instantiate an AztecClientBackend with the above bytecodes, call gates, and check they're correct (maybe just
     // eyeball against logs to start... better is to make another test that actually pins the sizes since the mock protocol circuits are
     // intended not to change, though for sure there will be some friction, and such test should actually just be located in barretenberg/ts)
 
     logger.debug('built bytecode array');
-=======
-    logger('built bytecode array');
->>>>>>> 5d12f944
     const witnessStack = [appWitnessGenResult.witness, initWitnessGenResult.witness, tailWitnessGenResult.witness];
     logger('built witness stack');
 
