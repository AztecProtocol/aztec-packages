--- conflicted
+++ resolved
@@ -52,15 +52,8 @@
   beforeAll(async () => {
     bbBinaryPath = path.join(path.dirname(fileURLToPath(import.meta.url)), '../../../barretenberg/cpp/build/bin', 'bb');
 
-    const baseFolder = process.env.BB_WORKING_DIRECTORY ? process.env.BB_WORKING_DIRECTORY : os.tmpdir();
-    await fs.mkdir(baseFolder, { recursive: true });
     // Create a client IVC proof
-<<<<<<< HEAD
-    const clientIVCWorkingDirectory = await fs.mkdtemp(path.join(baseFolder, 'bb-rollup-ivc-integration-client-ivc-'));
-=======
     const clientIVCWorkingDirectory = await getWorkingDirectory('bb-rollup-ivc-integration-client-ivc-');
->>>>>>> 5df58f04
-
     const [bytecodes, witnessStack, tailPublicInputs] = await generate3FunctionTestingIVCStack();
     clientIVCPublicInputs = tailPublicInputs;
     const proof = await proveClientIVC(bbBinaryPath, clientIVCWorkingDirectory, witnessStack, bytecodes, logger);
@@ -76,11 +69,7 @@
     tubeProof = await proveTube(bbBinaryPath, clientIVCWorkingDirectory, logger);
 
     // Create an AVM proof
-<<<<<<< HEAD
-    const avmWorkingDirectory = await fs.mkdtemp(path.join(baseFolder, 'bb-rollup-ivc-integration-avm-'));
-=======
     const avmWorkingDirectory = await getWorkingDirectory('bb-rollup-ivc-integration-avm-');
->>>>>>> 5df58f04
 
     const simTester = await PublicTxSimulationTester.create();
     const avmTestContractInstance = await simTester.registerAndDeployContract(
@@ -99,13 +88,7 @@
   });
 
   beforeEach(async () => {
-<<<<<<< HEAD
-    const baseFolder = process.env.BB_WORKING_DIRECTORY ? process.env.BB_WORKING_DIRECTORY : os.tmpdir();
-    await fs.mkdir(baseFolder, { recursive: true });
-    workingDirectory = await fs.mkdtemp(path.join(baseFolder, 'bb-rollup-ivc-integration-'));
-=======
     workingDirectory = await getWorkingDirectory('bb-rollup-ivc-integration-');
->>>>>>> 5df58f04
   });
 
   it('Should be able to generate a proof of a 3 transaction rollup', async () => {
