import { type BBSuccess, BB_RESULT, generateAvmProof, generateProof, verifyProof } from '@aztec/bb-prover';
import {
  AVM_PROOF_LENGTH_IN_FIELDS,
  AVM_PUBLIC_COLUMN_MAX_SIZE,
  AVM_PUBLIC_INPUTS_FLATTENED_SIZE,
  AVM_VERIFICATION_KEY_LENGTH_IN_FIELDS,
  PUBLIC_CIRCUIT_PUBLIC_INPUTS_LENGTH,
} from '@aztec/circuits.js/constants';
import { Fr } from '@aztec/foundation/fields';
import { createDebugLogger } from '@aztec/foundation/log';
import { BufferReader } from '@aztec/foundation/serialize';
import { type FixedLengthArray } from '@aztec/noir-protocol-circuits-types/types';
import { simulateAvmTestContractGenerateCircuitInputs } from '@aztec/simulator/public/fixtures';

import fs from 'fs/promises';
import { tmpdir } from 'node:os';
import os from 'os';
import path from 'path';
import { fileURLToPath } from 'url';

import { MockPublicBaseCircuit, witnessGenMockPublicBaseCircuit } from './index.js';

// Auto-generated types from noir are not in camel case.
/* eslint-disable camelcase */
const logger = createDebugLogger('aztec:avm-integration');

describe('AVM Integration', () => {
  let bbWorkingDirectory: string;
  let bbBinaryPath: string;

  beforeEach(async () => {
    //Create a temp working dir
    bbWorkingDirectory = await fs.mkdtemp(path.join(os.tmpdir(), 'bb-avm-integration-'));
    bbBinaryPath = path.join(path.dirname(fileURLToPath(import.meta.url)), '../../../barretenberg/cpp/build/bin', 'bb');
  });

  async function createHonkProof(witness: Uint8Array, bytecode: string): Promise<BBSuccess> {
    const witnessFileName = path.join(bbWorkingDirectory, 'witnesses.gz');
    await fs.writeFile(witnessFileName, witness);
    const recursive = false;
    const provingResult = await generateProof(
      bbBinaryPath,
      bbWorkingDirectory,
      'mock-public-base',
      Buffer.from(bytecode, 'base64'),
      recursive,
      witnessFileName,
      'ultra_honk',
      logger.info,
    );

    expect(provingResult.status).toBe(BB_RESULT.SUCCESS);
    return provingResult as BBSuccess;
  }

<<<<<<< HEAD
  // TODO broken, bug David Banks
=======
  // TODO: Skipping for now as per Davids advice.
>>>>>>> ea10dc1e
  it.skip('Should generate and verify an ultra honk proof from an AVM verification', async () => {
    const bbSuccess = await proveAvmTestContract(
      'bulk_testing',
      [1, 2, 3, 4, 5, 6, 7, 8, 9, 10, 1, 2, 3, 4, 5, 6, 7, 8, 9, 10].map(x => new Fr(x)),
    );

    const avmProofPath = bbSuccess.proofPath;
    const avmVkPath = bbSuccess.vkPath;
    expect(avmProofPath).toBeDefined();
    expect(avmVkPath).toBeDefined();

    // Read the binary proof
    const avmProofBuffer = await fs.readFile(avmProofPath!);
    const reader = BufferReader.asReader(avmProofBuffer);
    const kernel_public_inputs = reader.readArray(PUBLIC_CIRCUIT_PUBLIC_INPUTS_LENGTH, Fr);
    const calldataSize = Fr.fromBuffer(reader).toNumber();
    const calldata = reader.readArray(calldataSize, Fr);
    const returnDataSize = Fr.fromBuffer(reader).toNumber();
    const returnData = reader.readArray(returnDataSize, Fr);

    const public_cols_flattened = kernel_public_inputs
      .concat(calldata)
      .concat(Array(AVM_PUBLIC_COLUMN_MAX_SIZE - calldata.length).fill(new Fr(0)))
      .concat(returnData)
      .concat(Array(AVM_PUBLIC_COLUMN_MAX_SIZE - returnData.length).fill(new Fr(0)));

    expect(public_cols_flattened.length).toBe(AVM_PUBLIC_INPUTS_FLATTENED_SIZE);

    const proof: Fr[] = [];
    while (!reader.isEmpty()) {
      proof.push(Fr.fromBuffer(reader));
    }
    expect(proof.length).toBe(AVM_PROOF_LENGTH_IN_FIELDS);

    // Read the key
    const vkBuffer = await fs.readFile(path.join(avmVkPath!, 'vk'));
    const vkReader = BufferReader.asReader(vkBuffer);
    const vk = vkReader.readArray(AVM_VERIFICATION_KEY_LENGTH_IN_FIELDS, Fr);
    expect(vk.length).toBe(AVM_VERIFICATION_KEY_LENGTH_IN_FIELDS);

    const witGenResult = await witnessGenMockPublicBaseCircuit({
      verification_key: vk.map(x => x.toString()) as FixedLengthArray<
        string,
        typeof AVM_VERIFICATION_KEY_LENGTH_IN_FIELDS
      >,
      proof: proof.map(x => x.toString()) as FixedLengthArray<string, typeof AVM_PROOF_LENGTH_IN_FIELDS>,
      pub_cols_flattened: public_cols_flattened.map(x => x.toString()) as FixedLengthArray<
        string,
        typeof AVM_PUBLIC_INPUTS_FLATTENED_SIZE
      >,
    });

    await createHonkProof(witGenResult.witness, MockPublicBaseCircuit.bytecode);

    const verifyResult = await verifyProof(
      bbBinaryPath,
      path.join(bbWorkingDirectory, 'proof'),
      path.join(bbWorkingDirectory, 'vk'),
      'ultra_honk',
      logger.info,
    );

    expect(verifyResult.status).toBe(BB_RESULT.SUCCESS);
  }, 240_000);
});

async function proveAvmTestContract(functionName: string, calldata: Fr[] = []): Promise<BBSuccess> {
  const avmCircuitInputs = await simulateAvmTestContractGenerateCircuitInputs(functionName, calldata);

  const internalLogger = createDebugLogger('aztec:avm-proving-test');
  const logger = (msg: string, _data?: any) => internalLogger.verbose(msg);

  // The paths for the barretenberg binary and the write path are hardcoded for now.
  const bbPath = path.resolve('../../barretenberg/cpp/build/bin/bb');
  const bbWorkingDirectory = await fs.mkdtemp(path.join(tmpdir(), 'bb-'));

  // Then we prove.
  const proofRes = await generateAvmProof(bbPath, bbWorkingDirectory, avmCircuitInputs, logger);
  if (proofRes.status === BB_RESULT.FAILURE) {
    internalLogger.error(`Proof generation failed: ${proofRes.reason}`);
  }
  expect(proofRes.status).toEqual(BB_RESULT.SUCCESS);

  return proofRes as BBSuccess;
}<|MERGE_RESOLUTION|>--- conflicted
+++ resolved
@@ -53,11 +53,7 @@
     return provingResult as BBSuccess;
   }
 
-<<<<<<< HEAD
-  // TODO broken, bug David Banks
-=======
   // TODO: Skipping for now as per Davids advice.
->>>>>>> ea10dc1e
   it.skip('Should generate and verify an ultra honk proof from an AVM verification', async () => {
     const bbSuccess = await proveAvmTestContract(
       'bulk_testing',
