import { type BBSuccess, BB_RESULT, generateAvmProof, generateProof, verifyProof } from '@aztec/bb-prover';
<<<<<<< HEAD
import { type AvmCircuitInputs, AztecAddress, type ContractInstanceWithAddress, Fr } from '@aztec/circuits.js';
=======
import {
  AztecAddress,
  type ContractClassPublic,
  type ContractInstanceWithAddress,
  FunctionSelector,
} from '@aztec/circuits.js';
import { type AvmCircuitInputs } from '@aztec/circuits.js/avm';
import { makeContractClassPublic, makeContractInstanceFromClassId } from '@aztec/circuits.js/testing';
>>>>>>> 13ad91cb
import {
  AVM_PROOF_LENGTH_IN_FIELDS,
  AVM_PUBLIC_COLUMN_MAX_SIZE,
  AVM_PUBLIC_INPUTS_FLATTENED_SIZE,
  AVM_VERIFICATION_KEY_LENGTH_IN_FIELDS,
  PUBLIC_CIRCUIT_PUBLIC_INPUTS_LENGTH,
<<<<<<< HEAD
} from '@aztec/circuits.js/constants';
=======
  PUBLIC_DISPATCH_SELECTOR,
} from '@aztec/constants';
import { Fr } from '@aztec/foundation/fields';
>>>>>>> 13ad91cb
import { createLogger } from '@aztec/foundation/log';
import { BufferReader } from '@aztec/foundation/serialize';
import { AvmTestContractArtifact } from '@aztec/noir-contracts.js/AvmTest';
import { type FixedLengthArray } from '@aztec/noir-protocol-circuits-types/types';
import { PublicTxSimulationTester } from '@aztec/simulator/public/fixtures';

import { promises as fs } from 'fs';
import { tmpdir } from 'node:os';
import os from 'os';
import path from 'path';
import { fileURLToPath } from 'url';

import { MockPublicBaseCircuit, witnessGenMockPublicBaseCircuit } from './index.js';

// Auto-generated types from noir are not in camel case.
/* eslint-disable camelcase */

const logger = createLogger('ivc-integration:test:avm-integration');

describe('AVM Integration', () => {
  let bbWorkingDirectory: string;
  let bbBinaryPath: string;

  let avmTestContractInstance: ContractInstanceWithAddress;
  let avmTestContractAddress: AztecAddress;

  let simTester: PublicTxSimulationTester;

  beforeEach(async () => {
    //Create a temp working dir
    bbWorkingDirectory = await fs.mkdtemp(path.join(os.tmpdir(), 'bb-avm-integration-'));
    bbBinaryPath = path.join(path.dirname(fileURLToPath(import.meta.url)), '../../../barretenberg/cpp/build/bin', 'bb');

    simTester = await PublicTxSimulationTester.create();
    avmTestContractInstance = await simTester.registerAndDeployContract(
      /*constructorArgs=*/ [],
      /*deployer=*/ AztecAddress.fromNumber(420),
      AvmTestContractArtifact,
    );
  });

  async function createHonkProof(witness: Uint8Array, bytecode: string): Promise<BBSuccess> {
    const witnessFileName = path.join(bbWorkingDirectory, 'witnesses.gz');
    await fs.writeFile(witnessFileName, witness);
    const recursive = false;
    const provingResult = await generateProof(
      bbBinaryPath,
      bbWorkingDirectory,
      'mock-public-base',
      Buffer.from(bytecode, 'base64'),
      recursive,
      witnessFileName,
      'ultra_honk',
      logger.info,
    );

    expect(provingResult.status).toBe(BB_RESULT.SUCCESS);
    return provingResult as BBSuccess;
  }

  // TODO: Skipping for now as per Davids advice.
  it.skip('Should generate and verify an ultra honk proof from an AVM verification', async () => {
    // Get a deployed contract instance to pass to the contract
    // for it to use as "expected" values when testing contract instance retrieval.
    const expectContractInstance = avmTestContractInstance;
    const argsField = [1, 2, 3, 4, 5, 6, 7, 8, 9, 10];
    const argsU8 = [1, 2, 3, 4, 5, 6, 7, 8, 9, 10];
    const args = [
      ...argsField,
      ...argsU8,
      /*getInstanceForAddress=*/ expectContractInstance.address.toField(),
      /*expectedDeployer=*/ expectContractInstance.deployer.toField(),
      /*expectedClassId=*/ expectContractInstance.currentContractClassId.toField(),
      /*expectedInitializationHash=*/ expectContractInstance.initializationHash.toField(),
    ].map(x => new Fr(x));
    const simRes = await simTester.simulateTx(
      /*sender=*/ AztecAddress.fromNumber(42),
      /*setupCalls=*/ [],
      /*appCalls=*/ [{ address: avmTestContractAddress, fnName: 'bulk_testing', args }],
    );
    const avmCircuitInputs = simRes.avmProvingRequest.inputs;
    const bbSuccess = await proveAvm(avmCircuitInputs);

    const avmProofPath = bbSuccess.proofPath;
    const avmVkPath = bbSuccess.vkPath;
    expect(avmProofPath).toBeDefined();
    expect(avmVkPath).toBeDefined();

    // Read the binary proof
    const avmProofBuffer = await fs.readFile(avmProofPath!);
    const reader = BufferReader.asReader(avmProofBuffer);
    const kernel_public_inputs = reader.readArray(PUBLIC_CIRCUIT_PUBLIC_INPUTS_LENGTH, Fr);
    const calldataSize = Fr.fromBuffer(reader).toNumber();
    const calldata = reader.readArray(calldataSize, Fr);
    const returnDataSize = Fr.fromBuffer(reader).toNumber();
    const returnData = reader.readArray(returnDataSize, Fr);

    const public_cols_flattened = kernel_public_inputs
      .concat(calldata)
      .concat(Array(AVM_PUBLIC_COLUMN_MAX_SIZE - calldata.length).fill(new Fr(0)))
      .concat(returnData)
      .concat(Array(AVM_PUBLIC_COLUMN_MAX_SIZE - returnData.length).fill(new Fr(0)));

    expect(public_cols_flattened.length).toBe(AVM_PUBLIC_INPUTS_FLATTENED_SIZE);

    const proof: Fr[] = [];
    while (!reader.isEmpty()) {
      proof.push(Fr.fromBuffer(reader));
    }
    expect(proof.length).toBe(AVM_PROOF_LENGTH_IN_FIELDS);

    // Read the key
    const vkBuffer = await fs.readFile(path.join(avmVkPath!, 'vk'));
    const vkReader = BufferReader.asReader(vkBuffer);
    const vk = vkReader.readArray(AVM_VERIFICATION_KEY_LENGTH_IN_FIELDS, Fr);
    expect(vk.length).toBe(AVM_VERIFICATION_KEY_LENGTH_IN_FIELDS);

    const witGenResult = await witnessGenMockPublicBaseCircuit({
      verification_key: vk.map(x => x.toString()) as FixedLengthArray<
        string,
        typeof AVM_VERIFICATION_KEY_LENGTH_IN_FIELDS
      >,
      proof: proof.map(x => x.toString()) as FixedLengthArray<string, typeof AVM_PROOF_LENGTH_IN_FIELDS>,
      pub_cols_flattened: public_cols_flattened.map(x => x.toString()) as FixedLengthArray<
        string,
        typeof AVM_PUBLIC_INPUTS_FLATTENED_SIZE
      >,
    });

    await createHonkProof(witGenResult.witness, MockPublicBaseCircuit.bytecode);

    const verifyResult = await verifyProof(
      bbBinaryPath,
      path.join(bbWorkingDirectory, 'proof'),
      path.join(bbWorkingDirectory, 'vk'),
      'ultra_honk',
      logger,
    );

    expect(verifyResult.status).toBe(BB_RESULT.SUCCESS);
  }, 240_000);
});

async function proveAvm(avmCircuitInputs: AvmCircuitInputs): Promise<BBSuccess> {
  const internalLogger = createLogger('ivc-integration:test:avm-proving');

  // The paths for the barretenberg binary and the write path are hardcoded for now.
  const bbPath = path.resolve('../../barretenberg/cpp/build/bin/bb');
  const bbWorkingDirectory = await fs.mkdtemp(path.join(tmpdir(), 'bb-'));

  // Then we prove.
  const proofRes = await generateAvmProof(bbPath, bbWorkingDirectory, avmCircuitInputs, internalLogger);
  if (proofRes.status === BB_RESULT.FAILURE) {
    internalLogger.error(`Proof generation failed: ${proofRes.reason}`);
  }
  expect(proofRes.status).toEqual(BB_RESULT.SUCCESS);

  return proofRes as BBSuccess;
}<|MERGE_RESOLUTION|>--- conflicted
+++ resolved
@@ -1,29 +1,15 @@
 import { type BBSuccess, BB_RESULT, generateAvmProof, generateProof, verifyProof } from '@aztec/bb-prover';
-<<<<<<< HEAD
-import { type AvmCircuitInputs, AztecAddress, type ContractInstanceWithAddress, Fr } from '@aztec/circuits.js';
-=======
-import {
-  AztecAddress,
-  type ContractClassPublic,
-  type ContractInstanceWithAddress,
-  FunctionSelector,
-} from '@aztec/circuits.js';
+import { type ContractInstanceWithAddress } from '@aztec/circuits.js';
 import { type AvmCircuitInputs } from '@aztec/circuits.js/avm';
-import { makeContractClassPublic, makeContractInstanceFromClassId } from '@aztec/circuits.js/testing';
->>>>>>> 13ad91cb
 import {
   AVM_PROOF_LENGTH_IN_FIELDS,
   AVM_PUBLIC_COLUMN_MAX_SIZE,
   AVM_PUBLIC_INPUTS_FLATTENED_SIZE,
   AVM_VERIFICATION_KEY_LENGTH_IN_FIELDS,
   PUBLIC_CIRCUIT_PUBLIC_INPUTS_LENGTH,
-<<<<<<< HEAD
-} from '@aztec/circuits.js/constants';
-=======
-  PUBLIC_DISPATCH_SELECTOR,
 } from '@aztec/constants';
+import { AztecAddress } from '@aztec/foundation/aztec-address';
 import { Fr } from '@aztec/foundation/fields';
->>>>>>> 13ad91cb
 import { createLogger } from '@aztec/foundation/log';
 import { BufferReader } from '@aztec/foundation/serialize';
 import { AvmTestContractArtifact } from '@aztec/noir-contracts.js/AvmTest';
