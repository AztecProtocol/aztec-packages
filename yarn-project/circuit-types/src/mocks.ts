--- conflicted
+++ resolved
@@ -8,12 +8,7 @@
   PartialPrivateTailPublicInputsForPublic,
   PrivateKernelTailCircuitPublicInputs,
   Proof,
-<<<<<<< HEAD
-  type PublicCallRequest,
-=======
   PublicCallRequest,
-  SideEffect,
->>>>>>> 1c74387e
   computeContractClassId,
   getContractClassFromArtifact,
 } from '@aztec/circuits.js';
