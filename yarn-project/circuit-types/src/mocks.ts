import {
  AztecAddress,
  CallRequest,
  GasSettings,
  MAX_PUBLIC_CALL_STACK_LENGTH_PER_TX,
  PartialPrivateTailPublicInputsForPublic,
  PrivateKernelTailCircuitPublicInputs,
  Proof,
  SideEffect,
  SideEffectLinkedToNoteHash,
  computeContractClassId,
  getContractClassFromArtifact,
} from '@aztec/circuits.js';
import { makePublicCallRequest } from '@aztec/circuits.js/testing';
import { type ContractArtifact, type DecodedReturn } from '@aztec/foundation/abi';
import { makeTuple } from '@aztec/foundation/array';
import { times } from '@aztec/foundation/collection';
import { randomBytes } from '@aztec/foundation/crypto';
import { Fr } from '@aztec/foundation/fields';
import { type ContractInstanceWithAddress, SerializableContractInstance } from '@aztec/types/contracts';

import { EncryptedL2Log } from './logs/encrypted_l2_log.js';
import { EncryptedFunctionL2Logs, EncryptedTxL2Logs, Note, UnencryptedTxL2Logs } from './logs/index.js';
import { ExtendedNote } from './notes/index.js';
import { SimulatedTx, Tx, TxHash } from './tx/index.js';

/**
 * Testing utility to create empty logs composed from a single empty log.
 */
export function makeEmptyLogs(): EncryptedTxL2Logs {
  const functionLogs = [new EncryptedFunctionL2Logs([EncryptedL2Log.empty()])];
  return new EncryptedTxL2Logs(functionLogs);
}

export const randomTxHash = (): TxHash => new TxHash(randomBytes(32));

export const mockTx = (
  seed = 1,
  {
    hasLogs = false,
    numberOfNonRevertiblePublicCallRequests = MAX_PUBLIC_CALL_STACK_LENGTH_PER_TX / 2,
    numberOfRevertiblePublicCallRequests = MAX_PUBLIC_CALL_STACK_LENGTH_PER_TX / 2,
  }: {
    hasLogs?: boolean;
    numberOfNonRevertiblePublicCallRequests?: number;
    numberOfRevertiblePublicCallRequests?: number;
  } = {},
) => {
  const totalPublicCallRequests = numberOfNonRevertiblePublicCallRequests + numberOfRevertiblePublicCallRequests;
  const publicCallRequests = times(totalPublicCallRequests, i => makePublicCallRequest(seed + 0x100 + i));

  const isForPublic = totalPublicCallRequests > 0;
  const data = PrivateKernelTailCircuitPublicInputs.empty();
  const firstNullifier = new SideEffectLinkedToNoteHash(new Fr(seed + 1), new Fr(seed + 2), Fr.ZERO);
<<<<<<< HEAD
  const encryptedLogs = hasLogs ? EncryptedTxL2Logs.random(2, 3) : EncryptedTxL2Logs.empty(); // 2 priv function invocations creating 3 encrypted logs each
  const unencryptedLogs = hasLogs ? UnencryptedTxL2Logs.random(2, 1) : UnencryptedTxL2Logs.empty(); // 2 priv function invocations creating 1 unencrypted log each
=======
  data.constants.gasSettings = GasSettings.default();
>>>>>>> 91b8110a

  if (isForPublic) {
    data.forRollup = undefined;
    data.forPublic = PartialPrivateTailPublicInputsForPublic.empty();

    data.forPublic.endNonRevertibleData.newNullifiers[0] = firstNullifier;

    data.forPublic.end.publicCallStack = makeTuple(MAX_PUBLIC_CALL_STACK_LENGTH_PER_TX, i =>
      i < numberOfRevertiblePublicCallRequests ? publicCallRequests[i].toCallRequest() : CallRequest.empty(),
    );

    data.forPublic.endNonRevertibleData.publicCallStack = makeTuple(MAX_PUBLIC_CALL_STACK_LENGTH_PER_TX, i =>
      i < numberOfNonRevertiblePublicCallRequests
        ? publicCallRequests[i + numberOfRevertiblePublicCallRequests].toCallRequest()
        : CallRequest.empty(),
    );
    if (hasLogs) {
      let i = 1; // 0 used in first nullifier
      encryptedLogs.functionLogs.forEach((log, j) => {
        // ts complains if we dont check .forPublic here, even though it is defined ^
        if (data.forPublic) {
          data.forPublic.end.encryptedLogsHashes[j] = new SideEffect(Fr.fromBuffer(log.hash()), new Fr(i++));
        }
      });
      unencryptedLogs.functionLogs.forEach((log, j) => {
        if (data.forPublic) {
          data.forPublic.end.unencryptedLogsHashes[j] = new SideEffect(Fr.fromBuffer(log.hash()), new Fr(i++));
        }
      });
    }
  } else {
    data.forRollup!.end.newNullifiers[0] = firstNullifier.value;
    data.forRollup!.end.encryptedLogsHash = hasLogs ? Fr.fromBuffer(encryptedLogs.hash()) : Fr.ZERO;
    data.forRollup!.end.unencryptedLogsHash = hasLogs ? Fr.fromBuffer(unencryptedLogs.hash()) : Fr.ZERO;
  }

  const tx = new Tx(data, new Proof(Buffer.alloc(0)), encryptedLogs, unencryptedLogs, publicCallRequests);

  return tx;
};

export const mockTxForRollup = (seed = 1, { hasLogs = false }: { hasLogs?: boolean } = {}) =>
  mockTx(seed, { hasLogs, numberOfNonRevertiblePublicCallRequests: 0, numberOfRevertiblePublicCallRequests: 0 });

export const mockSimulatedTx = (seed = 1, hasLogs = true) => {
  const tx = mockTx(seed, { hasLogs });
  const dec: DecodedReturn = [1n, 2n, 3n, 4n];
  return new SimulatedTx(tx, dec, dec);
};

export const randomContractArtifact = (): ContractArtifact => ({
  name: randomBytes(4).toString('hex'),
  functions: [],
  outputs: {
    structs: {},
    globals: {},
  },
  fileMap: {},
});

export const randomContractInstanceWithAddress = (opts: { contractClassId?: Fr } = {}): ContractInstanceWithAddress =>
  SerializableContractInstance.random(opts).withAddress(AztecAddress.random());

export const randomDeployedContract = () => {
  const artifact = randomContractArtifact();
  const contractClassId = computeContractClassId(getContractClassFromArtifact(artifact));
  return { artifact, instance: randomContractInstanceWithAddress({ contractClassId }) };
};

export const randomExtendedNote = ({
  note = Note.random(),
  owner = AztecAddress.random(),
  contractAddress = AztecAddress.random(),
  txHash = randomTxHash(),
  storageSlot = Fr.random(),
  noteTypeId = Fr.random(),
}: Partial<ExtendedNote> = {}) => {
  return new ExtendedNote(note, owner, contractAddress, storageSlot, noteTypeId, txHash);
};<|MERGE_RESOLUTION|>--- conflicted
+++ resolved
@@ -52,12 +52,9 @@
   const isForPublic = totalPublicCallRequests > 0;
   const data = PrivateKernelTailCircuitPublicInputs.empty();
   const firstNullifier = new SideEffectLinkedToNoteHash(new Fr(seed + 1), new Fr(seed + 2), Fr.ZERO);
-<<<<<<< HEAD
   const encryptedLogs = hasLogs ? EncryptedTxL2Logs.random(2, 3) : EncryptedTxL2Logs.empty(); // 2 priv function invocations creating 3 encrypted logs each
   const unencryptedLogs = hasLogs ? UnencryptedTxL2Logs.random(2, 1) : UnencryptedTxL2Logs.empty(); // 2 priv function invocations creating 1 unencrypted log each
-=======
   data.constants.gasSettings = GasSettings.default();
->>>>>>> 91b8110a
 
   if (isForPublic) {
     data.forRollup = undefined;
