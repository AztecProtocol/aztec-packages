--- conflicted
+++ resolved
@@ -6,11 +6,8 @@
   PartialPrivateTailPublicInputsForPublic,
   PrivateKernelTailCircuitPublicInputs,
   Proof,
-<<<<<<< HEAD
   SideEffect,
-=======
   type PublicCallRequest,
->>>>>>> 96da3334
   SideEffectLinkedToNoteHash,
   computeContractClassId,
   getContractClassFromArtifact,
@@ -82,7 +79,6 @@
         ? publicCallRequests[numberOfRevertiblePublicCallRequests + i].toCallRequest()
         : CallRequest.empty(),
     );
-<<<<<<< HEAD
     if (hasLogs) {
       let i = 1; // 0 used in first nullifier
       encryptedLogs.functionLogs.forEach((log, j) => {
@@ -97,12 +93,10 @@
         }
       });
     }
-=======
 
     data.forPublic.end.publicCallStack = makeTuple(MAX_PUBLIC_CALL_STACK_LENGTH_PER_TX, i =>
       i < numberOfRevertiblePublicCallRequests ? publicCallRequests[i].toCallRequest() : CallRequest.empty(),
     );
->>>>>>> 96da3334
   } else {
     data.forRollup!.end.newNullifiers[0] = firstNullifier.value;
     data.forRollup!.end.encryptedLogsHash = hasLogs ? Fr.fromBuffer(encryptedLogs.hash()) : Fr.ZERO;
