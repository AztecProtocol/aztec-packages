import {
  AztecAddress,
  CallRequest,
  MAX_PUBLIC_CALL_STACK_LENGTH_PER_TX,
  PartialPrivateTailPublicInputsForPublic,
  PrivateKernelTailCircuitPublicInputs,
  Proof,
<<<<<<< HEAD
  SideEffectLinkedToNoteHash,
=======
  computeContractClassId,
  getContractClassFromArtifact,
>>>>>>> a0720ff3
} from '@aztec/circuits.js';
import { makePublicCallRequest } from '@aztec/circuits.js/testing';
import { ContractArtifact } from '@aztec/foundation/abi';
import { makeTuple } from '@aztec/foundation/array';
import { times } from '@aztec/foundation/collection';
import { randomBytes } from '@aztec/foundation/crypto';
<<<<<<< HEAD
import { to2Fields } from '@aztec/foundation/serialize';
import { ContractInstanceWithAddress, SerializableContractInstance } from '@aztec/types/contracts';

import { DeployedContract } from './interfaces/index.js';
import { FunctionL2Logs, Note, TxL2Logs } from './logs/index.js';
=======
import { Fr } from '@aztec/foundation/fields';
import { Tuple } from '@aztec/foundation/serialize';
import { ContractInstanceWithAddress, SerializableContractInstance } from '@aztec/types/contracts';

import { EncryptedL2Log } from './logs/encrypted_l2_log.js';
import { EncryptedFunctionL2Logs, EncryptedTxL2Logs, Note, UnencryptedTxL2Logs } from './logs/index.js';
import { makePrivateKernelTailCircuitPublicInputs, makePublicCallRequest } from './mocks_to_purge.js';
>>>>>>> a0720ff3
import { ExtendedNote } from './notes/index.js';
import { Tx, TxHash } from './tx/index.js';

/**
 * Testing utility to create empty logs composed from a single empty log.
 */
export function makeEmptyLogs(): EncryptedTxL2Logs {
  const functionLogs = [new EncryptedFunctionL2Logs([EncryptedL2Log.empty()])];
  return new EncryptedTxL2Logs(functionLogs);
}

export const randomTxHash = (): TxHash => new TxHash(randomBytes(32));

<<<<<<< HEAD
export const mockTx = (
  seed = 1,
  {
    hasLogs = false,
    numberOfNonRevertiblePublicCallRequests = MAX_PUBLIC_CALL_STACK_LENGTH_PER_TX / 2,
    numberOfRevertiblePublicCallRequests = MAX_PUBLIC_CALL_STACK_LENGTH_PER_TX / 2,
  }: {
    hasLogs?: boolean;
    numberOfNonRevertiblePublicCallRequests?: number;
    numberOfRevertiblePublicCallRequests?: number;
  } = {},
) => {
  const totalPublicCallRequests = numberOfNonRevertiblePublicCallRequests + numberOfRevertiblePublicCallRequests;
  const publicCallRequests = times(totalPublicCallRequests, i => makePublicCallRequest(seed + 0x100 + i));

  const isForPublic = totalPublicCallRequests > 0;
  const data = PrivateKernelTailCircuitPublicInputs.empty();
  const firstNullifier = new SideEffectLinkedToNoteHash(new Fr(seed), new Fr(seed + 1), Fr.ZERO);

  if (isForPublic) {
    data.forRollup = undefined;
    data.forPublic = PartialPrivateTailPublicInputsForPublic.empty();

    data.forPublic.endNonRevertibleData.newNullifiers[0] = firstNullifier;

    data.forPublic.endNonRevertibleData.publicCallStack = makeTuple(MAX_PUBLIC_CALL_STACK_LENGTH_PER_TX, i =>
      i < numberOfNonRevertiblePublicCallRequests ? publicCallRequests[i].toCallRequest() : CallRequest.empty(),
    );

    data.forPublic.end.publicCallStack = makeTuple(MAX_PUBLIC_CALL_STACK_LENGTH_PER_TX, i =>
      i < numberOfRevertiblePublicCallRequests
        ? publicCallRequests[i + numberOfNonRevertiblePublicCallRequests].toCallRequest()
        : CallRequest.empty(),
    );
  } else {
    data.forRollup!.end.newNullifiers[0] = firstNullifier;
  }

  const target = isForPublic ? data.forPublic! : data.forRollup!;

  const encryptedLogs = hasLogs ? TxL2Logs.random(8, 3) : TxL2Logs.empty(); // 8 priv function invocations creating 3 encrypted logs each
  const unencryptedLogs = hasLogs ? TxL2Logs.random(11, 2) : TxL2Logs.empty(); // 8 priv function invocations creating 3 encrypted logs each
  if (!hasLogs) {
    target.end.encryptedLogsHash = [Fr.ZERO, Fr.ZERO];
    target.end.unencryptedLogsHash = [Fr.ZERO, Fr.ZERO];
  } else {
    target.end.encryptedLogsHash = to2Fields(encryptedLogs.hash());
    target.end.unencryptedLogsHash = to2Fields(encryptedLogs.hash());
  }

  const tx = new Tx(data, new Proof(Buffer.alloc(0)), encryptedLogs, unencryptedLogs, publicCallRequests);
=======
export const mockTx = (seed = 1, logs = true) => {
  const tx = new Tx(
    makePrivateKernelTailCircuitPublicInputs(seed),
    new Proof(Buffer.alloc(0)),
    logs ? EncryptedTxL2Logs.random(8, 3) : EncryptedTxL2Logs.empty(), // 8 priv function invocations creating 3 encrypted logs each
    logs ? UnencryptedTxL2Logs.random(11, 2) : UnencryptedTxL2Logs.empty(), // 8 priv + 3 pub function invocations creating 2 unencrypted logs each
    times(MAX_PUBLIC_CALL_STACK_LENGTH_PER_TX, makePublicCallRequest),
  );

  tx.data.endNonRevertibleData.publicCallStack = [
    tx.enqueuedPublicFunctionCalls[1].toCallRequest(),
    tx.enqueuedPublicFunctionCalls[0].toCallRequest(),
    CallRequest.empty(),
  ];

  tx.data.end.publicCallStack = makeTuple(
    MAX_REVERTIBLE_PUBLIC_CALL_STACK_LENGTH_PER_TX,
    i => tx.enqueuedPublicFunctionCalls[i + 2]?.toCallRequest() ?? CallRequest.empty(),
  ).reverse() as Tuple<CallRequest, typeof MAX_REVERTIBLE_PUBLIC_CALL_STACK_LENGTH_PER_TX>;
>>>>>>> a0720ff3

  return tx;
};

export const mockTxForRollup = (seed = 1, { hasLogs = false }: { hasLogs?: boolean } = {}) =>
  mockTx(seed, { hasLogs, numberOfNonRevertiblePublicCallRequests: 0, numberOfRevertiblePublicCallRequests: 0 });

export const randomContractArtifact = (): ContractArtifact => ({
  name: randomBytes(4).toString('hex'),
  functions: [],
  events: [],
  fileMap: {},
});

export const randomContractInstanceWithAddress = (opts: { contractClassId?: Fr } = {}): ContractInstanceWithAddress =>
  SerializableContractInstance.random(opts).withAddress(AztecAddress.random());

export const randomDeployedContract = () => {
  const artifact = randomContractArtifact();
  const contractClassId = computeContractClassId(getContractClassFromArtifact(artifact));
  return { artifact, instance: randomContractInstanceWithAddress({ contractClassId }) };
};

export const randomExtendedNote = ({
  note = Note.random(),
  owner = AztecAddress.random(),
  contractAddress = AztecAddress.random(),
  txHash = randomTxHash(),
  storageSlot = Fr.random(),
  noteTypeId = Fr.random(),
}: Partial<ExtendedNote> = {}) => {
  return new ExtendedNote(note, owner, contractAddress, storageSlot, noteTypeId, txHash);
};<|MERGE_RESOLUTION|>--- conflicted
+++ resolved
@@ -5,33 +5,20 @@
   PartialPrivateTailPublicInputsForPublic,
   PrivateKernelTailCircuitPublicInputs,
   Proof,
-<<<<<<< HEAD
   SideEffectLinkedToNoteHash,
-=======
   computeContractClassId,
   getContractClassFromArtifact,
->>>>>>> a0720ff3
 } from '@aztec/circuits.js';
 import { makePublicCallRequest } from '@aztec/circuits.js/testing';
 import { ContractArtifact } from '@aztec/foundation/abi';
 import { makeTuple } from '@aztec/foundation/array';
 import { times } from '@aztec/foundation/collection';
 import { randomBytes } from '@aztec/foundation/crypto';
-<<<<<<< HEAD
-import { to2Fields } from '@aztec/foundation/serialize';
-import { ContractInstanceWithAddress, SerializableContractInstance } from '@aztec/types/contracts';
-
-import { DeployedContract } from './interfaces/index.js';
-import { FunctionL2Logs, Note, TxL2Logs } from './logs/index.js';
-=======
 import { Fr } from '@aztec/foundation/fields';
-import { Tuple } from '@aztec/foundation/serialize';
 import { ContractInstanceWithAddress, SerializableContractInstance } from '@aztec/types/contracts';
 
 import { EncryptedL2Log } from './logs/encrypted_l2_log.js';
 import { EncryptedFunctionL2Logs, EncryptedTxL2Logs, Note, UnencryptedTxL2Logs } from './logs/index.js';
-import { makePrivateKernelTailCircuitPublicInputs, makePublicCallRequest } from './mocks_to_purge.js';
->>>>>>> a0720ff3
 import { ExtendedNote } from './notes/index.js';
 import { Tx, TxHash } from './tx/index.js';
 
@@ -45,7 +32,6 @@
 
 export const randomTxHash = (): TxHash => new TxHash(randomBytes(32));
 
-<<<<<<< HEAD
 export const mockTx = (
   seed = 1,
   {
@@ -86,38 +72,17 @@
 
   const target = isForPublic ? data.forPublic! : data.forRollup!;
 
-  const encryptedLogs = hasLogs ? TxL2Logs.random(8, 3) : TxL2Logs.empty(); // 8 priv function invocations creating 3 encrypted logs each
-  const unencryptedLogs = hasLogs ? TxL2Logs.random(11, 2) : TxL2Logs.empty(); // 8 priv function invocations creating 3 encrypted logs each
+  const encryptedLogs = hasLogs ? EncryptedTxL2Logs.random(8, 3) : EncryptedTxL2Logs.empty(); // 8 priv function invocations creating 3 encrypted logs each
+  const unencryptedLogs = hasLogs ? UnencryptedTxL2Logs.random(11, 2) : UnencryptedTxL2Logs.empty(); // 8 priv function invocations creating 3 encrypted logs each
   if (!hasLogs) {
-    target.end.encryptedLogsHash = [Fr.ZERO, Fr.ZERO];
-    target.end.unencryptedLogsHash = [Fr.ZERO, Fr.ZERO];
+    target.end.encryptedLogsHash = Fr.ZERO;
+    target.end.unencryptedLogsHash = Fr.ZERO;
   } else {
-    target.end.encryptedLogsHash = to2Fields(encryptedLogs.hash());
-    target.end.unencryptedLogsHash = to2Fields(encryptedLogs.hash());
+    target.end.encryptedLogsHash = Fr.fromBuffer(encryptedLogs.hash());
+    target.end.unencryptedLogsHash = Fr.fromBuffer(unencryptedLogs.hash());
   }
 
   const tx = new Tx(data, new Proof(Buffer.alloc(0)), encryptedLogs, unencryptedLogs, publicCallRequests);
-=======
-export const mockTx = (seed = 1, logs = true) => {
-  const tx = new Tx(
-    makePrivateKernelTailCircuitPublicInputs(seed),
-    new Proof(Buffer.alloc(0)),
-    logs ? EncryptedTxL2Logs.random(8, 3) : EncryptedTxL2Logs.empty(), // 8 priv function invocations creating 3 encrypted logs each
-    logs ? UnencryptedTxL2Logs.random(11, 2) : UnencryptedTxL2Logs.empty(), // 8 priv + 3 pub function invocations creating 2 unencrypted logs each
-    times(MAX_PUBLIC_CALL_STACK_LENGTH_PER_TX, makePublicCallRequest),
-  );
-
-  tx.data.endNonRevertibleData.publicCallStack = [
-    tx.enqueuedPublicFunctionCalls[1].toCallRequest(),
-    tx.enqueuedPublicFunctionCalls[0].toCallRequest(),
-    CallRequest.empty(),
-  ];
-
-  tx.data.end.publicCallStack = makeTuple(
-    MAX_REVERTIBLE_PUBLIC_CALL_STACK_LENGTH_PER_TX,
-    i => tx.enqueuedPublicFunctionCalls[i + 2]?.toCallRequest() ?? CallRequest.empty(),
-  ).reverse() as Tuple<CallRequest, typeof MAX_REVERTIBLE_PUBLIC_CALL_STACK_LENGTH_PER_TX>;
->>>>>>> a0720ff3
 
   return tx;
 };
