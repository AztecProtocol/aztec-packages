import {
  AztecAddress,
  CallRequest,
  MAX_PUBLIC_CALL_STACK_LENGTH_PER_TX,
  PartialPrivateTailPublicInputsForPublic,
  PrivateKernelTailCircuitPublicInputs,
  Proof,
  SideEffectLinkedToNoteHash,
  computeContractClassId,
  getContractClassFromArtifact,
} from '@aztec/circuits.js';
<<<<<<< HEAD
import { makePublicCallRequest } from '@aztec/circuits.js/testing';
import { type ContractArtifact } from '@aztec/foundation/abi';
=======
import { type ContractArtifact, type DecodedReturn } from '@aztec/foundation/abi';
>>>>>>> 0249737e
import { makeTuple } from '@aztec/foundation/array';
import { times } from '@aztec/foundation/collection';
import { randomBytes } from '@aztec/foundation/crypto';
import { Fr } from '@aztec/foundation/fields';
import { type ContractInstanceWithAddress, SerializableContractInstance } from '@aztec/types/contracts';

import { EncryptedL2Log } from './logs/encrypted_l2_log.js';
import { EncryptedFunctionL2Logs, EncryptedTxL2Logs, Note, UnencryptedTxL2Logs } from './logs/index.js';
import { ExtendedNote } from './notes/index.js';
import { SimulatedTx, Tx, TxHash } from './tx/index.js';

/**
 * Testing utility to create empty logs composed from a single empty log.
 */
export function makeEmptyLogs(): EncryptedTxL2Logs {
  const functionLogs = [new EncryptedFunctionL2Logs([EncryptedL2Log.empty()])];
  return new EncryptedTxL2Logs(functionLogs);
}

export const randomTxHash = (): TxHash => new TxHash(randomBytes(32));

export const mockTx = (
  seed = 1,
  {
    hasLogs = false,
    numberOfNonRevertiblePublicCallRequests = MAX_PUBLIC_CALL_STACK_LENGTH_PER_TX / 2,
    numberOfRevertiblePublicCallRequests = MAX_PUBLIC_CALL_STACK_LENGTH_PER_TX / 2,
  }: {
    hasLogs?: boolean;
    numberOfNonRevertiblePublicCallRequests?: number;
    numberOfRevertiblePublicCallRequests?: number;
  } = {},
) => {
  const totalPublicCallRequests = numberOfNonRevertiblePublicCallRequests + numberOfRevertiblePublicCallRequests;
  const publicCallRequests = times(totalPublicCallRequests, i => makePublicCallRequest(seed + 0x100 + i));

  const isForPublic = totalPublicCallRequests > 0;
  const data = PrivateKernelTailCircuitPublicInputs.empty();
  const firstNullifier = new SideEffectLinkedToNoteHash(new Fr(seed), new Fr(seed + 1), Fr.ZERO);

  if (isForPublic) {
    data.forRollup = undefined;
    data.forPublic = PartialPrivateTailPublicInputsForPublic.empty();

    data.forPublic.endNonRevertibleData.newNullifiers[0] = firstNullifier;

    data.forPublic.endNonRevertibleData.publicCallStack = makeTuple(MAX_PUBLIC_CALL_STACK_LENGTH_PER_TX, i =>
      i < numberOfNonRevertiblePublicCallRequests ? publicCallRequests[i].toCallRequest() : CallRequest.empty(),
    );

    data.forPublic.end.publicCallStack = makeTuple(MAX_PUBLIC_CALL_STACK_LENGTH_PER_TX, i =>
      i < numberOfRevertiblePublicCallRequests
        ? publicCallRequests[i + numberOfNonRevertiblePublicCallRequests].toCallRequest()
        : CallRequest.empty(),
    );
  } else {
    data.forRollup!.end.newNullifiers[0] = firstNullifier;
  }

  const target = isForPublic ? data.forPublic! : data.forRollup!;

  const encryptedLogs = hasLogs ? EncryptedTxL2Logs.random(8, 3) : EncryptedTxL2Logs.empty(); // 8 priv function invocations creating 3 encrypted logs each
  const unencryptedLogs = hasLogs ? UnencryptedTxL2Logs.random(11, 2) : UnencryptedTxL2Logs.empty(); // 8 priv function invocations creating 3 encrypted logs each
  if (!hasLogs) {
    target.end.encryptedLogsHash = Fr.ZERO;
    target.end.unencryptedLogsHash = Fr.ZERO;
  } else {
    target.end.encryptedLogsHash = Fr.fromBuffer(encryptedLogs.hash());
    target.end.unencryptedLogsHash = Fr.fromBuffer(unencryptedLogs.hash());
  }

  const tx = new Tx(data, new Proof(Buffer.alloc(0)), encryptedLogs, unencryptedLogs, publicCallRequests);

  return tx;
};

<<<<<<< HEAD
export const mockTxForRollup = (seed = 1, { hasLogs = false }: { hasLogs?: boolean } = {}) =>
  mockTx(seed, { hasLogs, numberOfNonRevertiblePublicCallRequests: 0, numberOfRevertiblePublicCallRequests: 0 });
=======
export const mockSimulatedTx = (seed = 1, logs = true) => {
  const tx = mockTx(seed, logs);
  const dec: DecodedReturn = [1n, 2n, 3n, 4n];
  return new SimulatedTx(tx, dec, dec);
};
>>>>>>> 0249737e

export const randomContractArtifact = (): ContractArtifact => ({
  name: randomBytes(4).toString('hex'),
  functions: [],
  events: [],
  fileMap: {},
});

export const randomContractInstanceWithAddress = (opts: { contractClassId?: Fr } = {}): ContractInstanceWithAddress =>
  SerializableContractInstance.random(opts).withAddress(AztecAddress.random());

export const randomDeployedContract = () => {
  const artifact = randomContractArtifact();
  const contractClassId = computeContractClassId(getContractClassFromArtifact(artifact));
  return { artifact, instance: randomContractInstanceWithAddress({ contractClassId }) };
};

export const randomExtendedNote = ({
  note = Note.random(),
  owner = AztecAddress.random(),
  contractAddress = AztecAddress.random(),
  txHash = randomTxHash(),
  storageSlot = Fr.random(),
  noteTypeId = Fr.random(),
}: Partial<ExtendedNote> = {}) => {
  return new ExtendedNote(note, owner, contractAddress, storageSlot, noteTypeId, txHash);
};<|MERGE_RESOLUTION|>--- conflicted
+++ resolved
@@ -9,12 +9,8 @@
   computeContractClassId,
   getContractClassFromArtifact,
 } from '@aztec/circuits.js';
-<<<<<<< HEAD
 import { makePublicCallRequest } from '@aztec/circuits.js/testing';
-import { type ContractArtifact } from '@aztec/foundation/abi';
-=======
 import { type ContractArtifact, type DecodedReturn } from '@aztec/foundation/abi';
->>>>>>> 0249737e
 import { makeTuple } from '@aztec/foundation/array';
 import { times } from '@aztec/foundation/collection';
 import { randomBytes } from '@aztec/foundation/crypto';
@@ -91,16 +87,14 @@
   return tx;
 };
 
-<<<<<<< HEAD
 export const mockTxForRollup = (seed = 1, { hasLogs = false }: { hasLogs?: boolean } = {}) =>
   mockTx(seed, { hasLogs, numberOfNonRevertiblePublicCallRequests: 0, numberOfRevertiblePublicCallRequests: 0 });
-=======
-export const mockSimulatedTx = (seed = 1, logs = true) => {
-  const tx = mockTx(seed, logs);
+
+export const mockSimulatedTx = (seed = 1, hasLogs = true) => {
+  const tx = mockTx(seed, { hasLogs });
   const dec: DecodedReturn = [1n, 2n, 3n, 4n];
   return new SimulatedTx(tx, dec, dec);
 };
->>>>>>> 0249737e
 
 export const randomContractArtifact = (): ContractArtifact => ({
   name: randomBytes(4).toString('hex'),
