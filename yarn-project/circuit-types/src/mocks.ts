--- conflicted
+++ resolved
@@ -32,27 +32,6 @@
 
 export const randomTxHash = (): TxHash => new TxHash(randomBytes(32));
 
-<<<<<<< HEAD
-export const mockTx = (seed = 1, logs = true) => {
-  const tx = new Tx(
-    makePrivateKernelTailCircuitPublicInputs(seed),
-    new Proof(Buffer.alloc(0)),
-    logs ? EncryptedTxL2Logs.random(8, 3) : EncryptedTxL2Logs.default(), // 8 priv function invocations creating 3 encrypted logs each
-    logs ? UnencryptedTxL2Logs.random(11, 2) : UnencryptedTxL2Logs.default(), // 8 priv + 3 pub function invocations creating 2 unencrypted logs each
-    times(MAX_PUBLIC_CALL_STACK_LENGTH_PER_TX, makePublicCallRequest),
-  );
-
-  tx.data.endNonRevertibleData.publicCallStack = [
-    tx.enqueuedPublicFunctionCalls[1].toCallRequest(),
-    tx.enqueuedPublicFunctionCalls[0].toCallRequest(),
-    CallRequest.default(),
-  ];
-
-  tx.data.end.publicCallStack = makeTuple(
-    MAX_REVERTIBLE_PUBLIC_CALL_STACK_LENGTH_PER_TX,
-    i => tx.enqueuedPublicFunctionCalls[i + 2]?.toCallRequest() ?? CallRequest.default(),
-  ).reverse() as Tuple<CallRequest, typeof MAX_REVERTIBLE_PUBLIC_CALL_STACK_LENGTH_PER_TX>;
-=======
 export const mockTx = (
   seed = 1,
   {
@@ -104,7 +83,6 @@
   }
 
   const tx = new Tx(data, new Proof(Buffer.alloc(0)), encryptedLogs, unencryptedLogs, publicCallRequests);
->>>>>>> 88e8b6de
 
   return tx;
 };
