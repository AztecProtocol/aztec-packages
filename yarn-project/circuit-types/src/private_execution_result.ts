import { type IsEmpty, PrivateCircuitPublicInputs, sortByCounter } from '@aztec/circuits.js';
import { NoteSelector } from '@aztec/foundation/abi';
import { times } from '@aztec/foundation/collection';
import { randomBytes, randomInt } from '@aztec/foundation/crypto';
import { Fr } from '@aztec/foundation/fields';
import { type ZodFor, mapSchema, schemas } from '@aztec/foundation/schemas';
import { type FieldsOf } from '@aztec/foundation/types';

import { z } from 'zod';

import { Note, UnencryptedFunctionL2Logs, UnencryptedL2Log } from './logs/index.js';
import { PublicExecutionRequest } from './public_execution_request.js';

/**
 * The contents of a new note.
 */
export class NoteAndSlot {
  constructor(
    /** The note. */
    public note: Note,
    /** The storage slot of the note. */
    public storageSlot: Fr,
    /** The note type identifier. */
    public noteTypeId: NoteSelector,
  ) {}

  static get schema() {
    return z
      .object({
        note: Note.schema,
        storageSlot: schemas.Fr,
        noteTypeId: schemas.NoteSelector,
      })
      .transform(NoteAndSlot.from);
  }

  static from(fields: FieldsOf<NoteAndSlot>) {
    return new NoteAndSlot(fields.note, fields.storageSlot, fields.noteTypeId);
  }

  static random() {
    return new NoteAndSlot(Note.random(), Fr.random(), NoteSelector.random());
  }
}

export class CountedContractClassLog implements IsEmpty {
  constructor(public log: UnencryptedL2Log, public counter: number) {}

  static get schema() {
    return z
      .object({
        log: UnencryptedL2Log.schema,
        counter: schemas.Integer,
      })
      .transform(CountedContractClassLog.from);
  }

  static from(fields: { log: UnencryptedL2Log; counter: number }) {
    return new CountedContractClassLog(fields.log, fields.counter);
  }

  isEmpty(): boolean {
    return !this.log.data.length && !this.counter;
  }
}

<<<<<<< HEAD
export class CountedNoteLog extends CountedLog<EncryptedL2NoteLog> {
  constructor(log: EncryptedL2NoteLog, counter: number, public noteHashCounter: number) {
    super(log, counter);
  }

  static override get schema(): ZodFor<CountedNoteLog> {
    return z
      .object({
        log: EncryptedL2NoteLog.schema,
        counter: schemas.Integer,
        noteHashCounter: schemas.Integer,
      })
      .transform(({ log, counter, noteHashCounter }) => new CountedNoteLog(log, counter, noteHashCounter));
  }

  toJSON() {
    return {
      log: this.log.toJSON(),
      counter: this.counter,
      noteHashCounter: this.noteHashCounter,
    };
  }

  static fromJSON(json: any) {
    return new CountedNoteLog(EncryptedL2NoteLog.fromJSON(json.log), json.counter, json.noteHashCounter);
  }

  static async random() {
    return new CountedNoteLog(await EncryptedL2NoteLog.random(), randomInt(10), randomInt(10));
  }
}

=======
>>>>>>> 89cb8d33
export class CountedPublicExecutionRequest {
  constructor(public request: PublicExecutionRequest, public counter: number) {}

  static get schema() {
    return z
      .object({
        request: PublicExecutionRequest.schema,
        counter: schemas.Integer,
      })
      .transform(CountedPublicExecutionRequest.from);
  }

  static from(fields: FieldsOf<CountedPublicExecutionRequest>) {
    return new CountedPublicExecutionRequest(fields.request, fields.counter);
  }

  isEmpty(): boolean {
    return this.request.isEmpty() && !this.counter;
  }

  static random() {
    return new CountedPublicExecutionRequest(PublicExecutionRequest.random(), 0);
  }
}

/**
 * The result of executing a private function.
 */
export class PrivateExecutionResult {
  constructor(
    // Needed for prover
    /** The ACIR bytecode. */
    public acir: Buffer,
    /** The verification key. */
    public vk: Buffer,
    /** The partial witness. */
    public partialWitness: Map<number, string>,
    // Needed for the verifier (kernel)
    /** The call stack item. */
    public publicInputs: PrivateCircuitPublicInputs,
    /** Mapping of note hash to its index in the note hash tree. Used for building hints for note hash read requests. */
    public noteHashLeafIndexMap: Map<bigint, bigint>,
    /** The notes created in the executed function. */
    public newNotes: NoteAndSlot[],
    /** Mapping of note hash counter to the counter of its nullifier. */
    public noteHashNullifierCounterMap: Map<number, number>,
    /** The raw return values of the executed function. */
    public returnValues: Fr[],
    /** The nested executions. */
    public nestedExecutions: PrivateExecutionResult[],
    /** Enqueued public function execution requests to be picked up by the sequencer. */
    public enqueuedPublicFunctionCalls: CountedPublicExecutionRequest[],
    /** Public function execution requested for teardown */
    public publicTeardownFunctionCall: PublicExecutionRequest,
    /**
     * Contract class logs emitted during execution of this function call.
     * Note: These are preimages to `contractClassLogsHashes`.
     */
    public contractClassLogs: CountedContractClassLog[],
  ) {}

  static get schema(): ZodFor<PrivateExecutionResult> {
    return z
      .object({
        acir: schemas.Buffer,
        vk: schemas.Buffer,
        partialWitness: mapSchema(z.coerce.number(), z.string()),
        publicInputs: PrivateCircuitPublicInputs.schema,
        noteHashLeafIndexMap: mapSchema(schemas.BigInt, schemas.BigInt),
        newNotes: z.array(NoteAndSlot.schema),
        noteHashNullifierCounterMap: mapSchema(z.coerce.number(), z.number()),
        returnValues: z.array(schemas.Fr),
        nestedExecutions: z.array(z.lazy(() => PrivateExecutionResult.schema)),
        enqueuedPublicFunctionCalls: z.array(CountedPublicExecutionRequest.schema),
        publicTeardownFunctionCall: PublicExecutionRequest.schema,
        contractClassLogs: z.array(CountedContractClassLog.schema),
      })
      .transform(PrivateExecutionResult.from);
  }

  static from(fields: FieldsOf<PrivateExecutionResult>) {
    return new PrivateExecutionResult(
      fields.acir,
      fields.vk,
      fields.partialWitness,
      fields.publicInputs,
      fields.noteHashLeafIndexMap,
      fields.newNotes,
      fields.noteHashNullifierCounterMap,
      fields.returnValues,
      fields.nestedExecutions,
      fields.enqueuedPublicFunctionCalls,
      fields.publicTeardownFunctionCall,
      fields.contractClassLogs,
    );
  }

<<<<<<< HEAD
  toJSON(): any {
    return {
      acir: this.acir.toString('hex'),
      vk: this.vk.toString('hex'),
      partialWitness: Array.from(this.partialWitness.entries()),
      publicInputs: this.publicInputs.toJSON(),
      noteHashLeafIndexMap: Array.from(this.noteHashLeafIndexMap.entries()).map(([key, value]) => [
        key.toString(),
        value.toString(),
      ]),
      newNotes: this.newNotes.map(note => note.toJSON()),
      noteHashNullifierCounterMap: Array.from(this.noteHashNullifierCounterMap.entries()),
      returnValues: this.returnValues.map(fr => fr.toBuffer().toString('hex')),
      nestedExecutions: this.nestedExecutions.map(exec => exec.toJSON()),
      enqueuedPublicFunctionCalls: this.enqueuedPublicFunctionCalls.map(call => call.toJSON()),
      publicTeardownFunctionCall: this.publicTeardownFunctionCall.toBuffer().toString('hex'),
      noteEncryptedLogs: this.noteEncryptedLogs.map(log => log.toJSON()),
      encryptedLogs: this.encryptedLogs.map(countedLog => ({
        log: countedLog.log.toJSON(),
        counter: countedLog.counter,
      })),
      contractClassLogs: this.contractClassLogs.map(countedLog => ({
        log: countedLog.log.toJSON(),
        counter: countedLog.counter,
      })),
    };
  }

  static async random(nested = 1): Promise<PrivateExecutionResult> {
=======
  static random(nested = 1): PrivateExecutionResult {
>>>>>>> 89cb8d33
    return new PrivateExecutionResult(
      randomBytes(4),
      randomBytes(4),
      new Map([[1, 'one']]),
      PrivateCircuitPublicInputs.empty(),
      new Map([[1n, 1n]]),
      [NoteAndSlot.random()],
      new Map([[0, 0]]),
      [Fr.random()],
      await Promise.all(times(nested, async () => await PrivateExecutionResult.random(0))),
      [CountedPublicExecutionRequest.random()],
      PublicExecutionRequest.random(),
<<<<<<< HEAD
      [await CountedNoteLog.random()],
      [new CountedLog(await EncryptedL2Log.random(), randomInt(10))],
      [new CountedLog(UnencryptedL2Log.random(), randomInt(10))],
    );
  }

  static fromJSON(json: any): PrivateExecutionResult {
    return new PrivateExecutionResult(
      Buffer.from(json.acir, 'hex'),
      Buffer.from(json.vk, 'hex'),
      Array.isArray(json.partialWitness)
        ? new Map(json.partialWitness.map(([key, value]: any[]) => [Number(key), value as string]))
        : new Map(),
      PrivateCircuitPublicInputs.fromJSON(json.publicInputs),
      Array.isArray(json.noteHashLeafIndexMap)
        ? new Map(json.noteHashLeafIndexMap.map(([key, value]: any[]) => [BigInt(key), BigInt(value)]))
        : new Map(),
      Array.isArray(json.newNotes) ? json.newNotes.map((note: any) => NoteAndSlot.fromJSON(note)) : [],
      Array.isArray(json.noteHashNullifierCounterMap)
        ? new Map(json.noteHashNullifierCounterMap.map(([key, value]: any[]) => [Number(key), Number(value)]))
        : new Map(),
      json.returnValues.map((fr: any) => new Fr(Buffer.from(fr, 'hex'))),
      Array.isArray(json.nestedExecutions)
        ? json.nestedExecutions.map((exec: any) => PrivateExecutionResult.fromJSON(exec))
        : [],
      Array.isArray(json.enqueuedPublicFunctionCalls)
        ? json.enqueuedPublicFunctionCalls.map((call: any) => CountedPublicExecutionRequest.fromJSON(call))
        : [],
      PublicExecutionRequest.fromBuffer(Buffer.from(json.publicTeardownFunctionCall, 'hex')),
      Array.isArray(json.noteEncryptedLogs)
        ? json.noteEncryptedLogs.map((json: any) => CountedNoteLog.fromJSON(json))
        : [],
      Array.isArray(json.encryptedLogs)
        ? json.encryptedLogs.map(
            (json: any) => new CountedLog<EncryptedL2Log>(EncryptedL2Log.fromJSON(json.log), json.counter),
          )
        : [],
      Array.isArray(json.contractClassLogs)
        ? json.contractClassLogs.map(
            (json: any) => new CountedLog<UnencryptedL2Log>(UnencryptedL2Log.fromJSON(json.log), json.counter),
          )
        : [],
=======
      [new CountedContractClassLog(UnencryptedL2Log.random(), randomInt(10))],
>>>>>>> 89cb8d33
    );
  }
}

export function collectNoteHashLeafIndexMap(
  execResult: PrivateExecutionResult,
  accum: Map<bigint, bigint> = new Map(),
) {
  execResult.noteHashLeafIndexMap.forEach((value, key) => accum.set(key, value));
  execResult.nestedExecutions.forEach(nested => collectNoteHashLeafIndexMap(nested, accum));
  return accum;
}

export function collectNoteHashNullifierCounterMap(
  execResult: PrivateExecutionResult,
  accum: Map<number, number> = new Map(),
) {
  execResult.noteHashNullifierCounterMap.forEach((value, key) => accum.set(key, value));
  execResult.nestedExecutions.forEach(nested => collectNoteHashNullifierCounterMap(nested, accum));
  return accum;
}

/**
 * Collect all contract class logs across all nested executions.
 * @param execResult - The topmost execution result.
 * @returns All contract class logs.
 */
function collectContractClassLogs(execResult: PrivateExecutionResult): CountedContractClassLog[] {
  return [execResult.contractClassLogs, ...execResult.nestedExecutions.flatMap(collectContractClassLogs)].flat();
}

/**
 * Collect all contract class logs across all nested executions and sorts by counter.
 * @param execResult - The topmost execution result.
 * @returns All contract class logs.
 */
export function collectSortedContractClassLogs(execResult: PrivateExecutionResult): UnencryptedFunctionL2Logs {
  const allLogs = collectContractClassLogs(execResult);
  const sortedLogs = sortByCounter(allLogs);
  return new UnencryptedFunctionL2Logs(sortedLogs.map(l => l.log));
}

function collectEnqueuedCountedPublicExecutionRequests(
  execResult: PrivateExecutionResult,
): CountedPublicExecutionRequest[] {
  return [
    ...execResult.enqueuedPublicFunctionCalls,
    ...execResult.nestedExecutions.flatMap(collectEnqueuedCountedPublicExecutionRequests),
  ];
}

/**
 * Collect all enqueued public function calls across all nested executions.
 * @param execResult - The topmost execution result.
 * @returns All enqueued public function calls.
 */
export function collectEnqueuedPublicFunctionCalls(execResult: PrivateExecutionResult): PublicExecutionRequest[] {
  const countedRequests = collectEnqueuedCountedPublicExecutionRequests(execResult);
  // without the reverse sort, the logs will be in a queue like fashion which is wrong
  // as the kernel processes it like a stack, popping items off and pushing them to output
  return sortByCounter(countedRequests, false).map(r => r.request);
}

export function collectPublicTeardownFunctionCall(execResult: PrivateExecutionResult): PublicExecutionRequest {
  const teardownCalls = [
    execResult.publicTeardownFunctionCall,
    ...execResult.nestedExecutions.flatMap(collectPublicTeardownFunctionCall),
  ].filter(call => !call.isEmpty());

  if (teardownCalls.length === 1) {
    return teardownCalls[0];
  }

  if (teardownCalls.length > 1) {
    throw new Error('Multiple public teardown calls detected');
  }

  return PublicExecutionRequest.empty();
}

export function getFinalMinRevertibleSideEffectCounter(execResult: PrivateExecutionResult): number {
  return execResult.nestedExecutions.reduce((counter, exec) => {
    const nestedCounter = getFinalMinRevertibleSideEffectCounter(exec);
    return nestedCounter ? nestedCounter : counter;
  }, execResult.publicInputs.minRevertibleSideEffectCounter.toNumber());
}

export function collectNested<T>(
  executionStack: PrivateExecutionResult[],
  extractExecutionItems: (execution: PrivateExecutionResult) => T[],
): T[] {
  const thisExecutionReads = executionStack.flatMap(extractExecutionItems);

  return thisExecutionReads.concat(
    executionStack.flatMap(({ nestedExecutions }) => collectNested(nestedExecutions, extractExecutionItems)),
  );
}<|MERGE_RESOLUTION|>--- conflicted
+++ resolved
@@ -64,41 +64,6 @@
   }
 }
 
-<<<<<<< HEAD
-export class CountedNoteLog extends CountedLog<EncryptedL2NoteLog> {
-  constructor(log: EncryptedL2NoteLog, counter: number, public noteHashCounter: number) {
-    super(log, counter);
-  }
-
-  static override get schema(): ZodFor<CountedNoteLog> {
-    return z
-      .object({
-        log: EncryptedL2NoteLog.schema,
-        counter: schemas.Integer,
-        noteHashCounter: schemas.Integer,
-      })
-      .transform(({ log, counter, noteHashCounter }) => new CountedNoteLog(log, counter, noteHashCounter));
-  }
-
-  toJSON() {
-    return {
-      log: this.log.toJSON(),
-      counter: this.counter,
-      noteHashCounter: this.noteHashCounter,
-    };
-  }
-
-  static fromJSON(json: any) {
-    return new CountedNoteLog(EncryptedL2NoteLog.fromJSON(json.log), json.counter, json.noteHashCounter);
-  }
-
-  static async random() {
-    return new CountedNoteLog(await EncryptedL2NoteLog.random(), randomInt(10), randomInt(10));
-  }
-}
-
-=======
->>>>>>> 89cb8d33
 export class CountedPublicExecutionRequest {
   constructor(public request: PublicExecutionRequest, public counter: number) {}
 
@@ -196,39 +161,7 @@
     );
   }
 
-<<<<<<< HEAD
-  toJSON(): any {
-    return {
-      acir: this.acir.toString('hex'),
-      vk: this.vk.toString('hex'),
-      partialWitness: Array.from(this.partialWitness.entries()),
-      publicInputs: this.publicInputs.toJSON(),
-      noteHashLeafIndexMap: Array.from(this.noteHashLeafIndexMap.entries()).map(([key, value]) => [
-        key.toString(),
-        value.toString(),
-      ]),
-      newNotes: this.newNotes.map(note => note.toJSON()),
-      noteHashNullifierCounterMap: Array.from(this.noteHashNullifierCounterMap.entries()),
-      returnValues: this.returnValues.map(fr => fr.toBuffer().toString('hex')),
-      nestedExecutions: this.nestedExecutions.map(exec => exec.toJSON()),
-      enqueuedPublicFunctionCalls: this.enqueuedPublicFunctionCalls.map(call => call.toJSON()),
-      publicTeardownFunctionCall: this.publicTeardownFunctionCall.toBuffer().toString('hex'),
-      noteEncryptedLogs: this.noteEncryptedLogs.map(log => log.toJSON()),
-      encryptedLogs: this.encryptedLogs.map(countedLog => ({
-        log: countedLog.log.toJSON(),
-        counter: countedLog.counter,
-      })),
-      contractClassLogs: this.contractClassLogs.map(countedLog => ({
-        log: countedLog.log.toJSON(),
-        counter: countedLog.counter,
-      })),
-    };
-  }
-
-  static async random(nested = 1): Promise<PrivateExecutionResult> {
-=======
   static random(nested = 1): PrivateExecutionResult {
->>>>>>> 89cb8d33
     return new PrivateExecutionResult(
       randomBytes(4),
       randomBytes(4),
@@ -241,52 +174,7 @@
       await Promise.all(times(nested, async () => await PrivateExecutionResult.random(0))),
       [CountedPublicExecutionRequest.random()],
       PublicExecutionRequest.random(),
-<<<<<<< HEAD
-      [await CountedNoteLog.random()],
-      [new CountedLog(await EncryptedL2Log.random(), randomInt(10))],
-      [new CountedLog(UnencryptedL2Log.random(), randomInt(10))],
-    );
-  }
-
-  static fromJSON(json: any): PrivateExecutionResult {
-    return new PrivateExecutionResult(
-      Buffer.from(json.acir, 'hex'),
-      Buffer.from(json.vk, 'hex'),
-      Array.isArray(json.partialWitness)
-        ? new Map(json.partialWitness.map(([key, value]: any[]) => [Number(key), value as string]))
-        : new Map(),
-      PrivateCircuitPublicInputs.fromJSON(json.publicInputs),
-      Array.isArray(json.noteHashLeafIndexMap)
-        ? new Map(json.noteHashLeafIndexMap.map(([key, value]: any[]) => [BigInt(key), BigInt(value)]))
-        : new Map(),
-      Array.isArray(json.newNotes) ? json.newNotes.map((note: any) => NoteAndSlot.fromJSON(note)) : [],
-      Array.isArray(json.noteHashNullifierCounterMap)
-        ? new Map(json.noteHashNullifierCounterMap.map(([key, value]: any[]) => [Number(key), Number(value)]))
-        : new Map(),
-      json.returnValues.map((fr: any) => new Fr(Buffer.from(fr, 'hex'))),
-      Array.isArray(json.nestedExecutions)
-        ? json.nestedExecutions.map((exec: any) => PrivateExecutionResult.fromJSON(exec))
-        : [],
-      Array.isArray(json.enqueuedPublicFunctionCalls)
-        ? json.enqueuedPublicFunctionCalls.map((call: any) => CountedPublicExecutionRequest.fromJSON(call))
-        : [],
-      PublicExecutionRequest.fromBuffer(Buffer.from(json.publicTeardownFunctionCall, 'hex')),
-      Array.isArray(json.noteEncryptedLogs)
-        ? json.noteEncryptedLogs.map((json: any) => CountedNoteLog.fromJSON(json))
-        : [],
-      Array.isArray(json.encryptedLogs)
-        ? json.encryptedLogs.map(
-            (json: any) => new CountedLog<EncryptedL2Log>(EncryptedL2Log.fromJSON(json.log), json.counter),
-          )
-        : [],
-      Array.isArray(json.contractClassLogs)
-        ? json.contractClassLogs.map(
-            (json: any) => new CountedLog<UnencryptedL2Log>(UnencryptedL2Log.fromJSON(json.log), json.counter),
-          )
-        : [],
-=======
       [new CountedContractClassLog(UnencryptedL2Log.random(), randomInt(10))],
->>>>>>> 89cb8d33
     );
   }
 }
