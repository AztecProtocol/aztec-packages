import { NoteSelector } from '@aztec/circuits.js/abi';
<<<<<<< HEAD
import { ContractClassLog } from '@aztec/circuits.js/logs';
=======
import type { IsEmpty } from '@aztec/circuits.js/interfaces';
import { PrivateCircuitPublicInputs, sortByCounter } from '@aztec/circuits.js/kernel';
>>>>>>> 80ace045
import { schemas } from '@aztec/circuits.js/schemas';
import { type ZodFor, mapSchema } from '@aztec/circuits.js/schemas';
import { timesParallel } from '@aztec/foundation/collection';
import { randomBytes, randomInt } from '@aztec/foundation/crypto';
import { Fr } from '@aztec/foundation/fields';
import { type FieldsOf } from '@aztec/foundation/types';

import { z } from 'zod';

import { Note } from './logs/index.js';
import { PublicExecutionRequest } from './public_execution_request.js';

/**
 * The contents of a new note.
 */
export class NoteAndSlot {
  constructor(
    /** The note. */
    public note: Note,
    /** The storage slot of the note. */
    public storageSlot: Fr,
    /** The note type identifier. */
    public noteTypeId: NoteSelector,
  ) {}

  static get schema() {
    return z
      .object({
        note: Note.schema,
        storageSlot: schemas.Fr,
        noteTypeId: schemas.NoteSelector,
      })
      .transform(NoteAndSlot.from);
  }

  static from(fields: FieldsOf<NoteAndSlot>) {
    return new NoteAndSlot(fields.note, fields.storageSlot, fields.noteTypeId);
  }

  static random() {
    return new NoteAndSlot(Note.random(), Fr.random(), NoteSelector.random());
  }
}

export class CountedContractClassLog implements IsEmpty {
  constructor(public log: ContractClassLog, public counter: number) {}

  static get schema(): ZodFor<CountedContractClassLog> {
    return z
      .object({
        log: ContractClassLog.schema,
        counter: schemas.Integer,
      })
      .transform(CountedContractClassLog.from);
  }

  static from(fields: { log: ContractClassLog; counter: number }) {
    return new CountedContractClassLog(fields.log, fields.counter);
  }

  isEmpty(): boolean {
    return this.log.isEmpty() && !this.counter;
  }
}

export class CountedPublicExecutionRequest {
  constructor(public request: PublicExecutionRequest, public counter: number) {}

  static get schema(): ZodFor<CountedPublicExecutionRequest> {
    return z
      .object({
        request: PublicExecutionRequest.schema,
        counter: schemas.Integer,
      })
      .transform(CountedPublicExecutionRequest.from);
  }

  static from(fields: FieldsOf<CountedPublicExecutionRequest>) {
    return new CountedPublicExecutionRequest(fields.request, fields.counter);
  }

  isEmpty(): boolean {
    return this.request.isEmpty() && !this.counter;
  }

  static async random() {
    return new CountedPublicExecutionRequest(await PublicExecutionRequest.random(), 0);
  }
}

export class PrivateExecutionResult {
  constructor(
    public entrypoint: PrivateCallExecutionResult,
    /** The first non revertible nullifier, or zero if there was none. */
    public firstNullifier: Fr,
  ) {}

  static get schema(): ZodFor<PrivateExecutionResult> {
    return z
      .object({
        entrypoint: PrivateCallExecutionResult.schema,
        firstNullifier: Fr.schema,
      })
      .transform(PrivateExecutionResult.from);
  }

  static from(fields: FieldsOf<PrivateExecutionResult>) {
    return new PrivateExecutionResult(fields.entrypoint, fields.firstNullifier);
  }

  static async random(nested = 1): Promise<PrivateExecutionResult> {
    return new PrivateExecutionResult(await PrivateCallExecutionResult.random(nested), Fr.random());
  }
}

/**
 * The result of executing a call to a private function.
 */
export class PrivateCallExecutionResult {
  constructor(
    // Needed for prover
    /** The ACIR bytecode. */
    public acir: Buffer,
    /** The verification key. */
    public vk: Buffer,
    /** The partial witness. */
    public partialWitness: Map<number, string>,
    // Needed for the verifier (kernel)
    /** The call stack item. */
    public publicInputs: PrivateCircuitPublicInputs,
    /** Mapping of note hash to its index in the note hash tree. Used for building hints for note hash read requests. */
    public noteHashLeafIndexMap: Map<bigint, bigint>,
    /** The notes created in the executed function. */
    public newNotes: NoteAndSlot[],
    /** Mapping of note hash counter to the counter of its nullifier. */
    public noteHashNullifierCounterMap: Map<number, number>,
    /** The raw return values of the executed function. */
    public returnValues: Fr[],
    /** The nested executions. */
    public nestedExecutions: PrivateCallExecutionResult[],
    /** Enqueued public function execution requests to be picked up by the sequencer. */
    public enqueuedPublicFunctionCalls: CountedPublicExecutionRequest[],
    /** Public function execution requested for teardown */
    public publicTeardownFunctionCall: PublicExecutionRequest,
    /**
     * Contract class logs emitted during execution of this function call.
     * Note: These are preimages to `contractClassLogsHashes`.
     */
    public contractClassLogs: CountedContractClassLog[],
  ) {}

  static get schema(): ZodFor<PrivateCallExecutionResult> {
    return z
      .object({
        acir: schemas.Buffer,
        vk: schemas.Buffer,
        partialWitness: mapSchema(z.coerce.number(), z.string()),
        publicInputs: PrivateCircuitPublicInputs.schema,
        noteHashLeafIndexMap: mapSchema(schemas.BigInt, schemas.BigInt),
        newNotes: z.array(NoteAndSlot.schema),
        noteHashNullifierCounterMap: mapSchema(z.coerce.number(), z.number()),
        returnValues: z.array(schemas.Fr),
        nestedExecutions: z.array(z.lazy(() => PrivateCallExecutionResult.schema)),
        enqueuedPublicFunctionCalls: z.array(CountedPublicExecutionRequest.schema),
        publicTeardownFunctionCall: PublicExecutionRequest.schema,
        contractClassLogs: z.array(CountedContractClassLog.schema),
      })
      .transform(PrivateCallExecutionResult.from);
  }

  static from(fields: FieldsOf<PrivateCallExecutionResult>) {
    return new PrivateCallExecutionResult(
      fields.acir,
      fields.vk,
      fields.partialWitness,
      fields.publicInputs,
      fields.noteHashLeafIndexMap,
      fields.newNotes,
      fields.noteHashNullifierCounterMap,
      fields.returnValues,
      fields.nestedExecutions,
      fields.enqueuedPublicFunctionCalls,
      fields.publicTeardownFunctionCall,
      fields.contractClassLogs,
    );
  }

  static async random(nested = 1): Promise<PrivateCallExecutionResult> {
    return new PrivateCallExecutionResult(
      randomBytes(4),
      randomBytes(4),
      new Map([[1, 'one']]),
      PrivateCircuitPublicInputs.empty(),
      new Map([[1n, 1n]]),
      [NoteAndSlot.random()],
      new Map([[0, 0]]),
      [Fr.random()],
      await timesParallel(nested, () => PrivateCallExecutionResult.random(0)),
      [await CountedPublicExecutionRequest.random()],
      await PublicExecutionRequest.random(),
      [new CountedContractClassLog(await ContractClassLog.random(), randomInt(10))],
    );
  }
}

export function collectNoteHashLeafIndexMap(execResult: PrivateExecutionResult) {
  const accum: Map<bigint, bigint> = new Map();
  const collectNoteHashLeafIndexMapRecursive = (callResult: PrivateCallExecutionResult, accum: Map<bigint, bigint>) => {
    callResult.noteHashLeafIndexMap.forEach((value, key) => accum.set(key, value));
    callResult.nestedExecutions.forEach(nested => collectNoteHashLeafIndexMapRecursive(nested, accum));
  };
  collectNoteHashLeafIndexMapRecursive(execResult.entrypoint, accum);
  return accum;
}

export function collectNoteHashNullifierCounterMap(execResult: PrivateExecutionResult) {
  const accum: Map<number, number> = new Map();
  const collectNoteHashNullifierCounterMapRecursive = (
    callResult: PrivateCallExecutionResult,
    accum: Map<number, number>,
  ) => {
    callResult.noteHashNullifierCounterMap.forEach((value, key) => accum.set(key, value));
    callResult.nestedExecutions.forEach(nested => collectNoteHashNullifierCounterMapRecursive(nested, accum));
  };
  collectNoteHashNullifierCounterMapRecursive(execResult.entrypoint, accum);
  return accum;
}

/**
 * Collect all contract class logs across all nested executions.
 * @param execResult - The topmost execution result.
 * @returns All contract class logs.
 */
function collectContractClassLogs(execResult: PrivateCallExecutionResult): CountedContractClassLog[] {
  return [execResult.contractClassLogs, ...execResult.nestedExecutions.flatMap(collectContractClassLogs)].flat();
}

/**
 * Collect all contract class logs across all nested executions and sorts by counter.
 * @param execResult - The topmost execution result.
 * @returns All contract class logs.
 */
export function collectSortedContractClassLogs(execResult: PrivateExecutionResult): ContractClassLog[] {
  const allLogs = collectContractClassLogs(execResult.entrypoint);
  const sortedLogs = sortByCounter(allLogs);
  return sortedLogs.map(l => l.log);
}

function collectEnqueuedCountedPublicExecutionRequests(
  execResult: PrivateCallExecutionResult,
): CountedPublicExecutionRequest[] {
  return [
    ...execResult.enqueuedPublicFunctionCalls,
    ...execResult.nestedExecutions.flatMap(collectEnqueuedCountedPublicExecutionRequests),
  ];
}

/**
 * Collect all enqueued public function calls across all nested executions.
 * @param execResult - The topmost execution result.
 * @returns All enqueued public function calls.
 */
export function collectEnqueuedPublicFunctionCalls(execResult: PrivateExecutionResult): PublicExecutionRequest[] {
  const countedRequests = collectEnqueuedCountedPublicExecutionRequests(execResult.entrypoint);
  // without the reverse sort, the logs will be in a queue like fashion which is wrong
  // as the kernel processes it like a stack, popping items off and pushing them to output
  return sortByCounter(countedRequests, false).map(r => r.request);
}

export function collectPublicTeardownFunctionCall(execResult: PrivateExecutionResult): PublicExecutionRequest {
  const collectPublicTeardownFunctionCallRecursive = (
    callResult: PrivateCallExecutionResult,
  ): PublicExecutionRequest[] => {
    return [
      callResult.publicTeardownFunctionCall,
      ...callResult.nestedExecutions.flatMap(collectPublicTeardownFunctionCallRecursive),
    ].filter(call => !call.isEmpty());
  };
  const teardownCalls = collectPublicTeardownFunctionCallRecursive(execResult.entrypoint);

  if (teardownCalls.length === 1) {
    return teardownCalls[0];
  }

  if (teardownCalls.length > 1) {
    throw new Error('Multiple public teardown calls detected');
  }

  return PublicExecutionRequest.empty();
}

export function getFinalMinRevertibleSideEffectCounter(execResult: PrivateExecutionResult): number {
  const collectFinalMinRevertibleSideEffectCounterRecursive = (callResult: PrivateCallExecutionResult): number => {
    return callResult.nestedExecutions.reduce((counter, exec) => {
      const nestedCounter = collectFinalMinRevertibleSideEffectCounterRecursive(exec);
      return nestedCounter ? nestedCounter : counter;
    }, callResult.publicInputs.minRevertibleSideEffectCounter.toNumber());
  };
  return collectFinalMinRevertibleSideEffectCounterRecursive(execResult.entrypoint);
}

export function collectNested<T>(
  executionStack: PrivateCallExecutionResult[],
  extractExecutionItems: (execution: PrivateCallExecutionResult) => T[],
): T[] {
  const thisExecutionReads = executionStack.flatMap(extractExecutionItems);

  return thisExecutionReads.concat(
    executionStack.flatMap(({ nestedExecutions }) => collectNested(nestedExecutions, extractExecutionItems)),
  );
}<|MERGE_RESOLUTION|>--- conflicted
+++ resolved
@@ -1,10 +1,7 @@
 import { NoteSelector } from '@aztec/circuits.js/abi';
-<<<<<<< HEAD
-import { ContractClassLog } from '@aztec/circuits.js/logs';
-=======
 import type { IsEmpty } from '@aztec/circuits.js/interfaces';
 import { PrivateCircuitPublicInputs, sortByCounter } from '@aztec/circuits.js/kernel';
->>>>>>> 80ace045
+import { ContractClassLog } from '@aztec/circuits.js/logs';
 import { schemas } from '@aztec/circuits.js/schemas';
 import { type ZodFor, mapSchema } from '@aztec/circuits.js/schemas';
 import { timesParallel } from '@aztec/foundation/collection';
