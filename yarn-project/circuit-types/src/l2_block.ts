import { Body, L2Tx, TxHash } from '@aztec/circuit-types';
import { AppendOnlyTreeSnapshot, Header, STRING_ENCODING } from '@aztec/circuits.js';
import { makeAppendOnlyTreeSnapshot, makeHeader } from '@aztec/circuits.js/testing';
import { sha256 } from '@aztec/foundation/crypto';
import { Fr } from '@aztec/foundation/fields';
import { BufferReader, serializeToBuffer } from '@aztec/foundation/serialize';

/**
 * The data that makes up the rollup proof, with encoder decoder functions.
 */
export class L2Block {
  #l1BlockNumber?: bigint;

  constructor(
    /** Snapshot of archive tree after the block is applied. */
    public archive: AppendOnlyTreeSnapshot,
    /** L2 block header. */
    public header: Header,
    /** L2 block body. */
    public body: Body,
    /** Associated L1 block num */
    l1BlockNumber?: bigint,
  ) {
    this.#l1BlockNumber = l1BlockNumber;
  }

  /**
   * Constructs a new instance from named fields.
   * @param fields - Fields to pass to the constructor.
   * @param blockHash - Hash of the block.
   * @param l1BlockNumber - The block number of the L1 block that contains this L2 block.
   * @returns A new instance.
   */
  static fromFields(
    fields: {
      /** Snapshot of archive tree after the block is applied. */
      archive: AppendOnlyTreeSnapshot;
      /** L2 block header. */
      header: Header;
      body: Body;
    },
    l1BlockNumber?: bigint,
  ) {
    return new this(fields.archive, fields.header, fields.body, l1BlockNumber);
  }

  /**
   * Deserializes a block from a buffer
   * @returns A deserialized L2 block.
   */
  static fromBuffer(buf: Buffer | BufferReader) {
    const reader = BufferReader.asReader(buf);
    const header = reader.readObject(Header);
    const archive = reader.readObject(AppendOnlyTreeSnapshot);
    const body = reader.readObject(Body);

    return L2Block.fromFields({
      archive,
      header,
      body,
    });
  }

  /**
   * Serializes a block
   * @remarks This can be used specifying no logs, which is used when the block is being served via JSON-RPC because the logs are expected to be served
   * separately.
   * @returns A serialized L2 block logs.
   */
  toBuffer() {
    return serializeToBuffer(this.header, this.archive, this.body);
  }

  /**
   * Deserializes L2 block without logs from a buffer.
   * @param str - A serialized L2 block.
   * @returns Deserialized L2 block.
   */
  static fromString(str: string): L2Block {
    return L2Block.fromBuffer(Buffer.from(str, STRING_ENCODING));
  }

  /**
   * Serializes a block without logs to a string.
   * @remarks This is used when the block is being served via JSON-RPC because the logs are expected to be served
   * separately.
   * @returns A serialized L2 block without logs.
   */
  toString(): string {
    return this.toBuffer().toString(STRING_ENCODING);
  }

  /**
   * Creates an L2 block containing random data.
   * @param l2BlockNum - The number of the L2 block.
   * @param txsPerBlock - The number of transactions to include in the block.
   * @param numPrivateCallsPerTx - The number of private function calls to include in each transaction.
   * @param numPublicCallsPerTx - The number of public function calls to include in each transaction.
   * @param numEncryptedLogsPerCall - The number of encrypted logs per 1 private function invocation.
   * @param numUnencryptedLogsPerCall - The number of unencrypted logs per 1 public function invocation.
   * @returns The L2 block.
   */
  static random(
    l2BlockNum: number,
    txsPerBlock = 4,
    numPrivateCallsPerTx = 2,
    numPublicCallsPerTx = 3,
    numEncryptedLogsPerCall = 2,
    numUnencryptedLogsPerCall = 1,
  ): L2Block {
    return L2Block.fromFields(
      {
        archive: makeAppendOnlyTreeSnapshot(1),
        header: makeHeader(0, l2BlockNum),
        body: Body.random(
          txsPerBlock,
          numPrivateCallsPerTx,
          numPublicCallsPerTx,
          numEncryptedLogsPerCall,
          numUnencryptedLogsPerCall,
        ),
      },
      // just for testing purposes, each random L2 block got emitted in the equivalent L1 block
      BigInt(l2BlockNum),
    );
  }

  get number(): number {
    return Number(this.header.globalVariables.blockNumber.toBigInt());
  }

  /**
   * Gets the L1 block number that included this block
   */
  public getL1BlockNumber(): bigint {
    if (typeof this.#l1BlockNumber === 'undefined') {
      throw new Error('L1 block number has to be attached before calling "getL1BlockNumber"');
    }

    return this.#l1BlockNumber;
  }

  /**
   * Sets the L1 block number that included this block
   * @param l1BlockNumber - The block number of the L1 block that contains this L2 block.
   */
  public setL1BlockNumber(l1BlockNumber: bigint) {
    this.#l1BlockNumber = l1BlockNumber;
  }

  /**
   * Returns the block's hash (hash of block header).
   * @returns The block's hash.
   */
  public hash(): Fr {
    return this.header.hash();
  }

  /**
   * Computes the public inputs hash for the L2 block.
   * The same output as the hash of RootRollupPublicInputs.
   * @returns The public input hash for the L2 block as a field element.
   */
  // TODO(#4844)
  getPublicInputsHash(): Fr {
    const buf = serializeToBuffer(
      this.header.globalVariables,
      AppendOnlyTreeSnapshot.zero(), // this.startNoteHashTreeSnapshot / commitments,
      AppendOnlyTreeSnapshot.zero(), // this.startNullifierTreeSnapshot,
      AppendOnlyTreeSnapshot.zero(), // this.startContractTreeSnapshot,
      AppendOnlyTreeSnapshot.zero(), // this.startPublicDataTreeSnapshot,
      AppendOnlyTreeSnapshot.zero(), // this.startL1ToL2MessageTreeSnapshot,
      this.header.lastArchive,
      this.header.state.partial.noteHashTree,
      this.header.state.partial.nullifierTree,
      this.header.state.partial.contractTree,
      this.header.state.partial.publicDataTree,
      this.header.state.l1ToL2MessageTree,
      this.archive,
      this.body.getCalldataHash(),
      this.getL1ToL2MessagesHash(),
    );

    return Fr.fromBufferReduce(sha256(buf));
  }

  /**
   * Computes the start state hash (should equal contract data before block).
   * @returns The start state hash for the L2 block.
   */
  // TODO(#4844)
  getStartStateHash() {
    const inputValue = serializeToBuffer(
      new Fr(Number(this.header.globalVariables.blockNumber.toBigInt()) - 1),
      AppendOnlyTreeSnapshot.zero(), // this.startNoteHashTreeSnapshot,
      AppendOnlyTreeSnapshot.zero(), // this.startNullifierTreeSnapshot,
      AppendOnlyTreeSnapshot.zero(), // this.startContractTreeSnapshot,
      AppendOnlyTreeSnapshot.zero(), // this.startPublicDataTreeSnapshot,
      AppendOnlyTreeSnapshot.zero(), // this.startL1ToL2MessageTreeSnapshot,
      this.header.lastArchive,
    );
    return sha256(inputValue);
  }

  /**
   * Computes the end state hash (should equal contract data after block).
   * @returns The end state hash for the L2 block.
   */
  // TODO(#4844)
  getEndStateHash() {
    const inputValue = serializeToBuffer(
      this.header.globalVariables.blockNumber,
      this.header.state.partial.noteHashTree,
      this.header.state.partial.nullifierTree,
      this.header.state.partial.contractTree,
      this.header.state.partial.publicDataTree,
      this.header.state.l1ToL2MessageTree,
      this.archive,
    );
    return sha256(inputValue);
  }

  /**
<<<<<<< HEAD
   * Computes the calldata hash for the L2 block
   * This calldata hash is also computed by the rollup contract when the block is submitted,
   * and inside the circuit, it is part of the public inputs.
   * @returns The calldata hash.
   */
  getCalldataHash() {
    if (this.newEncryptedLogs === undefined) {
      throw new Error('Encrypted logs has to be attached before calling "getCalldataHash"');
    }

    if (this.newUnencryptedLogs === undefined) {
      throw new Error('Unencrypted logs has to be attached before calling "getCalldataHash"');
    }

    const computeRoot = (leafs: Buffer[]): Buffer => {
      const layers: Buffer[][] = [leafs];
      let activeLayer = 0;

      while (layers[activeLayer].length > 1) {
        const layer: Buffer[] = [];
        const layerLength = layers[activeLayer].length;

        for (let i = 0; i < layerLength; i += 2) {
          const left = layers[activeLayer][i];
          const right = layers[activeLayer][i + 1];

          layer.push(sha256(Buffer.concat([left, right])));
        }

        layers.push(layer);
        activeLayer++;
      }

      return layers[layers.length - 1][0];
    };

    const leafCount = this.newCommitments.length / MAX_NEW_COMMITMENTS_PER_TX;
    const leafs: Buffer[] = [];

    for (let i = 0; i < leafCount; i++) {
      const commitmentsPerBase = MAX_NEW_COMMITMENTS_PER_TX;
      const nullifiersPerBase = MAX_NEW_NULLIFIERS_PER_TX;
      const publicDataUpdateRequestsPerBase = MAX_PUBLIC_DATA_UPDATE_REQUESTS_PER_TX;
      const l2ToL1MsgsPerBase = MAX_NEW_L2_TO_L1_MSGS_PER_TX;
      const commitmentsBuffer = Buffer.concat(
        this.newCommitments.slice(i * commitmentsPerBase, (i + 1) * commitmentsPerBase).map(x => x.toBuffer()),
      );
      const nullifiersBuffer = Buffer.concat(
        this.newNullifiers.slice(i * nullifiersPerBase, (i + 1) * nullifiersPerBase).map(x => x.toBuffer()),
      );
      const publicDataUpdateRequestsBuffer = Buffer.concat(
        this.newPublicDataWrites
          .slice(i * publicDataUpdateRequestsPerBase, (i + 1) * publicDataUpdateRequestsPerBase)
          .map(x => x.toBuffer()),
      );
      const newL2ToL1MsgsBuffer = Buffer.concat(
        this.newL2ToL1Msgs.slice(i * l2ToL1MsgsPerBase, (i + 1) * l2ToL1MsgsPerBase).map(x => x.toBuffer()),
      );
      const encryptedLogsHashKernel0 = L2Block.computeKernelLogsHash(this.newEncryptedLogs.txLogs[i]);

      const unencryptedLogsHashKernel0 = L2Block.computeKernelLogsHash(this.newUnencryptedLogs.txLogs[i]);

      const inputValue = Buffer.concat([
        commitmentsBuffer,
        nullifiersBuffer,
        publicDataUpdateRequestsBuffer,
        newL2ToL1MsgsBuffer,
        this.newContracts[i].toBuffer(),
        this.newContractData[i].contractAddress.toBuffer(),
        // TODO(#3938): make portal address 20 bytes here when updating the hashing
        this.newContractData[i].portalContractAddress.toBuffer32(),
        encryptedLogsHashKernel0,
        unencryptedLogsHashKernel0,
      ]);
      leafs.push(sha256(inputValue));
    }

    return computeRoot(leafs);
  }

  /**
=======
>>>>>>> c1709b3d
   * Compute the hash of all of this blocks l1 to l2 messages,
   * The hash is also calculated within the contract when the block is submitted.
   * @returns The hash of all of the l1 to l2 messages.
   */
  getL1ToL2MessagesHash(): Buffer {
    // Create a long buffer of all of the l1 to l2 messages
    const l1ToL2Messages = Buffer.concat(this.body.l1ToL2Messages.map(message => message.toBuffer()));
    return sha256(l1ToL2Messages);
  }

  /**
   * Get the ith transaction in an L2 block.
   * @param txIndex - The index of the tx in the block.
   * @returns The tx.
   */
  getTx(txIndex: number) {
    this.assertIndexInRange(txIndex);

    const txEffect = this.body.txEffects[txIndex];

    const newNoteHashes = txEffect.newNoteHashes.filter(x => !x.isZero());
    const newNullifiers = txEffect.newNullifiers.filter(x => !x.isZero());
    const newPublicDataWrites = txEffect.newPublicDataWrites.filter(x => !x.isEmpty());
    const newL2ToL1Msgs = txEffect.newL2ToL1Msgs.filter(x => !x.isZero());
    const newContracts = txEffect.contractLeaves.filter(x => !x.isZero());
    const newContractData = txEffect.contractData.filter(x => !x.isEmpty());

    return new L2Tx(
      newNoteHashes,
      newNullifiers,
      newPublicDataWrites,
      newL2ToL1Msgs,
      newContracts,
      newContractData,
      this.hash(),
      Number(this.header.globalVariables.blockNumber.toBigInt()),
    );
  }

  /**
   * A lightweight method to get the tx hash of a tx in the block.
   * @param txIndex - the index of the tx in the block
   * @returns a hash of the tx, which is the first nullifier in the tx
   */
  getTxHash(txIndex: number): TxHash {
    this.assertIndexInRange(txIndex);

    // Gets the first nullifier of the tx specified by txIndex
    const firstNullifier = this.body.txEffects[txIndex].newNullifiers[0];

    return new TxHash(firstNullifier.toBuffer());
  }

  /**
   * Get all the transaction in an L2 block.
   * @returns The tx.
   */
  getTxs() {
    return Array(this.body.numberOfTxs)
      .fill(0)
      .map((_, i) => this.getTx(i));
  }

  /**
   * Returns stats used for logging.
   * @returns Stats on tx count, number, and log size and count.
   */
  getStats() {
    const logsStats = {
      encryptedLogLength: this.body.txEffects.reduce(
        (logCount, txEffect) => logCount + txEffect.encryptedLogs.getSerializedLength(),
        0,
      ),
      encryptedLogCount: this.body.txEffects.reduce(
        (logCount, txEffect) => logCount + txEffect.encryptedLogs.getTotalLogCount(),
        0,
      ),
      unencryptedLogCount: this.body.txEffects.reduce(
        (logCount, txEffect) => logCount + txEffect.unencryptedLogs.getSerializedLength(),
        0,
      ),
      unencryptedLogSize: this.body.txEffects.reduce(
        (logCount, txEffect) => logCount + txEffect.unencryptedLogs.getTotalLogCount(),
        0,
      ),
    };

    return {
      txCount: this.body.numberOfTxs,
      blockNumber: this.number,
      ...logsStats,
    };
  }

  assertIndexInRange(txIndex: number) {
    if (txIndex < 0 || txIndex >= this.body.numberOfTxs) {
      throw new IndexOutOfRangeError({
        txIndex,
        numberOfTxs: this.body.numberOfTxs,
        blockNumber: this.number,
      });
    }
  }
}

/**
 * Custom error class for when a requested tx index is out of range.
 */
export class IndexOutOfRangeError extends Error {
  constructor({
    txIndex,
    numberOfTxs,
    blockNumber,
  }: {
    /**
     * The requested index of the tx in the block.
     */
    txIndex: number;
    /**
     * The number of txs in the block.
     */
    numberOfTxs: number;
    /**
     * The number of the block.
     */
    blockNumber: number;
  }) {
    super(`IndexOutOfRangeError: Failed to get tx at index ${txIndex}. Block ${blockNumber} has ${numberOfTxs} txs.`);
  }
}<|MERGE_RESOLUTION|>--- conflicted
+++ resolved
@@ -221,90 +221,6 @@
   }
 
   /**
-<<<<<<< HEAD
-   * Computes the calldata hash for the L2 block
-   * This calldata hash is also computed by the rollup contract when the block is submitted,
-   * and inside the circuit, it is part of the public inputs.
-   * @returns The calldata hash.
-   */
-  getCalldataHash() {
-    if (this.newEncryptedLogs === undefined) {
-      throw new Error('Encrypted logs has to be attached before calling "getCalldataHash"');
-    }
-
-    if (this.newUnencryptedLogs === undefined) {
-      throw new Error('Unencrypted logs has to be attached before calling "getCalldataHash"');
-    }
-
-    const computeRoot = (leafs: Buffer[]): Buffer => {
-      const layers: Buffer[][] = [leafs];
-      let activeLayer = 0;
-
-      while (layers[activeLayer].length > 1) {
-        const layer: Buffer[] = [];
-        const layerLength = layers[activeLayer].length;
-
-        for (let i = 0; i < layerLength; i += 2) {
-          const left = layers[activeLayer][i];
-          const right = layers[activeLayer][i + 1];
-
-          layer.push(sha256(Buffer.concat([left, right])));
-        }
-
-        layers.push(layer);
-        activeLayer++;
-      }
-
-      return layers[layers.length - 1][0];
-    };
-
-    const leafCount = this.newCommitments.length / MAX_NEW_COMMITMENTS_PER_TX;
-    const leafs: Buffer[] = [];
-
-    for (let i = 0; i < leafCount; i++) {
-      const commitmentsPerBase = MAX_NEW_COMMITMENTS_PER_TX;
-      const nullifiersPerBase = MAX_NEW_NULLIFIERS_PER_TX;
-      const publicDataUpdateRequestsPerBase = MAX_PUBLIC_DATA_UPDATE_REQUESTS_PER_TX;
-      const l2ToL1MsgsPerBase = MAX_NEW_L2_TO_L1_MSGS_PER_TX;
-      const commitmentsBuffer = Buffer.concat(
-        this.newCommitments.slice(i * commitmentsPerBase, (i + 1) * commitmentsPerBase).map(x => x.toBuffer()),
-      );
-      const nullifiersBuffer = Buffer.concat(
-        this.newNullifiers.slice(i * nullifiersPerBase, (i + 1) * nullifiersPerBase).map(x => x.toBuffer()),
-      );
-      const publicDataUpdateRequestsBuffer = Buffer.concat(
-        this.newPublicDataWrites
-          .slice(i * publicDataUpdateRequestsPerBase, (i + 1) * publicDataUpdateRequestsPerBase)
-          .map(x => x.toBuffer()),
-      );
-      const newL2ToL1MsgsBuffer = Buffer.concat(
-        this.newL2ToL1Msgs.slice(i * l2ToL1MsgsPerBase, (i + 1) * l2ToL1MsgsPerBase).map(x => x.toBuffer()),
-      );
-      const encryptedLogsHashKernel0 = L2Block.computeKernelLogsHash(this.newEncryptedLogs.txLogs[i]);
-
-      const unencryptedLogsHashKernel0 = L2Block.computeKernelLogsHash(this.newUnencryptedLogs.txLogs[i]);
-
-      const inputValue = Buffer.concat([
-        commitmentsBuffer,
-        nullifiersBuffer,
-        publicDataUpdateRequestsBuffer,
-        newL2ToL1MsgsBuffer,
-        this.newContracts[i].toBuffer(),
-        this.newContractData[i].contractAddress.toBuffer(),
-        // TODO(#3938): make portal address 20 bytes here when updating the hashing
-        this.newContractData[i].portalContractAddress.toBuffer32(),
-        encryptedLogsHashKernel0,
-        unencryptedLogsHashKernel0,
-      ]);
-      leafs.push(sha256(inputValue));
-    }
-
-    return computeRoot(leafs);
-  }
-
-  /**
-=======
->>>>>>> c1709b3d
    * Compute the hash of all of this blocks l1 to l2 messages,
    * The hash is also calculated within the contract when the block is submitted.
    * @returns The hash of all of the l1 to l2 messages.
