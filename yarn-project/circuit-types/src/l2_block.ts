import { Body, TxEffect, TxHash } from '@aztec/circuit-types';
import { AppendOnlyTreeSnapshot, Header, STRING_ENCODING } from '@aztec/circuits.js';
import { sha256, sha256ToField } from '@aztec/foundation/crypto';
import { Fr } from '@aztec/foundation/fields';
import { BufferReader, serializeToBuffer } from '@aztec/foundation/serialize';

import { makeAppendOnlyTreeSnapshot, makeHeader } from './l2_block_code_to_purge.js';

/**
 * The data that makes up the rollup proof, with encoder decoder functions.
 */
export class L2Block {
  constructor(
    /** Snapshot of archive tree after the block is applied. */
    public archive: AppendOnlyTreeSnapshot,
    /** L2 block header. */
    public header: Header,
    /** L2 block body. */
    public body: Body,
  ) {}

  /**
   * Constructs a new instance from named fields.
   * @param fields - Fields to pass to the constructor.
   * @param blockHash - Hash of the block.
   * @returns A new instance.
   */
  static fromFields(fields: {
    /** Snapshot of archive tree after the block is applied. */
    archive: AppendOnlyTreeSnapshot;
    /** L2 block header. */
    header: Header;
    body: Body;
  }) {
    return new this(fields.archive, fields.header, fields.body);
  }

  /**
   * Deserializes a block from a buffer
   * @returns A deserialized L2 block.
   */
  static fromBuffer(buf: Buffer | BufferReader) {
    const reader = BufferReader.asReader(buf);
    const header = reader.readObject(Header);
    const archive = reader.readObject(AppendOnlyTreeSnapshot);
    const body = reader.readObject(Body);

    return L2Block.fromFields({
      archive,
      header,
      body,
    });
  }

  /**
   * Serializes a block
   * @returns A serialized L2 block as a Buffer.
   */
  toBuffer() {
    return serializeToBuffer(this.header, this.archive, this.body);
  }

  /**
   * Deserializes L2 block from a buffer.
   * @param str - A serialized L2 block.
   * @returns Deserialized L2 block.
   */
  static fromString(str: string): L2Block {
    return L2Block.fromBuffer(Buffer.from(str, STRING_ENCODING));
  }

  /**
   * Serializes a block to a string.
   * @returns A serialized L2 block as a string.
   */
  toString(): string {
    return this.toBuffer().toString(STRING_ENCODING);
  }

  /**
   * Creates an L2 block containing random data.
   * @param l2BlockNum - The number of the L2 block.
   * @param txsPerBlock - The number of transactions to include in the block.
   * @param numPrivateCallsPerTx - The number of private function calls to include in each transaction.
   * @param numPublicCallsPerTx - The number of public function calls to include in each transaction.
   * @param numEncryptedLogsPerCall - The number of encrypted logs per 1 private function invocation.
   * @param numUnencryptedLogsPerCall - The number of unencrypted logs per 1 public function invocation.
   * @param inHash - The hash of the L1 to L2 messages subtree which got inserted in this block.
   * @returns The L2 block.
   */
  static random(
    l2BlockNum: number,
    txsPerBlock = 4,
    numPrivateCallsPerTx = 2,
    numPublicCallsPerTx = 3,
    numEncryptedLogsPerCall = 2,
    numUnencryptedLogsPerCall = 1,
    inHash: Buffer | undefined = undefined,
  ): L2Block {
    const body = Body.random(
      txsPerBlock,
      numPrivateCallsPerTx,
      numPublicCallsPerTx,
      numEncryptedLogsPerCall,
      numUnencryptedLogsPerCall,
    );

    const txsEffectsHash = body.getTxsEffectsHash();

    return L2Block.fromFields({
      archive: makeAppendOnlyTreeSnapshot(1),
      header: makeHeader(0, l2BlockNum, txsEffectsHash, inHash),
      body,
    });
<<<<<<< HEAD
  }

  get number(): number {
    return Number(this.header.globalVariables.blockNumber.toBigInt());
  }

  /**
=======
  }

  /**
   * Creates an L2 block containing empty data.
   * @returns The L2 block.
   */
  static empty(): L2Block {
    return L2Block.fromFields({
      archive: AppendOnlyTreeSnapshot.zero(),
      header: Header.empty(),
      body: Body.empty(),
    });
  }

  get number(): number {
    return Number(this.header.globalVariables.blockNumber.toBigInt());
  }

  /**
>>>>>>> e194915f
   * Returns the block's hash (hash of block header).
   * @returns The block's hash.
   */
  public hash(): Fr {
    return this.header.hash();
  }

  /**
   * Computes the public inputs hash for the L2 block.
   * The same output as the hash of RootRollupPublicInputs.
   * @returns The public input hash for the L2 block as a field element.
   */
  // TODO(#4844)
  getPublicInputsHash(): Fr {
    const buf = serializeToBuffer(
      this.header.globalVariables,
      AppendOnlyTreeSnapshot.zero(), // this.startNoteHashTreeSnapshot / commitments,
      AppendOnlyTreeSnapshot.zero(), // this.startNullifierTreeSnapshot,
      AppendOnlyTreeSnapshot.zero(), // this.startPublicDataTreeSnapshot,
      AppendOnlyTreeSnapshot.zero(), // this.startL1ToL2MessageTreeSnapshot,
      this.header.lastArchive,
      this.header.state.partial.noteHashTree,
      this.header.state.partial.nullifierTree,
      this.header.state.partial.publicDataTree,
      this.header.state.l1ToL2MessageTree,
      this.archive,
      this.body.getTxsEffectsHash(),
    );

    return sha256ToField(buf);
  }

  /**
   * Computes the start state hash (should equal contract data before block).
   * @returns The start state hash for the L2 block.
   */
  // TODO(#4844)
  getStartStateHash() {
    const inputValue = serializeToBuffer(
      new Fr(Number(this.header.globalVariables.blockNumber.toBigInt()) - 1),
      AppendOnlyTreeSnapshot.zero(), // this.startNoteHashTreeSnapshot,
      AppendOnlyTreeSnapshot.zero(), // this.startNullifierTreeSnapshot,
      AppendOnlyTreeSnapshot.zero(), // this.startPublicDataTreeSnapshot,
      AppendOnlyTreeSnapshot.zero(), // this.startL1ToL2MessageTreeSnapshot,
      this.header.lastArchive,
    );
    return sha256(inputValue);
  }

  /**
   * Computes the end state hash (should equal contract data after block).
   * @returns The end state hash for the L2 block.
   */
  // TODO(#4844)
  getEndStateHash() {
    const inputValue = serializeToBuffer(
      this.header.globalVariables.blockNumber,
      this.header.state.partial.noteHashTree,
      this.header.state.partial.nullifierTree,
      this.header.state.partial.publicDataTree,
      this.header.state.l1ToL2MessageTree,
      this.archive,
    );
    return sha256(inputValue);
  }

  /**
   * Get the ith transaction in an L2 block.
   * @param txIndex - The index of the tx in the block.
   * @returns The tx.
   */
  getTx(txIndex: number): TxEffect {
    this.assertIndexInRange(txIndex);
    return this.body.txEffects[txIndex];
  }

  /**
   * A lightweight method to get the tx hash of a tx in the block.
   * @param txIndex - the index of the tx in the block
   * @returns a hash of the tx, which is the first nullifier in the tx
   */
  getTxHash(txIndex: number): TxHash {
    this.assertIndexInRange(txIndex);

    // Gets the first nullifier of the tx specified by txIndex
    const firstNullifier = this.body.txEffects[txIndex].nullifiers[0];

    return new TxHash(firstNullifier.toBuffer());
  }

  /**
   * Get all the transaction in an L2 block.
   * @returns The tx.
   */
  getTxs() {
    return Array(this.body.numberOfTxs)
      .fill(0)
      .map((_, i) => this.getTx(i));
  }

  /**
   * Returns stats used for logging.
   * @returns Stats on tx count, number, and log size and count.
   */
  getStats() {
    const logsStats = {
      encryptedLogLength: this.body.txEffects.reduce(
        (logCount, txEffect) => logCount + txEffect.encryptedLogs.getSerializedLength(),
        0,
      ),
      encryptedLogCount: this.body.txEffects.reduce(
        (logCount, txEffect) => logCount + txEffect.encryptedLogs.getTotalLogCount(),
        0,
      ),
      unencryptedLogCount: this.body.txEffects.reduce(
        (logCount, txEffect) => logCount + txEffect.unencryptedLogs.getSerializedLength(),
        0,
      ),
      unencryptedLogSize: this.body.txEffects.reduce(
        (logCount, txEffect) => logCount + txEffect.unencryptedLogs.getTotalLogCount(),
        0,
      ),
    };

    return {
      txCount: this.body.numberOfTxs,
      blockNumber: this.number,
      ...logsStats,
    };
  }

  assertIndexInRange(txIndex: number) {
    if (txIndex < 0 || txIndex >= this.body.numberOfTxs) {
      throw new IndexOutOfRangeError({
        txIndex,
        numberOfTxs: this.body.numberOfTxs,
        blockNumber: this.number,
      });
    }
  }
}

/**
 * Custom error class for when a requested tx index is out of range.
 */
export class IndexOutOfRangeError extends Error {
  constructor({
    txIndex,
    numberOfTxs,
    blockNumber,
  }: {
    /**
     * The requested index of the tx in the block.
     */
    txIndex: number;
    /**
     * The number of txs in the block.
     */
    numberOfTxs: number;
    /**
     * The number of the block.
     */
    blockNumber: number;
  }) {
    super(`IndexOutOfRangeError: Failed to get tx at index ${txIndex}. Block ${blockNumber} has ${numberOfTxs} txs.`);
  }
}<|MERGE_RESOLUTION|>--- conflicted
+++ resolved
@@ -112,15 +112,6 @@
       header: makeHeader(0, l2BlockNum, txsEffectsHash, inHash),
       body,
     });
-<<<<<<< HEAD
-  }
-
-  get number(): number {
-    return Number(this.header.globalVariables.blockNumber.toBigInt());
-  }
-
-  /**
-=======
   }
 
   /**
@@ -140,7 +131,6 @@
   }
 
   /**
->>>>>>> e194915f
    * Returns the block's hash (hash of block header).
    * @returns The block's hash.
    */
