import { Body, ContractData, L2Tx, LogType, PublicDataWrite, TxEffect, TxHash, TxL2Logs } from '@aztec/circuit-types';
import {
  Body,
  ContractData,
  L2Tx,
  LogType,
  PublicDataWrite,
  TxEffect,
  TxEffectLogs,
  TxHash,
  TxL2Logs,
} from '@aztec/circuit-types';
import {
  AppendOnlyTreeSnapshot,
  Header,
  MAX_NEW_COMMITMENTS_PER_TX,
  MAX_NEW_CONTRACTS_PER_TX,
  MAX_NEW_L2_TO_L1_MSGS_PER_TX,
  MAX_NEW_NULLIFIERS_PER_TX,
  MAX_PUBLIC_DATA_UPDATE_REQUESTS_PER_TX,
  NUMBER_OF_L1_L2_MESSAGES_PER_ROLLUP,
  STRING_ENCODING,
} from '@aztec/circuits.js';
import { makeAppendOnlyTreeSnapshot, makeHeader } from '@aztec/circuits.js/factories';
import { times } from '@aztec/foundation/collection';
import { sha256 } from '@aztec/foundation/crypto';
import { Fr } from '@aztec/foundation/fields';
import { createDebugLogger } from '@aztec/foundation/log';
import { BufferReader, serializeToBuffer } from '@aztec/foundation/serialize';

/**
 * The data that makes up the rollup proof, with encoder decoder functions.
 * TODO: Reuse data types and serialization functions from circuits package.
 */
export class L2Block {
  /* Having logger static to avoid issues with comparing 2 blocks */
  private static logger = createDebugLogger('aztec:l2_block');

  #l1BlockNumber?: bigint;

  constructor(
    /** Snapshot of archive tree after the block is applied. */
    public archive: AppendOnlyTreeSnapshot,
    /** L2 block header. */
    public header: Header,
    /** L2 block body. */
    public body: Body,
    /** Associated L1 block num */
    l1BlockNumber?: bigint,
  ) {
    this.#l1BlockNumber = l1BlockNumber;
  }

  /**
   * Constructs a new instance from named fields.
   * @param fields - Fields to pass to the constructor.
   * @param blockHash - Hash of the block.
   * @param l1BlockNumber - The block number of the L1 block that contains this L2 block.
   * @returns A new instance.
   */
  static fromFields(
    fields: {
      /** Snapshot of archive tree after the block is applied. */
      archive: AppendOnlyTreeSnapshot;
      /** L2 block header. */
      header: Header;
      body: Body;
    },
    l1BlockNumber?: bigint,
  ) {
    return new this(fields.archive, fields.header, fields.body, l1BlockNumber);
  }

  /**
   * Deserializes a block from a buffer
   * @returns A deserialized L2 block.
   */
  static fromBuffer(buf: Buffer | BufferReader) {
    const reader = BufferReader.asReader(buf);
    const header = reader.readObject(Header);
    const archive = reader.readObject(AppendOnlyTreeSnapshot);
    const body = reader.readObject(Body);

    return L2Block.fromFields({
      archive,
      header,
      body,
    });
  }

  /**
   * Serializes a block
   * @remarks This can be used specifying no logs, which is used when the block is being served via JSON-RPC because the logs are expected to be served
   * separately.
   * @returns A serialized L2 block logs.
   */
  toBuffer() {
<<<<<<< HEAD
    return serializeToBuffer(this.header, this.archive, this.body.toBuffer());
=======
    return serializeToBuffer(this.header, this.archive, this.body);
>>>>>>> c5eeb4c4
  }

  /**
   * Deserializes L2 block without logs from a buffer.
   * @param str - A serialized L2 block.
   * @returns Deserialized L2 block.
   */
  static fromString(str: string): L2Block {
    return L2Block.fromBuffer(Buffer.from(str, STRING_ENCODING));
  }

  /**
   * Serializes a block without logs to a string.
   * @remarks This is used when the block is being served via JSON-RPC because the logs are expected to be served
   * separately.
   * @returns A serialized L2 block without logs.
   */
  toString(): string {
    return this.toBuffer().toString(STRING_ENCODING);
  }

  /**
   * Creates an L2 block containing random data.
   * @param l2BlockNum - The number of the L2 block.
   * @param txsPerBlock - The number of transactions to include in the block.
   * @param numPrivateCallsPerTx - The number of private function calls to include in each transaction.
   * @param numPublicCallsPerTx - The number of public function calls to include in each transaction.
   * @param numEncryptedLogsPerCall - The number of encrypted logs per 1 private function invocation.
   * @param numUnencryptedLogsPerCall - The number of unencrypted logs per 1 public function invocation.
   * @returns The L2 block.
   */
  static random(
    l2BlockNum: number,
    txsPerBlock = 4,
    numPrivateCallsPerTx = 2,
    numPublicCallsPerTx = 3,
    numEncryptedLogsPerCall = 2,
    numUnencryptedLogsPerCall = 1,
<<<<<<< HEAD
    withLogs = true,
=======
>>>>>>> c5eeb4c4
  ): L2Block {
    const txEffects = [...new Array(txsPerBlock)].map(
      _ =>
        new TxEffect(
          times(MAX_NEW_COMMITMENTS_PER_TX, Fr.random),
          times(MAX_NEW_NULLIFIERS_PER_TX, Fr.random),
          times(MAX_NEW_L2_TO_L1_MSGS_PER_TX, Fr.random),
          times(MAX_PUBLIC_DATA_UPDATE_REQUESTS_PER_TX, PublicDataWrite.random),
          times(MAX_NEW_CONTRACTS_PER_TX, Fr.random),
          times(MAX_NEW_CONTRACTS_PER_TX, ContractData.random),
<<<<<<< HEAD
          withLogs
            ? new TxEffectLogs(
                TxL2Logs.random(numPrivateCallsPerTx, numEncryptedLogsPerCall, LogType.ENCRYPTED),
                TxL2Logs.random(numPublicCallsPerTx, numUnencryptedLogsPerCall, LogType.UNENCRYPTED),
              )
            : undefined,
=======
          TxL2Logs.random(numPrivateCallsPerTx, numEncryptedLogsPerCall, LogType.ENCRYPTED),
          TxL2Logs.random(numPublicCallsPerTx, numUnencryptedLogsPerCall, LogType.UNENCRYPTED),
>>>>>>> c5eeb4c4
        ),
    );

    const newL1ToL2Messages = times(NUMBER_OF_L1_L2_MESSAGES_PER_ROLLUP, Fr.random);

    const body = new Body(newL1ToL2Messages, txEffects);

    return L2Block.fromFields(
      {
        archive: makeAppendOnlyTreeSnapshot(1),
        header: makeHeader(0, l2BlockNum),
        body,
      },
      // just for testing purposes, each random L2 block got emitted in the equivalent L1 block
      BigInt(l2BlockNum),
    );
  }

  get number(): number {
    return Number(this.header.globalVariables.blockNumber.toBigInt());
  }

  /**
   * Gets the L1 block number that included this block
   */
  public getL1BlockNumber(): bigint {
    if (typeof this.#l1BlockNumber === 'undefined') {
      throw new Error('L1 block number has to be attached before calling "getL1BlockNumber"');
    }

    return this.#l1BlockNumber;
  }

  /**
   * Sets the L1 block number that included this block
   * @param l1BlockNumber - The block number of the L1 block that contains this L2 block.
   */
  public setL1BlockNumber(l1BlockNumber: bigint) {
    this.#l1BlockNumber = l1BlockNumber;
  }

  /**
   * Returns the block's hash (hash of block header).
   * @returns The block's hash.
   */
  public hash(): Fr {
    return this.header.hash();
  }

  /**
   * Computes the public inputs hash for the L2 block.
   * The same output as the hash of RootRollupPublicInputs.
   * @returns The public input hash for the L2 block as a field element.
   */
  getPublicInputsHash(): Fr {
    const buf = serializeToBuffer(
      this.header.globalVariables,
      // TODO(#3868)
      AppendOnlyTreeSnapshot.zero(), // this.startNoteHashTreeSnapshot / committments,
      AppendOnlyTreeSnapshot.zero(), // this.startNullifierTreeSnapshot,
      AppendOnlyTreeSnapshot.zero(), // this.startContractTreeSnapshot,
      AppendOnlyTreeSnapshot.zero(), // this.startPublicDataTreeSnapshot,
      AppendOnlyTreeSnapshot.zero(), // this.startL1ToL2MessageTreeSnapshot,
      this.header.lastArchive,
      this.header.state.partial.noteHashTree,
      this.header.state.partial.nullifierTree,
      this.header.state.partial.contractTree,
      this.header.state.partial.publicDataTree,
      this.header.state.l1ToL2MessageTree,
      this.archive,
      this.body.getCalldataHash(),
      this.getL1ToL2MessagesHash(),
    );

    return Fr.fromBufferReduce(sha256(buf));
  }

  /**
   * Computes the start state hash (should equal contract data before block).
   * @returns The start state hash for the L2 block.
   */
  getStartStateHash() {
    const inputValue = serializeToBuffer(
      new Fr(Number(this.header.globalVariables.blockNumber.toBigInt()) - 1),
      // TODO(#3868)
      AppendOnlyTreeSnapshot.zero(), // this.startNoteHashTreeSnapshot,
      AppendOnlyTreeSnapshot.zero(), // this.startNullifierTreeSnapshot,
      AppendOnlyTreeSnapshot.zero(), // this.startContractTreeSnapshot,
      AppendOnlyTreeSnapshot.zero(), // this.startPublicDataTreeSnapshot,
      AppendOnlyTreeSnapshot.zero(), // this.startL1ToL2MessageTreeSnapshot,
      this.header.lastArchive,
    );
    return sha256(inputValue);
  }

  /**
   * Computes the end state hash (should equal contract data after block).
   * @returns The end state hash for the L2 block.
   */
  getEndStateHash() {
    const inputValue = serializeToBuffer(
      this.header.globalVariables.blockNumber,
      this.header.state.partial.noteHashTree,
      this.header.state.partial.nullifierTree,
      this.header.state.partial.contractTree,
      this.header.state.partial.publicDataTree,
      this.header.state.l1ToL2MessageTree,
      this.archive,
    );
    return sha256(inputValue);
  }

  /**
   * Compute the hash of all of this blocks l1 to l2 messages,
   * The hash is also calculated within the contract when the block is submitted.
   * @returns The hash of all of the l1 to l2 messages.
   */
  getL1ToL2MessagesHash(): Buffer {
    // Create a long buffer of all of the l1 to l2 messages
    const l1ToL2Messages = Buffer.concat(this.body.l1ToL2Messages.map(message => message.toBuffer()));
    return sha256(l1ToL2Messages);
  }

  /**
   * Get the ith transaction in an L2 block.
   * @param txIndex - The index of the tx in the block.
   * @returns The tx.
   */
  getTx(txIndex: number) {
    this.assertIndexInRange(txIndex);

    const txEffect = this.body.txEffects[txIndex];

    const newNoteHashes = txEffect.newNoteHashes.filter(x => !x.isZero());
    const newNullifiers = txEffect.newNullifiers.filter(x => !x.isZero());
    const newPublicDataWrites = txEffect.newPublicDataWrites.filter(x => !x.isEmpty());
    const newL2ToL1Msgs = txEffect.newL2ToL1Msgs.filter(x => !x.isZero());
    const newContracts = txEffect.contractLeaves.filter(x => !x.isZero());
    const newContractData = txEffect.contractData.filter(x => !x.isEmpty());

    return new L2Tx(
      newNoteHashes,
      newNullifiers,
      newPublicDataWrites,
      newL2ToL1Msgs,
      newContracts,
      newContractData,
      this.hash(),
      Number(this.header.globalVariables.blockNumber.toBigInt()),
    );
  }

  /**
   * A lightweight method to get the tx hash of a tx in the block.
   * @param txIndex - the index of the tx in the block
   * @returns a hash of the tx, which is the first nullifier in the tx
   */
  getTxHash(txIndex: number): TxHash {
    this.assertIndexInRange(txIndex);

    // Gets the first nullifier of the tx specified by txIndex
    const firstNullifier = this.body.txEffects[txIndex].newNullifiers[0];

    return new TxHash(firstNullifier.toBuffer());
  }

  /**
   * Get all the transaction in an L2 block.
   * @returns The tx.
   */
  getTxs() {
    return Array(this.body.numberOfTxs)
      .fill(0)
      .map((_, i) => this.getTx(i));
  }

  /**
   * Returns stats used for logging.
   * @returns Stats on tx count, number, and log size and count.
   */
  getStats() {
<<<<<<< HEAD
    const logsStats = this.body.areLogsAttached() && {
      encryptedLogLength: this.body.txEffects.reduce(
        (logCount, txEffect) => logCount + txEffect.logs!.encryptedLogs.getSerializedLength(),
        0,
      ),
      encryptedLogCount: this.body.txEffects.reduce(
        (logCount, txEffect) => logCount + txEffect.logs!.encryptedLogs.getTotalLogCount(),
        0,
      ),
      unencryptedLogCount: this.body.txEffects.reduce(
        (logCount, txEffect) => logCount + txEffect.logs!.unencryptedLogs.getSerializedLength(),
        0,
      ),
      unencryptedLogSize: this.body.txEffects.reduce(
        (logCount, txEffect) => logCount + txEffect.logs!.unencryptedLogs.getTotalLogCount(),
=======
    const logsStats = {
      encryptedLogLength: this.body.txEffects.reduce(
        (logCount, txEffect) => logCount + txEffect.encryptedLogs.getSerializedLength(),
        0,
      ),
      encryptedLogCount: this.body.txEffects.reduce(
        (logCount, txEffect) => logCount + txEffect.encryptedLogs.getTotalLogCount(),
        0,
      ),
      unencryptedLogCount: this.body.txEffects.reduce(
        (logCount, txEffect) => logCount + txEffect.unencryptedLogs.getSerializedLength(),
        0,
      ),
      unencryptedLogSize: this.body.txEffects.reduce(
        (logCount, txEffect) => logCount + txEffect.unencryptedLogs.getTotalLogCount(),
>>>>>>> c5eeb4c4
        0,
      ),
    };

    return {
      txCount: this.body.numberOfTxs,
      blockNumber: this.number,
      ...logsStats,
    };
  }

  assertIndexInRange(txIndex: number) {
    if (txIndex < 0 || txIndex >= this.body.numberOfTxs) {
      throw new IndexOutOfRangeError({
        txIndex,
        numberOfTxs: this.body.numberOfTxs,
        blockNumber: this.number,
      });
    }
  }
}

/**
 * Custom error class for when a requested tx index is out of range.
 */
export class IndexOutOfRangeError extends Error {
  constructor({
    txIndex,
    numberOfTxs,
    blockNumber,
  }: {
    /**
     * The requested index of the tx in the block.
     */
    txIndex: number;
    /**
     * The number of txs in the block.
     */
    numberOfTxs: number;
    /**
     * The number of the block.
     */
    blockNumber: number;
  }) {
    super(`IndexOutOfRangeError: Failed to get tx at index ${txIndex}. Block ${blockNumber} has ${numberOfTxs} txs.`);
  }
}<|MERGE_RESOLUTION|>--- conflicted
+++ resolved
@@ -1,15 +1,4 @@
 import { Body, ContractData, L2Tx, LogType, PublicDataWrite, TxEffect, TxHash, TxL2Logs } from '@aztec/circuit-types';
-import {
-  Body,
-  ContractData,
-  L2Tx,
-  LogType,
-  PublicDataWrite,
-  TxEffect,
-  TxEffectLogs,
-  TxHash,
-  TxL2Logs,
-} from '@aztec/circuit-types';
 import {
   AppendOnlyTreeSnapshot,
   Header,
@@ -95,11 +84,7 @@
    * @returns A serialized L2 block logs.
    */
   toBuffer() {
-<<<<<<< HEAD
-    return serializeToBuffer(this.header, this.archive, this.body.toBuffer());
-=======
     return serializeToBuffer(this.header, this.archive, this.body);
->>>>>>> c5eeb4c4
   }
 
   /**
@@ -138,10 +123,6 @@
     numPublicCallsPerTx = 3,
     numEncryptedLogsPerCall = 2,
     numUnencryptedLogsPerCall = 1,
-<<<<<<< HEAD
-    withLogs = true,
-=======
->>>>>>> c5eeb4c4
   ): L2Block {
     const txEffects = [...new Array(txsPerBlock)].map(
       _ =>
@@ -152,17 +133,8 @@
           times(MAX_PUBLIC_DATA_UPDATE_REQUESTS_PER_TX, PublicDataWrite.random),
           times(MAX_NEW_CONTRACTS_PER_TX, Fr.random),
           times(MAX_NEW_CONTRACTS_PER_TX, ContractData.random),
-<<<<<<< HEAD
-          withLogs
-            ? new TxEffectLogs(
-                TxL2Logs.random(numPrivateCallsPerTx, numEncryptedLogsPerCall, LogType.ENCRYPTED),
-                TxL2Logs.random(numPublicCallsPerTx, numUnencryptedLogsPerCall, LogType.UNENCRYPTED),
-              )
-            : undefined,
-=======
           TxL2Logs.random(numPrivateCallsPerTx, numEncryptedLogsPerCall, LogType.ENCRYPTED),
           TxL2Logs.random(numPublicCallsPerTx, numUnencryptedLogsPerCall, LogType.UNENCRYPTED),
->>>>>>> c5eeb4c4
         ),
     );
 
@@ -344,23 +316,6 @@
    * @returns Stats on tx count, number, and log size and count.
    */
   getStats() {
-<<<<<<< HEAD
-    const logsStats = this.body.areLogsAttached() && {
-      encryptedLogLength: this.body.txEffects.reduce(
-        (logCount, txEffect) => logCount + txEffect.logs!.encryptedLogs.getSerializedLength(),
-        0,
-      ),
-      encryptedLogCount: this.body.txEffects.reduce(
-        (logCount, txEffect) => logCount + txEffect.logs!.encryptedLogs.getTotalLogCount(),
-        0,
-      ),
-      unencryptedLogCount: this.body.txEffects.reduce(
-        (logCount, txEffect) => logCount + txEffect.logs!.unencryptedLogs.getSerializedLength(),
-        0,
-      ),
-      unencryptedLogSize: this.body.txEffects.reduce(
-        (logCount, txEffect) => logCount + txEffect.logs!.unencryptedLogs.getTotalLogCount(),
-=======
     const logsStats = {
       encryptedLogLength: this.body.txEffects.reduce(
         (logCount, txEffect) => logCount + txEffect.encryptedLogs.getSerializedLength(),
@@ -376,7 +331,6 @@
       ),
       unencryptedLogSize: this.body.txEffects.reduce(
         (logCount, txEffect) => logCount + txEffect.unencryptedLogs.getTotalLogCount(),
->>>>>>> c5eeb4c4
         0,
       ),
     };
