--- conflicted
+++ resolved
@@ -86,19 +86,8 @@
     numUnencryptedLogsPerCall = 1,
     inHash: Buffer | undefined = undefined,
     slotNumber: number | undefined = undefined,
-<<<<<<< HEAD
-  ): Promise<L2Block> {
-    const body = await Body.random(
-      txsPerBlock,
-      numPrivateCallsPerTx,
-      numPublicCallsPerTx,
-      numEncryptedLogsPerCall,
-      numUnencryptedLogsPerCall,
-    );
-=======
   ): L2Block {
     const body = Body.random(txsPerBlock, numPublicCallsPerTx, numUnencryptedLogsPerCall);
->>>>>>> 89cb8d33
 
     const txsEffectsHash = body.getTxsEffectsHash();
 
