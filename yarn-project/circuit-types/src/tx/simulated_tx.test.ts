--- conflicted
+++ resolved
@@ -4,20 +4,12 @@
 import { TxProvingResult, TxSimulationResult } from './simulated_tx.js';
 
 describe('simulated_tx', () => {
-<<<<<<< HEAD
-  let simulatedTx: TxSimulationResult;
-  beforeEach(async () => {
-    simulatedTx = await mockSimulatedTx();
-  });
-  describe('json', () => {
-=======
   describe('TxSimulationResult', () => {
     let simulatedTx: TxSimulationResult;
     beforeEach(() => {
       simulatedTx = mockSimulatedTx();
     });
 
->>>>>>> 89cb8d33
     it('convert to and from json', () => {
       expect(TxSimulationResult.schema.parse(JSON.parse(jsonStringify(simulatedTx)))).toEqual(simulatedTx);
     });
