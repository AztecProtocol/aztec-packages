import {
  EncryptedTxL2Logs,
  PublicDataWrite,
  type SimulationError,
  type Tx,
  TxEffect,
  TxHash,
  UnencryptedTxL2Logs,
} from '@aztec/circuit-types';
import {
  Fr,
<<<<<<< HEAD
  Header,
  KernelCircuitPublicInputs,
  MAX_NEW_NOTE_HASHES_PER_TX,
  MAX_NEW_NULLIFIERS_PER_TX,
  MAX_PUBLIC_DATA_UPDATE_REQUESTS_PER_TX,
  Proof,
  PublicKernelCircuitPublicInputs,
  SideEffect,
  SideEffectLinkedToNoteHash,
=======
  type Header,
  type MAX_NEW_NOTE_HASHES_PER_TX,
  type MAX_NEW_NULLIFIERS_PER_TX,
  type MAX_PUBLIC_DATA_UPDATE_REQUESTS_PER_TX,
  type Proof,
  PublicAccumulatedNonRevertibleData,
  PublicAccumulatedRevertibleData,
  PublicKernelCircuitPublicInputs,
  type SideEffect,
  type SideEffectLinkedToNoteHash,
  ValidationRequests,
>>>>>>> 75f2cc63
  makeEmptyProof,
} from '@aztec/circuits.js';
import { type Tuple } from '@aztec/foundation/serialize';

/**
 * Represents a tx that has been processed by the sequencer public processor,
 * so its kernel circuit public inputs are filled in.
 */
export type ProcessedTx = Pick<Tx, 'proof' | 'encryptedLogs' | 'unencryptedLogs'> & {
  /**
   * Output of the private tail or public tail kernel circuit for this tx.
   */
  data: KernelCircuitPublicInputs;
  /**
   * Hash of the transaction.
   */
  hash: TxHash;
  /**
   * Flag indicating the tx is 'empty' meaning it's a padding tx to take us to a power of 2.
   */
  isEmpty: boolean;

  /**
   * Reason the tx was reverted.
   */
  revertReason: SimulationError | undefined;
};

export type RevertedTx = ProcessedTx & {
  data: PublicKernelCircuitPublicInputs & {
    reverted: true;
  };

  revertReason: SimulationError;
};

export function isRevertedTx(tx: ProcessedTx): tx is RevertedTx {
  return !tx.data.revertCode.isOK();
}

export function partitionReverts(txs: ProcessedTx[]): { reverted: RevertedTx[]; nonReverted: ProcessedTx[] } {
  return txs.reduce(
    ({ reverted, nonReverted }, tx) => {
      if (isRevertedTx(tx)) {
        reverted.push(tx);
      } else {
        nonReverted.push(tx);
      }
      return { reverted, nonReverted };
    },
    { reverted: [], nonReverted: [] } as ReturnType<typeof partitionReverts>,
  );
}

/**
 * Represents a tx that failed to be processed by the sequencer public processor.
 */
export type FailedTx = {
  /**
   * The failing transaction.
   */
  tx: Tx;
  /**
   * The error that caused the tx to fail.
   */
  error: Error;
};

/**
 * Makes a processed tx out of source tx.
 * @param tx - Source tx.
 * @param kernelOutput - Output of the kernel circuit simulation for this tx.
 * @param proof - Proof of the kernel circuit for this tx.
 */
export function makeProcessedTx(
  tx: Tx,
  kernelOutput: KernelCircuitPublicInputs,
  proof: Proof,
  revertReason?: SimulationError,
): ProcessedTx {
  return {
    hash: tx.getTxHash(),
    data: kernelOutput,
    proof,
    encryptedLogs: revertReason ? EncryptedTxL2Logs.empty() : tx.encryptedLogs,
    unencryptedLogs: revertReason ? UnencryptedTxL2Logs.empty() : tx.unencryptedLogs,
    isEmpty: false,
    revertReason,
  };
}

/**
 * Makes an empty tx from an empty kernel circuit public inputs.
 * @returns A processed empty tx.
 */
export function makeEmptyProcessedTx(header: Header, chainId: Fr, version: Fr): ProcessedTx {
  const emptyKernelOutput = KernelCircuitPublicInputs.empty();
  emptyKernelOutput.constants.historicalHeader = header;
  emptyKernelOutput.constants.txContext.chainId = chainId;
  emptyKernelOutput.constants.txContext.version = version;
  const emptyProof = makeEmptyProof();

  const hash = new TxHash(Fr.ZERO.toBuffer());
  return {
    hash,
    encryptedLogs: EncryptedTxL2Logs.empty(),
    unencryptedLogs: UnencryptedTxL2Logs.empty(),
    data: emptyKernelOutput,
    proof: emptyProof,
    isEmpty: true,
    revertReason: undefined,
  };
}

export function toTxEffect(tx: ProcessedTx): TxEffect {
  return new TxEffect(
    tx.data.revertCode,
    tx.data.end.newNoteHashes.map((c: SideEffect) => c.value) as Tuple<Fr, typeof MAX_NEW_NOTE_HASHES_PER_TX>,
    tx.data.end.newNullifiers.map((n: SideEffectLinkedToNoteHash) => n.value) as Tuple<
      Fr,
      typeof MAX_NEW_NULLIFIERS_PER_TX
    >,
    tx.data.end.newL2ToL1Msgs,
    tx.data.end.publicDataUpdateRequests.map(t => new PublicDataWrite(t.leafSlot, t.newValue)) as Tuple<
      PublicDataWrite,
      typeof MAX_PUBLIC_DATA_UPDATE_REQUESTS_PER_TX
    >,
    tx.encryptedLogs || EncryptedTxL2Logs.empty(),
    tx.unencryptedLogs || UnencryptedTxL2Logs.empty(),
  );
}

function validateProcessedTxLogs(tx: ProcessedTx): void {
  const unencryptedLogs = tx.unencryptedLogs || UnencryptedTxL2Logs.empty();
  const kernelUnencryptedLogsHash = tx.data.end.unencryptedLogsHash;
  const referenceHash = Fr.fromBuffer(unencryptedLogs.hash());
  if (!referenceHash.equals(kernelUnencryptedLogsHash)) {
    throw new Error(
      `Unencrypted logs hash mismatch. Expected ${referenceHash.toString()}, got ${kernelUnencryptedLogsHash.toString()}.
             Processed: ${JSON.stringify(unencryptedLogs.toJSON())}
             Kernel Length: ${tx.data.end.unencryptedLogPreimagesLength}`,
    );
  }
}

export function validateProcessedTx(tx: ProcessedTx): void {
  validateProcessedTxLogs(tx);
  // TODO: validate other fields
}<|MERGE_RESOLUTION|>--- conflicted
+++ resolved
@@ -9,29 +9,15 @@
 } from '@aztec/circuit-types';
 import {
   Fr,
-<<<<<<< HEAD
-  Header,
+  type Header,
   KernelCircuitPublicInputs,
-  MAX_NEW_NOTE_HASHES_PER_TX,
-  MAX_NEW_NULLIFIERS_PER_TX,
-  MAX_PUBLIC_DATA_UPDATE_REQUESTS_PER_TX,
-  Proof,
-  PublicKernelCircuitPublicInputs,
-  SideEffect,
-  SideEffectLinkedToNoteHash,
-=======
-  type Header,
   type MAX_NEW_NOTE_HASHES_PER_TX,
   type MAX_NEW_NULLIFIERS_PER_TX,
   type MAX_PUBLIC_DATA_UPDATE_REQUESTS_PER_TX,
   type Proof,
-  PublicAccumulatedNonRevertibleData,
-  PublicAccumulatedRevertibleData,
-  PublicKernelCircuitPublicInputs,
+  type PublicKernelCircuitPublicInputs,
   type SideEffect,
   type SideEffectLinkedToNoteHash,
-  ValidationRequests,
->>>>>>> 75f2cc63
   makeEmptyProof,
 } from '@aztec/circuits.js';
 import { type Tuple } from '@aztec/foundation/serialize';
