--- conflicted
+++ resolved
@@ -184,14 +184,8 @@
     tx.data.end.newNoteHashes.filter(h => !h.isZero()),
     tx.data.end.newNullifiers.filter(h => !h.isZero()),
     tx.data.end.newL2ToL1Msgs.filter(h => !h.isZero()),
-<<<<<<< HEAD
-    [...tx.data.end.publicDataUpdateRequests, ...tx.protocolPublicDataUpdateRequests]
-      .map(t => new PublicDataWrite(t.leafSlot, t.newValue))
-      .filter(h => !h.isEmpty()),
+    tx.finalPublicDataUpdateRequests.map(t => new PublicDataWrite(t.leafSlot, t.newValue)).filter(h => !h.isEmpty()),
     tx.data.end.noteEncryptedLogPreimagesLength,
-=======
-    tx.finalPublicDataUpdateRequests.map(t => new PublicDataWrite(t.leafSlot, t.newValue)).filter(h => !h.isEmpty()),
->>>>>>> 601ea9cb
     tx.data.end.encryptedLogPreimagesLength,
     tx.data.end.unencryptedLogPreimagesLength,
     tx.noteEncryptedLogs || EncryptedNoteTxL2Logs.empty(),
