import {
  type ClientIvcProof,
  CombinedConstantData,
  Fr,
  Gas,
  type GlobalVariables,
  type PrivateKernelTailCircuitPublicInputs,
  type PublicDataWrite,
  RevertCode,
} from '@aztec/circuits.js';
import { siloContractClassLog, siloL2ToL1Message } from '@aztec/circuits.js/hash';

import { type AvmProvingRequest } from '../interfaces/proving-job.js';
import { type SimulationError } from '../simulation_error.js';
import { TxEffect } from '../tx_effect.js';
import { type GasUsed } from './gas_used.js';
import { type Tx } from './tx.js';
import { type TxHash } from './tx_hash.js';

export enum TxExecutionPhase {
  SETUP,
  APP_LOGIC,
  TEARDOWN,
}

/**
 * Represents a tx that has been processed by the sequencer public processor,
 * so its kernel circuit public inputs are filled in.
 */
export type ProcessedTx = {
  /**
   * Hash of the transaction.
   */
  hash: TxHash;
  /**
   * Tx.data. The output of the private kernel tail or tail_to_public.
   */
  data: PrivateKernelTailCircuitPublicInputs;
  /**
   * Proof for the private execution.
   */
  clientIvcProof: ClientIvcProof;
  /**
   * The request for AVM proving.
   */
  avmProvingRequest: AvmProvingRequest | undefined;
  /**
   * Combining `TxConstantData` specified by the user, and `GlobalVariables` injected by the sequencer.
   */
  constants: CombinedConstantData;
  /**
   * Output data of the tx.
   */
  txEffect: TxEffect;
  /*
   * Gas used by the entire transaction.
   */
  gasUsed: GasUsed;
  /**
   * Reason the tx was reverted.
   */
  revertReason: SimulationError | undefined;
};

/**
 * Represents a tx that failed to be processed by the sequencer public processor.
 */
export type FailedTx = {
  /**
   * The failing transaction.
   */
  tx: Tx;
  /**
   * The error that caused the tx to fail.
   */
  error: Error;
};

export async function makeProcessedTxFromPrivateOnlyTx(
  tx: Tx,
  transactionFee: Fr,
  feePaymentPublicDataWrite: PublicDataWrite | undefined,
  globalVariables: GlobalVariables,
): Promise<ProcessedTx> {
  const constants = CombinedConstantData.combine(tx.data.constants, globalVariables);

  const publicDataWrites = feePaymentPublicDataWrite ? [feePaymentPublicDataWrite] : [];

  const data = tx.data.forRollup!;
  const txEffect = new TxEffect(
    RevertCode.OK,
    await tx.getTxHash(),
    transactionFee,
    data.end.noteHashes.filter(h => !h.isZero()),
    data.end.nullifiers.filter(h => !h.isZero()),
    data.end.l2ToL1Msgs
      .map(message => siloL2ToL1Message(message, constants.txContext.version, constants.txContext.chainId))
      .filter(h => !h.isZero()),
    publicDataWrites,
    data.end.privateLogs.filter(l => !l.isEmpty()),
    [],
    data.end.contractClassLogs.filter(l => !l.isEmpty()).map(l => siloContractClassLog(l)),
  );

  const gasUsed = {
    totalGas: tx.data.gasUsed,
    teardownGas: Gas.empty(),
    publicGas: Gas.empty(),
  } satisfies GasUsed;

  return {
    hash: txEffect.txHash,
    data: tx.data,
    clientIvcProof: tx.clientIvcProof,
    avmProvingRequest: undefined,
    constants,
    txEffect,
    gasUsed,
    revertReason: undefined,
  };
}

export function toNumBlobFields(txs: ProcessedTx[]): number {
  return txs.reduce((acc, tx) => {
    return acc + tx.txEffect.toBlobFields().length;
  }, 0);
}

export async function makeProcessedTxFromTxWithPublicCalls(
  tx: Tx,
  avmProvingRequest: AvmProvingRequest,
  gasUsed: GasUsed,
  revertCode: RevertCode,
  revertReason: SimulationError | undefined,
): Promise<ProcessedTx> {
  const avmPublicInputs = avmProvingRequest.inputs.publicInputs;

  const constants = CombinedConstantData.combine(tx.data.constants, avmPublicInputs.globalVariables);

  const publicDataWrites = avmPublicInputs.accumulatedData.publicDataWrites.filter(w => !w.isEmpty());

  const privateLogs = [
    ...tx.data.forPublic!.nonRevertibleAccumulatedData.privateLogs,
    ...(revertCode.isOK() ? tx.data.forPublic!.revertibleAccumulatedData.privateLogs : []),
  ].filter(l => !l.isEmpty());

  const contractClassLogs = [
    ...tx.data.forPublic!.nonRevertibleAccumulatedData.contractClassLogs,
    ...(revertCode.isOK() ? tx.data.forPublic!.revertibleAccumulatedData.contractClassLogs : []),
  ].filter(l => !l.isEmpty());

  const txEffect = new TxEffect(
    revertCode,
    await tx.getTxHash(),
    avmPublicInputs.transactionFee,
    avmPublicInputs.accumulatedData.noteHashes.filter(h => !h.isZero()),
    avmPublicInputs.accumulatedData.nullifiers.filter(h => !h.isZero()),
    avmPublicInputs.accumulatedData.l2ToL1Msgs
      .map(message => siloL2ToL1Message(message, constants.txContext.version, constants.txContext.chainId))
      .filter(h => !h.isZero()),
    publicDataWrites,
    privateLogs,
<<<<<<< HEAD
    avmOutput.accumulatedData.publicLogs.filter(l => !l.isEmpty()),
    contractClassLogs.map(l => siloContractClassLog(l)),
=======
    avmPublicInputs.accumulatedData.publicLogs.filter(l => !l.isEmpty()),
    new Fr(contractClassLogPreimagesLength),
    tx.contractClassLogs,
>>>>>>> 1c7d2089
  );

  return {
    hash: txEffect.txHash,
    data: tx.data,
    clientIvcProof: tx.clientIvcProof,
    avmProvingRequest,
    constants,
    txEffect,
    gasUsed,
    revertReason,
  };
}<|MERGE_RESOLUTION|>--- conflicted
+++ resolved
@@ -160,14 +160,8 @@
       .filter(h => !h.isZero()),
     publicDataWrites,
     privateLogs,
-<<<<<<< HEAD
-    avmOutput.accumulatedData.publicLogs.filter(l => !l.isEmpty()),
+    avmPublicInputs.accumulatedData.publicLogs.filter(l => !l.isEmpty()),
     contractClassLogs.map(l => siloContractClassLog(l)),
-=======
-    avmPublicInputs.accumulatedData.publicLogs.filter(l => !l.isEmpty()),
-    new Fr(contractClassLogPreimagesLength),
-    tx.contractClassLogs,
->>>>>>> 1c7d2089
   );
 
   return {
