import {
  EncryptedTxL2Logs,
  PublicDataWrite,
  type SimulationError,
  type Tx,
  TxEffect,
  TxHash,
  UnencryptedTxL2Logs,
} from '@aztec/circuit-types';
import {
  Fr,
  type Header,
  KernelCircuitPublicInputs,
<<<<<<< HEAD
  type MAX_NEW_NOTE_HASHES_PER_TX,
  type MAX_NEW_NULLIFIERS_PER_TX,
  type MAX_PUBLIC_DATA_UPDATE_REQUESTS_PER_TX,
  type Proof,
  type PublicKernelCircuitPublicInputs,
  type SideEffect,
  type SideEffectLinkedToNoteHash,
=======
  type Proof,
  type PublicKernelCircuitPublicInputs,
>>>>>>> 19dbe46b
  makeEmptyProof,
} from '@aztec/circuits.js';

/**
 * Represents a tx that has been processed by the sequencer public processor,
 * so its kernel circuit public inputs are filled in.
 */
export type ProcessedTx = Pick<Tx, 'proof' | 'encryptedLogs' | 'unencryptedLogs'> & {
  /**
   * Output of the private tail or public tail kernel circuit for this tx.
   */
  data: KernelCircuitPublicInputs;
  /**
   * Hash of the transaction.
   */
  hash: TxHash;
  /**
   * Flag indicating the tx is 'empty' meaning it's a padding tx to take us to a power of 2.
   */
  isEmpty: boolean;

  /**
   * Reason the tx was reverted.
   */
  revertReason: SimulationError | undefined;
};

export type RevertedTx = ProcessedTx & {
  data: PublicKernelCircuitPublicInputs & {
    reverted: true;
  };

  revertReason: SimulationError;
};

export function isRevertedTx(tx: ProcessedTx): tx is RevertedTx {
  return !tx.data.revertCode.isOK();
}

export function partitionReverts(txs: ProcessedTx[]): { reverted: RevertedTx[]; nonReverted: ProcessedTx[] } {
  return txs.reduce(
    ({ reverted, nonReverted }, tx) => {
      if (isRevertedTx(tx)) {
        reverted.push(tx);
      } else {
        nonReverted.push(tx);
      }
      return { reverted, nonReverted };
    },
    { reverted: [], nonReverted: [] } as ReturnType<typeof partitionReverts>,
  );
}

/**
 * Represents a tx that failed to be processed by the sequencer public processor.
 */
export type FailedTx = {
  /**
   * The failing transaction.
   */
  tx: Tx;
  /**
   * The error that caused the tx to fail.
   */
  error: Error;
};

/**
 * Makes a processed tx out of source tx.
 * @param tx - Source tx.
 * @param kernelOutput - Output of the kernel circuit simulation for this tx.
 * @param proof - Proof of the kernel circuit for this tx.
 */
export function makeProcessedTx(
  tx: Tx,
  kernelOutput: KernelCircuitPublicInputs,
  proof: Proof,
  revertReason?: SimulationError,
): ProcessedTx {
  return {
    hash: tx.getTxHash(),
    data: kernelOutput,
    proof,
    encryptedLogs: revertReason ? EncryptedTxL2Logs.empty() : tx.encryptedLogs,
    unencryptedLogs: revertReason ? UnencryptedTxL2Logs.empty() : tx.unencryptedLogs,
    isEmpty: false,
    revertReason,
  };
}

/**
 * Makes an empty tx from an empty kernel circuit public inputs.
 * @returns A processed empty tx.
 */
export function makeEmptyProcessedTx(header: Header, chainId: Fr, version: Fr): ProcessedTx {
  const emptyKernelOutput = KernelCircuitPublicInputs.empty();
  emptyKernelOutput.constants.historicalHeader = header;
  emptyKernelOutput.constants.txContext.chainId = chainId;
  emptyKernelOutput.constants.txContext.version = version;
  const emptyProof = makeEmptyProof();

  const hash = new TxHash(Fr.ZERO.toBuffer());
  return {
    hash,
    encryptedLogs: EncryptedTxL2Logs.empty(),
    unencryptedLogs: UnencryptedTxL2Logs.empty(),
    data: emptyKernelOutput,
    proof: emptyProof,
    isEmpty: true,
    revertReason: undefined,
  };
}

export function toTxEffect(tx: ProcessedTx): TxEffect {
  return new TxEffect(
    tx.data.revertCode,
<<<<<<< HEAD
    tx.data.end.newNoteHashes.map((c: SideEffect) => c.value) as Tuple<Fr, typeof MAX_NEW_NOTE_HASHES_PER_TX>,
    tx.data.end.newNullifiers.map((n: SideEffectLinkedToNoteHash) => n.value) as Tuple<
      Fr,
      typeof MAX_NEW_NULLIFIERS_PER_TX
    >,
    tx.data.end.newL2ToL1Msgs,
    tx.data.end.publicDataUpdateRequests.map(t => new PublicDataWrite(t.leafSlot, t.newValue)) as Tuple<
      PublicDataWrite,
      typeof MAX_PUBLIC_DATA_UPDATE_REQUESTS_PER_TX
    >,
=======
    tx.data.end.newNoteHashes.filter(h => !h.isZero()),
    tx.data.end.newNullifiers.filter(h => !h.isZero()),
    tx.data.end.newL2ToL1Msgs.filter(h => !h.isZero()),
    tx.data.end.publicDataUpdateRequests
      .map(t => new PublicDataWrite(t.leafSlot, t.newValue))
      .filter(h => !h.isEmpty()),
>>>>>>> 19dbe46b
    tx.encryptedLogs || EncryptedTxL2Logs.empty(),
    tx.unencryptedLogs || UnencryptedTxL2Logs.empty(),
  );
}

function validateProcessedTxLogs(tx: ProcessedTx): void {
  const unencryptedLogs = tx.unencryptedLogs || UnencryptedTxL2Logs.empty();
  const kernelUnencryptedLogsHash = tx.data.end.unencryptedLogsHash;
  const referenceHash = Fr.fromBuffer(unencryptedLogs.hash());
  if (!referenceHash.equals(kernelUnencryptedLogsHash)) {
    throw new Error(
      `Unencrypted logs hash mismatch. Expected ${referenceHash.toString()}, got ${kernelUnencryptedLogsHash.toString()}.
             Processed: ${JSON.stringify(unencryptedLogs.toJSON())}
             Kernel Length: ${tx.data.end.unencryptedLogPreimagesLength}`,
    );
  }
}

export function validateProcessedTx(tx: ProcessedTx): void {
  validateProcessedTxLogs(tx);
  // TODO: validate other fields
}<|MERGE_RESOLUTION|>--- conflicted
+++ resolved
@@ -11,18 +11,8 @@
   Fr,
   type Header,
   KernelCircuitPublicInputs,
-<<<<<<< HEAD
-  type MAX_NEW_NOTE_HASHES_PER_TX,
-  type MAX_NEW_NULLIFIERS_PER_TX,
-  type MAX_PUBLIC_DATA_UPDATE_REQUESTS_PER_TX,
   type Proof,
   type PublicKernelCircuitPublicInputs,
-  type SideEffect,
-  type SideEffectLinkedToNoteHash,
-=======
-  type Proof,
-  type PublicKernelCircuitPublicInputs,
->>>>>>> 19dbe46b
   makeEmptyProof,
 } from '@aztec/circuits.js';
 
@@ -139,25 +129,12 @@
 export function toTxEffect(tx: ProcessedTx): TxEffect {
   return new TxEffect(
     tx.data.revertCode,
-<<<<<<< HEAD
-    tx.data.end.newNoteHashes.map((c: SideEffect) => c.value) as Tuple<Fr, typeof MAX_NEW_NOTE_HASHES_PER_TX>,
-    tx.data.end.newNullifiers.map((n: SideEffectLinkedToNoteHash) => n.value) as Tuple<
-      Fr,
-      typeof MAX_NEW_NULLIFIERS_PER_TX
-    >,
-    tx.data.end.newL2ToL1Msgs,
-    tx.data.end.publicDataUpdateRequests.map(t => new PublicDataWrite(t.leafSlot, t.newValue)) as Tuple<
-      PublicDataWrite,
-      typeof MAX_PUBLIC_DATA_UPDATE_REQUESTS_PER_TX
-    >,
-=======
     tx.data.end.newNoteHashes.filter(h => !h.isZero()),
     tx.data.end.newNullifiers.filter(h => !h.isZero()),
     tx.data.end.newL2ToL1Msgs.filter(h => !h.isZero()),
     tx.data.end.publicDataUpdateRequests
       .map(t => new PublicDataWrite(t.leafSlot, t.newValue))
       .filter(h => !h.isEmpty()),
->>>>>>> 19dbe46b
     tx.encryptedLogs || EncryptedTxL2Logs.empty(),
     tx.unencryptedLogs || UnencryptedTxL2Logs.empty(),
   );
