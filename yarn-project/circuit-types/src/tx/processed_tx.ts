import {
  type ClientIvcProof,
  CombinedConstantData,
  Fr,
  Gas,
  type GlobalVariables,
  type PrivateKernelTailCircuitPublicInputs,
  type PublicDataWrite,
  RevertCode,
} from '@aztec/circuits.js';
import { siloL2ToL1Message } from '@aztec/circuits.js/hash';

import { type AvmProvingRequest } from '../interfaces/proving-job.js';
import { type SimulationError } from '../simulation_error.js';
import { TxEffect } from '../tx_effect.js';
import { type GasUsed } from './gas_used.js';
import { type Tx } from './tx.js';
import { type TxHash } from './tx_hash.js';

export enum TxExecutionPhase {
  SETUP,
  APP_LOGIC,
  TEARDOWN,
}

/**
 * Represents a tx that has been processed by the sequencer public processor,
 * so its kernel circuit public inputs are filled in.
 */
export type ProcessedTx = {
  /**
   * Hash of the transaction.
   */
  hash: TxHash;
  /**
   * Tx.data. The output of the private kernel tail or tail_to_public.
   */
  data: PrivateKernelTailCircuitPublicInputs;
  /**
   * Proof for the private execution.
   */
  clientIvcProof: ClientIvcProof;
  /**
   * The request for AVM proving.
   */
  avmProvingRequest: AvmProvingRequest | undefined;
  /**
   * Combining `TxConstantData` specified by the user, and `GlobalVariables` injected by the sequencer.
   */
  constants: CombinedConstantData;
  /**
   * Output data of the tx.
   */
  txEffect: TxEffect;
  /*
   * Gas used by the entire transaction.
   */
  gasUsed: GasUsed;
  /**
   * Reason the tx was reverted.
   */
  revertReason: SimulationError | undefined;
  /**
   * Flag indicating the tx is 'empty' meaning it's a padding tx to take us to a power of 2.
   */
  isEmpty: boolean;
};

/**
 * Represents a tx that failed to be processed by the sequencer public processor.
 */
export type FailedTx = {
  /**
   * The failing transaction.
   */
  tx: Tx;
  /**
   * The error that caused the tx to fail.
   */
  error: Error;
};

<<<<<<< HEAD
=======
/**
 * Makes an empty tx from an empty kernel circuit public inputs.
 * @returns A processed empty tx.
 */
export function makeEmptyProcessedTx(
  header: BlockHeader,
  chainId: Fr,
  version: Fr,
  vkTreeRoot: Fr,
  protocolContractTreeRoot: Fr,
): ProcessedTx {
  const constants = CombinedConstantData.empty();
  constants.historicalHeader = header;
  constants.txContext.chainId = chainId;
  constants.txContext.version = version;
  constants.vkTreeRoot = vkTreeRoot;
  constants.protocolContractTreeRoot = protocolContractTreeRoot;

  const clientProofOutput = PrivateKernelTailCircuitPublicInputs.empty();
  clientProofOutput.constants = constants;

  return {
    hash: new TxHash(Fr.ZERO),
    data: clientProofOutput,
    clientIvcProof: ClientIvcProof.empty(),
    avmProvingRequest: undefined,
    constants,
    txEffect: TxEffect.empty(),
    gasUsed: {
      totalGas: Gas.empty(),
      teardownGas: Gas.empty(),
      publicGas: Gas.empty(),
    },
    revertReason: undefined,
    isEmpty: true,
  };
}

>>>>>>> fe845e29
export function makeProcessedTxFromPrivateOnlyTx(
  tx: Tx,
  transactionFee: Fr,
  feePaymentPublicDataWrite: PublicDataWrite | undefined,
  globalVariables: GlobalVariables,
): ProcessedTx {
  const constants = CombinedConstantData.combine(tx.data.constants, globalVariables);

  const publicDataWrites = feePaymentPublicDataWrite ? [feePaymentPublicDataWrite] : [];

  const data = tx.data.forRollup!;
  const txEffect = new TxEffect(
    RevertCode.OK,
    transactionFee,
    data.end.noteHashes.filter(h => !h.isZero()),
    data.end.nullifiers.filter(h => !h.isZero()),
    data.end.l2ToL1Msgs
      .map(message => siloL2ToL1Message(message, constants.txContext.version, constants.txContext.chainId))
      .filter(h => !h.isZero()),
    publicDataWrites,
    data.end.privateLogs.filter(l => !l.isEmpty()),
    data.end.unencryptedLogPreimagesLength,
    data.end.contractClassLogPreimagesLength,
    tx.unencryptedLogs,
    tx.contractClassLogs,
  );

  const gasUsed = {
    totalGas: tx.data.gasUsed,
    teardownGas: Gas.empty(),
    publicGas: Gas.empty(),
  } satisfies GasUsed;

  return {
    hash: tx.getTxHash(),
    data: tx.data,
    clientIvcProof: tx.clientIvcProof,
    avmProvingRequest: undefined,
    constants,
    txEffect,
    gasUsed,
    revertReason: undefined,
    isEmpty: false,
  };
}

export function toNumBlobFields(txs: ProcessedTx[]): number {
  return txs.reduce((acc, tx) => {
    return acc + tx.txEffect.toBlobFields().length;
  }, 0);
}

export function makeProcessedTxFromTxWithPublicCalls(
  tx: Tx,
  avmProvingRequest: AvmProvingRequest,
  gasUsed: GasUsed,
  revertCode: RevertCode,
  revertReason: SimulationError | undefined,
): ProcessedTx {
  const avmOutput = avmProvingRequest.inputs.output;

  const constants = CombinedConstantData.combine(tx.data.constants, avmOutput.globalVariables);

  const publicDataWrites = avmOutput.accumulatedData.publicDataWrites.filter(w => !w.isEmpty());

  const privateLogs = [
    ...tx.data.forPublic!.nonRevertibleAccumulatedData.privateLogs,
    ...(revertCode.isOK() ? tx.data.forPublic!.revertibleAccumulatedData.privateLogs : []),
  ].filter(l => !l.isEmpty());

  // Unencrypted logs emitted from public functions are inserted to tx.unencryptedLogs directly :(
  const unencryptedLogPreimagesLength = tx.unencryptedLogs.getKernelLength();
  const contractClassLogPreimagesLength = tx.contractClassLogs.getKernelLength();

  const txEffect = new TxEffect(
    revertCode,
    avmOutput.transactionFee,
    avmOutput.accumulatedData.noteHashes.filter(h => !h.isZero()),
    avmOutput.accumulatedData.nullifiers.filter(h => !h.isZero()),
    avmOutput.accumulatedData.l2ToL1Msgs
      .map(message => siloL2ToL1Message(message, constants.txContext.version, constants.txContext.chainId))
      .filter(h => !h.isZero()),
    publicDataWrites,
    privateLogs,
    new Fr(unencryptedLogPreimagesLength),
    new Fr(contractClassLogPreimagesLength),
    tx.unencryptedLogs,
    tx.contractClassLogs,
  );

  return {
    hash: tx.getTxHash(),
    data: tx.data,
    clientIvcProof: tx.clientIvcProof,
    avmProvingRequest,
    constants,
    txEffect,
    gasUsed,
    revertReason,
    isEmpty: false,
  };
}<|MERGE_RESOLUTION|>--- conflicted
+++ resolved
@@ -80,47 +80,6 @@
   error: Error;
 };
 
-<<<<<<< HEAD
-=======
-/**
- * Makes an empty tx from an empty kernel circuit public inputs.
- * @returns A processed empty tx.
- */
-export function makeEmptyProcessedTx(
-  header: BlockHeader,
-  chainId: Fr,
-  version: Fr,
-  vkTreeRoot: Fr,
-  protocolContractTreeRoot: Fr,
-): ProcessedTx {
-  const constants = CombinedConstantData.empty();
-  constants.historicalHeader = header;
-  constants.txContext.chainId = chainId;
-  constants.txContext.version = version;
-  constants.vkTreeRoot = vkTreeRoot;
-  constants.protocolContractTreeRoot = protocolContractTreeRoot;
-
-  const clientProofOutput = PrivateKernelTailCircuitPublicInputs.empty();
-  clientProofOutput.constants = constants;
-
-  return {
-    hash: new TxHash(Fr.ZERO),
-    data: clientProofOutput,
-    clientIvcProof: ClientIvcProof.empty(),
-    avmProvingRequest: undefined,
-    constants,
-    txEffect: TxEffect.empty(),
-    gasUsed: {
-      totalGas: Gas.empty(),
-      teardownGas: Gas.empty(),
-      publicGas: Gas.empty(),
-    },
-    revertReason: undefined,
-    isEmpty: true,
-  };
-}
-
->>>>>>> fe845e29
 export function makeProcessedTxFromPrivateOnlyTx(
   tx: Tx,
   transactionFee: Fr,
