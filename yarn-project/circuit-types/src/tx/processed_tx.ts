import {
  EncryptedTxL2Logs,
  PublicDataWrite,
  type SimulationError,
  type Tx,
  TxEffect,
  TxHash,
  UnencryptedTxL2Logs,
} from '@aztec/circuit-types';
import {
  Fr,
  type Header,
  KernelCircuitPublicInputs,
  type Proof,
  type PublicKernelCircuitPublicInputs,
  type SideEffect,
  type SideEffectLinkedToNoteHash,
  makeEmptyProof,
} from '@aztec/circuits.js';

/**
 * Represents a tx that has been processed by the sequencer public processor,
 * so its kernel circuit public inputs are filled in.
 */
export type ProcessedTx = Pick<Tx, 'proof' | 'encryptedLogs' | 'unencryptedLogs'> & {
  /**
   * Output of the private tail or public tail kernel circuit for this tx.
   */
  data: KernelCircuitPublicInputs;
  /**
   * Hash of the transaction.
   */
  hash: TxHash;
  /**
   * Flag indicating the tx is 'empty' meaning it's a padding tx to take us to a power of 2.
   */
  isEmpty: boolean;

  /**
   * Reason the tx was reverted.
   */
  revertReason: SimulationError | undefined;
};

export type RevertedTx = ProcessedTx & {
  data: PublicKernelCircuitPublicInputs & {
    reverted: true;
  };

  revertReason: SimulationError;
};

export function isRevertedTx(tx: ProcessedTx): tx is RevertedTx {
  return !tx.data.revertCode.isOK();
}

export function partitionReverts(txs: ProcessedTx[]): { reverted: RevertedTx[]; nonReverted: ProcessedTx[] } {
  return txs.reduce(
    ({ reverted, nonReverted }, tx) => {
      if (isRevertedTx(tx)) {
        reverted.push(tx);
      } else {
        nonReverted.push(tx);
      }
      return { reverted, nonReverted };
    },
    { reverted: [], nonReverted: [] } as ReturnType<typeof partitionReverts>,
  );
}

/**
 * Represents a tx that failed to be processed by the sequencer public processor.
 */
export type FailedTx = {
  /**
   * The failing transaction.
   */
  tx: Tx;
  /**
   * The error that caused the tx to fail.
   */
  error: Error;
};

/**
<<<<<<< HEAD
 *
 * @param tx - the TX being procesed
 * @param publicKernelPublicInput - the output of the public kernel circuit, unless we just came from private
 * @param publicKernelProof - the proof of the public kernel circuit, unless we just came from private
 * @returns PublicKernelCircuitPublicInputs, either passed through from the input or converted from the output of the TX,
 * and Proof, either passed through from the input or the proof of the TX
 */
export function getPreviousOutputAndProof(
  tx: Tx,
  publicKernelPublicInput?: PublicKernelCircuitPublicInputs,
  publicKernelProof?: Proof,
): {
  /**
   * the output of the public kernel circuit for this phase
   */
  publicKernelPublicInput: PublicKernelCircuitPublicInputs;
  /**
   * the proof of the public kernel circuit for this phase
   */
  previousProof: Proof;
} {
  if (publicKernelPublicInput && publicKernelProof) {
    return {
      publicKernelPublicInput,
      previousProof: publicKernelProof,
    };
  } else {
    const publicKernelPublicInput = new PublicKernelCircuitPublicInputs(
      tx.data.aggregationObject,
      tx.data.rollupValidationRequests,
      ValidationRequests.default(),
      PublicAccumulatedNonRevertibleData.fromPrivateAccumulatedNonRevertibleData(tx.data.endNonRevertibleData),
      PublicAccumulatedRevertibleData.fromPrivateAccumulatedRevertibleData(tx.data.end),
      tx.data.constants,
      tx.data.needsSetup,
      tx.data.needsAppLogic,
      tx.data.needsTeardown,
    );
    return {
      publicKernelPublicInput,
      previousProof: publicKernelProof || tx.proof,
    };
  }
}

/**
=======
>>>>>>> 88e8b6de
 * Makes a processed tx out of source tx.
 * @param tx - Source tx.
 * @param kernelOutput - Output of the kernel circuit simulation for this tx.
 * @param proof - Proof of the kernel circuit for this tx.
 */
export function makeProcessedTx(
  tx: Tx,
  kernelOutput: KernelCircuitPublicInputs,
  proof: Proof,
  revertReason?: SimulationError,
): ProcessedTx {
  return {
    hash: tx.getTxHash(),
<<<<<<< HEAD
    data: publicKernelPublicInput,
    proof: previousProof,
    encryptedLogs: revertReason ? EncryptedTxL2Logs.default() : tx.encryptedLogs,
    unencryptedLogs: revertReason ? UnencryptedTxL2Logs.default() : tx.unencryptedLogs,
=======
    data: kernelOutput,
    proof,
    encryptedLogs: revertReason ? EncryptedTxL2Logs.empty() : tx.encryptedLogs,
    unencryptedLogs: revertReason ? UnencryptedTxL2Logs.empty() : tx.unencryptedLogs,
>>>>>>> 88e8b6de
    isEmpty: false,
    revertReason,
  };
}

/**
 * Makes an empty tx from an empty kernel circuit public inputs.
 * @returns A processed empty tx.
 */
export function makeEmptyProcessedTx(header: Header, chainId: Fr, version: Fr): ProcessedTx {
<<<<<<< HEAD
  const emptyKernelOutput = PublicKernelCircuitPublicInputs.default();
=======
  const emptyKernelOutput = KernelCircuitPublicInputs.empty();
>>>>>>> 88e8b6de
  emptyKernelOutput.constants.historicalHeader = header;
  emptyKernelOutput.constants.txContext.chainId = chainId;
  emptyKernelOutput.constants.txContext.version = version;
  const emptyProof = makeEmptyProof();

  const hash = new TxHash(Fr.ZERO.toBuffer());
  return {
    hash,
    encryptedLogs: EncryptedTxL2Logs.default(),
    unencryptedLogs: UnencryptedTxL2Logs.default(),
    data: emptyKernelOutput,
    proof: emptyProof,
    isEmpty: true,
    revertReason: undefined,
  };
}

export function toTxEffect(tx: ProcessedTx): TxEffect {
  return new TxEffect(
<<<<<<< HEAD
    tx.data.combinedData.revertCode,
    tx.data.combinedData.newNoteHashes.map((c: SideEffect) => c.value) as Tuple<Fr, typeof MAX_NEW_NOTE_HASHES_PER_TX>,
    tx.data.combinedData.newNullifiers.map((n: SideEffectLinkedToNoteHash) => n.value) as Tuple<
      Fr,
      typeof MAX_NEW_NULLIFIERS_PER_TX
    >,
    tx.data.combinedData.newL2ToL1Msgs,
    tx.data.combinedData.publicDataUpdateRequests.map(t => new PublicDataWrite(t.leafSlot, t.newValue)) as Tuple<
      PublicDataWrite,
      typeof MAX_PUBLIC_DATA_UPDATE_REQUESTS_PER_TX
    >,
    tx.encryptedLogs || EncryptedTxL2Logs.default(),
    tx.unencryptedLogs || UnencryptedTxL2Logs.default(),
=======
    tx.data.revertCode,
    tx.data.end.newNoteHashes.map((c: SideEffect) => c.value).filter(h => !h.isZero()),
    tx.data.end.newNullifiers.map((n: SideEffectLinkedToNoteHash) => n.value).filter(h => !h.isZero()),
    tx.data.end.newL2ToL1Msgs.filter(h => !h.isZero()),
    tx.data.end.publicDataUpdateRequests
      .map(t => new PublicDataWrite(t.leafSlot, t.newValue))
      .filter(h => !h.isEmpty()),
    tx.encryptedLogs || EncryptedTxL2Logs.empty(),
    tx.unencryptedLogs || UnencryptedTxL2Logs.empty(),
>>>>>>> 88e8b6de
  );
}

function validateProcessedTxLogs(tx: ProcessedTx): void {
<<<<<<< HEAD
  const unencryptedLogs = tx.unencryptedLogs || UnencryptedTxL2Logs.default();
  const kernelUnencryptedLogsHash = tx.data.combinedData.unencryptedLogsHash;
=======
  const unencryptedLogs = tx.unencryptedLogs || UnencryptedTxL2Logs.empty();
  const kernelUnencryptedLogsHash = tx.data.end.unencryptedLogsHash;
>>>>>>> 88e8b6de
  const referenceHash = Fr.fromBuffer(unencryptedLogs.hash());
  if (!referenceHash.equals(kernelUnencryptedLogsHash)) {
    throw new Error(
      `Unencrypted logs hash mismatch. Expected ${referenceHash.toString()}, got ${kernelUnencryptedLogsHash.toString()}.
             Processed: ${JSON.stringify(unencryptedLogs.toJSON())}
             Kernel Length: ${tx.data.end.unencryptedLogPreimagesLength}`,
    );
  }
}

export function validateProcessedTx(tx: ProcessedTx): void {
  validateProcessedTxLogs(tx);
  // TODO: validate other fields
}<|MERGE_RESOLUTION|>--- conflicted
+++ resolved
@@ -83,55 +83,6 @@
 };
 
 /**
-<<<<<<< HEAD
- *
- * @param tx - the TX being procesed
- * @param publicKernelPublicInput - the output of the public kernel circuit, unless we just came from private
- * @param publicKernelProof - the proof of the public kernel circuit, unless we just came from private
- * @returns PublicKernelCircuitPublicInputs, either passed through from the input or converted from the output of the TX,
- * and Proof, either passed through from the input or the proof of the TX
- */
-export function getPreviousOutputAndProof(
-  tx: Tx,
-  publicKernelPublicInput?: PublicKernelCircuitPublicInputs,
-  publicKernelProof?: Proof,
-): {
-  /**
-   * the output of the public kernel circuit for this phase
-   */
-  publicKernelPublicInput: PublicKernelCircuitPublicInputs;
-  /**
-   * the proof of the public kernel circuit for this phase
-   */
-  previousProof: Proof;
-} {
-  if (publicKernelPublicInput && publicKernelProof) {
-    return {
-      publicKernelPublicInput,
-      previousProof: publicKernelProof,
-    };
-  } else {
-    const publicKernelPublicInput = new PublicKernelCircuitPublicInputs(
-      tx.data.aggregationObject,
-      tx.data.rollupValidationRequests,
-      ValidationRequests.default(),
-      PublicAccumulatedNonRevertibleData.fromPrivateAccumulatedNonRevertibleData(tx.data.endNonRevertibleData),
-      PublicAccumulatedRevertibleData.fromPrivateAccumulatedRevertibleData(tx.data.end),
-      tx.data.constants,
-      tx.data.needsSetup,
-      tx.data.needsAppLogic,
-      tx.data.needsTeardown,
-    );
-    return {
-      publicKernelPublicInput,
-      previousProof: publicKernelProof || tx.proof,
-    };
-  }
-}
-
-/**
-=======
->>>>>>> 88e8b6de
  * Makes a processed tx out of source tx.
  * @param tx - Source tx.
  * @param kernelOutput - Output of the kernel circuit simulation for this tx.
@@ -145,17 +96,10 @@
 ): ProcessedTx {
   return {
     hash: tx.getTxHash(),
-<<<<<<< HEAD
-    data: publicKernelPublicInput,
-    proof: previousProof,
+    data: kernelOutput,
+    proof,
     encryptedLogs: revertReason ? EncryptedTxL2Logs.default() : tx.encryptedLogs,
     unencryptedLogs: revertReason ? UnencryptedTxL2Logs.default() : tx.unencryptedLogs,
-=======
-    data: kernelOutput,
-    proof,
-    encryptedLogs: revertReason ? EncryptedTxL2Logs.empty() : tx.encryptedLogs,
-    unencryptedLogs: revertReason ? UnencryptedTxL2Logs.empty() : tx.unencryptedLogs,
->>>>>>> 88e8b6de
     isEmpty: false,
     revertReason,
   };
@@ -166,11 +110,7 @@
  * @returns A processed empty tx.
  */
 export function makeEmptyProcessedTx(header: Header, chainId: Fr, version: Fr): ProcessedTx {
-<<<<<<< HEAD
-  const emptyKernelOutput = PublicKernelCircuitPublicInputs.default();
-=======
-  const emptyKernelOutput = KernelCircuitPublicInputs.empty();
->>>>>>> 88e8b6de
+  const emptyKernelOutput = KernelCircuitPublicInputs.default();
   emptyKernelOutput.constants.historicalHeader = header;
   emptyKernelOutput.constants.txContext.chainId = chainId;
   emptyKernelOutput.constants.txContext.version = version;
@@ -190,42 +130,21 @@
 
 export function toTxEffect(tx: ProcessedTx): TxEffect {
   return new TxEffect(
-<<<<<<< HEAD
-    tx.data.combinedData.revertCode,
-    tx.data.combinedData.newNoteHashes.map((c: SideEffect) => c.value) as Tuple<Fr, typeof MAX_NEW_NOTE_HASHES_PER_TX>,
-    tx.data.combinedData.newNullifiers.map((n: SideEffectLinkedToNoteHash) => n.value) as Tuple<
-      Fr,
-      typeof MAX_NEW_NULLIFIERS_PER_TX
-    >,
-    tx.data.combinedData.newL2ToL1Msgs,
-    tx.data.combinedData.publicDataUpdateRequests.map(t => new PublicDataWrite(t.leafSlot, t.newValue)) as Tuple<
-      PublicDataWrite,
-      typeof MAX_PUBLIC_DATA_UPDATE_REQUESTS_PER_TX
-    >,
-    tx.encryptedLogs || EncryptedTxL2Logs.default(),
-    tx.unencryptedLogs || UnencryptedTxL2Logs.default(),
-=======
     tx.data.revertCode,
     tx.data.end.newNoteHashes.map((c: SideEffect) => c.value).filter(h => !h.isZero()),
     tx.data.end.newNullifiers.map((n: SideEffectLinkedToNoteHash) => n.value).filter(h => !h.isZero()),
     tx.data.end.newL2ToL1Msgs.filter(h => !h.isZero()),
     tx.data.end.publicDataUpdateRequests
       .map(t => new PublicDataWrite(t.leafSlot, t.newValue))
-      .filter(h => !h.isEmpty()),
-    tx.encryptedLogs || EncryptedTxL2Logs.empty(),
-    tx.unencryptedLogs || UnencryptedTxL2Logs.empty(),
->>>>>>> 88e8b6de
+      .filter(h => !h.isDefault()),
+    tx.encryptedLogs || EncryptedTxL2Logs.default(),
+    tx.unencryptedLogs || UnencryptedTxL2Logs.default(),
   );
 }
 
 function validateProcessedTxLogs(tx: ProcessedTx): void {
-<<<<<<< HEAD
   const unencryptedLogs = tx.unencryptedLogs || UnencryptedTxL2Logs.default();
-  const kernelUnencryptedLogsHash = tx.data.combinedData.unencryptedLogsHash;
-=======
-  const unencryptedLogs = tx.unencryptedLogs || UnencryptedTxL2Logs.empty();
   const kernelUnencryptedLogsHash = tx.data.end.unencryptedLogsHash;
->>>>>>> 88e8b6de
   const referenceHash = Fr.fromBuffer(unencryptedLogs.hash());
   if (!referenceHash.equals(kernelUnencryptedLogsHash)) {
     throw new Error(
