import {
  type BlockHeader,
  ClientIvcProof,
  CombinedConstantData,
  Fr,
  Gas,
  GlobalVariables,
  PrivateKernelTailCircuitPublicInputs,
  type PublicDataWrite,
  RevertCode,
  TxConstantData,
} from '@aztec/circuits.js';
import { siloL2ToL1Message } from '@aztec/circuits.js/hash';

import { type AvmProvingRequest } from '../interfaces/proving-job.js';
import { type SimulationError } from '../simulation_error.js';
import { TxEffect } from '../tx_effect.js';
import { type GasUsed } from './gas_used.js';
import { type Tx } from './tx.js';
import { TxHash } from './tx_hash.js';

export enum TxExecutionPhase {
  SETUP,
  APP_LOGIC,
  TEARDOWN,
}

/**
 * Represents a tx that has been processed by the sequencer public processor,
 * so its kernel circuit public inputs are filled in.
 */
export type ProcessedTx = {
  /**
   * Hash of the transaction.
   */
  hash: TxHash;
  /**
   * Tx.data. The output of the private kernel tail or tail_to_public.
   */
  data: PrivateKernelTailCircuitPublicInputs;
  /**
   * Proof for the private execution.
   */
  clientIvcProof: ClientIvcProof;
  /**
   * The request for AVM proving.
   */
  avmProvingRequest: AvmProvingRequest | undefined;
  /**
   * Combining `TxConstantData` specified by the user, and `GlobalVariables` injected by the sequencer.
   */
  constants: CombinedConstantData;
  /**
   * Output data of the tx.
   */
  txEffect: TxEffect;
  /*
   * Gas used by the entire transaction.
   */
  gasUsed: GasUsed;
  /**
   * Reason the tx was reverted.
   */
  revertReason: SimulationError | undefined;
  /**
   * Flag indicating the tx is 'empty' meaning it's a padding tx to take us to a power of 2.
   */
  isEmpty: boolean;
};

/**
 * Represents a tx that failed to be processed by the sequencer public processor.
 */
export type FailedTx = {
  /**
   * The failing transaction.
   */
  tx: Tx;
  /**
   * The error that caused the tx to fail.
   */
  error: Error;
};

/**
 * Makes an empty tx from an empty kernel circuit public inputs.
 * @returns A processed empty tx.
 */
export function makeEmptyProcessedTx(
  header: BlockHeader,
  chainId: Fr,
  version: Fr,
  vkTreeRoot: Fr,
  protocolContractTreeRoot: Fr,
): ProcessedTx {
  const constants = TxConstantData.empty();
  constants.historicalHeader = header;
  constants.txContext.chainId = chainId;
  constants.txContext.version = version;
  constants.vkTreeRoot = vkTreeRoot;
  constants.protocolContractTreeRoot = protocolContractTreeRoot;

  const clientProofOutput = PrivateKernelTailCircuitPublicInputs.empty();
  clientProofOutput.constants = constants;

  return {
    hash: new TxHash(Fr.ZERO),
    data: clientProofOutput,
    clientIvcProof: ClientIvcProof.empty(),
    avmProvingRequest: undefined,
    constants: CombinedConstantData.combine(constants, GlobalVariables.empty()),
    txEffect: TxEffect.empty(),
    gasUsed: {
      totalGas: Gas.empty(),
      teardownGas: Gas.empty(),
      publicGas: Gas.empty(),
    },
    revertReason: undefined,
    isEmpty: true,
  };
}

export function makeProcessedTxFromPrivateOnlyTx(
  tx: Tx,
  transactionFee: Fr,
  feePaymentPublicDataWrite: PublicDataWrite | undefined,
  globalVariables: GlobalVariables,
): ProcessedTx {
  const constants = CombinedConstantData.combine(tx.data.constants, globalVariables);

  const publicDataWrites = feePaymentPublicDataWrite ? [feePaymentPublicDataWrite] : [];

  const data = tx.data.forRollup!;
  const txEffect = new TxEffect(
    RevertCode.OK,
    transactionFee,
    data.end.noteHashes.filter(h => !h.isZero()),
    data.end.nullifiers.filter(h => !h.isZero()),
    data.end.l2ToL1Msgs
      .map(message => siloL2ToL1Message(message, constants.txContext.version, constants.txContext.chainId))
      .filter(h => !h.isZero()),
    publicDataWrites,
    data.end.privateLogs.filter(l => !l.isEmpty()),
<<<<<<< HEAD
    data.end.publicLogs.filter(l => !l.isEmpty()),
=======
    Fr.ZERO,
>>>>>>> 17d68024
    data.end.contractClassLogPreimagesLength,
    tx.contractClassLogs,
  );

  const gasUsed = {
    totalGas: tx.data.gasUsed,
    teardownGas: Gas.empty(),
    publicGas: Gas.empty(),
  } satisfies GasUsed;

  return {
    hash: tx.getTxHash(),
    data: tx.data,
    clientIvcProof: tx.clientIvcProof,
    avmProvingRequest: undefined,
    constants,
    txEffect,
    gasUsed,
    revertReason: undefined,
    isEmpty: false,
  };
}

export function toNumBlobFields(txs: ProcessedTx[]): number {
  return txs.reduce((acc, tx) => {
    return acc + tx.txEffect.toBlobFields().length;
  }, 0);
}

export function makeProcessedTxFromTxWithPublicCalls(
  tx: Tx,
  avmProvingRequest: AvmProvingRequest,
  gasUsed: GasUsed,
  revertCode: RevertCode,
  revertReason: SimulationError | undefined,
): ProcessedTx {
  const avmOutput = avmProvingRequest.inputs.output;

  const constants = CombinedConstantData.combine(tx.data.constants, avmOutput.globalVariables);

  const publicDataWrites = avmOutput.accumulatedData.publicDataWrites.filter(w => !w.isEmpty());

  const privateLogs = [
    ...tx.data.forPublic!.nonRevertibleAccumulatedData.privateLogs,
    ...(revertCode.isOK() ? tx.data.forPublic!.revertibleAccumulatedData.privateLogs : []),
  ].filter(l => !l.isEmpty());

  const contractClassLogPreimagesLength = tx.contractClassLogs.getKernelLength();

  const txEffect = new TxEffect(
    revertCode,
    avmOutput.transactionFee,
    avmOutput.accumulatedData.noteHashes.filter(h => !h.isZero()),
    avmOutput.accumulatedData.nullifiers.filter(h => !h.isZero()),
    avmOutput.accumulatedData.l2ToL1Msgs
      .map(message => siloL2ToL1Message(message, constants.txContext.version, constants.txContext.chainId))
      .filter(h => !h.isZero()),
    publicDataWrites,
    privateLogs,
    tx.publicLogs, // Logs emitted from public functions are inserted to tx.publicLogs directly :(
    new Fr(contractClassLogPreimagesLength),
    tx.contractClassLogs,
  );

  return {
    hash: tx.getTxHash(),
    data: tx.data,
    clientIvcProof: tx.clientIvcProof,
    avmProvingRequest,
    constants,
    txEffect,
    gasUsed,
    revertReason,
    isEmpty: false,
  };
}<|MERGE_RESOLUTION|>--- conflicted
+++ resolved
@@ -141,11 +141,7 @@
       .filter(h => !h.isZero()),
     publicDataWrites,
     data.end.privateLogs.filter(l => !l.isEmpty()),
-<<<<<<< HEAD
-    data.end.publicLogs.filter(l => !l.isEmpty()),
-=======
-    Fr.ZERO,
->>>>>>> 17d68024
+    [],
     data.end.contractClassLogPreimagesLength,
     tx.contractClassLogs,
   );
