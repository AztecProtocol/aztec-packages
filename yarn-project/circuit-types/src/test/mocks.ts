import { type ContractArtifact, NoteSelector } from '@aztec/circuits.js/abi';
import { AztecAddress } from '@aztec/circuits.js/aztec-address';
import {
  type ContractInstanceWithAddress,
  SerializableContractInstance,
  computeContractAddressFromInstance,
  getContractClassFromArtifact,
} from '@aztec/circuits.js/contract';
import { GasFees, GasSettings } from '@aztec/circuits.js/gas';
import { computeVarArgsHash } from '@aztec/circuits.js/hash';
import {
  Nullifier,
  PartialPrivateTailPublicInputsForPublic,
  PrivateCircuitPublicInputs,
  PrivateKernelTailCircuitPublicInputs,
  PrivateToPublicAccumulatedDataBuilder,
} from '@aztec/circuits.js/kernel';
import { ClientIvcProof } from '@aztec/circuits.js/proofs';
import { makeCombinedConstantData, makeGas, makeHeader, makePublicCallRequest } from '@aztec/circuits.js/testing';
import { BlockHeader, CallContext } from '@aztec/circuits.js/tx';
import { MAX_ENQUEUED_CALLS_PER_TX } from '@aztec/constants';
import { times } from '@aztec/foundation/collection';
import { Secp256k1Signer, randomBytes } from '@aztec/foundation/crypto';
import { Fr } from '@aztec/foundation/fields';

import { Note } from '../logs/index.js';
import { ExtendedNote, UniqueNote } from '../notes/index.js';
import { BlockAttestation } from '../p2p/block_attestation.js';
import { BlockProposal } from '../p2p/block_proposal.js';
import { ConsensusPayload } from '../p2p/consensus_payload.js';
import { SignatureDomainSeparator, getHashedSignaturePayloadEthSignedMessage } from '../p2p/signature_utils.js';
import {
  CountedPublicExecutionRequest,
  PrivateCallExecutionResult,
  PrivateExecutionResult,
} from '../private_execution_result.js';
import { PublicExecutionRequest } from '../public_execution_request.js';
import { PublicSimulationOutput, Tx, TxHash, TxSimulationResult, accumulatePrivateReturnValues } from '../tx/index.js';
import { TxEffect } from '../tx_effect.js';

export const randomTxHash = (): TxHash => TxHash.random();

export const mockPrivateCallExecutionResult = async (
  seed = 1,
  numberOfNonRevertiblePublicCallRequests = MAX_ENQUEUED_CALLS_PER_TX / 2,
  numberOfRevertiblePublicCallRequests = MAX_ENQUEUED_CALLS_PER_TX / 2,
  hasPublicTeardownCallRequest = false,
) => {
  const totalPublicCallRequests =
    numberOfNonRevertiblePublicCallRequests +
    numberOfRevertiblePublicCallRequests +
    (hasPublicTeardownCallRequest ? 1 : 0);
  const isForPublic = totalPublicCallRequests > 0;
  let enqueuedPublicFunctionCalls: PublicExecutionRequest[] = [];
  let publicTeardownFunctionCall = PublicExecutionRequest.empty();
  if (isForPublic) {
    const publicCallRequests = times(totalPublicCallRequests, i => makePublicCallRequest(seed + 0x102 + i)).reverse(); // Reverse it so that they are sorted by counters in descending order.
    const publicFunctionArgs = times(totalPublicCallRequests, i => [new Fr(seed + i * 100), new Fr(seed + i * 101)]);
    for (let i = 0; i < publicCallRequests.length; i++) {
      const r = publicCallRequests[i];
      r.argsHash = await computeVarArgsHash(publicFunctionArgs[i]);
      i++;
    }

    if (hasPublicTeardownCallRequest) {
      const request = publicCallRequests.shift()!;
      const args = publicFunctionArgs.shift()!;
      publicTeardownFunctionCall = new PublicExecutionRequest(CallContext.fromFields(request.toFields()), args);
    }

    enqueuedPublicFunctionCalls = publicCallRequests.map(
      (r, i) => new PublicExecutionRequest(CallContext.fromFields(r.toFields()), publicFunctionArgs[i]),
    );
  }
  return new PrivateCallExecutionResult(
    Buffer.from(''),
    Buffer.from(''),
    new Map(),
    PrivateCircuitPublicInputs.empty(),
    new Map(),
    [],
    new Map(),
    [],
    [],
    enqueuedPublicFunctionCalls.map((call, index) => new CountedPublicExecutionRequest(call, index)),
    publicTeardownFunctionCall,
    [],
  );
};

export const mockPrivateExecutionResult = async (seed = 1) => {
  return new PrivateExecutionResult(await mockPrivateCallExecutionResult(seed), Fr.zero());
};

export const mockTx = async (
  seed = 1,
  {
    numberOfNonRevertiblePublicCallRequests = MAX_ENQUEUED_CALLS_PER_TX / 2,
    numberOfRevertiblePublicCallRequests = MAX_ENQUEUED_CALLS_PER_TX / 2,
    hasPublicTeardownCallRequest = false,
    feePayer,
    clientIvcProof = ClientIvcProof.empty(),
  }: {
    numberOfNonRevertiblePublicCallRequests?: number;
    numberOfRevertiblePublicCallRequests?: number;
    hasPublicTeardownCallRequest?: boolean;
    feePayer?: AztecAddress;
    clientIvcProof?: ClientIvcProof;
  } = {},
) => {
  const totalPublicCallRequests =
    numberOfNonRevertiblePublicCallRequests +
    numberOfRevertiblePublicCallRequests +
    (hasPublicTeardownCallRequest ? 1 : 0);
  const isForPublic = totalPublicCallRequests > 0;
  const data = PrivateKernelTailCircuitPublicInputs.empty();
  const firstNullifier = new Nullifier(new Fr(seed + 1), 0, Fr.ZERO);
  data.constants.txContext.gasSettings = GasSettings.default({ maxFeesPerGas: new GasFees(10, 10) });
  data.feePayer = feePayer ?? (await AztecAddress.random());

  let enqueuedPublicFunctionCalls: PublicExecutionRequest[] = [];
  let publicTeardownFunctionCall = PublicExecutionRequest.empty();
  if (!isForPublic) {
    data.forRollup!.end.nullifiers[0] = firstNullifier.value;
  } else {
    data.forRollup = undefined;
    data.forPublic = PartialPrivateTailPublicInputsForPublic.empty();

    const revertibleBuilder = new PrivateToPublicAccumulatedDataBuilder();
    const nonRevertibleBuilder = new PrivateToPublicAccumulatedDataBuilder();

    const publicCallRequests = times(totalPublicCallRequests, i => makePublicCallRequest(seed + 0x102 + i)).reverse(); // Reverse it so that they are sorted by counters in descending order.
    const publicFunctionArgs = times(totalPublicCallRequests, i => [new Fr(seed + i * 100), new Fr(seed + i * 101)]);
    for (let i = 0; i < publicCallRequests.length; i++) {
      const r = publicCallRequests[i];
      r.argsHash = await computeVarArgsHash(publicFunctionArgs[i]);
    }

    if (hasPublicTeardownCallRequest) {
      const request = publicCallRequests.shift()!;
      data.forPublic.publicTeardownCallRequest = request;
      const args = publicFunctionArgs.shift()!;
      publicTeardownFunctionCall = new PublicExecutionRequest(CallContext.fromFields(request.toFields()), args);
    }

    enqueuedPublicFunctionCalls = publicCallRequests.map(
      (r, i) => new PublicExecutionRequest(CallContext.fromFields(r.toFields()), publicFunctionArgs[i]),
    );

    data.forPublic.nonRevertibleAccumulatedData = nonRevertibleBuilder
      .pushNullifier(firstNullifier.value)
      .withPublicCallRequests(publicCallRequests.slice(numberOfRevertiblePublicCallRequests))
      .build();

    data.forPublic.revertibleAccumulatedData = revertibleBuilder
      .withPublicCallRequests(publicCallRequests.slice(0, numberOfRevertiblePublicCallRequests))
      .build();
  }

<<<<<<< HEAD
  const tx = new Tx(data, ClientIvcProof.empty(), [], enqueuedPublicFunctionCalls, publicTeardownFunctionCall);
=======
  const tx = new Tx(
    data,
    clientIvcProof,
    ContractClassTxL2Logs.empty(),
    enqueuedPublicFunctionCalls,
    publicTeardownFunctionCall,
  );
>>>>>>> 9139ffb9

  return tx;
};

export const mockTxForRollup = (seed = 1) =>
  mockTx(seed, { numberOfNonRevertiblePublicCallRequests: 0, numberOfRevertiblePublicCallRequests: 0 });

export const mockSimulatedTx = async (seed = 1) => {
  const privateExecutionResult = await mockPrivateExecutionResult(seed);
  const tx = await mockTx(seed);
  const output = new PublicSimulationOutput(
    undefined,
    makeCombinedConstantData(),
    await TxEffect.random(),
    [accumulatePrivateReturnValues(privateExecutionResult)],
    {
      totalGas: makeGas(),
      teardownGas: makeGas(),
      publicGas: makeGas(),
      billedGas: makeGas(),
    },
  );
  return new TxSimulationResult(privateExecutionResult, tx.data, output);
};

export const randomContractArtifact = (): ContractArtifact => ({
  name: randomBytes(4).toString('hex'),
  functions: [],
  outputs: {
    structs: {},
    globals: {},
  },
  fileMap: {},
  storageLayout: {},
  notes: {},
});

export const randomContractInstanceWithAddress = async (
  opts: { contractClassId?: Fr } = {},
  address?: AztecAddress,
): Promise<ContractInstanceWithAddress> => {
  const instance = await SerializableContractInstance.random(
    opts.contractClassId
      ? {
          currentContractClassId: opts.contractClassId,
          originalContractClassId: opts.contractClassId,
        }
      : undefined,
  );
  return instance.withAddress(address ?? (await computeContractAddressFromInstance(instance)));
};

export const randomDeployedContract = async () => {
  const artifact = randomContractArtifact();
  const { id: contractClassId } = await getContractClassFromArtifact(artifact);
  return { artifact, instance: await randomContractInstanceWithAddress({ contractClassId }) };
};

export const randomExtendedNote = async ({
  note = Note.random(),
  owner = undefined,
  contractAddress = undefined,
  txHash = randomTxHash(),
  storageSlot = Fr.random(),
  noteTypeId = NoteSelector.random(),
}: Partial<ExtendedNote> = {}) => {
  return new ExtendedNote(
    note,
    owner ?? (await AztecAddress.random()),
    contractAddress ?? (await AztecAddress.random()),
    storageSlot,
    noteTypeId,
    txHash,
  );
};

export const randomUniqueNote = async ({
  note = Note.random(),
  owner = undefined,
  contractAddress = undefined,
  txHash = randomTxHash(),
  storageSlot = Fr.random(),
  noteTypeId = NoteSelector.random(),
  nonce = Fr.random(),
}: Partial<UniqueNote> = {}) => {
  return new UniqueNote(
    note,
    owner ?? (await AztecAddress.random()),
    contractAddress ?? (await AztecAddress.random()),
    storageSlot,
    noteTypeId,
    txHash,
    nonce,
  );
};

export interface MakeConsensusPayloadOptions {
  signer?: Secp256k1Signer;
  header?: BlockHeader;
  archive?: Fr;
  txHashes?: TxHash[];
}

const makeAndSignConsensusPayload = async (
  domainSeparator: SignatureDomainSeparator,
  options?: MakeConsensusPayloadOptions,
) => {
  const {
    signer = Secp256k1Signer.random(),
    header = makeHeader(1),
    archive = Fr.random(),
    txHashes = [0, 1, 2, 3, 4, 5].map(() => TxHash.random()),
  } = options ?? {};

  const payload = ConsensusPayload.fromFields({
    header,
    archive,
    txHashes,
  });

  const hash = await getHashedSignaturePayloadEthSignedMessage(payload, domainSeparator);
  const signature = signer.sign(hash);

  return { payload, signature };
};

export const makeBlockProposal = async (options?: MakeConsensusPayloadOptions): Promise<BlockProposal> => {
  const { payload, signature } = await makeAndSignConsensusPayload(SignatureDomainSeparator.blockProposal, options);
  return new BlockProposal(payload, signature);
};

// TODO(https://github.com/AztecProtocol/aztec-packages/issues/8028)
export const makeBlockAttestation = async (options?: MakeConsensusPayloadOptions): Promise<BlockAttestation> => {
  const { payload, signature } = await makeAndSignConsensusPayload(SignatureDomainSeparator.blockAttestation, options);
  return new BlockAttestation(payload, signature);
};<|MERGE_RESOLUTION|>--- conflicted
+++ resolved
@@ -157,17 +157,7 @@
       .build();
   }
 
-<<<<<<< HEAD
-  const tx = new Tx(data, ClientIvcProof.empty(), [], enqueuedPublicFunctionCalls, publicTeardownFunctionCall);
-=======
-  const tx = new Tx(
-    data,
-    clientIvcProof,
-    ContractClassTxL2Logs.empty(),
-    enqueuedPublicFunctionCalls,
-    publicTeardownFunctionCall,
-  );
->>>>>>> 9139ffb9
+  const tx = new Tx(data, clientIvcProof, [], enqueuedPublicFunctionCalls, publicTeardownFunctionCall);
 
   return tx;
 };
