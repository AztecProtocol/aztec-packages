--- conflicted
+++ resolved
@@ -1,9 +1,5 @@
 import { Buffer32 } from '@aztec/foundation/buffer';
-<<<<<<< HEAD
-import { keccak256, type Secp256k1Signer } from '@aztec/foundation/crypto';
-=======
 import { type Secp256k1Signer, keccak256 } from '@aztec/foundation/crypto';
->>>>>>> 9c9c385b
 import { Signature } from '@aztec/foundation/eth-signature';
 import { BufferReader, serializeToBuffer } from '@aztec/foundation/serialize';
 import { type FieldsOf } from '@aztec/foundation/types';
