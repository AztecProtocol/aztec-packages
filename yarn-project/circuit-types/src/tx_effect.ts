import {
  ENCRYPTED_LOGS_PREFIX,
  Fr,
  L2_L1_MSGS_PREFIX,
  MAX_L2_TO_L1_MSGS_PER_TX,
  MAX_NOTE_HASHES_PER_TX,
  MAX_NULLIFIERS_PER_TX,
  MAX_TOTAL_PUBLIC_DATA_UPDATE_REQUESTS_PER_TX,
  NOTES_PREFIX,
  NOTE_ENCRYPTED_LOGS_PREFIX,
  NULLIFIERS_PREFIX,
  PUBLIC_DATA_UPDATE_REQUESTS_PREFIX,
  PublicDataWrite,
  REVERT_CODE_PREFIX,
  RevertCode,
  TX_FEE_PREFIX,
  TX_START_PREFIX,
  UNENCRYPTED_LOGS_PREFIX,
} from '@aztec/circuits.js';
import { makeTuple } from '@aztec/foundation/array';
import { toBufferBE } from '@aztec/foundation/bigint-buffer';
import { padArrayEnd } from '@aztec/foundation/collection';
import { sha256Trunc } from '@aztec/foundation/crypto';
import { hexSchemaFor } from '@aztec/foundation/schemas';
import {
  BufferReader,
  FieldReader,
  serializeArrayOfBufferableToVector,
  serializeToBuffer,
} from '@aztec/foundation/serialize';

import { inspect } from 'util';

<<<<<<< HEAD
import {
  type EncryptedL2Log,
  EncryptedL2NoteLog,
  EncryptedNoteTxL2Logs,
  EncryptedTxL2Logs,
  type TxL2Logs,
  type UnencryptedL2Log,
  UnencryptedTxL2Logs,
} from './logs/index.js';
=======
import { ContractClassTxL2Logs, EncryptedNoteTxL2Logs, EncryptedTxL2Logs, UnencryptedTxL2Logs } from './logs/index.js';
>>>>>>> b12d3e4c
import { TxHash } from './tx/tx_hash.js';

// These are helper constants to decode tx effects from blob encoded fields
const TX_START_PREFIX_BYTES_LENGTH = TX_START_PREFIX.toString(16).length / 2;
// 7 bytes for: | 0 | txlen[0] | txlen[1] | 0 | REVERT_CODE_PREFIX | 0 | revertCode |
const TX_EFFECT_PREFIX_BYTE_LENGTH = TX_START_PREFIX_BYTES_LENGTH + 7;

export class TxEffect {
  constructor(
    /**
     * Whether the transaction reverted during public app logic.
     */
    public revertCode: RevertCode,
    /**
     * The transaction fee, denominated in FPA.
     */
    public transactionFee: Fr,
    /**
     * The note hashes to be inserted into the note hash tree.
     */
    public noteHashes: Fr[],
    /**
     * The nullifiers to be inserted into the nullifier tree.
     */
    public nullifiers: Fr[],
    /**
     * The hash of L2 to L1 messages to be inserted into the messagebox on L1.
     * TODO(just-mitch): rename to l2ToL1MsgHashes
     */
    public l2ToL1Msgs: Fr[],
    /**
     * The public data writes to be inserted into the public data tree.
     */
    public publicDataWrites: PublicDataWrite[],
    /**
     * The logs and logs lengths of the txEffect
     */
    public noteEncryptedLogsLength: Fr,
    public encryptedLogsLength: Fr,
    public unencryptedLogsLength: Fr,
    public contractClassLogsLength: Fr,
    public noteEncryptedLogs: EncryptedNoteTxL2Logs,
    public encryptedLogs: EncryptedTxL2Logs,
    public unencryptedLogs: UnencryptedTxL2Logs,
    public contractClassLogs: ContractClassTxL2Logs,
  ) {
    // TODO(#4638): Clean this up once we have isDefault() everywhere --> then we don't have to deal with 2 different
    // functions (isZero and isEmpty)
    if (noteHashes.length > MAX_NOTE_HASHES_PER_TX) {
      throw new Error(`Too many note hashes: ${noteHashes.length}, max: ${MAX_NOTE_HASHES_PER_TX}`);
    }
    noteHashes.forEach(h => {
      if (h.isZero()) {
        throw new Error('Note hash is zero');
      }
    });

    if (nullifiers.length > MAX_NULLIFIERS_PER_TX) {
      throw new Error(`Too many nullifiers: ${nullifiers.length}, max: ${MAX_NULLIFIERS_PER_TX}`);
    }
    nullifiers.forEach(h => {
      if (h.isZero()) {
        throw new Error('Nullifier is zero');
      }
    });

    if (l2ToL1Msgs.length > MAX_L2_TO_L1_MSGS_PER_TX) {
      throw new Error(`Too many L2 to L1 messages: ${l2ToL1Msgs.length}, max: ${MAX_L2_TO_L1_MSGS_PER_TX}`);
    }
    l2ToL1Msgs.forEach(h => {
      if (h.isZero()) {
        throw new Error('L2 to L1 message is zero');
      }
    });

    if (publicDataWrites.length > MAX_TOTAL_PUBLIC_DATA_UPDATE_REQUESTS_PER_TX) {
      throw new Error(
        `Too many public data writes: ${publicDataWrites.length}, max: ${MAX_TOTAL_PUBLIC_DATA_UPDATE_REQUESTS_PER_TX}`,
      );
    }
    publicDataWrites.forEach(h => {
      if (h.isEmpty()) {
        throw new Error('Public data write is empty');
      }
    });
  }

  toBuffer(): Buffer {
    return serializeToBuffer([
      this.revertCode,
      this.transactionFee,
      serializeArrayOfBufferableToVector(this.noteHashes, 1),
      serializeArrayOfBufferableToVector(this.nullifiers, 1),
      serializeArrayOfBufferableToVector(this.l2ToL1Msgs, 1),
      serializeArrayOfBufferableToVector(this.publicDataWrites, 1),
      this.noteEncryptedLogsLength,
      this.encryptedLogsLength,
      this.unencryptedLogsLength,
      this.contractClassLogsLength,
      this.noteEncryptedLogs,
      this.encryptedLogs,
      this.unencryptedLogs,
      this.contractClassLogs,
    ]);
  }

  /**
   * Deserializes the TxEffect object from a Buffer.
   * @param buffer - Buffer or BufferReader object to deserialize.
   * @returns An instance of TxEffect.
   */
  static fromBuffer(buffer: Buffer | BufferReader): TxEffect {
    const reader = BufferReader.asReader(buffer);

    return new TxEffect(
      RevertCode.fromBuffer(reader),
      Fr.fromBuffer(reader),
      reader.readVectorUint8Prefix(Fr),
      reader.readVectorUint8Prefix(Fr),
      reader.readVectorUint8Prefix(Fr),
      reader.readVectorUint8Prefix(PublicDataWrite),
      Fr.fromBuffer(reader),
      Fr.fromBuffer(reader),
      Fr.fromBuffer(reader),
      Fr.fromBuffer(reader),
      reader.readObject(EncryptedNoteTxL2Logs),
      reader.readObject(EncryptedTxL2Logs),
      reader.readObject(UnencryptedTxL2Logs),
      reader.readObject(ContractClassTxL2Logs),
    );
  }

  /**
<<<<<<< HEAD
=======
   * Computes the hash of the TxEffect object.
   * @returns The hash of the TxEffect object.
   * @dev This function must correspond with compute_tx_effects_hash() in Noir and TxsDecoder.sol decode().
   */
  hash() {
    const padBuffer = (buf: Buffer, length: number) => Buffer.concat([buf, Buffer.alloc(length - buf.length)]);

    const noteHashesBuffer = padBuffer(serializeToBuffer(this.noteHashes), Fr.SIZE_IN_BYTES * MAX_NOTE_HASHES_PER_TX);
    const nullifiersBuffer = padBuffer(serializeToBuffer(this.nullifiers), Fr.SIZE_IN_BYTES * MAX_NULLIFIERS_PER_TX);
    const outHashBuffer = this.txOutHash();
    const publicDataWritesBuffer = padBuffer(
      serializeToBuffer(this.publicDataWrites),
      PublicDataWrite.SIZE_IN_BYTES * MAX_TOTAL_PUBLIC_DATA_UPDATE_REQUESTS_PER_TX,
    );

    const noteEncryptedLogsHashKernel0 = this.noteEncryptedLogs.hash();
    const encryptedLogsHashKernel0 = this.encryptedLogs.hash();
    const unencryptedLogsHashKernel0 = this.unencryptedLogs.hash();
    const contractClassLogsHashKernel0 = this.contractClassLogs.hash();

    const inputValue = Buffer.concat([
      this.revertCode.toHashPreimage(),
      this.transactionFee.toBuffer(),
      noteHashesBuffer,
      nullifiersBuffer,
      outHashBuffer,
      publicDataWritesBuffer,
      this.noteEncryptedLogsLength.toBuffer(),
      this.encryptedLogsLength.toBuffer(),
      this.unencryptedLogsLength.toBuffer(),
      this.contractClassLogsLength.toBuffer(),
      noteEncryptedLogsHashKernel0,
      encryptedLogsHashKernel0,
      unencryptedLogsHashKernel0,
      contractClassLogsHashKernel0,
    ]);

    return sha256Trunc(inputValue);
  }

  /**
>>>>>>> b12d3e4c
   * Computes txOutHash of this tx effect.
   * TODO(#7218): Revert to fixed height tree for outbox
   * @dev Follows computeTxOutHash in TxsDecoder.sol and new_sha in variable_merkle_tree.nr
   */
  txOutHash() {
    const { l2ToL1Msgs } = this;
    if (l2ToL1Msgs.length == 0) {
      return Buffer.alloc(32);
    }
    const depth = l2ToL1Msgs.length == 1 ? 1 : Math.ceil(Math.log2(l2ToL1Msgs.length));
    let thisLayer = padArrayEnd(
      l2ToL1Msgs.map(msg => msg.toBuffer()),
      Buffer.alloc(32),
      2 ** depth,
    );
    let nextLayer = [];
    for (let i = 0; i < depth; i++) {
      for (let j = 0; j < thisLayer.length; j += 2) {
        // Store the hash of each pair one layer up
        nextLayer[j / 2] = sha256Trunc(Buffer.concat([thisLayer[j], thisLayer[j + 1]]));
      }
      thisLayer = nextLayer;
      nextLayer = [];
    }
    return thisLayer[0];
  }

  static random(
    numPrivateCallsPerTx = 2,
    numPublicCallsPerTx = 3,
    numEncryptedLogsPerCall = 2,
    numUnencryptedLogsPerCall = 1,
  ): TxEffect {
    const noteEncryptedLogs = EncryptedNoteTxL2Logs.random(numPrivateCallsPerTx, numEncryptedLogsPerCall);
    const encryptedLogs = EncryptedTxL2Logs.random(numPrivateCallsPerTx, numEncryptedLogsPerCall);
    const unencryptedLogs = UnencryptedTxL2Logs.random(numPublicCallsPerTx, numUnencryptedLogsPerCall);
    const contractClassLogs = ContractClassTxL2Logs.random(1, 1);
    return new TxEffect(
      RevertCode.random(),
      new Fr(Math.floor(Math.random() * 100_000)),
      makeTuple(MAX_NOTE_HASHES_PER_TX, Fr.random),
      makeTuple(MAX_NULLIFIERS_PER_TX, Fr.random),
      makeTuple(MAX_L2_TO_L1_MSGS_PER_TX, Fr.random),
      makeTuple(MAX_TOTAL_PUBLIC_DATA_UPDATE_REQUESTS_PER_TX, () => new PublicDataWrite(Fr.random(), Fr.random())),
      new Fr(noteEncryptedLogs.getKernelLength()),
      new Fr(encryptedLogs.getKernelLength()),
      new Fr(unencryptedLogs.getKernelLength()),
      new Fr(contractClassLogs.getKernelLength()),
      noteEncryptedLogs,
      encryptedLogs,
      unencryptedLogs,
      contractClassLogs,
    );
  }

  static empty(): TxEffect {
    return new TxEffect(
      RevertCode.OK,
      Fr.ZERO,
      [],
      [],
      [],
      [],
      Fr.ZERO,
      Fr.ZERO,
      Fr.ZERO,
      Fr.ZERO,
      EncryptedNoteTxL2Logs.empty(),
      EncryptedTxL2Logs.empty(),
      UnencryptedTxL2Logs.empty(),
      ContractClassTxL2Logs.empty(),
    );
  }

  isEmpty(): boolean {
    return this.nullifiers.length === 0;
  }

  /** Returns a hex representation of the TxEffect object. */
  toString(): string {
    return this.toBuffer().toString('hex');
  }

  /**
   * Returns the prefix as used in a blob.
   * Used to prefix a 'block' of tx effects with its type and length.
   */
  private toPrefix(type: number, length: number): Fr {
    const buf = Buffer.alloc(3);
    buf.writeUint8(type);
    buf.writeUint8(length, 2);
    return new Fr(buf);
  }

  /**
   * Decodes the prefix as used in a blob to tx effect type and length.
   */
  static fromPrefix(prefix: Fr) {
    const buf = prefix.toBuffer().subarray(-3);
    return { type: buf[0], length: buf[2] };
  }

  /**
   * Encodes the first field of a tx effect as used in a blob:
   * TX_START_PREFIX | 0 | txlen[0] txlen[1] | 0 | REVERT_CODE_PREFIX | 0 | revert_code
   */
  private encodeFirstField(length: number, revertCode: RevertCode) {
    const lengthBuf = Buffer.alloc(2);
    lengthBuf.writeUInt16BE(length, 0);
    return new Fr(
      Buffer.concat([
        toBufferBE(TX_START_PREFIX, TX_START_PREFIX_BYTES_LENGTH),
        Buffer.alloc(1),
        lengthBuf,
        Buffer.alloc(1),
        Buffer.from([REVERT_CODE_PREFIX]),
        Buffer.alloc(1),
        revertCode.toBuffer(),
      ]),
    );
  }

  /**
   * Decodes the first field of a tx effect as used in a blob:
   * TX_START_PREFIX | 0 | txlen[0] txlen[1] | 0 | REVERT_CODE_PREFIX | 0 | revert_code
   * Assumes that isFirstField has been called already.
   */
  static decodeFirstField(field: Fr) {
    const buf = field.toBuffer().subarray(-TX_EFFECT_PREFIX_BYTE_LENGTH);
    return {
      length: new Fr(buf.subarray(TX_START_PREFIX_BYTES_LENGTH + 1, TX_START_PREFIX_BYTES_LENGTH + 3)).toNumber(),
      revertCode: buf[buf.length - 1],
    };
  }

  /**
   * Determines whether a field is the first field of a tx effect
   */
  static isFirstField(field: Fr) {
    const buf = field.toBuffer();
    if (
      !buf
        .subarray(0, field.size - TX_EFFECT_PREFIX_BYTE_LENGTH)
        .equals(Buffer.alloc(field.size - TX_EFFECT_PREFIX_BYTE_LENGTH))
    ) {
      return false;
    }
    const sliced = buf.subarray(-TX_EFFECT_PREFIX_BYTE_LENGTH);
    if (
      // Checking we start with the correct prefix...
      !new Fr(sliced.subarray(0, TX_START_PREFIX_BYTES_LENGTH)).equals(new Fr(TX_START_PREFIX)) ||
      // ...and include the revert code prefix..
      sliced[sliced.length - 3] !== REVERT_CODE_PREFIX ||
      // ...and the following revert code is valid.
      sliced[sliced.length - 1] > 4
    ) {
      return false;
    }
    return true;
  }

  /**
   * Returns a flat packed array of prefixed fields of all tx effects, used for blobs.
   */
  toBlobFields(): Fr[] {
    if (this.isEmpty()) {
      return [];
    }
    const flattened: Fr[] = [];
    // We reassign the first field when we know the length of all effects - see below
    flattened.push(Fr.ZERO);
    // TODO: how long should tx fee be? For now, not using toPrefix()
    flattened.push(
      new Fr(
        Buffer.concat([Buffer.from([TX_FEE_PREFIX]), Buffer.alloc(1), this.transactionFee.toBuffer().subarray(3)]),
      ),
    );
    if (this.noteHashes.length) {
      flattened.push(this.toPrefix(NOTES_PREFIX, this.noteHashes.length));
      flattened.push(...this.noteHashes);
    }
    if (this.nullifiers.length) {
      flattened.push(this.toPrefix(NULLIFIERS_PREFIX, this.nullifiers.length));
      flattened.push(...this.nullifiers);
    }
    if (this.l2ToL1Msgs.length) {
      flattened.push(this.toPrefix(L2_L1_MSGS_PREFIX, this.l2ToL1Msgs.length));
      flattened.push(...this.l2ToL1Msgs);
    }
    if (this.publicDataWrites.length) {
      flattened.push(this.toPrefix(PUBLIC_DATA_UPDATE_REQUESTS_PREFIX, this.publicDataWrites.length * 2));
      flattened.push(...this.publicDataWrites.map(w => [w.leafSlot, w.value]).flat());
    }
    // TODO(#8954): When logs are refactored into fields, we will append the values here
    // Currently appending the single log hash as an interim solution
    if (this.noteEncryptedLogs.unrollLogs().length) {
      flattened.push(this.toPrefix(NOTE_ENCRYPTED_LOGS_PREFIX, this.noteEncryptedLogs.unrollLogs().length));
      flattened.push(...this.noteEncryptedLogs.unrollLogs().map(log => Fr.fromBuffer(log.hash())));
    }
    if (this.encryptedLogs.unrollLogs().length) {
      flattened.push(this.toPrefix(ENCRYPTED_LOGS_PREFIX, this.encryptedLogs.unrollLogs().length));
      flattened.push(...this.encryptedLogs.unrollLogs().map(log => Fr.fromBuffer(log.getSiloedHash())));
    }
    if (this.unencryptedLogs.unrollLogs().length) {
      flattened.push(this.toPrefix(UNENCRYPTED_LOGS_PREFIX, this.unencryptedLogs.unrollLogs().length));
      flattened.push(...this.unencryptedLogs.unrollLogs().map(log => Fr.fromBuffer(log.getSiloedHash())));
    }

    // The first value appended to each list of fields representing a tx effect is:
    // TX_START_PREFIX | 0 | txlen[0] txlen[1] | 0 | REVERT_CODE_PREFIX | 0 | revert_code
    // Tx start and len are to aid decomposing/ identifying when we reach a new tx effect
    // The remaining bytes are used for revert code, since that only requires 3 bytes
    flattened[0] = this.encodeFirstField(flattened.length, this.revertCode);
    return flattened;
  }

  /**
   * Decodes a flat packed array of prefixed fields to TxEffect
   * TODO(#8954): When logs are refactored into fields, we won't need to inject them here, instead just reading from fields as below
   */
  static fromBlobFields(
    fields: Fr[] | FieldReader,
    noteEncryptedLogs?: EncryptedNoteTxL2Logs,
    encryptedLogs?: EncryptedTxL2Logs,
    unencryptedLogs?: UnencryptedTxL2Logs,
  ) {
    const ensureEmpty = <T>(arr: Array<T>) => {
      if (arr.length) {
        throw new Error('Invalid fields given to TxEffect.fromBlobFields(): Attempted to assign property twice.');
      }
    };
    const effect = this.empty();
    if (!(fields instanceof FieldReader) && !fields.length) {
      return effect;
    }
    const reader = FieldReader.asReader(fields);
    const firstField = reader.readField();
    if (!this.isFirstField(firstField)) {
      throw new Error('Invalid fields given to TxEffect.fromBlobFields(): First field invalid.');
    }
    const { length: _, revertCode } = this.decodeFirstField(firstField);
    effect.revertCode = RevertCode.fromField(new Fr(revertCode));
    // TODO: how long should tx fee be? For now, not using fromPrefix()
    const prefixedFee = reader.readField();
    // NB: Fr.fromBuffer hangs here if you provide a buffer less than 32 in len
    effect.transactionFee = Fr.fromBuffer(Buffer.concat([Buffer.alloc(3), prefixedFee.toBuffer().subarray(3)]));
    while (!reader.isFinished()) {
      const { type, length } = this.fromPrefix(reader.readField());
      switch (type) {
        case NOTES_PREFIX:
          ensureEmpty(effect.noteHashes);
          effect.noteHashes = reader.readFieldArray(length);
          break;
        case NULLIFIERS_PREFIX:
          ensureEmpty(effect.nullifiers);
          effect.nullifiers = reader.readFieldArray(length);
          break;
        case L2_L1_MSGS_PREFIX:
          ensureEmpty(effect.l2ToL1Msgs);
          effect.l2ToL1Msgs = reader.readFieldArray(length);
          break;
        case PUBLIC_DATA_UPDATE_REQUESTS_PREFIX: {
          ensureEmpty(effect.publicDataWrites);
          const publicDataPairs = reader.readFieldArray(length);
          for (let i = 0; i < length; i += 2) {
            effect.publicDataWrites.push(new PublicDataWrite(publicDataPairs[i], publicDataPairs[i + 1]));
          }
          break;
        }
        // TODO(#8954): When logs are refactored into fields, we will append the read fields here
        case NOTE_ENCRYPTED_LOGS_PREFIX:
          // effect.noteEncryptedLogs = EncryptedNoteTxL2Logs.fromFields(reader.readFieldArray(length));
          ensureEmpty(effect.noteEncryptedLogs.functionLogs);
          if (!noteEncryptedLogs) {
            throw new Error(`Tx effect has note logs, but they were not passed raw to .fromBlobFields()`);
          }
          this.checkInjectedLogs(noteEncryptedLogs, reader.readFieldArray(length));
          effect.noteEncryptedLogs = noteEncryptedLogs;
          effect.noteEncryptedLogsLength = new Fr(noteEncryptedLogs.getKernelLength());
          break;
        case ENCRYPTED_LOGS_PREFIX:
          // effect.encryptedLogs = EncryptedTxL2Logs.fromFields(reader.readFieldArray(length));
          ensureEmpty(effect.encryptedLogs.functionLogs);
          if (!encryptedLogs) {
            throw new Error(`Tx effect has encrypted logs, but they were not passed raw to .fromBlobFields()`);
          }
          this.checkInjectedLogs(encryptedLogs, reader.readFieldArray(length));
          effect.encryptedLogs = encryptedLogs;
          effect.encryptedLogsLength = new Fr(encryptedLogs.getKernelLength());
          break;
        case UNENCRYPTED_LOGS_PREFIX:
          // effect.unencryptedLogs = UnencryptedTxL2Logs.fromFields(reader.readFieldArray(length));
          ensureEmpty(effect.unencryptedLogs.functionLogs);
          if (!unencryptedLogs) {
            throw new Error(`Tx effect has unencrypted logs, but they were not passed raw to .fromBlobFields()`);
          }
          this.checkInjectedLogs(unencryptedLogs, reader.readFieldArray(length));
          effect.unencryptedLogs = unencryptedLogs;
          effect.unencryptedLogsLength = new Fr(unencryptedLogs.getKernelLength());
          break;
        case REVERT_CODE_PREFIX:
        default:
          throw new Error(`Too many fields to decode given to TxEffect.fromBlobFields()`);
      }
    }

    // If the input fields have no logs, ensure we match the original struct by reassigning injected logs
    effect.noteEncryptedLogs =
      !effect.noteEncryptedLogs.getTotalLogCount() && noteEncryptedLogs ? noteEncryptedLogs : effect.noteEncryptedLogs;
    effect.encryptedLogs =
      !effect.encryptedLogs.getTotalLogCount() && encryptedLogs ? encryptedLogs : effect.encryptedLogs;
    effect.unencryptedLogs =
      !effect.unencryptedLogs.getTotalLogCount() && unencryptedLogs ? unencryptedLogs : effect.unencryptedLogs;
    return effect;
  }

  // TODO(#8954): Remove below when logs are refactored into fields
  private static checkInjectedLogs<TLog extends UnencryptedL2Log | EncryptedL2NoteLog | EncryptedL2Log>(
    injected: TxL2Logs<TLog>,
    expectedHashes: Fr[],
  ) {
    injected.unrollLogs().forEach((log, i) => {
      const logHash = log instanceof EncryptedL2NoteLog ? log.hash() : log.getSiloedHash();
      if (!Fr.fromBuffer(logHash).equals(expectedHashes[i])) {
        throw new Error(
          `Log hash mismatch when reconstructing tx effect. Expected: ${Fr.fromBuffer(logHash)}, Got: ${
            expectedHashes[i]
          }`,
        );
      }
    });
  }

  toJSON() {
    return this.toString();
  }

  static get schema() {
    return hexSchemaFor(TxEffect);
  }

  [inspect.custom]() {
    // print out the non-empty fields

    return `TxEffect {
      revertCode: ${this.revertCode},
      transactionFee: ${this.transactionFee},
      note hashes: [${this.noteHashes.map(h => h.toString()).join(', ')}],
      nullifiers: [${this.nullifiers.map(h => h.toString()).join(', ')}],
      l2ToL1Msgs: [${this.l2ToL1Msgs.map(h => h.toString()).join(', ')}],
      publicDataWrites: [${this.publicDataWrites.map(h => h.toString()).join(', ')}],
      noteEncryptedLogsLength: ${this.noteEncryptedLogsLength},
      encryptedLogsLength: ${this.encryptedLogsLength},
      unencryptedLogsLength: ${this.unencryptedLogsLength},
      contractClassLogsLength: ${this.contractClassLogsLength},
      noteEncryptedLogs: ${JSON.stringify(this.noteEncryptedLogs.toJSON())},
      encryptedLogs: ${JSON.stringify(this.encryptedLogs.toJSON())},
      unencryptedLogs: ${JSON.stringify(this.unencryptedLogs.toJSON())}
      contractClassLogs: ${JSON.stringify(this.contractClassLogs.toJSON())}
     }`;
  }

  /**
   * Deserializes an TxEffect object from a string.
   * @param str - String to deserialize.
   * @returns An instance of TxEffect.
   */
  static fromString(str: string) {
    return TxEffect.fromBuffer(Buffer.from(str, 'hex'));
  }

  get txHash(): TxHash {
    return new TxHash(this.nullifiers[0].toBuffer());
  }
}<|MERGE_RESOLUTION|>--- conflicted
+++ resolved
@@ -31,8 +31,8 @@
 
 import { inspect } from 'util';
 
-<<<<<<< HEAD
 import {
+  ContractClassTxL2Logs,
   type EncryptedL2Log,
   EncryptedL2NoteLog,
   EncryptedNoteTxL2Logs,
@@ -41,9 +41,6 @@
   type UnencryptedL2Log,
   UnencryptedTxL2Logs,
 } from './logs/index.js';
-=======
-import { ContractClassTxL2Logs, EncryptedNoteTxL2Logs, EncryptedTxL2Logs, UnencryptedTxL2Logs } from './logs/index.js';
->>>>>>> b12d3e4c
 import { TxHash } from './tx/tx_hash.js';
 
 // These are helper constants to decode tx effects from blob encoded fields
@@ -177,50 +174,6 @@
   }
 
   /**
-<<<<<<< HEAD
-=======
-   * Computes the hash of the TxEffect object.
-   * @returns The hash of the TxEffect object.
-   * @dev This function must correspond with compute_tx_effects_hash() in Noir and TxsDecoder.sol decode().
-   */
-  hash() {
-    const padBuffer = (buf: Buffer, length: number) => Buffer.concat([buf, Buffer.alloc(length - buf.length)]);
-
-    const noteHashesBuffer = padBuffer(serializeToBuffer(this.noteHashes), Fr.SIZE_IN_BYTES * MAX_NOTE_HASHES_PER_TX);
-    const nullifiersBuffer = padBuffer(serializeToBuffer(this.nullifiers), Fr.SIZE_IN_BYTES * MAX_NULLIFIERS_PER_TX);
-    const outHashBuffer = this.txOutHash();
-    const publicDataWritesBuffer = padBuffer(
-      serializeToBuffer(this.publicDataWrites),
-      PublicDataWrite.SIZE_IN_BYTES * MAX_TOTAL_PUBLIC_DATA_UPDATE_REQUESTS_PER_TX,
-    );
-
-    const noteEncryptedLogsHashKernel0 = this.noteEncryptedLogs.hash();
-    const encryptedLogsHashKernel0 = this.encryptedLogs.hash();
-    const unencryptedLogsHashKernel0 = this.unencryptedLogs.hash();
-    const contractClassLogsHashKernel0 = this.contractClassLogs.hash();
-
-    const inputValue = Buffer.concat([
-      this.revertCode.toHashPreimage(),
-      this.transactionFee.toBuffer(),
-      noteHashesBuffer,
-      nullifiersBuffer,
-      outHashBuffer,
-      publicDataWritesBuffer,
-      this.noteEncryptedLogsLength.toBuffer(),
-      this.encryptedLogsLength.toBuffer(),
-      this.unencryptedLogsLength.toBuffer(),
-      this.contractClassLogsLength.toBuffer(),
-      noteEncryptedLogsHashKernel0,
-      encryptedLogsHashKernel0,
-      unencryptedLogsHashKernel0,
-      contractClassLogsHashKernel0,
-    ]);
-
-    return sha256Trunc(inputValue);
-  }
-
-  /**
->>>>>>> b12d3e4c
    * Computes txOutHash of this tx effect.
    * TODO(#7218): Revert to fixed height tree for outbox
    * @dev Follows computeTxOutHash in TxsDecoder.sol and new_sha in variable_merkle_tree.nr
@@ -384,6 +337,7 @@
 
   /**
    * Returns a flat packed array of prefixed fields of all tx effects, used for blobs.
+   * // TODO(MIRANDA) contract class logs
    */
   toBlobFields(): Fr[] {
     if (this.isEmpty()) {
