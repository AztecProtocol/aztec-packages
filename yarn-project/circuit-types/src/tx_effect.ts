--- conflicted
+++ resolved
@@ -200,14 +200,9 @@
       makeTuple(MAX_NEW_NOTE_HASHES_PER_TX, Fr.random),
       makeTuple(MAX_NEW_NULLIFIERS_PER_TX, Fr.random),
       makeTuple(MAX_NEW_L2_TO_L1_MSGS_PER_TX, Fr.random),
-<<<<<<< HEAD
-      makeTuple(MAX_PUBLIC_DATA_UPDATE_REQUESTS_PER_TX, PublicDataWrite.random),
+      makeTuple(MAX_TOTAL_PUBLIC_DATA_UPDATE_REQUESTS_PER_TX, PublicDataWrite.random),
       new Fr(noteEncryptedLogs.getKernelLength()),
       new Fr(encryptedLogs.getKernelLength()),
-=======
-      makeTuple(MAX_TOTAL_PUBLIC_DATA_UPDATE_REQUESTS_PER_TX, PublicDataWrite.random),
-      new Fr(encryptedLogs[0].getKernelLength() + encryptedLogs[1].getKernelLength()),
->>>>>>> 172e4150
       new Fr(unencryptedLogs.getKernelLength()),
       noteEncryptedLogs,
       encryptedLogs,
