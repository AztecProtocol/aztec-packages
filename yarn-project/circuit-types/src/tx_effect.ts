--- conflicted
+++ resolved
@@ -31,17 +31,12 @@
 import { toBufferBE } from '@aztec/foundation/bigint-buffer';
 import { padArrayEnd } from '@aztec/foundation/collection';
 import { sha256Trunc } from '@aztec/foundation/crypto';
-<<<<<<< HEAD
-import { hexSchemaFor } from '@aztec/foundation/schemas';
 import {
   BufferReader,
   FieldReader,
   serializeArrayOfBufferableToVector,
   serializeToBuffer,
 } from '@aztec/foundation/serialize';
-=======
-import { BufferReader, serializeArrayOfBufferableToVector, serializeToBuffer } from '@aztec/foundation/serialize';
->>>>>>> dd83d520
 
 import { inspect } from 'util';
 
@@ -250,7 +245,6 @@
     return this.toBuffer().toString('hex');
   }
 
-<<<<<<< HEAD
   /**
    * Returns the prefix as used in a blob.
    * Used to prefix a 'block' of tx effects with its type and length.
@@ -501,16 +495,6 @@
     });
   }
 
-  toJSON() {
-    return this.toString();
-  }
-
-  static get schema() {
-    return hexSchemaFor(TxEffect);
-  }
-
-=======
->>>>>>> dd83d520
   [inspect.custom]() {
     // print out the non-empty fields
 
