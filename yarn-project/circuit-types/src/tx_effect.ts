--- conflicted
+++ resolved
@@ -222,18 +222,7 @@
     return thisLayer[0];
   }
 
-<<<<<<< HEAD
-  static async random(
-    numPrivateCallsPerTx = 2,
-    numPublicCallsPerTx = 3,
-    numEncryptedLogsPerCall = 2,
-    numUnencryptedLogsPerCall = 1,
-  ): Promise<TxEffect> {
-    const noteEncryptedLogs = await EncryptedNoteTxL2Logs.random(numPrivateCallsPerTx, numEncryptedLogsPerCall);
-    const encryptedLogs = await EncryptedTxL2Logs.random(numPrivateCallsPerTx, numEncryptedLogsPerCall);
-=======
   static random(numPublicCallsPerTx = 3, numUnencryptedLogsPerCall = 1): TxEffect {
->>>>>>> 89cb8d33
     const unencryptedLogs = UnencryptedTxL2Logs.random(numPublicCallsPerTx, numUnencryptedLogsPerCall);
     const contractClassLogs = ContractClassTxL2Logs.random(1, 1);
     return new TxEffect(
