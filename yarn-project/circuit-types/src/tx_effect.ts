<<<<<<< HEAD
import { Fr, PrivateLog, PublicDataWrite, PublicLog, RevertCode } from '@aztec/circuits.js';
import { ContractClassLog } from '@aztec/circuits.js/logs';
=======
import { PublicDataWrite, RevertCode } from '@aztec/circuits.js/avm';
import { PrivateLog, PublicLog } from '@aztec/circuits.js/logs';
import { type ZodFor, schemas } from '@aztec/circuits.js/schemas';
>>>>>>> 80ace045
import {
  CONTRACT_CLASS_LOGS_PREFIX,
  CONTRACT_CLASS_LOG_SIZE_IN_FIELDS,
  L2_L1_MSGS_PREFIX,
  MAX_CONTRACT_CLASS_LOGS_PER_TX,
  MAX_L2_TO_L1_MSGS_PER_TX,
  MAX_NOTE_HASHES_PER_TX,
  MAX_NULLIFIERS_PER_TX,
  MAX_PRIVATE_LOGS_PER_TX,
  MAX_TOTAL_PUBLIC_DATA_UPDATE_REQUESTS_PER_TX,
  NOTES_PREFIX,
  NULLIFIERS_PREFIX,
  PRIVATE_LOGS_PREFIX,
  PRIVATE_LOG_SIZE_IN_FIELDS,
  PUBLIC_DATA_UPDATE_REQUESTS_PREFIX,
  PUBLIC_LOGS_PREFIX,
  PUBLIC_LOG_SIZE_IN_FIELDS,
  REVERT_CODE_PREFIX,
  TX_FEE_PREFIX,
} from '@aztec/constants';
import { type FieldsOf, makeTuple, makeTupleAsync } from '@aztec/foundation/array';
import { toBufferBE } from '@aztec/foundation/bigint-buffer';
import { padArrayEnd } from '@aztec/foundation/collection';
import { sha256Trunc } from '@aztec/foundation/crypto';
<<<<<<< HEAD
import { schemas } from '@aztec/foundation/schemas';
=======
import { Fr } from '@aztec/foundation/fields';
import { jsonStringify } from '@aztec/foundation/json-rpc';
>>>>>>> 80ace045
import {
  BufferReader,
  FieldReader,
  serializeArrayOfBufferableToVector,
  serializeToBuffer,
} from '@aztec/foundation/serialize';
import { bufferToHex, hexToBuffer } from '@aztec/foundation/string';

import { inspect } from 'util';
import { z } from 'zod';

import { TxHash } from './tx/tx_hash.js';

// This will appear as 0x74785f7374617274 in logs
export const TX_START_PREFIX = 8392562855083340404n;
// These are helper constants to decode tx effects from blob encoded fields
export const TX_START_PREFIX_BYTES_LENGTH = TX_START_PREFIX.toString(16).length / 2;
// 7 bytes for: | 0 | txlen[0] | txlen[1] | 0 | REVERT_CODE_PREFIX | 0 | revertCode |
export const TX_EFFECT_PREFIX_BYTE_LENGTH = TX_START_PREFIX_BYTES_LENGTH + 7;

export class TxEffect {
  constructor(
    /**
     * Whether the transaction reverted during public app logic.
     */
    public revertCode: RevertCode,
    /**
     * The identifier of the transaction.
     */
    public txHash: TxHash,
    /**
     * The transaction fee, denominated in FPA.
     */
    public transactionFee: Fr,
    /**
     * The note hashes to be inserted into the note hash tree.
     */
    public noteHashes: Fr[],
    /**
     * The nullifiers to be inserted into the nullifier tree.
     */
    public nullifiers: Fr[],
    /**
     * The hash of L2 to L1 messages to be inserted into the messagebox on L1.
     * TODO(just-mitch): rename to l2ToL1MsgHashes
     */
    public l2ToL1Msgs: Fr[],
    /**
     * The public data writes to be inserted into the public data tree.
     */
    public publicDataWrites: PublicDataWrite[],
    /**
     * The private logs.
     */
    public privateLogs: PrivateLog[],
    /**
     * The public logs.
     */
    public publicLogs: PublicLog[],
    /**
     * The contract class logs.
     */
    public contractClassLogs: ContractClassLog[],
  ) {
    // TODO(#4638): Clean this up once we have isDefault() everywhere --> then we don't have to deal with 2 different
    // functions (isZero and isEmpty)
    if (noteHashes.length > MAX_NOTE_HASHES_PER_TX) {
      throw new Error(`Too many note hashes: ${noteHashes.length}, max: ${MAX_NOTE_HASHES_PER_TX}`);
    }
    noteHashes.forEach(h => {
      if (h.isZero()) {
        throw new Error('Note hash is zero');
      }
    });

    if (nullifiers.length > MAX_NULLIFIERS_PER_TX) {
      throw new Error(`Too many nullifiers: ${nullifiers.length}, max: ${MAX_NULLIFIERS_PER_TX}`);
    }
    nullifiers.forEach(h => {
      if (h.isZero()) {
        throw new Error('Nullifier is zero');
      }
    });

    if (l2ToL1Msgs.length > MAX_L2_TO_L1_MSGS_PER_TX) {
      throw new Error(`Too many L2 to L1 messages: ${l2ToL1Msgs.length}, max: ${MAX_L2_TO_L1_MSGS_PER_TX}`);
    }
    l2ToL1Msgs.forEach(h => {
      if (h.isZero()) {
        throw new Error('L2 to L1 message is zero');
      }
    });

    if (publicDataWrites.length > MAX_TOTAL_PUBLIC_DATA_UPDATE_REQUESTS_PER_TX) {
      throw new Error(
        `Too many public data writes: ${publicDataWrites.length}, max: ${MAX_TOTAL_PUBLIC_DATA_UPDATE_REQUESTS_PER_TX}`,
      );
    }
    publicDataWrites.forEach(h => {
      if (h.isEmpty()) {
        throw new Error('Public data write is empty');
      }
    });

    if (privateLogs.length > MAX_PRIVATE_LOGS_PER_TX) {
      throw new Error(`Too many private logs: ${privateLogs.length}, max: ${MAX_PRIVATE_LOGS_PER_TX}`);
    }
    privateLogs.forEach(h => {
      if (h.isEmpty()) {
        throw new Error('Private log is empty');
      }
    });
  }

  toBuffer(): Buffer {
    return serializeToBuffer([
      this.revertCode,
      this.txHash,
      this.transactionFee,
      serializeArrayOfBufferableToVector(this.noteHashes, 1),
      serializeArrayOfBufferableToVector(this.nullifiers, 1),
      serializeArrayOfBufferableToVector(this.l2ToL1Msgs, 1),
      serializeArrayOfBufferableToVector(this.publicDataWrites, 1),
      serializeArrayOfBufferableToVector(this.privateLogs, 1),
      serializeArrayOfBufferableToVector(this.publicLogs, 1),
      serializeArrayOfBufferableToVector(this.contractClassLogs, 1),
    ]);
  }

  /** Returns the size of this tx effect in bytes as serialized onto DA. */
  getDASize() {
    return this.toBlobFields().length * Fr.SIZE_IN_BYTES;
  }

  /**
   * Deserializes the TxEffect object from a Buffer.
   * @param buffer - Buffer or BufferReader object to deserialize.
   * @returns An instance of TxEffect.
   */
  static fromBuffer(buffer: Buffer | BufferReader): TxEffect {
    const reader = BufferReader.asReader(buffer);

    return new TxEffect(
      RevertCode.fromBuffer(reader),
      TxHash.fromBuffer(reader),
      Fr.fromBuffer(reader),
      reader.readVectorUint8Prefix(Fr),
      reader.readVectorUint8Prefix(Fr),
      reader.readVectorUint8Prefix(Fr),
      reader.readVectorUint8Prefix(PublicDataWrite),
      reader.readVectorUint8Prefix(PrivateLog),
      reader.readVectorUint8Prefix(PublicLog),
      reader.readVectorUint8Prefix(ContractClassLog),
    );
  }

  /**
   * Computes txOutHash of this tx effect.
   * TODO(#7218): Revert to fixed height tree for outbox
   * @dev Follows new_sha in variable_merkle_tree.nr
   */
  txOutHash() {
    const { l2ToL1Msgs } = this;
    if (l2ToL1Msgs.length == 0) {
      return Buffer.alloc(32);
    }
    const depth = l2ToL1Msgs.length == 1 ? 1 : Math.ceil(Math.log2(l2ToL1Msgs.length));
    let thisLayer = padArrayEnd(
      l2ToL1Msgs.map(msg => msg.toBuffer()),
      Buffer.alloc(32),
      2 ** depth,
    );
    let nextLayer = [];
    for (let i = 0; i < depth; i++) {
      for (let j = 0; j < thisLayer.length; j += 2) {
        // Store the hash of each pair one layer up
        nextLayer[j / 2] = sha256Trunc(Buffer.concat([thisLayer[j], thisLayer[j + 1]]));
      }
      thisLayer = nextLayer;
      nextLayer = [];
    }
    return thisLayer[0];
  }

  static async random(numPublicCallsPerTx = 3, numPublicLogsPerCall = 1): Promise<TxEffect> {
    return new TxEffect(
      RevertCode.random(),
      TxHash.random(),
      new Fr(Math.floor(Math.random() * 100_000)),
      makeTuple(MAX_NOTE_HASHES_PER_TX, Fr.random),
      makeTuple(MAX_NULLIFIERS_PER_TX, Fr.random),
      makeTuple(MAX_L2_TO_L1_MSGS_PER_TX, Fr.random),
      makeTuple(MAX_TOTAL_PUBLIC_DATA_UPDATE_REQUESTS_PER_TX, () => new PublicDataWrite(Fr.random(), Fr.random())),
      makeTuple(MAX_PRIVATE_LOGS_PER_TX, () => new PrivateLog(makeTuple(PRIVATE_LOG_SIZE_IN_FIELDS, Fr.random))),
      await makeTupleAsync(numPublicCallsPerTx * numPublicLogsPerCall, PublicLog.random),
      await makeTupleAsync(MAX_CONTRACT_CLASS_LOGS_PER_TX, ContractClassLog.random),
    );
  }

  static empty(): TxEffect {
    return new TxEffect(RevertCode.OK, TxHash.zero(), Fr.ZERO, [], [], [], [], [], [], []);
  }

  isEmpty(): boolean {
    return this.nullifiers.length === 0;
  }

  /** Returns a hex representation of the TxEffect object. */
  toString() {
    return bufferToHex(this.toBuffer());
  }

  /**
   * Returns the prefix as used in a blob.
   * Used to prefix a 'block' of tx effects with its type and length.
   */
  private toPrefix(type: number, length: number): Fr {
    const buf = Buffer.alloc(4);
    buf.writeUint8(type);
    buf.writeUInt16BE(length, 2);
    return new Fr(buf);
  }

  /**
   * Decodes the prefix as used in a blob to tx effect type and length.
   */
  static fromPrefix(prefix: Fr) {
    const buf = prefix.toBuffer().subarray(-4);
    return { type: buf[0], length: new Fr(buf.subarray(-2)).toNumber() };
  }

  /**
   * Encodes the first field of a tx effect as used in a blob:
   * TX_START_PREFIX | 0 | txlen[0] txlen[1] | 0 | REVERT_CODE_PREFIX | 0 | revert_code
   */
  private encodeFirstField(length: number, revertCode: RevertCode) {
    const lengthBuf = Buffer.alloc(2);
    lengthBuf.writeUInt16BE(length, 0);
    return new Fr(
      Buffer.concat([
        toBufferBE(TX_START_PREFIX, TX_START_PREFIX_BYTES_LENGTH),
        Buffer.alloc(1),
        lengthBuf,
        Buffer.alloc(1),
        Buffer.from([REVERT_CODE_PREFIX]),
        Buffer.alloc(1),
        revertCode.toBuffer(),
      ]),
    );
  }

  /**
   * Decodes the first field of a tx effect as used in a blob:
   * TX_START_PREFIX | 0 | txlen[0] txlen[1] | 0 | REVERT_CODE_PREFIX | 0 | revert_code
   * Assumes that isFirstField has been called already.
   */
  static decodeFirstField(field: Fr) {
    const buf = field.toBuffer().subarray(-TX_EFFECT_PREFIX_BYTE_LENGTH);
    return {
      length: new Fr(buf.subarray(TX_START_PREFIX_BYTES_LENGTH + 1, TX_START_PREFIX_BYTES_LENGTH + 3)).toNumber(),
      revertCode: buf[buf.length - 1],
    };
  }

  /**
   * Determines whether a field is the first field of a tx effect
   */
  static isFirstField(field: Fr) {
    const buf = field.toBuffer();
    if (
      !buf
        .subarray(0, field.size - TX_EFFECT_PREFIX_BYTE_LENGTH)
        .equals(Buffer.alloc(field.size - TX_EFFECT_PREFIX_BYTE_LENGTH))
    ) {
      return false;
    }
    const sliced = buf.subarray(-TX_EFFECT_PREFIX_BYTE_LENGTH);
    if (
      // Checking we start with the correct prefix...
      !new Fr(sliced.subarray(0, TX_START_PREFIX_BYTES_LENGTH)).equals(new Fr(TX_START_PREFIX)) ||
      // ...and include the revert code prefix..
      sliced[sliced.length - 3] !== REVERT_CODE_PREFIX ||
      // ...and the following revert code is valid.
      sliced[sliced.length - 1] > 4
    ) {
      return false;
    }
    return true;
  }

  /**
   * Returns a flat packed array of prefixed fields of all tx effects, used for blobs.
   */
  toBlobFields(): Fr[] {
    if (this.isEmpty()) {
      return [];
    }
    const flattened: Fr[] = [];
    // We reassign the first field when we know the length of all effects - see below
    flattened.push(Fr.ZERO);

    flattened.push(this.txHash.hash);
    // TODO: how long should tx fee be? For now, not using toPrefix()
    flattened.push(
      new Fr(
        Buffer.concat([Buffer.from([TX_FEE_PREFIX]), Buffer.alloc(1), this.transactionFee.toBuffer().subarray(3)]),
      ),
    );
    if (this.noteHashes.length) {
      flattened.push(this.toPrefix(NOTES_PREFIX, this.noteHashes.length));
      flattened.push(...this.noteHashes);
    }
    if (this.nullifiers.length) {
      flattened.push(this.toPrefix(NULLIFIERS_PREFIX, this.nullifiers.length));
      flattened.push(...this.nullifiers);
    }
    if (this.l2ToL1Msgs.length) {
      flattened.push(this.toPrefix(L2_L1_MSGS_PREFIX, this.l2ToL1Msgs.length));
      flattened.push(...this.l2ToL1Msgs);
    }
    if (this.publicDataWrites.length) {
      flattened.push(this.toPrefix(PUBLIC_DATA_UPDATE_REQUESTS_PREFIX, this.publicDataWrites.length * 2));
      flattened.push(...this.publicDataWrites.map(w => [w.leafSlot, w.value]).flat());
    }
    if (this.privateLogs.length) {
      flattened.push(this.toPrefix(PRIVATE_LOGS_PREFIX, this.privateLogs.length * PRIVATE_LOG_SIZE_IN_FIELDS));
      flattened.push(...this.privateLogs.map(l => l.fields).flat());
    }
    if (this.publicLogs.length) {
      flattened.push(this.toPrefix(PUBLIC_LOGS_PREFIX, this.publicLogs.length * PUBLIC_LOG_SIZE_IN_FIELDS));
      flattened.push(...this.publicLogs.map(l => l.toFields()).flat());
    }
    if (this.contractClassLogs.length) {
      const totalLogLen = this.contractClassLogs.reduce(
        (total, log) => total + (log.getEmittedLength() == 0 ? 0 : log.getEmittedLength() + 2),
        0,
      );
      flattened.push(this.toPrefix(CONTRACT_CLASS_LOGS_PREFIX, totalLogLen));
      flattened.push(
        ...this.contractClassLogs.flatMap(l => [
          new Fr(l.getEmittedLength()),
          l.contractAddress.toField(),
          ...l.getEmittedFields(),
        ]),
      );
    }

    // The first value appended to each list of fields representing a tx effect is:
    // TX_START_PREFIX | 0 | txlen[0] txlen[1] | 0 | REVERT_CODE_PREFIX | 0 | revert_code
    // Tx start and len are to aid decomposing/ identifying when we reach a new tx effect
    // The remaining bytes are used for revert code, since that only requires 3 bytes
    flattened[0] = this.encodeFirstField(flattened.length, this.revertCode);
    return flattened;
  }

  /**
   * Decodes a flat packed array of prefixed fields to TxEffect
   */
  static fromBlobFields(fields: Fr[] | FieldReader) {
    const ensureEmpty = <T>(arr: Array<T>) => {
      if (arr.length) {
        throw new Error('Invalid fields given to TxEffect.fromBlobFields(): Attempted to assign property twice.');
      }
    };
    const effect = this.empty();
    if (!(fields instanceof FieldReader) && !fields.length) {
      return effect;
    }
    const reader = FieldReader.asReader(fields);
    const firstField = reader.readField();
    if (!this.isFirstField(firstField)) {
      throw new Error('Invalid fields given to TxEffect.fromBlobFields(): First field invalid.');
    }
    const { length: _, revertCode } = this.decodeFirstField(firstField);
    effect.revertCode = RevertCode.fromField(new Fr(revertCode));

    effect.txHash = new TxHash(reader.readField());
    // TODO: how long should tx fee be? For now, not using fromPrefix()
    const prefixedFee = reader.readField();
    // NB: Fr.fromBuffer hangs here if you provide a buffer less than 32 in len
    // todo: try new Fr(prefixedFee.toBuffer().subarray(3))
    effect.transactionFee = Fr.fromBuffer(Buffer.concat([Buffer.alloc(3), prefixedFee.toBuffer().subarray(3)]));
    while (!reader.isFinished()) {
      const { type, length } = this.fromPrefix(reader.readField());
      switch (type) {
        case NOTES_PREFIX:
          ensureEmpty(effect.noteHashes);
          effect.noteHashes = reader.readFieldArray(length);
          break;
        case NULLIFIERS_PREFIX:
          ensureEmpty(effect.nullifiers);
          effect.nullifiers = reader.readFieldArray(length);
          break;
        case L2_L1_MSGS_PREFIX:
          ensureEmpty(effect.l2ToL1Msgs);
          effect.l2ToL1Msgs = reader.readFieldArray(length);
          break;
        case PUBLIC_DATA_UPDATE_REQUESTS_PREFIX: {
          ensureEmpty(effect.publicDataWrites);
          const publicDataPairs = reader.readFieldArray(length);
          for (let i = 0; i < length; i += 2) {
            effect.publicDataWrites.push(new PublicDataWrite(publicDataPairs[i], publicDataPairs[i + 1]));
          }
          break;
        }
        case PRIVATE_LOGS_PREFIX: {
          // TODO(Miranda): squash log 0s in a nested loop and add len prefix?
          ensureEmpty(effect.privateLogs);
          const flatPrivateLogs = reader.readFieldArray(length);
          for (let i = 0; i < length; i += PRIVATE_LOG_SIZE_IN_FIELDS) {
            effect.privateLogs.push(PrivateLog.fromFields(flatPrivateLogs.slice(i, i + PRIVATE_LOG_SIZE_IN_FIELDS)));
          }
          break;
        }
        case PUBLIC_LOGS_PREFIX: {
          ensureEmpty(effect.publicLogs);
          const flatPublicLogs = reader.readFieldArray(length);
          for (let i = 0; i < length; i += PUBLIC_LOG_SIZE_IN_FIELDS) {
            effect.publicLogs.push(PublicLog.fromFields(flatPublicLogs.slice(i, i + PUBLIC_LOG_SIZE_IN_FIELDS)));
          }
          break;
        }
        case CONTRACT_CLASS_LOGS_PREFIX: {
          ensureEmpty(effect.contractClassLogs);
          const flatContractClassLogs = reader.readFieldArray(length);
          let i = 0;
          while (i < length) {
            const logLen = flatContractClassLogs[i++].toNumber();
            // +1 for address
            const logFields = flatContractClassLogs.slice(i, (i += logLen + 1));
            effect.contractClassLogs.push(
              ContractClassLog.fromFields(
                logFields.concat(new Array(CONTRACT_CLASS_LOG_SIZE_IN_FIELDS - logLen).fill(Fr.ZERO)),
              ),
            );
          }
          break;
        }
        case REVERT_CODE_PREFIX:
        default:
          throw new Error(`Too many fields to decode given to TxEffect.fromBlobFields()`);
      }
    }
    return effect;
  }

  static from(fields: FieldsOf<TxEffect>) {
    return new TxEffect(
      fields.revertCode,
      fields.txHash,
      fields.transactionFee,
      fields.noteHashes,
      fields.nullifiers,
      fields.l2ToL1Msgs,
      fields.publicDataWrites,
      fields.privateLogs,
      fields.publicLogs,
      fields.contractClassLogs,
    );
  }

  static get schema(): ZodFor<TxEffect> {
    return z
      .object({
        revertCode: RevertCode.schema,
        txHash: TxHash.schema,
        transactionFee: schemas.Fr,
        noteHashes: z.array(schemas.Fr),
        nullifiers: z.array(schemas.Fr),
        l2ToL1Msgs: z.array(schemas.Fr),
        publicDataWrites: z.array(PublicDataWrite.schema),
        privateLogs: z.array(PrivateLog.schema),
        publicLogs: z.array(PublicLog.schema),
        contractClassLogs: z.array(ContractClassLog.schema),
      })
      .transform(TxEffect.from);
  }

  [inspect.custom]() {
    return `TxEffect {
      revertCode: ${this.revertCode},
      txHash: ${this.txHash},
      transactionFee: ${this.transactionFee},
      note hashes: [${this.noteHashes.map(h => h.toString()).join(', ')}],
      nullifiers: [${this.nullifiers.map(h => h.toString()).join(', ')}],
      l2ToL1Msgs: [${this.l2ToL1Msgs.map(h => h.toString()).join(', ')}],
      publicDataWrites: [${this.publicDataWrites.map(h => h.toString()).join(', ')}],
      privateLogs: [${this.privateLogs.map(l => l.toString()).join(', ')}],
      publicLogs: [${this.publicLogs.map(l => l.toString()).join(', ')}],
      contractClassLogs: [${this.contractClassLogs.map(l => l.toString()).join(', ')}],
     }`;
  }

  /**
   * Deserializes an TxEffect object from a string.
   * @param str - String to deserialize.
   * @returns An instance of TxEffect.
   */
  static fromString(str: string) {
    return TxEffect.fromBuffer(hexToBuffer(str));
  }
}<|MERGE_RESOLUTION|>--- conflicted
+++ resolved
@@ -1,11 +1,6 @@
-<<<<<<< HEAD
-import { Fr, PrivateLog, PublicDataWrite, PublicLog, RevertCode } from '@aztec/circuits.js';
-import { ContractClassLog } from '@aztec/circuits.js/logs';
-=======
 import { PublicDataWrite, RevertCode } from '@aztec/circuits.js/avm';
-import { PrivateLog, PublicLog } from '@aztec/circuits.js/logs';
+import { ContractClassLog, PrivateLog, PublicLog } from '@aztec/circuits.js/logs';
 import { type ZodFor, schemas } from '@aztec/circuits.js/schemas';
->>>>>>> 80ace045
 import {
   CONTRACT_CLASS_LOGS_PREFIX,
   CONTRACT_CLASS_LOG_SIZE_IN_FIELDS,
@@ -30,12 +25,7 @@
 import { toBufferBE } from '@aztec/foundation/bigint-buffer';
 import { padArrayEnd } from '@aztec/foundation/collection';
 import { sha256Trunc } from '@aztec/foundation/crypto';
-<<<<<<< HEAD
-import { schemas } from '@aztec/foundation/schemas';
-=======
 import { Fr } from '@aztec/foundation/fields';
-import { jsonStringify } from '@aztec/foundation/json-rpc';
->>>>>>> 80ace045
 import {
   BufferReader,
   FieldReader,
