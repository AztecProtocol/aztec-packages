<<<<<<< HEAD
import {
  type EncryptedL2Log,
  EncryptedL2NoteLog,
  EncryptedNoteTxL2Logs,
  EncryptedTxL2Logs,
  PublicDataWrite,
  TxHash,
  type TxL2Logs,
  type UnencryptedL2Log,
  UnencryptedTxL2Logs,
} from '@aztec/circuit-types';
=======
import { EncryptedNoteTxL2Logs, EncryptedTxL2Logs, TxHash, UnencryptedTxL2Logs } from '@aztec/circuit-types';
>>>>>>> 9de9e4dd
import {
  ENCRYPTED_LOGS_PREFIX,
  Fr,
  L2_L1_MSGS_PREFIX,
  MAX_L2_TO_L1_MSGS_PER_TX,
  MAX_NOTE_HASHES_PER_TX,
  MAX_NULLIFIERS_PER_TX,
  MAX_TOTAL_PUBLIC_DATA_UPDATE_REQUESTS_PER_TX,
<<<<<<< HEAD
  NOTES_PREFIX,
  NOTE_ENCRYPTED_LOGS_PREFIX,
  NULLIFIERS_PREFIX,
  PUBLIC_DATA_UPDATE_REQUESTS_PREFIX,
  REVERT_CODE_PREFIX,
=======
  PublicDataWrite,
>>>>>>> 9de9e4dd
  RevertCode,
  TX_FEE_PREFIX,
  TX_START_PREFIX,
  UNENCRYPTED_LOGS_PREFIX,
} from '@aztec/circuits.js';
import { makeTuple } from '@aztec/foundation/array';
import { toBufferBE } from '@aztec/foundation/bigint-buffer';
import { padArrayEnd } from '@aztec/foundation/collection';
import { sha256Trunc } from '@aztec/foundation/crypto';
import {
  BufferReader,
  FieldReader,
  serializeArrayOfBufferableToVector,
  serializeToBuffer,
} from '@aztec/foundation/serialize';

import { inspect } from 'util';

// These are helper constants to decode tx effects from blob encoded fields
const TX_START_PREFIX_BYTES_LENGTH = TX_START_PREFIX.toString(16).length / 2;
// 7 bytes for: | 0 | txlen[0] | txlen[1] | 0 | REVERT_CODE_PREFIX | 0 | revertCode |
const TX_EFFECT_PREFIX_BYTE_LENGTH = TX_START_PREFIX_BYTES_LENGTH + 7;

export class TxEffect {
  constructor(
    /**
     * Whether the transaction reverted during public app logic.
     */
    public revertCode: RevertCode,
    /**
     * The transaction fee, denominated in FPA.
     */
    public transactionFee: Fr,
    /**
     * The note hashes to be inserted into the note hash tree.
     */
    public noteHashes: Fr[],
    /**
     * The nullifiers to be inserted into the nullifier tree.
     */
    public nullifiers: Fr[],
    /**
     * The hash of L2 to L1 messages to be inserted into the messagebox on L1.
     * TODO(just-mitch): rename to l2ToL1MsgHashes
     */
    public l2ToL1Msgs: Fr[],
    /**
     * The public data writes to be inserted into the public data tree.
     */
    public publicDataWrites: PublicDataWrite[],
    /**
     * The logs and logs lengths of the txEffect
     */
    public noteEncryptedLogsLength: Fr,
    public encryptedLogsLength: Fr,
    public unencryptedLogsLength: Fr,
    public noteEncryptedLogs: EncryptedNoteTxL2Logs,
    public encryptedLogs: EncryptedTxL2Logs,
    public unencryptedLogs: UnencryptedTxL2Logs,
  ) {
    // TODO(#4638): Clean this up once we have isDefault() everywhere --> then we don't have to deal with 2 different
    // functions (isZero and isEmpty)
    if (noteHashes.length > MAX_NOTE_HASHES_PER_TX) {
      throw new Error(`Too many note hashes: ${noteHashes.length}, max: ${MAX_NOTE_HASHES_PER_TX}`);
    }
    noteHashes.forEach(h => {
      if (h.isZero()) {
        throw new Error('Note hash is zero');
      }
    });

    if (nullifiers.length > MAX_NULLIFIERS_PER_TX) {
      throw new Error(`Too many nullifiers: ${nullifiers.length}, max: ${MAX_NULLIFIERS_PER_TX}`);
    }
    nullifiers.forEach(h => {
      if (h.isZero()) {
        throw new Error('Nullifier is zero');
      }
    });

    if (l2ToL1Msgs.length > MAX_L2_TO_L1_MSGS_PER_TX) {
      throw new Error(`Too many L2 to L1 messages: ${l2ToL1Msgs.length}, max: ${MAX_L2_TO_L1_MSGS_PER_TX}`);
    }
    l2ToL1Msgs.forEach(h => {
      if (h.isZero()) {
        throw new Error('L2 to L1 message is zero');
      }
    });

    if (publicDataWrites.length > MAX_TOTAL_PUBLIC_DATA_UPDATE_REQUESTS_PER_TX) {
      throw new Error(
        `Too many public data writes: ${publicDataWrites.length}, max: ${MAX_TOTAL_PUBLIC_DATA_UPDATE_REQUESTS_PER_TX}`,
      );
    }
    publicDataWrites.forEach(h => {
      if (h.isEmpty()) {
        throw new Error('Public data write is empty');
      }
    });
  }

  toBuffer(): Buffer {
    return serializeToBuffer([
      this.revertCode,
      this.transactionFee,
      serializeArrayOfBufferableToVector(this.noteHashes, 1),
      serializeArrayOfBufferableToVector(this.nullifiers, 1),
      serializeArrayOfBufferableToVector(this.l2ToL1Msgs, 1),
      serializeArrayOfBufferableToVector(this.publicDataWrites, 1),
      this.noteEncryptedLogsLength,
      this.encryptedLogsLength,
      this.unencryptedLogsLength,
      this.noteEncryptedLogs,
      this.encryptedLogs,
      this.unencryptedLogs,
    ]);
  }

  /**
   * Deserializes the TxEffect object from a Buffer.
   * @param buffer - Buffer or BufferReader object to deserialize.
   * @returns An instance of TxEffect.
   */
  static fromBuffer(buffer: Buffer | BufferReader): TxEffect {
    const reader = BufferReader.asReader(buffer);

    return new TxEffect(
      RevertCode.fromBuffer(reader),
      Fr.fromBuffer(reader),
      reader.readVectorUint8Prefix(Fr),
      reader.readVectorUint8Prefix(Fr),
      reader.readVectorUint8Prefix(Fr),
      reader.readVectorUint8Prefix(PublicDataWrite),
      Fr.fromBuffer(reader),
      Fr.fromBuffer(reader),
      Fr.fromBuffer(reader),
      reader.readObject(EncryptedNoteTxL2Logs),
      reader.readObject(EncryptedTxL2Logs),
      reader.readObject(UnencryptedTxL2Logs),
    );
  }

  /**
   * Computes txOutHash of this tx effect.
   * TODO(#7218): Revert to fixed height tree for outbox
   * @dev Follows computeTxOutHash in TxsDecoder.sol and new_sha in variable_merkle_tree.nr
   */
  txOutHash() {
    const { l2ToL1Msgs } = this;
    if (l2ToL1Msgs.length == 0) {
      return Buffer.alloc(32);
    }
    const depth = l2ToL1Msgs.length == 1 ? 1 : Math.ceil(Math.log2(l2ToL1Msgs.length));
    let thisLayer = padArrayEnd(
      l2ToL1Msgs.map(msg => msg.toBuffer()),
      Buffer.alloc(32),
      2 ** depth,
    );
    let nextLayer = [];
    for (let i = 0; i < depth; i++) {
      for (let j = 0; j < thisLayer.length; j += 2) {
        // Store the hash of each pair one layer up
        nextLayer[j / 2] = sha256Trunc(Buffer.concat([thisLayer[j], thisLayer[j + 1]]));
      }
      thisLayer = nextLayer;
      nextLayer = [];
    }
    return thisLayer[0];
  }

  /**
   * Removes empty nested arrays from logs structs.
   * @dev This is so that a block reconstructed with fields matches the same block with empty logs.
   * See data_retrieval for use case
   */
  squashEmptyLogs() {
    if (!this.noteEncryptedLogs.getTotalLogCount()) {
      this.noteEncryptedLogs = EncryptedNoteTxL2Logs.empty();
    }
    if (!this.encryptedLogs.getTotalLogCount()) {
      this.encryptedLogs = EncryptedTxL2Logs.empty();
    }
    if (!this.unencryptedLogs.getTotalLogCount()) {
      this.unencryptedLogs = UnencryptedTxL2Logs.empty();
    }
  }

  static random(
    numPrivateCallsPerTx = 2,
    numPublicCallsPerTx = 3,
    numEncryptedLogsPerCall = 2,
    numUnencryptedLogsPerCall = 1,
  ): TxEffect {
    const noteEncryptedLogs = EncryptedNoteTxL2Logs.random(numPrivateCallsPerTx, numEncryptedLogsPerCall);
    const encryptedLogs = EncryptedTxL2Logs.random(numPrivateCallsPerTx, numEncryptedLogsPerCall);
    const unencryptedLogs = UnencryptedTxL2Logs.random(numPublicCallsPerTx, numUnencryptedLogsPerCall);
    return new TxEffect(
      RevertCode.random(),
      new Fr(Math.floor(Math.random() * 100_000)),
      makeTuple(MAX_NOTE_HASHES_PER_TX, Fr.random),
      makeTuple(MAX_NULLIFIERS_PER_TX, Fr.random),
      makeTuple(MAX_L2_TO_L1_MSGS_PER_TX, Fr.random),
      makeTuple(MAX_TOTAL_PUBLIC_DATA_UPDATE_REQUESTS_PER_TX, () => new PublicDataWrite(Fr.random(), Fr.random())),
      new Fr(noteEncryptedLogs.getKernelLength()),
      new Fr(encryptedLogs.getKernelLength()),
      new Fr(unencryptedLogs.getKernelLength()),
      noteEncryptedLogs,
      encryptedLogs,
      unencryptedLogs,
    );
  }

  static empty(): TxEffect {
    return new TxEffect(
      RevertCode.OK,
      Fr.ZERO,
      [],
      [],
      [],
      [],
      Fr.ZERO,
      Fr.ZERO,
      Fr.ZERO,
      EncryptedNoteTxL2Logs.empty(),
      EncryptedTxL2Logs.empty(),
      UnencryptedTxL2Logs.empty(),
    );
  }

  isEmpty(): boolean {
    return this.nullifiers.length === 0;
  }

  /**
   * Returns a string representation of the TxEffect object.
   */
  toString(): string {
    return this.toBuffer().toString('hex');
  }

  /**
   * Returns the prefix as used in a blob.
   * Used to prefix a 'block' of tx effects with its type and length.
   */
  private toPrefix(type: number, length: number): Fr {
    const buf = Buffer.alloc(3);
    buf.writeUint8(type);
    buf.writeUint8(length, 2);
    return new Fr(buf);
  }

  /**
   * Decodes the prefix as used in a blob to tx effect type and length.
   */
  static fromPrefix(prefix: Fr) {
    const buf = prefix.toBuffer().subarray(-3);
    return { type: buf[0], length: buf[2] };
  }

  /**
   * Encodes the first field of a tx effect as used in a blob:
   * TX_START_PREFIX | 0 | txlen[0] txlen[1] | 0 | REVERT_CODE_PREFIX | 0 | revert_code
   */
  private encodeFirstField(length: number, revertCode: RevertCode) {
    const lengthBuf = Buffer.alloc(2);
    lengthBuf.writeUInt16BE(length, 0);
    return new Fr(
      Buffer.concat([
        toBufferBE(TX_START_PREFIX, TX_START_PREFIX_BYTES_LENGTH),
        Buffer.alloc(1),
        lengthBuf,
        Buffer.alloc(1),
        Buffer.from([REVERT_CODE_PREFIX]),
        Buffer.alloc(1),
        revertCode.toBuffer(),
      ]),
    );
  }

  /**
   * Decodes the first field of a tx effect as used in a blob:
   * TX_START_PREFIX | 0 | txlen[0] txlen[1] | 0 | REVERT_CODE_PREFIX | 0 | revert_code
   * Assumes that isFirstField has been called already.
   */
  static decodeFirstField(field: Fr) {
    const buf = field.toBuffer().subarray(-TX_EFFECT_PREFIX_BYTE_LENGTH);
    return {
      length: new Fr(buf.subarray(TX_START_PREFIX_BYTES_LENGTH + 1, TX_START_PREFIX_BYTES_LENGTH + 3)).toNumber(),
      revertCode: buf[buf.length - 1],
    };
  }

  /**
   * Determines whether a field is the first field of a tx effect
   */
  static isFirstField(field: Fr) {
    const buf = field.toBuffer();
    if (
      !buf
        .subarray(0, field.size - TX_EFFECT_PREFIX_BYTE_LENGTH)
        .equals(Buffer.alloc(field.size - TX_EFFECT_PREFIX_BYTE_LENGTH))
    ) {
      return false;
    }
    const sliced = buf.subarray(-TX_EFFECT_PREFIX_BYTE_LENGTH);
    if (
      // Checking we start with the correct prefix...
      !new Fr(sliced.subarray(0, TX_START_PREFIX_BYTES_LENGTH)).equals(new Fr(TX_START_PREFIX)) ||
      // ...and include the revert code prefix..
      sliced[sliced.length - 3] !== REVERT_CODE_PREFIX ||
      // ...and the following revert code is valid.
      sliced[sliced.length - 1] > 4
    ) {
      return false;
    }
    return true;
  }

  /**
   * Returns a flat packed array of prefixed fields of all tx effects, used for blobs.
   */
  toFields(): Fr[] {
    if (this.isEmpty()) {
      return [];
    }
    const flattened: Fr[] = [];
    // We reassign the first field when we know the length of all effects - see below
    flattened.push(Fr.ZERO);
    // TODO: how long should tx fee be? For now, not using toPrefix()
    flattened.push(
      new Fr(
        Buffer.concat([Buffer.from([TX_FEE_PREFIX]), Buffer.alloc(1), this.transactionFee.toBuffer().subarray(3)]),
      ),
    );
    if (this.noteHashes.length) {
      flattened.push(this.toPrefix(NOTES_PREFIX, this.noteHashes.length));
      flattened.push(...this.noteHashes);
    }
    if (this.nullifiers.length) {
      flattened.push(this.toPrefix(NULLIFIERS_PREFIX, this.nullifiers.length));
      flattened.push(...this.nullifiers);
    }
    if (this.l2ToL1Msgs.length) {
      flattened.push(this.toPrefix(L2_L1_MSGS_PREFIX, this.l2ToL1Msgs.length));
      flattened.push(...this.l2ToL1Msgs);
    }
    if (this.publicDataWrites.length) {
      flattened.push(this.toPrefix(PUBLIC_DATA_UPDATE_REQUESTS_PREFIX, this.publicDataWrites.length * 2));
      flattened.push(...this.publicDataWrites.map(w => [w.leafIndex, w.newValue]).flat());
    }
    // TODO(#8954): When logs are refactored into fields, we will append the values here
    // Currently appending the single log hash as an interim solution
    if (this.noteEncryptedLogs.unrollLogs().length) {
      flattened.push(this.toPrefix(NOTE_ENCRYPTED_LOGS_PREFIX, this.noteEncryptedLogs.unrollLogs().length));
      flattened.push(...this.noteEncryptedLogs.unrollLogs().map(log => Fr.fromBuffer(log.hash())));
    }
    if (this.encryptedLogs.unrollLogs().length) {
      flattened.push(this.toPrefix(ENCRYPTED_LOGS_PREFIX, this.encryptedLogs.unrollLogs().length));
      flattened.push(...this.encryptedLogs.unrollLogs().map(log => Fr.fromBuffer(log.getSiloedHash())));
    }
    if (this.unencryptedLogs.unrollLogs().length) {
      flattened.push(this.toPrefix(UNENCRYPTED_LOGS_PREFIX, this.unencryptedLogs.unrollLogs().length));
      flattened.push(...this.unencryptedLogs.unrollLogs().map(log => Fr.fromBuffer(log.getSiloedHash())));
    }

    // The first value appended to each list of fields representing a tx effect is:
    // TX_START_PREFIX | 0 | txlen[0] txlen[1] | 0 | REVERT_CODE_PREFIX | 0 | revert_code
    // Tx start and len are to aid decomposing/ identifying when we reach a new tx effect
    // The remaining bytes are used for revert code, since that only requires 3 bytes
    flattened[0] = this.encodeFirstField(flattened.length, this.revertCode);
    return flattened;
  }

  /**
   * Decodes a flat packed array of prefixed fields to TxEffect
   * TODO(#8954): When logs are refactored into fields, we won't need to inject them here, instead just reading from fields as below
   */
  static fromFields(
    fields: Fr[] | FieldReader,
    noteEncryptedLogs?: EncryptedNoteTxL2Logs,
    encryptedLogs?: EncryptedTxL2Logs,
    unencryptedLogs?: UnencryptedTxL2Logs,
  ) {
    const ensureEmpty = <T>(arr: Array<T>) => {
      if (arr.length) {
        throw new Error('Invalid fields given to TxEffect.fromFields(): Attempted to assign property twice.');
      }
    };
    const effect = this.empty();
    if (!(fields instanceof FieldReader) && !fields.length) {
      return effect;
    }
    const reader = FieldReader.asReader(fields);
    const firstField = reader.readField();
    if (!this.isFirstField(firstField)) {
      throw new Error('Invalid fields given to TxEffect.fromFields(): First field invalid.');
    }
    const { length: _, revertCode } = this.decodeFirstField(firstField);
    effect.revertCode = RevertCode.fromField(new Fr(revertCode));
    // TODO: how long should tx fee be? For now, not using fromPrefix()
    const prefixedFee = reader.readField();
    // NB: Fr.fromBuffer hangs here if you provide a buffer less than 32 in len
    effect.transactionFee = Fr.fromBuffer(Buffer.concat([Buffer.alloc(3), prefixedFee.toBuffer().subarray(3)]));
    while (!reader.isFinished()) {
      const { type, length } = this.fromPrefix(reader.readField());
      switch (type) {
        case NOTES_PREFIX:
          ensureEmpty(effect.noteHashes);
          effect.noteHashes = reader.readFieldArray(length);
          break;
        case NULLIFIERS_PREFIX:
          ensureEmpty(effect.nullifiers);
          effect.nullifiers = reader.readFieldArray(length);
          break;
        case L2_L1_MSGS_PREFIX:
          ensureEmpty(effect.l2ToL1Msgs);
          effect.l2ToL1Msgs = reader.readFieldArray(length);
          break;
        case PUBLIC_DATA_UPDATE_REQUESTS_PREFIX: {
          ensureEmpty(effect.publicDataWrites);
          const publicDataPairs = reader.readFieldArray(length);
          for (let i = 0; i < length; i += 2) {
            effect.publicDataWrites.push(new PublicDataWrite(publicDataPairs[i], publicDataPairs[i + 1]));
          }
          break;
        }
        // TODO(#8954): When logs are refactored into fields, we will append the read fields here
        case NOTE_ENCRYPTED_LOGS_PREFIX:
          // effect.noteEncryptedLogs = EncryptedNoteTxL2Logs.fromFields(reader.readFieldArray(length));
          ensureEmpty(effect.noteEncryptedLogs.functionLogs);
          if (!noteEncryptedLogs) {
            throw new Error(`Tx effect has note logs, but they were not passed raw to .fromFields()`);
          }
          this.checkInjectedLogs(noteEncryptedLogs, reader.readFieldArray(length));
          effect.noteEncryptedLogs = noteEncryptedLogs;
          effect.noteEncryptedLogsLength = new Fr(noteEncryptedLogs.getKernelLength());
          break;
        case ENCRYPTED_LOGS_PREFIX:
          // effect.encryptedLogs = EncryptedTxL2Logs.fromFields(reader.readFieldArray(length));
          ensureEmpty(effect.encryptedLogs.functionLogs);
          if (!encryptedLogs) {
            throw new Error(`Tx effect has encrypted logs, but they were not passed raw to .fromFields()`);
          }
          this.checkInjectedLogs(encryptedLogs, reader.readFieldArray(length));
          effect.encryptedLogs = encryptedLogs;
          effect.encryptedLogsLength = new Fr(encryptedLogs.getKernelLength());
          break;
        case UNENCRYPTED_LOGS_PREFIX:
          // effect.unencryptedLogs = UnencryptedTxL2Logs.fromFields(reader.readFieldArray(length));
          ensureEmpty(effect.unencryptedLogs.functionLogs);
          if (!unencryptedLogs) {
            throw new Error(`Tx effect has unencrypted logs, but they were not passed raw to .fromFields()`);
          }
          this.checkInjectedLogs(unencryptedLogs, reader.readFieldArray(length));
          effect.unencryptedLogs = unencryptedLogs;
          effect.unencryptedLogsLength = new Fr(unencryptedLogs.getKernelLength());
          break;
        case REVERT_CODE_PREFIX:
        default:
          throw new Error(`Too many fields to decode given to TxEffect.fromFields()`);
      }
    }

    // If the input fields have no logs, ensure we match the original struct by reassigning injected logs
    effect.noteEncryptedLogs =
      !effect.noteEncryptedLogs.getTotalLogCount() && noteEncryptedLogs ? noteEncryptedLogs : effect.noteEncryptedLogs;
    effect.encryptedLogs =
      !effect.encryptedLogs.getTotalLogCount() && encryptedLogs ? encryptedLogs : effect.encryptedLogs;
    effect.unencryptedLogs =
      !effect.unencryptedLogs.getTotalLogCount() && unencryptedLogs ? unencryptedLogs : effect.unencryptedLogs;
    return effect;
  }

  // TODO(#8954): Remove below when logs are refactored into fields
  private static checkInjectedLogs<TLog extends UnencryptedL2Log | EncryptedL2NoteLog | EncryptedL2Log>(
    injected: TxL2Logs<TLog>,
    expectedHashes: Fr[],
  ) {
    injected.unrollLogs().forEach((log, i) => {
      const logHash = log instanceof EncryptedL2NoteLog ? log.hash() : log.getSiloedHash();
      if (!Fr.fromBuffer(logHash).equals(expectedHashes[i])) {
        throw new Error(
          `Log hash mismatch when reconstructing tx effect. Expected: ${Fr.fromBuffer(logHash)}, Got: ${
            expectedHashes[i]
          }`,
        );
      }
    });
  }

  [inspect.custom]() {
    // print out the non-empty fields

    return `TxEffect {
      revertCode: ${this.revertCode},
      transactionFee: ${this.transactionFee},
      note hashes: [${this.noteHashes.map(h => h.toString()).join(', ')}],
      nullifiers: [${this.nullifiers.map(h => h.toString()).join(', ')}],
      l2ToL1Msgs: [${this.l2ToL1Msgs.map(h => h.toString()).join(', ')}],
      publicDataWrites: [${this.publicDataWrites.map(h => h.toString()).join(', ')}],
      noteEncryptedLogsLength: ${this.noteEncryptedLogsLength},
      encryptedLogsLength: ${this.encryptedLogsLength},
      unencryptedLogsLength: ${this.unencryptedLogsLength},
      noteEncryptedLogs: ${JSON.stringify(this.noteEncryptedLogs.toJSON())},
      encryptedLogs: ${JSON.stringify(this.encryptedLogs.toJSON())},
      unencryptedLogs: ${JSON.stringify(this.unencryptedLogs.toJSON())}
     }`;
  }

  /**
   * Deserializes an TxEffect object from a string.
   * @param str - String to deserialize.
   * @returns An instance of TxEffect.
   */
  static fromString(str: string) {
    return TxEffect.fromBuffer(Buffer.from(str, 'hex'));
  }

  get txHash(): TxHash {
    return new TxHash(this.nullifiers[0].toBuffer());
  }
}<|MERGE_RESOLUTION|>--- conflicted
+++ resolved
@@ -1,4 +1,3 @@
-<<<<<<< HEAD
 import {
   type EncryptedL2Log,
   EncryptedL2NoteLog,
@@ -10,9 +9,6 @@
   type UnencryptedL2Log,
   UnencryptedTxL2Logs,
 } from '@aztec/circuit-types';
-=======
-import { EncryptedNoteTxL2Logs, EncryptedTxL2Logs, TxHash, UnencryptedTxL2Logs } from '@aztec/circuit-types';
->>>>>>> 9de9e4dd
 import {
   ENCRYPTED_LOGS_PREFIX,
   Fr,
@@ -21,15 +17,12 @@
   MAX_NOTE_HASHES_PER_TX,
   MAX_NULLIFIERS_PER_TX,
   MAX_TOTAL_PUBLIC_DATA_UPDATE_REQUESTS_PER_TX,
-<<<<<<< HEAD
   NOTES_PREFIX,
   NOTE_ENCRYPTED_LOGS_PREFIX,
   NULLIFIERS_PREFIX,
   PUBLIC_DATA_UPDATE_REQUESTS_PREFIX,
   REVERT_CODE_PREFIX,
-=======
   PublicDataWrite,
->>>>>>> 9de9e4dd
   RevertCode,
   TX_FEE_PREFIX,
   TX_START_PREFIX,
