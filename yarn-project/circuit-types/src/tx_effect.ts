import {
  CONTRACT_CLASS_LOGS_PREFIX,
  Fr,
  L2_L1_MSGS_PREFIX,
  MAX_L2_TO_L1_MSGS_PER_TX,
  MAX_NOTE_HASHES_PER_TX,
  MAX_NULLIFIERS_PER_TX,
  MAX_PRIVATE_LOGS_PER_TX,
  MAX_TOTAL_PUBLIC_DATA_UPDATE_REQUESTS_PER_TX,
  NOTES_PREFIX,
  NULLIFIERS_PREFIX,
  PRIVATE_LOGS_PREFIX,
  PRIVATE_LOG_SIZE_IN_FIELDS,
  PUBLIC_DATA_UPDATE_REQUESTS_PREFIX,
  PUBLIC_LOGS_PREFIX,
  PUBLIC_LOG_SIZE_IN_FIELDS,
  PrivateLog,
  PublicDataWrite,
  PublicLog,
  REVERT_CODE_PREFIX,
  RevertCode,
  TX_FEE_PREFIX,
  TX_START_PREFIX,
} from '@aztec/circuits.js';
import { type FieldsOf, makeTuple } from '@aztec/foundation/array';
import { toBufferBE } from '@aztec/foundation/bigint-buffer';
import { padArrayEnd } from '@aztec/foundation/collection';
import { sha256Trunc } from '@aztec/foundation/crypto';
import { jsonStringify } from '@aztec/foundation/json-rpc';
import { schemas } from '@aztec/foundation/schemas';
import {
  BufferReader,
  FieldReader,
  serializeArrayOfBufferableToVector,
  serializeToBuffer,
} from '@aztec/foundation/serialize';
import { bufferToHex, hexToBuffer } from '@aztec/foundation/string';

import { inspect } from 'util';
import { z } from 'zod';

import { ContractClassTxL2Logs, type TxL2Logs } from './logs/index.js';
import { TxHash } from './tx/tx_hash.js';

export { RevertCodeEnum } from '@aztec/circuits.js';

// These are helper constants to decode tx effects from blob encoded fields
const TX_START_PREFIX_BYTES_LENGTH = TX_START_PREFIX.toString(16).length / 2;
// 7 bytes for: | 0 | txlen[0] | txlen[1] | 0 | REVERT_CODE_PREFIX | 0 | revertCode |
const TX_EFFECT_PREFIX_BYTE_LENGTH = TX_START_PREFIX_BYTES_LENGTH + 7;

export class TxEffect {
  constructor(
    /**
     * Whether the transaction reverted during public app logic.
     */
    public revertCode: RevertCode,
    /**
     * The identifier of the transaction.
     */
    public txHash: TxHash,
    /**
     * The transaction fee, denominated in FPA.
     */
    public transactionFee: Fr,
    /**
     * The note hashes to be inserted into the note hash tree.
     */
    public noteHashes: Fr[],
    /**
     * The nullifiers to be inserted into the nullifier tree.
     */
    public nullifiers: Fr[],
    /**
     * The hash of L2 to L1 messages to be inserted into the messagebox on L1.
     * TODO(just-mitch): rename to l2ToL1MsgHashes
     */
    public l2ToL1Msgs: Fr[],
    /**
     * The public data writes to be inserted into the public data tree.
     */
    public publicDataWrites: PublicDataWrite[],
    /**
     * The private logs.
     */
    public privateLogs: PrivateLog[],
    /**
     * The public logs.
     */
    public publicLogs: PublicLog[],
    /**
     * The logs and logs lengths of the txEffect
     */
    public contractClassLogsLength: Fr,
    public contractClassLogs: ContractClassTxL2Logs,
  ) {
    // TODO(#4638): Clean this up once we have isDefault() everywhere --> then we don't have to deal with 2 different
    // functions (isZero and isEmpty)
    if (noteHashes.length > MAX_NOTE_HASHES_PER_TX) {
      throw new Error(`Too many note hashes: ${noteHashes.length}, max: ${MAX_NOTE_HASHES_PER_TX}`);
    }
    noteHashes.forEach(h => {
      if (h.isZero()) {
        throw new Error('Note hash is zero');
      }
    });

    if (nullifiers.length > MAX_NULLIFIERS_PER_TX) {
      throw new Error(`Too many nullifiers: ${nullifiers.length}, max: ${MAX_NULLIFIERS_PER_TX}`);
    }
    nullifiers.forEach(h => {
      if (h.isZero()) {
        throw new Error('Nullifier is zero');
      }
    });

    if (l2ToL1Msgs.length > MAX_L2_TO_L1_MSGS_PER_TX) {
      throw new Error(`Too many L2 to L1 messages: ${l2ToL1Msgs.length}, max: ${MAX_L2_TO_L1_MSGS_PER_TX}`);
    }
    l2ToL1Msgs.forEach(h => {
      if (h.isZero()) {
        throw new Error('L2 to L1 message is zero');
      }
    });

    if (publicDataWrites.length > MAX_TOTAL_PUBLIC_DATA_UPDATE_REQUESTS_PER_TX) {
      throw new Error(
        `Too many public data writes: ${publicDataWrites.length}, max: ${MAX_TOTAL_PUBLIC_DATA_UPDATE_REQUESTS_PER_TX}`,
      );
    }
    publicDataWrites.forEach(h => {
      if (h.isEmpty()) {
        throw new Error('Public data write is empty');
      }
    });

    if (privateLogs.length > MAX_PRIVATE_LOGS_PER_TX) {
      throw new Error(`Too many private logs: ${privateLogs.length}, max: ${MAX_PRIVATE_LOGS_PER_TX}`);
    }
    privateLogs.forEach(h => {
      if (h.isEmpty()) {
        throw new Error('Private log is empty');
      }
    });
  }

  toBuffer(): Buffer {
    return serializeToBuffer([
      this.revertCode,
      this.txHash,
      this.transactionFee,
      serializeArrayOfBufferableToVector(this.noteHashes, 1),
      serializeArrayOfBufferableToVector(this.nullifiers, 1),
      serializeArrayOfBufferableToVector(this.l2ToL1Msgs, 1),
      serializeArrayOfBufferableToVector(this.publicDataWrites, 1),
      serializeArrayOfBufferableToVector(this.privateLogs, 1),
      serializeArrayOfBufferableToVector(this.publicLogs, 1),
      this.contractClassLogsLength,
      this.contractClassLogs,
    ]);
  }

  /** Returns the size of this tx effect in bytes as serialized onto DA. */
  getDASize() {
    return this.toBlobFields().length * Fr.SIZE_IN_BYTES;
  }

  /**
   * Deserializes the TxEffect object from a Buffer.
   * @param buffer - Buffer or BufferReader object to deserialize.
   * @returns An instance of TxEffect.
   */
  static fromBuffer(buffer: Buffer | BufferReader): TxEffect {
    const reader = BufferReader.asReader(buffer);

    return new TxEffect(
      RevertCode.fromBuffer(reader),
      TxHash.fromBuffer(reader),
      Fr.fromBuffer(reader),
      reader.readVectorUint8Prefix(Fr),
      reader.readVectorUint8Prefix(Fr),
      reader.readVectorUint8Prefix(Fr),
      reader.readVectorUint8Prefix(PublicDataWrite),
      reader.readVectorUint8Prefix(PrivateLog),
      reader.readVectorUint8Prefix(PublicLog),
      Fr.fromBuffer(reader),
      reader.readObject(ContractClassTxL2Logs),
    );
  }

  /**
   * Computes txOutHash of this tx effect.
   * TODO(#7218): Revert to fixed height tree for outbox
   * @dev Follows new_sha in variable_merkle_tree.nr
   */
  txOutHash() {
    const { l2ToL1Msgs } = this;
    if (l2ToL1Msgs.length == 0) {
      return Buffer.alloc(32);
    }
    const depth = l2ToL1Msgs.length == 1 ? 1 : Math.ceil(Math.log2(l2ToL1Msgs.length));
    let thisLayer = padArrayEnd(
      l2ToL1Msgs.map(msg => msg.toBuffer()),
      Buffer.alloc(32),
      2 ** depth,
    );
    let nextLayer = [];
    for (let i = 0; i < depth; i++) {
      for (let j = 0; j < thisLayer.length; j += 2) {
        // Store the hash of each pair one layer up
        nextLayer[j / 2] = sha256Trunc(Buffer.concat([thisLayer[j], thisLayer[j + 1]]));
      }
      thisLayer = nextLayer;
      nextLayer = [];
    }
    return thisLayer[0];
  }

<<<<<<< HEAD
  static async random(numPublicCallsPerTx = 3, numUnencryptedLogsPerCall = 1): Promise<TxEffect> {
    const unencryptedLogs = await UnencryptedTxL2Logs.random(numPublicCallsPerTx, numUnencryptedLogsPerCall);
    const contractClassLogs = await ContractClassTxL2Logs.random(1, 1);
=======
  static random(numPublicCallsPerTx = 3, numPublicLogsPerCall = 1): TxEffect {
    const contractClassLogs = ContractClassTxL2Logs.random(1, 1);
>>>>>>> 38fbd5cf
    return new TxEffect(
      RevertCode.random(),
      TxHash.random(),
      new Fr(Math.floor(Math.random() * 100_000)),
      makeTuple(MAX_NOTE_HASHES_PER_TX, Fr.random),
      makeTuple(MAX_NULLIFIERS_PER_TX, Fr.random),
      makeTuple(MAX_L2_TO_L1_MSGS_PER_TX, Fr.random),
      makeTuple(MAX_TOTAL_PUBLIC_DATA_UPDATE_REQUESTS_PER_TX, () => new PublicDataWrite(Fr.random(), Fr.random())),
      makeTuple(MAX_PRIVATE_LOGS_PER_TX, () => new PrivateLog(makeTuple(PRIVATE_LOG_SIZE_IN_FIELDS, Fr.random))),
      makeTuple(numPublicCallsPerTx * numPublicLogsPerCall, PublicLog.random),
      new Fr(contractClassLogs.getKernelLength()),
      contractClassLogs,
    );
  }

  static empty(): TxEffect {
    return new TxEffect(
      RevertCode.OK,
      TxHash.zero(),
      Fr.ZERO,
      [],
      [],
      [],
      [],
      [],
      [],
      Fr.ZERO,
      ContractClassTxL2Logs.empty(),
    );
  }

  isEmpty(): boolean {
    return this.nullifiers.length === 0;
  }

  /** Returns a hex representation of the TxEffect object. */
  toString() {
    return bufferToHex(this.toBuffer());
  }

  /**
   * Returns the prefix as used in a blob.
   * Used to prefix a 'block' of tx effects with its type and length.
   */
  private toPrefix(type: number, length: number): Fr {
    const buf = Buffer.alloc(4);
    buf.writeUint8(type);
    buf.writeUInt16BE(length, 2);
    return new Fr(buf);
  }

  /**
   * Decodes the prefix as used in a blob to tx effect type and length.
   */
  static fromPrefix(prefix: Fr) {
    const buf = prefix.toBuffer().subarray(-4);
    return { type: buf[0], length: new Fr(buf.subarray(-2)).toNumber() };
  }

  /**
   * Encodes the first field of a tx effect as used in a blob:
   * TX_START_PREFIX | 0 | txlen[0] txlen[1] | 0 | REVERT_CODE_PREFIX | 0 | revert_code
   */
  private encodeFirstField(length: number, revertCode: RevertCode) {
    const lengthBuf = Buffer.alloc(2);
    lengthBuf.writeUInt16BE(length, 0);
    return new Fr(
      Buffer.concat([
        toBufferBE(TX_START_PREFIX, TX_START_PREFIX_BYTES_LENGTH),
        Buffer.alloc(1),
        lengthBuf,
        Buffer.alloc(1),
        Buffer.from([REVERT_CODE_PREFIX]),
        Buffer.alloc(1),
        revertCode.toBuffer(),
      ]),
    );
  }

  /**
   * Decodes the first field of a tx effect as used in a blob:
   * TX_START_PREFIX | 0 | txlen[0] txlen[1] | 0 | REVERT_CODE_PREFIX | 0 | revert_code
   * Assumes that isFirstField has been called already.
   */
  static decodeFirstField(field: Fr) {
    const buf = field.toBuffer().subarray(-TX_EFFECT_PREFIX_BYTE_LENGTH);
    return {
      length: new Fr(buf.subarray(TX_START_PREFIX_BYTES_LENGTH + 1, TX_START_PREFIX_BYTES_LENGTH + 3)).toNumber(),
      revertCode: buf[buf.length - 1],
    };
  }

  /**
   * Determines whether a field is the first field of a tx effect
   */
  static isFirstField(field: Fr) {
    const buf = field.toBuffer();
    if (
      !buf
        .subarray(0, field.size - TX_EFFECT_PREFIX_BYTE_LENGTH)
        .equals(Buffer.alloc(field.size - TX_EFFECT_PREFIX_BYTE_LENGTH))
    ) {
      return false;
    }
    const sliced = buf.subarray(-TX_EFFECT_PREFIX_BYTE_LENGTH);
    if (
      // Checking we start with the correct prefix...
      !new Fr(sliced.subarray(0, TX_START_PREFIX_BYTES_LENGTH)).equals(new Fr(TX_START_PREFIX)) ||
      // ...and include the revert code prefix..
      sliced[sliced.length - 3] !== REVERT_CODE_PREFIX ||
      // ...and the following revert code is valid.
      sliced[sliced.length - 1] > 4
    ) {
      return false;
    }
    return true;
  }

  /**
   * Returns a flat packed array of prefixed fields of all tx effects, used for blobs.
   */
  toBlobFields(): Fr[] {
    if (this.isEmpty()) {
      return [];
    }
    const flattened: Fr[] = [];
    // We reassign the first field when we know the length of all effects - see below
    flattened.push(Fr.ZERO);

    flattened.push(this.txHash.hash);
    // TODO: how long should tx fee be? For now, not using toPrefix()
    flattened.push(
      new Fr(
        Buffer.concat([Buffer.from([TX_FEE_PREFIX]), Buffer.alloc(1), this.transactionFee.toBuffer().subarray(3)]),
      ),
    );
    if (this.noteHashes.length) {
      flattened.push(this.toPrefix(NOTES_PREFIX, this.noteHashes.length));
      flattened.push(...this.noteHashes);
    }
    if (this.nullifiers.length) {
      flattened.push(this.toPrefix(NULLIFIERS_PREFIX, this.nullifiers.length));
      flattened.push(...this.nullifiers);
    }
    if (this.l2ToL1Msgs.length) {
      flattened.push(this.toPrefix(L2_L1_MSGS_PREFIX, this.l2ToL1Msgs.length));
      flattened.push(...this.l2ToL1Msgs);
    }
    if (this.publicDataWrites.length) {
      flattened.push(this.toPrefix(PUBLIC_DATA_UPDATE_REQUESTS_PREFIX, this.publicDataWrites.length * 2));
      flattened.push(...this.publicDataWrites.map(w => [w.leafSlot, w.value]).flat());
    }
    if (this.privateLogs.length) {
      flattened.push(this.toPrefix(PRIVATE_LOGS_PREFIX, this.privateLogs.length * PRIVATE_LOG_SIZE_IN_FIELDS));
      flattened.push(...this.privateLogs.map(l => l.fields).flat());
    }
    if (this.publicLogs.length) {
      flattened.push(this.toPrefix(PUBLIC_LOGS_PREFIX, this.publicLogs.length * PUBLIC_LOG_SIZE_IN_FIELDS));
      flattened.push(...this.publicLogs.map(l => l.toFields()).flat());
    }
    // TODO(#8954): When logs are refactored into fields, we will append the values here
    // Currently appending the single log hash as an interim solution
    if (this.contractClassLogs.unrollLogs().length) {
      flattened.push(this.toPrefix(CONTRACT_CLASS_LOGS_PREFIX, this.contractClassLogs.unrollLogs().length));
      flattened.push(...this.contractClassLogs.unrollLogs().map(log => Fr.fromBuffer(log.getSiloedHash())));
    }

    // The first value appended to each list of fields representing a tx effect is:
    // TX_START_PREFIX | 0 | txlen[0] txlen[1] | 0 | REVERT_CODE_PREFIX | 0 | revert_code
    // Tx start and len are to aid decomposing/ identifying when we reach a new tx effect
    // The remaining bytes are used for revert code, since that only requires 3 bytes
    flattened[0] = this.encodeFirstField(flattened.length, this.revertCode);
    return flattened;
  }

  /**
   * Decodes a flat packed array of prefixed fields to TxEffect
   * TODO(#8954): When logs are refactored into fields, we won't need to inject them here, instead just reading from fields as below
   */
  static fromBlobFields(fields: Fr[] | FieldReader, contractClassLogs?: ContractClassTxL2Logs) {
    const ensureEmpty = <T>(arr: Array<T>) => {
      if (arr.length) {
        throw new Error('Invalid fields given to TxEffect.fromBlobFields(): Attempted to assign property twice.');
      }
    };
    const effect = this.empty();
    if (!(fields instanceof FieldReader) && !fields.length) {
      return effect;
    }
    const reader = FieldReader.asReader(fields);
    const firstField = reader.readField();
    if (!this.isFirstField(firstField)) {
      throw new Error('Invalid fields given to TxEffect.fromBlobFields(): First field invalid.');
    }
    const { length: _, revertCode } = this.decodeFirstField(firstField);
    effect.revertCode = RevertCode.fromField(new Fr(revertCode));

    effect.txHash = new TxHash(reader.readField());
    // TODO: how long should tx fee be? For now, not using fromPrefix()
    const prefixedFee = reader.readField();
    // NB: Fr.fromBuffer hangs here if you provide a buffer less than 32 in len
    // todo: try new Fr(prefixedFee.toBuffer().subarray(3))
    effect.transactionFee = Fr.fromBuffer(Buffer.concat([Buffer.alloc(3), prefixedFee.toBuffer().subarray(3)]));
    while (!reader.isFinished()) {
      const { type, length } = this.fromPrefix(reader.readField());
      switch (type) {
        case NOTES_PREFIX:
          ensureEmpty(effect.noteHashes);
          effect.noteHashes = reader.readFieldArray(length);
          break;
        case NULLIFIERS_PREFIX:
          ensureEmpty(effect.nullifiers);
          effect.nullifiers = reader.readFieldArray(length);
          break;
        case L2_L1_MSGS_PREFIX:
          ensureEmpty(effect.l2ToL1Msgs);
          effect.l2ToL1Msgs = reader.readFieldArray(length);
          break;
        case PUBLIC_DATA_UPDATE_REQUESTS_PREFIX: {
          ensureEmpty(effect.publicDataWrites);
          const publicDataPairs = reader.readFieldArray(length);
          for (let i = 0; i < length; i += 2) {
            effect.publicDataWrites.push(new PublicDataWrite(publicDataPairs[i], publicDataPairs[i + 1]));
          }
          break;
        }
        case PRIVATE_LOGS_PREFIX: {
          // TODO(Miranda): squash log 0s in a nested loop and add len prefix?
          ensureEmpty(effect.privateLogs);
          const flatPrivateLogs = reader.readFieldArray(length);
          for (let i = 0; i < length; i += PRIVATE_LOG_SIZE_IN_FIELDS) {
            effect.privateLogs.push(PrivateLog.fromFields(flatPrivateLogs.slice(i, i + PRIVATE_LOG_SIZE_IN_FIELDS)));
          }
          break;
        }
        case PUBLIC_LOGS_PREFIX: {
          ensureEmpty(effect.publicLogs);
          const flatPublicLogs = reader.readFieldArray(length);
          for (let i = 0; i < length; i += PUBLIC_LOG_SIZE_IN_FIELDS) {
            effect.publicLogs.push(PublicLog.fromFields(flatPublicLogs.slice(i, i + PUBLIC_LOG_SIZE_IN_FIELDS)));
          }
          break;
        }
        // TODO(#8954): When logs are refactored into fields, we will append the read fields here
        case CONTRACT_CLASS_LOGS_PREFIX:
          // effect.contractClassLogs = ContractClassTxL2Logs.fromFields(reader.readFieldArray(length));
          ensureEmpty(effect.contractClassLogs.functionLogs);
          if (!contractClassLogs) {
            throw new Error(`Tx effect has contractClassLogs logs, but they were not passed raw to .fromBlobFields()`);
          }
          this.checkInjectedLogs(contractClassLogs, reader.readFieldArray(length));
          effect.contractClassLogs = contractClassLogs;
          effect.contractClassLogsLength = new Fr(contractClassLogs.getKernelLength());
          break;
        case REVERT_CODE_PREFIX:
        default:
          throw new Error(`Too many fields to decode given to TxEffect.fromBlobFields()`);
      }
    }

    // If the input fields have no logs, ensure we match the original struct by reassigning injected logs
    effect.contractClassLogs =
      !effect.contractClassLogs.getTotalLogCount() && contractClassLogs ? contractClassLogs : effect.contractClassLogs;
    return effect;
  }

  // TODO(#8954): Remove below when logs are refactored into fields
  private static checkInjectedLogs(injected: TxL2Logs, expectedHashes: Fr[]) {
    injected.unrollLogs().forEach((log, i) => {
      const logHash = log.getSiloedHash();
      if (!Fr.fromBuffer(logHash).equals(expectedHashes[i])) {
        throw new Error(
          `Log hash mismatch when reconstructing tx effect. Expected: ${Fr.fromBuffer(logHash)}, Got: ${
            expectedHashes[i]
          }`,
        );
      }
    });
  }

  static from(fields: FieldsOf<TxEffect>) {
    return new TxEffect(
      fields.revertCode,
      fields.txHash,
      fields.transactionFee,
      fields.noteHashes,
      fields.nullifiers,
      fields.l2ToL1Msgs,
      fields.publicDataWrites,
      fields.privateLogs,
      fields.publicLogs,
      fields.contractClassLogsLength,
      fields.contractClassLogs,
    );
  }

  static get schema() {
    return z
      .object({
        revertCode: RevertCode.schema,
        txHash: TxHash.schema,
        transactionFee: schemas.Fr,
        noteHashes: z.array(schemas.Fr),
        nullifiers: z.array(schemas.Fr),
        l2ToL1Msgs: z.array(schemas.Fr),
        publicDataWrites: z.array(PublicDataWrite.schema),
        privateLogs: z.array(PrivateLog.schema),
        publicLogs: z.array(PublicLog.schema),
        contractClassLogsLength: schemas.Fr,
        contractClassLogs: ContractClassTxL2Logs.schema,
      })
      .transform(TxEffect.from);
  }

  [inspect.custom]() {
    return `TxEffect {
      revertCode: ${this.revertCode},
      txHash: ${this.txHash},
      transactionFee: ${this.transactionFee},
      note hashes: [${this.noteHashes.map(h => h.toString()).join(', ')}],
      nullifiers: [${this.nullifiers.map(h => h.toString()).join(', ')}],
      l2ToL1Msgs: [${this.l2ToL1Msgs.map(h => h.toString()).join(', ')}],
      publicDataWrites: [${this.publicDataWrites.map(h => h.toString()).join(', ')}],
      privateLogs: [${this.privateLogs.map(l => l.toString()).join(', ')}],
      publicLogs: [${this.publicLogs.map(l => l.toString()).join(', ')}],
      contractClassLogsLength: ${this.contractClassLogsLength},
      contractClassLogs: ${jsonStringify(this.contractClassLogs)}
     }`;
  }

  /**
   * Deserializes an TxEffect object from a string.
   * @param str - String to deserialize.
   * @returns An instance of TxEffect.
   */
  static fromString(str: string) {
    return TxEffect.fromBuffer(hexToBuffer(str));
  }
}<|MERGE_RESOLUTION|>--- conflicted
+++ resolved
@@ -22,7 +22,7 @@
   TX_FEE_PREFIX,
   TX_START_PREFIX,
 } from '@aztec/circuits.js';
-import { type FieldsOf, makeTuple } from '@aztec/foundation/array';
+import { type FieldsOf, makeTuple, makeTupleAsync } from '@aztec/foundation/array';
 import { toBufferBE } from '@aztec/foundation/bigint-buffer';
 import { padArrayEnd } from '@aztec/foundation/collection';
 import { sha256Trunc } from '@aztec/foundation/crypto';
@@ -216,14 +216,8 @@
     return thisLayer[0];
   }
 
-<<<<<<< HEAD
-  static async random(numPublicCallsPerTx = 3, numUnencryptedLogsPerCall = 1): Promise<TxEffect> {
-    const unencryptedLogs = await UnencryptedTxL2Logs.random(numPublicCallsPerTx, numUnencryptedLogsPerCall);
+  static async random(numPublicCallsPerTx = 3, numPublicLogsPerCall = 1): Promise<TxEffect> {
     const contractClassLogs = await ContractClassTxL2Logs.random(1, 1);
-=======
-  static random(numPublicCallsPerTx = 3, numPublicLogsPerCall = 1): TxEffect {
-    const contractClassLogs = ContractClassTxL2Logs.random(1, 1);
->>>>>>> 38fbd5cf
     return new TxEffect(
       RevertCode.random(),
       TxHash.random(),
@@ -233,7 +227,7 @@
       makeTuple(MAX_L2_TO_L1_MSGS_PER_TX, Fr.random),
       makeTuple(MAX_TOTAL_PUBLIC_DATA_UPDATE_REQUESTS_PER_TX, () => new PublicDataWrite(Fr.random(), Fr.random())),
       makeTuple(MAX_PRIVATE_LOGS_PER_TX, () => new PrivateLog(makeTuple(PRIVATE_LOG_SIZE_IN_FIELDS, Fr.random))),
-      makeTuple(numPublicCallsPerTx * numPublicLogsPerCall, PublicLog.random),
+      makeTupleAsync(numPublicCallsPerTx * numPublicLogsPerCall, PublicLog.random),
       new Fr(contractClassLogs.getKernelLength()),
       contractClassLogs,
     );
