--- conflicted
+++ resolved
@@ -1,4 +1,3 @@
-<<<<<<< HEAD
 import {
   type AztecAddress,
   type CompleteAddress,
@@ -6,9 +5,6 @@
   type PartialAddress,
   type PublicKeys,
 } from '@aztec/circuits.js';
-=======
-import { type AztecAddress, type CompleteAddress, type Fr, type PartialAddress } from '@aztec/circuits.js';
->>>>>>> 3cda21a9
 import { type ContractArtifact } from '@aztec/foundation/abi';
 import { type ContractClassWithId, type ContractInstanceWithAddress } from '@aztec/types/contracts';
 import { type NodeInfo } from '@aztec/types/interfaces';
@@ -84,12 +80,7 @@
    * the recipient's notes. We can send notes to this account because we can encrypt them with the recipient's
    * public key.
    */
-<<<<<<< HEAD
-  // TODO: #5834: Nuke publicKeys optional parameter after `CompleteAddress` refactor.
-  registerRecipient(recipient: CompleteAddress, publicKeys?: PublicKeys): Promise<void>;
-=======
   registerRecipient(recipient: CompleteAddress): Promise<void>;
->>>>>>> 3cda21a9
 
   /**
    * Retrieves the user accounts registered on this PXE Service.
@@ -105,16 +96,6 @@
    * @returns The complete address of the requested account if found.
    */
   getRegisteredAccount(address: AztecAddress): Promise<CompleteAddress | undefined>;
-
-  /**
-<<<<<<< HEAD
-   * Retrieves the public keys hash of the account corresponding to the provided aztec address.
-   *
-   * @param address - The address of account.
-   * @returns The public keys hash of the requested account if found.
-   * TODO(#5834): refactor complete address and merge with getRegisteredAccount?
-   */
-  getRegisteredAccountPublicKeysHash(address: AztecAddress): Promise<Fr | undefined>;
 
   /**
    * Retrieves the public keys of the account corresponding to the provided aztec address.
@@ -127,8 +108,6 @@
   getRegisteredAccountPublicKeys(address: AztecAddress): Promise<PublicKeys | undefined>;
 
   /**
-=======
->>>>>>> 3cda21a9
    * Retrieves the recipients added to this PXE Service.
    * @returns An array of recipients registered on this PXE Service.
    */
