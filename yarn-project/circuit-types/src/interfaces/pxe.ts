--- conflicted
+++ resolved
@@ -83,8 +83,6 @@
   getAuthWitness(messageHash: Fr): Promise<Fr[] | undefined>;
 
   /**
-<<<<<<< HEAD
-=======
    * Adds a capsule.
    * @param contract - The address of the contract to add the capsule to.
    * @param storageSlot - The storage slot to add the capsule to.
@@ -96,7 +94,6 @@
   addCapsule(contract: AztecAddress, storageSlot: Fr, capsule: Fr[]): Promise<void>;
 
   /**
->>>>>>> 608f8876
    * Registers a user account in PXE given its master encryption private key.
    * Once a new account is registered, the PXE Service will trial-decrypt all published notes on
    * the chain and store those that correspond to the registered account. Will do nothing if the
@@ -471,10 +468,7 @@
     .function()
     .args(schemas.Fr)
     .returns(z.union([z.undefined(), z.array(schemas.Fr)])),
-<<<<<<< HEAD
-=======
   addCapsule: z.function().args(schemas.AztecAddress, schemas.Fr, z.array(schemas.Fr)).returns(z.void()),
->>>>>>> 608f8876
   registerAccount: z.function().args(schemas.Fr, schemas.Fr).returns(CompleteAddress.schema),
   getRegisteredAccounts: z.function().returns(z.array(CompleteAddress.schema)),
   registerSender: z.function().args(schemas.AztecAddress).returns(schemas.AztecAddress),
