--- conflicted
+++ resolved
@@ -26,6 +26,7 @@
 import { deepStrictEqual } from 'assert';
 import { readFileSync } from 'fs';
 import omit from 'lodash.omit';
+import times from 'lodash.times';
 import { resolve } from 'path';
 
 import { AuthWitness } from '../auth_witness.js';
@@ -110,13 +111,10 @@
     expect(result).toEqual([expect.any(Fr)]);
   });
 
-<<<<<<< HEAD
-=======
   it('addCapsule', async () => {
     await context.client.addCapsule(address, Fr.random(), times(3, Fr.random));
   });
 
->>>>>>> 608f8876
   it('registerAccount', async () => {
     const result = await context.client.registerAccount(Fr.random(), Fr.random());
     expect(result).toBeInstanceOf(CompleteAddress);
@@ -346,15 +344,12 @@
     expect(messageHash).toBeInstanceOf(Fr);
     return Promise.resolve([Fr.random()]);
   }
-<<<<<<< HEAD
-=======
   addCapsule(contract: AztecAddress, storageSlot: Fr, capsule: Fr[]): Promise<void> {
     expect(contract).toBeInstanceOf(AztecAddress);
     expect(storageSlot).toBeInstanceOf(Fr);
     expect(capsule.every(c => c instanceof Fr)).toBeTruthy();
     return Promise.resolve();
   }
->>>>>>> 608f8876
   registerAccount(secretKey: Fr, partialAddress: Fr): Promise<CompleteAddress> {
     expect(secretKey).toBeInstanceOf(Fr);
     expect(partialAddress).toBeInstanceOf(Fr);
