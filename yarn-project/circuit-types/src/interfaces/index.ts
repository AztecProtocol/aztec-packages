--- conflicted
+++ resolved
@@ -1,12 +1,9 @@
 export * from './aztec-node.js';
-<<<<<<< HEAD
 export * from '../execution_result.js';
 export * from './l2_block_number.js';
 export * from './pxe.js';
 export * from './sync-status.js';
-=======
 export * from './block-builder.js';
->>>>>>> 03547062
 export * from './configs.js';
 export * from './epoch-prover.js';
 export * from './l2_block_number.js';
