--- conflicted
+++ resolved
@@ -81,8 +81,8 @@
   });
 
   it('findLeavesIndexes', async () => {
-    const response = await context.client.findLeavesIndexes(1, MerkleTreeId.ARCHIVE, [Fr.random()]);
-    expect(response).toEqual([1n]);
+    const response = await context.client.findLeavesIndexes(1, MerkleTreeId.ARCHIVE, [Fr.random(), Fr.random()]);
+    expect(response).toEqual([1n, undefined]);
   });
 
   it('getNullifierSiblingPath', async () => {
@@ -323,9 +323,10 @@
     treeId: MerkleTreeId,
     leafValues: Fr[],
   ): Promise<(bigint | undefined)[]> {
-    expect(leafValues).toHaveLength(1);
+    expect(leafValues).toHaveLength(2);
     expect(leafValues[0]).toBeInstanceOf(Fr);
-    return Promise.resolve([1n]);
+    expect(leafValues[1]).toBeInstanceOf(Fr);
+    return Promise.resolve([1n, undefined]);
   }
   getNullifierSiblingPath(
     blockNumber: number | 'latest',
@@ -454,15 +455,11 @@
     expect(filter.contractAddress).toBeInstanceOf(AztecAddress);
     return Promise.resolve({ logs: [ExtendedUnencryptedL2Log.random()], maxLogsHit: true });
   }
-<<<<<<< HEAD
-  getLogsByTags(tags: Fr[]): Promise<TxScopedL2Log[][]> {
-=======
   getContractClassLogs(filter: LogFilter): Promise<GetUnencryptedLogsResponse> {
     expect(filter.contractAddress).toBeInstanceOf(AztecAddress);
     return Promise.resolve({ logs: [ExtendedUnencryptedL2Log.random()], maxLogsHit: true });
   }
-  getLogsByTags(tags: Fr[]): Promise<TxScopedEncryptedL2NoteLog[][]> {
->>>>>>> b12d3e4c
+  getLogsByTags(tags: Fr[]): Promise<TxScopedL2Log[][]> {
     expect(tags).toHaveLength(1);
     expect(tags[0]).toBeInstanceOf(Fr);
     return Promise.resolve([[TxScopedL2Log.random()]]);
