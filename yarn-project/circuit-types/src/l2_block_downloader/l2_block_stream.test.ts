--- conflicted
+++ resolved
@@ -42,11 +42,7 @@
 
   const makeBlock = (number: number) => ({ number } as L2Block);
 
-<<<<<<< HEAD
-  const makeHeader = (number: number) => mock<Header>({ hash: async () => new Fr(number) });
-=======
   const makeHeader = (number: number) => mock<BlockHeader>({ hash: () => new Fr(number) } as BlockHeader);
->>>>>>> 89cb8d33
 
   const setRemoteTips = (latest_: number, proven?: number, finalized?: number) => {
     proven = proven ?? 0;
