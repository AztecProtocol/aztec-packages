import { type Fr } from '@aztec/circuits.js';
import { type ZodFor } from '@aztec/foundation/schemas';
import { BufferReader, serializeToBuffer } from '@aztec/foundation/serialize';

import { inspect } from 'util';
import { z } from 'zod';

import { ContractClass2BlockL2Logs } from './logs/index.js';
import { TxEffect } from './tx_effect.js';

export class Body {
  constructor(public txEffects: TxEffect[]) {
    txEffects.forEach(txEffect => {
      if (txEffect.isEmpty()) {
        throw new Error('Empty tx effect not allowed in Body');
      }
    });
  }

  static get schema(): ZodFor<Body> {
    return z
      .object({
        txEffects: z.array(TxEffect.schema),
      })
      .transform(({ txEffects }) => new Body(txEffects));
  }

  /**
   * Serializes a block body
   * @returns A serialized L2 block body.
   */
  toBuffer() {
    return serializeToBuffer(this.txEffects.length, this.txEffects);
  }

  /**
   * Deserializes a block from a buffer
   * @returns A deserialized L2 block.
   */
  static fromBuffer(buf: Buffer | BufferReader) {
    const reader = BufferReader.asReader(buf);

    return new this(reader.readVector(TxEffect));
  }

  /**
   * Returns a flat packed array of fields of all tx effects - used for blobs.
   */
  toBlobFields() {
    let flattened: Fr[] = [];
    this.txEffects.forEach((effect: TxEffect) => {
      flattened = flattened.concat(effect.toBlobFields());
    });
    return flattened;
  }

  /**
   * Decodes a block from blob fields.
   * TODO(#8954): When logs are refactored into fields, we won't need to inject them here, instead just reading from fields in TxEffect.fromBlobFields.
   * Logs are best input by gathering from the getters below, as they don't remove empty log arrays.
   */
  static fromBlobFields(fields: Fr[], contractClassLogs?: ContractClass2BlockL2Logs) {
    const txEffectsFields: Fr[][] = [];
    let checkedFields = 0;
    while (checkedFields !== fields.length) {
      if (!TxEffect.isFirstField(fields[checkedFields])) {
        throw new Error('Invalid fields given to Body.fromBlobFields(): First field invalid.');
      }
      const len = TxEffect.decodeFirstField(fields[checkedFields]).length;
      txEffectsFields.push(fields.slice(checkedFields, checkedFields + len));
      checkedFields += len;
    }
    const txEffects = txEffectsFields
      .filter(effect => effect.length)
      .map((effect, i) => TxEffect.fromBlobFields(effect, contractClassLogs?.txLogs[i]));
    return new this(txEffects);
  }

  [inspect.custom]() {
    return `Body {
  txEffects: ${inspect(this.txEffects)},
}`;
  }

  get contractClassLogs(): ContractClass2BlockL2Logs {
    const logs = this.txEffects.map(txEffect => txEffect.contractClassLogs);

    return new ContractClass2BlockL2Logs(logs);
  }

<<<<<<< HEAD
  static async random(txsPerBlock = 4, numPublicCallsPerTx = 3, numUnencryptedLogsPerCall = 1) {
    const txEffects = await Promise.all(
      [...new Array(txsPerBlock)].map(_ => TxEffect.random(numPublicCallsPerTx, numUnencryptedLogsPerCall)),
    );
=======
  static random(txsPerBlock = 4, numPublicCallsPerTx = 3, numPublicLogsPerCall = 1) {
    const txEffects = [...new Array(txsPerBlock)].map(_ => TxEffect.random(numPublicCallsPerTx, numPublicLogsPerCall));
>>>>>>> 38fbd5cf

    return new Body(txEffects);
  }

  static empty() {
    return new Body([]);
  }
}<|MERGE_RESOLUTION|>--- conflicted
+++ resolved
@@ -88,15 +88,10 @@
     return new ContractClass2BlockL2Logs(logs);
   }
 
-<<<<<<< HEAD
-  static async random(txsPerBlock = 4, numPublicCallsPerTx = 3, numUnencryptedLogsPerCall = 1) {
+  static async random(txsPerBlock = 4, numPublicCallsPerTx = 3, numPublicLogsPerCall = 1) {
     const txEffects = await Promise.all(
-      [...new Array(txsPerBlock)].map(_ => TxEffect.random(numPublicCallsPerTx, numUnencryptedLogsPerCall)),
+      [...new Array(txsPerBlock)].map(_ => TxEffect.random(numPublicCallsPerTx, numPublicLogsPerCall)),
     );
-=======
-  static random(txsPerBlock = 4, numPublicCallsPerTx = 3, numPublicLogsPerCall = 1) {
-    const txEffects = [...new Array(txsPerBlock)].map(_ => TxEffect.random(numPublicCallsPerTx, numPublicLogsPerCall));
->>>>>>> 38fbd5cf
 
     return new Body(txEffects);
   }
