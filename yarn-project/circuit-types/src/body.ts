import { type Fr } from '@aztec/circuits.js';
import { type ZodFor } from '@aztec/foundation/schemas';
import { BufferReader, serializeToBuffer } from '@aztec/foundation/serialize';

import { inspect } from 'util';
import { z } from 'zod';

import { ContractClass2BlockL2Logs } from './logs/index.js';
import { TxEffect } from './tx_effect.js';

export class Body {
  constructor(public txEffects: TxEffect[]) {
    txEffects.forEach(txEffect => {
      if (txEffect.isEmpty()) {
        throw new Error('Empty tx effect not allowed in Body');
      }
    });
  }

  static get schema(): ZodFor<Body> {
    return z
      .object({
        txEffects: z.array(TxEffect.schema),
      })
      .transform(({ txEffects }) => new Body(txEffects));
  }

  /**
   * Serializes a block body
   * @returns A serialized L2 block body.
   */
  toBuffer() {
    return serializeToBuffer(this.txEffects.length, this.txEffects);
  }

  /**
   * Deserializes a block from a buffer
   * @returns A deserialized L2 block.
   */
  static fromBuffer(buf: Buffer | BufferReader) {
    const reader = BufferReader.asReader(buf);

    return new this(reader.readVector(TxEffect));
  }

  /**
   * Returns a flat packed array of fields of all tx effects - used for blobs.
   */
  toBlobFields() {
    let flattened: Fr[] = [];
    this.txEffects.forEach((effect: TxEffect) => {
      flattened = flattened.concat(effect.toBlobFields());
    });
    return flattened;
  }

  /**
   * Decodes a block from blob fields.
   * TODO(#8954): When logs are refactored into fields, we won't need to inject them here, instead just reading from fields in TxEffect.fromBlobFields.
   * Logs are best input by gathering from the getters below, as they don't remove empty log arrays.
   */
  static fromBlobFields(fields: Fr[], contractClassLogs?: ContractClass2BlockL2Logs) {
    const txEffectsFields: Fr[][] = [];
    let checkedFields = 0;
    while (checkedFields !== fields.length) {
      if (!TxEffect.isFirstField(fields[checkedFields])) {
        throw new Error('Invalid fields given to Body.fromBlobFields(): First field invalid.');
      }
      const len = TxEffect.decodeFirstField(fields[checkedFields]).length;
      txEffectsFields.push(fields.slice(checkedFields, checkedFields + len));
      checkedFields += len;
    }
    const txEffects = txEffectsFields
      .filter(effect => effect.length)
      .map((effect, i) => TxEffect.fromBlobFields(effect, contractClassLogs?.txLogs[i]));
    return new this(txEffects);
  }

  [inspect.custom]() {
    return `Body {
  txEffects: ${inspect(this.txEffects)},
}`;
  }

  get contractClassLogs(): ContractClass2BlockL2Logs {
    const logs = this.txEffects.map(txEffect => txEffect.contractClassLogs);

    return new ContractClass2BlockL2Logs(logs);
  }

<<<<<<< HEAD
  /**
   * Computes the number of transactions in the block including padding transactions.
   */
  get numberOfTxsIncludingPadded() {
    const numTxEffects = this.txEffects.length;

    // 2 is the minimum number of tx effects
    if (numTxEffects <= 2) {
      return 2;
    }

    return numTxEffects;
  }

  static random(txsPerBlock = 4, numPublicCallsPerTx = 3, numPublicLogsPerCall = 1) {
    const txEffects = [...new Array(txsPerBlock)].map(_ => TxEffect.random(numPublicCallsPerTx, numPublicLogsPerCall));
=======
  static random(txsPerBlock = 4, numPublicCallsPerTx = 3, numUnencryptedLogsPerCall = 1) {
    const txEffects = [...new Array(txsPerBlock)].map(_ =>
      TxEffect.random(numPublicCallsPerTx, numUnencryptedLogsPerCall),
    );
>>>>>>> ccf28f56

    return new Body(txEffects);
  }

  static empty() {
    return new Body([]);
  }
}<|MERGE_RESOLUTION|>--- conflicted
+++ resolved
@@ -88,29 +88,8 @@
     return new ContractClass2BlockL2Logs(logs);
   }
 
-<<<<<<< HEAD
-  /**
-   * Computes the number of transactions in the block including padding transactions.
-   */
-  get numberOfTxsIncludingPadded() {
-    const numTxEffects = this.txEffects.length;
-
-    // 2 is the minimum number of tx effects
-    if (numTxEffects <= 2) {
-      return 2;
-    }
-
-    return numTxEffects;
-  }
-
   static random(txsPerBlock = 4, numPublicCallsPerTx = 3, numPublicLogsPerCall = 1) {
     const txEffects = [...new Array(txsPerBlock)].map(_ => TxEffect.random(numPublicCallsPerTx, numPublicLogsPerCall));
-=======
-  static random(txsPerBlock = 4, numPublicCallsPerTx = 3, numUnencryptedLogsPerCall = 1) {
-    const txEffects = [...new Array(txsPerBlock)].map(_ =>
-      TxEffect.random(numPublicCallsPerTx, numUnencryptedLogsPerCall),
-    );
->>>>>>> ccf28f56
 
     return new Body(txEffects);
   }
