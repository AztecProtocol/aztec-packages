--- conflicted
+++ resolved
@@ -1,8 +1,5 @@
-<<<<<<< HEAD
 import { type Fr } from '@aztec/circuits.js';
-=======
 import { type ZodFor } from '@aztec/foundation/schemas';
->>>>>>> 4ee83448
 import { BufferReader, serializeToBuffer } from '@aztec/foundation/serialize';
 
 import { inspect } from 'util';
