--- conflicted
+++ resolved
@@ -1,11 +1,7 @@
 import { L2BlockL2Logs, TxEffect } from '@aztec/circuit-types';
 import { sha256 } from '@aztec/foundation/crypto';
 import { Fr } from '@aztec/foundation/fields';
-<<<<<<< HEAD
-import { BufferReader, Tuple, serializeToBuffer, truncateAndPad } from '@aztec/foundation/serialize';
-=======
-import { BufferReader, serializeToBuffer } from '@aztec/foundation/serialize';
->>>>>>> c1484cef
+import { BufferReader, serializeToBuffer, truncateAndPad } from '@aztec/foundation/serialize';
 
 import { inspect } from 'util';
 
