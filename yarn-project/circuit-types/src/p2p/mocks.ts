import { makeHeader } from '@aztec/circuits.js/testing';
import { Buffer32 } from '@aztec/foundation/buffer';
import { Secp256k1Signer } from '@aztec/foundation/crypto';
import { Fr } from '@aztec/foundation/fields';

import { TxHash } from '../tx/tx_hash.js';
import { BlockAttestation } from './block_attestation.js';
import { BlockProposal } from './block_proposal.js';
<<<<<<< HEAD
import { getHashedSignaturePayload } from './block_utils.js';
=======
import { getHashedSignaturePayloadEthSignedMessage } from './block_utils.js';
>>>>>>> a098d41e

export const makeBlockProposal = (signer?: Secp256k1Signer): BlockProposal => {
  signer = signer || randomSigner();

  const blockHeader = makeHeader(1);
  const archive = Fr.random();
  const txs = [0, 1, 2, 3, 4, 5].map(() => TxHash.random());
<<<<<<< HEAD
  const hash = getHashedSignaturePayload(archive, txs);
=======
  const hash = getHashedSignaturePayloadEthSignedMessage(archive, txs);
>>>>>>> a098d41e
  const signature = signer.sign(hash);

  return new BlockProposal(blockHeader, archive, txs, signature);
};

// TODO(https://github.com/AztecProtocol/aztec-packages/issues/8028)
export const makeBlockAttestation = (signer?: Secp256k1Signer): BlockAttestation => {
  signer = signer || randomSigner();

  const blockHeader = makeHeader(1);
  const archive = Fr.random();
  const txs = [0, 1, 2, 3, 4, 5].map(() => TxHash.random());
<<<<<<< HEAD
  const hash = getHashedSignaturePayload(archive, txs);
=======
  const hash = getHashedSignaturePayloadEthSignedMessage(archive, txs);
>>>>>>> a098d41e
  const signature = signer.sign(hash);

  return new BlockAttestation(blockHeader, archive, txs, signature);
};

export const randomSigner = (): Secp256k1Signer => {
  const privateKey = Buffer32.random();
  return new Secp256k1Signer(privateKey);
};<|MERGE_RESOLUTION|>--- conflicted
+++ resolved
@@ -6,11 +6,7 @@
 import { TxHash } from '../tx/tx_hash.js';
 import { BlockAttestation } from './block_attestation.js';
 import { BlockProposal } from './block_proposal.js';
-<<<<<<< HEAD
-import { getHashedSignaturePayload } from './block_utils.js';
-=======
 import { getHashedSignaturePayloadEthSignedMessage } from './block_utils.js';
->>>>>>> a098d41e
 
 export const makeBlockProposal = (signer?: Secp256k1Signer): BlockProposal => {
   signer = signer || randomSigner();
@@ -18,11 +14,7 @@
   const blockHeader = makeHeader(1);
   const archive = Fr.random();
   const txs = [0, 1, 2, 3, 4, 5].map(() => TxHash.random());
-<<<<<<< HEAD
-  const hash = getHashedSignaturePayload(archive, txs);
-=======
   const hash = getHashedSignaturePayloadEthSignedMessage(archive, txs);
->>>>>>> a098d41e
   const signature = signer.sign(hash);
 
   return new BlockProposal(blockHeader, archive, txs, signature);
@@ -35,11 +27,7 @@
   const blockHeader = makeHeader(1);
   const archive = Fr.random();
   const txs = [0, 1, 2, 3, 4, 5].map(() => TxHash.random());
-<<<<<<< HEAD
-  const hash = getHashedSignaturePayload(archive, txs);
-=======
   const hash = getHashedSignaturePayloadEthSignedMessage(archive, txs);
->>>>>>> a098d41e
   const signature = signer.sign(hash);
 
   return new BlockAttestation(blockHeader, archive, txs, signature);
