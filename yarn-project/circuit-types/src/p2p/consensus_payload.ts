import { BlockHeader } from '@aztec/circuits.js';
import { Fr } from '@aztec/foundation/fields';
import { BufferReader, serializeToBuffer } from '@aztec/foundation/serialize';
import { hexToBuffer } from '@aztec/foundation/string';
import { type FieldsOf } from '@aztec/foundation/types';

import { encodeAbiParameters, parseAbiParameters } from 'viem';

import { TxHash } from '../tx/tx_hash.js';
import { type Signable, type SignatureDomainSeperator } from './signature_utils.js';

export class ConsensusPayload implements Signable {
  private size: number | undefined;

  constructor(
    /** The block header the attestation is made over */
    public readonly header: BlockHeader,
    // TODO(https://github.com/AztecProtocol/aztec-packages/pull/7727#discussion_r1713670830): temporary
    public readonly archive: Fr,
    /** The sequence of transactions in the block */
    public readonly txHashes: TxHash[],
  ) {}

  static getFields(fields: FieldsOf<ConsensusPayload>) {
    return [fields.header, fields.archive, fields.txHashes] as const;
  }

<<<<<<< HEAD
  async getPayloadToSign(domainSeperator: SignatureDomainSeperator): Promise<Buffer> {
    const abi = parseAbiParameters('uint8, (bytes32, bytes32, bytes, bytes32[])');
    const txArray = this.txHashes.map(tx => tx.to0xString());
    const encodedData = encodeAbiParameters(abi, [
      domainSeperator,
      [this.archive.toString(), (await this.header.hash()).toString(), `0x${this.header.toString()}`, txArray],
=======
  getPayloadToSign(domainSeperator: SignatureDomainSeperator): Buffer {
    const abi = parseAbiParameters('uint8, (bytes32, bytes32, (uint256, uint256), bytes, bytes32[])');
    const txArray = this.txHashes.map(tx => tx.toString());
    const encodedData = encodeAbiParameters(abi, [
      domainSeperator,
      [
        this.archive.toString(),
        this.header.hash().toString(),
        [0n, 0n] /* @todo See #9963 */,
        this.header.toString(),
        txArray,
      ],
>>>>>>> 89cb8d33
    ] as const);

    return hexToBuffer(encodedData);
  }

  toBuffer(): Buffer {
    const buffer = serializeToBuffer([this.header, this.archive, this.txHashes.length, this.txHashes]);
    this.size = buffer.length;
    return buffer;
  }

  static fromBuffer(buf: Buffer | BufferReader): ConsensusPayload {
    const reader = BufferReader.asReader(buf);
    return new ConsensusPayload(
      reader.readObject(BlockHeader),
      reader.readObject(Fr),
      reader.readArray(reader.readNumber(), TxHash),
    );
  }

  static fromFields(fields: FieldsOf<ConsensusPayload>): ConsensusPayload {
    return new ConsensusPayload(fields.header, fields.archive, fields.txHashes);
  }

  static empty(): ConsensusPayload {
    return new ConsensusPayload(BlockHeader.empty(), Fr.ZERO, []);
  }

  /**
   * Get the size of the consensus payload in bytes.
   * @returns The size of the consensus payload.
   */
  getSize(): number {
    // We cache size to avoid recalculating it
    if (this.size) {
      return this.size;
    }
    this.size = this.toBuffer().length;
    return this.size;
  }
}<|MERGE_RESOLUTION|>--- conflicted
+++ resolved
@@ -25,14 +25,6 @@
     return [fields.header, fields.archive, fields.txHashes] as const;
   }
 
-<<<<<<< HEAD
-  async getPayloadToSign(domainSeperator: SignatureDomainSeperator): Promise<Buffer> {
-    const abi = parseAbiParameters('uint8, (bytes32, bytes32, bytes, bytes32[])');
-    const txArray = this.txHashes.map(tx => tx.to0xString());
-    const encodedData = encodeAbiParameters(abi, [
-      domainSeperator,
-      [this.archive.toString(), (await this.header.hash()).toString(), `0x${this.header.toString()}`, txArray],
-=======
   getPayloadToSign(domainSeperator: SignatureDomainSeperator): Buffer {
     const abi = parseAbiParameters('uint8, (bytes32, bytes32, (uint256, uint256), bytes, bytes32[])');
     const txArray = this.txHashes.map(tx => tx.toString());
@@ -45,7 +37,6 @@
         this.header.toString(),
         txArray,
       ],
->>>>>>> 89cb8d33
     ] as const);
 
     return hexToBuffer(encodedData);
