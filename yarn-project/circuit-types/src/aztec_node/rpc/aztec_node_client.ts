import { FunctionSelector, Header } from '@aztec/circuits.js';
import { EventSelector, NoteSelector } from '@aztec/foundation/abi';
import { AztecAddress } from '@aztec/foundation/aztec-address';
import { EthAddress } from '@aztec/foundation/eth-address';
import { Fr } from '@aztec/foundation/fields';
import { createJsonRpcClient, defaultFetch } from '@aztec/foundation/json-rpc/client';

import { type AztecNode } from '../../interfaces/aztec-node.js';
import { NullifierMembershipWitness } from '../../interfaces/nullifier_tree.js';
import { L2Block } from '../../l2_block.js';
import {
  EncryptedNoteL2BlockL2Logs,
  ExtendedUnencryptedL2Log,
  LogId,
  UnencryptedL2BlockL2Logs,
} from '../../logs/index.js';
import { PublicDataWitness } from '../../public_data_witness.js';
import { SiblingPath } from '../../sibling_path/index.js';
import { PublicSimulationOutput, Tx, TxHash, TxReceipt } from '../../tx/index.js';
import { TxEffect } from '../../tx_effect.js';

/**
 * Creates a JSON-RPC client to remotely talk to an Aztec Node.
 * @param url - The URL of the Aztec Node.
 * @param fetch - The fetch implementation to use.
 * @returns A JSON-RPC client of Aztec Node.
 */
export function createAztecNodeClient(url: string, fetch = defaultFetch): AztecNode {
  return createJsonRpcClient<AztecNode>(
    url,
    {
      AztecAddress,
      EthAddress,
      ExtendedUnencryptedL2Log,
      Fr,
      EventSelector,
      FunctionSelector,
      Header,
      L2Block,
      TxEffect,
      LogId,
      TxHash,
      PublicDataWitness,
      SiblingPath,
    },
    {
      EncryptedNoteL2BlockL2Logs,
      NoteSelector,
      NullifierMembershipWitness,
      PublicSimulationOutput,
      Tx,
      TxReceipt,
      UnencryptedL2BlockL2Logs,
<<<<<<< HEAD
      NullifierMembershipWitness,
      NoteSelector,
=======
>>>>>>> 4bacf874
    },
    false,
    'node',
    fetch,
  ) as AztecNode;
}<|MERGE_RESOLUTION|>--- conflicted
+++ resolved
@@ -51,11 +51,6 @@
       Tx,
       TxReceipt,
       UnencryptedL2BlockL2Logs,
-<<<<<<< HEAD
-      NullifierMembershipWitness,
-      NoteSelector,
-=======
->>>>>>> 4bacf874
     },
     false,
     'node',
