import { BufferReader, prefixBufferWithLength } from '@aztec/foundation/serialize';
import { bufferToHex, hexToBuffer } from '@aztec/foundation/string';

import isEqual from 'lodash.isequal';
import { z } from 'zod';

import { ContractClassTxL2Logs, type TxL2Logs } from './tx_l2_logs.js';
import { type UnencryptedL2Log } from './unencrypted_l2_log.js';

/**
 * Data container of logs emitted in all txs in a given L2 block.
 */
abstract class L2BlockL2Logs {
  constructor(
    /**
     * An array containing logs emitted in individual function invocations in this tx.
     */
    public readonly txLogs: TxL2Logs[],
  ) {}

  /**
   * Serializes logs into a buffer.
   * @returns A buffer containing the serialized logs.
   */
  public toBuffer(): Buffer {
    const serializedTxLogs = this.txLogs.map(logs => logs.toBuffer());
    // Concatenate all serialized function logs into a single buffer and prefix it with 4 bytes for its total length.
    return prefixBufferWithLength(Buffer.concat(serializedTxLogs));
  }

  /**
   * Get the total length of serialized data.
   * @returns Total length of serialized data.
   */
  public getSerializedLength(): number {
    return this.txLogs.reduce((acc, logs) => acc + logs.getSerializedLength(), 0) + 4;
  }

  /**
   * Gets the total number of logs emitted from all the TxL2Logs.
   */
  public getTotalLogCount(): number {
    return this.txLogs.reduce((acc, logs) => acc + logs.getTotalLogCount(), 0);
  }

  /**
   * Seralizes logs into a string.
   * @returns A string representation of the serialized logs.
   */
  public toString(): string {
    return bufferToHex(this.toBuffer());
  }

  /**
   * Checks if two L2BlockL2Logs objects are equal.
   * @param other - Another L2BlockL2Logs object to compare with.
   * @returns True if the two objects are equal, false otherwise.
   */
  public equals(other: L2BlockL2Logs): boolean {
    return isEqual(this, other);
  }

  /**
   * Returns the total number of log entries across an array of L2BlockL2Logs.
   * @param l2BlockL2logs - L2BlockL2Logs to sum over.
   * @returns Total sum of log entries.
   */
  public static getTotalLogCount(l2BlockL2logs: L2BlockL2Logs[]): number {
    return l2BlockL2logs.reduce((sum, log) => sum + log.getTotalLogCount(), 0);
  }
}

<<<<<<< HEAD
export class UnencryptedL2BlockL2Logs extends L2BlockL2Logs {
  static get schema() {
    return z
      .object({ txLogs: z.array(UnencryptedTxL2Logs.schema) })
      .transform(({ txLogs }) => new UnencryptedL2BlockL2Logs(txLogs));
  }

  public get type() {
    return 'Unencrypted';
  }

  /**
   * Deserializes logs from a buffer.
   * @param buffer - The buffer containing the serialized logs.
   * @returns A new `L2BlockL2Logs` object.
   */
  public static fromBuffer(buffer: Buffer | BufferReader): UnencryptedL2BlockL2Logs {
    const reader = BufferReader.asReader(buffer);

    const logsBufLength = reader.readNumber();
    const serializedTxLogs = reader.readBufferArray(logsBufLength);

    const txLogs = serializedTxLogs.map(logs => UnencryptedTxL2Logs.fromBuffer(logs, false));
    return new UnencryptedL2BlockL2Logs(txLogs);
  }

  /**
   * Deserializes logs from a string.
   * @param data - The string containing the serialized logs.
   * @returns A new `L2BlockL2Logs` object.
   */
  public static fromString(data: string): UnencryptedL2BlockL2Logs {
    return UnencryptedL2BlockL2Logs.fromBuffer(hexToBuffer(data));
  }

  /**
   * Creates a new `L2BlockL2Logs` object with `numCalls` function logs and `numLogsPerCall` logs in each function
   * call.
   * @param numTxs - The number of txs in the block.
   * @param numCalls - The number of function calls in the tx.
   * @param numLogsPerCall - The number of logs emitted in each function call.
   * @returns A new `L2BlockL2Logs` object.
   */
  public static async random(
    numTxs: number,
    numCalls: number,
    numLogsPerCall: number,
  ): Promise<UnencryptedL2BlockL2Logs> {
    const txLogs: UnencryptedTxL2Logs[] = [];
    for (let i = 0; i < numTxs; i++) {
      txLogs.push(await UnencryptedTxL2Logs.random(numCalls, numLogsPerCall));
    }
    return new UnencryptedL2BlockL2Logs(txLogs);
  }

  /**
   * Unrolls logs from a set of blocks.
   * @param blockLogs - Input logs from a set of blocks.
   * @returns Unrolled logs.
   */
  public static unrollLogs(blockLogs: (UnencryptedL2BlockL2Logs | undefined)[]): UnencryptedL2Log[] {
    const logs: UnencryptedL2Log[] = [];
    for (const blockLog of blockLogs) {
      if (blockLog) {
        for (const txLog of blockLog.txLogs) {
          logs.push(...txLog.unrollLogs());
        }
      }
    }
    return logs;
  }
}

=======
>>>>>>> 38fbd5cf
export class ContractClass2BlockL2Logs extends L2BlockL2Logs {
  // This class is identical in methods to UnencryptedL2BlockL2Logs, but its
  // consistuent ContractClassTxL2Logs must be treated differently, hence new class.
  static get schema() {
    return z
      .object({ txLogs: z.array(ContractClassTxL2Logs.schema) })
      .transform(({ txLogs }) => new ContractClass2BlockL2Logs(txLogs));
  }

  public get type() {
    return 'ContractClass';
  }

  /**
   * Deserializes logs from a buffer.
   * @param buffer - The buffer containing the serialized logs.
   * @returns A new `L2BlockL2Logs` object.
   */
  public static fromBuffer(buffer: Buffer | BufferReader): ContractClass2BlockL2Logs {
    const reader = BufferReader.asReader(buffer);

    const logsBufLength = reader.readNumber();
    const serializedTxLogs = reader.readBufferArray(logsBufLength);

    const txLogs = serializedTxLogs.map(logs => ContractClassTxL2Logs.fromBuffer(logs, false));
    return new ContractClass2BlockL2Logs(txLogs);
  }

  /**
   * Deserializes logs from a string.
   * @param data - The string containing the serialized logs.
   * @returns A new `L2BlockL2Logs` object.
   */
  public static fromString(data: string): ContractClass2BlockL2Logs {
    return ContractClass2BlockL2Logs.fromBuffer(hexToBuffer(data));
  }

  /**
   * Creates a new `L2BlockL2Logs` object with `numCalls` function logs and `numLogsPerCall` logs in each function
   * call.
   * @param numTxs - The number of txs in the block.
   * @param numCalls - The number of function calls in the tx.
   * @param numLogsPerCall - The number of logs emitted in each function call.
   * @returns A new `L2BlockL2Logs` object.
   */
  public static async random(
    numTxs: number,
    numCalls: number,
    numLogsPerCall: number,
  ): Promise<ContractClass2BlockL2Logs> {
    const txLogs: ContractClassTxL2Logs[] = [];
    for (let i = 0; i < numTxs; i++) {
      txLogs.push(await ContractClassTxL2Logs.random(numCalls, numLogsPerCall));
    }
    return new ContractClass2BlockL2Logs(txLogs);
  }

  /**
   * Unrolls logs from a set of blocks.
   * @param blockLogs - Input logs from a set of blocks.
   * @returns Unrolled logs.
   */
  public static unrollLogs(blockLogs: (ContractClass2BlockL2Logs | undefined)[]): UnencryptedL2Log[] {
    const logs: UnencryptedL2Log[] = [];
    for (const blockLog of blockLogs) {
      if (blockLog) {
        for (const txLog of blockLog.txLogs) {
          logs.push(...txLog.unrollLogs());
        }
      }
    }
    return logs;
  }
}<|MERGE_RESOLUTION|>--- conflicted
+++ resolved
@@ -70,82 +70,6 @@
   }
 }
 
-<<<<<<< HEAD
-export class UnencryptedL2BlockL2Logs extends L2BlockL2Logs {
-  static get schema() {
-    return z
-      .object({ txLogs: z.array(UnencryptedTxL2Logs.schema) })
-      .transform(({ txLogs }) => new UnencryptedL2BlockL2Logs(txLogs));
-  }
-
-  public get type() {
-    return 'Unencrypted';
-  }
-
-  /**
-   * Deserializes logs from a buffer.
-   * @param buffer - The buffer containing the serialized logs.
-   * @returns A new `L2BlockL2Logs` object.
-   */
-  public static fromBuffer(buffer: Buffer | BufferReader): UnencryptedL2BlockL2Logs {
-    const reader = BufferReader.asReader(buffer);
-
-    const logsBufLength = reader.readNumber();
-    const serializedTxLogs = reader.readBufferArray(logsBufLength);
-
-    const txLogs = serializedTxLogs.map(logs => UnencryptedTxL2Logs.fromBuffer(logs, false));
-    return new UnencryptedL2BlockL2Logs(txLogs);
-  }
-
-  /**
-   * Deserializes logs from a string.
-   * @param data - The string containing the serialized logs.
-   * @returns A new `L2BlockL2Logs` object.
-   */
-  public static fromString(data: string): UnencryptedL2BlockL2Logs {
-    return UnencryptedL2BlockL2Logs.fromBuffer(hexToBuffer(data));
-  }
-
-  /**
-   * Creates a new `L2BlockL2Logs` object with `numCalls` function logs and `numLogsPerCall` logs in each function
-   * call.
-   * @param numTxs - The number of txs in the block.
-   * @param numCalls - The number of function calls in the tx.
-   * @param numLogsPerCall - The number of logs emitted in each function call.
-   * @returns A new `L2BlockL2Logs` object.
-   */
-  public static async random(
-    numTxs: number,
-    numCalls: number,
-    numLogsPerCall: number,
-  ): Promise<UnencryptedL2BlockL2Logs> {
-    const txLogs: UnencryptedTxL2Logs[] = [];
-    for (let i = 0; i < numTxs; i++) {
-      txLogs.push(await UnencryptedTxL2Logs.random(numCalls, numLogsPerCall));
-    }
-    return new UnencryptedL2BlockL2Logs(txLogs);
-  }
-
-  /**
-   * Unrolls logs from a set of blocks.
-   * @param blockLogs - Input logs from a set of blocks.
-   * @returns Unrolled logs.
-   */
-  public static unrollLogs(blockLogs: (UnencryptedL2BlockL2Logs | undefined)[]): UnencryptedL2Log[] {
-    const logs: UnencryptedL2Log[] = [];
-    for (const blockLog of blockLogs) {
-      if (blockLog) {
-        for (const txLog of blockLog.txLogs) {
-          logs.push(...txLog.unrollLogs());
-        }
-      }
-    }
-    return logs;
-  }
-}
-
-=======
->>>>>>> 38fbd5cf
 export class ContractClass2BlockL2Logs extends L2BlockL2Logs {
   // This class is identical in methods to UnencryptedL2BlockL2Logs, but its
   // consistuent ContractClassTxL2Logs must be treated differently, hence new class.
