--- conflicted
+++ resolved
@@ -4,13 +4,8 @@
 
 function shouldBehaveLikeFunctionL2Logs(FunctionL2Logs: typeof UnencryptedFunctionL2Logs) {
   describe(FunctionL2Logs.name, () => {
-<<<<<<< HEAD
     it('can encode L2Logs to buffer and back', async () => {
-      const l2Logs = await FunctionL2Logs.random(3);
-=======
-    it('can encode L2Logs to buffer and back', () => {
-      const l2Logs = FunctionL2Logs.random(1);
->>>>>>> 38fbd5cf
+      const l2Logs = await FunctionL2Logs.random(1);
 
       const buffer = l2Logs.toBuffer();
       const recovered = FunctionL2Logs.fromBuffer(buffer);
@@ -27,13 +22,8 @@
       expect(recovered).toEqual(l2Logs);
     });
 
-<<<<<<< HEAD
     it('getSerializedLength returns the correct length', async () => {
-      const l2Logs = await FunctionL2Logs.random(3);
-=======
-    it('getSerializedLength returns the correct length', () => {
-      const l2Logs = FunctionL2Logs.random(1);
->>>>>>> 38fbd5cf
+      const l2Logs = await FunctionL2Logs.random(1);
 
       const buffer = l2Logs.toBuffer();
       const recovered = FunctionL2Logs.fromBuffer(buffer);
@@ -46,13 +36,8 @@
       }
     });
 
-<<<<<<< HEAD
     it('getKernelLength returns the correct length', async () => {
-      const l2Logs = await FunctionL2Logs.random(3);
-=======
-    it('getKernelLength returns the correct length', () => {
-      const l2Logs = FunctionL2Logs.random(1);
->>>>>>> 38fbd5cf
+      const l2Logs = await FunctionL2Logs.random(1);
 
       const expectedLength = l2Logs.logs.map(l => l.length).reduce((a, b) => a + b + 4, 0);
 
