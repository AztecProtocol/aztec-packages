import { MAX_UNENCRYPTED_LOGS_PER_CALL } from '@aztec/circuits.js';
import { sha256Trunc } from '@aztec/foundation/crypto';
import { BufferReader, prefixBufferWithLength } from '@aztec/foundation/serialize';

import { z } from 'zod';

import { UnencryptedL2Log } from './unencrypted_l2_log.js';

/**
 * Data container of logs emitted in 1 function invocation (corresponds to 1 kernel iteration).
 */
export class UnencryptedFunctionL2Logs {
  constructor(
    /** An array of logs. */
    public readonly logs: UnencryptedL2Log[],
  ) {}

  /**
   * Serializes all function logs into a buffer.
   * @returns A buffer containing the serialized logs.
   * @remarks Each log is prefixed with 4 bytes for its length, then all the serialized logs are concatenated and
   *          the resulting buffer is prefixed with 4 bytes for its total length.
   */
  public toBuffer(): Buffer {
    const serializedLogs = this.logs.map(log => prefixBufferWithLength(log.toBuffer()));
    return prefixBufferWithLength(Buffer.concat(serializedLogs));
  }

  /**
   * Get the total length of all serialized data
   * @returns Total length of serialized data.
   */
  public getSerializedLength(): number {
    // adding 4 for the resulting buffer length.
    return this.getKernelLength() + 4;
  }

  /**
   * Get the total length of all chargable data (raw log data + 4 for each log)
   * TODO: Rename this? getChargableLength? getDALength?
   * @returns Total length of data.
   */
  public getKernelLength(): number {
    // Adding 4 to each log's length to account for the size stored in the serialized buffer
    return this.logs.reduce((acc, log) => acc + log.length + 4, 0);
  }

  /**
   * Calculates hash of serialized logs.
   * @returns Buffer containing 248 bits of information of sha256 hash.
   */
  public hash(): Buffer {
    // Truncated SHA hash of the concatenation of the hash of each inner log
    // Changed in resolving #5017 to mimic logs hashing in kernels
    const preimage = Buffer.concat(this.logs.map(l => l.hash()));
    return sha256Trunc(preimage);
  }

<<<<<<< HEAD
  /**
   * Convert a FunctionL2Logs class object to a plain JSON object.
   * @returns A plain object with FunctionL2Logs properties.
   */
  public toJSON() {
    return { logs: this.logs };
  }
}

export class EncryptedNoteFunctionL2Logs extends FunctionL2Logs<EncryptedL2NoteLog> {
  static get schema() {
    return z
      .object({ logs: z.array(EncryptedL2NoteLog.schema) })
      .transform(({ logs }) => new EncryptedNoteFunctionL2Logs(logs));
  }

  /**
   * Creates an empty L2Logs object with no logs.
   * @returns A new FunctionL2Logs object with no logs.
   */
  public static empty(): EncryptedNoteFunctionL2Logs {
    return new EncryptedNoteFunctionL2Logs([]);
  }

  /**
   * Deserializes logs from a buffer.
   * @param buf - The buffer containing the serialized logs.
   * @param isLengthPrefixed - Whether the buffer is prefixed with 4 bytes for its total length.
   * @returns Deserialized instance of `FunctionL2Logs`.
   */
  public static fromBuffer(buf: Buffer, isLengthPrefixed = true): EncryptedNoteFunctionL2Logs {
    const reader = new BufferReader(buf, 0);

    // If the buffer is length prefixed use the length to read the array. Otherwise, the entire buffer is consumed.
    const logsBufLength = isLengthPrefixed ? reader.readNumber() : -1;
    const logs = reader.readBufferArray(logsBufLength);

    return new EncryptedNoteFunctionL2Logs(logs.map(EncryptedL2NoteLog.fromBuffer));
  }

  /**
   * Creates a new L2Logs object with `numLogs` logs.
   * @param numLogs - The number of logs to create.
   * @returns A new EncryptedNoteFunctionL2Logs object.
   */
  public static async random(numLogs: number): Promise<EncryptedNoteFunctionL2Logs> {
    if (numLogs > MAX_NOTE_ENCRYPTED_LOGS_PER_CALL) {
      throw new Error(`Trying to create ${numLogs} logs for one call (max: ${MAX_NOTE_ENCRYPTED_LOGS_PER_CALL})`);
    }
    const logs: EncryptedL2NoteLog[] = [];
    for (let i = 0; i < numLogs; i++) {
      logs.push(await EncryptedL2NoteLog.random());
    }
    return new EncryptedNoteFunctionL2Logs(logs);
  }

  /**
   * Convert a plain JSON object to a FunctionL2Logs class object.
   * @param obj - A plain FunctionL2Logs JSON object.
   * @returns A FunctionL2Logs class object.
   */
  public static fromJSON(obj: any) {
    const logs = obj.logs.map(EncryptedL2NoteLog.fromJSON);
    return new EncryptedNoteFunctionL2Logs(logs);
  }
}

export class EncryptedFunctionL2Logs extends FunctionL2Logs<EncryptedL2Log> {
  static get schema(): ZodFor<EncryptedFunctionL2Logs> {
    return z
      .object({ logs: z.array(EncryptedL2Log.schema) })
      .transform(({ logs }) => new EncryptedFunctionL2Logs(logs));
  }

  /**
   * Creates an empty L2Logs object with no logs.
   * @returns A new FunctionL2Logs object with no logs.
   */
  public static empty(): EncryptedFunctionL2Logs {
    return new EncryptedFunctionL2Logs([]);
  }

  /**
   * Deserializes logs from a buffer.
   * @param buf - The buffer containing the serialized logs.
   * @param isLengthPrefixed - Whether the buffer is prefixed with 4 bytes for its total length.
   * @returns Deserialized instance of `FunctionL2Logs`.
   */
  public static fromBuffer(buf: Buffer, isLengthPrefixed = true): EncryptedFunctionL2Logs {
    const reader = new BufferReader(buf, 0);

    // If the buffer is length prefixed use the length to read the array. Otherwise, the entire buffer is consumed.
    const logsBufLength = isLengthPrefixed ? reader.readNumber() : -1;
    const logs = reader.readBufferArray(logsBufLength);

    return new EncryptedFunctionL2Logs(logs.map(EncryptedL2Log.fromBuffer));
  }

  /**
   * Creates a new L2Logs object with `numLogs` logs.
   * @param numLogs - The number of logs to create.
   * @returns A new EncryptedFunctionL2Logs object.
   */
  public static async random(numLogs: number): Promise<EncryptedFunctionL2Logs> {
    if (numLogs > MAX_ENCRYPTED_LOGS_PER_CALL) {
      throw new Error(`Trying to create ${numLogs} logs for one call (max: ${MAX_ENCRYPTED_LOGS_PER_CALL})`);
    }
    const logs: EncryptedL2Log[] = [];
    for (let i = 0; i < numLogs; i++) {
      logs.push(await EncryptedL2Log.random());
    }
    return new EncryptedFunctionL2Logs(logs);
  }

  /**
   * Convert a plain JSON object to a FunctionL2Logs class object.
   * @param obj - A plain FunctionL2Logs JSON object.
   * @returns A FunctionL2Logs class object.
   */
  public static fromJSON(obj: any) {
    const logs = obj.logs.map(EncryptedL2Log.fromJSON);
    return new EncryptedFunctionL2Logs(logs);
  }
}

export class UnencryptedFunctionL2Logs extends FunctionL2Logs<UnencryptedL2Log> {
=======
>>>>>>> 89cb8d33
  static get schema() {
    return z
      .object({ logs: z.array(UnencryptedL2Log.schema) })
      .transform(({ logs }) => new UnencryptedFunctionL2Logs(logs));
  }

  /**
   * Creates an empty L2Logs object with no logs.
   * @returns A new FunctionL2Logs object with no logs.
   */
  public static empty(): UnencryptedFunctionL2Logs {
    return new UnencryptedFunctionL2Logs([]);
  }

  /**
   * Deserializes logs from a buffer.
   * @param buf - The buffer containing the serialized logs.
   * @param isLengthPrefixed - Whether the buffer is prefixed with 4 bytes for its total length.
   * @returns Deserialized instance of `FunctionL2Logs`.
   */
  public static fromBuffer(buf: Buffer, isLengthPrefixed = true): UnencryptedFunctionL2Logs {
    const reader = new BufferReader(buf, 0);

    // If the buffer is length prefixed use the length to read the array. Otherwise, the entire buffer is consumed.
    const logsBufLength = isLengthPrefixed ? reader.readNumber() : -1;
    const logs = reader.readBufferArray(logsBufLength);

    return new UnencryptedFunctionL2Logs(logs.map(UnencryptedL2Log.fromBuffer));
  }

  /**
   * Creates a new L2Logs object with `numLogs` logs.
   * @param numLogs - The number of logs to create.
   * @returns A new UnencryptedFunctionL2Logs object.
   */
  public static random(numLogs: number): UnencryptedFunctionL2Logs {
    if (numLogs > MAX_UNENCRYPTED_LOGS_PER_CALL) {
      throw new Error(`Trying to create ${numLogs} logs for one call (max: ${MAX_UNENCRYPTED_LOGS_PER_CALL})`);
    }
    const logs: UnencryptedL2Log[] = [];
    for (let i = 0; i < numLogs; i++) {
      logs.push(UnencryptedL2Log.random());
    }
    return new UnencryptedFunctionL2Logs(logs);
  }
}<|MERGE_RESOLUTION|>--- conflicted
+++ resolved
@@ -56,135 +56,6 @@
     return sha256Trunc(preimage);
   }
 
-<<<<<<< HEAD
-  /**
-   * Convert a FunctionL2Logs class object to a plain JSON object.
-   * @returns A plain object with FunctionL2Logs properties.
-   */
-  public toJSON() {
-    return { logs: this.logs };
-  }
-}
-
-export class EncryptedNoteFunctionL2Logs extends FunctionL2Logs<EncryptedL2NoteLog> {
-  static get schema() {
-    return z
-      .object({ logs: z.array(EncryptedL2NoteLog.schema) })
-      .transform(({ logs }) => new EncryptedNoteFunctionL2Logs(logs));
-  }
-
-  /**
-   * Creates an empty L2Logs object with no logs.
-   * @returns A new FunctionL2Logs object with no logs.
-   */
-  public static empty(): EncryptedNoteFunctionL2Logs {
-    return new EncryptedNoteFunctionL2Logs([]);
-  }
-
-  /**
-   * Deserializes logs from a buffer.
-   * @param buf - The buffer containing the serialized logs.
-   * @param isLengthPrefixed - Whether the buffer is prefixed with 4 bytes for its total length.
-   * @returns Deserialized instance of `FunctionL2Logs`.
-   */
-  public static fromBuffer(buf: Buffer, isLengthPrefixed = true): EncryptedNoteFunctionL2Logs {
-    const reader = new BufferReader(buf, 0);
-
-    // If the buffer is length prefixed use the length to read the array. Otherwise, the entire buffer is consumed.
-    const logsBufLength = isLengthPrefixed ? reader.readNumber() : -1;
-    const logs = reader.readBufferArray(logsBufLength);
-
-    return new EncryptedNoteFunctionL2Logs(logs.map(EncryptedL2NoteLog.fromBuffer));
-  }
-
-  /**
-   * Creates a new L2Logs object with `numLogs` logs.
-   * @param numLogs - The number of logs to create.
-   * @returns A new EncryptedNoteFunctionL2Logs object.
-   */
-  public static async random(numLogs: number): Promise<EncryptedNoteFunctionL2Logs> {
-    if (numLogs > MAX_NOTE_ENCRYPTED_LOGS_PER_CALL) {
-      throw new Error(`Trying to create ${numLogs} logs for one call (max: ${MAX_NOTE_ENCRYPTED_LOGS_PER_CALL})`);
-    }
-    const logs: EncryptedL2NoteLog[] = [];
-    for (let i = 0; i < numLogs; i++) {
-      logs.push(await EncryptedL2NoteLog.random());
-    }
-    return new EncryptedNoteFunctionL2Logs(logs);
-  }
-
-  /**
-   * Convert a plain JSON object to a FunctionL2Logs class object.
-   * @param obj - A plain FunctionL2Logs JSON object.
-   * @returns A FunctionL2Logs class object.
-   */
-  public static fromJSON(obj: any) {
-    const logs = obj.logs.map(EncryptedL2NoteLog.fromJSON);
-    return new EncryptedNoteFunctionL2Logs(logs);
-  }
-}
-
-export class EncryptedFunctionL2Logs extends FunctionL2Logs<EncryptedL2Log> {
-  static get schema(): ZodFor<EncryptedFunctionL2Logs> {
-    return z
-      .object({ logs: z.array(EncryptedL2Log.schema) })
-      .transform(({ logs }) => new EncryptedFunctionL2Logs(logs));
-  }
-
-  /**
-   * Creates an empty L2Logs object with no logs.
-   * @returns A new FunctionL2Logs object with no logs.
-   */
-  public static empty(): EncryptedFunctionL2Logs {
-    return new EncryptedFunctionL2Logs([]);
-  }
-
-  /**
-   * Deserializes logs from a buffer.
-   * @param buf - The buffer containing the serialized logs.
-   * @param isLengthPrefixed - Whether the buffer is prefixed with 4 bytes for its total length.
-   * @returns Deserialized instance of `FunctionL2Logs`.
-   */
-  public static fromBuffer(buf: Buffer, isLengthPrefixed = true): EncryptedFunctionL2Logs {
-    const reader = new BufferReader(buf, 0);
-
-    // If the buffer is length prefixed use the length to read the array. Otherwise, the entire buffer is consumed.
-    const logsBufLength = isLengthPrefixed ? reader.readNumber() : -1;
-    const logs = reader.readBufferArray(logsBufLength);
-
-    return new EncryptedFunctionL2Logs(logs.map(EncryptedL2Log.fromBuffer));
-  }
-
-  /**
-   * Creates a new L2Logs object with `numLogs` logs.
-   * @param numLogs - The number of logs to create.
-   * @returns A new EncryptedFunctionL2Logs object.
-   */
-  public static async random(numLogs: number): Promise<EncryptedFunctionL2Logs> {
-    if (numLogs > MAX_ENCRYPTED_LOGS_PER_CALL) {
-      throw new Error(`Trying to create ${numLogs} logs for one call (max: ${MAX_ENCRYPTED_LOGS_PER_CALL})`);
-    }
-    const logs: EncryptedL2Log[] = [];
-    for (let i = 0; i < numLogs; i++) {
-      logs.push(await EncryptedL2Log.random());
-    }
-    return new EncryptedFunctionL2Logs(logs);
-  }
-
-  /**
-   * Convert a plain JSON object to a FunctionL2Logs class object.
-   * @param obj - A plain FunctionL2Logs JSON object.
-   * @returns A FunctionL2Logs class object.
-   */
-  public static fromJSON(obj: any) {
-    const logs = obj.logs.map(EncryptedL2Log.fromJSON);
-    return new EncryptedFunctionL2Logs(logs);
-  }
-}
-
-export class UnencryptedFunctionL2Logs extends FunctionL2Logs<UnencryptedL2Log> {
-=======
->>>>>>> 89cb8d33
   static get schema() {
     return z
       .object({ logs: z.array(UnencryptedL2Log.schema) })
