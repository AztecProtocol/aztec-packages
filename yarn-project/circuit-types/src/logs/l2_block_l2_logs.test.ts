import { jsonStringify } from '@aztec/foundation/json-rpc';

import { ContractClass2BlockL2Logs } from './l2_block_l2_logs.js';

function shouldBehaveLikeL2BlockL2Logs(L2BlockL2Logs: typeof ContractClass2BlockL2Logs) {
  describe(L2BlockL2Logs.name, () => {
<<<<<<< HEAD
    it('can encode L2Logs to buffer and back', async () => {
      const l2Logs =
        L2BlockL2Logs.name == 'ContractClass2BlockL2Logs'
          ? await L2BlockL2Logs.random(3, 1, 1)
          : await L2BlockL2Logs.random(3, 4, 2);

=======
    it('can encode L2Logs to buffer and back', () => {
      const l2Logs = L2BlockL2Logs.random(3, 1, 1);
>>>>>>> 38fbd5cf
      const buffer = l2Logs.toBuffer();
      const recovered = L2BlockL2Logs.fromBuffer(buffer);

      expect(recovered).toEqual(l2Logs);
    });

<<<<<<< HEAD
    it('getSerializedLength returns the correct length', async () => {
      const l2Logs =
        L2BlockL2Logs.name == 'ContractClass2BlockL2Logs'
          ? await L2BlockL2Logs.random(3, 1, 1)
          : await L2BlockL2Logs.random(3, 4, 2);

=======
    it('getSerializedLength returns the correct length', () => {
      const l2Logs = L2BlockL2Logs.random(3, 1, 1);
>>>>>>> 38fbd5cf
      const buffer = l2Logs.toBuffer();
      const recovered = L2BlockL2Logs.fromBuffer(buffer);
      expect(recovered.getSerializedLength()).toEqual(buffer.length);
    });

    it('serializes to and from JSON via schema', () => {
      const l2Logs = L2BlockL2Logs.random(3, 1, 1);
      const json = jsonStringify(l2Logs);
      const recovered = L2BlockL2Logs.schema.parse(JSON.parse(json));
      expect(recovered).toEqual(l2Logs);
      expect(recovered).toBeInstanceOf(L2BlockL2Logs);
    });
  });
}

shouldBehaveLikeL2BlockL2Logs(ContractClass2BlockL2Logs);<|MERGE_RESOLUTION|>--- conflicted
+++ resolved
@@ -4,34 +4,16 @@
 
 function shouldBehaveLikeL2BlockL2Logs(L2BlockL2Logs: typeof ContractClass2BlockL2Logs) {
   describe(L2BlockL2Logs.name, () => {
-<<<<<<< HEAD
     it('can encode L2Logs to buffer and back', async () => {
-      const l2Logs =
-        L2BlockL2Logs.name == 'ContractClass2BlockL2Logs'
-          ? await L2BlockL2Logs.random(3, 1, 1)
-          : await L2BlockL2Logs.random(3, 4, 2);
-
-=======
-    it('can encode L2Logs to buffer and back', () => {
-      const l2Logs = L2BlockL2Logs.random(3, 1, 1);
->>>>>>> 38fbd5cf
+      const l2Logs = await L2BlockL2Logs.random(3, 1, 1);
       const buffer = l2Logs.toBuffer();
       const recovered = L2BlockL2Logs.fromBuffer(buffer);
 
       expect(recovered).toEqual(l2Logs);
     });
 
-<<<<<<< HEAD
     it('getSerializedLength returns the correct length', async () => {
-      const l2Logs =
-        L2BlockL2Logs.name == 'ContractClass2BlockL2Logs'
-          ? await L2BlockL2Logs.random(3, 1, 1)
-          : await L2BlockL2Logs.random(3, 4, 2);
-
-=======
-    it('getSerializedLength returns the correct length', () => {
-      const l2Logs = L2BlockL2Logs.random(3, 1, 1);
->>>>>>> 38fbd5cf
+      const l2Logs = await L2BlockL2Logs.random(3, 1, 1);
       const buffer = l2Logs.toBuffer();
       const recovered = L2BlockL2Logs.fromBuffer(buffer);
       expect(recovered.getSerializedLength()).toEqual(buffer.length);
