--- conflicted
+++ resolved
@@ -59,13 +59,8 @@
     }
   }
 
-<<<<<<< HEAD
   static async decryptAsIncoming(log: PrivateLog, sk: Fq): Promise<L1NotePayload | undefined> {
-    const decryptedLog = await EncryptedLogPayload.decryptAsIncoming(log, sk);
-=======
-  static decryptAsIncoming(log: PrivateLog, sk: Fq): L1NotePayload | undefined {
-    const decryptedLog = EncryptedLogPayload.decryptAsIncoming(log.fields, sk);
->>>>>>> 38fbd5cf
+    const decryptedLog = await EncryptedLogPayload.decryptAsIncoming(log.fields, sk);
     if (!decryptedLog) {
       return undefined;
     }
@@ -77,22 +72,13 @@
     );
   }
 
-<<<<<<< HEAD
-  static async decryptAsIncomingFromPublic(log: Buffer, sk: Fq): Promise<L1NotePayload | undefined> {
-    const { privateValues, publicValues } = parseLogFromPublic(log);
-=======
-  static decryptAsIncomingFromPublic(log: PublicLog, sk: Fq): L1NotePayload | undefined {
+  static async decryptAsIncomingFromPublic(log: PublicLog, sk: Fq): Promise<L1NotePayload | undefined> {
     const { privateValues, publicValues, ciphertextLength } = parseLogFromPublic(log);
->>>>>>> 38fbd5cf
     if (!privateValues) {
       return undefined;
     }
 
-<<<<<<< HEAD
-    const decryptedLog = await EncryptedLogPayload.decryptAsIncomingFromPublic(privateValues, sk);
-=======
-    const decryptedLog = EncryptedLogPayload.decryptAsIncoming(privateValues, sk, ciphertextLength);
->>>>>>> 38fbd5cf
+    const decryptedLog = await EncryptedLogPayload.decryptAsIncoming(privateValues, sk, ciphertextLength);
     if (!decryptedLog) {
       return undefined;
     }
