--- conflicted
+++ resolved
@@ -59,11 +59,6 @@
     }
   }
 
-<<<<<<< HEAD
-  static async decryptAsIncoming(log: Buffer, sk: Fq, isFromPublic = false): Promise<L1NotePayload | undefined> {
-    const { publicValues, encryptedLog } = parseLog(log, isFromPublic);
-    const decryptedLog = await EncryptedLogPayload.decryptAsIncoming(encryptedLog, sk);
-=======
   static decryptAsIncoming(log: PrivateLog, sk: Fq): L1NotePayload | undefined {
     const decryptedLog = EncryptedLogPayload.decryptAsIncoming(log, sk);
     if (!decryptedLog) {
@@ -84,7 +79,6 @@
     }
 
     const decryptedLog = EncryptedLogPayload.decryptAsIncomingFromPublic(privateValues, sk);
->>>>>>> 89cb8d33
     if (!decryptedLog) {
       return undefined;
     }
@@ -96,11 +90,6 @@
     );
   }
 
-<<<<<<< HEAD
-  static async decryptAsOutgoing(log: Buffer, sk: Fq, isFromPublic = false): Promise<L1NotePayload | undefined> {
-    const { publicValues, encryptedLog } = parseLog(log, isFromPublic);
-    const decryptedLog = await EncryptedLogPayload.decryptAsOutgoing(encryptedLog, sk);
-=======
   static decryptAsOutgoing(log: PrivateLog, sk: Fq): L1NotePayload | undefined {
     const decryptedLog = EncryptedLogPayload.decryptAsOutgoing(log, sk);
     if (!decryptedLog) {
@@ -121,7 +110,6 @@
     }
 
     const decryptedLog = EncryptedLogPayload.decryptAsOutgoingFromPublic(privateValues, sk);
->>>>>>> 89cb8d33
     if (!decryptedLog) {
       return undefined;
     }
