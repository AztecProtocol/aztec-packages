import {
  AztecAddress,
  CompleteAddress,
  IndexedTaggingSecret,
  type PrivateLog,
  computeAddressSecret,
  deriveKeys,
} from '@aztec/circuits.js';
import { randomBytes } from '@aztec/foundation/crypto';
import { Fr, GrumpkinScalar } from '@aztec/foundation/fields';
import { updateInlineTestData } from '@aztec/foundation/testing/files';

import { EncryptedLogPayload } from './encrypted_log_payload.js';

// placeholder value until tagging is implemented
const PLACEHOLDER_TAG = new Fr(33);

describe('EncryptedLogPayload', () => {
  describe('encrypt and decrypt a full log', () => {
    let completeAddress: CompleteAddress;
    let ivskM: GrumpkinScalar;

    let original: EncryptedLogPayload;
    let payload: PrivateLog;

    beforeAll(async () => {
      const incomingBodyPlaintext = randomBytes(128);
      const contract = await AztecAddress.random();
      original = new EncryptedLogPayload(PLACEHOLDER_TAG, contract, incomingBodyPlaintext);

      const secretKey = Fr.random();
      const partialAddress = Fr.random();
      ({ masterIncomingViewingSecretKey: ivskM } = deriveKeys(secretKey));

      completeAddress = CompleteAddress.fromSecretKeyAndPartialAddress(secretKey, partialAddress);

      const ephSk = GrumpkinScalar.random();

      payload = await original.generatePayload(ephSk, completeAddress.address);
    });

    it('decrypt a log as incoming', async () => {
      const addressSecret = computeAddressSecret(completeAddress.getPreaddress(), ivskM);

<<<<<<< HEAD
      const recreated = await EncryptedLogPayload.decryptAsIncoming(payload, addressSecret);
=======
      const recreated = EncryptedLogPayload.decryptAsIncoming(payload.fields, addressSecret);
>>>>>>> 38fbd5cf

      expect(recreated?.toBuffer()).toEqual(original.toBuffer());
    });
  });

  it('encrypted tagged log matches Noir', async () => {
    // All the values in this test were arbitrarily set and copied over to `payload.nr`
    const contract = AztecAddress.fromString('0x10f48cd9eff7ae5b209c557c70de2e657ee79166868676b787e9417e19260e04');
    const plaintext = Buffer.from(
      '00000001301640ceea758391b2e161c92c0513f129020f4125256afdae2646ce31099f5c10f48cd9eff7ae5b209c557c70de2e657ee79166868676b787e9417e19260e040fe46be583b71f4ab5b70c2657ff1d05cccf1d292a9369628d1a194f944e659900001027',
      'hex',
    );

    // We set a random secret, as it is simply the result of an oracle call, and we are not actually computing this in nr.
    const logTag = new IndexedTaggingSecret(new Fr(69420), 1337).computeTag(
      AztecAddress.fromBigInt(0x25afb798ea6d0b8c1618e50fdeafa463059415013d3b7c75d46abf5e242be70cn),
    );
    const log = new EncryptedLogPayload(logTag, contract, plaintext);

    const ephSk = new GrumpkinScalar(0x1358d15019d4639393d62b97e1588c095957ce74a1c32d6ec7d62fe6705d9538n);

    const recipientCompleteAddress = CompleteAddress.fromString(
      '0x25afb798ea6d0b8c1618e50fdeafa463059415013d3b7c75d46abf5e242be70c138af8799f2fba962549802469e12e3b7ba4c5f9c999c6421e05c73f45ec68481970dd8ce0250b677759dfc040f6edaf77c5827a7bcd425e66bcdec3fa7e59bc18dd22d6a4032eefe3a7a55703f583396596235f7c186e450c92981186ee74042e49e00996565114016a1a478309842ecbaf930fb716c3f498e7e10370631d7507f696b8b233de2c1935e43c793399586f532da5ff7c0356636a75acb862e964156e8a3e42bfca3663936ba98c7fd26386a14657c23b5f5146f1a94b6c4651542685ea16f17c580a7cc7c8ff2688dce9bde8bf1f50475f4c3281e1c33404ee0025f50db0733f719462b22eff03cec746bb9e3829ae3636c84fbccd2754b5a5a92087a5f41ccf94a03a2671cd341ba3264c45147e75d4ea96e3b1a58498550b89',
    );

    const fixedRand = (len: number) => {
      // The random values in the noir test file after the overhead are filled with 1s.
      return Buffer.from(Array(len).fill(1));
    };

    const payload = await log.generatePayload(ephSk, recipientCompleteAddress.address, fixedRand);

    expect(payload.toBuffer().toString('hex')).toMatchInlineSnapshot(
      `"0e9cffc3ddd746affb02410d8f0a823e89939785bcc8e88ee4f3cae05e737c36008d460c0e434d846ec1ea286e4090eb56376ff27bddc1aacae1d856549f701f00a70577790aeabcc2d81ec8d0c99e7f5d2bf2f1452025dc777a178404f851d9003de818923f85187871d99bdf95d695eff0a900000000000000000000000000000000a600a61f7d59eeaf52eb51bc0592ff981d9ba3ea8e6ea8ba9dc0cec8c7000b81e84556a77ce6c3ca47a527f99ffe7b2524bb885a23020b7295748ad19c001083618ad96298b76ee07eb1a56d19cc798710e9f5de96501bd59b3781c9c0002a6c95c5912f8936b1500d362afbf0922c85b1ada18db8b95162a6e9d06765005cdf669eb387f8e0492a95fdcdb39429d5340b4bebc250ba9bf62c2f49f54900f37beed75a668aa51967e0e57547e5a655157bcf381e22f30e25881548ec960006a151b5fbfb2d14ee4b34bf4c1dbd71c7be15ad4c63474bb6f89970aeb3d900489c8edbdff80a1a3a5c28370e534abc870a85ea4318326ea19222fb10df35008c765edada497db4284ae30507a2e03e983d23cfa0bd831577e857bbef9cf70090c97cb5699cc8783a1b4276d929be2882e5b9b72829a4f8404f7e3c853d1100d6d5a000b80134891e95f81007ad35d3945eaeecbe137fff85d01d7eaf8f1900a15eb965c6a4bc97aa87fd3463c31c9d4e0d722a8ba870bcc50c9c7a8b48ad0063c861bdbe490d44c57382decbae663927909652f87ac18dcfd5b30649cce500820f14caa725efe1fa3485ceac88499eadf0565c5b20998c05931bbf478e68"`,
    );

    // Run with AZTEC_GENERATE_TEST_DATA=1 to update noir test data
    const fieldArrayStr = `[${payload.fields.map(f => f.toString()).join(',')}]`;
    updateInlineTestData(
      'noir-projects/aztec-nr/aztec/src/encrypted_logs/payload.nr',
      'private_log_payload_from_typescript',
      fieldArrayStr,
    );

    const ivskM = new GrumpkinScalar(0x0d6e27b21c89a7632f7766e35cc280d43f75bea3898d7328400a5fefc804d462n);

    const addressSecret = computeAddressSecret(recipientCompleteAddress.getPreaddress(), ivskM);
<<<<<<< HEAD
    const recreated = await EncryptedLogPayload.decryptAsIncoming(payload, addressSecret);
=======
    const recreated = EncryptedLogPayload.decryptAsIncoming(payload.fields, addressSecret);
>>>>>>> 38fbd5cf
    expect(recreated?.toBuffer()).toEqual(log.toBuffer());
  });
});<|MERGE_RESOLUTION|>--- conflicted
+++ resolved
@@ -42,11 +42,7 @@
     it('decrypt a log as incoming', async () => {
       const addressSecret = computeAddressSecret(completeAddress.getPreaddress(), ivskM);
 
-<<<<<<< HEAD
-      const recreated = await EncryptedLogPayload.decryptAsIncoming(payload, addressSecret);
-=======
-      const recreated = EncryptedLogPayload.decryptAsIncoming(payload.fields, addressSecret);
->>>>>>> 38fbd5cf
+      const recreated = await EncryptedLogPayload.decryptAsIncoming(payload.fields, addressSecret);
 
       expect(recreated?.toBuffer()).toEqual(original.toBuffer());
     });
@@ -94,11 +90,7 @@
     const ivskM = new GrumpkinScalar(0x0d6e27b21c89a7632f7766e35cc280d43f75bea3898d7328400a5fefc804d462n);
 
     const addressSecret = computeAddressSecret(recipientCompleteAddress.getPreaddress(), ivskM);
-<<<<<<< HEAD
-    const recreated = await EncryptedLogPayload.decryptAsIncoming(payload, addressSecret);
-=======
-    const recreated = EncryptedLogPayload.decryptAsIncoming(payload.fields, addressSecret);
->>>>>>> 38fbd5cf
+    const recreated = await EncryptedLogPayload.decryptAsIncoming(payload.fields, addressSecret);
     expect(recreated?.toBuffer()).toEqual(log.toBuffer());
   });
 });