--- conflicted
+++ resolved
@@ -42,32 +42,19 @@
 
       const ephSk = GrumpkinScalar.random();
 
-<<<<<<< HEAD
-      encrypted = await original.encrypt(ephSk, completeAddress.address, ovKeys);
-=======
       payload = original.generatePayload(ephSk, completeAddress.address, ovKeys);
->>>>>>> 89cb8d33
     });
 
     it('decrypt a log as incoming', async () => {
       const addressSecret = await computeAddressSecret(await completeAddress.getPreaddress(), ivskM);
 
-<<<<<<< HEAD
-      const recreated = await EncryptedLogPayload.decryptAsIncoming(encrypted, addressSecret);
-=======
       const recreated = EncryptedLogPayload.decryptAsIncoming(payload, addressSecret);
->>>>>>> 89cb8d33
 
       expect(recreated?.toBuffer()).toEqual(original.toBuffer());
     });
 
-<<<<<<< HEAD
-    it('decrypt a log as outgoing', async () => {
-      const recreated = await EncryptedLogPayload.decryptAsOutgoing(encrypted, ovskM);
-=======
     it('decrypt a log as outgoing', () => {
       const recreated = EncryptedLogPayload.decryptAsOutgoing(payload, ovskM);
->>>>>>> 89cb8d33
 
       expect(recreated?.toBuffer()).toEqual(original.toBuffer());
     });
@@ -94,15 +81,8 @@
       ephSk,
       ephPk,
       recipient,
-<<<<<<< HEAD
-      (await computePoint(recipient)).toCompressedBuffer(),
-    );
-    const outgoingBodyCiphertext = (
-      await encrypt(outgoingBodyPlaintext, senderOvskApp, ephPk, derivePoseidonAESSecret)
-=======
       addressPoint,
       senderOvskApp,
->>>>>>> 89cb8d33
     ).toString('hex');
 
     expect(outgoingBodyCiphertext).toMatchInlineSnapshot(
@@ -147,12 +127,7 @@
       return Buffer.from(Array(len).fill(1));
     };
 
-<<<<<<< HEAD
-    const encrypted = await log.encrypt(ephSk, recipientCompleteAddress.address, ovKeys, fixedRand);
-    expect(encrypted.length).toBe(PRIVATE_LOG_SIZE_IN_BYTES);
-=======
     const payload = log.generatePayload(ephSk, recipientCompleteAddress.address, ovKeys, fixedRand);
->>>>>>> 89cb8d33
 
     expect(payload.toBuffer().toString('hex')).toMatchInlineSnapshot(
       `"0e9cffc3ddd746affb02410d8f0a823e89939785bcc8e88ee4f3cae05e737c36008d460c0e434d846ec1ea286e4090eb56376ff27bddc1aacae1d856549f701f00a70577790aeabcc2d81ec8d0c99e7f5d2bf2f1452025dc777a178404f851d9003de818923f85187871d99bdf95d695eff0a9e09ba15153fc9b4d224b6e1e7100dfbdcaab06c09d5b3c749bfebe1c0407eccd04f51bbb59142680c8a091b97f00c6cbcf615def593ab09e5b3f7f58f6fc235c90e7c77ed8dadb3b05ee4545a700bc612c9139475fee6070be47efcc43a5cbbc873632f1428fac952df9c181db005f9e850b21fe11fedef37b88caee95111bce776e488df219732d0a77d19201007047186f41445ecd5c603487f7fb3c8f31010a22af69ce00000000000000000000000000000000a600a61f7d59eeaf52eb51bc0592ff981d9ba3ea8e6ea8ba009dc0cec8c70b81e84556a77ce6c3ca47a527f99ffe7b2524bb885a23020b720095748ad19c1083618ad96298b76ee07eb1a56d19cc798710e9f5de96501bd5009b3781c9c02a6c95c5912f8936b1500d362afbf0922c85b1ada18db8b9516200a6e9d067655cdf669eb387f8e0492a95fdcdb39429d5340b4bebc250ba9bf6002c2f49f549f37beed75a668aa51967e0e57547e5a655157bcf381e22f30e2500881548ec9606a151b5fbfb2d14ee4b34bf4c1dbd71c7be15ad4c63474bb6f8009970aeb3d9489c8edbdff80a1a3a5c28370e534abc870a85ea4318326ea1920022fb10df358c765edada497db4284ae30507a2e03e983d23cfa0bd831577e8"`,
@@ -168,13 +143,8 @@
 
     const ivskM = new GrumpkinScalar(0x0d6e27b21c89a7632f7766e35cc280d43f75bea3898d7328400a5fefc804d462n);
 
-<<<<<<< HEAD
-    const addressSecret = await computeAddressSecret(await recipientCompleteAddress.getPreaddress(), ivskM);
-    const recreated = await EncryptedLogPayload.decryptAsIncoming(encrypted, addressSecret);
-=======
     const addressSecret = computeAddressSecret(recipientCompleteAddress.getPreaddress(), ivskM);
     const recreated = EncryptedLogPayload.decryptAsIncoming(payload, addressSecret);
->>>>>>> 89cb8d33
     expect(recreated?.toBuffer()).toEqual(log.toBuffer());
   });
 
