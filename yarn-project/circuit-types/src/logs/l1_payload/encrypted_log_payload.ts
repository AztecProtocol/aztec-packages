import {
  AztecAddress,
  Fr,
  GrumpkinScalar,
  type KeyValidationRequest,
  NotOnCurveError,
  PRIVATE_LOG_SIZE_IN_BYTES,
  Point,
  type PublicKey,
  computeOvskApp,
  computePoint,
  derivePublicKeyFromSecretKey,
} from '@aztec/circuits.js';
import { randomBytes } from '@aztec/foundation/crypto';
import { BufferReader, numToUInt8, serializeToBuffer } from '@aztec/foundation/serialize';

import { decrypt, encrypt } from './encryption_util.js';
import { derivePoseidonAESSecret } from './shared_secret_derivation.js';

// Both the incoming and the outgoing header are 48 bytes../shared_secret_derivation.js
// 32 bytes for the address, and 16 bytes padding to follow PKCS#7
const HEADER_SIZE = 48;

// The outgoing body is constant size of 144 bytes.
// 128 bytes for the secret key, address and public key, and 16 bytes padding to follow PKCS#7
const OUTGOING_BODY_SIZE = 144;

const ENCRYPTED_LOG_CIPHERTEXT_OVERHEAD_SIZE =
  32 /* incoming_tag */ +
  32 /* outgoing_tag */ +
  32 /* eph_pk */ +
  HEADER_SIZE /* incoming_header */ +
  HEADER_SIZE /* outgoing_header */ +
  OUTGOING_BODY_SIZE; /* outgoing_body */

const INCOMING_BODY_SIZE = PRIVATE_LOG_SIZE_IN_BYTES - ENCRYPTED_LOG_CIPHERTEXT_OVERHEAD_SIZE;

/**
 * Encrypted log payload with a tag used for retrieval by clients.
 */
export class EncryptedLogPayload {
  constructor(
    /**
     * Note discovery tag.
     */
    public readonly tag: Fr,
    /**
     * Address of a contract that emitted the log.
     */
    public readonly contractAddress: AztecAddress,
    /**
     * Decrypted incoming body.
     */
    public readonly incomingBodyPlaintext: Buffer,
  ) {}

  public encrypt(
    ephSk: GrumpkinScalar,
    recipient: AztecAddress,
    ovKeys: KeyValidationRequest,
    rand: (len: number) => Buffer = randomBytes,
  ): Buffer {
    const addressPoint = computePoint(recipient);

    const ephPk = derivePublicKeyFromSecretKey(ephSk);
    const incomingHeaderCiphertext = encrypt(this.contractAddress.toBuffer(), ephSk, addressPoint);
    const outgoingHeaderCiphertext = encrypt(this.contractAddress.toBuffer(), ephSk, ovKeys.pkM);

    if (incomingHeaderCiphertext.length !== HEADER_SIZE) {
      throw new Error(`Invalid incoming header size: ${incomingHeaderCiphertext.length}`);
    }
    if (outgoingHeaderCiphertext.length !== HEADER_SIZE) {
      throw new Error(`Invalid outgoing header size: ${outgoingHeaderCiphertext.length}`);
    }

    // The serialization of Fq is [high, low] check `outgoing_body.nr`
    const outgoingBodyPlaintext = serializeToBuffer(ephSk.hi, ephSk.lo, recipient, addressPoint.toCompressedBuffer());
    const outgoingBodyCiphertext = encrypt(
      outgoingBodyPlaintext,
      ovKeys.skAppAsGrumpkinScalar,
      ephPk,
      derivePoseidonAESSecret,
    );
    if (outgoingBodyCiphertext.length !== OUTGOING_BODY_SIZE) {
      throw new Error(`Invalid outgoing body size: ${outgoingBodyCiphertext.length}`);
    }

<<<<<<< HEAD
    const overhead = serializeToBuffer(
      this.incomingTag,
      this.outgoingTag,
=======
    return serializeToBuffer(
      this.tag,
>>>>>>> feace707
      ephPk.toCompressedBuffer(),
      incomingHeaderCiphertext,
      outgoingHeaderCiphertext,
      outgoingBodyCiphertext,
    );
    if (overhead.length !== ENCRYPTED_LOG_CIPHERTEXT_OVERHEAD_SIZE) {
      throw new Error(
        `Invalid ciphertext overhead size. Expected ${ENCRYPTED_LOG_CIPHERTEXT_OVERHEAD_SIZE}. Got ${overhead.length}.`,
      );
    }

    const numPaddedBytes =
      PRIVATE_LOG_SIZE_IN_BYTES -
      ENCRYPTED_LOG_CIPHERTEXT_OVERHEAD_SIZE -
      1 /* 1 byte for this.incomingBodyPlaintext.length */ -
      15 /* aes padding */ -
      this.incomingBodyPlaintext.length;
    const paddedIncomingBodyPlaintextWithLength = Buffer.concat([
      numToUInt8(this.incomingBodyPlaintext.length),
      this.incomingBodyPlaintext,
      rand(numPaddedBytes),
    ]);
    const incomingBodyCiphertext = encrypt(paddedIncomingBodyPlaintextWithLength, ephSk, addressPoint);
    if (incomingBodyCiphertext.length !== INCOMING_BODY_SIZE) {
      throw new Error(
        `Invalid incoming body size. Expected ${INCOMING_BODY_SIZE}. Got ${incomingBodyCiphertext.length}`,
      );
    }

    return serializeToBuffer(overhead, incomingBodyCiphertext);
  }

  /**
   * Decrypts a ciphertext as an incoming log.
   *
   * This is executable by the recipient of the note, and uses the addressSecret to decrypt the payload.
   * The outgoing parts of the log are ignored entirely.
   *
   * Produces the same output as `decryptAsOutgoing`.
   *
   * @param ciphertext - The ciphertext for the log
   * @param addressSecret - The address secret, used to decrypt the logs
   * @returns The decrypted log payload
   */
  public static decryptAsIncoming(
    ciphertext: Buffer | BufferReader,
    addressSecret: GrumpkinScalar,
  ): EncryptedLogPayload | undefined {
    const reader = BufferReader.asReader(ciphertext);

    try {
      const tag = reader.readObject(Fr);

      const ephPk = Point.fromCompressedBuffer(reader.readBytes(Point.COMPRESSED_SIZE_IN_BYTES));

      const incomingHeader = decrypt(reader.readBytes(HEADER_SIZE), addressSecret, ephPk);

      // Skipping the outgoing header and body
      reader.readBytes(HEADER_SIZE);
      reader.readBytes(OUTGOING_BODY_SIZE);

      // The incoming can be of variable size, so we read until the end
      const ciphertext = reader.readToEnd();
      const decrypted = decrypt(ciphertext, addressSecret, ephPk);
      const length = decrypted.readUint8(0);
      const incomingBodyPlaintext = decrypted.subarray(1, 1 + length);

      return new EncryptedLogPayload(tag, AztecAddress.fromBuffer(incomingHeader), incomingBodyPlaintext);
    } catch (e: any) {
      // Following error messages are expected to occur when decryption fails
      if (
        !(e instanceof NotOnCurveError) &&
        !e.message.endsWith('is greater or equal to field modulus.') &&
        !e.message.startsWith('Invalid AztecAddress length') &&
        !e.message.startsWith('Selector must fit in') &&
        !e.message.startsWith('Attempted to read beyond buffer length')
      ) {
        // If we encounter an unexpected error, we rethrow it
        throw e;
      }
      return;
    }
  }

  /**
   * Decrypts a ciphertext as an outgoing log.
   *
   * This is executable by the sender of the event, and uses the ovsk to decrypt the payload.
   * The outgoing parts are decrypted to retrieve information that allows the sender to
   * decrypt the incoming log, and learn about the event contents.
   *
   * Produces the same output as `decryptAsIncoming`.
   *
   * @param ciphertext - The ciphertext for the log
   * @param ovsk - The outgoing viewing secret key, used to decrypt the logs
   * @returns The decrypted log payload
   */
  public static decryptAsOutgoing(
    ciphertext: Buffer | BufferReader,
    ovsk: GrumpkinScalar,
  ): EncryptedLogPayload | undefined {
    const reader = BufferReader.asReader(ciphertext);

    try {
      const tag = reader.readObject(Fr);

      const ephPk = Point.fromCompressedBuffer(reader.readBytes(Point.COMPRESSED_SIZE_IN_BYTES));

      // We skip the incoming header
      reader.readBytes(HEADER_SIZE);

      const outgoingHeader = decrypt(reader.readBytes(HEADER_SIZE), ovsk, ephPk);
      const contractAddress = AztecAddress.fromBuffer(outgoingHeader);

      const ovskApp = computeOvskApp(ovsk, contractAddress);

      let ephSk: GrumpkinScalar;
      let recipientAddressPoint: PublicKey;
      {
        const outgoingBody = decrypt(reader.readBytes(OUTGOING_BODY_SIZE), ovskApp, ephPk, derivePoseidonAESSecret);
        const obReader = BufferReader.asReader(outgoingBody);

        // From outgoing body we extract ephSk, recipient and recipientAddressPoint
        ephSk = GrumpkinScalar.fromHighLow(obReader.readObject(Fr), obReader.readObject(Fr));
        const _recipient = obReader.readObject(AztecAddress);
        recipientAddressPoint = Point.fromCompressedBuffer(obReader.readBytes(Point.COMPRESSED_SIZE_IN_BYTES));
      }

      // Now we decrypt the incoming body using the ephSk and recipientIvpk
      const decryptedIncomingBody = decrypt(reader.readToEnd(), ephSk, recipientAddressPoint);
      const length = decryptedIncomingBody.readUint8(0);
      const incomingBody = decryptedIncomingBody.subarray(1, 1 + length);

      return new EncryptedLogPayload(tag, contractAddress, incomingBody);
    } catch (e: any) {
      // Following error messages are expected to occur when decryption fails
      if (
        !(e instanceof NotOnCurveError) &&
        !e.message.endsWith('is greater or equal to field modulus.') &&
        !e.message.startsWith('Invalid AztecAddress length') &&
        !e.message.startsWith('Selector must fit in') &&
        !e.message.startsWith('Attempted to read beyond buffer length')
      ) {
        // If we encounter an unexpected error, we rethrow it
        throw e;
      }
      return;
    }
  }

  public toBuffer() {
    return serializeToBuffer(this.tag, this.contractAddress.toBuffer(), this.incomingBodyPlaintext);
  }
}<|MERGE_RESOLUTION|>--- conflicted
+++ resolved
@@ -27,7 +27,6 @@
 
 const ENCRYPTED_LOG_CIPHERTEXT_OVERHEAD_SIZE =
   32 /* incoming_tag */ +
-  32 /* outgoing_tag */ +
   32 /* eph_pk */ +
   HEADER_SIZE /* incoming_header */ +
   HEADER_SIZE /* outgoing_header */ +
@@ -85,14 +84,8 @@
       throw new Error(`Invalid outgoing body size: ${outgoingBodyCiphertext.length}`);
     }
 
-<<<<<<< HEAD
     const overhead = serializeToBuffer(
-      this.incomingTag,
-      this.outgoingTag,
-=======
-    return serializeToBuffer(
       this.tag,
->>>>>>> feace707
       ephPk.toCompressedBuffer(),
       incomingHeaderCiphertext,
       outgoingHeaderCiphertext,
