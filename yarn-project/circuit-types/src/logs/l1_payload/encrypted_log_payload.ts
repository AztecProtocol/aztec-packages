import {
  AztecAddress,
  Fq,
  Fr,
  GrumpkinScalar,
  type KeyValidationRequest,
  NotOnCurveError,
  PRIVATE_LOG_SIZE_IN_FIELDS,
  Point,
  PrivateLog,
  type PublicKey,
  computeOvskApp,
  derivePublicKeyFromSecretKey,
} from '@aztec/circuits.js';
import { randomBytes } from '@aztec/foundation/crypto';
import { BufferReader, type Tuple, numToUInt16BE, serializeToBuffer } from '@aztec/foundation/serialize';

import { decrypt, encrypt } from './encryption_util.js';
import { derivePoseidonAESSecret } from './shared_secret_derivation.js';

// Below constants should match the values defined in aztec-nr/aztec/src/encrypted_logs/payload.nr.

// Both the incoming and the outgoing header are 48 bytes../shared_secret_derivation.js
// 32 bytes for the address, and 16 bytes padding to follow PKCS#7
const HEADER_SIZE = 48;

// The outgoing body is constant size:
// 96 bytes for the secret key, address and public key, and 16 bytes padding to follow PKCS#7
const OUTGOING_BODY_SIZE = 112;

// Padding added to the overhead to make the size of the incoming body ciphertext a multiple of 16.
const OVERHEAD_PADDING = 15;

const OVERHEAD_SIZE =
  32 /* eph_pk */ +
  HEADER_SIZE /* incoming_header */ +
  HEADER_SIZE /* outgoing_header */ +
  OUTGOING_BODY_SIZE /* outgoing_body */ +
  OVERHEAD_PADDING; /* padding */

const ENCRYPTED_PAYLOAD_SIZE_IN_BYTES = (PRIVATE_LOG_SIZE_IN_FIELDS - 1) * 31;

const MAX_PRIVATE_LOG_PLAINTEXT_SIZE_IN_BYTES =
  ENCRYPTED_PAYLOAD_SIZE_IN_BYTES - OVERHEAD_SIZE - 2 /* plaintext */ - 1; /* aes padding */

function encryptedBytesToFields(encrypted: Buffer): Fr[] {
  const fields = [];
  const numFields = Math.ceil(encrypted.length / 31);
  for (let i = 0; i < numFields; i++) {
    fields.push(new Fr(encrypted.subarray(i * 31, (i + 1) * 31)));
  }
  return fields;
}

function fieldsToEncryptedBytes(fields: Fr[]) {
  return Buffer.concat(fields.map(f => f.toBuffer().subarray(1)));
}

class Overhead {
  constructor(
    public ephPk: Point,
    public incomingHeader: Buffer,
    public outgoingHeader: Buffer,
    public outgoingBody: Buffer,
  ) {}

  static fromBuffer(reader: BufferReader) {
    const ephPk = Point.fromCompressedBuffer(reader.readBytes(Point.COMPRESSED_SIZE_IN_BYTES));
    const incomingHeader = reader.readBytes(HEADER_SIZE);
    const outgoingHeader = reader.readBytes(HEADER_SIZE);
    const outgoingBody = reader.readBytes(OUTGOING_BODY_SIZE);

    // Advance the index to skip the padding.
    reader.readBytes(OVERHEAD_PADDING);

    return new Overhead(ephPk, incomingHeader, outgoingHeader, outgoingBody);
  }
}

/**
 * Encrypted log payload with a tag used for retrieval by clients.
 */
export class EncryptedLogPayload {
  constructor(
    /**
     * Note discovery tag.
     */
    public readonly tag: Fr,
    /**
     * Address of a contract that emitted the log.
     */
    public readonly contractAddress: AztecAddress,
    /**
     * Decrypted incoming body.
     */
    public readonly incomingBodyPlaintext: Buffer,
  ) {}

  public generatePayload(
    ephSk: GrumpkinScalar,
    recipient: AztecAddress,
    ovKeys: KeyValidationRequest,
    rand: (len: number) => Buffer = randomBytes,
<<<<<<< HEAD
  ): PrivateLog {
    const addressPoint = computePoint(recipient);
=======
  ): Buffer {
    const addressPoint = recipient.toAddressPoint();
>>>>>>> a415f655

    const ephPk = derivePublicKeyFromSecretKey(ephSk);
    const incomingHeaderCiphertext = encrypt(this.contractAddress.toBuffer(), ephSk, addressPoint);
    const outgoingHeaderCiphertext = encrypt(this.contractAddress.toBuffer(), ephSk, ovKeys.pkM);

    if (incomingHeaderCiphertext.length !== HEADER_SIZE) {
      throw new Error(`Invalid incoming header size: ${incomingHeaderCiphertext.length}`);
    }
    if (outgoingHeaderCiphertext.length !== HEADER_SIZE) {
      throw new Error(`Invalid outgoing header size: ${outgoingHeaderCiphertext.length}`);
    }

    const outgoingBodyCiphertext = EncryptedLogPayload.encryptOutgoingBody(
      ephSk,
      ephPk,
      recipient,
      addressPoint,
      ovKeys.skAppAsGrumpkinScalar,
    );

    const overhead = serializeToBuffer(
      ephPk.toCompressedBuffer(),
      incomingHeaderCiphertext,
      outgoingHeaderCiphertext,
      outgoingBodyCiphertext,
      Buffer.alloc(OVERHEAD_PADDING),
    );
    if (overhead.length !== OVERHEAD_SIZE) {
      throw new Error(`Invalid ciphertext overhead size. Expected ${OVERHEAD_SIZE}. Got ${overhead.length}.`);
    }

    if (this.incomingBodyPlaintext.length > MAX_PRIVATE_LOG_PLAINTEXT_SIZE_IN_BYTES) {
      throw new Error(`Incoming body plaintext cannot be more than ${MAX_PRIVATE_LOG_PLAINTEXT_SIZE_IN_BYTES} bytes.`);
    }

    const numPaddedBytes = MAX_PRIVATE_LOG_PLAINTEXT_SIZE_IN_BYTES - this.incomingBodyPlaintext.length;
    const paddedIncomingBodyPlaintextWithLength = Buffer.concat([
      numToUInt16BE(this.incomingBodyPlaintext.length),
      this.incomingBodyPlaintext,
      rand(numPaddedBytes),
    ]);
    const incomingBodyCiphertext = encrypt(paddedIncomingBodyPlaintextWithLength, ephSk, addressPoint);

    const encryptedPayload = serializeToBuffer(overhead, incomingBodyCiphertext);

    const logFields = [this.tag, ...encryptedBytesToFields(encryptedPayload)] as Tuple<
      Fr,
      typeof PRIVATE_LOG_SIZE_IN_FIELDS
    >;
    if (logFields.length !== PRIVATE_LOG_SIZE_IN_FIELDS) {
      throw new Error(
        `Expected private log payload to have ${PRIVATE_LOG_SIZE_IN_FIELDS} fields. Got ${logFields.length}.`,
      );
    }

    return new PrivateLog(logFields);
  }

  public static encryptOutgoingBody(
    ephSk: GrumpkinScalar,
    ephPk: Point,
    recipient: AztecAddress,
    addressPoint: Point,
    secret: GrumpkinScalar,
  ) {
    const outgoingBodyPlaintext = serializeToBuffer(ephSk, recipient, addressPoint.toCompressedBuffer());
    const outgoingBodyCiphertext = encrypt(outgoingBodyPlaintext, secret, ephPk, derivePoseidonAESSecret);
    if (outgoingBodyCiphertext.length !== OUTGOING_BODY_SIZE) {
      throw new Error(`Invalid outgoing body size: ${outgoingBodyCiphertext.length}`);
    }
    return outgoingBodyCiphertext;
  }

  /**
   * Decrypts a ciphertext as an incoming log.
   *
   * This is executable by the recipient of the note, and uses the addressSecret to decrypt the payload.
   * The outgoing parts of the log are ignored entirely.
   *
   * Produces the same output as `decryptAsOutgoing`.
   *
   * @param payload - The payload for the log
   * @param addressSecret - The address secret, used to decrypt the logs
   * @returns The decrypted log payload
   */
  public static decryptAsIncoming(payload: PrivateLog, addressSecret: GrumpkinScalar): EncryptedLogPayload | undefined {
    try {
      const logFields = payload.fields;
      const tag = logFields[0];
      const reader = BufferReader.asReader(fieldsToEncryptedBytes(logFields.slice(1)));

      const overhead = Overhead.fromBuffer(reader);
      const { contractAddress } = this.#decryptOverhead(overhead, { addressSecret });

      const ciphertext = reader.readToEnd();
      const incomingBodyPlaintext = this.#decryptIncomingBody(ciphertext, addressSecret, overhead.ephPk);

      return new EncryptedLogPayload(tag, contractAddress, incomingBodyPlaintext);
    } catch (e: any) {
      // Following error messages are expected to occur when decryption fails
      if (!this.isAcceptableError(e)) {
        // If we encounter an unexpected error, we rethrow it
        throw e;
      }
      return;
    }
  }

  /**
   * Similar to `decryptAsIncoming`. Except that this is for the payload coming from public, which has tightly packed
   * bytes that don't have 0 byte at the beginning of every 32 bytes.
   * And the incoming body is of variable size.
   */
  public static decryptAsIncomingFromPublic(
    payload: Buffer,
    addressSecret: GrumpkinScalar,
  ): EncryptedLogPayload | undefined {
    try {
      const reader = BufferReader.asReader(payload);
      const tag = reader.readObject(Fr);

      const overhead = Overhead.fromBuffer(reader);
      const { contractAddress } = this.#decryptOverhead(overhead, { addressSecret });

      // The incoming can be of variable size, so we read until the end
      const ciphertext = reader.readToEnd();
      const incomingBodyPlaintext = this.#decryptIncomingBody(ciphertext, addressSecret, overhead.ephPk);

      return new EncryptedLogPayload(tag, contractAddress, incomingBodyPlaintext);
    } catch (e: any) {
      // Following error messages are expected to occur when decryption fails
      if (!this.isAcceptableError(e)) {
        // If we encounter an unexpected error, we rethrow it
        throw e;
      }
      return;
    }
  }

  /**
   * Decrypts a ciphertext as an outgoing log.
   *
   * This is executable by the sender of the event, and uses the ovsk to decrypt the payload.
   * The outgoing parts are decrypted to retrieve information that allows the sender to
   * decrypt the incoming log, and learn about the event contents.
   *
   * Produces the same output as `decryptAsIncoming`.
   *
   * @param ciphertext - The ciphertext for the log
   * @param ovsk - The outgoing viewing secret key, used to decrypt the logs
   * @returns The decrypted log payload
   */
  public static decryptAsOutgoing(payload: PrivateLog, ovsk: GrumpkinScalar): EncryptedLogPayload | undefined {
    try {
      const logFields = payload.fields;
      const tag = logFields[0];
      const reader = BufferReader.asReader(fieldsToEncryptedBytes(logFields.slice(1)));

      const overhead = Overhead.fromBuffer(reader);
      const { contractAddress, ephSk, recipientAddressPoint } = this.#decryptOverhead(overhead, { ovsk });

      // Now we decrypt the incoming body using the ephSk and recipientIvpk
      const ciphertext = reader.readToEnd();
      const incomingBodyPlaintext = this.#decryptIncomingBody(ciphertext, ephSk, recipientAddressPoint);

      return new EncryptedLogPayload(tag, contractAddress, incomingBodyPlaintext);
    } catch (e: any) {
      // Following error messages are expected to occur when decryption fails
      if (!this.isAcceptableError(e)) {
        // If we encounter an unexpected error, we rethrow it
        throw e;
      }
      return;
    }
  }

  /**
   * Similar to `decryptAsOutgoing`. Except that this is for the payload coming from public, which has tightly packed
   * bytes that don't have 0 byte at the beginning of every 32 bytes.
   * And the incoming body is of variable size.
   */
  public static decryptAsOutgoingFromPublic(payload: Buffer, ovsk: GrumpkinScalar): EncryptedLogPayload | undefined {
    try {
      const reader = BufferReader.asReader(payload);
      const tag = reader.readObject(Fr);

      const overhead = Overhead.fromBuffer(reader);
      const { contractAddress, ephSk, recipientAddressPoint } = this.#decryptOverhead(overhead, { ovsk });

      // Now we decrypt the incoming body using the ephSk and recipientIvpk
      const ciphertext = reader.readToEnd();
      const incomingBodyPlaintext = this.#decryptIncomingBody(ciphertext, ephSk, recipientAddressPoint);

      return new EncryptedLogPayload(tag, contractAddress, incomingBodyPlaintext);
    } catch (e: any) {
      // Following error messages are expected to occur when decryption fails
      if (!this.isAcceptableError(e)) {
        // If we encounter an unexpected error, we rethrow it
        throw e;
      }
      return;
    }
  }

  private static isAcceptableError(e: any) {
    return (
      e instanceof NotOnCurveError ||
      e.message.endsWith('is greater or equal to field modulus.') ||
      e.message.startsWith('Invalid AztecAddress length') ||
      e.message.startsWith('Selector must fit in') ||
      e.message.startsWith('Attempted to read beyond buffer length') ||
      e.message.startsWith('RangeError [ERR_BUFFER_OUT_OF_BOUNDS]:')
    );
  }

  public toBuffer() {
    return serializeToBuffer(this.tag, this.contractAddress.toBuffer(), this.incomingBodyPlaintext);
  }

  static #decryptOverhead(
    overhead: Overhead,
    { addressSecret, ovsk }: { addressSecret?: GrumpkinScalar; ovsk?: GrumpkinScalar },
  ) {
    let contractAddress = AztecAddress.ZERO;

    if (addressSecret) {
      const incomingHeader = decrypt(overhead.incomingHeader, addressSecret, overhead.ephPk);
      contractAddress = AztecAddress.fromBuffer(incomingHeader);
    }

    let ephSk = GrumpkinScalar.ZERO;
    let recipientAddressPoint = Point.ZERO;
    if (ovsk) {
      const outgoingHeader = decrypt(overhead.outgoingHeader, ovsk, overhead.ephPk);
      contractAddress = AztecAddress.fromBuffer(outgoingHeader!);

      const ovskApp = computeOvskApp(ovsk, contractAddress);
      const outgoingBody = decrypt(overhead.outgoingBody, ovskApp, overhead.ephPk, derivePoseidonAESSecret);

      // From outgoing body we extract ephSk, recipient and recipientAddressPoint
      const obReader = BufferReader.asReader(outgoingBody);
      ephSk = obReader.readObject(Fq);
      const _recipient = obReader.readObject(AztecAddress);
      recipientAddressPoint = Point.fromCompressedBuffer(obReader.readBytes(Point.COMPRESSED_SIZE_IN_BYTES));
    }

    return {
      contractAddress,
      ephSk,
      recipientAddressPoint,
    };
  }

  static #decryptIncomingBody(ciphertext: Buffer, secret: GrumpkinScalar, publicKey: PublicKey) {
    const decrypted = decrypt(ciphertext, secret, publicKey);
    const length = decrypted.readUint16BE(0);
    return decrypted.subarray(2, 2 + length);
  }
}<|MERGE_RESOLUTION|>--- conflicted
+++ resolved
@@ -101,13 +101,8 @@
     recipient: AztecAddress,
     ovKeys: KeyValidationRequest,
     rand: (len: number) => Buffer = randomBytes,
-<<<<<<< HEAD
   ): PrivateLog {
-    const addressPoint = computePoint(recipient);
-=======
-  ): Buffer {
     const addressPoint = recipient.toAddressPoint();
->>>>>>> a415f655
 
     const ephPk = derivePublicKeyFromSecretKey(ephSk);
     const incomingHeaderCiphertext = encrypt(this.contractAddress.toBuffer(), ephSk, addressPoint);
