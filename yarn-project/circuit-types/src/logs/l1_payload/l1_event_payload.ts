--- conflicted
+++ resolved
@@ -46,13 +46,8 @@
     return payload;
   }
 
-<<<<<<< HEAD
-  static async decryptAsIncoming(log: EncryptedL2Log, sk: Fq): Promise<L1EventPayload | undefined> {
-    const decryptedLog = await EncryptedLogPayload.decryptAsIncoming(log.data, sk);
-=======
   static decryptAsIncoming(log: PrivateLog, sk: Fq): L1EventPayload | undefined {
     const decryptedLog = EncryptedLogPayload.decryptAsIncoming(log, sk);
->>>>>>> 89cb8d33
     if (!decryptedLog) {
       return undefined;
     }
@@ -63,13 +58,8 @@
     );
   }
 
-<<<<<<< HEAD
-  static async decryptAsOutgoing(log: EncryptedL2Log, sk: Fq): Promise<L1EventPayload | undefined> {
-    const decryptedLog = await EncryptedLogPayload.decryptAsOutgoing(log.data, sk);
-=======
   static decryptAsOutgoing(log: PrivateLog, sk: Fq): L1EventPayload | undefined {
     const decryptedLog = EncryptedLogPayload.decryptAsOutgoing(log, sk);
->>>>>>> 89cb8d33
     if (!decryptedLog) {
       return undefined;
     }
@@ -105,19 +95,4 @@
       this.eventTypeId.equals(other.eventTypeId)
     );
   }
-<<<<<<< HEAD
-}
-
-async function ensureMatchedMaskedContractAddress(
-  contractAddress: AztecAddress,
-  randomness: Fr,
-  maskedContractAddress: Fr,
-) {
-  if (!(await poseidon2HashWithSeparator([contractAddress, randomness], 0)).equals(maskedContractAddress)) {
-    throw new Error(
-      'The provided masked contract address does not match with the incoming address from header and randomness from body',
-    );
-  }
-=======
->>>>>>> 89cb8d33
 }