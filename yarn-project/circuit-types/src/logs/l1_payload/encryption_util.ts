--- conflicted
+++ resolved
@@ -9,7 +9,10 @@
   return hash;
 }
 
-function deriveAesSymmetricKeyAndIvFromEcdhSharedSecret(sharedSecret: Point, randomnessExtractionFunction: (sharedSecret: Point) => Buffer): [Buffer, Buffer] {
+function deriveAesSymmetricKeyAndIvFromEcdhSharedSecret(
+  sharedSecret: Point,
+  randomnessExtractionFunction: (sharedSecret: Point) => Buffer,
+): [Buffer, Buffer] {
   const random256Bits = randomnessExtractionFunction(sharedSecret);
   const symKey = random256Bits.subarray(0, 16);
   const iv = random256Bits.subarray(16, 32);
@@ -19,7 +22,7 @@
 export function deriveAesSymmetricKeyAndIvFromEcdhSharedSecretUsingSha256(sharedSecret: Point): [Buffer, Buffer] {
   return deriveAesSymmetricKeyAndIvFromEcdhSharedSecret(
     sharedSecret,
-    extractCloseToUniformlyRandom256BitsFromEcdhSharedSecretUsingSha256
+    extractCloseToUniformlyRandom256BitsFromEcdhSharedSecretUsingSha256,
   );
 }
 
@@ -32,22 +35,7 @@
  * @param deriveSecret - Function to derive the AES secret from the ephemeral secret key and public key
  * @returns The ciphertext
  */
-export function aes128Encrypt(
-  plaintext: Buffer,
-<<<<<<< HEAD
-  iv: Buffer,
-  symKey: Buffer,
-): Buffer {
-=======
-  secret: GrumpkinScalar,
-  publicKey: PublicKey,
-  deriveSecret: (secret: GrumpkinScalar, publicKey: PublicKey) => Buffer = deriveAESSecret,
-): Promise<Buffer> {
-  const aesSecret = deriveSecret(secret, publicKey);
-  const key = aesSecret.subarray(0, 16);
-  const iv = aesSecret.subarray(16, 32);
-
->>>>>>> 01510f45
+export function aes128Encrypt(plaintext: Buffer, iv: Buffer, symKey: Buffer): Promise<Buffer> {
   const aes128 = new Aes128();
   return aes128.encryptBufferCBC(plaintext, iv, symKey);
 }
@@ -60,22 +48,7 @@
  * @param deriveSecret - Function to derive the AES secret from the ephemeral secret key and public key
  * @returns
  */
-export function aes128Decrypt(
-  ciphertext: Buffer,
-<<<<<<< HEAD
-  iv: Buffer,
-  symKey: Buffer,
-): Buffer {
-=======
-  secret: GrumpkinScalar,
-  publicKey: PublicKey,
-  deriveSecret: (secret: GrumpkinScalar, publicKey: PublicKey) => Buffer = deriveAESSecret,
-): Promise<Buffer> {
-  const aesSecret = deriveSecret(secret, publicKey);
-  const key = aesSecret.subarray(0, 16);
-  const iv = aesSecret.subarray(16, 32);
-
->>>>>>> 01510f45
+export function aes128Decrypt(ciphertext: Buffer, iv: Buffer, symKey: Buffer): Promise<Buffer> {
   const aes128 = new Aes128();
   return aes128.decryptBufferCBC(ciphertext, iv, symKey);
 }