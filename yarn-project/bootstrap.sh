#!/usr/bin/env bash
source $(git rev-parse --show-toplevel)/ci3/source_bootstrap

cmd=${1:-}
[ -n "$cmd" ] && shift

function hash {
  cache_content_hash \
    ../noir/.rebuild_patterns \
    ../{avm-transpiler,noir-projects,l1-contracts,yarn-project}/.rebuild_patterns \
    ../barretenberg/*/.rebuild_patterns
}

function compile_project {
  # TODO: 16 jobs is magic. Was seeing weird errors otherwise.
  parallel -j16 --line-buffered --tag 'cd {} && ../node_modules/.bin/swc src -d dest --config-file=../.swcrc --strip-leading-paths' "$@"
}

# Returns a list of projects to compile/lint/publish.
# Ensure exclusions are matching in both cases.
function get_projects {
  if [ "${1:-}" == 'topological' ]; then
    yarn workspaces foreach --topological-dev -A \
      --exclude @aztec/aztec3-packages \
      --exclude @aztec/noir-bb-bench \
      --exclude @aztec/scripts \
      exec 'basename $(pwd)' | cat | grep -v "Done"
  else
    dirname */src l1-artifacts/generated | grep -vE 'noir-bb-bench'
  fi
}

function format {
  arg=${1:-"-w"}
  find ./*/src -type f -regex '.*\.\(json\|js\|mjs\|cjs\|ts\)$' | \
    parallel -N30 ./node_modules/.bin/prettier --loglevel warn "$arg"
}

function lint {
  get_projects | parallel "cd {} && ../node_modules/.bin/eslint $@ --cache ./src"
}

function compile_all {
  set -euo pipefail
  local hash=$(hash)
  if cache_download yarn-project-$hash.tar.gz; then
    return
  fi
  # hack, after running prettier foundation may fail to resolve hash.js dependency.
  # it is only currently foundation, presumably because hash.js looks like a js file.
  rm -rf foundation/node_modules
  compile_project ::: constants foundation stdlib builder ethereum l1-artifacts

  # Call all projects that have a generation stage.
  parallel --joblog joblog.txt --line-buffered --tag 'cd {} && yarn generate' ::: \
    accounts \
    stdlib \
    ivc-integration \
    l1-artifacts \
    native \
    noir-contracts.js \
    noir-protocol-circuits-types \
    protocol-contracts \
    pxe
  cat joblog.txt

  get_projects | compile_project

  cmds=('format --check')
  if [ "${TYPECHECK:-0}" -eq 1 ] || [ "${CI:-0}" -eq 1 ]; then
    # Fully type check and lint.
    cmds+=('yarn tsc -b --emitDeclarationOnly && lint')
  else
    # We just need the type declarations required for downstream consumers.
    cmds+=('cd aztec.js && yarn tsc -b --emitDeclarationOnly')
  fi
  parallel --joblog joblog.txt --tag denoise ::: "${cmds[@]}"
  cat joblog.txt

  if [ "${CI:-0}" -eq 1 ]; then
    cache_upload "yarn-project-$hash.tar.gz" $(git ls-files --others --ignored --exclude-standard | grep -v '^node_modules/')
  fi
}

export -f compile_project format lint get_projects compile_all hash

function build {
  echo_header "yarn-project build"
  denoise "./bootstrap.sh clean-lite"
  if [ "${CI:-0}" = 1 ]; then
    # If in CI mode, retry as bcrypto can sometimes fail mysteriously.
    # We set immutable since we don't expect the yarn.lock to change. Note that we have also added all package.json
    # files to yarn immutablePatterns, so if they are also changed, this step will fail.
    denoise "retry yarn install --immutable"
  else
    denoise "yarn install"
  fi
  denoise "compile_all"
  echo -e "${green}Yarn project successfully built!${reset}"
}

function test_cmds {
  local hash=$(hash)
  # These need isolation due to network stack usage (p2p, anvil, etc).
  for test in {prover-node,p2p,ethereum,aztec}/src/**/*.test.ts; do
    if [[ ! "$test" =~ testbench ]]; then
      echo "$hash ISOLATE=1 yarn-project/scripts/run_test.sh $test"
    else
      # Testbench runs require more memory and CPU.
      echo "$hash ISOLATE=1 CPUS=18 MEMORY=12g yarn-project/scripts/run_test.sh $test"
    fi

  done

  # Enable real proofs in prover-client integration tests only on CI full
  for test in prover-client/src/test/*.test.ts; do
    if [ "$CI_FULL" -eq 1 ]; then
      echo "$hash ISOLATE=1 LOG_LEVEL=verbose CPUS=16 MEM=96g yarn-project/scripts/run_test.sh $test"
    else
      echo "$hash FAKE_PROOFS=1 yarn-project/scripts/run_test.sh $test"
    fi
  done

  # Exclusions:
  # end-to-end: e2e tests handled separately with end-to-end/bootstrap.sh.
  # kv-store: Uses mocha so will need different treatment.
  # noir-bb-bench: A slow pain. Figure out later.
  # prover-client/src/test: Enable real proofs only on CI full.
  # prover-node|p2p|ethereum|aztec: Isolated using docker above.
  for test in !(end-to-end|kv-store|prover-node|p2p|ethereum|aztec|noir-bb-bench)/src/**/*.test.ts; do
    [[ "$test" == prover-client/src/test/* ]] && continue
    echo $hash yarn-project/scripts/run_test.sh $test
  done

  # Uses mocha for browser tests, so we have to treat it differently.
  echo "$hash cd yarn-project/kv-store && yarn test"
  echo "$hash cd yarn-project/ivc-integration && yarn test:browser"
}

function test {
  echo_header "yarn-project test"
  local num_cpus=$(get_num_cpus)
  test_cmds | filter_test_cmds | parallelise $((num_cpus / 2))
}

function release_packages {
  echo "Computing packages to publish..."
  local packages=$(get_projects topological)
  local package_list=()
  for package in $packages; do
    (cd $package && deploy_npm $1 $2)
    local package_name=$(jq -r .name "$package/package.json")
    package_list+=("$package_name@$2")
  done
  # Smoke test the deployed packages.
  local dir=$(mktemp -d)
  cd "$dir"
  do_or_dryrun npm init -y
<<<<<<< HEAD
  do_or_dryrun npm install "${package_list[@]}"
=======
  # NOTE: originally this was on one line, but sometimes snagged downloading end-to-end (most recently published package).
  # Strictly speaking this could need a retry, but the natural time this takes should make it available by install time.
  for package in "${packages_list[@]}"; do
    do_or_dryrun npm install $package
  done
>>>>>>> 14b9df88
  rm -rf "$dir"
}

function release {
  echo_header "yarn-project release"
  # WORKTODO latest is only on master, otherwise use ref name
  release_packages latest ${REF_NAME#v}
}

function release_commit {
  echo_header "yarn-project release commit"
  release_packages next "$CURRENT_VERSION-commit.$COMMIT_HASH"
}

case "$cmd" in
  "clean")
    [ -n "${2:-}" ] && cd $2
    git clean -fdx
    ;;
  "clean-lite")
    files=$(git ls-files --ignored --others --exclude-standard | grep -vE '(node_modules/|^\.yarn/)' || true)
    if [ -n "$files" ]; then
      echo "$files" | xargs rm -rf
    fi
    ;;
  "ci")
    build
    test
    ;;
  ""|"fast")
    build
    ;;
  "full")
    TYPECHECK=1 build
    ;;
  "compile")
    if [ -n "${1:-}" ]; then
      compile_project ::: "$@"
    else
      get_projects | compile_project
    fi
    ;;
  lint|format)
    $cmd "$@"
    ;;
  test|test_cmds|hash|release|release_commit)
    $cmd
    ;;
  *)
    echo "Unknown command: $cmd"
    exit 1
  ;;
esac<|MERGE_RESOLUTION|>--- conflicted
+++ resolved
@@ -156,15 +156,11 @@
   local dir=$(mktemp -d)
   cd "$dir"
   do_or_dryrun npm init -y
-<<<<<<< HEAD
-  do_or_dryrun npm install "${package_list[@]}"
-=======
   # NOTE: originally this was on one line, but sometimes snagged downloading end-to-end (most recently published package).
   # Strictly speaking this could need a retry, but the natural time this takes should make it available by install time.
   for package in "${packages_list[@]}"; do
     do_or_dryrun npm install $package
   done
->>>>>>> 14b9df88
   rm -rf "$dir"
 }
 
