--- conflicted
+++ resolved
@@ -41,13 +41,8 @@
 yarn workspace @aztec/noir-compiler build
 # Builds noir contracts (TODO: move this stage pre yarn-project). Generates typescript wrappers.
 echo "Building contracts from noir-contracts..."
-<<<<<<< HEAD
 yarn workspace @aztec/noir-contracts.js build:contracts
-# Bundle compiled account contracts into accounts package
-=======
-yarn workspace @aztec/noir-contracts build:contracts
 # Bundle compiled contracts into other packages
->>>>>>> 2fccdf24
 echo "Copying account contracts..."
 yarn workspace @aztec/accounts build:copy-contracts
 echo "Copying protocol contracts..."
