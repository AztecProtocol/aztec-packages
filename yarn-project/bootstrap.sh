#!/usr/bin/env bash
source $(git rev-parse --show-toplevel)/ci3/source_bootstrap

TEST_FLAKES=${TEST_FLAKES:-0}
cmd=${1:-}

hash=$(cache_content_hash \
  ../noir/.rebuild_patterns \
  ../{avm-transpiler,noir-projects,l1-contracts,yarn-project}/.rebuild_patterns \
  ../barretenberg/*/.rebuild_patterns)

function build {
  echo_header "yarn-project build"

  # Generate l1-artifacts before creating lock file
  (cd l1-artifacts && ./scripts/generate-artifacts.sh)

  # Fast build does not delete everything first.
  # It regenerates all generated code, then performs an incremental tsc build.
  echo -e "${blue}${bold}Attempting fast incremental build...${reset}"
  denoise "yarn install"

  # We append a cache busting number we can bump if need be.
  tar_file=yarn-project-$hash.tar.gz

<<<<<<< HEAD
  if cache_download $tar_file; then
    yarn install
    return
=======
  if ! cache_download $tar_file; then
    case "${1:-}" in
      "fast")
        yarn build:fast
        ;;
      "full")
        yarn build
        ;;
      *)
        if ! yarn build:fast; then
          echo -e "${yellow}${bold}Incremental build failed for some reason, attempting full build...${reset}\n"
          yarn build
        fi
    esac

    denoise 'cd end-to-end && yarn build:web'

    # Upload common patterns for artifacts: dest, fixtures, build, artifacts, generated
    # Then one-off cases. If you've written into src, you need to update this.
    cache_upload $tar_file */{dest,fixtures,build,artifacts,generated} \
      circuit-types/src/test/artifacts \
      end-to-end/src/web/{main.js,main.js.LICENSE.txt,*.wasm.gz} \
      ivc-integration/src/types/ \
      noir-contracts.js/{codegenCache.json,src/} \
      noir-protocol-circuits-types/src/{private_kernel_reset_data.ts,private_kernel_reset_vks.ts,private_kernel_reset_types.ts,client_artifacts_helper.ts,types/} \
      pxe/src/config/package_info.ts \
      protocol-contracts/src/protocol_contract_data.ts
    echo
    echo -e "${green}Yarn project successfully built!${reset}"
>>>>>>> 6b09a9ff
  fi

  case "${1:-}" in
    "fast")
      denoise "yarn build:fast"
      ;;
    "full")
      denoise "yarn build"
      ;;
    *)
      if ! yarn build:fast; then
        echo -e "${yellow}${bold}Incremental build failed for some reason, attempting full build...${reset}\n"
        yarn build
      fi
  esac

  denoise 'cd end-to-end && yarn build:web'

  # Upload common patterns for artifacts: dest, fixtures, build, artifacts, generated
  # Then one-off cases. If you've written into src, you need to update this.
  cache_upload $tar_file */{dest,fixtures,build,artifacts,generated} \
    circuit-types/src/test/artifacts \
    end-to-end/src/web/{main.js,main.js.LICENSE.txt} \
    ivc-integration/src/types/ \
    noir-contracts.js/{codegenCache.json,src/} \
    noir-protocol-circuits-types/src/{private_kernel_reset_data.ts,private_kernel_reset_vks.ts,private_kernel_reset_types.ts,client_artifacts_helper.ts,types/} \
    pxe/src/config/package_info.ts \
    protocol-contracts/src/protocol_contract_data.ts
  echo
  echo -e "${green}Yarn project successfully built!${reset}"
}

function test_cmds {
  # TODO: This takes way longer than it probably should.
  echo "$hash cd yarn-project && yarn formatting"

  # These need isolation due to network stack usage.
  for test in {prover-node,p2p}/src/**/*.test.ts; do
    echo "$hash ISOLATE=1 yarn-project/scripts/run_test.sh $test"
  done

  # Exclusions:
  # end-to-end: e2e tests handled separately with end-to-end/bootstrap.sh.
  # kv-store: Uses mocha so will need different treatment.
  # prover-node: Isolated using docker above.
  # p2p: Isolated using docker above.
  for test in !(end-to-end|kv-store|prover-node|p2p)/src/**/*.test.ts; do
    echo $hash yarn-project/scripts/run_test.sh $test
  done

  # Uses mocha - so we have to treat it differently...
  echo "$hash cd yarn-project/kv-store && yarn test"
}

function test {
  echo_header "yarn-project test"
  local num_cpus=$(get_num_cpus)
  test_cmds | parallelise $((num_cpus / 2))
}

case "$cmd" in
  "clean")
    git clean -fdx
    ;;
  "ci")
    build
    test
    ;;
  ""|"fast"|"full")
    build $cmd
    ;;
  "test")
    test
    ;;
  "test-cmds")
    test_cmds
    ;;
  "hash")
    echo $hash
    ;;
  "release")
    release
    ;;
  *)
    echo "Unknown command: $cmd"
    exit 1
  ;;
esac<|MERGE_RESOLUTION|>--- conflicted
+++ resolved
@@ -23,41 +23,9 @@
   # We append a cache busting number we can bump if need be.
   tar_file=yarn-project-$hash.tar.gz
 
-<<<<<<< HEAD
   if cache_download $tar_file; then
     yarn install
     return
-=======
-  if ! cache_download $tar_file; then
-    case "${1:-}" in
-      "fast")
-        yarn build:fast
-        ;;
-      "full")
-        yarn build
-        ;;
-      *)
-        if ! yarn build:fast; then
-          echo -e "${yellow}${bold}Incremental build failed for some reason, attempting full build...${reset}\n"
-          yarn build
-        fi
-    esac
-
-    denoise 'cd end-to-end && yarn build:web'
-
-    # Upload common patterns for artifacts: dest, fixtures, build, artifacts, generated
-    # Then one-off cases. If you've written into src, you need to update this.
-    cache_upload $tar_file */{dest,fixtures,build,artifacts,generated} \
-      circuit-types/src/test/artifacts \
-      end-to-end/src/web/{main.js,main.js.LICENSE.txt,*.wasm.gz} \
-      ivc-integration/src/types/ \
-      noir-contracts.js/{codegenCache.json,src/} \
-      noir-protocol-circuits-types/src/{private_kernel_reset_data.ts,private_kernel_reset_vks.ts,private_kernel_reset_types.ts,client_artifacts_helper.ts,types/} \
-      pxe/src/config/package_info.ts \
-      protocol-contracts/src/protocol_contract_data.ts
-    echo
-    echo -e "${green}Yarn project successfully built!${reset}"
->>>>>>> 6b09a9ff
   fi
 
   case "${1:-}" in
@@ -80,7 +48,7 @@
   # Then one-off cases. If you've written into src, you need to update this.
   cache_upload $tar_file */{dest,fixtures,build,artifacts,generated} \
     circuit-types/src/test/artifacts \
-    end-to-end/src/web/{main.js,main.js.LICENSE.txt} \
+    end-to-end/src/web/{main.js,main.js.LICENSE.txt,*.wasm.gz} \
     ivc-integration/src/types/ \
     noir-contracts.js/{codegenCache.json,src/} \
     noir-protocol-circuits-types/src/{private_kernel_reset_data.ts,private_kernel_reset_vks.ts,private_kernel_reset_types.ts,client_artifacts_helper.ts,types/} \
