#!/usr/bin/env bash
source $(git rev-parse --show-toplevel)/ci3/source_bootstrap

cmd=${1:-}
[ -n "$cmd" ] && shift

function hash {
  cache_content_hash \
    ../noir/.rebuild_patterns \
    ../{avm-transpiler,noir-projects,l1-contracts,yarn-project}/.rebuild_patterns \
    ../barretenberg/*/.rebuild_patterns
}

function compile_project {
  # TODO: 16 jobs is magic. Was seeing weird errors otherwise.
  parallel -j16 --line-buffered --tag 'cd {} && ../node_modules/.bin/swc src -d dest --config-file=../.swcrc --strip-leading-paths' "$@"
}

# Returns a list of projects to compile/lint/publish.
# Ensure exclusions are matching in both cases.
function get_projects {
  if [ "${1:-}" == 'topological' ]; then
    yarn workspaces foreach --topological-dev -A \
      --exclude @aztec/aztec3-packages \
      --exclude @aztec/noir-bb-bench \
      --exclude @aztec/scripts \
      exec 'basename $(pwd)' | cat | grep -v "Done"
  else
    dirname */src l1-artifacts/generated | grep -vE 'noir-bb-bench'
  fi
}

function format {
  arg=${1:-"-w"}
  find ./*/src -type f -regex '.*\.\(json\|js\|mjs\|cjs\|ts\)$' | \
    parallel -N30 ./node_modules/.bin/prettier --loglevel warn "$arg"
}

function lint {
  get_projects | parallel "cd {} && ../node_modules/.bin/eslint $@ --cache ./src"
}

function compile_all {
  set -euo pipefail
  local hash=$(hash)
  if cache_download yarn-project-$hash.tar.gz; then
    return
  fi
  # hack, after running prettier foundation may fail to resolve hash.js dependency.
  # it is only currently foundation, presumably because hash.js looks like a js file.
  rm -rf foundation/node_modules
  compile_project ::: constants foundation stdlib builder ethereum l1-artifacts

  # Call all projects that have a generation stage.
  parallel --joblog joblog.txt --line-buffered --tag 'cd {} && yarn generate' ::: \
    accounts \
    stdlib \
    ivc-integration \
    l1-artifacts \
    native \
    noir-contracts.js \
    noir-protocol-circuits-types \
    protocol-contracts \
    pxe
  cat joblog.txt

  get_projects | compile_project

  cmds=('format --check')
  if [ "${TYPECHECK:-0}" -eq 1 ] || [ "${CI:-0}" -eq 1 ]; then
    # Fully type check and lint.
    cmds+=('yarn tsc -b --emitDeclarationOnly && lint')
  else
    # We just need the type declarations required for downstream consumers.
    cmds+=('cd aztec.js && yarn tsc -b --emitDeclarationOnly')
  fi
  parallel --joblog joblog.txt --tag denoise ::: "${cmds[@]}"
  cat joblog.txt

  if [ "${CI:-0}" -eq 1 ]; then
    cache_upload "yarn-project-$hash.tar.gz" $(git ls-files --others --ignored --exclude-standard | grep -v '^node_modules/')
  fi
}

export -f compile_project format lint get_projects compile_all hash

function build {
  echo_header "yarn-project build"
  denoise "./bootstrap.sh clean-lite"
  if [ "${CI:-0}" = 1 ]; then
    # If in CI mode, retry as bcrypto can sometimes fail mysteriously.
    # We set immutable since we don't expect the yarn.lock to change. Note that we have also added all package.json
    # files to yarn immutablePatterns, so if they are also changed, this step will fail.
    denoise "retry yarn install --immutable"
  else
    denoise "yarn install --no-immutable"
  fi
  denoise "compile_all"
  echo -e "${green}Yarn project successfully built!${reset}"
}

function test_cmds {
  local hash=$(hash)
  # These need isolation due to network stack usage (p2p, anvil, etc).
  for test in {prover-node,p2p,ethereum,aztec}/src/**/*.test.ts; do
    if [[ ! "$test" =~ testbench ]]; then
      echo "$hash ISOLATE=1 yarn-project/scripts/run_test.sh $test"
    else
      # Testbench runs require more memory and CPU.
      echo "$hash ISOLATE=1 CPUS=18 MEM=12g yarn-project/scripts/run_test.sh $test"
    fi

  done

  # Enable real proofs in prover-client integration tests only on CI full
  for test in prover-client/src/test/*.test.ts; do
    if [ "$CI_FULL" -eq 1 ]; then
      echo "$hash ISOLATE=1 LOG_LEVEL=verbose CPUS=16 MEM=96g yarn-project/scripts/run_test.sh $test"
    else
      echo "$hash FAKE_PROOFS=1 yarn-project/scripts/run_test.sh $test"
    fi
  done

  # Exclusions:
  # end-to-end: e2e tests handled separately with end-to-end/bootstrap.sh.
  # kv-store: Uses mocha so will need different treatment.
  # noir-bb-bench: A slow pain. Figure out later.
  # prover-client/src/test: Enable real proofs only on CI full.
  # prover-node|p2p|ethereum|aztec: Isolated using docker above.
  for test in !(end-to-end|kv-store|prover-node|p2p|ethereum|aztec|noir-bb-bench)/src/**/*.test.ts; do
    [[ "$test" == prover-client/src/test/* ]] && continue
    echo $hash yarn-project/scripts/run_test.sh $test
  done

  # Uses mocha for browser tests, so we have to treat it differently.
  echo "$hash cd yarn-project/kv-store && yarn test"
  echo "$hash cd yarn-project/ivc-integration && yarn test:browser"
  echo "$hash yarn-project/cli-wallet/test/test.sh"
}

function test {
  echo_header "yarn-project test"
  local num_cpus=$(get_num_cpus)
  test_cmds | filter_test_cmds | parallelise $((num_cpus / 2))
}

function release_packages {
  echo "Computing packages to publish..."
  local packages=$(get_projects topological)
  local package_list=()
  for package in $packages; do
    (cd $package && deploy_npm $1 $2)
    local package_name=$(jq -r .name "$package/package.json")
    package_list+=("$package_name@$2")
  done
  # Smoke test the deployed packages.
  local dir=$(mktemp -d)
  cd "$dir"
  do_or_dryrun npm init -y
  # NOTE: originally this was on one line, but sometimes snagged downloading end-to-end (most recently published package).
  # Strictly speaking this could need a retry, but the natural time this takes should make it available by install time.
  for package in "${packages_list[@]}"; do
    do_or_dryrun npm install $package
  done
  rm -rf "$dir"
}

function release {
  echo_header "yarn-project release"
  # WORKTODO latest is only on master, otherwise use ref name
  release_packages $(dist-tag) ${REF_NAME#v}
}

case "$cmd" in
  "clean")
    [ -n "${2:-}" ] && cd $2
    git clean -fdx
    ;;
  "clean-lite")
    files=$(git ls-files --ignored --others --exclude-standard | grep -vE '(node_modules/|^\.yarn/)' || true)
    if [ -n "$files" ]; then
      echo "$files" | xargs rm -rf
    fi
    ;;
  "ci")
    build
    test
    ;;
  ""|"fast")
    build
    ;;
  "full")
    TYPECHECK=1 build
    ;;
  "compile")
    if [ -n "${1:-}" ]; then
      compile_project ::: "$@"
    else
      get_projects | compile_project
    fi
    ;;
  lint|format)
    $cmd "$@"
    ;;
<<<<<<< HEAD
  test|test_cmds|hash|release|release_commit)
=======
  test|test_cmds|hash|release|format)
>>>>>>> 6e919344
    $cmd
    ;;
  *)
    echo "Unknown command: $cmd"
    exit 1
  ;;
esac<|MERGE_RESOLUTION|>--- conflicted
+++ resolved
@@ -202,11 +202,7 @@
   lint|format)
     $cmd "$@"
     ;;
-<<<<<<< HEAD
-  test|test_cmds|hash|release|release_commit)
-=======
   test|test_cmds|hash|release|format)
->>>>>>> 6e919344
     $cmd
     ;;
   *)
