--- conflicted
+++ resolved
@@ -14,19 +14,12 @@
 function build {
   $ci3/github/group "yarn-project build"
 
-<<<<<<< HEAD
   HASH=$($ci3/cache/content_hash ../noir/.rebuild_patterns* \
     ../noir-projects/*/.rebuild_patterns \
     ../{avm-transpiler,l1-contracts,yarn-project}/.rebuild_patterns \
     ../barretenberg/*/.rebuild_patterns)
-  # # Generate l1-artifacts before creating lock file
-  # (cd l1-artifacts && bash ./scripts/generate-artifacts.sh)
-=======
-  export AZTEC_CACHE_REBUILD_PATTERNS=$(echo ../noir/.rebuild_patterns* ../{avm-transpiler,l1-contracts,noir-projects,yarn-project}/.rebuild_patterns ../barretenberg/*/.rebuild_patterns)
-  HASH=$($ci3/cache/content_hash)
   # Generate l1-artifacts before creating lock file
-  (cd l1-artifacts && bash ./scripts/generate-artifacts.sh)
->>>>>>> da2e82f6
+  (cd l1-artifacts && ./scripts/generate-artifacts.sh)
 
   # Fast build does not delete everything first.
   # It regenerates all generated code, then performs an incremental tsc build.
