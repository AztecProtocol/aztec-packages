--- conflicted
+++ resolved
@@ -14,14 +14,7 @@
 
   denoise "yarn install"
 
-<<<<<<< HEAD
-  # We append a cache busting number we can bump if need be.
-  tar_file=yarn-project-$hash.tar.gz
-
-  if cache_download $tar_file; then
-=======
   if cache_download yarn-project-$hash.tar.gz; then
->>>>>>> 28ca8a14
     return
   fi
 
