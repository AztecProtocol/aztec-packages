FROM 278380418400.dkr.ecr.eu-west-2.amazonaws.com/yarn-project AS builder
<<<<<<< HEAD
=======

>>>>>>> a03f341a
ARG COMMIT_TAG="."

COPY . .

# Setup & Build end-to-end package
WORKDIR /usr/src/yarn-project/end-to-end

# Extract canary @aztec dependencies
RUN ../canary/scripts/extract_packages.sh ../canary/package.json > ./target_pkgs.txt
# Update end-to-end dependencies with target version
RUN ./scripts/setup_canary.sh "$COMMIT_TAG" ./target_pkgs.txt
RUN rm ./target_pkgs.txt
RUN yarn && yarn build

# Build canary package
WORKDIR /usr/src/yarn-project/canary
RUN ./scripts/update_packages.sh "$COMMIT_TAG"
RUN yarn && yarn build

FROM node:18-alpine
RUN apk update && apk add --no-cache udev ttf-freefont chromium curl jq bash
ENV CHROME_BIN="/usr/bin/chromium-browser" PUPPETEER_SKIP_CHROMIUM_DOWNLOAD="true"

COPY --from=builder /usr/src/ /usr/src/
WORKDIR /usr/src/yarn-project/canary

RUN apk update && apk add --no-cache udev ttf-freefont chromium curl jq bash
ENV CHROME_BIN="/usr/bin/chromium-browser" PUPPETEER_SKIP_CHROMIUM_DOWNLOAD="true"

# Copy web artifacts for browser test
WORKDIR /usr/src/yarn-project/aztec.js
RUN yarn build:web
WORKDIR /usr/src/yarn-project/canary
RUN cp ../aztec.js/dest/main.js src/web/
RUN cp ../circuits.js/resources/aztec3-circuits.wasm src/web/
ENTRYPOINT ["yarn", "test"]<|MERGE_RESOLUTION|>--- conflicted
+++ resolved
@@ -1,8 +1,4 @@
 FROM 278380418400.dkr.ecr.eu-west-2.amazonaws.com/yarn-project AS builder
-<<<<<<< HEAD
-=======
-
->>>>>>> a03f341a
 ARG COMMIT_TAG="."
 
 COPY . .
