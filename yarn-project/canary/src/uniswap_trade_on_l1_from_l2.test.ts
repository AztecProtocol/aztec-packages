<<<<<<< HEAD
// docs:start:uniswap_bridge
import {
  AccountWallet,
  AztecAddress,
  EthAddress,
  Fr,
  NotePreimage,
  TxHash,
  TxStatus,
  computeAuthWitMessageHash,
  computeMessageSecretHash,
  createDebugLogger,
  createPXEClient,
  getL1ContractAddresses,
  getSandboxAccountsWallets,
  sleep,
  waitForSandbox,
} from '@aztec/aztec.js';
import { UniswapPortalAbi, UniswapPortalBytecode } from '@aztec/l1-artifacts';
import { TokenBridgeContract, TokenContract, UniswapContract } from '@aztec/noir-contracts/types';
=======
import { createDebugLogger, createPXEClient, getSandboxAccountsWallets, waitForSandbox } from '@aztec/aztec.js';
import { UniswapSetupContext, uniswapL1L2TestSuite } from '@aztec/end-to-end';
>>>>>>> 447dade3

import { createPublicClient, createWalletClient, http } from 'viem';
import { mnemonicToAccount } from 'viem/accounts';
import { foundry } from 'viem/chains';

const { PXE_URL = 'http://localhost:8080', ETHEREUM_HOST = 'http://localhost:8545' } = process.env;
export const MNEMONIC = 'test test test test test test test test test test test junk';
const hdAccount = mnemonicToAccount(MNEMONIC);
// This tests works on forked mainnet, configured on the CI.
const EXPECTED_FORKED_BLOCK = 17514288;
// We tell the archiver to only sync from this block.
process.env.SEARCH_START_BLOCK = EXPECTED_FORKED_BLOCK.toString();

const setupRPC = async (): Promise<UniswapSetupContext> => {
  const logger = createDebugLogger('aztec:canary_uniswap');
  const pxe = createPXEClient(PXE_URL);
  await waitForSandbox(pxe);

  const walletClient = createWalletClient({
    account: hdAccount,
    chain: foundry,
    transport: http(ETHEREUM_HOST),
  });
  const publicClient = createPublicClient({
    chain: foundry,
    transport: http(ETHEREUM_HOST),
  });

  const [ownerWallet, sponsorWallet] = await getSandboxAccountsWallets(pxe);

  return { pxe, logger, publicClient, walletClient, ownerWallet, sponsorWallet };
};

<<<<<<< HEAD
describe('uniswap_trade_on_l1_from_l2', () => {
  let publicClient: PublicClient<HttpTransport, Chain>;
  let walletClient: WalletClient<HttpTransport, Chain, HDAccount>;
  let ownerWallet: AccountWallet;
  let ownerAddress: AztecAddress;
  let ownerEthAddress: EthAddress;

  beforeAll(async () => {
    await waitForSandbox(pxe);

    walletClient = createWalletClient({
      account: hdAccount,
      chain: foundry,
      transport: http(ethRpcUrl),
    });
    publicClient = createPublicClient({
      chain: foundry,
      transport: http(ethRpcUrl),
    });

    if (Number(await publicClient.getBlockNumber()) < EXPECTED_FORKED_BLOCK) {
      throw new Error('This test must be run on a fork of mainnet with the expected fork block');
    }

    ownerEthAddress = EthAddress.fromString((await walletClient.getAddresses())[0]);
  }, 60_000);
  it('should uniswap trade on L1 from L2 funds privately (swaps WETH -> DAI)', async () => {
    logger('Running L1/L2 messaging test on HTTP interface.');

    [ownerWallet] = await getSandboxAccountsWallets(pxe);
    const accounts = await ownerWallet.getRegisteredAccounts();
    ownerAddress = accounts[0].address;
    const receiver = accounts[1].address;

    const result = await deployAllContracts(ownerWallet, ownerAddress, publicClient, walletClient);
    const {
      daiL2Contract,
      daiL2Bridge,
      daiContract,
      daiTokenPortalAddress,
      wethL2Contract,
      wethL2Bridge,
      wethContract,
      wethTokenPortal,
      wethTokenPortalAddress,
      uniswapL2Contract,
      uniswapPortal,
    } = result;

    const ownerInitialBalance = await getL2PrivateBalanceOf(ownerAddress, wethL2Contract);
    logger(`Owner's initial L2 WETH balance: ${ownerInitialBalance}`);

    // Give me some WETH so I can deposit to L2 and do the swap...
    logger('Getting some weth');
    await walletClient.sendTransaction({
      to: WETH9_ADDRESS.toString(),
      value: parseEther('1'),
    });

    const wethL1BeforeBalance = await wethContract.read.balanceOf([ownerEthAddress.toString()]);
    // 1. Approve weth to be bridged
    await wethContract.write.approve([wethTokenPortalAddress.toString(), wethAmountToBridge], {} as any);

    // 2. Deposit weth into the portal and move to L2
    // generate secret
    const [secretForMintingWeth, secretHashForMintingWeth] = await generateClaimSecret();
    const [secretForRedeemingWeth, secretHashForRedeemingWeth] = await generateClaimSecret();
    logger('Sending messages to L1 portal');
    const args = [
      wethAmountToBridge,
      secretHashForRedeemingWeth.toString(true),
      ownerEthAddress.toString(),
      deadline,
      secretHashForMintingWeth.toString(true),
    ] as const;
    const { result: messageKeyHex } = await wethTokenPortal.simulate.depositToAztecPrivate(args, {
      account: ownerEthAddress.toString(),
    } as any);
    await wethTokenPortal.write.depositToAztecPrivate(args, {} as any);

    const currentL1Balance = await wethContract.read.balanceOf([ownerEthAddress.toString()]);
    logger(`Initial Balance: ${currentL1Balance}. Should be: ${wethL1BeforeBalance - wethAmountToBridge}`);
    expect(currentL1Balance).toBe(wethL1BeforeBalance - wethAmountToBridge);
    const messageKey = Fr.fromString(messageKeyHex);

    // Wait for the archiver to process the message
    await sleep(5000);
    // send a transfer tx to force through rollup with the message included
    await transferWethOnL2(wethL2Contract, ownerAddress, receiver, 0n);

    // 3. Claim WETH on L2
    logger('Minting weth on L2');
    const redeemingWethTxHash = await consumeMessageOnAztecAndMintSecretly(
      wethL2Bridge,
      wethAmountToBridge,
      secretHashForRedeemingWeth,
      ownerEthAddress,
      messageKey,
      secretForMintingWeth,
    );
    await redeemShieldPrivatelyOnL2(
      wethL2Contract,
      ownerAddress,
      wethAmountToBridge,
      secretForRedeemingWeth,
      secretHashForRedeemingWeth,
      redeemingWethTxHash,
    );
    await expectPrivateBalanceOnL2(ownerAddress, wethAmountToBridge + BigInt(ownerInitialBalance), wethL2Contract);

    // Store balances
    const wethL2BalanceBeforeSwap = await getL2PrivateBalanceOf(ownerAddress, wethL2Contract);
    const daiL2BalanceBeforeSwap = await getL2PrivateBalanceOf(ownerAddress, daiL2Contract);

    // 4. Owner gives uniswap approval to unshield funds to self on its behalf
    logger('Approving uniswap to unshield funds to self on my behalf');
    const nonceForWETHUnshieldApproval = new Fr(2n);
    const unshieldToUniswapMessageHash = await computeAuthWitMessageHash(
      uniswapL2Contract.address,
      wethL2Contract.methods
        .unshield(ownerAddress, uniswapL2Contract.address, wethAmountToBridge, nonceForWETHUnshieldApproval)
        .request(),
    );
    await ownerWallet.createAuthWitness(Fr.fromBuffer(unshieldToUniswapMessageHash));

    // 5. Swap on L1 - sends L2 to L1 message to withdraw WETH to L1 and another message to swap assets.
    logger('Withdrawing weth to L1 and sending message to swap to dai');

    const [secretForDepositingSwappedDai, secretHashForDepositingSwappedDai] = await generateClaimSecret();
    const [secretForRedeemingDai, secretHashForRedeemingDai] = await generateClaimSecret();

    const withdrawReceipt = await uniswapL2Contract.methods
      .swap(
        wethL2Contract.address,
        wethL2Bridge.address,
        wethAmountToBridge,
        daiL2Bridge.address,
        nonceForWETHUnshieldApproval,
        uniswapFeeTier,
        minimumOutputAmount,
        secretHashForRedeemingDai,
        secretHashForDepositingSwappedDai,
        deadline,
        ownerEthAddress,
        ownerEthAddress,
      )
      .send()
      .wait();
    expect(withdrawReceipt.status).toBe(TxStatus.MINED);
    // ensure that user's funds were burnt
    await expectPrivateBalanceOnL2(ownerAddress, wethL2BalanceBeforeSwap - wethAmountToBridge, wethL2Contract);
    // ensure that uniswap contract didn't eat the funds.
    await expectPublicBalanceOnL2(uniswapL2Contract.address, 0n, wethL2Contract);

    // 6. Consume L2 to L1 message by calling uniswapPortal.swap()
    logger('Execute withdraw and swap on the uniswapPortal!');
    const daiL1BalanceOfPortalBeforeSwap = await daiContract.read.balanceOf([daiTokenPortalAddress.toString()]);
    const swapArgs = [
      wethTokenPortalAddress.toString(),
      wethAmountToBridge,
      uniswapFeeTier,
      daiTokenPortalAddress.toString(),
      minimumOutputAmount,
      secretHashForRedeemingDai.toString(true),
      secretHashForDepositingSwappedDai.toString(true),
      deadline,
      ownerEthAddress.toString(),
      true,
    ] as const;
    const { result: depositDaiMessageKeyHex } = await uniswapPortal.simulate.swapPrivate(swapArgs, {
      account: ownerEthAddress.toString(),
    } as any);

    // this should also insert a message into the inbox.
    await uniswapPortal.write.swapPrivate(swapArgs, {} as any);
    const depositDaiMessageKey = Fr.fromString(depositDaiMessageKeyHex);

    // weth was swapped to dai and send to portal
    const daiL1BalanceOfPortalAfter = await daiContract.read.balanceOf([daiTokenPortalAddress.toString()]);
    logger(
      `DAI balance in Portal: balance after (${daiL1BalanceOfPortalAfter}) should be bigger than balance before (${daiL1BalanceOfPortalBeforeSwap})`,
    );
    expect(daiL1BalanceOfPortalAfter).toBeGreaterThan(daiL1BalanceOfPortalBeforeSwap);
    const daiAmountToBridge = BigInt(daiL1BalanceOfPortalAfter - daiL1BalanceOfPortalBeforeSwap);

    // Wait for the archiver to process the message
    await sleep(5000);
    // send a transfer tx to force through rollup with the message included
    await transferWethOnL2(wethL2Contract, ownerAddress, receiver, 0n);

    // 7. claim dai on L2
    logger('Consuming messages to mint dai on L2');
    const redeemingDaiTxHash = await consumeMessageOnAztecAndMintSecretly(
      daiL2Bridge,
      daiAmountToBridge,
      secretHashForRedeemingDai,
      ownerEthAddress,
      depositDaiMessageKey,
      secretForDepositingSwappedDai,
    );
    await redeemShieldPrivatelyOnL2(
      daiL2Contract,
      ownerAddress,
      daiAmountToBridge,
      secretForRedeemingDai,
      secretHashForRedeemingDai,
      redeemingDaiTxHash,
    );
    await expectPrivateBalanceOnL2(ownerAddress, daiL2BalanceBeforeSwap + daiAmountToBridge, daiL2Contract);

    const wethL2BalanceAfterSwap = await getL2PrivateBalanceOf(ownerAddress, wethL2Contract);
    const daiL2BalanceAfterSwap = await getL2PrivateBalanceOf(ownerAddress, daiL2Contract);

    logger('WETH balance before swap: ' + wethL2BalanceBeforeSwap.toString());
    logger('DAI balance before swap  : ' + daiL2BalanceBeforeSwap.toString());
    logger('***** 🧚‍♀️ SWAP L2 assets on L1 Uniswap 🧚‍♀️ *****');
    logger('WETH balance after swap : ' + wethL2BalanceAfterSwap.toString());
    logger('DAI balance after swap  : ' + daiL2BalanceAfterSwap.toString());
  }, 140_000);
});
// docs:end:uniswap_bridge
=======
uniswapL1L2TestSuite(setupRPC, () => Promise.resolve(), EXPECTED_FORKED_BLOCK);
>>>>>>> 447dade3
<|MERGE_RESOLUTION|>--- conflicted
+++ resolved
@@ -1,28 +1,5 @@
-<<<<<<< HEAD
-// docs:start:uniswap_bridge
-import {
-  AccountWallet,
-  AztecAddress,
-  EthAddress,
-  Fr,
-  NotePreimage,
-  TxHash,
-  TxStatus,
-  computeAuthWitMessageHash,
-  computeMessageSecretHash,
-  createDebugLogger,
-  createPXEClient,
-  getL1ContractAddresses,
-  getSandboxAccountsWallets,
-  sleep,
-  waitForSandbox,
-} from '@aztec/aztec.js';
-import { UniswapPortalAbi, UniswapPortalBytecode } from '@aztec/l1-artifacts';
-import { TokenBridgeContract, TokenContract, UniswapContract } from '@aztec/noir-contracts/types';
-=======
 import { createDebugLogger, createPXEClient, getSandboxAccountsWallets, waitForSandbox } from '@aztec/aztec.js';
 import { UniswapSetupContext, uniswapL1L2TestSuite } from '@aztec/end-to-end';
->>>>>>> 447dade3
 
 import { createPublicClient, createWalletClient, http } from 'viem';
 import { mnemonicToAccount } from 'viem/accounts';
@@ -56,228 +33,4 @@
   return { pxe, logger, publicClient, walletClient, ownerWallet, sponsorWallet };
 };
 
-<<<<<<< HEAD
-describe('uniswap_trade_on_l1_from_l2', () => {
-  let publicClient: PublicClient<HttpTransport, Chain>;
-  let walletClient: WalletClient<HttpTransport, Chain, HDAccount>;
-  let ownerWallet: AccountWallet;
-  let ownerAddress: AztecAddress;
-  let ownerEthAddress: EthAddress;
-
-  beforeAll(async () => {
-    await waitForSandbox(pxe);
-
-    walletClient = createWalletClient({
-      account: hdAccount,
-      chain: foundry,
-      transport: http(ethRpcUrl),
-    });
-    publicClient = createPublicClient({
-      chain: foundry,
-      transport: http(ethRpcUrl),
-    });
-
-    if (Number(await publicClient.getBlockNumber()) < EXPECTED_FORKED_BLOCK) {
-      throw new Error('This test must be run on a fork of mainnet with the expected fork block');
-    }
-
-    ownerEthAddress = EthAddress.fromString((await walletClient.getAddresses())[0]);
-  }, 60_000);
-  it('should uniswap trade on L1 from L2 funds privately (swaps WETH -> DAI)', async () => {
-    logger('Running L1/L2 messaging test on HTTP interface.');
-
-    [ownerWallet] = await getSandboxAccountsWallets(pxe);
-    const accounts = await ownerWallet.getRegisteredAccounts();
-    ownerAddress = accounts[0].address;
-    const receiver = accounts[1].address;
-
-    const result = await deployAllContracts(ownerWallet, ownerAddress, publicClient, walletClient);
-    const {
-      daiL2Contract,
-      daiL2Bridge,
-      daiContract,
-      daiTokenPortalAddress,
-      wethL2Contract,
-      wethL2Bridge,
-      wethContract,
-      wethTokenPortal,
-      wethTokenPortalAddress,
-      uniswapL2Contract,
-      uniswapPortal,
-    } = result;
-
-    const ownerInitialBalance = await getL2PrivateBalanceOf(ownerAddress, wethL2Contract);
-    logger(`Owner's initial L2 WETH balance: ${ownerInitialBalance}`);
-
-    // Give me some WETH so I can deposit to L2 and do the swap...
-    logger('Getting some weth');
-    await walletClient.sendTransaction({
-      to: WETH9_ADDRESS.toString(),
-      value: parseEther('1'),
-    });
-
-    const wethL1BeforeBalance = await wethContract.read.balanceOf([ownerEthAddress.toString()]);
-    // 1. Approve weth to be bridged
-    await wethContract.write.approve([wethTokenPortalAddress.toString(), wethAmountToBridge], {} as any);
-
-    // 2. Deposit weth into the portal and move to L2
-    // generate secret
-    const [secretForMintingWeth, secretHashForMintingWeth] = await generateClaimSecret();
-    const [secretForRedeemingWeth, secretHashForRedeemingWeth] = await generateClaimSecret();
-    logger('Sending messages to L1 portal');
-    const args = [
-      wethAmountToBridge,
-      secretHashForRedeemingWeth.toString(true),
-      ownerEthAddress.toString(),
-      deadline,
-      secretHashForMintingWeth.toString(true),
-    ] as const;
-    const { result: messageKeyHex } = await wethTokenPortal.simulate.depositToAztecPrivate(args, {
-      account: ownerEthAddress.toString(),
-    } as any);
-    await wethTokenPortal.write.depositToAztecPrivate(args, {} as any);
-
-    const currentL1Balance = await wethContract.read.balanceOf([ownerEthAddress.toString()]);
-    logger(`Initial Balance: ${currentL1Balance}. Should be: ${wethL1BeforeBalance - wethAmountToBridge}`);
-    expect(currentL1Balance).toBe(wethL1BeforeBalance - wethAmountToBridge);
-    const messageKey = Fr.fromString(messageKeyHex);
-
-    // Wait for the archiver to process the message
-    await sleep(5000);
-    // send a transfer tx to force through rollup with the message included
-    await transferWethOnL2(wethL2Contract, ownerAddress, receiver, 0n);
-
-    // 3. Claim WETH on L2
-    logger('Minting weth on L2');
-    const redeemingWethTxHash = await consumeMessageOnAztecAndMintSecretly(
-      wethL2Bridge,
-      wethAmountToBridge,
-      secretHashForRedeemingWeth,
-      ownerEthAddress,
-      messageKey,
-      secretForMintingWeth,
-    );
-    await redeemShieldPrivatelyOnL2(
-      wethL2Contract,
-      ownerAddress,
-      wethAmountToBridge,
-      secretForRedeemingWeth,
-      secretHashForRedeemingWeth,
-      redeemingWethTxHash,
-    );
-    await expectPrivateBalanceOnL2(ownerAddress, wethAmountToBridge + BigInt(ownerInitialBalance), wethL2Contract);
-
-    // Store balances
-    const wethL2BalanceBeforeSwap = await getL2PrivateBalanceOf(ownerAddress, wethL2Contract);
-    const daiL2BalanceBeforeSwap = await getL2PrivateBalanceOf(ownerAddress, daiL2Contract);
-
-    // 4. Owner gives uniswap approval to unshield funds to self on its behalf
-    logger('Approving uniswap to unshield funds to self on my behalf');
-    const nonceForWETHUnshieldApproval = new Fr(2n);
-    const unshieldToUniswapMessageHash = await computeAuthWitMessageHash(
-      uniswapL2Contract.address,
-      wethL2Contract.methods
-        .unshield(ownerAddress, uniswapL2Contract.address, wethAmountToBridge, nonceForWETHUnshieldApproval)
-        .request(),
-    );
-    await ownerWallet.createAuthWitness(Fr.fromBuffer(unshieldToUniswapMessageHash));
-
-    // 5. Swap on L1 - sends L2 to L1 message to withdraw WETH to L1 and another message to swap assets.
-    logger('Withdrawing weth to L1 and sending message to swap to dai');
-
-    const [secretForDepositingSwappedDai, secretHashForDepositingSwappedDai] = await generateClaimSecret();
-    const [secretForRedeemingDai, secretHashForRedeemingDai] = await generateClaimSecret();
-
-    const withdrawReceipt = await uniswapL2Contract.methods
-      .swap(
-        wethL2Contract.address,
-        wethL2Bridge.address,
-        wethAmountToBridge,
-        daiL2Bridge.address,
-        nonceForWETHUnshieldApproval,
-        uniswapFeeTier,
-        minimumOutputAmount,
-        secretHashForRedeemingDai,
-        secretHashForDepositingSwappedDai,
-        deadline,
-        ownerEthAddress,
-        ownerEthAddress,
-      )
-      .send()
-      .wait();
-    expect(withdrawReceipt.status).toBe(TxStatus.MINED);
-    // ensure that user's funds were burnt
-    await expectPrivateBalanceOnL2(ownerAddress, wethL2BalanceBeforeSwap - wethAmountToBridge, wethL2Contract);
-    // ensure that uniswap contract didn't eat the funds.
-    await expectPublicBalanceOnL2(uniswapL2Contract.address, 0n, wethL2Contract);
-
-    // 6. Consume L2 to L1 message by calling uniswapPortal.swap()
-    logger('Execute withdraw and swap on the uniswapPortal!');
-    const daiL1BalanceOfPortalBeforeSwap = await daiContract.read.balanceOf([daiTokenPortalAddress.toString()]);
-    const swapArgs = [
-      wethTokenPortalAddress.toString(),
-      wethAmountToBridge,
-      uniswapFeeTier,
-      daiTokenPortalAddress.toString(),
-      minimumOutputAmount,
-      secretHashForRedeemingDai.toString(true),
-      secretHashForDepositingSwappedDai.toString(true),
-      deadline,
-      ownerEthAddress.toString(),
-      true,
-    ] as const;
-    const { result: depositDaiMessageKeyHex } = await uniswapPortal.simulate.swapPrivate(swapArgs, {
-      account: ownerEthAddress.toString(),
-    } as any);
-
-    // this should also insert a message into the inbox.
-    await uniswapPortal.write.swapPrivate(swapArgs, {} as any);
-    const depositDaiMessageKey = Fr.fromString(depositDaiMessageKeyHex);
-
-    // weth was swapped to dai and send to portal
-    const daiL1BalanceOfPortalAfter = await daiContract.read.balanceOf([daiTokenPortalAddress.toString()]);
-    logger(
-      `DAI balance in Portal: balance after (${daiL1BalanceOfPortalAfter}) should be bigger than balance before (${daiL1BalanceOfPortalBeforeSwap})`,
-    );
-    expect(daiL1BalanceOfPortalAfter).toBeGreaterThan(daiL1BalanceOfPortalBeforeSwap);
-    const daiAmountToBridge = BigInt(daiL1BalanceOfPortalAfter - daiL1BalanceOfPortalBeforeSwap);
-
-    // Wait for the archiver to process the message
-    await sleep(5000);
-    // send a transfer tx to force through rollup with the message included
-    await transferWethOnL2(wethL2Contract, ownerAddress, receiver, 0n);
-
-    // 7. claim dai on L2
-    logger('Consuming messages to mint dai on L2');
-    const redeemingDaiTxHash = await consumeMessageOnAztecAndMintSecretly(
-      daiL2Bridge,
-      daiAmountToBridge,
-      secretHashForRedeemingDai,
-      ownerEthAddress,
-      depositDaiMessageKey,
-      secretForDepositingSwappedDai,
-    );
-    await redeemShieldPrivatelyOnL2(
-      daiL2Contract,
-      ownerAddress,
-      daiAmountToBridge,
-      secretForRedeemingDai,
-      secretHashForRedeemingDai,
-      redeemingDaiTxHash,
-    );
-    await expectPrivateBalanceOnL2(ownerAddress, daiL2BalanceBeforeSwap + daiAmountToBridge, daiL2Contract);
-
-    const wethL2BalanceAfterSwap = await getL2PrivateBalanceOf(ownerAddress, wethL2Contract);
-    const daiL2BalanceAfterSwap = await getL2PrivateBalanceOf(ownerAddress, daiL2Contract);
-
-    logger('WETH balance before swap: ' + wethL2BalanceBeforeSwap.toString());
-    logger('DAI balance before swap  : ' + daiL2BalanceBeforeSwap.toString());
-    logger('***** 🧚‍♀️ SWAP L2 assets on L1 Uniswap 🧚‍♀️ *****');
-    logger('WETH balance after swap : ' + wethL2BalanceAfterSwap.toString());
-    logger('DAI balance after swap  : ' + daiL2BalanceAfterSwap.toString());
-  }, 140_000);
-});
-// docs:end:uniswap_bridge
-=======
-uniswapL1L2TestSuite(setupRPC, () => Promise.resolve(), EXPECTED_FORKED_BLOCK);
->>>>>>> 447dade3
+uniswapL1L2TestSuite(setupRPC, () => Promise.resolve(), EXPECTED_FORKED_BLOCK);