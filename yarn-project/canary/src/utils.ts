--- conflicted
+++ resolved
@@ -1,27 +1,9 @@
-<<<<<<< HEAD
-import { AztecAddress, AztecRPC, EthAddress, Wallet } from '@aztec/aztec.js';
-=======
 import { AztecAddress, EthAddress, Wallet } from '@aztec/aztec.js';
->>>>>>> bfc79c26
 import { PortalERC20Abi, PortalERC20Bytecode, TokenPortalAbi, TokenPortalBytecode } from '@aztec/l1-artifacts';
 import { NonNativeTokenContract } from '@aztec/noir-contracts/types';
 
 import type { Abi, Narrow } from 'abitype';
 import { Account, Chain, Hex, HttpTransport, PublicClient, WalletClient, getContract } from 'viem';
-<<<<<<< HEAD
-
-export const waitForRPCServer = async (rpcServer: AztecRPC) => {
-  while (true) {
-    try {
-      await rpcServer.getNodeInfo();
-      break;
-    } catch (err) {
-      await delay(1000);
-    }
-  }
-};
-=======
->>>>>>> bfc79c26
 
 /**
  * Deploy L1 token and portal, initialize portal, deploy a non native l2 token contract and attach is to the portal.
@@ -110,15 +92,4 @@
   }
 
   return EthAddress.fromString(receipt.contractAddress!);
-<<<<<<< HEAD
-}
-
-/**
- * Sleep for a given number of milliseconds.
- * @param ms - the number of milliseconds to sleep for
- */
-export function delay(ms: number): Promise<void> {
-  return new Promise<void>(resolve => setTimeout(resolve, ms));
-=======
->>>>>>> bfc79c26
 }