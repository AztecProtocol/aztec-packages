FROM --platform=linux/amd64 aztecprotocol/bb.js as bb.js
FROM --platform=linux/amd64 aztecprotocol/noir-packages as noir-packages
FROM --platform=linux/amd64 aztecprotocol/l1-contracts as contracts
FROM --platform=linux/amd64 aztecprotocol/noir-projects as noir-projects

FROM node:18.19.0 as builder
RUN apt update && apt install -y jq curl perl && rm -rf /var/lib/apt/lists/* && apt-get clean

# Copy in portalled packages.
COPY --from=bb.js /usr/src/barretenberg/ts /usr/src/barretenberg/ts
COPY --from=noir-packages /usr/src/noir/packages /usr/src/noir/packages
COPY --from=contracts /usr/src/l1-contracts /usr/src/l1-contracts
COPY --from=noir-projects /usr/src/noir-projects /usr/src/noir-projects

WORKDIR /usr/src/yarn-project
COPY . .

# We install a symlink to yarn-project's node_modules at a location that all portalled packages can find as they
# walk up the tree as part of module resolution. The supposedly idiomatic way of supporting module resolution
# correctly for portalled packages, is to use --preserve-symlinks when running node.
# This does kind of work, but jest doesn't honor it correctly, so this seems like a neat workaround.
# Also, --preserve-symlinks causes duplication of portalled instances such as bb.js, and breaks the singleton logic
# by initialising the module more than once. So at present I don't see a viable alternative.
RUN ln -s /usr/src/yarn-project/node_modules /usr/src/node_modules

# TODO: Replace puppeteer with puppeteer-core to avoid this.
ENV PUPPETEER_SKIP_CHROMIUM_DOWNLOAD=true

RUN ./bootstrap.sh

# Build web bundle for browser tests
<<<<<<< HEAD
WORKDIR /usr/src/yarn-project/end-to-end
RUN yarn build:web

# Productionify. See comment in yarn-project-base/Dockerfile.
RUN yarn workspaces focus --production && yarn cache clean

# Create final, minimal size image.
# TODO: Not very minimal as chromium adds about 500MB of bloat :/ Separate or install at test runtime?
# Create fresh minimal size image.
# Installs our specific version of node, stripping out the unnecessary.
# We could probably just apt install nodejs, but it's both a different version, and seemingly a bit slower.
# We could also use distroless, to get us about 20mb off, but meh. It's actually useful to shell into containers.
#FROM gcr.io/distroless/nodejs18-debian12
FROM ubuntu:lunar

RUN apt update && apt install -y curl && rm -rf /var/lib/apt/lists/* && apt-get clean
ENV NODE_VERSION=18.19.0
RUN ARCH= && \
  dpkgArch="$(dpkg --print-architecture)" && \
  case "${dpkgArch##*-}" in \
  amd64) ARCH='x64';; \
  arm64) ARCH='arm64';; \
  *) echo "unsupported architecture"; exit 1 ;; \
  esac && \
  curl -fsSLO --compressed "https://nodejs.org/dist/v$NODE_VERSION/node-v$NODE_VERSION-linux-$ARCH.tar.gz" && \
  tar zxf "node-v$NODE_VERSION-linux-$ARCH.tar.gz" -C /usr --strip-components=1 --no-same-owner \
  --exclude "*/share/*" \
  --exclude "*/bin/corepack" \
  --exclude "*/bin/npx" \
  --exclude "*/bin/npm" \
  --exclude "*/corepack/*" \
  --exclude "*/npm/man/*" \
  --exclude "*/npm/docs/*" \
  --exclude "*/include/*" && \
  rm "node-v$NODE_VERSION-linux-$ARCH.tar.gz" && \
  node --version
# Yarn is used for unboxing.
ENV YARN_VERSION=1.22.19
RUN curl -fsSLO --compressed "https://yarnpkg.com/downloads/$YARN_VERSION/yarn-v$YARN_VERSION.tar.gz" && \
  mkdir -p /opt && \
  tar -xzf yarn-v$YARN_VERSION.tar.gz -C /opt/ && \
  ln -s /opt/yarn-v$YARN_VERSION/bin/yarn /usr/local/bin/yarn && \
  ln -s /opt/yarn-v$YARN_VERSION/bin/yarnpkg /usr/local/bin/yarnpkg && \
  rm yarn-v$YARN_VERSION.tar.gz && \
  yarn --version

RUN apt update && apt install -y chromium-browser

ENV CHROME_BIN="/usr/bin/chromium-browser" PUPPETEER_SKIP_CHROMIUM_DOWNLOAD="true" ACVM_BINARY_PATH="/usr/src/noir/noir-repo/target/release/acvm" ACVM_WORKING_DIRECTORY="/tmp/acvm"
COPY --from=builder /usr/src /usr/src

RUN ls /usr/src/noir/noir-repo/target/release

WORKDIR /usr/src/yarn-project/end-to-end
=======
RUN yarn workspace @aztec/end-to-end run build:web
RUN yarn workspaces focus @aztec/end-to-end --production && yarn cache clean

# We no longer need nargo etc.
RUN rm -rf /usr/src/noir/noir-repo /usr/src/noir-projects /usr/src/l1-contracts
>>>>>>> dddc35f3

# Create minimal image.
FROM node:18.19.1-slim
RUN apt-get update && apt-get install jq gnupg wget -y && \
    wget --quiet --output-document=- https://dl-ssl.google.com/linux/linux_signing_key.pub | gpg --dearmor > /etc/apt/trusted.gpg.d/google-archive.gpg && \
    sh -c 'echo "deb [arch=amd64] http://dl.google.com/linux/chrome/deb/ stable main" >> /etc/apt/sources.list.d/google.list' && \
    apt-get update && \
    apt-get install google-chrome-stable -y --no-install-recommends && \
    rm -rf /var/lib/apt/lists/*
ENV CHROME_BIN="/usr/bin/google-chrome-stable"
COPY --from=builder /usr/src /usr/src
WORKDIR /usr/src/yarn-project/end-to-end
ENTRYPOINT ["yarn", "test"]<|MERGE_RESOLUTION|>--- conflicted
+++ resolved
@@ -29,68 +29,11 @@
 RUN ./bootstrap.sh
 
 # Build web bundle for browser tests
-<<<<<<< HEAD
-WORKDIR /usr/src/yarn-project/end-to-end
-RUN yarn build:web
-
-# Productionify. See comment in yarn-project-base/Dockerfile.
-RUN yarn workspaces focus --production && yarn cache clean
-
-# Create final, minimal size image.
-# TODO: Not very minimal as chromium adds about 500MB of bloat :/ Separate or install at test runtime?
-# Create fresh minimal size image.
-# Installs our specific version of node, stripping out the unnecessary.
-# We could probably just apt install nodejs, but it's both a different version, and seemingly a bit slower.
-# We could also use distroless, to get us about 20mb off, but meh. It's actually useful to shell into containers.
-#FROM gcr.io/distroless/nodejs18-debian12
-FROM ubuntu:lunar
-
-RUN apt update && apt install -y curl && rm -rf /var/lib/apt/lists/* && apt-get clean
-ENV NODE_VERSION=18.19.0
-RUN ARCH= && \
-  dpkgArch="$(dpkg --print-architecture)" && \
-  case "${dpkgArch##*-}" in \
-  amd64) ARCH='x64';; \
-  arm64) ARCH='arm64';; \
-  *) echo "unsupported architecture"; exit 1 ;; \
-  esac && \
-  curl -fsSLO --compressed "https://nodejs.org/dist/v$NODE_VERSION/node-v$NODE_VERSION-linux-$ARCH.tar.gz" && \
-  tar zxf "node-v$NODE_VERSION-linux-$ARCH.tar.gz" -C /usr --strip-components=1 --no-same-owner \
-  --exclude "*/share/*" \
-  --exclude "*/bin/corepack" \
-  --exclude "*/bin/npx" \
-  --exclude "*/bin/npm" \
-  --exclude "*/corepack/*" \
-  --exclude "*/npm/man/*" \
-  --exclude "*/npm/docs/*" \
-  --exclude "*/include/*" && \
-  rm "node-v$NODE_VERSION-linux-$ARCH.tar.gz" && \
-  node --version
-# Yarn is used for unboxing.
-ENV YARN_VERSION=1.22.19
-RUN curl -fsSLO --compressed "https://yarnpkg.com/downloads/$YARN_VERSION/yarn-v$YARN_VERSION.tar.gz" && \
-  mkdir -p /opt && \
-  tar -xzf yarn-v$YARN_VERSION.tar.gz -C /opt/ && \
-  ln -s /opt/yarn-v$YARN_VERSION/bin/yarn /usr/local/bin/yarn && \
-  ln -s /opt/yarn-v$YARN_VERSION/bin/yarnpkg /usr/local/bin/yarnpkg && \
-  rm yarn-v$YARN_VERSION.tar.gz && \
-  yarn --version
-
-RUN apt update && apt install -y chromium-browser
-
-ENV CHROME_BIN="/usr/bin/chromium-browser" PUPPETEER_SKIP_CHROMIUM_DOWNLOAD="true" ACVM_BINARY_PATH="/usr/src/noir/noir-repo/target/release/acvm" ACVM_WORKING_DIRECTORY="/tmp/acvm"
-COPY --from=builder /usr/src /usr/src
-
-RUN ls /usr/src/noir/noir-repo/target/release
-
-WORKDIR /usr/src/yarn-project/end-to-end
-=======
 RUN yarn workspace @aztec/end-to-end run build:web
 RUN yarn workspaces focus @aztec/end-to-end --production && yarn cache clean
 
 # We no longer need nargo etc.
 RUN rm -rf /usr/src/noir/noir-repo /usr/src/noir-projects /usr/src/l1-contracts
->>>>>>> dddc35f3
 
 # Create minimal image.
 FROM node:18.19.1-slim
