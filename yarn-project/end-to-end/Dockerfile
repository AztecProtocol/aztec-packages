--- conflicted
+++ resolved
@@ -1,10 +1,6 @@
 FROM 278380418400.dkr.ecr.eu-west-2.amazonaws.com/yarn-project-base AS builder
-<<<<<<< HEAD
+COPY foundation foundation
 COPY noir-contracts noir-contracts
-=======
-
-COPY foundation foundation
->>>>>>> ce8ab2e3
 COPY aztec.js aztec.js
 RUN cd aztec.js && yarn build
 
