FROM 278380418400.dkr.ecr.eu-west-2.amazonaws.com/yarn-project-base AS builder

# Copy in the whole of yarn-project.
COPY . .

# Build circuits.js to ensure wasm is in the dest folder.
WORKDIR /usr/src/yarn-project/circuits.js
RUN yarn build

# Build end-to-end.
WORKDIR /usr/src/yarn-project/end-to-end
RUN yarn build && yarn formatting
<<<<<<< HEAD
# (4) copy bb.js wasm binaries
RUN cp /usr/src/circuits/cpp/build-wasm/bin/aztec3-circuits.wasm /usr/src/yarn-project/barretenberg.js/dest/wasm/barretenberg.wasm
=======
>>>>>>> 75f1a130

# Prune dev dependencies. See comment in base image.
RUN yarn cache clean
RUN yarn workspaces focus --production > /dev/null

# Create final, minimal size image.
FROM node:18-alpine
RUN apk update && apk add --no-cache curl jq bash
COPY --from=builder /usr/src /usr/src
WORKDIR /usr/src/yarn-project/end-to-end
ENTRYPOINT ["yarn", "test"]<|MERGE_RESOLUTION|>--- conflicted
+++ resolved
@@ -10,11 +10,6 @@
 # Build end-to-end.
 WORKDIR /usr/src/yarn-project/end-to-end
 RUN yarn build && yarn formatting
-<<<<<<< HEAD
-# (4) copy bb.js wasm binaries
-RUN cp /usr/src/circuits/cpp/build-wasm/bin/aztec3-circuits.wasm /usr/src/yarn-project/barretenberg.js/dest/wasm/barretenberg.wasm
-=======
->>>>>>> 75f1a130
 
 # Prune dev dependencies. See comment in base image.
 RUN yarn cache clean
