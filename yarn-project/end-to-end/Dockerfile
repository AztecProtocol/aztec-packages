--- conflicted
+++ resolved
@@ -11,10 +11,6 @@
 # Create final, minimal size image.
 # TODO: Not very minimal as chromium adds about 500MB of bloat :/ Separate or install at test runtime?
 FROM node:18-alpine
-<<<<<<< HEAD
-RUN apk update && apk add --no-cache udev ttf-freefont chromium curl jq bash
-ENV CHROME_BIN="/usr/bin/chromium-browser"
-=======
 RUN apk update && apk add --no-cache \
   bash \
   chromium \
@@ -26,7 +22,6 @@
   ttf-freefont
 
 ENV CHROME_BIN="/usr/bin/chromium-browser" PUPPETEER_SKIP_CHROMIUM_DOWNLOAD="true"
->>>>>>> 0dd70aa6
 COPY --from=builder /usr/src /usr/src
 
 RUN rm /usr/src/yarn-project/end-to-end/src/web/aztec3-circuits.wasm
