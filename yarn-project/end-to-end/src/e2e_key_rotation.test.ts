import { createAccounts } from '@aztec/accounts/testing';
import {
  type AztecAddress,
  type AztecNode,
  type DebugLogger,
  ExtendedNote,
  Fq,
  Fr,
  Note,
  type PXE,
  type TxHash,
  type Wallet,
  computeSecretHash,
  retryUntil,
} from '@aztec/aztec.js';
// docs:start:imports
import { type PublicKey, derivePublicKeyFromSecretKey } from '@aztec/circuits.js';
<<<<<<< HEAD
import { TestContract, TokenContract } from '@aztec/noir-contracts.js';
=======
import { KeyRegistryContract } from '@aztec/noir-contracts.js';
// docs:end:imports
import { TestContract, TokenContract } from '@aztec/noir-contracts.js';
import { getCanonicalKeyRegistryAddress } from '@aztec/protocol-contracts/key-registry';
>>>>>>> ebf6fc23

import { jest } from '@jest/globals';

import { expectsNumOfNoteEncryptedLogsInTheLastBlockToBe, setup, setupPXEService } from './fixtures/utils.js';

const TIMEOUT = 120_000;

const SHARED_MUTABLE_DELAY = 5;

describe('e2e_key_rotation', () => {
  jest.setTimeout(TIMEOUT);

  let aztecNode: AztecNode;
  let pxeA: PXE;
  let pxeB: PXE;
  let walletA: Wallet;
  let walletB: Wallet;
  let logger: DebugLogger;
  let teardownA: () => Promise<void>;
  let teardownB: () => Promise<void>;

  let testContract: TestContract;
  let contractWithWalletA: TokenContract;
  let contractWithWalletB: TokenContract;

  let tokenAddress: AztecAddress;

  const initialBalance = 987n;

  beforeAll(async () => {
    ({
      aztecNode,
      pxe: pxeA,
      wallets: [walletA],
      logger,
      teardown: teardownA,
    } = await setup(1));

    ({ pxe: pxeB, teardown: teardownB } = await setupPXEService(aztecNode, {}, undefined, true));
    // docs:start:keyRegistryWithB
    [walletB] = await createAccounts(pxeB, 1);
<<<<<<< HEAD

=======
    keyRegistryWithB = await KeyRegistryContract.at(getCanonicalKeyRegistryAddress(), walletB);
    // docs:end:keyRegistryWithB
>>>>>>> ebf6fc23
    // We deploy test and token contracts
    testContract = await TestContract.deploy(walletA).send().deployed();
    const tokenInstance = await deployTokenContract(initialBalance, walletA.getAddress(), pxeA);
    tokenAddress = tokenInstance.address;

    // Add account B to wallet A
    await pxeA.registerRecipient(walletB.getCompleteAddress());
    // Add account A to wallet B
    await pxeB.registerRecipient(walletA.getCompleteAddress());

    // Add token to PXE B (PXE A already has it because it was deployed through it)
    await pxeB.registerContract({
      artifact: TokenContract.artifact,
      instance: tokenInstance,
    });

    contractWithWalletA = await TokenContract.at(tokenAddress, walletA);
    contractWithWalletB = await TokenContract.at(tokenAddress, walletB);
  });

  afterEach(async () => {
    await teardownB();
    await teardownA();
  });

  const awaitUserSynchronized = async (wallet: Wallet, owner: AztecAddress) => {
    const isUserSynchronized = async () => {
      return await wallet.isAccountStateSynchronized(owner);
    };
    await retryUntil(isUserSynchronized, `synch of user ${owner.toString()}`, 10);
  };

  const crossDelay = async () => {
    for (let i = 0; i < SHARED_MUTABLE_DELAY; i++) {
      // We send arbitrary tx to mine a block
      await testContract.methods.emit_unencrypted(0).send().wait();
    }
  };

  const expectTokenBalance = async (
    wallet: Wallet,
    tokenAddress: AztecAddress,
    owner: AztecAddress,
    expectedBalance: bigint,
    checkIfSynchronized = true,
  ) => {
    if (checkIfSynchronized) {
      // First wait until the corresponding PXE has synchronized the account
      await awaitUserSynchronized(wallet, owner);
    }

    // Then check the balance
    const contractWithWallet = await TokenContract.at(tokenAddress, wallet);
    const balance = await contractWithWallet.methods.balance_of_private(owner).simulate({ from: owner });
    logger.info(`Account ${owner} balance: ${balance}`);
    expect(balance).toBe(expectedBalance);
  };

  const deployTokenContract = async (initialAdminBalance: bigint, admin: AztecAddress, pxe: PXE) => {
    logger.info(`Deploying Token contract...`);
    const contract = await TokenContract.deploy(walletA, admin, 'TokenName', 'TokenSymbol', 18).send().deployed();

    if (initialAdminBalance > 0n) {
      await mintTokens(contract, admin, initialAdminBalance, pxe);
    }

    logger.info('L2 contract deployed');

    return contract.instance;
  };

  const mintTokens = async (contract: TokenContract, recipient: AztecAddress, balance: bigint, pxe: PXE) => {
    const secret = Fr.random();
    const secretHash = computeSecretHash(secret);

    const receipt = await contract.methods.mint_private(balance, secretHash).send().wait();

    const note = new Note([new Fr(balance), secretHash]);
    const extendedNote = new ExtendedNote(
      note,
      recipient,
      contract.address,
      TokenContract.storage.pending_shields.slot,
      TokenContract.notes.TransparentNote.id,
      receipt.txHash,
    );
    await pxe.addNote(extendedNote);

    await contract.methods.redeem_shield(recipient, balance, secret).send().wait();
  };

  it(`Rotates keys and uses them`, async () => {
    // 1. We check that setup set initial balances as expected
    await expectTokenBalance(walletA, tokenAddress, walletA.getAddress(), initialBalance);
    await expectTokenBalance(walletB, tokenAddress, walletB.getAddress(), 0n);

    // 2. Transfer funds from A to B via PXE A
    let txHashTransfer1: TxHash;
    const transfer1Amount = 654n;
    {
      ({ txHash: txHashTransfer1 } = await contractWithWalletA.methods
        .transfer(walletA.getAddress(), walletB.getAddress(), transfer1Amount, 0)
        .send()
        .wait());

      // Check balances and logs are as expected
      await expectTokenBalance(walletA, tokenAddress, walletA.getAddress(), initialBalance - transfer1Amount);
      await expectTokenBalance(walletB, tokenAddress, walletB.getAddress(), transfer1Amount);
      await expectsNumOfNoteEncryptedLogsInTheLastBlockToBe(aztecNode, 2);
    }

    // 3. Rotates B key
    let newNpkM: PublicKey;
    {
      // docs:start:create_keys
      const newNskM = Fq.random();
      newNpkM = derivePublicKeyFromSecretKey(newNskM);
<<<<<<< HEAD

      // This function saves the new nullifier secret key for the account in our PXE,
      // and calls the key registry with the derived nullifier public key.
      await walletB.rotateNullifierKeys(newNskM);

=======
      // docs:end:create_keys
      // docs:start:rotateMasterNullifierKey
      await pxeB.rotateMasterNullifierKey(walletB.getAddress(), newNskM);
      // docs:end:rotateMasterNullifierKey
      // docs:start:rotate_npk_m
      await keyRegistryWithB.methods.rotate_npk_m(walletB.getAddress(), newNpkM, 0).send().wait();
      // docs:end:rotate_npk_m
>>>>>>> ebf6fc23
      await crossDelay();
    }

    // 4. Transfer funds from A to B via PXE A
    let txHashTransfer2: TxHash;
    const transfer2Amount = 321n;
    {
      ({ txHash: txHashTransfer2 } = await contractWithWalletA.methods
        .transfer(walletA.getAddress(), walletB.getAddress(), transfer2Amount, 0)
        .send()
        .wait());

      await expectTokenBalance(
        walletA,
        tokenAddress,
        walletA.getAddress(),
        initialBalance - transfer1Amount - transfer2Amount,
      );
      await expectTokenBalance(walletB, tokenAddress, walletB.getAddress(), transfer1Amount + transfer2Amount);
    }

    // 5. Now we check that a correct nullifier keys were used in both transfers
    {
      await awaitUserSynchronized(walletB, walletB.getAddress());
      const transfer1Notes = await walletB.getNotes({ txHash: txHashTransfer1 });
      const transfer2Notes = await walletB.getNotes({ txHash: txHashTransfer2 });
      expect(transfer1Notes.length).toBe(1);
      expect(transfer2Notes.length).toBe(1);
      // Second field in the token note is the npk_m_hash
      const noteNpkMHashTransfer1 = transfer1Notes[0].note.items[1];
      const noteNpkMHashTransfer2 = transfer2Notes[0].note.items[1];

      // Now we check the note created in transfer 2 used the new npk_m_hash
      expect(noteNpkMHashTransfer2.equals(newNpkM.hash())).toBe(true);
      // We sanity check that the note created in transfer 1 had old npk_m_hash by checking it's different from the new
      // one
      expect(noteNpkMHashTransfer2.equals(noteNpkMHashTransfer1)).toBe(false);
    }

    // 6. Finally we check that all the B notes are spendable by transferring full B balance to A
    // --> this way we verify that it's possible to obtain both keys via oracles
    {
      await contractWithWalletB.methods
        .transfer(walletB.getAddress(), walletA.getAddress(), transfer1Amount + transfer2Amount, 0)
        .send()
        .wait();

      await expectTokenBalance(walletA, tokenAddress, walletA.getAddress(), initialBalance);
      await expectTokenBalance(walletB, tokenAddress, walletB.getAddress(), 0n);
    }
  }, 600_000);
});<|MERGE_RESOLUTION|>--- conflicted
+++ resolved
@@ -15,14 +15,8 @@
 } from '@aztec/aztec.js';
 // docs:start:imports
 import { type PublicKey, derivePublicKeyFromSecretKey } from '@aztec/circuits.js';
-<<<<<<< HEAD
 import { TestContract, TokenContract } from '@aztec/noir-contracts.js';
-=======
-import { KeyRegistryContract } from '@aztec/noir-contracts.js';
 // docs:end:imports
-import { TestContract, TokenContract } from '@aztec/noir-contracts.js';
-import { getCanonicalKeyRegistryAddress } from '@aztec/protocol-contracts/key-registry';
->>>>>>> ebf6fc23
 
 import { jest } from '@jest/globals';
 
@@ -62,14 +56,8 @@
     } = await setup(1));
 
     ({ pxe: pxeB, teardown: teardownB } = await setupPXEService(aztecNode, {}, undefined, true));
-    // docs:start:keyRegistryWithB
     [walletB] = await createAccounts(pxeB, 1);
-<<<<<<< HEAD
-
-=======
-    keyRegistryWithB = await KeyRegistryContract.at(getCanonicalKeyRegistryAddress(), walletB);
-    // docs:end:keyRegistryWithB
->>>>>>> ebf6fc23
+
     // We deploy test and token contracts
     testContract = await TestContract.deploy(walletA).send().deployed();
     const tokenInstance = await deployTokenContract(initialBalance, walletA.getAddress(), pxeA);
@@ -187,21 +175,15 @@
       // docs:start:create_keys
       const newNskM = Fq.random();
       newNpkM = derivePublicKeyFromSecretKey(newNskM);
-<<<<<<< HEAD
-
+      // docs:end:create_keys
+
+      // docs:start:rotateMasterNullifierKey
+      // docs:start:rotate_npk_m
       // This function saves the new nullifier secret key for the account in our PXE,
       // and calls the key registry with the derived nullifier public key.
       await walletB.rotateNullifierKeys(newNskM);
-
-=======
-      // docs:end:create_keys
-      // docs:start:rotateMasterNullifierKey
-      await pxeB.rotateMasterNullifierKey(walletB.getAddress(), newNskM);
+      // docs:end:rotate_npk_m
       // docs:end:rotateMasterNullifierKey
-      // docs:start:rotate_npk_m
-      await keyRegistryWithB.methods.rotate_npk_m(walletB.getAddress(), newNpkM, 0).send().wait();
-      // docs:end:rotate_npk_m
->>>>>>> ebf6fc23
       await crossDelay();
     }
 
