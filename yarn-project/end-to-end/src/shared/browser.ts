/* eslint-disable no-console */
import * as AztecAccountsSingleKey from '@aztec/accounts/single_key';
import * as AztecAccountsTesting from '@aztec/accounts/testing';
import * as AztecJs from '@aztec/aztec.js';
import { TokenContractArtifact } from '@aztec/noir-contracts/Token';

import { Server } from 'http';
import Koa from 'koa';
import serve from 'koa-static';
import path, { dirname } from 'path';
import { Browser, Page, launch } from 'puppeteer';

import { getDeployedSandboxAccountsWallets } from '../fixtures/utils.js';

declare global {
  /**
   * Helper interface to declare aztec.js within browser context.
   */
  interface Window {
    /**
     * The aztec.js library.
     */
    AztecJs: typeof AztecJs & typeof AztecAccountsSingleKey & typeof AztecAccountsTesting;
  }
}

const __filename = AztecJs.fileURLToPath(import.meta.url);
const __dirname = dirname(__filename);

const PORT = 3000;

const privKey = AztecJs.GrumpkinScalar.random();

export const browserTestSuite = (
  setup: () => Promise<{
    /**
     *  The webserver instance.
     */
    server: Server;
    /**
     * The url of the PXE
     */
    pxeURL: string;
  }>,
  pageLogger: AztecJs.DebugLogger,
) =>
  describe('e2e_aztec.js_browser', () => {
    const initialBalance = 33n;
    const transferAmount = 3n;

    let contractAddress: AztecJs.AztecAddress;

    let app: Koa;
    let testClient: AztecJs.PXE;
    let webServer: Server;
    let rpcURL: string;

    let browser: Browser;
    let page: Page;

    beforeAll(async () => {
      const { server, pxeURL } = await setup();
      rpcURL = pxeURL;
      webServer = server;
      testClient = AztecJs.createPXEClient(pxeURL);
      await AztecJs.waitForPXE(testClient);

      app = new Koa();
      app.use(serve(path.resolve(__dirname, './web')));

      browser = await launch({
        executablePath: process.env.CHROME_BIN,
        headless: 'new',
        args: [
          '--no-sandbox',
          '--headless',
          '--disable-gpu',
          '--disable-dev-shm-usage',
          '--disable-software-rasterizer',
          '--remote-debugging-port=9222',
        ],
      });
      page = await browser.newPage();
      page.on('console', msg => {
        pageLogger(msg.text());
      });
      page.on('pageerror', err => {
        pageLogger.error(err.toString());
      });
      await page.goto(`http://localhost:${PORT}/index.html`);
      while (!(await page.evaluate(() => !!window.AztecJs))) {
        pageLogger('Waiting for window.AztecJs...');
        await AztecJs.sleep(1000);
      }
    }, 120_000);

    afterAll(async () => {
      await browser.close();
      webServer.close();
    });

    it('Loads Aztec.js in the browser', async () => {
      const generatePublicKeyExists = await page.evaluate(() => {
        const { generatePublicKey } = window.AztecJs;
        return typeof generatePublicKey === 'function';
      });
      expect(generatePublicKeyExists).toBe(true);
    });

    it('Creates an account', async () => {
      const result = await page.evaluate(
        async (rpcUrl, privateKeyString) => {
          const { GrumpkinScalar, createPXEClient: createPXEClient, getUnsafeSchnorrAccount } = window.AztecJs;
          const pxe = createPXEClient(rpcUrl!);
          const privateKey = GrumpkinScalar.fromString(privateKeyString);
          const account = getUnsafeSchnorrAccount(pxe, privateKey);
          await account.waitDeploy();
          const completeAddress = account.getCompleteAddress();
          const addressString = completeAddress.address.toString();
          console.log(`Created Account: ${addressString}`);
          return addressString;
        },
        rpcURL,
        privKey.toString(),
      );
      const accounts = await testClient.getRegisteredAccounts();
      const stringAccounts = accounts.map(acc => acc.address.toString());
      expect(stringAccounts.includes(result)).toBeTruthy();
    }, 15_000);

    it('Deploys Token contract', async () => {
      await deployTokenContract();
    }, 60_000);

    it('Can access CompleteAddress class in browser', async () => {
      const result: string = await page.evaluate(() => {
        const completeAddress = window.AztecJs.CompleteAddress.fromString(
          '0x115f123bbc6cc6af9890055821cfba23a7c4e8832377a32ccb719a1ba3a86483',
        );
        // NOTE: browser does not know how to serialize CompleteAddress for return, so return a string
        // otherwise returning a CompleteAddress makes result undefined.
        return completeAddress.toString();
      });
      // a lot of trailing 0s get added in the return value
      expect(result.slice(0, 66)).toBe('0x115f123bbc6cc6af9890055821cfba23a7c4e8832377a32ccb719a1ba3a86483');
    });

    it("Gets the owner's balance", async () => {
      const result = await page.evaluate(
        async (rpcUrl, contractAddress, TokenContractArtifact) => {
          const {
            Contract,
            AztecAddress,
            createPXEClient: createPXEClient,
            getSandboxAccountsWallets,
          } = window.AztecJs;
          const pxe = createPXEClient(rpcUrl!);
          const owner = (await pxe.getRegisteredAccounts())[0].address;
<<<<<<< HEAD
          const [wallet] = await getDeployedSandboxAccountsWallets(pxe);
=======
          const [wallet] = await getSandboxAccountsWallets(pxe);
>>>>>>> afd7b6d0
          const contract = await Contract.at(AztecAddress.fromString(contractAddress), TokenContractArtifact, wallet);
          const balance = await contract.methods.balance_of_private(owner).view({ from: owner });
          return balance;
        },
        rpcURL,
        (await getTokenAddress()).toString(),
        TokenContractArtifact,
      );
      expect(result).toEqual(initialBalance);
    });

    it('Sends a transfer TX', async () => {
      const result = await page.evaluate(
        async (rpcUrl, contractAddress, transferAmount, TokenContractArtifact) => {
          console.log(`Starting transfer tx`);
          const {
            AztecAddress,
            Contract,
            createPXEClient: createPXEClient,
            getSandboxAccountsWallets,
          } = window.AztecJs;
          const pxe = createPXEClient(rpcUrl!);
          const accounts = await pxe.getRegisteredAccounts();
          const receiver = accounts[1].address;
<<<<<<< HEAD
          const [wallet] = await getDeployedSandboxAccountsWallets(pxe);
=======
          const [wallet] = await getSandboxAccountsWallets(pxe);
>>>>>>> afd7b6d0
          const contract = await Contract.at(AztecAddress.fromString(contractAddress), TokenContractArtifact, wallet);
          await contract.methods.transfer(accounts[0].address, receiver, transferAmount, 0).send().wait();
          console.log(`Transferred ${transferAmount} tokens to new Account`);
          return await contract.methods.balance_of_private(receiver).view({ from: receiver });
        },
        rpcURL,
        (await getTokenAddress()).toString(),
        transferAmount,
        TokenContractArtifact,
      );
      expect(result).toEqual(transferAmount);
    }, 60_000);

    const deployTokenContract = async () => {
      const txHash = await page.evaluate(
        async (rpcUrl, privateKeyString, initialBalance, TokenContractArtifact) => {
          const {
            GrumpkinScalar,
            DeployMethod,
            createPXEClient,
            getUnsafeSchnorrAccount,
            Contract,
            Fr,
            ExtendedNote,
            Note,
            computeMessageSecretHash,
          } = window.AztecJs;
          const pxe = createPXEClient(rpcUrl!);
          let accounts = await pxe.getRegisteredAccounts();
          if (accounts.length === 0) {
            // This test needs an account for deployment. We create one in case there is none available in the PXE.
            const privateKey = GrumpkinScalar.fromString(privateKeyString);
            await getUnsafeSchnorrAccount(pxe, privateKey).waitDeploy();
            accounts = await pxe.getRegisteredAccounts();
          }
          const [owner] = await getDeployedSandboxAccountsWallets(pxe);
          const ownerAddress = owner.getAddress();
          const tx = new DeployMethod(
            accounts[0].publicKey,
            pxe,
            TokenContractArtifact,
            (a: AztecJs.AztecAddress) => Contract.at(a, TokenContractArtifact, owner),
            [owner.getCompleteAddress()],
          ).send();
          const { contract: token, txHash } = await tx.wait();

          console.log(`Contract Deployed: ${token.address}`);
          const secret = Fr.random();
          const secretHash = computeMessageSecretHash(secret);
          const mintPrivateReceipt = await token.methods.mint_private(initialBalance, secretHash).send().wait();

          const storageSlot = new Fr(5);
          const note = new Note([new Fr(initialBalance), secretHash]);
          const extendedNote = new ExtendedNote(
            note,
            ownerAddress,
            token.address,
            storageSlot,
            mintPrivateReceipt.txHash,
          );
          await pxe.addNote(extendedNote);

          await token.methods.redeem_shield(ownerAddress, initialBalance, secret).send().wait();

          return txHash.toString();
        },
        rpcURL,
        privKey.toString(),
        initialBalance,
        TokenContractArtifact,
      );

      const txResult = await testClient.getTxReceipt(AztecJs.TxHash.fromString(txHash));
      expect(txResult.status).toEqual(AztecJs.TxStatus.MINED);
      contractAddress = txResult.contractAddress!;
    };

    const getTokenAddress = async () => {
      if (!contractAddress) {
        await deployTokenContract();
      }
      return contractAddress;
    };
  });<|MERGE_RESOLUTION|>--- conflicted
+++ resolved
@@ -152,15 +152,10 @@
             Contract,
             AztecAddress,
             createPXEClient: createPXEClient,
-            getSandboxAccountsWallets,
           } = window.AztecJs;
           const pxe = createPXEClient(rpcUrl!);
           const owner = (await pxe.getRegisteredAccounts())[0].address;
-<<<<<<< HEAD
           const [wallet] = await getDeployedSandboxAccountsWallets(pxe);
-=======
-          const [wallet] = await getSandboxAccountsWallets(pxe);
->>>>>>> afd7b6d0
           const contract = await Contract.at(AztecAddress.fromString(contractAddress), TokenContractArtifact, wallet);
           const balance = await contract.methods.balance_of_private(owner).view({ from: owner });
           return balance;
@@ -180,16 +175,11 @@
             AztecAddress,
             Contract,
             createPXEClient: createPXEClient,
-            getSandboxAccountsWallets,
           } = window.AztecJs;
           const pxe = createPXEClient(rpcUrl!);
           const accounts = await pxe.getRegisteredAccounts();
           const receiver = accounts[1].address;
-<<<<<<< HEAD
           const [wallet] = await getDeployedSandboxAccountsWallets(pxe);
-=======
-          const [wallet] = await getSandboxAccountsWallets(pxe);
->>>>>>> afd7b6d0
           const contract = await Contract.at(AztecAddress.fromString(contractAddress), TokenContractArtifact, wallet);
           await contract.methods.transfer(accounts[0].address, receiver, transferAmount, 0).send().wait();
           console.log(`Transferred ${transferAmount} tokens to new Account`);
