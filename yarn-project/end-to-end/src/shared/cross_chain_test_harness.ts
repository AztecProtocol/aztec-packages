--- conflicted
+++ resolved
@@ -363,15 +363,8 @@
     expect(balance).toBe(expectedBalance);
   }
 
-<<<<<<< HEAD
-  async checkEntryIsNotInOutbox(withdrawAmount: bigint, callerOnL1: EthAddress = EthAddress.ZERO): Promise<Fr> {
-    this.logger('Ensure that the entry is not in outbox yet');
-
+  getL2ToL1MessageLeaf(withdrawAmount: bigint, callerOnL1: EthAddress = EthAddress.ZERO): Fr {
     const content = toTruncField(
-=======
-  getL2ToL1MessageLeaf(withdrawAmount: bigint, callerOnL1: EthAddress = EthAddress.ZERO): Fr {
-    const content = Fr.fromBufferReduce(
->>>>>>> fec10081
       sha256(
         Buffer.concat([
           Buffer.from(toFunctionSelector('withdraw(address,uint256,address)').substring(2), 'hex'),
@@ -380,13 +373,8 @@
           callerOnL1.toBuffer32(),
         ]),
       ),
-<<<<<<< HEAD
     )[0];
-    const entryKey = toTruncField(
-=======
-    );
-    const leaf = Fr.fromBufferReduce(
->>>>>>> fec10081
+    const leaf = toTruncField(
       sha256(
         Buffer.concat([
           this.l2Bridge.address.toBuffer(),
@@ -396,12 +384,7 @@
           content.toBuffer(),
         ]),
       ),
-<<<<<<< HEAD
     )[0];
-    expect(await this.outbox.read.contains([entryKey.toString()])).toBeFalsy();
-=======
-    );
->>>>>>> fec10081
 
     return leaf;
   }
