--- conflicted
+++ resolved
@@ -133,11 +133,7 @@
     aztecNode: AztecNode,
     pxeService: PXE,
     l1Client: ExtendedViemWalletClient,
-<<<<<<< HEAD
     wallet: Wallet,
-=======
-    wallet: AccountWallet,
->>>>>>> 59226336
     ownerAddress: AztecAddress,
     logger: Logger,
     underlyingERC20Address: EthAddress,
@@ -201,13 +197,8 @@
     /** Deployment addresses for all L1 contracts */
     public readonly l1ContractAddresses: L1ContractAddresses,
 
-<<<<<<< HEAD
     /** Wallet to simulate and send txs from. */
     public readonly wallet: Wallet,
-=======
-    /** Wallet of the owner. */
-    public readonly ownerWallet: AccountWallet,
->>>>>>> 59226336
 
     /** Owner of the l2 token and bridge */
     public readonly ownerAddress: AztecAddress,
@@ -253,11 +244,7 @@
   }
 
   async mintTokensPrivateOnL2(amount: bigint) {
-<<<<<<< HEAD
-    await mintTokensToPrivate(this.l2Token, this.wallet, this.ownerAddress, this.ownerAddress, amount);
-=======
-    await mintTokensToPrivate(this.l2Token, this.ownerAddress, this.ownerWallet, this.ownerAddress, amount);
->>>>>>> 59226336
+    await mintTokensToPrivate(this.l2Token, this.ownerAddress, this.ownerAddress, amount);
   }
 
   async sendL2PublicTransfer(transferAmount: bigint, receiverAddress: AztecAddress) {
