// docs:start:cross_chain_test_harness
import {
  AztecAddress,
  AztecNode,
  DebugLogger,
  EthAddress,
  ExtendedNote,
  FieldsOf,
  Fr,
  Note,
  PXE,
  SiblingPath,
  TxHash,
<<<<<<< HEAD
  TxReceipt,
  TxStatus,
=======
>>>>>>> 6e218d41
  Wallet,
  computeMessageSecretHash,
  deployL1Contract,
  sha256,
  sleep,
} from '@aztec/aztec.js';
import {
  InboxAbi,
  NewOutboxAbi,
  OutboxAbi,
  PortalERC20Abi,
  PortalERC20Bytecode,
  RollupAbi,
  TokenPortalAbi,
  TokenPortalBytecode,
} from '@aztec/l1-artifacts';
import { TokenContract } from '@aztec/noir-contracts.js/Token';
import { TokenBridgeContract } from '@aztec/noir-contracts.js/TokenBridge';

<<<<<<< HEAD
import {
  Account,
  Chain,
  GetContractReturnType,
  HttpTransport,
  PublicClient,
  WalletClient,
  getAddress,
  getContract,
  getFunctionSelector,
} from 'viem';
=======
import { Account, Chain, HttpTransport, PublicClient, WalletClient, getContract, toFunctionSelector } from 'viem';
>>>>>>> 6e218d41

// docs:start:deployAndInitializeTokenAndBridgeContracts
/**
 * Deploy L1 token and portal, initialize portal, deploy a non native l2 token contract, its L2 bridge contract and attach is to the portal.
 * @param wallet - the wallet instance
 * @param walletClient - A viem WalletClient.
 * @param publicClient - A viem PublicClient.
 * @param rollupRegistryAddress - address of rollup registry to pass to initialize the token portal
 * @param owner - owner of the L2 contract
 * @param underlyingERC20Address - address of the underlying ERC20 contract to use (if none supplied, it deploys one)
 * @returns l2 contract instance, bridge contract instance, token portal instance, token portal address and the underlying ERC20 instance
 */
export async function deployAndInitializeTokenAndBridgeContracts(
  wallet: Wallet,
  walletClient: WalletClient<HttpTransport, Chain, Account>,
  publicClient: PublicClient<HttpTransport, Chain>,
  rollupRegistryAddress: EthAddress,
  newOutboxAddress: `0x${string}`,
  owner: AztecAddress,
  underlyingERC20Address?: EthAddress,
): Promise<{
  /**
   * The L2 token contract instance.
   */
  token: TokenContract;
  /**
   * The L2 bridge contract instance.
   */
  bridge: TokenBridgeContract;
  /**
   * The token portal contract address.
   */
  tokenPortalAddress: EthAddress;
  /**
   * The token portal contract instance
   */
  tokenPortal: any;
  /**
   * The underlying ERC20 contract instance.
   */
  underlyingERC20: any;
}> {
  if (!underlyingERC20Address) {
    underlyingERC20Address = await deployL1Contract(walletClient, publicClient, PortalERC20Abi, PortalERC20Bytecode);
  }
  const underlyingERC20 = getContract({
    address: underlyingERC20Address.toString(),
    abi: PortalERC20Abi,
    client: walletClient,
  });

  // deploy the token portal
  const tokenPortalAddress = await deployL1Contract(walletClient, publicClient, TokenPortalAbi, TokenPortalBytecode);
  const tokenPortal = getContract({
    address: tokenPortalAddress.toString(),
    abi: TokenPortalAbi,
    client: walletClient,
  });

  // deploy l2 token
  const token = await TokenContract.deploy(wallet, owner, 'TokenName', 'TokenSymbol', 18).send().deployed();

  // deploy l2 token bridge and attach to the portal
  const bridge = await TokenBridgeContract.deploy(wallet, token.address)
    .send({ portalContract: tokenPortalAddress })
    .deployed();

  if ((await token.methods.admin().view()) !== owner.toBigInt()) {
    throw new Error(`Token admin is not ${owner}`);
  }

  if (!(await bridge.methods.token().view()).equals(token.address)) {
    throw new Error(`Bridge token is not ${token.address}`);
  }

  // make the bridge a minter on the token:
  await token.methods.set_minter(bridge.address, true).send().wait();
  if ((await token.methods.is_minter(bridge.address).view()) === 1n) {
    throw new Error(`Bridge is not a minter`);
  }

  // initialize portal
  await tokenPortal.write.initialize(
    [rollupRegistryAddress.toString(), newOutboxAddress, underlyingERC20Address.toString(), bridge.address.toString()],
    {} as any,
  );

  return { token, bridge, tokenPortalAddress, tokenPortal, underlyingERC20 };
}
// docs:end:deployAndInitializeTokenAndBridgeContracts

/**
 * A Class for testing cross chain interactions, contains common interactions
 * shared between cross chain tests.
 */
export class CrossChainTestHarness {
  static async new(
    aztecNode: AztecNode,
    pxeService: PXE,
    publicClient: PublicClient<HttpTransport, Chain>,
    walletClient: WalletClient<HttpTransport, Chain, Account>,
    wallet: Wallet,
    logger: DebugLogger,
    underlyingERC20Address?: EthAddress,
  ): Promise<CrossChainTestHarness> {
    const ethAccount = EthAddress.fromString((await walletClient.getAddresses())[0]);
    const owner = wallet.getCompleteAddress();
    const l1ContractAddresses = (await pxeService.getNodeInfo()).l1ContractAddresses;

    const inbox = getContract({
      address: l1ContractAddresses.inboxAddress.toString(),
      abi: InboxAbi,
      client: walletClient,
    });

    const outbox = getContract({
      address: l1ContractAddresses.outboxAddress.toString(),
      abi: OutboxAbi,
      client: walletClient,
    });

    // TODO(#4492): Nuke this once the old inbox is purged
    let newOutboxAddress!: `0x${string}`;
    {
      const rollup = getContract({
        address: getAddress(l1ContractAddresses.rollupAddress.toString()),
        abi: RollupAbi,
        client: publicClient,
      });
      newOutboxAddress = await rollup.read.NEW_OUTBOX();
    }

    const newOutbox = getContract({
      address: newOutboxAddress,
      abi: NewOutboxAbi,
      client: walletClient,
    });

    // Deploy and initialize all required contracts
    logger('Deploying and initializing token, portal and its bridge...');
    const { token, bridge, tokenPortalAddress, tokenPortal, underlyingERC20 } =
      await deployAndInitializeTokenAndBridgeContracts(
        wallet,
        walletClient,
        publicClient,
        l1ContractAddresses.registryAddress,
        newOutbox.address,
        owner.address,
        underlyingERC20Address,
      );
    logger('Deployed and initialized token, portal and its bridge.');

    return new CrossChainTestHarness(
      aztecNode,
      pxeService,
      logger,
      token,
      bridge,
      ethAccount,
      tokenPortalAddress,
      tokenPortal,
      underlyingERC20,
      inbox,
      outbox,
      newOutbox,
      publicClient,
      walletClient,
      owner.address,
    );
  }

  constructor(
    /** Aztec node instance. */
    public aztecNode: AztecNode,
    /** Private eXecution Environment (PXE). */
    public pxeService: PXE,
    /** Logger. */
    public logger: DebugLogger,

    /** L2 Token contract. */
    public l2Token: TokenContract,
    /** L2 Token bridge contract. */
    public l2Bridge: TokenBridgeContract,

    /** Eth account to interact with. */
    public ethAccount: EthAddress,

    /** Portal address. */
    public tokenPortalAddress: EthAddress,
    /** Token portal instance. */
    public tokenPortal: any,
    /** Underlying token for portal tests. */
    public underlyingERC20: any,
    /** Message Bridge Inbox. */
    public inbox: any,
    /** Message Bridge Outbox. */
    public outbox: any,
    public newOutbox: GetContractReturnType<typeof NewOutboxAbi, WalletClient<HttpTransport, Chain, Account>>,
    /** Viem Public client instance. */
    public publicClient: PublicClient<HttpTransport, Chain>,
    /** Viem Wallet Client instance. */
    public walletClient: any,

    /** Aztec address to use in tests. */
    public ownerAddress: AztecAddress,
  ) {}

  generateClaimSecret(): [Fr, Fr] {
    this.logger("Generating a claim secret using pedersen's hash function");
    const secret = Fr.random();
    const secretHash = computeMessageSecretHash(secret);
    this.logger('Generated claim secret: ' + secretHash.toString());
    return [secret, secretHash];
  }

  async mintTokensOnL1(amount: bigint) {
    this.logger('Minting tokens on L1');
    const txHash = await this.underlyingERC20.write.mint([this.ethAccount.toString(), amount], {} as any);
    await this.publicClient.waitForTransactionReceipt({ hash: txHash });
    expect(await this.underlyingERC20.read.balanceOf([this.ethAccount.toString()])).toBe(amount);
  }

  async getL1BalanceOf(address: EthAddress) {
    return await this.underlyingERC20.read.balanceOf([address.toString()]);
  }

  async sendTokensToPortalPublic(bridgeAmount: bigint, secretHash: Fr) {
    const txHash1 = await this.underlyingERC20.write.approve(
      [this.tokenPortalAddress.toString(), bridgeAmount],
      {} as any,
    );
    await this.publicClient.waitForTransactionReceipt({ hash: txHash1 });

    // Deposit tokens to the TokenPortal
    this.logger('Sending messages to L1 portal to be consumed publicly');
    const args = [this.ownerAddress.toString(), bridgeAmount, secretHash.toString()] as const;
    const { result: entryKeyHex } = await this.tokenPortal.simulate.depositToAztecPublic(args, {
      account: this.ethAccount.toString(),
    } as any);
    const txHash2 = await this.tokenPortal.write.depositToAztecPublic(args, {} as any);
    await this.publicClient.waitForTransactionReceipt({ hash: txHash2 });

    return Fr.fromString(entryKeyHex);
  }

  async sendTokensToPortalPrivate(
    secretHashForRedeemingMintedNotes: Fr,
    bridgeAmount: bigint,
    secretHashForL2MessageConsumption: Fr,
  ) {
    const txHash1 = await this.underlyingERC20.write.approve(
      [this.tokenPortalAddress.toString(), bridgeAmount],
      {} as any,
    );
    await this.publicClient.waitForTransactionReceipt({ hash: txHash1 });
    // Deposit tokens to the TokenPortal
    this.logger('Sending messages to L1 portal to be consumed privately');
    const args = [
      secretHashForRedeemingMintedNotes.toString(),
      bridgeAmount,
      secretHashForL2MessageConsumption.toString(),
    ] as const;
    const { result: entryKeyHex } = await this.tokenPortal.simulate.depositToAztecPrivate(args, {
      account: this.ethAccount.toString(),
    } as any);
    const txHash2 = await this.tokenPortal.write.depositToAztecPrivate(args, {} as any);
    await this.publicClient.waitForTransactionReceipt({ hash: txHash2 });

    return Fr.fromString(entryKeyHex);
  }

  async mintTokensPublicOnL2(amount: bigint) {
    this.logger('Minting tokens on L2 publicly');
    await this.l2Token.methods.mint_public(this.ownerAddress, amount).send().wait();
  }

  async mintTokensPrivateOnL2(amount: bigint, secretHash: Fr) {
    const receipt = await this.l2Token.methods.mint_private(amount, secretHash).send().wait();
    await this.addPendingShieldNoteToPXE(amount, secretHash, receipt.txHash);
  }

  async performL2Transfer(transferAmount: bigint, receiverAddress: AztecAddress) {
    // send a transfer tx to force through rollup with the message included
    await this.l2Token.methods.transfer_public(this.ownerAddress, receiverAddress, transferAmount, 0).send().wait();
  }

  async consumeMessageOnAztecAndMintPrivately(
    secretHashForRedeemingMintedNotes: Fr,
    bridgeAmount: bigint,
    secretForL2MessageConsumption: Fr,
  ) {
    this.logger('Consuming messages on L2 privately');
    // Call the mint tokens function on the Aztec.nr contract
    const consumptionReceipt = await this.l2Bridge.methods
      .claim_private(secretHashForRedeemingMintedNotes, bridgeAmount, secretForL2MessageConsumption)
      .send()
      .wait();

    await this.addPendingShieldNoteToPXE(bridgeAmount, secretHashForRedeemingMintedNotes, consumptionReceipt.txHash);
  }

  async consumeMessageOnAztecAndMintPublicly(bridgeAmount: bigint, secret: Fr) {
    this.logger('Consuming messages on L2 Publicly');
    // Call the mint tokens function on the Aztec.nr contract
    await this.l2Bridge.methods.claim_public(this.ownerAddress, bridgeAmount, secret).send().wait();
  }

<<<<<<< HEAD
  async withdrawPrivateFromAztecToL1(withdrawAmount: bigint, nonce: Fr = Fr.ZERO): Promise<FieldsOf<TxReceipt>> {
    const withdrawTx = this.l2Bridge.methods
      .exit_to_l1_private(this.l2Token.address, this.ethAccount, withdrawAmount, EthAddress.ZERO, nonce)
      .send();
    const withdrawReceipt = await withdrawTx.wait();
    expect(withdrawReceipt.status).toBe(TxStatus.MINED);

    return withdrawReceipt;
  }

  async withdrawPublicFromAztecToL1(withdrawAmount: bigint, nonce: Fr = Fr.ZERO): Promise<FieldsOf<TxReceipt>> {
    const withdrawTx = this.l2Bridge.methods
      .exit_to_l1_public(this.ethAccount, withdrawAmount, EthAddress.ZERO, nonce)
      .send();
    const withdrawReceipt = await withdrawTx.wait();
    expect(withdrawReceipt.status).toBe(TxStatus.MINED);

    return withdrawReceipt;
=======
  async withdrawPrivateFromAztecToL1(withdrawAmount: bigint, nonce: Fr = Fr.ZERO) {
    await this.l2Bridge.methods
      .exit_to_l1_private(this.l2Token.address, this.ethAccount, withdrawAmount, EthAddress.ZERO, nonce)
      .send()
      .wait();
  }

  async withdrawPublicFromAztecToL1(withdrawAmount: bigint, nonce: Fr = Fr.ZERO) {
    await this.l2Bridge.methods
      .exit_to_l1_public(this.ethAccount, withdrawAmount, EthAddress.ZERO, nonce)
      .send()
      .wait();
>>>>>>> 6e218d41
  }

  async getL2PrivateBalanceOf(owner: AztecAddress) {
    return await this.l2Token.methods.balance_of_private(owner).view({ from: owner });
  }

  async expectPrivateBalanceOnL2(owner: AztecAddress, expectedBalance: bigint) {
    const balance = await this.getL2PrivateBalanceOf(owner);
    this.logger(`Account ${owner} balance: ${balance}`);
    expect(balance).toBe(expectedBalance);
  }

  async getL2PublicBalanceOf(owner: AztecAddress) {
    return await this.l2Token.methods.balance_of_public(owner).view();
  }

  async expectPublicBalanceOnL2(owner: AztecAddress, expectedBalance: bigint) {
    const balance = await this.getL2PublicBalanceOf(owner);
    expect(balance).toBe(expectedBalance);
  }

  getL2ToL1MessageLeaf(withdrawAmount: bigint, callerOnL1: EthAddress = EthAddress.ZERO): Fr {
    this.logger('Ensure that the entry is not in outbox yet');

    const content = Fr.fromBufferReduce(
      sha256(
        Buffer.concat([
          Buffer.from(toFunctionSelector('withdraw(address,uint256,address)').substring(2), 'hex'),
          this.ethAccount.toBuffer32(),
          new Fr(withdrawAmount).toBuffer(),
          callerOnL1.toBuffer32(),
        ]),
      ),
    );
    const leaf = Fr.fromBufferReduce(
      sha256(
        Buffer.concat([
          this.l2Bridge.address.toBuffer(),
          new Fr(1).toBuffer(), // aztec version
          this.tokenPortalAddress.toBuffer32() ?? Buffer.alloc(32, 0),
          new Fr(this.publicClient.chain.id).toBuffer(), // chain id
          content.toBuffer(),
        ]),
      ),
    );

    return leaf;
  }

  async withdrawFundsFromBridgeOnL1(
    withdrawAmount: bigint,
    blockNumber: number,
    messageIndex: number,
    siblingPath: SiblingPath<number>,
  ) {
    this.logger('Send L1 tx to consume entry and withdraw funds');
    // Call function on L1 contract to consume the message
    const { request: withdrawRequest } = await this.tokenPortal.simulate.withdraw([
      this.ethAccount.toString(),
      withdrawAmount,
      false,
      BigInt(blockNumber),
      BigInt(messageIndex),
      siblingPath.toBufferArray().map((buf: Buffer) => `0x${buf.toString('hex')}`) as readonly `0x${string}`[],
    ]);

    expect(
      await this.newOutbox.read.hasMessageBeenConsumedAtBlockAndIndex([BigInt(blockNumber), BigInt(messageIndex)], {}),
    ).toBe(false);

    await this.walletClient.writeContract(withdrawRequest);
    await expect(async () => {
      await this.walletClient.writeContract(withdrawRequest);
    }).rejects.toThrow();

    expect(
      await this.newOutbox.read.hasMessageBeenConsumedAtBlockAndIndex([BigInt(blockNumber), BigInt(messageIndex)], {}),
    ).toBe(true);
  }

  async shieldFundsOnL2(shieldAmount: bigint, secretHash: Fr) {
    this.logger('Shielding funds on L2');
    const shieldReceipt = await this.l2Token.methods
      .shield(this.ownerAddress, shieldAmount, secretHash, 0)
      .send()
      .wait();

    await this.addPendingShieldNoteToPXE(shieldAmount, secretHash, shieldReceipt.txHash);
  }

  async addPendingShieldNoteToPXE(shieldAmount: bigint, secretHash: Fr, txHash: TxHash) {
    this.logger('Adding note to PXE');
    const storageSlot = new Fr(5);
    const noteTypeId = new Fr(84114971101151129711410111011678111116101n); // TransparentNote
    const note = new Note([new Fr(shieldAmount), secretHash]);
    const extendedNote = new ExtendedNote(
      note,
      this.ownerAddress,
      this.l2Token.address,
      storageSlot,
      noteTypeId,
      txHash,
    );
    await this.pxeService.addNote(extendedNote);
  }

  async redeemShieldPrivatelyOnL2(shieldAmount: bigint, secret: Fr) {
    this.logger('Spending note in private call');
    await this.l2Token.methods.redeem_shield(this.ownerAddress, shieldAmount, secret).send().wait();
  }

  async unshieldTokensOnL2(unshieldAmount: bigint, nonce = Fr.ZERO) {
    this.logger('Unshielding tokens');
    await this.l2Token.methods.unshield(this.ownerAddress, this.ownerAddress, unshieldAmount, nonce).send().wait();
  }

  /**
   * Makes message available for consumption.
   * @dev Does that by performing 2 unrelated transactions on L2 to progress the rollup by 2 blocks and then waits for
   * message to be processed by archiver. We need to progress by 2 because there is a 1 block lag between when
   * the message is sent to Inbox and when the subtree containing the message is included in the block and then when
   * it's included it becomes available for consumption in the next block because the l1 to l2 message tree.
   */
  async makeMessageConsumable(msgLeaf: Fr) {
    const messageBlock = Number(await this.inbox.read.inProgress());
    await this.mintTokensPublicOnL2(0n);
    await this.mintTokensPublicOnL2(0n);

    // We poll getL1ToL2MessageIndexAndSiblingPath endpoint until the message is available (it's most likely already
    // available given that we waited for 2 blocks).
    let i = 0;
    while (i < 5) {
      try {
        // The function throws if message is not found
        await this.aztecNode.getL1ToL2MessageIndexAndSiblingPath(messageBlock, msgLeaf);
      } catch (e) {
        i++;
        await sleep(1000);
        continue;
      }
      return;
    }
    throw new Error('Message not available after 5 seconds');
  }
}
// docs:end:cross_chain_test_harness<|MERGE_RESOLUTION|>--- conflicted
+++ resolved
@@ -11,11 +11,8 @@
   PXE,
   SiblingPath,
   TxHash,
-<<<<<<< HEAD
   TxReceipt,
   TxStatus,
-=======
->>>>>>> 6e218d41
   Wallet,
   computeMessageSecretHash,
   deployL1Contract,
@@ -35,7 +32,6 @@
 import { TokenContract } from '@aztec/noir-contracts.js/Token';
 import { TokenBridgeContract } from '@aztec/noir-contracts.js/TokenBridge';
 
-<<<<<<< HEAD
 import {
   Account,
   Chain,
@@ -47,9 +43,6 @@
   getContract,
   getFunctionSelector,
 } from 'viem';
-=======
-import { Account, Chain, HttpTransport, PublicClient, WalletClient, getContract, toFunctionSelector } from 'viem';
->>>>>>> 6e218d41
 
 // docs:start:deployAndInitializeTokenAndBridgeContracts
 /**
@@ -357,39 +350,20 @@
     await this.l2Bridge.methods.claim_public(this.ownerAddress, bridgeAmount, secret).send().wait();
   }
 
-<<<<<<< HEAD
   async withdrawPrivateFromAztecToL1(withdrawAmount: bigint, nonce: Fr = Fr.ZERO): Promise<FieldsOf<TxReceipt>> {
-    const withdrawTx = this.l2Bridge.methods
+    const withdrawReceipt = await this.l2Bridge.methods
       .exit_to_l1_private(this.l2Token.address, this.ethAccount, withdrawAmount, EthAddress.ZERO, nonce)
-      .send();
-    const withdrawReceipt = await withdrawTx.wait();
-    expect(withdrawReceipt.status).toBe(TxStatus.MINED);
+      .send().wait();
 
     return withdrawReceipt;
   }
 
   async withdrawPublicFromAztecToL1(withdrawAmount: bigint, nonce: Fr = Fr.ZERO): Promise<FieldsOf<TxReceipt>> {
-    const withdrawTx = this.l2Bridge.methods
+    const withdrawReceipt = await this.l2Bridge.methods
       .exit_to_l1_public(this.ethAccount, withdrawAmount, EthAddress.ZERO, nonce)
-      .send();
-    const withdrawReceipt = await withdrawTx.wait();
-    expect(withdrawReceipt.status).toBe(TxStatus.MINED);
+      .send().wait();
 
     return withdrawReceipt;
-=======
-  async withdrawPrivateFromAztecToL1(withdrawAmount: bigint, nonce: Fr = Fr.ZERO) {
-    await this.l2Bridge.methods
-      .exit_to_l1_private(this.l2Token.address, this.ethAccount, withdrawAmount, EthAddress.ZERO, nonce)
-      .send()
-      .wait();
-  }
-
-  async withdrawPublicFromAztecToL1(withdrawAmount: bigint, nonce: Fr = Fr.ZERO) {
-    await this.l2Bridge.methods
-      .exit_to_l1_public(this.ethAccount, withdrawAmount, EthAddress.ZERO, nonce)
-      .send()
-      .wait();
->>>>>>> 6e218d41
   }
 
   async getL2PrivateBalanceOf(owner: AztecAddress) {
