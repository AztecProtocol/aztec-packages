import {
  AccountWallet,
  AztecAddress,
  AztecNode,
  CompleteAddress,
  DebugLogger,
  DeployL1Contracts,
  EthAddress,
  Fr,
  L1Actor,
  L1ToL2Message,
  L2Actor,
  PXE,
  computeAuthWitMessageHash,
  computeMessageSecretHash,
} from '@aztec/aztec.js';
import { sha256 } from '@aztec/foundation/crypto';
import { serializeToBuffer } from '@aztec/foundation/serialize';
import { InboxAbi, NewOutboxAbi } from '@aztec/l1-artifacts';
import { TestContract } from '@aztec/noir-contracts.js';
import { TokenContract } from '@aztec/noir-contracts.js/Token';
import { TokenBridgeContract } from '@aztec/noir-contracts.js/TokenBridge';

<<<<<<< HEAD
import { Chain, GetContractReturnType, Hex, HttpTransport, PublicClient } from 'viem';
import { decodeEventLog } from 'viem/utils';
=======
import { Hex } from 'viem';
import { decodeEventLog, toFunctionSelector } from 'viem/utils';
>>>>>>> 6e218d41

import { publicDeployAccounts, setup } from './fixtures/utils.js';
import { CrossChainTestHarness } from './shared/cross_chain_test_harness.js';

describe('e2e_public_cross_chain_messaging', () => {
  let aztecNode: AztecNode;
  let pxe: PXE;
  let deployL1ContractsValues: DeployL1Contracts;
  let logger: DebugLogger;
  let teardown: () => Promise<void>;
  let wallets: AccountWallet[];
  let accounts: CompleteAddress[];

  let user1Wallet: AccountWallet;
  let user2Wallet: AccountWallet;
  let ethAccount: EthAddress;
  let ownerAddress: AztecAddress;

  let crossChainTestHarness: CrossChainTestHarness;
  let l2Token: TokenContract;
  let l2Bridge: TokenBridgeContract;
  let inbox: any;
  let newOutbox: GetContractReturnType<typeof NewOutboxAbi, PublicClient<HttpTransport, Chain>>;

  beforeAll(async () => {
    ({ aztecNode, pxe, deployL1ContractsValues, wallets, accounts, logger, teardown } = await setup(2));
    user1Wallet = wallets[0];
    user2Wallet = wallets[1];
    await publicDeployAccounts(wallets[0], accounts.slice(0, 2));
  }, 30_000);

  beforeEach(async () => {
    crossChainTestHarness = await CrossChainTestHarness.new(
      aztecNode,
      pxe,
      deployL1ContractsValues.publicClient,
      deployL1ContractsValues.walletClient,
      wallets[0],
      logger,
    );
    l2Token = crossChainTestHarness.l2Token;
    l2Bridge = crossChainTestHarness.l2Bridge;
    ethAccount = crossChainTestHarness.ethAccount;
    ownerAddress = crossChainTestHarness.ownerAddress;
    inbox = crossChainTestHarness.inbox;
    newOutbox = crossChainTestHarness.newOutbox;

    logger('Successfully deployed contracts and initialized portal');
  }, 100_000);

  afterAll(async () => {
    await teardown();
  });

  // docs:start:e2e_public_cross_chain
  it('Publicly deposit funds from L1 -> L2 and withdraw back to L1', async () => {
    // Generate a claim secret using pedersen
    const l1TokenBalance = 1000000n;
    const bridgeAmount = 100n;

    const [secret, secretHash] = crossChainTestHarness.generateClaimSecret();

    // 1. Mint tokens on L1
    await crossChainTestHarness.mintTokensOnL1(l1TokenBalance);

    // 2. Deposit tokens to the TokenPortal
    const msgLeaf = await crossChainTestHarness.sendTokensToPortalPublic(bridgeAmount, secretHash);
    expect(await crossChainTestHarness.getL1BalanceOf(ethAccount)).toBe(l1TokenBalance - bridgeAmount);

    // Wait for the message to be available for consumption
    await crossChainTestHarness.makeMessageConsumable(msgLeaf);

    // 3. Consume L1 -> L2 message and mint public tokens on L2
    await crossChainTestHarness.consumeMessageOnAztecAndMintPublicly(bridgeAmount, secret);
    await crossChainTestHarness.expectPublicBalanceOnL2(ownerAddress, bridgeAmount);
    const afterBalance = bridgeAmount;

    // time to withdraw the funds again!
    logger('Withdrawing funds from L2');

    // 4. Give approval to bridge to burn owner's funds:
    const withdrawAmount = 9n;
    const nonce = Fr.random();
    const burnMessageHash = computeAuthWitMessageHash(
      l2Bridge.address,
      l2Token.methods.burn_public(ownerAddress, withdrawAmount, nonce).request(),
    );
    await user1Wallet.setPublicAuthWit(burnMessageHash, true).send().wait();

    // 5. Withdraw owner's funds from L2 to L1
    const l2ToL1Message = crossChainTestHarness.getL2ToL1MessageLeaf(withdrawAmount);
    const l2TxReceipt = await crossChainTestHarness.withdrawPublicFromAztecToL1(withdrawAmount, nonce);
    await crossChainTestHarness.expectPublicBalanceOnL2(ownerAddress, afterBalance - withdrawAmount);

    // Check balance before and after exit.
    expect(await crossChainTestHarness.getL1BalanceOf(ethAccount)).toBe(l1TokenBalance - bridgeAmount);

    const [l2ToL1MessageIndex, siblingPath] = await aztecNode.getL2ToL1MessageIndexAndSiblingPath(
      l2TxReceipt.blockNumber!,
      l2ToL1Message,
    );

    await crossChainTestHarness.withdrawFundsFromBridgeOnL1(
      withdrawAmount,
      l2TxReceipt.blockNumber!,
      l2ToL1MessageIndex,
      siblingPath,
    );
    expect(await crossChainTestHarness.getL1BalanceOf(ethAccount)).toBe(l1TokenBalance - bridgeAmount + withdrawAmount);
  }, 120_000);
  // docs:end:e2e_public_cross_chain

  // Unit tests for TokenBridge's public methods.

  it('Someone else can mint funds to me on my behalf (publicly)', async () => {
    // Generate a claim secret using pedersen
    const l1TokenBalance = 1000000n;
    const bridgeAmount = 100n;

    const [secret, secretHash] = crossChainTestHarness.generateClaimSecret();

    await crossChainTestHarness.mintTokensOnL1(l1TokenBalance);
    const msgLeaf = await crossChainTestHarness.sendTokensToPortalPublic(bridgeAmount, secretHash);
    expect(await crossChainTestHarness.getL1BalanceOf(ethAccount)).toBe(l1TokenBalance - bridgeAmount);

    await crossChainTestHarness.makeMessageConsumable(msgLeaf);

    const content = Fr.fromBufferReduce(
      sha256(
        Buffer.concat([
          Buffer.from(toFunctionSelector('mint_public(bytes32,uint256)').substring(2), 'hex'),
          serializeToBuffer(...[user2Wallet.getAddress(), new Fr(bridgeAmount)]),
        ]),
      ),
    );
    const wrongMessage = new L1ToL2Message(
      new L1Actor(crossChainTestHarness.tokenPortalAddress, crossChainTestHarness.publicClient.chain.id),
      new L2Actor(l2Bridge.address, 1),
      content,
      secretHash,
    );

    // user2 tries to consume this message and minting to itself -> should fail since the message is intended to be consumed only by owner.
    await expect(
      l2Bridge.withWallet(user2Wallet).methods.claim_public(user2Wallet.getAddress(), bridgeAmount, secret).simulate(),
    ).rejects.toThrow(`Message ${wrongMessage.hash().toString()} not found`);

    // user2 consumes owner's L1-> L2 message on bridge contract and mints public tokens on L2
    logger("user2 consumes owner's message on L2 Publicly");
    await l2Bridge.withWallet(user2Wallet).methods.claim_public(ownerAddress, bridgeAmount, secret).send().wait();
    // ensure funds are gone to owner and not user2.
    await crossChainTestHarness.expectPublicBalanceOnL2(ownerAddress, bridgeAmount);
    await crossChainTestHarness.expectPublicBalanceOnL2(user2Wallet.getAddress(), 0n);
  }, 90_000);

  it("Bridge can't withdraw my funds if I don't give approval", async () => {
    const mintAmountToOwner = 100n;
    await crossChainTestHarness.mintTokensPublicOnL2(mintAmountToOwner);

    const withdrawAmount = 9n;
    const nonce = Fr.random();
    // Should fail as owner has not given approval to bridge burn their funds.
    await expect(
      l2Bridge
        .withWallet(user1Wallet)
        .methods.exit_to_l1_public(ethAccount, withdrawAmount, EthAddress.ZERO, nonce)
        .simulate(),
    ).rejects.toThrow('Assertion failed: Message not authorized by account');
  }, 60_000);

  it("can't claim funds privately which were intended for public deposit from the token portal", async () => {
    const bridgeAmount = 100n;
    const [secret, secretHash] = crossChainTestHarness.generateClaimSecret();

    await crossChainTestHarness.mintTokensOnL1(bridgeAmount);
    const msgLeaf = await crossChainTestHarness.sendTokensToPortalPublic(bridgeAmount, secretHash);
    expect(await crossChainTestHarness.getL1BalanceOf(ethAccount)).toBe(0n);

    await crossChainTestHarness.makeMessageConsumable(msgLeaf);

    // Wrong message hash
    const content = Fr.fromBufferReduce(
      sha256(
        Buffer.concat([
          Buffer.from(toFunctionSelector('mint_private(bytes32,uint256)').substring(2), 'hex'),
          serializeToBuffer(...[secretHash, new Fr(bridgeAmount)]),
        ]),
      ),
    );
    const wrongMessage = new L1ToL2Message(
      new L1Actor(crossChainTestHarness.tokenPortalAddress, crossChainTestHarness.publicClient.chain.id),
      new L2Actor(l2Bridge.address, 1),
      content,
      secretHash,
    );

    await expect(
      l2Bridge.withWallet(user2Wallet).methods.claim_private(secretHash, bridgeAmount, secret).simulate(),
    ).rejects.toThrow(`L1 to L2 message index not found in the store for message ${wrongMessage.hash().toString()}`);
  }, 60_000);

  // Note: We register one portal address when deploying contract but that address is no-longer the only address
  // allowed to receive messages from the given contract. In the following test we'll test that it's really the case.
  it.each([true, false])(
    'can send an L2 -> L1 message to a non-registered portal address from private or public',
    async (isPrivate: boolean) => {
      const testContract = await TestContract.deploy(user1Wallet).send().deployed();

      const content = Fr.random();
      const recipient = crossChainTestHarness.ethAccount;

      let l2TxReceipt;

      // We create the L2 -> L1 message using the test contract
      if (isPrivate) {
        l2TxReceipt = await testContract.methods
          .create_l2_to_l1_message_arbitrary_recipient_private(content, recipient)
          .send()
          .wait();
      } else {
        l2TxReceipt = await testContract.methods
          .create_l2_to_l1_message_arbitrary_recipient_public(content, recipient)
          .send()
          .wait();
      }

      const l2ToL1Message = {
        sender: { actor: testContract.address.toString() as Hex, version: 1n },
        recipient: {
          actor: recipient.toString() as Hex,
          chainId: BigInt(crossChainTestHarness.publicClient.chain.id),
        },
        content: content.toString() as Hex,
      };

      const leaf = Fr.fromBufferReduce(
        sha256(
          Buffer.concat([
            testContract.address.toBuffer(),
            new Fr(1).toBuffer(), // aztec version
            recipient.toBuffer32(),
            new Fr(crossChainTestHarness.publicClient.chain.id).toBuffer(), // chain id
            content.toBuffer(),
          ]),
        ),
      );

      const [l2MessageIndex, siblingPath] = await aztecNode.getL2ToL1MessageIndexAndSiblingPath(
        l2TxReceipt.blockNumber!,
        leaf,
      );

      const txHash = await newOutbox.write.consume(
        [
          BigInt(l2TxReceipt.blockNumber!),
          BigInt(l2MessageIndex),
          l2ToL1Message,
          siblingPath.toBufferArray().map((buf: Buffer) => `0x${buf.toString('hex')}`) as readonly `0x${string}`[],
        ],
        {} as any,
      );

      const txReceipt = await crossChainTestHarness.publicClient.waitForTransactionReceipt({
        hash: txHash,
      });

      // Exactly 1 event should be emitted in the transaction
      expect(txReceipt.logs.length).toBe(1);

      // We decode the event log before checking it
      const txLog = txReceipt.logs[0];
      const topics = decodeEventLog({
        abi: NewOutboxAbi,
        data: txLog.data,
        topics: txLog.topics,
      }) as {
        eventName: 'MessageConsumed';
        args: {
          l2BlockNumber: bigint;
          root: `0x${string}`;
          messageHash: `0x${string}`;
          leafIndex: bigint;
        };
      };

      // We check that MessageConsumed event was emitted with the expected message hash and leaf index
      expect(topics.args.messageHash).toStrictEqual(leaf.toString());
      expect(topics.args.leafIndex).toStrictEqual(BigInt(0));
    },
    60_000,
  );

  // Note: We register one portal address when deploying contract but that address is no-longer the only address
  // allowed to send messages to the given contract. In the following test we'll test that it's really the case.
  it.each([true, false])(
    'can send an L1 -> L2 message from a non-registered portal address consumed from private or public',
    async (isPrivate: boolean) => {
      const testContract = await TestContract.deploy(user1Wallet).send().deployed();
      const secret = Fr.random();

      const message = new L1ToL2Message(
        new L1Actor(crossChainTestHarness.ethAccount, crossChainTestHarness.publicClient.chain.id),
        new L2Actor(testContract.address, 1),
        Fr.random(), // content
        computeMessageSecretHash(secret), // secretHash
      );

      // We inject the message to Inbox
      const txHash = await inbox.write.sendL2Message([
        { actor: message.recipient.recipient.toString() as Hex, version: 1n },
        message.content.toString() as Hex,
        message.secretHash.toString() as Hex,
      ] as const);

      // We check that the message was correctly injected by checking the emitted event
      const msgLeaf = message.hash();
      {
        const txReceipt = await crossChainTestHarness.publicClient.waitForTransactionReceipt({
          hash: txHash,
        });

        // Exactly 1 event should be emitted in the transaction
        expect(txReceipt.logs.length).toBe(1);

        // We decode the event and get leaf out of it
        const txLog = txReceipt.logs[0];
        const topics = decodeEventLog({
          abi: InboxAbi,
          data: txLog.data,
          topics: txLog.topics,
        });
        const receivedMsgLeaf = topics.args.value;

        // We check that the leaf inserted into the subtree matches the expected message hash
        expect(receivedMsgLeaf).toBe(msgLeaf.toString());
      }

      await crossChainTestHarness.makeMessageConsumable(msgLeaf);

      // Finally, e consume the L1 -> L2 message using the test contract either from private or public
      if (isPrivate) {
        await testContract.methods
          .consume_message_from_arbitrary_sender_private(message.content, secret, message.sender.sender)
          .send()
          .wait();
      } else {
        await testContract.methods
          .consume_message_from_arbitrary_sender_public(message.content, secret, message.sender.sender)
          .send()
          .wait();
      }
    },
    60_000,
  );
});<|MERGE_RESOLUTION|>--- conflicted
+++ resolved
@@ -21,13 +21,8 @@
 import { TokenContract } from '@aztec/noir-contracts.js/Token';
 import { TokenBridgeContract } from '@aztec/noir-contracts.js/TokenBridge';
 
-<<<<<<< HEAD
 import { Chain, GetContractReturnType, Hex, HttpTransport, PublicClient } from 'viem';
-import { decodeEventLog } from 'viem/utils';
-=======
-import { Hex } from 'viem';
 import { decodeEventLog, toFunctionSelector } from 'viem/utils';
->>>>>>> 6e218d41
 
 import { publicDeployAccounts, setup } from './fixtures/utils.js';
 import { CrossChainTestHarness } from './shared/cross_chain_test_harness.js';
