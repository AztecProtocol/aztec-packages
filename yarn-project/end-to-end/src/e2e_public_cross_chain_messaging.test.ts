--- conflicted
+++ resolved
@@ -3,12 +3,8 @@
 import { AztecAddress } from '@aztec/aztec.js';
 import { EthAddress } from '@aztec/foundation/eth-address';
 import { DebugLogger } from '@aztec/foundation/log';
-<<<<<<< HEAD
+import { NonNativeTokenContract } from '@aztec/noir-contracts/types';
 import { AztecRPC, TxStatus } from '@aztec/types';
-=======
-import { NonNativeTokenContract } from '@aztec/noir-contracts/types';
-import { TxStatus } from '@aztec/types';
->>>>>>> 28e2c77b
 
 import { CrossChainTestHarness } from './cross_chain/test_harness.js';
 import { delay, setup } from './utils.js';
