import {
  type AccountWallet,
  type AztecAddress,
  type AztecNode,
  type DebugLogger,
  type DeployL1Contracts,
  EthAddress,
  Fr,
  L1Actor,
  L1ToL2Message,
  L2Actor,
  type PXE,
  computeAuthWitMessageHash,
  computeMessageSecretHash,
} from '@aztec/aztec.js';
import { sha256ToField } from '@aztec/foundation/crypto';
import { InboxAbi, OutboxAbi } from '@aztec/l1-artifacts';
import { TestContract } from '@aztec/noir-contracts.js';
import { type TokenContract } from '@aztec/noir-contracts.js/Token';
import { type TokenBridgeContract } from '@aztec/noir-contracts.js/TokenBridge';

import { type Chain, type GetContractReturnType, type Hex, type HttpTransport, type PublicClient } from 'viem';
import { decodeEventLog, toFunctionSelector } from 'viem/utils';

import { publicDeployAccounts, setup } from './fixtures/utils.js';
import { CrossChainTestHarness } from './shared/cross_chain_test_harness.js';

describe('e2e_public_cross_chain_messaging', () => {
  let aztecNode: AztecNode;
  let pxe: PXE;
  let deployL1ContractsValues: DeployL1Contracts;
  let logger: DebugLogger;
  let teardown: () => Promise<void>;
  let wallets: AccountWallet[];

  let user1Wallet: AccountWallet;
  let user2Wallet: AccountWallet;
  let ethAccount: EthAddress;
  let ownerAddress: AztecAddress;

  let crossChainTestHarness: CrossChainTestHarness;
  let l2Token: TokenContract;
  let l2Bridge: TokenBridgeContract;
  let inbox: GetContractReturnType<typeof InboxAbi, PublicClient<HttpTransport, Chain>>;
  let outbox: GetContractReturnType<typeof OutboxAbi, PublicClient<HttpTransport, Chain>>;

  beforeAll(async () => {
    ({ aztecNode, pxe, deployL1ContractsValues, wallets, logger, teardown } = await setup(2));
    user1Wallet = wallets[0];
    user2Wallet = wallets[1];
<<<<<<< HEAD
    await publicDeployAccounts(wallets[0], accounts.slice(0, 2));
  }, 50_000);
=======
    await publicDeployAccounts(wallets[0], wallets.slice(0, 2));
  }, 30_000);
>>>>>>> 19dbe46b

  beforeEach(async () => {
    crossChainTestHarness = await CrossChainTestHarness.new(
      aztecNode,
      pxe,
      deployL1ContractsValues.publicClient,
      deployL1ContractsValues.walletClient,
      wallets[0],
      logger,
    );
    l2Token = crossChainTestHarness.l2Token;
    l2Bridge = crossChainTestHarness.l2Bridge;
    ethAccount = crossChainTestHarness.ethAccount;
    ownerAddress = crossChainTestHarness.ownerAddress;
    inbox = crossChainTestHarness.inbox;
    outbox = crossChainTestHarness.outbox;

    logger.info('Successfully deployed contracts and initialized portal');
  }, 100_000);

  afterAll(async () => {
    await teardown();
  });

  // docs:start:e2e_public_cross_chain
  it('Publicly deposit funds from L1 -> L2 and withdraw back to L1', async () => {
    // Generate a claim secret using pedersen
    const l1TokenBalance = 1000000n;
    const bridgeAmount = 100n;

    const [secret, secretHash] = crossChainTestHarness.generateClaimSecret();

    // 1. Mint tokens on L1
    await crossChainTestHarness.mintTokensOnL1(l1TokenBalance);

    // 2. Deposit tokens to the TokenPortal
    const msgHash = await crossChainTestHarness.sendTokensToPortalPublic(bridgeAmount, secretHash);
    expect(await crossChainTestHarness.getL1BalanceOf(ethAccount)).toBe(l1TokenBalance - bridgeAmount);

    // Wait for the message to be available for consumption
    await crossChainTestHarness.makeMessageConsumable(msgHash);

    // 3. Consume L1 -> L2 message and mint public tokens on L2
    await crossChainTestHarness.consumeMessageOnAztecAndMintPublicly(bridgeAmount, secret);
    await crossChainTestHarness.expectPublicBalanceOnL2(ownerAddress, bridgeAmount);
    const afterBalance = bridgeAmount;

    // time to withdraw the funds again!
    logger.info('Withdrawing funds from L2');

    // 4. Give approval to bridge to burn owner's funds:
    const withdrawAmount = 9n;
    const nonce = Fr.random();
    const burnMessageHash = computeAuthWitMessageHash(
      l2Bridge.address,
      wallets[0].getChainId(),
      wallets[0].getVersion(),
      l2Token.methods.burn_public(ownerAddress, withdrawAmount, nonce).request(),
    );
    await user1Wallet.setPublicAuthWit(burnMessageHash, true).send().wait();

    // 5. Withdraw owner's funds from L2 to L1
    const l2ToL1Message = crossChainTestHarness.getL2ToL1MessageLeaf(withdrawAmount);
    const l2TxReceipt = await crossChainTestHarness.withdrawPublicFromAztecToL1(withdrawAmount, nonce);
    await crossChainTestHarness.expectPublicBalanceOnL2(ownerAddress, afterBalance - withdrawAmount);

    // Check balance before and after exit.
    expect(await crossChainTestHarness.getL1BalanceOf(ethAccount)).toBe(l1TokenBalance - bridgeAmount);

    const [l2ToL1MessageIndex, siblingPath] = await aztecNode.getL2ToL1MessageMembershipWitness(
      l2TxReceipt.blockNumber!,
      l2ToL1Message,
    );

    await crossChainTestHarness.withdrawFundsFromBridgeOnL1(
      withdrawAmount,
      l2TxReceipt.blockNumber!,
      l2ToL1MessageIndex,
      siblingPath,
    );
    expect(await crossChainTestHarness.getL1BalanceOf(ethAccount)).toBe(l1TokenBalance - bridgeAmount + withdrawAmount);
  }, 120_000);
  // docs:end:e2e_public_cross_chain

  // Unit tests for TokenBridge's public methods.

  it('Someone else can mint funds to me on my behalf (publicly)', async () => {
    // Generate a claim secret using pedersen
    const l1TokenBalance = 1000000n;
    const bridgeAmount = 100n;

    const [secret, secretHash] = crossChainTestHarness.generateClaimSecret();

    await crossChainTestHarness.mintTokensOnL1(l1TokenBalance);
    const msgHash = await crossChainTestHarness.sendTokensToPortalPublic(bridgeAmount, secretHash);
    expect(await crossChainTestHarness.getL1BalanceOf(ethAccount)).toBe(l1TokenBalance - bridgeAmount);

    await crossChainTestHarness.makeMessageConsumable(msgHash);

    const content = sha256ToField([
      Buffer.from(toFunctionSelector('mint_public(bytes32,uint256)').substring(2), 'hex'),
      user2Wallet.getAddress(),
      new Fr(bridgeAmount),
    ]);
    const wrongMessage = new L1ToL2Message(
      new L1Actor(crossChainTestHarness.tokenPortalAddress, crossChainTestHarness.publicClient.chain.id),
      new L2Actor(l2Bridge.address, 1),
      content,
      secretHash,
    );

    // user2 tries to consume this message and minting to itself -> should fail since the message is intended to be consumed only by owner.
    await expect(
      l2Bridge.withWallet(user2Wallet).methods.claim_public(user2Wallet.getAddress(), bridgeAmount, secret).prove(),
    ).rejects.toThrow(`No non-nullified L1 to L2 message found for message hash ${wrongMessage.hash().toString()}`);

    // user2 consumes owner's L1-> L2 message on bridge contract and mints public tokens on L2
    logger.info("user2 consumes owner's message on L2 Publicly");
    await l2Bridge.withWallet(user2Wallet).methods.claim_public(ownerAddress, bridgeAmount, secret).send().wait();
    // ensure funds are gone to owner and not user2.
    await crossChainTestHarness.expectPublicBalanceOnL2(ownerAddress, bridgeAmount);
    await crossChainTestHarness.expectPublicBalanceOnL2(user2Wallet.getAddress(), 0n);
  }, 90_000);

  it("Bridge can't withdraw my funds if I don't give approval", async () => {
    const mintAmountToOwner = 100n;
    await crossChainTestHarness.mintTokensPublicOnL2(mintAmountToOwner);

    const withdrawAmount = 9n;
    const nonce = Fr.random();
    // Should fail as owner has not given approval to bridge burn their funds.
    await expect(
      l2Bridge
        .withWallet(user1Wallet)
        .methods.exit_to_l1_public(ethAccount, withdrawAmount, EthAddress.ZERO, nonce)
        .prove(),
    ).rejects.toThrow('Assertion failed: Message not authorized by account');
  }, 60_000);

  it("can't claim funds privately which were intended for public deposit from the token portal", async () => {
    const bridgeAmount = 100n;
    const [secret, secretHash] = crossChainTestHarness.generateClaimSecret();

    await crossChainTestHarness.mintTokensOnL1(bridgeAmount);
    const msgHash = await crossChainTestHarness.sendTokensToPortalPublic(bridgeAmount, secretHash);
    expect(await crossChainTestHarness.getL1BalanceOf(ethAccount)).toBe(0n);

    await crossChainTestHarness.makeMessageConsumable(msgHash);

    // Wrong message hash
    const content = sha256ToField([
      Buffer.from(toFunctionSelector('mint_private(bytes32,uint256)').substring(2), 'hex'),
      secretHash,
      new Fr(bridgeAmount),
    ]);
    const wrongMessage = new L1ToL2Message(
      new L1Actor(crossChainTestHarness.tokenPortalAddress, crossChainTestHarness.publicClient.chain.id),
      new L2Actor(l2Bridge.address, 1),
      content,
      secretHash,
    );

    await expect(
      l2Bridge.withWallet(user2Wallet).methods.claim_private(secretHash, bridgeAmount, secret).prove(),
    ).rejects.toThrow(`No non-nullified L1 to L2 message found for message hash ${wrongMessage.hash().toString()}`);
  }, 60_000);

  // Note: We register one portal address when deploying contract but that address is no-longer the only address
  // allowed to receive messages from the given contract. In the following test we'll test that it's really the case.
  it.each([true, false])(
    'can send an L2 -> L1 message to a non-registered portal address from private or public',
    async (isPrivate: boolean) => {
      const testContract = await TestContract.deploy(user1Wallet).send().deployed();

      const content = Fr.random();
      const recipient = crossChainTestHarness.ethAccount;

      let l2TxReceipt;

      // We create the L2 -> L1 message using the test contract
      if (isPrivate) {
        l2TxReceipt = await testContract.methods
          .create_l2_to_l1_message_arbitrary_recipient_private(content, recipient)
          .send()
          .wait();
      } else {
        l2TxReceipt = await testContract.methods
          .create_l2_to_l1_message_arbitrary_recipient_public(content, recipient)
          .send()
          .wait();
      }

      const l2ToL1Message = {
        sender: { actor: testContract.address.toString() as Hex, version: 1n },
        recipient: {
          actor: recipient.toString() as Hex,
          chainId: BigInt(crossChainTestHarness.publicClient.chain.id),
        },
        content: content.toString() as Hex,
      };

      const leaf = sha256ToField([
        testContract.address,
        new Fr(1), // aztec version
        recipient.toBuffer32(),
        new Fr(crossChainTestHarness.publicClient.chain.id), // chain id
        content,
      ]);

      const [l2MessageIndex, siblingPath] = await aztecNode.getL2ToL1MessageMembershipWitness(
        l2TxReceipt.blockNumber!,
        leaf,
      );

      const txHash = await outbox.write.consume(
        [
          l2ToL1Message,
          BigInt(l2TxReceipt.blockNumber!),
          BigInt(l2MessageIndex),
          siblingPath.toBufferArray().map((buf: Buffer) => `0x${buf.toString('hex')}`) as readonly `0x${string}`[],
        ],
        {} as any,
      );

      const txReceipt = await crossChainTestHarness.publicClient.waitForTransactionReceipt({
        hash: txHash,
      });

      // Exactly 1 event should be emitted in the transaction
      expect(txReceipt.logs.length).toBe(1);

      // We decode the event log before checking it
      const txLog = txReceipt.logs[0];
      const topics = decodeEventLog({
        abi: OutboxAbi,
        data: txLog.data,
        topics: txLog.topics,
      }) as {
        eventName: 'MessageConsumed';
        args: {
          l2BlockNumber: bigint;
          root: `0x${string}`;
          messageHash: `0x${string}`;
          leafIndex: bigint;
        };
      };

      // We check that MessageConsumed event was emitted with the expected message hash and leaf index
      expect(topics.args.messageHash).toStrictEqual(leaf.toString());
      expect(topics.args.leafIndex).toStrictEqual(BigInt(0));
    },
    60_000,
  );

  // Note: We register one portal address when deploying contract but that address is no-longer the only address
  // allowed to send messages to the given contract. In the following test we'll test that it's really the case.
  it.each([true, false])(
    'can send an L1 -> L2 message from a non-registered portal address consumed from private or public and then sends and claims exactly the same message again',
    async (isPrivate: boolean) => {
      const testContract = await TestContract.deploy(user1Wallet).send().deployed();

      const consumeMethod = isPrivate
        ? testContract.methods.consume_message_from_arbitrary_sender_private
        : testContract.methods.consume_message_from_arbitrary_sender_public;

      const secret = Fr.random();

      const message = new L1ToL2Message(
        new L1Actor(crossChainTestHarness.ethAccount, crossChainTestHarness.publicClient.chain.id),
        new L2Actor(testContract.address, 1),
        Fr.random(), // content
        computeMessageSecretHash(secret), // secretHash
      );

      await sendL2Message(message);

      const [message1Index, _1] = (await aztecNode.getL1ToL2MessageMembershipWitness('latest', message.hash(), 0n))!;

      // Finally, we consume the L1 -> L2 message using the test contract either from private or public
      await consumeMethod(message.content, secret, message.sender.sender).send().wait();

      // We send and consume the exact same message the second time to test that oracles correctly return the new
      // non-nullified message
      await sendL2Message(message);

      // We check that the duplicate message was correctly inserted by checking that its message index is defined and
      // larger than the previous message index
      const [message2Index, _2] = (await aztecNode.getL1ToL2MessageMembershipWitness(
        'latest',
        message.hash(),
        message1Index + 1n,
      ))!;

      expect(message2Index).toBeDefined();
      expect(message2Index).toBeGreaterThan(message1Index);

      // Now we consume the message again. Everything should pass because oracle should return the duplicate message
      // which is not nullified
      await consumeMethod(message.content, secret, message.sender.sender).send().wait();
    },
    120_000,
  );

  const sendL2Message = async (message: L1ToL2Message) => {
    // We inject the message to Inbox
    const txHash = await inbox.write.sendL2Message(
      [
        { actor: message.recipient.recipient.toString() as Hex, version: 1n },
        message.content.toString() as Hex,
        message.secretHash.toString() as Hex,
      ] as const,
      {} as any,
    );

    // We check that the message was correctly injected by checking the emitted event
    const msgHash = message.hash();
    {
      const txReceipt = await crossChainTestHarness.publicClient.waitForTransactionReceipt({
        hash: txHash,
      });

      // Exactly 1 event should be emitted in the transaction
      expect(txReceipt.logs.length).toBe(1);

      // We decode the event and get leaf out of it
      const txLog = txReceipt.logs[0];
      const topics = decodeEventLog({
        abi: InboxAbi,
        data: txLog.data,
        topics: txLog.topics,
      });
      const receivedMsgHash = topics.args.hash;

      // We check that the leaf inserted into the subtree matches the expected message hash
      expect(receivedMsgHash).toBe(msgHash.toString());
    }

    await crossChainTestHarness.makeMessageConsumable(msgHash);
  };
});<|MERGE_RESOLUTION|>--- conflicted
+++ resolved
@@ -48,13 +48,8 @@
     ({ aztecNode, pxe, deployL1ContractsValues, wallets, logger, teardown } = await setup(2));
     user1Wallet = wallets[0];
     user2Wallet = wallets[1];
-<<<<<<< HEAD
-    await publicDeployAccounts(wallets[0], accounts.slice(0, 2));
-  }, 50_000);
-=======
     await publicDeployAccounts(wallets[0], wallets.slice(0, 2));
   }, 30_000);
->>>>>>> 19dbe46b
 
   beforeEach(async () => {
     crossChainTestHarness = await CrossChainTestHarness.new(
