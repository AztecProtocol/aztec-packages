--- conflicted
+++ resolved
@@ -6,11 +6,7 @@
 import { AztecRPC, TxStatus } from '@aztec/types';
 
 import { CrossChainTestHarness } from './cross_chain/test_harness.js';
-<<<<<<< HEAD
 import { AztecRPCServer } from '@aztec/aztec-rpc';
-=======
-import { delay, setup } from './utils.js';
->>>>>>> 16d0f784
 
 describe('e2e_public_cross_chain_messaging', () => {
   let aztecNode: AztecNodeService | undefined;
