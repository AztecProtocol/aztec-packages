import { getSchnorrAccount } from '@aztec/accounts/schnorr';
import {
  type AccountWallet,
  type AztecAddress,
  type AztecNode,
  type DebugLogger,
  ExtendedNote,
  Fr,
  Note,
  type PXE,
  type TxHash,
  computeSecretHash,
  createDebugLogger,
  sleep,
} from '@aztec/aztec.js';
import { EthAddress, GasSettings, computePartialAddress } from '@aztec/circuits.js';
import { createL1Clients } from '@aztec/ethereum';
import { TestERC20Abi } from '@aztec/l1-artifacts';
import {
  AppSubscriptionContract,
  TokenContract as BananaCoin,
  CounterContract,
  FPCContract,
  FeeJuiceContract,
  PrivateFPCContract,
  TokenContract,
} from '@aztec/noir-contracts.js';
<<<<<<< HEAD
import { ProtocolContractAddress } from '@aztec/protocol-contracts';
import { type ProverNode } from '@aztec/prover-node';
=======
import { getCanonicalFeeJuice } from '@aztec/protocol-contracts/fee-juice';
>>>>>>> 62963f9c

import { getContract } from 'viem';

import { MNEMONIC } from '../fixtures/fixtures.js';
import { type ISnapshotManager, addAccounts, createSnapshotManager } from '../fixtures/snapshot_manager.js';
<<<<<<< HEAD
import { type BalancesFn, getBalancesFn, publicDeployAccounts } from '../fixtures/utils.js';
=======
import {
  type BalancesFn,
  deployCanonicalFeeJuice,
  ensureAccountsPubliclyDeployed,
  getBalancesFn,
} from '../fixtures/utils.js';
>>>>>>> 62963f9c
import { FeeJuicePortalTestingHarnessFactory, type GasBridgingTestHarness } from '../shared/gas_portal_test_harness.js';

const { E2E_DATA_PATH: dataPath } = process.env;

/**
 * Test fixture for testing fees. Provides the following snapshots:
 * InitialAccounts: Initializes 3 Schnorr account contracts.
 * PublicDeployAccounts: Deploys the accounts publicly.
 * DeployFeeJuice: Deploys the Fee Juice contract.
 * FPCSetup: Deploys BananaCoin and FPC contracts, and bridges gas from L1.
 * FundAlice: Mints private and public bananas to Alice.
 * SetupSubscription: Deploys a counter contract and a subscription contract, and mints Fee Juice to the subscription contract.
 */
export class FeesTest {
  private snapshotManager: ISnapshotManager;
  private wallets: AccountWallet[] = [];

  public logger: DebugLogger;
  public pxe!: PXE;
  public aztecNode!: AztecNode;

  public aliceWallet!: AccountWallet;
  public aliceAddress!: AztecAddress;
  public bobWallet!: AccountWallet;
  public bobAddress!: AztecAddress;
  public sequencerAddress!: AztecAddress;
  public coinbase!: EthAddress;

  public gasSettings = GasSettings.default();
  public maxFee = this.gasSettings.getFeeLimit().toBigInt();

  public feeJuiceContract!: FeeJuiceContract;
  public bananaCoin!: BananaCoin;
  public bananaFPC!: FPCContract;
  public token!: TokenContract;
  public privateFPC!: PrivateFPCContract;
  public counterContract!: CounterContract;
  public subscriptionContract!: AppSubscriptionContract;
  public feeJuiceBridgeTestHarness!: GasBridgingTestHarness;

  public getCoinbaseBalance!: () => Promise<bigint>;
  public getGasBalanceFn!: BalancesFn;
  public getBananaPublicBalanceFn!: BalancesFn;
  public getBananaPrivateBalanceFn!: BalancesFn;
  public getTokenBalanceFn!: BalancesFn;

  public readonly INITIAL_GAS_BALANCE = BigInt(1e15);
  public readonly ALICE_INITIAL_BANANAS = BigInt(1e12);
  public readonly SUBSCRIPTION_AMOUNT = 10_000n;
  public readonly APP_SPONSORED_TX_GAS_LIMIT = BigInt(10e9);

  constructor(testName: string) {
    this.logger = createDebugLogger(`aztec:e2e_fees:${testName}`);
    this.snapshotManager = createSnapshotManager(`e2e_fees/${testName}`, dataPath);
  }

  async setup() {
    const context = await this.snapshotManager.setup();
    await context.aztecNode.setConfig({ feeRecipient: this.sequencerAddress, coinbase: this.coinbase });
    return this;
  }

  async teardown() {
    await this.snapshotManager.teardown();
  }

  async catchUpProvenChain() {
    const bn = await this.aztecNode.getBlockNumber();
    while ((await this.aztecNode.getProvenBlockNumber()) < bn) {
      await sleep(1000);
    }
  }

  /** Alice mints Token  */
  async mintToken(amount: bigint) {
    const balanceBefore = await this.token.methods.balance_of_private(this.aliceAddress).simulate();
    await this.token.methods.privately_mint_private_note(amount).send().wait();
    const balanceAfter = await this.token.methods.balance_of_private(this.aliceAddress).simulate();
    expect(balanceAfter).toEqual(balanceBefore + amount);
  }

  async mintAndBridgeFeeJuice(address: AztecAddress, amount: bigint) {
    const { secret } = await this.feeJuiceBridgeTestHarness.prepareTokensOnL1(amount, amount, address);

    await this.feeJuiceContract.methods.claim(address, amount, secret).send().wait();
  }

  /** Alice mints bananaCoin tokens privately to the target address and redeems them. */
  async mintPrivateBananas(amount: bigint, address: AztecAddress) {
    const balanceBefore = await this.bananaCoin.methods.balance_of_private(address).simulate();
    const secret = await this.mintShieldedBananas(amount, address);
    await this.redeemShieldedBananas(amount, address, secret);
    const balanceAfter = await this.bananaCoin.methods.balance_of_private(address).simulate();
    expect(balanceAfter).toEqual(balanceBefore + amount);
  }

  /** Alice mints bananaCoin tokens privately to the target address but does not redeem them yet. */
  async mintShieldedBananas(amount: bigint, address: AztecAddress) {
    const secret = Fr.random();
    const secretHash = computeSecretHash(secret);
    this.logger.debug(`Minting ${amount} bananas privately for ${address} with secret ${secretHash.toString()}`);
    const receipt = await this.bananaCoin.methods.mint_private(amount, secretHash).send().wait();
    await this.addPendingShieldNoteToPXE(this.aliceAddress, amount, secretHash, receipt.txHash);
    return secret;
  }

  /** Redeemer (defaults to Alice) redeems shielded bananas for the target address. */
  async redeemShieldedBananas(amount: bigint, address: AztecAddress, secret: Fr, redeemer?: AccountWallet) {
    this.logger.debug(`Redeeming ${amount} bananas for ${address}`);
    const bananaCoin = redeemer ? this.bananaCoin.withWallet(redeemer) : this.bananaCoin;
    await bananaCoin.methods.redeem_shield(address, amount, secret).send().wait();
  }

  /** Adds a pending shield transparent node for the banana coin token contract to the pxe. */
  async addPendingShieldNoteToPXE(owner: AztecAddress | AccountWallet, amount: bigint, secretHash: Fr, txHash: TxHash) {
    const note = new Note([new Fr(amount), secretHash]);
    const ownerAddress = 'getAddress' in owner ? owner.getAddress() : owner;
    const extendedNote = new ExtendedNote(
      note,
      ownerAddress,
      this.bananaCoin.address,
      BananaCoin.storage.pending_shields.slot,
      BananaCoin.notes.TransparentNote.id,
      txHash,
    );
    await this.pxe.addNote(extendedNote, ownerAddress);
  }

  public async applyBaseSnapshots() {
    await this.applyInitialAccountsSnapshot();
    await this.applyPublicDeployAccountsSnapshot();
    await this.applyDeployBananaTokenSnapshot();
  }

  async applyInitialAccountsSnapshot() {
    await this.snapshotManager.snapshot(
      'initial_accounts',
      addAccounts(3, this.logger),
      async ({ accountKeys }, { pxe, aztecNode, aztecNodeConfig }) => {
        this.pxe = pxe;
        this.aztecNode = aztecNode;
        const accountManagers = accountKeys.map(ak => getSchnorrAccount(pxe, ak[0], ak[1], 1));
        await Promise.all(accountManagers.map(a => a.register()));
        this.wallets = await Promise.all(accountManagers.map(a => a.getWallet()));
        this.wallets.forEach((w, i) => this.logger.verbose(`Wallet ${i} address: ${w.getAddress()}`));
        [this.aliceWallet, this.bobWallet] = this.wallets.slice(0, 2);
        [this.aliceAddress, this.bobAddress, this.sequencerAddress] = this.wallets.map(w => w.getAddress());
        this.feeJuiceContract = await FeeJuiceContract.at(ProtocolContractAddress.FeeJuice, this.aliceWallet);
        this.getGasBalanceFn = getBalancesFn('⛽', this.feeJuiceContract.methods.balance_of_public, this.logger);
        const bobInstance = await this.bobWallet.getContractInstance(this.bobAddress);
        if (!bobInstance) {
          throw new Error('Bob instance not found');
        }
        await this.aliceWallet.registerAccount(accountKeys[1][0], computePartialAddress(bobInstance));
        this.coinbase = EthAddress.random();

        const { publicClient, walletClient } = createL1Clients(aztecNodeConfig.l1RpcUrl, MNEMONIC);
        this.feeJuiceBridgeTestHarness = await FeeJuicePortalTestingHarnessFactory.create({
          aztecNode: aztecNode,
          pxeService: pxe,
          publicClient: publicClient,
          walletClient: walletClient,
          wallet: this.aliceWallet,
          logger: this.logger,
        });
      },
    );
  }

  async applyPublicDeployAccountsSnapshot() {
    await this.snapshotManager.snapshot('public_deploy_accounts', () =>
      ensureAccountsPubliclyDeployed(this.aliceWallet, this.wallets),
    );
  }

  async applyDeployBananaTokenSnapshot() {
    await this.snapshotManager.snapshot(
      'deploy_banana_token',
      async () => {
        const bananaCoin = await BananaCoin.deploy(this.aliceWallet, this.aliceAddress, 'BC', 'BC', 18n)
          .send()
          .deployed();
        this.logger.info(`BananaCoin deployed at ${bananaCoin.address}`);
        return { bananaCoinAddress: bananaCoin.address };
      },
      async ({ bananaCoinAddress }) => {
        this.bananaCoin = await BananaCoin.at(bananaCoinAddress, this.aliceWallet);
      },
    );
  }

  async applyTokenAndFPC() {
    await this.snapshotManager.snapshot(
      'token_and_private_fpc',
      async context => {
        // Deploy token/fpc flavors for private refunds
        const feeJuiceContract = this.feeJuiceBridgeTestHarness.l2Token;
        expect(await context.pxe.isContractPubliclyDeployed(feeJuiceContract.address)).toBe(true);

        const token = await TokenContract.deploy(this.aliceWallet, this.aliceAddress, 'PVT', 'PVT', 18n)
          .send()
          .deployed();

        this.logger.info(`Token deployed at ${token.address}`);

        const privateFPCSent = PrivateFPCContract.deploy(
          this.bobWallet,
          token.address,
          this.bobWallet.getAddress(),
        ).send();
        const privateFPC = await privateFPCSent.deployed();

        this.logger.info(`PrivateFPC deployed at ${privateFPC.address}`);
        await this.feeJuiceBridgeTestHarness.bridgeFromL1ToL2(
          this.INITIAL_GAS_BALANCE,
          this.INITIAL_GAS_BALANCE,
          privateFPC.address,
        );

        return {
          tokenAddress: token.address,
          privateFPCAddress: privateFPC.address,
        };
      },
      async data => {
        this.privateFPC = await PrivateFPCContract.at(data.privateFPCAddress, this.bobWallet);
        this.token = await TokenContract.at(data.tokenAddress, this.aliceWallet);

        const logger = this.logger;
        this.getTokenBalanceFn = getBalancesFn('🕵️.private', this.token.methods.balance_of_private, logger);
      },
    );
  }

  public async applyFPCSetupSnapshot() {
    await this.snapshotManager.snapshot(
      'fpc_setup',
      async context => {
        const feeJuiceContract = this.feeJuiceBridgeTestHarness.l2Token;
        expect(await context.pxe.isContractPubliclyDeployed(feeJuiceContract.address)).toBe(true);

        const bananaCoin = this.bananaCoin;
        const bananaFPC = await FPCContract.deploy(this.aliceWallet, bananaCoin.address).send().deployed();

        this.logger.info(`BananaPay deployed at ${bananaFPC.address}`);

        await this.feeJuiceBridgeTestHarness.bridgeFromL1ToL2(
          this.INITIAL_GAS_BALANCE,
          this.INITIAL_GAS_BALANCE,
          bananaFPC.address,
        );

        return {
          bananaFPCAddress: bananaFPC.address,
          feeJuiceAddress: feeJuiceContract.address,
          l1FeeJuiceAddress: this.feeJuiceBridgeTestHarness.l1FeeJuiceAddress,
        };
      },
      async (data, context) => {
        const bananaFPC = await FPCContract.at(data.bananaFPCAddress, this.aliceWallet);
        this.bananaFPC = bananaFPC;

        const logger = this.logger;
        this.getBananaPublicBalanceFn = getBalancesFn('🍌.public', this.bananaCoin.methods.balance_of_public, logger);
        this.getBananaPrivateBalanceFn = getBalancesFn(
          '🍌.private',
          this.bananaCoin.methods.balance_of_private,
          logger,
        );

        this.getCoinbaseBalance = async () => {
          const { walletClient } = createL1Clients(context.aztecNodeConfig.l1RpcUrl, MNEMONIC);
          const gasL1 = getContract({
            address: data.l1FeeJuiceAddress.toString(),
            abi: TestERC20Abi,
            client: walletClient,
          });
          return await gasL1.read.balanceOf([this.coinbase.toString()]);
        };
      },
    );
  }

  public async applyFundAliceWithBananas() {
    await this.snapshotManager.snapshot(
      'fund_alice',
      async () => {
        await this.mintPrivateBananas(this.ALICE_INITIAL_BANANAS, this.aliceAddress);
        await this.bananaCoin.methods.mint_public(this.aliceAddress, this.ALICE_INITIAL_BANANAS).send().wait();
      },
      () => Promise.resolve(),
    );
  }

  public async applyFundAliceWithTokens() {
    await this.snapshotManager.snapshot(
      'fund_alice_with_tokens',
      async () => {
        await this.mintToken(this.ALICE_INITIAL_BANANAS);
      },
      () => Promise.resolve(),
    );
  }

  public async applyFundAliceWithFeeJuice() {
    await this.snapshotManager.snapshot(
      'fund_alice_with_fee_juice',
      async () => {
        await this.mintAndBridgeFeeJuice(this.aliceAddress, this.INITIAL_GAS_BALANCE);
      },
      () => Promise.resolve(),
    );
  }

  public async applySetupSubscription() {
    await this.snapshotManager.snapshot(
      'setup_subscription',
      async () => {
        // Deploy counter contract for testing with Bob as owner
        // Emitting the outgoing logs to Bob below since we need someone to emit them to.
        const counterContract = await CounterContract.deploy(this.bobWallet, 0, this.bobAddress, this.bobAddress)
          .send()
          .deployed();

        // Deploy subscription contract, that allows subscriptions for SUBSCRIPTION_AMOUNT of bananas
        const subscriptionContract = await AppSubscriptionContract.deploy(
          this.bobWallet,
          counterContract.address,
          this.bobAddress,
          this.bananaCoin.address,
          this.SUBSCRIPTION_AMOUNT,
          this.APP_SPONSORED_TX_GAS_LIMIT,
        )
          .send()
          .deployed();

        // Mint some Fee Juice to the subscription contract
        // Could also use bridgeFromL1ToL2 from the harness, but this is more direct
        await this.mintAndBridgeFeeJuice(subscriptionContract.address, this.INITIAL_GAS_BALANCE);
        return {
          counterContractAddress: counterContract.address,
          subscriptionContractAddress: subscriptionContract.address,
        };
      },
      async ({ counterContractAddress, subscriptionContractAddress }) => {
        this.counterContract = await CounterContract.at(counterContractAddress, this.bobWallet);
        this.subscriptionContract = await AppSubscriptionContract.at(subscriptionContractAddress, this.bobWallet);
      },
    );
  }
}<|MERGE_RESOLUTION|>--- conflicted
+++ resolved
@@ -25,27 +25,13 @@
   PrivateFPCContract,
   TokenContract,
 } from '@aztec/noir-contracts.js';
-<<<<<<< HEAD
 import { ProtocolContractAddress } from '@aztec/protocol-contracts';
-import { type ProverNode } from '@aztec/prover-node';
-=======
-import { getCanonicalFeeJuice } from '@aztec/protocol-contracts/fee-juice';
->>>>>>> 62963f9c
 
 import { getContract } from 'viem';
 
 import { MNEMONIC } from '../fixtures/fixtures.js';
 import { type ISnapshotManager, addAccounts, createSnapshotManager } from '../fixtures/snapshot_manager.js';
-<<<<<<< HEAD
-import { type BalancesFn, getBalancesFn, publicDeployAccounts } from '../fixtures/utils.js';
-=======
-import {
-  type BalancesFn,
-  deployCanonicalFeeJuice,
-  ensureAccountsPubliclyDeployed,
-  getBalancesFn,
-} from '../fixtures/utils.js';
->>>>>>> 62963f9c
+import { type BalancesFn, ensureAccountsPubliclyDeployed, getBalancesFn } from '../fixtures/utils.js';
 import { FeeJuicePortalTestingHarnessFactory, type GasBridgingTestHarness } from '../shared/gas_portal_test_harness.js';
 
 const { E2E_DATA_PATH: dataPath } = process.env;
