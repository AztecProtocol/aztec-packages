--- conflicted
+++ resolved
@@ -147,18 +147,10 @@
 
         const canonicalFeeJuice = await getCanonicalFeeJuice();
         this.feeJuiceContract = await FeeJuiceContract.at(canonicalFeeJuice.address, this.aliceWallet);
-<<<<<<< HEAD
         if (this.numberOfAccounts > 1) {
-          const bobInstance = await this.bobWallet.getContractInstance(this.bobAddress);
-          await this.aliceWallet.registerAccount(deployedAccounts[1].secret, computePartialAddress(bobInstance!));
+          const bobInstance = (await this.bobWallet.getContractMetadata(this.bobAddress)).contractInstance;
+          await this.aliceWallet.registerAccount(deployedAccounts[1].secret, await computePartialAddress(bobInstance!));
         }
-=======
-        const bobInstance = (await this.bobWallet.getContractMetadata(this.bobAddress)).contractInstance;
-        if (!bobInstance) {
-          throw new Error('Bob instance not found');
-        }
-        await this.aliceWallet.registerAccount(accountKeys[1][0], await computePartialAddress(bobInstance));
->>>>>>> 7e3a38ec
         this.coinbase = EthAddress.random();
 
         const { publicClient, walletClient } = createL1Clients(aztecNodeConfig.l1RpcUrl, MNEMONIC);
