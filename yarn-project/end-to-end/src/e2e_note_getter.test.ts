--- conflicted
+++ resolved
@@ -25,7 +25,6 @@
 
   afterAll(() => teardown());
 
-<<<<<<< HEAD
   describe('comparators', () => {
     let contract: DocsExampleContract;
 
@@ -54,7 +53,9 @@
         contract.methods.read_note(5, Comparator.LT).view(),
         contract.methods.read_note(5, Comparator.GT).view(),
         contract.methods.read_note(5, Comparator.LTE).view(),
+        // docs:start:state_vars-NoteGetterOptionsComparatorExampleTs
         contract.methods.read_note(5, Comparator.GTE).view(),
+        // docs:end:state_vars-NoteGetterOptionsComparatorExampleTs
       ]);
 
       expect(
@@ -253,117 +254,4 @@
       }, 45_000);
     });
   });
-=======
-  it('inserts notes from 0-9, then makes multiple queries specifying the total suite of comparators', async () => {
-    // ISSUE #4243
-    // Calling this function does not work like this
-    // const numbers = [...Array(10).keys()];
-    // await Promise.all(numbers.map(number => contract.methods.insert_note(number).send().wait()));
-    // It causes a race condition complaining about root mismatch
-
-    await contract.methods
-      .insert_notes([...Array(10).keys()])
-      .send()
-      .wait();
-    await contract.methods.insert_note(5, Fr.ZERO).send().wait();
-
-    const [returnEq, returnNeq, returnLt, returnGt, returnLte, returnGte] = await Promise.all([
-      contract.methods.read_note(5, Comparator.EQ).view(),
-      contract.methods.read_note(5, Comparator.NEQ).view(),
-      contract.methods.read_note(5, Comparator.LT).view(),
-      contract.methods.read_note(5, Comparator.GT).view(),
-      contract.methods.read_note(5, Comparator.LTE).view(),
-      // docs:start:state_vars-NoteGetterOptionsComparatorExampleTs
-      contract.methods.read_note(5, Comparator.GTE).view(),
-      // docs:end:state_vars-NoteGetterOptionsComparatorExampleTs
-    ]);
-
-    expect(
-      unwrapOptions(returnEq)
-        .map(({ points, randomness }: any) => ({ points, randomness }))
-        .sort(sortFunc),
-    ).toStrictEqual(
-      [
-        { points: 5n, randomness: 1n },
-        { points: 5n, randomness: 0n },
-      ].sort(sortFunc),
-    );
-
-    expect(
-      unwrapOptions(returnNeq)
-        .map(({ points, randomness }: any) => ({ points, randomness }))
-        .sort(sortFunc),
-    ).toStrictEqual(
-      [
-        { points: 0n, randomness: 1n },
-        { points: 1n, randomness: 1n },
-        { points: 7n, randomness: 1n },
-        { points: 9n, randomness: 1n },
-        { points: 2n, randomness: 1n },
-        { points: 6n, randomness: 1n },
-        { points: 8n, randomness: 1n },
-        { points: 4n, randomness: 1n },
-        { points: 3n, randomness: 1n },
-      ].sort(sortFunc),
-    );
-
-    expect(
-      unwrapOptions(returnLt)
-        .map(({ points, randomness }: any) => ({ points, randomness }))
-        .sort(sortFunc),
-    ).toStrictEqual(
-      [
-        { points: 0n, randomness: 1n },
-        { points: 1n, randomness: 1n },
-        { points: 2n, randomness: 1n },
-        { points: 4n, randomness: 1n },
-        { points: 3n, randomness: 1n },
-      ].sort(sortFunc),
-    );
-
-    expect(
-      unwrapOptions(returnGt)
-        .map(({ points, randomness }: any) => ({ points, randomness }))
-        .sort(sortFunc),
-    ).toStrictEqual(
-      [
-        { points: 7n, randomness: 1n },
-        { points: 9n, randomness: 1n },
-        { points: 6n, randomness: 1n },
-        { points: 8n, randomness: 1n },
-      ].sort(sortFunc),
-    );
-
-    expect(
-      unwrapOptions(returnLte)
-        .map(({ points, randomness }: any) => ({ points, randomness }))
-        .sort(sortFunc),
-    ).toStrictEqual(
-      [
-        { points: 5n, randomness: 1n },
-        { points: 5n, randomness: 0n },
-        { points: 0n, randomness: 1n },
-        { points: 1n, randomness: 1n },
-        { points: 2n, randomness: 1n },
-        { points: 4n, randomness: 1n },
-        { points: 3n, randomness: 1n },
-      ].sort(sortFunc),
-    );
-
-    expect(
-      unwrapOptions(returnGte)
-        .map(({ points, randomness }: any) => ({ points, randomness }))
-        .sort(sortFunc),
-    ).toStrictEqual(
-      [
-        { points: 5n, randomness: 0n },
-        { points: 5n, randomness: 1n },
-        { points: 7n, randomness: 1n },
-        { points: 9n, randomness: 1n },
-        { points: 6n, randomness: 1n },
-        { points: 8n, randomness: 1n },
-      ].sort(sortFunc),
-    );
-  }, 300_000);
->>>>>>> cc2ce9c0
 });