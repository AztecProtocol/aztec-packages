import { type Logger, sleep } from '@aztec/aztec.js';
import { RollupContract } from '@aztec/ethereum/contracts';
import { ChainMonitor } from '@aztec/ethereum/test';

import { jest } from '@jest/globals';

import type { EndToEndContext } from '../fixtures/utils.js';
import { EpochsTestContext, WORLD_STATE_BLOCK_HISTORY } from './epochs_test.js';

jest.setTimeout(1000 * 60 * 15);

describe('e2e_epochs/epochs_empty_blocks', () => {
  let context: EndToEndContext;
  let rollup: RollupContract;
  let logger: Logger;
  let monitor: ChainMonitor;

  let L1_BLOCK_TIME_IN_S: number;

  let test: EpochsTestContext;

  beforeEach(async () => {
    test = await EpochsTestContext.setup();
    ({ context, rollup, logger, monitor, L1_BLOCK_TIME_IN_S } = test);
  });

  afterEach(async () => {
    jest.restoreAllMocks();
    await test.teardown();
  });

  it('submits proof even if there are no txs to build a block', async () => {
    await context.sequencer?.updateSequencerConfig({ minTxsPerBlock: 1 });
    await test.waitUntilEpochStarts(1);

    // Sleep to make sure any pending blocks are published
    await sleep(L1_BLOCK_TIME_IN_S * 1000);
    const blockNumberAtEndOfEpoch0 = Number(await rollup.getBlockNumber());
    logger.info(`Starting epoch 1 after L2 block ${blockNumberAtEndOfEpoch0}`);

    await test.waitUntilProvenL2BlockNumber(blockNumberAtEndOfEpoch0, 120);
    expect(monitor.l2BlockNumber).toEqual(blockNumberAtEndOfEpoch0);
    logger.info(`Test succeeded`);
  });

  it('successfully proves multiple epochs', async () => {
    const targetProvenEpochs = process.env.TARGET_PROVEN_EPOCHS ? parseInt(process.env.TARGET_PROVEN_EPOCHS) : 3;
    const targetProvenBlockNumber = targetProvenEpochs * test.epochDuration;

    let provenBlockNumber = 0;
    let epochNumber = 0;
    while (provenBlockNumber < targetProvenBlockNumber) {
      logger.info(`Waiting for the end of epoch ${epochNumber}`);
      await test.waitUntilEpochStarts(epochNumber + 1);
      const epochTargetBlockNumber = Number(await rollup.getBlockNumber());
      logger.info(`Epoch ${epochNumber} ended with PENDING block number ${epochTargetBlockNumber}`);
      await test.waitUntilL2BlockNumber(
        epochTargetBlockNumber,
        test.L2_SLOT_DURATION_IN_S * (epochTargetBlockNumber + 4),
      );
      provenBlockNumber = epochTargetBlockNumber;
      logger.info(
        `Reached PENDING L2 block ${epochTargetBlockNumber}, proving should now start, waiting for PROVEN block to reach ${provenBlockNumber}`,
      );
      await test.waitUntilProvenL2BlockNumber(provenBlockNumber, 120);
      expect(Number(await rollup.getProvenBlockNumber())).toBeGreaterThanOrEqual(provenBlockNumber);
      logger.info(`Reached PROVEN block number ${provenBlockNumber}, epoch ${epochNumber} is now proven`);
      epochNumber++;

      // Verify the state syncs
<<<<<<< HEAD
      await test.waitForNodeToSync(provenBlockNumber, 'finalised');
      // TODO(MW): While waiting for the node to sync, the proven block number can overtake what we expect,
      // hence updated below - TODO should rework timings to ensure this test covers all blocks?
      provenBlockNumber = (await test.context.aztecNode.getWorldStateSyncStatus()).finalisedBlockNumber;
=======
      await test.waitForNodeToSync(provenBlockNumber, 'proven');
>>>>>>> 4c0f1a9a
      await test.verifyHistoricBlock(provenBlockNumber, true);

      // right now finalisation means a block is two L2 epochs deep. If this rule changes then we need this test needs to be updated
      const finalizedBlockNumber = Math.max(provenBlockNumber - context.config.aztecEpochDuration * 2, 0);
      const expectedOldestHistoricBlock = Math.max(finalizedBlockNumber - WORLD_STATE_BLOCK_HISTORY + 1, 1);
      const expectedBlockRemoved = expectedOldestHistoricBlock - 1;
      await test.waitForNodeToSync(expectedOldestHistoricBlock, 'historic');
      await test.verifyHistoricBlock(expectedOldestHistoricBlock, true);
      if (expectedBlockRemoved > 0) {
        await test.verifyHistoricBlock(expectedBlockRemoved, false);
      }
    }
    logger.info('Test Succeeded');
  });
});<|MERGE_RESOLUTION|>--- conflicted
+++ resolved
@@ -68,14 +68,10 @@
       epochNumber++;
 
       // Verify the state syncs
-<<<<<<< HEAD
-      await test.waitForNodeToSync(provenBlockNumber, 'finalised');
+      await test.waitForNodeToSync(provenBlockNumber, 'proven');
       // TODO(MW): While waiting for the node to sync, the proven block number can overtake what we expect,
       // hence updated below - TODO should rework timings to ensure this test covers all blocks?
       provenBlockNumber = (await test.context.aztecNode.getWorldStateSyncStatus()).finalisedBlockNumber;
-=======
-      await test.waitForNodeToSync(provenBlockNumber, 'proven');
->>>>>>> 4c0f1a9a
       await test.verifyHistoricBlock(provenBlockNumber, true);
 
       // right now finalisation means a block is two L2 epochs deep. If this rule changes then we need this test needs to be updated
