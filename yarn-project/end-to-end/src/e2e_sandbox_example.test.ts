--- conflicted
+++ resolved
@@ -13,13 +13,9 @@
 import { GrumpkinScalar } from '@aztec/circuits.js';
 import { TokenContract } from '@aztec/noir-contracts/types';
 
-<<<<<<< HEAD
+import { format } from 'util';
+
 const { PXE_URL = 'http://localhost:8080' } = process.env;
-=======
-import { format } from 'util';
-
-const { SANDBOX_URL = 'http://localhost:8080' } = process.env;
->>>>>>> 7690faeb
 // docs:end:imports
 
 describe('e2e_sandbox_example', () => {
