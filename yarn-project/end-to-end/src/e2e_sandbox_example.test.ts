--- conflicted
+++ resolved
@@ -10,12 +10,7 @@
   computeMessageSecretHash,
   createDebugLogger,
   createPXEClient,
-<<<<<<< HEAD
-  getSandboxAccountsWallets,
-  getSchnorrAccount,
-=======
   waitForSandbox,
->>>>>>> 362f4d8b
 } from '@aztec/aztec.js';
 import { TokenContract } from '@aztec/noir-contracts/Token';
 
