import { Fr, type TxHash, computeSecretHash } from '@aztec/aztec.js';

import { BITSIZE_TOO_BIG_ERROR, U128_OVERFLOW_ERROR } from '../fixtures/index.js';
import { BlacklistTokenContractTest } from './blacklist_token_contract_test.js';

describe('e2e_blacklist_token_contract mint', () => {
  const t = new BlacklistTokenContractTest('mint');
  let { asset, tokenSim, wallets, blacklisted } = t;

  beforeAll(async () => {
    await t.applyBaseSnapshots();
    // Beware that we are adding the admin as minter here, which is very slow because it needs multiple blocks.
    await t.applyMintSnapshot();
    await t.setup();
    // Have to destructure again to ensure we have latest refs.
    ({ asset, tokenSim, wallets, blacklisted } = t);
  }, 600_000);

  afterAll(async () => {
    await t.teardown();
  });

  beforeEach(async () => {
    await t.tokenSim.check();
  });

  afterEach(async () => {
    await t.tokenSim.check();
  });

  describe('Public', () => {
    it('as minter', async () => {
      const amount = 10000n;
      tokenSim.mintPublic(wallets[0].getAddress(), amount);
      await asset.methods.mint_public(wallets[0].getAddress(), amount).send().wait();
    });

    describe('failure cases', () => {
      it('as non-minter', async () => {
        const amount = 10000n;
        await expect(
          asset.withWallet(wallets[1]).methods.mint_public(wallets[0].getAddress(), amount).prove(),
        ).rejects.toThrow('Assertion failed: caller is not minter');
      });

      it('mint >u128 tokens to overflow', async () => {
        const amount = 2n ** 128n; // U128::max() + 1;
        await expect(asset.methods.mint_public(wallets[0].getAddress(), amount).prove()).rejects.toThrow(
          BITSIZE_TOO_BIG_ERROR,
        );
      });

      it('mint <u128 but recipient balance >u128', async () => {
        const amount = 2n ** 128n - tokenSim.balanceOfPublic(wallets[0].getAddress());
        await expect(asset.methods.mint_public(wallets[0].getAddress(), amount).prove()).rejects.toThrow(
          U128_OVERFLOW_ERROR,
        );
      });

      it('mint <u128 but such that total supply >u128', async () => {
        const amount = 2n ** 128n - tokenSim.balanceOfPublic(wallets[0].getAddress());
        await expect(asset.methods.mint_public(wallets[1].getAddress(), amount).prove()).rejects.toThrow(
          U128_OVERFLOW_ERROR,
        );
      });

      it('mint to blacklisted entity', async () => {
        await expect(
          asset.withWallet(wallets[1]).methods.mint_public(blacklisted.getAddress(), 1n).prove(),
        ).rejects.toThrow(/Assertion failed: Blacklisted: Recipient/);
      });
    });
  });

  describe('Private', () => {
    const secret = Fr.random();
    const amount = 10000n;
    let secretHash: Fr;
    let txHash: TxHash;

    beforeAll(() => {
      secretHash = computeSecretHash(secret);
    });

    describe('Mint flow', () => {
      it('mint_private as minter and redeem as recipient', async () => {
        const receipt = await asset.methods.mint_private(amount, secretHash).send().wait();
        txHash = receipt.txHash;

        await t.addPendingShieldNoteToPXE(0, amount, secretHash, txHash);

        const receiptClaim = await asset.methods
          .redeem_shield(wallets[0].getAddress(), amount, secret)
          .send()
          .wait({ debug: true });

<<<<<<< HEAD
        tokenSim.redeemShield(wallets[0].getAddress(), amount);
        // Trigger a note sync
        await asset.methods.sync_notes().simulate();
        // 1 note should have been created containing `amount` of tokens
        const visibleIncomingNotes = await wallets[0].getIncomingNotes({ txHash: receiptClaim.txHash });
=======
        tokenSim.mintPrivate(wallets[0].getAddress(), amount);
        // 1 note should be created containing `amount` of tokens
        const { visibleIncomingNotes } = receiptClaim.debugInfo!;
>>>>>>> 21e07d21
        expect(visibleIncomingNotes.length).toBe(1);
        expect(visibleIncomingNotes[0].note.items[0].toBigInt()).toBe(amount);
      });
    });

    describe('failure cases', () => {
      it('try to redeem as recipient (double-spend) [REVERTS]', async () => {
        await expect(t.addPendingShieldNoteToPXE(0, amount, secretHash, txHash)).rejects.toThrow(
          'The note has been destroyed.',
        );
        await expect(asset.methods.redeem_shield(wallets[0].getAddress(), amount, secret).prove()).rejects.toThrow(
          `Assertion failed: note not popped 'notes.len() == 1'`,
        );
      });

      it('mint_private as non-minter', async () => {
        await expect(asset.withWallet(wallets[1]).methods.mint_private(amount, secretHash).prove()).rejects.toThrow(
          'Assertion failed: caller is not minter',
        );
      });

      it('mint >u128 tokens to overflow', async () => {
        const amount = 2n ** 128n; // U128::max() + 1;
        await expect(asset.methods.mint_private(amount, secretHash).prove()).rejects.toThrow(BITSIZE_TOO_BIG_ERROR);
      });

      it('mint <u128 but recipient balance >u128', async () => {
        const amount = 2n ** 128n - tokenSim.balanceOfPrivate(wallets[0].getAddress());
        expect(amount).toBeLessThan(2n ** 128n);
        await expect(asset.methods.mint_private(amount, secretHash).prove()).rejects.toThrow(U128_OVERFLOW_ERROR);
      });

      it('mint <u128 but such that total supply >u128', async () => {
        const amount = 2n ** 128n - tokenSim.totalSupply;
        await expect(asset.methods.mint_private(amount, secretHash).prove()).rejects.toThrow(U128_OVERFLOW_ERROR);
      });

      it('mint and try to redeem at blacklist', async () => {
        await expect(asset.methods.redeem_shield(blacklisted.getAddress(), amount, secret).prove()).rejects.toThrow(
          /Assertion failed: Blacklisted: Recipient .*/,
        );
      });
    });
  });
});<|MERGE_RESOLUTION|>--- conflicted
+++ resolved
@@ -94,17 +94,11 @@
           .send()
           .wait({ debug: true });
 
-<<<<<<< HEAD
-        tokenSim.redeemShield(wallets[0].getAddress(), amount);
+        tokenSim.mintPrivate(wallets[0].getAddress(), amount);
         // Trigger a note sync
         await asset.methods.sync_notes().simulate();
         // 1 note should have been created containing `amount` of tokens
         const visibleIncomingNotes = await wallets[0].getIncomingNotes({ txHash: receiptClaim.txHash });
-=======
-        tokenSim.mintPrivate(wallets[0].getAddress(), amount);
-        // 1 note should be created containing `amount` of tokens
-        const { visibleIncomingNotes } = receiptClaim.debugInfo!;
->>>>>>> 21e07d21
         expect(visibleIncomingNotes.length).toBe(1);
         expect(visibleIncomingNotes[0].note.items[0].toBigInt()).toBe(amount);
       });
