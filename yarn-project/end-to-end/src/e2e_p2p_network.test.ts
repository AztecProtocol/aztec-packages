import { AztecNodeConfig, AztecNodeService } from '@aztec/aztec-node';
<<<<<<< HEAD
import { AztecAddress, ContractDeployer, Fr, SentTx } from '@aztec/aztec.js';
=======
import {
  AztecAddress,
  AztecRPCServer,
  CircuitsWasm,
  ConstantKeyPair,
  ContractDeployer,
  Fr,
  SentTx,
  TxStatus,
  createAztecRPCServer,
} from '@aztec/aztec.js';
>>>>>>> 8cf3be57
import { DebugLogger } from '@aztec/foundation/log';
import { TestContractAbi } from '@aztec/noir-contracts/examples';
import { BootstrapNode, P2PConfig, createLibP2PPeerId, exportLibP2PPeerIdToString } from '@aztec/p2p';
import { AztecRPCServer, createAztecRPCServer } from '@aztec/aztec-rpc';
import { TxStatus } from '@aztec/types';
import { randomBytes } from 'crypto';

import { computeContractAddressFromPartial } from '@aztec/circuits.js/abis';
import { Grumpkin } from '@aztec/circuits.js/barretenberg';
import { setup } from './utils.js';

const NUM_NODES = 4;
const NUM_TXS_PER_BLOCK = 4;
const NUM_TXS_PER_NODE = 2;
const BOOT_NODE_TCP_PORT = 40400;

interface NodeContext {
  node: AztecNodeService;
  rpcServer: AztecRPCServer;
  txs: SentTx[];
  account: AztecAddress;
}

describe('e2e_p2p_network', () => {
  let aztecNode: AztecNodeService;
  let aztecRpcServer: AztecRPCServer;
  let config: AztecNodeConfig;
  let logger: DebugLogger;

  beforeEach(async () => {
    ({ aztecNode, aztecRpcServer, config, logger } = await setup(0));
  }, 100_000);

  afterEach(async () => {
    await aztecNode.stop();
    await aztecRpcServer.stop();
  });

  it('should rollup txs from all peers', async () => {
    // create the bootstrap node for the network
    const bootstrapNode = await createBootstrapNode();
    const bootstrapNodeAddress = `/ip4/127.0.0.1/tcp/${BOOT_NODE_TCP_PORT}/p2p/${bootstrapNode
      .getPeerId()!
      .toString()}`;
    // create our network of nodes and submit txs into each of them
    // the number of txs per node and the number of txs per rollup
    // should be set so that the only way for rollups to be built
    // is if the txs are successfully gossiped around the nodes.
    const contexts: NodeContext[] = [];
    for (let i = 0; i < NUM_NODES; i++) {
      const node = await createNode(i + 1 + BOOT_NODE_TCP_PORT, bootstrapNodeAddress);
      const context = await createAztecRpcServerAndSubmitTransactions(node, NUM_TXS_PER_NODE);
      contexts.push(context);
    }

    // now ensure that all txs were successfully mined
    for (const context of contexts) {
      for (const tx of context.txs) {
        const isMined = await tx.isMined(0, 0.1);
        const receiptAfterMined = await tx.getReceipt();

        expect(isMined).toBe(true);
        expect(receiptAfterMined.status).toBe(TxStatus.MINED);
        const contractAddress = receiptAfterMined.contractAddress!;
        expect(await context.rpcServer.isContractDeployed(contractAddress)).toBe(true);
        expect(await context.rpcServer.isContractDeployed(AztecAddress.random())).toBe(false);
      }
    }

    // shutdown all nodes.
    for (const context of contexts) {
      await context.node.stop();
      await context.rpcServer.stop();
    }
    await bootstrapNode.stop();
  }, 80_000);

  const createBootstrapNode = async () => {
    const peerId = await createLibP2PPeerId();
    const bootstrapNode = new BootstrapNode(logger);
    const config: P2PConfig = {
      p2pEnabled: true,
      tcpListenPort: BOOT_NODE_TCP_PORT,
      tcpListenIp: '0.0.0.0',
      announceHostname: '127.0.0.1',
      announcePort: BOOT_NODE_TCP_PORT,
      peerIdPrivateKey: exportLibP2PPeerIdToString(peerId),
      serverMode: true,
      minPeerCount: 10,
      maxPeerCount: 100,

      // TODO: the following config options are not applicable to bootstrap nodes
      checkInterval: 1000,
      l2QueueSize: 1,
      transactionProtocol: '',
      bootstrapNodes: [''],
    };
    await bootstrapNode.start(config);

    return bootstrapNode;
  };

  // creates a P2P enabled instance of Aztec Node Service
  const createNode = async (tcpListenPort: number, bootstrapNode: string) => {
    const newConfig: AztecNodeConfig = {
      ...config,
      tcpListenPort,
      tcpListenIp: '0.0.0.0',
      enableNat: false,
      bootstrapNodes: [bootstrapNode],
      minTxsPerBlock: NUM_TXS_PER_BLOCK,
      maxTxsPerBlock: NUM_TXS_PER_BLOCK,
      p2pEnabled: true,
      serverMode: false,
    };
    return await AztecNodeService.createAndSync(newConfig);
  };

  // submits a set of transactions to the provided aztec rpc server
  const submitTxsTo = async (aztecRpcServer: AztecRPCServer, account: AztecAddress, numTxs: number) => {
    const txs: SentTx[] = [];
    for (let i = 0; i < numTxs; i++) {
      const deployer = new ContractDeployer(TestContractAbi, aztecRpcServer);
      const tx = deployer.deploy().send({ from: account, contractAddressSalt: Fr.random() });
      logger(`Tx sent with hash ${await tx.getTxHash()}`);
      const receipt = await tx.getReceipt();
      expect(receipt).toEqual(
        expect.objectContaining({
          from: account,
          status: TxStatus.PENDING,
          error: '',
        }),
      );
      logger(`Receipt received and expecting contract deployment at ${receipt.contractAddress}`);
      txs.push(tx);
    }
    return txs;
  };

  // creates an instance of the aztec rpc server and submit a given number of transactions to it.
  const createAztecRpcServerAndSubmitTransactions = async (
    node: AztecNodeService,
    numTxs: number,
  ): Promise<NodeContext> => {
    const aztecRpcServer = await createAztecRPCServer(node);
    const keyPair = ConstantKeyPair.random(await Grumpkin.new());
    const partialAddress = Fr.random();
    const address = computeContractAddressFromPartial(await CircuitsWasm.get(), keyPair.getPublicKey(), partialAddress);
    const account = await aztecRpcServer.addAccount(await keyPair.getPrivateKey(), address, partialAddress);

    const txs = await submitTxsTo(aztecRpcServer, account, numTxs);
    return {
      txs,
      account,
      rpcServer: aztecRpcServer,
      node,
    };
  };
});<|MERGE_RESOLUTION|>--- conflicted
+++ resolved
@@ -1,28 +1,14 @@
 import { AztecNodeConfig, AztecNodeService } from '@aztec/aztec-node';
-<<<<<<< HEAD
 import { AztecAddress, ContractDeployer, Fr, SentTx } from '@aztec/aztec.js';
-=======
-import {
-  AztecAddress,
-  AztecRPCServer,
-  CircuitsWasm,
-  ConstantKeyPair,
-  ContractDeployer,
-  Fr,
-  SentTx,
-  TxStatus,
-  createAztecRPCServer,
-} from '@aztec/aztec.js';
->>>>>>> 8cf3be57
 import { DebugLogger } from '@aztec/foundation/log';
 import { TestContractAbi } from '@aztec/noir-contracts/examples';
 import { BootstrapNode, P2PConfig, createLibP2PPeerId, exportLibP2PPeerIdToString } from '@aztec/p2p';
-import { AztecRPCServer, createAztecRPCServer } from '@aztec/aztec-rpc';
+import { AztecRPCServer, ConstantKeyPair, createAztecRPCServer } from '@aztec/aztec-rpc';
 import { TxStatus } from '@aztec/types';
-import { randomBytes } from 'crypto';
-
+import { CircuitsWasm } from '@aztec/circuits.js';
 import { computeContractAddressFromPartial } from '@aztec/circuits.js/abis';
 import { Grumpkin } from '@aztec/circuits.js/barretenberg';
+
 import { setup } from './utils.js';
 
 const NUM_NODES = 4;
