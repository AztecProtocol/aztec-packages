--- conflicted
+++ resolved
@@ -1,12 +1,9 @@
 import { getSchnorrAccount } from '@aztec/accounts/schnorr';
-<<<<<<< HEAD
 import { type AztecNodeConfig, type AztecNodeService } from '@aztec/aztec-node';
 import { CompleteAddress, type DebugLogger, Fr, GrumpkinScalar, type SentTx, TxStatus, sleep } from '@aztec/aztec.js';
 import { type BootstrapNode } from '@aztec/p2p';
-=======
 import { type AztecNodeConfig, AztecNodeService } from '@aztec/aztec-node';
 import {
-  type AztecAddress,
   CompleteAddress,
   type DebugLogger,
   type DeployL1Contracts,
@@ -15,21 +12,16 @@
   GrumpkinScalar,
   type SentTx,
   TxStatus,
-  createDebugLogger,
   sleep,
 } from '@aztec/aztec.js';
 import { IS_DEV_NET } from '@aztec/circuits.js';
 import { RollupAbi } from '@aztec/l1-artifacts';
-import { type BootnodeConfig, BootstrapNode, createLibP2PPeerId } from '@aztec/p2p';
->>>>>>> 088aae58
+import { BootstrapNode } from '@aztec/p2p';
 import { type PXEService, createPXEService, getPXEServiceConfig as getRpcConfig } from '@aztec/pxe';
 
 import fs from 'fs';
-<<<<<<< HEAD
-=======
 import { getContract } from 'viem';
 import { mnemonicToAccount, privateKeyToAccount } from 'viem/accounts';
->>>>>>> 088aae58
 
 import {
   type NodeContext,
@@ -57,10 +49,6 @@
   let deployL1ContractsValues: DeployL1Contracts;
 
   beforeEach(async () => {
-<<<<<<< HEAD
-    ({ teardown, config, logger } = await setup(0));
-    bootstrapNode = await createBootstrapNode(BOOT_NODE_UDP_PORT);
-=======
     ({ teardown, config, logger, deployL1ContractsValues } = await setup(0));
     // It would likely be useful if we had the sequencers in such that they don't spam each other.
     // However, even if they do, it should still work. Not sure what caused the failure
@@ -102,7 +90,6 @@
     await cheatCodes.warp(timestamp);
 
     bootstrapNode = await createBootstrapNode();
->>>>>>> 088aae58
     bootstrapNodeEnr = bootstrapNode.getENR().encodeTxt();
 
     // TODO: refactor? Config settings
