import { AztecNodeConfig, AztecNodeService } from '@aztec/aztec-node';
import {
  AztecRPCServer,
  ConstantKeyPair,
  createAztecRPCServer,
  getConfigEnvVars as getRpcConfig,
} from '@aztec/aztec-rpc';
<<<<<<< HEAD
import { AztecRPC, TxStatus } from '@aztec/types';
=======
import { AztecAddress, ContractDeployer, Fr, SentTx } from '@aztec/aztec.js';
>>>>>>> 16d0f784
import { CircuitsWasm, Point, getContractDeploymentInfo } from '@aztec/circuits.js';
import { computeContractAddressFromPartial } from '@aztec/circuits.js/abis';
import { Grumpkin } from '@aztec/circuits.js/barretenberg';
import { DebugLogger } from '@aztec/foundation/log';
import { TestContractAbi } from '@aztec/noir-contracts/examples';
import { BootstrapNode, P2PConfig, createLibP2PPeerId, exportLibP2PPeerIdToString } from '@aztec/p2p';
import { TxStatus } from '@aztec/types';

import { setup } from './utils.js';

const NUM_NODES = 4;
const NUM_TXS_PER_BLOCK = 4;
const NUM_TXS_PER_NODE = 2;
const BOOT_NODE_TCP_PORT = 40400;

interface NodeContext {
  node: AztecNodeService;
  rpcServer: AztecRPCServer;
  txs: SentTx[];
  account: AztecAddress;
}

describe('e2e_p2p_network', () => {
  let aztecNode: AztecNodeService | undefined;
  let aztecRpcServer: AztecRPC;
  let config: AztecNodeConfig;
  let logger: DebugLogger;

  beforeEach(async () => {
    ({ aztecNode, aztecRpcServer, config, logger } = await setup(0));
  }, 100_000);

  afterEach(async () => {
    await aztecNode?.stop();
    if (aztecRpcServer instanceof AztecRPCServer) {
      await aztecRpcServer?.stop();
    }
  });

  it('should rollup txs from all peers', async () => {
    // create the bootstrap node for the network
    const bootstrapNode = await createBootstrapNode();
    const bootstrapNodeAddress = `/ip4/127.0.0.1/tcp/${BOOT_NODE_TCP_PORT}/p2p/${bootstrapNode
      .getPeerId()!
      .toString()}`;
    // create our network of nodes and submit txs into each of them
    // the number of txs per node and the number of txs per rollup
    // should be set so that the only way for rollups to be built
    // is if the txs are successfully gossiped around the nodes.
    const contexts: NodeContext[] = [];
    for (let i = 0; i < NUM_NODES; i++) {
      const node = await createNode(i + 1 + BOOT_NODE_TCP_PORT, bootstrapNodeAddress);
      const context = await createAztecRpcServerAndSubmitTransactions(node, NUM_TXS_PER_NODE);
      contexts.push(context);
    }

    // now ensure that all txs were successfully mined
    for (const context of contexts) {
      for (const tx of context.txs) {
        const isMined = await tx.isMined(0, 0.1);
        const receiptAfterMined = await tx.getReceipt();

        expect(isMined).toBe(true);
        expect(receiptAfterMined.status).toBe(TxStatus.MINED);
        const contractAddress = receiptAfterMined.contractAddress!;
        expect(await context.rpcServer.isContractDeployed(contractAddress)).toBe(true);
        expect(await context.rpcServer.isContractDeployed(AztecAddress.random())).toBe(false);
      }
    }

    // shutdown all nodes.
    for (const context of contexts) {
      await context.node.stop();
      await context.rpcServer.stop();
    }
    await bootstrapNode.stop();
  }, 80_000);

  const createBootstrapNode = async () => {
    const peerId = await createLibP2PPeerId();
    const bootstrapNode = new BootstrapNode(logger);
    const config: P2PConfig = {
      p2pEnabled: true,
      tcpListenPort: BOOT_NODE_TCP_PORT,
      tcpListenIp: '0.0.0.0',
      announceHostname: '127.0.0.1',
      announcePort: BOOT_NODE_TCP_PORT,
      peerIdPrivateKey: exportLibP2PPeerIdToString(peerId),
      serverMode: true,
      minPeerCount: 10,
      maxPeerCount: 100,

      // TODO: the following config options are not applicable to bootstrap nodes
      p2pBlockCheckIntervalMS: 1000,
      l2QueueSize: 1,
      transactionProtocol: '',
      bootstrapNodes: [''],
    };
    await bootstrapNode.start(config);

    return bootstrapNode;
  };

  // creates a P2P enabled instance of Aztec Node Service
  const createNode = async (tcpListenPort: number, bootstrapNode: string) => {
    const newConfig: AztecNodeConfig = {
      ...config,
      tcpListenPort,
      tcpListenIp: '0.0.0.0',
      enableNat: false,
      bootstrapNodes: [bootstrapNode],
      minTxsPerBlock: NUM_TXS_PER_BLOCK,
      maxTxsPerBlock: NUM_TXS_PER_BLOCK,
      p2pEnabled: true,
      serverMode: false,
    };
    return await AztecNodeService.createAndSync(newConfig);
  };

  // submits a set of transactions to the provided aztec rpc server
  const submitTxsTo = async (
    aztecRpcServer: AztecRPCServer,
    account: AztecAddress,
    numTxs: number,
    publicKey: Point,
  ) => {
    const txs: SentTx[] = [];
    for (let i = 0; i < numTxs; i++) {
      const salt = Fr.random();
      const deploymentInfo = await getContractDeploymentInfo(TestContractAbi, [], salt, publicKey);
      const deployer = new ContractDeployer(TestContractAbi, aztecRpcServer, publicKey);
      const tx = deployer.deploy().send({ contractAddressSalt: salt });
      logger(`Tx sent with hash ${await tx.getTxHash()}`);
      const receipt = await tx.getReceipt();
      expect(receipt).toEqual(
        expect.objectContaining({
          origin: deploymentInfo.address,
          status: TxStatus.PENDING,
          error: '',
          contractAddress: deploymentInfo.address,
        }),
      );
      logger(`Receipt received and expecting contract deployment at ${receipt.contractAddress}`);
      txs.push(tx);
    }
    return txs;
  };

  // creates an instance of the aztec rpc server and submit a given number of transactions to it.
  const createAztecRpcServerAndSubmitTransactions = async (
    node: AztecNodeService,
    numTxs: number,
  ): Promise<NodeContext> => {
    const rpcConfig = getRpcConfig();
    const aztecRpcServer = await createAztecRPCServer(node, rpcConfig);
    const keyPair = ConstantKeyPair.random(await Grumpkin.new());
    const partialAddress = Fr.random();
    const publicKey = keyPair.getPublicKey();
    const address = computeContractAddressFromPartial(await CircuitsWasm.get(), publicKey, partialAddress);
    const account = await aztecRpcServer.addAccount(await keyPair.getPrivateKey(), address, partialAddress);

    const txs = await submitTxsTo(aztecRpcServer, account, numTxs, publicKey);
    return {
      txs,
      account,
      rpcServer: aztecRpcServer,
      node,
    };
  };
});<|MERGE_RESOLUTION|>--- conflicted
+++ resolved
@@ -5,11 +5,7 @@
   createAztecRPCServer,
   getConfigEnvVars as getRpcConfig,
 } from '@aztec/aztec-rpc';
-<<<<<<< HEAD
 import { AztecRPC, TxStatus } from '@aztec/types';
-=======
-import { AztecAddress, ContractDeployer, Fr, SentTx } from '@aztec/aztec.js';
->>>>>>> 16d0f784
 import { CircuitsWasm, Point, getContractDeploymentInfo } from '@aztec/circuits.js';
 import { computeContractAddressFromPartial } from '@aztec/circuits.js/abis';
 import { Grumpkin } from '@aztec/circuits.js/barretenberg';
