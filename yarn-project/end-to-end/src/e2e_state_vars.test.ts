--- conflicted
+++ resolved
@@ -22,11 +22,7 @@
   beforeAll(async () => {
     ({ teardown, wallet, pxe } = await setup(2));
     contract = await DocsExampleContract.deploy(wallet).send().deployed();
-<<<<<<< HEAD
-  }, 50_000);
-=======
   }, 60_000);
->>>>>>> 1904fa86
 
   afterAll(() => teardown());
 
