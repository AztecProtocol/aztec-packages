--- conflicted
+++ resolved
@@ -2,14 +2,9 @@
 import { AztecRPCServer } from '@aztec/aztec-rpc';
 import { AztecAddress, Fr, Wallet } from '@aztec/aztec.js';
 import { DebugLogger } from '@aztec/foundation/log';
-<<<<<<< HEAD
-import { PublicTokenContractAbi } from '@aztec/noir-contracts/examples';
+import { PublicTokenContract } from '@aztec/noir-contracts/types';
 import { AztecRPC, L2BlockL2Logs, TxStatus } from '@aztec/types';
-=======
-import { PublicTokenContract } from '@aztec/noir-contracts/types';
-import { L2BlockL2Logs, LogType, TxStatus } from '@aztec/types';
 
->>>>>>> 28e2c77b
 import times from 'lodash.times';
 
 import { expectAztecStorageSlot, setup } from './utils.js';
