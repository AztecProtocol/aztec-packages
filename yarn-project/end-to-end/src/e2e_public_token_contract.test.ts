--- conflicted
+++ resolved
@@ -5,12 +5,7 @@
 
 import { L2BlockL2Logs } from '@aztec/types';
 import times from 'lodash.times';
-<<<<<<< HEAD
-import { expectStorageSlot, pointToPublicKey, setup } from './utils.js';
-=======
 import { expectAztecStorageSlot, pointToPublicKey, setup } from './utils.js';
-import { L2BlockL2Logs } from '@aztec/types';
->>>>>>> c1439a38
 
 describe('e2e_public_token_contract', () => {
   let aztecNode: AztecNodeService;
