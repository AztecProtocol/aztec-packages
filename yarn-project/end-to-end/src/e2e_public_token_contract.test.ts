import { AztecNodeService } from '@aztec/aztec-node';
import { AztecAddress, Contract, ContractDeployer, Fr, Wallet } from '@aztec/aztec.js';
import { DebugLogger } from '@aztec/foundation/log';
import { PublicTokenContractAbi } from '@aztec/noir-contracts/examples';
import { L2BlockL2Logs, LogType, TxStatus } from '@aztec/types';
import { AztecRPCServer } from '@aztec/aztec-rpc';
import times from 'lodash.times';
<<<<<<< HEAD

import { expectAztecStorageSlot, pointToPublicKey, setup } from './utils.js';
=======
import { expectAztecStorageSlot, setup } from './utils.js';
>>>>>>> 8cf3be57

describe('e2e_public_token_contract', () => {
  let aztecNode: AztecNodeService;
  let aztecRpcServer: AztecRPCServer;
  let wallet: Wallet;
  let accounts: AztecAddress[];
  let logger: DebugLogger;

  let contract: Contract;
  const balanceSlot = 1n;

  const deployContract = async () => {
    logger(`Deploying L2 public contract...`);
    const deployer = new ContractDeployer(PublicTokenContractAbi, aztecRpcServer);
    const tx = deployer.deploy().send();

    logger(`Tx sent with hash ${await tx.getTxHash()}`);
    const receipt = await tx.getReceipt();
    contract = new Contract(receipt.contractAddress!, PublicTokenContractAbi, wallet);
    await tx.isMined(0, 0.1);
    const txReceipt = await tx.getReceipt();
    expect(txReceipt.status).toEqual(TxStatus.MINED);
    logger(`L2 contract deployed at ${receipt.contractAddress}`);
    return { contract, tx, txReceipt };
  };

  const expectLogsFromLastBlockToBe = async (logMessages: string[]) => {
    const l2BlockNum = await aztecNode.getBlockHeight();
    const unencryptedLogs = await aztecNode.getLogs(l2BlockNum, 1, LogType.UNENCRYPTED);
    const unrolledLogs = L2BlockL2Logs.unrollLogs(unencryptedLogs);
    const asciiLogs = unrolledLogs.map(log => log.toString('ascii'));

    expect(asciiLogs).toStrictEqual(logMessages);
  };

  beforeEach(async () => {
    ({ aztecNode, aztecRpcServer, accounts, wallet, logger } = await setup());
  }, 100_000);

  afterEach(async () => {
    await aztecNode.stop();
    await aztecRpcServer.stop();
  });

  it('should deploy a public token contract', async () => {
    const { txReceipt } = await deployContract();
    expect(txReceipt.status).toEqual(TxStatus.MINED);
  }, 30_000);

  it('should deploy a public token contract and mint tokens to a recipient', async () => {
    const mintAmount = 359n;

    const recipientIdx = 0;

    const recipient = accounts[recipientIdx];
    const { contract: deployedContract } = await deployContract();

    const PK = await aztecRpcServer.getAccountPublicKey(recipient);

    const tx = deployedContract.methods.mint(mintAmount, PK.toBigInts()).send({ from: recipient });

    await tx.isMined(0, 0.1);
    const receipt = await tx.getReceipt();

    expect(receipt.status).toBe(TxStatus.MINED);
    await expectAztecStorageSlot(logger, aztecNode, contract, balanceSlot, Fr.fromBuffer(PK.x.toBuffer()), mintAmount);
    await expectLogsFromLastBlockToBe(['Coins minted']);
  }, 45_000);

  // Regression for https://github.com/AztecProtocol/aztec-packages/issues/640
  it('should mint tokens thrice to a recipient within the same block', async () => {
    const mintAmount = 42n;
    const recipientIdx = 0;
    const recipient = accounts[recipientIdx];

    const PK = await aztecRpcServer.getAccountPublicKey(recipient);
    const { contract: deployedContract } = await deployContract();

    // Assemble two mint txs sequentially (no parallel calls to circuits!) and send them simultaneously
    const methods = times(3, () => deployedContract.methods.mint(mintAmount, PK.toBigInts()));
    for (const method of methods) await method.simulate({ from: recipient });
    const txs = await Promise.all(methods.map(method => method.send()));

    // Check that all txs got mined in the same block
    await Promise.all(txs.map(tx => tx.isMined()));
    const receipts = await Promise.all(txs.map(tx => tx.getReceipt()));
    expect(receipts.map(r => r.status)).toEqual(times(3, () => TxStatus.MINED));
    expect(receipts.map(r => r.blockNumber)).toEqual(times(3, () => receipts[0].blockNumber));

    await expectAztecStorageSlot(
      logger,
      aztecNode,
      contract,
      balanceSlot,
      Fr.fromBuffer(PK.x.toBuffer()),
      mintAmount * 3n,
    );
    await expectLogsFromLastBlockToBe(['Coins minted', 'Coins minted', 'Coins minted']);
  }, 60_000);
});<|MERGE_RESOLUTION|>--- conflicted
+++ resolved
@@ -5,12 +5,8 @@
 import { L2BlockL2Logs, LogType, TxStatus } from '@aztec/types';
 import { AztecRPCServer } from '@aztec/aztec-rpc';
 import times from 'lodash.times';
-<<<<<<< HEAD
 
-import { expectAztecStorageSlot, pointToPublicKey, setup } from './utils.js';
-=======
 import { expectAztecStorageSlot, setup } from './utils.js';
->>>>>>> 8cf3be57
 
 describe('e2e_public_token_contract', () => {
   let aztecNode: AztecNodeService;
