import {
  type AccountWalletWithSecretKey,
  type AztecNode,
  BatchCall,
<<<<<<< HEAD
  type DeployL1ContractsReturnType,
=======
  type CheatCodes,
  type DeployL1Contracts,
>>>>>>> db4853f1
  EthAddress,
  Fr,
  type SiblingPath,
} from '@aztec/aztec.js';
import { sha256ToField } from '@aztec/foundation/crypto';
import { truncateAndPad } from '@aztec/foundation/serialize';
import { OutboxAbi } from '@aztec/l1-artifacts';
import { SHA256 } from '@aztec/merkle-tree';
import { TestContract } from '@aztec/noir-contracts.js/Test';

import { beforeEach, describe, expect, it } from '@jest/globals';
import { decodeEventLog, getContract } from 'viem';

import { setup } from './fixtures/utils.js';

describe('E2E Outbox Tests', () => {
  let teardown: () => void;
  let aztecNode: AztecNode;
  const merkleSha256 = new SHA256();
  let contract: TestContract;
  let wallets: AccountWalletWithSecretKey[];
  let deployL1ContractsValues: DeployL1ContractsReturnType;
  let outbox: any;
  let cheatCodes: CheatCodes;

  beforeEach(async () => {
    ({ teardown, aztecNode, wallets, deployL1ContractsValues, cheatCodes } = await setup(1));
    outbox = getContract({
      address: deployL1ContractsValues.l1ContractAddresses.outboxAddress.toString(),
      abi: OutboxAbi,
      client: deployL1ContractsValues.walletClient,
    });

    const receipt = await TestContract.deploy(wallets[0]).send({ contractAddressSalt: Fr.ZERO }).wait();
    contract = receipt.contract;
  });

  afterAll(() => teardown());

  it('Inserts a new transaction with two out messages, and verifies sibling paths of both the new messages', async () => {
    // recipient2 = msg.sender, so we can consume it later
    const [[recipient1, content1], [recipient2, content2]] = [
      [EthAddress.random(), Fr.random()],
      [EthAddress.fromString(deployL1ContractsValues.walletClient.account.address), Fr.random()],
    ];

    const call = new BatchCall(wallets[0], [
      await contract.methods.create_l2_to_l1_message_arbitrary_recipient_private(content1, recipient1).request(),
      await contract.methods.create_l2_to_l1_message_arbitrary_recipient_private(content2, recipient2).request(),
    ]);

    // TODO (#5104): When able to guarantee multiple txs in a single block, make this populate a full tree. Right now we are
    // unable to do this because in CI, for some reason, the tx's are handled in different blocks, so it is impossible
    // to make a full tree of L2 -> L1 messages as we are only able to set one tx's worth of L1 -> L2 messages in a block (2 messages out of 4)
    const txReceipt = await call.send().wait();

    const block = await aztecNode.getBlock(txReceipt.blockNumber!);

    const l2ToL1Messages = block?.body.txEffects.flatMap(txEffect => txEffect.l2ToL1Msgs);

    expect(l2ToL1Messages?.map(l2ToL1Message => l2ToL1Message.toString())).toStrictEqual(
      [makeL2ToL1Message(recipient1, content1), makeL2ToL1Message(recipient2, content2)].map(expectedL2ToL1Message =>
        expectedL2ToL1Message.toString(),
      ),
    );

    // For each individual message, we are using our node API to grab the index and sibling path. We expect
    // the index to match the order of the block we obtained earlier. We also then use this sibling path to hash up to the root,
    // verifying that the expected root obtained through the message and the sibling path match the actual root
    // that was returned by the circuits in the header as out_hash.
    const [index, siblingPath] = await aztecNode.getL2ToL1MessageMembershipWitness(
      txReceipt.blockNumber!,
      l2ToL1Messages![0],
    );
    expect(siblingPath.pathSize).toBe(1);
    expect(index).toBe(0n);
    const expectedRoot = calculateExpectedRoot(l2ToL1Messages![0], siblingPath, index);
    expect(expectedRoot.toString('hex')).toEqual(block?.header.contentCommitment.outHash.toString('hex'));

    const [index2, siblingPath2] = await aztecNode.getL2ToL1MessageMembershipWitness(
      txReceipt.blockNumber!,
      l2ToL1Messages![1],
    );
    expect(siblingPath2.pathSize).toBe(1);
    expect(index2).toBe(1n);
    const expectedRoot2 = calculateExpectedRoot(l2ToL1Messages![1], siblingPath2, index2);
    expect(expectedRoot2.toString('hex')).toEqual(block?.header.contentCommitment.outHash.toString('hex'));

    // Outbox L1 tests

    // Since the outbox is only consumable when the block is proven, we need to set the block to be proven
    await cheatCodes.rollup.markAsProven(txReceipt.blockNumber ?? 0);

    // Check L1 has expected message tree
    const [l1Root, l1MinHeight] = await outbox.read.getRootData([txReceipt.blockNumber]);
    expect(l1Root).toEqual(`0x${block?.header.contentCommitment.outHash.toString('hex')}`);
    // The path for the message should have the shortest possible height, since we only have 2 msgs
    expect(l1MinHeight).toEqual(BigInt(siblingPath.pathSize));

    // Consume msg 2
    // Taken from l2_to_l1.test
    const msg2 = {
      sender: { actor: contract.address.toString() as `0x${string}`, version: 1n },
      recipient: {
        actor: recipient2.toString() as `0x${string}`,
        chainId: BigInt(deployL1ContractsValues.publicClient.chain.id),
      },
      content: content2.toString() as `0x${string}`,
    };

    const txHash = await outbox.write.consume(
      [
        msg2,
        BigInt(txReceipt.blockNumber!),
        BigInt(index2),
        siblingPath2.toBufferArray().map((buf: Buffer) => `0x${buf.toString('hex')}`) as readonly `0x${string}`[],
      ],
      {} as any,
    );
    const l1Receipt = await deployL1ContractsValues.publicClient.waitForTransactionReceipt({
      hash: txHash,
    });
    // Consume call goes through
    expect(l1Receipt.status).toEqual('success');

    const txLog = l1Receipt.logs[0];
    const topics = decodeEventLog({
      abi: OutboxAbi,
      data: txLog.data,
      topics: txLog.topics,
    }) as {
      eventName: 'MessageConsumed';
      args: {
        l2BlockNumber: bigint;
        root: `0x${string}`;
        messageHash: `0x${string}`;
        leafIndex: bigint;
      };
    };
    // Consumed the expected message
    expect(topics.args.messageHash).toStrictEqual(l2ToL1Messages?.[1].toString());
    expect(topics.args.leafIndex).toStrictEqual(BigInt(index2));

    const consumeAgain = outbox.write.consume(
      [
        msg2,
        BigInt(txReceipt.blockNumber!),
        BigInt(index2),
        siblingPath2.toBufferArray().map((buf: Buffer) => `0x${buf.toString('hex')}`) as readonly `0x${string}`[],
      ],
      {} as any,
    );
    // Ensuring we cannot consume the same message again
    await expect(consumeAgain).rejects.toThrow();
  });

  it('Inserts two transactions with total four out messages, and verifies sibling paths of two new messages', async () => {
    // Force txs to be in the same block
    await aztecNode.setConfig({ minTxsPerBlock: 2 });
    const [[recipient1, content1], [recipient2, content2], [recipient3, content3], [recipient4, content4]] = [
      [EthAddress.random(), Fr.random()],
      [EthAddress.fromString(deployL1ContractsValues.walletClient.account.address), Fr.random()],
      [EthAddress.random(), Fr.random()],
      [EthAddress.random(), Fr.random()],
    ];

    const call0 = new BatchCall(wallets[0], [
      await contract.methods.create_l2_to_l1_message_arbitrary_recipient_private(content1, recipient1).request(),
      await contract.methods.create_l2_to_l1_message_arbitrary_recipient_private(content2, recipient2).request(),
      await contract.methods.create_l2_to_l1_message_arbitrary_recipient_private(content3, recipient3).request(),
    ]);

    const call1 = contract.methods.create_l2_to_l1_message_arbitrary_recipient_private(content4, recipient4);

    const [l2TxReceipt0, l2TxReceipt1] = await Promise.all([call0.send().wait(), call1.send().wait()]);
    expect(l2TxReceipt0.blockNumber).toEqual(l2TxReceipt1.blockNumber);

    const block = await aztecNode.getBlock(l2TxReceipt0.blockNumber!);

    const l2ToL1Messages = block?.body.txEffects.flatMap(txEffect => txEffect.l2ToL1Msgs);
    // Not checking strict equality as ordering is not guaranteed - this should be covered in that we can recalculate the out hash below
    expect(l2ToL1Messages?.length).toEqual(4);

    // For each individual message, we are using our node API to grab the index and sibling path. We expect
    // the index to match the order of the block we obtained earlier. We also then use this sibling path to hash up to the root,
    // verifying that the expected root obtained through the message and the sibling path match the actual root
    // that was returned by the circuits in the header as out_hash.
    const singleMessage = makeL2ToL1Message(recipient4, content4);
    const [index, siblingPath] = await aztecNode.getL2ToL1MessageMembershipWitness(
      l2TxReceipt0.blockNumber!,
      singleMessage,
    );
    // The solo message is the only one in the tx, so it only requires a subtree of height 1
    // +1 for being rolled up
    expect(siblingPath.pathSize).toBe(2);
    const expectedRoot = calculateExpectedRoot(singleMessage, siblingPath as SiblingPath<2>, index);
    expect(expectedRoot.toString('hex')).toEqual(block?.header.contentCommitment.outHash.toString('hex'));

    const messageToConsume = makeL2ToL1Message(recipient2, content2);
    const [index2, siblingPath2] = await aztecNode.getL2ToL1MessageMembershipWitness(
      l2TxReceipt0.blockNumber!,
      messageToConsume,
    );
    // This message is in a group of 3, => it needs a subtree of height 2
    // +1 for being rolled up
    expect(siblingPath2.pathSize).toBe(3);

    // Outbox L1 tests
    // Since the outbox is only consumable when the block is proven, we need to set the block to be proven
    await cheatCodes.rollup.markAsProven(l2TxReceipt0.blockNumber ?? 0);

    // Check L1 has expected message tree
    const [l1Root, l1MinHeight] = await outbox.read.getRootData([l2TxReceipt0.blockNumber]);
    expect(l1Root).toEqual(`0x${block?.header.contentCommitment.outHash.toString('hex')}`);

    // The path for the single message should have the shortest possible height
    expect(l1MinHeight).toEqual(BigInt(siblingPath.pathSize));

    // Consume msg 2
    // Taken from l2_to_l1.test
    const msg2 = {
      sender: { actor: contract.address.toString() as `0x${string}`, version: 1n },
      recipient: {
        actor: recipient2.toString() as `0x${string}`,
        chainId: BigInt(deployL1ContractsValues.publicClient.chain.id),
      },
      content: content2.toString() as `0x${string}`,
    };

    const txHash = await outbox.write.consume(
      [
        msg2,
        BigInt(l2TxReceipt0.blockNumber!),
        BigInt(index2),
        siblingPath2.toBufferArray().map((buf: Buffer) => `0x${buf.toString('hex')}`) as readonly `0x${string}`[],
      ],
      {} as any,
    );
    const l1Receipt = await deployL1ContractsValues.publicClient.waitForTransactionReceipt({
      hash: txHash,
    });
    // Consume call goes through
    expect(l1Receipt.status).toEqual('success');

    const txLog = l1Receipt.logs[0];
    const topics = decodeEventLog({
      abi: OutboxAbi,
      data: txLog.data,
      topics: txLog.topics,
    }) as {
      eventName: 'MessageConsumed';
      args: {
        l2BlockNumber: bigint;
        root: `0x${string}`;
        messageHash: `0x${string}`;
        leafIndex: bigint;
      };
    };
    // Consumed the expected message
    expect(topics.args.messageHash).toStrictEqual(messageToConsume.toString());
    expect(topics.args.leafIndex).toStrictEqual(BigInt(index2));

    const consumeAgain = outbox.write.consume(
      [
        msg2,
        BigInt(l2TxReceipt0.blockNumber!),
        BigInt(index2),
        siblingPath2.toBufferArray().map((buf: Buffer) => `0x${buf.toString('hex')}`) as readonly `0x${string}`[],
      ],
      {} as any,
    );
    // Ensuring we cannot consume the same message again
    await expect(consumeAgain).rejects.toThrow();
  });

  it('Inserts two out messages in two transactions and verifies sibling paths of both the new messages', async () => {
    // Force txs to be in the same block
    await aztecNode.setConfig({ minTxsPerBlock: 2 });
    // recipient2 = msg.sender, so we can consume it later
    const [[recipient1, content1], [recipient2, content2]] = [
      [EthAddress.random(), Fr.random()],
      [EthAddress.fromString(deployL1ContractsValues.walletClient.account.address), Fr.random()],
    ];

    const call0 = contract.methods.create_l2_to_l1_message_arbitrary_recipient_private(content1, recipient1);
    const call1 = contract.methods.create_l2_to_l1_message_arbitrary_recipient_private(content2, recipient2);

    // resolve together to force the txs to be in the same block
    const [l2TxReceipt0, l2TxReceipt1] = await Promise.all([call0.send().wait(), call1.send().wait()]);
    expect(l2TxReceipt0.blockNumber).toEqual(l2TxReceipt1.blockNumber);

    const block = await aztecNode.getBlock(l2TxReceipt0.blockNumber!);

    const l2ToL1Messages = block?.body.txEffects.flatMap(txEffect => txEffect.l2ToL1Msgs);
    const messageToConsume = makeL2ToL1Message(recipient2, content2);

    // We cannot guarantee the order of txs in blocks
    expect(
      l2ToL1Messages?.map(l2ToL1Message =>
        l2ToL1Message.toString().includes(makeL2ToL1Message(recipient1, content1).toString()),
      ),
    );
    expect(l2ToL1Messages?.map(l2ToL1Message => l2ToL1Message.toString().includes(messageToConsume.toString())));

    // For each individual message, we are using our node API to grab the index and sibling path. We expect
    // the index to match the order of the block we obtained earlier. We also then use this sibling path to hash up to the root,
    // verifying that the expected root obtained through the message and the sibling path match the actual root
    // that was returned by the circuits in the header as out_hash.
    const [index, siblingPath] = await aztecNode.getL2ToL1MessageMembershipWitness(
      l2TxReceipt0.blockNumber!,
      l2ToL1Messages![0],
    );
    expect(siblingPath.pathSize).toBe(2);
    // We can only confirm the below index because we have taken the msg hash as the first of the block.body
    // It is not necesssarily the msg constructed from [recipient1, content1] above
    expect(index).toBe(0n);

    const [index2, siblingPath2] = await aztecNode.getL2ToL1MessageMembershipWitness(
      l2TxReceipt0.blockNumber!,
      l2ToL1Messages![1],
    );
    expect(siblingPath2.pathSize).toBe(2);
    // See above comment for confirming index
    expect(index2).toBe(2n);

    // Outbox L1 tests
    // Since the outbox is only consumable when the block is proven, we need to set the block to be proven
    await cheatCodes.rollup.markAsProven(l2TxReceipt0.blockNumber ?? 0);

    // Check L1 has expected message tree
    const [l1Root, l1MinHeight] = await outbox.read.getRootData([l2TxReceipt0.blockNumber]);
    expect(l1Root).toEqual(`0x${block?.header.contentCommitment.outHash.toString('hex')}`);
    // The path for the message should have the shortest possible height, since we only have one msg per tx
    expect(l1MinHeight).toEqual(BigInt(siblingPath.pathSize));

    // Consume msg 2
    // Taken from l2_to_l1.test
    const msg2 = {
      sender: { actor: contract.address.toString() as `0x${string}`, version: 1n },
      recipient: {
        actor: recipient2.toString() as `0x${string}`,
        chainId: BigInt(deployL1ContractsValues.publicClient.chain.id),
      },
      content: content2.toString() as `0x${string}`,
    };
    const [inputIndex, inputPath] = messageToConsume.equals(l2ToL1Messages![0])
      ? [index, siblingPath]
      : [index2, siblingPath2];
    const txHash = await outbox.write.consume(
      [
        msg2,
        BigInt(l2TxReceipt0.blockNumber!),
        BigInt(inputIndex),
        inputPath.toBufferArray().map((buf: Buffer) => `0x${buf.toString('hex')}`) as readonly `0x${string}`[],
      ],
      {} as any,
    );
    const l1Receipt = await deployL1ContractsValues.publicClient.waitForTransactionReceipt({
      hash: txHash,
    });
    // Consume call goes through
    expect(l1Receipt.status).toEqual('success');

    const txLog = l1Receipt.logs[0];
    const topics = decodeEventLog({
      abi: OutboxAbi,
      data: txLog.data,
      topics: txLog.topics,
    }) as {
      eventName: 'MessageConsumed';
      args: {
        l2BlockNumber: bigint;
        root: `0x${string}`;
        messageHash: `0x${string}`;
        leafIndex: bigint;
      };
    };
    // Consumed the expected message
    expect(topics.args.messageHash).toStrictEqual(messageToConsume.toString());
    expect(topics.args.leafIndex).toStrictEqual(BigInt(inputIndex));

    const consumeAgain = outbox.write.consume(
      [
        msg2,
        BigInt(l2TxReceipt0.blockNumber!),
        BigInt(index2),
        siblingPath2.toBufferArray().map((buf: Buffer) => `0x${buf.toString('hex')}`) as readonly `0x${string}`[],
      ],
      {} as any,
    );
    // Ensuring we cannot consume the same message again
    await expect(consumeAgain).rejects.toThrow();
  });

  function calculateExpectedRoot<N extends number>(
    l2ToL1Message: Fr,
    siblingPath: SiblingPath<N>,
    index: bigint,
  ): Buffer {
    const firstLayerInput: [Buffer, Buffer] =
      index & 0x1n
        ? [siblingPath.toBufferArray()[0], l2ToL1Message.toBuffer()]
        : [l2ToL1Message.toBuffer(), siblingPath.toBufferArray()[0]];
    const firstLayer = merkleSha256.hash(...firstLayerInput);
    if (siblingPath.pathSize === 1) {
      return truncateAndPad(firstLayer);
    }
    index /= 2n;
    // In the circuit, the 'firstLayer' is the kernel out hash, which is truncated to 31 bytes
    // To match the result, the below preimages and the output are truncated to 31 then padded
    const secondLayerInput: [Buffer, Buffer] =
      index & 0x1n
        ? [siblingPath.toBufferArray()[1], truncateAndPad(firstLayer)]
        : [truncateAndPad(firstLayer), siblingPath.toBufferArray()[1]];
    return truncateAndPad(merkleSha256.hash(...secondLayerInput));
  }

  function makeL2ToL1Message(recipient: EthAddress, content: Fr = Fr.ZERO): Fr {
    const leaf = sha256ToField([
      contract.address,
      new Fr(1), // aztec version
      recipient.toBuffer32(),
      new Fr(deployL1ContractsValues.publicClient.chain.id), // chain id
      content,
    ]);

    return leaf;
  }
});<|MERGE_RESOLUTION|>--- conflicted
+++ resolved
@@ -2,12 +2,8 @@
   type AccountWalletWithSecretKey,
   type AztecNode,
   BatchCall,
-<<<<<<< HEAD
+  type CheatCodes,
   type DeployL1ContractsReturnType,
-=======
-  type CheatCodes,
-  type DeployL1Contracts,
->>>>>>> db4853f1
   EthAddress,
   Fr,
   type SiblingPath,
