--- conflicted
+++ resolved
@@ -1,19 +1,15 @@
 import { AztecNodeService } from '@aztec/aztec-node';
-<<<<<<< HEAD
 import {
   AztecAddress,
   AztecRPCServer,
   Contract,
   ContractDeployer,
   Fr,
-  TxStatus,
+  EthAddress,
   Wallet,
   computeMessageSecretHash,
 } from '@aztec/aztec.js';
 import { PublicToPrivateContractAbi } from '@aztec/noir-contracts/examples';
-=======
-import { AztecAddress, AztecRPCServer, EthAddress } from '@aztec/aztec.js';
->>>>>>> c1439a38
 import { DebugLogger } from '@aztec/foundation/log';
 import { CrossChainTestHarness } from './cross_chain/test_harness.js';
 import { delay, setup } from './utils.js';
@@ -21,11 +17,8 @@
 describe('e2e_public_to_private_messaging', () => {
   let aztecNode: AztecNodeService;
   let aztecRpcServer: AztecRPCServer;
-<<<<<<< HEAD
   let wallet: Wallet;
   let accounts: AztecAddress[];
-=======
->>>>>>> c1439a38
   let logger: DebugLogger;
 
   let ethAccount: EthAddress;
@@ -70,7 +63,6 @@
     await crossChainTestHarness?.stop();
   });
 
-<<<<<<< HEAD
   const expectBalance = async (owner: AztecAddress, expectedBalance: bigint) => {
     const ownerPublicKey = await aztecRpcServer.getAccountPublicKey(owner);
     const [balance] = await contract.methods.getBalance(pointToPublicKey(ownerPublicKey)).view({ from: owner });
@@ -103,14 +95,6 @@
     // Create a secret for the transparent message
     const secret = Fr.random();
     const secretHash = await computeMessageSecretHash(secret);
-=======
-  it('Milestone 5.4: Should be able to create a commitment in a public function and spend in a private function', async () => {
-    // Generate a claim secret using pedersen
-    const l1TokenBalance = 1000000n;
-    const bridgeAmount = 100n;
-    const shieldAmount = 50n;
-    const publicBalanceSlot = 2n;
->>>>>>> c1439a38
 
     const [secret, secretHash] = await crossChainTestHarness.generateClaimSecret();
 
