--- conflicted
+++ resolved
@@ -28,8 +28,6 @@
 
   // LONDONTODO(Client): Change prover to implement this function.
   // LONDONTODO(Client): Delete this ill-placed test.
-<<<<<<< HEAD
-=======
   it(
     'constructs a private transaction',
     async () => {
@@ -77,9 +75,8 @@
     TIMEOUT,
   );
 
->>>>>>> 0db641c2
   it(
-    'constructs a private transaction',
+    'makes both public and private transfers',
     async () => {
       logger.info(
         `Starting test using function: ${provenAssets[0].address}:${provenAssets[0].methods.balance_of_private.selector}`,
@@ -94,118 +91,71 @@
         0,
       );
 
-      const [privateTx] = await Promise.all([privateInteraction.prove()]);
+      const publicBalance = await provenAssets[1].methods.balance_of_public(accounts[0].address).simulate();
+      const publicSendAmount = publicBalance / 2n;
+      expect(publicSendAmount).toBeGreaterThan(0n);
+      const publicInteraction = provenAssets[1].methods.transfer_public(
+        accounts[0].address,
+        accounts[1].address,
+        publicSendAmount,
+        0,
+      );
+      const [publicTx, privateTx] = await Promise.all([publicInteraction.prove(), privateInteraction.prove()]);
+
+      // This will recursively verify all app and kernel circuits involved in the private stage of this transaction!
+      logger.info(`Verifying kernel tail to public proof`);
+      await expect(t.circuitProofVerifier?.verifyProof(publicTx)).resolves.not.toThrow();
 
       // This will recursively verify all app and kernel circuits involved in the private stage of this transaction!
       logger.info(`Verifying private kernel tail proof`);
       await expect(t.circuitProofVerifier?.verifyProof(privateTx)).resolves.not.toThrow();
 
-      // LONDONTODO(Client): Generate a client proof.
-      // if (isGenerateTestDataEnabled()) {
-      //   const blockResults = getTestData('blockResults');
-      //   // the first blocks were setup blocks with fake proofs
-      //   // the last block is the one that was actually proven to the end
-      //   const blockResult: any = blockResults.at(-1);
+      const sentPrivateTx = privateInteraction.send();
+      const sentPublicTx = publicInteraction.send();
+      await Promise.all([
+        sentPrivateTx.wait({ timeout: 1200, interval: 10 }),
+        sentPublicTx.wait({ timeout: 1200, interval: 10 }),
+      ]);
+      tokenSim.transferPrivate(accounts[0].address, accounts[1].address, privateSendAmount);
+      tokenSim.transferPublic(accounts[0].address, accounts[1].address, publicSendAmount);
 
-      //   if (!blockResult) {
-      //     // fail the test. User asked for fixtures but we don't have any
-      //     throw new Error('No block result found in test data');
-      //   }
+      if (isGenerateTestDataEnabled()) {
+        const blockResults = getTestData('blockResults');
+        // the first blocks were setup blocks with fake proofs
+        // the last block is the one that was actually proven to the end
+        const blockResult: any = blockResults.at(-1);
 
-      //   writeTestData(
-      //     'yarn-project/end-to-end/src/fixtures/dumps/block_result.json',
-      //     JSON.stringify({
-      //       block: blockResult.block.toString(),
-      //       proof: blockResult.proof.toString(),
-      //       aggregationObject: blockResult.aggregationObject.map((x: Fr) => x.toString()),
-      //     }),
-      //   );
-      // }
+        if (!blockResult) {
+          // fail the test. User asked for fixtures but we don't have any
+          throw new Error('No block result found in test data');
+        }
+
+        writeTestData(
+          'yarn-project/end-to-end/src/fixtures/dumps/block_result.json',
+          JSON.stringify({
+            block: blockResult.block.toString(),
+            proof: blockResult.proof.toString(),
+            aggregationObject: blockResult.aggregationObject.map((x: Fr) => x.toString()),
+          }),
+        );
+      }
     },
     TIMEOUT,
   );
 
-  // it(
-  //   'makes both public and private transfers',
-  //   async () => {
-  //     logger.info(
-  //       `Starting test using function: ${provenAssets[0].address}:${provenAssets[0].methods.balance_of_private.selector}`,
-  //     );
-  //     const privateBalance = await provenAssets[0].methods.balance_of_private(accounts[0].address).simulate();
-  //     const privateSendAmount = privateBalance / 2n;
-  //     expect(privateSendAmount).toBeGreaterThan(0n);
-  //     const privateInteraction = provenAssets[0].methods.transfer(
-  //       accounts[0].address,
-  //       accounts[1].address,
-  //       privateSendAmount,
-  //       0,
-  //     );
+  it('rejects txs with invalid proofs', async () => {
+    const privateInteraction = t.fakeProofsAsset.methods.transfer(accounts[0].address, accounts[1].address, 1, 0);
+    const publicInteraction = t.fakeProofsAsset.methods.transfer_public(accounts[0].address, accounts[1].address, 1, 0);
 
-  //     const publicBalance = await provenAssets[1].methods.balance_of_public(accounts[0].address).simulate();
-  //     const publicSendAmount = publicBalance / 2n;
-  //     expect(publicSendAmount).toBeGreaterThan(0n);
-  //     const publicInteraction = provenAssets[1].methods.transfer_public(
-  //       accounts[0].address,
-  //       accounts[1].address,
-  //       publicSendAmount,
-  //       0,
-  //     );
-  //     const [publicTx, privateTx] = await Promise.all([publicInteraction.prove(), privateInteraction.prove()]);
+    const sentPrivateTx = privateInteraction.send();
+    const sentPublicTx = publicInteraction.send();
 
-  //     // This will recursively verify all app and kernel circuits involved in the private stage of this transaction!
-  //     logger.info(`Verifying kernel tail to public proof`);
-  //     await expect(t.circuitProofVerifier?.verifyProof(publicTx)).resolves.not.toThrow();
+    const results = await Promise.allSettled([
+      sentPrivateTx.wait({ timeout: 10, interval: 0.1 }),
+      sentPublicTx.wait({ timeout: 10, interval: 0.1 }),
+    ]);
 
-  //     // This will recursively verify all app and kernel circuits involved in the private stage of this transaction!
-  //     logger.info(`Verifying private kernel tail proof`);
-  //     await expect(t.circuitProofVerifier?.verifyProof(privateTx)).resolves.not.toThrow();
-
-  //     const sentPrivateTx = privateInteraction.send();
-  //     const sentPublicTx = publicInteraction.send();
-  //     await Promise.all([
-  //       sentPrivateTx.wait({ timeout: 1200, interval: 10 }),
-  //       sentPublicTx.wait({ timeout: 1200, interval: 10 }),
-  //     ]);
-  //     tokenSim.transferPrivate(accounts[0].address, accounts[1].address, privateSendAmount);
-  //     tokenSim.transferPublic(accounts[0].address, accounts[1].address, publicSendAmount);
-
-  //     if (isGenerateTestDataEnabled()) {
-  //       const blockResults = getTestData('blockResults');
-  //       // the first blocks were setup blocks with fake proofs
-  //       // the last block is the one that was actually proven to the end
-  //       const blockResult: any = blockResults.at(-1);
-
-  //       if (!blockResult) {
-  //         // fail the test. User asked for fixtures but we don't have any
-  //         throw new Error('No block result found in test data');
-  //       }
-
-  //       writeTestData(
-  //         'yarn-project/end-to-end/src/fixtures/dumps/block_result.json',
-  //         JSON.stringify({
-  //           block: blockResult.block.toString(),
-  //           proof: blockResult.proof.toString(),
-  //           aggregationObject: blockResult.aggregationObject.map((x: Fr) => x.toString()),
-  //         }),
-  //       );
-  //     }
-  //   },
-  //   TIMEOUT,
-  // );
-
-  // it('rejects txs with invalid proofs', async () => {
-  //   const privateInteraction = t.fakeProofsAsset.methods.transfer(accounts[0].address, accounts[1].address, 1, 0);
-  //   const publicInteraction = t.fakeProofsAsset.methods.transfer_public(accounts[0].address, accounts[1].address, 1, 0);
-
-  //   const sentPrivateTx = privateInteraction.send();
-  //   const sentPublicTx = publicInteraction.send();
-
-  //   const results = await Promise.allSettled([
-  //     sentPrivateTx.wait({ timeout: 10, interval: 0.1 }),
-  //     sentPublicTx.wait({ timeout: 10, interval: 0.1 }),
-  //   ]);
-
-  //   expect(String((results[0] as PromiseRejectedResult).reason)).toMatch(/Tx dropped by P2P node/);
-  //   expect(String((results[1] as PromiseRejectedResult).reason)).toMatch(/Tx dropped by P2P node/);
-  // });
+    expect(String((results[0] as PromiseRejectedResult).reason)).toMatch(/Tx dropped by P2P node/);
+    expect(String((results[1] as PromiseRejectedResult).reason)).toMatch(/Tx dropped by P2P node/);
+  });
 });