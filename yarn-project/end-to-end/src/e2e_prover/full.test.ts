import { type AztecAddress, EthAddress } from '@aztec/aztec.js';
import { getTestData, isGenerateTestDataEnabled } from '@aztec/foundation/testing';
import { updateProtocolCircuitSampleInputs } from '@aztec/foundation/testing/files';
import { FeeJuicePortalAbi, RewardDistributorAbi, RollupAbi, TestERC20Abi } from '@aztec/l1-artifacts';

import TOML from '@iarna/toml';
import '@jest/globals';
import { type Chain, type GetContractReturnType, type HttpTransport, type PublicClient, getContract } from 'viem';

import { FullProverTest } from './e2e_prover_test.js';

const TIMEOUT = 5_000_000;

// This makes AVM proving throw if there's a failure.
process.env.AVM_PROVING_STRICT = '1';

describe('full_prover', () => {
  const realProofs = !['true', '1'].includes(process.env.FAKE_PROOFS ?? '');
  const COINBASE_ADDRESS = EthAddress.random();
  const t = new FullProverTest('full_prover', 1, COINBASE_ADDRESS, realProofs);

  let { provenAssets, accounts, tokenSim, logger, cheatCodes } = t;
  let sender: AztecAddress;
  let recipient: AztecAddress;

  let rollup: GetContractReturnType<typeof RollupAbi, PublicClient<HttpTransport, Chain>>;
  let rewardDistributor: GetContractReturnType<typeof RewardDistributorAbi, PublicClient<HttpTransport, Chain>>;
  let feeJuiceToken: GetContractReturnType<typeof TestERC20Abi, PublicClient<HttpTransport, Chain>>;
  let feeJuicePortal: GetContractReturnType<typeof FeeJuicePortalAbi, PublicClient<HttpTransport, Chain>>;

  beforeAll(async () => {
    await t.applyBaseSnapshots();
    await t.applyMintSnapshot();
    await t.setup();
    await t.deployVerifier();

    ({ provenAssets, accounts, tokenSim, logger, cheatCodes } = t);
    [sender, recipient] = accounts.map(a => a.address);

    rollup = getContract({
      abi: RollupAbi,
      address: t.l1Contracts.l1ContractAddresses.rollupAddress.toString(),
      client: t.l1Contracts.publicClient,
    });

    rewardDistributor = getContract({
      abi: RewardDistributorAbi,
      address: t.l1Contracts.l1ContractAddresses.rewardDistributorAddress.toString(),
      client: t.l1Contracts.publicClient,
    });
<<<<<<< HEAD
  }, 120_000);
=======

    feeJuicePortal = getContract({
      abi: FeeJuicePortalAbi,
      address: t.l1Contracts.l1ContractAddresses.feeJuicePortalAddress.toString(),
      client: t.l1Contracts.publicClient,
    });

    feeJuiceToken = getContract({
      abi: TestERC20Abi,
      address: t.l1Contracts.l1ContractAddresses.feeJuiceAddress.toString(),
      client: t.l1Contracts.publicClient,
    });
  }, 60_000);
>>>>>>> 90b9fbf6

  afterAll(async () => {
    await t.teardown();
  });

  afterEach(async () => {
    await t.tokenSim.check();
  });

  it(
    'makes both public and private transfers',
    async () => {
      logger.info(`Starting test for public and private transfer`);

      const balance = await feeJuiceToken.read.balanceOf([feeJuicePortal.address]);
      logger.info(`Balance of fee juice token: ${balance}`);

      expect(balance).toBeGreaterThan(0n);

      const canonicalAddress = await feeJuicePortal.read.canonicalRollup();
      logger.info(`Canonical address: ${canonicalAddress}`);
      expect(canonicalAddress.toLowerCase()).toBe(
        t.l1Contracts.l1ContractAddresses.rollupAddress.toString().toLowerCase(),
      );

      // Create the two transactions
      const privateBalance = await provenAssets[0].methods.balance_of_private(sender).simulate();
      const privateSendAmount = privateBalance / 10n;
      expect(privateSendAmount).toBeGreaterThan(0n);
      const privateInteraction = provenAssets[0].methods.transfer(recipient, privateSendAmount);

      const publicBalance = await provenAssets[1].methods.balance_of_public(sender).simulate();
      const publicSendAmount = publicBalance / 10n;
      expect(publicSendAmount).toBeGreaterThan(0n);
      const publicInteraction = provenAssets[1].methods.transfer_in_public(sender, recipient, publicSendAmount, 0);

      // Prove them
      logger.info(`Proving txs`);
      const provingOpts = { skipPublicSimulation: true };
      const [publicProvenTx, privateProvenTx] = await Promise.all([
        publicInteraction.prove(provingOpts),
        privateInteraction.prove(provingOpts),
      ]);

      // Verify them
      logger.info(`Verifying txs`);
      await expect(t.circuitProofVerifier?.verifyProof(publicProvenTx)).resolves.not.toThrow();
      await expect(t.circuitProofVerifier?.verifyProof(privateProvenTx)).resolves.not.toThrow();

      // Sends the txs to node and awaits them to be mined separately, so they land on different blocks,
      // and we have more than one block in the epoch we end up proving
      logger.info(`Sending private tx`);
      const txPrivate = privateProvenTx.send();
      await txPrivate.wait({ timeout: 300, interval: 10, proven: false });

      logger.info(`Sending public tx`);
      const txPublic = publicProvenTx.send();
      await txPublic.wait({ timeout: 300, interval: 10, proven: false });

      logger.info(`Both txs have been mined`);
      const txs = [txPrivate, txPublic];

      // Flag the transfers on the token simulator
      tokenSim.transferPrivate(sender, recipient, privateSendAmount);
      tokenSim.transferPublic(sender, recipient, publicSendAmount);

      // Warp to the next epoch
      const epoch = await cheatCodes.rollup.getEpoch();
      logger.info(`Advancing from epoch ${epoch} to next epoch`);
      await cheatCodes.rollup.advanceToNextEpoch();

      const rewardsBeforeCoinbase = await rollup.read.getSequencerRewards([COINBASE_ADDRESS.toString()]);
      const rewardsBeforeProver = await rollup.read.getSpecificProverRewardsForEpoch([
        epoch,
        t.proverAddress.toString(),
      ]);
      const oldProvenBlockNumber = await rollup.read.getProvenBlockNumber();

      // And wait for the first pair of txs to be proven
      logger.info(`Awaiting proof for the previous epoch`);
      await Promise.all(txs.map(tx => tx.wait({ timeout: 300, interval: 10, proven: true, provenTimeout: 3000 })));

      const newProvenBlockNumber = await rollup.read.getProvenBlockNumber();
      expect(newProvenBlockNumber).toBeGreaterThan(oldProvenBlockNumber);
      expect(await rollup.read.getPendingBlockNumber()).toBe(newProvenBlockNumber);

      logger.info(`checking rewards for coinbase: ${COINBASE_ADDRESS.toString()}`);
      const rewardsAfterCoinbase = await rollup.read.getSequencerRewards([COINBASE_ADDRESS.toString()]);
      expect(rewardsAfterCoinbase).toBeGreaterThan(rewardsBeforeCoinbase);

      const rewardsAfterProver = await rollup.read.getSpecificProverRewardsForEpoch([
        epoch,
        t.proverAddress.toString(),
      ]);
      expect(rewardsAfterProver).toBeGreaterThan(rewardsBeforeProver);

      const blockReward = (await rewardDistributor.read.BLOCK_REWARD()) as bigint;
      const fees = (
        await Promise.all([
          t.aztecNode.getBlock(Number(newProvenBlockNumber - 1n)),
          t.aztecNode.getBlock(Number(newProvenBlockNumber)),
        ])
      ).map(b => b!.header.totalFees.toBigInt());

      const totalRewards = fees.map(fee => fee + blockReward).reduce((acc, reward) => acc + reward, 0n);
      const sequencerGain = rewardsAfterCoinbase - rewardsBeforeCoinbase;
      const proverGain = rewardsAfterProver - rewardsBeforeProver;

      // May be less than totalRewards due to burn.
      expect(sequencerGain + proverGain).toBeLessThanOrEqual(totalRewards);
    },
    TIMEOUT,
  );

  it('generates sample Prover.toml files if generate test data is on', async () => {
    if (!isGenerateTestDataEnabled() || realProofs) {
      return;
    }

    // Create the two transactions
    const privateBalance = await provenAssets[0].methods.balance_of_private(sender).simulate();
    const privateSendAmount = privateBalance / 20n;
    expect(privateSendAmount).toBeGreaterThan(0n);
    const firstPrivateInteraction = provenAssets[0].methods.transfer(recipient, privateSendAmount);

    const publicBalance = await provenAssets[1].methods.balance_of_public(sender).simulate();
    const publicSendAmount = publicBalance / 10n;
    expect(publicSendAmount).toBeGreaterThan(0n);
    const publicInteraction = provenAssets[1].methods.transfer_in_public(sender, recipient, publicSendAmount, 0);

    // Prove them
    logger.info(`Proving txs`);
    const provingOpts = { skipPublicSimulation: true };
    const [publicProvenTx, firstPrivateProvenTx] = await Promise.all([
      publicInteraction.prove(provingOpts),
      firstPrivateInteraction.prove(provingOpts),
    ]);

    // Sends the txs to node and awaits them to be mined separately, so they land on different blocks,
    // and we have more than one block in the epoch we end up proving
    logger.info(`Sending private txs`);
    // First block, one private tx
    const firstTxPrivate = firstPrivateProvenTx.send();
    await firstTxPrivate.wait({ timeout: 300, interval: 10, proven: false });

    // Create and send a set of 3 txs for the second block,
    // so we end up with three blocks and have merge and block-merge circuits
    const secondBlockInteractions = [
      provenAssets[0].methods.transfer(recipient, privateSendAmount),
      provenAssets[0].methods.set_admin(sender),
      provenAssets[1].methods.transfer_in_public(sender, recipient, publicSendAmount, 0),
    ];
    const secondBlockProvenTxs = await Promise.all(secondBlockInteractions.map(p => p.prove(provingOpts)));
    const secondBlockTxs = await Promise.all(secondBlockProvenTxs.map(p => p.send()));
    await Promise.all(secondBlockTxs.map(t => t.wait({ timeout: 300, interval: 10, proven: false })));

    logger.info(`Sending public tx`);
    // Third block, one public tx
    const txPublic = publicProvenTx.send();
    await txPublic.wait({ timeout: 300, interval: 10, proven: false });

    logger.info(`All txs have been mined`);
    const txs = [firstTxPrivate, ...secondBlockTxs, txPublic];

    // Flag the transfers on the token simulator
    tokenSim.transferPrivate(sender, recipient, privateSendAmount);
    tokenSim.transferPrivate(sender, recipient, privateSendAmount);
    tokenSim.transferPublic(sender, recipient, publicSendAmount);
    tokenSim.transferPublic(sender, recipient, publicSendAmount);

    // Warp to the next epoch
    const epoch = await cheatCodes.rollup.getEpoch();
    logger.info(`Advancing from epoch ${epoch} to next epoch`);
    await cheatCodes.rollup.advanceToNextEpoch();

    // And wait for the first pair of txs to be proven
    logger.info(`Awaiting proof for the previous epoch`);
    await Promise.all(txs.map(tx => tx.wait({ timeout: 300, interval: 10, proven: true, provenTimeout: 1500 })));

    [
      'private-kernel-init',
      'private-kernel-inner',
      'private-kernel-tail',
      'private-kernel-tail-to-public',
      'private-kernel-reset',
      'rollup-base-private',
      'rollup-base-public',
      'rollup-merge',
      'rollup-block-root',
      'rollup-block-merge',
      'rollup-root',
    ].forEach(circuitName => {
      const data = getTestData(circuitName);
      if (data) {
        updateProtocolCircuitSampleInputs(circuitName, TOML.stringify(data[0] as any));
      }
    });
  });

  it('rejects txs with invalid proofs', async () => {
    if (!realProofs) {
      t.logger.warn(`Skipping test with fake proofs`);
      return;
    }

    const privateInteraction = t.fakeProofsAsset.methods.transfer(recipient, 1n);
    const publicInteraction = t.fakeProofsAsset.methods.transfer_in_public(sender, recipient, 1n, 0);

    const sentPrivateTx = privateInteraction.send({ skipPublicSimulation: true });
    const sentPublicTx = publicInteraction.send({ skipPublicSimulation: true });

    const results = await Promise.allSettled([
      sentPrivateTx.wait({ timeout: 10, interval: 0.1 }),
      sentPublicTx.wait({ timeout: 10, interval: 0.1 }),
    ]);

    expect(String((results[0] as PromiseRejectedResult).reason)).toMatch(/Tx dropped by P2P node/);
    expect(String((results[1] as PromiseRejectedResult).reason)).toMatch(/Tx dropped by P2P node/);
  });
});<|MERGE_RESOLUTION|>--- conflicted
+++ resolved
@@ -48,9 +48,6 @@
       address: t.l1Contracts.l1ContractAddresses.rewardDistributorAddress.toString(),
       client: t.l1Contracts.publicClient,
     });
-<<<<<<< HEAD
-  }, 120_000);
-=======
 
     feeJuicePortal = getContract({
       abi: FeeJuicePortalAbi,
@@ -63,8 +60,7 @@
       address: t.l1Contracts.l1ContractAddresses.feeJuiceAddress.toString(),
       client: t.l1Contracts.publicClient,
     });
-  }, 60_000);
->>>>>>> 90b9fbf6
+  }, 120_000);
 
   afterAll(async () => {
     await t.teardown();
