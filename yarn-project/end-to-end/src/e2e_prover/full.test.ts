import { type AztecAddress, retryUntil } from '@aztec/aztec.js';

import '@jest/globals';

import { FullProverTest } from './e2e_prover_test.js';

const TIMEOUT = 1_800_000;

// This makes AVM proving throw if there's a failure.
process.env.AVM_PROVING_STRICT = '1';

describe('full_prover', () => {
  const realProofs = !['true', '1'].includes(process.env.FAKE_PROOFS ?? '');
  const t = new FullProverTest('full_prover', 1, realProofs);

  let { provenAssets, accounts, tokenSim, logger, cheatCodes } = t;
  let sender: AztecAddress;
  let recipient: AztecAddress;

  beforeAll(async () => {
    await t.applyBaseSnapshots();
    await t.applyMintSnapshot();
    await t.setup();
    await t.deployVerifier();

    ({ provenAssets, accounts, tokenSim, logger, cheatCodes } = t);
    [sender, recipient] = accounts.map(a => a.address);
  });

  afterAll(async () => {
    await t.teardown();
  });

  afterEach(async () => {
    await t.tokenSim.check();
  });

  it(
    'makes both public and private transfers',
    async () => {
      logger.info(`Starting test for public and private transfer`);

      // Create the two transactions
      const privateBalance = await provenAssets[0].methods.balance_of_private(sender).simulate();
      const privateSendAmount = privateBalance / 10n;
      expect(privateSendAmount).toBeGreaterThan(0n);
      const privateInteraction = provenAssets[0].methods.transfer(recipient, privateSendAmount);

      const publicBalance = await provenAssets[1].methods.balance_of_public(sender).simulate();
      const publicSendAmount = publicBalance / 10n;
      expect(publicSendAmount).toBeGreaterThan(0n);
      const publicInteraction = provenAssets[1].methods.transfer_public(sender, recipient, publicSendAmount, 0);

      // Prove them
      logger.info(`Proving txs`);
      const provingOpts = { skipPublicSimulation: true };
      const [publicProvenTx, privateProvenTx] = await Promise.all([
        publicInteraction.prove(provingOpts),
        privateInteraction.prove(provingOpts),
      ]);

      // Verify them
      logger.info(`Verifying txs`);
      await expect(t.circuitProofVerifier?.verifyProof(publicProvenTx)).resolves.not.toThrow();
      await expect(t.circuitProofVerifier?.verifyProof(privateProvenTx)).resolves.not.toThrow();

<<<<<<< HEAD
      // Sends the txs to node and awaits them to be mined
      logger.info(`Sending txs`);
      const txs = [privateProvenTx.send(), publicProvenTx.send()];
      logger.info(`Awaiting txs to be mined`);
      await Promise.all(txs.map(tx => tx.wait({ timeout: 300, interval: 10, proven: false })));
=======
      // Sends the txs to node and awaits them to be mined separately, so they land on different blocks,
      // and we have more than one block in the epoch we end up proving
      logger.info(`Sending private tx`);
      const sendOpts = { skipPublicSimulation: true };
      const txPrivate = privateInteraction.send(sendOpts);
      await txPrivate.wait({ timeout: 300, interval: 10, proven: false });

      logger.info(`Sending public tx`);
      const txPublic = publicInteraction.send(sendOpts);
      await txPublic.wait({ timeout: 300, interval: 10, proven: false });

      logger.info(`Both txs have been mined`);
      const txs = [txPrivate, txPublic];
>>>>>>> 69a6f46e

      // Flag the transfers on the token simulator
      tokenSim.transferPrivate(sender, recipient, privateSendAmount);
      tokenSim.transferPublic(sender, recipient, publicSendAmount);

      // Warp to the next epoch
      const epoch = await cheatCodes.rollup.getEpoch();
      logger.info(`Advancing from epoch ${epoch} to next epoch`);
      await cheatCodes.rollup.advanceToNextEpoch();

      // Wait until the prover node submits a quote
      logger.info(`Waiting for prover node to submit quote for epoch ${epoch}`);
      await retryUntil(() => t.aztecNode.getEpochProofQuotes(epoch).then(qs => qs.length > 0), 'quote', 60, 1);

      // Send another tx so the sequencer can assemble a block that includes the prover node claim
      // so the prover node starts proving
      logger.info(`Sending tx to trigger a new block that includes the quote from the prover node`);
      const sendOpts = { skipPublicSimulation: true };
      await provenAssets[0].methods
        .transfer(recipient, privateSendAmount)
        .send(sendOpts)
        .wait({ timeout: 300, interval: 10 });
      tokenSim.transferPrivate(sender, recipient, privateSendAmount);

      // Expect the block to have a claim
      const claim = await cheatCodes.rollup.getProofClaim();
      expect(claim).toBeDefined();
      expect(claim?.epochToProve).toEqual(epoch);

      // And wait for the first pair of txs to be proven
      logger.info(`Awaiting proof for the previous epoch`);
      await Promise.all(txs.map(tx => tx.wait({ timeout: 300, interval: 10, proven: true, provenTimeout: 1500 })));
    },
    TIMEOUT,
  );

  it('rejects txs with invalid proofs', async () => {
    if (!realProofs) {
      t.logger.warn(`Skipping test with fake proofs`);
      return;
    }

    const privateInteraction = t.fakeProofsAsset.methods.transfer(recipient, 1n);
    const publicInteraction = t.fakeProofsAsset.methods.transfer_public(sender, recipient, 1n, 0);

    const sentPrivateTx = privateInteraction.send({ skipPublicSimulation: true });
    const sentPublicTx = publicInteraction.send({ skipPublicSimulation: true });

    const results = await Promise.allSettled([
      sentPrivateTx.wait({ timeout: 10, interval: 0.1 }),
      sentPublicTx.wait({ timeout: 10, interval: 0.1 }),
    ]);

    expect(String((results[0] as PromiseRejectedResult).reason)).toMatch(/Tx dropped by P2P node/);
    expect(String((results[1] as PromiseRejectedResult).reason)).toMatch(/Tx dropped by P2P node/);
  });
});<|MERGE_RESOLUTION|>--- conflicted
+++ resolved
@@ -64,27 +64,18 @@
       await expect(t.circuitProofVerifier?.verifyProof(publicProvenTx)).resolves.not.toThrow();
       await expect(t.circuitProofVerifier?.verifyProof(privateProvenTx)).resolves.not.toThrow();
 
-<<<<<<< HEAD
-      // Sends the txs to node and awaits them to be mined
-      logger.info(`Sending txs`);
-      const txs = [privateProvenTx.send(), publicProvenTx.send()];
-      logger.info(`Awaiting txs to be mined`);
-      await Promise.all(txs.map(tx => tx.wait({ timeout: 300, interval: 10, proven: false })));
-=======
       // Sends the txs to node and awaits them to be mined separately, so they land on different blocks,
       // and we have more than one block in the epoch we end up proving
       logger.info(`Sending private tx`);
-      const sendOpts = { skipPublicSimulation: true };
-      const txPrivate = privateInteraction.send(sendOpts);
+      const txPrivate = privateProvenTx.send();
       await txPrivate.wait({ timeout: 300, interval: 10, proven: false });
 
       logger.info(`Sending public tx`);
-      const txPublic = publicInteraction.send(sendOpts);
+      const txPublic = privateProvenTx.send();
       await txPublic.wait({ timeout: 300, interval: 10, proven: false });
 
       logger.info(`Both txs have been mined`);
       const txs = [txPrivate, txPublic];
->>>>>>> 69a6f46e
 
       // Flag the transfers on the token simulator
       tokenSim.transferPrivate(sender, recipient, privateSendAmount);
