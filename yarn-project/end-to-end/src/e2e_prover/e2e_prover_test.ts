--- conflicted
+++ resolved
@@ -12,12 +12,8 @@
   type CompleteAddress,
   type DeployL1Contracts,
   EthAddress,
-<<<<<<< HEAD
-  Fr,
-=======
   type Fq,
   type Fr,
->>>>>>> f54db75a
   type Logger,
   type PXE,
   createLogger,
@@ -295,7 +291,6 @@
       txGatheringIntervalMs: 1000,
       txGatheringMaxParallelRequests: 100,
     };
-<<<<<<< HEAD
     const { prefilledPublicData } = await getGenesisValues(this.context.initialFundedAccounts.map(a => a.address));
     this.proverNode = await createProverNode(
       proverConfig,
@@ -306,15 +301,7 @@
       },
       { prefilledPublicData },
     );
-    await this.proverNode.start();
-=======
-    this.proverNode = await createProverNode(proverConfig, {
-      aztecNodeTxProvider: this.aztecNode,
-      archiver: archiver as Archiver,
-      blobSinkClient,
-    });
     this.proverNode.start();
->>>>>>> f54db75a
 
     this.logger.warn(`Proofs are now enabled`);
     return this;
