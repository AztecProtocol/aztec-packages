import type { Logger } from '@aztec/aztec.js';
import { BBNativePrivateKernelProver } from '@aztec/bb-prover/client/native';
import { BBWASMBundlePrivateKernelProver } from '@aztec/bb-prover/client/wasm/bundle';
import { createLogger, logger } from '@aztec/foundation/log';
import { Timer } from '@aztec/foundation/timer';
import { WASMSimulator } from '@aztec/simulator/client';
import type { PrivateExecutionStep } from '@aztec/stdlib/kernel';
import type { ProvingTimings, SimulationTimings } from '@aztec/stdlib/tx';

import { Decoder } from 'msgpackr';
import { readFile, readdir, writeFile } from 'node:fs/promises';
import { join } from 'node:path';

<<<<<<< HEAD
import { type Log, type ProverType, ProxyLogger, generateBenchmark } from './utils.js';
=======
import { type Log, type ProverType, ProxyLogger, generateBenchmark } from './benchmark.js';
>>>>>>> 5b3fbf43

type NativeProverConfig = { bbBinaryPath?: string; bbWorkingDirectory?: string };

async function createProver(config: NativeProverConfig = {}, log: Logger) {
  const simulationProvider = new WASMSimulator();
  if (!config.bbBinaryPath || !config.bbWorkingDirectory) {
    return { prover: new BBWASMBundlePrivateKernelProver(simulationProvider, 16, log), type: 'wasm' as ProverType };
  } else {
    const bbConfig = config as Required<NativeProverConfig>;
    return {
      prover: await BBNativePrivateKernelProver.new({ bbSkipCleanup: false, ...bbConfig }, simulationProvider, log),
      type: 'native' as ProverType,
    };
  }
}

async function main() {
  ProxyLogger.create();
  const proxyLogger = ProxyLogger.getInstance();
  const ivcFolder = process.env.CAPTURE_IVC_FOLDER;
  if (!ivcFolder) {
    throw new Error('CAPTURE_IVC_FOLDER is not set');
  }
  const flows = await readdir(ivcFolder);
  logger.info(`Flows in ${ivcFolder}: \n${flows.map(flowName => `\t- ${flowName}`).join('\n')}`);
  const { prover, type: proverType } = await createProver(
    { bbBinaryPath: process.env.BB_BINARY_PATH, bbWorkingDirectory: process.env.BB_WORKING_DIRECTORY },
    proxyLogger.createLogger('bb:prover'),
  );

  const userLog = createLogger('client_ivc_flows:data_processor');

  for (const flow of flows) {
    userLog.info(`Processing flow ${flow}`);
    const ivcInputs = await readFile(join(ivcFolder, flow, 'ivc-inputs.msgpack'));
    const stepsFromFile: PrivateExecutionStep[] = new Decoder({ useRecords: false }).unpack(ivcInputs);
    const witnesses = await readFile(join(ivcFolder, flow, 'witnesses.json'));

    const witnessStack = JSON.parse(witnesses.toString()).map((witnessMap: Record<string, string>) => {
      return new Map<number, string>(Object.entries(witnessMap).map(([k, v]) => [Number(k), v]));
    });
    const profileFile = await readFile(join(ivcFolder, flow, 'profile.json'));
    const profile = JSON.parse(profileFile.toString()) as {
      timings: ProvingTimings | SimulationTimings;
      steps: {
        functionName: string;
        gateCount: number;
        timings: { witgen: number; gateCount: number };
      }[];
    };
    const privateExecutionSteps: PrivateExecutionStep[] = profile.steps.map((step, i) => ({
      functionName: step.functionName,
      gateCount: step.gateCount,
      bytecode: stepsFromFile[i].bytecode,
      // TODO(AD) do we still want to take this from witness.json?
      witness: witnessStack[i],
      vk: stepsFromFile[i].vk,
      timings: {
        witgen: step.timings.witgen,
        gateCount: step.timings.witgen,
      },
    }));

    let error: any;
    let currentLogs: Log[] = [];
    let provingTime;
    try {
      const provingTimer = new Timer();
      await prover.createClientIvcProof(privateExecutionSteps);
      provingTime = provingTimer.ms();
    } catch (e) {
      userLog.error(`Failed to generate client ivc proof for ${flow}`, e);
      error = (e as Error).message;
    }
    // Extract logs from this run from the proxy and write them to disk unconditionally
    currentLogs = proxyLogger.getLogs();
    await writeFile(join(ivcFolder, flow, 'logs.json'), JSON.stringify(currentLogs, null, 2));
    if (!(profile.timings as ProvingTimings).proving) {
      (profile.timings as ProvingTimings).proving = provingTime;
    }
    const benchmark = generateBenchmark(flow, currentLogs, profile.timings, privateExecutionSteps, proverType, error);
    await writeFile(join(ivcFolder, flow, 'benchmark.json'), JSON.stringify(benchmark, null, 2));
    proxyLogger.flushLogs();
  }
}

try {
  await main();
} catch (e) {
  // eslint-disable-next-line no-console
  console.error(e);
  process.exit(1);
}<|MERGE_RESOLUTION|>--- conflicted
+++ resolved
@@ -11,11 +11,7 @@
 import { readFile, readdir, writeFile } from 'node:fs/promises';
 import { join } from 'node:path';
 
-<<<<<<< HEAD
-import { type Log, type ProverType, ProxyLogger, generateBenchmark } from './utils.js';
-=======
 import { type Log, type ProverType, ProxyLogger, generateBenchmark } from './benchmark.js';
->>>>>>> 5b3fbf43
 
 type NativeProverConfig = { bbBinaryPath?: string; bbWorkingDirectory?: string };
 
