import { AccountWallet, type AztecNode, Fr, type SimulateMethodOptions } from '@aztec/aztec.js';
import { FEE_FUNDING_FOR_TESTER_ACCOUNT } from '@aztec/constants';
import type { FPCContract } from '@aztec/noir-contracts.js/FPC';
import type { SponsoredFPCContract } from '@aztec/noir-contracts.js/SponsoredFPC';
import { TokenContract } from '@aztec/noir-contracts.js/Token';

import { jest } from '@jest/globals';

import { mintNotes } from '../../fixtures/token_utils.js';
<<<<<<< HEAD
=======
import { captureProfile } from './benchmark.js';
>>>>>>> 5b3fbf43
import { type AccountType, type BenchmarkingFeePaymentMethod, ClientFlowsBenchmark } from './client_flows_benchmark.js';
import { captureProfile } from './utils.js';

jest.setTimeout(1_600_000);

const AMOUNT_PER_NOTE = 1_000_000;

const MINIMUM_NOTES_FOR_RECURSION_LEVEL = [0, 2, 10];

describe('Transfer benchmark', () => {
  const t = new ClientFlowsBenchmark('transfers');
  // The admin that aids in the setup of the test
  let adminWallet: AccountWallet;
  // FPC that accepts bananas
  let bananaFPC: FPCContract;
  // BananaCoin Token contract, just used to pay fees in this scenario
  let bananaCoin: TokenContract;
  // CandyBarCoin Token contract, which we want to transfer
  let candyBarCoin: TokenContract;
  // Sponsored FPC contract
  let sponsoredFPC: SponsoredFPCContract;
  // Aztec node
  let node: AztecNode;
  // Benchmarking configuration
  const config = t.config.transfers;

  beforeAll(async () => {
    await t.applyBaseSnapshots();
    await t.applyDeployBananaTokenSnapshot();
    await t.applyFPCSetupSnapshot();
    await t.applyDeployCandyBarTokenSnapshot();
    await t.applyDeploySponsoredFPCSnapshot();

    ({ adminWallet, bananaFPC, bananaCoin, candyBarCoin, sponsoredFPC, aztecNode: node } = await t.setup());
  });

  afterAll(async () => {
    await t.teardown();
  });

  for (const accountType of config.accounts) {
    transferBenchmark(accountType);
  }

  function transferBenchmark(accountType: AccountType) {
    return describe(`Transfer benchmark for ${accountType}`, () => {
      // Our benchmarking user
      let benchysWallet: AccountWallet;

      beforeAll(async () => {
        benchysWallet = await t.createAndFundBenchmarkingWallet(accountType);
        // Fund benchy with bananas, so they can pay for the transfers using the private FPC
        await t.mintPrivateBananas(FEE_FUNDING_FOR_TESTER_ACCOUNT, benchysWallet.getAddress());
        // Register admin as sender in benchy's wallet, since we need it to discover the minted bananas
        await benchysWallet.registerSender(adminWallet.getAddress());
        // Register both FPC and BananCoin on the user's Wallet so we can simulate and prove
        await benchysWallet.registerContract(bananaFPC);
        await benchysWallet.registerContract(bananaCoin);
        // Register the CandyBarCoin on the user's Wallet so we can simulate and prove
        await benchysWallet.registerContract(candyBarCoin);
        // Register the sponsored FPC on the user's PXE so we can simulate and prove
        await benchysWallet.registerContract(sponsoredFPC);
      });

      function recursionTest(
        recursions: number,
        notesToCreate: number,
        benchmarkingPaymentMethod: BenchmarkingFeePaymentMethod,
      ) {
        return describe(`Mint ${notesToCreate} notes and transfer using a ${accountType} account`, () => {
          // Total amount of coins minted across all notes
          let totalAmount: bigint;
          // Expected change after each test
          let expectedChange: bigint;

          beforeEach(async () => {
            // Mint some CandyBarCoins for the user, separated in different notes
            totalAmount = await mintNotes(
              adminWallet,
              benchysWallet.getAddress(),
              candyBarCoin,
              Array(notesToCreate).fill(BigInt(AMOUNT_PER_NOTE)),
            );
          });

          afterEach(async () => {
            // Send back the change to restart the test without redeploying the accounts
            // We can do this because adminPXE has the private key for the user
            // Since the admin's PXE never generates proofs, this upkeep is better done by them
            const interaction = candyBarCoin.methods.transfer_in_private(
              benchysWallet.getAddress(),
              adminWallet.getAddress(),
              expectedChange,
              Fr.random(),
            );
            const witness = await benchysWallet.createAuthWit({
              caller: adminWallet.getAddress(),
              action: interaction,
            });
            await interaction.send({ authWitnesses: [witness] }).wait({ timeout: 120 });
          });

          // Ensure we create a change note, by sending an amount that is not a multiple of the note amount
          const amountToSend = MINIMUM_NOTES_FOR_RECURSION_LEVEL[recursions] * AMOUNT_PER_NOTE + 1;

          it(`${accountType} contract transfers ${amountToSend} tokens using ${recursions} recursions, pays using ${benchmarkingPaymentMethod}`, async () => {
            const paymentMethod = t.paymentMethods[benchmarkingPaymentMethod];
            const options: SimulateMethodOptions = {
              fee: { paymentMethod: await paymentMethod.forWallet(benchysWallet) },
            };

            const asset = await TokenContract.at(candyBarCoin.address, benchysWallet);

            const transferInteraction = asset.methods.transfer(adminWallet.getAddress(), amountToSend);

            await captureProfile(
              `${accountType}+transfer_${recursions}_recursions+${benchmarkingPaymentMethod}`,
              transferInteraction,
              options,
              1 + // Account entrypoint
                1 + // Kernel init
                paymentMethod.circuits + // Payment method circuits
                2 + // CandyBarCoin transfer + kernel inner
                recursions * 2 + // (CandyBarCoin _recurse_subtract_balance + kernel inner) * recursions
                1 + // Kernel reset
                1, // Kernel tail
            );

            expectedChange = totalAmount - BigInt(amountToSend);

            if (process.env.SANITY_CHECKS) {
              // Ensure we paid a fee
              const tx = await transferInteraction.send(options).wait();
              expect(tx.transactionFee!).toBeGreaterThan(0n);

              // Sanity checks

              const txEffects = await node.getTxEffect(tx.txHash);

              /*
               * We should have created the following nullifiers:
               * - One per created note
               * - One for the transaction
               * - One for the fee note if we're using private fpc
               */
              expect(txEffects!.data.nullifiers.length).toBe(
                notesToCreate + 1 + (benchmarkingPaymentMethod === 'private_fpc' ? 1 : 0),
              );
              /** We should have created 4 new notes,
               *  - One for the recipient
               *  - One for the sender (with the change)
               *  - One for the fee if we're using private fpc
               *  - One for the fee refund if we're using private fpc
               */
              expect(txEffects!.data.noteHashes.length).toBe(2 + (benchmarkingPaymentMethod === 'private_fpc' ? 2 : 0));

              const senderBalance = await asset.methods.balance_of_private(benchysWallet.getAddress()).simulate();
              expect(senderBalance).toEqual(expectedChange);
            }
          });
        });
      }

      for (const paymentMethod of config.feePaymentMethods) {
        for (const recursions of config.recursions ?? []) {
          recursionTest(recursions, MINIMUM_NOTES_FOR_RECURSION_LEVEL[recursions] + 1, paymentMethod);
        }
      }
    });
  }
});<|MERGE_RESOLUTION|>--- conflicted
+++ resolved
@@ -7,12 +7,8 @@
 import { jest } from '@jest/globals';
 
 import { mintNotes } from '../../fixtures/token_utils.js';
-<<<<<<< HEAD
-=======
 import { captureProfile } from './benchmark.js';
->>>>>>> 5b3fbf43
 import { type AccountType, type BenchmarkingFeePaymentMethod, ClientFlowsBenchmark } from './client_flows_benchmark.js';
-import { captureProfile } from './utils.js';
 
 jest.setTimeout(1_600_000);
 
