--- conflicted
+++ resolved
@@ -4,12 +4,8 @@
 
 import { jest } from '@jest/globals';
 
-<<<<<<< HEAD
-=======
 import { captureProfile } from './benchmark.js';
->>>>>>> 5b3fbf43
 import { type AccountType, type BenchmarkingFeePaymentMethod, ClientFlowsBenchmark } from './client_flows_benchmark.js';
-import { captureProfile } from './utils.js';
 
 jest.setTimeout(300_000);
 
