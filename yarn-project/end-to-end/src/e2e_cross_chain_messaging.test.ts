--- conflicted
+++ resolved
@@ -3,13 +3,9 @@
 import { EthAddress } from '@aztec/foundation/eth-address';
 import { Point } from '@aztec/foundation/fields';
 import { DebugLogger } from '@aztec/foundation/log';
-<<<<<<< HEAD
 import { AztecRPCServer } from '@aztec/aztec-rpc';
 
-import { delay, pointToPublicKey, setup } from './utils.js';
-=======
 import { delay, setup } from './utils.js';
->>>>>>> 8cf3be57
 import { CrossChainTestHarness } from './cross_chain/test_harness.js';
 import { TxStatus } from '@aztec/types';
 
