--- conflicted
+++ resolved
@@ -4,18 +4,10 @@
 import { EthAddress } from '@aztec/foundation/eth-address';
 import { Point } from '@aztec/foundation/fields';
 import { DebugLogger } from '@aztec/foundation/log';
-<<<<<<< HEAD
-=======
-import { TxStatus } from '@aztec/types';
->>>>>>> 16d0f784
 
 import { CrossChainTestHarness } from './cross_chain/test_harness.js';
-<<<<<<< HEAD
 import { AztecRPC, TxStatus } from '@aztec/types';
 import { AztecRPCServer } from '@aztec/aztec-rpc';
-=======
-import { delay, setup } from './utils.js';
->>>>>>> 16d0f784
 
 describe('e2e_cross_chain_messaging', () => {
   let aztecNode: AztecNodeService;
