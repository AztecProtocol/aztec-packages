import {
  AccountWallet,
  AztecAddress,
  DebugLogger,
  EthAddress,
  Fr,
  L1Actor,
  L1ToL2Message,
  L2Actor,
  computeAuthWitMessageHash,
} from '@aztec/aztec.js';
<<<<<<< HEAD
import { keccak, sha256 } from '@aztec/foundation/crypto';
import { serializeToBuffer, toTruncField } from '@aztec/foundation/serialize';
=======
import { sha256 } from '@aztec/foundation/crypto';
import { serializeToBuffer } from '@aztec/foundation/serialize';
>>>>>>> 5f0f4fca
import { TokenBridgeContract, TokenContract } from '@aztec/noir-contracts.js';

import { toFunctionSelector } from 'viem/utils';

import { setup } from './fixtures/utils.js';
import { CrossChainTestHarness } from './shared/cross_chain_test_harness.js';

describe('e2e_cross_chain_messaging', () => {
  let logger: DebugLogger;
  let teardown: () => Promise<void>;

  let user1Wallet: AccountWallet;
  let user2Wallet: AccountWallet;
  let ethAccount: EthAddress;
  let ownerAddress: AztecAddress;

  let crossChainTestHarness: CrossChainTestHarness;
  let l2Token: TokenContract;
  let l2Bridge: TokenBridgeContract;
  let outbox: any;

  beforeEach(async () => {
    const { aztecNode, pxe, deployL1ContractsValues, wallets, logger: logger_, teardown: teardown_ } = await setup(2);

    crossChainTestHarness = await CrossChainTestHarness.new(
      aztecNode,
      pxe,
      deployL1ContractsValues.publicClient,
      deployL1ContractsValues.walletClient,
      wallets[0],
      logger_,
    );

    l2Token = crossChainTestHarness.l2Token;
    l2Bridge = crossChainTestHarness.l2Bridge;
    ethAccount = crossChainTestHarness.ethAccount;
    ownerAddress = crossChainTestHarness.ownerAddress;
    outbox = crossChainTestHarness.outbox;
    user1Wallet = wallets[0];
    user2Wallet = wallets[1];
    logger = logger_;
    teardown = teardown_;
    logger('Successfully deployed contracts and initialized portal');
  }, 100_000);

  afterEach(async () => {
    await teardown();
  });
  // docs:start:e2e_private_cross_chain
  it('Privately deposit funds from L1 -> L2 and withdraw back to L1', async () => {
    // Generate a claim secret using pedersen
    const l1TokenBalance = 1000000n;
    const bridgeAmount = 100n;

    const [secretForL2MessageConsumption, secretHashForL2MessageConsumption] =
      crossChainTestHarness.generateClaimSecret();
    const [secretForRedeemingMintedNotes, secretHashForRedeemingMintedNotes] =
      crossChainTestHarness.generateClaimSecret();

    // 1. Mint tokens on L1
    await crossChainTestHarness.mintTokensOnL1(l1TokenBalance);

    // 2. Deposit tokens to the TokenPortal
    const msgLeaf = await crossChainTestHarness.sendTokensToPortalPrivate(
      secretHashForRedeemingMintedNotes,
      bridgeAmount,
      secretHashForL2MessageConsumption,
    );
    expect(await crossChainTestHarness.getL1BalanceOf(ethAccount)).toBe(l1TokenBalance - bridgeAmount);

    await crossChainTestHarness.makeMessageConsumable(msgLeaf);

    // 3. Consume L1 -> L2 message and mint private tokens on L2
    await crossChainTestHarness.consumeMessageOnAztecAndMintPrivately(
      secretHashForRedeemingMintedNotes,
      bridgeAmount,
      secretForL2MessageConsumption,
    );
    // tokens were minted privately in a TransparentNote which the owner (person who knows the secret) must redeem:
    await crossChainTestHarness.redeemShieldPrivatelyOnL2(bridgeAmount, secretForRedeemingMintedNotes);
    await crossChainTestHarness.expectPrivateBalanceOnL2(ownerAddress, bridgeAmount);

    // time to withdraw the funds again!
    logger('Withdrawing funds from L2');

    // docs:start:authwit_to_another_sc
    // 4. Give approval to bridge to burn owner's funds:
    const withdrawAmount = 9n;
    const nonce = Fr.random();
    await user1Wallet.createAuthWit({
      caller: l2Bridge.address,
      action: l2Token.methods.burn(ownerAddress, withdrawAmount, nonce),
    });
    // docs:end:authwit_to_another_sc

    // 5. Withdraw owner's funds from L2 to L1
    const entryKey = await crossChainTestHarness.checkEntryIsNotInOutbox(withdrawAmount);
    await crossChainTestHarness.withdrawPrivateFromAztecToL1(withdrawAmount, nonce);
    await crossChainTestHarness.expectPrivateBalanceOnL2(ownerAddress, bridgeAmount - withdrawAmount);

    // Check balance before and after exit.
    expect(await crossChainTestHarness.getL1BalanceOf(ethAccount)).toBe(l1TokenBalance - bridgeAmount);
    await crossChainTestHarness.withdrawFundsFromBridgeOnL1(withdrawAmount, entryKey);
    expect(await crossChainTestHarness.getL1BalanceOf(ethAccount)).toBe(l1TokenBalance - bridgeAmount + withdrawAmount);

    expect(await outbox.read.contains([entryKey.toString()])).toBeFalsy();
  }, 120_000);
  // docs:end:e2e_private_cross_chain

  // Unit tests for TokenBridge's private methods.
  it('Someone else can mint funds to me on my behalf (privately)', async () => {
    const l1TokenBalance = 1000000n;
    const bridgeAmount = 100n;
    const [secretForL2MessageConsumption, secretHashForL2MessageConsumption] =
      crossChainTestHarness.generateClaimSecret();
    const [secretForRedeemingMintedNotes, secretHashForRedeemingMintedNotes] =
      crossChainTestHarness.generateClaimSecret();

    await crossChainTestHarness.mintTokensOnL1(l1TokenBalance);
    const msgLeaf = await crossChainTestHarness.sendTokensToPortalPrivate(
      secretHashForRedeemingMintedNotes,
      bridgeAmount,
      secretHashForL2MessageConsumption,
    );
    expect(await crossChainTestHarness.getL1BalanceOf(ethAccount)).toBe(l1TokenBalance - bridgeAmount);

    // Wait for the message to be available for consumption
    await crossChainTestHarness.makeMessageConsumable(msgLeaf);

<<<<<<< HEAD
    // 3. Consume L1-> L2 message and mint private tokens on L2
    const content = toTruncField(
=======
    // 3. Consume L1 -> L2 message and mint private tokens on L2
    const content = Fr.fromBufferReduce(
>>>>>>> 5f0f4fca
      sha256(
        Buffer.concat([
          Buffer.from(toFunctionSelector('mint_private(bytes32,uint256)').substring(2), 'hex'),
          serializeToBuffer(...[secretHashForL2MessageConsumption, new Fr(bridgeAmount)]),
        ]),
      ),
    )[0];
    const wrongMessage = new L1ToL2Message(
      new L1Actor(crossChainTestHarness.tokenPortalAddress, crossChainTestHarness.publicClient.chain.id),
      new L2Actor(l2Bridge.address, 1),
      content,
      secretHashForL2MessageConsumption,
    );

    // Sending wrong secret hashes should fail:
    await expect(
      l2Bridge
        .withWallet(user2Wallet)
        .methods.claim_private(secretHashForL2MessageConsumption, bridgeAmount, secretForL2MessageConsumption)
        .simulate(),
    ).rejects.toThrow(`No L1 to L2 message found for entry key ${wrongMessage.hash().toString()}`);

    // send the right one -
    const consumptionReceipt = await l2Bridge
      .withWallet(user2Wallet)
      .methods.claim_private(secretHashForRedeemingMintedNotes, bridgeAmount, secretForL2MessageConsumption)
      .send()
      .wait();

    // Now user1 can claim the notes that user2 minted on their behalf.
    await crossChainTestHarness.addPendingShieldNoteToPXE(
      bridgeAmount,
      secretHashForRedeemingMintedNotes,
      consumptionReceipt.txHash,
    );
    await crossChainTestHarness.redeemShieldPrivatelyOnL2(bridgeAmount, secretForRedeemingMintedNotes);
    await crossChainTestHarness.expectPrivateBalanceOnL2(ownerAddress, bridgeAmount);
  }, 120_000);

  it("Bridge can't withdraw my funds if I don't give approval", async () => {
    const mintAmountToUser1 = 100n;
    await crossChainTestHarness.mintTokensPublicOnL2(mintAmountToUser1);

    const withdrawAmount = 9n;
    const nonce = Fr.random();
    const expectedBurnMessageHash = computeAuthWitMessageHash(
      l2Bridge.address,
      l2Token.methods.burn(user1Wallet.getAddress(), withdrawAmount, nonce).request(),
    );
    // Should fail as owner has not given approval to bridge burn their funds.
    await expect(
      l2Bridge
        .withWallet(user1Wallet)
        .methods.exit_to_l1_private(l2Token.address, ethAccount, withdrawAmount, EthAddress.ZERO, nonce)
        .simulate(),
    ).rejects.toThrow(`Unknown auth witness for message hash ${expectedBurnMessageHash.toString()}`);
  }, 120_000);

  it("Can't claim funds publicly if they were deposited privately", async () => {
    // 1. Mint tokens on L1
    const bridgeAmount = 100n;
    await crossChainTestHarness.mintTokensOnL1(bridgeAmount);

    // 2. Deposit tokens to the TokenPortal privately
    const [secretForL2MessageConsumption, secretHashForL2MessageConsumption] =
      crossChainTestHarness.generateClaimSecret();

    const msgLeaf = await crossChainTestHarness.sendTokensToPortalPrivate(
      Fr.random(),
      bridgeAmount,
      secretHashForL2MessageConsumption,
    );
    expect(await crossChainTestHarness.getL1BalanceOf(ethAccount)).toBe(0n);

    // Wait for the message to be available for consumption
    await crossChainTestHarness.makeMessageConsumable(msgLeaf);

    const content = toTruncField(
      sha256(
        Buffer.concat([
          Buffer.from(toFunctionSelector('mint_public(bytes32,uint256)').substring(2), 'hex'),
          serializeToBuffer(...[ownerAddress, new Fr(bridgeAmount)]),
        ]),
      ),
    )[0];
    const wrongMessage = new L1ToL2Message(
      new L1Actor(crossChainTestHarness.tokenPortalAddress, crossChainTestHarness.publicClient.chain.id),
      new L2Actor(l2Bridge.address, 1),
      content,
      secretHashForL2MessageConsumption,
    );

    // 3. Consume L1 -> L2 message and try to mint publicly on L2  - should fail
    await expect(
      l2Bridge
        .withWallet(user2Wallet)
        .methods.claim_public(ownerAddress, bridgeAmount, secretForL2MessageConsumption)
        .simulate(),
    ).rejects.toThrow(`Message ${wrongMessage.hash().toString()} not found`);
  }, 120_000);
});<|MERGE_RESOLUTION|>--- conflicted
+++ resolved
@@ -9,13 +9,8 @@
   L2Actor,
   computeAuthWitMessageHash,
 } from '@aztec/aztec.js';
-<<<<<<< HEAD
-import { keccak, sha256 } from '@aztec/foundation/crypto';
+import { sha256 } from '@aztec/foundation/crypto';
 import { serializeToBuffer, toTruncField } from '@aztec/foundation/serialize';
-=======
-import { sha256 } from '@aztec/foundation/crypto';
-import { serializeToBuffer } from '@aztec/foundation/serialize';
->>>>>>> 5f0f4fca
 import { TokenBridgeContract, TokenContract } from '@aztec/noir-contracts.js';
 
 import { toFunctionSelector } from 'viem/utils';
@@ -145,13 +140,8 @@
     // Wait for the message to be available for consumption
     await crossChainTestHarness.makeMessageConsumable(msgLeaf);
 
-<<<<<<< HEAD
-    // 3. Consume L1-> L2 message and mint private tokens on L2
+    // 3. Consume L1 -> L2 message and mint private tokens on L2
     const content = toTruncField(
-=======
-    // 3. Consume L1 -> L2 message and mint private tokens on L2
-    const content = Fr.fromBufferReduce(
->>>>>>> 5f0f4fca
       sha256(
         Buffer.concat([
           Buffer.from(toFunctionSelector('mint_private(bytes32,uint256)').substring(2), 'hex'),
