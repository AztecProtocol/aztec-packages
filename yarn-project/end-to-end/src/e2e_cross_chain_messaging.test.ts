--- conflicted
+++ resolved
@@ -34,7 +34,6 @@
   let l2Bridge: TokenBridgeContract;
 
   beforeEach(async () => {
-<<<<<<< HEAD
     const {
       aztecNode: aztecNode_,
       pxe,
@@ -43,9 +42,6 @@
       logger: logger_,
       teardown: teardown_,
     } = await setup(2);
-=======
-    const { aztecNode, pxe, deployL1ContractsValues, wallets, logger: logger_, teardown: teardown_ } = await setup(2);
->>>>>>> 6e218d41
 
     crossChainTestHarness = await CrossChainTestHarness.new(
       aztecNode,
