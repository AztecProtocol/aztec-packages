import { AztecNodeService } from '@aztec/aztec-node';
import { AztecAddress, AztecRPCServer, Contract, TxStatus, computeMessageSecretHash } from '@aztec/aztec.js';
import { EthAddress } from '@aztec/foundation/eth-address';

import { DeployL1Contracts } from '@aztec/ethereum';
import { toBigIntBE, toBufferBE } from '@aztec/foundation/bigint-buffer';
import { sha256 } from '@aztec/foundation/crypto';
import { Fr } from '@aztec/foundation/fields';
import { DebugLogger } from '@aztec/foundation/log';
import { OutboxAbi } from '@aztec/l1-artifacts';
import { Chain, HttpTransport, PublicClient, getContract } from 'viem';
import { delay, deployAndInitializeNonNativeL2TokenContracts, pointToPublicKey, setup } from './utils.js';

const sha256ToField = (buf: Buffer): Fr => {
  const tempContent = toBigIntBE(sha256(buf));
  return Fr.fromBuffer(toBufferBE(tempContent % Fr.MODULUS, 32));
};

describe('e2e_cross_chain_messaging', () => {
  let aztecNode: AztecNodeService;
  let aztecRpcServer: AztecRPCServer;
  let accounts: AztecAddress[];
  let logger: DebugLogger;

  let l2Contract: Contract;
  let ethAccount: EthAddress;

  let tokenPortalAddress: EthAddress;
  let tokenPortal: any;
  let underlyingERC20: any;
  let outbox: any;
  let publicClient: PublicClient<HttpTransport, Chain>;
  let walletClient: any;

  const initialBalance = 10n;
  let ownerAddress: AztecAddress;
  let receiver: AztecAddress;
  let ownerPub: { x: bigint; y: bigint };

  beforeEach(async () => {
    let deployL1ContractsValues: DeployL1Contracts;
    ({ aztecNode, aztecRpcServer, deployL1ContractsValues, accounts, logger } = await setup(2));

    walletClient = deployL1ContractsValues.walletClient;
    publicClient = deployL1ContractsValues.publicClient;

    ethAccount = EthAddress.fromString((await walletClient.getAddresses())[0]);
    [ownerAddress, receiver] = accounts;
    ownerPub = pointToPublicKey(await aztecRpcServer.getAccountPublicKey(ownerAddress));

    outbox = getContract({
      address: deployL1ContractsValues.outboxAddress.toString(),
      abi: OutboxAbi,
      publicClient,
    });

    // Deploy and initialize all required contracts
    logger('Deploying Portal, initializing and deploying l2 contract...');
    const contracts = await deployAndInitializeNonNativeL2TokenContracts(
      aztecRpcServer,
      walletClient,
      publicClient,
      deployL1ContractsValues!.registryAddress,
      initialBalance,
      ownerPub,
    );
    l2Contract = contracts.l2Contract;
    underlyingERC20 = contracts.underlyingERC20;
    tokenPortal = contracts.tokenPortal;
    tokenPortalAddress = contracts.tokenPortalAddress;
    await expectBalance(accounts[0], initialBalance);
    logger('Successfully deployed contracts and initialized portal');
  }, 60_000);

  afterEach(async () => {
    await aztecNode?.stop();
    await aztecRpcServer?.stop();
  });

  const expectBalance = async (owner: AztecAddress, expectedBalance: bigint) => {
    const ownerPublicKey = await aztecRpcServer.getAccountPublicKey(owner);
    const [balance] = await l2Contract.methods.getBalance(pointToPublicKey(ownerPublicKey)).view({ from: owner });
    logger(`Account ${owner} balance: ${balance}`);
    expect(balance).toBe(expectedBalance);
  };

  it('Milestone 2: Deposit funds from L1 -> L2 and withdraw back to L1', async () => {
    // Generate a claim secret using pedersen
    logger("Generating a claim secret using pedersen's hash function");
    const secret = Fr.random();
    const secretHash = await computeMessageSecretHash(secret);
    const secretString = `0x${secretHash.toBuffer().toString('hex')}` as `0x${string}`;
    logger('Generated claim secret: ', secretString);

    logger('Minting tokens on L1');
    await underlyingERC20.write.mint([ethAccount.toString(), 1000000n], {} as any);
    await underlyingERC20.write.approve([tokenPortalAddress.toString(), 1000n], {} as any);

    expect(await underlyingERC20.read.balanceOf([ethAccount.toString()])).toBe(1000000n);

    // Deposit tokens to the TokenPortal
    const deadline = 2 ** 32 - 1; // max uint32 - 1

    const mintAmount = 100n;

    logger('Sending messages to L1 portal to be consumed privately');
    const args = [ownerAddress.toString(), mintAmount, deadline, secretString, ethAccount.toString()] as const;
    const { result: messageKeyHex } = await tokenPortal.simulate.depositToAztec(args, {
      account: ethAccount.toString(),
    } as any);
    await tokenPortal.write.depositToAztec(args, {} as any);
    expect(await underlyingERC20.read.balanceOf([ethAccount.toString()])).toBe(1000000n - mintAmount);
    
    logger('Sending messages to L1 portal to be consumed publicly');
    await tokenPortal.write.depositToAztec(args, {} as any);
    expect(await underlyingERC20.read.balanceOf([ethAccount.toString()])).toBe(1000000n - (2n * mintAmount));

    const messageKey = Fr.fromString(messageKeyHex);

    // Wait for the archiver to process the message
    await delay(5000); /// waiting 5 seconds.

    // send a transfer tx to force through rollup with the message included
    const transferAmount = 1n;
    const transferTx = l2Contract.methods
      .transfer(
        transferAmount,
        pointToPublicKey(await aztecRpcServer.getAccountPublicKey(ownerAddress)),
        pointToPublicKey(await aztecRpcServer.getAccountPublicKey(receiver)),
      )
      .send({ from: accounts[0] });

    await transferTx.isMined(0, 0.1);
    const transferReceipt = await transferTx.getReceipt();

    expect(transferReceipt.status).toBe(TxStatus.MINED);

<<<<<<< HEAD
    logger('Consuming messages on L2 privately');
    // Call the mint tokens function on the noir contract
=======
    logger('Consuming messages on L2');
>>>>>>> 72524f84

    // Call the mint tokens function on the noir contract
    const consumptionTx = l2Contract.methods
      .mint(mintAmount, ownerPub, ownerAddress, messageKey, secret, ethAccount.toField())
      .send({ from: ownerAddress });

    await consumptionTx.isMined(0, 0.1);
    const consumptionReceipt = await consumptionTx.getReceipt();

    expect(consumptionReceipt.status).toBe(TxStatus.MINED);
    await expectBalance(ownerAddress, mintAmount + initialBalance - transferAmount);

    // TODO: does this introduce a race condition where somebody wants to consume privately and publicly at the same time.
    logger('Consuming messages on L2 publicly');
    const publicConsumptionTx = l2Contract.methods
      .mintPublic(mintAmount, ownerPub, messageKey, secret)
      .send({ from: ownerAddress });

    await publicConsumptionTx.isMined(0, 0.1);
    const publicConsumptionReceipt = await consumptionTx.getReceipt();

    expect(publicConsumptionReceipt.status).toBe(TxStatus.MINED);
    await expectBalance(ownerAddress, mintAmount + initialBalance - transferAmount);

    
    




    // time to withdraw the funds again!
    const withdrawAmount = 9n;

    logger('Withdrawing funds from L2');

    logger('Ensure that the entry is not in outbox yet');
    const contractInfo = await aztecNode.getContractInfo(l2Contract.address);
    // 0x00f714ce, selector for "withdraw(uint256,address)"
    const content = sha256ToField(
      Buffer.concat([Buffer.from([0x00, 0xf7, 0x14, 0xce]), toBufferBE(withdrawAmount, 32), ethAccount.toBuffer32()]),
    );
    const entryKey = sha256ToField(
      Buffer.concat([
        l2Contract.address.toBuffer(),
        new Fr(1).toBuffer(), // aztec version
        contractInfo?.portalContractAddress.toBuffer32() ?? Buffer.alloc(32, 0),
        new Fr(publicClient.chain.id).toBuffer(), // chain id
        content.toBuffer(),
      ]),
    );
    expect(await outbox.read.contains([entryKey.toString(true)])).toBeFalsy();

    logger('Send L2 tx to withdraw funds');
    const withdrawTx = l2Contract.methods.withdraw(withdrawAmount, ownerPub, ethAccount).send({ from: ownerAddress });

    await withdrawTx.isMined(0, 0.1);
    const withdrawReceipt = await withdrawTx.getReceipt();

    expect(withdrawReceipt.status).toBe(TxStatus.MINED);
    await expectBalance(ownerAddress, mintAmount + initialBalance - transferAmount - withdrawAmount);
    expect(await underlyingERC20.read.balanceOf([ethAccount.toString()])).toBe(1000000n - mintAmount);

    logger('Send L1 tx to consume entry and withdraw funds');
    // Call function on L1 contract to consume the message
    const { request: withdrawRequest, result: withdrawEntryKey } = await tokenPortal.simulate.withdraw([
      withdrawAmount,
      ethAccount.toString(),
    ]);

    expect(withdrawEntryKey).toBe(entryKey.toString(true));

    expect(await outbox.read.contains([withdrawEntryKey])).toBeTruthy();

    await walletClient.writeContract(withdrawRequest);
    expect(await underlyingERC20.read.balanceOf([ethAccount.toString()])).toBe(1000000n - mintAmount + withdrawAmount);

    expect(await outbox.read.contains([withdrawEntryKey])).toBeFalsy();
  }, 120_000);
});<|MERGE_RESOLUTION|>--- conflicted
+++ resolved
@@ -135,12 +135,8 @@
 
     expect(transferReceipt.status).toBe(TxStatus.MINED);
 
-<<<<<<< HEAD
-    logger('Consuming messages on L2 privately');
+    logger('Consuming messages on L2 secretively');
     // Call the mint tokens function on the noir contract
-=======
-    logger('Consuming messages on L2');
->>>>>>> 72524f84
 
     // Call the mint tokens function on the noir contract
     const consumptionTx = l2Contract.methods
