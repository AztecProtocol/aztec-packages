import { AztecNodeService } from '@aztec/aztec-node';
<<<<<<< HEAD
import { AztecAddress, Contract } from '@aztec/aztec.js';
import { EthAddress } from '@aztec/foundation/eth-address';
import { Point } from '@aztec/foundation/fields';
import { DebugLogger } from '@aztec/foundation/log';
=======
import { AztecRPCServer } from '@aztec/aztec-rpc';
import { AztecAddress } from '@aztec/aztec.js';
import { EthAddress } from '@aztec/foundation/eth-address';
import { Point } from '@aztec/foundation/fields';
import { DebugLogger } from '@aztec/foundation/log';
import { NonNativeTokenContract } from '@aztec/noir-contracts/types';
import { TxStatus } from '@aztec/types';
>>>>>>> 28e2c77b

import { CrossChainTestHarness } from './cross_chain/test_harness.js';
import { AztecRPC, TxStatus } from '@aztec/types';
import { AztecRPCServer } from '@aztec/aztec-rpc';
import { delay, setup } from './utils.js';

describe('e2e_cross_chain_messaging', () => {
  let aztecNode: AztecNodeService;
  let aztecRpcServer: AztecRPC;
  let logger: DebugLogger;

  let l2Contract: NonNativeTokenContract;
  let ethAccount: EthAddress;

  let underlyingERC20: any;
  let outbox: any;

  const initialBalance = 10n;
  let ownerAddress: AztecAddress;
  let ownerPub: Point;

  let crossChainTestHarness: CrossChainTestHarness;

  beforeEach(async () => {
    const {
      aztecNode,
      aztecRpcServer: aztecRpcServer_,
      deployL1ContractsValues,
      accounts,
      wallet,
      logger: logger_,
    } = await setup(2);
    crossChainTestHarness = await CrossChainTestHarness.new(
      initialBalance,
      aztecNode,
      aztecRpcServer_,
      deployL1ContractsValues,
      accounts,
      wallet,
      logger_,
    );

    l2Contract = crossChainTestHarness.l2Contract;
    ethAccount = crossChainTestHarness.ethAccount;
    ownerAddress = crossChainTestHarness.ownerAddress;
    underlyingERC20 = crossChainTestHarness.underlyingERC20;
    outbox = crossChainTestHarness.outbox;
    aztecRpcServer = crossChainTestHarness.aztecRpcServer;
    ownerPub = crossChainTestHarness.ownerPub;

    logger = logger_;
    logger('Successfully deployed contracts and initialized portal');
  }, 100_000);

  afterEach(async () => {
    await aztecNode?.stop();
    if (aztecRpcServer instanceof AztecRPCServer) {
      await aztecRpcServer?.stop();
    }
    await crossChainTestHarness?.stop();
  });

  const expectBalance = async (owner: AztecAddress, expectedBalance: bigint) => {
    const [balance] = await l2Contract.methods.getBalance(ownerPub.toBigInts()).view({ from: owner });
    logger(`Account ${owner} balance: ${balance}`);
    expect(balance).toBe(expectedBalance);
  };

  const withdrawFundsFromAztec = async (withdrawAmount: bigint) => {
    logger('Send L2 tx to withdraw funds');
    const withdrawTx = l2Contract.methods
      .withdraw(withdrawAmount, ownerPub, ethAccount, EthAddress.ZERO.toField())
      .send({ origin: ownerAddress });

    await withdrawTx.isMined(0, 0.1);
    const withdrawReceipt = await withdrawTx.getReceipt();

    expect(withdrawReceipt.status).toBe(TxStatus.MINED);
  };

  it('Milestone 2: Deposit funds from L1 -> L2 and withdraw back to L1', async () => {
    // Generate a claim secret using pedersen
    const l1TokenBalance = 1000000n;
    const bridgeAmount = 100n;

    const [secret, secretHash] = await crossChainTestHarness.generateClaimSecret();

    await crossChainTestHarness.mintTokensOnL1(l1TokenBalance);
    const messageKey = await crossChainTestHarness.sendTokensToPortal(bridgeAmount, secretHash);
    expect(await underlyingERC20.read.balanceOf([ethAccount.toString()])).toBe(l1TokenBalance - bridgeAmount);

    // Wait for the archiver to process the message
    await delay(5000); /// waiting 5 seconds.

    // Perform another unrelated transaction on L2 to progress the rollup.
    const transferAmount = 1n;
    await crossChainTestHarness.performL2Transfer(transferAmount);

    await crossChainTestHarness.consumeMessageOnAztecAndMintSecretly(bridgeAmount, messageKey, secret);
    await expectBalance(ownerAddress, bridgeAmount + initialBalance - transferAmount);

    // time to withdraw the funds again!
    logger('Withdrawing funds from L2');
    const withdrawAmount = 9n;
    const entryKey = await crossChainTestHarness.checkEntryIsNotInOutbox(withdrawAmount);
    await withdrawFundsFromAztec(withdrawAmount);
    await expectBalance(ownerAddress, bridgeAmount + initialBalance - transferAmount - withdrawAmount);

    // Check balance before and after exit.
    expect(await underlyingERC20.read.balanceOf([ethAccount.toString()])).toBe(l1TokenBalance - bridgeAmount);
    await crossChainTestHarness.withdrawFundsFromBridgeOnL1(withdrawAmount, entryKey);
    expect(await underlyingERC20.read.balanceOf([ethAccount.toString()])).toBe(
      l1TokenBalance - bridgeAmount + withdrawAmount,
    );

    expect(await outbox.read.contains([entryKey.toString(true)])).toBeFalsy();
  }, 120_000);
});<|MERGE_RESOLUTION|>--- conflicted
+++ resolved
@@ -1,22 +1,13 @@
 import { AztecNodeService } from '@aztec/aztec-node';
-<<<<<<< HEAD
-import { AztecAddress, Contract } from '@aztec/aztec.js';
-import { EthAddress } from '@aztec/foundation/eth-address';
-import { Point } from '@aztec/foundation/fields';
-import { DebugLogger } from '@aztec/foundation/log';
-=======
 import { AztecRPCServer } from '@aztec/aztec-rpc';
 import { AztecAddress } from '@aztec/aztec.js';
 import { EthAddress } from '@aztec/foundation/eth-address';
 import { Point } from '@aztec/foundation/fields';
 import { DebugLogger } from '@aztec/foundation/log';
 import { NonNativeTokenContract } from '@aztec/noir-contracts/types';
-import { TxStatus } from '@aztec/types';
->>>>>>> 28e2c77b
+import { TxStatus, AztecRPC } from '@aztec/types';
 
 import { CrossChainTestHarness } from './cross_chain/test_harness.js';
-import { AztecRPC, TxStatus } from '@aztec/types';
-import { AztecRPCServer } from '@aztec/aztec-rpc';
 import { delay, setup } from './utils.js';
 
 describe('e2e_cross_chain_messaging', () => {
