<<<<<<< HEAD
import { type InitialAccountData, deployFundedSchnorrAccount } from '@aztec/accounts/testing';
=======
>>>>>>> 7e3a38ec
import {
  type AccountWallet,
  type CheatCodes,
  Fr,
  HashedValues,
  type Logger,
  type PXE,
  TxExecutionRequest,
  type UniqueNote,
  deriveKeys,
} from '@aztec/aztec.js';
import { GasSettings, TxContext, computePartialAddress } from '@aztec/circuits.js';
import { AztecAddress } from '@aztec/foundation/aztec-address';
import { ClaimContract } from '@aztec/noir-contracts.js/Claim';
import { CrowdfundingContract } from '@aztec/noir-contracts.js/Crowdfunding';
import { InclusionProofsContract } from '@aztec/noir-contracts.js/InclusionProofs';
import { TokenContract } from '@aztec/noir-contracts.js/Token';

import { jest } from '@jest/globals';

import { mintTokensToPrivate } from './fixtures/token_utils.js';
import { setup } from './fixtures/utils.js';

jest.setTimeout(200_000);

// Tests crowdfunding via the Crowdfunding contract and claiming the reward token via the Claim contract
describe('e2e_crowdfunding_and_claim', () => {
  const donationTokenMetadata = {
    name: 'Donation Token',
    symbol: 'DNT',
    decimals: 18n,
  };

  const rewardTokenMetadata = {
    name: 'Reward Token',
    symbol: 'RWT',
    decimals: 18n,
  };

  let teardown: () => Promise<void>;

  let operatorWallet: AccountWallet;
  let donorWallets: AccountWallet[];
  let wallets: AccountWallet[];
  let initialFundedAccounts: InitialAccountData[];
  let logger: Logger;

  let donationToken: TokenContract;
  let rewardToken: TokenContract;
  let crowdfundingContract: CrowdfundingContract;
  let claimContract: ClaimContract;

  let crowdfundingSecretKey;
  let crowdfundingPublicKeys;
  let pxe: PXE;
  let cheatCodes: CheatCodes;
  let deadline: number; // end of crowdfunding period

  let uintNote!: any;

  beforeAll(async () => {
<<<<<<< HEAD
    ({
      cheatCodes,
      teardown: teardownA,
      logger,
      pxe,
      initialFundedAccounts,
      wallets,
      aztecNode,
    } = await setup(3, {
      numberOfInitialFundedAccounts: 4, // Initialize 1 more funded account to be deployed later in the test.
    }));
=======
    ({ cheatCodes, teardown, logger, pxe, wallets } = await setup(3));
>>>>>>> 7e3a38ec
    operatorWallet = wallets[0];
    donorWallets = wallets.slice(1);

    // We set the deadline to a week from now
    deadline = (await cheatCodes.eth.timestamp()) + 7 * 24 * 60 * 60;

    donationToken = await TokenContract.deploy(
      operatorWallet,
      operatorWallet.getAddress(),
      donationTokenMetadata.name,
      donationTokenMetadata.symbol,
      donationTokenMetadata.decimals,
    )
      .send()
      .deployed();
    logger.info(`Donation Token deployed to ${donationToken.address}`);

    rewardToken = await TokenContract.deploy(
      operatorWallet,
      operatorWallet.getAddress(),
      rewardTokenMetadata.name,
      rewardTokenMetadata.symbol,
      rewardTokenMetadata.decimals,
    )
      .send()
      .deployed();
    logger.info(`Reward Token deployed to ${rewardToken.address}`);

    crowdfundingSecretKey = Fr.random();
    crowdfundingPublicKeys = (await deriveKeys(crowdfundingSecretKey)).publicKeys;

    const crowdfundingDeployment = CrowdfundingContract.deployWithPublicKeys(
      crowdfundingPublicKeys,
      operatorWallet,
      donationToken.address,
      operatorWallet.getAddress(),
      deadline,
    );
    const crowdfundingInstance = await crowdfundingDeployment.getInstance();
    await pxe.registerAccount(crowdfundingSecretKey, await computePartialAddress(crowdfundingInstance));
    crowdfundingContract = await crowdfundingDeployment.send().deployed();
    logger.info(`Crowdfunding contract deployed at ${crowdfundingContract.address}`);

    claimContract = await ClaimContract.deploy(operatorWallet, crowdfundingContract.address, rewardToken.address)
      .send()
      .deployed();
    logger.info(`Claim contract deployed at ${claimContract.address}`);

    await rewardToken.methods.set_minter(claimContract.address, true).send().wait();

    // Add the operator address
    // as a contact to all donor wallets, so they can receive notes
    await Promise.all(
      donorWallets.map(async wallet => {
        await wallet.registerSender(operatorWallet.getAddress());
      }),
    );
    // Now we mint DNT to donors
    await mintTokensToPrivate(donationToken, operatorWallet, donorWallets[0].getAddress(), 1234n);
    await mintTokensToPrivate(donationToken, operatorWallet, donorWallets[1].getAddress(), 2345n);
  });

  afterAll(async () => {
    await teardown();
  });

  // Processes unique note such that it can be passed to a claim function of Claim contract
  const processUniqueNote = (uniqueNote: UniqueNote) => {
    return {
      header: {
        // eslint-disable-next-line camelcase
        contract_address: uniqueNote.contractAddress,
        // eslint-disable-next-line camelcase
        storage_slot: uniqueNote.storageSlot,
        // eslint-disable-next-line camelcase
        note_hash_counter: 0, // set as 0 as note is not transient
        nonce: uniqueNote.nonce,
      },
      value: uniqueNote.note.items[0].toBigInt(), // We convert to bigint as Fr is not serializable to U128
      // eslint-disable-next-line camelcase
      owner: AztecAddress.fromField(uniqueNote.note.items[1]),
      randomness: uniqueNote.note.items[2],
    };
  };

  it('full donor flow', async () => {
    const donationAmount = 1000n;

    // 1) We add authwit so that the Crowdfunding contract can transfer donor's DNT
    {
      const action = donationToken
        .withWallet(donorWallets[0])
        .methods.transfer_in_private(donorWallets[0].getAddress(), crowdfundingContract.address, donationAmount, 0);
      const witness = await donorWallets[0].createAuthWit({ caller: crowdfundingContract.address, action });
      await donorWallets[0].addAuthWitness(witness);
    }

    // 2) We donate to the crowdfunding contract
    {
      const donateTxReceipt = await crowdfundingContract
        .withWallet(donorWallets[0])
        .methods.donate(donationAmount)
        .send()
        .wait({
          debug: true,
        });

      // Get the notes emitted by the Crowdfunding contract and check that only 1 was emitted (the UintNote)
      await crowdfundingContract.withWallet(donorWallets[0]).methods.sync_notes().simulate();
      const notes = await donorWallets[0].getNotes({ txHash: donateTxReceipt.txHash });
      const filteredNotes = notes.filter(x => x.contractAddress.equals(crowdfundingContract.address));
      expect(filteredNotes!.length).toEqual(1);

      // Set the UintNote in a format which can be passed to claim function
      uintNote = processUniqueNote(filteredNotes![0]);
    }

    // 3) We claim the reward token via the Claim contract
    {
      // We allow the donor wallet to use the crowdfunding contract's notes
      donorWallets[0].setScopes([donorWallets[0].getAddress(), crowdfundingContract.address]);

      await claimContract
        .withWallet(donorWallets[0])
        .methods.claim(uintNote, donorWallets[0].getAddress())
        .send()
        .wait();
    }

    // Since the RWT is minted 1:1 with the DNT, the balance of the reward token should be equal to the donation amount
    const balanceRWT = await rewardToken.methods.balance_of_public(donorWallets[0].getAddress()).simulate();
    expect(balanceRWT).toEqual(donationAmount);

    const balanceDNTBeforeWithdrawal = await donationToken.methods
      .balance_of_private(operatorWallet.getAddress())
      .simulate();
    expect(balanceDNTBeforeWithdrawal).toEqual(0n);

    // We allow the operator wallet to use the crowdfunding contract's notes
    operatorWallet.setScopes([operatorWallet.getAddress(), crowdfundingContract.address]);
    // 4) At last, we withdraw the raised funds from the crowdfunding contract to the operator's address
    await crowdfundingContract.methods.withdraw(donationAmount).send().wait();

    const balanceDNTAfterWithdrawal = await donationToken.methods
      .balance_of_private(operatorWallet.getAddress())
      .simulate();

    // Operator should have all the DNT now
    expect(balanceDNTAfterWithdrawal).toEqual(donationAmount);
  });

  it('cannot claim twice', async () => {
    // The first claim was executed in the previous test
    await expect(
      claimContract.withWallet(donorWallets[0]).methods.claim(uintNote, donorWallets[0].getAddress()).send().wait(),
    ).rejects.toThrow();
  });

  it('cannot claim with a different address than the one that donated', async () => {
    const donationAmount = 1000n;

    const donorWallet = donorWallets[1];
    const unrelatedWallet = donorWallets[0];

    // 1) We permit the crowdfunding contract to pull the donation amount from the donor's wallet
    {
      const action = donationToken
        .withWallet(donorWallet)
        .methods.transfer_in_private(donorWallet.getAddress(), crowdfundingContract.address, donationAmount, 0);
      const witness = await donorWallet.createAuthWit({ caller: crowdfundingContract.address, action });
      await donorWallet.addAuthWitness(witness);
    }

    // 2) We donate to the crowdfunding contract
    const donateTxReceipt = await crowdfundingContract
      .withWallet(donorWallet)
      .methods.donate(donationAmount)
      .send()
      .wait({
        debug: true,
      });

    // Get the notes emitted by the Crowdfunding contract and check that only 1 was emitted (the UintNote)
    await crowdfundingContract.withWallet(unrelatedWallet).methods.sync_notes().simulate();
    const notes = await unrelatedWallet.getNotes({ txHash: donateTxReceipt.txHash });
    const filtered = notes.filter(x => x.contractAddress.equals(crowdfundingContract.address));
    expect(filtered!.length).toEqual(1);

    // Set the UintNote in a format which can be passed to claim function
    const anotherDonationNote = processUniqueNote(filtered![0]);

<<<<<<< HEAD
    // We create an unrelated pxe and wallet without access to the nsk_app that correlates to the npk_m specified in the proof note.
    let unrelatedWallet: AccountWallet;
    {
      const { pxe: pxeB, teardown: _teardown } = await setupPXEService(aztecNode!, {}, undefined, true);
      teardownB = _teardown;
      const newAccount = await deployFundedSchnorrAccount(pxeB, initialFundedAccounts[3]);
      unrelatedWallet = await newAccount.getWallet();
      await pxeB.registerContract({
        artifact: ClaimContract.artifact,
        instance: claimContract.instance,
      });
    }

=======
>>>>>>> 7e3a38ec
    // 3) We try to claim the reward token via the Claim contract with the unrelated wallet
    {
      await expect(
        claimContract
          .withWallet(unrelatedWallet)
          .methods.claim(anotherDonationNote, donorWallet.getAddress())
          .send()
          .wait(),
      ).rejects.toThrow('Note does not belong to the sender');
    }
  });

  it('cannot claim with a non-existent note', async () => {
    // We get a non-existent note by copy the UintNote and change the randomness to a random value
    const nonExistentNote = { ...uintNote };
    nonExistentNote.randomness = Fr.random();

    await expect(
      claimContract
        .withWallet(donorWallets[0])
        .methods.claim(nonExistentNote, donorWallets[0].getAddress())
        .send()
        .wait(),
    ).rejects.toThrow();
  });

  it('cannot claim with existing note which was not emitted by the crowdfunding contract', async () => {
    const owner = wallets[0].getAddress();

    // 1) Deploy IncludeProofs contract
    const inclusionsProofsContract = await InclusionProofsContract.deploy(wallets[0], 0n).send().deployed();

    // 2) Create a note
    let note: any;
    {
      const receipt = await inclusionsProofsContract.methods.create_note(owner, 5n).send().wait({ debug: true });
      await inclusionsProofsContract.methods.sync_notes().simulate();
      const notes = await wallets[0].getNotes({ txHash: receipt.txHash });
      expect(notes.length).toEqual(1);
      note = processUniqueNote(notes[0]);
    }

    // 3) Test the note was included
    await inclusionsProofsContract.methods.test_note_inclusion(owner, false, 0n, true).send().wait();

    // 4) Finally, check that the claim process fails
    await expect(
      claimContract.withWallet(donorWallets[0]).methods.claim(note, donorWallets[0].getAddress()).send().wait(),
    ).rejects.toThrow();
  });

  it('cannot withdraw as non operator', async () => {
    const donationAmount = 500n;

    // 1) We add authwit so that the Crowdfunding contract can transfer donor's DNT
    const action = donationToken
      .withWallet(donorWallets[1])
      .methods.transfer_in_private(donorWallets[1].getAddress(), crowdfundingContract.address, donationAmount, 0);
    const witness = await donorWallets[1].createAuthWit({ caller: crowdfundingContract.address, action });
    await donorWallets[1].addAuthWitness(witness);

    // 2) We donate to the crowdfunding contract
    await crowdfundingContract.withWallet(donorWallets[1]).methods.donate(donationAmount).send().wait({
      debug: true,
    });

    // Calling the function normally will fail as msg_sender != operator
    await expect(
      crowdfundingContract.withWallet(donorWallets[1]).methods.withdraw(donationAmount).send().wait(),
    ).rejects.toThrow('Assertion failed: Not an operator');

    // Instead, we construct a call and impersonate operator by skipping the usual account contract entrypoint...
    const call = await crowdfundingContract.withWallet(donorWallets[1]).methods.withdraw(donationAmount).request();
    // ...using the withdraw fn as our entrypoint
    const entrypointHashedValues = await HashedValues.fromValues(call.args);
    const maxFeesPerGas = await pxe.getCurrentBaseFees();
    const request = new TxExecutionRequest(
      call.to,
      call.selector,
      entrypointHashedValues.hash,
      new TxContext(donorWallets[1].getChainId(), donorWallets[1].getVersion(), GasSettings.default({ maxFeesPerGas })),
      [entrypointHashedValues],
      [],
    );
    // NB: Removing the msg_sender assertion from private_init will still result in a throw, as we are using
    // a non-entrypoint function (withdraw never calls context.end_setup()), meaning the min revertible counter will remain 0.
    // This does not protect fully against impersonation as the contract could just call context.end_setup() and the below would pass.
    // => the private_init msg_sender assertion is required (#7190, #7404)

    // We allow the donor wallet to use the crowdfunding contract's notes
    donorWallets[1].setScopes([donorWallets[1].getAddress(), crowdfundingContract.address]);

    await expect(donorWallets[1].simulateTx(request, true, operatorWallet.getAddress())).rejects.toThrow(
      'Circuit execution failed: Users cannot set msg_sender in first call',
    );
  });

  it('cannot donate after a deadline', async () => {
    const donationAmount = 1000n;

    // 1) We add authwit so that the Crowdfunding contract can transfer donor's DNT
    {
      const action = donationToken
        .withWallet(donorWallets[1])
        .methods.transfer_in_private(donorWallets[1].getAddress(), crowdfundingContract.address, donationAmount, 0);
      const witness = await donorWallets[1].createAuthWit({ caller: crowdfundingContract.address, action });
      await donorWallets[1].addAuthWitness(witness);
    }

    // 2) We set next block timestamp to be after the deadline
    await cheatCodes.eth.warp(deadline + 1);

    // 3) We donate to the crowdfunding contract
    await expect(
      crowdfundingContract.withWallet(donorWallets[1]).methods.donate(donationAmount).send().wait(),
    ).rejects.toThrow();
  });
});<|MERGE_RESOLUTION|>--- conflicted
+++ resolved
@@ -1,7 +1,3 @@
-<<<<<<< HEAD
-import { type InitialAccountData, deployFundedSchnorrAccount } from '@aztec/accounts/testing';
-=======
->>>>>>> 7e3a38ec
 import {
   type AccountWallet,
   type CheatCodes,
@@ -46,7 +42,6 @@
   let operatorWallet: AccountWallet;
   let donorWallets: AccountWallet[];
   let wallets: AccountWallet[];
-  let initialFundedAccounts: InitialAccountData[];
   let logger: Logger;
 
   let donationToken: TokenContract;
@@ -63,21 +58,7 @@
   let uintNote!: any;
 
   beforeAll(async () => {
-<<<<<<< HEAD
-    ({
-      cheatCodes,
-      teardown: teardownA,
-      logger,
-      pxe,
-      initialFundedAccounts,
-      wallets,
-      aztecNode,
-    } = await setup(3, {
-      numberOfInitialFundedAccounts: 4, // Initialize 1 more funded account to be deployed later in the test.
-    }));
-=======
     ({ cheatCodes, teardown, logger, pxe, wallets } = await setup(3));
->>>>>>> 7e3a38ec
     operatorWallet = wallets[0];
     donorWallets = wallets.slice(1);
 
@@ -269,22 +250,6 @@
     // Set the UintNote in a format which can be passed to claim function
     const anotherDonationNote = processUniqueNote(filtered![0]);
 
-<<<<<<< HEAD
-    // We create an unrelated pxe and wallet without access to the nsk_app that correlates to the npk_m specified in the proof note.
-    let unrelatedWallet: AccountWallet;
-    {
-      const { pxe: pxeB, teardown: _teardown } = await setupPXEService(aztecNode!, {}, undefined, true);
-      teardownB = _teardown;
-      const newAccount = await deployFundedSchnorrAccount(pxeB, initialFundedAccounts[3]);
-      unrelatedWallet = await newAccount.getWallet();
-      await pxeB.registerContract({
-        artifact: ClaimContract.artifact,
-        instance: claimContract.instance,
-      });
-    }
-
-=======
->>>>>>> 7e3a38ec
     // 3) We try to claim the reward token via the Claim contract with the unrelated wallet
     {
       await expect(
