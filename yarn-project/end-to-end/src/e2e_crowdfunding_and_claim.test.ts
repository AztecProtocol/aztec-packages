--- conflicted
+++ resolved
@@ -336,12 +336,8 @@
     // Instead, we construct a call and impersonate operator by skipping the usual account contract entrypoint...
     const call = crowdfundingContract.withWallet(donorWallets[1]).methods.withdraw(donationAmount).request();
     // ...using the withdraw fn as our entrypoint
-<<<<<<< HEAD
-    const entrypointPackedValues = await PackedValues.fromValues(call.args);
-=======
     const entrypointPackedValues = PackedValues.fromValues(call.args);
     const maxFeesPerGas = await pxe.getCurrentBaseFees();
->>>>>>> 89cb8d33
     const request = new TxExecutionRequest(
       call.to,
       call.selector,
