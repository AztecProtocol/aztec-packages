--- conflicted
+++ resolved
@@ -175,23 +175,15 @@
             accounts = await pxe.getRegisteredAccounts();
           }
           const [owner] = await getSandboxAccountsWallets(pxe);
-<<<<<<< HEAD
+          const ownerAddress = owner.getAddress();
           const tx = new DeployMethod(accounts[0].publicKey, pxe, TokenContractAbi, [
             owner.getCompleteAddress(),
           ]).send();
-=======
-          const ownerAddress = owner.getAddress();
-          const tx = new DeployMethod(accounts[0].publicKey, pxe, TokenContractAbi).send();
->>>>>>> 1073bcd7
           await tx.wait();
           const receipt = await tx.getReceipt();
           console.log(`Contract Deployed: ${receipt.contractAddress}`);
 
           const token = await Contract.at(receipt.contractAddress!, TokenContractAbi, owner);
-<<<<<<< HEAD
-=======
-          await token.methods._initialize(ownerAddress).send().wait();
->>>>>>> 1073bcd7
           const secret = Fr.random();
           const secretHash = await computeMessageSecretHash(secret);
           const mintPrivateReceipt = await token.methods.mint_private(initialBalance, secretHash).send().wait();
