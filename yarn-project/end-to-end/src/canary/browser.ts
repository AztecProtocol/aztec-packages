--- conflicted
+++ resolved
@@ -27,12 +27,11 @@
 
 const { SANDBOX_URL } = process.env;
 
-<<<<<<< HEAD
+
 const logger = AztecJs.createDebugLogger('aztec.js-browser-test');
+
 const conditionalDescribe = () => (SANDBOX_URL ? describe : describe.skip);
-=======
-// const conditionalDescribe = () => (SANDBOX_URL ? describe: describe.skip);
->>>>>>> d833483a
+
 const privKey = AztecJs.GrumpkinScalar.random();
 
 export const browserTestSuite = (setup: () => Server, pageLogger: AztecJs.DebugLogger) =>
