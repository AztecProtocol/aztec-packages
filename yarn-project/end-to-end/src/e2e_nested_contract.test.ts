<<<<<<< HEAD
import { AztecAddress, BatchCall, DebugLogger, Fr, PXE, Wallet, toBigInt, toBigIntBE } from '@aztec/aztec.js';
=======
import { AztecAddress, BatchCall, Fr, Wallet } from '@aztec/aztec.js';
import { toBigIntBE } from '@aztec/foundation/bigint-buffer';
import { DebugLogger } from '@aztec/foundation/log';
>>>>>>> 272eda15
import { ChildContract, ImportTestContract, ParentContract, TestContract } from '@aztec/noir-contracts/types';

import { setup } from './fixtures/utils.js';

describe('e2e_nested_contract', () => {
  let pxe: PXE;
  let wallet: Wallet;
  let logger: DebugLogger;
  let teardown: () => Promise<void>;

  beforeEach(async () => {
    ({ teardown, pxe, wallet, logger } = await setup());
  }, 100_000);

  afterEach(() => teardown());

  describe('parent manually calls child', () => {
    let parentContract: ParentContract;
    let childContract: ChildContract;

    beforeEach(async () => {
      parentContract = await ParentContract.deploy(wallet).send().deployed();
      childContract = await ChildContract.deploy(wallet).send().deployed();
    }, 100_000);

    const getChildStoredValue = (child: { address: AztecAddress }) => pxe.getPublicStorageAt(child.address, new Fr(1));

    it('performs nested calls', async () => {
      await parentContract.methods
        .entryPoint(childContract.address, childContract.methods.value.selector.toField())
        .send()
        .wait();
    }, 100_000);

    it('fails simulation if calling a function not allowed to be called externally', async () => {
      await expect(
        parentContract.methods
          .entryPoint(childContract.address, childContract.methods.valueInternal.selector.toField())
          .simulate(),
      ).rejects.toThrowError('Assertion failed: Sender must be this contract');
    }, 100_000);

    it('performs public nested calls', async () => {
      await parentContract.methods
        .pubEntryPoint(childContract.address, childContract.methods.pubGetValue.selector.toField(), 42n)
        .send()
        .wait();
    }, 100_000);

    it('enqueues a single public call', async () => {
      await parentContract.methods
        .enqueueCallToChild(childContract.address, childContract.methods.pubIncValue.selector.toField(), 42n)
        .send()
        .wait();
      expect(await getChildStoredValue(childContract)).toEqual(new Fr(42n));
    }, 100_000);

    it('fails simulation if calling a public function not allowed to be called externally', async () => {
      await expect(
        parentContract.methods
          .enqueueCallToChild(childContract.address, childContract.methods.pubIncValueInternal.selector.toField(), 42n)
          .simulate(),
      ).rejects.toThrowError('Assertion failed: Sender must be this contract');
    }, 100_000);

    it('enqueues multiple public calls', async () => {
      await parentContract.methods
        .enqueueCallToChildTwice(childContract.address, childContract.methods.pubIncValue.selector.value, 42n)
        .send()
        .wait();
      expect(await getChildStoredValue(childContract)).toEqual(new Fr(85n));
    }, 100_000);

    it('enqueues a public call with nested public calls', async () => {
      await parentContract.methods
        .enqueueCallToPubEntryPoint(childContract.address, childContract.methods.pubIncValue.selector.toField(), 42n)
        .send()
        .wait();
      expect(await getChildStoredValue(childContract)).toEqual(new Fr(42n));
    }, 100_000);

    it('enqueues multiple public calls with nested public calls', async () => {
      await parentContract.methods
        .enqueueCallsToPubEntryPoint(childContract.address, childContract.methods.pubIncValue.selector.toField(), 42n)
        .send()
        .wait();
      expect(await getChildStoredValue(childContract)).toEqual(new Fr(85n));
    }, 100_000);

    // Regression for https://github.com/AztecProtocol/aztec-packages/issues/640
    it('reads fresh value after write within the same tx', async () => {
      await parentContract.methods
        .pubEntryPointTwice(childContract.address, childContract.methods.pubIncValue.selector.value, 42n)
        .send()
        .wait();
      expect(await getChildStoredValue(childContract)).toEqual(new Fr(84n));
    }, 100_000);

    // Regression for https://github.com/AztecProtocol/aztec-packages/issues/1645
    // Executes a public call first and then a private call (which enqueues another public call)
    // through the account contract, if the account entrypoint behaves properly, it will honor
    // this order and not run the private call first which results in the public calls being inverted.
    it('executes public calls in expected order', async () => {
      const pubSetValueSelector = childContract.methods.pubSetValue.selector.toField();
      const actions = [
        childContract.methods.pubSetValue(20n).request(),
        parentContract.methods.enqueueCallToChild(childContract.address, pubSetValueSelector, 40n).request(),
      ];

      const tx = await new BatchCall(wallet, actions).send().wait();
      const extendedLogs = (
        await wallet.getUnencryptedLogs({
          fromBlock: tx.blockNumber!,
        })
      ).logs;
      const processedLogs = extendedLogs.map(extendedLog => toBigIntBE(extendedLog.log.data));
      expect(processedLogs).toEqual([20n, 40n]);
      expect(await getChildStoredValue(childContract)).toEqual(new Fr(40n));
    });
  });

  describe('importer uses autogenerated test contract interface', () => {
    let importerContract: ImportTestContract;
    let testContract: TestContract;

    beforeEach(async () => {
      logger(`Deploying importer test contract`);
      importerContract = await ImportTestContract.deploy(wallet).send().deployed();
      logger(`Deploying test contract`);
      testContract = await TestContract.deploy(wallet).send().deployed();
    }, 30_000);

    it('calls a method with multiple arguments', async () => {
      logger(`Calling main on importer contract`);
      await importerContract.methods.main(testContract.address).send().wait();
    }, 30_000);

    it('calls a method no arguments', async () => {
      logger(`Calling noargs on importer contract`);
      await importerContract.methods.callNoArgs(testContract.address).send().wait();
    }, 30_000);

    it('calls an open function', async () => {
      logger(`Calling openfn on importer contract`);
      await importerContract.methods.callOpenFn(testContract.address).send().wait();
    }, 30_000);

    it('calls an open function from an open function', async () => {
      logger(`Calling pub openfn on importer contract`);
      await importerContract.methods.pubCallOpenFn(testContract.address).send().wait();
    }, 30_000);
  });
});<|MERGE_RESOLUTION|>--- conflicted
+++ resolved
@@ -1,10 +1,4 @@
-<<<<<<< HEAD
-import { AztecAddress, BatchCall, DebugLogger, Fr, PXE, Wallet, toBigInt, toBigIntBE } from '@aztec/aztec.js';
-=======
-import { AztecAddress, BatchCall, Fr, Wallet } from '@aztec/aztec.js';
-import { toBigIntBE } from '@aztec/foundation/bigint-buffer';
-import { DebugLogger } from '@aztec/foundation/log';
->>>>>>> 272eda15
+import { AztecAddress, BatchCall, DebugLogger, Fr, PXE, Wallet, toBigIntBE } from '@aztec/aztec.js';
 import { ChildContract, ImportTestContract, ParentContract, TestContract } from '@aztec/noir-contracts/types';
 
 import { setup } from './fixtures/utils.js';
