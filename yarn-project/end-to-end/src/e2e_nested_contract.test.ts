import { AztecNodeService } from '@aztec/aztec-node';
import { AztecRPCServer } from '@aztec/aztec-rpc';
import { AztecAddress, Contract, ContractDeployer, Fr, Wallet } from '@aztec/aztec.js';
import { ContractAbi } from '@aztec/foundation/abi';
import { DebugLogger } from '@aztec/foundation/log';
import { toBigInt } from '@aztec/foundation/serialize';
<<<<<<< HEAD
import { AztecRPC, TxStatus } from '@aztec/types';
=======
import { ChildContractAbi, ParentContractAbi } from '@aztec/noir-contracts/examples';
import { ChildContract, ParentContract } from '@aztec/noir-contracts/types';
import { TxStatus } from '@aztec/types';
>>>>>>> 28e2c77b

import { setup } from './utils.js';
import { ChildAbi, ParentAbi } from '@aztec/noir-contracts/examples';

describe('e2e_nested_contract', () => {
  let aztecNode: AztecNodeService | undefined;
  let aztecRpcServer: AztecRPC;
  let wallet: Wallet;
  let accounts: AztecAddress[];
  let logger: DebugLogger;

  let parentContract: ParentContract;
  let childContract: ChildContract;

  beforeEach(async () => {
    ({ aztecNode, aztecRpcServer, accounts, wallet, logger } = await setup());

    parentContract = (await deployContract(ParentContractAbi)) as ParentContract;
    childContract = (await deployContract(ChildContractAbi)) as ChildContract;
  }, 100_000);

  afterEach(async () => {
    await aztecNode?.stop();
    if (aztecRpcServer instanceof AztecRPCServer) {
      await aztecRpcServer?.stop();
    }
  });

  const deployContract = async (abi: ContractAbi) => {
    logger(`Deploying L2 contract ${abi.name}...`);
    const deployer = new ContractDeployer(abi, aztecRpcServer);
    const tx = deployer.deploy().send();

    await tx.isMined(0, 0.1);

    const receipt = await tx.getReceipt();
    const contract = new Contract(receipt.contractAddress!, abi, wallet);
    logger(`L2 contract ${abi.name} deployed at ${contract.address}`);
    return contract;
  };

  const addressToField = (address: AztecAddress): bigint => Fr.fromBuffer(address.toBuffer()).value;

  const getChildStoredValue = (child: { address: AztecAddress }) =>
    aztecRpcServer.getPublicStorageAt(child.address, new Fr(1)).then(x => toBigInt(x!));

  /**
   * Milestone 3.
   */
  it('performs nested calls', async () => {
    const tx = parentContract.methods
      .entryPoint(childContract.address, Fr.fromBuffer(childContract.methods.value.selector))
      .send({ origin: accounts[0] });

    await tx.isMined(0, 0.1);
    const receipt = await tx.getReceipt();

    expect(receipt.status).toBe(TxStatus.MINED);
  }, 100_000);

  it('performs public nested calls', async () => {
    const tx = parentContract.methods
      .pubEntryPoint(childContract.address, Fr.fromBuffer(childContract.methods.pubValue.selector), 42n)
      .send({ origin: accounts[0] });

    await tx.isMined(0, 0.1);
    const receipt = await tx.getReceipt();

    expect(receipt.status).toBe(TxStatus.MINED);
  }, 100_000);

  it('enqueues a single public call', async () => {
    const tx = parentContract.methods
      .enqueueCallToChild(childContract.address, Fr.fromBuffer(childContract.methods.pubStoreValue.selector), 42n)
      .send({ origin: accounts[0] });

    await tx.isMined(0, 0.1);
    const receipt = await tx.getReceipt();
    expect(receipt.status).toBe(TxStatus.MINED);

    expect(await getChildStoredValue(childContract)).toEqual(42n);
  }, 100_000);

  // Fails with "solver opcode resolution error: cannot solve opcode: expression has too many unknowns %EXPR [ 0 ]%"
  // See https://github.com/noir-lang/noir/issues/1347
  it.skip('enqueues multiple public calls', async () => {
    const tx = parentContract.methods
      .enqueueCallToChildTwice(
        addressToField(childContract.address),
        Fr.fromBuffer(childContract.methods.pubStoreValue.selector).value,
        42n,
      )
      .send({ origin: accounts[0] });

    await tx.isMined(0, 0.1);
    const receipt = await tx.getReceipt();
    expect(receipt.status).toBe(TxStatus.MINED);

    expect(await getChildStoredValue(childContract)).toEqual(85n);
  }, 100_000);

  it('enqueues a public call with nested public calls', async () => {
    const tx = parentContract.methods
      .enqueueCallToPubEntryPoint(
        childContract.address,
        Fr.fromBuffer(childContract.methods.pubStoreValue.selector),
        42n,
      )
      .send({ origin: accounts[0] });

    await tx.isMined(0, 0.1);
    const receipt = await tx.getReceipt();
    expect(receipt.status).toBe(TxStatus.MINED);

    expect(await getChildStoredValue(childContract)).toEqual(42n);
  }, 100_000);

  // Fails with "solver opcode resolution error: cannot solve opcode: expression has too many unknowns %EXPR [ 0 ]%"
  // See https://github.com/noir-lang/noir/issues/1347
  it.skip('enqueues multiple public calls with nested public calls', async () => {
    const tx = parentContract.methods
      .enqueueCallsToPubEntryPoint(
        childContract.address,
        Fr.fromBuffer(childContract.methods.pubStoreValue.selector),
        42n,
      )
      .send({ origin: accounts[0] });

    await tx.isMined(0, 0.1);
    const receipt = await tx.getReceipt();
    expect(receipt.status).toBe(TxStatus.MINED);

    expect(await getChildStoredValue(childContract)).toEqual(84n);
  }, 100_000);

  // Regression for https://github.com/AztecProtocol/aztec-packages/issues/640
  // Fails with "solver opcode resolution error: cannot solve opcode: expression has too many unknowns %EXPR [ 0 ]%"
  // See https://github.com/noir-lang/noir/issues/1347
  it.skip('reads fresh value after write within the same tx', async () => {
    const tx = parentContract.methods
      .pubEntryPointTwice(
        addressToField(childContract.address),
        Fr.fromBuffer(childContract.methods.pubStoreValue.selector).value,
        42n,
      )
      .send({ origin: accounts[0] });

    await tx.isMined(0, 0.1);
    const receipt = await tx.getReceipt();

    expect(receipt.status).toBe(TxStatus.MINED);
    expect(await getChildStoredValue(childContract)).toEqual(85n);
  }, 100_000);
});<|MERGE_RESOLUTION|>--- conflicted
+++ resolved
@@ -4,16 +4,11 @@
 import { ContractAbi } from '@aztec/foundation/abi';
 import { DebugLogger } from '@aztec/foundation/log';
 import { toBigInt } from '@aztec/foundation/serialize';
-<<<<<<< HEAD
-import { AztecRPC, TxStatus } from '@aztec/types';
-=======
 import { ChildContractAbi, ParentContractAbi } from '@aztec/noir-contracts/examples';
 import { ChildContract, ParentContract } from '@aztec/noir-contracts/types';
-import { TxStatus } from '@aztec/types';
->>>>>>> 28e2c77b
+import { AztecRPC, TxStatus } from '@aztec/types';
 
 import { setup } from './utils.js';
-import { ChildAbi, ParentAbi } from '@aztec/noir-contracts/examples';
 
 describe('e2e_nested_contract', () => {
   let aztecNode: AztecNodeService | undefined;
