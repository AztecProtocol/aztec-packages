--- conflicted
+++ resolved
@@ -1,11 +1,7 @@
 import { AztecNode, getConfigEnvVars } from '@aztec/aztec-node';
 import { AztecAddress, AztecRPCServer, Contract, ContractDeployer, Fr, TxStatus } from '@aztec/aztec.js';
-<<<<<<< HEAD
-import { createDebugLogger, ContractAbi } from '@aztec/foundation';
-=======
 import { createDebugLogger } from '@aztec/foundation/log';
-import { ContractAbi } from '@aztec/noir-contracts';
->>>>>>> 900919fc
+import { ContractAbi } from '@aztec/foundation/abi';
 import { ChildAbi, ParentAbi } from '@aztec/noir-contracts/examples';
 
 import { mnemonicToAccount } from 'viem/accounts';
