import type { Archiver } from '@aztec/archiver';
import type { AztecNodeService } from '@aztec/aztec-node';
import { EthAddress, Fr, sleep } from '@aztec/aztec.js';
import { addL1Validator } from '@aztec/cli/l1';
import { RollupAbi } from '@aztec/l1-artifacts/RollupAbi';
import { StakingAssetHandlerAbi } from '@aztec/l1-artifacts/StakingAssetHandlerAbi';
import type { SequencerClient } from '@aztec/sequencer-client';
import { BlockAttestation, ConsensusPayload } from '@aztec/stdlib/p2p';

import { jest } from '@jest/globals';
import fs from 'fs';
import os from 'os';
import path from 'path';
import { getContract } from 'viem';

import { shouldCollectMetrics } from '../fixtures/fixtures.js';
import { type NodeContext, createNodes } from '../fixtures/setup_p2p_test.js';
import { AlertChecker, type AlertConfig } from '../quality_of_service/alert_checker.js';
import { P2PNetworkTest, SHORTENED_BLOCK_TIME_CONFIG_NO_PRUNES, WAIT_FOR_TX_TIMEOUT } from './p2p_network.js';
import { createPXEServiceAndSubmitTransactions } from './shared.js';

const CHECK_ALERTS = process.env.CHECK_ALERTS === 'true';

// Don't set this to a higher value than 9 because each node will use a different L1 publisher account and anvil seeds
const NUM_NODES = 4;
const NUM_TXS_PER_NODE = 2;
const BOOT_NODE_UDP_PORT = 4500;

const DATA_DIR = fs.mkdtempSync(path.join(os.tmpdir(), 'gossip-'));

jest.setTimeout(1000 * 60 * 10);

const qosAlerts: AlertConfig[] = [
  {
    alert: 'SequencerTimeToCollectAttestations',
    expr: 'aztec_sequencer_time_to_collect_attestations > 3500',
    labels: { severity: 'error' },
    for: '10m',
    annotations: {},
  },
];

describe('e2e_p2p_network', () => {
  let t: P2PNetworkTest;
  let nodes: AztecNodeService[];

  beforeEach(async () => {
    t = await P2PNetworkTest.create({
      testName: 'e2e_p2p_network',
      numberOfNodes: NUM_NODES,
      basePort: BOOT_NODE_UDP_PORT,
      metricsPort: shouldCollectMetrics(),
      initialConfig: {
        ...SHORTENED_BLOCK_TIME_CONFIG_NO_PRUNES,
        listenAddress: '127.0.0.1',
      },
    });

    await t.setupAccount();
    await t.addBootstrapNode();
    await t.setup();
    await t.removeInitialNode();
  });

  afterEach(async () => {
    await t.stopNodes(nodes);
    await t.teardown();
    for (let i = 0; i < NUM_NODES; i++) {
      fs.rmSync(`${DATA_DIR}-${i}`, { recursive: true, force: true, maxRetries: 3 });
    }
  });

  afterAll(async () => {
    if (CHECK_ALERTS) {
      const checker = new AlertChecker(t.logger);
      await checker.runAlertCheck(qosAlerts);
    }
  });

  it('should rollup txs from all peers (and add the validators without cheating)', async () => {
    // create the bootstrap node for the network
    if (!t.bootstrapNodeEnr) {
      throw new Error('Bootstrap node ENR is not available');
    }

    t.ctx.aztecNodeConfig.validatorReexecute = true;

    expect(t.ctx.deployL1ContractsValues.l1ContractAddresses.stakingAssetHandlerAddress).toBeDefined();

    const { validators, proposerEOAs } = t.getValidators();

    const rollup = getContract({
      address: t.ctx.deployL1ContractsValues.l1ContractAddresses.rollupAddress.toString(),
      abi: RollupAbi,
      client: t.ctx.deployL1ContractsValues.l1Client,
    });

    const stakingAssetHandler = getContract({
      address: t.ctx.deployL1ContractsValues.l1ContractAddresses.stakingAssetHandlerAddress!.toString(),
      abi: StakingAssetHandlerAbi,
      client: t.ctx.deployL1ContractsValues.l1Client,
    });

    expect((await rollup.read.getAttesters()).length).toBe(0);

    // Add the validators to the rollup using the same function as the CLI
    for (let i = 0; i < validators.length; i++) {
      const validator = validators[i];
      const proposerEOA = proposerEOAs[i];
      await addL1Validator({
        rpcUrls: t.ctx.aztecNodeConfig.l1RpcUrls,
        chainId: t.ctx.aztecNodeConfig.l1ChainId,
        privateKey: t.baseAccountPrivateKey,
        mnemonic: undefined,
        attesterAddress: EthAddress.fromString(validator.attester),
        proposerEOAAddress: EthAddress.fromString(proposerEOA),
        stakingAssetHandlerAddress: t.ctx.deployL1ContractsValues.l1ContractAddresses.stakingAssetHandlerAddress!,
        log: t.logger.info,
        debugLogger: t.logger,
      });
    }

    const attestersImmedatelyAfterAdding = await rollup.read.getAttesters();
    expect(attestersImmedatelyAfterAdding.length).toBe(validators.length);

    // Check that the validators are added correctly
    const withdrawer = await stakingAssetHandler.read.withdrawer();
    for (const validator of validators) {
      const info = await rollup.read.getInfo([validator.attester]);
      expect(info.proposer).toBe(validator.proposer);
      expect(info.withdrawer).toBe(withdrawer);
    }

<<<<<<< HEAD
    const slotsInEpoch = await rollup.read.getEpochDuration();
    const timestamp = await rollup.read.getTimestampForSlot([slotsInEpoch]);
    const cheatCodes = new EthCheatCodesWithState(t.ctx.aztecNodeConfig.l1RpcUrls);
    try {
      await cheatCodes.warp(Number(timestamp));
    } catch {
      t.logger.debug('Warp failed, time already satisfied');
    }
=======
    // Wait for the validators to be added to the rollup
    const timestamp = await t.ctx.cheatCodes.rollup.advanceToEpoch(2n);
>>>>>>> 1cce66db

    // Changes have now taken effect
    const attesters = await rollup.read.getAttesters();
    expect(attesters.length).toBe(validators.length);
    expect(attesters.length).toBe(NUM_NODES);

    // Send and await a tx to make sure we mine a block for the warp to correctly progress.
    await t.ctx.deployL1ContractsValues.l1Client.waitForTransactionReceipt({
      hash: await t.ctx.deployL1ContractsValues.l1Client.sendTransaction({
        to: t.baseAccount.address,
        value: 1n,
        account: t.baseAccount,
      }),
    });

    // Set the system time in the node, only after we have warped the time and waited for a block
    // Time is only set in the NEXT block
    t.ctx.dateProvider.setTime(Number(timestamp) * 1000);

    // create our network of nodes and submit txs into each of them
    // the number of txs per node and the number of txs per rollup
    // should be set so that the only way for rollups to be built
    // is if the txs are successfully gossiped around the nodes.
    const contexts: NodeContext[] = [];
    t.logger.info('Creating nodes');
    nodes = await createNodes(
      t.ctx.aztecNodeConfig,
      t.ctx.dateProvider,
      t.bootstrapNodeEnr,
      NUM_NODES,
      BOOT_NODE_UDP_PORT,
      t.prefilledPublicData,
      DATA_DIR,
      // To collect metrics - run in aztec-packages `docker compose --profile metrics up` and set COLLECT_METRICS=true
      shouldCollectMetrics(),
    );

    // wait a bit for peers to discover each other
    await sleep(4000);

    t.logger.info('Submitting transactions');
    for (const node of nodes) {
      const context = await createPXEServiceAndSubmitTransactions(t.logger, node, NUM_TXS_PER_NODE, t.fundedAccount);
      contexts.push(context);
    }

    t.logger.info('Waiting for transactions to be mined');
    // now ensure that all txs were successfully mined
    await Promise.all(
      contexts.flatMap((context, i) =>
        context.txs.map(async (tx, j) => {
          t.logger.info(`Waiting for tx ${i}-${j}: ${await tx.getTxHash()} to be mined`);
          return tx.wait({ timeout: WAIT_FOR_TX_TIMEOUT });
        }),
      ),
    );
    t.logger.info('All transactions mined');

    // Gather signers from attestations downloaded from L1
    const blockNumber = await contexts[0].txs[0].getReceipt().then(r => r.blockNumber!);
    const dataStore = ((nodes[0] as AztecNodeService).getBlockSource() as Archiver).dataStore;
    const [block] = await dataStore.getPublishedBlocks(blockNumber, blockNumber);
    const payload = ConsensusPayload.fromBlock(block.block);
    const attestations = block.signatures
      .filter(s => !s.isEmpty)
      .map(sig => new BlockAttestation(new Fr(block.block.number), payload, sig));
    const signers = attestations.map(att => att.getSender().toString());
    t.logger.info(`Attestation signers`, { signers });

    // Check that the signers found are part of the proposer nodes to ensure the archiver fetched them right
    const validatorAddresses = nodes.map(node =>
      ((node as AztecNodeService).getSequencer() as SequencerClient).validatorAddress?.toString(),
    );
    t.logger.info(`Validator addresses`, { addresses: validatorAddresses });
    for (const signer of signers) {
      expect(validatorAddresses).toContain(signer);
    }
  });
});<|MERGE_RESOLUTION|>--- conflicted
+++ resolved
@@ -131,19 +131,8 @@
       expect(info.withdrawer).toBe(withdrawer);
     }
 
-<<<<<<< HEAD
-    const slotsInEpoch = await rollup.read.getEpochDuration();
-    const timestamp = await rollup.read.getTimestampForSlot([slotsInEpoch]);
-    const cheatCodes = new EthCheatCodesWithState(t.ctx.aztecNodeConfig.l1RpcUrls);
-    try {
-      await cheatCodes.warp(Number(timestamp));
-    } catch {
-      t.logger.debug('Warp failed, time already satisfied');
-    }
-=======
     // Wait for the validators to be added to the rollup
     const timestamp = await t.ctx.cheatCodes.rollup.advanceToEpoch(2n);
->>>>>>> 1cce66db
 
     // Changes have now taken effect
     const attesters = await rollup.read.getAttesters();
