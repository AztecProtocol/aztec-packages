--- conflicted
+++ resolved
@@ -1,12 +1,8 @@
 import type { Archiver } from '@aztec/archiver';
 import type { AztecNodeService } from '@aztec/aztec-node';
 import { EthAddress, Fr, sleep } from '@aztec/aztec.js';
-<<<<<<< HEAD
-import { addL1Validator, dripQueue } from '@aztec/cli/l1';
-=======
 import { addL1ValidatorToQueue, dripQueue } from '@aztec/cli/l1';
 import { MockZKPassportVerifierAbi } from '@aztec/l1-artifacts/MockZKPassportVerifierAbi';
->>>>>>> 0c97a242
 import { RollupAbi } from '@aztec/l1-artifacts/RollupAbi';
 import { StakingAssetHandlerAbi } from '@aztec/l1-artifacts/StakingAssetHandlerAbi';
 import type { SequencerClient } from '@aztec/sequencer-client';
