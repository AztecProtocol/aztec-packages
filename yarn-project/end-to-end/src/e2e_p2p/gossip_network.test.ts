--- conflicted
+++ resolved
@@ -24,14 +24,9 @@
       testName: 'e2e_p2p_network',
       numberOfNodes: NUM_NODES,
       basePort: BOOT_NODE_UDP_PORT,
-<<<<<<< HEAD
       // To collect metrics - run in aztec-packages `docker compose --profile metrics up`
       // Read the metrics port from the environment variables METRICS_PORT
       metricsPort: getMetricsPort(),
-=======
-      // Uncomment to collect metrics - run in aztec-packages `docker compose --profile metrics up`
-      // metricsPort: METRICS_PORT,
->>>>>>> 46469092
     });
     await t.applyBaseSnapshots();
     await t.setup();
@@ -63,12 +58,7 @@
       NUM_NODES,
       BOOT_NODE_UDP_PORT,
       DATA_DIR,
-<<<<<<< HEAD
       getMetricsPort(),
-=======
-      // Uncomment to collect metrics - run in aztec-packages `docker compose --profile metrics up`
-      // METRICS_PORT,
->>>>>>> 46469092
     );
 
     // wait a bit for peers to discover each other
