--- conflicted
+++ resolved
@@ -8,10 +8,6 @@
 
 import { type NodeContext } from '../fixtures/setup_p2p_test.js';
 
-<<<<<<< HEAD
-// returns the metrics port from the environment variables, or undefined if it is not set
-export const getMetricsPort = () => (process.env.METRICS_PORT ? parseInt(process.env.METRICS_PORT) : undefined);
-=======
 // submits a set of transactions to the provided Private eXecution Environment (PXE)
 export const submitComplexTxsTo = async (logger: DebugLogger, spamContract: SpamContract, numTxs: number) => {
   const txs: SentTx[] = [];
@@ -35,7 +31,6 @@
   }
   return txs;
 };
->>>>>>> 2e58f0a3
 
 // creates an instance of the PXE and submit a given number of transactions to it.
 export const createPXEServiceAndSubmitTransactions = async (
