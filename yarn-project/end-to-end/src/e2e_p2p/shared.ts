import { getSchnorrAccount } from '@aztec/accounts/schnorr';
import { getDeployedTestAccountsWallets } from '@aztec/accounts/testing';
import { type AztecNodeService } from '@aztec/aztec-node';
import { type Logger, type SentTx } from '@aztec/aztec.js';
import { CompleteAddress, TxStatus } from '@aztec/aztec.js';
import { Fr, GrumpkinScalar } from '@aztec/foundation/fields';
import { type SpamContract } from '@aztec/noir-contracts.js/Spam';
import { type PXEService, createPXEService, getPXEServiceConfig as getRpcConfig } from '@aztec/pxe';

import { type NodeContext } from '../fixtures/setup_p2p_test.js';

// submits a set of transactions to the provided Private eXecution Environment (PXE)
export const submitComplexTxsTo = async (
  logger: Logger,
  spamContract: SpamContract,
  numTxs: number,
  opts: { callPublic?: boolean } = {},
) => {
  const txs: SentTx[] = [];

  const seed = 1234n;
  const spamCount = 15;
  for (let i = 0; i < numTxs; i++) {
    const tx = spamContract.methods
      .spam(seed + BigInt(i * spamCount), spamCount, !!opts.callPublic)
      .send({ skipPublicSimulation: true });
    const txHash = await tx.getTxHash();

    logger.info(`Tx sent with hash ${txHash}`);
    const receipt = await tx.getReceipt();
    expect(receipt).toEqual(
      expect.objectContaining({
        status: TxStatus.PENDING,
        error: '',
      }),
    );
    logger.info(`Receipt received for ${txHash}`);
    txs.push(tx);
  }
  return txs;
};

// creates an instance of the PXE and submit a given number of transactions to it.
export const createPXEServiceAndSubmitTransactions = async (
  logger: Logger,
  node: AztecNodeService,
  numTxs: number,
): Promise<NodeContext> => {
  const rpcConfig = getRpcConfig();
  const pxeService = await createPXEService(node, rpcConfig, true);

  const secretKey = Fr.random();
  const completeAddress = await CompleteAddress.fromSecretKeyAndPartialAddress(secretKey, Fr.random());
  await pxeService.registerAccount(secretKey, completeAddress.partialAddress);

  const txs = await submitTxsTo(logger, pxeService, numTxs);
  return {
    txs,
    account: completeAddress.address,
    pxeService,
    node,
  };
};

// submits a set of transactions to the provided Private eXecution Environment (PXE)
const submitTxsTo = async (logger: Logger, pxe: PXEService, numTxs: number) => {
  const provenTxs = [];
  const [deployWallet] = await getDeployedTestAccountsWallets(pxe);
  for (let i = 0; i < numTxs; i++) {
<<<<<<< HEAD
    const accountManager = getSchnorrAccount(pxe, Fr.random(), GrumpkinScalar.random(), Fr.random());
    const deployMethod = await accountManager.getDeployMethod(deployWallet);
=======
    const accountManager = await getSchnorrAccount(pxe, Fr.random(), GrumpkinScalar.random(), Fr.random());
    const deployMethod = await accountManager.getDeployMethod();
>>>>>>> f589c90b
    const tx = await deployMethod.prove({
      contractAddressSalt: new Fr(accountManager.salt),
      skipClassRegistration: true,
      skipPublicDeployment: true,
      universalDeploy: true,
    });
    provenTxs.push(tx);
  }
  const sentTxs = await Promise.all(
    provenTxs.map(async provenTx => {
      const tx = provenTx.send();
      const txHash = await tx.getTxHash();

      logger.info(`Tx sent with hash ${txHash}`);
      const receipt = await tx.getReceipt();
      expect(receipt).toEqual(
        expect.objectContaining({
          status: TxStatus.PENDING,
          error: '',
        }),
      );
      logger.info(`Receipt received for ${txHash}`);
      return tx;
    }),
  );
  return sentTxs;
};<|MERGE_RESOLUTION|>--- conflicted
+++ resolved
@@ -67,13 +67,8 @@
   const provenTxs = [];
   const [deployWallet] = await getDeployedTestAccountsWallets(pxe);
   for (let i = 0; i < numTxs; i++) {
-<<<<<<< HEAD
-    const accountManager = getSchnorrAccount(pxe, Fr.random(), GrumpkinScalar.random(), Fr.random());
+    const accountManager = await getSchnorrAccount(pxe, Fr.random(), GrumpkinScalar.random(), Fr.random());
     const deployMethod = await accountManager.getDeployMethod(deployWallet);
-=======
-    const accountManager = await getSchnorrAccount(pxe, Fr.random(), GrumpkinScalar.random(), Fr.random());
-    const deployMethod = await accountManager.getDeployMethod();
->>>>>>> f589c90b
     const tx = await deployMethod.prove({
       contractAddressSalt: new Fr(accountManager.salt),
       skipClassRegistration: true,
