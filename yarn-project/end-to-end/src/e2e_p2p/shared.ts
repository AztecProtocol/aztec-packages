--- conflicted
+++ resolved
@@ -1,14 +1,7 @@
-<<<<<<< HEAD
 import { getSchnorrAccount } from '@aztec/accounts/schnorr';
-import { type InitialAccountData } from '@aztec/accounts/testing';
+import { InitialAccountData } from '@aztec/accounts/testing';
 import { type AztecNodeService } from '@aztec/aztec-node';
-import { type Logger, type SentTx, TxStatus, type Wallet } from '@aztec/aztec.js';
-import { Fr, GrumpkinScalar } from '@aztec/foundation/fields';
-=======
-import { type AztecNodeService } from '@aztec/aztec-node';
-import { CompleteAddress, type Logger, type SentTx, TxStatus } from '@aztec/aztec.js';
-import { Fr } from '@aztec/foundation/fields';
->>>>>>> 61614b1a
+import { type Logger, type SentTx, TxStatus } from '@aztec/aztec.js';
 import { type SpamContract } from '@aztec/noir-contracts.js/Spam';
 import { createPXEService, getPXEServiceConfig as getRpcConfig } from '@aztec/pxe';
 
@@ -65,40 +58,10 @@
   await account.register();
   const wallet = await account.getWallet();
 
-<<<<<<< HEAD
-  const txs = await submitTxsTo(logger, pxeService, numTxs, wallet);
-=======
-  const txs = await submitTxsTo(pxeService, numTxs, logger);
->>>>>>> 61614b1a
+  const txs = await submitTxsTo(pxeService, numTxs, wallet, logger);
   return {
     txs,
     pxeService,
     node,
   };
-<<<<<<< HEAD
-};
-
-// submits a set of transactions to the provided Private eXecution Environment (PXE)
-const submitTxsTo = async (logger: Logger, pxe: PXEService, numTxs: number, wallet: Wallet) => {
-  const sentTxs = await Promise.all(
-    Array.from({ length: numTxs }).map(async () => {
-      const accountManager = await getSchnorrAccount(pxe, Fr.random(), GrumpkinScalar.random(), Fr.random());
-      const tx = accountManager.deploy({ deployWallet: wallet });
-      const txHash = await tx.getTxHash();
-
-      logger.info(`Tx sent with hash ${txHash}`);
-      const receipt = await tx.getReceipt();
-      expect(receipt).toEqual(
-        expect.objectContaining({
-          status: TxStatus.PENDING,
-          error: '',
-        }),
-      );
-      logger.info(`Receipt received for ${txHash}`);
-      return tx;
-    }),
-  );
-  return sentTxs;
-=======
->>>>>>> 61614b1a
 };