--- conflicted
+++ resolved
@@ -10,12 +10,8 @@
 import { ForwarderAbi, ForwarderBytecode, RollupAbi, TestERC20Abi } from '@aztec/l1-artifacts';
 import { SpamContract } from '@aztec/noir-contracts.js/Spam';
 import { type BootstrapNode } from '@aztec/p2p';
-<<<<<<< HEAD
-import { createBootstrapNodeFromPrivateKey } from '@aztec/p2p/mocks';
+import { createBootstrapNodeFromPrivateKey } from '@aztec/p2p/test-helpers';
 import { getGenesisValues } from '@aztec/protocol-contracts/testing';
-=======
-import { createBootstrapNodeFromPrivateKey } from '@aztec/p2p/test-helpers';
->>>>>>> 48dc491d
 
 import getPort from 'get-port';
 import { getContract } from 'viem';
