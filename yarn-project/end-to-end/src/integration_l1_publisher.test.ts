import { type ArchiveSource } from '@aztec/archiver';
import { getConfigEnvVars } from '@aztec/aztec-node';
import {
  AztecAddress,
  Body,
  Fr,
  GlobalVariables,
  L2Actor,
  type L2Block,
  createDebugLogger,
  mockTx,
} from '@aztec/aztec.js';
// eslint-disable-next-line no-restricted-imports
import {
  type ProcessedTx,
  type ProvingSuccess,
  makeEmptyProcessedTx as makeEmptyProcessedTxFromHistoricalTreeRoots,
  makeProcessedTx,
} from '@aztec/circuit-types';
import {
  EthAddress,
  type Header,
  KernelCircuitPublicInputs,
  MAX_NEW_L2_TO_L1_MSGS_PER_TX,
  MAX_NEW_NOTE_HASHES_PER_TX,
  MAX_NEW_NULLIFIERS_PER_TX,
  MAX_PUBLIC_DATA_UPDATE_REQUESTS_PER_TX,
  NUMBER_OF_L1_L2_MESSAGES_PER_ROLLUP,
  PublicDataUpdateRequest,
  SideEffectLinkedToNoteHash,
} from '@aztec/circuits.js';
import { fr, makeNewSideEffect, makeNewSideEffectLinkedToNoteHash, makeProof } from '@aztec/circuits.js/testing';
import { type L1ContractAddresses, createEthereumChain } from '@aztec/ethereum';
import { makeTuple, range } from '@aztec/foundation/array';
import { openTmpStore } from '@aztec/kv-store/utils';
import { AvailabilityOracleAbi, InboxAbi, OutboxAbi, RollupAbi } from '@aztec/l1-artifacts';
import { SHA256Trunc, StandardTree } from '@aztec/merkle-tree';
import { TxProver } from '@aztec/prover-client';
import { type L1Publisher, getL1Publisher } from '@aztec/sequencer-client';
import { WASMSimulator } from '@aztec/simulator';
import { MerkleTrees, ServerWorldStateSynchronizer, type WorldStateConfig } from '@aztec/world-state';

import { beforeEach, describe, expect, it } from '@jest/globals';
import * as fs from 'fs';
import { type MockProxy, mock } from 'jest-mock-extended';
import {
  type Account,
  type Address,
  type Chain,
  type GetContractReturnType,
  type HttpTransport,
  type PublicClient,
  type WalletClient,
  decodeEventLog,
  encodeFunctionData,
  getAbiItem,
  getAddress,
  getContract,
} from 'viem';
import { type PrivateKeyAccount, privateKeyToAccount } from 'viem/accounts';

import { setupL1Contracts } from './fixtures/utils.js';

// Accounts 4 and 5 of Anvil default startup with mnemonic: 'test test test test test test test test test test test junk'
const sequencerPK = '0x47e179ec197488593b187f80a00eb0da91f1b9d0b13f8733639f19c30a34926a';
const deployerPK = '0x8b3a350cf5c34c9194ca85829a2df0ec3153be0318b5e2d3348e872092edffba';

const logger = createDebugLogger('aztec:integration_l1_publisher');

const config = getConfigEnvVars();

const numberOfConsecutiveBlocks = 2;

describe('L1Publisher integration', () => {
  let publicClient: PublicClient<HttpTransport, Chain>;
  let walletClient: WalletClient<HttpTransport, Chain, Account>;
  let l1ContractAddresses: L1ContractAddresses;
  let deployerAccount: PrivateKeyAccount;

  let rollupAddress: Address;
  let inboxAddress: Address;
  let outboxAddress: Address;

  let rollup: GetContractReturnType<typeof RollupAbi, PublicClient<HttpTransport, Chain>>;
  let inbox: GetContractReturnType<typeof InboxAbi, PublicClient<HttpTransport, Chain>>;
  let outbox: GetContractReturnType<typeof OutboxAbi, PublicClient<HttpTransport, Chain>>;

  let publisher: L1Publisher;
  let l2Proof: Buffer;

  let builder: TxProver;
  let builderDb: MerkleTrees;

  // The header of the last block
  let prevHeader: Header;

  let blockSource: MockProxy<ArchiveSource>;

  const chainId = createEthereumChain(config.rpcUrl, config.apiKey).chainInfo.id;

  let coinbase: EthAddress;
  let feeRecipient: AztecAddress;

  // To overwrite the test data, set this to true and run the tests.
  const OVERWRITE_TEST_DATA = !!process.env.OVERWRITE_TEST_DATA;

  beforeEach(async () => {
    deployerAccount = privateKeyToAccount(deployerPK);
    ({ l1ContractAddresses, publicClient, walletClient } = await setupL1Contracts(
      config.rpcUrl,
      deployerAccount,
      logger,
    ));

    rollupAddress = getAddress(l1ContractAddresses.rollupAddress.toString());
    inboxAddress = getAddress(l1ContractAddresses.inboxAddress.toString());
    outboxAddress = getAddress(l1ContractAddresses.outboxAddress.toString());

    // Set up contract instances
    rollup = getContract({
      address: rollupAddress,
      abi: RollupAbi,
      client: publicClient,
    });
    inbox = getContract({
      address: inboxAddress,
      abi: InboxAbi,
      client: walletClient,
    });
    outbox = getContract({
      address: outboxAddress,
      abi: OutboxAbi,
      client: publicClient,
    });

    const tmpStore = openTmpStore();
    builderDb = await MerkleTrees.new(tmpStore);
    blockSource = mock<ArchiveSource>();
    blockSource.getBlocks.mockResolvedValue([]);
    const worldStateConfig: WorldStateConfig = {
      worldStateBlockCheckIntervalMS: 10000,
      l2QueueSize: 10,
    };
    const worldStateSynchronizer = new ServerWorldStateSynchronizer(tmpStore, builderDb, blockSource, worldStateConfig);
    builder = await TxProver.new({}, worldStateSynchronizer, new WASMSimulator());
    l2Proof = Buffer.alloc(0);

    publisher = getL1Publisher({
      rpcUrl: config.rpcUrl,
      apiKey: '',
      requiredConfirmations: 1,
      l1Contracts: l1ContractAddresses,
      publisherPrivateKey: sequencerPK,
      l1BlockPublishRetryIntervalMS: 100,
    });

    coinbase = config.coinbase || EthAddress.random();
    feeRecipient = config.feeRecipient || AztecAddress.random();

    prevHeader = await builderDb.buildInitialHeader(false);
  }, 100_000);

  const makeEmptyProcessedTx = () => {
    const tx = makeEmptyProcessedTxFromHistoricalTreeRoots(prevHeader, new Fr(chainId), new Fr(config.version));
    return tx;
  };

  const makeBloatedProcessedTx = (seed = 0x1) => {
    const tx = mockTx(seed);
<<<<<<< HEAD
    const kernelOutput = PublicKernelCircuitPublicInputs.default();
=======
    const kernelOutput = KernelCircuitPublicInputs.empty();
>>>>>>> 88e8b6de
    kernelOutput.constants.txContext.chainId = fr(chainId);
    kernelOutput.constants.txContext.version = fr(config.version);
    kernelOutput.constants.historicalHeader = prevHeader;
    kernelOutput.end.publicDataUpdateRequests = makeTuple(
      MAX_PUBLIC_DATA_UPDATE_REQUESTS_PER_TX,
      i => new PublicDataUpdateRequest(fr(i), fr(i + 10)),
      seed + 0x500,
    );

    const processedTx = makeProcessedTx(tx, kernelOutput, makeProof());

    processedTx.data.end.newNoteHashes = makeTuple(MAX_NEW_NOTE_HASHES_PER_TX, makeNewSideEffect, seed + 0x100);
    processedTx.data.end.newNullifiers = makeTuple(
      MAX_NEW_NULLIFIERS_PER_TX,
      makeNewSideEffectLinkedToNoteHash,
      seed + 0x200,
    );
    processedTx.data.end.newNullifiers[processedTx.data.end.newNullifiers.length - 1] =
      SideEffectLinkedToNoteHash.default();
    processedTx.data.end.newL2ToL1Msgs = makeTuple(MAX_NEW_L2_TO_L1_MSGS_PER_TX, fr, seed + 0x300);
    processedTx.data.end.encryptedLogsHash = Fr.fromBuffer(processedTx.encryptedLogs.hash());
    processedTx.data.end.unencryptedLogsHash = Fr.fromBuffer(processedTx.unencryptedLogs.hash());

    return processedTx;
  };

  const sendToL2 = async (content: Fr, recipientAddress: AztecAddress) => {
    // @todo @LHerskind version hardcoded here (update to bigint or field)
    const recipient = new L2Actor(recipientAddress, 1);
    // getting the 32 byte hex string representation of the content
    const contentString = content.toString();
    // Using the 0 value for the secretHash.
    const emptySecretHash = Fr.ZERO.toString();

    const txHash = await inbox.write.sendL2Message(
      [{ actor: recipient.recipient.toString(), version: BigInt(recipient.version) }, contentString, emptySecretHash],
      {} as any,
    );

    const txReceipt = await publicClient.waitForTransactionReceipt({
      hash: txHash,
    });

    // Exactly 1 event should be emitted in the transaction
    expect(txReceipt.logs.length).toBe(1);

    // We decode the event log before checking it
    const txLog = txReceipt.logs[0];
    const topics = decodeEventLog({
      abi: InboxAbi,
      data: txLog.data,
      topics: txLog.topics,
    });

    return Fr.fromString(topics.args.hash);
  };

  /**
   * Creates a json object that can be used to test the solidity contract.
   * The json object must be put into
   */
  const writeJson = (
    fileName: string,
    block: L2Block,
    l1ToL2Content: Fr[],
    recipientAddress: AztecAddress,
    deployerAddress: `0x${string}`,
  ) => {
    if (!OVERWRITE_TEST_DATA) {
      return;
    }
    // Path relative to the package.json in the end-to-end folder
    const path = `../../l1-contracts/test/fixtures/${fileName}.json`;

    const jsonObject = {
      populate: {
        l1ToL2Content: l1ToL2Content.map(c => `0x${c.toBuffer().toString('hex').padStart(64, '0')}`),
        recipient: `0x${recipientAddress.toBuffer().toString('hex').padStart(64, '0')}`,
        sender: deployerAddress,
      },
      messages: {
        l2ToL1Messages: block.body.txEffects
          .flatMap(txEffect => txEffect.l2ToL1Msgs)
          .map(m => `0x${m.toBuffer().toString('hex').padStart(64, '0')}`),
      },
      block: {
        // The json formatting in forge is a bit brittle, so we convert Fr to a number in the few values below.
        // This should not be a problem for testing as long as the values are not larger than u32.
        archive: `0x${block.archive.root.toBuffer().toString('hex').padStart(64, '0')}`,
        body: `0x${block.body.toBuffer().toString('hex')}`,
        txsEffectsHash: `0x${block.body.getTxsEffectsHash().toString('hex').padStart(64, '0')}`,
        decodedHeader: {
          contentCommitment: {
            inHash: `0x${block.header.contentCommitment.inHash.toString('hex').padStart(64, '0')}`,
            outHash: `0x${block.header.contentCommitment.outHash.toString('hex').padStart(64, '0')}`,
            txTreeHeight: Number(block.header.contentCommitment.txTreeHeight.toBigInt()),
            txsEffectsHash: `0x${block.header.contentCommitment.txsEffectsHash.toString('hex').padStart(64, '0')}`,
          },
          globalVariables: {
            blockNumber: block.number,
            chainId: Number(block.header.globalVariables.chainId.toBigInt()),
            timestamp: Number(block.header.globalVariables.timestamp.toBigInt()),
            version: Number(block.header.globalVariables.version.toBigInt()),
            coinbase: `0x${block.header.globalVariables.coinbase.toBuffer().toString('hex').padStart(40, '0')}`,
            feeRecipient: `0x${block.header.globalVariables.feeRecipient.toBuffer().toString('hex').padStart(64, '0')}`,
          },
          lastArchive: {
            nextAvailableLeafIndex: block.header.lastArchive.nextAvailableLeafIndex,
            root: `0x${block.header.lastArchive.root.toBuffer().toString('hex').padStart(64, '0')}`,
          },
          stateReference: {
            l1ToL2MessageTree: {
              nextAvailableLeafIndex: block.header.state.l1ToL2MessageTree.nextAvailableLeafIndex,
              root: `0x${block.header.state.l1ToL2MessageTree.root.toBuffer().toString('hex').padStart(64, '0')}`,
            },
            partialStateReference: {
              noteHashTree: {
                nextAvailableLeafIndex: block.header.state.partial.noteHashTree.nextAvailableLeafIndex,
                root: `0x${block.header.state.partial.noteHashTree.root.toBuffer().toString('hex').padStart(64, '0')}`,
              },
              nullifierTree: {
                nextAvailableLeafIndex: block.header.state.partial.nullifierTree.nextAvailableLeafIndex,
                root: `0x${block.header.state.partial.nullifierTree.root.toBuffer().toString('hex').padStart(64, '0')}`,
              },
              publicDataTree: {
                nextAvailableLeafIndex: block.header.state.partial.publicDataTree.nextAvailableLeafIndex,
                root: `0x${block.header.state.partial.publicDataTree.root
                  .toBuffer()
                  .toString('hex')
                  .padStart(64, '0')}`,
              },
            },
          },
        },
        header: `0x${block.header.toBuffer().toString('hex')}`,
        publicInputsHash: `0x${block.getPublicInputsHash().toBuffer().toString('hex').padStart(64, '0')}`,
        numTxs: block.body.txEffects.length,
      },
    };

    const output = JSON.stringify(jsonObject, null, 2);
    fs.writeFileSync(path, output, 'utf8');
  };

  const buildBlock = async (
    globalVariables: GlobalVariables,
    txs: ProcessedTx[],
    l1ToL2Messages: Fr[],
    emptyTx: ProcessedTx,
  ) => {
    const blockTicket = await builder.startNewBlock(txs.length, globalVariables, l1ToL2Messages, emptyTx);
    for (const tx of txs) {
      await builder.addNewTx(tx);
    }
    return blockTicket;
  };

  it('Block body is correctly published to AvailabilityOracle', async () => {
    const body = Body.random();
    // `sendPublishTx` function is private so I am hacking around TS here. I think it's ok for test purposes.
    const txHash = await (publisher as any).sendPublishTx(body.toBuffer());
    const txReceipt = await publicClient.waitForTransactionReceipt({
      hash: txHash,
    });

    // Exactly 1 event should be emitted in the transaction
    expect(txReceipt.logs.length).toBe(1);

    // We decode the event log before checking it
    const txLog = txReceipt.logs[0];
    const topics = decodeEventLog({
      abi: AvailabilityOracleAbi,
      data: txLog.data,
      topics: txLog.topics,
    });
    // Sol gives bytes32 txsHash, so we pad the ts bytes31 version
    // We check that the txsHash in the TxsPublished event is as expected
    expect(topics.args.txsEffectsHash).toEqual(`0x${body.getTxsEffectsHash().toString('hex').padStart(64, '0')}`);
  });

  it(`Build ${numberOfConsecutiveBlocks} blocks of 4 bloated txs building on each other`, async () => {
    const archiveInRollup_ = await rollup.read.archive();
    expect(hexStringToBuffer(archiveInRollup_.toString())).toEqual(Buffer.alloc(32, 0));

    const blockNumber = await publicClient.getBlockNumber();
    // random recipient address, just kept consistent for easy testing ts/sol.
    const recipientAddress = AztecAddress.fromString(
      '0x1647b194c649f5dd01d7c832f89b0f496043c9150797923ea89e93d5ac619a93',
    );

    let currentL1ToL2Messages: Fr[] = [];
    let nextL1ToL2Messages: Fr[] = [];

    // We store which tree is about to be consumed so that we can later check the value advanced
    let toConsume = await inbox.read.toConsume();

    for (let i = 0; i < numberOfConsecutiveBlocks; i++) {
      const l1ToL2Content = range(NUMBER_OF_L1_L2_MESSAGES_PER_ROLLUP, 128 * i + 1 + 0x400).map(fr);

      for (let j = 0; j < l1ToL2Content.length; j++) {
        nextL1ToL2Messages.push(await sendToL2(l1ToL2Content[j], recipientAddress));
      }

      // Ensure that each transaction has unique (non-intersecting nullifier values)
      const totalNullifiersPerBlock = 4 * MAX_NEW_NULLIFIERS_PER_TX;
      const txs = [
        makeBloatedProcessedTx(totalNullifiersPerBlock * i + 1 * MAX_NEW_NULLIFIERS_PER_TX),
        makeBloatedProcessedTx(totalNullifiersPerBlock * i + 2 * MAX_NEW_NULLIFIERS_PER_TX),
        makeBloatedProcessedTx(totalNullifiersPerBlock * i + 3 * MAX_NEW_NULLIFIERS_PER_TX),
        makeBloatedProcessedTx(totalNullifiersPerBlock * i + 4 * MAX_NEW_NULLIFIERS_PER_TX),
      ];

      const globalVariables = new GlobalVariables(
        new Fr(chainId),
        new Fr(config.version),
        new Fr(1 + i),
        new Fr(await rollup.read.lastBlockTs()),
        coinbase,
        feeRecipient,
      );
      const ticket = await buildBlock(globalVariables, txs, currentL1ToL2Messages, makeEmptyProcessedTx());
      const result = await ticket.provingPromise;
      const block = (result as ProvingSuccess).block;
      prevHeader = block.header;

      const newL2ToL1MsgsArray = block.body.txEffects.flatMap(txEffect => txEffect.l2ToL1Msgs);

      const [emptyRoot] = await outbox.read.roots([block.header.globalVariables.blockNumber.toBigInt()]);

      // Check that we have not yet written a root to this blocknumber
      expect(BigInt(emptyRoot)).toStrictEqual(0n);

      writeJson(`mixed_block_${i}`, block, l1ToL2Content, recipientAddress, deployerAccount.address);

      await publisher.processL2Block(block);

      const logs = await publicClient.getLogs({
        address: rollupAddress,
        event: getAbiItem({
          abi: RollupAbi,
          name: 'L2BlockProcessed',
        }),
        fromBlock: blockNumber + 1n,
      });
      expect(logs).toHaveLength(i + 1);
      expect(logs[i].args.blockNumber).toEqual(BigInt(i + 1));

      const ethTx = await publicClient.getTransaction({
        hash: logs[i].transactionHash!,
      });

      const expectedData = encodeFunctionData({
        abi: RollupAbi,
        functionName: 'process',
        args: [
          `0x${block.header.toBuffer().toString('hex')}`,
          `0x${block.archive.root.toBuffer().toString('hex')}`,
          `0x${l2Proof.toString('hex')}`,
        ],
      });
      expect(ethTx.input).toEqual(expectedData);

      // Check a tree have been consumed from the inbox
      const newToConsume = await inbox.read.toConsume();
      expect(newToConsume).toEqual(toConsume + 1n);
      toConsume = newToConsume;

      const treeHeight = Math.ceil(Math.log2(newL2ToL1MsgsArray.length));

      const tree = new StandardTree(
        openTmpStore(true),
        new SHA256Trunc(),
        'temp_outhash_sibling_path',
        treeHeight,
        0n,
        Fr,
      );
      await tree.appendLeaves(newL2ToL1MsgsArray);

      const expectedRoot = tree.getRoot(true);
      const [actualRoot] = await outbox.read.roots([block.header.globalVariables.blockNumber.toBigInt()]);

      // check that values are inserted into the outbox
      expect(`0x${expectedRoot.toString('hex')}`).toEqual(actualRoot);

      // There is a 1 block lag between before messages get consumed from the inbox
      currentL1ToL2Messages = nextL1ToL2Messages;
      // We wipe the messages from previous iteration
      nextL1ToL2Messages = [];
    }
  }, 360_000);

  it(`Build ${numberOfConsecutiveBlocks} blocks of 2 empty txs building on each other`, async () => {
    const archiveInRollup_ = await rollup.read.archive();
    expect(hexStringToBuffer(archiveInRollup_.toString())).toEqual(Buffer.alloc(32, 0));

    const blockNumber = await publicClient.getBlockNumber();

    for (let i = 0; i < numberOfConsecutiveBlocks; i++) {
      const l1ToL2Messages = new Array(NUMBER_OF_L1_L2_MESSAGES_PER_ROLLUP).fill(new Fr(0n));
      const txs = [makeEmptyProcessedTx(), makeEmptyProcessedTx()];

      const globalVariables = new GlobalVariables(
        new Fr(chainId),
        new Fr(config.version),
        new Fr(1 + i),
        new Fr(await rollup.read.lastBlockTs()),
        coinbase,
        feeRecipient,
      );
      const blockTicket = await buildBlock(globalVariables, txs, l1ToL2Messages, makeEmptyProcessedTx());
      const result = await blockTicket.provingPromise;
      const block = (result as ProvingSuccess).block;
      prevHeader = block.header;

      writeJson(`empty_block_${i}`, block, [], AztecAddress.default(), deployerAccount.address);

      await publisher.processL2Block(block);

      const logs = await publicClient.getLogs({
        address: rollupAddress,
        event: getAbiItem({
          abi: RollupAbi,
          name: 'L2BlockProcessed',
        }),
        fromBlock: blockNumber + 1n,
      });
      expect(logs).toHaveLength(i + 1);
      expect(logs[i].args.blockNumber).toEqual(BigInt(i + 1));

      const ethTx = await publicClient.getTransaction({
        hash: logs[i].transactionHash!,
      });

      const expectedData = encodeFunctionData({
        abi: RollupAbi,
        functionName: 'process',
        args: [
          `0x${block.header.toBuffer().toString('hex')}`,
          `0x${block.archive.root.toBuffer().toString('hex')}`,
          `0x${l2Proof.toString('hex')}`,
        ],
      });
      expect(ethTx.input).toEqual(expectedData);
    }
  }, 60_000);
});

/**
 * Converts a hex string into a buffer. String may be 0x-prefixed or not.
 */
function hexStringToBuffer(hex: string): Buffer {
  if (!/^(0x)?[a-fA-F0-9]+$/.test(hex)) {
    throw new Error(`Invalid format for hex string: "${hex}"`);
  }
  if (hex.length % 2 === 1) {
    throw new Error(`Invalid length for hex string: "${hex}"`);
  }
  return Buffer.from(hex.replace(/^0x/, ''), 'hex');
}<|MERGE_RESOLUTION|>--- conflicted
+++ resolved
@@ -167,11 +167,7 @@
 
   const makeBloatedProcessedTx = (seed = 0x1) => {
     const tx = mockTx(seed);
-<<<<<<< HEAD
-    const kernelOutput = PublicKernelCircuitPublicInputs.default();
-=======
-    const kernelOutput = KernelCircuitPublicInputs.empty();
->>>>>>> 88e8b6de
+    const kernelOutput = KernelCircuitPublicInputs.default();
     kernelOutput.constants.txContext.chainId = fr(chainId);
     kernelOutput.constants.txContext.version = fr(config.version);
     kernelOutput.constants.historicalHeader = prevHeader;
