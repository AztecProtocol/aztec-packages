--- conflicted
+++ resolved
@@ -180,14 +180,8 @@
     processedTx.data.end.newNullifiers[processedTx.data.end.newNullifiers.length - 1] =
       SideEffectLinkedToNoteHash.empty();
     processedTx.data.end.newL2ToL1Msgs = makeTuple(MAX_NEW_L2_TO_L1_MSGS_PER_TX, fr, seed + 0x300);
-<<<<<<< HEAD
-    processedTx.data.end.newContracts = [makeNewContractData(seed + 0x1000)];
     processedTx.data.end.encryptedLogsHash = toTruncField(processedTx.encryptedLogs.hash());
     processedTx.data.end.unencryptedLogsHash = toTruncField(processedTx.unencryptedLogs.hash());
-=======
-    processedTx.data.end.encryptedLogsHash = to2Fields(processedTx.encryptedLogs.hash());
-    processedTx.data.end.unencryptedLogsHash = to2Fields(processedTx.unencryptedLogs.hash());
->>>>>>> 7f216eb0
 
     return processedTx;
   };
@@ -338,15 +332,9 @@
       data: txLog.data,
       topics: txLog.topics,
     });
-<<<<<<< HEAD
     // Sol gives bytes32 txsHash, so we pad the ts bytes31 version
     // We check that the txsHash in the TxsPublished event is as expected
-    expect(topics.args.txsHash).toEqual(`0x${body.getCalldataHash().toString('hex').padStart(64, "0")}`);
-=======
-
-    // We check that the txsEffectsHash in the TxsPublished event is as expected
-    expect(topics.args.txsEffectsHash).toEqual(`0x${body.getTxsEffectsHash().toString('hex')}`);
->>>>>>> 7f216eb0
+    expect(topics.args.txsEffectsHash).toEqual(`0x${body.getTxsEffectsHash().toString('hex').padStart(64, "0")}`);
   });
 
   it(`Build ${numberOfConsecutiveBlocks} blocks of 4 bloated txs building on each other`, async () => {
