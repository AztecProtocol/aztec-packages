--- conflicted
+++ resolved
@@ -34,26 +34,10 @@
 import { createEthereumChain } from '@aztec/ethereum';
 import { makeTuple, range } from '@aztec/foundation/array';
 import { openTmpStore } from '@aztec/kv-store/utils';
-<<<<<<< HEAD
 import { AvailabilityOracleAbi, InboxAbi, NewInboxAbi, OutboxAbi, RollupAbi } from '@aztec/l1-artifacts';
 import { TxProver } from '@aztec/prover-client';
 import { L1Publisher, getL1Publisher } from '@aztec/sequencer-client';
 import { MerkleTrees, ServerWorldStateSynchronizer, WorldStateConfig } from '@aztec/world-state';
-=======
-import { AvailabilityOracleAbi, InboxAbi, OutboxAbi, RollupAbi } from '@aztec/l1-artifacts';
-import {
-  EmptyRollupProver,
-  L1Publisher,
-  RealRollupCircuitSimulator,
-  SoloBlockBuilder,
-  WASMSimulator,
-  getL1Publisher,
-  getVerificationKeys,
-  makeEmptyProcessedTx as makeEmptyProcessedTxFromHistoricalTreeRoots,
-  makeProcessedTx,
-} from '@aztec/sequencer-client';
-import { MerkleTreeOperations, MerkleTrees } from '@aztec/world-state';
->>>>>>> 1868e256
 
 import { beforeEach, describe, expect, it } from '@jest/globals';
 import * as fs from 'fs';
@@ -328,7 +312,6 @@
   const buildBlock = (
     globalVariables: GlobalVariables,
     txs: ProcessedTx[],
-    newModelL1ToL2Messages: Fr[],
     l1ToL2Messages: Fr[],
     emptyTx: ProcessedTx,
   ) => {
@@ -408,18 +391,13 @@
         coinbase,
         feeRecipient,
       );
-<<<<<<< HEAD
       const result = await buildBlock(
         globalVariables,
         txs,
-        newModelL1ToL2Messages,
-        l1ToL2Messages,
+        currentL1ToL2Messages
         makeEmptyProcessedTx(),
       );
       const block = result.block;
-=======
-      const [block] = await builder.buildL2Block(globalVariables, txs, currentL1ToL2Messages);
->>>>>>> 1868e256
       prevHeader = block.header;
 
       const newL2ToL1MsgsArray = block.body.txEffects.flatMap(txEffect => txEffect.l2ToL1Msgs);
@@ -495,12 +473,8 @@
         coinbase,
         feeRecipient,
       );
-<<<<<<< HEAD
-      const result = await buildBlock(globalVariables, txs, l1ToL2Messages, l1ToL2Messages, makeEmptyProcessedTx());
+      const result = await buildBlock(globalVariables, txs, l1ToL2Messages, makeEmptyProcessedTx());
       const block = result.block;
-=======
-      const [block] = await builder.buildL2Block(globalVariables, txs, l1ToL2Messages);
->>>>>>> 1868e256
       prevHeader = block.header;
 
       writeJson(`empty_block_${i}`, block, [], AztecAddress.ZERO, deployerAccount.address);
