--- conflicted
+++ resolved
@@ -10,12 +10,8 @@
 } from '@aztec/circuit-types';
 import {
   EthAddress,
-<<<<<<< HEAD
-  Header,
-=======
   type Header,
   KernelCircuitPublicInputs,
->>>>>>> db2a4117
   MAX_NEW_L2_TO_L1_MSGS_PER_TX,
   MAX_NEW_NOTE_HASHES_PER_TX,
   MAX_NEW_NULLIFIERS_PER_TX,
