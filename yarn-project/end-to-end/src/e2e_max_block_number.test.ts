--- conflicted
+++ resolved
@@ -28,15 +28,9 @@
       const enqueuePublicCall = false;
 
       it('sets the max block number', async () => {
-<<<<<<< HEAD
-        const tx = await contract.methods.request_max_block_number(maxBlockNumber, enqueuePublicCall).prove();
+        const tx = await contract.methods.set_tx_max_block_number(maxBlockNumber, enqueuePublicCall).prove();
         expect(tx.data.forRollup!.rollupValidationRequests.maxBlockNumber.isSome).toEqual(true);
         expect(tx.data.forRollup!.rollupValidationRequests.maxBlockNumber.value).toEqual(new Fr(maxBlockNumber));
-=======
-        const tx = await contract.methods.set_tx_max_block_number(maxBlockNumber, enqueuePublicCall).simulate();
-        expect(tx.data.rollupValidationRequests.maxBlockNumber.isSome).toEqual(true);
-        expect(tx.data.rollupValidationRequests.maxBlockNumber.value).toEqual(new Fr(maxBlockNumber));
->>>>>>> 3db6dd1a
       });
 
       it('does not invalidate the transaction', async () => {
@@ -48,15 +42,9 @@
       const enqueuePublicCall = true;
 
       it('sets the max block number', async () => {
-<<<<<<< HEAD
-        const tx = await contract.methods.request_max_block_number(maxBlockNumber, enqueuePublicCall).prove();
+        const tx = await contract.methods.set_tx_max_block_number(maxBlockNumber, enqueuePublicCall).prove();
         expect(tx.data.forPublic!.validationRequests.forRollup.maxBlockNumber.isSome).toEqual(true);
         expect(tx.data.forPublic!.validationRequests.forRollup.maxBlockNumber.value).toEqual(new Fr(maxBlockNumber));
-=======
-        const tx = await contract.methods.set_tx_max_block_number(maxBlockNumber, enqueuePublicCall).simulate();
-        expect(tx.data.rollupValidationRequests.maxBlockNumber.isSome).toEqual(true);
-        expect(tx.data.rollupValidationRequests.maxBlockNumber.value).toEqual(new Fr(maxBlockNumber));
->>>>>>> 3db6dd1a
       });
 
       it('does not invalidate the transaction', async () => {
@@ -76,15 +64,9 @@
       const enqueuePublicCall = false;
 
       it('sets the max block number', async () => {
-<<<<<<< HEAD
-        const tx = await contract.methods.request_max_block_number(maxBlockNumber, enqueuePublicCall).prove();
+        const tx = await contract.methods.set_tx_max_block_number(maxBlockNumber, enqueuePublicCall).prove();
         expect(tx.data.forRollup!.rollupValidationRequests.maxBlockNumber.isSome).toEqual(true);
         expect(tx.data.forRollup!.rollupValidationRequests.maxBlockNumber.value).toEqual(new Fr(maxBlockNumber));
-=======
-        const tx = await contract.methods.set_tx_max_block_number(maxBlockNumber, enqueuePublicCall).simulate();
-        expect(tx.data.rollupValidationRequests.maxBlockNumber.isSome).toEqual(true);
-        expect(tx.data.rollupValidationRequests.maxBlockNumber.value).toEqual(new Fr(maxBlockNumber));
->>>>>>> 3db6dd1a
       });
 
       it('invalidates the transaction', async () => {
@@ -98,15 +80,9 @@
       const enqueuePublicCall = true;
 
       it('sets the max block number', async () => {
-<<<<<<< HEAD
-        const tx = await contract.methods.request_max_block_number(maxBlockNumber, enqueuePublicCall).prove();
+        const tx = await contract.methods.set_tx_max_block_number(maxBlockNumber, enqueuePublicCall).prove();
         expect(tx.data.forPublic!.validationRequests.forRollup.maxBlockNumber.isSome).toEqual(true);
         expect(tx.data.forPublic!.validationRequests.forRollup.maxBlockNumber.value).toEqual(new Fr(maxBlockNumber));
-=======
-        const tx = await contract.methods.set_tx_max_block_number(maxBlockNumber, enqueuePublicCall).simulate();
-        expect(tx.data.rollupValidationRequests.maxBlockNumber.isSome).toEqual(true);
-        expect(tx.data.rollupValidationRequests.maxBlockNumber.value).toEqual(new Fr(maxBlockNumber));
->>>>>>> 3db6dd1a
       });
 
       it('invalidates the transaction', async () => {
