--- conflicted
+++ resolved
@@ -3,11 +3,7 @@
 import { AztecAddress, ContractDeployer, Fr } from '@aztec/aztec.js';
 import { DebugLogger } from '@aztec/foundation/log';
 import { TestContractAbi } from '@aztec/noir-contracts/examples';
-<<<<<<< HEAD
 import { AztecRPC, TxStatus } from '@aztec/types';
-=======
-import { TxStatus } from '@aztec/types';
->>>>>>> 16d0f784
 
 import { setup } from './utils.js';
 import { getContractDeploymentInfo } from '@aztec/circuits.js';
