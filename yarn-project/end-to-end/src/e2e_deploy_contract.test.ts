--- conflicted
+++ resolved
@@ -124,10 +124,7 @@
     expect((await pxe.getExtendedContractData(contractAddress))?.contractData.portalContractAddress.toString()).toEqual(
       portalContract.toString(),
     );
-<<<<<<< HEAD
   }, 60_000);
-=======
-  });
 
   it('it should not deploy a contract which failed the public part of the execution', async () => {
     sequencer?.updateSequencerConfig({
@@ -171,5 +168,4 @@
       });
     }
   });
->>>>>>> 1073b404
 });