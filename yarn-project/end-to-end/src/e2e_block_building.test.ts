--- conflicted
+++ resolved
@@ -414,18 +414,8 @@
     afterAll(() => teardown());
 
     it('calls a method with nested note encrypted logs', async () => {
-<<<<<<< HEAD
       const thisWallet = new AccountWalletWithSecretKey(pxe, ownerWallet, owner.secret, owner.salt);
       const address = owner.address;
-=======
-      // account setup
-      const privateKey = new Fr(7n);
-      const keys = await deriveKeys(privateKey);
-      const account = await getSchnorrAccount(pxe, privateKey, keys.masterIncomingViewingSecretKey);
-      await account.deploy().wait();
-      const thisWallet = await account.getWallet();
-      const sender = thisWallet.getAddress();
->>>>>>> f589c90b
 
       // call test contract
       const action = testContract.methods.emit_encrypted_logs_nested(10, address, address);
@@ -447,18 +437,8 @@
     }, 30_000);
 
     it('calls a method with nested encrypted logs', async () => {
-<<<<<<< HEAD
       const thisWallet = new AccountWalletWithSecretKey(pxe, ownerWallet, owner.secret, owner.salt);
       const address = owner.address;
-=======
-      // account setup
-      const privateKey = new Fr(7n);
-      const keys = await deriveKeys(privateKey);
-      const account = await getSchnorrAccount(pxe, privateKey, keys.masterIncomingViewingSecretKey);
-      await account.deploy().wait();
-      const thisWallet = await account.getWallet();
-      const sender = thisWallet.getAddress();
->>>>>>> f589c90b
 
       // call test contract
       const values = [new Fr(5), new Fr(4), new Fr(3), new Fr(2), new Fr(1)];
@@ -513,12 +493,7 @@
       ({ teardown, pxe, logger, aztecNode } = context);
       await sleep(1000);
 
-<<<<<<< HEAD
       await deployFundedSchnorrAccount(pxe, context.initialFundedAccounts[0]);
-=======
-      const account = await getSchnorrAccount(pxe, Fr.random(), Fq.random(), Fr.random());
-      await account.waitSetup();
->>>>>>> f589c90b
     });
 
     it('can simulate public txs while building a block', async () => {
