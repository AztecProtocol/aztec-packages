--- conflicted
+++ resolved
@@ -44,10 +44,6 @@
   let aztecNode: AztecNode;
   let aztecNodeAdmin: AztecNodeAdmin;
   let sequencer: TestSequencerClient;
-<<<<<<< HEAD
-  let dateProvider: TestDateProvider | undefined;
-=======
->>>>>>> d91ddc2e
   let watcher: AnvilTestWatcher | undefined;
   let teardown: () => Promise<void>;
 
@@ -71,10 +67,6 @@
         aztecNodeAdmin: maybeAztecNodeAdmin,
         wallets: [owner, minter],
         sequencer: sequencerClient,
-<<<<<<< HEAD
-        dateProvider,
-=======
->>>>>>> d91ddc2e
       } = await setup(2, {
         archiverPollingIntervalMS: 200,
         transactionPollingIntervalMS: 200,
@@ -113,10 +105,6 @@
       await aztecNodeAdmin.setConfig({ minTxsPerBlock: 0, maxTxsPerBlock: TX_COUNT, enforceTimeTable: true });
 
       // We tweak the sequencer so it uses a fake simulator that adds a delay to every public tx.
-<<<<<<< HEAD
-      const archiver = (aztecNode as AztecNodeService).getContractDataSource();
-      sequencer.sequencer.publicProcessorFactory = new TestPublicProcessorFactory(archiver, dateProvider!);
-=======
       const TEST_PUBLIC_TX_SIMULATION_DELAY_MS = 300;
       interceptTxProcessorSimulate(
         aztecNode as AztecNodeService,
@@ -125,7 +113,6 @@
           return originalSimulate(tx);
         },
       );
->>>>>>> d91ddc2e
 
       // We also cheat the sequencer's timetable so it allocates little time to processing.
       // This will leave the sequencer with just a few seconds to build the block, so it shouldn't
