import { getSchnorrAccount } from '@aztec/accounts/schnorr';
import { type AztecNodeService } from '@aztec/aztec-node';
import {
  type AztecAddress,
  type AztecNode,
  type CheatCodes,
  ContractDeployer,
  ContractFunctionInteraction,
  Fq,
  Fr,
  type GlobalVariables,
  L1EventPayload,
  L1NotePayload,
  type Logger,
  type PXE,
  TxStatus,
  type Wallet,
  deriveKeys,
  retryUntil,
  sleep,
} from '@aztec/aztec.js';
// eslint-disable-next-line no-restricted-imports
import { type MerkleTreeWriteOperations, type Tx } from '@aztec/circuit-types';
import { getL1ContractsConfigEnvVars } from '@aztec/ethereum';
import { asyncMap } from '@aztec/foundation/async-map';
import { times, unique } from '@aztec/foundation/collection';
import { poseidon2Hash } from '@aztec/foundation/crypto';
import { type TestDateProvider } from '@aztec/foundation/timer';
import { StatefulTestContract, StatefulTestContractArtifact } from '@aztec/noir-contracts.js/StatefulTest';
import { TestContract } from '@aztec/noir-contracts.js/Test';
import { TokenContract } from '@aztec/noir-contracts.js/Token';
import { type SequencerClient } from '@aztec/sequencer-client';
import { type TestSequencerClient } from '@aztec/sequencer-client/test';
import {
  PublicProcessorFactory,
  type PublicTxResult,
  PublicTxSimulator,
  type WorldStateDB,
} from '@aztec/simulator/server';
import { type TelemetryClient } from '@aztec/telemetry-client';

import { jest } from '@jest/globals';
import 'jest-extended';

import { DUPLICATE_NULLIFIER_ERROR } from './fixtures/fixtures.js';
import { setup } from './fixtures/utils.js';

describe('e2e_block_building', () => {
  jest.setTimeout(20 * 60 * 1000); // 20 minutes

  let pxe: PXE;
  let logger: Logger;
  let owner: Wallet;
  let minter: Wallet;
  let aztecNode: AztecNode;
  let sequencer: TestSequencerClient;
  let dateProvider: TestDateProvider | undefined;
  let cheatCodes: CheatCodes;
  let teardown: () => Promise<void>;

  const { aztecEpochProofClaimWindowInL2Slots } = getL1ContractsConfigEnvVars();

  afterEach(() => {
    jest.restoreAllMocks();
  });

  describe('multi-txs block', () => {
    const artifact = StatefulTestContractArtifact;

    beforeAll(async () => {
      let sequencerClient: SequencerClient | undefined;
      ({
        teardown,
        pxe,
        logger,
        aztecNode,
        wallets: [owner, minter],
        sequencer: sequencerClient,
        dateProvider,
        cheatCodes,
<<<<<<< HEAD
      } = await setup(2));
=======
      } = await setup(2, {
        archiverPollingIntervalMS: 200,
        transactionPollingIntervalMS: 200,
        worldStateBlockCheckIntervalMS: 200,
        blockCheckIntervalMS: 200,
      }));
>>>>>>> 1f36a043
      sequencer = sequencerClient! as TestSequencerClient;
    });

    afterEach(() => aztecNode.setConfig({ minTxsPerBlock: 1 }));
    afterAll(() => teardown());

    it('assembles a block with multiple txs', async () => {
      // Assemble N contract deployment txs
      // We need to create them sequentially since we cannot have parallel calls to a circuit
      const TX_COUNT = 8;
      await aztecNode.setConfig({ minTxsPerBlock: TX_COUNT });
      const deployer = new ContractDeployer(artifact, owner);

      const ownerAddress = owner.getCompleteAddress().address;
      const sender = ownerAddress;
      // Need to have value > 0, so adding + 1
      // We need to do so, because noir currently will fail if the multiscalarmul is in an `if`
      // that we DO NOT enter. This should be fixed by https://github.com/noir-lang/noir/issues/5045.
      const methods = times(TX_COUNT, i => deployer.deploy(ownerAddress, sender, i + 1));
      const provenTxs = [];
      for (let i = 0; i < TX_COUNT; i++) {
        provenTxs.push(
          await methods[i].prove({
            contractAddressSalt: new Fr(BigInt(i + 1)),
            skipClassRegistration: true,
            skipPublicDeployment: true,
          }),
        );
      }

      // Send them simultaneously to be picked up by the sequencer
      const txs = await Promise.all(provenTxs.map(tx => tx.send()));
      logger.info(`Txs sent with hashes: `);
      for (const tx of txs) {
        logger.info(` ${await tx.getTxHash()}`);
      }

      // Await txs to be mined and assert they are all mined on the same block
      const receipts = await Promise.all(txs.map(tx => tx.wait()));
      expect(receipts.map(r => r.blockNumber)).toEqual(times(TX_COUNT, () => receipts[0].blockNumber));

      // Assert all contracts got deployed
      const isContractDeployed = async (address: AztecAddress) => !!(await pxe.getContractInstance(address));
      const areDeployed = await Promise.all(receipts.map(r => isContractDeployed(r.contract.address)));
      expect(areDeployed).toEqual(times(TX_COUNT, () => true));
    });

    it('assembles a block with multiple txs with public fns', async () => {
      // First deploy the contract
      const ownerAddress = owner.getCompleteAddress().address;
      const contract = await StatefulTestContract.deploy(owner, ownerAddress, ownerAddress, 1).send().deployed();

      // Assemble N contract deployment txs
      // We need to create them sequentially since we cannot have parallel calls to a circuit
      const TX_COUNT = 4;
      await aztecNode.setConfig({ minTxsPerBlock: TX_COUNT });

      const methods = times(TX_COUNT, i => contract.methods.increment_public_value(ownerAddress, i));
      const provenTxs = [];
      for (let i = 0; i < TX_COUNT; i++) {
        provenTxs.push(await methods[i].prove({}));
      }

      // Send them simultaneously to be picked up by the sequencer
      const txs = await Promise.all(provenTxs.map(tx => tx.send()));
      logger.info(`Txs sent with hashes: `);
      for (const tx of txs) {
        logger.info(` ${await tx.getTxHash()}`);
      }

      // Await txs to be mined and assert they are all mined on the same block
      const receipts = await Promise.all(txs.map(tx => tx.wait()));
      expect(receipts.map(r => r.blockNumber)).toEqual(times(TX_COUNT, () => receipts[0].blockNumber));
    });

    // Tests that public function simulation time is not affected by the size of the nullifier tree.
    // Skipped since we only use it to manually test number of invocations to world-state.
    it.skip('builds blocks with multiple public fns after multiple nullifier insertions', async () => {
      // First deploy the contracts
      const ownerAddress = owner.getCompleteAddress().address;
      const contract = await StatefulTestContract.deploy(owner, ownerAddress, ownerAddress, 1).send().deployed();
      const another = await TestContract.deploy(owner).send().deployed();

      await aztecNode.setConfig({ minTxsPerBlock: 16, maxTxsPerBlock: 16 });

      // Flood nullifiers to grow the size of the nullifier tree.
      // Can probably do this more efficiently by batching multiple emit_nullifier calls
      // per tx using batch calls.
      const NULLIFIER_COUNT = 128;
      const sentNullifierTxs = [];
      for (let i = 0; i < NULLIFIER_COUNT; i++) {
        sentNullifierTxs.push(another.methods.emit_nullifier(Fr.random()).send({ skipPublicSimulation: true }));
      }
      await Promise.all(sentNullifierTxs.map(tx => tx.wait({ timeout: 600 })));
      logger.info(`Nullifier txs sent`);

      await aztecNode.setConfig({ minTxsPerBlock: 4, maxTxsPerBlock: 4 });

      // Now send public functions
      const TX_COUNT = 128;
      const sentTxs = [];
      for (let i = 0; i < TX_COUNT; i++) {
        sentTxs.push(contract.methods.increment_public_value(ownerAddress, i).send({ skipPublicSimulation: true }));
      }

      await Promise.all(sentTxs.map(tx => tx.wait({ timeout: 600 })));
      logger.info(`Txs sent`);
    });

    it('processes txs until hitting timetable', async () => {
      const TX_COUNT = 32;

      const ownerAddress = owner.getCompleteAddress().address;
      const contract = await StatefulTestContract.deploy(owner, ownerAddress, ownerAddress, 1).send().deployed();
      logger.info(`Deployed stateful test contract at ${contract.address}`);

      // We have to set minTxsPerBlock to 1 or we could end with dangling txs.
      // We also set enforceTimetable so the deadline makes sense, otherwise we may be starting the
      // block too late into the slot, and start processing when the deadline has already passed.
      logger.info(`Updating aztec node config`);
      await aztecNode.setConfig({ minTxsPerBlock: 1, maxTxsPerBlock: TX_COUNT, enforceTimeTable: true });

      // We tweak the sequencer so it uses a fake simulator that adds a delay to every public tx.
      const archiver = (aztecNode as AztecNodeService).getContractDataSource();
      sequencer.sequencer.publicProcessorFactory = new TestPublicProcessorFactory(archiver, dateProvider!);

      // We also cheat the sequencer's timetable so it allocates little time to processing.
      // This will leave the sequencer with just a few seconds to build the block, so it shouldn't
      // be able to squeeze in more than ~12 txs in each. This is sensitive to the time it takes
      // to pick up and validate the txs, so we may need to bump it to work on CI.
      jest
        .spyOn(sequencer.sequencer.timetable, 'getBlockProposalExecTimeEnd')
        .mockImplementation((secondsIntoSlot: number) => secondsIntoSlot + 1);

      // Flood the mempool with TX_COUNT simultaneous txs
      const methods = times(TX_COUNT, i => contract.methods.increment_public_value(ownerAddress, i));
      const provenTxs = await asyncMap(methods, method => method.prove({ skipPublicSimulation: true }));
      logger.info(`Sending ${TX_COUNT} txs to the node`);
      const txs = await Promise.all(provenTxs.map(tx => tx.send()));
      logger.info(`All ${TX_COUNT} txs have been sent`, { txs: await Promise.all(txs.map(tx => tx.getTxHash())) });

      // We forcefully mine a block to make the L1 timestamp move and sync to it, otherwise the sequencer will
      // stay continuously trying to build a block for the same slot, even if the time for it has passed.
      // Keep in mind the anvil test watcher only moves the anvil blocks when there is a block mined.
      // This is quite ugly, and took me a very long time to realize it was needed.
      // Maybe we should change it? And have it always mine a block every 12s even if there is no activity?
      const [timestamp] = await cheatCodes.rollup.advanceToNextSlot();
      dateProvider!.setTime(Number(timestamp) * 1000);

      // Await txs to be mined and assert they are mined across multiple different blocks.
      const receipts = await Promise.all(txs.map(tx => tx.wait()));
      const blockNumbers = receipts.map(r => r.blockNumber!).sort((a, b) => a - b);
      logger.info(`Txs mined on blocks: ${unique(blockNumbers)}`);
      expect(blockNumbers.at(-1)! - blockNumbers[0]).toBeGreaterThan(1);
    });

    it.skip('can call public function from different tx in same block as deployed', async () => {
      // Ensure both txs will land on the same block
      await aztecNode.setConfig({ minTxsPerBlock: 2 });

      // Deploy a contract in the first transaction
      // In the same block, call a public method on the contract
      const deployer = TokenContract.deploy(owner, owner.getCompleteAddress(), 'TokenName', 'TokenSymbol', 18);
      await deployer.create();

      // We can't use `TokenContract.at` to call a function because it checks the contract is deployed
      // but we are in the same block as the deployment transaction
      const callInteraction = new ContractFunctionInteraction(
        owner,
        deployer.getInstance().address,
        TokenContract.artifact.functions.find(x => x.name === 'set_minter')!,
        [minter.getCompleteAddress(), true],
      );

      const deployerTx = await deployer.prove({});
      const callInteractionTx = await callInteraction.prove({
        // we have to skip simulation of public calls simulation is done on individual transactions
        // and the tx deploying the contract might go in the same block as this one
        skipPublicSimulation: true,
      });

      const [deployTxReceipt, callTxReceipt] = await Promise.all([
        deployerTx.send().wait(),
        callInteractionTx.send().wait(),
      ]);

      expect(deployTxReceipt.blockNumber).toEqual(callTxReceipt.blockNumber);
    });
  });

  describe('double-spends', () => {
    let contract: TestContract;
    let teardown: () => Promise<void>;

    beforeAll(async () => {
      ({ teardown, pxe, logger, wallet: owner } = await setup(1));
      contract = await TestContract.deploy(owner).send().deployed();
      logger.info(`Test contract deployed at ${contract.address}`);
    });

    afterAll(() => teardown());

    // Regressions for https://github.com/AztecProtocol/aztec-packages/issues/2502
    // Note that the order in which the TX are processed is not guaranteed.
    describe('in the same block, different tx', () => {
      it('private <-> private', async () => {
        const nullifier = Fr.random();
        const txs = await sendAndWait([
          contract.methods.emit_nullifier(nullifier),
          contract.methods.emit_nullifier(nullifier),
        ]);

        // One transaction should succeed, the other should fail, but in any order.
        expect(txs).toIncludeSameMembers([
          { status: 'fulfilled', value: expect.anything() },
          {
            status: 'rejected',
            reason: expect.objectContaining({ message: expect.stringMatching(DUPLICATE_NULLIFIER_ERROR) }),
          },
        ]);
      });

      it('public -> public', async () => {
        const nullifier = Fr.random();
        const txs = await sendAndWait([
          contract.methods.emit_nullifier_public(nullifier),
          contract.methods.emit_nullifier_public(nullifier),
        ]);

        // One transaction should succeed, the other should fail, but in any order.
        expect(txs).toIncludeSameMembers([
          { status: 'fulfilled', value: expect.anything() },
          {
            status: 'rejected',
            reason: expect.objectContaining({ message: expect.stringMatching(DUPLICATE_NULLIFIER_ERROR) }),
          },
        ]);
      });

      it('private -> public', async () => {
        const nullifier = Fr.random();
        const txs = await sendAndWait([
          contract.methods.emit_nullifier(nullifier),
          contract.methods.emit_nullifier_public(nullifier),
        ]);

        // One transaction should succeed, the other should fail, but in any order.
        expect(txs).toIncludeSameMembers([
          { status: 'fulfilled', value: expect.anything() },
          {
            status: 'rejected',
            reason: expect.objectContaining({ message: expect.stringMatching(DUPLICATE_NULLIFIER_ERROR) }),
          },
        ]);
      });

      it('public -> private', async () => {
        const nullifier = Fr.random();
        const txs = await sendAndWait([
          contract.methods.emit_nullifier_public(nullifier),
          contract.methods.emit_nullifier(nullifier),
        ]);

        // One transaction should succeed, the other should fail, but in any order.
        expect(txs).toIncludeSameMembers([
          { status: 'fulfilled', value: expect.anything() },
          {
            status: 'rejected',
            reason: expect.objectContaining({ message: expect.stringMatching(DUPLICATE_NULLIFIER_ERROR) }),
          },
        ]);
      });
    });

    describe('across blocks', () => {
      it('private -> private', async () => {
        const nullifier = Fr.random();
        await contract.methods.emit_nullifier(nullifier).send().wait();
        await expect(contract.methods.emit_nullifier(nullifier).send().wait()).rejects.toThrow('dropped');
      });

      it('public -> public', async () => {
        const nullifier = Fr.random();
        await contract.methods.emit_nullifier_public(nullifier).send().wait();
        await expect(contract.methods.emit_nullifier_public(nullifier).send().wait()).rejects.toThrow(
          DUPLICATE_NULLIFIER_ERROR,
        );
      });

      it('private -> public', async () => {
        const nullifier = Fr.random();
        await contract.methods.emit_nullifier(nullifier).send().wait();
        await expect(contract.methods.emit_nullifier_public(nullifier).send().wait()).rejects.toThrow(
          DUPLICATE_NULLIFIER_ERROR,
        );
      });

      it('public -> private', async () => {
        const nullifier = Fr.random();
        await contract.methods.emit_nullifier_public(nullifier).send().wait();
        await expect(contract.methods.emit_nullifier(nullifier).send().wait()).rejects.toThrow('dropped');
      });
    });
  });

  describe('logs in nested calls are ordered as expected', () => {
    // This test was originally written for e2e_nested, but it was refactored
    // to not use TestContract.
    let testContract: TestContract;

    beforeEach(async () => {
      ({ teardown, pxe, logger, wallet: owner } = await setup(1));
      logger.info(`Deploying test contract`);
      testContract = await TestContract.deploy(owner).send().deployed();
    }, 60_000);

    afterEach(() => teardown());

    it('calls a method with nested note encrypted logs', async () => {
      // account setup
      const privateKey = new Fr(7n);
      const keys = deriveKeys(privateKey);
      const account = getSchnorrAccount(pxe, privateKey, keys.masterIncomingViewingSecretKey);
      await account.deploy().wait();
      const thisWallet = await account.getWallet();
      const sender = thisWallet.getAddress();

      // call test contract
      const action = testContract.methods.emit_encrypted_logs_nested(10, thisWallet.getAddress(), sender);
      const tx = await action.prove();
      const rct = await tx.send().wait();

      // compare logs
      expect(rct.status).toEqual('success');
      const noteValues = tx.data.getNonEmptyPrivateLogs().map(log => {
        const notePayload = L1NotePayload.decryptAsIncoming(log, thisWallet.getEncryptionSecret());
        // In this test we care only about the privately delivered values
        return notePayload?.privateNoteValues[0];
      });
      expect(noteValues[0]).toEqual(new Fr(10));
      expect(noteValues[1]).toEqual(new Fr(11));
      expect(noteValues[2]).toEqual(new Fr(12));
    }, 30_000);

    it('calls a method with nested encrypted logs', async () => {
      // account setup
      const privateKey = new Fr(7n);
      const keys = deriveKeys(privateKey);
      const account = getSchnorrAccount(pxe, privateKey, keys.masterIncomingViewingSecretKey);
      await account.deploy().wait();
      const thisWallet = await account.getWallet();
      const sender = thisWallet.getAddress();

      // call test contract
      const values = [new Fr(5), new Fr(4), new Fr(3), new Fr(2), new Fr(1)];
      const nestedValues = [new Fr(0), new Fr(0), new Fr(0), new Fr(0), new Fr(0)];
      const action = testContract.methods.emit_array_as_encrypted_log(values, thisWallet.getAddress(), sender, true);
      const tx = await action.prove();
      const rct = await tx.send().wait();

      // compare logs
      expect(rct.status).toEqual('success');
      const privateLogs = tx.data.getNonEmptyPrivateLogs();
      expect(privateLogs.length).toBe(3);

      // The first two logs are encrypted.
      const event0 = L1EventPayload.decryptAsIncoming(privateLogs[0], thisWallet.getEncryptionSecret())!;
      expect(event0.event.items).toEqual(values);

      const event1 = L1EventPayload.decryptAsIncoming(privateLogs[1], thisWallet.getEncryptionSecret())!;
      expect(event1.event.items).toEqual(nestedValues);

      // The last log is not encrypted.
      // The first field is the first value and is siloed with contract address by the kernel circuit.
      const expectedFirstField = poseidon2Hash([testContract.address, values[0]]);
      expect(privateLogs[2].fields.slice(0, 5)).toEqual([expectedFirstField, ...values.slice(1)]);
    }, 60_000);
  });

  describe('regressions', () => {
    afterEach(async () => {
      if (teardown) {
        await teardown();
      }
    });

    // Regression for https://github.com/AztecProtocol/aztec-packages/issues/7918
    it('publishes two empty blocks', async () => {
      ({ teardown, pxe, logger, aztecNode } = await setup(0, {
        minTxsPerBlock: 0,
        skipProtocolContracts: true,
      }));

      await retryUntil(async () => (await aztecNode.getBlockNumber()) >= 3, 'wait-block', 10, 1);
    });

    // Regression for https://github.com/AztecProtocol/aztec-packages/issues/7537
    it('sends a tx on the first block', async () => {
      ({ teardown, pxe, logger, aztecNode } = await setup(0, {
        minTxsPerBlock: 0,
        skipProtocolContracts: true,
      }));
      await sleep(1000);

      const account = getSchnorrAccount(pxe, Fr.random(), Fq.random(), Fr.random());
      await account.waitSetup();
    });

    it('can simulate public txs while building a block', async () => {
      ({
        teardown,
        pxe,
        logger,
        aztecNode,
        wallet: owner,
      } = await setup(1, {
        minTxsPerBlock: 1,
        skipProtocolContracts: true,
      }));

      logger.info('Deploying token contract');
      const token = await TokenContract.deploy(owner, owner.getCompleteAddress(), 'TokenName', 'TokenSymbol', 18)
        .send()
        .deployed();

      logger.info('Updating txs per block to 4');
      await aztecNode.setConfig({ minTxsPerBlock: 4, maxTxsPerBlock: 4 });

      logger.info('Spamming the network with public txs');
      const txs = [];
      for (let i = 0; i < 24; i++) {
        const tx = token.methods.mint_to_public(owner.getAddress(), 10n);
        txs.push(tx.send({ skipPublicSimulation: false }));
      }

      logger.info('Waiting for txs to be mined');
      await Promise.all(txs.map(tx => tx.wait({ proven: false, timeout: 600 })));
    });
  });

  describe('reorgs', () => {
    let contract: StatefulTestContract;
    let cheatCodes: CheatCodes;
    let ownerAddress: AztecAddress;
    let initialBlockNumber: number;
    let teardown: () => Promise<void>;

    beforeEach(async () => {
      ({
        teardown,
        aztecNode,
        pxe,
        logger,
        wallet: owner,
        cheatCodes,
      } = await setup(1, { assumeProvenThrough: undefined }));

      ownerAddress = owner.getCompleteAddress().address;
      contract = await StatefulTestContract.deploy(owner, ownerAddress, ownerAddress, 1).send().deployed();
      initialBlockNumber = await pxe.getBlockNumber();
      logger.info(`Stateful test contract deployed at ${contract.address}`);
    });

    afterEach(() => teardown());

    it('detects an upcoming reorg and builds a block for the correct slot', async () => {
      // Advance to a fresh epoch and mark the current one as proven
      await cheatCodes.rollup.advanceToNextEpoch();
      await cheatCodes.rollup.markAsProven();

      // Send a tx to the contract that creates a note. This tx will be reorgd but re-included,
      // since it is being built against a proven block number.
      logger.info('Sending initial tx');
      const tx1 = await contract.methods.create_note(ownerAddress, ownerAddress, 20).send().wait();
      expect(tx1.blockNumber).toEqual(initialBlockNumber + 1);
      expect(await contract.methods.summed_values(ownerAddress).simulate()).toEqual(21n);

      // And send a second one, which won't be re-included.
      logger.info('Sending second tx');
      const tx2 = await contract.methods.create_note(ownerAddress, ownerAddress, 30).send().wait();
      expect(tx2.blockNumber).toEqual(initialBlockNumber + 2);
      expect(await contract.methods.summed_values(ownerAddress).simulate()).toEqual(51n);

      // Now move to a new epoch and past the proof claim window to cause a reorg
      logger.info('Advancing past the proof claim window');
      await cheatCodes.rollup.advanceToNextEpoch();
      await cheatCodes.rollup.advanceSlots(aztecEpochProofClaimWindowInL2Slots + 1); // off-by-one?

      // Wait until the sequencer kicks out tx1
      logger.info(`Waiting for node to prune tx1`);
      await retryUntil(
        async () => (await aztecNode.getTxReceipt(tx1.txHash)).status === TxStatus.PENDING,
        'wait for pruning',
        15,
        1,
      );

      // And wait until it is brought back tx1
      logger.info(`Waiting for node to re-include tx1`);
      await retryUntil(
        async () => (await aztecNode.getTxReceipt(tx1.txHash)).status === TxStatus.SUCCESS,
        'wait for re-inclusion',
        15,
        1,
      );

      // Tx1 should have been mined in a block with the same number but different hash now
      const newTx1Receipt = await aztecNode.getTxReceipt(tx1.txHash);
      expect(newTx1Receipt.blockNumber).toEqual(tx1.blockNumber);
      expect(newTx1Receipt.blockHash).not.toEqual(tx1.blockHash);

      // PXE should have cleared out the 30-note from tx2, but reapplied the 20-note from tx1
      expect(await contract.methods.summed_values(ownerAddress).simulate()).toEqual(21n);

      // And we should be able to send a new tx on the new chain
      logger.info('Sending new tx on reorgd chain');
      const tx3 = await contract.methods.create_note(ownerAddress, ownerAddress, 10).send().wait();
      expect(await contract.methods.summed_values(ownerAddress).simulate()).toEqual(31n);
      expect(tx3.blockNumber).toBeGreaterThanOrEqual(newTx1Receipt.blockNumber! + 1);
    });
  });
});

async function sendAndWait(calls: ContractFunctionInteraction[]) {
  return await Promise.allSettled(
    calls
      // First we send them all.
      .map(call => call.send())
      // Only then we wait.
      .map(p => p.wait()),
  );
}

const TEST_PUBLIC_TX_SIMULATION_DELAY_MS = 300;

class TestPublicTxSimulator extends PublicTxSimulator {
  public override async simulate(tx: Tx): Promise<PublicTxResult> {
    await sleep(TEST_PUBLIC_TX_SIMULATION_DELAY_MS);
    return super.simulate(tx);
  }
}
class TestPublicProcessorFactory extends PublicProcessorFactory {
  protected override createPublicTxSimulator(
    db: MerkleTreeWriteOperations,
    worldStateDB: WorldStateDB,
    globalVariables: GlobalVariables,
    doMerkleOperations: boolean,
    enforceFeePayment: boolean,
    telemetryClient?: TelemetryClient,
  ): PublicTxSimulator {
    return new TestPublicTxSimulator(
      db,
      worldStateDB,
      globalVariables,
      doMerkleOperations,
      enforceFeePayment,
      telemetryClient,
    );
  }
}<|MERGE_RESOLUTION|>--- conflicted
+++ resolved
@@ -78,16 +78,12 @@
         sequencer: sequencerClient,
         dateProvider,
         cheatCodes,
-<<<<<<< HEAD
-      } = await setup(2));
-=======
       } = await setup(2, {
         archiverPollingIntervalMS: 200,
         transactionPollingIntervalMS: 200,
         worldStateBlockCheckIntervalMS: 200,
         blockCheckIntervalMS: 200,
       }));
->>>>>>> 1f36a043
       sequencer = sequencerClient! as TestSequencerClient;
     });
 
