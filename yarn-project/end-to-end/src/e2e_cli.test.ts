import { AztecNodeService } from '@aztec/aztec-node';
<<<<<<< HEAD
import { AztecRPCServer, getHttpRpcServer } from '@aztec/aztec-rpc';
=======
>>>>>>> c22a6876
import { startHttpRpcServer } from '@aztec/aztec-sandbox';
import { PXE, createDebugLogger } from '@aztec/aztec.js';
import { PXEService } from '@aztec/pxe';

import { cliTestSuite } from './canary/cli.js';
import { setup as e2eSetup } from './fixtures/utils.js';

const HTTP_PORT = 9009;
const RPC_URL = `http://localhost:${HTTP_PORT}`;
const debug = createDebugLogger('aztec:e2e_cli');

let http: ReturnType<typeof startHttpRpcServer>;
let aztecNode: AztecNodeService | undefined;
let pxe: PXE;

const testSetup = async () => {
  const context = await e2eSetup(2);
  debug(`Environment set up`);
<<<<<<< HEAD
  const { deployL1ContractsValues } = context;
  ({ aztecNode, aztecRpcServer } = context);
  http = startHttpRpcServer(aztecRpcServer, getHttpRpcServer, deployL1ContractsValues, HTTP_PORT);
=======
  ({ aztecNode, pxe } = context);
  http = startHttpRpcServer(pxe, HTTP_PORT);
>>>>>>> c22a6876
  debug(`HTTP RPC server started in port ${HTTP_PORT}`);
  return pxe;
};

const testCleanup = async () => {
  http.close();
  await aztecNode?.stop();
  await (pxe as PXEService).stop();
};

cliTestSuite('E2E CLI Test', testSetup, testCleanup, createDebugLogger('aztec:e2e_cli'), RPC_URL);<|MERGE_RESOLUTION|>--- conflicted
+++ resolved
@@ -1,11 +1,7 @@
 import { AztecNodeService } from '@aztec/aztec-node';
-<<<<<<< HEAD
-import { AztecRPCServer, getHttpRpcServer } from '@aztec/aztec-rpc';
-=======
->>>>>>> c22a6876
 import { startHttpRpcServer } from '@aztec/aztec-sandbox';
 import { PXE, createDebugLogger } from '@aztec/aztec.js';
-import { PXEService } from '@aztec/pxe';
+import { PXEService, createPXERpcServer } from '@aztec/pxe';
 
 import { cliTestSuite } from './canary/cli.js';
 import { setup as e2eSetup } from './fixtures/utils.js';
@@ -21,14 +17,8 @@
 const testSetup = async () => {
   const context = await e2eSetup(2);
   debug(`Environment set up`);
-<<<<<<< HEAD
-  const { deployL1ContractsValues } = context;
-  ({ aztecNode, aztecRpcServer } = context);
-  http = startHttpRpcServer(aztecRpcServer, getHttpRpcServer, deployL1ContractsValues, HTTP_PORT);
-=======
   ({ aztecNode, pxe } = context);
-  http = startHttpRpcServer(pxe, HTTP_PORT);
->>>>>>> c22a6876
+  http = startHttpRpcServer(pxe, createPXERpcServer, HTTP_PORT);
   debug(`HTTP RPC server started in port ${HTTP_PORT}`);
   return pxe;
 };
