--- conflicted
+++ resolved
@@ -1,14 +1,9 @@
 import { Archiver } from '@aztec/archiver';
 import { AztecNodeConfig, AztecNodeService } from '@aztec/aztec-node';
-<<<<<<< HEAD
-import { AztecAddress, AztecRPC, Contract, Wallet, computeMessageSecretHash } from '@aztec/aztec.js';
-=======
 import { AztecRPCServer } from '@aztec/aztec-rpc';
-import { AztecAddress, Wallet, computeMessageSecretHash } from '@aztec/aztec.js';
+import { AztecAddress, AztecRPC, Wallet, computeMessageSecretHash } from '@aztec/aztec.js';
 import { DeployL1Contracts } from '@aztec/ethereum';
->>>>>>> 28e2c77b
 import { EthAddress } from '@aztec/foundation/eth-address';
-import { DeployL1Contracts } from '@aztec/ethereum';
 import { Fr } from '@aztec/foundation/fields';
 import { DebugLogger } from '@aztec/foundation/log';
 import { NonNativeTokenContract } from '@aztec/noir-contracts/types';
@@ -16,7 +11,6 @@
 import { Chain, HttpTransport, PublicClient } from 'viem';
 
 import { delay, deployAndInitializeNonNativeL2TokenContracts, setNextBlockTimestamp, setup } from './utils.js';
-import { AztecRPCServer } from '@aztec/aztec-rpc';
 
 describe('archiver integration with l1 to l2 messages', () => {
   let aztecNode: AztecNodeService | undefined;
