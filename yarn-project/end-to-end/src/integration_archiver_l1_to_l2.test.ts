import { AztecNodeConfig, AztecNodeService } from '@aztec/aztec-node';
import { AztecAddress, Contract, Wallet, computeMessageSecretHash } from '@aztec/aztec.js';
import { EthAddress } from '@aztec/foundation/eth-address';
import { DeployL1Contracts } from '@aztec/ethereum';
import { Fr } from '@aztec/foundation/fields';
import { DebugLogger } from '@aztec/foundation/log';
import { Chain, HttpTransport, PublicClient } from 'viem';
<<<<<<< HEAD
import { Archiver } from '@aztec/archiver';
import { AztecRPCServer } from '@aztec/aztec-rpc';

import {
  delay,
  deployAndInitializeNonNativeL2TokenContracts,
  pointToPublicKey,
  setNextBlockTimestamp,
  setup,
} from './utils.js';
=======
import { delay, deployAndInitializeNonNativeL2TokenContracts, setNextBlockTimestamp, setup } from './utils.js';
import { Archiver } from '@aztec/archiver';
>>>>>>> 8cf3be57

describe('archiver integration with l1 to l2 messages', () => {
  let aztecNode: AztecNodeService;
  let aztecRpcServer: AztecRPCServer;
  let wallet: Wallet;
  let archiver: Archiver;
  let accounts: AztecAddress[];
  let logger: DebugLogger;
  let config: AztecNodeConfig;

  let l2Contract: Contract;
  let ethAccount: EthAddress;

  let tokenPortalAddress: EthAddress;
  let tokenPortal: any;
  let underlyingERC20: any;
  let publicClient: PublicClient<HttpTransport, Chain>;

  const initialBalance = 10n;
  let ownerAddress: AztecAddress;
  let receiver: AztecAddress;

  beforeEach(async () => {
    let deployL1ContractsValues: DeployL1Contracts | undefined;
    ({ aztecNode, aztecRpcServer, wallet, deployL1ContractsValues, accounts, config, logger } = await setup(2));
    archiver = await Archiver.createAndSync(config);

    const walletClient = deployL1ContractsValues.walletClient;
    publicClient = deployL1ContractsValues.publicClient;

    ethAccount = EthAddress.fromString((await walletClient.getAddresses())[0]);
    [ownerAddress, receiver] = accounts;
    const ownerPub = (await aztecRpcServer.getAccountPublicKey(ownerAddress)).toBigInts();

    // Deploy and initialize all required contracts
    logger('Deploying Portal, initializing and deploying l2 contract...');
    const contracts = await deployAndInitializeNonNativeL2TokenContracts(
      wallet,
      walletClient,
      publicClient,
      deployL1ContractsValues!.registryAddress,
      initialBalance,
      ownerPub,
    );
    l2Contract = contracts.l2Contract;
    underlyingERC20 = contracts.underlyingERC20;
    tokenPortal = contracts.tokenPortal;
    tokenPortalAddress = contracts.tokenPortalAddress;
    await expectBalance(accounts[0], initialBalance);
    logger('Successfully deployed contracts and initialized portal');
  }, 100_000);

  afterEach(async () => {
    await archiver.stop();
    await aztecNode?.stop();
    await aztecRpcServer?.stop();
  }, 30_000);

  const expectBalance = async (owner: AztecAddress, expectedBalance: bigint) => {
    const ownerPublicKey = await aztecRpcServer.getAccountPublicKey(owner);
    const [balance] = await l2Contract.methods.getBalance(ownerPublicKey.toBigInts()).view({ from: owner });
    logger(`Account ${owner} balance: ${balance}`);
    expect(balance).toBe(expectedBalance);
  };

  it('cancelled l1 to l2 messages cannot be consumed by archiver', async () => {
    // create a message, then cancel it

    // Generate a claim secret using pedersen
    logger("Generating a claim secret using pedersen's hash function");
    const secret = Fr.random();
    const secretHash = await computeMessageSecretHash(secret);
    const secretString = `0x${secretHash.toBuffer().toString('hex')}` as `0x${string}`;
    logger('Generated claim secret: ', secretString);

    logger('Minting tokens on L1');
    await underlyingERC20.write.mint([ethAccount.toString(), 1000000n], {} as any);
    await underlyingERC20.write.approve([tokenPortalAddress.toString(), 1000n], {} as any);

    expect(await underlyingERC20.read.balanceOf([ethAccount.toString()])).toBe(1000000n);

    // Deposit tokens to the TokenPortal
    const deadline = Number((await publicClient.getBlock()).timestamp + 1000n);
    const mintAmount = 100n;

    logger('Sending messages to L1 portal');
    const args = [ownerAddress.toString(), mintAmount, deadline, secretString, ethAccount.toString()] as const;
    await tokenPortal.write.depositToAztec(args, {} as any);
    expect(await underlyingERC20.read.balanceOf([ethAccount.toString()])).toBe(1000000n - mintAmount);

    // Wait for the archiver to process the message
    await delay(5000); /// waiting 5 seconds.

    // set the block timestamp to be after the deadline (so we can cancel the message)
    await setNextBlockTimestamp(config.rpcUrl, deadline + 1);

    // cancel the message
    logger('cancelling the l1 to l2 message');
    const argsCancel = [ownerAddress.toString(), 100n, deadline, secretString, 0n] as const;
    await tokenPortal.write.cancelL1ToAztecMessage(argsCancel, { gas: 1_000_000n } as any);
    expect(await underlyingERC20.read.balanceOf([ethAccount.toString()])).toBe(1000000n);
    // let archiver sync up
    await delay(5000);

    // archiver shouldn't have any pending messages.
    expect((await archiver.getPendingL1ToL2Messages(10)).length).toEqual(0);
  }, 80_000);

  it('archiver handles l1 to l2 message correctly even when l2block has no such messages', async () => {
    // send a transfer tx to force through rollup with the message included
    const transferAmount = 1n;
    l2Contract.methods
      .transfer(
        transferAmount,
        (await aztecRpcServer.getAccountPublicKey(ownerAddress)).toBigInts(),
        (await aztecRpcServer.getAccountPublicKey(receiver)).toBigInts(),
      )
      .send({ from: accounts[0] });

    expect((await archiver.getPendingL1ToL2Messages(10)).length).toEqual(0);
    expect(() => archiver.getConfirmedL1ToL2Message(Fr.ZERO)).toThrow();
  });
});<|MERGE_RESOLUTION|>--- conflicted
+++ resolved
@@ -5,21 +5,10 @@
 import { Fr } from '@aztec/foundation/fields';
 import { DebugLogger } from '@aztec/foundation/log';
 import { Chain, HttpTransport, PublicClient } from 'viem';
-<<<<<<< HEAD
 import { Archiver } from '@aztec/archiver';
 import { AztecRPCServer } from '@aztec/aztec-rpc';
 
-import {
-  delay,
-  deployAndInitializeNonNativeL2TokenContracts,
-  pointToPublicKey,
-  setNextBlockTimestamp,
-  setup,
-} from './utils.js';
-=======
 import { delay, deployAndInitializeNonNativeL2TokenContracts, setNextBlockTimestamp, setup } from './utils.js';
-import { Archiver } from '@aztec/archiver';
->>>>>>> 8cf3be57
 
 describe('archiver integration with l1 to l2 messages', () => {
   let aztecNode: AztecNodeService;
