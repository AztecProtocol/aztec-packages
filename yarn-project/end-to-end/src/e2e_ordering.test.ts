// Test suite for testing proper ordering of side effects
<<<<<<< HEAD
import { Fr, FunctionSelector, PXE, TxStatus, Wallet, toBigInt, toBigIntBE } from '@aztec/aztec.js';
=======
import { Wallet } from '@aztec/aztec.js';
import { FunctionSelector } from '@aztec/circuits.js';
import { toBigIntBE } from '@aztec/foundation/bigint-buffer';
import { Fr } from '@aztec/foundation/fields';
>>>>>>> 272eda15
import { ChildContract, ParentContract } from '@aztec/noir-contracts/types';

import { jest } from '@jest/globals';

import { setup } from './fixtures/utils.js';

jest.setTimeout(30_000);

// See https://github.com/AztecProtocol/aztec-packages/issues/1601
describe('e2e_ordering', () => {
  let pxe: PXE;
  let wallet: Wallet;
  let teardown: () => Promise<void>;

  const expectLogsFromLastBlockToBe = async (logMessages: bigint[]) => {
    const fromBlock = await pxe.getBlockNumber();
    const logFilter = {
      fromBlock,
      toBlock: fromBlock + 1,
    };
    const unencryptedLogs = (await pxe.getUnencryptedLogs(logFilter)).logs;
    const bigintLogs = unencryptedLogs.map(extendedLog => toBigIntBE(extendedLog.log.data));

    expect(bigintLogs).toStrictEqual(logMessages);
  };

  beforeEach(async () => {
    ({ teardown, pxe, wallet } = await setup());
  }, 100_000);

  afterEach(() => teardown());

  describe('with parent and child contract', () => {
    let parent: ParentContract;
    let child: ChildContract;
    let pubSetValueSelector: FunctionSelector;

    beforeEach(async () => {
      parent = await ParentContract.deploy(wallet).send().deployed();
      child = await ChildContract.deploy(wallet).send().deployed();
      pubSetValueSelector = child.methods.pubSetValue.selector;
    });

    describe('enqueued public calls ordering', () => {
      const nestedValue = 10n;
      const directValue = 20n;

      const expectedOrders = {
        enqueueCallsToChildWithNestedFirst: [nestedValue, directValue] as bigint[],
        enqueueCallsToChildWithNestedLast: [directValue, nestedValue] as bigint[],
      } as const;

      it.each(['enqueueCallsToChildWithNestedFirst', 'enqueueCallsToChildWithNestedLast'] as const)(
        'orders public function execution in %s',
        async method => {
          const expectedOrder = expectedOrders[method];
          const action = parent.methods[method](child.address, pubSetValueSelector);
          const tx = await action.simulate();
          await action.send().wait();

          // There are two enqueued calls
          const enqueuedPublicCalls = tx.enqueuedPublicFunctionCalls;
          expect(enqueuedPublicCalls.length).toEqual(2);

          // The call stack hashes in the output of the kernel proof match the tx enqueuedPublicFunctionCalls
          const hashes = await Promise.all(enqueuedPublicCalls.map(c => c.toPublicCallStackItem().then(i => i.hash())));
          expect(tx.data.end.publicCallStack.slice(0, 2)).toEqual(hashes);

          // The enqueued public calls are in the expected order based on the argument they set (stack is reversed!)
          expect(enqueuedPublicCalls.map(c => c.args[0].toBigInt())).toEqual([...expectedOrder].reverse());

          // Logs are emitted in the expected order
          await expectLogsFromLastBlockToBe(expectedOrder);

          // The final value of the child is the last one set
          const value = await pxe.getPublicStorageAt(child.address, new Fr(1));
          expect(value?.value).toBe(expectedOrder[1]); // final state should match last value set
        },
      );
    });

    describe('public state update ordering, and final state value check', () => {
      const nestedValue = 10n;
      const directValue = 20n;

      const expectedOrders = {
        setValueTwiceWithNestedFirst: [nestedValue, directValue] as bigint[],
        setValueTwiceWithNestedLast: [directValue, nestedValue] as bigint[],
      } as const;

      it.each(['setValueTwiceWithNestedFirst', 'setValueTwiceWithNestedLast'] as const)(
        'orders public state updates in %s (and ensures final state value is correct)',
        async method => {
          const expectedOrder = expectedOrders[method];

          const tx = child.methods[method]().send();
          const receipt = await tx.wait();
          expect(receipt.status).toBe(TxStatus.MINED);

          const value = await pxe.getPublicStorageAt(child.address, new Fr(1));
          expect(value?.value).toBe(expectedOrder[1]); // final state should match last value set
        },
      );

      // TODO(#838): Public kernel outputs logs in wrong order!
      // Full explanation:
      //     Emitting logs twice (first in a nested call, then directly) leads
      //     to a misordering of them by the public kernel because it sees them
      //     in reverse order. More info in this thread: https://discourse.aztec.network/t/identifying-the-ordering-of-state-access-across-contract-calls/382/12#transition-counters-for-private-calls-2
      // Once fixed, re-include the `setValueTwiceWithNestedFirst` test
      //it.each(['setValueTwiceWithNestedFirst', 'setValueTwiceWithNestedLast'] as const)(
      it.each(['setValueTwiceWithNestedLast'] as const)('orders unencrypted logs in %s', async method => {
        const expectedOrder = expectedOrders[method];

        const tx = child.methods[method]().send();
        const receipt = await tx.wait();
        expect(receipt.status).toBe(TxStatus.MINED);

        // Logs are emitted in the expected order
        await expectLogsFromLastBlockToBe(expectedOrder);
      });
    });
  });
});<|MERGE_RESOLUTION|>--- conflicted
+++ resolved
@@ -1,12 +1,5 @@
 // Test suite for testing proper ordering of side effects
-<<<<<<< HEAD
-import { Fr, FunctionSelector, PXE, TxStatus, Wallet, toBigInt, toBigIntBE } from '@aztec/aztec.js';
-=======
-import { Wallet } from '@aztec/aztec.js';
-import { FunctionSelector } from '@aztec/circuits.js';
-import { toBigIntBE } from '@aztec/foundation/bigint-buffer';
-import { Fr } from '@aztec/foundation/fields';
->>>>>>> 272eda15
+import { Fr, FunctionSelector, PXE, TxStatus, Wallet, toBigIntBE } from '@aztec/aztec.js';
 import { ChildContract, ParentContract } from '@aztec/noir-contracts/types';
 
 import { jest } from '@jest/globals';
