--- conflicted
+++ resolved
@@ -58,14 +58,7 @@
         async method => {
           const expectedOrder = expectedOrders[method];
           const action = parent.methods[method](child.address, pubSetValueSelector);
-<<<<<<< HEAD
-          const tx = await action.simulate();
-=======
           const tx = await action.prove();
-          expect(tx.data.needsSetup).toBe(false);
-          expect(tx.data.needsAppLogic).toBe(true);
-          expect(tx.data.needsTeardown).toBe(false);
->>>>>>> 0249737e
 
           await action.send().wait();
 
