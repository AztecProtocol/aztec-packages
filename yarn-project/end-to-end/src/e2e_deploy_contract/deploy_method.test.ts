import { getDeployedTestAccountsWallets } from '@aztec/accounts/testing';
<<<<<<< HEAD
import { AztecAddress, Fr, type Logger, type PXE, type Wallet, createPXEClient, makeFetch } from '@aztec/aztec.js';
=======
import {
  AztecAddress,
  BatchCall,
  type Logger,
  type PXE,
  type Wallet,
  createPXEClient,
  getContractClassFromArtifact,
  makeFetch,
} from '@aztec/aztec.js';
>>>>>>> 56128a63
import { CounterContract } from '@aztec/noir-contracts.js/Counter';
import { StatefulTestContract } from '@aztec/noir-contracts.js/StatefulTest';
import { TestContract } from '@aztec/noir-contracts.js/Test';
import { TokenContract } from '@aztec/noir-contracts.js/Token';

import { DeployTest } from './deploy_test.js';

describe('e2e_deploy_contract deploy method', () => {
  const t = new DeployTest('deploy method');

  let pxe: PXE;
  let logger: Logger;
  let wallet: Wallet;

  const ignoredArg = AztecAddress.random();

  beforeAll(async () => {
    ({ pxe, logger, wallet } = await t.setup());
  });

  afterAll(() => t.teardown());

  it('publicly deploys and initializes a contract', async () => {
    const owner = wallet.getAddress();
    logger.debug(`Deploying stateful test contract`);
    const contract = await StatefulTestContract.deploy(wallet, owner, owner, 42).send().deployed();
    expect(await contract.methods.summed_values(owner).simulate()).toEqual(42n);
    logger.debug(`Calling public method on stateful test contract at ${contract.address.toString()}`);
    await contract.methods.increment_public_value(owner, 84).send().wait();
    expect(await contract.methods.get_public_value(owner).simulate()).toEqual(84n);
    expect(await pxe.isContractClassPubliclyRegistered(contract.instance.contractClassId)).toBeTrue();
  });

  // TODO(#10007): Remove this test. Common contracts (ie token contracts) are only distinguished
  // because we're manually adding them to the archiver to support provernet.
  it('registers a contract class for a common contract', async () => {
    const { id: tokenContractClass } = getContractClassFromArtifact(TokenContract.artifact);
    expect(await pxe.isContractClassPubliclyRegistered(tokenContractClass)).toBeFalse();
    await TokenContract.deploy(wallet, wallet.getAddress(), 'TOKEN', 'TKN', 18n).send().deployed();
    expect(await pxe.isContractClassPubliclyRegistered(tokenContractClass)).toBeTrue();
  });

  it('publicly universally deploys and initializes a contract', async () => {
    const owner = wallet.getAddress();
    const opts = { universalDeploy: true };
    const contract = await StatefulTestContract.deploy(wallet, owner, owner, 42).send(opts).deployed();
    expect(await contract.methods.summed_values(owner).simulate()).toEqual(42n);
    await contract.methods.increment_public_value(owner, 84).send().wait();
    expect(await contract.methods.get_public_value(owner).simulate()).toEqual(84n);
  });

  it('publicly deploys and calls a public function from the constructor', async () => {
    const owner = wallet.getAddress();
    const token = await TokenContract.deploy(wallet, owner, 'TOKEN', 'TKN', 18).send().deployed();
    expect(await token.methods.is_minter(owner).simulate()).toEqual(true);
  });

  it('publicly deploys and initializes via a public function', async () => {
    const owner = wallet.getAddress();
    logger.debug(`Deploying contract via a public constructor`);
    const contract = await StatefulTestContract.deployWithOpts(
      { wallet, method: 'public_constructor' },
      owner,
      ignoredArg,
      42,
    )
      .send()
      .deployed();
    expect(await contract.methods.get_public_value(owner).simulate()).toEqual(42n);
    logger.debug(`Calling a private function to ensure the contract was properly initialized`);
    const sender = owner;
    await contract.methods.create_note(owner, sender, 30).send().wait();
    expect(await contract.methods.summed_values(owner).simulate()).toEqual(30n);
  });

  it('deploys a contract with a default initializer not named constructor', async () => {
    logger.debug(`Deploying contract with a default initializer named initialize`);
    const opts = { skipClassRegistration: true, skipPublicDeployment: true };
    const contract = await CounterContract.deploy(wallet, 10, wallet.getAddress()).send(opts).deployed();
    logger.debug(`Calling a function to ensure the contract was properly initialized`);
    await contract.methods.increment(wallet.getAddress(), wallet.getAddress()).send().wait();
    expect(await contract.methods.get_counter(wallet.getAddress()).simulate()).toEqual(11n);
  });

  it('publicly deploys a contract with no constructor', async () => {
    logger.debug(`Deploying contract with no constructor`);
    const contract = await TestContract.deploy(wallet).send().deployed();
    logger.debug(`Call a public function to check that it was publicly deployed`);
    const receipt = await contract.methods.emit_unencrypted(42).send().wait();
    const logs = await pxe.getPublicLogs({ txHash: receipt.txHash });
    expect(logs.logs[0].log.log[0]).toEqual(new Fr(42));
  });

  it('refuses to deploy a contract with no constructor and no public deployment', async () => {
    logger.debug(`Deploying contract with no constructor and skipping public deploy`);
    const opts = { skipPublicDeployment: true, skipClassRegistration: true };
    await expect(TestContract.deploy(wallet).prove(opts)).rejects.toThrow(/no function calls needed/i);
  });

  it('publicly deploys and calls a public contract in the same batched call', async () => {
    const owner = wallet.getAddress();
    // Create a contract instance and make the PXE aware of it
    logger.debug(`Initializing deploy method`);
    const deployMethod = StatefulTestContract.deploy(wallet, owner, owner, 42);
    logger.debug(`Creating request/calls to register and deploy contract`);
    const deploy = await deployMethod.request();
    logger.debug(`Getting an instance of the not-yet-deployed contract to batch calls to`);
    const contract = await StatefulTestContract.at(deployMethod.getInstance().address, wallet);

    // Batch registration, deployment, and public call into same TX
    logger.debug(`Creating public calls to run in same batch as deployment`);
    const init = contract.methods.increment_public_value(owner, 84).request();
    logger.debug(`Deploying a contract and calling a public function in the same batched call`);
    await new BatchCall(wallet, [...deploy.calls, init]).send().wait();
  }, 300_000);

  it.skip('publicly deploys and calls a public function in a tx in the same block', async () => {
    // TODO(@spalladino): Requires being able to read a nullifier on the same block it was emitted.
  });

  describe('regressions', () => {
    it('fails properly when trying to deploy a contract with a failing constructor with a pxe client with retries', async () => {
      const { PXE_URL } = process.env;
      if (!PXE_URL) {
        return;
      }
      const pxeClient = createPXEClient(PXE_URL, makeFetch([1, 2, 3], false));
      const [wallet] = await getDeployedTestAccountsWallets(pxeClient);
      await expect(
        StatefulTestContract.deployWithOpts({ wallet, method: 'wrong_constructor' }).send().deployed(),
      ).rejects.toThrow(/Unknown function/);
    });
  });
});<|MERGE_RESOLUTION|>--- conflicted
+++ resolved
@@ -1,10 +1,8 @@
 import { getDeployedTestAccountsWallets } from '@aztec/accounts/testing';
-<<<<<<< HEAD
-import { AztecAddress, Fr, type Logger, type PXE, type Wallet, createPXEClient, makeFetch } from '@aztec/aztec.js';
-=======
 import {
   AztecAddress,
   BatchCall,
+  Fr,
   type Logger,
   type PXE,
   type Wallet,
@@ -12,7 +10,6 @@
   getContractClassFromArtifact,
   makeFetch,
 } from '@aztec/aztec.js';
->>>>>>> 56128a63
 import { CounterContract } from '@aztec/noir-contracts.js/Counter';
 import { StatefulTestContract } from '@aztec/noir-contracts.js/StatefulTest';
 import { TestContract } from '@aztec/noir-contracts.js/Test';
