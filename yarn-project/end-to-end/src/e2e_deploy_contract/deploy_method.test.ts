--- conflicted
+++ resolved
@@ -1,7 +1,3 @@
-<<<<<<< HEAD
-import { BatchCall, Fr, type Logger, type PXE, type Wallet, createPXEClient, makeFetch } from '@aztec/aztec.js';
-=======
-import { getDeployedTestAccountsWallets } from '@aztec/accounts/testing';
 import {
   AztecAddress,
   BatchCall,
@@ -12,14 +8,12 @@
   createPXEClient,
   makeFetch,
 } from '@aztec/aztec.js';
->>>>>>> a99e6090
 import { TokenContract } from '@aztec/noir-contracts.js/Token';
 import { CounterContract } from '@aztec/noir-test-contracts.js/Counter';
 import { NoConstructorContract } from '@aztec/noir-test-contracts.js/NoConstructor';
 import { StatefulTestContract } from '@aztec/noir-test-contracts.js/StatefulTest';
 import { GasFees } from '@aztec/stdlib/gas';
 
-import { getDeployedTestAccountsWallets } from '../../../aztec.js/src/wallet/testing/index.js';
 import { DeployTest } from './deploy_test.js';
 
 describe('e2e_deploy_contract deploy method', () => {
@@ -92,10 +86,10 @@
   it('deploys a contract with a default initializer not named constructor', async () => {
     logger.debug(`Deploying contract with a default initializer named initialize`);
     const opts = { skipClassPublication: true, skipInstancePublication: true, from: defaultAccountAddress };
-    const contract = await CounterContract.deploy(wallet, 10, wallet.getAddress()).send(opts).deployed();
+    const contract = await CounterContract.deploy(wallet, 10, defaultAccountAddress).send(opts).deployed();
     logger.debug(`Calling a function to ensure the contract was properly initialized`);
-    await contract.methods.increment_twice(wallet.getAddress()).send({ from: defaultAccountAddress }).wait();
-    expect(await contract.methods.get_counter(wallet.getAddress()).simulate({ from: defaultAccountAddress })).toEqual(
+    await contract.methods.increment_twice(defaultAccountAddress).send({ from: defaultAccountAddress }).wait();
+    expect(await contract.methods.get_counter(defaultAccountAddress).simulate({ from: defaultAccountAddress })).toEqual(
       12n,
     );
   });
