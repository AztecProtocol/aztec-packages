import { getDeployedTestAccountsWallets } from '@aztec/accounts/testing';
import {
  AztecAddress,
  BatchCall,
  type Logger,
  type PXE,
  type Wallet,
  createPXEClient,
  makeFetch,
} from '@aztec/aztec.js';
import { CounterContract } from '@aztec/noir-contracts.js/Counter';
import { StatefulTestContract } from '@aztec/noir-contracts.js/StatefulTest';
import { TestContract } from '@aztec/noir-contracts.js/Test';
import { TokenContract } from '@aztec/noir-contracts.js/Token';

import { DeployTest } from './deploy_test.js';

describe('e2e_deploy_contract deploy method', () => {
  const t = new DeployTest('deploy method');

  let pxe: PXE;
  let logger: Logger;
  let wallet: Wallet;

  const ignoredArg = AztecAddress.random();

  beforeAll(async () => {
    ({ pxe, logger, wallet } = await t.setup());
  });

  afterAll(() => t.teardown());

  it('publicly deploys and initializes a contract', async () => {
    const owner = wallet.getAddress();
    logger.debug(`Deploying stateful test contract`);
    const contract = await StatefulTestContract.deploy(wallet, owner, owner, 42).send().deployed();
    expect(await contract.methods.summed_values(owner).simulate()).toEqual(42n);
    logger.debug(`Calling public method on stateful test contract at ${contract.address.toString()}`);
    await contract.methods.increment_public_value(owner, 84).send().wait();
    expect(await contract.methods.get_public_value(owner).simulate()).toEqual(84n);
  });

  it('publicly universally deploys and initializes a contract', async () => {
    const owner = wallet.getAddress();
    const opts = { universalDeploy: true };
    const contract = await StatefulTestContract.deploy(wallet, owner, owner, 42).send(opts).deployed();
    expect(await contract.methods.summed_values(owner).simulate()).toEqual(42n);
    await contract.methods.increment_public_value(owner, 84).send().wait();
    expect(await contract.methods.get_public_value(owner).simulate()).toEqual(84n);
  });

  it('publicly deploys and calls a public function from the constructor', async () => {
    const owner = wallet.getAddress();
    const token = await TokenContract.deploy(wallet, owner, 'TOKEN', 'TKN', 18).send().deployed();
    expect(await token.methods.is_minter(owner).simulate()).toEqual(true);
  });

  it('publicly deploys and initializes via a public function', async () => {
    const owner = wallet.getAddress();
    logger.debug(`Deploying contract via a public constructor`);
    const contract = await StatefulTestContract.deployWithOpts(
      { wallet, method: 'public_constructor' },
      owner,
      ignoredArg,
      42,
    )
      .send()
      .deployed();
    expect(await contract.methods.get_public_value(owner).simulate()).toEqual(42n);
    logger.debug(`Calling a private function to ensure the contract was properly initialized`);
    const sender = owner;
    await contract.methods.create_note(owner, sender, 30).send().wait();
    expect(await contract.methods.summed_values(owner).simulate()).toEqual(30n);
  });

  it('deploys a contract with a default initializer not named constructor', async () => {
    logger.debug(`Deploying contract with a default initializer named initialize`);
    const opts = { skipClassRegistration: true, skipPublicDeployment: true };
    const contract = await CounterContract.deploy(wallet, 10, wallet.getAddress()).send(opts).deployed();
    logger.debug(`Calling a function to ensure the contract was properly initialized`);
    await contract.methods.increment(wallet.getAddress(), wallet.getAddress()).send().wait();
    expect(await contract.methods.get_counter(wallet.getAddress()).simulate()).toEqual(11n);
  });

  it('publicly deploys a contract with no constructor', async () => {
    logger.debug(`Deploying contract with no constructor`);
    const contract = await TestContract.deploy(wallet).send().deployed();
    logger.debug(`Call a public function to check that it was publicly deployed`);
    const receipt = await contract.methods.emit_unencrypted(42).send().wait();
    const logs = await pxe.getUnencryptedLogs({ txHash: receipt.txHash });
    expect(logs.logs[0].log.data.toString('hex').replace(/^0+/, '')).toEqual('2a');
  });

  it('refuses to deploy a contract with no constructor and no public deployment', async () => {
    logger.debug(`Deploying contract with no constructor and skipping public deploy`);
    const opts = { skipPublicDeployment: true, skipClassRegistration: true };
    await expect(TestContract.deploy(wallet).prove(opts)).rejects.toThrow(/no function calls needed/i);
  });

<<<<<<< HEAD
  it('refused to deploy a contract instance whose contract class is not yet registered', async () => {
    const owner = wallet.getAddress();
    const opts = { skipClassRegistration: true };
    logger.debug(`Trying to deploy contract instance without registering its contract class`);
    await expect(StatefulTestContract.deploy(wallet, owner, owner, 42).send(opts).wait()).rejects.toThrow(
      /Cannot find the leaf for nullifier/,
    );
  });

  it.skip('publicly deploys and calls a public function in the same batched call', async () => {
    // TODO(@spalladino): Requires being able to read a nullifier on the same tx it was emitted.
  });
=======
  it('publicly deploys and calls a public contract in the same batched call', async () => {
    const owner = wallet.getAddress();
    // Create a contract instance and make the PXE aware of it
    logger.debug(`Initializing deploy method`);
    const deployMethod = StatefulTestContract.deploy(wallet, owner, owner, 42);
    logger.debug(`Creating request/calls to register and deploy contract`);
    const deploy = await deployMethod.request();
    logger.debug(`Getting an instance of the not-yet-deployed contract to batch calls to`);
    const contract = await StatefulTestContract.at(deployMethod.getInstance().address, wallet);

    // Batch registration, deployment, and public call into same TX
    logger.debug(`Creating public calls to run in same batch as deployment`);
    const init = contract.methods.increment_public_value(owner, 84).request();
    logger.debug(`Deploying a contract and calling a public function in the same batched call`);
    await new BatchCall(wallet, [...deploy.calls, init]).send().wait();
  }, 300_000);
>>>>>>> b094f152

  it.skip('publicly deploys and calls a public function in a tx in the same block', async () => {
    // TODO(@spalladino): Requires being able to read a nullifier on the same block it was emitted.
  });

  describe('regressions', () => {
    it('fails properly when trying to deploy a contract with a failing constructor with a pxe client with retries', async () => {
      const { PXE_URL } = process.env;
      if (!PXE_URL) {
        return;
      }
      const pxeClient = createPXEClient(PXE_URL, makeFetch([1, 2, 3], false));
      const [wallet] = await getDeployedTestAccountsWallets(pxeClient);
      await expect(
        StatefulTestContract.deployWithOpts({ wallet, method: 'wrong_constructor' }).send().deployed(),
      ).rejects.toThrow(/Unknown function/);
    });
  });
});<|MERGE_RESOLUTION|>--- conflicted
+++ resolved
@@ -97,7 +97,6 @@
     await expect(TestContract.deploy(wallet).prove(opts)).rejects.toThrow(/no function calls needed/i);
   });
 
-<<<<<<< HEAD
   it('refused to deploy a contract instance whose contract class is not yet registered', async () => {
     const owner = wallet.getAddress();
     const opts = { skipClassRegistration: true };
@@ -107,10 +106,6 @@
     );
   });
 
-  it.skip('publicly deploys and calls a public function in the same batched call', async () => {
-    // TODO(@spalladino): Requires being able to read a nullifier on the same tx it was emitted.
-  });
-=======
   it('publicly deploys and calls a public contract in the same batched call', async () => {
     const owner = wallet.getAddress();
     // Create a contract instance and make the PXE aware of it
@@ -127,7 +122,6 @@
     logger.debug(`Deploying a contract and calling a public function in the same batched call`);
     await new BatchCall(wallet, [...deploy.calls, init]).send().wait();
   }, 300_000);
->>>>>>> b094f152
 
   it.skip('publicly deploys and calls a public function in a tx in the same block', async () => {
     // TODO(@spalladino): Requires being able to read a nullifier on the same block it was emitted.
