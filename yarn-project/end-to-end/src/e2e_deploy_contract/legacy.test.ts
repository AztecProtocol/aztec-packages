import {
  AztecAddress,
  ContractDeployer,
  Fr,
  type Logger,
  type PXE,
  TxStatus,
  type Wallet,
  getContractInstanceFromDeployParams,
} from '@aztec/aztec.js';
import { StatefulTestContract } from '@aztec/noir-contracts.js/StatefulTest';
import { TestContractArtifact } from '@aztec/noir-contracts.js/Test';
import { TokenContractArtifact } from '@aztec/noir-contracts.js/Token';

import { DeployTest } from './deploy_test.js';

describe('e2e_deploy_contract legacy', () => {
  const t = new DeployTest('legacy');

  let pxe: PXE;
  let logger: Logger;
  let wallet: Wallet;

  beforeAll(async () => {
    ({ pxe, logger, wallet } = await t.setup());
  });

  afterAll(() => t.teardown());

  /**
   * Milestone 1.1.
   * https://hackmd.io/ouVCnacHQRq2o1oRc5ksNA#Interfaces-and-Responsibilities
   */
  it('should deploy a test contract', async () => {
    const salt = Fr.random();
    const publicKeys = wallet.getCompleteAddress().publicKeys;
    const deploymentData = await getContractInstanceFromDeployParams(TestContractArtifact, {
      salt,
      publicKeys,
      deployer: wallet.getAddress(),
    });
    const deployer = new ContractDeployer(TestContractArtifact, wallet, publicKeys);
    const receipt = await deployer.deploy().send({ contractAddressSalt: salt }).wait({ wallet });
    expect(receipt.contract.address).toEqual(deploymentData.address);
    expect((await pxe.getContractMetadata(deploymentData.address)).contractInstance).toBeDefined();
    expect((await pxe.getContractMetadata(deploymentData.address)).isContractPubliclyDeployed).toBeTrue();
  });

  /**
   * Verify that we can produce multiple rollups.
   */
  it('should deploy one contract after another in consecutive rollups', async () => {
    const deployer = new ContractDeployer(TestContractArtifact, wallet);

    for (let index = 0; index < 2; index++) {
      logger.info(`Deploying contract ${index + 1}...`);
      await deployer.deploy().send({ contractAddressSalt: Fr.random() }).wait({ wallet });
    }
  });

  /**
   * Verify that we can deploy multiple contracts and interact with all of them.
   */
  it('should deploy multiple contracts and interact with them', async () => {
    const deployer = new ContractDeployer(TestContractArtifact, wallet);

    for (let index = 0; index < 2; index++) {
      logger.info(`Deploying contract ${index + 1}...`);
      const receipt = await deployer.deploy().send({ contractAddressSalt: Fr.random() }).wait({ wallet });
      logger.info(`Sending TX to contract ${index + 1}...`);
      await receipt.contract.methods.get_master_incoming_viewing_public_key(wallet.getAddress()).send().wait();
    }
  });

  /**
   * Milestone 1.2.
   * https://hackmd.io/-a5DjEfHTLaMBR49qy6QkA
   */
  it('should not deploy a contract with the same salt twice', async () => {
    const contractAddressSalt = Fr.random();
    const deployer = new ContractDeployer(TestContractArtifact, wallet);

    await deployer.deploy().send({ contractAddressSalt }).wait({ wallet });
    await expect(deployer.deploy().send({ contractAddressSalt }).wait()).rejects.toThrow(/dropped/);
  });

  // TODO(#10007): Reenable this test.
  it.skip('should not deploy a contract which failed the public part of the execution', async () => {
    // This test requires at least another good transaction to go through in the same block as the bad one.
    const artifact = TokenContractArtifact;
    const initArgs = ['TokenName', 'TKN', 18] as const;
    const goodDeploy = StatefulTestContract.deploy(wallet, wallet.getAddress(), wallet.getAddress(), 42);
    const badDeploy = new ContractDeployer(artifact, wallet).deploy(AztecAddress.ZERO, ...initArgs);

    const firstOpts = { skipPublicSimulation: true, skipClassRegistration: true, skipInstanceDeploy: true };
    const secondOpts = { skipPublicSimulation: true };

    await Promise.all([goodDeploy.prove(firstOpts), badDeploy.prove(secondOpts)]);
    const [goodTx, badTx] = [goodDeploy.send(firstOpts), badDeploy.send(secondOpts)];
    const [goodTxPromiseResult, badTxReceiptResult] = await Promise.allSettled([
      goodTx.wait(),
      badTx.wait({ dontThrowOnRevert: true }),
    ]);

    expect(goodTxPromiseResult.status).toBe('fulfilled');
    expect(badTxReceiptResult.status).toBe('fulfilled'); // but reverted

    const [goodTxReceipt, badTxReceipt] = await Promise.all([goodTx.getReceipt(), badTx.getReceipt()]);

    // Both the good and bad transactions are included
    expect(goodTxReceipt.blockNumber).toEqual(expect.any(Number));
    expect(badTxReceipt.blockNumber).toEqual(expect.any(Number));

    expect(badTxReceipt.status).toEqual(TxStatus.APP_LOGIC_REVERTED);

    const { isContractClassPubliclyRegistered } = await pxe.getContractClassMetadata(
      (
        await badDeploy.getInstance()
      ).contractClassId,
    );
    // But the bad tx did not deploy
<<<<<<< HEAD
    const badInstance = await badDeploy.getInstance();
    await expect(pxe.isContractClassPubliclyRegistered(badInstance.currentContractClassId)).resolves.toBeFalsy();
=======
    expect(isContractClassPubliclyRegistered).toBeFalse();
>>>>>>> d4b6aeb9
  });
});<|MERGE_RESOLUTION|>--- conflicted
+++ resolved
@@ -116,14 +116,9 @@
     const { isContractClassPubliclyRegistered } = await pxe.getContractClassMetadata(
       (
         await badDeploy.getInstance()
-      ).contractClassId,
+      ).currentContractClassId,
     );
     // But the bad tx did not deploy
-<<<<<<< HEAD
-    const badInstance = await badDeploy.getInstance();
-    await expect(pxe.isContractClassPubliclyRegistered(badInstance.currentContractClassId)).resolves.toBeFalsy();
-=======
     expect(isContractClassPubliclyRegistered).toBeFalse();
->>>>>>> d4b6aeb9
   });
 });