import { getSchnorrWallet } from '@aztec/accounts/schnorr';
import {
  type AccountWallet,
  type AztecAddress,
  type AztecNode,
  type ContractArtifact,
  type ContractBase,
  Fr,
  type Logger,
  type PXE,
  type PublicKeys,
  type Wallet,
  createLogger,
  getContractInstanceFromDeployParams,
} from '@aztec/aztec.js';
import { type StatefulTestContract } from '@aztec/noir-contracts.js/StatefulTest';

import { type ISnapshotManager, createSnapshotManager, deployAccounts } from '../fixtures/snapshot_manager.js';

const { E2E_DATA_PATH: dataPath } = process.env;

export class DeployTest {
  private snapshotManager: ISnapshotManager;
  private wallets: AccountWallet[] = [];

  public logger: Logger;
  public pxe!: PXE;
  public wallet!: AccountWallet;
  public aztecNode!: AztecNode;

  constructor(testName: string) {
    this.logger = createLogger(`e2e:e2e_deploy_contract:${testName}`);
    this.snapshotManager = createSnapshotManager(`e2e_deploy_contract/${testName}`, dataPath);
  }

  async setup() {
    await this.applyInitialAccountSnapshot();
    const context = await this.snapshotManager.setup();
    ({ pxe: this.pxe, aztecNode: this.aztecNode } = context);
    return this;
  }

  async teardown() {
    await this.snapshotManager.teardown();
  }

  private async applyInitialAccountSnapshot() {
    await this.snapshotManager.snapshot(
      'initial_account',
<<<<<<< HEAD
      deployAccounts(1, this.logger),
      async ({ deployedAccounts }, { pxe }) => {
        this.wallets = await Promise.all(deployedAccounts.map(a => getSchnorrWallet(pxe, a.address, a.signingKey)));
=======
      addAccounts(1, this.logger),
      async ({ accountKeys }, { pxe }) => {
        this.wallets = await Promise.all(
          accountKeys.map(async ak => {
            const account = await getSchnorrAccount(pxe, ak[0], ak[1], 1);
            return account.getWallet();
          }),
        );
>>>>>>> f589c90b
        this.wallets.forEach((w, i) => this.logger.verbose(`Wallet ${i} address: ${w.getAddress()}`));
        this.wallet = this.wallets[0];
      },
    );
  }

  async registerContract<T extends ContractBase>(
    wallet: Wallet,
    contractArtifact: ContractArtifactClass<T>,
    opts: {
      salt?: Fr;
      publicKeys?: PublicKeys;
      initArgs?: any[];
      constructorName?: string;
      deployer?: AztecAddress;
    } = {},
  ): Promise<T> {
    const { salt, publicKeys, initArgs, constructorName, deployer } = opts;
    const instance = await getContractInstanceFromDeployParams(contractArtifact.artifact, {
      constructorArgs: initArgs ?? [],
      constructorArtifact: constructorName,
      salt,
      publicKeys,
      deployer,
    });
    await wallet.registerContract({ artifact: contractArtifact.artifact, instance });
    return contractArtifact.at(instance.address, wallet);
  }

  async registerRandomAccount(): Promise<AztecAddress> {
    const completeAddress = await this.pxe.registerAccount(Fr.random(), Fr.random());
    return completeAddress.address;
  }
}

export type StatefulContractCtorArgs = Parameters<StatefulTestContract['methods']['constructor']>;

export type ContractArtifactClass<T extends ContractBase> = {
  at(address: AztecAddress, wallet: Wallet): Promise<T>;
  artifact: ContractArtifact;
};<|MERGE_RESOLUTION|>--- conflicted
+++ resolved
@@ -47,20 +47,9 @@
   private async applyInitialAccountSnapshot() {
     await this.snapshotManager.snapshot(
       'initial_account',
-<<<<<<< HEAD
       deployAccounts(1, this.logger),
       async ({ deployedAccounts }, { pxe }) => {
         this.wallets = await Promise.all(deployedAccounts.map(a => getSchnorrWallet(pxe, a.address, a.signingKey)));
-=======
-      addAccounts(1, this.logger),
-      async ({ accountKeys }, { pxe }) => {
-        this.wallets = await Promise.all(
-          accountKeys.map(async ak => {
-            const account = await getSchnorrAccount(pxe, ak[0], ak[1], 1);
-            return account.getWallet();
-          }),
-        );
->>>>>>> f589c90b
         this.wallets.forEach((w, i) => this.logger.verbose(`Wallet ${i} address: ${w.getAddress()}`));
         this.wallet = this.wallets[0];
       },
