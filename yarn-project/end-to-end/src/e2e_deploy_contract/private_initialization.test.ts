--- conflicted
+++ resolved
@@ -19,25 +19,12 @@
 
   // Tests calling a private function in an uninitialized and undeployed contract. Note that
   // it still requires registering the contract artifact and instance locally in the pxe.
-<<<<<<< HEAD
   it('executes a function in an undeployed contract from an account contract', async () => {
     const contract = await t.registerContract(wallet, TestContract);
     const receipt = await contract.methods.emit_nullifier(10).send().wait({ debug: true });
-    const expected = siloNullifier(contract.address, new Fr(10));
+    const expected = await siloNullifier(contract.address, new Fr(10));
     expect(receipt.debugInfo?.nullifiers).toContainEqual(expected);
   });
-=======
-  test.each(['as entrypoint', 'from an account contract'] as const)(
-    'executes a function in an undeployed contract %s',
-    async kind => {
-      const testWallet = kind === 'as entrypoint' ? new SignerlessWallet(pxe) : wallet;
-      const contract = await t.registerContract(testWallet, TestContract);
-      const receipt = await contract.methods.emit_nullifier(10).send().wait({ debug: true });
-      const expected = await siloNullifier(contract.address, new Fr(10));
-      expect(receipt.debugInfo?.nullifiers).toContainEqual(expected);
-    },
-  );
->>>>>>> 7e3a38ec
 
   // Tests privately initializing an undeployed contract. Also requires pxe registration in advance.
   it('privately initializes an undeployed contract from an account contract', async () => {
