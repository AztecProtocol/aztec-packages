--- conflicted
+++ resolved
@@ -49,13 +49,8 @@
 
   beforeAll(async () => {
     artifact = StatefulTestContract.artifact;
-<<<<<<< HEAD
-    registrationTxReceipt = await registerContractClass(wallet, artifact).then(c => c.send().wait());
-    contractClass = await getContractClassFromArtifact(artifact);
-=======
     registrationTxReceipt = await registerContractClass(wallet, artifact, false).then(c => c.send().wait());
     contractClass = getContractClassFromArtifact(artifact);
->>>>>>> 89cb8d33
 
     // TODO(#10007) Remove this call. Node should get the bytecode from the event broadcast.
     expect(await aztecNode.getContractClass(contractClass.id)).toBeUndefined();
