import { getSchnorrAccount } from '@aztec/accounts/schnorr';
import { type InitialAccountData, deployFundedSchnorrAccount } from '@aztec/accounts/testing';
import {
  type AztecAddress,
  type AztecNode,
  type ExtendedNote,
  Fr,
  type Logger,
  type PXE,
  type Wallet,
  sleep,
} from '@aztec/aztec.js';
import { ChildContract } from '@aztec/noir-contracts.js/Child';
import { TestContract } from '@aztec/noir-contracts.js/Test';
import { TokenContract } from '@aztec/noir-contracts.js/Token';

import { expect, jest } from '@jest/globals';

import { deployToken, expectTokenBalance, mintTokensToPrivate } from './fixtures/token_utils.js';
import { setup, setupPXEService } from './fixtures/utils.js';

const TIMEOUT = 120_000;

describe('e2e_2_pxes', () => {
  jest.setTimeout(TIMEOUT);

  let aztecNode: AztecNode | undefined;
  let pxeA: PXE;
  let pxeB: PXE;
  let walletA: Wallet;
  let walletB: Wallet;
  let initialFundedAccounts: InitialAccountData[];
  let logger: Logger;
  let teardownA: () => Promise<void>;
  let teardownB: () => Promise<void>;

  beforeEach(async () => {
    ({
      aztecNode,
      pxe: pxeA,
      initialFundedAccounts,
      logger,
      teardown: teardownA,
    } = await setup(0, { numberOfInitialFundedAccounts: 3 }));

    // Deploy accountA via pxeA.
    const accountA = await deployFundedSchnorrAccount(pxeA, initialFundedAccounts[0]);
    walletA = await accountA.getWallet();

    // Deploy accountB via pxeB.
    ({ pxe: pxeB, teardown: teardownB } = await setupPXEService(aztecNode!, {}, undefined, true));
    const accountB = await deployFundedSchnorrAccount(pxeB, initialFundedAccounts[1]);
    walletB = await accountB.getWallet();

    /*TODO(post-honk): We wait 5 seconds for a race condition in setting up two nodes.
     What is a more robust solution? */
    await sleep(5000);

    await walletA.registerSender(walletB.getAddress());
    await walletB.registerSender(walletA.getAddress());
  });

  afterEach(async () => {
    await teardownB();
    await teardownA();
  });

  it('transfers funds from user A to B via PXE A followed by transfer from B to A via PXE B', async () => {
    const initialBalance = 987n;
    const transferAmount1 = 654n;
    const transferAmount2 = 323n;

    const token = await deployToken(walletA, initialBalance, logger);

    // Add token to PXE B (PXE A already has it because it was deployed through it)
    await pxeB.registerContract(token);

    // Check initial balances are as expected
    await expectTokenBalance(walletA, token, walletA.getAddress(), initialBalance, logger);
    await expectTokenBalance(walletB, token, walletB.getAddress(), 0n, logger);

    // Transfer funds from A to B via PXE A
    const contractWithWalletA = await TokenContract.at(token.address, walletA);
    await contractWithWalletA.methods.transfer(walletB.getAddress(), transferAmount1).send().wait();

    // Check balances are as expected
    await expectTokenBalance(walletA, token, walletA.getAddress(), initialBalance - transferAmount1, logger);
    await expectTokenBalance(walletB, token, walletB.getAddress(), transferAmount1, logger);

    // Transfer funds from B to A via PXE B
    const contractWithWalletB = await TokenContract.at(token.address, walletB);
    await contractWithWalletB.methods.transfer(walletA.getAddress(), transferAmount2).send().wait({ interval: 0.1 });

    // Check balances are as expected
    await expectTokenBalance(
      walletA,
      token,
      walletA.getAddress(),
      initialBalance - transferAmount1 + transferAmount2,
      logger,
    );
    await expectTokenBalance(walletB, token, walletB.getAddress(), transferAmount1 - transferAmount2, logger);
  });

  const deployChildContractViaServerA = async () => {
    logger.info(`Deploying Child contract...`);
    const contract = await ChildContract.deploy(walletA).send().deployed();
    logger.info('Child contract deployed');

    return contract.instance;
  };

  const getChildStoredValue = (child: { address: AztecAddress }, pxe: PXE) =>
    pxe.getPublicStorageAt(child.address, new Fr(1));

  it('user calls a public function on a contract deployed by a different user using a different PXE', async () => {
    const childCompleteAddress = await deployChildContractViaServerA();

    // Add Child to PXE B
    await pxeB.registerContract({
      artifact: ChildContract.artifact,
      instance: childCompleteAddress,
    });

    const newValueToSet = new Fr(256n);

    const childContractWithWalletB = await ChildContract.at(childCompleteAddress.address, walletB);
    await childContractWithWalletB.methods.pub_inc_value(newValueToSet).send().wait({ interval: 0.1 });

    const storedValueOnB = await getChildStoredValue(childCompleteAddress, pxeB);
    expect(storedValueOnB).toEqual(newValueToSet);

    const storedValueOnA = await getChildStoredValue(childCompleteAddress, pxeA);
    expect(storedValueOnA).toEqual(newValueToSet);
  });

  it('private state is "zero" when PXE does not have the account secret key', async () => {
    const userABalance = 100n;
    const userBBalance = 150n;

    const token = await deployToken(walletA, userABalance, logger);

    // Add token to PXE B (PXE A already has it because it was deployed through it)
    await pxeB.registerContract(token);

    // Mint tokens to user B
    await mintTokensToPrivate(token, walletA, walletB.getAddress(), userBBalance);

    // Check that user A balance is 100 on server A
    await expectTokenBalance(walletA, token, walletA.getAddress(), userABalance, logger);
    // Check that user B balance is 150 on server B
    await expectTokenBalance(walletB, token, walletB.getAddress(), userBBalance, logger);

    // CHECK THAT PRIVATE BALANCES ARE 0 WHEN ACCOUNT'S SECRET KEYS ARE NOT REGISTERED
    // Check that user A balance is 0 on server B
    await expectTokenBalance(walletB, token, walletA.getAddress(), 0n, logger);
    // Check that user B balance is 0 on server A
    await expectTokenBalance(walletA, token, walletB.getAddress(), 0n, logger);
  });

  it('permits sending funds to a user before they have registered the contract', async () => {
    const initialBalance = 987n;
    const transferAmount1 = 654n;

    const token = await deployToken(walletA, initialBalance, logger);

    // Check initial balances are as expected
    await expectTokenBalance(walletA, token, walletA.getAddress(), initialBalance, logger);
    // don't check userB yet

    // Transfer funds from A to B via PXE A
    const contractWithWalletA = await TokenContract.at(token.address, walletA);
    await contractWithWalletA.methods.transfer(walletB.getAddress(), transferAmount1).send().wait();

    // now add the contract and check balances
    await pxeB.registerContract(token);
    await expectTokenBalance(walletA, token, walletA.getAddress(), initialBalance - transferAmount1, logger);
    await expectTokenBalance(walletB, token, walletB.getAddress(), transferAmount1, logger);
  });

  it('permits sending funds to a user, and spending them, before they have registered the contract', async () => {
    const initialBalance = 987n;
    const transferAmount1 = 654n;
    const transferAmount2 = 323n;

    // setup an account that is shared across PXEs
<<<<<<< HEAD
    const sharedAccount = initialFundedAccounts[2];
    const sharedAccountOnA = await deployFundedSchnorrAccount(pxeA, sharedAccount);
    const sharedWalletOnA = await sharedAccountOnA.getWallet();
    const sharedAccountAddress = sharedWalletOnA.getAddress();
    await sharedWalletOnA.registerSender(walletA.getAddress());

    // Register the shared account on pxeB.
    const sharedAccountOnB = getSchnorrAccount(
      pxeB,
      sharedAccount.secret,
      sharedAccount.signingKey,
      sharedAccount.salt,
    );
=======
    const sharedSecretKey = Fr.random();
    const sharedAccountOnA = await getUnsafeSchnorrAccount(pxeA, sharedSecretKey, Fr.random());
    const sharedAccountAddress = await sharedAccountOnA.getCompleteAddress();
    const sharedWalletOnA = await sharedAccountOnA.waitSetup();

    await sharedWalletOnA.registerSender(walletA.getAddress());

    const sharedAccountOnB = await getUnsafeSchnorrAccount(pxeB, sharedSecretKey, sharedAccountOnA.salt);
>>>>>>> f589c90b
    await sharedAccountOnB.register();
    const sharedWalletOnB = await sharedAccountOnB.getWallet();

    await sharedWalletOnB.registerSender(sharedAccountAddress);

    // deploy the contract on PXE A
    const token = await deployToken(walletA, initialBalance, logger);

    // Transfer funds from A to Shared Wallet via PXE A
    const contractWithWalletA = await TokenContract.at(token.address, walletA);
    await contractWithWalletA.methods.transfer(sharedAccountAddress, transferAmount1).send().wait();

    // Now send funds from Shared Wallet to B via PXE A
    const contractWithSharedWalletA = await TokenContract.at(token.address, sharedWalletOnA);
    await contractWithSharedWalletA.methods.transfer(walletB.getAddress(), transferAmount2).send().wait();

    // check balances from PXE-A's perspective
    await expectTokenBalance(walletA, token, walletA.getAddress(), initialBalance - transferAmount1, logger);
    await expectTokenBalance(sharedWalletOnA, token, sharedAccountAddress, transferAmount1 - transferAmount2, logger);

    // now add the contract and check balances from PXE-B's perspective.
    // The process should be:
    // PXE-B had previously deferred the notes from A -> Shared, and Shared -> B
    // PXE-B adds the contract
    // PXE-B reprocesses the deferred notes, and sees the nullifier for A -> Shared
    await pxeB.registerContract(token);
    await expectTokenBalance(walletB, token, walletB.getAddress(), transferAmount2, logger);
    await expectTokenBalance(sharedWalletOnB, token, sharedAccountAddress, transferAmount1 - transferAmount2, logger);
  });

  it('adds and fetches a nullified note', async () => {
    // 1. Deploys test contract through PXE A
    const testContract = await TestContract.deploy(walletA).send().deployed();

    // 2. Create a note
    const noteStorageSlot = 10;
    const noteValue = 5;
    let note: ExtendedNote;
    {
      const owner = walletA.getAddress();
      const sender = owner;

      const receipt = await testContract.methods
        .call_create_note(noteValue, owner, sender, noteStorageSlot)
        .send()
        .wait();
      await testContract.methods.sync_notes().simulate();
      const notes = await walletA.getNotes({ txHash: receipt.txHash });
      expect(notes).toHaveLength(1);
      note = notes[0];
    }

    // 3. Nullify the note
    {
      const receipt = await testContract.methods.call_destroy_note(noteStorageSlot).send().wait({ debug: true });
      // Check that we got 2 nullifiers - 1 for tx hash, 1 for the note
      expect(receipt.debugInfo?.nullifiers).toHaveLength(2);
    }

    // 4. Adds the nullified public key note to PXE B
    {
      // We need to register the contract to be able to compute the note hash by calling compute_note_hash_and_optionally_a_nullifier(...)
      await pxeB.registerContract(testContract);
      await pxeB.addNullifiedNote(note);
    }

    // 5. Try fetching the nullified note
    {
      const testContractWithWalletB = await TestContract.at(testContract.address, walletB);
      const noteValue = await testContractWithWalletB.methods.call_get_notes(noteStorageSlot, true).simulate();
      expect(noteValue).toBe(noteValue);
      // --> We have successfully obtained the nullified note from PXE B verifying that pxe.addNullifiedNote(...) works
    }
  });
});<|MERGE_RESOLUTION|>--- conflicted
+++ resolved
@@ -184,7 +184,6 @@
     const transferAmount2 = 323n;
 
     // setup an account that is shared across PXEs
-<<<<<<< HEAD
     const sharedAccount = initialFundedAccounts[2];
     const sharedAccountOnA = await deployFundedSchnorrAccount(pxeA, sharedAccount);
     const sharedWalletOnA = await sharedAccountOnA.getWallet();
@@ -192,22 +191,12 @@
     await sharedWalletOnA.registerSender(walletA.getAddress());
 
     // Register the shared account on pxeB.
-    const sharedAccountOnB = getSchnorrAccount(
+    const sharedAccountOnB = await getSchnorrAccount(
       pxeB,
       sharedAccount.secret,
       sharedAccount.signingKey,
       sharedAccount.salt,
     );
-=======
-    const sharedSecretKey = Fr.random();
-    const sharedAccountOnA = await getUnsafeSchnorrAccount(pxeA, sharedSecretKey, Fr.random());
-    const sharedAccountAddress = await sharedAccountOnA.getCompleteAddress();
-    const sharedWalletOnA = await sharedAccountOnA.waitSetup();
-
-    await sharedWalletOnA.registerSender(walletA.getAddress());
-
-    const sharedAccountOnB = await getUnsafeSchnorrAccount(pxeB, sharedSecretKey, sharedAccountOnA.salt);
->>>>>>> f589c90b
     await sharedAccountOnB.register();
     const sharedWalletOnB = await sharedAccountOnB.getWallet();
 
