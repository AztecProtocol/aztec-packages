--- conflicted
+++ resolved
@@ -1,4 +1,3 @@
-<<<<<<< HEAD
 import {
   AztecAddress,
   AztecNode,
@@ -13,13 +12,7 @@
   Wallet,
   computeMessageSecretHash,
   retryUntil,
-  toBigInt,
 } from '@aztec/aztec.js';
-=======
-import { AztecAddress, Note, Wallet, computeMessageSecretHash } from '@aztec/aztec.js';
-import { DebugLogger } from '@aztec/foundation/log';
-import { retryUntil } from '@aztec/foundation/retry';
->>>>>>> 272eda15
 import { ChildContract, TokenContract } from '@aztec/noir-contracts/types';
 
 import { jest } from '@jest/globals';
