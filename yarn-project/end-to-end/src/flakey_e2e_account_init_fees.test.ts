import { getSchnorrAccount } from '@aztec/accounts/schnorr';
import {
  type AccountManager,
  type DebugLogger,
  ExtendedNote,
  Fr,
  NativeFeePaymentMethod,
  Note,
  PrivateFeePaymentMethod,
  PublicFeePaymentMethod,
  Schnorr,
  type TxHash,
  TxStatus,
  type Wallet,
  computeMessageSecretHash,
} from '@aztec/aztec.js';
<<<<<<< HEAD
import { type AztecAddress, CompleteAddress, Fq, deriveKeys } from '@aztec/circuits.js';
=======
import { type AztecAddress, CompleteAddress, DimensionGasSettings, Fq, GasSettings } from '@aztec/circuits.js';
>>>>>>> 3cf9c2c9
import {
  TokenContract as BananaCoin,
  FPCContract,
  type GasTokenContract,
  SchnorrAccountContract,
} from '@aztec/noir-contracts.js';

import { jest } from '@jest/globals';

import {
  type BalancesFn,
  type EndToEndContext,
  expectMapping,
  getBalancesFn,
  publicDeployAccounts,
  setup,
} from './fixtures/utils.js';
import { GasPortalTestingHarnessFactory, type IGasBridgingTestHarness } from './shared/gas_portal_test_harness.js';

const TOKEN_NAME = 'BananaCoin';
const TOKEN_SYMBOL = 'BC';
const TOKEN_DECIMALS = 18n;
const BRIDGED_FPC_GAS = 444n;

jest.setTimeout(1000_000);

describe('e2e_fees_account_init', () => {
  let ctx: EndToEndContext;
  let logger: DebugLogger;
  let sequencer: Wallet;
  let sequencersAddress: AztecAddress;
  let alice: Wallet;

  let gas: GasTokenContract;
  let bananaCoin: BananaCoin;
  let bananaFPC: FPCContract;

  let gasBridgeTestHarness: IGasBridgingTestHarness;

  let gasBalances: BalancesFn;
  let bananaPublicBalances: BalancesFn;
  let bananaPrivateBalances: BalancesFn;

  let bobsSecretKey: Fr;
  let bobsPrivateSigningKey: Fq;
  let bobsAccountManager: AccountManager;
  let bobsAddress: AztecAddress;

  let bobsInitialGas: bigint;
  let alicesInitialGas: bigint;
  let sequencersInitialGas: bigint;
  let fpcsInitialGas: bigint;
  let fpcsInitialPublicBananas: bigint;

  let gasSettings: GasSettings;
  let maxFee: bigint;
  let actualFee: bigint;

  // run this after each test's setup phase to get the initial balances
  async function initBalances() {
    [[bobsInitialGas, alicesInitialGas, sequencersInitialGas, fpcsInitialGas], [fpcsInitialPublicBananas]] =
      await Promise.all([
        gasBalances(bobsAddress, alice.getAddress(), sequencersAddress, bananaFPC.address),
        bananaPublicBalances(bananaFPC.address),
      ]);
  }

  beforeAll(async () => {
    ctx = await setup(2, {}, {}, true);
    logger = ctx.logger;
    [sequencer, alice] = ctx.wallets;
    sequencersAddress = sequencer.getAddress();

    await ctx.aztecNode.setConfig({
      feeRecipient: sequencersAddress,
    });

    gasBridgeTestHarness = await GasPortalTestingHarnessFactory.create({
      aztecNode: ctx.aztecNode,
      pxeService: ctx.pxe,
      publicClient: ctx.deployL1ContractsValues.publicClient,
      walletClient: ctx.deployL1ContractsValues.walletClient,
      wallet: ctx.wallet,
      logger: ctx.logger,
      mockL1: false,
    });

    gas = gasBridgeTestHarness.l2Token;

    bananaCoin = await BananaCoin.deploy(sequencer, sequencersAddress, TOKEN_NAME, TOKEN_SYMBOL, TOKEN_DECIMALS)
      .send()
      .deployed();

    logger.verbose(`BananaCoin deployed at ${bananaCoin.address}`);

    bananaFPC = await FPCContract.deploy(sequencer, bananaCoin.address, gas.address).send().deployed();
    logger.verbose(`bananaPay deployed at ${bananaFPC.address}`);
    await publicDeployAccounts(sequencer, [sequencer]);

    await gasBridgeTestHarness.bridgeFromL1ToL2(BRIDGED_FPC_GAS, BRIDGED_FPC_GAS, bananaFPC.address);

    bananaPublicBalances = getBalancesFn('🍌.public', bananaCoin.methods.balance_of_public, logger);
    bananaPrivateBalances = getBalancesFn('🍌.private', bananaCoin.methods.balance_of_private, logger);
    gasBalances = getBalancesFn('⛽', gas.methods.balance_of_public, logger);
  });

  afterAll(() => ctx.teardown());

  beforeEach(() => {
    const individualGasSettings = new DimensionGasSettings(2, 1, Fr.ONE);
    gasSettings = new GasSettings(individualGasSettings, individualGasSettings, individualGasSettings, new Fr(5));
    maxFee = 3n * 3n + 5n;
    actualFee = 1n;
    bobsSecretKey = Fr.random();
    bobsPrivateSigningKey = Fq.random();
    bobsAccountManager = getSchnorrAccount(ctx.pxe, bobsSecretKey, bobsPrivateSigningKey, Fr.random());
    bobsAddress = bobsAccountManager.getCompleteAddress().address;
  });

  describe('account pays its own fee', () => {
    describe('in the gas token', () => {
      beforeEach(async () => {
        await gasBridgeTestHarness.bridgeFromL1ToL2(BRIDGED_FPC_GAS, BRIDGED_FPC_GAS, bobsAddress);
      });

      beforeEach(initBalances);

      it('account pays for its own fee', async () => {
        await bobsAccountManager
          .deploy({
            fee: {
              gasSettings,
              paymentMethod: await NativeFeePaymentMethod.create(await bobsAccountManager.getWallet()),
            },
          })
          .wait();

        await expectMapping(
          gasBalances,
          [bobsAddress, sequencersAddress],
          [bobsInitialGas - actualFee, sequencersInitialGas + actualFee],
        );
      });
    });

    describe('privately through an FPC', () => {
      let mintedPrivateBananas: bigint;
      beforeEach(async () => {
        mintedPrivateBananas = 42n;

        // TODO the following sequence of events ends in a timeout
        // 1. pxe.registerRecipient (aka just add the public key so pxe can encrypt notes)
        // 2. mint note for mew account
        // 3. accountManager.register (add pubkey + start a note processor)
        // as a workaround, register (pubkey + note processors) the account first, before minting the note
        await bobsAccountManager.register();

        const secret = Fr.random();
        const secretHash = computeMessageSecretHash(secret);
        const mintTx = await bananaCoin.methods.mint_private(mintedPrivateBananas, secretHash).send().wait();
        await addTransparentNoteToPxe(sequencersAddress, mintedPrivateBananas, secretHash, mintTx.txHash);

        // at this point, the new account owns a note
        // but the account doesn't have a NoteProcessor registered
        // so the note exists on the blockchain as an encrypted blob
        // tell the pxe to start a note processor for the account ahead of its deployment
        await bananaCoin.methods.redeem_shield(bobsAddress, mintedPrivateBananas, secret).send().wait();
      });

      beforeEach(initBalances);

      it('account pays for its own fee', async () => {
        const rebateSecret = Fr.random();
        const tx = await bobsAccountManager
          .deploy({
            fee: {
              gasSettings,
              paymentMethod: new PrivateFeePaymentMethod(
                bananaCoin.address,
                bananaFPC.address,
                await bobsAccountManager.getWallet(),
                rebateSecret,
              ),
            },
          })
          .wait();

        expect(tx.status).toEqual(TxStatus.MINED);

        // the new account should have paid the full fee to the FPC
        await expect(bananaPrivateBalances(bobsAddress)).resolves.toEqual([mintedPrivateBananas - maxFee]);

        // the FPC got paid through "unshield", so it's got a new public balance
        await expect(bananaPublicBalances(bananaFPC.address)).resolves.toEqual([fpcsInitialPublicBananas + actualFee]);

        // the FPC should have paid the sequencer
        await expect(gasBalances(bananaFPC.address, sequencersAddress)).resolves.toEqual([
          fpcsInitialGas - actualFee,
          sequencersInitialGas + actualFee,
        ]);

        // the new account should have received a refund
        await expect(
          // this rejects if note can't be added
          addTransparentNoteToPxe(bobsAddress, maxFee - actualFee, computeMessageSecretHash(rebateSecret), tx.txHash),
        ).resolves.toBeUndefined();

        // and it can redeem the refund
        await bananaCoin.methods
          .redeem_shield(bobsAccountManager.getCompleteAddress().address, maxFee - actualFee, rebateSecret)
          .send()
          .wait();

        await expect(bananaPrivateBalances(bobsAccountManager.getCompleteAddress().address)).resolves.toEqual([
          mintedPrivateBananas - actualFee,
        ]);
      });
    });

    describe('public through an FPC', () => {
      let mintedPublicBananas: bigint;

      beforeEach(async () => {
        mintedPublicBananas = 37n;
        await bananaCoin.methods.mint_public(bobsAddress, mintedPublicBananas).send().wait();
      });

      beforeEach(initBalances);

      it('account pays for its own fee', async () => {
        const tx = await bobsAccountManager
          .deploy({
            skipPublicDeployment: false,
            fee: {
              gasSettings,
              paymentMethod: new PublicFeePaymentMethod(
                bananaCoin.address,
                bananaFPC.address,
                await bobsAccountManager.getWallet(),
              ),
            },
          })
          .wait();

        expect(tx.status).toEqual(TxStatus.MINED);

        // we should have paid the fee to the FPC
        await expect(
          bananaPublicBalances(bobsAccountManager.getCompleteAddress().address, bananaFPC.address),
        ).resolves.toEqual([mintedPublicBananas - actualFee, fpcsInitialPublicBananas + actualFee]);

        // the FPC should have paid the sequencer
        await expect(gasBalances(bananaFPC.address, sequencersAddress)).resolves.toEqual([
          fpcsInitialGas - actualFee,
          sequencersInitialGas + actualFee,
        ]);
      });
    });
  });

  describe('another account pays the fee', () => {
    describe('in the gas token', () => {
      beforeEach(async () => {
        await gasBridgeTestHarness.bridgeFromL1ToL2(BRIDGED_FPC_GAS, BRIDGED_FPC_GAS, alice.getAddress());
      });

      beforeEach(initBalances);

      it("alice pays for bob's account", async () => {
        // bob generates the private keys for his account on his own
        const instance = bobsAccountManager.getInstance();

        // and gives the public keys to alice
        const signingPubKey = new Schnorr().computePublicKey(bobsPrivateSigningKey);
        const completeAddress = CompleteAddress.fromSecretKeyAndInstance(bobsSecretKey, instance);

        // alice registers the keys in the PXE
        await ctx.pxe.registerRecipient(completeAddress);

        // and deploys bob's account, paying the fee from her balance
        const publicKeysHash = deriveKeys(bobsSecretKey).publicKeysHash;
        const tx = await SchnorrAccountContract.deployWithPublicKeysHash(
          publicKeysHash,
          alice,
          signingPubKey.x,
          signingPubKey.y,
        )
          .send({
            contractAddressSalt: instance.salt,
            skipClassRegistration: true,
            skipPublicDeployment: true,
            skipInitialization: false,
            universalDeploy: true,
            fee: {
              gasSettings,
              paymentMethod: await NativeFeePaymentMethod.create(alice),
            },
          })
          .wait();

        expect(tx.status).toBe(TxStatus.MINED);

        await expectMapping(
          gasBalances,
          [alice.getAddress(), bobsAddress, sequencersAddress],
          [alicesInitialGas - actualFee, bobsInitialGas, sequencersInitialGas + actualFee],
        );

        // bob can now use his wallet
        const bobsWallet = await bobsAccountManager.getWallet();
        await expect(gas.withWallet(bobsWallet).methods.balance_of_public(alice.getAddress()).simulate()).resolves.toBe(
          alicesInitialGas - actualFee,
        );
      });
    });
  });

  async function addTransparentNoteToPxe(owner: AztecAddress, amount: bigint, secretHash: Fr, txHash: TxHash) {
    const storageSlot = new Fr(5); // The storage slot of `pending_shields` is 5.
    const noteTypeId = new Fr(84114971101151129711410111011678111116101n); // TransparentNote

    const note = new Note([new Fr(amount), secretHash]);
    // this note isn't encrypted but we need to provide a registered public key
    const extendedNote = new ExtendedNote(note, owner, bananaCoin.address, storageSlot, noteTypeId, txHash);
    await ctx.pxe.addNote(extendedNote);
  }
});<|MERGE_RESOLUTION|>--- conflicted
+++ resolved
@@ -14,11 +14,7 @@
   type Wallet,
   computeMessageSecretHash,
 } from '@aztec/aztec.js';
-<<<<<<< HEAD
-import { type AztecAddress, CompleteAddress, Fq, deriveKeys } from '@aztec/circuits.js';
-=======
-import { type AztecAddress, CompleteAddress, DimensionGasSettings, Fq, GasSettings } from '@aztec/circuits.js';
->>>>>>> 3cf9c2c9
+import { type AztecAddress, CompleteAddress, Fq, deriveKeys, GasSettings, DimensionGasSettings } from '@aztec/circuits.js';
 import {
   TokenContract as BananaCoin,
   FPCContract,
