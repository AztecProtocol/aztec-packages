--- conflicted
+++ resolved
@@ -22,23 +22,13 @@
 import { DebugLogger, Logger, createDebugLogger } from '@aztec/foundation/log';
 import { PortalERC20Abi, PortalERC20Bytecode, TokenPortalAbi, TokenPortalBytecode } from '@aztec/l1-artifacts';
 import { NonNativeTokenContractAbi, SchnorrAccountContractAbi } from '@aztec/noir-contracts/examples';
-<<<<<<< HEAD
-import { ContractAbi } from '@aztec/foundation/abi';
-import { AztecRPCServer, createAztecRPCServer } from '@aztec/aztec-rpc';
 import { Account, Chain, HttpTransport, PublicClient, WalletClient, getContract } from 'viem';
 import { mnemonicToAccount } from 'viem/accounts';
-=======
-import { randomBytes } from 'crypto';
->>>>>>> 566e2756
 import every from 'lodash.every';
 import zipWith from 'lodash.zipwith';
-import { Account, Chain, HttpTransport, PublicClient, WalletClient, getContract } from 'viem';
-import { mnemonicToAccount } from 'viem/accounts';
 
 import { TxStatus } from '@aztec/types';
-<<<<<<< HEAD
 import { randomBytes } from '@aztec/foundation/crypto';
-=======
 import { MNEMONIC, localAnvil } from './fixtures.js';
 
 /**
@@ -68,7 +58,6 @@
    */
   deploymentData: DeploymentInfo;
 };
->>>>>>> 566e2756
 
 /**
  * Sets up the environment for the end-to-end tests.
