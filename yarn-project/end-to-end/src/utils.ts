import { AztecNodeConfig, AztecNodeService, getConfigEnvVars } from '@aztec/aztec-node';
import { AztecRPCServer, createAztecRPCServer } from '@aztec/aztec-rpc';
import {
  AccountCollection,
  AccountWallet,
  AztecAddress,
  Contract,
  ContractDeployer,
  EthAddress,
  SingleKeyAccountContract,
  Wallet,
  generatePublicKey,
} from '@aztec/aztec.js';
import { CircuitsWasm, getContractDeploymentInfo } from '@aztec/circuits.js';
import { Schnorr, pedersenPlookupCommitInputs } from '@aztec/circuits.js/barretenberg';
import { DeployL1Contracts, deployL1Contract, deployL1Contracts } from '@aztec/ethereum';
import { ContractAbi } from '@aztec/foundation/abi';
import { toBigIntBE } from '@aztec/foundation/bigint-buffer';
import { Fr } from '@aztec/foundation/fields';
import { DebugLogger, Logger, createDebugLogger } from '@aztec/foundation/log';
import { PortalERC20Abi, PortalERC20Bytecode, TokenPortalAbi, TokenPortalBytecode } from '@aztec/l1-artifacts';
import { NonNativeTokenContractAbi, SchnorrAccountContractAbi } from '@aztec/noir-contracts/examples';
<<<<<<< HEAD
import { TxStatus } from '@aztec/types';

=======
>>>>>>> c4ad54ef
import { randomBytes } from 'crypto';
import every from 'lodash.every';
import zipWith from 'lodash.zipwith';
import { Account, Chain, HttpTransport, PublicClient, WalletClient, getContract } from 'viem';
import { mnemonicToAccount } from 'viem/accounts';

<<<<<<< HEAD
=======
import { TxStatus } from '@aztec/types';
>>>>>>> c4ad54ef
import { MNEMONIC, localAnvil } from './fixtures.js';

/**
 * Sets up the environment for the end-to-end tests.
 * @param numberOfAccounts - The number of new accounts to be created once the RPC server is initiated.
 */
export async function setup(numberOfAccounts = 1): Promise<{
  /**
   * The Aztec Node service.
   */
  aztecNode: AztecNodeService;
  /**
   * The Aztec RPC server.
   */
  aztecRpcServer: AztecRPCServer;
  /**
   * Return values from deployL1Contracts function.
   */
  deployL1ContractsValues: DeployL1Contracts;
  /**
   * The accounts created by the RPC server.
   */
  accounts: AztecAddress[];
  /**
   * The Aztec Node configuration.
   */
  config: AztecNodeConfig;
  /**
   * The wallet to be used.
   */
  wallet: Wallet;
  /**
   * Logger instance named as the current test.
   */
  logger: DebugLogger;
}> {
  const config = getConfigEnvVars();
  const logger = getLogger();

  const hdAccount = mnemonicToAccount(MNEMONIC);
  const privKey = hdAccount.getHdKey().privateKey;
  const deployL1ContractsValues = await deployL1Contracts(config.rpcUrl, hdAccount, localAnvil, logger);

  config.publisherPrivateKey = Buffer.from(privKey!);
  config.rollupContract = deployL1ContractsValues.rollupAddress;
  config.contractDeploymentEmitterContract = deployL1ContractsValues.contractDeploymentEmitterAddress;
  config.inboxContract = deployL1ContractsValues.inboxAddress;

  const aztecNode = await AztecNodeService.createAndSync(config);
  const aztecRpcServer = await createAztecRPCServer(aztecNode);
  const accountCollection = new AccountCollection();

  for (let i = 0; i < numberOfAccounts; ++i) {
    // We use the well-known private key and the validating account contract for the first account,
    // and generate random key pairs for the rest.
    // TODO(#662): Let the aztec rpc server generate the key pair rather than hardcoding the private key
    const privateKey = i === 0 ? Buffer.from(privKey!) : randomBytes(32);
    const publicKey = await generatePublicKey(privateKey);
    const salt = Fr.random();
    const deploymentData = await getContractDeploymentInfo(SchnorrAccountContractAbi, [], salt, publicKey);
    await aztecRpcServer.addAccount(
      privateKey,
      deploymentData.address,
      deploymentData.partialAddress,
      SchnorrAccountContractAbi,
    );

    const contractDeployer = new ContractDeployer(SchnorrAccountContractAbi, aztecRpcServer, publicKey);
    const deployMethod = contractDeployer.deploy();
    const tx = deployMethod.send({ contractAddressSalt: salt });
    await tx.isMined(0, 0.1);
    const receipt = await tx.getReceipt();
    if (receipt.status !== TxStatus.MINED) {
      throw new Error(`Deployment tx not mined (status is ${receipt.status})`);
    }
    const receiptAddress = receipt.contractAddress!;
    if (!receiptAddress.equals(deploymentData.address)) {
      throw new Error(
        `Deployment address does not match for account contract (expected ${deploymentData.address} got ${receiptAddress})`,
      );
    }
    accountCollection.registerAccount(
      deploymentData.address,
      new SingleKeyAccountContract(
        deploymentData.address,
        deploymentData.partialAddress,
        privateKey,
        await Schnorr.new(),
      ),
    );
    logger(`Created account ${deploymentData.address.toString()} with public key ${publicKey.toString()}`);
  }

  const accounts = await aztecRpcServer.getAccounts();
  const wallet = new AccountWallet(aztecRpcServer, accountCollection);

  return {
    aztecNode,
    aztecRpcServer,
    deployL1ContractsValues,
    accounts,
    config,
    wallet,
    logger,
  };
}

/**
 * Sets the timestamp of the next block.
 * @param rpcUrl - rpc url of the blockchain instance to connect to
 * @param timestamp - the timestamp for the next block
 */
export async function setNextBlockTimestamp(rpcUrl: string, timestamp: number) {
  const params = `[${timestamp}]`;
  await fetch(rpcUrl, {
    body: `{"jsonrpc":"2.0", "method": "evm_setNextBlockTimestamp", "params": ${params}, "id": 1}`,
    method: 'POST',
    headers: { 'Content-Type': 'application/json' },
  });
}

/**
 * Deploys a set of contracts to the network.
 * @param wallet - the wallet to make the request.
 * @param abi - contracts to be deployed.
 * @returns The deployed contract instances.
 */
export async function deployL2Contracts(wallet: Wallet, abis: ContractAbi[]) {
  const logger = getLogger();
  const calls = await Promise.all(abis.map(abi => new ContractDeployer(abi, wallet).deploy()));
  for (const call of calls) await call.create();
  const txs = await Promise.all(calls.map(c => c.send()));
  expect(every(await Promise.all(txs.map(tx => tx.isMined(0, 0.1))))).toBeTruthy();
  const receipts = await Promise.all(txs.map(tx => tx.getReceipt()));
  const contracts = zipWith(abis, receipts, (abi, receipt) => new Contract(receipt!.contractAddress!, abi!, wallet));
  contracts.forEach(c => logger(`L2 contract ${c.abi.name} deployed at ${c.address}`));
  return contracts;
}

/**
 * Returns a logger instance for the current test.
 * @returns a logger instance for the current test.
 */
export function getLogger() {
  const describeBlockName = expect.getState().currentTestName?.split(' ')[0];
  return createDebugLogger('aztec:' + describeBlockName);
}

/**
 * Deploy L1 token and portal, initialize portal, deploy a non native l2 token contract and attach is to the portal.
 * @param aztecRpcServer - the aztec rpc server instance
 * @param walletClient - A viem WalletClient.
 * @param publicClient - A viem PublicClient.
 * @param rollupRegistryAddress - address of rollup registry to pass to initialize the token portal
 * @param initialBalance - initial balance of the owner of the L2 contract
 * @param owner - owner of the L2 contract
 * @param underlyingERC20Address - address of the underlying ERC20 contract to use (if noone supplied, it deploys one)
 * @returns l2 contract instance, token portal instance, token portal address and the underlying ERC20 instance
 */
export async function deployAndInitializeNonNativeL2TokenContracts(
  wallet: Wallet,
  walletClient: WalletClient<HttpTransport, Chain, Account>,
  publicClient: PublicClient<HttpTransport, Chain>,
  rollupRegistryAddress: EthAddress,
  initialBalance = 0n,
  owner = { x: 0n, y: 0n },
  underlyingERC20Address?: EthAddress,
) {
  // deploy underlying contract if no address supplied
  if (!underlyingERC20Address) {
    underlyingERC20Address = await deployL1Contract(walletClient, publicClient, PortalERC20Abi, PortalERC20Bytecode);
  }
  const underlyingERC20: any = getContract({
    address: underlyingERC20Address.toString(),
    abi: PortalERC20Abi,
    walletClient,
    publicClient,
  });

  // deploy the token portal
  const tokenPortalAddress = await deployL1Contract(walletClient, publicClient, TokenPortalAbi, TokenPortalBytecode);
  const tokenPortal: any = getContract({
    address: tokenPortalAddress.toString(),
    abi: TokenPortalAbi,
    walletClient,
    publicClient,
  });

  // deploy l2 contract and attach to portal
  const deployer = new ContractDeployer(NonNativeTokenContractAbi, wallet);
  const tx = deployer.deploy(initialBalance, owner).send({
    portalContract: tokenPortalAddress,
    contractAddressSalt: Fr.random(),
  });
  await tx.isMined(0, 0.1);
  const receipt = await tx.getReceipt();
  if (receipt.status !== TxStatus.MINED) throw new Error(`Tx status is ${receipt.status}`);
  const l2Contract = new Contract(receipt.contractAddress!, NonNativeTokenContractAbi, wallet);
  await l2Contract.attach(tokenPortalAddress);
  const l2TokenAddress = l2Contract.address.toString() as `0x${string}`;

  // initialize portal
  await tokenPortal.write.initialize(
    [rollupRegistryAddress.toString(), underlyingERC20Address.toString(), l2TokenAddress],
    {} as any,
  );
  return { l2Contract, tokenPortalAddress, tokenPortal, underlyingERC20 };
}

/**
 * Sleep for a given number of milliseconds.
 * @param ms - the number of milliseconds to sleep for
 */
export function delay(ms: number): Promise<void> {
  return new Promise<void>(resolve => setTimeout(resolve, ms));
}

/**
 * Calculates the slot value of a mapping within noir.
 * @param slot - The storage slot of the mapping.
 * @param key - The key within the mapping.
 * @returns The mapping's key.
 */
export async function calculateAztecStorageSlot(slot: bigint, key: Fr): Promise<Fr> {
  const wasm = await CircuitsWasm.get();
  const mappingStorageSlot = new Fr(slot); // this value is manually set in the Noir contract

  // Based on `at` function in
  // aztec3-packages/yarn-project/noir-contracts/src/contracts/noir-aztec/src/state_vars/map.nr
  const storageSlot = Fr.fromBuffer(
    pedersenPlookupCommitInputs(
      wasm,
      [mappingStorageSlot, key].map(f => f.toBuffer()),
    ),
  );

  return storageSlot; //.value;
}

/**
 * Check the value of a public mapping's storage slot.
 * @param logger - A logger instance.
 * @param aztecNode - An instance of the aztec node service.
 * @param contract - The contract to check the storage slot of.
 * @param slot - The mapping's storage slot.
 * @param key - The mapping's key.
 * @param expectedValue - The expected value of the mapping.
 */
export async function expectAztecStorageSlot(
  logger: Logger,
  aztecNode: AztecNodeService,
  contract: Contract,
  slot: bigint,
  key: Fr,
  expectedValue: bigint,
) {
  const storageSlot = await calculateAztecStorageSlot(slot, key);
  const storageValue = await aztecNode.getStorageAt(contract.address!, storageSlot.value);
  if (storageValue === undefined) {
    throw new Error(`Storage slot ${storageSlot} not found`);
  }

  const balance = toBigIntBE(storageValue);

  logger(`Account ${key.toShortString()} balance: ${balance}`);
  expect(balance).toBe(expectedValue);
}<|MERGE_RESOLUTION|>--- conflicted
+++ resolved
@@ -20,21 +20,14 @@
 import { DebugLogger, Logger, createDebugLogger } from '@aztec/foundation/log';
 import { PortalERC20Abi, PortalERC20Bytecode, TokenPortalAbi, TokenPortalBytecode } from '@aztec/l1-artifacts';
 import { NonNativeTokenContractAbi, SchnorrAccountContractAbi } from '@aztec/noir-contracts/examples';
-<<<<<<< HEAD
 import { TxStatus } from '@aztec/types';
 
-=======
->>>>>>> c4ad54ef
 import { randomBytes } from 'crypto';
 import every from 'lodash.every';
 import zipWith from 'lodash.zipwith';
 import { Account, Chain, HttpTransport, PublicClient, WalletClient, getContract } from 'viem';
 import { mnemonicToAccount } from 'viem/accounts';
 
-<<<<<<< HEAD
-=======
-import { TxStatus } from '@aztec/types';
->>>>>>> c4ad54ef
 import { MNEMONIC, localAnvil } from './fixtures.js';
 
 /**
