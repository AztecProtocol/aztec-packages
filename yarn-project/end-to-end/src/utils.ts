import { AztecNodeConfig, AztecNodeService, getConfigEnvVars } from '@aztec/aztec-node';
import { Fr } from '@aztec/foundation/fields';
<<<<<<< HEAD
import { DebugLogger, Logger, createDebugLogger } from '@aztec/foundation/log';
=======
import { MAPPING_SLOT_PEDERSEN_SEPARATOR } from '@aztec/circuits.js';
>>>>>>> c1439a38

import {
  AccountCollection,
  AccountContract,
  AccountWallet,
  AztecAddress,
  AztecRPCServer,
  Contract,
  ContractDeployer,
  EthAddress,
  Point,
  Wallet,
  createAztecRPCServer,
} from '@aztec/aztec.js';
import { CircuitsWasm } from '@aztec/circuits.js';
import { Schnorr, pedersenPlookupCommitInputs } from '@aztec/circuits.js/barretenberg';
import { DeployL1Contracts, deployL1Contract, deployL1Contracts } from '@aztec/ethereum';
import { toBigIntBE } from '@aztec/foundation/bigint-buffer';
import { PortalERC20Abi, PortalERC20Bytecode, TokenPortalAbi, TokenPortalBytecode } from '@aztec/l1-artifacts';
import {
  GullibleAccountContractAbi,
  NonNativeTokenContractAbi,
  SchnorrAccountContractAbi,
} from '@aztec/noir-contracts/examples';
import { randomBytes } from 'crypto';
import { Account, Chain, HttpTransport, PublicClient, WalletClient, getContract } from 'viem';
import { mnemonicToAccount } from 'viem/accounts';
import { SchnorrAuthProvider } from './auth.js';
import { MNEMONIC, localAnvil } from './fixtures.js';

/**
 * Sets up the environment for the end-to-end tests.
 * @param numberOfAccounts - The number of new accounts to be created once the RPC server is initiated.
 */
export async function setup(numberOfAccounts = 1): Promise<{
  /**
   * The Aztec Node service.
   */
  aztecNode: AztecNodeService;
  /**
   * The Aztec RPC server.
   */
  aztecRpcServer: AztecRPCServer;
  /**
   * Return values from deployL1Contracts function.
   */
  deployL1ContractsValues: DeployL1Contracts;
  /**
   * The accounts created by the RPC server.
   */
  accounts: AztecAddress[];
  /**
   * The Aztec Node configuration.
   */
  config: AztecNodeConfig;
  /**
   * The wallet to be used.
   */
  wallet: Wallet;
  /**
   * Logger instance named as the current test.
   */
  logger: DebugLogger;
}> {
  const config = getConfigEnvVars();
  const logger = getLogger();

  const hdAccount = mnemonicToAccount(MNEMONIC);
  const privKey = hdAccount.getHdKey().privateKey;
  const deployL1ContractsValues = await deployL1Contracts(config.rpcUrl, hdAccount, localAnvil, logger);

  config.publisherPrivateKey = Buffer.from(privKey!);
  config.rollupContract = deployL1ContractsValues.rollupAddress;
  config.contractDeploymentEmitterContract = deployL1ContractsValues.contractDeploymentEmitterAddress;
  config.inboxContract = deployL1ContractsValues.inboxAddress;

  const aztecNode = await AztecNodeService.createAndSync(config);
  const aztecRpcServer = await createAztecRPCServer(aztecNode);
  const accountCollection = new AccountCollection();

  for (let i = 0; i < numberOfAccounts; ++i) {
    // We use the well-known private key and the validating account contract for the first account,
    // and generate random keypairs with gullible account contracts (ie no sig validation) for the rest.
    // TODO: Kill the gullible account contract.
    // TODO(#662): Let the aztec rpc server generate the keypair rather than hardcoding the private key
    const privateKey = i === 0 ? Buffer.from(privKey!) : randomBytes(32);
    const abi = i == 0 ? SchnorrAccountContractAbi : GullibleAccountContractAbi;
    const { publicKey, address, partialAddress } = await aztecRpcServer.addAccount2(
      abi,
      [],
      EthAddress.ZERO,
      Fr.ZERO,
      privateKey,
    );

    const contractDeployer = new ContractDeployer(abi, aztecRpcServer, publicKey);
    const deployMethod = contractDeployer.deploy();
    const tx = deployMethod.send();
    await tx.isMined(0, 0.1);
    const receipt = await tx.getReceipt();
    const receiptAddress = receipt.contractAddress!;
    if (!receiptAddress.equals(address)) {
      throw new Error(
        `Deployment address does not match for account contract (expected ${address} got ${receiptAddress})`,
      );
    }
    accountCollection.registerAccount(
      address,
      new AccountContract(
        address,
        publicKey,
        new SchnorrAuthProvider(await Schnorr.new(), privateKey),
        partialAddress,
        abi,
      ),
    );
    logger(`Created account ${address.toString()} with public key ${publicKey.toString()}`);
  }

  const accounts = await aztecRpcServer.getAccounts();
  const wallet = new AccountWallet(aztecRpcServer, accountCollection);

  return {
    aztecNode,
    aztecRpcServer,
    deployL1ContractsValues,
    accounts,
    config,
    wallet,
    logger,
  };
}

/**
 * Sets the timestamp of the next block.
 * @param rpcUrl - rpc url of the blockchain instance to connect to
 * @param timestamp - the timestamp for the next block
 */
export async function setNextBlockTimestamp(rpcUrl: string, timestamp: number) {
  const params = `[${timestamp}]`;
  await fetch(rpcUrl, {
    body: `{"jsonrpc":"2.0", "method": "evm_setNextBlockTimestamp", "params": ${params}, "id": 1}`,
    method: 'POST',
    headers: { 'Content-Type': 'application/json' },
  });
}

/**
 * Deploys a set of contracts to the network.
 * @param aztecRpcServer - the RPC server to make the request.
 * @param abi - contracts to be deployed.
 * @returns The deployed contract instances.
 */
// export async function deployL2Contracts(aztecRpcServer: AztecRPCServer, abis: ContractAbi[]) {
//   const logger = getLogger();
//   const calls = await Promise.all(abis.map(abi => new ContractDeployer(abi, aztecRpcServer).deploy()));
//   for (const call of calls) await call.create();
//   const txs = await Promise.all(calls.map(c => c.send()));
//   expect(every(await Promise.all(txs.map(tx => tx.isMined(0, 0.1))))).toBeTruthy();
//   const receipts = await Promise.all(txs.map(tx => tx.getReceipt()));
//   const contracts = zipWith(
//     abis,
//     receipts,
//     (abi, receipt) => new Contract(receipt!.contractAddress!, abi!, aztecRpcServer),
//   );
//   contracts.forEach(c => logger(`L2 contract ${c.abi.name} deployed at ${c.address}`));
//   return contracts;
// }

/**
 * Returns a logger instance for the current test.
 * @returns a logger instance for the current test.
 */
export function getLogger() {
  const describeBlockName = expect.getState().currentTestName?.split(' ')[0];
  return createDebugLogger('aztec:' + describeBlockName);
}

/**
 * Converts a point to a public key.
 * @param point - the point to convert to
 * @returns two big ints x,y representing the public key
 */
export function pointToPublicKey(point: Point) {
  const x = point.x.toBigInt();
  const y = point.y.toBigInt();
  return {
    x,
    y,
  };
}

/**
 * Deploy L1 token and portal, initialize portal, deploy a non native l2 token contract and attach is to the portal.
 * @param aztecRpcServer - the aztec rpc server instance
 * @param walletClient - A viem WalletClient.
 * @param publicClient - A viem PublicClient.
 * @param rollupRegistryAddress - address of rollup registry to pass to initialize the token portal
 * @param initialBalance - initial balance of the owner of the L2 contract
 * @param owner - owner of the L2 contract
 * @param underlyingERC20Address - address of the underlying ERC20 contract to use (if noone supplied, it deploys one)
 * @returns l2 contract instance, token portal instance, token portal address and the underlying ERC20 instance
 */
export async function deployAndInitializeNonNativeL2TokenContracts(
  wallet: Wallet,
  walletClient: WalletClient<HttpTransport, Chain, Account>,
  publicClient: PublicClient<HttpTransport, Chain>,
  rollupRegistryAddress: EthAddress,
  initialBalance = 0n,
  owner = { x: 0n, y: 0n },
  underlyingERC20Address?: EthAddress,
) {
  // deploy underlying contract if no address supplied
  if (!underlyingERC20Address) {
    underlyingERC20Address = await deployL1Contract(walletClient, publicClient, PortalERC20Abi, PortalERC20Bytecode);
  }
  const underlyingERC20: any = getContract({
    address: underlyingERC20Address.toString(),
    abi: PortalERC20Abi,
    walletClient,
    publicClient,
  });

  // deploy the token portal
  const tokenPortalAddress = await deployL1Contract(walletClient, publicClient, TokenPortalAbi, TokenPortalBytecode);
  const tokenPortal: any = getContract({
    address: tokenPortalAddress.toString(),
    abi: TokenPortalAbi,
    walletClient,
    publicClient,
  });

  // deploy l2 contract and attach to portal
  const deployer = new ContractDeployer(NonNativeTokenContractAbi, wallet);
  const tx = deployer.deploy(initialBalance, owner).send({
    portalContract: tokenPortalAddress,
  });
  await tx.isMined(0, 0.1);
  const receipt = await tx.getReceipt();
  const l2Contract = new Contract(receipt.contractAddress!, NonNativeTokenContractAbi, wallet);
  await l2Contract.attach(tokenPortalAddress);
  const l2TokenAddress = l2Contract.address.toString() as `0x${string}`;

  // initialize portal
  await tokenPortal.write.initialize(
    [rollupRegistryAddress.toString(), underlyingERC20Address.toString(), l2TokenAddress],
    {} as any,
  );
  return { l2Contract, tokenPortalAddress, tokenPortal, underlyingERC20 };
}

/**
 * Sleep for a given number of milliseconds.
 * @param ms - the number of milliseconds to sleep for
 */
export function delay(ms: number): Promise<void> {
  return new Promise<void>(resolve => setTimeout(resolve, ms));
}

/**
 * Calculates the slot value of a mapping within noir.
 * @param slot - The storage slot of the mapping.
 * @param key - The key within the mapping.
 * @returns The mapping's key.
 */
export async function calculateAztecStorageSlot(slot: bigint, key: Fr): Promise<Fr> {
  const wasm = await CircuitsWasm.get();
  const mappingStorageSlot = new Fr(slot); // this value is manually set in the Noir contract
  const mappingStorageSlotSeparator = new Fr(BigInt(MAPPING_SLOT_PEDERSEN_SEPARATOR)); // The pedersen domain separator for storage slot calculations.

  // Based on `at` function in
  // aztec3-packages/yarn-project/noir-contracts/src/contracts/noir-aztec/src/state_vars/map.nr
  const storageSlot = Fr.fromBuffer(
    pedersenPlookupCommitInputs(
      wasm,
      [mappingStorageSlotSeparator, mappingStorageSlot, key].map(f => f.toBuffer()),
    ),
  );

  return storageSlot; //.value;
}

/**
 * Check the value of a public mapping's storage slot.
 * @param logger - A logger instance.
 * @param aztecNode - An instance of the aztec node service.
 * @param contract - The contract to check the storage slot of.
 * @param slot - The mapping's storage slot.
 * @param key - The mapping's key.
 * @param expectedValue - The expected value of the mapping.
 */
export async function expectAztecStorageSlot(
  logger: Logger,
  aztecNode: AztecNodeService,
  contract: Contract,
  slot: bigint,
  key: Fr,
  expectedValue: bigint,
) {
  const storageSlot = await calculateAztecStorageSlot(slot, key);
  const storageValue = await aztecNode.getStorageAt(contract.address!, storageSlot.value);
  if (storageValue === undefined) {
    throw new Error(`Storage slot ${storageSlot} not found`);
  }

  const balance = toBigIntBE(storageValue);

  logger(`Account ${key.toShortString()} balance: ${balance}`);
  expect(balance).toBe(expectedValue);
}<|MERGE_RESOLUTION|>--- conflicted
+++ resolved
@@ -1,10 +1,7 @@
 import { AztecNodeConfig, AztecNodeService, getConfigEnvVars } from '@aztec/aztec-node';
 import { Fr } from '@aztec/foundation/fields';
-<<<<<<< HEAD
 import { DebugLogger, Logger, createDebugLogger } from '@aztec/foundation/log';
-=======
 import { MAPPING_SLOT_PEDERSEN_SEPARATOR } from '@aztec/circuits.js';
->>>>>>> c1439a38
 
 import {
   AccountCollection,
