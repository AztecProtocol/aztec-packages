import { AztecNodeConfig, AztecNodeService, getConfigEnvVars } from '@aztec/aztec-node';
import { DebugLogger, Logger, createDebugLogger } from '@aztec/foundation/log';
import { Fr } from '@aztec/foundation/fields';

import {
  AztecAddress,
  AztecRPCServer,
  Contract,
  ContractDeployer,
  EthAddress,
  Point,
  SentTx,
  createAztecRPCServer,
} from '@aztec/aztec.js';
import { DeployL1Contracts, deployL1Contract, deployL1Contracts } from '@aztec/ethereum';
import { ContractAbi } from '@aztec/foundation/abi';
import { toBigIntBE } from '@aztec/foundation/bigint-buffer';
import { PortalERC20Abi, PortalERC20Bytecode, TokenPortalAbi, TokenPortalBytecode } from '@aztec/l1-artifacts';
import {
  AccountContractAbi,
  GullibleAccountContractAbi,
  NonNativeTokenContractAbi,
} from '@aztec/noir-contracts/examples';
import every from 'lodash.every';
import zipWith from 'lodash.zipwith';
import { Account, Chain, HttpTransport, PublicClient, WalletClient, getContract } from 'viem';
import { mnemonicToAccount } from 'viem/accounts';
import { MNEMONIC, localAnvil, privateKey } from './fixtures.js';
import { CircuitsWasm } from '@aztec/circuits.js';
<<<<<<< HEAD
import { Grumpkin, Schnorr, pedersenCompressInputs } from '@aztec/circuits.js/barretenberg';
=======
import { Grumpkin, pedersenCompressInputs } from '@aztec/circuits.js/barretenberg';
import { KeyStore, TestKeyStore } from '@aztec/key-store';
>>>>>>> 959d5cfc

/**
 * Sets up the environment for the end-to-end tests.
 * @param numberOfAccounts - The number of new accounts to be created once the RPC server is initiated.
 */
export async function setup(numberOfAccounts = 1): Promise<{
  /**
   * The Aztec Node service.
   */
  aztecNode: AztecNodeService;
  /**
   * The Aztec RPC server.
   */
  aztecRpcServer: AztecRPCServer;
  /**
   * Return values from deployL1Contracts function.
   */
  deployL1ContractsValues: DeployL1Contracts;
  /**
   * The accounts created by the RPC server.
   */
  accounts: AztecAddress[];
  /**
   * The Aztec Node configuration.
   */
  config: AztecNodeConfig;
  /** The underlying keystore. */
  keyStore: KeyStore;
  /**
   * Logger instance named as the current test.
   */
  logger: DebugLogger;
}> {
  const config = getConfigEnvVars();
  const logger = getLogger();

  const hdAccount = mnemonicToAccount(MNEMONIC);
  const privKey = hdAccount.getHdKey().privateKey;
  const deployL1ContractsValues = await deployL1Contracts(config.rpcUrl, hdAccount, localAnvil, logger);

  config.publisherPrivateKey = Buffer.from(privKey!);
  config.rollupContract = deployL1ContractsValues.rollupAddress;
  config.contractDeploymentEmitterContract = deployL1ContractsValues.contractDeploymentEmitterAddress;
  config.inboxContract = deployL1ContractsValues.inboxAddress;

  const aztecNode = await AztecNodeService.createAndSync(config);
  const keyStore = new TestKeyStore(await Grumpkin.new());
  const aztecRpcServer = await createAztecRPCServer(aztecNode, { keyStore });
  for (let i = 0; i < numberOfAccounts; ++i) {
<<<<<<< HEAD
    let address;
    if (i == 0) {
      // TODO(#662): Let the aztec rpc server generate the keypair rather than hardcoding the private key and generate all accounts as smart accounts
      const curve = await Grumpkin.new();
      const signer = await Schnorr.new();
      const [txHash, newAddress] = await aztecRpcServer.createSmartAccount(curve, signer, privateKey);
      const isMined = await new SentTx(aztecRpcServer, Promise.resolve(txHash)).isMined();
      expect(isMined).toBeTruthy();
      address = newAddress;
    } else {
      address = await aztecRpcServer.addExternallyOwnedAccount();
    }
=======
    // We use the well-known private key and the validating account contract for the first account,
    // and generate random keypairs with gullible account contracts (ie no sig validation) for the rest.
    // TODO(#662): Let the aztec rpc server generate the keypair rather than hardcoding the private key
    const [privKey, impl] = i == 0 ? [privateKey, AccountContractAbi] : [undefined, GullibleAccountContractAbi];
    const [txHash, newAddress] = await aztecRpcServer.createSmartAccount(privKey, impl);
    const isMined = await new SentTx(aztecRpcServer, Promise.resolve(txHash)).isMined();
    expect(isMined).toBeTruthy();
    const address = newAddress;
>>>>>>> 959d5cfc
    const pubKey = await aztecRpcServer.getAccountPublicKey(address);
    logger(`Created account ${address.toString()} with public key ${pubKey.toString()}`);
  }

  const accounts = await aztecRpcServer.getAccounts();

  return {
    aztecNode,
    aztecRpcServer,
    deployL1ContractsValues,
    accounts,
    config,
    keyStore,
    logger,
  };
}

/**
 * Sets the timestamp of the next block.
 * @param rpcUrl - rpc url of the blockchain instance to connect to
 * @param timestamp - the timestamp for the next block
 */
export async function setNextBlockTimestamp(rpcUrl: string, timestamp: number) {
  const params = `[${timestamp}]`;
  await fetch(rpcUrl, {
    body: `{"jsonrpc":"2.0", "method": "evm_setNextBlockTimestamp", "params": ${params}, "id": 1}`,
    method: 'POST',
    headers: { 'Content-Type': 'application/json' },
  });
}

/**
 * Deploys a set of contracts to the network.
 * @param aztecRpcServer - the RPC server to make the request.
 * @param abi - contracts to be deployed.
 * @returns The deployed contract instances.
 */
export async function deployL2Contracts(aztecRpcServer: AztecRPCServer, abis: ContractAbi[]) {
  const logger = getLogger();
  const calls = await Promise.all(abis.map(abi => new ContractDeployer(abi, aztecRpcServer).deploy()));
  for (const call of calls) await call.create();
  const txs = await Promise.all(calls.map(c => c.send()));
  expect(every(await Promise.all(txs.map(tx => tx.isMined(0, 0.1))))).toBeTruthy();
  const receipts = await Promise.all(txs.map(tx => tx.getReceipt()));
  const contracts = zipWith(
    abis,
    receipts,
    (abi, receipt) => new Contract(receipt!.contractAddress!, abi!, aztecRpcServer),
  );
  contracts.forEach(c => logger(`L2 contract ${c.abi.name} deployed at ${c.address}`));
  return contracts;
}

/**
 * Returns a logger instance for the current test.
 * @returns a logger instance for the current test.
 */
export function getLogger() {
  const describeBlockName = expect.getState().currentTestName?.split(' ')[0];
  return createDebugLogger('aztec:' + describeBlockName);
}

/**
 * Converts a point to a public key.
 * @param point - the point to convert to
 * @returns two big ints x,y representing the public key
 */
export function pointToPublicKey(point: Point) {
  const x = point.buffer.subarray(0, 32);
  const y = point.buffer.subarray(32, 64);
  return {
    x: toBigIntBE(x),
    y: toBigIntBE(y),
  };
}

/**
 * Deploy L1 token and portal, initialize portal, deploy a non native l2 token contract and attach is to the portal.
 * @param aztecRpcServer - the aztec rpc server instance
 * @param walletClient - A viem WalletClient.
 * @param publicClient - A viem PublicClient.
 * @param rollupRegistryAddress - address of rollup registry to pass to initialize the token portal
 * @param initialBalance - initial balance of the owner of the L2 contract
 * @param owner - owner of the L2 contract
 * @returns l2 contract instance, token portal instance, token portal address and the underlying ERC20 instance
 */
export async function deployAndInitializeNonNativeL2TokenContracts(
  aztecRpcServer: AztecRPCServer,
  walletClient: WalletClient<HttpTransport, Chain, Account>,
  publicClient: PublicClient<HttpTransport, Chain>,
  rollupRegistryAddress: EthAddress,
  initialBalance = 0n,
  owner = { x: 0n, y: 0n },
) {
  // deploy underlying contract
  const underlyingERC20Address = await deployL1Contract(
    walletClient,
    publicClient,
    PortalERC20Abi,
    PortalERC20Bytecode,
  );
  const underlyingERC20: any = getContract({
    address: underlyingERC20Address.toString(),
    abi: PortalERC20Abi,
    walletClient,
    publicClient,
  });

  // deploy the token portal
  const tokenPortalAddress = await deployL1Contract(walletClient, publicClient, TokenPortalAbi, TokenPortalBytecode);
  const tokenPortal: any = getContract({
    address: tokenPortalAddress.toString(),
    abi: TokenPortalAbi,
    walletClient,
    publicClient,
  });

  // deploy l2 contract and attach to portal
  const deployer = new ContractDeployer(NonNativeTokenContractAbi, aztecRpcServer);
  const tx = deployer.deploy(initialBalance, owner).send({
    portalContract: tokenPortalAddress,
  });
  await tx.isMined(0, 0.1);
  const receipt = await tx.getReceipt();
  const l2Contract = new Contract(receipt.contractAddress!, NonNativeTokenContractAbi, aztecRpcServer);
  await l2Contract.attach(tokenPortalAddress);
  const l2TokenAddress = l2Contract.address.toString() as `0x${string}`;

  // initialize portal
  await tokenPortal.write.initialize(
    [rollupRegistryAddress.toString(), underlyingERC20Address.toString(), l2TokenAddress],
    {} as any,
  );
  return { l2Contract, tokenPortalAddress, tokenPortal, underlyingERC20 };
}

/**
 * Sleep for a given number of milliseconds.
 * @param ms - the number of milliseconds to sleep for
 */
export function delay(ms: number): Promise<void> {
  return new Promise<void>(resolve => setTimeout(resolve, ms));
}

/**
 * Calculates the slot value of a mapping within noir.
 * @param slot - The storage slot of the mapping.
 * @param key - The key within the mapping.
 * @returns The mapping's key.
 */
export async function calculateStorageSlot(slot: bigint, key: Fr): Promise<Fr> {
  const wasm = await CircuitsWasm.get();
  const balancesStorageSlot = new Fr(slot); // this value is manually set in the Noir contract
  const mappingStorageSlot = new Fr(4n); // The pedersen domain separator for storage slot calculations.

  // Based on `at` function in
  // aztec3-packages/yarn-project/noir-contracts/src/contracts/noir-aztec3/src/state_vars/storage_map.nr
  const storageSlot = Fr.fromBuffer(
    pedersenCompressInputs(
      wasm,
      [mappingStorageSlot, balancesStorageSlot, key].map(f => f.toBuffer()),
    ),
  );

  return storageSlot; //.value;
}

/**
 * Check the value of a public mapping's storage slot.
 * @param logger - A logger instance.
 * @param aztecNode - An instance of the aztec node service.
 * @param contract - The contract to check the storage slot of.
 * @param slot - The mapping's storage slot.
 * @param key - The mapping's key.
 * @param expectedValue - The expected value of the mapping.
 */
export async function expectStorageSlot(
  logger: Logger,
  aztecNode: AztecNodeService,
  contract: Contract,
  slot: bigint,
  key: Fr,
  expectedValue: bigint,
) {
  const storageSlot = await calculateStorageSlot(slot, key);
  const storageValue = await aztecNode.getStorageAt(contract.address!, storageSlot.value);
  if (storageValue === undefined) {
    throw new Error(`Storage slot ${storageSlot} not found`);
  }

  const balance = toBigIntBE(storageValue);

  logger(`Account ${key.toShortString()} balance: ${balance}`);
  expect(balance).toBe(expectedValue);
}<|MERGE_RESOLUTION|>--- conflicted
+++ resolved
@@ -27,12 +27,8 @@
 import { mnemonicToAccount } from 'viem/accounts';
 import { MNEMONIC, localAnvil, privateKey } from './fixtures.js';
 import { CircuitsWasm } from '@aztec/circuits.js';
-<<<<<<< HEAD
 import { Grumpkin, Schnorr, pedersenCompressInputs } from '@aztec/circuits.js/barretenberg';
-=======
-import { Grumpkin, pedersenCompressInputs } from '@aztec/circuits.js/barretenberg';
 import { KeyStore, TestKeyStore } from '@aztec/key-store';
->>>>>>> 959d5cfc
 
 /**
  * Sets up the environment for the end-to-end tests.
@@ -79,32 +75,22 @@
   config.inboxContract = deployL1ContractsValues.inboxAddress;
 
   const aztecNode = await AztecNodeService.createAndSync(config);
-  const keyStore = new TestKeyStore(await Grumpkin.new());
+  const keyStore = new TestKeyStore();
   const aztecRpcServer = await createAztecRPCServer(aztecNode, { keyStore });
   for (let i = 0; i < numberOfAccounts; ++i) {
-<<<<<<< HEAD
-    let address;
-    if (i == 0) {
-      // TODO(#662): Let the aztec rpc server generate the keypair rather than hardcoding the private key and generate all accounts as smart accounts
-      const curve = await Grumpkin.new();
-      const signer = await Schnorr.new();
-      const [txHash, newAddress] = await aztecRpcServer.createSmartAccount(curve, signer, privateKey);
-      const isMined = await new SentTx(aztecRpcServer, Promise.resolve(txHash)).isMined();
-      expect(isMined).toBeTruthy();
-      address = newAddress;
-    } else {
-      address = await aztecRpcServer.addExternallyOwnedAccount();
-    }
-=======
     // We use the well-known private key and the validating account contract for the first account,
     // and generate random keypairs with gullible account contracts (ie no sig validation) for the rest.
     // TODO(#662): Let the aztec rpc server generate the keypair rather than hardcoding the private key
     const [privKey, impl] = i == 0 ? [privateKey, AccountContractAbi] : [undefined, GullibleAccountContractAbi];
-    const [txHash, newAddress] = await aztecRpcServer.createSmartAccount(privKey, impl);
+    const [txHash, newAddress] = await aztecRpcServer.createSmartAccount(
+      await Grumpkin.new(),
+      await Schnorr.new(),
+      privKey,
+      impl,
+    );
     const isMined = await new SentTx(aztecRpcServer, Promise.resolve(txHash)).isMined();
     expect(isMined).toBeTruthy();
     const address = newAddress;
->>>>>>> 959d5cfc
     const pubKey = await aztecRpcServer.getAccountPublicKey(address);
     logger(`Created account ${address.toString()} with public key ${pubKey.toString()}`);
   }
