import { AztecNodeConfig, AztecNodeService, getConfigEnvVars } from '@aztec/aztec-node';
import { RpcServerConfig, createAztecRPCServer, getConfigEnvVars as getRpcConfigEnvVars } from '@aztec/aztec-rpc';
import {
  AccountCollection,
  AccountWallet,
  AztecAddress,
  Contract,
  ContractDeployer,
  DeployMethod,
  EthAddress,
  SentTx,
  SingleKeyAccountContract,
  Wallet,
  generatePublicKey,
<<<<<<< HEAD
  DeployMethod,
  SentTx,
  createAztecRpcClient as createJsonRpcClient,
  getL1ContractAddresses,
=======
>>>>>>> 16d0f784
} from '@aztec/aztec.js';
import { CircuitsWasm, DeploymentInfo, getContractDeploymentInfo } from '@aztec/circuits.js';
import { Schnorr, pedersenPlookupCommitInputs } from '@aztec/circuits.js/barretenberg';
import { DeployL1Contracts, deployL1Contract, deployL1Contracts } from '@aztec/ethereum';
import { ContractAbi } from '@aztec/foundation/abi';
import { toBigIntBE } from '@aztec/foundation/bigint-buffer';
import { randomBytes } from '@aztec/foundation/crypto';
import { Fr } from '@aztec/foundation/fields';
import { DebugLogger, Logger, createDebugLogger } from '@aztec/foundation/log';
import { PortalERC20Abi, PortalERC20Bytecode, TokenPortalAbi, TokenPortalBytecode } from '@aztec/l1-artifacts';
import { NonNativeTokenContractAbi, SchnorrAccountContractAbi } from '@aztec/noir-contracts/examples';
<<<<<<< HEAD
import {
  Account,
  Chain,
  HDAccount,
  HttpTransport,
  PublicClient,
  WalletClient,
  createPublicClient,
  createWalletClient,
  getContract,
  http,
} from 'viem';
import { mnemonicToAccount } from 'viem/accounts';
=======
import { TxStatus } from '@aztec/types';

>>>>>>> 16d0f784
import every from 'lodash.every';
import zipWith from 'lodash.zipwith';
import { Account, Chain, HttpTransport, PublicClient, WalletClient, getContract } from 'viem';
import { mnemonicToAccount } from 'viem/accounts';

<<<<<<< HEAD
import { AztecRPC, TxStatus } from '@aztec/types';
import { randomBytes } from '@aztec/foundation/crypto';
=======
>>>>>>> 16d0f784
import { MNEMONIC, localAnvil } from './fixtures.js';

const { SANDBOX_URL = '' } = process.env;

const createRpcServer = async (
  nodeConfig: AztecNodeConfig,
  rpcConfig: RpcServerConfig,
): Promise<[AztecNodeService | undefined, AztecRPC]> => {
  if (SANDBOX_URL) {
    const jsonClient = createJsonRpcClient(SANDBOX_URL);
    return [undefined, jsonClient];
  }
  const aztecNode = await AztecNodeService.createAndSync(nodeConfig);
  return [aztecNode, await createAztecRPCServer(aztecNode, rpcConfig)];
};

const setupL1Contracts = async (config: AztecNodeConfig, account: HDAccount, logger: Logger) => {
  if (SANDBOX_URL) {
    const l1Contracts = await getL1ContractAddresses(SANDBOX_URL);

    const walletClient = createWalletClient<HttpTransport, Chain, HDAccount>({
      account,
      chain: localAnvil,
      transport: http(config.rpcUrl),
    });
    const publicClient = createPublicClient({
      chain: localAnvil,
      transport: http(config.rpcUrl),
    });
    return {
      rollupAddress: l1Contracts.rollup,
      registryAddress: l1Contracts.registry,
      inboxAddress: l1Contracts.inbox,
      outboxAddress: l1Contracts.outbox,
      contractDeploymentEmitterAddress: l1Contracts.contractDeploymentEmitter,
      decoderHelperAddress: l1Contracts.decoderHelper,
      walletClient,
      publicClient,
    };
  }
  return await deployL1Contracts(config.rpcUrl, account, localAnvil, logger);
};

/**
 * Container to hold information about txs
 */
type TxContext = {
  /**
   * The fully built and sent transaction.
   */
  tx: SentTx | undefined;
  /**
   * The deploy method.
   */
  deployMethod: DeployMethod;

  /**
   * Contract address salt.
   */
  salt: Fr;

  /**
   * The user's private key.
   */
  privateKey: Buffer;
  /**
   * The fully derived deployment data.
   */
  deploymentData: DeploymentInfo;
};

/**
 * Sets up the environment for the end-to-end tests.
 * @param numberOfAccounts - The number of new accounts to be created once the RPC server is initiated.
 */
export async function setup(numberOfAccounts = 1): Promise<{
  /**
   * The Aztec Node instance or undefined if one wasn't created.
   */
  aztecNode: AztecNodeService | undefined;
  /**
   * The Aztec RPC instance.
   */
  aztecRpcServer: AztecRPC;
  /**
   * Return values from deployL1Contracts function.
   */
  deployL1ContractsValues: DeployL1Contracts;
  /**
   * The accounts created by the RPC server.
   */
  accounts: AztecAddress[];
  /**
   * The Aztec Node configuration.
   */
  config: AztecNodeConfig;
  /**
   * The wallet to be used.
   */
  wallet: Wallet;
  /**
   * Logger instance named as the current test.
   */
  logger: DebugLogger;
}> {
  const config = getConfigEnvVars();
  const rpcConfig = getRpcConfigEnvVars();
  const logger = getLogger();

  const hdAccount = mnemonicToAccount(MNEMONIC);
  const privKey = hdAccount.getHdKey().privateKey;
  const deployL1ContractsValues = await setupL1Contracts(config, hdAccount, logger);

  config.publisherPrivateKey = Buffer.from(privKey!);
  config.rollupContract = deployL1ContractsValues.rollupAddress;
  config.contractDeploymentEmitterContract = deployL1ContractsValues.contractDeploymentEmitterAddress;
  config.inboxContract = deployL1ContractsValues.inboxAddress;

  const [aztecNode, aztecRpcServer] = await createRpcServer(config, rpcConfig);
  const accountCollection = new AccountCollection();
  const txContexts: TxContext[] = [];

  for (let i = 0; i < numberOfAccounts; ++i) {
    // We use the well-known private key and the validating account contract for the first account,
    // and generate random key pairs for the rest.
    // TODO(#662): Let the aztec rpc server generate the key pair rather than hardcoding the private key
    const privateKey = i === 0 ? Buffer.from(privKey!) : randomBytes(32);
    const publicKey = await generatePublicKey(privateKey);
    const salt = Fr.random();
    const deploymentData = await getContractDeploymentInfo(SchnorrAccountContractAbi, [], salt, publicKey);
    await aztecRpcServer.addAccount(privateKey, deploymentData.address, deploymentData.partialAddress);

    const contractDeployer = new ContractDeployer(SchnorrAccountContractAbi, aztecRpcServer, publicKey);
    const deployMethod = contractDeployer.deploy();
    await deployMethod.simulate({ contractAddressSalt: salt });
    txContexts.push({
      tx: undefined,
      deployMethod,
      salt,
      privateKey,
      deploymentData,
    });
  }

  // We do this in a seperate loop to try and get all transactions into the same rollup.
  // Doing this here will submit the transactions with minimal delay between them.
  for (const context of txContexts) {
    context.tx = context.deployMethod.send();
  }

  for (const context of txContexts) {
    const publicKey = await generatePublicKey(context.privateKey);
    await context.tx!.isMined(0, 0.1);
    const receipt = await context.tx!.getReceipt();
    if (receipt.status !== TxStatus.MINED) {
      throw new Error(`Deployment tx not mined (status is ${receipt.status})`);
    }
    const receiptAddress = receipt.contractAddress!;
    if (!receiptAddress.equals(context.deploymentData.address)) {
      throw new Error(
        `Deployment address does not match for account contract (expected ${context.deploymentData.address} got ${receiptAddress})`,
      );
    }
    accountCollection.registerAccount(
      context.deploymentData.address,
      new SingleKeyAccountContract(
        context.deploymentData.address,
        context.deploymentData.partialAddress,
        context.privateKey,
        await Schnorr.new(),
      ),
    );
    logger(`Created account ${context.deploymentData.address.toString()} with public key ${publicKey.toString()}`);
  }

  const accounts = await aztecRpcServer.getAccounts();
  const wallet = new AccountWallet(aztecRpcServer, accountCollection);

  return {
    aztecNode,
    aztecRpcServer,
    deployL1ContractsValues,
    accounts,
    config,
    wallet,
    logger,
  };
}

/**
 * Sets the timestamp of the next block.
 * @param rpcUrl - rpc url of the blockchain instance to connect to
 * @param timestamp - the timestamp for the next block
 */
export async function setNextBlockTimestamp(rpcUrl: string, timestamp: number) {
  const params = `[${timestamp}]`;
  await fetch(rpcUrl, {
    body: `{"jsonrpc":"2.0", "method": "evm_setNextBlockTimestamp", "params": ${params}, "id": 1}`,
    method: 'POST',
    headers: { 'Content-Type': 'application/json' },
  });
}

/**
 * Deploys a set of contracts to the network.
 * @param wallet - the wallet to make the request.
 * @param abi - contracts to be deployed.
 * @returns The deployed contract instances.
 */
export async function deployL2Contracts(wallet: Wallet, abis: ContractAbi[]) {
  const logger = getLogger();
  const calls = await Promise.all(abis.map(abi => new ContractDeployer(abi, wallet).deploy()));
  for (const call of calls) await call.create();
  const txs = await Promise.all(calls.map(c => c.send()));
  expect(every(await Promise.all(txs.map(tx => tx.isMined(0, 0.1))))).toBeTruthy();
  const receipts = await Promise.all(txs.map(tx => tx.getReceipt()));
  const contracts = zipWith(abis, receipts, (abi, receipt) => new Contract(receipt!.contractAddress!, abi!, wallet));
  contracts.forEach(c => logger(`L2 contract ${c.abi.name} deployed at ${c.address}`));
  return contracts;
}

/**
 * Returns a logger instance for the current test.
 * @returns a logger instance for the current test.
 */
export function getLogger() {
  const describeBlockName = expect.getState().currentTestName?.split(' ')[0];
  return createDebugLogger('aztec:' + describeBlockName);
}

/**
 * Deploy L1 token and portal, initialize portal, deploy a non native l2 token contract and attach is to the portal.
 * @param aztecRpcServer - the aztec rpc server instance
 * @param walletClient - A viem WalletClient.
 * @param publicClient - A viem PublicClient.
 * @param rollupRegistryAddress - address of rollup registry to pass to initialize the token portal
 * @param initialBalance - initial balance of the owner of the L2 contract
 * @param owner - owner of the L2 contract
 * @param underlyingERC20Address - address of the underlying ERC20 contract to use (if noone supplied, it deploys one)
 * @returns l2 contract instance, token portal instance, token portal address and the underlying ERC20 instance
 */
export async function deployAndInitializeNonNativeL2TokenContracts(
  wallet: Wallet,
  walletClient: WalletClient<HttpTransport, Chain, Account>,
  publicClient: PublicClient<HttpTransport, Chain>,
  rollupRegistryAddress: EthAddress,
  initialBalance = 0n,
  owner = { x: 0n, y: 0n },
  underlyingERC20Address?: EthAddress,
) {
  // deploy underlying contract if no address supplied
  if (!underlyingERC20Address) {
    underlyingERC20Address = await deployL1Contract(walletClient, publicClient, PortalERC20Abi, PortalERC20Bytecode);
  }
  const underlyingERC20: any = getContract({
    address: underlyingERC20Address.toString(),
    abi: PortalERC20Abi,
    walletClient,
    publicClient,
  });

  // deploy the token portal
  const tokenPortalAddress = await deployL1Contract(walletClient, publicClient, TokenPortalAbi, TokenPortalBytecode);
  const tokenPortal: any = getContract({
    address: tokenPortalAddress.toString(),
    abi: TokenPortalAbi,
    walletClient,
    publicClient,
  });

  // deploy l2 contract and attach to portal
  const deployer = new ContractDeployer(NonNativeTokenContractAbi, wallet);
  const tx = deployer.deploy(initialBalance, owner).send({
    portalContract: tokenPortalAddress,
    contractAddressSalt: Fr.random(),
  });
  await tx.isMined(0, 0.1);
  const receipt = await tx.getReceipt();
  if (receipt.status !== TxStatus.MINED) throw new Error(`Tx status is ${receipt.status}`);
  const l2Contract = new Contract(receipt.contractAddress!, NonNativeTokenContractAbi, wallet);
  await l2Contract.attach(tokenPortalAddress);
  const l2TokenAddress = l2Contract.address.toString() as `0x${string}`;

  // initialize portal
  await tokenPortal.write.initialize(
    [rollupRegistryAddress.toString(), underlyingERC20Address.toString(), l2TokenAddress],
    {} as any,
  );
  return { l2Contract, tokenPortalAddress, tokenPortal, underlyingERC20 };
}

/**
 * Sleep for a given number of milliseconds.
 * @param ms - the number of milliseconds to sleep for
 */
export function delay(ms: number): Promise<void> {
  return new Promise<void>(resolve => setTimeout(resolve, ms));
}

/**
 * Calculates the slot value of a mapping within noir.
 * @param slot - The storage slot of the mapping.
 * @param key - The key within the mapping.
 * @returns The mapping's key.
 */
export async function calculateAztecStorageSlot(slot: bigint, key: Fr): Promise<Fr> {
  const wasm = await CircuitsWasm.get();
  const mappingStorageSlot = new Fr(slot); // this value is manually set in the Noir contract

  // Based on `at` function in
  // aztec3-packages/yarn-project/noir-contracts/src/contracts/noir-aztec/src/state_vars/map.nr
  const storageSlot = Fr.fromBuffer(
    pedersenPlookupCommitInputs(
      wasm,
      [mappingStorageSlot, key].map(f => f.toBuffer()),
    ),
  );

  return storageSlot; //.value;
}

/**
 * Check the value of a public mapping's storage slot.
 * @param logger - A logger instance.
 * @param aztecNode - An instance of the aztec node service.
 * @param contract - The contract to check the storage slot of.
 * @param slot - The mapping's storage slot.
 * @param key - The mapping's key.
 * @param expectedValue - The expected value of the mapping.
 */
export async function expectAztecStorageSlot(
  logger: Logger,
  aztecRpc: AztecRPC,
  contract: Contract,
  slot: bigint,
  key: Fr,
  expectedValue: bigint,
) {
  const storageSlot = await calculateAztecStorageSlot(slot, key);
  const storageValue = await aztecRpc.getPublicStorageAt(contract.address!, storageSlot);
  if (storageValue === undefined) {
    throw new Error(`Storage slot ${storageSlot} not found`);
  }

  const balance = toBigIntBE(storageValue);

  logger(`Account ${key.toShortString()} balance: ${balance}`);
  expect(balance).toBe(expectedValue);
}<|MERGE_RESOLUTION|>--- conflicted
+++ resolved
@@ -12,13 +12,10 @@
   SingleKeyAccountContract,
   Wallet,
   generatePublicKey,
-<<<<<<< HEAD
   DeployMethod,
   SentTx,
   createAztecRpcClient as createJsonRpcClient,
   getL1ContractAddresses,
-=======
->>>>>>> 16d0f784
 } from '@aztec/aztec.js';
 import { CircuitsWasm, DeploymentInfo, getContractDeploymentInfo } from '@aztec/circuits.js';
 import { Schnorr, pedersenPlookupCommitInputs } from '@aztec/circuits.js/barretenberg';
@@ -30,7 +27,6 @@
 import { DebugLogger, Logger, createDebugLogger } from '@aztec/foundation/log';
 import { PortalERC20Abi, PortalERC20Bytecode, TokenPortalAbi, TokenPortalBytecode } from '@aztec/l1-artifacts';
 import { NonNativeTokenContractAbi, SchnorrAccountContractAbi } from '@aztec/noir-contracts/examples';
-<<<<<<< HEAD
 import {
   Account,
   Chain,
@@ -44,20 +40,13 @@
   http,
 } from 'viem';
 import { mnemonicToAccount } from 'viem/accounts';
-=======
-import { TxStatus } from '@aztec/types';
-
->>>>>>> 16d0f784
 import every from 'lodash.every';
 import zipWith from 'lodash.zipwith';
 import { Account, Chain, HttpTransport, PublicClient, WalletClient, getContract } from 'viem';
 import { mnemonicToAccount } from 'viem/accounts';
 
-<<<<<<< HEAD
 import { AztecRPC, TxStatus } from '@aztec/types';
 import { randomBytes } from '@aztec/foundation/crypto';
-=======
->>>>>>> 16d0f784
 import { MNEMONIC, localAnvil } from './fixtures.js';
 
 const { SANDBOX_URL = '' } = process.env;
