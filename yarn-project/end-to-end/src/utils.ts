--- conflicted
+++ resolved
@@ -1,7 +1,7 @@
 import { AztecNodeConfig, AztecNodeService, getConfigEnvVars } from '@aztec/aztec-node';
 import { Fr } from '@aztec/foundation/fields';
 import { DebugLogger, Logger, createDebugLogger } from '@aztec/foundation/log';
-import { EthAddress, MAPPING_SLOT_PEDERSEN_SEPARATOR } from '@aztec/circuits.js';
+import { MAPPING_SLOT_PEDERSEN_SEPARATOR } from '@aztec/circuits.js';
 import {
   AccountCollection,
   AccountContract,
@@ -9,11 +9,8 @@
   AztecAddress,
   Contract,
   ContractDeployer,
-<<<<<<< HEAD
   Point,
-=======
   EthAddress,
->>>>>>> 8cf3be57
   SchnorrAuthProvider,
   Wallet,
   generatePublicKey,
