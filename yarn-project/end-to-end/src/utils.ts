import { AztecNodeConfig, AztecNodeService, getConfigEnvVars } from '@aztec/aztec-node';
import { DebugLogger, Logger, createDebugLogger } from '@aztec/foundation/log';
import { Fr } from '@aztec/foundation/fields';

import {
  AztecAddress,
  AztecRPCServer,
  Contract,
  ContractDeployer,
  EthAddress,
  Point,
  SentTx,
  createAztecRPCServer,
  CurveType,
  SignerType,
} from '@aztec/aztec.js';
import { DeployL1Contracts, deployL1Contract, deployL1Contracts } from '@aztec/ethereum';
import { ContractAbi } from '@aztec/foundation/abi';
import { toBigIntBE } from '@aztec/foundation/bigint-buffer';
import { PortalERC20Abi, PortalERC20Bytecode, TokenPortalAbi, TokenPortalBytecode } from '@aztec/l1-artifacts';
import {
  SchnorrAccountContractAbi,
  GullibleAccountContractAbi,
  NonNativeTokenContractAbi,
} from '@aztec/noir-contracts/examples';
import every from 'lodash.every';
import zipWith from 'lodash.zipwith';
import { Account, Chain, HttpTransport, PublicClient, WalletClient, getContract } from 'viem';
import { mnemonicToAccount } from 'viem/accounts';
import { MNEMONIC, localAnvil, privateKey } from './fixtures.js';
import { CircuitsWasm } from '@aztec/circuits.js';
<<<<<<< HEAD
import { pedersenCompressInputs } from '@aztec/circuits.js/barretenberg';
=======
import { Grumpkin, pedersenPlookupCommitInputs } from '@aztec/circuits.js/barretenberg';
>>>>>>> 4777601f
import { KeyStore, TestKeyStore } from '@aztec/key-store';

/**
 * Sets up the environment for the end-to-end tests.
 * @param numberOfAccounts - The number of new accounts to be created once the RPC server is initiated.
 */
export async function setup(numberOfAccounts = 1): Promise<{
  /**
   * The Aztec Node service.
   */
  aztecNode: AztecNodeService;
  /**
   * The Aztec RPC server.
   */
  aztecRpcServer: AztecRPCServer;
  /**
   * Return values from deployL1Contracts function.
   */
  deployL1ContractsValues: DeployL1Contracts;
  /**
   * The accounts created by the RPC server.
   */
  accounts: AztecAddress[];
  /**
   * The Aztec Node configuration.
   */
  config: AztecNodeConfig;
  /** The underlying keystore. */
  keyStore: KeyStore;
  /**
   * Logger instance named as the current test.
   */
  logger: DebugLogger;
}> {
  const config = getConfigEnvVars();
  const logger = getLogger();

  const hdAccount = mnemonicToAccount(MNEMONIC);
  const privKey = hdAccount.getHdKey().privateKey;
  const deployL1ContractsValues = await deployL1Contracts(config.rpcUrl, hdAccount, localAnvil, logger);

  config.publisherPrivateKey = Buffer.from(privKey!);
  config.rollupContract = deployL1ContractsValues.rollupAddress;
  config.contractDeploymentEmitterContract = deployL1ContractsValues.contractDeploymentEmitterAddress;
  config.inboxContract = deployL1ContractsValues.inboxAddress;

  const aztecNode = await AztecNodeService.createAndSync(config);
  const keyStore = new TestKeyStore();
  const aztecRpcServer = await createAztecRPCServer(aztecNode, { keyStore });
  for (let i = 0; i < numberOfAccounts; ++i) {
    // We use the well-known private key and the validating account contract for the first account,
    // and generate random keypairs with gullible account contracts (ie no sig validation) for the rest.
    // TODO(#662): Let the aztec rpc server generate the keypair rather than hardcoding the private key
    const [privKey, impl] = i == 0 ? [privateKey, SchnorrAccountContractAbi] : [undefined, GullibleAccountContractAbi];
    const [txHash, newAddress] = await aztecRpcServer.createSmartAccount(
      privKey,
      CurveType.GRUMPKIN,
      SignerType.SCHNORR,
      impl,
    );
    const isMined = await new SentTx(aztecRpcServer, Promise.resolve(txHash)).isMined();
    expect(isMined).toBeTruthy();
    const address = newAddress;
    const pubKey = await aztecRpcServer.getAccountPublicKey(address);
    logger(`Created account ${address.toString()} with public key ${pubKey.toString()}`);
  }

  const accounts = await aztecRpcServer.getAccounts();

  return {
    aztecNode,
    aztecRpcServer,
    deployL1ContractsValues,
    accounts,
    config,
    keyStore,
    logger,
  };
}

/**
 * Sets the timestamp of the next block.
 * @param rpcUrl - rpc url of the blockchain instance to connect to
 * @param timestamp - the timestamp for the next block
 */
export async function setNextBlockTimestamp(rpcUrl: string, timestamp: number) {
  const params = `[${timestamp}]`;
  await fetch(rpcUrl, {
    body: `{"jsonrpc":"2.0", "method": "evm_setNextBlockTimestamp", "params": ${params}, "id": 1}`,
    method: 'POST',
    headers: { 'Content-Type': 'application/json' },
  });
}

/**
 * Deploys a set of contracts to the network.
 * @param aztecRpcServer - the RPC server to make the request.
 * @param abi - contracts to be deployed.
 * @returns The deployed contract instances.
 */
export async function deployL2Contracts(aztecRpcServer: AztecRPCServer, abis: ContractAbi[]) {
  const logger = getLogger();
  const calls = await Promise.all(abis.map(abi => new ContractDeployer(abi, aztecRpcServer).deploy()));
  for (const call of calls) await call.create();
  const txs = await Promise.all(calls.map(c => c.send()));
  expect(every(await Promise.all(txs.map(tx => tx.isMined(0, 0.1))))).toBeTruthy();
  const receipts = await Promise.all(txs.map(tx => tx.getReceipt()));
  const contracts = zipWith(
    abis,
    receipts,
    (abi, receipt) => new Contract(receipt!.contractAddress!, abi!, aztecRpcServer),
  );
  contracts.forEach(c => logger(`L2 contract ${c.abi.name} deployed at ${c.address}`));
  return contracts;
}

/**
 * Returns a logger instance for the current test.
 * @returns a logger instance for the current test.
 */
export function getLogger() {
  const describeBlockName = expect.getState().currentTestName?.split(' ')[0];
  return createDebugLogger('aztec:' + describeBlockName);
}

/**
 * Converts a point to a public key.
 * @param point - the point to convert to
 * @returns two big ints x,y representing the public key
 */
export function pointToPublicKey(point: Point) {
  const x = point.x.toBigInt();
  const y = point.y.toBigInt();
  return {
    x,
    y,
  };
}

/**
 * Deploy L1 token and portal, initialize portal, deploy a non native l2 token contract and attach is to the portal.
 * @param aztecRpcServer - the aztec rpc server instance
 * @param walletClient - A viem WalletClient.
 * @param publicClient - A viem PublicClient.
 * @param rollupRegistryAddress - address of rollup registry to pass to initialize the token portal
 * @param initialBalance - initial balance of the owner of the L2 contract
 * @param owner - owner of the L2 contract
 * @param underlyingERC20Address - address of the underlying ERC20 contract to use (if noone supplied, it deploys one)
 * @returns l2 contract instance, token portal instance, token portal address and the underlying ERC20 instance
 */
export async function deployAndInitializeNonNativeL2TokenContracts(
  aztecRpcServer: AztecRPCServer,
  walletClient: WalletClient<HttpTransport, Chain, Account>,
  publicClient: PublicClient<HttpTransport, Chain>,
  rollupRegistryAddress: EthAddress,
  initialBalance = 0n,
  owner = { x: 0n, y: 0n },
  underlyingERC20Address?: EthAddress,
) {
  // deploy underlying contract if no address supplied
  if (!underlyingERC20Address) {
    underlyingERC20Address = await deployL1Contract(walletClient, publicClient, PortalERC20Abi, PortalERC20Bytecode);
  }
  const underlyingERC20: any = getContract({
    address: underlyingERC20Address.toString(),
    abi: PortalERC20Abi,
    walletClient,
    publicClient,
  });

  // deploy the token portal
  const tokenPortalAddress = await deployL1Contract(walletClient, publicClient, TokenPortalAbi, TokenPortalBytecode);
  const tokenPortal: any = getContract({
    address: tokenPortalAddress.toString(),
    abi: TokenPortalAbi,
    walletClient,
    publicClient,
  });

  // deploy l2 contract and attach to portal
  const deployer = new ContractDeployer(NonNativeTokenContractAbi, aztecRpcServer);
  const tx = deployer.deploy(initialBalance, owner).send({
    portalContract: tokenPortalAddress,
  });
  await tx.isMined(0, 0.1);
  const receipt = await tx.getReceipt();
  const l2Contract = new Contract(receipt.contractAddress!, NonNativeTokenContractAbi, aztecRpcServer);
  await l2Contract.attach(tokenPortalAddress);
  const l2TokenAddress = l2Contract.address.toString() as `0x${string}`;

  // initialize portal
  await tokenPortal.write.initialize(
    [rollupRegistryAddress.toString(), underlyingERC20Address.toString(), l2TokenAddress],
    {} as any,
  );
  return { l2Contract, tokenPortalAddress, tokenPortal, underlyingERC20 };
}

/**
 * Sleep for a given number of milliseconds.
 * @param ms - the number of milliseconds to sleep for
 */
export function delay(ms: number): Promise<void> {
  return new Promise<void>(resolve => setTimeout(resolve, ms));
}

/**
 * Calculates the slot value of a mapping within noir.
 * @param slot - The storage slot of the mapping.
 * @param key - The key within the mapping.
 * @returns The mapping's key.
 */
export async function calculateStorageSlot(slot: bigint, key: Fr): Promise<Fr> {
  const wasm = await CircuitsWasm.get();
  const balancesStorageSlot = new Fr(slot); // this value is manually set in the Noir contract
  const mappingStorageSlot = new Fr(4n); // The pedersen domain separator for storage slot calculations.

  // Based on `at` function in
  // aztec3-packages/yarn-project/noir-contracts/src/contracts/noir-aztec3/src/state_vars/storage_map.nr
  const storageSlot = Fr.fromBuffer(
    pedersenPlookupCommitInputs(
      wasm,
      [mappingStorageSlot, balancesStorageSlot, key].map(f => f.toBuffer()),
    ),
  );

  return storageSlot; //.value;
}

/**
 * Check the value of a public mapping's storage slot.
 * @param logger - A logger instance.
 * @param aztecNode - An instance of the aztec node service.
 * @param contract - The contract to check the storage slot of.
 * @param slot - The mapping's storage slot.
 * @param key - The mapping's key.
 * @param expectedValue - The expected value of the mapping.
 */
export async function expectStorageSlot(
  logger: Logger,
  aztecNode: AztecNodeService,
  contract: Contract,
  slot: bigint,
  key: Fr,
  expectedValue: bigint,
) {
  const storageSlot = await calculateStorageSlot(slot, key);
  const storageValue = await aztecNode.getStorageAt(contract.address!, storageSlot.value);
  if (storageValue === undefined) {
    throw new Error(`Storage slot ${storageSlot} not found`);
  }

  const balance = toBigIntBE(storageValue);

  logger(`Account ${key.toShortString()} balance: ${balance}`);
  expect(balance).toBe(expectedValue);
}<|MERGE_RESOLUTION|>--- conflicted
+++ resolved
@@ -29,11 +29,7 @@
 import { mnemonicToAccount } from 'viem/accounts';
 import { MNEMONIC, localAnvil, privateKey } from './fixtures.js';
 import { CircuitsWasm } from '@aztec/circuits.js';
-<<<<<<< HEAD
-import { pedersenCompressInputs } from '@aztec/circuits.js/barretenberg';
-=======
-import { Grumpkin, pedersenPlookupCommitInputs } from '@aztec/circuits.js/barretenberg';
->>>>>>> 4777601f
+import { pedersenPlookupCommitInputs } from '@aztec/circuits.js/barretenberg';
 import { KeyStore, TestKeyStore } from '@aztec/key-store';
 
 /**
