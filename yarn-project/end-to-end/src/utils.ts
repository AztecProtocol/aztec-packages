import { AztecNodeConfig, AztecNodeService, getConfigEnvVars } from '@aztec/aztec-node';
import { Fr } from '@aztec/foundation/fields';
import { DebugLogger, Logger, createDebugLogger } from '@aztec/foundation/log';
import { MAPPING_SLOT_PEDERSEN_SEPARATOR } from '@aztec/circuits.js';

import {
  AccountCollection,
  AccountContract,
  AccountWallet,
  AztecAddress,
  AztecRPCServer,
  Contract,
  ContractDeployer,
  EthAddress,
<<<<<<< HEAD
=======
  Point,
  SchnorrAuthProvider,
>>>>>>> 7295ae11
  TxStatus,
  Wallet,
  createAztecRPCServer,
  generatePublicKey,
  getContractDeploymentInfo,
} from '@aztec/aztec.js';
import { CircuitsWasm } from '@aztec/circuits.js';
import { Schnorr, pedersenPlookupCommitInputs } from '@aztec/circuits.js/barretenberg';
import { DeployL1Contracts, deployL1Contract, deployL1Contracts } from '@aztec/ethereum';
import { toBigIntBE } from '@aztec/foundation/bigint-buffer';
import { PortalERC20Abi, PortalERC20Bytecode, TokenPortalAbi, TokenPortalBytecode } from '@aztec/l1-artifacts';
import { NonNativeTokenContractAbi, SchnorrAccountContractAbi } from '@aztec/noir-contracts/examples';
import { randomBytes } from 'crypto';
import { Account, Chain, HttpTransport, PublicClient, WalletClient, getContract } from 'viem';
import { mnemonicToAccount } from 'viem/accounts';
import { MNEMONIC, localAnvil } from './fixtures.js';
import every from 'lodash.every';
import zipWith from 'lodash.zipwith';
import { ContractAbi } from '@aztec/foundation/abi';

/**
 * Sets up the environment for the end-to-end tests.
 * @param numberOfAccounts - The number of new accounts to be created once the RPC server is initiated.
 */
export async function setup(numberOfAccounts = 1): Promise<{
  /**
   * The Aztec Node service.
   */
  aztecNode: AztecNodeService;
  /**
   * The Aztec RPC server.
   */
  aztecRpcServer: AztecRPCServer;
  /**
   * Return values from deployL1Contracts function.
   */
  deployL1ContractsValues: DeployL1Contracts;
  /**
   * The accounts created by the RPC server.
   */
  accounts: AztecAddress[];
  /**
   * The Aztec Node configuration.
   */
  config: AztecNodeConfig;
  /**
   * The wallet to be used.
   */
  wallet: Wallet;
  /**
   * Logger instance named as the current test.
   */
  logger: DebugLogger;
}> {
  const config = getConfigEnvVars();
  const logger = getLogger();

  const hdAccount = mnemonicToAccount(MNEMONIC);
  const privKey = hdAccount.getHdKey().privateKey;
  const deployL1ContractsValues = await deployL1Contracts(config.rpcUrl, hdAccount, localAnvil, logger);

  config.publisherPrivateKey = Buffer.from(privKey!);
  config.rollupContract = deployL1ContractsValues.rollupAddress;
  config.contractDeploymentEmitterContract = deployL1ContractsValues.contractDeploymentEmitterAddress;
  config.inboxContract = deployL1ContractsValues.inboxAddress;

  const aztecNode = await AztecNodeService.createAndSync(config);
  const aztecRpcServer = await createAztecRPCServer(aztecNode);
  const accountCollection = new AccountCollection();
  const wasm = await CircuitsWasm.get();

  for (let i = 0; i < numberOfAccounts; ++i) {
    // We use the well-known private key and the validating account contract for the first account,
    // and generate random key pairs for the rest.
    // TODO(#662): Let the aztec rpc server generate the key pair rather than hardcoding the private key
    const privateKey = i === 0 ? Buffer.from(privKey!) : randomBytes(32);
    const publicKey = await generatePublicKey(privateKey);
    const salt = Fr.random();
    const deploymentData = await getContractDeploymentInfo(SchnorrAccountContractAbi, [], salt, publicKey);
    await aztecRpcServer.addAccount(
      privateKey,
      deploymentData.address,
      deploymentData.partialAddress,
      SchnorrAccountContractAbi,
    );

    const contractDeployer = new ContractDeployer(SchnorrAccountContractAbi, aztecRpcServer, publicKey);
    const deployMethod = contractDeployer.deploy();
    const tx = deployMethod.send({ contractAddressSalt: salt });
    await tx.isMined(0, 0.1);
    const receipt = await tx.getReceipt();
    if (receipt.status !== TxStatus.MINED) {
      throw new Error(`Deployment tx not mined (status is ${receipt.status})`);
    }
    const receiptAddress = receipt.contractAddress!;
    if (!receiptAddress.equals(deploymentData.address)) {
      throw new Error(
        `Deployment address does not match for account contract (expected ${deploymentData.address} got ${receiptAddress})`,
      );
    }
    accountCollection.registerAccount(
      deploymentData.address,
      new AccountContract(
        deploymentData.address,
        publicKey,
        new SchnorrAuthProvider(await Schnorr.new(), privateKey),
        deploymentData.partialAddress,
        SchnorrAccountContractAbi,
        wasm,
      ),
    );
    logger(`Created account ${deploymentData.address.toString()} with public key ${publicKey.toString()}`);
  }

  const accounts = await aztecRpcServer.getAccounts();
  const wallet = new AccountWallet(aztecRpcServer, accountCollection);

  return {
    aztecNode,
    aztecRpcServer,
    deployL1ContractsValues,
    accounts,
    config,
    wallet,
    logger,
  };
}

/**
 * Sets the timestamp of the next block.
 * @param rpcUrl - rpc url of the blockchain instance to connect to
 * @param timestamp - the timestamp for the next block
 */
export async function setNextBlockTimestamp(rpcUrl: string, timestamp: number) {
  const params = `[${timestamp}]`;
  await fetch(rpcUrl, {
    body: `{"jsonrpc":"2.0", "method": "evm_setNextBlockTimestamp", "params": ${params}, "id": 1}`,
    method: 'POST',
    headers: { 'Content-Type': 'application/json' },
  });
}

/**
 * Deploys a set of contracts to the network.
 * @param wallet - the wallet to make the request.
 * @param abi - contracts to be deployed.
 * @returns The deployed contract instances.
 */
export async function deployL2Contracts(wallet: Wallet, abis: ContractAbi[]) {
  const logger = getLogger();
  const calls = await Promise.all(abis.map(abi => new ContractDeployer(abi, wallet).deploy()));
  for (const call of calls) await call.create();
  const txs = await Promise.all(calls.map(c => c.send()));
  expect(every(await Promise.all(txs.map(tx => tx.isMined(0, 0.1))))).toBeTruthy();
  const receipts = await Promise.all(txs.map(tx => tx.getReceipt()));
  const contracts = zipWith(abis, receipts, (abi, receipt) => new Contract(receipt!.contractAddress!, abi!, wallet));
  contracts.forEach(c => logger(`L2 contract ${c.abi.name} deployed at ${c.address}`));
  return contracts;
}

/**
 * Returns a logger instance for the current test.
 * @returns a logger instance for the current test.
 */
export function getLogger() {
  const describeBlockName = expect.getState().currentTestName?.split(' ')[0];
  return createDebugLogger('aztec:' + describeBlockName);
}

/**
 * Deploy L1 token and portal, initialize portal, deploy a non native l2 token contract and attach is to the portal.
 * @param aztecRpcServer - the aztec rpc server instance
 * @param walletClient - A viem WalletClient.
 * @param publicClient - A viem PublicClient.
 * @param rollupRegistryAddress - address of rollup registry to pass to initialize the token portal
 * @param initialBalance - initial balance of the owner of the L2 contract
 * @param owner - owner of the L2 contract
 * @param underlyingERC20Address - address of the underlying ERC20 contract to use (if noone supplied, it deploys one)
 * @returns l2 contract instance, token portal instance, token portal address and the underlying ERC20 instance
 */
export async function deployAndInitializeNonNativeL2TokenContracts(
  wallet: Wallet,
  walletClient: WalletClient<HttpTransport, Chain, Account>,
  publicClient: PublicClient<HttpTransport, Chain>,
  rollupRegistryAddress: EthAddress,
  initialBalance = 0n,
  owner = { x: 0n, y: 0n },
  underlyingERC20Address?: EthAddress,
) {
  // deploy underlying contract if no address supplied
  if (!underlyingERC20Address) {
    underlyingERC20Address = await deployL1Contract(walletClient, publicClient, PortalERC20Abi, PortalERC20Bytecode);
  }
  const underlyingERC20: any = getContract({
    address: underlyingERC20Address.toString(),
    abi: PortalERC20Abi,
    walletClient,
    publicClient,
  });

  // deploy the token portal
  const tokenPortalAddress = await deployL1Contract(walletClient, publicClient, TokenPortalAbi, TokenPortalBytecode);
  const tokenPortal: any = getContract({
    address: tokenPortalAddress.toString(),
    abi: TokenPortalAbi,
    walletClient,
    publicClient,
  });

  // deploy l2 contract and attach to portal
  const deployer = new ContractDeployer(NonNativeTokenContractAbi, wallet);
  const tx = deployer.deploy(initialBalance, owner).send({
    portalContract: tokenPortalAddress,
    contractAddressSalt: Fr.random(),
  });
  await tx.isMined(0, 0.1);
  const receipt = await tx.getReceipt();
  if (receipt.status !== TxStatus.MINED) throw new Error(`Tx status is ${receipt.status}`);
  const l2Contract = new Contract(receipt.contractAddress!, NonNativeTokenContractAbi, wallet);
  await l2Contract.attach(tokenPortalAddress);
  const l2TokenAddress = l2Contract.address.toString() as `0x${string}`;

  // initialize portal
  await tokenPortal.write.initialize(
    [rollupRegistryAddress.toString(), underlyingERC20Address.toString(), l2TokenAddress],
    {} as any,
  );
  return { l2Contract, tokenPortalAddress, tokenPortal, underlyingERC20 };
}

/**
 * Sleep for a given number of milliseconds.
 * @param ms - the number of milliseconds to sleep for
 */
export function delay(ms: number): Promise<void> {
  return new Promise<void>(resolve => setTimeout(resolve, ms));
}

/**
 * Calculates the slot value of a mapping within noir.
 * @param slot - The storage slot of the mapping.
 * @param key - The key within the mapping.
 * @returns The mapping's key.
 */
export async function calculateAztecStorageSlot(slot: bigint, key: Fr): Promise<Fr> {
  const wasm = await CircuitsWasm.get();
  const mappingStorageSlot = new Fr(slot); // this value is manually set in the Noir contract
  const mappingStorageSlotSeparator = new Fr(BigInt(MAPPING_SLOT_PEDERSEN_SEPARATOR)); // The pedersen domain separator for storage slot calculations.

  // Based on `at` function in
  // aztec3-packages/yarn-project/noir-contracts/src/contracts/noir-aztec/src/state_vars/map.nr
  const storageSlot = Fr.fromBuffer(
    pedersenPlookupCommitInputs(
      wasm,
      [mappingStorageSlotSeparator, mappingStorageSlot, key].map(f => f.toBuffer()),
    ),
  );

  return storageSlot; //.value;
}

/**
 * Check the value of a public mapping's storage slot.
 * @param logger - A logger instance.
 * @param aztecNode - An instance of the aztec node service.
 * @param contract - The contract to check the storage slot of.
 * @param slot - The mapping's storage slot.
 * @param key - The mapping's key.
 * @param expectedValue - The expected value of the mapping.
 */
export async function expectAztecStorageSlot(
  logger: Logger,
  aztecNode: AztecNodeService,
  contract: Contract,
  slot: bigint,
  key: Fr,
  expectedValue: bigint,
) {
  const storageSlot = await calculateAztecStorageSlot(slot, key);
  const storageValue = await aztecNode.getStorageAt(contract.address!, storageSlot.value);
  if (storageValue === undefined) {
    throw new Error(`Storage slot ${storageSlot} not found`);
  }

  const balance = toBigIntBE(storageValue);

  logger(`Account ${key.toShortString()} balance: ${balance}`);
  expect(balance).toBe(expectedValue);
}<|MERGE_RESOLUTION|>--- conflicted
+++ resolved
@@ -12,11 +12,7 @@
   Contract,
   ContractDeployer,
   EthAddress,
-<<<<<<< HEAD
-=======
-  Point,
   SchnorrAuthProvider,
->>>>>>> 7295ae11
   TxStatus,
   Wallet,
   createAztecRPCServer,
