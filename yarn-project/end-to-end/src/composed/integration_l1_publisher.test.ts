--- conflicted
+++ resolved
@@ -17,11 +17,7 @@
 import { EthCheatCodesWithState } from '@aztec/ethereum/test';
 import { range } from '@aztec/foundation/array';
 import { timesParallel } from '@aztec/foundation/collection';
-<<<<<<< HEAD
-import { sha256ToField } from '@aztec/foundation/crypto';
-=======
-import { SHA256Trunc, sha256, sha256ToField } from '@aztec/foundation/crypto';
->>>>>>> 4c0f1a9a
+import { SHA256Trunc, sha256ToField } from '@aztec/foundation/crypto';
 import { EthAddress } from '@aztec/foundation/eth-address';
 import { TestDateProvider } from '@aztec/foundation/timer';
 import { openTmpStore } from '@aztec/kv-store/lmdb';
