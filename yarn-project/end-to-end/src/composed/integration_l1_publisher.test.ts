import { type ArchiveSource } from '@aztec/archiver';
import { getConfigEnvVars } from '@aztec/aztec-node';
import {
  AztecAddress,
  EthCheatCodes,
  Fr,
  GlobalVariables,
  type L2Block,
  createDebugLogger,
  mockTx,
} from '@aztec/aztec.js';
// eslint-disable-next-line no-restricted-imports
import {
  type BlockBuilder,
  type MerkleTreeWriteOperations,
  type ProcessedTx,
  makeEmptyProcessedTx as makeEmptyProcessedTxFromHistoricalTreeRoots,
  makeProcessedTx,
  toNumTxsEffects,
} from '@aztec/circuit-types';
import {
  ETHEREUM_SLOT_DURATION,
  EthAddress,
  GENESIS_ARCHIVE_ROOT,
  GasFees,
  type Header,
  KernelCircuitPublicInputs,
  LogHash,
  MAX_L2_TO_L1_MSGS_PER_TX,
  MAX_NOTE_HASHES_PER_TX,
  MAX_NULLIFIERS_PER_TX,
  MAX_PUBLIC_DATA_UPDATE_REQUESTS_PER_TX,
  NUMBER_OF_L1_L2_MESSAGES_PER_ROLLUP,
  PublicDataUpdateRequest,
  ScopedLogHash,
  TX_EFFECTS_BLOB_HASH_INPUT_FIELDS,
} from '@aztec/circuits.js';
import { fr, makeScopedL2ToL1Message } from '@aztec/circuits.js/testing';
import { type L1ContractAddresses, createEthereumChain } from '@aztec/ethereum';
import { makeTuple, range } from '@aztec/foundation/array';
import { Blob } from '@aztec/foundation/blob';
import { padArrayEnd } from '@aztec/foundation/collection';
import { openTmpStore } from '@aztec/kv-store/utils';
import { OutboxAbi, RollupAbi } from '@aztec/l1-artifacts';
import { SHA256Trunc, StandardTree } from '@aztec/merkle-tree';
import { getVKTreeRoot } from '@aztec/noir-protocol-circuits-types';
import { protocolContractTreeRoot } from '@aztec/protocol-contracts';
import { L1Publisher } from '@aztec/sequencer-client';
import { NoopTelemetryClient } from '@aztec/telemetry-client/noop';
import {
  type MerkleTreeAdminDatabase,
  NativeWorldStateService,
  ServerWorldStateSynchronizer,
  type WorldStateConfig,
} from '@aztec/world-state';

import { beforeEach, describe, expect, it, jest } from '@jest/globals';
import * as fs from 'fs';
import { type MockProxy, mock } from 'jest-mock-extended';
import {
  type Account,
  type Address,
  type Chain,
  type GetContractReturnType,
  type HttpTransport,
  type PublicClient,
  type WalletClient,
  encodeFunctionData,
  getAbiItem,
  getAddress,
  getContract,
} from 'viem';
import { type PrivateKeyAccount, privateKeyToAccount } from 'viem/accounts';

import { LightweightBlockBuilder } from '../../../sequencer-client/src/block_builder/light.js';
import { sendL1ToL2Message } from '../fixtures/l1_to_l2_messaging.js';
import { setupL1Contracts } from '../fixtures/utils.js';

// Accounts 4 and 5 of Anvil default startup with mnemonic: 'test test test test test test test test test test test junk'
const sequencerPK = '0x47e179ec197488593b187f80a00eb0da91f1b9d0b13f8733639f19c30a34926a';
const deployerPK = '0x8b3a350cf5c34c9194ca85829a2df0ec3153be0318b5e2d3348e872092edffba';

const logger = createDebugLogger('aztec:integration_l1_publisher');

const config = getConfigEnvVars();

const numberOfConsecutiveBlocks = 2;

describe('L1Publisher integration', () => {
  let publicClient: PublicClient<HttpTransport, Chain>;
  let walletClient: WalletClient<HttpTransport, Chain, Account>;
  let l1ContractAddresses: L1ContractAddresses;
  let deployerAccount: PrivateKeyAccount;

  let rollupAddress: Address;
  let outboxAddress: Address;

  let rollup: GetContractReturnType<typeof RollupAbi, PublicClient<HttpTransport, Chain>>;
  let outbox: GetContractReturnType<typeof OutboxAbi, PublicClient<HttpTransport, Chain>>;

  let publisher: L1Publisher;

  let builder: BlockBuilder;
  let builderDb: MerkleTreeAdminDatabase;
  let fork: MerkleTreeWriteOperations;

  // The header of the last block
  let prevHeader: Header;

  let blockSource: MockProxy<ArchiveSource>;

  const chainId = createEthereumChain(config.l1RpcUrl, config.l1ChainId).chainInfo.id;

  let coinbase: EthAddress;
  let feeRecipient: AztecAddress;

  let ethCheatCodes: EthCheatCodes;
  let worldStateSynchronizer: ServerWorldStateSynchronizer;

  // To update the test data, run "export AZTEC_GENERATE_TEST_DATA=1" in shell and run the tests again
  // If you have issues with RPC_URL, it is likely that you need to set the RPC_URL in the shell as well
  // If running ANVIL locally, you can use ETHEREUM_HOST="http://0.0.0.0:8545"
  const AZTEC_GENERATE_TEST_DATA = !!process.env.AZTEC_GENERATE_TEST_DATA;

  const progressTimeBySlot = async (slotsToJump = 1n) => {
    const currentTime = (await publicClient.getBlock()).timestamp;
    const currentSlot = await rollup.read.getCurrentSlot();
    const timestamp = await rollup.read.getTimestampForSlot([currentSlot + slotsToJump]);
    if (timestamp > currentTime) {
      await ethCheatCodes.warp(Number(timestamp));
    }
  };

  beforeEach(async () => {
    deployerAccount = privateKeyToAccount(deployerPK);
    ({ l1ContractAddresses, publicClient, walletClient } = await setupL1Contracts(
      config.l1RpcUrl,
      deployerAccount,
      logger,
      { assumeProvenThrough: undefined },
    ));

    ethCheatCodes = new EthCheatCodes(config.l1RpcUrl);

    rollupAddress = getAddress(l1ContractAddresses.rollupAddress.toString());
    outboxAddress = getAddress(l1ContractAddresses.outboxAddress.toString());

    // Set up contract instances
    rollup = getContract({
      address: rollupAddress,
      abi: RollupAbi,
      client: publicClient,
    });
    outbox = getContract({
      address: outboxAddress,
      abi: OutboxAbi,
      client: publicClient,
    });

    builderDb = await NativeWorldStateService.tmp(EthAddress.fromString(rollupAddress));
    blockSource = mock<ArchiveSource>();
    blockSource.getBlocks.mockResolvedValue([]);
    const worldStateConfig: WorldStateConfig = {
      worldStateBlockCheckIntervalMS: 10000,
      worldStateProvenBlocksOnly: false,
    };
    worldStateSynchronizer = new ServerWorldStateSynchronizer(builderDb, blockSource, worldStateConfig);
    await worldStateSynchronizer.start();
    fork = await worldStateSynchronizer.fork();
    builder = new LightweightBlockBuilder(fork, new NoopTelemetryClient());

    publisher = new L1Publisher(
      {
        l1RpcUrl: config.l1RpcUrl,
        requiredConfirmations: 1,
        l1Contracts: l1ContractAddresses,
        publisherPrivateKey: sequencerPK,
        l1PublishRetryIntervalMS: 100,
        l1ChainId: 31337,
        viemPollingIntervalMS: 100,
      },
      new NoopTelemetryClient(),
    );

    coinbase = config.coinbase || EthAddress.random();
    feeRecipient = config.feeRecipient || AztecAddress.random();

    prevHeader = fork.getInitialHeader();

    // We jump to the next epoch such that the committee can be setup.
    const timeToJump = await rollup.read.EPOCH_DURATION();
    await progressTimeBySlot(timeToJump);
  });

  afterEach(async () => {
    await fork.close();
    await worldStateSynchronizer.stop();
  });

  const makeEmptyProcessedTx = () =>
    makeEmptyProcessedTxFromHistoricalTreeRoots(
      prevHeader,
      new Fr(chainId),
      new Fr(config.version),
      getVKTreeRoot(),
      protocolContractTreeRoot,
    );

  const makeBloatedProcessedTx = (seed = 0x1): ProcessedTx => {
    const tx = mockTx(seed);
    const kernelOutput = KernelCircuitPublicInputs.empty();
    kernelOutput.constants.txContext.chainId = fr(chainId);
    kernelOutput.constants.txContext.version = fr(config.version);
    kernelOutput.constants.vkTreeRoot = getVKTreeRoot();
    kernelOutput.constants.protocolContractTreeRoot = protocolContractTreeRoot;
    kernelOutput.constants.historicalHeader = prevHeader;
    kernelOutput.end.publicDataUpdateRequests = makeTuple(
      MAX_PUBLIC_DATA_UPDATE_REQUESTS_PER_TX,
      i => new PublicDataUpdateRequest(fr(i), fr(i + 10), i + 20),
      seed + 0x500,
    );

    const processedTx = makeProcessedTx(tx, kernelOutput, []);

    processedTx.data.end.noteHashes = makeTuple(MAX_NOTE_HASHES_PER_TX, fr, seed + 0x100);
    processedTx.data.end.nullifiers = makeTuple(MAX_NULLIFIERS_PER_TX, fr, seed + 0x200);
    processedTx.data.end.nullifiers[processedTx.data.end.nullifiers.length - 1] = Fr.ZERO;
    processedTx.data.end.l2ToL1Msgs = makeTuple(MAX_L2_TO_L1_MSGS_PER_TX, makeScopedL2ToL1Message, seed + 0x300);
    processedTx.encryptedLogs.unrollLogs().forEach((log, i) => {
      processedTx.data.end.encryptedLogsHashes[i] = new ScopedLogHash(
        new LogHash(Fr.fromBuffer(log.hash()), 0, new Fr(log.length)),
        log.maskedContractAddress,
      );
    });

    return processedTx;
  };

  const sendToL2 = (content: Fr, recipient: AztecAddress): Promise<Fr> => {
    return sendL1ToL2Message(
      { content, secretHash: Fr.ZERO, recipient },
      { publicClient, walletClient, l1ContractAddresses },
    ).then(([messageHash, _]) => messageHash);
  };

  /**
   * Creates a json object that can be used to test the solidity contract.
   * The json object must be put into
   */
  const writeJson = (
    fileName: string,
    block: L2Block,
    l1ToL2Content: Fr[],
    recipientAddress: AztecAddress,
    deployerAddress: `0x${string}`,
  ): void => {
    if (!AZTEC_GENERATE_TEST_DATA) {
      return;
    }
    // Path relative to the package.json in the end-to-end folder
    const path = `../../l1-contracts/test/fixtures/${fileName}.json`;

    const jsonObject = {
      populate: {
        l1ToL2Content: l1ToL2Content.map(c => `0x${c.toBuffer().toString('hex').padStart(64, '0')}`),
        recipient: `0x${recipientAddress.toBuffer().toString('hex').padStart(64, '0')}`,
        sender: deployerAddress,
      },
      messages: {
        l2ToL1Messages: block.body.txEffects
          .flatMap(txEffect => txEffect.l2ToL1Msgs)
          .map(m => `0x${m.toBuffer().toString('hex').padStart(64, '0')}`),
      },
      block: {
        // The json formatting in forge is a bit brittle, so we convert Fr to a number in the few values below.
        // This should not be a problem for testing as long as the values are not larger than u32.
        archive: `0x${block.archive.root.toBuffer().toString('hex').padStart(64, '0')}`,
        blockHash: `0x${block.hash().toBuffer().toString('hex').padStart(64, '0')}`,
        body: `0x${block.body.toBuffer().toString('hex')}`,
        decodedHeader: {
          contentCommitment: {
            inHash: `0x${block.header.contentCommitment.inHash.toString('hex').padStart(64, '0')}`,
            outHash: `0x${block.header.contentCommitment.outHash.toString('hex').padStart(64, '0')}`,
            numTxs: Number(block.header.contentCommitment.numTxs),
          },
          globalVariables: {
            blockNumber: block.number,
            slotNumber: `0x${block.header.globalVariables.slotNumber.toBuffer().toString('hex').padStart(64, '0')}`,
            chainId: Number(block.header.globalVariables.chainId.toBigInt()),
            timestamp: Number(block.header.globalVariables.timestamp.toBigInt()),
            version: Number(block.header.globalVariables.version.toBigInt()),
            coinbase: `0x${block.header.globalVariables.coinbase.toBuffer().toString('hex').padStart(40, '0')}`,
            feeRecipient: `0x${block.header.globalVariables.feeRecipient.toBuffer().toString('hex').padStart(64, '0')}`,
            gasFees: {
              feePerDaGas: block.header.globalVariables.gasFees.feePerDaGas.toNumber(),
              feePerL2Gas: block.header.globalVariables.gasFees.feePerL2Gas.toNumber(),
            },
          },
          lastArchive: {
            nextAvailableLeafIndex: block.header.lastArchive.nextAvailableLeafIndex,
            root: `0x${block.header.lastArchive.root.toBuffer().toString('hex').padStart(64, '0')}`,
          },
          stateReference: {
            l1ToL2MessageTree: {
              nextAvailableLeafIndex: block.header.state.l1ToL2MessageTree.nextAvailableLeafIndex,
              root: `0x${block.header.state.l1ToL2MessageTree.root.toBuffer().toString('hex').padStart(64, '0')}`,
            },
            partialStateReference: {
              noteHashTree: {
                nextAvailableLeafIndex: block.header.state.partial.noteHashTree.nextAvailableLeafIndex,
                root: `0x${block.header.state.partial.noteHashTree.root.toBuffer().toString('hex').padStart(64, '0')}`,
              },
              nullifierTree: {
                nextAvailableLeafIndex: block.header.state.partial.nullifierTree.nextAvailableLeafIndex,
                root: `0x${block.header.state.partial.nullifierTree.root.toBuffer().toString('hex').padStart(64, '0')}`,
              },
              publicDataTree: {
                nextAvailableLeafIndex: block.header.state.partial.publicDataTree.nextAvailableLeafIndex,
                root: `0x${block.header.state.partial.publicDataTree.root
                  .toBuffer()
                  .toString('hex')
                  .padStart(64, '0')}`,
              },
            },
          },
        },
        header: `0x${block.header.toBuffer().toString('hex')}`,
        publicInputsHash: `0x${block.getPublicInputsHash().toBuffer().toString('hex').padStart(64, '0')}`,
        numTxs: block.body.txEffects.length,
      },
    };

    const output = JSON.stringify(jsonObject, null, 2);
    fs.writeFileSync(path, output, 'utf8');
  };

  const buildBlock = async (globalVariables: GlobalVariables, txs: ProcessedTx[], l1ToL2Messages: Fr[]) => {
    await builder.startNewBlock(
      txs.length,
      toNumTxsEffects(txs, globalVariables.gasFees),
      globalVariables,
      l1ToL2Messages,
    );
    for (const tx of txs) {
      await builder.addNewTx(tx);
    }
    return builder.setBlockCompleted();
  };

  describe('block building', () => {
    it(`builds ${numberOfConsecutiveBlocks} blocks of 4 bloated txs building on each other`, async () => {
      const archiveInRollup_ = await rollup.read.archive();
      expect(hexStringToBuffer(archiveInRollup_.toString())).toEqual(new Fr(GENESIS_ARCHIVE_ROOT).toBuffer());

      const blockNumber = await publicClient.getBlockNumber();
      // random recipient address, just kept consistent for easy testing ts/sol.
      const recipientAddress = AztecAddress.fromString(
        '0x1647b194c649f5dd01d7c832f89b0f496043c9150797923ea89e93d5ac619a93',
      );

      let currentL1ToL2Messages: Fr[] = [];
      let nextL1ToL2Messages: Fr[] = [];

      for (let i = 0; i < numberOfConsecutiveBlocks; i++) {
        // @note  Make sure that the state is up to date before we start building.
        await worldStateSynchronizer.syncImmediate();

        const l1ToL2Content = range(NUMBER_OF_L1_L2_MESSAGES_PER_ROLLUP, 128 * i + 1 + 0x400).map(fr);

        for (let j = 0; j < l1ToL2Content.length; j++) {
          nextL1ToL2Messages.push(await sendToL2(l1ToL2Content[j], recipientAddress));
        }

        // Ensure that each transaction has unique (non-intersecting nullifier values)
        const totalNullifiersPerBlock = 4 * MAX_NULLIFIERS_PER_TX;
        const txs = [
          makeBloatedProcessedTx(totalNullifiersPerBlock * i + 1 * MAX_NULLIFIERS_PER_TX),
          makeBloatedProcessedTx(totalNullifiersPerBlock * i + 2 * MAX_NULLIFIERS_PER_TX),
          makeBloatedProcessedTx(totalNullifiersPerBlock * i + 3 * MAX_NULLIFIERS_PER_TX),
          makeBloatedProcessedTx(totalNullifiersPerBlock * i + 4 * MAX_NULLIFIERS_PER_TX),
        ];

        const ts = (await publicClient.getBlock()).timestamp;
        const slot = await rollup.read.getSlotAt([ts + BigInt(ETHEREUM_SLOT_DURATION)]);
        const globalVariables = new GlobalVariables(
          new Fr(chainId),
          new Fr(config.version),
          new Fr(1 + i),
          new Fr(slot),
          new Fr(await rollup.read.getTimestampForSlot([slot])),
          coinbase,
          feeRecipient,
          GasFees.empty(),
        );

        const block = await buildBlock(globalVariables, txs, currentL1ToL2Messages);
        prevHeader = block.header;
        blockSource.getL1ToL2Messages.mockResolvedValueOnce(currentL1ToL2Messages);
        blockSource.getBlocks.mockResolvedValueOnce([block]);

        const l2ToL1MsgsArray = block.body.txEffects.flatMap(txEffect => txEffect.l2ToL1Msgs);

        const [emptyRoot] = await outbox.read.getRootData([block.header.globalVariables.blockNumber.toBigInt()]);

        // Check that we have not yet written a root to this blocknumber
        expect(BigInt(emptyRoot)).toStrictEqual(0n);

        writeJson(`mixed_block_${block.number}`, block, l1ToL2Content, recipientAddress, deployerAccount.address);

        await publisher.proposeL2Block(block);

        const logs = await publicClient.getLogs({
          address: rollupAddress,
          event: getAbiItem({
            abi: RollupAbi,
            name: 'L2BlockProposed',
          }),
          fromBlock: blockNumber + 1n,
        });
        expect(logs).toHaveLength(i + 1);
        expect(logs[i].args.blockNumber).toEqual(BigInt(i + 1));

        const ethTx = await publicClient.getTransaction({
          hash: logs[i].transactionHash!,
        });

        const expectedData = encodeFunctionData({
          abi: RollupAbi,
<<<<<<< HEAD
          name: 'L2BlockProposed',
        }),
        fromBlock: blockNumber + 1n,
      });
      expect(logs).toHaveLength(i + 1);
      expect(logs[i].args.blockNumber).toEqual(BigInt(i + 1));

      const ethTx = await publicClient.getTransaction({
        hash: logs[i].transactionHash!,
      });

      // TODO(Miranda): Remove below once not using zero value tx effects, just use block.body.toFields()
      const txEffectsInBlob = padArrayEnd(
        block.body.toFields(),
        Fr.ZERO,
        TX_EFFECTS_BLOB_HASH_INPUT_FIELDS * block.header.contentCommitment.numTxs.toNumber(),
      );
      const blob = new Blob(txEffectsInBlob);

      const [, , blobHash] = await rollup.read.blocks([BigInt(i + 1)]);
      const [z, y] = await rollup.read.blobPublicInputs([BigInt(i + 1)]);
      expect(blobHash).toEqual(`0x${blob.getEthVersionedBlobHash().toString('hex')}`);
      expect(z).toEqual(blob.challengeZ.toString());
      expect(y).toEqual(`0x${blob.evaluationY.toString('hex')}`);

      const expectedData = encodeFunctionData({
        abi: RollupAbi,
        functionName: 'propose',
        args: [
          `0x${block.header.toBuffer().toString('hex')}`,
          `0x${block.archive.root.toBuffer().toString('hex')}`,
          `0x${block.header.hash().toBuffer().toString('hex')}`,
          [],
          [],
          // TODO(#9101): Extract blobs from beacon chain => calldata will only contain what's needed to verify blob:
          `0x${block.body.toBuffer().toString('hex')}`,
          blob.getEthBlobEvaluationInputs(),
        ],
      });
      expect(ethTx.input).toEqual(expectedData);

      const treeHeight = Math.ceil(Math.log2(l2ToL1MsgsArray.length));

      const tree = new StandardTree(
        openTmpStore(true),
        new SHA256Trunc(),
        'temp_outhash_sibling_path',
        treeHeight,
        0n,
        Fr,
      );
      await tree.appendLeaves(l2ToL1MsgsArray);

      const expectedRoot = tree.getRoot(true);
      const [returnedRoot] = await outbox.read.getRootData([block.header.globalVariables.blockNumber.toBigInt()]);

      // check that values are inserted into the outbox
      expect(Fr.ZERO.toString()).toEqual(returnedRoot);

      const actualRoot = await ethCheatCodes.load(
        EthAddress.fromString(outbox.address),
        ethCheatCodes.keccak256(0n, 1n + BigInt(i)),
      );
      expect(`0x${expectedRoot.toString('hex')}`).toEqual(new Fr(actualRoot).toString());

      // There is a 1 block lag between before messages get consumed from the inbox
      currentL1ToL2Messages = nextL1ToL2Messages;
      // We wipe the messages from previous iteration
      nextL1ToL2Messages = [];
=======
          functionName: 'propose',
          args: [
            `0x${block.header.toBuffer().toString('hex')}`,
            `0x${block.archive.root.toBuffer().toString('hex')}`,
            `0x${block.header.hash().toBuffer().toString('hex')}`,
            [],
            [],
            `0x${block.body.toBuffer().toString('hex')}`,
          ],
        });
        expect(ethTx.input).toEqual(expectedData);

        const treeHeight = Math.ceil(Math.log2(l2ToL1MsgsArray.length));

        const tree = new StandardTree(
          openTmpStore(true),
          new SHA256Trunc(),
          'temp_outhash_sibling_path',
          treeHeight,
          0n,
          Fr,
        );
        await tree.appendLeaves(l2ToL1MsgsArray);

        const expectedRoot = tree.getRoot(true);
        const [returnedRoot] = await outbox.read.getRootData([block.header.globalVariables.blockNumber.toBigInt()]);

        // check that values are inserted into the outbox
        expect(Fr.ZERO.toString()).toEqual(returnedRoot);

        const actualRoot = await ethCheatCodes.load(
          EthAddress.fromString(outbox.address),
          ethCheatCodes.keccak256(0n, 1n + BigInt(i)),
        );
        expect(`0x${expectedRoot.toString('hex')}`).toEqual(new Fr(actualRoot).toString());

        // There is a 1 block lag between before messages get consumed from the inbox
        currentL1ToL2Messages = nextL1ToL2Messages;
        // We wipe the messages from previous iteration
        nextL1ToL2Messages = [];

        // Make sure that time have progressed to the next slot!
        await progressTimeBySlot();
      }
    });
>>>>>>> 1d860a82

    it(`builds ${numberOfConsecutiveBlocks} blocks of 2 empty txs building on each other`, async () => {
      const archiveInRollup_ = await rollup.read.archive();
      expect(hexStringToBuffer(archiveInRollup_.toString())).toEqual(new Fr(GENESIS_ARCHIVE_ROOT).toBuffer());

      const blockNumber = await publicClient.getBlockNumber();

      for (let i = 0; i < numberOfConsecutiveBlocks; i++) {
        // @note  Make sure that the state is up to date before we start building.
        await worldStateSynchronizer.syncImmediate();

        const l1ToL2Messages = new Array(NUMBER_OF_L1_L2_MESSAGES_PER_ROLLUP).fill(new Fr(0n));
        const txs = [makeEmptyProcessedTx(), makeEmptyProcessedTx()];

        const ts = (await publicClient.getBlock()).timestamp;
        const slot = await rollup.read.getSlotAt([ts + BigInt(ETHEREUM_SLOT_DURATION)]);
        const globalVariables = new GlobalVariables(
          new Fr(chainId),
          new Fr(config.version),
          new Fr(1 + i),
          new Fr(slot),
          new Fr(await rollup.read.getTimestampForSlot([slot])),
          coinbase,
          feeRecipient,
          GasFees.empty(),
        );
        const block = await buildBlock(globalVariables, txs, l1ToL2Messages);
        prevHeader = block.header;
        blockSource.getL1ToL2Messages.mockResolvedValueOnce(l1ToL2Messages);
        blockSource.getBlocks.mockResolvedValueOnce([block]);

        writeJson(`empty_block_${block.number}`, block, [], AztecAddress.ZERO, deployerAccount.address);

        await publisher.proposeL2Block(block);

        const logs = await publicClient.getLogs({
          address: rollupAddress,
          event: getAbiItem({
            abi: RollupAbi,
            name: 'L2BlockProposed',
          }),
          fromBlock: blockNumber + 1n,
        });
        expect(logs).toHaveLength(i + 1);
        expect(logs[i].args.blockNumber).toEqual(BigInt(i + 1));

        const ethTx = await publicClient.getTransaction({
          hash: logs[i].transactionHash!,
        });

        const expectedData = encodeFunctionData({
          abi: RollupAbi,
          functionName: 'propose',
          args: [
            `0x${block.header.toBuffer().toString('hex')}`,
            `0x${block.archive.root.toBuffer().toString('hex')}`,
            `0x${block.header.hash().toBuffer().toString('hex')}`,
            [],
            [],
            `0x${block.body.toBuffer().toString('hex')}`,
          ],
        });
        expect(ethTx.input).toEqual(expectedData);

        await progressTimeBySlot();
      }
    });
  });

  describe('error handling', () => {
    let loggerErrorSpy: ReturnType<(typeof jest)['spyOn']>;

    it(`shows propose custom errors if tx reverts`, async () => {
      // REFACTOR: code below is duplicated from "builds blocks of 2 empty txs building on each other"
      const archiveInRollup_ = await rollup.read.archive();
      expect(hexStringToBuffer(archiveInRollup_.toString())).toEqual(new Fr(GENESIS_ARCHIVE_ROOT).toBuffer());
      await worldStateSynchronizer.syncImmediate();

      // Set up different l1-to-l2 messages than the ones on the inbox, so this submission reverts
      // because the INBOX.consume does not match the header.contentCommitment.inHash and we get
      // a Rollup__InvalidInHash that is not caught by validateHeader before.
      const l1ToL2Messages = new Array(NUMBER_OF_L1_L2_MESSAGES_PER_ROLLUP).fill(new Fr(1n));

      const txs = [makeEmptyProcessedTx(), makeEmptyProcessedTx()];
      const ts = (await publicClient.getBlock()).timestamp;
      const slot = await rollup.read.getSlotAt([ts + BigInt(ETHEREUM_SLOT_DURATION)]);
      const globalVariables = new GlobalVariables(
        new Fr(chainId),
        new Fr(config.version),
        new Fr(1),
        new Fr(slot),
        new Fr(await rollup.read.getTimestampForSlot([slot])),
        coinbase,
        feeRecipient,
        GasFees.empty(),
      );
      const block = await buildBlock(globalVariables, txs, l1ToL2Messages);
      prevHeader = block.header;
      blockSource.getL1ToL2Messages.mockResolvedValueOnce(l1ToL2Messages);
      blockSource.getBlocks.mockResolvedValueOnce([block]);

      // Inspect logger
      loggerErrorSpy = jest.spyOn((publisher as any).log, 'error');

      // Expect the tx to revert
      await expect(publisher.proposeL2Block(block)).resolves.toEqual(false);

      // Expect a proper error to be logged. Full message looks like:
      // aztec:sequencer:publisher [ERROR] Rollup process tx reverted. The contract function "propose" reverted. Error: Rollup__InvalidInHash(bytes32 expected, bytes32 actual) (0x00089a9d421a82c4a25f7acbebe69e638d5b064fa8a60e018793dcb0be53752c, 0x00a5a12af159e0608de45d825718827a36d8a7cdfa9ecc7955bc62180ae78e51) blockNumber=1 slotNumber=49 blockHash=0x131c59ebc2ce21224de6473fe954b0d4eb918043432a3a95406bb7e7a4297fbd txHash=0xc01c3c26b6b67003a8cce352afe475faf7e0196a5a3bba963cfda3792750ed28
      expect(loggerErrorSpy).toHaveBeenCalledWith(
        expect.stringMatching(/Rollup__InvalidInHash/),
        undefined,
        expect.objectContaining({
          blockHash: expect.any(String),
          blockNumber: expect.any(Number),
          slotNumber: expect.any(BigInt),
        }),
<<<<<<< HEAD
        fromBlock: blockNumber + 1n,
      });
      expect(logs).toHaveLength(i + 1);
      expect(logs[i].args.blockNumber).toEqual(BigInt(i + 1));

      const ethTx = await publicClient.getTransaction({
        hash: logs[i].transactionHash!,
      });

      // TODO(Miranda): Remove below once not using zero value tx effects, just use block.body.toFields()
      const txEffectsInBlob = padArrayEnd(
        block.body.toFields(),
        Fr.ZERO,
        TX_EFFECTS_BLOB_HASH_INPUT_FIELDS * block.header.contentCommitment.numTxs.toNumber(),
      );
      const blob = new Blob(txEffectsInBlob);
      const [, , blobHash] = await rollup.read.blocks([BigInt(i + 1)]);
      const [z, y] = await rollup.read.blobPublicInputs([BigInt(i + 1)]);
      expect(blobHash).toEqual(`0x${blob.getEthVersionedBlobHash().toString('hex')}`);
      expect(z).toEqual(blob.challengeZ.toString());
      expect(y).toEqual(`0x${blob.evaluationY.toString('hex')}`);

      const expectedData = encodeFunctionData({
        abi: RollupAbi,
        functionName: 'propose',
        args: [
          `0x${block.header.toBuffer().toString('hex')}`,
          `0x${block.archive.root.toBuffer().toString('hex')}`,
          `0x${block.header.hash().toBuffer().toString('hex')}`,
          [],
          [],
          // TODO(#9101): Extract blobs from beacon chain => calldata will only contain what's needed to verify blob:
          `0x${block.body.toBuffer().toString('hex')}`,
          blob.getEthBlobEvaluationInputs(),
        ],
      });
      expect(ethTx.input).toEqual(expectedData);

      await progressTimeBySlot();
    }
=======
      );
    });
>>>>>>> 1d860a82
  });
});

/**
 * Converts a hex string into a buffer. String may be 0x-prefixed or not.
 */
function hexStringToBuffer(hex: string): Buffer {
  if (!/^(0x)?[a-fA-F0-9]+$/.test(hex)) {
    throw new Error(`Invalid format for hex string: "${hex}"`);
  }
  if (hex.length % 2 === 1) {
    throw new Error(`Invalid length for hex string: "${hex}"`);
  }
  return Buffer.from(hex.replace(/^0x/, ''), 'hex');
}<|MERGE_RESOLUTION|>--- conflicted
+++ resolved
@@ -426,17 +426,19 @@
 
         const expectedData = encodeFunctionData({
           abi: RollupAbi,
-<<<<<<< HEAD
-          name: 'L2BlockProposed',
-        }),
-        fromBlock: blockNumber + 1n,
-      });
-      expect(logs).toHaveLength(i + 1);
-      expect(logs[i].args.blockNumber).toEqual(BigInt(i + 1));
-
-      const ethTx = await publicClient.getTransaction({
-        hash: logs[i].transactionHash!,
-      });
+          functionName: 'propose',
+          args: [
+            `0x${block.header.toBuffer().toString('hex')}`,
+            `0x${block.archive.root.toBuffer().toString('hex')}`,
+            `0x${block.header.hash().toBuffer().toString('hex')}`,
+            [],
+            [],
+            `0x${block.body.toBuffer().toString('hex')}`,
+          ],
+        });
+        expect(ethTx.input).toEqual(expectedData);
+
+        const treeHeight = Math.ceil(Math.log2(l2ToL1MsgsArray.length));
 
       // TODO(Miranda): Remove below once not using zero value tx effects, just use block.body.toFields()
       const txEffectsInBlob = padArrayEnd(
@@ -467,50 +469,6 @@
         ],
       });
       expect(ethTx.input).toEqual(expectedData);
-
-      const treeHeight = Math.ceil(Math.log2(l2ToL1MsgsArray.length));
-
-      const tree = new StandardTree(
-        openTmpStore(true),
-        new SHA256Trunc(),
-        'temp_outhash_sibling_path',
-        treeHeight,
-        0n,
-        Fr,
-      );
-      await tree.appendLeaves(l2ToL1MsgsArray);
-
-      const expectedRoot = tree.getRoot(true);
-      const [returnedRoot] = await outbox.read.getRootData([block.header.globalVariables.blockNumber.toBigInt()]);
-
-      // check that values are inserted into the outbox
-      expect(Fr.ZERO.toString()).toEqual(returnedRoot);
-
-      const actualRoot = await ethCheatCodes.load(
-        EthAddress.fromString(outbox.address),
-        ethCheatCodes.keccak256(0n, 1n + BigInt(i)),
-      );
-      expect(`0x${expectedRoot.toString('hex')}`).toEqual(new Fr(actualRoot).toString());
-
-      // There is a 1 block lag between before messages get consumed from the inbox
-      currentL1ToL2Messages = nextL1ToL2Messages;
-      // We wipe the messages from previous iteration
-      nextL1ToL2Messages = [];
-=======
-          functionName: 'propose',
-          args: [
-            `0x${block.header.toBuffer().toString('hex')}`,
-            `0x${block.archive.root.toBuffer().toString('hex')}`,
-            `0x${block.header.hash().toBuffer().toString('hex')}`,
-            [],
-            [],
-            `0x${block.body.toBuffer().toString('hex')}`,
-          ],
-        });
-        expect(ethTx.input).toEqual(expectedData);
-
-        const treeHeight = Math.ceil(Math.log2(l2ToL1MsgsArray.length));
-
         const tree = new StandardTree(
           openTmpStore(true),
           new SHA256Trunc(),
@@ -542,7 +500,6 @@
         await progressTimeBySlot();
       }
     });
->>>>>>> 1d860a82
 
     it(`builds ${numberOfConsecutiveBlocks} blocks of 2 empty txs building on each other`, async () => {
       const archiveInRollup_ = await rollup.read.archive();
@@ -660,51 +617,8 @@
           blockNumber: expect.any(Number),
           slotNumber: expect.any(BigInt),
         }),
-<<<<<<< HEAD
-        fromBlock: blockNumber + 1n,
-      });
-      expect(logs).toHaveLength(i + 1);
-      expect(logs[i].args.blockNumber).toEqual(BigInt(i + 1));
-
-      const ethTx = await publicClient.getTransaction({
-        hash: logs[i].transactionHash!,
-      });
-
-      // TODO(Miranda): Remove below once not using zero value tx effects, just use block.body.toFields()
-      const txEffectsInBlob = padArrayEnd(
-        block.body.toFields(),
-        Fr.ZERO,
-        TX_EFFECTS_BLOB_HASH_INPUT_FIELDS * block.header.contentCommitment.numTxs.toNumber(),
-      );
-      const blob = new Blob(txEffectsInBlob);
-      const [, , blobHash] = await rollup.read.blocks([BigInt(i + 1)]);
-      const [z, y] = await rollup.read.blobPublicInputs([BigInt(i + 1)]);
-      expect(blobHash).toEqual(`0x${blob.getEthVersionedBlobHash().toString('hex')}`);
-      expect(z).toEqual(blob.challengeZ.toString());
-      expect(y).toEqual(`0x${blob.evaluationY.toString('hex')}`);
-
-      const expectedData = encodeFunctionData({
-        abi: RollupAbi,
-        functionName: 'propose',
-        args: [
-          `0x${block.header.toBuffer().toString('hex')}`,
-          `0x${block.archive.root.toBuffer().toString('hex')}`,
-          `0x${block.header.hash().toBuffer().toString('hex')}`,
-          [],
-          [],
-          // TODO(#9101): Extract blobs from beacon chain => calldata will only contain what's needed to verify blob:
-          `0x${block.body.toBuffer().toString('hex')}`,
-          blob.getEthBlobEvaluationInputs(),
-        ],
-      });
-      expect(ethTx.input).toEqual(expectedData);
-
-      await progressTimeBySlot();
-    }
-=======
       );
     });
->>>>>>> 1d860a82
   });
 });
 
