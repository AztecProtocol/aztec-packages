import { fileURLToPath } from '@aztec/aztec.js';
import { BBCircuitVerifier } from '@aztec/bb-prover';
<<<<<<< HEAD
import { AGGREGATION_OBJECT_LENGTH } from '@aztec/constants';
import { type ViemPublicClient, type ViemWalletClient, createL1Clients, deployL1Contract } from '@aztec/ethereum';
=======
import { type ExtendedViemWalletClient, createExtendedL1Client, deployL1Contract } from '@aztec/ethereum';
>>>>>>> d4d503a9
import type { Logger } from '@aztec/foundation/log';
import { HonkVerifierAbi, HonkVerifierBytecode, IVerifierAbi } from '@aztec/l1-artifacts';
import { Proof } from '@aztec/stdlib/proofs';
import { RootRollupPublicInputs } from '@aztec/stdlib/rollup';

import type { Anvil } from '@viem/anvil';
import { readFile } from 'fs/promises';
import { join } from 'path';
import { type GetContractReturnType, type Hex, getContract } from 'viem';
import { mnemonicToAccount } from 'viem/accounts';

import { MNEMONIC } from '../fixtures/fixtures.js';
import { getACVMConfig } from '../fixtures/get_acvm_config.js';
import { getBBConfig } from '../fixtures/get_bb_config.js';
import { getLogger, startAnvil } from '../fixtures/utils.js';

/**
 * Regenerate this test's fixture with
 * AZTEC_GENERATE_TEST_DATA=1 yarn workspace @aztec/prover-client test bb_prover_full_rollup
 */
describe('proof_verification', () => {
  let proof: Proof;
  let publicInputs: RootRollupPublicInputs;
  let anvil: Anvil | undefined;
  let l1Client: ExtendedViemWalletClient;
  let logger: Logger;
  let circuitVerifier: BBCircuitVerifier;
  let bbTeardown: () => Promise<void>;
  let acvmTeardown: () => Promise<void>;
  let verifierContract: GetContractReturnType<typeof IVerifierAbi, typeof l1Client>;

  beforeAll(async () => {
    logger = getLogger();
    let rpcUrlList = process.env.ETHEREUM_HOSTS?.split(',');
    let rpcUrl = rpcUrlList?.[0];
    if (!rpcUrl) {
      ({ anvil, rpcUrl } = await startAnvil());
      rpcUrlList = [rpcUrl];
    }
    logger.info('Anvil started');

    const bb = await getBBConfig(logger);
    const acvm = await getACVMConfig(logger);

    circuitVerifier = await BBCircuitVerifier.new(bb!);

    bbTeardown = bb!.cleanup;
    acvmTeardown = acvm!.cleanup;
    logger.info('BB and ACVM initialized');

    l1Client = createExtendedL1Client(rpcUrlList!, mnemonicToAccount(MNEMONIC));

    const { address: verifierAddress } = await deployL1Contract(l1Client, HonkVerifierAbi, HonkVerifierBytecode);
    logger.info(`Deployed honk verifier at ${verifierAddress}`);

    verifierContract = getContract({ address: verifierAddress.toString(), client: l1Client, abi: IVerifierAbi });
    logger.info('Deployed verifier');
  });

  afterAll(async () => {
    await anvil?.stop();
    await bbTeardown();
    await acvmTeardown();
  });

  beforeAll(async () => {
    // AZTEC_GENERATE_TEST_DATA=1 yarn workspace @aztec/prover-client test bb_prover_full_rollup
    const epochProof = JSON.parse(
      await readFile(join(fileURLToPath(import.meta.url), '../../fixtures/dumps/epoch_proof_result.json'), 'utf-8'),
    );

    proof = Proof.fromString(epochProof.proof);
    publicInputs = RootRollupPublicInputs.fromString(epochProof.publicInputs);
  });

  describe('public inputs', () => {
    it('output and proof public inputs are equal', () => {
      const proofPublicInputs = proof.extractPublicInputs().map(x => x.toString());
      const outputPublicInputs = [...publicInputs.toFields()].map(x => x.toString());

      expect(proofPublicInputs).toEqual(outputPublicInputs);
    });
  });

  describe('bb', () => {
    it('verifies proof', async () => {
      // TODO(https://github.com/AztecProtocol/aztec-packages/issues/13188): Handle the pairing point object without these hacks.
      const modifiedProof = Proof.fromString(proof.toString());
      modifiedProof.numPublicInputs -= AGGREGATION_OBJECT_LENGTH;
      await expect(circuitVerifier.verifyProofForCircuit('RootRollupArtifact', modifiedProof)).resolves.toBeUndefined();
    });
  });

  describe('honk verifier', () => {
    it('verifies proof', async () => {
      const proofStr = `0x${proof.withoutPublicInputs().toString('hex')}` as Hex;
      const proofPublicInputs = proof.extractPublicInputs().map(x => x.toString());

      await expect(verifierContract.read.verify([proofStr, proofPublicInputs])).resolves.toBeTruthy();
    });
  });
});<|MERGE_RESOLUTION|>--- conflicted
+++ resolved
@@ -1,11 +1,7 @@
 import { fileURLToPath } from '@aztec/aztec.js';
 import { BBCircuitVerifier } from '@aztec/bb-prover';
-<<<<<<< HEAD
 import { AGGREGATION_OBJECT_LENGTH } from '@aztec/constants';
-import { type ViemPublicClient, type ViemWalletClient, createL1Clients, deployL1Contract } from '@aztec/ethereum';
-=======
 import { type ExtendedViemWalletClient, createExtendedL1Client, deployL1Contract } from '@aztec/ethereum';
->>>>>>> d4d503a9
 import type { Logger } from '@aztec/foundation/log';
 import { HonkVerifierAbi, HonkVerifierBytecode, IVerifierAbi } from '@aztec/l1-artifacts';
 import { Proof } from '@aztec/stdlib/proofs';
