import { getSchnorrAccount, getSchnorrWallet } from '@aztec/accounts/schnorr';
import { type InitialAccountData, deployFundedSchnorrAccount } from '@aztec/accounts/testing';
import {
  type AccountWallet,
  type ContractInstanceWithAddress,
  ExtendedNote,
  Note,
  type TxHash,
  computeSecretHash,
} from '@aztec/aztec.js';
<<<<<<< HEAD
import { type Salt } from '@aztec/aztec.js/account';
import { type AztecAddress, type CompleteAddress, Fr, deriveSigningKey } from '@aztec/circuits.js';
import { type DeployL1ContractsReturnType } from '@aztec/ethereum';
=======
import { type AztecAddress, Fr } from '@aztec/circuits.js';
import { type DeployL1Contracts } from '@aztec/ethereum';
>>>>>>> e6f5a09e
// We use TokenBlacklist because we want to test the persistence of manually added notes and standard token no longer
// implements TransparentNote shield flow.
import { TokenBlacklistContract } from '@aztec/noir-contracts.js/TokenBlacklist';

import { jest } from '@jest/globals';
import { mkdtemp } from 'fs/promises';
import { tmpdir } from 'os';
import { join } from 'path';

import { BlacklistTokenContractTest, Role } from '../e2e_blacklist_token_contract/blacklist_token_contract_test.js';
import { type EndToEndContext, setup } from '../fixtures/utils.js';

jest.setTimeout(60_000);

describe('Aztec persistence', () => {
  /**
   * These tests check that the Aztec Node and PXE can be shutdown and restarted without losing data.
   *
   * There are five scenarios to check:
   * 1. Node and PXE are started with an existing databases
   * 2. PXE is started with an existing database and connects to a Node with an empty database
   * 3. PXE is started with an empty database and connects to a Node with an existing database
   * 4. PXE is started with an empty database and connects to a Node with an empty database
   * 5. Node and PXE are started with existing databases, but the chain has advanced since they were shutdown
   *
   * All five scenarios use the same L1 state, which is deployed in the `beforeAll` hook.
   */

  // the test contract and account deploying it
  let contractInstance: ContractInstanceWithAddress;
  let contractAddress: AztecAddress;
  let owner: InitialAccountData;

  // Data of the funded accounts that can deploy themselves.
  let initialFundedAccounts: InitialAccountData[];

  // a directory where data will be persisted by components
  // passing this through to the Node or PXE will control whether they use persisted data or not
  let dataDirectory: string;

  // state that is persisted between tests
  let deployL1ContractsValues: DeployL1ContractsReturnType;

  let context: EndToEndContext;

  // deploy L1 contracts, start initial node & PXE, deploy test contract & shutdown node and PXE
  beforeAll(async () => {
    dataDirectory = await mkdtemp(join(tmpdir(), 'aztec-node-'));

    const initialContext = await setup(0, { dataDirectory, numberOfInitialFundedAccounts: 3 }, { dataDirectory });
    deployL1ContractsValues = initialContext.deployL1ContractsValues;

    initialFundedAccounts = initialContext.initialFundedAccounts;
    owner = initialFundedAccounts[0];
    const ownerAccount = await deployFundedSchnorrAccount(initialContext.pxe, owner);
    const ownerWallet = await ownerAccount.getWallet();

    const contract = await TokenBlacklistContract.deploy(ownerWallet, ownerWallet.getAddress()).send().deployed();
    contractInstance = contract.instance;
    contractAddress = contract.address;

    await progressBlocksPastDelay(contract);

    const adminMinterRole = new Role().withAdmin().withMinter();
    await contract.methods.update_roles(ownerWallet.getAddress(), adminMinterRole.toNoirStruct()).send().wait();

    await progressBlocksPastDelay(contract);

    const secret = Fr.random();

    const mintTxReceipt = await contract.methods
      .mint_private(1000n, await computeSecretHash(secret))
      .send()
      .wait();

    await addPendingShieldNoteToPXE(
      ownerWallet,
      contractAddress,
      1000n,
      await computeSecretHash(secret),
      mintTxReceipt.txHash,
    );

    await contract.methods.redeem_shield(owner.address, 1000n, secret).send().wait();

    await progressBlocksPastDelay(contract);

    await initialContext.teardown();
  }, 180_000);

  const progressBlocksPastDelay = async (contract: TokenBlacklistContract) => {
    for (let i = 0; i < BlacklistTokenContractTest.DELAY; ++i) {
      await contract.methods.get_roles(owner.address).send().wait();
    }
  };

  describe.each([
    [
      // ie we were shutdown and now starting back up. Initial sync should be ~instant
      'when starting Node and PXE with existing databases',
      () => setup(0, { dataDirectory, deployL1ContractsValues, initialFundedAccounts }, { dataDirectory }),
      1000,
    ],
    [
      // ie our PXE was restarted, data kept intact and now connects to a "new" Node. Initial synch will synch from scratch
      'when starting a PXE with an existing database, connected to a Node with database synched from scratch',
      () => setup(0, { deployL1ContractsValues, initialFundedAccounts }, { dataDirectory }),
      10_000,
    ],
  ])('%s', (_, contextSetup, timeout) => {
    let ownerWallet: AccountWallet;
    let contract: TokenBlacklistContract;

    beforeEach(async () => {
      context = await contextSetup();
      ownerWallet = await getSchnorrWallet(context.pxe, owner.address, owner.signingKey);
      contract = await TokenBlacklistContract.at(contractAddress, ownerWallet);
    }, timeout);

    afterEach(async () => {
      await context.teardown();
    });

    it('correctly restores private notes', async () => {
      // test for >0 instead of exact value so test isn't dependent on run order
      await expect(contract.methods.balance_of_private(ownerWallet.getAddress()).simulate()).resolves.toBeGreaterThan(
        0n,
      );
    });

    it('correctly restores public storage', async () => {
      await expect(contract.methods.total_supply().simulate()).resolves.toBeGreaterThan(0n);
    });

    it('tracks new notes for the owner', async () => {
      const balance = await contract.methods.balance_of_private(ownerWallet.getAddress()).simulate();

      const secret = Fr.random();
      const mintTxReceipt = await contract.methods
        .mint_private(1000n, await computeSecretHash(secret))
        .send()
        .wait();
      await addPendingShieldNoteToPXE(
        ownerWallet,
        contractAddress,
        1000n,
        await computeSecretHash(secret),
        mintTxReceipt.txHash,
      );

      await contract.methods.redeem_shield(ownerWallet.getAddress(), 1000n, secret).send().wait();

      await expect(contract.methods.balance_of_private(ownerWallet.getAddress()).simulate()).resolves.toEqual(
        balance + 1000n,
      );
    });

    it('allows spending of private notes', async () => {
      const otherAccount = await deployFundedSchnorrAccount(context.pxe, initialFundedAccounts[1]);
      const otherWallet = await otherAccount.getWallet();

      const initialOwnerBalance = await contract.methods.balance_of_private(ownerWallet.getAddress()).simulate();

      await contract.methods.transfer(ownerWallet.getAddress(), otherWallet.getAddress(), 500n, 0).send().wait();

      const [ownerBalance, targetBalance] = await Promise.all([
        contract.methods.balance_of_private(ownerWallet.getAddress()).simulate(),
        contract.methods.balance_of_private(otherWallet.getAddress()).simulate(),
      ]);

      expect(ownerBalance).toEqual(initialOwnerBalance - 500n);
      expect(targetBalance).toEqual(500n);
    });
  });

  describe.each([
    [
      // ie. I'm setting up a new full node, sync from scratch and restore wallets/notes
      'when starting the Node and PXE with empty databases',
      () => setup(0, { deployL1ContractsValues, initialFundedAccounts }, {}),
      10_000,
    ],
    [
      // ie. I'm setting up a new PXE, restore wallets/notes from a Node
      'when starting a PXE with an empty database connected to a Node with an existing database',
      () => setup(0, { dataDirectory, deployL1ContractsValues, initialFundedAccounts }, {}),
      10_000,
    ],
  ])('%s', (_, contextSetup, timeout) => {
    beforeEach(async () => {
      context = await contextSetup();
    }, timeout);
    afterEach(async () => {
      await context.teardown();
    });

    it('the node has the contract', async () => {
      await expect(context.aztecNode.getContract(contractAddress)).resolves.toBeDefined();
    });

    it('pxe does not know of the deployed contract', async () => {
      const account = initialFundedAccounts[0];
      const wallet = await (
        await getSchnorrAccount(context.pxe, account.secret, account.signingKey, account.salt)
      ).register();
      await expect(TokenBlacklistContract.at(contractAddress, wallet)).rejects.toThrow(/has not been registered/);
    });

    it("pxe does not have owner's private notes", async () => {
      await context.pxe.registerContract({
        artifact: TokenBlacklistContract.artifact,
        instance: contractInstance,
      });

      const account = initialFundedAccounts[1]; // Not the owner account.
      const wallet = await (
        await getSchnorrAccount(context.pxe, account.secret, account.signingKey, account.salt)
      ).register();
      const contract = await TokenBlacklistContract.at(contractAddress, wallet);
      await expect(contract.methods.balance_of_private(owner.address).simulate()).resolves.toEqual(0n);
    });

    it('has access to public storage', async () => {
      await context.pxe.registerContract({
        artifact: TokenBlacklistContract.artifact,
        instance: contractInstance,
      });

      const account = initialFundedAccounts[1]; // Not the owner account.
      const wallet = await (
        await getSchnorrAccount(context.pxe, account.secret, account.signingKey, account.salt)
      ).register();
      const contract = await TokenBlacklistContract.at(contractAddress, wallet);

      await expect(contract.methods.total_supply().simulate()).resolves.toBeGreaterThan(0n);
    });

    it('pxe restores notes after registering the owner', async () => {
      await context.pxe.registerContract({
        artifact: TokenBlacklistContract.artifact,
        instance: contractInstance,
      });

      const ownerAccount = await getSchnorrAccount(context.pxe, owner.secret, owner.signingKey, owner.salt);
      await ownerAccount.register();
      const ownerWallet = await ownerAccount.getWallet();
      const contract = await TokenBlacklistContract.at(contractAddress, ownerWallet);

      // check that notes total more than 0 so that this test isn't dependent on run order
      await expect(contract.methods.balance_of_private(owner.address).simulate()).resolves.toBeGreaterThan(0n);
    });
  });

  describe('when starting Node and PXE with existing databases, but chain has advanced since they were shutdown', () => {
    let secret: Fr;
    let mintTxHash: TxHash;
    let mintAmount: bigint;
    let revealedAmount: bigint;

    // The test system is shutdown. Its state is saved to disk
    // Start a temporary node and PXE, synch it and add the contract and account to it.
    // Perform some actions with these temporary components to advance the chain
    // Then shutdown the temporary components and restart the original components
    // They should sync up from where they left off and be able to see the actions performed by the temporary node & PXE.
    beforeAll(async () => {
      const temporaryContext = await setup(0, { deployL1ContractsValues }, {});

      await temporaryContext.pxe.registerContract({
        artifact: TokenBlacklistContract.artifact,
        instance: contractInstance,
      });

      const ownerAccount = await getSchnorrAccount(temporaryContext.pxe, owner.secret, owner.signingKey, owner.salt);
      await ownerAccount.register();
      const ownerWallet = await ownerAccount.getWallet();

      const contract = await TokenBlacklistContract.at(contractAddress, ownerWallet);

      // mint some tokens with a secret we know and redeem later on a separate PXE
      secret = Fr.random();
      mintAmount = 1000n;
      const mintTxReceipt = await contract.methods
        .mint_private(mintAmount, await computeSecretHash(secret))
        .send()
        .wait();
      mintTxHash = mintTxReceipt.txHash;

      // publicly reveal that I have 1000 tokens
      revealedAmount = 1000n;
      await contract.methods.unshield(owner.address, owner.address, revealedAmount, 0).send().wait();

      // shut everything down
      await temporaryContext.teardown();
    });

    let ownerWallet: AccountWallet;
    let contract: TokenBlacklistContract;

    beforeEach(async () => {
      context = await setup(0, { dataDirectory, deployL1ContractsValues }, { dataDirectory });
      ownerWallet = await getSchnorrWallet(context.pxe, owner.address, owner.signingKey);
      contract = await TokenBlacklistContract.at(contractAddress, ownerWallet);
    });

    afterEach(async () => {
      await context.teardown();
    });

    it("restores owner's public balance", async () => {
      await expect(contract.methods.balance_of_public(owner.address).simulate()).resolves.toEqual(revealedAmount);
    });

    it('allows consuming transparent note created on another PXE', async () => {
      // this was created in the temporary PXE in `beforeAll`
      await addPendingShieldNoteToPXE(
        ownerWallet,
        contractAddress,
        mintAmount,
        await computeSecretHash(secret),
        mintTxHash,
      );

      const balanceBeforeRedeem = await contract.methods.balance_of_private(ownerWallet.getAddress()).simulate();

      await contract.methods.redeem_shield(ownerWallet.getAddress(), mintAmount, secret).send().wait();
      const balanceAfterRedeem = await contract.methods.balance_of_private(ownerWallet.getAddress()).simulate();

      expect(balanceAfterRedeem).toEqual(balanceBeforeRedeem + mintAmount);
    });
  });
});

async function addPendingShieldNoteToPXE(
  wallet: AccountWallet,
  asset: AztecAddress,
  amount: bigint,
  secretHash: Fr,
  txHash: TxHash,
) {
  // docs:start:pxe_add_note
  const note = new Note([new Fr(amount), secretHash]);
  const extendedNote = new ExtendedNote(
    note,
    wallet.getAddress(),
    asset,
    TokenBlacklistContract.storage.pending_shields.slot,
    TokenBlacklistContract.notes.TransparentNote.id,
    txHash,
  );
  await wallet.addNote(extendedNote);
  // docs:end:pxe_add_note
}<|MERGE_RESOLUTION|>--- conflicted
+++ resolved
@@ -8,14 +8,8 @@
   type TxHash,
   computeSecretHash,
 } from '@aztec/aztec.js';
-<<<<<<< HEAD
-import { type Salt } from '@aztec/aztec.js/account';
-import { type AztecAddress, type CompleteAddress, Fr, deriveSigningKey } from '@aztec/circuits.js';
+import { type AztecAddress, Fr } from '@aztec/circuits.js';
 import { type DeployL1ContractsReturnType } from '@aztec/ethereum';
-=======
-import { type AztecAddress, Fr } from '@aztec/circuits.js';
-import { type DeployL1Contracts } from '@aztec/ethereum';
->>>>>>> e6f5a09e
 // We use TokenBlacklist because we want to test the persistence of manually added notes and standard token no longer
 // implements TransparentNote shield flow.
 import { TokenBlacklistContract } from '@aztec/noir-contracts.js/TokenBlacklist';
