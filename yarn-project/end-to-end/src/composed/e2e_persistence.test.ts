import { getSchnorrAccount, getSchnorrWallet } from '@aztec/accounts/schnorr';
import { type InitialAccountData, deployFundedSchnorrAccount } from '@aztec/accounts/testing';
import { type AccountWallet, type ContractInstanceWithAddress, type TxHash, computeSecretHash } from '@aztec/aztec.js';
import { MAX_NOTE_HASHES_PER_TX } from '@aztec/constants';
<<<<<<< HEAD
import { type DeployL1ContractsReturnType } from '@aztec/ethereum';
=======
import type { DeployL1Contracts } from '@aztec/ethereum';
>>>>>>> f887efc9
import { Fr } from '@aztec/foundation/fields';
// We use TokenBlacklist because we want to test the persistence of manually added notes and standard token no longer
// implements TransparentNote shield flow.
import { TokenBlacklistContract } from '@aztec/noir-contracts.js/TokenBlacklist';
import type { AztecAddress } from '@aztec/stdlib/aztec-address';

import { jest } from '@jest/globals';
import { mkdtemp } from 'fs/promises';
import { tmpdir } from 'os';
import { join } from 'path';

import { BlacklistTokenContractTest, Role } from '../e2e_blacklist_token_contract/blacklist_token_contract_test.js';
import { type EndToEndContext, setup } from '../fixtures/utils.js';

jest.setTimeout(60_000);

describe('Aztec persistence', () => {
  /**
   * These tests check that the Aztec Node and PXE can be shutdown and restarted without losing data.
   *
   * There are five scenarios to check:
   * 1. Node and PXE are started with an existing databases
   * 2. PXE is started with an existing database and connects to a Node with an empty database
   * 3. PXE is started with an empty database and connects to a Node with an existing database
   * 4. PXE is started with an empty database and connects to a Node with an empty database
   * 5. Node and PXE are started with existing databases, but the chain has advanced since they were shutdown
   *
   * All five scenarios use the same L1 state, which is deployed in the `beforeAll` hook.
   */

  // the test contract and account deploying it
  let contractInstance: ContractInstanceWithAddress;
  let contractAddress: AztecAddress;
  let owner: InitialAccountData;

  // Data of the funded accounts that can deploy themselves.
  let initialFundedAccounts: InitialAccountData[];

  // a directory where data will be persisted by components
  // passing this through to the Node or PXE will control whether they use persisted data or not
  let dataDirectory: string;

  // state that is persisted between tests
  let deployL1ContractsValues: DeployL1ContractsReturnType;

  let context: EndToEndContext;

  // deploy L1 contracts, start initial node & PXE, deploy test contract & shutdown node and PXE
  beforeAll(async () => {
    dataDirectory = await mkdtemp(join(tmpdir(), 'aztec-node-'));

    const initialContext = await setup(0, { dataDirectory, numberOfInitialFundedAccounts: 3 }, { dataDirectory });
    deployL1ContractsValues = initialContext.deployL1ContractsValues;

    initialFundedAccounts = initialContext.initialFundedAccounts;
    owner = initialFundedAccounts[0];
    const ownerAccount = await deployFundedSchnorrAccount(initialContext.pxe, owner);
    const ownerWallet = await ownerAccount.getWallet();

    const contract = await TokenBlacklistContract.deploy(ownerWallet, ownerWallet.getAddress()).send().deployed();
    contractInstance = contract.instance;
    contractAddress = contract.address;

    await progressBlocksPastDelay(contract);

    const adminMinterRole = new Role().withAdmin().withMinter();
    await contract.methods.update_roles(ownerWallet.getAddress(), adminMinterRole.toNoirStruct()).send().wait();

    await progressBlocksPastDelay(contract);

    const secret = Fr.random();

    const mintTxReceipt = await contract.methods
      .mint_private(1000n, await computeSecretHash(secret))
      .send()
      .wait();

    await addPendingShieldNoteToPXE(
      contract,
      ownerWallet,
      1000n,
      await computeSecretHash(secret),
      mintTxReceipt.txHash,
    );

    await contract.methods.redeem_shield(owner.address, 1000n, secret).send().wait();

    await progressBlocksPastDelay(contract);

    await initialContext.teardown();
  }, 180_000);

  const progressBlocksPastDelay = async (contract: TokenBlacklistContract) => {
    for (let i = 0; i < BlacklistTokenContractTest.DELAY; ++i) {
      await contract.methods.get_roles(owner.address).send().wait();
    }
  };

  describe.each([
    [
      // ie we were shutdown and now starting back up. Initial sync should be ~instant
      'when starting Node and PXE with existing databases',
      () => setup(0, { dataDirectory, deployL1ContractsValues, initialFundedAccounts }, { dataDirectory }),
      1000,
    ],
    [
      // ie our PXE was restarted, data kept intact and now connects to a "new" Node. Initial synch will synch from scratch
      'when starting a PXE with an existing database, connected to a Node with database synched from scratch',
      () => setup(0, { deployL1ContractsValues, initialFundedAccounts }, { dataDirectory }),
      10_000,
    ],
  ])('%s', (_, contextSetup, timeout) => {
    let ownerWallet: AccountWallet;
    let contract: TokenBlacklistContract;

    beforeEach(async () => {
      context = await contextSetup();
      ownerWallet = await getSchnorrWallet(context.pxe, owner.address, owner.signingKey);
      contract = await TokenBlacklistContract.at(contractAddress, ownerWallet);
    }, timeout);

    afterEach(async () => {
      await context.teardown();
    });

    it('correctly restores private notes', async () => {
      // test for >0 instead of exact value so test isn't dependent on run order
      await expect(contract.methods.balance_of_private(ownerWallet.getAddress()).simulate()).resolves.toBeGreaterThan(
        0n,
      );
    });

    it('correctly restores public storage', async () => {
      await expect(contract.methods.total_supply().simulate()).resolves.toBeGreaterThan(0n);
    });

    it('tracks new notes for the owner', async () => {
      const balance = await contract.methods.balance_of_private(ownerWallet.getAddress()).simulate();

      const secret = Fr.random();
      const mintTxReceipt = await contract.methods
        .mint_private(1000n, await computeSecretHash(secret))
        .send()
        .wait();
      await addPendingShieldNoteToPXE(
        contract,
        ownerWallet,
        1000n,
        await computeSecretHash(secret),
        mintTxReceipt.txHash,
      );

      await contract.methods.redeem_shield(ownerWallet.getAddress(), 1000n, secret).send().wait();

      await expect(contract.methods.balance_of_private(ownerWallet.getAddress()).simulate()).resolves.toEqual(
        balance + 1000n,
      );
    });

    it('allows spending of private notes', async () => {
      const otherAccount = await deployFundedSchnorrAccount(context.pxe, initialFundedAccounts[1]);
      const otherWallet = await otherAccount.getWallet();

      const initialOwnerBalance = await contract.methods.balance_of_private(ownerWallet.getAddress()).simulate();

      await contract.methods.transfer(ownerWallet.getAddress(), otherWallet.getAddress(), 500n, 0).send().wait();

      const [ownerBalance, targetBalance] = await Promise.all([
        contract.methods.balance_of_private(ownerWallet.getAddress()).simulate(),
        contract.methods.balance_of_private(otherWallet.getAddress()).simulate(),
      ]);

      expect(ownerBalance).toEqual(initialOwnerBalance - 500n);
      expect(targetBalance).toEqual(500n);
    });
  });

  describe.each([
    [
      // ie. I'm setting up a new full node, sync from scratch and restore wallets/notes
      'when starting the Node and PXE with empty databases',
      () => setup(0, { deployL1ContractsValues, initialFundedAccounts }, {}),
      10_000,
    ],
    [
      // ie. I'm setting up a new PXE, restore wallets/notes from a Node
      'when starting a PXE with an empty database connected to a Node with an existing database',
      () => setup(0, { dataDirectory, deployL1ContractsValues, initialFundedAccounts }, {}),
      10_000,
    ],
  ])('%s', (_, contextSetup, timeout) => {
    beforeEach(async () => {
      context = await contextSetup();
    }, timeout);
    afterEach(async () => {
      await context.teardown();
    });

    it('the node has the contract', async () => {
      await expect(context.aztecNode.getContract(contractAddress)).resolves.toBeDefined();
    });

    it('pxe does not know of the deployed contract', async () => {
      const account = initialFundedAccounts[0];
      const wallet = await (
        await getSchnorrAccount(context.pxe, account.secret, account.signingKey, account.salt)
      ).register();
      await expect(TokenBlacklistContract.at(contractAddress, wallet)).rejects.toThrow(/has not been registered/);
    });

    it("pxe does not have owner's private notes", async () => {
      await context.pxe.registerContract({
        artifact: TokenBlacklistContract.artifact,
        instance: contractInstance,
      });

      const account = initialFundedAccounts[1]; // Not the owner account.
      const wallet = await (
        await getSchnorrAccount(context.pxe, account.secret, account.signingKey, account.salt)
      ).register();
      const contract = await TokenBlacklistContract.at(contractAddress, wallet);
      await expect(contract.methods.balance_of_private(owner.address).simulate()).resolves.toEqual(0n);
    });

    it('has access to public storage', async () => {
      await context.pxe.registerContract({
        artifact: TokenBlacklistContract.artifact,
        instance: contractInstance,
      });

      const account = initialFundedAccounts[1]; // Not the owner account.
      const wallet = await (
        await getSchnorrAccount(context.pxe, account.secret, account.signingKey, account.salt)
      ).register();
      const contract = await TokenBlacklistContract.at(contractAddress, wallet);

      await expect(contract.methods.total_supply().simulate()).resolves.toBeGreaterThan(0n);
    });

    it('pxe restores notes after registering the owner', async () => {
      await context.pxe.registerContract({
        artifact: TokenBlacklistContract.artifact,
        instance: contractInstance,
      });

      const ownerAccount = await getSchnorrAccount(context.pxe, owner.secret, owner.signingKey, owner.salt);
      await ownerAccount.register();
      const ownerWallet = await ownerAccount.getWallet();
      const contract = await TokenBlacklistContract.at(contractAddress, ownerWallet);

      // check that notes total more than 0 so that this test isn't dependent on run order
      await expect(contract.methods.balance_of_private(owner.address).simulate()).resolves.toBeGreaterThan(0n);
    });
  });

  describe('when starting Node and PXE with existing databases, but chain has advanced since they were shutdown', () => {
    let secret: Fr;
    let mintTxHash: TxHash;
    let mintAmount: bigint;
    let revealedAmount: bigint;

    // The test system is shutdown. Its state is saved to disk
    // Start a temporary node and PXE, synch it and add the contract and account to it.
    // Perform some actions with these temporary components to advance the chain
    // Then shutdown the temporary components and restart the original components
    // They should sync up from where they left off and be able to see the actions performed by the temporary node & PXE.
    beforeAll(async () => {
      const temporaryContext = await setup(0, { deployL1ContractsValues }, {});

      await temporaryContext.pxe.registerContract({
        artifact: TokenBlacklistContract.artifact,
        instance: contractInstance,
      });

      const ownerAccount = await getSchnorrAccount(temporaryContext.pxe, owner.secret, owner.signingKey, owner.salt);
      await ownerAccount.register();
      const ownerWallet = await ownerAccount.getWallet();

      const contract = await TokenBlacklistContract.at(contractAddress, ownerWallet);

      // mint some tokens with a secret we know and redeem later on a separate PXE
      secret = Fr.random();
      mintAmount = 1000n;
      const mintTxReceipt = await contract.methods
        .mint_private(mintAmount, await computeSecretHash(secret))
        .send()
        .wait();
      mintTxHash = mintTxReceipt.txHash;

      // publicly reveal that I have 1000 tokens
      revealedAmount = 1000n;
      await contract.methods.unshield(owner.address, owner.address, revealedAmount, 0).send().wait();

      // shut everything down
      await temporaryContext.teardown();
    });

    let ownerWallet: AccountWallet;
    let contract: TokenBlacklistContract;

    beforeEach(async () => {
      context = await setup(0, { dataDirectory, deployL1ContractsValues }, { dataDirectory });
      ownerWallet = await getSchnorrWallet(context.pxe, owner.address, owner.signingKey);
      contract = await TokenBlacklistContract.at(contractAddress, ownerWallet);
    });

    afterEach(async () => {
      await context.teardown();
    });

    it("restores owner's public balance", async () => {
      await expect(contract.methods.balance_of_public(owner.address).simulate()).resolves.toEqual(revealedAmount);
    });

    it('allows consuming transparent note created on another PXE', async () => {
      // this was created in the temporary PXE in `beforeAll`
      await addPendingShieldNoteToPXE(contract, ownerWallet, mintAmount, await computeSecretHash(secret), mintTxHash);

      const balanceBeforeRedeem = await contract.methods.balance_of_private(ownerWallet.getAddress()).simulate();

      await contract.methods.redeem_shield(ownerWallet.getAddress(), mintAmount, secret).send().wait();
      const balanceAfterRedeem = await contract.methods.balance_of_private(ownerWallet.getAddress()).simulate();

      expect(balanceAfterRedeem).toEqual(balanceBeforeRedeem + mintAmount);
    });
  });
});

function toBoundedVec(arr: Fr[], maxLen: number) {
  return { len: arr.length, storage: arr.concat(new Array(maxLen - arr.length).fill(new Fr(0))) };
}

async function addPendingShieldNoteToPXE(
  contract: TokenBlacklistContract,
  wallet: AccountWallet,
  amount: bigint,
  secretHash: Fr,
  txHash: TxHash,
) {
  // docs:start:offchain_delivery
  const txEffects = await wallet.getTxEffect(txHash);
  await contract.methods
    .deliver_transparent_note(
      contract.address,
      new Fr(amount),
      secretHash,
      txHash.hash,
      toBoundedVec(txEffects!.data.noteHashes, MAX_NOTE_HASHES_PER_TX),
      txEffects!.data.nullifiers[0],
      wallet.getAddress(),
    )
    .simulate();
  // docs:end:offchain_delivery
}<|MERGE_RESOLUTION|>--- conflicted
+++ resolved
@@ -2,11 +2,7 @@
 import { type InitialAccountData, deployFundedSchnorrAccount } from '@aztec/accounts/testing';
 import { type AccountWallet, type ContractInstanceWithAddress, type TxHash, computeSecretHash } from '@aztec/aztec.js';
 import { MAX_NOTE_HASHES_PER_TX } from '@aztec/constants';
-<<<<<<< HEAD
-import { type DeployL1ContractsReturnType } from '@aztec/ethereum';
-=======
-import type { DeployL1Contracts } from '@aztec/ethereum';
->>>>>>> f887efc9
+import type { DeployL1ContractsReturnType } from '@aztec/ethereum';
 import { Fr } from '@aztec/foundation/fields';
 // We use TokenBlacklist because we want to test the persistence of manually added notes and standard token no longer
 // implements TransparentNote shield flow.
