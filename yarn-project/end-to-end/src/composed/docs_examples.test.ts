/* eslint-disable import/no-duplicates */
// docs:start:create_account_imports
import { getSchnorrAccount } from '@aztec/accounts/schnorr';
import { getDeployedTestAccountsWallets } from '@aztec/accounts/testing';
import { Fr, GrumpkinScalar, createPXEClient } from '@aztec/aztec.js';
// docs:end:create_account_imports
// docs:start:import_contract
import { Contract } from '@aztec/aztec.js';
// docs:end:import_contract
// docs:start:import_token_contract
import { TokenContract, TokenContractArtifact } from '@aztec/noir-contracts.js/Token';

// docs:end:import_token_contract

describe('docs_examples', () => {
  it('deploys and interacts with a token contract', async () => {
    // docs:start:full_deploy
    // docs:start:define_account_vars
    const PXE_URL = process.env.PXE_URL || 'http://localhost:8080';
    const pxe = createPXEClient(PXE_URL);
    const secretKey = Fr.random();
    const signingPrivateKey = GrumpkinScalar.random();
    // docs:end:define_account_vars

    // docs:start:create_wallet
<<<<<<< HEAD
    // Use a pre-funded wallet to pay for the fees for the deployments.
    const wallet = (await getDeployedTestAccountsWallets(pxe))[0];
    const newAccount = getSchnorrAccount(pxe, secretKey, signingPrivateKey);
    await newAccount.deploy({ deployWallet: wallet }).wait();
    const newWallet = await newAccount.getWallet();
=======
    const account = await getSchnorrAccount(pxe, secretKey, signingPrivateKey);
    const wallet = await account.waitSetup();
>>>>>>> f589c90b
    // docs:end:create_wallet

    // docs:start:deploy_contract
    const deployedContract = await TokenContract.deploy(
      wallet, // wallet instance
      wallet.getAddress(), // account
      'TokenName', // constructor arg1
      'TokenSymbol', // constructor arg2
      18,
    )
      .send()
      .deployed();
    // docs:end:deploy_contract

    // docs:start:get_contract
    const contract = await Contract.at(deployedContract.address, TokenContractArtifact, wallet);
    // docs:end:get_contract
    // docs:end:full_deploy

    // docs:start:send_transaction
    const _tx = await contract.methods.mint_to_public(newWallet.getAddress(), 1).send().wait();
    // docs:end:send_transaction

    // docs:start:simulate_function
    const balance = await contract.methods.balance_of_public(newWallet.getAddress()).simulate();
    expect(balance).toEqual(1n);
    // docs:end:simulate_function
  });
});<|MERGE_RESOLUTION|>--- conflicted
+++ resolved
@@ -23,16 +23,11 @@
     // docs:end:define_account_vars
 
     // docs:start:create_wallet
-<<<<<<< HEAD
     // Use a pre-funded wallet to pay for the fees for the deployments.
     const wallet = (await getDeployedTestAccountsWallets(pxe))[0];
-    const newAccount = getSchnorrAccount(pxe, secretKey, signingPrivateKey);
+    const newAccount = await getSchnorrAccount(pxe, secretKey, signingPrivateKey);
     await newAccount.deploy({ deployWallet: wallet }).wait();
     const newWallet = await newAccount.getWallet();
-=======
-    const account = await getSchnorrAccount(pxe, secretKey, signingPrivateKey);
-    const wallet = await account.waitSetup();
->>>>>>> f589c90b
     // docs:end:create_wallet
 
     // docs:start:deploy_contract
