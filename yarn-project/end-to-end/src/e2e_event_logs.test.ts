import {
  type AccountWalletWithSecretKey,
  AztecAddress,
  type AztecNode,
  EventMetadata,
  Fr,
  L1EventPayload,
} from '@aztec/aztec.js';
import { EventSelector } from '@aztec/foundation/abi';
import { makeTuple } from '@aztec/foundation/array';
import { type Tuple } from '@aztec/foundation/serialize';
import { type ExampleEvent0, type ExampleEvent1, TestLogContract } from '@aztec/noir-contracts.js';

import { jest } from '@jest/globals';

import { ensureAccountsPubliclyDeployed, setup } from './fixtures/utils.js';

const TIMEOUT = 120_000;

describe('Logs', () => {
  let testLogContract: TestLogContract;
  jest.setTimeout(TIMEOUT);

  let wallets: AccountWalletWithSecretKey[];
  let node: AztecNode;

  let teardown: () => Promise<void>;

  beforeAll(async () => {
    ({ teardown, wallets, aztecNode: node } = await setup(2));

    await ensureAccountsPubliclyDeployed(wallets[0], wallets.slice(0, 2));

    testLogContract = await TestLogContract.deploy(wallets[0]).send().deployed();
  });

  afterAll(() => teardown());

  describe('functionality around emitting an encrypted log', () => {
    it('emits multiple events as encrypted logs and decodes them one manually', async () => {
      const preimage = makeTuple(4, Fr.random);

      const tx = await testLogContract.methods.emit_encrypted_events(wallets[1].getAddress(), preimage).send().wait();

      const txEffect = await node.getTxEffect(tx.txHash);

      const privateLogs = txEffect!.data.privateLogs;
      expect(privateLogs.length).toBe(3);

<<<<<<< HEAD
      const decryptedEvent0 = (await L1EventPayload.decryptAsIncoming(
        encryptedLogs[0],
        await wallets[0].getEncryptionSecret(),
      ))!;
=======
      const decryptedEvent0 = L1EventPayload.decryptAsIncoming(privateLogs[0], wallets[0].getEncryptionSecret())!;
>>>>>>> 89cb8d33

      expect(decryptedEvent0.contractAddress).toStrictEqual(testLogContract.address);
      expect(decryptedEvent0.eventTypeId).toStrictEqual(EventSelector.fromSignature('ExampleEvent0(Field,Field)'));

      // We decode our event into the event type
      const event0Metadata = new EventMetadata<ExampleEvent0>(TestLogContract.events.ExampleEvent0);
      const event0 = event0Metadata.decode(decryptedEvent0);

      // We check that the event was decoded correctly
      expect(event0?.value0).toStrictEqual(preimage[0].toBigInt());
      expect(event0?.value1).toStrictEqual(preimage[1].toBigInt());

<<<<<<< HEAD
      const decryptedEvent1 = (await L1EventPayload.decryptAsIncoming(
        encryptedLogs[2],
        await wallets[0].getEncryptionSecret(),
      ))!;
=======
      const decryptedEvent1 = L1EventPayload.decryptAsIncoming(privateLogs[2], wallets[0].getEncryptionSecret())!;
>>>>>>> 89cb8d33

      const event1Metadata = new EventMetadata<ExampleEvent1>(TestLogContract.events.ExampleEvent1);

      // We check our second event, which is a different type
      const event1 = event1Metadata.decode(decryptedEvent1);

      // We check that an event that does not match, is not decoded correctly due to an event type id mismatch
      const badEvent0 = event1Metadata.decode(decryptedEvent0);
      expect(badEvent0).toBe(undefined);

      expect(decryptedEvent1.contractAddress).toStrictEqual(testLogContract.address);
      expect(decryptedEvent1.eventTypeId).toStrictEqual(EventSelector.fromSignature('ExampleEvent1((Field),u8)'));

      // We expect the fields to have been populated correctly
      expect(event1?.value2).toStrictEqual(new AztecAddress(preimage[2]));
      // We get the last byte here because value3 is of type u8
      expect(event1?.value3).toStrictEqual(BigInt(preimage[3].toBuffer().subarray(31).readUint8()));

      // Again, trying to decode another event with mismatching data does not yield anything
      const badEvent1 = event0Metadata.decode(decryptedEvent1);
      expect(badEvent1).toBe(undefined);
    });

    it('emits multiple events as encrypted logs and decodes them', async () => {
      const preimages = makeTuple(5, makeTuple.bind(undefined, 4, Fr.random)) as Tuple<Tuple<Fr, 4>, 5>;

      const txs = await Promise.all(
        preimages.map(preimage =>
          testLogContract.methods.emit_encrypted_events(wallets[1].getAddress(), preimage).send().wait(),
        ),
      );
      const firstBlockNumber = Math.min(...txs.map(tx => tx.blockNumber!));
      const lastBlockNumber = Math.max(...txs.map(tx => tx.blockNumber!));
      const numBlocks = lastBlockNumber - firstBlockNumber + 1;

      // We get all the events we can decrypt with either our incoming or outgoing viewing keys

      const collectedEvent0s = await wallets[0].getEncryptedEvents<ExampleEvent0>(
        TestLogContract.events.ExampleEvent0,
        firstBlockNumber,
        numBlocks,
      );

      const collectedEvent0sWithIncoming = await wallets[0].getEncryptedEvents<ExampleEvent0>(
        TestLogContract.events.ExampleEvent0,
        firstBlockNumber,
        numBlocks,
        // This function can be called specifying the viewing public keys associated with the encrypted event.
        [wallets[0].getCompleteAddress().publicKeys.masterIncomingViewingPublicKey],
      );

      const collectedEvent0sWithOutgoing = await wallets[0].getEncryptedEvents<ExampleEvent0>(
        TestLogContract.events.ExampleEvent0,
        firstBlockNumber,
        numBlocks,
        [wallets[0].getCompleteAddress().publicKeys.masterOutgoingViewingPublicKey],
      );

      const collectedEvent1s = await wallets[0].getEncryptedEvents<ExampleEvent1>(
        TestLogContract.events.ExampleEvent1,
        firstBlockNumber,
        numBlocks,
        [wallets[0].getCompleteAddress().publicKeys.masterIncomingViewingPublicKey],
      );

      expect(collectedEvent0sWithIncoming.length).toBe(5);
      expect(collectedEvent0sWithOutgoing.length).toBe(5);
      expect(collectedEvent0s.length).toBe(10);
      expect(collectedEvent1s.length).toBe(5);

      const emptyEvent1s = await wallets[0].getEncryptedEvents<ExampleEvent1>(
        TestLogContract.events.ExampleEvent1,
        firstBlockNumber,
        numBlocks,
        [wallets[0].getCompleteAddress().publicKeys.masterOutgoingViewingPublicKey],
      );

      expect(emptyEvent1s.length).toBe(0);

      const exampleEvent0Sort = (a: ExampleEvent0, b: ExampleEvent0) => (a.value0 > b.value0 ? 1 : -1);
      expect(collectedEvent0sWithIncoming.sort(exampleEvent0Sort)).toStrictEqual(
        preimages
          .map(preimage => ({ value0: preimage[0].toBigInt(), value1: preimage[1].toBigInt() }))
          .sort(exampleEvent0Sort),
      );

      expect(collectedEvent0sWithOutgoing.sort(exampleEvent0Sort)).toStrictEqual(
        preimages
          .map(preimage => ({ value0: preimage[0].toBigInt(), value1: preimage[1].toBigInt() }))
          .sort(exampleEvent0Sort),
      );

      expect([...collectedEvent0sWithIncoming, ...collectedEvent0sWithOutgoing].sort(exampleEvent0Sort)).toStrictEqual(
        collectedEvent0s.sort(exampleEvent0Sort),
      );

      const exampleEvent1Sort = (a: ExampleEvent1, b: ExampleEvent1) => (a.value2 > b.value2 ? 1 : -1);
      expect(collectedEvent1s.sort(exampleEvent1Sort)).toStrictEqual(
        preimages
          .map(preimage => ({
            value2: new AztecAddress(preimage[2]),
            // We get the last byte here because value3 is of type u8
            value3: BigInt(preimage[3].toBuffer().subarray(31).readUint8()),
          }))
          .sort(exampleEvent1Sort),
      );
    });

    it('emits multiple events as unencrypted logs and decodes them', async () => {
      const preimage = makeTuple(5, makeTuple.bind(undefined, 4, Fr.random)) as Tuple<Tuple<Fr, 4>, 5>;

      let i = 0;
      const firstTx = await testLogContract.methods.emit_unencrypted_events(preimage[i]).send().wait();
      await Promise.all(
        [...new Array(3)].map(() => testLogContract.methods.emit_unencrypted_events(preimage[++i]).send().wait()),
      );
      const lastTx = await testLogContract.methods.emit_unencrypted_events(preimage[++i]).send().wait();

      const collectedEvent0s = await wallets[0].getUnencryptedEvents<ExampleEvent0>(
        TestLogContract.events.ExampleEvent0,
        firstTx.blockNumber!,
        lastTx.blockNumber! - firstTx.blockNumber! + 1,
      );

      const collectedEvent1s = await wallets[0].getUnencryptedEvents<ExampleEvent1>(
        TestLogContract.events.ExampleEvent1,
        firstTx.blockNumber!,
        lastTx.blockNumber! - firstTx.blockNumber! + 1,
      );

      expect(collectedEvent0s.length).toBe(5);
      expect(collectedEvent1s.length).toBe(5);

      const exampleEvent0Sort = (a: ExampleEvent0, b: ExampleEvent0) => (a.value0 > b.value0 ? 1 : -1);
      expect(collectedEvent0s.sort(exampleEvent0Sort)).toStrictEqual(
        preimage
          .map(preimage => ({ value0: preimage[0].toBigInt(), value1: preimage[1].toBigInt() }))
          .sort(exampleEvent0Sort),
      );

      const exampleEvent1Sort = (a: ExampleEvent1, b: ExampleEvent1) => (a.value2 > b.value2 ? 1 : -1);
      expect(collectedEvent1s.sort(exampleEvent1Sort)).toStrictEqual(
        preimage
          .map(preimage => ({
            value2: new AztecAddress(preimage[2]),
            // We get the last byte here because value3 is of type u8
            value3: BigInt(preimage[3].toBuffer().subarray(31).readUint8()),
          }))
          .sort(exampleEvent1Sort),
      );
    });
  });
});<|MERGE_RESOLUTION|>--- conflicted
+++ resolved
@@ -47,14 +47,7 @@
       const privateLogs = txEffect!.data.privateLogs;
       expect(privateLogs.length).toBe(3);
 
-<<<<<<< HEAD
-      const decryptedEvent0 = (await L1EventPayload.decryptAsIncoming(
-        encryptedLogs[0],
-        await wallets[0].getEncryptionSecret(),
-      ))!;
-=======
       const decryptedEvent0 = L1EventPayload.decryptAsIncoming(privateLogs[0], wallets[0].getEncryptionSecret())!;
->>>>>>> 89cb8d33
 
       expect(decryptedEvent0.contractAddress).toStrictEqual(testLogContract.address);
       expect(decryptedEvent0.eventTypeId).toStrictEqual(EventSelector.fromSignature('ExampleEvent0(Field,Field)'));
@@ -67,14 +60,7 @@
       expect(event0?.value0).toStrictEqual(preimage[0].toBigInt());
       expect(event0?.value1).toStrictEqual(preimage[1].toBigInt());
 
-<<<<<<< HEAD
-      const decryptedEvent1 = (await L1EventPayload.decryptAsIncoming(
-        encryptedLogs[2],
-        await wallets[0].getEncryptionSecret(),
-      ))!;
-=======
       const decryptedEvent1 = L1EventPayload.decryptAsIncoming(privateLogs[2], wallets[0].getEncryptionSecret())!;
->>>>>>> 89cb8d33
 
       const event1Metadata = new EventMetadata<ExampleEvent1>(TestLogContract.events.ExampleEvent1);
 
