--- conflicted
+++ resolved
@@ -1,11 +1,6 @@
-<<<<<<< HEAD
-import { type AztecAddress, Fr } from '@aztec/circuits.js';
+import { type AztecAddress } from '@aztec/circuits.js/aztec-address';
 import type { L1ContractAddresses, ViemPublicClient, ViemWalletClient } from '@aztec/ethereum';
-=======
-import { type AztecAddress } from '@aztec/circuits.js/aztec-address';
-import { type L1ContractAddresses } from '@aztec/ethereum';
 import { Fr } from '@aztec/foundation/fields';
->>>>>>> f7a8f6be
 import { InboxAbi } from '@aztec/l1-artifacts';
 
 import { expect } from '@jest/globals';
