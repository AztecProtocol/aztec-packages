--- conflicted
+++ resolved
@@ -29,11 +29,7 @@
 import { AnvilTestWatcher, CheatCodes } from '@aztec/aztec.js/testing';
 import { createBlobSinkClient } from '@aztec/blob-sink/client';
 import { type BlobSinkServer, createBlobSinkServer } from '@aztec/blob-sink/server';
-<<<<<<< HEAD
-import { FEE_JUICE_INITIAL_MINT, GENESIS_ARCHIVE_ROOT, SPONSORED_FPC_SALT } from '@aztec/constants';
-=======
-import { GENESIS_ARCHIVE_ROOT, GENESIS_BLOCK_HASH, SPONSORED_FPC_SALT } from '@aztec/constants';
->>>>>>> 057eb8a1
+import { GENESIS_ARCHIVE_ROOT, SPONSORED_FPC_SALT } from '@aztec/constants';
 import { DefaultMultiCallEntrypoint } from '@aztec/entrypoints/multicall';
 import {
   type DeployL1ContractsArgs,
@@ -371,64 +367,6 @@
       config.dataDirectory = directoryToCleanup;
     }
 
-<<<<<<< HEAD
-    const res = await startAnvil({ l1BlockTime: opts.ethereumSlotDuration });
-    anvil = res.anvil;
-    config.l1RpcUrls = [res.rpcUrl];
-  }
-
-  // Enable logging metrics to a local file named after the test suite
-  if (isMetricsLoggingRequested()) {
-    const filename = path.join('log', getJobName() + '.jsonl');
-    logger.info(`Logging metrics to ${filename}`);
-    setupMetricsLogger(filename);
-  }
-
-  const ethCheatCodes = new EthCheatCodesWithState(config.l1RpcUrls);
-
-  if (opts.stateLoad) {
-    await ethCheatCodes.loadChainState(opts.stateLoad);
-  }
-
-  if (opts.l1StartTime) {
-    await ethCheatCodes.warp(opts.l1StartTime);
-  }
-
-  let publisherPrivKey = undefined;
-  let publisherHdAccount = undefined;
-
-  if (config.publisherPrivateKey && config.publisherPrivateKey != NULL_KEY) {
-    publisherHdAccount = privateKeyToAccount(config.publisherPrivateKey);
-  } else if (!MNEMONIC) {
-    throw new Error(`Mnemonic not provided and no publisher private key`);
-  } else {
-    publisherHdAccount = mnemonicToAccount(MNEMONIC, { addressIndex: 0 });
-    const publisherPrivKeyRaw = publisherHdAccount.getHdKey().privateKey;
-    publisherPrivKey = publisherPrivKeyRaw === null ? null : Buffer.from(publisherPrivKeyRaw);
-    config.publisherPrivateKey = `0x${publisherPrivKey!.toString('hex')}`;
-  }
-
-  // Made as separate values such that keys can change, but for test they will be the same.
-  config.validatorPrivateKey = config.publisherPrivateKey;
-
-  if (PXE_URL) {
-    // we are setting up against a remote environment, l1 contracts are assumed to already be deployed
-    return await setupWithRemoteEnvironment(publisherHdAccount!, config, logger, numberOfAccounts);
-  }
-
-  const initialFundedAccounts =
-    opts.initialFundedAccounts ??
-    (await generateSchnorrAccounts(opts.numberOfInitialFundedAccounts ?? numberOfAccounts));
-  const { genesisArchiveRoot, prefilledPublicData } = await getGenesisValues(
-    initialFundedAccounts.map(a => a.address),
-    opts.initialAccountFeeJuice,
-    opts.genesisPublicData,
-  );
-
-  const deployL1ContractsValues =
-    opts.deployL1ContractsValues ??
-    (await setupL1Contracts(config.l1RpcUrls, publisherHdAccount!, logger, { ...opts, genesisArchiveRoot }, chain));
-=======
     if (!config.l1RpcUrls?.length) {
       if (!isAnvilTestChain(chain.id)) {
         throw new Error(`No ETHEREUM_HOSTS set but non anvil chain requested`);
@@ -438,7 +376,6 @@
           `PXE_URL provided but no ETHEREUM_HOSTS set. Refusing to run, please set both variables so tests can deploy L1 contracts to the same Anvil instance`,
         );
       }
->>>>>>> 057eb8a1
 
       const res = await startAnvil({ l1BlockTime: opts.ethereumSlotDuration });
       anvil = res.anvil;
@@ -487,7 +424,7 @@
     const initialFundedAccounts =
       opts.initialFundedAccounts ??
       (await generateSchnorrAccounts(opts.numberOfInitialFundedAccounts ?? numberOfAccounts));
-    const { genesisBlockHash, genesisArchiveRoot, prefilledPublicData, fundingNeeded } = await getGenesisValues(
+    const { genesisArchiveRoot, prefilledPublicData, fundingNeeded } = await getGenesisValues(
       initialFundedAccounts.map(a => a.address),
       opts.initialAccountFeeJuice,
       opts.genesisPublicData,
@@ -499,7 +436,7 @@
         config.l1RpcUrls,
         publisherHdAccount!,
         logger,
-        { ...opts, genesisArchiveRoot, genesisBlockHash, feeJuicePortalInitialBalance: fundingNeeded },
+        { ...opts, genesisArchiveRoot, feeJuicePortalInitialBalance: fundingNeeded },
         chain,
       ));
 
