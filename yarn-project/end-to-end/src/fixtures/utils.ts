import { AztecNodeConfig, AztecNodeService, getConfigEnvVars } from '@aztec/aztec-node';
import {
  AccountWalletWithPrivateKey,
  CheatCodes,
  CompleteAddress,
  DebugLogger,
  EthCheatCodes,
  SentTx,
  createAccounts,
  createDebugLogger,
  createPXEClient,
  getSandboxAccountsWallets,
} from '@aztec/aztec.js';
import { DeployL1Contracts, L1ContractArtifactsForDeployment, deployL1Contracts } from '@aztec/ethereum';
import { retryUntil } from '@aztec/foundation/retry';
import {
  ContractDeploymentEmitterAbi,
  ContractDeploymentEmitterBytecode,
  DecoderHelperAbi,
  DecoderHelperBytecode,
  InboxAbi,
  InboxBytecode,
  OutboxAbi,
  OutboxBytecode,
  RegistryAbi,
  RegistryBytecode,
  RollupAbi,
  RollupBytecode,
} from '@aztec/l1-artifacts';
import { PXEService, createPXEService, getPXEServiceConfig } from '@aztec/pxe';
<<<<<<< HEAD
import { SequencerClient } from '@aztec/sequencer-client';
import { AztecNode, L2BlockL2Logs, LogType, PXE, TxStatus, createAztecNodeRpcClient } from '@aztec/types';
=======
import { AztecNode, L2BlockL2Logs, LogType, PXE, createAztecNodeRpcClient } from '@aztec/types';
>>>>>>> 70b0f171

import * as path from 'path';
import {
  Account,
  Chain,
  HDAccount,
  HttpTransport,
  PrivateKeyAccount,
  createPublicClient,
  createWalletClient,
  http,
} from 'viem';
import { mnemonicToAccount } from 'viem/accounts';

import { MNEMONIC, localAnvil } from './fixtures.js';
import { isMetricsLoggingRequested, setupMetricsLogger } from './logging.js';

export { deployAndInitializeTokenAndBridgeContracts } from '../shared/cross_chain_test_harness.js';

const { PXE_URL = '', AZTEC_NODE_URL = '' } = process.env;

const getAztecNodeUrl = () => {
  if (AZTEC_NODE_URL) return AZTEC_NODE_URL;

  // If AZTEC_NODE_URL is not set, we assume that the PXE is running on the same host as the Aztec Node and use the default port
  const url = new URL(PXE_URL);
  url.port = '8079';
  return url.toString();
};

export const waitForPXE = async (pxe: PXE, logger: DebugLogger) => {
  await retryUntil(async () => {
    try {
      logger('Attempting to contact PXE...');
      await pxe.getNodeInfo();
      return true;
    } catch (error) {
      logger('Failed to contact PXE!');
    }
    return undefined;
  }, 'RPC Get Node Info');
};

export const setupL1Contracts = async (
  l1RpcUrl: string,
  account: HDAccount | PrivateKeyAccount,
  logger: DebugLogger,
  deployDecoderHelper = false,
) => {
  const l1Artifacts: L1ContractArtifactsForDeployment = {
    contractDeploymentEmitter: {
      contractAbi: ContractDeploymentEmitterAbi,
      contractBytecode: ContractDeploymentEmitterBytecode,
    },
    registry: {
      contractAbi: RegistryAbi,
      contractBytecode: RegistryBytecode,
    },
    inbox: {
      contractAbi: InboxAbi,
      contractBytecode: InboxBytecode,
    },
    outbox: {
      contractAbi: OutboxAbi,
      contractBytecode: OutboxBytecode,
    },
    rollup: {
      contractAbi: RollupAbi,
      contractBytecode: RollupBytecode,
    },
  };
  if (deployDecoderHelper) {
    l1Artifacts.decoderHelper = {
      contractAbi: DecoderHelperAbi,
      contractBytecode: DecoderHelperBytecode,
    };
  }
  return await deployL1Contracts(l1RpcUrl, account, localAnvil, logger, l1Artifacts);
};

/**
 * Sets up Private eXecution Environment (PXE).
 * @param numberOfAccounts - The number of new accounts to be created once the PXE is initiated.
 * @param aztecNode - An instance of Aztec Node.
 * @param firstPrivKey - The private key of the first account to be created.
 * @param logger - The logger to be used.
 * @param useLogSuffix - Whether to add a randomly generated suffix to the PXE debug logs.
 * @returns Private eXecution Environment (PXE), accounts, wallets and logger.
 */
export async function setupPXEService(
  numberOfAccounts: number,
  aztecNode: AztecNode,
  logger = getLogger(),
  useLogSuffix = false,
): Promise<{
  /**
   * The PXE instance.
   */
  pxe: PXE;
  /**
   * The accounts created by the PXE.
   */
  accounts: CompleteAddress[];
  /**
   * The wallets to be used.
   */
  wallets: AccountWalletWithPrivateKey[];
  /**
   * Logger instance named as the current test.
   */
  logger: DebugLogger;
}> {
  const pxeServiceConfig = getPXEServiceConfig();
  const pxe = await createPXEService(aztecNode, pxeServiceConfig, {}, useLogSuffix);

  const wallets = await createAccounts(pxe, numberOfAccounts);

  return {
    pxe,
    accounts: await pxe.getRegisteredAccounts(),
    wallets,
    logger,
  };
}

/**
 * Function to setup the test against a running sandbox.
 * @param account - The account for use in create viem wallets.
 * @param config - The aztec Node Configuration
 * @param logger - The logger to be used
 * @returns Private eXecution Environment (PXE) client, viem wallets, contract addresses etc.
 */
async function setupWithSandbox(account: Account, config: AztecNodeConfig, logger: DebugLogger) {
  // we are setting up against the sandbox, l1 contracts are already deployed
  const aztecNodeUrl = getAztecNodeUrl();
  logger(`Creating Aztec Node client to remote host ${aztecNodeUrl}`);
  const aztecNode = createAztecNodeRpcClient(aztecNodeUrl);
  logger(`Creating PXE client to remote host ${PXE_URL}`);
  const pxeClient = createPXEClient(PXE_URL);
  await waitForPXE(pxeClient, logger);
  logger('JSON RPC client connected to PXE');
  logger(`Retrieving contract addresses from ${PXE_URL}`);
  const l1Contracts = (await pxeClient.getNodeInfo()).l1ContractAddresses;
  logger('PXE created, constructing wallets from initial sandbox accounts...');
  const wallets = await getSandboxAccountsWallets(pxeClient);

  const walletClient = createWalletClient<HttpTransport, Chain, HDAccount>({
    account,
    chain: localAnvil,
    transport: http(config.rpcUrl),
  });
  const publicClient = createPublicClient({
    chain: localAnvil,
    transport: http(config.rpcUrl),
  });
  const deployL1ContractsValues: DeployL1Contracts = {
    l1ContractAddresses: l1Contracts,
    walletClient,
    publicClient,
  };
  const cheatCodes = await CheatCodes.create(config.rpcUrl, pxeClient!);
  const teardown = () => Promise.resolve();
  return {
    aztecNode,
    sequencer: undefined,
    pxe: pxeClient,
    deployL1ContractsValues,
    accounts: await pxeClient!.getRegisteredAccounts(),
    config,
    wallet: wallets[0],
    wallets,
    logger,
    cheatCodes,
    teardown,
  };
}

/** Options for the e2e tests setup */
type SetupOptions = { /** State load */ stateLoad?: string } & Partial<AztecNodeConfig>;

/** Context for an end-to-end test as returned by the `setup` function */
export type EndToEndContext = {
  /** The Aztec Node service or client a connected to it. */
  aztecNode: AztecNode | undefined;
  /** A client to the sequencer service */
  sequencer: SequencerClient | undefined;
  /** The Private eXecution Environment (PXE). */
  pxe: PXE;
  /** Return values from deployL1Contracts function. */
  deployL1ContractsValues: DeployL1Contracts;
  /** The accounts created by the PXE. */
  accounts: CompleteAddress[];
  /** The Aztec Node configuration. */
  config: AztecNodeConfig;
  /** The first wallet to be used. */
  wallet: AccountWalletWithPrivateKey;
  /** The wallets to be used. */
  wallets: AccountWalletWithPrivateKey[];
  /** Logger instance named as the current test. */
  logger: DebugLogger;
  /** The cheat codes. */
  cheatCodes: CheatCodes;
  /** Function to stop the started services. */
  teardown: () => Promise<void>;
};

/**
 * Sets up the environment for the end-to-end tests.
 * @param numberOfAccounts - The number of new accounts to be created once the PXE is initiated.
 * @param opts - Options to pass to the node initialization and to the setup script.
 */
export async function setup(numberOfAccounts = 1, opts: SetupOptions = {}): Promise<EndToEndContext> {
  const config = { ...getConfigEnvVars(), ...opts };

  // Enable logging metrics to a local file named after the test suite
  if (isMetricsLoggingRequested()) {
    const filename = path.join('log', getJobName() + '.jsonl');
    setupMetricsLogger(filename);
  }

  if (opts.stateLoad) {
    const ethCheatCodes = new EthCheatCodes(config.rpcUrl);
    await ethCheatCodes.loadChainState(opts.stateLoad);
  }

  const logger = getLogger();
  const hdAccount = mnemonicToAccount(MNEMONIC);

  if (PXE_URL) {
    // we are setting up against the sandbox, l1 contracts are already deployed
    return await setupWithSandbox(hdAccount, config, logger);
  }

  const deployL1ContractsValues = await setupL1Contracts(config.rpcUrl, hdAccount, logger);
  const privKeyRaw = hdAccount.getHdKey().privateKey;
  const publisherPrivKey = privKeyRaw === null ? null : Buffer.from(privKeyRaw);

  config.publisherPrivateKey = `0x${publisherPrivKey!.toString('hex')}`;
  config.l1Contracts.rollupAddress = deployL1ContractsValues.l1ContractAddresses.rollupAddress;
  config.l1Contracts.registryAddress = deployL1ContractsValues.l1ContractAddresses.registryAddress;
  config.l1Contracts.contractDeploymentEmitterAddress =
    deployL1ContractsValues.l1ContractAddresses.contractDeploymentEmitterAddress;
  config.l1Contracts.inboxAddress = deployL1ContractsValues.l1ContractAddresses.inboxAddress;
  config.l1Contracts.outboxAddress = deployL1ContractsValues.l1ContractAddresses.outboxAddress;

  logger('Creating and synching an aztec node...');
  const aztecNode = await AztecNodeService.createAndSync(config);
  const sequencer = aztecNode.getSequencer();

  const { pxe, accounts, wallets } = await setupPXEService(numberOfAccounts, aztecNode!, logger);

  const cheatCodes = await CheatCodes.create(config.rpcUrl, pxe!);

  const teardown = async () => {
    if (aztecNode instanceof AztecNodeService) await aztecNode?.stop();
    if (pxe instanceof PXEService) await pxe?.stop();
  };

  return {
    aztecNode,
    pxe,
    deployL1ContractsValues,
    accounts,
    config,
    wallet: wallets[0],
    wallets,
    logger,
    cheatCodes,
    sequencer,
    teardown,
  };
}

/**
 * Sets the timestamp of the next block.
 * @param rpcUrl - rpc url of the blockchain instance to connect to
 * @param timestamp - the timestamp for the next block
 */
export async function setNextBlockTimestamp(rpcUrl: string, timestamp: number) {
  const params = `[${timestamp}]`;
  await fetch(rpcUrl, {
    body: `{"jsonrpc":"2.0", "method": "evm_setNextBlockTimestamp", "params": ${params}, "id": 1}`,
    method: 'POST',
    headers: { 'Content-Type': 'application/json' },
  });
}

/** Returns the job name for the current test. */
function getJobName() {
  return process.env.JOB_NAME ?? expect.getState().currentTestName?.split(' ')[0].replaceAll('/', '_') ?? 'unknown';
}

/**
 * Returns a logger instance for the current test.
 * @returns a logger instance for the current test.
 */
export function getLogger() {
  const describeBlockName = expect.getState().currentTestName?.split(' ')[0].replaceAll('/', ':');
  return createDebugLogger('aztec:' + describeBlockName);
}

// docs:start:delay
/**
 * Sleep for a given number of milliseconds.
 * @param ms - the number of milliseconds to sleep for
 */
export function delay(ms: number): Promise<void> {
  return new Promise<void>(resolve => setTimeout(resolve, ms));
}
// docs:end:delay

/**
 * Checks the number of encrypted logs in the last block is as expected.
 * @param aztecNode - The instance of aztec node for retrieving the logs.
 * @param numEncryptedLogs - The number of expected logs.
 */
export const expectsNumOfEncryptedLogsInTheLastBlockToBe = async (
  aztecNode: AztecNode | undefined,
  numEncryptedLogs: number,
) => {
  if (!aztecNode) {
    // An api for retrieving encrypted logs does not exist on the PXE Service so we have to use the node
    // This means we can't perform this check if there is no node
    return;
  }
  const l2BlockNum = await aztecNode.getBlockNumber();
  const encryptedLogs = await aztecNode.getLogs(l2BlockNum, 1, LogType.ENCRYPTED);
  const unrolledLogs = L2BlockL2Logs.unrollLogs(encryptedLogs);
  expect(unrolledLogs.length).toBe(numEncryptedLogs);
};

/**
 * Checks that the last block contains the given expected unencrypted log messages.
 * @param tx - An instance of SentTx for which to retrieve the logs.
 * @param logMessages - The set of expected log messages.
 */
export const expectUnencryptedLogsInTxToBe = async (tx: SentTx, logMessages: string[]) => {
  const unencryptedLogs = (await tx.getUnencryptedLogs()).logs;
  const asciiLogs = unencryptedLogs.map(extendedLog => extendedLog.log.data.toString('ascii'));

  expect(asciiLogs).toStrictEqual(logMessages);
};

/**
 * Checks that the last block contains the given expected unencrypted log messages.
 * @param pxe - An instance of PXE for retrieving the logs.
 * @param logMessages - The set of expected log messages.
 */
export const expectUnencryptedLogsFromLastBlockToBe = async (pxe: PXE, logMessages: string[]) => {
  // docs:start:get_logs
  // Get the unencrypted logs from the last block
  const fromBlock = await pxe.getBlockNumber();
  const logFilter = {
    fromBlock,
    toBlock: fromBlock + 1,
  };
  const unencryptedLogs = (await pxe.getUnencryptedLogs(logFilter)).logs;
  // docs:end:get_logs
  const asciiLogs = unencryptedLogs.map(extendedLog => extendedLog.log.data.toString('ascii'));

  expect(asciiLogs).toStrictEqual(logMessages);
};<|MERGE_RESOLUTION|>--- conflicted
+++ resolved
@@ -28,12 +28,8 @@
   RollupBytecode,
 } from '@aztec/l1-artifacts';
 import { PXEService, createPXEService, getPXEServiceConfig } from '@aztec/pxe';
-<<<<<<< HEAD
 import { SequencerClient } from '@aztec/sequencer-client';
-import { AztecNode, L2BlockL2Logs, LogType, PXE, TxStatus, createAztecNodeRpcClient } from '@aztec/types';
-=======
 import { AztecNode, L2BlockL2Logs, LogType, PXE, createAztecNodeRpcClient } from '@aztec/types';
->>>>>>> 70b0f171
 
 import * as path from 'path';
 import {
