--- conflicted
+++ resolved
@@ -19,11 +19,8 @@
   createDebugLogger,
   createPXEClient,
   deployL1Contracts,
-<<<<<<< HEAD
   generatePublicKey,
   getSchnorrAccount,
-=======
->>>>>>> 362f4d8b
   retryUntil,
 } from '@aztec/aztec.js';
 import {
