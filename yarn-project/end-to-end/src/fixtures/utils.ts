import { SchnorrAccountContractArtifact } from '@aztec/accounts/schnorr';
import { createAccounts, getDeployedTestAccountsWallets } from '@aztec/accounts/testing';
import { type AztecNodeConfig, AztecNodeService, getConfigEnvVars } from '@aztec/aztec-node';
import {
  type AccountWalletWithSecretKey,
  AnvilTestWatcher,
  type AztecAddress,
  type AztecNode,
  BatchCall,
  CheatCodes,
  type ContractMethod,
  type DebugLogger,
  type DeployL1Contracts,
  EncryptedNoteL2BlockL2Logs,
  EthCheatCodes,
  LogType,
  NoFeePaymentMethod,
  type PXE,
  type SentTx,
  SignerlessWallet,
  type Wallet,
  createAztecNodeClient,
  createDebugLogger,
  createPXEClient,
  deployL1Contracts,
  makeFetch,
  waitForPXE,
} from '@aztec/aztec.js';
import { deployInstance, registerContractClass } from '@aztec/aztec.js/deployment';
import { DefaultMultiCallEntrypoint } from '@aztec/aztec.js/entrypoint';
import { type BBNativePrivateKernelProver } from '@aztec/bb-prover';
import { type EthAddress, GasSettings, getContractClassFromArtifact } from '@aztec/circuits.js';
import { NULL_KEY, getL1ContractsConfigEnvVars, isAnvilTestChain, l1Artifacts } from '@aztec/ethereum';
import { makeBackoff, retry, retryUntil } from '@aztec/foundation/retry';
import { FeeJuiceContract } from '@aztec/noir-contracts.js/FeeJuice';
import { getVKTreeRoot } from '@aztec/noir-protocol-circuits-types';
import { ProtocolContractAddress, protocolContractTreeRoot } from '@aztec/protocol-contracts';
import { PXEService, type PXEServiceConfig, createPXEService, getPXEServiceConfig } from '@aztec/pxe';
import { type SequencerClient } from '@aztec/sequencer-client';
import { createAndStartTelemetryClient, getConfigEnvVars as getTelemetryConfig } from '@aztec/telemetry-client/start';

import { type Anvil, createAnvil } from '@viem/anvil';
import getPort from 'get-port';
import * as path from 'path';
import {
  type Account,
  type Chain,
  type HDAccount,
  type HttpTransport,
  type PrivateKeyAccount,
  createPublicClient,
  createWalletClient,
  getContract,
  http,
} from 'viem';
import { mnemonicToAccount, privateKeyToAccount } from 'viem/accounts';
import { foundry } from 'viem/chains';

import { MNEMONIC } from './fixtures.js';
import { getACVMConfig } from './get_acvm_config.js';
import { getBBConfig } from './get_bb_config.js';
import { isMetricsLoggingRequested, setupMetricsLogger } from './logging.js';

export { deployAndInitializeTokenAndBridgeContracts } from '../shared/cross_chain_test_harness.js';

const { PXE_URL = '' } = process.env;

const telemetryPromise = createAndStartTelemetryClient(getTelemetryConfig());
if (typeof afterAll === 'function') {
  afterAll(async () => {
    const client = await telemetryPromise;
    await client.stop();
  });
}

const getAztecUrl = () => {
  return PXE_URL;
};

export const getPrivateKeyFromIndex = (index: number): Buffer | null => {
  const hdAccount = mnemonicToAccount(MNEMONIC, { addressIndex: index });
  const privKeyRaw = hdAccount.getHdKey().privateKey;
  return privKeyRaw === null ? null : Buffer.from(privKeyRaw);
};

export const setupL1Contracts = async (
  l1RpcUrl: string,
  account: HDAccount | PrivateKeyAccount,
  logger: DebugLogger,
  args: {
    salt?: number;
    initialValidators?: EthAddress[];
    assumeProvenThrough?: number;
  } = {
    assumeProvenThrough: Number.MAX_SAFE_INTEGER,
  },
  chain: Chain = foundry,
) => {
  const l1Data = await deployL1Contracts(l1RpcUrl, account, chain, logger, {
    l2FeeJuiceAddress: ProtocolContractAddress.FeeJuice,
    vkTreeRoot: getVKTreeRoot(),
    protocolContractTreeRoot,
    salt: args.salt,
    initialValidators: args.initialValidators,
    assumeProvenThrough: args.assumeProvenThrough,
<<<<<<< HEAD
    realChain: false,
=======
    ...getL1ContractsConfigEnvVars(),
>>>>>>> 5299f5f8
  });

  return l1Data;
};

/**
 * Sets up Private eXecution Environment (PXE).
 * @param aztecNode - An instance of Aztec Node.
 * @param opts - Partial configuration for the PXE service.
 * @param firstPrivKey - The private key of the first account to be created.
 * @param logger - The logger to be used.
 * @param useLogSuffix - Whether to add a randomly generated suffix to the PXE debug logs.
 * @param proofCreator - An optional proof creator to use
 * @returns Private eXecution Environment (PXE), accounts, wallets and logger.
 */
export async function setupPXEService(
  aztecNode: AztecNode,
  opts: Partial<PXEServiceConfig> = {},
  logger = getLogger(),
  useLogSuffix = false,
  proofCreator?: BBNativePrivateKernelProver,
): Promise<{
  /**
   * The PXE instance.
   */
  pxe: PXEService;
  /**
   * Logger instance named as the current test.
   */
  logger: DebugLogger;
  /**
   * Teardown function
   */
  teardown: () => Promise<void>;
}> {
  const pxeServiceConfig = { ...getPXEServiceConfig(), ...opts };
  const pxe = await createPXEService(aztecNode, pxeServiceConfig, useLogSuffix, proofCreator);

  const teardown = async () => {
    await pxe.stop();
  };

  return {
    pxe,
    logger,
    teardown,
  };
}

/**
 * Function to setup the test against a remote deployment. It is assumed that L1 contract are already deployed
 * @param account - The account for use in create viem wallets.
 * @param config - The aztec Node Configuration
 * @param logger - The logger to be used
 * @param numberOfAccounts - The number of new accounts to be created once the PXE is initiated.
 * (will create extra accounts if the environment doesn't already have enough accounts)
 * @returns Private eXecution Environment (PXE) client, viem wallets, contract addresses etc.
 */
async function setupWithRemoteEnvironment(
  account: Account,
  config: AztecNodeConfig,
  logger: DebugLogger,
  numberOfAccounts: number,
) {
  // we are setting up against a remote environment, l1 contracts are already deployed
  const aztecNodeUrl = getAztecUrl();
  logger.verbose(`Creating Aztec Node client to remote host ${aztecNodeUrl}`);
  const aztecNode = createAztecNodeClient(aztecNodeUrl);
  logger.verbose(`Creating PXE client to remote host ${PXE_URL}`);
  const pxeClient = createPXEClient(PXE_URL, makeFetch([1, 2, 3], true));
  await waitForPXE(pxeClient, logger);
  logger.verbose('JSON RPC client connected to PXE');
  logger.verbose(`Retrieving contract addresses from ${PXE_URL}`);
  const l1Contracts = (await pxeClient.getNodeInfo()).l1ContractAddresses;

  const walletClient = createWalletClient<HttpTransport, Chain, HDAccount>({
    account,
    chain: foundry,
    transport: http(config.l1RpcUrl),
  });
  const publicClient = createPublicClient({
    chain: foundry,
    transport: http(config.l1RpcUrl),
  });
  const deployL1ContractsValues: DeployL1Contracts = {
    l1ContractAddresses: l1Contracts,
    walletClient,
    publicClient,
  };
  const cheatCodes = await CheatCodes.create(config.l1RpcUrl, pxeClient!);
  const teardown = () => Promise.resolve();

  const { l1ChainId: chainId, protocolVersion } = await pxeClient.getNodeInfo();
  await setupCanonicalFeeJuice(
    new SignerlessWallet(pxeClient, new DefaultMultiCallEntrypoint(chainId, protocolVersion)),
  );

  logger.verbose('Constructing available wallets from already registered accounts...');
  const wallets = await getDeployedTestAccountsWallets(pxeClient);

  if (wallets.length < numberOfAccounts) {
    const numNewAccounts = numberOfAccounts - wallets.length;
    logger.verbose(`Deploying ${numNewAccounts} accounts...`);
    wallets.push(...(await createAccounts(pxeClient, numNewAccounts)));
  }

  return {
    aztecNode,
    sequencer: undefined,
    prover: undefined,
    pxe: pxeClient,
    deployL1ContractsValues,
    accounts: await pxeClient!.getRegisteredAccounts(),
    config,
    wallet: wallets[0],
    wallets,
    logger,
    cheatCodes,
    watcher: undefined,
    teardown,
  };
}

/** Options for the e2e tests setup */
export type SetupOptions = {
  /** State load */
  stateLoad?: string;
  /** Whether to enable metrics collection, if undefined, metrics collection is disabled */
  metricsPort?: number | undefined;
  /** Previously deployed contracts on L1 */
  deployL1ContractsValues?: DeployL1Contracts;
  /** Whether to skip deployment of protocol contracts (auth registry, etc) */
  skipProtocolContracts?: boolean;
  /** Salt to use in L1 contract deployment */
  salt?: number;
  /** An initial set of validators */
  initialValidators?: EthAddress[];
  /** Anvil block time (interval) */
  l1BlockTime?: number;
  /** Anvil Start time */
  l1StartTime?: number;
  /** The anvil time where we should at the earliest be seeing L2 blocks */
  l2StartTime?: number;
  /** How far we should assume proven */
  assumeProvenThrough?: number;
  /** Whether to start a prover node */
  startProverNode?: boolean;
  /** Whether to fund the rewardDistributor */
  fundRewardDistributor?: boolean;
} & Partial<AztecNodeConfig>;

/** Context for an end-to-end test as returned by the `setup` function */
export type EndToEndContext = {
  /** The Aztec Node service or client a connected to it. */
  aztecNode: AztecNode;
  /** A client to the sequencer service (undefined if connected to remote environment) */
  sequencer: SequencerClient | undefined;
  /** The Private eXecution Environment (PXE). */
  pxe: PXE;
  /** Return values from deployL1Contracts function. */
  deployL1ContractsValues: DeployL1Contracts;
  /** The Aztec Node configuration. */
  config: AztecNodeConfig;
  /** The first wallet to be used. */
  wallet: AccountWalletWithSecretKey;
  /** The wallets to be used. */
  wallets: AccountWalletWithSecretKey[];
  /** Logger instance named as the current test. */
  logger: DebugLogger;
  /** The cheat codes. */
  cheatCodes: CheatCodes;
  /** The anvil test watcher (undefined if connected to remove environment) */
  watcher: AnvilTestWatcher | undefined;
  /** Function to stop the started services. */
  teardown: () => Promise<void>;
};

/**
 * Sets up the environment for the end-to-end tests.
 * @param numberOfAccounts - The number of new accounts to be created once the PXE is initiated.
 * @param opts - Options to pass to the node initialization and to the setup script.
 * @param pxeOpts - Options to pass to the PXE initialization.
 */
export async function setup(
  numberOfAccounts = 1,
  opts: SetupOptions = {
    assumeProvenThrough: Number.MAX_SAFE_INTEGER,
  },
  pxeOpts: Partial<PXEServiceConfig> = {},
  chain: Chain = foundry,
): Promise<EndToEndContext> {
  const config = { ...getConfigEnvVars(), ...opts };
  const logger = getLogger();

  let anvil: Anvil | undefined;

  if (!config.l1RpcUrl) {
    if (!isAnvilTestChain(chain.id)) {
      throw new Error(`No ETHEREUM_HOST set but non anvil chain requested`);
    }
    if (PXE_URL) {
      throw new Error(
        `PXE_URL provided but no ETHEREUM_HOST set. Refusing to run, please set both variables so tests can deploy L1 contracts to the same Anvil instance`,
      );
    }

    const res = await startAnvil(opts.l1BlockTime);
    anvil = res.anvil;
    config.l1RpcUrl = res.rpcUrl;
  }

  // Enable logging metrics to a local file named after the test suite
  if (isMetricsLoggingRequested()) {
    const filename = path.join('log', getJobName() + '.jsonl');
    logger.info(`Logging metrics to ${filename}`);
    setupMetricsLogger(filename);
  }

  const ethCheatCodes = new EthCheatCodes(config.l1RpcUrl);

  if (opts.stateLoad) {
    await ethCheatCodes.loadChainState(opts.stateLoad);
  }

  if (opts.l1StartTime) {
    await ethCheatCodes.warp(opts.l1StartTime);
  }

  let publisherPrivKey = undefined;
  let publisherHdAccount = undefined;

  if (config.publisherPrivateKey && config.publisherPrivateKey != NULL_KEY) {
    publisherHdAccount = privateKeyToAccount(config.publisherPrivateKey);
  } else if (!MNEMONIC) {
    throw new Error(`Mnemonic not provided and no publisher private key`);
  } else {
    publisherHdAccount = mnemonicToAccount(MNEMONIC, { addressIndex: 0 });
    const publisherPrivKeyRaw = publisherHdAccount.getHdKey().privateKey;
    publisherPrivKey = publisherPrivKeyRaw === null ? null : Buffer.from(publisherPrivKeyRaw);
    config.publisherPrivateKey = `0x${publisherPrivKey!.toString('hex')}`;
  }

  // Made as separate values such that keys can change, but for test they will be the same.
  config.validatorPrivateKey = config.publisherPrivateKey;

  if (PXE_URL) {
    // we are setting up against a remote environment, l1 contracts are assumed to already be deployed
    return await setupWithRemoteEnvironment(publisherHdAccount!, config, logger, numberOfAccounts);
  }

  const deployL1ContractsValues =
    opts.deployL1ContractsValues ??
    (await setupL1Contracts(
      config.l1RpcUrl,
      publisherHdAccount!,
      logger,
      { salt: opts.salt, initialValidators: opts.initialValidators, assumeProvenThrough: opts.assumeProvenThrough },
      chain,
    ));

  config.l1Contracts = deployL1ContractsValues.l1ContractAddresses;

  if (opts.fundRewardDistributor) {
    // Mints block rewards for 10000 blocks to the rewardDistributor contract

    const rewardDistributor = getContract({
      address: deployL1ContractsValues.l1ContractAddresses.rewardDistributorAddress.toString(),
      abi: l1Artifacts.rewardDistributor.contractAbi,
      client: deployL1ContractsValues.publicClient,
    });

    const blockReward = await rewardDistributor.read.BLOCK_REWARD([]);
    const mintAmount = 10_000n * (blockReward as bigint);

    const feeJuice = getContract({
      address: deployL1ContractsValues.l1ContractAddresses.feeJuiceAddress.toString(),
      abi: l1Artifacts.feeJuice.contractAbi,
      client: deployL1ContractsValues.walletClient,
    });

    const rewardDistributorMintTxHash = await feeJuice.write.mint([rewardDistributor.address, mintAmount], {} as any);
    await deployL1ContractsValues.publicClient.waitForTransactionReceipt({ hash: rewardDistributorMintTxHash });
    logger.info(`Funding rewardDistributor in ${rewardDistributorMintTxHash}`);
  }

  if (opts.l2StartTime) {
    // This should only be used in synching test or when you need to have a stable
    // timestamp for the first l2 block.
    await ethCheatCodes.warp(opts.l2StartTime);
  }

  const watcher = new AnvilTestWatcher(
    new EthCheatCodes(config.l1RpcUrl),
    deployL1ContractsValues.l1ContractAddresses.rollupAddress,
    deployL1ContractsValues.publicClient,
  );

  await watcher.start();

  logger.verbose('Creating and synching an aztec node...');

  const acvmConfig = await getACVMConfig(logger);
  if (acvmConfig) {
    config.acvmWorkingDirectory = acvmConfig.acvmWorkingDirectory;
    config.acvmBinaryPath = acvmConfig.acvmBinaryPath;
  }

  const bbConfig = await getBBConfig(logger);
  if (bbConfig) {
    config.bbBinaryPath = bbConfig.bbBinaryPath;
    config.bbWorkingDirectory = bbConfig.bbWorkingDirectory;
  }
  config.l1PublishRetryIntervalMS = 100;

  const telemetry = await telemetryPromise;
  const aztecNode = await AztecNodeService.createAndSync(config, telemetry);
  const sequencer = aztecNode.getSequencer();

  logger.verbose('Creating a pxe...');

  const { pxe } = await setupPXEService(aztecNode!, pxeOpts, logger);

  if (!config.skipProtocolContracts) {
    logger.verbose('Setting up Fee Juice...');
    await setupCanonicalFeeJuice(
      new SignerlessWallet(pxe, new DefaultMultiCallEntrypoint(config.l1ChainId, config.version)),
    );
  }

  const wallets = numberOfAccounts > 0 ? await createAccounts(pxe, numberOfAccounts) : [];
  const cheatCodes = await CheatCodes.create(config.l1RpcUrl, pxe!);

  const teardown = async () => {
    if (aztecNode instanceof AztecNodeService) {
      await aztecNode?.stop();
    }
    if (pxe instanceof PXEService) {
      await pxe?.stop();
    }

    if (acvmConfig?.cleanup) {
      // remove the temp directory created for the acvm
      logger.verbose(`Cleaning up ACVM state`);
      await acvmConfig.cleanup();
    }

    await anvil?.stop();
    await watcher.stop();
  };

  return {
    aztecNode,
    pxe,
    deployL1ContractsValues,
    config,
    wallet: wallets[0],
    wallets,
    logger,
    cheatCodes,
    sequencer,
    watcher,
    teardown,
  };
}

/** Returns an L1 wallet client for anvil using a well-known private key based on the index. */
export function getL1WalletClient(rpcUrl: string, index: number) {
  const hdAccount = mnemonicToAccount(MNEMONIC, { addressIndex: index });
  return createWalletClient({
    account: hdAccount,
    chain: foundry,
    transport: http(rpcUrl),
  });
}

/**
 * Ensures there's a running Anvil instance and returns the RPC URL.
 * @returns
 */
export async function startAnvil(l1BlockTime?: number): Promise<{ anvil: Anvil; rpcUrl: string }> {
  let rpcUrl: string | undefined = undefined;

  // Start anvil.
  // We go via a wrapper script to ensure if the parent dies, anvil dies.
  const anvil = await retry(
    async () => {
      const ethereumHostPort = await getPort();
      rpcUrl = `http://127.0.0.1:${ethereumHostPort}`;
      const anvil = createAnvil({
        anvilBinary: './scripts/anvil_kill_wrapper.sh',
        port: ethereumHostPort,
        blockTime: l1BlockTime,
      });
      await anvil.start();
      return anvil;
    },
    'Start anvil',
    makeBackoff([5, 5, 5]),
  );

  if (!rpcUrl) {
    throw new Error('Failed to start anvil');
  }

  return { anvil, rpcUrl };
}
/**
 * Registers the contract class used for test accounts and publicly deploys the instances requested.
 * Use this when you need to make a public call to an account contract, such as for requesting a public authwit.
 * @param sender - Wallet to send the deployment tx.
 * @param accountsToDeploy - Which accounts to publicly deploy.
 */

// docs:start:public_deploy_accounts
export async function ensureAccountsPubliclyDeployed(sender: Wallet, accountsToDeploy: Wallet[]) {
  // We have to check whether the accounts are already deployed. This can happen if the test runs against
  // the sandbox and the test accounts exist
  const accountsAndAddresses = await Promise.all(
    accountsToDeploy.map(async account => {
      const address = account.getAddress();
      return {
        address,
        deployed: await sender.isContractPubliclyDeployed(address),
      };
    }),
  );
  const instances = await Promise.all(
    accountsAndAddresses.filter(({ deployed }) => !deployed).map(({ address }) => sender.getContractInstance(address)),
  );
  const contractClass = getContractClassFromArtifact(SchnorrAccountContractArtifact);
  if (!(await sender.isContractClassPubliclyRegistered(contractClass.id))) {
    await (await registerContractClass(sender, SchnorrAccountContractArtifact)).send().wait();
  }
  const batch = new BatchCall(sender, [...instances.map(instance => deployInstance(sender, instance!).request())]);
  await batch.send().wait();
}
// docs:end:public_deploy_accounts

/**
 * Sets the timestamp of the next block.
 * @param rpcUrl - rpc url of the blockchain instance to connect to
 * @param timestamp - the timestamp for the next block
 */
export async function setNextBlockTimestamp(rpcUrl: string, timestamp: number) {
  const params = `[${timestamp}]`;
  await fetch(rpcUrl, {
    body: `{"jsonrpc":"2.0", "method": "evm_setNextBlockTimestamp", "params": ${params}, "id": 1}`,
    method: 'POST',
    headers: { 'Content-Type': 'application/json' },
  });
}

/** Returns the job name for the current test. */
function getJobName() {
  return process.env.JOB_NAME ?? expect.getState().currentTestName?.split(' ')[0].replaceAll('/', '_') ?? 'unknown';
}

/**
 * Returns a logger instance for the current test.
 * @returns a logger instance for the current test.
 */
export function getLogger() {
  const describeBlockName = expect.getState().currentTestName?.split(' ')[0].replaceAll('/', ':');
  if (!describeBlockName) {
    const name = expect.getState().testPath?.split('/').pop()?.split('.')[0] ?? 'unknown';
    return createDebugLogger('aztec:' + name);
  }
  return createDebugLogger('aztec:' + describeBlockName);
}

/**
 * Checks the number of encrypted logs in the last block is as expected.
 * @param aztecNode - The instance of aztec node for retrieving the logs.
 * @param numEncryptedLogs - The number of expected logs.
 */
export const expectsNumOfNoteEncryptedLogsInTheLastBlockToBe = async (
  aztecNode: AztecNode | undefined,
  numEncryptedLogs: number,
) => {
  if (!aztecNode) {
    // An api for retrieving encrypted logs does not exist on the PXE Service so we have to use the node
    // This means we can't perform this check if there is no node
    return;
  }
  const l2BlockNum = await aztecNode.getBlockNumber();
  const encryptedLogs = await aztecNode.getLogs(l2BlockNum, 1, LogType.NOTEENCRYPTED);
  const unrolledLogs = EncryptedNoteL2BlockL2Logs.unrollLogs(encryptedLogs);
  expect(unrolledLogs.length).toBe(numEncryptedLogs);
};

/**
 * Checks that the last block contains the given expected unencrypted log messages.
 * @param tx - An instance of SentTx for which to retrieve the logs.
 * @param logMessages - The set of expected log messages.
 */
export const expectUnencryptedLogsInTxToBe = async (tx: SentTx, logMessages: string[]) => {
  const unencryptedLogs = (await tx.getUnencryptedLogs()).logs;
  const asciiLogs = unencryptedLogs.map(extendedLog => extendedLog.log.data.toString('ascii'));

  expect(asciiLogs).toStrictEqual(logMessages);
};

/**
 * Checks that the last block contains the given expected unencrypted log messages.
 * @param pxe - An instance of PXE for retrieving the logs.
 * @param logMessages - The set of expected log messages.
 */
export const expectUnencryptedLogsFromLastBlockToBe = async (pxe: PXE, logMessages: string[]) => {
  // docs:start:get_logs
  // Get the unencrypted logs from the last block
  const fromBlock = await pxe.getBlockNumber();
  const logFilter = {
    fromBlock,
    toBlock: fromBlock + 1,
  };
  const unencryptedLogs = (await pxe.getUnencryptedLogs(logFilter)).logs;
  // docs:end:get_logs
  const asciiLogs = unencryptedLogs.map(extendedLog => extendedLog.log.data.toString('ascii'));

  expect(asciiLogs).toStrictEqual(logMessages);
};

export type BalancesFn = ReturnType<typeof getBalancesFn>;
export function getBalancesFn(
  symbol: string,
  method: ContractMethod,
  logger: any,
): (...addresses: (AztecAddress | { address: AztecAddress })[]) => Promise<bigint[]> {
  const balances = async (...addressLikes: (AztecAddress | { address: AztecAddress })[]) => {
    const addresses = addressLikes.map(addressLike => ('address' in addressLike ? addressLike.address : addressLike));
    const b = await Promise.all(addresses.map(address => method(address).simulate()));
    const debugString = `${symbol} balances: ${addresses.map((address, i) => `${address}: ${b[i]}`).join(', ')}`;
    logger.verbose(debugString);
    return b;
  };

  return balances;
}

export async function expectMapping<K, V>(
  fn: (...k: K[]) => Promise<V[]>,
  inputs: K[],
  expectedOutputs: V[],
): Promise<void> {
  expect(inputs.length).toBe(expectedOutputs.length);

  const outputs = await fn(...inputs);

  expect(outputs).toEqual(expectedOutputs);
}

export async function expectMappingDelta<K, V extends number | bigint>(
  initialValues: V[],
  fn: (...k: K[]) => Promise<V[]>,
  inputs: K[],
  expectedDiffs: V[],
): Promise<void> {
  expect(inputs.length).toBe(expectedDiffs.length);

  const outputs = await fn(...inputs);
  const diffs = outputs.map((output, i) => output - initialValues[i]);

  expect(diffs).toEqual(expectedDiffs);
}

/**
 * Deploy the protocol contracts to a running instance.
 */
export async function setupCanonicalFeeJuice(pxe: PXE) {
  // "deploy" the Fee Juice as it contains public functions
  const feeJuicePortalAddress = (await pxe.getNodeInfo()).l1ContractAddresses.feeJuicePortalAddress;
  const wallet = new SignerlessWallet(pxe);
  const feeJuice = await FeeJuiceContract.at(ProtocolContractAddress.FeeJuice, wallet);

  try {
    await feeJuice.methods
      .initialize(feeJuicePortalAddress)
      .send({ fee: { paymentMethod: new NoFeePaymentMethod(), gasSettings: GasSettings.teardownless() } })
      .wait();
    getLogger().info(`Fee Juice successfully setup. Portal address: ${feeJuicePortalAddress}`);
  } catch (error) {
    getLogger().info(`Fee Juice might have already been setup.`);
  }
}

export async function waitForProvenChain(node: AztecNode, targetBlock?: number, timeoutSec = 60, intervalSec = 1) {
  targetBlock ??= await node.getBlockNumber();

  await retryUntil(
    async () => (await node.getProvenBlockNumber()) >= targetBlock,
    'proven chain status',
    timeoutSec,
    intervalSec,
  );
}<|MERGE_RESOLUTION|>--- conflicted
+++ resolved
@@ -103,11 +103,7 @@
     salt: args.salt,
     initialValidators: args.initialValidators,
     assumeProvenThrough: args.assumeProvenThrough,
-<<<<<<< HEAD
-    realChain: false,
-=======
     ...getL1ContractsConfigEnvVars(),
->>>>>>> 5299f5f8
   });
 
   return l1Data;
