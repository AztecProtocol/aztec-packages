import { AztecNodeConfig, AztecNodeService, getConfigEnvVars } from '@aztec/aztec-node';
import { RpcServerConfig, createAztecRPCServer, getConfigEnvVars as getRpcConfigEnvVars } from '@aztec/aztec-rpc';
import {
  Account as AztecAccount,
  AztecAddress,
  CheatCodes,
  Contract,
  ContractDeployer,
  EntrypointCollection,
  EntrypointWallet,
  EthAddress,
  EthCheatCodes,
  Wallet,
  createAztecRpcClient as createJsonRpcClient,
  getL1ContractAddresses,
  getSandboxAccountsWallet,
  getUnsafeSchnorrAccount,
  makeFetch,
} from '@aztec/aztec.js';
import { CompleteAddress, PrivateKey, PublicKey } from '@aztec/circuits.js';
import { DeployL1Contracts, deployL1Contract, deployL1Contracts } from '@aztec/ethereum';
import { ContractAbi } from '@aztec/foundation/abi';
import { Fr } from '@aztec/foundation/fields';
import { DebugLogger, createDebugLogger } from '@aztec/foundation/log';
import { retryUntil } from '@aztec/foundation/retry';
import { PortalERC20Abi, PortalERC20Bytecode, TokenPortalAbi, TokenPortalBytecode } from '@aztec/l1-artifacts';
import { NonNativeTokenContract } from '@aztec/noir-contracts/types';
import { AztecRPC, L2BlockL2Logs, LogType, TxStatus } from '@aztec/types';

import every from 'lodash.every';
import zipWith from 'lodash.zipwith';
import {
  Account,
  Chain,
  HDAccount,
  HttpTransport,
  PublicClient,
  WalletClient,
  createPublicClient,
  createWalletClient,
  getContract,
  http,
} from 'viem';
import { mnemonicToAccount } from 'viem/accounts';

import { MNEMONIC, localAnvil } from './fixtures.js';

const { SANDBOX_URL = '' } = process.env;

export const waitForRPCServer = async (rpcServer: AztecRPC, logger: DebugLogger) => {
  await retryUntil(async () => {
    try {
      logger('Attempting to contact RPC Server...');
      await rpcServer.getNodeInfo();
      return true;
    } catch (error) {
      logger('Failed to contact RPC Server!');
    }
    return undefined;
  }, 'RPC Get Node Info');
};

const createAztecNode = async (
  nodeConfig: AztecNodeConfig,
  logger: DebugLogger,
): Promise<AztecNodeService | undefined> => {
  if (SANDBOX_URL) {
    logger(`Not creating Aztec Node as we are running against a sandbox at ${SANDBOX_URL}`);
    return undefined;
  }
  logger('Creating and synching an aztec node...');
  return await AztecNodeService.createAndSync(nodeConfig);
};

const createRpcServer = async (
  rpcConfig: RpcServerConfig,
  aztecNode: AztecNodeService | undefined,
  logger: DebugLogger,
  useLogSuffix?: boolean | string,
): Promise<AztecRPC> => {
  if (SANDBOX_URL) {
    logger(`Creating JSON RPC client to remote host ${SANDBOX_URL}`);
    const jsonClient = createJsonRpcClient(SANDBOX_URL, makeFetch([1, 2, 3], false));
    await waitForRPCServer(jsonClient, logger);
    logger('JSON RPC client connected to RPC Server');
    return jsonClient;
  } else if (!aztecNode) {
    throw new Error('Invalid aztec node when creating RPC server');
  }
  return createAztecRPCServer(aztecNode, rpcConfig, {}, useLogSuffix);
};

const setupL1Contracts = async (l1RpcUrl: string, account: HDAccount, logger: DebugLogger) => {
  if (SANDBOX_URL) {
    logger(`Retrieving contract addresses from ${SANDBOX_URL}`);
    const l1Contracts = await getL1ContractAddresses(SANDBOX_URL);

    const walletClient = createWalletClient<HttpTransport, Chain, HDAccount>({
      account,
      chain: localAnvil,
      transport: http(l1RpcUrl),
    });
    const publicClient = createPublicClient({
      chain: localAnvil,
      transport: http(l1RpcUrl),
    });
    return {
      rollupAddress: l1Contracts.rollup,
      registryAddress: l1Contracts.registry,
      inboxAddress: l1Contracts.inbox,
      outboxAddress: l1Contracts.outbox,
      contractDeploymentEmitterAddress: l1Contracts.contractDeploymentEmitter,
      decoderHelperAddress: l1Contracts.decoderHelper,
      walletClient,
      publicClient,
    };
  }
  return await deployL1Contracts(l1RpcUrl, account, localAnvil, logger);
};

/**
 * Sets up Aztec RPC Server.
 * @param numberOfAccounts - The number of new accounts to be created once the RPC server is initiated.
 * @param aztecNode - The instance of an aztec node, if one is required
 * @param firstPrivKey - The private key of the first account to be created.
 * @param logger - The logger to be used.
 * @param useLogSuffix - Whether to add a randomly generated suffix to the RPC server debug logs.
 * @returns Aztec RPC server, accounts, wallets and logger.
 */
export async function setupAztecRPCServer(
  numberOfAccounts: number,
  aztecNode: AztecNodeService | undefined,
  firstPrivKey: PrivateKey | null = null,
  logger = getLogger(),
  useLogSuffix = false,
): Promise<{
  /**
   * The Aztec RPC instance.
   */
  aztecRpcServer: AztecRPC;
  /**
   * The accounts created by the RPC server.
   */
  accounts: CompleteAddress[];
  /**
   * The wallet to be used.
   */
  wallet: Wallet;
  /**
   * Logger instance named as the current test.
   */
  logger: DebugLogger;
}> {
  const rpcConfig = getRpcConfigEnvVars();
  const aztecRpcServer = await createRpcServer(rpcConfig, aztecNode, logger, useLogSuffix);

  const accounts: AztecAccount[] = [];

  const createWalletWithAccounts = async () => {
    if (!SANDBOX_URL) {
      logger('RPC server created, deploying new accounts...');

      // Prepare deployments
      for (let i = 0; i < numberOfAccounts; ++i) {
        const privateKey = i === 0 && firstPrivKey !== null ? firstPrivKey! : PrivateKey.random();
        const account = getUnsafeSchnorrAccount(aztecRpcServer, privateKey);
        await account.getDeployMethod().then(d => d.simulate({ contractAddressSalt: account.salt }));
        accounts.push(account);
      }

      // Send them and await them to be mined
      const txs = await Promise.all(accounts.map(account => account.deploy()));
      await Promise.all(txs.map(tx => tx.wait({ interval: 0.1 })));
      return new EntrypointWallet(aztecRpcServer, await EntrypointCollection.fromAccounts(accounts));
    } else {
      logger('RPC server created, constructing wallet from initial sandbox accounts...');
      return await getSandboxAccountsWallet(aztecRpcServer);
    }
  };

  const wallet = await createWalletWithAccounts();

  return {
    aztecRpcServer: aztecRpcServer!,
    accounts: await aztecRpcServer!.getAccounts(),
    wallet,
    logger,
  };
}

/**
 * Sets up the environment for the end-to-end tests.
 * @param numberOfAccounts - The number of new accounts to be created once the RPC server is initiated.
 */
export async function setup(
  numberOfAccounts = 1,
  stateLoad: string | undefined = undefined,
): Promise<{
  /**
   * The Aztec Node service.
   */
  aztecNode: AztecNodeService | undefined;
  /**
   * The Aztec RPC server.
   */
  aztecRpcServer: AztecRPC;
  /**
   * Return values from deployL1Contracts function.
   */
  deployL1ContractsValues: DeployL1Contracts;
  /**
   * The accounts created by the RPC server.
   */
  accounts: CompleteAddress[];
  /**
   * The Aztec Node configuration.
   */
  config: AztecNodeConfig;
  /**
   * The wallet to be used.
   */
  wallet: Wallet;
  /**
   * Logger instance named as the current test.
   */
  logger: DebugLogger;
  /**
   * The cheat codes.
   */
  cheatCodes: CheatCodes;
}> {
  const config = getConfigEnvVars();

  if (stateLoad) {
    const ethCheatCodes = new EthCheatCodes(config.rpcUrl);
    await ethCheatCodes.loadChainState(stateLoad);
  }

  const logger = getLogger();
  const hdAccount = mnemonicToAccount(MNEMONIC);

  const deployL1ContractsValues = await setupL1Contracts(config.rpcUrl, hdAccount, logger);
  const privKeyRaw = hdAccount.getHdKey().privateKey;
  const privKey = privKeyRaw === null ? null : new PrivateKey(Buffer.from(privKeyRaw));

  config.publisherPrivateKey = privKey!;
  config.rollupContract = deployL1ContractsValues.rollupAddress;
  config.contractDeploymentEmitterContract = deployL1ContractsValues.contractDeploymentEmitterAddress;
  config.inboxContract = deployL1ContractsValues.inboxAddress;

  const aztecNode = await createAztecNode(config, logger);

  const { aztecRpcServer, accounts, wallet } = await setupAztecRPCServer(numberOfAccounts, aztecNode, privKey, logger);

  const cheatCodes = await CheatCodes.create(config.rpcUrl, aztecRpcServer!);

  return {
    aztecNode,
    aztecRpcServer,
    deployL1ContractsValues,
    accounts,
    config,
    wallet,
    logger,
    cheatCodes,
  };
}

/**
 * Deploys a smart contract on L2.
 * @param aztecRpcServer - An instance of AztecRPC that will be used for contract deployment.
 * @param publicKey - The encryption public key.
 * @param abi - The Contract ABI (Application Binary Interface) that defines the contract's interface.
 * @param args - An array of arguments to be passed to the contract constructor during deployment.
 * @param contractAddressSalt - A random value used as a salt to generate the contract address. If not provided, the contract address will be deterministic.
 * @returns An object containing the deployed contract's address and partial address.
 */
export async function deployContract(
  aztecRpcServer: AztecRPC,
  publicKey: PublicKey,
  abi: ContractAbi,
  args: any[],
  contractAddressSalt?: Fr,
) {
  const deployer = new ContractDeployer(abi, aztecRpcServer, publicKey);
  const deployMethod = deployer.deploy(...args);
  await deployMethod.create({ contractAddressSalt });
  const tx = deployMethod.send();
  expect(await tx.isMined({ interval: 0.1 })).toBeTruthy();
  const receipt = await tx.getReceipt();
  return { address: receipt.contractAddress!, partialAddress: deployMethod.partialAddress! };
}

/**
 * Sets the timestamp of the next block.
 * @param rpcUrl - rpc url of the blockchain instance to connect to
 * @param timestamp - the timestamp for the next block
 */
export async function setNextBlockTimestamp(rpcUrl: string, timestamp: number) {
  const params = `[${timestamp}]`;
  await fetch(rpcUrl, {
    body: `{"jsonrpc":"2.0", "method": "evm_setNextBlockTimestamp", "params": ${params}, "id": 1}`,
    method: 'POST',
    headers: { 'Content-Type': 'application/json' },
  });
}

/**
 * Deploys a set of contracts to the network.
 * @param wallet - the wallet to make the request.
 * @param abi - contracts to be deployed.
 * @returns The deployed contract instances.
 */
export async function deployL2Contracts(wallet: Wallet, abis: ContractAbi[]) {
  const logger = getLogger();
  const calls = await Promise.all(abis.map(abi => new ContractDeployer(abi, wallet).deploy()));
  for (const call of calls) await call.create();
  const txs = await Promise.all(calls.map(c => c.send()));
  expect(every(await Promise.all(txs.map(tx => tx.isMined({ interval: 0.1 }))))).toBeTruthy();
  const receipts = await Promise.all(txs.map(tx => tx.getReceipt()));
  const contracts = zipWith(
    abis,
    receipts,
    async (abi, receipt) => await Contract.at(receipt!.contractAddress!, abi!, wallet),
  );
  contracts.forEach(async c => logger(`L2 contract ${(await c).abi.name} deployed at ${(await c).address}`));
  return contracts;
}

/**
 * Returns a logger instance for the current test.
 * @returns a logger instance for the current test.
 */
export function getLogger() {
  const describeBlockName = expect.getState().currentTestName?.split(' ')[0];
  return createDebugLogger('aztec:' + describeBlockName);
}

/**
 * Deploy L1 token and portal, initialize portal, deploy a non native l2 token contract and attach is to the portal.
 * @param aztecRpcServer - the aztec rpc server instance
 * @param walletClient - A viem WalletClient.
 * @param publicClient - A viem PublicClient.
 * @param rollupRegistryAddress - address of rollup registry to pass to initialize the token portal
 * @param initialBalance - initial balance of the owner of the L2 contract
 * @param owner - owner of the L2 contract
 * @param underlyingERC20Address - address of the underlying ERC20 contract to use (if none supplied, it deploys one)
 * @returns l2 contract instance, token portal instance, token portal address and the underlying ERC20 instance
 */
export async function deployAndInitializeNonNativeL2TokenContracts(
  wallet: Wallet,
  walletClient: WalletClient<HttpTransport, Chain, Account>,
  publicClient: PublicClient<HttpTransport, Chain>,
  rollupRegistryAddress: EthAddress,
  initialBalance = 0n,
  owner = AztecAddress.ZERO,
  underlyingERC20Address?: EthAddress,
) {
  // deploy underlying contract if no address supplied
  if (!underlyingERC20Address) {
    underlyingERC20Address = await deployL1Contract(walletClient, publicClient, PortalERC20Abi, PortalERC20Bytecode);
  }
  const underlyingERC20: any = getContract({
    address: underlyingERC20Address.toString(),
    abi: PortalERC20Abi,
    walletClient,
    publicClient,
  });

  // deploy the token portal
  const tokenPortalAddress = await deployL1Contract(walletClient, publicClient, TokenPortalAbi, TokenPortalBytecode);
  const tokenPortal: any = getContract({
    address: tokenPortalAddress.toString(),
    abi: TokenPortalAbi,
    walletClient,
    publicClient,
  });

  // deploy l2 contract and attach to portal
  const tx = NonNativeTokenContract.deploy(wallet, initialBalance, owner).send({
    portalContract: tokenPortalAddress,
    contractAddressSalt: Fr.random(),
  });
  await tx.isMined({ interval: 0.1 });
  const receipt = await tx.getReceipt();
  if (receipt.status !== TxStatus.MINED) throw new Error(`Tx status is ${receipt.status}`);
  const l2Contract = await NonNativeTokenContract.at(receipt.contractAddress!, wallet);
  await l2Contract.attach(tokenPortalAddress);
  const l2TokenAddress = l2Contract.address.toString() as `0x${string}`;

  // initialize portal
  await tokenPortal.write.initialize(
    [rollupRegistryAddress.toString(), underlyingERC20Address.toString(), l2TokenAddress],
    {} as any,
  );
  return { l2Contract, tokenPortalAddress, tokenPortal, underlyingERC20 };
}

/**
 * Sleep for a given number of milliseconds.
 * @param ms - the number of milliseconds to sleep for
 */
export function delay(ms: number): Promise<void> {
  return new Promise<void>(resolve => setTimeout(resolve, ms));
}

/**
 * Checks the number of encrypted logs in the last block is as expected.
 * @param aztecNode - The instance of aztec node for retrieving the logs.
 * @param numEncryptedLogs - The number of expected logs.
 */
export const expectsNumOfEncryptedLogsInTheLastBlockToBe = async (
  aztecNode: AztecNodeService | undefined,
  numEncryptedLogs: number,
) => {
  if (!aztecNode) {
    // An api for retrieving encrypted logs does not exist on the rpc server so we have to use the node
    // This means we can't perform this check if there is no node
    return;
  }
  const l2BlockNum = await aztecNode.getBlockNumber();
  const encryptedLogs = await aztecNode.getLogs(l2BlockNum, 1, LogType.ENCRYPTED);
  const unrolledLogs = L2BlockL2Logs.unrollLogs(encryptedLogs);
  expect(unrolledLogs.length).toBe(numEncryptedLogs);
};

/**
 * Checks that the last block contains the given expected unencrypted log messages.
 * @param rpc - The instance of AztecRPC for retrieving the logs.
 * @param logMessages - The set of expected log messages.
 * @returns
 */
<<<<<<< HEAD
export const expectUnencryptedLogsFromLastBlockToBe = async (rpc: AztecRPC, logMessages: string[]) => {
  const l2BlockNum = await rpc.getBlockNum();
  const unencryptedLogs = await rpc.getUnencryptedLogs(l2BlockNum, 1);
=======
export const expectUnencryptedLogsFromLastBlockToBe = async (
  aztecNode: AztecNodeService | undefined,
  logMessages: string[],
) => {
  if (!aztecNode) {
    // An api for retrieving encrypted logs does not exist on the rpc server so we have to use the node
    // This means we can't perform this check if there is no node
    return;
  }
  const l2BlockNum = await aztecNode.getBlockNumber();
  const unencryptedLogs = await aztecNode.getLogs(l2BlockNum, 1, LogType.UNENCRYPTED);
>>>>>>> ad1c2cb1
  const unrolledLogs = L2BlockL2Logs.unrollLogs(unencryptedLogs);
  const asciiLogs = unrolledLogs.map(log => log.toString('ascii'));

  expect(asciiLogs).toStrictEqual(logMessages);
};<|MERGE_RESOLUTION|>--- conflicted
+++ resolved
@@ -428,25 +428,10 @@
  * Checks that the last block contains the given expected unencrypted log messages.
  * @param rpc - The instance of AztecRPC for retrieving the logs.
  * @param logMessages - The set of expected log messages.
- * @returns
- */
-<<<<<<< HEAD
+ */
 export const expectUnencryptedLogsFromLastBlockToBe = async (rpc: AztecRPC, logMessages: string[]) => {
-  const l2BlockNum = await rpc.getBlockNum();
+  const l2BlockNum = await rpc.getBlockNumber();
   const unencryptedLogs = await rpc.getUnencryptedLogs(l2BlockNum, 1);
-=======
-export const expectUnencryptedLogsFromLastBlockToBe = async (
-  aztecNode: AztecNodeService | undefined,
-  logMessages: string[],
-) => {
-  if (!aztecNode) {
-    // An api for retrieving encrypted logs does not exist on the rpc server so we have to use the node
-    // This means we can't perform this check if there is no node
-    return;
-  }
-  const l2BlockNum = await aztecNode.getBlockNumber();
-  const unencryptedLogs = await aztecNode.getLogs(l2BlockNum, 1, LogType.UNENCRYPTED);
->>>>>>> ad1c2cb1
   const unrolledLogs = L2BlockL2Logs.unrollLogs(unencryptedLogs);
   const asciiLogs = unrolledLogs.map(log => log.toString('ascii'));
 
