import { SchnorrAccountContractArtifact } from '@aztec/accounts/schnorr';
import {
  type InitialAccountData,
  deployFundedSchnorrAccounts,
  generateSchnorrAccounts,
  getDeployedTestAccounts,
  getDeployedTestAccountsWallets,
} from '@aztec/accounts/testing';
import { type Archiver, createArchiver } from '@aztec/archiver';
import { type AztecNodeConfig, AztecNodeService, getConfigEnvVars } from '@aztec/aztec-node';
import {
  type AccountWalletWithSecretKey,
  AnvilTestWatcher,
  type AztecAddress,
  type AztecNode,
  BatchCall,
  CheatCodes,
  type ContractMethod,
  type DeployL1ContractsReturnType,
  FeeJuicePaymentMethod,
  type Logger,
  type PXE,
  SignerlessWallet,
  type Wallet,
  createAztecNodeClient,
  createLogger,
  createPXEClient,
  deployL1Contracts,
  makeFetch,
  waitForPXE,
} from '@aztec/aztec.js';
import { deployInstance, registerContractClass } from '@aztec/aztec.js/deployment';
import { type BBNativePrivateKernelProver } from '@aztec/bb-prover';
import { createBlobSinkClient } from '@aztec/blob-sink/client';
import { type BlobSinkServer, createBlobSinkServer } from '@aztec/blob-sink/server';
import { Fr, Gas, getContractClassFromArtifact } from '@aztec/circuits.js';
import { type PublicDataTreeLeaf } from '@aztec/circuits.js/trees';
import { FEE_JUICE_INITIAL_MINT, GENESIS_ARCHIVE_ROOT, GENESIS_BLOCK_HASH } from '@aztec/constants';
import {
  type DeployL1ContractsArgs,
  ForwarderContract,
  NULL_KEY,
  createL1Clients,
  getL1ContractsConfigEnvVars,
  isAnvilTestChain,
  l1Artifacts,
} from '@aztec/ethereum';
import { DelayedTxUtils, EthCheatCodesWithState, startAnvil } from '@aztec/ethereum/test';
import { randomBytes } from '@aztec/foundation/crypto';
import { EthAddress } from '@aztec/foundation/eth-address';
import { retryUntil } from '@aztec/foundation/retry';
import { TestDateProvider } from '@aztec/foundation/timer';
import { FeeJuiceContract } from '@aztec/noir-contracts.js/FeeJuice';
import { getVKTreeRoot } from '@aztec/noir-protocol-circuits-types/vks';
import { ProtocolContractAddress, protocolContractTreeRoot } from '@aztec/protocol-contracts';
import { type ProverNode, type ProverNodeConfig, createProverNode } from '@aztec/prover-node';
import { type PXEService, type PXEServiceConfig, createPXEService, getPXEServiceConfig } from '@aztec/pxe';
import { type SequencerClient } from '@aztec/sequencer-client';
import { type TestSequencerClient } from '@aztec/sequencer-client/test';
import {
  type TelemetryClient,
  type TelemetryClientConfig,
  getConfigEnvVars as getTelemetryConfig,
  initTelemetryClient,
} from '@aztec/telemetry-client';
import { BenchmarkTelemetryClient } from '@aztec/telemetry-client/bench';
import { getGenesisValues } from '@aztec/world-state/testing';

import { type Anvil } from '@viem/anvil';
import fs from 'fs/promises';
import getPort from 'get-port';
import { tmpdir } from 'os';
import * as path from 'path';
import { inspect } from 'util';
import {
  type Account,
  type Chain,
  type HDAccount,
  type Hex,
  type PrivateKeyAccount,
  createPublicClient,
  createWalletClient,
  fallback,
  getContract,
  http,
} from 'viem';
import { mnemonicToAccount, privateKeyToAccount } from 'viem/accounts';
import { foundry } from 'viem/chains';

import { MNEMONIC, TEST_PEER_CHECK_INTERVAL_MS } from './fixtures.js';
import { getACVMConfig } from './get_acvm_config.js';
import { getBBConfig } from './get_bb_config.js';
import { isMetricsLoggingRequested, setupMetricsLogger } from './logging.js';

export { deployAndInitializeTokenAndBridgeContracts } from '../shared/cross_chain_test_harness.js';
export { startAnvil };

const { PXE_URL = '' } = process.env;
const getAztecUrl = () => PXE_URL;

let telemetry: TelemetryClient | undefined = undefined;
function getTelemetryClient(partialConfig: Partial<TelemetryClientConfig> & { benchmark?: boolean } = {}) {
  if (!telemetry) {
    const config = { ...getTelemetryConfig(), ...partialConfig };
    telemetry = config.benchmark ? new BenchmarkTelemetryClient() : initTelemetryClient(config);
  }
  return telemetry;
}
if (typeof afterAll === 'function') {
  afterAll(async () => {
    await telemetry?.stop();
  });
}

export const getPrivateKeyFromIndex = (index: number): Buffer | null => {
  const hdAccount = mnemonicToAccount(MNEMONIC, { addressIndex: index });
  const privKeyRaw = hdAccount.getHdKey().privateKey;
  return privKeyRaw === null ? null : Buffer.from(privKeyRaw);
};

export const setupL1Contracts = async (
  l1RpcUrls: string[],
  account: HDAccount | PrivateKeyAccount,
  logger: Logger,
  args: Partial<DeployL1ContractsArgs> = {},
  chain: Chain = foundry,
) => {
<<<<<<< HEAD
  const l1Data = await deployL1Contracts(l1RpcUrls, account, chain, logger, {
    l2FeeJuiceAddress: ProtocolContractAddress.FeeJuice,
=======
  const l1Data = await deployL1Contracts(l1RpcUrl, account, chain, logger, {
    l2FeeJuiceAddress: ProtocolContractAddress.FeeJuice.toField(),
>>>>>>> e2f675f9
    vkTreeRoot: getVKTreeRoot(),
    protocolContractTreeRoot,
    genesisArchiveRoot: args.genesisArchiveRoot ?? new Fr(GENESIS_ARCHIVE_ROOT),
    genesisBlockHash: args.genesisBlockHash ?? new Fr(GENESIS_BLOCK_HASH),
    salt: args.salt,
    initialValidators: args.initialValidators,
    assumeProvenThrough: args.assumeProvenThrough,
    ...getL1ContractsConfigEnvVars(),
    ...args,
  });

  return l1Data;
};

/**
 * Sets up Private eXecution Environment (PXE).
 * @param aztecNode - An instance of Aztec Node.
 * @param opts - Partial configuration for the PXE service.
 * @param firstPrivKey - The private key of the first account to be created.
 * @param logger - The logger to be used.
 * @param useLogSuffix - Whether to add a randomly generated suffix to the PXE debug logs.
 * @param proofCreator - An optional proof creator to use
 * @returns Private eXecution Environment (PXE), accounts, wallets and logger.
 */
export async function setupPXEService(
  aztecNode: AztecNode,
  opts: Partial<PXEServiceConfig> = {},
  logger = getLogger(),
  useLogSuffix = false,
  proofCreator?: BBNativePrivateKernelProver,
): Promise<{
  /**
   * The PXE instance.
   */
  pxe: PXEService;
  /**
   * Logger instance named as the current test.
   */
  logger: Logger;
  /**
   * Teardown function
   */
  teardown: () => Promise<void>;
}> {
  const pxeServiceConfig = { ...getPXEServiceConfig(), ...opts };

  // If no data directory provided, create a temp directory and clean up afterwards
  const configuredDataDirectory = pxeServiceConfig.dataDirectory;
  if (!configuredDataDirectory) {
    pxeServiceConfig.dataDirectory = path.join(tmpdir(), randomBytes(8).toString('hex'));
  }

  const pxe = await createPXEService(aztecNode, pxeServiceConfig, useLogSuffix, proofCreator);

  const teardown = async () => {
    if (!configuredDataDirectory) {
      await fs.rm(pxeServiceConfig.dataDirectory!, { recursive: true, force: true });
    }
  };

  return {
    pxe,
    logger,
    teardown,
  };
}

/**
 * Function to setup the test against a remote deployment. It is assumed that L1 contract are already deployed
 * @param account - The account for use in create viem wallets.
 * @param config - The aztec Node Configuration
 * @param logger - The logger to be used
 * @param numberOfAccounts - The number of new accounts to be created once the PXE is initiated.
 * (will create extra accounts if the environment doesn't already have enough accounts)
 * @returns Private eXecution Environment (PXE) client, viem wallets, contract addresses etc.
 */
async function setupWithRemoteEnvironment(
  account: Account,
  config: AztecNodeConfig,
  logger: Logger,
  numberOfAccounts: number,
) {
  // we are setting up against a remote environment, l1 contracts are already deployed
  const aztecNodeUrl = getAztecUrl();
  logger.verbose(`Creating Aztec Node client to remote host ${aztecNodeUrl}`);
  const aztecNode = createAztecNodeClient(aztecNodeUrl);
  logger.verbose(`Creating PXE client to remote host ${PXE_URL}`);
  const pxeClient = createPXEClient(PXE_URL, {}, makeFetch([1, 2, 3], true));
  await waitForPXE(pxeClient, logger);
  logger.verbose('JSON RPC client connected to PXE');
  logger.verbose(`Retrieving contract addresses from ${PXE_URL}`);
  const l1Contracts = (await pxeClient.getNodeInfo()).l1ContractAddresses;

  const walletClient = createWalletClient({
    account,
    chain: foundry,
    transport: fallback(config.l1RpcUrls.map(url => http(url))),
  });
  const publicClient = createPublicClient({
    chain: foundry,
    transport: fallback(config.l1RpcUrls.map(url => http(url))),
  });
  const deployL1ContractsValues: DeployL1ContractsReturnType = {
    l1ContractAddresses: l1Contracts,
    walletClient,
    publicClient,
  };
  const cheatCodes = await CheatCodes.create(config.l1RpcUrls[0], pxeClient!);
  const teardown = () => Promise.resolve();

  await setupCanonicalFeeJuice(pxeClient);

  logger.verbose('Constructing available wallets from already registered accounts...');
  const initialFundedAccounts = await getDeployedTestAccounts(pxeClient);
  const wallets = await getDeployedTestAccountsWallets(pxeClient);

  if (wallets.length < numberOfAccounts) {
    throw new Error(`Required ${numberOfAccounts} accounts. Found ${wallets.length}.`);
    // Deploy new accounts if there's a test that requires more funded accounts in the remote environment.
  }

  return {
    aztecNode,
    sequencer: undefined,
    proverNode: undefined,
    pxe: pxeClient,
    deployL1ContractsValues,
    accounts: await pxeClient!.getRegisteredAccounts(),
    config,
    initialFundedAccounts,
    wallet: wallets[0],
    wallets: wallets.slice(0, numberOfAccounts),
    logger,
    cheatCodes,
    watcher: undefined,
    dateProvider: undefined,
    blobSink: undefined,
    telemetryClient: undefined,
    teardown,
  };
}

/** Options for the e2e tests setup */
export type SetupOptions = {
  /** State load */
  stateLoad?: string;
  /** Whether to enable metrics collection, if undefined, metrics collection is disabled */
  metricsPort?: number | undefined;
  /** Previously deployed contracts on L1 */
  deployL1ContractsValues?: DeployL1ContractsReturnType;
  /** Whether to skip deployment of protocol contracts (auth registry, etc) */
  skipProtocolContracts?: boolean;
  /** Initial fee juice for default accounts */
  initialAccountFeeJuice?: Fr;
  /** Number of initial accounts funded with fee juice */
  numberOfInitialFundedAccounts?: number;
  /** Data of the initial funded accounts */
  initialFundedAccounts?: InitialAccountData[];
  /** Salt to use in L1 contract deployment */
  salt?: number;
  /** An initial set of validators */
  initialValidators?: EthAddress[];
  /** Anvil Start time */
  l1StartTime?: number;
  /** The anvil time where we should at the earliest be seeing L2 blocks */
  l2StartTime?: number;
  /** How far we should assume proven */
  assumeProvenThrough?: number;
  /** Whether to start a prover node */
  startProverNode?: boolean;
  /** Whether to fund the rewardDistributor */
  fundRewardDistributor?: boolean;
  /** Manual config for the telemetry client */
  telemetryConfig?: Partial<TelemetryClientConfig> & { benchmark?: boolean };
  /** Public data that will be inserted in the tree in genesis */
  genesisPublicData?: PublicDataTreeLeaf[];
} & Partial<AztecNodeConfig>;

/** Context for an end-to-end test as returned by the `setup` function */
export type EndToEndContext = {
  /** The Aztec Node service or client a connected to it. */
  aztecNode: AztecNode;
  /** The prover node service (only set if startProverNode is true) */
  proverNode: ProverNode | undefined;
  /** A client to the sequencer service (undefined if connected to remote environment) */
  sequencer: SequencerClient | undefined;
  /** The Private eXecution Environment (PXE). */
  pxe: PXE;
  /** Return values from deployL1Contracts function. */
  deployL1ContractsValues: DeployL1ContractsReturnType;
  /** The Aztec Node configuration. */
  config: AztecNodeConfig;
  /** The data for the initial funded accounts. */
  initialFundedAccounts: InitialAccountData[];
  /** The first wallet to be used. */
  wallet: AccountWalletWithSecretKey;
  /** The wallets to be used. */
  wallets: AccountWalletWithSecretKey[];
  /** Logger instance named as the current test. */
  logger: Logger;
  /** The cheat codes. */
  cheatCodes: CheatCodes;
  /** The anvil test watcher (undefined if connected to remote environment) */
  watcher: AnvilTestWatcher | undefined;
  /** Allows tweaking current system time, used by the epoch cache only (undefined if connected to remote environment) */
  dateProvider: TestDateProvider | undefined;
  /** The blob sink (undefined if connected to remote environment) */
  blobSink: BlobSinkServer | undefined;
  /** Telemetry client */
  telemetryClient: TelemetryClient | undefined;
  /** Function to stop the started services. */
  teardown: () => Promise<void>;
};

/**
 * Sets up the environment for the end-to-end tests.
 * @param numberOfAccounts - The number of new accounts to be created once the PXE is initiated.
 * @param opts - Options to pass to the node initialization and to the setup script.
 * @param pxeOpts - Options to pass to the PXE initialization.
 */
export async function setup(
  numberOfAccounts = 1,
  opts: SetupOptions = {
    assumeProvenThrough: Number.MAX_SAFE_INTEGER,
    customForwarderContractAddress: EthAddress.ZERO,
  },
  pxeOpts: Partial<PXEServiceConfig> = {},
  chain: Chain = foundry,
): Promise<EndToEndContext> {
  const config = { ...getConfigEnvVars(), ...opts };
  config.peerCheckIntervalMS = TEST_PEER_CHECK_INTERVAL_MS;

  const logger = getLogger();

  // Create a temp directory for any services that need it and cleanup later
  const directoryToCleanup = path.join(tmpdir(), randomBytes(8).toString('hex'));
  await fs.mkdir(directoryToCleanup, { recursive: true });
  if (!config.dataDirectory) {
    config.dataDirectory = directoryToCleanup;
  }

  let anvil: Anvil | undefined;

  if (!config.l1RpcUrls?.length) {
    if (!isAnvilTestChain(chain.id)) {
      throw new Error(`No ETHEREUM_HOSTS set but non anvil chain requested`);
    }
    if (PXE_URL) {
      throw new Error(
        `PXE_URL provided but no ETHEREUM_HOSTS set. Refusing to run, please set both variables so tests can deploy L1 contracts to the same Anvil instance`,
      );
    }

    const res = await startAnvil({ l1BlockTime: opts.ethereumSlotDuration });
    anvil = res.anvil;
    config.l1RpcUrls = [res.rpcUrl];
  }

  // Enable logging metrics to a local file named after the test suite
  if (isMetricsLoggingRequested()) {
    const filename = path.join('log', getJobName() + '.jsonl');
    logger.info(`Logging metrics to ${filename}`);
    setupMetricsLogger(filename);
  }

  const ethCheatCodes = new EthCheatCodesWithState(config.l1RpcUrls[0]);

  if (opts.stateLoad) {
    await ethCheatCodes.loadChainState(opts.stateLoad);
  }

  if (opts.l1StartTime) {
    await ethCheatCodes.warp(opts.l1StartTime);
  }

  let publisherPrivKey = undefined;
  let publisherHdAccount = undefined;

  if (config.publisherPrivateKey && config.publisherPrivateKey != NULL_KEY) {
    publisherHdAccount = privateKeyToAccount(config.publisherPrivateKey);
  } else if (!MNEMONIC) {
    throw new Error(`Mnemonic not provided and no publisher private key`);
  } else {
    publisherHdAccount = mnemonicToAccount(MNEMONIC, { addressIndex: 0 });
    const publisherPrivKeyRaw = publisherHdAccount.getHdKey().privateKey;
    publisherPrivKey = publisherPrivKeyRaw === null ? null : Buffer.from(publisherPrivKeyRaw);
    config.publisherPrivateKey = `0x${publisherPrivKey!.toString('hex')}`;
  }

  // Made as separate values such that keys can change, but for test they will be the same.
  config.validatorPrivateKey = config.publisherPrivateKey;

  if (PXE_URL) {
    // we are setting up against a remote environment, l1 contracts are assumed to already be deployed
    return await setupWithRemoteEnvironment(publisherHdAccount!, config, logger, numberOfAccounts);
  }

  // Blob sink service - blobs get posted here and served from here
  const blobSinkPort = await getPort();
  const blobSink = await createBlobSinkServer({ port: blobSinkPort });
  await blobSink.start();
  config.blobSinkUrl = `http://localhost:${blobSinkPort}`;

  const initialFundedAccounts =
    opts.initialFundedAccounts ??
    (await generateSchnorrAccounts(opts.numberOfInitialFundedAccounts ?? numberOfAccounts));
  const { genesisBlockHash, genesisArchiveRoot, prefilledPublicData } = await getGenesisValues(
    initialFundedAccounts.map(a => a.address),
    opts.initialAccountFeeJuice,
    opts.genesisPublicData,
  );

  const deployL1ContractsValues =
    opts.deployL1ContractsValues ??
    (await setupL1Contracts(
      config.l1RpcUrls,
      publisherHdAccount!,
      logger,
      { ...opts, genesisArchiveRoot, genesisBlockHash },
      chain,
    ));

  config.l1Contracts = deployL1ContractsValues.l1ContractAddresses;

  if (opts.fundRewardDistributor) {
    // Mints block rewards for 10000 blocks to the rewardDistributor contract

    const rewardDistributor = getContract({
      address: deployL1ContractsValues.l1ContractAddresses.rewardDistributorAddress.toString(),
      abi: l1Artifacts.rewardDistributor.contractAbi,
      client: deployL1ContractsValues.publicClient,
    });

    const blockReward = await rewardDistributor.read.BLOCK_REWARD();
    const mintAmount = 10_000n * (blockReward as bigint);

    const feeJuice = getContract({
      address: deployL1ContractsValues.l1ContractAddresses.feeJuiceAddress.toString(),
      abi: l1Artifacts.feeAsset.contractAbi,
      client: deployL1ContractsValues.walletClient,
    });

    const rewardDistributorMintTxHash = await feeJuice.write.mint([rewardDistributor.address, mintAmount], {} as any);
    await deployL1ContractsValues.publicClient.waitForTransactionReceipt({ hash: rewardDistributorMintTxHash });
    logger.info(`Funding rewardDistributor in ${rewardDistributorMintTxHash}`);
  }

  if (opts.l2StartTime) {
    // This should only be used in synching test or when you need to have a stable
    // timestamp for the first l2 block.
    await ethCheatCodes.warp(opts.l2StartTime);
  }

  const dateProvider = new TestDateProvider();

  const watcher = new AnvilTestWatcher(
    new EthCheatCodesWithState(config.l1RpcUrls[0]),
    deployL1ContractsValues.l1ContractAddresses.rollupAddress,
    deployL1ContractsValues.publicClient,
    dateProvider,
  );

  await watcher.start();

  logger.verbose('Creating and synching an aztec node...');

  const acvmConfig = await getACVMConfig(logger);
  if (acvmConfig) {
    config.acvmWorkingDirectory = acvmConfig.acvmWorkingDirectory;
    config.acvmBinaryPath = acvmConfig.acvmBinaryPath;
  }

  const bbConfig = await getBBConfig(logger);
  if (bbConfig) {
    config.bbBinaryPath = bbConfig.bbBinaryPath;
    config.bbWorkingDirectory = bbConfig.bbWorkingDirectory;
  }
  config.l1PublishRetryIntervalMS = 100;

  const telemetry = getTelemetryClient(opts.telemetryConfig);

  const blobSinkClient = createBlobSinkClient(config);
  const aztecNode = await AztecNodeService.createAndSync(
    config,
    {
      dateProvider,
      blobSinkClient,
    },
    { prefilledPublicData },
  );
  const sequencer = aztecNode.getSequencer();

  if (sequencer) {
    const publisher = (sequencer as TestSequencerClient).sequencer.publisher;
    publisher.l1TxUtils = DelayedTxUtils.fromL1TxUtils(publisher.l1TxUtils, config.ethereumSlotDuration);
  }

  let proverNode: ProverNode | undefined = undefined;
  if (opts.startProverNode) {
    logger.verbose('Creating and syncing a simulated prover node...');
    const proverNodePrivateKey = getPrivateKeyFromIndex(2);
    const proverNodePrivateKeyHex: Hex = `0x${proverNodePrivateKey!.toString('hex')}`;
    proverNode = await createAndSyncProverNode(
      proverNodePrivateKeyHex,
      config,
      aztecNode,
      path.join(directoryToCleanup, randomBytes(8).toString('hex')),
    );
  }

  logger.verbose('Creating a pxe...');
  const { pxe, teardown: pxeTeardown } = await setupPXEService(aztecNode!, pxeOpts, logger);

  if (!config.skipProtocolContracts) {
    logger.verbose('Setting up Fee Juice...');
    await setupCanonicalFeeJuice(pxe);
  }

  const accountManagers = await deployFundedSchnorrAccounts(pxe, initialFundedAccounts.slice(0, numberOfAccounts));
  const wallets = await Promise.all(accountManagers.map(account => account.getWallet()));
  if (initialFundedAccounts.length < numberOfAccounts) {
    // TODO: Create (numberOfAccounts - initialFundedAccounts.length) wallets without funds.
    throw new Error(
      `Unable to deploy ${numberOfAccounts} accounts. Only ${initialFundedAccounts.length} accounts were funded.`,
    );
  }

  const cheatCodes = await CheatCodes.create(config.l1RpcUrls[0], pxe!);

  const teardown = async () => {
    await pxeTeardown();

    if (aztecNode instanceof AztecNodeService) {
      await aztecNode?.stop();
    }

    if (proverNode) {
      await proverNode.stop();
    }

    if (acvmConfig?.cleanup) {
      // remove the temp directory created for the acvm
      logger.verbose(`Cleaning up ACVM state`);
      await acvmConfig.cleanup();
    }

    if (bbConfig?.cleanup) {
      // remove the temp directory created for the acvm
      logger.verbose(`Cleaning up BB state`);
      await bbConfig.cleanup();
    }

    await anvil?.stop().catch(err => getLogger().error(err));
    await watcher.stop();
    await blobSink?.stop();

    if (directoryToCleanup) {
      logger.verbose(`Cleaning up data directory at ${directoryToCleanup}`);
      await fs.rm(directoryToCleanup, { recursive: true, force: true });
    }
  };

  return {
    aztecNode,
    proverNode,
    pxe,
    deployL1ContractsValues,
    config,
    initialFundedAccounts,
    wallet: wallets[0],
    wallets,
    logger,
    cheatCodes,
    sequencer,
    watcher,
    dateProvider,
    blobSink,
    telemetryClient: telemetry,
    teardown,
  };
}

/**
 * Registers the contract class used for test accounts and publicly deploys the instances requested.
 * Use this when you need to make a public call to an account contract, such as for requesting a public authwit.
 * @param sender - Wallet to send the deployment tx.
 * @param accountsToDeploy - Which accounts to publicly deploy.
 */

// docs:start:public_deploy_accounts
export async function ensureAccountsPubliclyDeployed(sender: Wallet, accountsToDeploy: Wallet[]) {
  // We have to check whether the accounts are already deployed. This can happen if the test runs against
  // the sandbox and the test accounts exist
  const accountsAndAddresses = await Promise.all(
    accountsToDeploy.map(async account => {
      const address = account.getAddress();
      return {
        address,
        deployed: (await sender.getContractMetadata(address)).isContractPubliclyDeployed,
      };
    }),
  );
  const instances = (
    await Promise.all(
      accountsAndAddresses
        .filter(({ deployed }) => !deployed)
        .map(({ address }) => sender.getContractMetadata(address)),
    )
  ).map(contractMetadata => contractMetadata.contractInstance);
  const contractClass = await getContractClassFromArtifact(SchnorrAccountContractArtifact);
  if (!(await sender.getContractClassMetadata(contractClass.id, true)).isContractClassPubliclyRegistered) {
    await (await registerContractClass(sender, SchnorrAccountContractArtifact)).send().wait();
  }
  const requests = await Promise.all(
    instances.map(async instance => (await deployInstance(sender, instance!)).request()),
  );
  const batch = new BatchCall(sender, [...requests]);
  await batch.send().wait();
}
// docs:end:public_deploy_accounts

/**
 * Sets the timestamp of the next block.
 * @param rpcUrl - rpc url of the blockchain instance to connect to
 * @param timestamp - the timestamp for the next block
 */
export async function setNextBlockTimestamp(rpcUrl: string, timestamp: number) {
  const params = `[${timestamp}]`;
  await fetch(rpcUrl, {
    body: `{"jsonrpc":"2.0", "method": "evm_setNextBlockTimestamp", "params": ${params}, "id": 1}`,
    method: 'POST',
    headers: { 'Content-Type': 'application/json' },
  });
}

/** Returns the job name for the current test. */
function getJobName() {
  return process.env.JOB_NAME ?? expect.getState().currentTestName?.split(' ')[0].replaceAll('/', '_') ?? 'unknown';
}

/**
 * Returns a logger instance for the current test.
 * @returns a logger instance for the current test.
 */
export function getLogger() {
  const describeBlockName = expect.getState().currentTestName?.split(' ')[0].replaceAll('/', ':');
  if (!describeBlockName) {
    const name = expect.getState().testPath?.split('/').pop()?.split('.')[0] ?? 'unknown';
    return createLogger('e2e:' + name);
  }
  return createLogger('e2e:' + describeBlockName);
}

export type BalancesFn = ReturnType<typeof getBalancesFn>;
export function getBalancesFn(
  symbol: string,
  method: ContractMethod,
  logger: any,
): (...addresses: (AztecAddress | { address: AztecAddress })[]) => Promise<bigint[]> {
  const balances = async (...addressLikes: (AztecAddress | { address: AztecAddress })[]) => {
    const addresses = addressLikes.map(addressLike => ('address' in addressLike ? addressLike.address : addressLike));
    const b = await Promise.all(addresses.map(address => method(address).simulate()));
    const debugString = `${symbol} balances: ${addresses.map((address, i) => `${address}: ${b[i]}`).join(', ')}`;
    logger.verbose(debugString);
    return b;
  };

  return balances;
}

export async function expectMapping<K, V>(
  fn: (...k: K[]) => Promise<V[]>,
  inputs: K[],
  expectedOutputs: V[],
): Promise<void> {
  expect(inputs.length).toBe(expectedOutputs.length);

  const outputs = await fn(...inputs);

  expect(outputs).toEqual(expectedOutputs);
}

export async function expectMappingDelta<K, V extends number | bigint>(
  initialValues: V[],
  fn: (...k: K[]) => Promise<V[]>,
  inputs: K[],
  expectedDiffs: V[],
): Promise<void> {
  expect(inputs.length).toBe(expectedDiffs.length);

  const outputs = await fn(...inputs);
  const diffs = outputs.map((output, i) => output - initialValues[i]);

  expect(diffs).toEqual(expectedDiffs);
}

/**
 * Deploy the protocol contracts to a running instance.
 */
export async function setupCanonicalFeeJuice(pxe: PXE) {
  // "deploy" the Fee Juice as it contains public functions
  const feeJuicePortalAddress = (await pxe.getNodeInfo()).l1ContractAddresses.feeJuicePortalAddress;
  const wallet = new SignerlessWallet(pxe);
  const feeJuice = await FeeJuiceContract.at(ProtocolContractAddress.FeeJuice, wallet);

  try {
    const paymentMethod = new FeeJuicePaymentMethod(ProtocolContractAddress.FeeJuice);
    await feeJuice.methods
      .initialize(feeJuicePortalAddress, FEE_JUICE_INITIAL_MINT)
      .send({ fee: { paymentMethod, gasSettings: { teardownGasLimits: Gas.empty() } } })
      .wait();
    getLogger().info(`Fee Juice successfully setup. Portal address: ${feeJuicePortalAddress}`);
  } catch (error) {
    getLogger().warn(`Fee Juice might have already been setup. Got error: ${inspect(error)}.`);
  }
}

export async function waitForProvenChain(node: AztecNode, targetBlock?: number, timeoutSec = 60, intervalSec = 1) {
  targetBlock ??= await node.getBlockNumber();

  await retryUntil(
    async () => (await node.getProvenBlockNumber()) >= targetBlock,
    'proven chain status',
    timeoutSec,
    intervalSec,
  );
}

export async function createAndSyncProverNode(
  proverNodePrivateKey: `0x${string}`,
  aztecNodeConfig: AztecNodeConfig,
  aztecNode: AztecNode,
  dataDirectory: string,
  prefilledPublicData: PublicDataTreeLeaf[] = [],
) {
  // Disable stopping the aztec node as the prover coordination test will kill it otherwise
  // This is only required when stopping the prover node for testing
  const aztecNodeWithoutStop = {
    getTxByHash: aztecNode.getTxByHash.bind(aztecNode),
    getTxsByHash: aztecNode.getTxsByHash.bind(aztecNode),
    stop: () => Promise.resolve(),
  };

  const blobSinkClient = createBlobSinkClient(aztecNodeConfig);
  // Creating temp store and archiver for simulated prover node
  const archiverConfig = { ...aztecNodeConfig, dataDirectory };
  const archiver = await createArchiver(archiverConfig, blobSinkClient, {
    blockUntilSync: true,
  });

  // Prover node config is for simulated proofs
  const proverConfig: ProverNodeConfig = {
    ...aztecNodeConfig,
    proverCoordinationNodeUrl: undefined,
    dataDirectory: undefined,
    realProofs: false,
    proverAgentCount: 2,
    publisherPrivateKey: proverNodePrivateKey,
    proverNodeMaxPendingJobs: 10,
    proverNodeMaxParallelBlocksPerEpoch: 32,
    proverNodePollingIntervalMs: 200,
    txGatheringTimeoutMs: 60000,
    txGatheringIntervalMs: 1000,
    txGatheringMaxParallelRequests: 100,
  };

  const l1TxUtils = createDelayedL1TxUtils(aztecNodeConfig, proverNodePrivateKey, 'prover-node');

  const proverNode = await createProverNode(
    proverConfig,
    {
      aztecNodeTxProvider: aztecNodeWithoutStop,
      archiver: archiver as Archiver,
      l1TxUtils,
    },
    { prefilledPublicData },
  );
  proverNode.start();
  return proverNode;
}

function createDelayedL1TxUtils(aztecNodeConfig: AztecNodeConfig, privateKey: `0x${string}`, logName: string) {
  const { publicClient, walletClient } = createL1Clients(aztecNodeConfig.l1RpcUrls, privateKey, foundry);

  const log = createLogger(logName);
  const l1TxUtils = new DelayedTxUtils(publicClient, walletClient, log, aztecNodeConfig);
  l1TxUtils.enableDelayer(aztecNodeConfig.ethereumSlotDuration);
  return l1TxUtils;
}

export async function createForwarderContract(
  aztecNodeConfig: AztecNodeConfig,
  privateKey: `0x${string}`,
  rollupAddress: Hex,
) {
  const { walletClient, publicClient } = createL1Clients(aztecNodeConfig.l1RpcUrls, privateKey, foundry);
  const forwarderContract = await ForwarderContract.create(
    walletClient.account.address,
    walletClient,
    publicClient,
    createLogger('forwarder'),
    rollupAddress,
  );
  return forwarderContract;
}<|MERGE_RESOLUTION|>--- conflicted
+++ resolved
@@ -125,13 +125,8 @@
   args: Partial<DeployL1ContractsArgs> = {},
   chain: Chain = foundry,
 ) => {
-<<<<<<< HEAD
   const l1Data = await deployL1Contracts(l1RpcUrls, account, chain, logger, {
-    l2FeeJuiceAddress: ProtocolContractAddress.FeeJuice,
-=======
-  const l1Data = await deployL1Contracts(l1RpcUrl, account, chain, logger, {
     l2FeeJuiceAddress: ProtocolContractAddress.FeeJuice.toField(),
->>>>>>> e2f675f9
     vkTreeRoot: getVKTreeRoot(),
     protocolContractTreeRoot,
     genesisArchiveRoot: args.genesisArchiveRoot ?? new Fr(GENESIS_ARCHIVE_ROOT),
