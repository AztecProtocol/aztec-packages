--- conflicted
+++ resolved
@@ -228,32 +228,14 @@
   };
 }
 
-<<<<<<< HEAD
-/**
- * Sets up the environment for the end-to-end tests.
- * @param numberOfAccounts - The number of new accounts to be created once the PXE is initiated.
- */
-export async function setup(
-  numberOfAccounts = 1,
-  stateLoad: string | undefined = undefined,
-): Promise<{
-  /**
-   * The Aztec Node service.
-   */
-  aztecNode: AztecNode | undefined;
-  /**
-   * The Private eXecution Environment (PXE).
-   */
-=======
 /** Options for the e2e tests setup */
 type SetupOptions = { /** State load */ stateLoad?: string } & Partial<AztecNodeConfig>;
 
 /** Context for an end-to-end test as returned by the `setup` function */
 export type EndToEndContext = {
-  /** The Aztec Node service. */
-  aztecNode: AztecNodeService | undefined;
+  /** The Aztec Node service or client a connected to it. */
+  aztecNode: AztecNode | undefined;
   /** The Private eXecution Environment (PXE). */
->>>>>>> 7690faeb
   pxe: PXE;
   /** Return values from deployL1Contracts function. */
   deployL1ContractsValues: DeployL1Contracts;
