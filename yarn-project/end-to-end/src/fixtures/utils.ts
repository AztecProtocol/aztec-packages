import { SchnorrAccountContractArtifact } from '@aztec/accounts/schnorr';
import {
  type InitialAccountData,
  deployFundedSchnorrAccounts,
  generateSchnorrAccounts,
  getDeployedTestAccounts,
  getDeployedTestAccountsWallets,
} from '@aztec/accounts/testing';
import { type Archiver, createArchiver } from '@aztec/archiver';
import { type AztecNodeConfig, AztecNodeService, getConfigEnvVars } from '@aztec/aztec-node';
import {
  type AccountWalletWithSecretKey,
  AnvilTestWatcher,
  type AztecAddress,
  type AztecNode,
  BatchCall,
  CheatCodes,
  type ContractMethod,
  type DeployL1Contracts,
  FeeJuicePaymentMethod,
  type Logger,
  type PXE,
  SignerlessWallet,
  type Wallet,
  createAztecNodeClient,
  createLogger,
  createPXEClient,
  deployL1Contracts,
  makeFetch,
  waitForPXE,
} from '@aztec/aztec.js';
import { deployInstance, registerContractClass } from '@aztec/aztec.js/deployment';
import { type BBNativePrivateKernelProver } from '@aztec/bb-prover';
import { createBlobSinkClient } from '@aztec/blob-sink/client';
import { type BlobSinkServer, createBlobSinkServer } from '@aztec/blob-sink/server';
import {
  FEE_JUICE_INITIAL_MINT,
  Fr,
  GENESIS_ARCHIVE_ROOT,
  GENESIS_BLOCK_HASH,
  Gas,
  type PublicDataTreeLeaf,
  getContractClassFromArtifact,
} from '@aztec/circuits.js';
import {
  type DeployL1ContractsArgs,
  ForwarderContract,
  NULL_KEY,
  createL1Clients,
  getL1ContractsConfigEnvVars,
  isAnvilTestChain,
  l1Artifacts,
} from '@aztec/ethereum';
import { DelayedTxUtils, EthCheatCodesWithState, startAnvil } from '@aztec/ethereum/test';
import { randomBytes } from '@aztec/foundation/crypto';
import { EthAddress } from '@aztec/foundation/eth-address';
import { retryUntil } from '@aztec/foundation/retry';
import { TestDateProvider } from '@aztec/foundation/timer';
import { FeeJuiceContract } from '@aztec/noir-contracts.js/FeeJuice';
import { getVKTreeRoot } from '@aztec/noir-protocol-circuits-types/vks';
import { ProtocolContractAddress, protocolContractTreeRoot } from '@aztec/protocol-contracts';
import { type ProverNode, type ProverNodeConfig, createProverNode } from '@aztec/prover-node';
import { type PXEService, type PXEServiceConfig, createPXEService, getPXEServiceConfig } from '@aztec/pxe';
import { type SequencerClient } from '@aztec/sequencer-client';
import { type TestSequencerClient } from '@aztec/sequencer-client/test';
import {
  type TelemetryClient,
  type TelemetryClientConfig,
  getConfigEnvVars as getTelemetryConfig,
  initTelemetryClient,
} from '@aztec/telemetry-client';
import { BenchmarkTelemetryClient } from '@aztec/telemetry-client/bench';
import { getGenesisValues } from '@aztec/world-state/testing';

import { type Anvil } from '@viem/anvil';
import fs from 'fs/promises';
import getPort from 'get-port';
import { tmpdir } from 'os';
import * as path from 'path';
import { inspect } from 'util';
import {
  type Account,
  type Chain,
  type HDAccount,
  type Hex,
  type HttpTransport,
  type PrivateKeyAccount,
  createPublicClient,
  createWalletClient,
  getContract,
  http,
} from 'viem';
import { mnemonicToAccount, privateKeyToAccount } from 'viem/accounts';
import { foundry } from 'viem/chains';

import { MNEMONIC, TEST_PEER_CHECK_INTERVAL_MS } from './fixtures.js';
import { getACVMConfig } from './get_acvm_config.js';
import { getBBConfig } from './get_bb_config.js';
import { isMetricsLoggingRequested, setupMetricsLogger } from './logging.js';

export { deployAndInitializeTokenAndBridgeContracts } from '../shared/cross_chain_test_harness.js';
export { startAnvil };

const { PXE_URL = '' } = process.env;
const getAztecUrl = () => PXE_URL;

let telemetry: TelemetryClient | undefined = undefined;
function getTelemetryClient(partialConfig: Partial<TelemetryClientConfig> & { benchmark?: boolean } = {}) {
  if (!telemetry) {
    const config = { ...getTelemetryConfig(), ...partialConfig };
    telemetry = config.benchmark ? new BenchmarkTelemetryClient() : initTelemetryClient(config);
  }
  return telemetry;
}
if (typeof afterAll === 'function') {
  afterAll(async () => {
    await telemetry?.stop();
  });
}

export const getPrivateKeyFromIndex = (index: number): Buffer | null => {
  const hdAccount = mnemonicToAccount(MNEMONIC, { addressIndex: index });
  const privKeyRaw = hdAccount.getHdKey().privateKey;
  return privKeyRaw === null ? null : Buffer.from(privKeyRaw);
};

export const setupL1Contracts = async (
  l1RpcUrl: string,
  account: HDAccount | PrivateKeyAccount,
  logger: Logger,
  args: Partial<DeployL1ContractsArgs> = {},
  chain: Chain = foundry,
) => {
  const l1Data = await deployL1Contracts(l1RpcUrl, account, chain, logger, {
    l2FeeJuiceAddress: ProtocolContractAddress.FeeJuice,
    vkTreeRoot: getVKTreeRoot(),
    protocolContractTreeRoot,
    genesisArchiveRoot: args.genesisArchiveRoot ?? new Fr(GENESIS_ARCHIVE_ROOT),
    genesisBlockHash: args.genesisBlockHash ?? new Fr(GENESIS_BLOCK_HASH),
    salt: args.salt,
    initialValidators: args.initialValidators,
    assumeProvenThrough: args.assumeProvenThrough,
    ...getL1ContractsConfigEnvVars(),
    ...args,
  });

  return l1Data;
};

/**
 * Sets up Private eXecution Environment (PXE).
 * @param aztecNode - An instance of Aztec Node.
 * @param opts - Partial configuration for the PXE service.
 * @param firstPrivKey - The private key of the first account to be created.
 * @param logger - The logger to be used.
 * @param useLogSuffix - Whether to add a randomly generated suffix to the PXE debug logs.
 * @param proofCreator - An optional proof creator to use
 * @returns Private eXecution Environment (PXE), accounts, wallets and logger.
 */
export async function setupPXEService(
  aztecNode: AztecNode,
  opts: Partial<PXEServiceConfig> = {},
  logger = getLogger(),
  useLogSuffix = false,
  proofCreator?: BBNativePrivateKernelProver,
): Promise<{
  /**
   * The PXE instance.
   */
  pxe: PXEService;
  /**
   * Logger instance named as the current test.
   */
  logger: Logger;
  /**
   * Teardown function
   */
  teardown: () => Promise<void>;
}> {
  const pxeServiceConfig = { ...getPXEServiceConfig(), ...opts };

  // If no data directory provided, create a temp directory and clean up afterwards
  const configuredDataDirectory = pxeServiceConfig.dataDirectory;
  if (!configuredDataDirectory) {
    pxeServiceConfig.dataDirectory = path.join(tmpdir(), randomBytes(8).toString('hex'));
  }

  const pxe = await createPXEService(aztecNode, pxeServiceConfig, useLogSuffix, proofCreator);

  const teardown = async () => {
    if (!configuredDataDirectory) {
      await fs.rm(pxeServiceConfig.dataDirectory!, { recursive: true, force: true });
    }
  };

  return {
    pxe,
    logger,
    teardown,
  };
}

/**
 * Function to setup the test against a remote deployment. It is assumed that L1 contract are already deployed
 * @param account - The account for use in create viem wallets.
 * @param config - The aztec Node Configuration
 * @param logger - The logger to be used
 * @param numberOfAccounts - The number of new accounts to be created once the PXE is initiated.
 * (will create extra accounts if the environment doesn't already have enough accounts)
 * @returns Private eXecution Environment (PXE) client, viem wallets, contract addresses etc.
 */
async function setupWithRemoteEnvironment(
  account: Account,
  config: AztecNodeConfig,
  logger: Logger,
  numberOfAccounts: number,
) {
  // we are setting up against a remote environment, l1 contracts are already deployed
  const aztecNodeUrl = getAztecUrl();
  logger.verbose(`Creating Aztec Node client to remote host ${aztecNodeUrl}`);
  const aztecNode = createAztecNodeClient(aztecNodeUrl);
  logger.verbose(`Creating PXE client to remote host ${PXE_URL}`);
  const pxeClient = createPXEClient(PXE_URL, {}, makeFetch([1, 2, 3], true));
  await waitForPXE(pxeClient, logger);
  logger.verbose('JSON RPC client connected to PXE');
  logger.verbose(`Retrieving contract addresses from ${PXE_URL}`);
  const l1Contracts = (await pxeClient.getNodeInfo()).l1ContractAddresses;

  const walletClient = createWalletClient<HttpTransport, Chain, HDAccount>({
    account,
    chain: foundry,
    transport: http(config.l1RpcUrl),
  });
  const publicClient = createPublicClient({
    chain: foundry,
    transport: http(config.l1RpcUrl),
  });
  const deployL1ContractsValues: DeployL1Contracts = {
    l1ContractAddresses: l1Contracts,
    walletClient,
    publicClient,
  };
  const cheatCodes = await CheatCodes.create(config.l1RpcUrl, pxeClient!);
  const teardown = () => Promise.resolve();

  await setupCanonicalFeeJuice(pxeClient);

  logger.verbose('Constructing available wallets from already registered accounts...');
  const initialFundedAccounts = await getDeployedTestAccounts(pxeClient);
  const wallets = await getDeployedTestAccountsWallets(pxeClient);

  if (wallets.length < numberOfAccounts) {
    throw new Error(`Required ${numberOfAccounts} accounts. Found ${wallets.length}.`);
    // Deploy new accounts if there's a test that requires more funded accounts in the remote environment.
  }

  return {
    aztecNode,
    sequencer: undefined,
    proverNode: undefined,
    pxe: pxeClient,
    deployL1ContractsValues,
    accounts: await pxeClient!.getRegisteredAccounts(),
    config,
    initialFundedAccounts,
    wallet: wallets[0],
    wallets: wallets.slice(0, numberOfAccounts),
    logger,
    cheatCodes,
    watcher: undefined,
    dateProvider: undefined,
    blobSink: undefined,
    telemetryClient: undefined,
    teardown,
  };
}

/** Options for the e2e tests setup */
export type SetupOptions = {
  /** State load */
  stateLoad?: string;
  /** Whether to enable metrics collection, if undefined, metrics collection is disabled */
  metricsPort?: number | undefined;
  /** Previously deployed contracts on L1 */
  deployL1ContractsValues?: DeployL1Contracts;
  /** Whether to skip deployment of protocol contracts (auth registry, etc) */
  skipProtocolContracts?: boolean;
  /** Initial fee juice for default accounts */
  initialAccountFeeJuice?: Fr;
  /** Number of initial accounts funded with fee juice */
  numberOfInitialFundedAccounts?: number;
  /** Data of the initial funded accounts */
  initialFundedAccounts?: InitialAccountData[];
  /** Salt to use in L1 contract deployment */
  salt?: number;
  /** An initial set of validators */
  initialValidators?: EthAddress[];
  /** Anvil Start time */
  l1StartTime?: number;
  /** The anvil time where we should at the earliest be seeing L2 blocks */
  l2StartTime?: number;
  /** How far we should assume proven */
  assumeProvenThrough?: number;
  /** Whether to start a prover node */
  startProverNode?: boolean;
  /** Whether to fund the rewardDistributor */
  fundRewardDistributor?: boolean;
  /** Manual config for the telemetry client */
  telemetryConfig?: Partial<TelemetryClientConfig> & { benchmark?: boolean };
} & Partial<AztecNodeConfig>;

/** Context for an end-to-end test as returned by the `setup` function */
export type EndToEndContext = {
  /** The Aztec Node service or client a connected to it. */
  aztecNode: AztecNode;
  /** The prover node service (only set if startProverNode is true) */
  proverNode: ProverNode | undefined;
  /** A client to the sequencer service (undefined if connected to remote environment) */
  sequencer: SequencerClient | undefined;
  /** The Private eXecution Environment (PXE). */
  pxe: PXE;
  /** Return values from deployL1Contracts function. */
  deployL1ContractsValues: DeployL1Contracts;
  /** The Aztec Node configuration. */
  config: AztecNodeConfig;
  /** The data for the initial funded accounts. */
  initialFundedAccounts: InitialAccountData[];
  /** The first wallet to be used. */
  wallet: AccountWalletWithSecretKey;
  /** The wallets to be used. */
  wallets: AccountWalletWithSecretKey[];
  /** Logger instance named as the current test. */
  logger: Logger;
  /** The cheat codes. */
  cheatCodes: CheatCodes;
  /** The anvil test watcher (undefined if connected to remote environment) */
  watcher: AnvilTestWatcher | undefined;
  /** Allows tweaking current system time, used by the epoch cache only (undefined if connected to remote environment) */
  dateProvider: TestDateProvider | undefined;
  /** The blob sink (undefined if connected to remote environment) */
  blobSink: BlobSinkServer | undefined;
  /** Telemetry client */
  telemetryClient: TelemetryClient | undefined;
  /** Function to stop the started services. */
  teardown: () => Promise<void>;
};

/**
 * Sets up the environment for the end-to-end tests.
 * @param numberOfAccounts - The number of new accounts to be created once the PXE is initiated.
 * @param opts - Options to pass to the node initialization and to the setup script.
 * @param pxeOpts - Options to pass to the PXE initialization.
 */
export async function setup(
  numberOfAccounts = 1,
  opts: SetupOptions = {
    assumeProvenThrough: Number.MAX_SAFE_INTEGER,
    customForwarderContractAddress: EthAddress.ZERO,
  },
  pxeOpts: Partial<PXEServiceConfig> = {},
  chain: Chain = foundry,
): Promise<EndToEndContext> {
  const config = { ...getConfigEnvVars(), ...opts };
  config.peerCheckIntervalMS = TEST_PEER_CHECK_INTERVAL_MS;

  const logger = getLogger();

  // Create a temp directory for any services that need it and cleanup later
  const directoryToCleanup = path.join(tmpdir(), randomBytes(8).toString('hex'));
  await fs.mkdir(directoryToCleanup, { recursive: true });
  if (!config.dataDirectory) {
    config.dataDirectory = directoryToCleanup;
  }

  let anvil: Anvil | undefined;

  if (!config.l1RpcUrl) {
    if (!isAnvilTestChain(chain.id)) {
      throw new Error(`No ETHEREUM_HOST set but non anvil chain requested`);
    }
    if (PXE_URL) {
      throw new Error(
        `PXE_URL provided but no ETHEREUM_HOST set. Refusing to run, please set both variables so tests can deploy L1 contracts to the same Anvil instance`,
      );
    }

    const res = await startAnvil(opts.ethereumSlotDuration);
    anvil = res.anvil;
    config.l1RpcUrl = res.rpcUrl;
  }

  // Enable logging metrics to a local file named after the test suite
  if (isMetricsLoggingRequested()) {
    const filename = path.join('log', getJobName() + '.jsonl');
    logger.info(`Logging metrics to ${filename}`);
    setupMetricsLogger(filename);
  }

  const ethCheatCodes = new EthCheatCodesWithState(config.l1RpcUrl);

  if (opts.stateLoad) {
    await ethCheatCodes.loadChainState(opts.stateLoad);
  }

  if (opts.l1StartTime) {
    await ethCheatCodes.warp(opts.l1StartTime);
  }

  let publisherPrivKey = undefined;
  let publisherHdAccount = undefined;

  if (config.publisherPrivateKey && config.publisherPrivateKey != NULL_KEY) {
    publisherHdAccount = privateKeyToAccount(config.publisherPrivateKey);
  } else if (!MNEMONIC) {
    throw new Error(`Mnemonic not provided and no publisher private key`);
  } else {
    publisherHdAccount = mnemonicToAccount(MNEMONIC, { addressIndex: 0 });
    const publisherPrivKeyRaw = publisherHdAccount.getHdKey().privateKey;
    publisherPrivKey = publisherPrivKeyRaw === null ? null : Buffer.from(publisherPrivKeyRaw);
    config.publisherPrivateKey = `0x${publisherPrivKey!.toString('hex')}`;
  }

  // Made as separate values such that keys can change, but for test they will be the same.
  config.validatorPrivateKey = config.publisherPrivateKey;

  if (PXE_URL) {
    // we are setting up against a remote environment, l1 contracts are assumed to already be deployed
    return await setupWithRemoteEnvironment(publisherHdAccount!, config, logger, numberOfAccounts);
  }

  // Blob sink service - blobs get posted here and served from here
  const blobSinkPort = await getPort();
  const blobSink = await createBlobSinkServer({ port: blobSinkPort });
  await blobSink.start();
  config.blobSinkUrl = `http://localhost:${blobSinkPort}`;

  const initialFundedAccounts =
    opts.initialFundedAccounts ??
    (await generateSchnorrAccounts(opts.numberOfInitialFundedAccounts ?? numberOfAccounts));
  const { genesisBlockHash, genesisArchiveRoot, prefilledPublicData } = await getGenesisValues(
    initialFundedAccounts.map(a => a.address),
    opts.initialAccountFeeJuice,
  );

  const deployL1ContractsValues =
    opts.deployL1ContractsValues ??
    (await setupL1Contracts(
      config.l1RpcUrl,
      publisherHdAccount!,
      logger,
      { ...opts, genesisArchiveRoot, genesisBlockHash },
      chain,
    ));

  config.l1Contracts = deployL1ContractsValues.l1ContractAddresses;

  if (opts.fundRewardDistributor) {
    // Mints block rewards for 10000 blocks to the rewardDistributor contract

    const rewardDistributor = getContract({
      address: deployL1ContractsValues.l1ContractAddresses.rewardDistributorAddress.toString(),
      abi: l1Artifacts.rewardDistributor.contractAbi,
      client: deployL1ContractsValues.publicClient,
    });

    const blockReward = await rewardDistributor.read.BLOCK_REWARD();
    const mintAmount = 10_000n * (blockReward as bigint);

    const feeJuice = getContract({
      address: deployL1ContractsValues.l1ContractAddresses.feeJuiceAddress.toString(),
      abi: l1Artifacts.feeAsset.contractAbi,
      client: deployL1ContractsValues.walletClient,
    });

    const rewardDistributorMintTxHash = await feeJuice.write.mint([rewardDistributor.address, mintAmount], {} as any);
    await deployL1ContractsValues.publicClient.waitForTransactionReceipt({ hash: rewardDistributorMintTxHash });
    logger.info(`Funding rewardDistributor in ${rewardDistributorMintTxHash}`);
  }

  if (opts.l2StartTime) {
    // This should only be used in synching test or when you need to have a stable
    // timestamp for the first l2 block.
    await ethCheatCodes.warp(opts.l2StartTime);
  }

  const dateProvider = new TestDateProvider();

  const watcher = new AnvilTestWatcher(
    new EthCheatCodesWithState(config.l1RpcUrl),
    deployL1ContractsValues.l1ContractAddresses.rollupAddress,
    deployL1ContractsValues.publicClient,
    dateProvider,
  );

  await watcher.start();

  logger.verbose('Creating and synching an aztec node...');

  const acvmConfig = await getACVMConfig(logger);
  if (acvmConfig) {
    config.acvmWorkingDirectory = acvmConfig.acvmWorkingDirectory;
    config.acvmBinaryPath = acvmConfig.acvmBinaryPath;
  }

  const bbConfig = await getBBConfig(logger);
  if (bbConfig) {
    config.bbBinaryPath = bbConfig.bbBinaryPath;
    config.bbWorkingDirectory = bbConfig.bbWorkingDirectory;
  }
  config.l1PublishRetryIntervalMS = 100;

  const telemetry = getTelemetryClient(opts.telemetryConfig);

  const blobSinkClient = createBlobSinkClient(config);
  const aztecNode = await AztecNodeService.createAndSync(
    config,
    {
      dateProvider,
      blobSinkClient,
    },
    { prefilledPublicData },
  );
  const sequencer = aztecNode.getSequencer();

  if (sequencer) {
    const publisher = (sequencer as TestSequencerClient).sequencer.publisher;
    publisher.l1TxUtils = DelayedTxUtils.fromL1TxUtils(publisher.l1TxUtils, config.ethereumSlotDuration);
  }

  let proverNode: ProverNode | undefined = undefined;
  if (opts.startProverNode) {
    logger.verbose('Creating and syncing a simulated prover node...');
    const proverNodePrivateKey = getPrivateKeyFromIndex(2);
    const proverNodePrivateKeyHex: Hex = `0x${proverNodePrivateKey!.toString('hex')}`;
    proverNode = await createAndSyncProverNode(
      proverNodePrivateKeyHex,
      config,
      aztecNode,
      path.join(directoryToCleanup, randomBytes(8).toString('hex')),
    );
  }

  logger.verbose('Creating a pxe...');
  const { pxe, teardown: pxeTeardown } = await setupPXEService(aztecNode!, pxeOpts, logger);

  if (!config.skipProtocolContracts) {
    logger.verbose('Setting up Fee Juice...');
    await setupCanonicalFeeJuice(pxe);
  }

  const accountManagers = await deployFundedSchnorrAccounts(pxe, initialFundedAccounts.slice(0, numberOfAccounts));
  const wallets = await Promise.all(accountManagers.map(account => account.getWallet()));
  if (initialFundedAccounts.length < numberOfAccounts) {
    // TODO: Create (numberOfAccounts - initialFundedAccounts.length) wallets without funds.
    throw new Error(
      `Unable to deploy ${numberOfAccounts} accounts. Only ${initialFundedAccounts.length} accounts were funded.`,
    );
  }

  const cheatCodes = await CheatCodes.create(config.l1RpcUrl, pxe!);

  const teardown = async () => {
    await pxeTeardown();

    if (aztecNode instanceof AztecNodeService) {
      await aztecNode?.stop();
    }

    if (proverNode) {
      await proverNode.stop();
    }

    if (acvmConfig?.cleanup) {
      // remove the temp directory created for the acvm
      logger.verbose(`Cleaning up ACVM state`);
      await acvmConfig.cleanup();
    }

    if (bbConfig?.cleanup) {
      // remove the temp directory created for the acvm
      logger.verbose(`Cleaning up BB state`);
      await bbConfig.cleanup();
    }

    await anvil?.stop();
    await watcher.stop();
    await blobSink?.stop();

    if (directoryToCleanup) {
      logger.verbose(`Cleaning up data directory at ${directoryToCleanup}`);
      await fs.rm(directoryToCleanup, { recursive: true, force: true });
    }
  };

  return {
    aztecNode,
    proverNode,
    pxe,
    deployL1ContractsValues,
    config,
    initialFundedAccounts,
    wallet: wallets[0],
    wallets,
    logger,
    cheatCodes,
    sequencer,
    watcher,
    dateProvider,
    blobSink,
    telemetryClient: telemetry,
    teardown,
  };
}

/**
 * Registers the contract class used for test accounts and publicly deploys the instances requested.
 * Use this when you need to make a public call to an account contract, such as for requesting a public authwit.
 * @param sender - Wallet to send the deployment tx.
 * @param accountsToDeploy - Which accounts to publicly deploy.
 */

// docs:start:public_deploy_accounts
export async function ensureAccountsPubliclyDeployed(sender: Wallet, accountsToDeploy: Wallet[]) {
  // We have to check whether the accounts are already deployed. This can happen if the test runs against
  // the sandbox and the test accounts exist
  const accountsAndAddresses = await Promise.all(
    accountsToDeploy.map(async account => {
      const address = account.getAddress();
      return {
        address,
        deployed: (await sender.getContractMetadata(address)).isContractPubliclyDeployed,
      };
    }),
  );
  const instances = (
    await Promise.all(
      accountsAndAddresses
        .filter(({ deployed }) => !deployed)
        .map(({ address }) => sender.getContractMetadata(address)),
    )
  ).map(contractMetadata => contractMetadata.contractInstance);
  const contractClass = await getContractClassFromArtifact(SchnorrAccountContractArtifact);
  if (!(await sender.getContractClassMetadata(contractClass.id, true)).isContractClassPubliclyRegistered) {
    await (await registerContractClass(sender, SchnorrAccountContractArtifact)).send().wait();
  }
  const requests = await Promise.all(
    instances.map(async instance => (await deployInstance(sender, instance!)).request()),
  );
  const batch = new BatchCall(sender, [...requests]);
  await batch.send().wait();
}
// docs:end:public_deploy_accounts

/**
 * Sets the timestamp of the next block.
 * @param rpcUrl - rpc url of the blockchain instance to connect to
 * @param timestamp - the timestamp for the next block
 */
export async function setNextBlockTimestamp(rpcUrl: string, timestamp: number) {
  const params = `[${timestamp}]`;
  await fetch(rpcUrl, {
    body: `{"jsonrpc":"2.0", "method": "evm_setNextBlockTimestamp", "params": ${params}, "id": 1}`,
    method: 'POST',
    headers: { 'Content-Type': 'application/json' },
  });
}

/** Returns the job name for the current test. */
function getJobName() {
  return process.env.JOB_NAME ?? expect.getState().currentTestName?.split(' ')[0].replaceAll('/', '_') ?? 'unknown';
}

/**
 * Returns a logger instance for the current test.
 * @returns a logger instance for the current test.
 */
export function getLogger() {
  const describeBlockName = expect.getState().currentTestName?.split(' ')[0].replaceAll('/', ':');
  if (!describeBlockName) {
    const name = expect.getState().testPath?.split('/').pop()?.split('.')[0] ?? 'unknown';
    return createLogger('e2e:' + name);
  }
  return createLogger('e2e:' + describeBlockName);
}

export type BalancesFn = ReturnType<typeof getBalancesFn>;
export function getBalancesFn(
  symbol: string,
  method: ContractMethod,
  logger: any,
): (...addresses: (AztecAddress | { address: AztecAddress })[]) => Promise<bigint[]> {
  const balances = async (...addressLikes: (AztecAddress | { address: AztecAddress })[]) => {
    const addresses = addressLikes.map(addressLike => ('address' in addressLike ? addressLike.address : addressLike));
    const b = await Promise.all(addresses.map(address => method(address).simulate()));
    const debugString = `${symbol} balances: ${addresses.map((address, i) => `${address}: ${b[i]}`).join(', ')}`;
    logger.verbose(debugString);
    return b;
  };

  return balances;
}

export async function expectMapping<K, V>(
  fn: (...k: K[]) => Promise<V[]>,
  inputs: K[],
  expectedOutputs: V[],
): Promise<void> {
  expect(inputs.length).toBe(expectedOutputs.length);

  const outputs = await fn(...inputs);

  expect(outputs).toEqual(expectedOutputs);
}

export async function expectMappingDelta<K, V extends number | bigint>(
  initialValues: V[],
  fn: (...k: K[]) => Promise<V[]>,
  inputs: K[],
  expectedDiffs: V[],
): Promise<void> {
  expect(inputs.length).toBe(expectedDiffs.length);

  const outputs = await fn(...inputs);
  const diffs = outputs.map((output, i) => output - initialValues[i]);

  expect(diffs).toEqual(expectedDiffs);
}

/**
 * Deploy the protocol contracts to a running instance.
 */
export async function setupCanonicalFeeJuice(pxe: PXE) {
  // "deploy" the Fee Juice as it contains public functions
  const feeJuicePortalAddress = (await pxe.getNodeInfo()).l1ContractAddresses.feeJuicePortalAddress;
  const wallet = new SignerlessWallet(pxe);
  const feeJuice = await FeeJuiceContract.at(ProtocolContractAddress.FeeJuice, wallet);

  try {
    const paymentMethod = new FeeJuicePaymentMethod(ProtocolContractAddress.FeeJuice);
    await feeJuice.methods
      .initialize(feeJuicePortalAddress, FEE_JUICE_INITIAL_MINT)
      .send({ fee: { paymentMethod, gasSettings: { teardownGasLimits: Gas.empty() } } })
      .wait();
    getLogger().info(`Fee Juice successfully setup. Portal address: ${feeJuicePortalAddress}`);
  } catch (error) {
    getLogger().warn(`Fee Juice might have already been setup. Got error: ${inspect(error)}.`);
  }
}

export async function waitForProvenChain(node: AztecNode, targetBlock?: number, timeoutSec = 60, intervalSec = 1) {
  targetBlock ??= await node.getBlockNumber();

  await retryUntil(
    async () => (await node.getProvenBlockNumber()) >= targetBlock,
    'proven chain status',
    timeoutSec,
    intervalSec,
  );
}

export async function createAndSyncProverNode(
  proverNodePrivateKey: `0x${string}`,
  aztecNodeConfig: AztecNodeConfig,
  aztecNode: AztecNode,
  dataDirectory: string,
  prefilledPublicData: PublicDataTreeLeaf[] = [],
) {
  // Disable stopping the aztec node as the prover coordination test will kill it otherwise
  // This is only required when stopping the prover node for testing
  const aztecNodeWithoutStop = {
    getTxByHash: aztecNode.getTxByHash.bind(aztecNode),
    getTxsByHash: aztecNode.getTxsByHash.bind(aztecNode),
    stop: () => Promise.resolve(),
  };

  const blobSinkClient = createBlobSinkClient(aztecNodeConfig);
  // Creating temp store and archiver for simulated prover node
  const archiverConfig = { ...aztecNodeConfig, dataDirectory };
  const archiver = await createArchiver(archiverConfig, blobSinkClient, {
    blockUntilSync: true,
  });

  // Prover node config is for simulated proofs
  const proverConfig: ProverNodeConfig = {
    ...aztecNodeConfig,
    proverCoordinationNodeUrl: undefined,
    dataDirectory: undefined,
    proverId: new Fr(42),
    realProofs: false,
    proverAgentCount: 2,
    publisherPrivateKey: proverNodePrivateKey,
    proverNodeMaxPendingJobs: 10,
    proverNodeMaxParallelBlocksPerEpoch: 32,
    proverNodePollingIntervalMs: 200,
    txGatheringTimeoutMs: 60000,
    txGatheringIntervalMs: 1000,
    txGatheringMaxParallelRequests: 100,
  };

  const l1TxUtils = createDelayedL1TxUtils(aztecNodeConfig, proverNodePrivateKey, 'prover-node');

<<<<<<< HEAD
  const proverNode = await createProverNode(
    proverConfig,
    {
      aztecNodeTxProvider: aztecNodeWithoutStop,
      archiver: archiver as Archiver,
      l1TxUtils,
    },
    { prefilledPublicData },
  );
  await proverNode.start();
=======
  const proverNode = await createProverNode(proverConfig, {
    aztecNodeTxProvider: aztecNodeWithoutStop,
    archiver: archiver as Archiver,
    l1TxUtils,
  });
  proverNode.start();
>>>>>>> f54db75a
  return proverNode;
}

function createDelayedL1TxUtils(aztecNodeConfig: AztecNodeConfig, privateKey: `0x${string}`, logName: string) {
  const { publicClient, walletClient } = createL1Clients(aztecNodeConfig.l1RpcUrl, privateKey, foundry);

  const log = createLogger(logName);
  const l1TxUtils = new DelayedTxUtils(publicClient, walletClient, log, aztecNodeConfig);
  l1TxUtils.enableDelayer(aztecNodeConfig.ethereumSlotDuration);
  return l1TxUtils;
}

export async function createForwarderContract(
  aztecNodeConfig: AztecNodeConfig,
  privateKey: `0x${string}`,
  rollupAddress: Hex,
) {
  const { walletClient, publicClient } = createL1Clients(aztecNodeConfig.l1RpcUrl, privateKey, foundry);
  const forwarderContract = await ForwarderContract.create(
    walletClient.account.address,
    walletClient,
    publicClient,
    createLogger('forwarder'),
    rollupAddress,
  );
  return forwarderContract;
}<|MERGE_RESOLUTION|>--- conflicted
+++ resolved
@@ -799,7 +799,6 @@
 
   const l1TxUtils = createDelayedL1TxUtils(aztecNodeConfig, proverNodePrivateKey, 'prover-node');
 
-<<<<<<< HEAD
   const proverNode = await createProverNode(
     proverConfig,
     {
@@ -809,15 +808,7 @@
     },
     { prefilledPublicData },
   );
-  await proverNode.start();
-=======
-  const proverNode = await createProverNode(proverConfig, {
-    aztecNodeTxProvider: aztecNodeWithoutStop,
-    archiver: archiver as Archiver,
-    l1TxUtils,
-  });
   proverNode.start();
->>>>>>> f54db75a
   return proverNode;
 }
 
