import { SchnorrAccountContractArtifact } from '@aztec/accounts/schnorr';
import { createAccounts, getDeployedTestAccountsWallets } from '@aztec/accounts/testing';
import { type Archiver, createArchiver } from '@aztec/archiver';
import { type AztecNodeConfig, AztecNodeService, getConfigEnvVars } from '@aztec/aztec-node';
import {
  type AccountWalletWithSecretKey,
  AnvilTestWatcher,
  type AztecAddress,
  type AztecNode,
  BatchCall,
  CheatCodes,
  type ContractMethod,
  type DeployL1Contracts,
  type Logger,
  NoFeePaymentMethod,
  type PXE,
  type SentTx,
  SignerlessWallet,
  type Wallet,
  createAztecNodeClient,
  createLogger,
  createPXEClient,
  deployL1Contracts,
  makeFetch,
  waitForPXE,
} from '@aztec/aztec.js';
import { deployInstance, registerContractClass } from '@aztec/aztec.js/deployment';
import { DefaultMultiCallEntrypoint } from '@aztec/aztec.js/entrypoint';
import { type BBNativePrivateKernelProver } from '@aztec/bb-prover';
import { type EthAddress, FEE_JUICE_INITIAL_MINT, Fr, Gas, getContractClassFromArtifact } from '@aztec/circuits.js';
import {
  type DeployL1ContractsArgs,
  NULL_KEY,
  getL1ContractsConfigEnvVars,
  isAnvilTestChain,
  l1Artifacts,
} from '@aztec/ethereum';
<<<<<<< HEAD
import { startAnvil } from '@aztec/ethereum/test';
import { randomBytes } from '@aztec/foundation/crypto';
=======
import { EthCheatCodesWithState, startAnvil } from '@aztec/ethereum/test';
>>>>>>> 46da3cc8
import { retryUntil } from '@aztec/foundation/retry';
import { TestDateProvider } from '@aztec/foundation/timer';
import { FeeJuiceContract } from '@aztec/noir-contracts.js/FeeJuice';
import { getVKTreeRoot } from '@aztec/noir-protocol-circuits-types';
import { ProtocolContractAddress, protocolContractTreeRoot } from '@aztec/protocol-contracts';
import { type ProverNode, type ProverNodeConfig, createProverNode } from '@aztec/prover-node';
import { type PXEService, type PXEServiceConfig, createPXEService, getPXEServiceConfig } from '@aztec/pxe';
import { type SequencerClient, TestL1Publisher } from '@aztec/sequencer-client';
import { NoopTelemetryClient } from '@aztec/telemetry-client/noop';
import { createAndStartTelemetryClient, getConfigEnvVars as getTelemetryConfig } from '@aztec/telemetry-client/start';

import { type Anvil } from '@viem/anvil';
import fs from 'fs/promises';
import { tmpdir } from 'os';
import * as path from 'path';
import {
  type Account,
  type Chain,
  type HDAccount,
  type Hex,
  type HttpTransport,
  type PrivateKeyAccount,
  createPublicClient,
  createWalletClient,
  getContract,
  http,
} from 'viem';
import { mnemonicToAccount, privateKeyToAccount } from 'viem/accounts';
import { foundry } from 'viem/chains';

import { MNEMONIC } from './fixtures.js';
import { getACVMConfig } from './get_acvm_config.js';
import { getBBConfig } from './get_bb_config.js';
import { isMetricsLoggingRequested, setupMetricsLogger } from './logging.js';

export { deployAndInitializeTokenAndBridgeContracts } from '../shared/cross_chain_test_harness.js';
export { startAnvil };

const { PXE_URL = '' } = process.env;

const telemetryPromise = createAndStartTelemetryClient(getTelemetryConfig());
if (typeof afterAll === 'function') {
  afterAll(async () => {
    const client = await telemetryPromise;
    await client.stop();
  });
}

const getAztecUrl = () => {
  return PXE_URL;
};

export const getPrivateKeyFromIndex = (index: number): Buffer | null => {
  const hdAccount = mnemonicToAccount(MNEMONIC, { addressIndex: index });
  const privKeyRaw = hdAccount.getHdKey().privateKey;
  return privKeyRaw === null ? null : Buffer.from(privKeyRaw);
};

export const setupL1Contracts = async (
  l1RpcUrl: string,
  account: HDAccount | PrivateKeyAccount,
  logger: Logger,
  args: Partial<DeployL1ContractsArgs> = {},
  chain: Chain = foundry,
) => {
  const l1Data = await deployL1Contracts(l1RpcUrl, account, chain, logger, {
    l2FeeJuiceAddress: ProtocolContractAddress.FeeJuice,
    vkTreeRoot: getVKTreeRoot(),
    protocolContractTreeRoot,
    salt: args.salt,
    initialValidators: args.initialValidators,
    assumeProvenThrough: args.assumeProvenThrough,
    ...getL1ContractsConfigEnvVars(),
    ...args,
  });

  return l1Data;
};

/**
 * Sets up Private eXecution Environment (PXE).
 * @param aztecNode - An instance of Aztec Node.
 * @param opts - Partial configuration for the PXE service.
 * @param firstPrivKey - The private key of the first account to be created.
 * @param logger - The logger to be used.
 * @param useLogSuffix - Whether to add a randomly generated suffix to the PXE debug logs.
 * @param proofCreator - An optional proof creator to use
 * @returns Private eXecution Environment (PXE), accounts, wallets and logger.
 */
export async function setupPXEService(
  aztecNode: AztecNode,
  opts: Partial<PXEServiceConfig> = {},
  logger = getLogger(),
  useLogSuffix = false,
  proofCreator?: BBNativePrivateKernelProver,
): Promise<{
  /**
   * The PXE instance.
   */
  pxe: PXEService;
  /**
   * Logger instance named as the current test.
   */
  logger: Logger;
  /**
   * Teardown function
   */
  teardown: () => Promise<void>;
}> {
  const pxeServiceConfig = { ...getPXEServiceConfig(), ...opts };

  // If no data directory provided, create a temp directory and clean up afterwards
  const configuredDataDirectory = pxeServiceConfig.dataDirectory;
  if (!configuredDataDirectory) {
    pxeServiceConfig.dataDirectory = path.join(tmpdir(), randomBytes(8).toString('hex'));
  }

  const pxe = await createPXEService(aztecNode, pxeServiceConfig, useLogSuffix, proofCreator);

  const teardown = async () => {
    if (!configuredDataDirectory) {
      await fs.rm(pxeServiceConfig.dataDirectory!, { recursive: true, force: true });
    }
  };

  return {
    pxe,
    logger,
    teardown,
  };
}

/**
 * Function to setup the test against a remote deployment. It is assumed that L1 contract are already deployed
 * @param account - The account for use in create viem wallets.
 * @param config - The aztec Node Configuration
 * @param logger - The logger to be used
 * @param numberOfAccounts - The number of new accounts to be created once the PXE is initiated.
 * (will create extra accounts if the environment doesn't already have enough accounts)
 * @returns Private eXecution Environment (PXE) client, viem wallets, contract addresses etc.
 */
async function setupWithRemoteEnvironment(
  account: Account,
  config: AztecNodeConfig,
  logger: Logger,
  numberOfAccounts: number,
) {
  // we are setting up against a remote environment, l1 contracts are already deployed
  const aztecNodeUrl = getAztecUrl();
  logger.verbose(`Creating Aztec Node client to remote host ${aztecNodeUrl}`);
  const aztecNode = createAztecNodeClient(aztecNodeUrl);
  logger.verbose(`Creating PXE client to remote host ${PXE_URL}`);
  const pxeClient = createPXEClient(PXE_URL, makeFetch([1, 2, 3], true));
  await waitForPXE(pxeClient, logger);
  logger.verbose('JSON RPC client connected to PXE');
  logger.verbose(`Retrieving contract addresses from ${PXE_URL}`);
  const l1Contracts = (await pxeClient.getNodeInfo()).l1ContractAddresses;

  const walletClient = createWalletClient<HttpTransport, Chain, HDAccount>({
    account,
    chain: foundry,
    transport: http(config.l1RpcUrl),
  });
  const publicClient = createPublicClient({
    chain: foundry,
    transport: http(config.l1RpcUrl),
  });
  const deployL1ContractsValues: DeployL1Contracts = {
    l1ContractAddresses: l1Contracts,
    walletClient,
    publicClient,
  };
  const cheatCodes = await CheatCodes.create(config.l1RpcUrl, pxeClient!);
  const teardown = () => Promise.resolve();

  const { l1ChainId: chainId, protocolVersion } = await pxeClient.getNodeInfo();
  await setupCanonicalFeeJuice(
    new SignerlessWallet(pxeClient, new DefaultMultiCallEntrypoint(chainId, protocolVersion)),
  );

  logger.verbose('Constructing available wallets from already registered accounts...');
  const wallets = await getDeployedTestAccountsWallets(pxeClient);

  if (wallets.length < numberOfAccounts) {
    const numNewAccounts = numberOfAccounts - wallets.length;
    logger.verbose(`Deploying ${numNewAccounts} accounts...`);
    wallets.push(...(await createAccounts(pxeClient, numNewAccounts)));
  }

  return {
    aztecNode,
    sequencer: undefined,
    proverNode: undefined,
    pxe: pxeClient,
    deployL1ContractsValues,
    accounts: await pxeClient!.getRegisteredAccounts(),
    config,
    wallet: wallets[0],
    wallets,
    logger,
    cheatCodes,
    watcher: undefined,
    dateProvider: undefined,
    teardown,
  };
}

/** Options for the e2e tests setup */
export type SetupOptions = {
  /** State load */
  stateLoad?: string;
  /** Whether to enable metrics collection, if undefined, metrics collection is disabled */
  metricsPort?: number | undefined;
  /** Previously deployed contracts on L1 */
  deployL1ContractsValues?: DeployL1Contracts;
  /** Whether to skip deployment of protocol contracts (auth registry, etc) */
  skipProtocolContracts?: boolean;
  /** Salt to use in L1 contract deployment */
  salt?: number;
  /** An initial set of validators */
  initialValidators?: EthAddress[];
  /** Anvil Start time */
  l1StartTime?: number;
  /** The anvil time where we should at the earliest be seeing L2 blocks */
  l2StartTime?: number;
  /** How far we should assume proven */
  assumeProvenThrough?: number;
  /** Whether to start a prover node */
  startProverNode?: boolean;
  /** Whether to fund the rewardDistributor */
  fundRewardDistributor?: boolean;
} & Partial<AztecNodeConfig>;

/** Context for an end-to-end test as returned by the `setup` function */
export type EndToEndContext = {
  /** The Aztec Node service or client a connected to it. */
  aztecNode: AztecNode;
  /** The prover node service (only set if startProverNode is true) */
  proverNode: ProverNode | undefined;
  /** A client to the sequencer service (undefined if connected to remote environment) */
  sequencer: SequencerClient | undefined;
  /** The Private eXecution Environment (PXE). */
  pxe: PXE;
  /** Return values from deployL1Contracts function. */
  deployL1ContractsValues: DeployL1Contracts;
  /** The Aztec Node configuration. */
  config: AztecNodeConfig;
  /** The first wallet to be used. */
  wallet: AccountWalletWithSecretKey;
  /** The wallets to be used. */
  wallets: AccountWalletWithSecretKey[];
  /** Logger instance named as the current test. */
  logger: Logger;
  /** The cheat codes. */
  cheatCodes: CheatCodes;
  /** The anvil test watcher (undefined if connected to remote environment) */
  watcher: AnvilTestWatcher | undefined;
  /** Allows tweaking current system time, used by the epoch cache only (undefined if connected to remote environment) */
  dateProvider: TestDateProvider | undefined;
  /** Function to stop the started services. */
  teardown: () => Promise<void>;
};

/**
 * Sets up the environment for the end-to-end tests.
 * @param numberOfAccounts - The number of new accounts to be created once the PXE is initiated.
 * @param opts - Options to pass to the node initialization and to the setup script.
 * @param pxeOpts - Options to pass to the PXE initialization.
 */
export async function setup(
  numberOfAccounts = 1,
  opts: SetupOptions = {
    assumeProvenThrough: Number.MAX_SAFE_INTEGER,
  },
  pxeOpts: Partial<PXEServiceConfig> = {},
  chain: Chain = foundry,
): Promise<EndToEndContext> {
  const config = { ...getConfigEnvVars(), ...opts };
  const logger = getLogger();

  // Create a temp directory for any services that need it and cleanup later
  const directoryToCleanup = path.join(tmpdir(), randomBytes(8).toString('hex'));
  await fs.mkdir(directoryToCleanup, { recursive: true });
  if (!config.dataDirectory) {
    config.dataDirectory = directoryToCleanup;
  }

  let anvil: Anvil | undefined;

  if (!config.l1RpcUrl) {
    if (!isAnvilTestChain(chain.id)) {
      throw new Error(`No ETHEREUM_HOST set but non anvil chain requested`);
    }
    if (PXE_URL) {
      throw new Error(
        `PXE_URL provided but no ETHEREUM_HOST set. Refusing to run, please set both variables so tests can deploy L1 contracts to the same Anvil instance`,
      );
    }

    const res = await startAnvil(opts.ethereumSlotDuration);
    anvil = res.anvil;
    config.l1RpcUrl = res.rpcUrl;
  }

  // Enable logging metrics to a local file named after the test suite
  if (isMetricsLoggingRequested()) {
    const filename = path.join('log', getJobName() + '.jsonl');
    logger.info(`Logging metrics to ${filename}`);
    setupMetricsLogger(filename);
  }

  const ethCheatCodes = new EthCheatCodesWithState(config.l1RpcUrl);

  if (opts.stateLoad) {
    await ethCheatCodes.loadChainState(opts.stateLoad);
  }

  if (opts.l1StartTime) {
    await ethCheatCodes.warp(opts.l1StartTime);
  }

  let publisherPrivKey = undefined;
  let publisherHdAccount = undefined;

  if (config.publisherPrivateKey && config.publisherPrivateKey != NULL_KEY) {
    publisherHdAccount = privateKeyToAccount(config.publisherPrivateKey);
  } else if (!MNEMONIC) {
    throw new Error(`Mnemonic not provided and no publisher private key`);
  } else {
    publisherHdAccount = mnemonicToAccount(MNEMONIC, { addressIndex: 0 });
    const publisherPrivKeyRaw = publisherHdAccount.getHdKey().privateKey;
    publisherPrivKey = publisherPrivKeyRaw === null ? null : Buffer.from(publisherPrivKeyRaw);
    config.publisherPrivateKey = `0x${publisherPrivKey!.toString('hex')}`;
  }

  // Made as separate values such that keys can change, but for test they will be the same.
  config.validatorPrivateKey = config.publisherPrivateKey;

  if (PXE_URL) {
    // we are setting up against a remote environment, l1 contracts are assumed to already be deployed
    return await setupWithRemoteEnvironment(publisherHdAccount!, config, logger, numberOfAccounts);
  }

  const deployL1ContractsValues =
    opts.deployL1ContractsValues ?? (await setupL1Contracts(config.l1RpcUrl, publisherHdAccount!, logger, opts, chain));

  config.l1Contracts = deployL1ContractsValues.l1ContractAddresses;

  if (opts.fundRewardDistributor) {
    // Mints block rewards for 10000 blocks to the rewardDistributor contract

    const rewardDistributor = getContract({
      address: deployL1ContractsValues.l1ContractAddresses.rewardDistributorAddress.toString(),
      abi: l1Artifacts.rewardDistributor.contractAbi,
      client: deployL1ContractsValues.publicClient,
    });

    const blockReward = await rewardDistributor.read.BLOCK_REWARD([]);
    const mintAmount = 10_000n * (blockReward as bigint);

    const feeJuice = getContract({
      address: deployL1ContractsValues.l1ContractAddresses.feeJuiceAddress.toString(),
      abi: l1Artifacts.feeAsset.contractAbi,
      client: deployL1ContractsValues.walletClient,
    });

    const rewardDistributorMintTxHash = await feeJuice.write.mint([rewardDistributor.address, mintAmount], {} as any);
    await deployL1ContractsValues.publicClient.waitForTransactionReceipt({ hash: rewardDistributorMintTxHash });
    logger.info(`Funding rewardDistributor in ${rewardDistributorMintTxHash}`);
  }

  if (opts.l2StartTime) {
    // This should only be used in synching test or when you need to have a stable
    // timestamp for the first l2 block.
    await ethCheatCodes.warp(opts.l2StartTime);
  }

  const watcher = new AnvilTestWatcher(
    new EthCheatCodesWithState(config.l1RpcUrl),
    deployL1ContractsValues.l1ContractAddresses.rollupAddress,
    deployL1ContractsValues.publicClient,
  );

  await watcher.start();

  logger.verbose('Creating and synching an aztec node...');

  const acvmConfig = await getACVMConfig(logger);
  if (acvmConfig) {
    config.acvmWorkingDirectory = acvmConfig.acvmWorkingDirectory;
    config.acvmBinaryPath = acvmConfig.acvmBinaryPath;
  }

  const bbConfig = await getBBConfig(logger);
  if (bbConfig) {
    config.bbBinaryPath = bbConfig.bbBinaryPath;
    config.bbWorkingDirectory = bbConfig.bbWorkingDirectory;
  }
  config.l1PublishRetryIntervalMS = 100;

  const telemetry = await telemetryPromise;
  const publisher = new TestL1Publisher(config, telemetry);
  const dateProvider = new TestDateProvider();
  const aztecNode = await AztecNodeService.createAndSync(config, { telemetry, publisher, dateProvider });
  const sequencer = aztecNode.getSequencer();

  let proverNode: ProverNode | undefined = undefined;
  if (opts.startProverNode) {
    logger.verbose('Creating and syncing a simulated prover node...');
    const proverNodePrivateKey = getPrivateKeyFromIndex(2);
    const proverNodePrivateKeyHex: Hex = `0x${proverNodePrivateKey!.toString('hex')}`;
    proverNode = await createAndSyncProverNode(
      proverNodePrivateKeyHex,
      config,
      aztecNode,
      path.join(directoryToCleanup, randomBytes(8).toString('hex')),
    );
  }

  logger.verbose('Creating a pxe...');
  const { pxe, teardown: pxeTeardown } = await setupPXEService(aztecNode!, pxeOpts, logger);

  if (!config.skipProtocolContracts) {
    logger.verbose('Setting up Fee Juice...');
    await setupCanonicalFeeJuice(
      new SignerlessWallet(pxe, new DefaultMultiCallEntrypoint(config.l1ChainId, config.version)),
    );
  }

  const wallets = numberOfAccounts > 0 ? await createAccounts(pxe, numberOfAccounts) : [];
  const cheatCodes = await CheatCodes.create(config.l1RpcUrl, pxe!);

  const teardown = async () => {
    await pxeTeardown();

    if (aztecNode instanceof AztecNodeService) {
      await aztecNode?.stop();
    }

    if (acvmConfig?.cleanup) {
      // remove the temp directory created for the acvm
      logger.verbose(`Cleaning up ACVM state`);
      await acvmConfig.cleanup();
    }

    if (bbConfig?.cleanup) {
      // remove the temp directory created for the acvm
      logger.verbose(`Cleaning up BB state`);
      await bbConfig.cleanup();
    }

    await anvil?.stop();
    await watcher.stop();

    if (directoryToCleanup) {
      logger.verbose(`Cleaning up data directory at ${directoryToCleanup}`);
      await fs.rm(directoryToCleanup, { recursive: true, force: true });
    }
  };

  return {
    aztecNode,
    proverNode,
    pxe,
    deployL1ContractsValues,
    config,
    wallet: wallets[0],
    wallets,
    logger,
    cheatCodes,
    sequencer,
    watcher,
    dateProvider,
    teardown,
  };
}

/** Returns an L1 wallet client for anvil using a well-known private key based on the index. */
export function getL1WalletClient(rpcUrl: string, index: number) {
  const hdAccount = mnemonicToAccount(MNEMONIC, { addressIndex: index });
  return createWalletClient({
    account: hdAccount,
    chain: foundry,
    transport: http(rpcUrl),
  });
}

/**
 * Registers the contract class used for test accounts and publicly deploys the instances requested.
 * Use this when you need to make a public call to an account contract, such as for requesting a public authwit.
 * @param sender - Wallet to send the deployment tx.
 * @param accountsToDeploy - Which accounts to publicly deploy.
 */

// docs:start:public_deploy_accounts
export async function ensureAccountsPubliclyDeployed(sender: Wallet, accountsToDeploy: Wallet[]) {
  // We have to check whether the accounts are already deployed. This can happen if the test runs against
  // the sandbox and the test accounts exist
  const accountsAndAddresses = await Promise.all(
    accountsToDeploy.map(async account => {
      const address = account.getAddress();
      return {
        address,
        deployed: await sender.isContractPubliclyDeployed(address),
      };
    }),
  );
  const instances = await Promise.all(
    accountsAndAddresses.filter(({ deployed }) => !deployed).map(({ address }) => sender.getContractInstance(address)),
  );
  const contractClass = getContractClassFromArtifact(SchnorrAccountContractArtifact);
  if (!(await sender.isContractClassPubliclyRegistered(contractClass.id))) {
    await (await registerContractClass(sender, SchnorrAccountContractArtifact)).send().wait();
  }
  const batch = new BatchCall(sender, [...instances.map(instance => deployInstance(sender, instance!).request())]);
  await batch.send().wait();
}
// docs:end:public_deploy_accounts

/**
 * Sets the timestamp of the next block.
 * @param rpcUrl - rpc url of the blockchain instance to connect to
 * @param timestamp - the timestamp for the next block
 */
export async function setNextBlockTimestamp(rpcUrl: string, timestamp: number) {
  const params = `[${timestamp}]`;
  await fetch(rpcUrl, {
    body: `{"jsonrpc":"2.0", "method": "evm_setNextBlockTimestamp", "params": ${params}, "id": 1}`,
    method: 'POST',
    headers: { 'Content-Type': 'application/json' },
  });
}

/** Returns the job name for the current test. */
function getJobName() {
  return process.env.JOB_NAME ?? expect.getState().currentTestName?.split(' ')[0].replaceAll('/', '_') ?? 'unknown';
}

/**
 * Returns a logger instance for the current test.
 * @returns a logger instance for the current test.
 */
export function getLogger() {
  const describeBlockName = expect.getState().currentTestName?.split(' ')[0].replaceAll('/', ':');
  if (!describeBlockName) {
    const name = expect.getState().testPath?.split('/').pop()?.split('.')[0] ?? 'unknown';
    return createLogger('e2e:' + name);
  }
  return createLogger('e2e:' + describeBlockName);
}

/**
 * Checks that the last block contains the given expected unencrypted log messages.
 * @param tx - An instance of SentTx for which to retrieve the logs.
 * @param logMessages - The set of expected log messages.
 */
export const expectUnencryptedLogsInTxToBe = async (tx: SentTx, logMessages: string[]) => {
  const unencryptedLogs = (await tx.getUnencryptedLogs()).logs;
  const asciiLogs = unencryptedLogs.map(extendedLog => extendedLog.log.data.toString('ascii'));

  expect(asciiLogs).toStrictEqual(logMessages);
};

/**
 * Checks that the last block contains the given expected unencrypted log messages.
 * @param pxe - An instance of PXE for retrieving the logs.
 * @param logMessages - The set of expected log messages.
 */
export const expectUnencryptedLogsFromLastBlockToBe = async (pxe: PXE, logMessages: string[]) => {
  // docs:start:get_logs
  // Get the unencrypted logs from the last block
  const fromBlock = await pxe.getBlockNumber();
  const logFilter = {
    fromBlock,
    toBlock: fromBlock + 1,
  };
  const unencryptedLogs = (await pxe.getUnencryptedLogs(logFilter)).logs;
  // docs:end:get_logs
  const asciiLogs = unencryptedLogs.map(extendedLog => extendedLog.log.data.toString('ascii'));

  expect(asciiLogs).toStrictEqual(logMessages);
};

export type BalancesFn = ReturnType<typeof getBalancesFn>;
export function getBalancesFn(
  symbol: string,
  method: ContractMethod,
  logger: any,
): (...addresses: (AztecAddress | { address: AztecAddress })[]) => Promise<bigint[]> {
  const balances = async (...addressLikes: (AztecAddress | { address: AztecAddress })[]) => {
    const addresses = addressLikes.map(addressLike => ('address' in addressLike ? addressLike.address : addressLike));
    const b = await Promise.all(addresses.map(address => method(address).simulate()));
    const debugString = `${symbol} balances: ${addresses.map((address, i) => `${address}: ${b[i]}`).join(', ')}`;
    logger.verbose(debugString);
    return b;
  };

  return balances;
}

export async function expectMapping<K, V>(
  fn: (...k: K[]) => Promise<V[]>,
  inputs: K[],
  expectedOutputs: V[],
): Promise<void> {
  expect(inputs.length).toBe(expectedOutputs.length);

  const outputs = await fn(...inputs);

  expect(outputs).toEqual(expectedOutputs);
}

export async function expectMappingDelta<K, V extends number | bigint>(
  initialValues: V[],
  fn: (...k: K[]) => Promise<V[]>,
  inputs: K[],
  expectedDiffs: V[],
): Promise<void> {
  expect(inputs.length).toBe(expectedDiffs.length);

  const outputs = await fn(...inputs);
  const diffs = outputs.map((output, i) => output - initialValues[i]);

  expect(diffs).toEqual(expectedDiffs);
}

/**
 * Deploy the protocol contracts to a running instance.
 */
export async function setupCanonicalFeeJuice(pxe: PXE) {
  // "deploy" the Fee Juice as it contains public functions
  const feeJuicePortalAddress = (await pxe.getNodeInfo()).l1ContractAddresses.feeJuicePortalAddress;
  const wallet = new SignerlessWallet(pxe);
  const feeJuice = await FeeJuiceContract.at(ProtocolContractAddress.FeeJuice, wallet);

  try {
    await feeJuice.methods
      .initialize(feeJuicePortalAddress, FEE_JUICE_INITIAL_MINT)
      .send({ fee: { paymentMethod: new NoFeePaymentMethod(), gasSettings: { teardownGasLimits: Gas.empty() } } })
      .wait();
    getLogger().info(`Fee Juice successfully setup. Portal address: ${feeJuicePortalAddress}`);
  } catch (error) {
    getLogger().info(`Fee Juice might have already been setup.`);
  }
}

export async function waitForProvenChain(node: AztecNode, targetBlock?: number, timeoutSec = 60, intervalSec = 1) {
  targetBlock ??= await node.getBlockNumber();

  await retryUntil(
    async () => (await node.getProvenBlockNumber()) >= targetBlock,
    'proven chain status',
    timeoutSec,
    intervalSec,
  );
}

export async function createAndSyncProverNode(
  proverNodePrivateKey: `0x${string}`,
  aztecNodeConfig: AztecNodeConfig,
  aztecNode: AztecNode,
  dataDirectory: string,
) {
  // Disable stopping the aztec node as the prover coordination test will kill it otherwise
  // This is only required when stopping the prover node for testing
  const aztecNodeWithoutStop = {
    addEpochProofQuote: aztecNode.addEpochProofQuote.bind(aztecNode),
    getTxByHash: aztecNode.getTxByHash.bind(aztecNode),
    stop: () => Promise.resolve(),
  };

  // Creating temp store and archiver for simulated prover node
  const archiverConfig = { ...aztecNodeConfig, dataDirectory };
  const archiver = await createArchiver(archiverConfig, new NoopTelemetryClient(), { blockUntilSync: true });

  // Prover node config is for simulated proofs
  const proverConfig: ProverNodeConfig = {
    ...aztecNodeConfig,
    proverCoordinationNodeUrl: undefined,
    dataDirectory: undefined,
    proverId: new Fr(42),
    realProofs: false,
    proverAgentCount: 2,
    publisherPrivateKey: proverNodePrivateKey,
    proverNodeMaxPendingJobs: 10,
    proverNodeMaxParallelBlocksPerEpoch: 32,
    proverNodePollingIntervalMs: 200,
    quoteProviderBasisPointFee: 100,
    quoteProviderBondAmount: 1000n,
    proverMinimumEscrowAmount: 1000n,
    proverTargetEscrowAmount: 2000n,
  };

  // Use testing l1 publisher
  const publisher = new TestL1Publisher(proverConfig, new NoopTelemetryClient());

  const proverNode = await createProverNode(proverConfig, {
    aztecNodeTxProvider: aztecNodeWithoutStop,
    archiver: archiver as Archiver,
    publisher,
  });
  await proverNode.start();
  return proverNode;
}<|MERGE_RESOLUTION|>--- conflicted
+++ resolved
@@ -35,12 +35,8 @@
   isAnvilTestChain,
   l1Artifacts,
 } from '@aztec/ethereum';
-<<<<<<< HEAD
-import { startAnvil } from '@aztec/ethereum/test';
+import { EthCheatCodesWithState, startAnvil } from '@aztec/ethereum/test';
 import { randomBytes } from '@aztec/foundation/crypto';
-=======
-import { EthCheatCodesWithState, startAnvil } from '@aztec/ethereum/test';
->>>>>>> 46da3cc8
 import { retryUntil } from '@aztec/foundation/retry';
 import { TestDateProvider } from '@aztec/foundation/timer';
 import { FeeJuiceContract } from '@aztec/noir-contracts.js/FeeJuice';
