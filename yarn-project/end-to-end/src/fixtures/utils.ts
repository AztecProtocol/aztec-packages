--- conflicted
+++ resolved
@@ -86,17 +86,7 @@
       contractBytecode: RollupBytecode,
     },
   };
-<<<<<<< HEAD
-  if (deployDecoderHelper) {
-    l1Artifacts.decoderHelper = {
-      contractAbi: DecoderHelperAbi,
-      contractBytecode: DecoderHelperBytecode,
-    };
-  }
   return await deployL1Contracts(l1RpcUrl, account, foundry, logger, l1Artifacts);
-=======
-  return await deployL1Contracts(l1RpcUrl, account, localAnvil, logger, l1Artifacts);
->>>>>>> afca8191
 };
 
 /**
