import { AztecNodeConfig, AztecNodeService, getConfigEnvVars } from '@aztec/aztec-node';
import {
  AccountWallet,
  AztecAddress,
  CheatCodes,
  CompleteAddress,
  EthAddress,
  EthCheatCodes,
  Wallet,
  createAccounts,
  createPXEClient,
  getSandboxAccountsWallets,
} from '@aztec/aztec.js';
import { CircuitsWasm, GeneratorIndex } from '@aztec/circuits.js';
import { pedersenPlookupCompressWithHashIndex } from '@aztec/circuits.js/barretenberg';
import {
  DeployL1Contracts,
  L1ContractArtifactsForDeployment,
  deployL1Contract,
  deployL1Contracts,
} from '@aztec/ethereum';
import { Fr } from '@aztec/foundation/fields';
import { DebugLogger, createDebugLogger } from '@aztec/foundation/log';
import { retryUntil } from '@aztec/foundation/retry';
import {
  ContractDeploymentEmitterAbi,
  ContractDeploymentEmitterBytecode,
  DecoderHelperAbi,
  DecoderHelperBytecode,
  InboxAbi,
  InboxBytecode,
  OutboxAbi,
  OutboxBytecode,
  PortalERC20Abi,
  PortalERC20Bytecode,
  RegistryAbi,
  RegistryBytecode,
  RollupAbi,
  RollupBytecode,
  TokenPortalAbi,
  TokenPortalBytecode,
} from '@aztec/l1-artifacts';
import { NonNativeTokenContract, TokenBridgeContract, TokenContract } from '@aztec/noir-contracts/types';
import { PXEService, createPXEService, getPXEServiceConfig } from '@aztec/pxe';
<<<<<<< HEAD
import { AztecNode, L2BlockL2Logs, LogType, PXE, TxStatus, createAztecNodeRpcClient } from '@aztec/types';
=======
import { L2BlockL2Logs, LogType, PXE, TxStatus, UnencryptedL2Log } from '@aztec/types';
>>>>>>> a5b763fb

import {
  Account,
  Chain,
  HDAccount,
  HttpTransport,
  PrivateKeyAccount,
  PublicClient,
  WalletClient,
  createPublicClient,
  createWalletClient,
  getContract,
  http,
} from 'viem';
import { mnemonicToAccount } from 'viem/accounts';

import { MNEMONIC, localAnvil } from './fixtures.js';

const { PXE_URL = '', AZTEC_NODE_URL = '' } = process.env;

const getAztecNodeUrl = () => {
  if (AZTEC_NODE_URL) return AZTEC_NODE_URL;

  // If AZTEC_NODE_URL is not set, we assume that the PXE is running on the same host as the Aztec Node and use the default port
  const url = new URL(PXE_URL);
  url.port = '8079';
  return url.toString();
};

export const waitForPXE = async (pxe: PXE, logger: DebugLogger) => {
  await retryUntil(async () => {
    try {
      logger('Attempting to contact PXE...');
      await pxe.getNodeInfo();
      return true;
    } catch (error) {
      logger('Failed to contact PXE!');
    }
    return undefined;
  }, 'RPC Get Node Info');
};

export const setupL1Contracts = async (
  l1RpcUrl: string,
  account: HDAccount | PrivateKeyAccount,
  logger: DebugLogger,
  deployDecoderHelper = false,
) => {
  const l1Artifacts: L1ContractArtifactsForDeployment = {
    contractDeploymentEmitter: {
      contractAbi: ContractDeploymentEmitterAbi,
      contractBytecode: ContractDeploymentEmitterBytecode,
    },
    registry: {
      contractAbi: RegistryAbi,
      contractBytecode: RegistryBytecode,
    },
    inbox: {
      contractAbi: InboxAbi,
      contractBytecode: InboxBytecode,
    },
    outbox: {
      contractAbi: OutboxAbi,
      contractBytecode: OutboxBytecode,
    },
    rollup: {
      contractAbi: RollupAbi,
      contractBytecode: RollupBytecode,
    },
  };
  if (deployDecoderHelper) {
    l1Artifacts.decoderHelper = {
      contractAbi: DecoderHelperAbi,
      contractBytecode: DecoderHelperBytecode,
    };
  }
  return await deployL1Contracts(l1RpcUrl, account, localAnvil, logger, l1Artifacts);
};

/**
 * Sets up Private eXecution Environment (PXE).
 * @param numberOfAccounts - The number of new accounts to be created once the PXE is initiated.
 * @param aztecNode - The instance of an aztec node, if one is required
 * @param firstPrivKey - The private key of the first account to be created.
 * @param logger - The logger to be used.
 * @param useLogSuffix - Whether to add a randomly generated suffix to the PXE debug logs.
 * @returns Private eXecution Environment (PXE), accounts, wallets and logger.
 */
export async function setupPXEService(
  numberOfAccounts: number,
  aztecNode: AztecNode,
  logger = getLogger(),
  useLogSuffix = false,
): Promise<{
  /**
   * The PXE instance.
   */
  pxe: PXE;
  /**
   * The accounts created by the PXE.
   */
  accounts: CompleteAddress[];
  /**
   * The wallets to be used.
   */
  wallets: AccountWallet[];
  /**
   * Logger instance named as the current test.
   */
  logger: DebugLogger;
}> {
  const pxeServiceConfig = getPXEServiceConfig();
  const pxe = await createPXEService(aztecNode, pxeServiceConfig, {}, useLogSuffix);

  const wallets = await createAccounts(pxe, numberOfAccounts);

  return {
    pxe,
    accounts: await pxe.getRegisteredAccounts(),
    wallets,
    logger,
  };
}

/**
 * Function to setup the test against a running sandbox.
 * @param account - The account for use in create viem wallets.
 * @param config - The aztec Node Configuration
 * @param logger - The logger to be used
 * @returns Private eXecution Environment (PXE) client, viem wallets, contract addresses etc.
 */
async function setupWithSandbox(account: Account, config: AztecNodeConfig, logger: DebugLogger) {
  // we are setting up against the sandbox, l1 contracts are already deployed
  const aztecNodeUrl = getAztecNodeUrl();
  logger(`Creating Aztec Node client to remote host ${aztecNodeUrl}`);
  const aztecNode = createAztecNodeRpcClient(aztecNodeUrl);
  logger(`Creating PXE client to remote host ${PXE_URL}`);
  const pxeClient = createPXEClient(PXE_URL);
  await waitForPXE(pxeClient, logger);
  logger('JSON RPC client connected to PXE');
  logger(`Retrieving contract addresses from ${PXE_URL}`);
  const l1Contracts = (await pxeClient.getNodeInfo()).l1ContractAddresses;
  logger('PXE created, constructing wallets from initial sandbox accounts...');
  const wallets = await getSandboxAccountsWallets(pxeClient);

  const walletClient = createWalletClient<HttpTransport, Chain, HDAccount>({
    account,
    chain: localAnvil,
    transport: http(config.rpcUrl),
  });
  const publicClient = createPublicClient({
    chain: localAnvil,
    transport: http(config.rpcUrl),
  });
  const deployL1ContractsValues: DeployL1Contracts = {
    l1ContractAddresses: l1Contracts,
    walletClient,
    publicClient,
  };
  const cheatCodes = await CheatCodes.create(config.rpcUrl, pxeClient!);
  const teardown = () => Promise.resolve();
  return {
    aztecNode,
    pxe: pxeClient,
    deployL1ContractsValues,
    accounts: await pxeClient!.getRegisteredAccounts(),
    config,
    wallet: wallets[0],
    wallets,
    logger,
    cheatCodes,
    teardown,
  };
}

/**
 * Sets up the environment for the end-to-end tests.
 * @param numberOfAccounts - The number of new accounts to be created once the PXE is initiated.
 */
export async function setup(
  numberOfAccounts = 1,
  stateLoad: string | undefined = undefined,
): Promise<{
  /**
   * The Aztec Node service.
   */
  aztecNode: AztecNode | undefined;
  /**
   * The Private eXecution Environment (PXE).
   */
  pxe: PXE;
  /**
   * Return values from deployL1Contracts function.
   */
  deployL1ContractsValues: DeployL1Contracts;
  /**
   * The accounts created by the PXE.
   */
  accounts: CompleteAddress[];
  /**
   * The Aztec Node configuration.
   */
  config: AztecNodeConfig;
  /**
   * The first wallet to be used.
   */
  wallet: AccountWallet;
  /**
   * The wallets to be used.
   */
  wallets: AccountWallet[];
  /**
   * Logger instance named as the current test.
   */
  logger: DebugLogger;
  /**
   * The cheat codes.
   */
  cheatCodes: CheatCodes;
  /**
   * Function to stop the started services.
   */
  teardown: () => Promise<void>;
}> {
  const config = getConfigEnvVars();

  if (stateLoad) {
    const ethCheatCodes = new EthCheatCodes(config.rpcUrl);
    await ethCheatCodes.loadChainState(stateLoad);
  }

  const logger = getLogger();
  const hdAccount = mnemonicToAccount(MNEMONIC);

  if (PXE_URL) {
    // we are setting up against the sandbox, l1 contracts are already deployed
    return await setupWithSandbox(hdAccount, config, logger);
  }

  const deployL1ContractsValues = await setupL1Contracts(config.rpcUrl, hdAccount, logger);
  const privKeyRaw = hdAccount.getHdKey().privateKey;
  const publisherPrivKey = privKeyRaw === null ? null : Buffer.from(privKeyRaw);

  config.publisherPrivateKey = `0x${publisherPrivKey!.toString('hex')}`;
  config.l1Contracts.rollupAddress = deployL1ContractsValues.l1ContractAddresses.rollupAddress;
  config.l1Contracts.registryAddress = deployL1ContractsValues.l1ContractAddresses.registryAddress;
  config.l1Contracts.contractDeploymentEmitterAddress =
    deployL1ContractsValues.l1ContractAddresses.contractDeploymentEmitterAddress;
  config.l1Contracts.inboxAddress = deployL1ContractsValues.l1ContractAddresses.inboxAddress;

  logger('Creating and synching an aztec node...');
  const aztecNode = await AztecNodeService.createAndSync(config);

  const { pxe, accounts, wallets } = await setupPXEService(numberOfAccounts, aztecNode!, logger);

  const cheatCodes = await CheatCodes.create(config.rpcUrl, pxe!);

  const teardown = async () => {
    if (aztecNode instanceof AztecNodeService) await aztecNode?.stop();
    if (pxe instanceof PXEService) await pxe?.stop();
  };

  return {
    aztecNode,
    pxe,
    deployL1ContractsValues,
    accounts,
    config,
    wallet: wallets[0],
    wallets,
    logger,
    cheatCodes,
    teardown,
  };
}

/**
 * Sets the timestamp of the next block.
 * @param rpcUrl - rpc url of the blockchain instance to connect to
 * @param timestamp - the timestamp for the next block
 */
export async function setNextBlockTimestamp(rpcUrl: string, timestamp: number) {
  const params = `[${timestamp}]`;
  await fetch(rpcUrl, {
    body: `{"jsonrpc":"2.0", "method": "evm_setNextBlockTimestamp", "params": ${params}, "id": 1}`,
    method: 'POST',
    headers: { 'Content-Type': 'application/json' },
  });
}

/**
 * Returns a logger instance for the current test.
 * @returns a logger instance for the current test.
 */
export function getLogger() {
  const describeBlockName = expect.getState().currentTestName?.split(' ')[0];
  return createDebugLogger('aztec:' + describeBlockName);
}

/**
 * Deploy L1 token and portal, initialize portal, deploy a non native l2 token contract, its L2 bridge contract and attach is to the portal.
 * @param wallet - the wallet instance
 * @param walletClient - A viem WalletClient.
 * @param publicClient - A viem PublicClient.
 * @param rollupRegistryAddress - address of rollup registry to pass to initialize the token portal
 * @param owner - owner of the L2 contract
 * @param underlyingERC20Address - address of the underlying ERC20 contract to use (if none supplied, it deploys one)
 * @returns l2 contract instance, bridge contract instance, token portal instance, token portal address and the underlying ERC20 instance
 */
export async function deployAndInitializeTokenAndBridgeContracts(
  wallet: Wallet,
  walletClient: WalletClient<HttpTransport, Chain, Account>,
  publicClient: PublicClient<HttpTransport, Chain>,
  rollupRegistryAddress: EthAddress,
  owner: AztecAddress,
  underlyingERC20Address?: EthAddress,
): Promise<{
  /**
   * The L2 token contract instance.
   */
  token: TokenContract;
  /**
   * The L2 bridge contract instance.
   */
  bridge: TokenBridgeContract;
  /**
   * The token portal contract address.
   */
  tokenPortalAddress: EthAddress;
  /**
   * The token portal contract instance
   */
  tokenPortal: any;
  /**
   * The underlying ERC20 contract instance.
   */
  underlyingERC20: any;
}> {
  if (!underlyingERC20Address) {
    underlyingERC20Address = await deployL1Contract(walletClient, publicClient, PortalERC20Abi, PortalERC20Bytecode);
  }
  const underlyingERC20 = getContract({
    address: underlyingERC20Address.toString(),
    abi: PortalERC20Abi,
    walletClient,
    publicClient,
  });

  // deploy the token portal
  const tokenPortalAddress = await deployL1Contract(walletClient, publicClient, TokenPortalAbi, TokenPortalBytecode);
  const tokenPortal = getContract({
    address: tokenPortalAddress.toString(),
    abi: TokenPortalAbi,
    walletClient,
    publicClient,
  });

  // deploy l2 token
  const deployTx = TokenContract.deploy(wallet).send();

  // deploy l2 token bridge and attach to the portal
  const bridgeTx = TokenBridgeContract.deploy(wallet).send({
    portalContract: tokenPortalAddress,
    contractAddressSalt: Fr.random(),
  });

  // now wait for the deploy txs to be mined. This way we send all tx in the same rollup.
  const deployReceipt = await deployTx.wait();
  if (deployReceipt.status !== TxStatus.MINED) throw new Error(`Deploy token tx status is ${deployReceipt.status}`);
  const token = await TokenContract.at(deployReceipt.contractAddress!, wallet);

  const bridgeReceipt = await bridgeTx.wait();
  if (bridgeReceipt.status !== TxStatus.MINED) throw new Error(`Deploy bridge tx status is ${bridgeReceipt.status}`);
  const bridge = await TokenBridgeContract.at(bridgeReceipt.contractAddress!, wallet);
  await bridge.attach(tokenPortalAddress);
  const bridgeAddress = bridge.address.toString() as `0x${string}`;

  // initialize l2 token
  const initializeTx = token.methods._initialize(owner).send();

  // initialize bridge
  const initializeBridgeTx = bridge.methods._initialize(token.address).send();

  // now we wait for the txs to be mined. This way we send all tx in the same rollup.
  const initializeReceipt = await initializeTx.wait();
  if (initializeReceipt.status !== TxStatus.MINED)
    throw new Error(`Initialize token tx status is ${initializeReceipt.status}`);
  if ((await token.methods.admin().view()) !== owner.toBigInt()) throw new Error(`Token admin is not ${owner}`);

  const initializeBridgeReceipt = await initializeBridgeTx.wait();
  if (initializeBridgeReceipt.status !== TxStatus.MINED)
    throw new Error(`Initialize token bridge tx status is ${initializeBridgeReceipt.status}`);
  if ((await bridge.methods.token().view()) !== token.address.toBigInt())
    throw new Error(`Bridge token is not ${token.address}`);

  // make the bridge a minter on the token:
  const makeMinterTx = token.methods.set_minter(bridge.address, true).send();
  const makeMinterReceipt = await makeMinterTx.wait();
  if (makeMinterReceipt.status !== TxStatus.MINED)
    throw new Error(`Make bridge a minter tx status is ${makeMinterReceipt.status}`);
  if ((await token.methods.is_minter(bridge.address).view()) === 1n) throw new Error(`Bridge is not a minter`);

  // initialize portal
  await tokenPortal.write.initialize(
    [rollupRegistryAddress.toString(), underlyingERC20Address.toString(), bridgeAddress],
    {} as any,
  );

  return { token, bridge, tokenPortalAddress, tokenPortal, underlyingERC20 };
}

/**
 * Deploy L1 token and portal, initialize portal, deploy a non native l2 token contract and attach is to the portal.
 * @param wallet - Aztec wallet instance.
 * @param walletClient - A viem WalletClient.
 * @param publicClient - A viem PublicClient.
 * @param rollupRegistryAddress - address of rollup registry to pass to initialize the token portal
 * @param initialBalance - initial balance of the owner of the L2 contract
 * @param owner - owner of the L2 contract
 * @param underlyingERC20Address - address of the underlying ERC20 contract to use (if none supplied, it deploys one)
 * @returns l2 contract instance, token portal instance, token portal address and the underlying ERC20 instance
 */
// TODO (#2291) DELETE!!!
export async function deployAndInitializeNonNativeL2TokenContracts(
  wallet: Wallet,
  walletClient: WalletClient<HttpTransport, Chain, Account>,
  publicClient: PublicClient<HttpTransport, Chain>,
  rollupRegistryAddress: EthAddress,
  initialBalance = 0n,
  owner = AztecAddress.ZERO,
  underlyingERC20Address?: EthAddress,
) {
  // deploy underlying contract if no address supplied
  if (!underlyingERC20Address) {
    underlyingERC20Address = await deployL1Contract(walletClient, publicClient, PortalERC20Abi, PortalERC20Bytecode);
  }
  const underlyingERC20: any = getContract({
    address: underlyingERC20Address.toString(),
    abi: PortalERC20Abi,
    walletClient,
    publicClient,
  });

  // deploy the token portal
  const tokenPortalAddress = await deployL1Contract(walletClient, publicClient, TokenPortalAbi, TokenPortalBytecode);
  const tokenPortal: any = getContract({
    address: tokenPortalAddress.toString(),
    abi: TokenPortalAbi,
    walletClient,
    publicClient,
  });

  // deploy l2 contract and attach to portal
  const tx = NonNativeTokenContract.deploy(wallet, initialBalance, owner).send({
    portalContract: tokenPortalAddress,
    contractAddressSalt: Fr.random(),
  });
  await tx.isMined({ interval: 0.1 });
  const receipt = await tx.getReceipt();
  if (receipt.status !== TxStatus.MINED) throw new Error(`Tx status is ${receipt.status}`);
  const l2Contract = await NonNativeTokenContract.at(receipt.contractAddress!, wallet);
  await l2Contract.attach(tokenPortalAddress);
  const l2TokenAddress = l2Contract.address.toString() as `0x${string}`;

  // initialize portal
  await tokenPortal.write.initialize(
    [rollupRegistryAddress.toString(), underlyingERC20Address.toString(), l2TokenAddress],
    {} as any,
  );
  return { l2Contract, tokenPortalAddress, tokenPortal, underlyingERC20 };
}

/**
 * Sleep for a given number of milliseconds.
 * @param ms - the number of milliseconds to sleep for
 */
export function delay(ms: number): Promise<void> {
  return new Promise<void>(resolve => setTimeout(resolve, ms));
}

/**
 * Checks the number of encrypted logs in the last block is as expected.
 * @param aztecNode - The instance of aztec node for retrieving the logs.
 * @param numEncryptedLogs - The number of expected logs.
 */
export const expectsNumOfEncryptedLogsInTheLastBlockToBe = async (
  aztecNode: AztecNode | undefined,
  numEncryptedLogs: number,
) => {
  if (!aztecNode) {
    // An api for retrieving encrypted logs does not exist on the PXE Service so we have to use the node
    // This means we can't perform this check if there is no node
    return;
  }
  const l2BlockNum = await aztecNode.getBlockNumber();
  const encryptedLogs = await aztecNode.getLogs(l2BlockNum, 1, LogType.ENCRYPTED);
  const unrolledLogs = L2BlockL2Logs.unrollLogs(encryptedLogs);
  expect(unrolledLogs.length).toBe(numEncryptedLogs);
};

/**
 * Checks that the last block contains the given expected unencrypted log messages.
 * @param pxe - The instance of PXE for retrieving the logs.
 * @param logMessages - The set of expected log messages.
 */
export const expectUnencryptedLogsFromLastBlockToBe = async (pxe: PXE, logMessages: string[]) => {
  // docs:start:get_logs
  // Get the latest block number to retrieve logs from
  const l2BlockNum = await pxe.getBlockNumber();
  // Get the unencrypted logs from the last block
  const unencryptedLogs = await pxe.getUnencryptedLogs(l2BlockNum, 1);
  // docs:end:get_logs
  const unrolledLogs = L2BlockL2Logs.unrollLogs(unencryptedLogs).map(log => UnencryptedL2Log.fromBuffer(log));
  const asciiLogs = unrolledLogs.map(log => log.data.toString('ascii'));

  expect(asciiLogs).toStrictEqual(logMessages);
};

/**
 * Hash a payload to generate a signature on an account contract
 * @param payload - payload to hash
 * @returns the hashed message
 */
export const hashPayload = async (payload: Fr[]) => {
  return pedersenPlookupCompressWithHashIndex(
    await CircuitsWasm.get(),
    payload.map(fr => fr.toBuffer()),
    GeneratorIndex.SIGNATURE_PAYLOAD,
  );
};<|MERGE_RESOLUTION|>--- conflicted
+++ resolved
@@ -42,11 +42,15 @@
 } from '@aztec/l1-artifacts';
 import { NonNativeTokenContract, TokenBridgeContract, TokenContract } from '@aztec/noir-contracts/types';
 import { PXEService, createPXEService, getPXEServiceConfig } from '@aztec/pxe';
-<<<<<<< HEAD
-import { AztecNode, L2BlockL2Logs, LogType, PXE, TxStatus, createAztecNodeRpcClient } from '@aztec/types';
-=======
-import { L2BlockL2Logs, LogType, PXE, TxStatus, UnencryptedL2Log } from '@aztec/types';
->>>>>>> a5b763fb
+import {
+  AztecNode,
+  L2BlockL2Logs,
+  LogType,
+  PXE,
+  TxStatus,
+  UnencryptedL2Log,
+  createAztecNodeRpcClient,
+} from '@aztec/types';
 
 import {
   Account,
