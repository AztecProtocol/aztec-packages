--- conflicted
+++ resolved
@@ -115,12 +115,8 @@
   l1RpcUrl: string,
   account: HDAccount | PrivateKeyAccount,
   logger: DebugLogger,
-<<<<<<< HEAD
-  args: { salt?: number } = {},
-=======
   args: { salt?: number; initialValidators?: EthAddress[] } = {},
   chain: Chain = foundry,
->>>>>>> d6ebe3e6
 ) => {
   const l1Artifacts: L1ContractArtifactsForDeployment = {
     registry: {
@@ -157,10 +153,7 @@
     l2FeeJuiceAddress: FeeJuiceAddress,
     vkTreeRoot: getVKTreeRoot(),
     salt: args.salt,
-<<<<<<< HEAD
-=======
     initialValidators: args.initialValidators,
->>>>>>> d6ebe3e6
   });
 
   return l1Data;
