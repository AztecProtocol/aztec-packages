--- conflicted
+++ resolved
@@ -472,11 +472,7 @@
   }
   config.l1PublishRetryIntervalMS = 100;
 
-<<<<<<< HEAD
   const telemetry = await telemetryPromise;
-=======
-  const telemetry = await getTelemetryClient(opts.telemetryConfig);
->>>>>>> 7e628cc5
 
   const blobSinkClient = createBlobSinkClient(config.blobSinkUrl);
   const publisher = new TestL1Publisher(config, { telemetry, blobSinkClient });
