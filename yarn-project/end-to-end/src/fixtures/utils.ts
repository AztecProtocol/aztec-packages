import { SchnorrAccountContractArtifact } from '@aztec/accounts/schnorr';
import {
  type InitialAccountData,
  deployFundedSchnorrAccounts,
  generateSchnorrAccounts,
  getDeployedTestAccounts,
  getDeployedTestAccountsWallets,
} from '@aztec/accounts/testing';
import { type Archiver, createArchiver } from '@aztec/archiver';
import { type AztecNodeConfig, AztecNodeService, getConfigEnvVars } from '@aztec/aztec-node';
import {
  type AccountWalletWithSecretKey,
  AnvilTestWatcher,
  type AztecAddress,
  type AztecNode,
  BatchCall,
  CheatCodes,
  type ContractMethod,
  type DeployL1Contracts,
  FeeJuicePaymentMethod,
  type Logger,
  type PXE,
  SignerlessWallet,
  type Wallet,
  createAztecNodeClient,
  createLogger,
  createPXEClient,
  deployL1Contracts,
  makeFetch,
  waitForPXE,
} from '@aztec/aztec.js';
import { deployInstance, registerContractClass } from '@aztec/aztec.js/deployment';
import { type BBNativePrivateKernelProver } from '@aztec/bb-prover';
import { createBlobSinkClient } from '@aztec/blob-sink/client';
import { type BlobSinkServer, createBlobSinkServer } from '@aztec/blob-sink/server';
import { Fr, Gas, getContractClassFromArtifact } from '@aztec/circuits.js';
import { type PublicDataTreeLeaf } from '@aztec/circuits.js/trees';
import { FEE_JUICE_INITIAL_MINT, GENESIS_ARCHIVE_ROOT, GENESIS_BLOCK_HASH } from '@aztec/constants';
import {
  type DeployL1ContractsArgs,
  ForwarderContract,
  NULL_KEY,
  createL1Clients,
  getL1ContractsConfigEnvVars,
  isAnvilTestChain,
  l1Artifacts,
} from '@aztec/ethereum';
import { DelayedTxUtils, EthCheatCodesWithState, startAnvil } from '@aztec/ethereum/test';
import { randomBytes } from '@aztec/foundation/crypto';
import { EthAddress } from '@aztec/foundation/eth-address';
import { retryUntil } from '@aztec/foundation/retry';
import { TestDateProvider } from '@aztec/foundation/timer';
import { FeeJuiceContract } from '@aztec/noir-contracts.js/FeeJuice';
import { getVKTreeRoot } from '@aztec/noir-protocol-circuits-types/vks';
import { ProtocolContractAddress, protocolContractTreeRoot } from '@aztec/protocol-contracts';
import { type ProverNode, type ProverNodeConfig, createProverNode } from '@aztec/prover-node';
import { type PXEService, type PXEServiceConfig, createPXEService, getPXEServiceConfig } from '@aztec/pxe';
import { type SequencerClient } from '@aztec/sequencer-client';
import { type TestSequencerClient } from '@aztec/sequencer-client/test';
import {
  type TelemetryClient,
  type TelemetryClientConfig,
  getConfigEnvVars as getTelemetryConfig,
  initTelemetryClient,
} from '@aztec/telemetry-client';
import { BenchmarkTelemetryClient } from '@aztec/telemetry-client/bench';
import { getGenesisValues } from '@aztec/world-state/testing';

import { type Anvil } from '@viem/anvil';
import fs from 'fs/promises';
import getPort from 'get-port';
import { tmpdir } from 'os';
import * as path from 'path';
import { inspect } from 'util';
import {
  type Account,
  type Chain,
  type HDAccount,
  type Hex,
  type PrivateKeyAccount,
  createPublicClient,
  createWalletClient,
  fallback,
  getContract,
  http,
} from 'viem';
import { mnemonicToAccount, privateKeyToAccount } from 'viem/accounts';
import { foundry } from 'viem/chains';

import { MNEMONIC, TEST_PEER_CHECK_INTERVAL_MS } from './fixtures.js';
import { getACVMConfig } from './get_acvm_config.js';
import { getBBConfig } from './get_bb_config.js';
import { isMetricsLoggingRequested, setupMetricsLogger } from './logging.js';

export { deployAndInitializeTokenAndBridgeContracts } from '../shared/cross_chain_test_harness.js';
export { startAnvil };

const { PXE_URL = '' } = process.env;
const getAztecUrl = () => PXE_URL;

let telemetry: TelemetryClient | undefined = undefined;
function getTelemetryClient(partialConfig: Partial<TelemetryClientConfig> & { benchmark?: boolean } = {}) {
  if (!telemetry) {
    const config = { ...getTelemetryConfig(), ...partialConfig };
    telemetry = config.benchmark ? new BenchmarkTelemetryClient() : initTelemetryClient(config);
  }
  return telemetry;
}
if (typeof afterAll === 'function') {
  afterAll(async () => {
    await telemetry?.stop();
  });
}

export const getPrivateKeyFromIndex = (index: number): Buffer | null => {
  const hdAccount = mnemonicToAccount(MNEMONIC, { addressIndex: index });
  const privKeyRaw = hdAccount.getHdKey().privateKey;
  return privKeyRaw === null ? null : Buffer.from(privKeyRaw);
};

export const setupL1Contracts = async (
  l1RpcUrls: string[],
  account: HDAccount | PrivateKeyAccount,
  logger: Logger,
  args: Partial<DeployL1ContractsArgs> = {},
  chain: Chain = foundry,
) => {
  const l1Data = await deployL1Contracts(l1RpcUrls, account, chain, logger, {
    l2FeeJuiceAddress: ProtocolContractAddress.FeeJuice,
    vkTreeRoot: getVKTreeRoot(),
    protocolContractTreeRoot,
    genesisArchiveRoot: args.genesisArchiveRoot ?? new Fr(GENESIS_ARCHIVE_ROOT),
    genesisBlockHash: args.genesisBlockHash ?? new Fr(GENESIS_BLOCK_HASH),
    salt: args.salt,
    initialValidators: args.initialValidators,
    assumeProvenThrough: args.assumeProvenThrough,
    ...getL1ContractsConfigEnvVars(),
    ...args,
  });

  return l1Data;
};

/**
 * Sets up Private eXecution Environment (PXE).
 * @param aztecNode - An instance of Aztec Node.
 * @param opts - Partial configuration for the PXE service.
 * @param firstPrivKey - The private key of the first account to be created.
 * @param logger - The logger to be used.
 * @param useLogSuffix - Whether to add a randomly generated suffix to the PXE debug logs.
 * @param proofCreator - An optional proof creator to use
 * @returns Private eXecution Environment (PXE), accounts, wallets and logger.
 */
export async function setupPXEService(
  aztecNode: AztecNode,
  opts: Partial<PXEServiceConfig> = {},
  logger = getLogger(),
  useLogSuffix = false,
  proofCreator?: BBNativePrivateKernelProver,
): Promise<{
  /**
   * The PXE instance.
   */
  pxe: PXEService;
  /**
   * Logger instance named as the current test.
   */
  logger: Logger;
  /**
   * Teardown function
   */
  teardown: () => Promise<void>;
}> {
  const pxeServiceConfig = { ...getPXEServiceConfig(), ...opts };

  // If no data directory provided, create a temp directory and clean up afterwards
  const configuredDataDirectory = pxeServiceConfig.dataDirectory;
  if (!configuredDataDirectory) {
    pxeServiceConfig.dataDirectory = path.join(tmpdir(), randomBytes(8).toString('hex'));
  }

  const pxe = await createPXEService(aztecNode, pxeServiceConfig, useLogSuffix, proofCreator);

  const teardown = async () => {
    if (!configuredDataDirectory) {
      await fs.rm(pxeServiceConfig.dataDirectory!, { recursive: true, force: true });
    }
  };

  return {
    pxe,
    logger,
    teardown,
  };
}

/**
 * Function to setup the test against a remote deployment. It is assumed that L1 contract are already deployed
 * @param account - The account for use in create viem wallets.
 * @param config - The aztec Node Configuration
 * @param logger - The logger to be used
 * @param numberOfAccounts - The number of new accounts to be created once the PXE is initiated.
 * (will create extra accounts if the environment doesn't already have enough accounts)
 * @returns Private eXecution Environment (PXE) client, viem wallets, contract addresses etc.
 */
async function setupWithRemoteEnvironment(
  account: Account,
  config: AztecNodeConfig,
  logger: Logger,
  numberOfAccounts: number,
) {
  // we are setting up against a remote environment, l1 contracts are already deployed
  const aztecNodeUrl = getAztecUrl();
  logger.verbose(`Creating Aztec Node client to remote host ${aztecNodeUrl}`);
  const aztecNode = createAztecNodeClient(aztecNodeUrl);
  logger.verbose(`Creating PXE client to remote host ${PXE_URL}`);
  const pxeClient = createPXEClient(PXE_URL, {}, makeFetch([1, 2, 3], true));
  await waitForPXE(pxeClient, logger);
  logger.verbose('JSON RPC client connected to PXE');
  logger.verbose(`Retrieving contract addresses from ${PXE_URL}`);
  const l1Contracts = (await pxeClient.getNodeInfo()).l1ContractAddresses;

  const walletClient = createWalletClient({
    account,
    chain: foundry,
    transport: fallback(config.l1RpcUrls.map(url => http(url))),
  });
  const publicClient = createPublicClient({
    chain: foundry,
    transport: fallback(config.l1RpcUrls.map(url => http(url))),
  });
  const deployL1ContractsValues: DeployL1Contracts = {
    l1ContractAddresses: l1Contracts,
    walletClient,
    publicClient,
  };
  const cheatCodes = await CheatCodes.create(config.l1RpcUrls[0], pxeClient!);
  const teardown = () => Promise.resolve();

  await setupCanonicalFeeJuice(pxeClient);

  logger.verbose('Constructing available wallets from already registered accounts...');
  const initialFundedAccounts = await getDeployedTestAccounts(pxeClient);
  const wallets = await getDeployedTestAccountsWallets(pxeClient);

  if (wallets.length < numberOfAccounts) {
    throw new Error(`Required ${numberOfAccounts} accounts. Found ${wallets.length}.`);
    // Deploy new accounts if there's a test that requires more funded accounts in the remote environment.
  }

  return {
    aztecNode,
    sequencer: undefined,
    proverNode: undefined,
    pxe: pxeClient,
    deployL1ContractsValues,
    accounts: await pxeClient!.getRegisteredAccounts(),
    config,
    initialFundedAccounts,
    wallet: wallets[0],
    wallets: wallets.slice(0, numberOfAccounts),
    logger,
    cheatCodes,
    watcher: undefined,
    dateProvider: undefined,
    blobSink: undefined,
    telemetryClient: undefined,
    teardown,
  };
}

/** Options for the e2e tests setup */
export type SetupOptions = {
  /** State load */
  stateLoad?: string;
  /** Whether to enable metrics collection, if undefined, metrics collection is disabled */
  metricsPort?: number | undefined;
  /** Previously deployed contracts on L1 */
  deployL1ContractsValues?: DeployL1Contracts;
  /** Whether to skip deployment of protocol contracts (auth registry, etc) */
  skipProtocolContracts?: boolean;
  /** Initial fee juice for default accounts */
  initialAccountFeeJuice?: Fr;
  /** Number of initial accounts funded with fee juice */
  numberOfInitialFundedAccounts?: number;
  /** Data of the initial funded accounts */
  initialFundedAccounts?: InitialAccountData[];
  /** Salt to use in L1 contract deployment */
  salt?: number;
  /** An initial set of validators */
  initialValidators?: EthAddress[];
  /** Anvil Start time */
  l1StartTime?: number;
  /** The anvil time where we should at the earliest be seeing L2 blocks */
  l2StartTime?: number;
  /** How far we should assume proven */
  assumeProvenThrough?: number;
  /** Whether to start a prover node */
  startProverNode?: boolean;
  /** Whether to fund the rewardDistributor */
  fundRewardDistributor?: boolean;
  /** Manual config for the telemetry client */
  telemetryConfig?: Partial<TelemetryClientConfig> & { benchmark?: boolean };
  /** Public data that will be inserted in the tree in genesis */
  genesisPublicData?: PublicDataTreeLeaf[];
} & Partial<AztecNodeConfig>;

/** Context for an end-to-end test as returned by the `setup` function */
export type EndToEndContext = {
  /** The Aztec Node service or client a connected to it. */
  aztecNode: AztecNode;
  /** The prover node service (only set if startProverNode is true) */
  proverNode: ProverNode | undefined;
  /** A client to the sequencer service (undefined if connected to remote environment) */
  sequencer: SequencerClient | undefined;
  /** The Private eXecution Environment (PXE). */
  pxe: PXE;
  /** Return values from deployL1Contracts function. */
  deployL1ContractsValues: DeployL1Contracts;
  /** The Aztec Node configuration. */
  config: AztecNodeConfig;
  /** The data for the initial funded accounts. */
  initialFundedAccounts: InitialAccountData[];
  /** The first wallet to be used. */
  wallet: AccountWalletWithSecretKey;
  /** The wallets to be used. */
  wallets: AccountWalletWithSecretKey[];
  /** Logger instance named as the current test. */
  logger: Logger;
  /** The cheat codes. */
  cheatCodes: CheatCodes;
  /** The anvil test watcher (undefined if connected to remote environment) */
  watcher: AnvilTestWatcher | undefined;
  /** Allows tweaking current system time, used by the epoch cache only (undefined if connected to remote environment) */
  dateProvider: TestDateProvider | undefined;
  /** The blob sink (undefined if connected to remote environment) */
  blobSink: BlobSinkServer | undefined;
  /** Telemetry client */
  telemetryClient: TelemetryClient | undefined;
  /** Function to stop the started services. */
  teardown: () => Promise<void>;
};

/**
 * Sets up the environment for the end-to-end tests.
 * @param numberOfAccounts - The number of new accounts to be created once the PXE is initiated.
 * @param opts - Options to pass to the node initialization and to the setup script.
 * @param pxeOpts - Options to pass to the PXE initialization.
 */
export async function setup(
  numberOfAccounts = 1,
  opts: SetupOptions = {
    assumeProvenThrough: Number.MAX_SAFE_INTEGER,
    customForwarderContractAddress: EthAddress.ZERO,
  },
  pxeOpts: Partial<PXEServiceConfig> = {},
  chain: Chain = foundry,
): Promise<EndToEndContext> {
  const config = { ...getConfigEnvVars(), ...opts };
  config.peerCheckIntervalMS = TEST_PEER_CHECK_INTERVAL_MS;

  const logger = getLogger();

  // Create a temp directory for any services that need it and cleanup later
  const directoryToCleanup = path.join(tmpdir(), randomBytes(8).toString('hex'));
  await fs.mkdir(directoryToCleanup, { recursive: true });
  if (!config.dataDirectory) {
    config.dataDirectory = directoryToCleanup;
  }

  let anvil: Anvil | undefined;

  if (!config.l1RpcUrls?.length) {
    if (!isAnvilTestChain(chain.id)) {
      throw new Error(`No ETHEREUM_HOSTS set but non anvil chain requested`);
    }
    if (PXE_URL) {
      throw new Error(
        `PXE_URL provided but no ETHEREUM_HOSTS set. Refusing to run, please set both variables so tests can deploy L1 contracts to the same Anvil instance`,
      );
    }

    const res = await startAnvil({ l1BlockTime: opts.ethereumSlotDuration });
    anvil = res.anvil;
    config.l1RpcUrls = [res.rpcUrl];
  }

  // Enable logging metrics to a local file named after the test suite
  if (isMetricsLoggingRequested()) {
    const filename = path.join('log', getJobName() + '.jsonl');
    logger.info(`Logging metrics to ${filename}`);
    setupMetricsLogger(filename);
  }

  const ethCheatCodes = new EthCheatCodesWithState(config.l1RpcUrls[0]);

  if (opts.stateLoad) {
    await ethCheatCodes.loadChainState(opts.stateLoad);
  }

  if (opts.l1StartTime) {
    await ethCheatCodes.warp(opts.l1StartTime);
  }

  let publisherPrivKey = undefined;
  let publisherHdAccount = undefined;

  if (config.publisherPrivateKey && config.publisherPrivateKey != NULL_KEY) {
    publisherHdAccount = privateKeyToAccount(config.publisherPrivateKey);
  } else if (!MNEMONIC) {
    throw new Error(`Mnemonic not provided and no publisher private key`);
  } else {
    publisherHdAccount = mnemonicToAccount(MNEMONIC, { addressIndex: 0 });
    const publisherPrivKeyRaw = publisherHdAccount.getHdKey().privateKey;
    publisherPrivKey = publisherPrivKeyRaw === null ? null : Buffer.from(publisherPrivKeyRaw);
    config.publisherPrivateKey = `0x${publisherPrivKey!.toString('hex')}`;
  }

  // Made as separate values such that keys can change, but for test they will be the same.
  config.validatorPrivateKey = config.publisherPrivateKey;

  if (PXE_URL) {
    // we are setting up against a remote environment, l1 contracts are assumed to already be deployed
    return await setupWithRemoteEnvironment(publisherHdAccount!, config, logger, numberOfAccounts);
  }

  // Blob sink service - blobs get posted here and served from here
  const blobSinkPort = await getPort();
  const blobSink = await createBlobSinkServer({ port: blobSinkPort });
  await blobSink.start();
  config.blobSinkUrl = `http://localhost:${blobSinkPort}`;

  const initialFundedAccounts =
    opts.initialFundedAccounts ??
    (await generateSchnorrAccounts(opts.numberOfInitialFundedAccounts ?? numberOfAccounts));
  const { genesisBlockHash, genesisArchiveRoot, prefilledPublicData } = await getGenesisValues(
    initialFundedAccounts.map(a => a.address),
    opts.initialAccountFeeJuice,
    opts.genesisPublicData,
  );

  const deployL1ContractsValues =
    opts.deployL1ContractsValues ??
<<<<<<< HEAD
    (await setupL1Contracts(config.l1RpcUrls, publisherHdAccount!, logger, opts, chain));
=======
    (await setupL1Contracts(
      config.l1RpcUrl,
      publisherHdAccount!,
      logger,
      { ...opts, genesisArchiveRoot, genesisBlockHash },
      chain,
    ));
>>>>>>> e6f5a09e

  config.l1Contracts = deployL1ContractsValues.l1ContractAddresses;

  if (opts.fundRewardDistributor) {
    // Mints block rewards for 10000 blocks to the rewardDistributor contract

    const rewardDistributor = getContract({
      address: deployL1ContractsValues.l1ContractAddresses.rewardDistributorAddress.toString(),
      abi: l1Artifacts.rewardDistributor.contractAbi,
      client: deployL1ContractsValues.publicClient,
    });

    const blockReward = await rewardDistributor.read.BLOCK_REWARD();
    const mintAmount = 10_000n * (blockReward as bigint);

    const feeJuice = getContract({
      address: deployL1ContractsValues.l1ContractAddresses.feeJuiceAddress.toString(),
      abi: l1Artifacts.feeAsset.contractAbi,
      client: deployL1ContractsValues.walletClient,
    });

    const rewardDistributorMintTxHash = await feeJuice.write.mint([rewardDistributor.address, mintAmount], {} as any);
    await deployL1ContractsValues.publicClient.waitForTransactionReceipt({ hash: rewardDistributorMintTxHash });
    logger.info(`Funding rewardDistributor in ${rewardDistributorMintTxHash}`);
  }

  if (opts.l2StartTime) {
    // This should only be used in synching test or when you need to have a stable
    // timestamp for the first l2 block.
    await ethCheatCodes.warp(opts.l2StartTime);
  }

  const dateProvider = new TestDateProvider();

  const watcher = new AnvilTestWatcher(
    new EthCheatCodesWithState(config.l1RpcUrls[0]),
    deployL1ContractsValues.l1ContractAddresses.rollupAddress,
    deployL1ContractsValues.publicClient,
    dateProvider,
  );

  await watcher.start();

  logger.verbose('Creating and synching an aztec node...');

  const acvmConfig = await getACVMConfig(logger);
  if (acvmConfig) {
    config.acvmWorkingDirectory = acvmConfig.acvmWorkingDirectory;
    config.acvmBinaryPath = acvmConfig.acvmBinaryPath;
  }

  const bbConfig = await getBBConfig(logger);
  if (bbConfig) {
    config.bbBinaryPath = bbConfig.bbBinaryPath;
    config.bbWorkingDirectory = bbConfig.bbWorkingDirectory;
  }
  config.l1PublishRetryIntervalMS = 100;

  const telemetry = getTelemetryClient(opts.telemetryConfig);

  const blobSinkClient = createBlobSinkClient(config);
  const aztecNode = await AztecNodeService.createAndSync(
    config,
    {
      dateProvider,
      blobSinkClient,
    },
    { prefilledPublicData },
  );
  const sequencer = aztecNode.getSequencer();

  if (sequencer) {
    const publisher = (sequencer as TestSequencerClient).sequencer.publisher;
    publisher.l1TxUtils = DelayedTxUtils.fromL1TxUtils(publisher.l1TxUtils, config.ethereumSlotDuration);
  }

  let proverNode: ProverNode | undefined = undefined;
  if (opts.startProverNode) {
    logger.verbose('Creating and syncing a simulated prover node...');
    const proverNodePrivateKey = getPrivateKeyFromIndex(2);
    const proverNodePrivateKeyHex: Hex = `0x${proverNodePrivateKey!.toString('hex')}`;
    proverNode = await createAndSyncProverNode(
      proverNodePrivateKeyHex,
      config,
      aztecNode,
      path.join(directoryToCleanup, randomBytes(8).toString('hex')),
    );
  }

  logger.verbose('Creating a pxe...');
  const { pxe, teardown: pxeTeardown } = await setupPXEService(aztecNode!, pxeOpts, logger);

  if (!config.skipProtocolContracts) {
    logger.verbose('Setting up Fee Juice...');
    await setupCanonicalFeeJuice(pxe);
  }

  const accountManagers = await deployFundedSchnorrAccounts(pxe, initialFundedAccounts.slice(0, numberOfAccounts));
  const wallets = await Promise.all(accountManagers.map(account => account.getWallet()));
  if (initialFundedAccounts.length < numberOfAccounts) {
    // TODO: Create (numberOfAccounts - initialFundedAccounts.length) wallets without funds.
    throw new Error(
      `Unable to deploy ${numberOfAccounts} accounts. Only ${initialFundedAccounts.length} accounts were funded.`,
    );
  }

<<<<<<< HEAD
  const wallets = numberOfAccounts > 0 ? await createAccounts(pxe, numberOfAccounts) : [];
  const cheatCodes = await CheatCodes.create(config.l1RpcUrls[0], pxe!);
=======
  const cheatCodes = await CheatCodes.create(config.l1RpcUrl, pxe!);
>>>>>>> e6f5a09e

  const teardown = async () => {
    await pxeTeardown();

    if (aztecNode instanceof AztecNodeService) {
      await aztecNode?.stop();
    }

    if (proverNode) {
      await proverNode.stop();
    }

    if (acvmConfig?.cleanup) {
      // remove the temp directory created for the acvm
      logger.verbose(`Cleaning up ACVM state`);
      await acvmConfig.cleanup();
    }

    if (bbConfig?.cleanup) {
      // remove the temp directory created for the acvm
      logger.verbose(`Cleaning up BB state`);
      await bbConfig.cleanup();
    }

    await anvil?.stop().catch(err => getLogger().error(err));
    await watcher.stop();
    await blobSink?.stop();

    if (directoryToCleanup) {
      logger.verbose(`Cleaning up data directory at ${directoryToCleanup}`);
      await fs.rm(directoryToCleanup, { recursive: true, force: true });
    }
  };

  return {
    aztecNode,
    proverNode,
    pxe,
    deployL1ContractsValues,
    config,
    initialFundedAccounts,
    wallet: wallets[0],
    wallets,
    logger,
    cheatCodes,
    sequencer,
    watcher,
    dateProvider,
    blobSink,
    telemetryClient: telemetry,
    teardown,
  };
}

/**
 * Registers the contract class used for test accounts and publicly deploys the instances requested.
 * Use this when you need to make a public call to an account contract, such as for requesting a public authwit.
 * @param sender - Wallet to send the deployment tx.
 * @param accountsToDeploy - Which accounts to publicly deploy.
 */

// docs:start:public_deploy_accounts
export async function ensureAccountsPubliclyDeployed(sender: Wallet, accountsToDeploy: Wallet[]) {
  // We have to check whether the accounts are already deployed. This can happen if the test runs against
  // the sandbox and the test accounts exist
  const accountsAndAddresses = await Promise.all(
    accountsToDeploy.map(async account => {
      const address = account.getAddress();
      return {
        address,
        deployed: (await sender.getContractMetadata(address)).isContractPubliclyDeployed,
      };
    }),
  );
  const instances = (
    await Promise.all(
      accountsAndAddresses
        .filter(({ deployed }) => !deployed)
        .map(({ address }) => sender.getContractMetadata(address)),
    )
  ).map(contractMetadata => contractMetadata.contractInstance);
  const contractClass = await getContractClassFromArtifact(SchnorrAccountContractArtifact);
  if (!(await sender.getContractClassMetadata(contractClass.id, true)).isContractClassPubliclyRegistered) {
    await (await registerContractClass(sender, SchnorrAccountContractArtifact)).send().wait();
  }
  const requests = await Promise.all(
    instances.map(async instance => (await deployInstance(sender, instance!)).request()),
  );
  const batch = new BatchCall(sender, [...requests]);
  await batch.send().wait();
}
// docs:end:public_deploy_accounts

/**
 * Sets the timestamp of the next block.
 * @param rpcUrl - rpc url of the blockchain instance to connect to
 * @param timestamp - the timestamp for the next block
 */
export async function setNextBlockTimestamp(rpcUrl: string, timestamp: number) {
  const params = `[${timestamp}]`;
  await fetch(rpcUrl, {
    body: `{"jsonrpc":"2.0", "method": "evm_setNextBlockTimestamp", "params": ${params}, "id": 1}`,
    method: 'POST',
    headers: { 'Content-Type': 'application/json' },
  });
}

/** Returns the job name for the current test. */
function getJobName() {
  return process.env.JOB_NAME ?? expect.getState().currentTestName?.split(' ')[0].replaceAll('/', '_') ?? 'unknown';
}

/**
 * Returns a logger instance for the current test.
 * @returns a logger instance for the current test.
 */
export function getLogger() {
  const describeBlockName = expect.getState().currentTestName?.split(' ')[0].replaceAll('/', ':');
  if (!describeBlockName) {
    const name = expect.getState().testPath?.split('/').pop()?.split('.')[0] ?? 'unknown';
    return createLogger('e2e:' + name);
  }
  return createLogger('e2e:' + describeBlockName);
}

export type BalancesFn = ReturnType<typeof getBalancesFn>;
export function getBalancesFn(
  symbol: string,
  method: ContractMethod,
  logger: any,
): (...addresses: (AztecAddress | { address: AztecAddress })[]) => Promise<bigint[]> {
  const balances = async (...addressLikes: (AztecAddress | { address: AztecAddress })[]) => {
    const addresses = addressLikes.map(addressLike => ('address' in addressLike ? addressLike.address : addressLike));
    const b = await Promise.all(addresses.map(address => method(address).simulate()));
    const debugString = `${symbol} balances: ${addresses.map((address, i) => `${address}: ${b[i]}`).join(', ')}`;
    logger.verbose(debugString);
    return b;
  };

  return balances;
}

export async function expectMapping<K, V>(
  fn: (...k: K[]) => Promise<V[]>,
  inputs: K[],
  expectedOutputs: V[],
): Promise<void> {
  expect(inputs.length).toBe(expectedOutputs.length);

  const outputs = await fn(...inputs);

  expect(outputs).toEqual(expectedOutputs);
}

export async function expectMappingDelta<K, V extends number | bigint>(
  initialValues: V[],
  fn: (...k: K[]) => Promise<V[]>,
  inputs: K[],
  expectedDiffs: V[],
): Promise<void> {
  expect(inputs.length).toBe(expectedDiffs.length);

  const outputs = await fn(...inputs);
  const diffs = outputs.map((output, i) => output - initialValues[i]);

  expect(diffs).toEqual(expectedDiffs);
}

/**
 * Deploy the protocol contracts to a running instance.
 */
export async function setupCanonicalFeeJuice(pxe: PXE) {
  // "deploy" the Fee Juice as it contains public functions
  const feeJuicePortalAddress = (await pxe.getNodeInfo()).l1ContractAddresses.feeJuicePortalAddress;
  const wallet = new SignerlessWallet(pxe);
  const feeJuice = await FeeJuiceContract.at(ProtocolContractAddress.FeeJuice, wallet);

  try {
    const paymentMethod = new FeeJuicePaymentMethod(ProtocolContractAddress.FeeJuice);
    await feeJuice.methods
      .initialize(feeJuicePortalAddress, FEE_JUICE_INITIAL_MINT)
      .send({ fee: { paymentMethod, gasSettings: { teardownGasLimits: Gas.empty() } } })
      .wait();
    getLogger().info(`Fee Juice successfully setup. Portal address: ${feeJuicePortalAddress}`);
  } catch (error) {
    getLogger().warn(`Fee Juice might have already been setup. Got error: ${inspect(error)}.`);
  }
}

export async function waitForProvenChain(node: AztecNode, targetBlock?: number, timeoutSec = 60, intervalSec = 1) {
  targetBlock ??= await node.getBlockNumber();

  await retryUntil(
    async () => (await node.getProvenBlockNumber()) >= targetBlock,
    'proven chain status',
    timeoutSec,
    intervalSec,
  );
}

export async function createAndSyncProverNode(
  proverNodePrivateKey: `0x${string}`,
  aztecNodeConfig: AztecNodeConfig,
  aztecNode: AztecNode,
  dataDirectory: string,
  prefilledPublicData: PublicDataTreeLeaf[] = [],
) {
  // Disable stopping the aztec node as the prover coordination test will kill it otherwise
  // This is only required when stopping the prover node for testing
  const aztecNodeWithoutStop = {
    getTxByHash: aztecNode.getTxByHash.bind(aztecNode),
    getTxsByHash: aztecNode.getTxsByHash.bind(aztecNode),
    stop: () => Promise.resolve(),
  };

  const blobSinkClient = createBlobSinkClient(aztecNodeConfig);
  // Creating temp store and archiver for simulated prover node
  const archiverConfig = { ...aztecNodeConfig, dataDirectory };
  const archiver = await createArchiver(archiverConfig, blobSinkClient, {
    blockUntilSync: true,
  });

  // Prover node config is for simulated proofs
  const proverConfig: ProverNodeConfig = {
    ...aztecNodeConfig,
    proverCoordinationNodeUrl: undefined,
    dataDirectory: undefined,
    proverId: new Fr(42),
    realProofs: false,
    proverAgentCount: 2,
    publisherPrivateKey: proverNodePrivateKey,
    proverNodeMaxPendingJobs: 10,
    proverNodeMaxParallelBlocksPerEpoch: 32,
    proverNodePollingIntervalMs: 200,
    txGatheringTimeoutMs: 60000,
    txGatheringIntervalMs: 1000,
    txGatheringMaxParallelRequests: 100,
  };

  const l1TxUtils = createDelayedL1TxUtils(aztecNodeConfig, proverNodePrivateKey, 'prover-node');

  const proverNode = await createProverNode(
    proverConfig,
    {
      aztecNodeTxProvider: aztecNodeWithoutStop,
      archiver: archiver as Archiver,
      l1TxUtils,
    },
    { prefilledPublicData },
  );
  proverNode.start();
  return proverNode;
}

function createDelayedL1TxUtils(aztecNodeConfig: AztecNodeConfig, privateKey: `0x${string}`, logName: string) {
  const { publicClient, walletClient } = createL1Clients(aztecNodeConfig.l1RpcUrls, privateKey, foundry);

  const log = createLogger(logName);
  const l1TxUtils = new DelayedTxUtils(publicClient, walletClient, log, aztecNodeConfig);
  l1TxUtils.enableDelayer(aztecNodeConfig.ethereumSlotDuration);
  return l1TxUtils;
}

export async function createForwarderContract(
  aztecNodeConfig: AztecNodeConfig,
  privateKey: `0x${string}`,
  rollupAddress: Hex,
) {
  const { walletClient, publicClient } = createL1Clients(aztecNodeConfig.l1RpcUrls, privateKey, foundry);
  const forwarderContract = await ForwarderContract.create(
    walletClient.account.address,
    walletClient,
    publicClient,
    createLogger('forwarder'),
    rollupAddress,
  );
  return forwarderContract;
}<|MERGE_RESOLUTION|>--- conflicted
+++ resolved
@@ -16,7 +16,7 @@
   BatchCall,
   CheatCodes,
   type ContractMethod,
-  type DeployL1Contracts,
+  type DeployL1ContractsReturnType,
   FeeJuicePaymentMethod,
   type Logger,
   type PXE,
@@ -229,7 +229,7 @@
     chain: foundry,
     transport: fallback(config.l1RpcUrls.map(url => http(url))),
   });
-  const deployL1ContractsValues: DeployL1Contracts = {
+  const deployL1ContractsValues: DeployL1ContractsReturnType = {
     l1ContractAddresses: l1Contracts,
     walletClient,
     publicClient,
@@ -276,7 +276,7 @@
   /** Whether to enable metrics collection, if undefined, metrics collection is disabled */
   metricsPort?: number | undefined;
   /** Previously deployed contracts on L1 */
-  deployL1ContractsValues?: DeployL1Contracts;
+  deployL1ContractsValues?: DeployL1ContractsReturnType;
   /** Whether to skip deployment of protocol contracts (auth registry, etc) */
   skipProtocolContracts?: boolean;
   /** Initial fee juice for default accounts */
@@ -316,7 +316,7 @@
   /** The Private eXecution Environment (PXE). */
   pxe: PXE;
   /** Return values from deployL1Contracts function. */
-  deployL1ContractsValues: DeployL1Contracts;
+  deployL1ContractsValues: DeployL1ContractsReturnType;
   /** The Aztec Node configuration. */
   config: AztecNodeConfig;
   /** The data for the initial funded accounts. */
@@ -441,17 +441,13 @@
 
   const deployL1ContractsValues =
     opts.deployL1ContractsValues ??
-<<<<<<< HEAD
-    (await setupL1Contracts(config.l1RpcUrls, publisherHdAccount!, logger, opts, chain));
-=======
     (await setupL1Contracts(
-      config.l1RpcUrl,
+      config.l1RpcUrls,
       publisherHdAccount!,
       logger,
       { ...opts, genesisArchiveRoot, genesisBlockHash },
       chain,
     ));
->>>>>>> e6f5a09e
 
   config.l1Contracts = deployL1ContractsValues.l1ContractAddresses;
 
@@ -558,12 +554,7 @@
     );
   }
 
-<<<<<<< HEAD
-  const wallets = numberOfAccounts > 0 ? await createAccounts(pxe, numberOfAccounts) : [];
   const cheatCodes = await CheatCodes.create(config.l1RpcUrls[0], pxe!);
-=======
-  const cheatCodes = await CheatCodes.create(config.l1RpcUrl, pxe!);
->>>>>>> e6f5a09e
 
   const teardown = async () => {
     await pxeTeardown();
