--- conflicted
+++ resolved
@@ -47,16 +47,6 @@
 import { type PXEService, type PXEServiceConfig, createPXEService, getPXEServiceConfig } from '@aztec/pxe';
 import { type SequencerClient } from '@aztec/sequencer-client';
 import { TestL1Publisher } from '@aztec/sequencer-client/test';
-<<<<<<< HEAD
-import { type TelemetryClient } from '@aztec/telemetry-client';
-import { BenchmarkTelemetryClient } from '@aztec/telemetry-client/bench';
-import { NoopTelemetryClient } from '@aztec/telemetry-client/noop';
-import {
-  type TelemetryClientConfig,
-  createAndStartTelemetryClient,
-  getConfigEnvVars as getTelemetryConfig,
-} from '@aztec/telemetry-client/start';
-=======
 import {
   type TelemetryClient,
   type TelemetryClientConfig,
@@ -64,7 +54,6 @@
   initTelemetryClient,
 } from '@aztec/telemetry-client';
 import { BenchmarkTelemetryClient } from '@aztec/telemetry-client/bench';
->>>>>>> 39e815cd
 
 import { type Anvil } from '@viem/anvil';
 import fs from 'fs/promises';
@@ -98,21 +87,6 @@
 const { PXE_URL = '' } = process.env;
 const getAztecUrl = () => PXE_URL;
 
-<<<<<<< HEAD
-let telemetryPromise: Promise<TelemetryClient> | undefined = undefined;
-function getTelemetryClient(partialConfig: Partial<TelemetryClientConfig> & { benchmark?: boolean } = {}) {
-  if (!telemetryPromise) {
-    const config = { ...getTelemetryConfig(), ...partialConfig };
-    telemetryPromise = config.benchmark
-      ? Promise.resolve(new BenchmarkTelemetryClient())
-      : createAndStartTelemetryClient(config);
-  }
-  return telemetryPromise;
-}
-if (typeof afterAll === 'function') {
-  afterAll(async () => {
-    await (await telemetryPromise)?.stop();
-=======
 let telemetry: TelemetryClient | undefined = undefined;
 function getTelemetryClient(partialConfig: Partial<TelemetryClientConfig> & { benchmark?: boolean } = {}) {
   if (!telemetry) {
@@ -124,7 +98,6 @@
 if (typeof afterAll === 'function') {
   afterAll(async () => {
     await telemetry?.stop();
->>>>>>> 39e815cd
   });
 }
 
@@ -495,11 +468,7 @@
   }
   config.l1PublishRetryIntervalMS = 100;
 
-<<<<<<< HEAD
-  const telemetry = await getTelemetryClient(opts.telemetryConfig);
-=======
   const telemetry = getTelemetryClient(opts.telemetryConfig);
->>>>>>> 39e815cd
 
   const blobSinkClient = createBlobSinkClient(config.blobSinkUrl);
   const publisher = new TestL1Publisher(config, { blobSinkClient });
