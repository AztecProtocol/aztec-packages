--- conflicted
+++ resolved
@@ -1,9 +1,5 @@
-<<<<<<< HEAD
 // docs:start:token_utils
-import { type AztecAddress, type DebugLogger, type Wallet, retryUntil } from '@aztec/aztec.js';
-=======
 import { type AztecAddress, type DebugLogger, type Wallet } from '@aztec/aztec.js';
->>>>>>> 80e7462d
 import { TokenContract } from '@aztec/noir-contracts.js';
 
 export async function deployToken(adminWallet: Wallet, initialAdminBalance: bigint, logger: DebugLogger) {
@@ -32,18 +28,8 @@
   const from = minterWallet.getAddress(); // we are setting from to minter here because of TODO(#9887)
   await tokenAsMinter.methods.mint_to_private(from, recipient, amount).send().wait();
 }
-
-<<<<<<< HEAD
-const awaitUserSynchronized = async (wallet: Wallet, owner: AztecAddress) => {
-  const isUserSynchronized = async () => {
-    return await wallet.isAccountStateSynchronized(owner);
-  };
-  await retryUntil(isUserSynchronized, `synch of user ${owner.toString()}`, 10);
-};
 // docs:end:token_utils
 
-=======
->>>>>>> 80e7462d
 export async function expectTokenBalance(
   wallet: Wallet,
   token: TokenContract,
