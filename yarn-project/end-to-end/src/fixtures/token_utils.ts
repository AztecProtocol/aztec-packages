--- conflicted
+++ resolved
@@ -1,9 +1,4 @@
-<<<<<<< HEAD
-// docs:start:token_utils
 import { type AztecAddress, BatchCall, type Logger, type Wallet } from '@aztec/aztec.js';
-=======
-import type { AztecAddress, Logger, Wallet } from '@aztec/aztec.js';
->>>>>>> 67018067
 import { TokenContract } from '@aztec/noir-contracts.js/Token';
 
 // docs:start:token_utils
