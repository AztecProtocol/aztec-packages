import { AztecNodeService } from '@aztec/aztec-node';
import { CheatCodes, TxHash, Wallet, computeMessageSecretHash } from '@aztec/aztec.js';
import { AztecAddress, CompleteAddress, EthAddress, Fr, PublicKey } from '@aztec/circuits.js';
import { DeployL1Contracts } from '@aztec/ethereum';
import { toBufferBE } from '@aztec/foundation/bigint-buffer';
import { sha256ToField } from '@aztec/foundation/crypto';
import { DebugLogger } from '@aztec/foundation/log';
import { OutboxAbi } from '@aztec/l1-artifacts';
import { TokenBridgeContract, TokenContract } from '@aztec/noir-contracts/types';
import { PXEService } from '@aztec/pxe';
<<<<<<< HEAD
import { AztecNode, PXE, TxStatus } from '@aztec/types';
=======
import { NotePreimage, PXE, TxStatus } from '@aztec/types';
>>>>>>> 1073bcd7

import { Chain, HttpTransport, PublicClient, getContract } from 'viem';

import { deployAndInitializeTokenAndBridgeContracts } from './utils.js';

/**
 * A Class for testing cross chain interactions, contains common interactions
 * shared between cross chain tests.
 */
export class CrossChainTestHarness {
  static async new(
    aztecNode: AztecNode | undefined,
    pxeService: PXE,
    deployL1ContractsValues: DeployL1Contracts,
    accounts: CompleteAddress[],
    wallet: Wallet,
    logger: DebugLogger,
    cheatCodes: CheatCodes,
    underlyingERC20Address?: EthAddress,
    initialBalance?: bigint,
  ): Promise<CrossChainTestHarness> {
    const walletClient = deployL1ContractsValues.walletClient;
    const publicClient = deployL1ContractsValues.publicClient;
    const ethAccount = EthAddress.fromString((await walletClient.getAddresses())[0]);
    const [owner, receiver] = accounts;

    const outbox = getContract({
      address: deployL1ContractsValues.l1ContractAddresses.outboxAddress!.toString(),
      abi: OutboxAbi,
      publicClient,
    });

    // Deploy and initialize all required contracts
    logger('Deploying and initializing token, portal and its bridge...');
    const contracts = await deployAndInitializeTokenAndBridgeContracts(
      wallet,
      walletClient,
      publicClient,
      deployL1ContractsValues!.l1ContractAddresses.registryAddress!,
      owner.address,
      underlyingERC20Address,
    );
    const l2Token = contracts.token;
    const l2Bridge = contracts.bridge;
    const underlyingERC20 = contracts.underlyingERC20;
    const tokenPortal = contracts.tokenPortal;
    const tokenPortalAddress = contracts.tokenPortalAddress;
    logger('Deployed and initialized token, portal and its bridge.');

    if (initialBalance) {
      logger(`Minting ${initialBalance} tokens to ${owner.address}...`);
      const mintTx = l2Token.methods.mint_public(owner.address, initialBalance).send();
      const mintReceipt = await mintTx.wait();
      expect(mintReceipt.status).toBe(TxStatus.MINED);
      expect(l2Token.methods.balance_of_public(owner.address).view()).toBe(initialBalance);
      logger(`Minted ${initialBalance} tokens to ${owner.address}.`);
    }

    return new CrossChainTestHarness(
      aztecNode,
      pxeService,
      cheatCodes,
      accounts,
      logger,
      l2Token,
      l2Bridge,
      ethAccount,
      tokenPortalAddress,
      tokenPortal,
      underlyingERC20,
      outbox,
      publicClient,
      walletClient,
      owner.address,
      receiver.address,
      owner.publicKey,
    );
  }
  constructor(
    /** AztecNode. */
    public aztecNode: AztecNode | undefined,
    /** Private eXecution Environment (PXE). */
    public pxeService: PXE,
    /** CheatCodes. */
    public cc: CheatCodes,
    /** Accounts. */
    public accounts: CompleteAddress[],
    /** Logger. */
    public logger: DebugLogger,

    /** L2 Token contract. */
    public l2Token: TokenContract,
    /** L2 Token bridge contract. */
    public l2Bridge: TokenBridgeContract,

    /** Eth account to interact with. */
    public ethAccount: EthAddress,

    /** Portal address. */
    public tokenPortalAddress: EthAddress,
    /** Token portal instance. */
    public tokenPortal: any,
    /** Underlying token for portal tests. */
    public underlyingERC20: any,
    /** Message Bridge Outbox. */
    public outbox: any,
    /** Viem Public client instance. */
    public publicClient: PublicClient<HttpTransport, Chain>,
    /** Viem Wallet Client instance. */
    public walletClient: any,

    /** Aztec address to use in tests. */
    public ownerAddress: AztecAddress,
    /** Another Aztec Address to use in tests. */
    public receiver: AztecAddress,
    /** The owners public key. */
    public ownerPub: PublicKey,
  ) {}

  async generateClaimSecret(): Promise<[Fr, Fr]> {
    this.logger("Generating a claim secret using pedersen's hash function");
    const secret = Fr.random();
    const secretHash = await computeMessageSecretHash(secret);
    this.logger('Generated claim secret: ', secretHash.toString(true));
    return [secret, secretHash];
  }

  async mintTokensOnL1(amount: bigint) {
    this.logger('Minting tokens on L1');
    await this.underlyingERC20.write.mint([this.ethAccount.toString(), amount], {} as any);
    expect(await this.underlyingERC20.read.balanceOf([this.ethAccount.toString()])).toBe(amount);
  }

  async getL1BalanceOf(address: EthAddress) {
    return await this.underlyingERC20.read.balanceOf([address.toString()]);
  }

  async sendTokensToPortalPublic(bridgeAmount: bigint, secretHash: Fr) {
    await this.underlyingERC20.write.approve([this.tokenPortalAddress.toString(), bridgeAmount], {} as any);

    // Deposit tokens to the TokenPortal
    const deadline = 2 ** 32 - 1; // max uint32 - 1

    this.logger('Sending messages to L1 portal to be consumed publicly');
    const args = [
      bridgeAmount,
      this.ownerAddress.toString(),
      this.ethAccount.toString(),
      deadline,
      secretHash.toString(true),
    ] as const;
    const { result: messageKeyHex } = await this.tokenPortal.simulate.depositToAztecPublic(args, {
      account: this.ethAccount.toString(),
    } as any);
    await this.tokenPortal.write.depositToAztecPublic(args, {} as any);

    return Fr.fromString(messageKeyHex);
  }

  async sendTokensToPortalPrivate(
    bridgeAmount: bigint,
    secretHashForL2MessageConsumption: Fr,
    secretHashForRedeemingMintedNotes: Fr,
  ) {
    await this.underlyingERC20.write.approve([this.tokenPortalAddress.toString(), bridgeAmount], {} as any);

    // Deposit tokens to the TokenPortal
    const deadline = 2 ** 32 - 1; // max uint32 - 1

    this.logger('Sending messages to L1 portal to be consumed privately');
    const args = [
      bridgeAmount,
      secretHashForRedeemingMintedNotes.toString(true),
      this.ethAccount.toString(),
      deadline,
      secretHashForL2MessageConsumption.toString(true),
    ] as const;
    const { result: messageKeyHex } = await this.tokenPortal.simulate.depositToAztecPrivate(args, {
      account: this.ethAccount.toString(),
    } as any);
    await this.tokenPortal.write.depositToAztecPrivate(args, {} as any);

    return Fr.fromString(messageKeyHex);
  }

  async mintTokensPublicOnL2(amount: bigint) {
    this.logger('Minting tokens on L2 publicly');
    const tx = this.l2Token.methods.mint_public(this.ownerAddress, amount).send();
    const receipt = await tx.wait();
    expect(receipt.status).toBe(TxStatus.MINED);
  }

  async performL2Transfer(transferAmount: bigint) {
    // send a transfer tx to force through rollup with the message included
    const transferTx = this.l2Token.methods.transfer_public(this.ownerAddress, this.receiver, transferAmount, 0).send();
    const receipt = await transferTx.wait();
    expect(receipt.status).toBe(TxStatus.MINED);
  }

  async consumeMessageOnAztecAndMintSecretly(
    bridgeAmount: bigint,
    secretHashForRedeemingMintedNotes: Fr,
    messageKey: Fr,
    secretForL2MessageConsumption: Fr,
  ) {
    this.logger('Consuming messages on L2 secretively');
    // Call the mint tokens function on the Aztec.nr contract
    const consumptionTx = this.l2Bridge.methods
      .claim_private(
        bridgeAmount,
        secretHashForRedeemingMintedNotes,
        this.ethAccount,
        messageKey,
        secretForL2MessageConsumption,
      )
      .send();
    const consumptionReceipt = await consumptionTx.wait();
    expect(consumptionReceipt.status).toBe(TxStatus.MINED);

    await this.addPendingShieldNoteToPXE(bridgeAmount, secretHashForRedeemingMintedNotes, consumptionReceipt.txHash);
  }

  async consumeMessageOnAztecAndMintPublicly(bridgeAmount: bigint, messageKey: Fr, secret: Fr) {
    this.logger('Consuming messages on L2 Publicly');
    // Call the mint tokens function on the Aztec.nr contract
    const tx = this.l2Bridge.methods
      .claim_public(this.ownerAddress, bridgeAmount, this.ethAccount, messageKey, secret)
      .send();
    const receipt = await tx.wait();
    expect(receipt.status).toBe(TxStatus.MINED);
  }

  async withdrawPrivateFromAztecToL1(withdrawAmount: bigint, nonce: Fr = Fr.ZERO) {
    const withdrawTx = this.l2Bridge.methods
      .exit_to_l1_private(this.ethAccount, this.l2Token.address, withdrawAmount, EthAddress.ZERO, nonce)
      .send();
    const withdrawReceipt = await withdrawTx.wait();
    expect(withdrawReceipt.status).toBe(TxStatus.MINED);
  }

  async withdrawPublicFromAztecToL1(withdrawAmount: bigint, nonce: Fr = Fr.ZERO) {
    const withdrawTx = this.l2Bridge.methods
      .exit_to_l1_public(this.ethAccount, withdrawAmount, EthAddress.ZERO, nonce)
      .send();
    const withdrawReceipt = await withdrawTx.wait();
    expect(withdrawReceipt.status).toBe(TxStatus.MINED);
  }

  async getL2PrivateBalanceOf(owner: AztecAddress) {
    return await this.l2Token.methods.balance_of_private(owner).view({ from: owner });
  }

  async expectPrivateBalanceOnL2(owner: AztecAddress, expectedBalance: bigint) {
    const balance = await this.getL2PrivateBalanceOf(owner);
    this.logger(`Account ${owner} balance: ${balance}`);
    expect(balance).toBe(expectedBalance);
  }

  async getL2PublicBalanceOf(owner: AztecAddress) {
    return await this.l2Token.methods.balance_of_public(owner).view();
  }

  async expectPublicBalanceOnL2(owner: AztecAddress, expectedBalance: bigint) {
    const balance = await this.getL2PublicBalanceOf(owner);
    expect(balance).toBe(expectedBalance);
  }

  async checkEntryIsNotInOutbox(withdrawAmount: bigint, callerOnL1: EthAddress = EthAddress.ZERO): Promise<Fr> {
    this.logger('Ensure that the entry is not in outbox yet');
    const contractData = await this.pxeService.getContractData(this.l2Bridge.address);
    // 0xb460af94, selector for "withdraw(uint256,address,address)"
    const content = sha256ToField(
      Buffer.concat([
        Buffer.from([0xb4, 0x60, 0xaf, 0x94]),
        toBufferBE(withdrawAmount, 32),
        this.ethAccount.toBuffer32(),
        callerOnL1.toBuffer32(),
      ]),
    );
    const entryKey = sha256ToField(
      Buffer.concat([
        this.l2Bridge.address.toBuffer(),
        new Fr(1).toBuffer(), // aztec version
        contractData?.portalContractAddress.toBuffer32() ?? Buffer.alloc(32, 0),
        new Fr(this.publicClient.chain.id).toBuffer(), // chain id
        content.toBuffer(),
      ]),
    );
    expect(await this.outbox.read.contains([entryKey.toString(true)])).toBeFalsy();

    return entryKey;
  }

  async withdrawFundsFromBridgeOnL1(withdrawAmount: bigint, entryKey: Fr) {
    this.logger('Send L1 tx to consume entry and withdraw funds');
    // Call function on L1 contract to consume the message
    const { request: withdrawRequest, result: withdrawEntryKey } = await this.tokenPortal.simulate.withdraw([
      withdrawAmount,
      this.ethAccount.toString(),
      false,
    ]);

    expect(withdrawEntryKey).toBe(entryKey.toString(true));
    expect(await this.outbox.read.contains([withdrawEntryKey])).toBeTruthy();

    await this.walletClient.writeContract(withdrawRequest);
    return withdrawEntryKey;
  }

  async shieldFundsOnL2(shieldAmount: bigint, secretHash: Fr) {
    this.logger('Shielding funds on L2');
    const shieldTx = this.l2Token.methods.shield(this.ownerAddress, shieldAmount, secretHash, 0).send();
    const shieldReceipt = await shieldTx.wait();
    expect(shieldReceipt.status).toBe(TxStatus.MINED);

    await this.addPendingShieldNoteToPXE(shieldAmount, secretHash, shieldReceipt.txHash);
  }

  async addPendingShieldNoteToPXE(shieldAmount: bigint, secretHash: Fr, txHash: TxHash) {
    this.logger('Adding note to PXE');
    const storageSlot = new Fr(5);
    const preimage = new NotePreimage([new Fr(shieldAmount), secretHash]);
    await this.pxeService.addNote(this.ownerAddress, this.l2Token.address, storageSlot, preimage, txHash);
  }

  async redeemShieldPrivatelyOnL2(shieldAmount: bigint, secret: Fr) {
    this.logger('Spending commitment in private call');
    const privateTx = this.l2Token.methods.redeem_shield(this.ownerAddress, shieldAmount, secret).send();
    const privateReceipt = await privateTx.wait();
    expect(privateReceipt.status).toBe(TxStatus.MINED);
  }

  async unshieldTokensOnL2(unshieldAmount: bigint, nonce = Fr.ZERO) {
    this.logger('Unshielding tokens');
    const unshieldTx = this.l2Token.methods
      .unshield(this.ownerAddress, this.ownerAddress, unshieldAmount, nonce)
      .send();
    const unshieldReceipt = await unshieldTx.wait();
    expect(unshieldReceipt.status).toBe(TxStatus.MINED);
  }

  async stop() {
    if (this.aztecNode instanceof AztecNodeService) await this.aztecNode?.stop();
    if (this.pxeService instanceof PXEService) {
      await this.pxeService?.stop();
    }
  }
}<|MERGE_RESOLUTION|>--- conflicted
+++ resolved
@@ -8,11 +8,7 @@
 import { OutboxAbi } from '@aztec/l1-artifacts';
 import { TokenBridgeContract, TokenContract } from '@aztec/noir-contracts/types';
 import { PXEService } from '@aztec/pxe';
-<<<<<<< HEAD
-import { AztecNode, PXE, TxStatus } from '@aztec/types';
-=======
-import { NotePreimage, PXE, TxStatus } from '@aztec/types';
->>>>>>> 1073bcd7
+import { AztecNode, NotePreimage, PXE, TxStatus } from '@aztec/types';
 
 import { Chain, HttpTransport, PublicClient, getContract } from 'viem';
 
