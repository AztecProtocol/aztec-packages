/**
 * Test fixtures and utilities to set up and run a test using multiple validators
 */
import { type AztecNodeConfig, AztecNodeService } from '@aztec/aztec-node';
import type { SentTx } from '@aztec/aztec.js';
import { addLogNameHandler, removeLogNameHandler } from '@aztec/foundation/log';
import type { DateProvider } from '@aztec/foundation/timer';
import type { PXEService } from '@aztec/pxe/server';
import type { PublicDataTreeLeaf } from '@aztec/stdlib/trees';

import getPort from 'get-port';
import { AsyncLocalStorage } from 'node:async_hooks';

import { TEST_PEER_CHECK_INTERVAL_MS } from './fixtures.js';
import { getPrivateKeyFromIndex } from './utils.js';
import { getEndToEndTestTelemetryClient } from './with_telemetry_utils.js';

// Setup snapshots will create a node with index 0, and run extra bootstrap with
// index 1, so all of our loops here need to start from 2 to avoid running validators with the same key
export const ATTESTER_PRIVATE_KEYS_START_INDEX = 2;

export interface NodeContext {
  node: AztecNodeService;
  pxeService: PXEService;
  txs: SentTx[];
}

export function generatePrivateKeys(startIndex: number, numberOfKeys: number): `0x${string}`[] {
  const privateKeys: `0x${string}`[] = [];
  // Do not start from 0 as it is used during setup
  for (let i = startIndex; i < startIndex + numberOfKeys; i++) {
    privateKeys.push(`0x${getPrivateKeyFromIndex(i)!.toString('hex')}`);
  }
  return privateKeys;
}

export async function createNodes(
  config: AztecNodeConfig,
  dateProvider: DateProvider,
  bootstrapNodeEnr: string,
  numNodes: number,
  bootNodePort: number,
  prefilledPublicData?: PublicDataTreeLeaf[],
  dataDirectory?: string,
  metricsPort?: number,
): Promise<AztecNodeService[]> {
  const nodePromises: Promise<AztecNodeService>[] = [];
  const loggerIdStorage = new AsyncLocalStorage<string>();
  const logNameHandler = (module: string) =>
    loggerIdStorage.getStore() ? `${module}:${loggerIdStorage.getStore()}` : module;
  addLogNameHandler(logNameHandler);

  for (let i = 0; i < numNodes; i++) {
    // We run on ports from the bootnode upwards
    const port = bootNodePort + i + 1;

    const dataDir = dataDirectory ? `${dataDirectory}-${i}` : undefined;
    const nodePromise = createNode(
      config,
      dateProvider,
      port,
      bootstrapNodeEnr,
      i,
      prefilledPublicData,
      dataDir,
      metricsPort,
      loggerIdStorage,
    );
    nodePromises.push(nodePromise);
  }
  const nodes = await Promise.all(nodePromises);
  removeLogNameHandler(logNameHandler);
  return nodes;
}

// creates a P2P enabled instance of Aztec Node Service
export async function createNode(
  config: AztecNodeConfig,
  dateProvider: DateProvider,
  tcpPort: number,
  bootstrapNode: string | undefined,
  addressIndex: number,
  prefilledPublicData?: PublicDataTreeLeaf[],
  dataDirectory?: string,
  metricsPort?: number,
  loggerIdStorage?: AsyncLocalStorage<string>,
) {
  const createNode = async () => {
    const validatorConfig = await createValidatorConfig(config, bootstrapNode, tcpPort, addressIndex, dataDirectory);
    const telemetry = getEndToEndTestTelemetryClient(metricsPort);
    return await AztecNodeService.createAndSync(validatorConfig, { telemetry, dateProvider }, { prefilledPublicData });
  };
  return loggerIdStorage ? await loggerIdStorage.run(tcpPort.toString(), createNode) : createNode();
}

export async function createValidatorConfig(
  config: AztecNodeConfig,
  bootstrapNodeEnr?: string,
  port?: number,
  addressIndex: number = 1,
  dataDirectory?: string,
) {
  port = port ?? (await getPort());

  const attesterPrivateKey: `0x${string}` = `0x${getPrivateKeyFromIndex(
    ATTESTER_PRIVATE_KEYS_START_INDEX + addressIndex,
  )!.toString('hex')}`;
<<<<<<< HEAD

  config.validatorPrivateKey = attesterPrivateKey;
  config.publisherPrivateKey = attesterPrivateKey;
=======
  const proposerPrivateKey: `0x${string}` = `0x${getPrivateKeyFromIndex(
    PROPOSER_PRIVATE_KEYS_START_INDEX + addressIndex,
  )!.toString('hex')}`;

  config.validatorPrivateKeys = [attesterPrivateKey];
  config.publisherPrivateKey = proposerPrivateKey;
>>>>>>> ddb4e248

  const nodeConfig: AztecNodeConfig = {
    ...config,
    p2pIp: `127.0.0.1`,
    p2pPort: port,
    p2pEnabled: true,
    peerCheckIntervalMS: TEST_PEER_CHECK_INTERVAL_MS,
    blockCheckIntervalMS: 1000,
    dataDirectory,
    bootstrapNodes: bootstrapNodeEnr ? [bootstrapNodeEnr] : [],
  };

  return nodeConfig;
}<|MERGE_RESOLUTION|>--- conflicted
+++ resolved
@@ -105,18 +105,9 @@
   const attesterPrivateKey: `0x${string}` = `0x${getPrivateKeyFromIndex(
     ATTESTER_PRIVATE_KEYS_START_INDEX + addressIndex,
   )!.toString('hex')}`;
-<<<<<<< HEAD
-
-  config.validatorPrivateKey = attesterPrivateKey;
-  config.publisherPrivateKey = attesterPrivateKey;
-=======
-  const proposerPrivateKey: `0x${string}` = `0x${getPrivateKeyFromIndex(
-    PROPOSER_PRIVATE_KEYS_START_INDEX + addressIndex,
-  )!.toString('hex')}`;
 
   config.validatorPrivateKeys = [attesterPrivateKey];
-  config.publisherPrivateKey = proposerPrivateKey;
->>>>>>> ddb4e248
+  config.publisherPrivateKey = attesterPrivateKey;
 
   const nodeConfig: AztecNodeConfig = {
     ...config,
