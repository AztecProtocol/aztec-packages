/**
 * Test fixtures and utilities to set up and run a test using multiple validators
 */
import { type AztecNodeConfig, AztecNodeService } from '@aztec/aztec-node';
import { type SentTx, createDebugLogger } from '@aztec/aztec.js';
import { type AztecAddress } from '@aztec/circuits.js';
import { type PXEService } from '@aztec/pxe';
import { NoopTelemetryClient } from '@aztec/telemetry-client/noop';

import getPort from 'get-port';
import { generatePrivateKey } from 'viem/accounts';

import { getPrivateKeyFromIndex } from './utils.js';

export interface NodeContext {
  node: AztecNodeService;
  pxeService: PXEService;
  txs: SentTx[];
  account: AztecAddress;
}

export function generateNodePrivateKeys(startIndex: number, numberOfNodes: number): `0x${string}`[] {
  const nodePrivateKeys: `0x${string}`[] = [];
  // Do not start from 0 as it is used during setup
  for (let i = startIndex; i < startIndex + numberOfNodes; i++) {
    nodePrivateKeys.push(`0x${getPrivateKeyFromIndex(i)!.toString('hex')}`);
  }
  return nodePrivateKeys;
}

export function generatePeerIdPrivateKey(): string {
  // magic number is multiaddr prefix: https://multiformats.io/multiaddr/ for secp256k1
  return '08021220' + generatePrivateKey().substr(2, 66);
}

export function generatePeerIdPrivateKeys(numberOfPeers: number): string[] {
  const peerIdPrivateKeys = [];
  for (let i = 0; i < numberOfPeers; i++) {
    peerIdPrivateKeys.push(generatePeerIdPrivateKey());
  }
  return peerIdPrivateKeys;
}

export function createNodes(
  config: AztecNodeConfig,
  peerIdPrivateKeys: string[],
  bootstrapNodeEnr: string,
  numNodes: number,
  bootNodePort: number,
  dataDirectory?: string,
): Promise<AztecNodeService[]> {
  const nodePromises = [];
  for (let i = 0; i < numNodes; i++) {
    // We run on ports from the bootnode upwards if a port if provided, otherwise we get a random port
    const port = bootNodePort + i + 1;

    const dataDir = dataDirectory ? `${dataDirectory}-${i}` : undefined;
    const nodePromise = createNode(config, peerIdPrivateKeys[i], port, bootstrapNodeEnr, i, dataDir);
    nodePromises.push(nodePromise);
  }
  return Promise.all(nodePromises);
}

// creates a P2P enabled instance of Aztec Node Service
export async function createNode(
  config: AztecNodeConfig,
  peerIdPrivateKey: string,
  tcpPort: number,
  bootstrapNode: string | undefined,
  publisherAddressIndex: number,
  dataDirectory?: string,
) {
  const validatorConfig = await createValidatorConfig(
    config,
    bootstrapNode,
    tcpPort,
    peerIdPrivateKey,
    publisherAddressIndex,
    dataDirectory,
  );
  return await AztecNodeService.createAndSync(
    validatorConfig,
    new NoopTelemetryClient(),
    createDebugLogger(`aztec:node-${tcpPort}`),
  );
}

export async function createValidatorConfig(
  config: AztecNodeConfig,
  bootstrapNodeEnr?: string,
  port?: number,
  peerIdPrivateKey?: string,
  accountIndex: number = 0,
  dataDirectory?: string,
) {
  peerIdPrivateKey = peerIdPrivateKey ?? generatePeerIdPrivateKey();
  port = port ?? (await getPort());

  const privateKey = getPrivateKeyFromIndex(accountIndex);
  const privateKeyHex: `0x${string}` = `0x${privateKey!.toString('hex')}`;

  config.publisherPrivateKey = privateKeyHex;
  config.validatorPrivateKey = privateKeyHex;

  const nodeConfig: AztecNodeConfig = {
    ...config,
    peerIdPrivateKey: peerIdPrivateKey,
    udpListenAddress: `0.0.0.0:${port}`,
    tcpListenAddress: `0.0.0.0:${port}`,
    tcpAnnounceAddress: `127.0.0.1:${port}`,
    udpAnnounceAddress: `127.0.0.1:${port}`,
    minTxsPerBlock: config.minTxsPerBlock,
    maxTxsPerBlock: config.maxTxsPerBlock,
    p2pEnabled: true,
    blockCheckIntervalMS: 1000,
    transactionProtocol: '',
    dataDirectory,
    bootstrapNodes: bootstrapNodeEnr ? [bootstrapNodeEnr] : [],
<<<<<<< HEAD
  };

  return nodeConfig;
}

export function createBootstrapNodeConfig(privateKey: string, port: number): BootnodeConfig {
  return {
    udpListenAddress: `0.0.0.0:${port}`,
    udpAnnounceAddress: `127.0.0.1:${port}`,
    peerIdPrivateKey: privateKey,
    minPeerCount: 10,
    maxPeerCount: 100,
  };
}

export function createBootstrapNodeFromPrivateKey(privateKey: string, port: number): Promise<BootstrapNode> {
  const config = createBootstrapNodeConfig(privateKey, port);
  return startBootstrapNode(config);
}

export async function createBootstrapNode(port: number): Promise<BootstrapNode> {
  const peerId = await createLibP2PPeerId();
  const config = createBootstrapNodeConfig(Buffer.from(peerId.privateKey!).toString('hex'), port);

  return startBootstrapNode(config);
}

async function startBootstrapNode(config: BootnodeConfig) {
  const bootstrapNode = new BootstrapNode();
  await bootstrapNode.start(config);
  return bootstrapNode;
=======
  };

  return nodeConfig;
>>>>>>> 9d3b351d
}<|MERGE_RESOLUTION|>--- conflicted
+++ resolved
@@ -116,41 +116,7 @@
     transactionProtocol: '',
     dataDirectory,
     bootstrapNodes: bootstrapNodeEnr ? [bootstrapNodeEnr] : [],
-<<<<<<< HEAD
   };
 
   return nodeConfig;
-}
-
-export function createBootstrapNodeConfig(privateKey: string, port: number): BootnodeConfig {
-  return {
-    udpListenAddress: `0.0.0.0:${port}`,
-    udpAnnounceAddress: `127.0.0.1:${port}`,
-    peerIdPrivateKey: privateKey,
-    minPeerCount: 10,
-    maxPeerCount: 100,
-  };
-}
-
-export function createBootstrapNodeFromPrivateKey(privateKey: string, port: number): Promise<BootstrapNode> {
-  const config = createBootstrapNodeConfig(privateKey, port);
-  return startBootstrapNode(config);
-}
-
-export async function createBootstrapNode(port: number): Promise<BootstrapNode> {
-  const peerId = await createLibP2PPeerId();
-  const config = createBootstrapNodeConfig(Buffer.from(peerId.privateKey!).toString('hex'), port);
-
-  return startBootstrapNode(config);
-}
-
-async function startBootstrapNode(config: BootnodeConfig) {
-  const bootstrapNode = new BootstrapNode();
-  await bootstrapNode.start(config);
-  return bootstrapNode;
-=======
-  };
-
-  return nodeConfig;
->>>>>>> 9d3b351d
 }