--- conflicted
+++ resolved
@@ -255,7 +255,6 @@
 
   // Deploy our L1 contracts.
   logger.verbose('Deploying L1 contracts...');
-<<<<<<< HEAD
   const hdAccount = mnemonicToAccount(MNEMONIC, { accountIndex: 1 });
   const publisherPrivKeyRaw = hdAccount.getHdKey().privateKey;
   const publisherPrivKey = publisherPrivKeyRaw === null ? null : Buffer.from(publisherPrivKeyRaw);
@@ -264,16 +263,10 @@
   const validatorPrivKeyRaw = validatorAccount.getHdKey().privateKey;
   const validatorPrivKey = validatorPrivKeyRaw === null ? null : Buffer.from(validatorPrivKeyRaw);
 
-=======
-  const hdAccount = mnemonicToAccount(MNEMONIC);
-  const privKeyRaw = hdAccount.getHdKey().privateKey;
-  const publisherPrivKey = privKeyRaw === null ? null : Buffer.from(privKeyRaw);
-  const deployL1ContractsValues = await setupL1Contracts(aztecNodeConfig.l1RpcUrl, hdAccount, logger);
->>>>>>> 78ae6b4f
   aztecNodeConfig.publisherPrivateKey = `0x${publisherPrivKey!.toString('hex')}`;
   aztecNodeConfig.validatorPrivateKey = `0x${validatorPrivKey!.toString('hex')}`;
 
-  const deployL1ContractsValues = await setupL1Contracts(aztecNodeConfig.rpcUrl, hdAccount, logger);
+  const deployL1ContractsValues = await setupL1Contracts(aztecNodeConfig.l1RpcUrl, hdAccount, logger);
   aztecNodeConfig.l1Contracts = deployL1ContractsValues.l1ContractAddresses;
   aztecNodeConfig.l1PublishRetryIntervalMS = 100;
 
