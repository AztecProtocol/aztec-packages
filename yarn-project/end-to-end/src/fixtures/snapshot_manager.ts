--- conflicted
+++ resolved
@@ -9,7 +9,7 @@
   CheatCodes,
   type CompleteAddress,
   type ContractFunctionInteraction,
-  type DeployL1Contracts,
+  type DeployL1ContractsReturnType,
   type FunctionCall,
   type Logger,
   type PXE,
@@ -54,7 +54,7 @@
   aztecNode: AztecNodeService;
   aztecNodeConfig: AztecNodeConfig;
   pxe: PXEService;
-  deployL1ContractsValues: DeployL1Contracts;
+  deployL1ContractsValues: DeployL1ContractsReturnType;
   proverNode?: ProverNode;
   watcher: AnvilTestWatcher;
   cheatCodes: CheatCodes;
@@ -338,17 +338,13 @@
     await ethCheatCodes.warp(opts.l1StartTime);
   }
 
-<<<<<<< HEAD
-  const deployL1ContractsValues = await setupL1Contracts(aztecNodeConfig.l1RpcUrls[0], hdAccount, logger, {
-=======
   const initialFundedAccounts = await generateSchnorrAccounts(numberOfInitialFundedAccounts);
   const { genesisArchiveRoot, genesisBlockHash, prefilledPublicData } = await getGenesisValues(
     initialFundedAccounts.map(a => a.address),
     opts.initialAccountFeeJuice,
   );
 
-  const deployL1ContractsValues = await setupL1Contracts(aztecNodeConfig.l1RpcUrl, hdAccount, logger, {
->>>>>>> e6f5a09e
+  const deployL1ContractsValues = await setupL1Contracts(aztecNodeConfig.l1RpcUrls[0], hdAccount, logger, {
     ...getL1ContractsConfigEnvVars(),
     genesisArchiveRoot,
     genesisBlockHash,
