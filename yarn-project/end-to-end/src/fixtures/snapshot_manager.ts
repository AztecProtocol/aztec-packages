import { SchnorrAccountContractArtifact, getSchnorrAccount } from '@aztec/accounts/schnorr';
import { type AztecNodeConfig, AztecNodeService, getConfigEnvVars } from '@aztec/aztec-node';
import {
  AnvilTestWatcher,
  type AztecAddress,
  BatchCall,
  CheatCodes,
  type CompleteAddress,
  type DebugLogger,
  type DeployL1Contracts,
  EthCheatCodes,
  Fr,
  GrumpkinScalar,
  type PXE,
  type Wallet,
} from '@aztec/aztec.js';
import { deployInstance, registerContractClass } from '@aztec/aztec.js/deployment';
import { type DeployL1ContractsArgs, createL1Clients, getL1ContractsConfigEnvVars, l1Artifacts } from '@aztec/ethereum';
import { startAnvil } from '@aztec/ethereum/test';
import { asyncMap } from '@aztec/foundation/async-map';
import { type Logger, createDebugLogger } from '@aztec/foundation/log';
import { resolver, reviver } from '@aztec/foundation/serialize';
<<<<<<< HEAD
import { RollupAbi } from '@aztec/l1-artifacts';
import { type ProverNode, type ProverNodeConfig, createProverNode } from '@aztec/prover-node';
=======
import { type ProverNode } from '@aztec/prover-node';
>>>>>>> fb791a2f
import { type PXEService, createPXEService, getPXEServiceConfig } from '@aztec/pxe';
import { createAndStartTelemetryClient, getConfigEnvVars as getTelemetryConfig } from '@aztec/telemetry-client/start';

import { type Anvil } from '@viem/anvil';
import { existsSync, mkdirSync, readFileSync, writeFileSync } from 'fs';
import { copySync, removeSync } from 'fs-extra/esm';
import { join } from 'path';
import { type Hex, getContract } from 'viem';
import { mnemonicToAccount } from 'viem/accounts';

import { MNEMONIC } from './fixtures.js';
import { getACVMConfig } from './get_acvm_config.js';
import { getBBConfig } from './get_bb_config.js';
import { setupL1Contracts } from './setup_l1_contracts.js';
import { type SetupOptions, createAndSyncProverNode, getPrivateKeyFromIndex } from './utils.js';
import { getEndToEndTestTelemetryClient } from './with_telemetry_utils.js';

export type SubsystemsContext = {
  anvil: Anvil;
  acvmConfig: any;
  bbConfig: any;
  aztecNode: AztecNodeService;
  aztecNodeConfig: AztecNodeConfig;
  pxe: PXEService;
  deployL1ContractsValues: DeployL1Contracts;
  proverNode?: ProverNode;
  watcher: AnvilTestWatcher;
  cheatCodes: CheatCodes;
};

type SnapshotEntry = {
  name: string;
  apply: (context: SubsystemsContext) => Promise<any>;
  restore: (snapshotData: any, context: SubsystemsContext) => Promise<any>;
  snapshotPath: string;
};

export function createSnapshotManager(
  testName: string,
  dataPath?: string,
  config: Partial<SetupOptions> = {},
  deployL1ContractsArgs: Partial<DeployL1ContractsArgs> = {
    assumeProvenThrough: Number.MAX_SAFE_INTEGER,
    initialValidators: [],
  },
) {
  return dataPath
    ? new SnapshotManager(testName, dataPath, config, deployL1ContractsArgs)
    : new MockSnapshotManager(testName, config, deployL1ContractsArgs);
}

export interface ISnapshotManager {
  snapshot<T>(
    name: string,
    apply: (context: SubsystemsContext) => Promise<T>,
    restore?: (snapshotData: T, context: SubsystemsContext) => Promise<void>,
  ): Promise<void>;

  setup(): Promise<SubsystemsContext>;

  teardown(): Promise<void>;
}

/** Snapshot manager that does not perform snapshotting, it just applies transition and restoration functions as it receives them. */
class MockSnapshotManager implements ISnapshotManager {
  private context?: SubsystemsContext;
  private logger: DebugLogger;

  constructor(
    testName: string,
    private config: Partial<AztecNodeConfig> = {},
    private deployL1ContractsArgs: Partial<DeployL1ContractsArgs> = { assumeProvenThrough: Number.MAX_SAFE_INTEGER },
  ) {
    this.logger = createDebugLogger(`aztec:snapshot_manager:${testName}`);
    this.logger.warn(`No data path given, will not persist any snapshots.`);
  }

  public async snapshot<T>(
    name: string,
    apply: (context: SubsystemsContext) => Promise<T>,
    restore: (snapshotData: T, context: SubsystemsContext) => Promise<void> = () => Promise.resolve(),
  ) {
    // We are running in disabled mode. Just apply the state.
    const context = await this.setup();
    this.logger.verbose(`Applying state transition for ${name}...`);
    const snapshotData = await apply(context);
    this.logger.verbose(`State transition for ${name} complete.`);
    // Execute the restoration function.
    await restore(snapshotData, context);
    return;
  }

  public async setup() {
    if (!this.context) {
      this.context = await setupFromFresh(undefined, this.logger, this.config, this.deployL1ContractsArgs);
    }
    return this.context;
  }

  public async teardown() {
    await teardown(this.context);
    this.context = undefined;
  }
}

/**
 * Snapshot engine for local e2e tests. Read more:
 * https://github.com/AztecProtocol/aztec-packages/pull/5526
 */
class SnapshotManager implements ISnapshotManager {
  private snapshotStack: SnapshotEntry[] = [];
  private context?: SubsystemsContext;
  private livePath: string;
  private logger: DebugLogger;

  constructor(
    testName: string,
    private dataPath: string,
    private config: Partial<SetupOptions> = {},
    private deployL1ContractsArgs: Partial<DeployL1ContractsArgs> = { assumeProvenThrough: Number.MAX_SAFE_INTEGER },
  ) {
    this.livePath = join(this.dataPath, 'live', testName);
    this.logger = createDebugLogger(`aztec:snapshot_manager:${testName}`);
  }

  public async snapshot<T>(
    name: string,
    apply: (context: SubsystemsContext) => Promise<T>,
    restore: (snapshotData: T, context: SubsystemsContext) => Promise<void> = () => Promise.resolve(),
  ) {
    const snapshotPath = join(this.dataPath, 'snapshots', ...this.snapshotStack.map(e => e.name), name, 'snapshot');

    if (existsSync(snapshotPath)) {
      // Snapshot exists. Record entry on stack but do nothing else as we're probably still descending the tree.
      // It's the tests responsibility to call setup() before a test to ensure subsystems get created.
      this.logger.verbose(`Snapshot exists at ${snapshotPath}. Continuing...`);
      this.snapshotStack.push({ name, apply, restore, snapshotPath });
      return;
    }

    // Snapshot didn't exist at snapshotPath, and by definition none of the child snapshots can exist.
    // If we have no subsystem context yet, create it from the top of the snapshot stack (if it exists).
    const context = await this.setup();

    this.snapshotStack.push({ name, apply, restore, snapshotPath });

    // Apply current state transition.
    this.logger.verbose(`Applying state transition for ${name}...`);
    const snapshotData = await apply(context);
    this.logger.verbose(`State transition for ${name} complete.`);

    // Execute the restoration function.
    await restore(snapshotData, context);

    // Save the snapshot data.
    const ethCheatCodes = new EthCheatCodes(context.aztecNodeConfig.l1RpcUrl);
    const anvilStateFile = `${this.livePath}/anvil.dat`;
    await ethCheatCodes.dumpChainState(anvilStateFile);
    writeFileSync(`${this.livePath}/${name}.json`, JSON.stringify(snapshotData || {}, resolver));

    // Copy everything to snapshot path.
    // We want it to be atomic, in case multiple processes are racing to create the snapshot.
    this.logger.verbose(`Saving snapshot to ${snapshotPath}...`);
    if (mkdirSync(snapshotPath, { recursive: true })) {
      copySync(this.livePath, snapshotPath);
      this.logger.verbose(`Snapshot copied to ${snapshotPath}.`);
    } else {
      this.logger.verbose(`Snapshot already exists at ${snapshotPath}. Discarding our version.`);
      await this.teardown();
    }
  }

  /**
   * Creates and returns the subsystem context based on the current snapshot stack.
   * If the subsystem context already exists, just return it.
   * If you want to be sure to get a clean snapshot, be sure to call teardown() before calling setup().
   */
  public async setup() {
    // We have no subsystem context yet.
    // If one exists on the snapshot stack, create one from that snapshot.
    // Otherwise create a fresh one.
    if (!this.context) {
      removeSync(this.livePath);
      mkdirSync(this.livePath, { recursive: true });
      const previousSnapshotPath = this.snapshotStack[this.snapshotStack.length - 1]?.snapshotPath;
      if (previousSnapshotPath) {
        this.logger.verbose(`Copying snapshot from ${previousSnapshotPath} to ${this.livePath}...`);
        copySync(previousSnapshotPath, this.livePath);
        this.context = await setupFromState(this.livePath, this.logger);
        // Execute each of the previous snapshots restoration functions in turn.
        await asyncMap(this.snapshotStack, async e => {
          const snapshotData = JSON.parse(readFileSync(`${e.snapshotPath}/${e.name}.json`, 'utf-8'), reviver);
          this.logger.verbose(`Executing restoration function for ${e.name}...`);
          await e.restore(snapshotData, this.context!);
          this.logger.verbose(`Restoration of ${e.name} complete.`);
        });
      } else {
        this.context = await setupFromFresh(this.livePath, this.logger, this.config, this.deployL1ContractsArgs);
      }
    }
    return this.context;
  }

  /**
   * Destroys the current subsystem context.
   */
  public async teardown() {
    await teardown(this.context);
    this.context = undefined;
    removeSync(this.livePath);
  }
}

/**
 * Destroys the current subsystem context.
 */
async function teardown(context: SubsystemsContext | undefined) {
  if (!context) {
    return;
  }
  await context.proverNode?.stop();
  await context.aztecNode.stop();
  await context.pxe.stop();
  await context.acvmConfig?.cleanup();
  await context.anvil.stop();
  await context.watcher.stop();
}

/**
 * Initializes a fresh set of subsystems.
 * If given a statePath, the state will be written to the path.
 * If there is no statePath, in-memory and temporary state locations will be used.
 */
async function setupFromFresh(
  statePath: string | undefined,
  logger: Logger,
  opts: SetupOptions = {},
  deployL1ContractsArgs: Partial<DeployL1ContractsArgs> = {
    assumeProvenThrough: Number.MAX_SAFE_INTEGER,
    initialValidators: [],
  },
): Promise<SubsystemsContext> {
  logger.verbose(`Initializing state...`);

  // Fetch the AztecNode config.
  // TODO: For some reason this is currently the union of a bunch of subsystems. That needs fixing.
  const aztecNodeConfig: AztecNodeConfig & SetupOptions = { ...getConfigEnvVars(), ...opts };
  aztecNodeConfig.dataDirectory = statePath;

  // Start anvil. We go via a wrapper script to ensure if the parent dies, anvil dies.
  logger.verbose('Starting anvil...');
  const res = await startAnvil(opts.ethereumSlotDuration);
  const anvil = res.anvil;
  aztecNodeConfig.l1RpcUrl = res.rpcUrl;

  // Deploy our L1 contracts.
  logger.verbose('Deploying L1 contracts...');
  const hdAccount = mnemonicToAccount(MNEMONIC, { accountIndex: 0 });
  const publisherPrivKeyRaw = hdAccount.getHdKey().privateKey;
  const publisherPrivKey = publisherPrivKeyRaw === null ? null : Buffer.from(publisherPrivKeyRaw);

  const validatorPrivKey = getPrivateKeyFromIndex(0);
  const proverNodePrivateKey = getPrivateKeyFromIndex(0);

  aztecNodeConfig.publisherPrivateKey = `0x${publisherPrivKey!.toString('hex')}`;
  aztecNodeConfig.validatorPrivateKey = `0x${validatorPrivKey!.toString('hex')}`;

  const ethCheatCodes = new EthCheatCodes(aztecNodeConfig.l1RpcUrl);

  if (opts.l1StartTime) {
    await ethCheatCodes.warp(opts.l1StartTime);
  }

  const deployL1ContractsValues = await setupL1Contracts(aztecNodeConfig.l1RpcUrl, hdAccount, logger, {
    salt: opts.salt,
    initialValidators: opts.initialValidators,
    ...deployL1ContractsArgs,
    ...getL1ContractsConfigEnvVars(),
  });
  aztecNodeConfig.l1Contracts = deployL1ContractsValues.l1ContractAddresses;
  aztecNodeConfig.l1PublishRetryIntervalMS = 100;

  if (opts.fundRewardDistributor) {
    // Mints block rewards for 10000 blocks to the rewardDistributor contract

    const rewardDistributor = getContract({
      address: deployL1ContractsValues.l1ContractAddresses.rewardDistributorAddress.toString(),
      abi: l1Artifacts.rewardDistributor.contractAbi,
      client: deployL1ContractsValues.publicClient,
    });

    const blockReward = await rewardDistributor.read.BLOCK_REWARD([]);
    const mintAmount = 10_000n * (blockReward as bigint);

    const feeJuice = getContract({
      address: deployL1ContractsValues.l1ContractAddresses.feeJuiceAddress.toString(),
      abi: l1Artifacts.feeJuice.contractAbi,
      client: deployL1ContractsValues.walletClient,
    });

    const rewardDistributorMintTxHash = await feeJuice.write.mint([rewardDistributor.address, mintAmount], {} as any);
    await deployL1ContractsValues.publicClient.waitForTransactionReceipt({ hash: rewardDistributorMintTxHash });
    logger.info(`Funding rewardDistributor in ${rewardDistributorMintTxHash}`);
  }

  const watcher = new AnvilTestWatcher(
    new EthCheatCodes(aztecNodeConfig.l1RpcUrl),
    deployL1ContractsValues.l1ContractAddresses.rollupAddress,
    deployL1ContractsValues.publicClient,
  );
  await watcher.start();

  const acvmConfig = await getACVMConfig(logger);
  if (acvmConfig) {
    aztecNodeConfig.acvmWorkingDirectory = acvmConfig.acvmWorkingDirectory;
    aztecNodeConfig.acvmBinaryPath = acvmConfig.acvmBinaryPath;
  }

  const bbConfig = await getBBConfig(logger);
  if (bbConfig) {
    aztecNodeConfig.bbBinaryPath = bbConfig.bbBinaryPath;
    aztecNodeConfig.bbWorkingDirectory = bbConfig.bbWorkingDirectory;
  }

  const telemetry = await getEndToEndTestTelemetryClient(opts.metricsPort, /*serviceName*/ 'basenode');

  logger.verbose('Creating and synching an aztec node...');
  const aztecNode = await AztecNodeService.createAndSync(aztecNodeConfig, { telemetry });

  let proverNode: ProverNode | undefined = undefined;
  if (opts.startProverNode) {
    logger.verbose('Creating and syncing a simulated prover node...');
    proverNode = await createAndSyncProverNode(
      `0x${proverNodePrivateKey!.toString('hex')}`,
      aztecNodeConfig,
      aztecNode,
    );
  }

  logger.verbose('Creating pxe...');
  const pxeConfig = getPXEServiceConfig();
  pxeConfig.dataDirectory = statePath;
  const pxe = await createPXEService(aztecNode, pxeConfig);

  const cheatCodes = await CheatCodes.create(aztecNodeConfig.l1RpcUrl, pxe);

  if (statePath) {
    writeFileSync(`${statePath}/aztec_node_config.json`, JSON.stringify(aztecNodeConfig));
  }

  // If initial validators are provided, we need to remove them from the node.
  if (deployL1ContractsArgs.initialValidators && deployL1ContractsArgs.initialValidators?.length > 0) {
    const rollup = getContract({
      address: deployL1ContractsValues.l1ContractAddresses.rollupAddress.toString(),
      abi: RollupAbi,
      client: deployL1ContractsValues.walletClient,
    });

    logger.debug(`Removing ${deployL1ContractsArgs.initialValidators[0].toString()} as validator`);
    const txHash = await rollup.write.removeValidator([deployL1ContractsArgs.initialValidators[0].toString()]);
    await deployL1ContractsValues.publicClient.waitForTransactionReceipt({ hash: txHash });
  }

  return {
    aztecNodeConfig,
    anvil,
    aztecNode,
    pxe,
    acvmConfig,
    bbConfig,
    deployL1ContractsValues,
    proverNode,
    watcher,
    cheatCodes,
  };
}

/**
 * Given a statePath, setup the system starting from that state.
 */
async function setupFromState(statePath: string, logger: Logger): Promise<SubsystemsContext> {
  logger.verbose(`Initializing with saved state at ${statePath}...`);

  // TODO: For some reason this is currently the union of a bunch of subsystems. That needs fixing.
  const aztecNodeConfig: AztecNodeConfig & SetupOptions = JSON.parse(
    readFileSync(`${statePath}/aztec_node_config.json`, 'utf-8'),
    reviver,
  );
  aztecNodeConfig.dataDirectory = statePath;

  // Start anvil. We go via a wrapper script to ensure if the parent dies, anvil dies.
  const { anvil, rpcUrl } = await startAnvil();
  aztecNodeConfig.l1RpcUrl = rpcUrl;
  // Load anvil state.
  const anvilStateFile = `${statePath}/anvil.dat`;
  const ethCheatCodes = new EthCheatCodes(aztecNodeConfig.l1RpcUrl);
  await ethCheatCodes.loadChainState(anvilStateFile);

  // TODO: Encapsulate this in a NativeAcvm impl.
  const acvmConfig = await getACVMConfig(logger);
  if (acvmConfig) {
    aztecNodeConfig.acvmWorkingDirectory = acvmConfig.acvmWorkingDirectory;
    aztecNodeConfig.acvmBinaryPath = acvmConfig.acvmBinaryPath;
  }

  const bbConfig = await getBBConfig(logger);
  if (bbConfig) {
    aztecNodeConfig.bbBinaryPath = bbConfig.bbBinaryPath;
    aztecNodeConfig.bbWorkingDirectory = bbConfig.bbWorkingDirectory;
  }

  logger.verbose('Creating ETH clients...');
  const { publicClient, walletClient } = createL1Clients(aztecNodeConfig.l1RpcUrl, mnemonicToAccount(MNEMONIC));

  const watcher = new AnvilTestWatcher(
    new EthCheatCodes(aztecNodeConfig.l1RpcUrl),
    aztecNodeConfig.l1Contracts.rollupAddress,
    publicClient,
  );
  await watcher.start();

  logger.verbose('Creating aztec node...');
  const telemetry = await createAndStartTelemetryClient(getTelemetryConfig());
  const aztecNode = await AztecNodeService.createAndSync(aztecNodeConfig, { telemetry });

  let proverNode: ProverNode | undefined = undefined;
  if (aztecNodeConfig.startProverNode) {
    logger.verbose('Creating and syncing a simulated prover node...');
    const proverNodePrivateKey = getPrivateKeyFromIndex(2);
    const proverNodePrivateKeyHex: Hex = `0x${proverNodePrivateKey!.toString('hex')}`;
    proverNode = await createAndSyncProverNode(proverNodePrivateKeyHex, aztecNodeConfig, aztecNode);
  }

  logger.verbose('Creating pxe...');
  const pxeConfig = getPXEServiceConfig();
  pxeConfig.dataDirectory = statePath;
  const pxe = await createPXEService(aztecNode, pxeConfig);

  const cheatCodes = await CheatCodes.create(aztecNodeConfig.l1RpcUrl, pxe);

  return {
    aztecNodeConfig,
    anvil,
    aztecNode,
    pxe,
    acvmConfig,
    bbConfig,
    proverNode,
    deployL1ContractsValues: {
      walletClient,
      publicClient,
      l1ContractAddresses: aztecNodeConfig.l1Contracts,
    },
    watcher,
    cheatCodes,
  };
}

/**
 * Snapshot 'apply' helper function to add accounts.
 * The 'restore' function is not provided, as it must be a closure within the test context to capture the results.
 */
export const addAccounts =
  (numberOfAccounts: number, logger: DebugLogger, waitUntilProven = false) =>
  async ({ pxe }: { pxe: PXE }) => {
    // Generate account keys.
    const accountKeys: [Fr, GrumpkinScalar][] = Array.from({ length: numberOfAccounts }).map(_ => [
      Fr.random(),
      GrumpkinScalar.random(),
    ]);

    logger.verbose('Simulating account deployment...');
    const provenTxs = await Promise.all(
      accountKeys.map(async ([secretKey, signPk]) => {
        const account = getSchnorrAccount(pxe, secretKey, signPk, 1);
        const deployMethod = await account.getDeployMethod();

        const provenTx = await deployMethod.prove({
          contractAddressSalt: account.salt,
          skipClassRegistration: true,
          skipPublicDeployment: true,
          universalDeploy: true,
        });
        return provenTx;
      }),
    );

    logger.verbose('Account deployment tx hashes:');
    for (const provenTx of provenTxs) {
      logger.verbose(provenTx.getTxHash().to0xString());
    }

    logger.verbose('Deploying accounts...');
    const txs = await Promise.all(provenTxs.map(provenTx => provenTx.send()));
    await Promise.all(txs.map(tx => tx.wait({ interval: 0.1, proven: waitUntilProven })));

    return { accountKeys };
  };

/**
 * Registers the contract class used for test accounts and publicly deploys the instances requested.
 * Use this when you need to make a public call to an account contract, such as for requesting a public authwit.
 * @param sender - Wallet to send the deployment tx.
 * @param accountsToDeploy - Which accounts to publicly deploy.
 */
export async function publicDeployAccounts(
  sender: Wallet,
  accountsToDeploy: (CompleteAddress | AztecAddress)[],
  waitUntilProven = false,
) {
  const accountAddressesToDeploy = accountsToDeploy.map(a => ('address' in a ? a.address : a));
  const instances = await Promise.all(accountAddressesToDeploy.map(account => sender.getContractInstance(account)));
  const batch = new BatchCall(sender, [
    (await registerContractClass(sender, SchnorrAccountContractArtifact)).request(),
    ...instances.map(instance => deployInstance(sender, instance!).request()),
  ]);
  await batch.send().wait({ proven: waitUntilProven });
}<|MERGE_RESOLUTION|>--- conflicted
+++ resolved
@@ -20,12 +20,7 @@
 import { asyncMap } from '@aztec/foundation/async-map';
 import { type Logger, createDebugLogger } from '@aztec/foundation/log';
 import { resolver, reviver } from '@aztec/foundation/serialize';
-<<<<<<< HEAD
-import { RollupAbi } from '@aztec/l1-artifacts';
-import { type ProverNode, type ProverNodeConfig, createProverNode } from '@aztec/prover-node';
-=======
 import { type ProverNode } from '@aztec/prover-node';
->>>>>>> fb791a2f
 import { type PXEService, createPXEService, getPXEServiceConfig } from '@aztec/pxe';
 import { createAndStartTelemetryClient, getConfigEnvVars as getTelemetryConfig } from '@aztec/telemetry-client/start';
 
@@ -69,7 +64,6 @@
   config: Partial<SetupOptions> = {},
   deployL1ContractsArgs: Partial<DeployL1ContractsArgs> = {
     assumeProvenThrough: Number.MAX_SAFE_INTEGER,
-    initialValidators: [],
   },
 ) {
   return dataPath
@@ -376,19 +370,6 @@
     writeFileSync(`${statePath}/aztec_node_config.json`, JSON.stringify(aztecNodeConfig));
   }
 
-  // If initial validators are provided, we need to remove them from the node.
-  if (deployL1ContractsArgs.initialValidators && deployL1ContractsArgs.initialValidators?.length > 0) {
-    const rollup = getContract({
-      address: deployL1ContractsValues.l1ContractAddresses.rollupAddress.toString(),
-      abi: RollupAbi,
-      client: deployL1ContractsValues.walletClient,
-    });
-
-    logger.debug(`Removing ${deployL1ContractsArgs.initialValidators[0].toString()} as validator`);
-    const txHash = await rollup.write.removeValidator([deployL1ContractsArgs.initialValidators[0].toString()]);
-    await deployL1ContractsValues.publicClient.waitForTransactionReceipt({ hash: txHash });
-  }
-
   return {
     aztecNodeConfig,
     anvil,
