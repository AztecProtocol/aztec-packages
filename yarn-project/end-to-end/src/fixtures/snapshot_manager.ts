import { SchnorrAccountContractArtifact } from '@aztec/accounts/schnorr';
import { type InitialAccountData, deployFundedSchnorrAccounts, generateSchnorrAccounts } from '@aztec/accounts/testing';
import { type AztecNodeConfig, AztecNodeService, getConfigEnvVars } from '@aztec/aztec-node';
import {
  type AztecAddress,
  BatchCall,
<<<<<<< HEAD
  type Capsule,
  type CompleteAddress,
  type ContractFunctionInteraction,
  type FunctionCall,
=======
  CheatCodes,
  type CompleteAddress,
  type ContractFunctionInteraction,
  type DeployL1ContractsReturnType,
>>>>>>> a4776717
  type Logger,
  type PXE,
  type Wallet,
  getContractClassFromArtifact,
} from '@aztec/aztec.js';
import { deployInstance, registerContractClass } from '@aztec/aztec.js/deployment';
import { AnvilTestWatcher, CheatCodes } from '@aztec/aztec.js/testing';
import { type BlobSinkServer, createBlobSinkServer } from '@aztec/blob-sink/server';
import {
  type DeployL1ContractsArgs,
  type DeployL1ContractsReturnType,
  createL1Clients,
  getL1ContractsConfigEnvVars,
  l1Artifacts,
} from '@aztec/ethereum';
import { EthCheatCodesWithState, startAnvil } from '@aztec/ethereum/test';
import { asyncMap } from '@aztec/foundation/async-map';
import { randomBytes } from '@aztec/foundation/crypto';
import { createLogger } from '@aztec/foundation/log';
import { resolver, reviver } from '@aztec/foundation/serialize';
import { TestDateProvider } from '@aztec/foundation/timer';
import type { ProverNode } from '@aztec/prover-node';
import { type PXEService, createPXEService, getPXEServiceConfig } from '@aztec/pxe/server';
import { getConfigEnvVars as getTelemetryConfig, initTelemetryClient } from '@aztec/telemetry-client';
import { getGenesisValues } from '@aztec/world-state/testing';

import type { Anvil } from '@viem/anvil';
import { existsSync, mkdirSync, readFileSync, writeFileSync } from 'fs';
import { copySync, removeSync } from 'fs-extra/esm';
import fs from 'fs/promises';
import getPort from 'get-port';
import { tmpdir } from 'os';
import path, { join } from 'path';
import { type Hex, getContract } from 'viem';
import { mnemonicToAccount } from 'viem/accounts';

import { MNEMONIC, TEST_PEER_CHECK_INTERVAL_MS } from './fixtures.js';
import { getACVMConfig } from './get_acvm_config.js';
import { getBBConfig } from './get_bb_config.js';
import { setupL1Contracts } from './setup_l1_contracts.js';
import { type SetupOptions, createAndSyncProverNode, getLogger, getPrivateKeyFromIndex } from './utils.js';
import { getEndToEndTestTelemetryClient } from './with_telemetry_utils.js';

export type SubsystemsContext = {
  anvil: Anvil;
  acvmConfig: any;
  bbConfig: any;
  aztecNode: AztecNodeService;
  aztecNodeConfig: AztecNodeConfig;
  pxe: PXEService;
  deployL1ContractsValues: DeployL1ContractsReturnType;
  proverNode?: ProverNode;
  watcher: AnvilTestWatcher;
  cheatCodes: CheatCodes;
  dateProvider: TestDateProvider;
  blobSink: BlobSinkServer;
  initialFundedAccounts: InitialAccountData[];
  directoryToCleanup?: string;
};

type SnapshotEntry = {
  name: string;
  apply: (context: SubsystemsContext) => Promise<any>;
  restore: (snapshotData: any, context: SubsystemsContext) => Promise<any>;
  snapshotPath: string;
};

export function createSnapshotManager(
  testName: string,
  dataPath?: string,
  config: Partial<SetupOptions> = {},
  deployL1ContractsArgs: Partial<DeployL1ContractsArgs> = {
    initialValidators: [],
  },
) {
  return dataPath
    ? new SnapshotManager(testName, dataPath, config, deployL1ContractsArgs)
    : new MockSnapshotManager(testName, config, deployL1ContractsArgs);
}

export interface ISnapshotManager {
  snapshot<T>(
    name: string,
    apply: (context: SubsystemsContext) => Promise<T>,
    restore?: (snapshotData: T, context: SubsystemsContext) => Promise<void>,
  ): Promise<void>;

  setup(): Promise<SubsystemsContext>;

  teardown(): Promise<void>;
}

/** Snapshot manager that does not perform snapshotting, it just applies transition and restoration functions as it receives them. */
class MockSnapshotManager implements ISnapshotManager {
  private context?: SubsystemsContext;
  private logger: Logger;

  constructor(
    testName: string,
    private config: Partial<AztecNodeConfig> = {},
    private deployL1ContractsArgs: Partial<DeployL1ContractsArgs> = {},
  ) {
    this.logger = createLogger(`e2e:snapshot_manager:${testName}`);
    this.logger.warn(`No data path given, will not persist any snapshots.`);
  }

  public async snapshot<T>(
    name: string,
    apply: (context: SubsystemsContext) => Promise<T>,
    restore: (snapshotData: T, context: SubsystemsContext) => Promise<void> = () => Promise.resolve(),
  ) {
    // We are running in disabled mode. Just apply the state.
    const context = await this.setup();
    this.logger.verbose(`Applying state transition for ${name}...`);
    const snapshotData = await apply(context);
    this.logger.verbose(`State transition for ${name} complete.`);
    // Execute the restoration function.
    await restore(snapshotData, context);
    return;
  }

  public async setup() {
    if (!this.context) {
      this.context = await setupFromFresh(undefined, this.logger, this.config, this.deployL1ContractsArgs);
    }
    return this.context;
  }

  public async teardown() {
    await teardown(this.context);
    this.context = undefined;
  }
}

/**
 * Snapshot engine for local e2e tests. Read more:
 * https://github.com/AztecProtocol/aztec-packages/pull/5526
 */
class SnapshotManager implements ISnapshotManager {
  private snapshotStack: SnapshotEntry[] = [];
  private context?: SubsystemsContext;
  private livePath: string;
  private logger: Logger;

  constructor(
    testName: string,
    private dataPath: string,
    private config: Partial<SetupOptions> = {},
    private deployL1ContractsArgs: Partial<DeployL1ContractsArgs> = {},
  ) {
    this.livePath = join(this.dataPath, 'live', testName);
    this.logger = createLogger(`e2e:snapshot_manager:${testName}`);
  }

  public async snapshot<T>(
    name: string,
    apply: (context: SubsystemsContext) => Promise<T>,
    restore: (snapshotData: T, context: SubsystemsContext) => Promise<void> = () => Promise.resolve(),
  ) {
    const snapshotPath = join(this.dataPath, 'snapshots', ...this.snapshotStack.map(e => e.name), name, 'snapshot');

    if (existsSync(snapshotPath)) {
      // Snapshot exists. Record entry on stack but do nothing else as we're probably still descending the tree.
      // It's the tests responsibility to call setup() before a test to ensure subsystems get created.
      this.logger.verbose(`Snapshot exists at ${snapshotPath}. Continuing...`);
      this.snapshotStack.push({ name, apply, restore, snapshotPath });
      return;
    }

    // Snapshot didn't exist at snapshotPath, and by definition none of the child snapshots can exist.
    // If we have no subsystem context yet, create it from the top of the snapshot stack (if it exists).
    const context = await this.setup();

    this.snapshotStack.push({ name, apply, restore, snapshotPath });

    // Apply current state transition.
    this.logger.verbose(`Applying state transition for ${name}...`);
    const snapshotData = await apply(context);
    this.logger.verbose(`State transition for ${name} complete.`);

    // Execute the restoration function.
    await restore(snapshotData, context);

    // Save the snapshot data.
    const ethCheatCodes = new EthCheatCodesWithState(context.aztecNodeConfig.l1RpcUrls);
    const anvilStateFile = `${this.livePath}/anvil.dat`;
    await ethCheatCodes.dumpChainState(anvilStateFile);
    writeFileSync(`${this.livePath}/${name}.json`, JSON.stringify(snapshotData || {}, resolver));

    // Copy everything to snapshot path.
    // We want it to be atomic, in case multiple processes are racing to create the snapshot.
    this.logger.verbose(`Saving snapshot to ${snapshotPath}...`);
    if (mkdirSync(snapshotPath, { recursive: true })) {
      copySync(this.livePath, snapshotPath);
      this.logger.verbose(`Snapshot copied to ${snapshotPath}.`);
    } else {
      this.logger.verbose(`Snapshot already exists at ${snapshotPath}. Discarding our version.`);
      await this.teardown();
    }
  }

  /**
   * Creates and returns the subsystem context based on the current snapshot stack.
   * If the subsystem context already exists, just return it.
   * If you want to be sure to get a clean snapshot, be sure to call teardown() before calling setup().
   */
  public async setup() {
    // We have no subsystem context yet.
    // If one exists on the snapshot stack, create one from that snapshot.
    // Otherwise create a fresh one.
    if (!this.context) {
      removeSync(this.livePath);
      mkdirSync(this.livePath, { recursive: true });
      const previousSnapshotPath = this.snapshotStack[this.snapshotStack.length - 1]?.snapshotPath;
      if (previousSnapshotPath) {
        this.logger.verbose(`Copying snapshot from ${previousSnapshotPath} to ${this.livePath}...`);
        copySync(previousSnapshotPath, this.livePath);
        this.context = await setupFromState(this.livePath, this.logger);
        // Execute each of the previous snapshots restoration functions in turn.
        await asyncMap(this.snapshotStack, async e => {
          const snapshotData = JSON.parse(readFileSync(`${e.snapshotPath}/${e.name}.json`, 'utf-8'), reviver);
          this.logger.verbose(`Executing restoration function for ${e.name}...`);
          await e.restore(snapshotData, this.context!);
          this.logger.verbose(`Restoration of ${e.name} complete.`);
        });
      } else {
        this.context = await setupFromFresh(this.livePath, this.logger, this.config, this.deployL1ContractsArgs);
      }
    }
    return this.context;
  }

  /**
   * Destroys the current subsystem context.
   */
  public async teardown() {
    await teardown(this.context);
    this.context = undefined;
    removeSync(this.livePath);
  }
}

/**
 * Destroys the current subsystem context.
 */
async function teardown(context: SubsystemsContext | undefined) {
  if (!context) {
    return;
  }
  try {
    getLogger().info('Tearing down subsystems');
    await context.proverNode?.stop();
    await context.aztecNode.stop();
    await context.acvmConfig?.cleanup();
    await context.bbConfig?.cleanup();
    await context.anvil.stop();
    await context.watcher.stop();
    await context.blobSink.stop();
    if (context.directoryToCleanup) {
      try {
        await fs.rm(context.directoryToCleanup, { recursive: true, force: true, maxRetries: 3 });
      } catch (err) {
        getLogger().warn(`Failed to delete tmp directory ${context.directoryToCleanup}: ${err}`);
      }
    }
  } catch (err) {
    getLogger().error('Error during teardown', err);
  }
}

/**
 * Initializes a fresh set of subsystems.
 * If given a statePath, the state will be written to the path.
 * If there is no statePath, in-memory and temporary state locations will be used.
 */
async function setupFromFresh(
  statePath: string | undefined,
  logger: Logger,
  { numberOfInitialFundedAccounts = 10, ...opts }: SetupOptions = {},
  deployL1ContractsArgs: Partial<DeployL1ContractsArgs> = {
    initialValidators: [],
  },
): Promise<SubsystemsContext> {
  logger.verbose(`Initializing state...`);

  const blobSinkPort = await getPort();

  // Fetch the AztecNode config.
  // TODO: For some reason this is currently the union of a bunch of subsystems. That needs fixing.
  const aztecNodeConfig: AztecNodeConfig & SetupOptions = { ...getConfigEnvVars(), ...opts };
  aztecNodeConfig.peerCheckIntervalMS = TEST_PEER_CHECK_INTERVAL_MS;

  // Create a temp directory for all ephemeral state and cleanup afterwards
  const directoryToCleanup = path.join(tmpdir(), randomBytes(8).toString('hex'));
  await fs.mkdir(directoryToCleanup, { recursive: true });
  if (statePath === undefined) {
    aztecNodeConfig.dataDirectory = directoryToCleanup;
  } else {
    aztecNodeConfig.dataDirectory = statePath;
  }
  aztecNodeConfig.blobSinkUrl = `http://localhost:${blobSinkPort}`;

  // Start anvil. We go via a wrapper script to ensure if the parent dies, anvil dies.
  logger.verbose('Starting anvil...');
  const res = await startAnvil({ l1BlockTime: opts.ethereumSlotDuration });
  const anvil = res.anvil;
  aztecNodeConfig.l1RpcUrls = [res.rpcUrl];

  // Deploy our L1 contracts.
  logger.verbose('Deploying L1 contracts...');
  const hdAccount = mnemonicToAccount(MNEMONIC, { accountIndex: 0 });
  const publisherPrivKeyRaw = hdAccount.getHdKey().privateKey;
  const publisherPrivKey = publisherPrivKeyRaw === null ? null : Buffer.from(publisherPrivKeyRaw);

  const validatorPrivKey = getPrivateKeyFromIndex(0);
  const proverNodePrivateKey = getPrivateKeyFromIndex(0);

  aztecNodeConfig.publisherPrivateKey = `0x${publisherPrivKey!.toString('hex')}`;
  aztecNodeConfig.validatorPrivateKey = `0x${validatorPrivKey!.toString('hex')}`;

  const ethCheatCodes = new EthCheatCodesWithState(aztecNodeConfig.l1RpcUrls);

  if (opts.l1StartTime) {
    await ethCheatCodes.warp(opts.l1StartTime);
  }

  const initialFundedAccounts = await generateSchnorrAccounts(numberOfInitialFundedAccounts);
  const { genesisArchiveRoot, genesisBlockHash, prefilledPublicData } = await getGenesisValues(
    initialFundedAccounts.map(a => a.address),
    opts.initialAccountFeeJuice,
  );

  const deployL1ContractsValues = await setupL1Contracts(aztecNodeConfig.l1RpcUrls[0], hdAccount, logger, {
    ...getL1ContractsConfigEnvVars(),
    genesisArchiveRoot,
    genesisBlockHash,
    salt: opts.salt,
    ...deployL1ContractsArgs,
    initialValidators: opts.initialValidators,
  });
  aztecNodeConfig.l1Contracts = deployL1ContractsValues.l1ContractAddresses;
  aztecNodeConfig.l1PublishRetryIntervalMS = 100;

  if (opts.fundRewardDistributor) {
    // Mints block rewards for 10000 blocks to the rewardDistributor contract

    const rewardDistributor = getContract({
      address: deployL1ContractsValues.l1ContractAddresses.rewardDistributorAddress.toString(),
      abi: l1Artifacts.rewardDistributor.contractAbi,
      client: deployL1ContractsValues.publicClient,
    });

    const blockReward = await rewardDistributor.read.BLOCK_REWARD();
    const mintAmount = 10_000n * (blockReward as bigint);

    const feeJuice = getContract({
      address: deployL1ContractsValues.l1ContractAddresses.feeJuiceAddress.toString(),
      abi: l1Artifacts.feeAsset.contractAbi,
      client: deployL1ContractsValues.walletClient,
    });

    const rewardDistributorMintTxHash = await feeJuice.write.mint([rewardDistributor.address, mintAmount], {} as any);
    await deployL1ContractsValues.publicClient.waitForTransactionReceipt({ hash: rewardDistributorMintTxHash });
    logger.info(`Funding rewardDistributor in ${rewardDistributorMintTxHash}`);
  }

  const watcher = new AnvilTestWatcher(
    new EthCheatCodesWithState(aztecNodeConfig.l1RpcUrls),
    deployL1ContractsValues.l1ContractAddresses.rollupAddress,
    deployL1ContractsValues.publicClient,
  );
  await watcher.start();

  const acvmConfig = await getACVMConfig(logger);
  if (acvmConfig) {
    aztecNodeConfig.acvmWorkingDirectory = acvmConfig.acvmWorkingDirectory;
    aztecNodeConfig.acvmBinaryPath = acvmConfig.acvmBinaryPath;
  }

  const bbConfig = await getBBConfig(logger);
  if (bbConfig) {
    aztecNodeConfig.bbBinaryPath = bbConfig.bbBinaryPath;
    aztecNodeConfig.bbWorkingDirectory = bbConfig.bbWorkingDirectory;
  }

  const telemetry = getEndToEndTestTelemetryClient(opts.metricsPort);

  // Setup blob sink service
  const blobSink = await createBlobSinkServer(
    {
      l1ChainId: aztecNodeConfig.l1ChainId,
      l1RpcUrls: aztecNodeConfig.l1RpcUrls,
      rollupAddress: aztecNodeConfig.l1Contracts.rollupAddress,
      port: blobSinkPort,
      dataStoreConfig: {
        dataDirectory: aztecNodeConfig.dataDirectory,
        dataStoreMapSizeKB: aztecNodeConfig.dataStoreMapSizeKB,
      },
    },
    telemetry,
  );
  await blobSink.start();

  logger.verbose('Creating and synching an aztec node...');
  const dateProvider = new TestDateProvider();
  const aztecNode = await AztecNodeService.createAndSync(
    aztecNodeConfig,
    { telemetry, dateProvider },
    { prefilledPublicData },
  );

  let proverNode: ProverNode | undefined = undefined;
  if (opts.startProverNode) {
    logger.verbose('Creating and syncing a simulated prover node...');
    proverNode = await createAndSyncProverNode(
      `0x${proverNodePrivateKey!.toString('hex')}`,
      aztecNodeConfig,
      aztecNode,
      path.join(directoryToCleanup, randomBytes(8).toString('hex')),
      prefilledPublicData,
    );
  }

  logger.verbose('Creating pxe...');
  const pxeConfig = getPXEServiceConfig();
  pxeConfig.dataDirectory = statePath ?? path.join(directoryToCleanup, randomBytes(8).toString('hex'));
  const pxe = await createPXEService(aztecNode, pxeConfig);

  const cheatCodes = await CheatCodes.create(aztecNodeConfig.l1RpcUrls, pxe);

  if (statePath) {
    writeFileSync(`${statePath}/aztec_node_config.json`, JSON.stringify(aztecNodeConfig, resolver));
    writeFileSync(`${statePath}/accounts.json`, JSON.stringify(initialFundedAccounts, resolver));
  }

  return {
    aztecNodeConfig,
    anvil,
    aztecNode,
    pxe,
    acvmConfig,
    bbConfig,
    deployL1ContractsValues,
    proverNode,
    watcher,
    cheatCodes,
    dateProvider,
    blobSink,
    initialFundedAccounts,
    directoryToCleanup,
  };
}

/**
 * Given a statePath, setup the system starting from that state.
 */
async function setupFromState(statePath: string, logger: Logger): Promise<SubsystemsContext> {
  logger.verbose(`Initializing with saved state at ${statePath}...`);

  const directoryToCleanup = path.join(tmpdir(), randomBytes(8).toString('hex'));
  await fs.mkdir(directoryToCleanup, { recursive: true });

  // Run the blob sink on a random port
  const blobSinkPort = await getPort();

  // TODO: For some reason this is currently the union of a bunch of subsystems. That needs fixing.
  const aztecNodeConfig: AztecNodeConfig & SetupOptions = JSON.parse(
    readFileSync(`${statePath}/aztec_node_config.json`, 'utf-8'),
    reviver,
  );
  aztecNodeConfig.dataDirectory = statePath;
  aztecNodeConfig.blobSinkUrl = `http://127.0.0.1:${blobSinkPort}`;

  const initialFundedAccounts: InitialAccountData[] =
    JSON.parse(readFileSync(`${statePath}/accounts.json`, 'utf-8'), reviver) || [];
  const { prefilledPublicData } = await getGenesisValues(initialFundedAccounts.map(a => a.address));

  // Start anvil. We go via a wrapper script to ensure if the parent dies, anvil dies.
  const { anvil, rpcUrl } = await startAnvil();
  aztecNodeConfig.l1RpcUrls = [rpcUrl];
  // Load anvil state.
  const anvilStateFile = `${statePath}/anvil.dat`;
  const ethCheatCodes = new EthCheatCodesWithState(aztecNodeConfig.l1RpcUrls);
  await ethCheatCodes.loadChainState(anvilStateFile);

  // TODO: Encapsulate this in a NativeAcvm impl.
  const acvmConfig = await getACVMConfig(logger);
  if (acvmConfig) {
    aztecNodeConfig.acvmWorkingDirectory = acvmConfig.acvmWorkingDirectory;
    aztecNodeConfig.acvmBinaryPath = acvmConfig.acvmBinaryPath;
  }

  const bbConfig = await getBBConfig(logger);
  if (bbConfig) {
    aztecNodeConfig.bbBinaryPath = bbConfig.bbBinaryPath;
    aztecNodeConfig.bbWorkingDirectory = bbConfig.bbWorkingDirectory;
  }

  logger.verbose('Creating ETH clients...');
  const { publicClient, walletClient } = createL1Clients(aztecNodeConfig.l1RpcUrls, mnemonicToAccount(MNEMONIC));

  const watcher = new AnvilTestWatcher(
    new EthCheatCodesWithState(aztecNodeConfig.l1RpcUrls),
    aztecNodeConfig.l1Contracts.rollupAddress,
    publicClient,
  );
  await watcher.start();

  const telemetry = initTelemetryClient(getTelemetryConfig());
  const dateProvider = new TestDateProvider();
  const blobSink = await createBlobSinkServer(
    {
      l1ChainId: aztecNodeConfig.l1ChainId,
      l1RpcUrls: aztecNodeConfig.l1RpcUrls,
      rollupAddress: aztecNodeConfig.l1Contracts.rollupAddress,
      port: blobSinkPort,
      dataStoreConfig: {
        dataDirectory: statePath,
        dataStoreMapSizeKB: aztecNodeConfig.dataStoreMapSizeKB,
      },
    },
    telemetry,
  );
  await blobSink.start();

  logger.verbose('Creating aztec node...');
  const aztecNode = await AztecNodeService.createAndSync(
    aztecNodeConfig,
    { telemetry, dateProvider },
    { prefilledPublicData },
  );

  let proverNode: ProverNode | undefined = undefined;
  if (aztecNodeConfig.startProverNode) {
    logger.verbose('Creating and syncing a simulated prover node...');
    const proverNodePrivateKey = getPrivateKeyFromIndex(2);
    const proverNodePrivateKeyHex: Hex = `0x${proverNodePrivateKey!.toString('hex')}`;
    proverNode = await createAndSyncProverNode(
      proverNodePrivateKeyHex,
      aztecNodeConfig,
      aztecNode,
      path.join(directoryToCleanup, randomBytes(8).toString('hex')),
      prefilledPublicData,
    );
  }

  logger.verbose('Creating pxe...');
  const pxeConfig = getPXEServiceConfig();
  pxeConfig.dataDirectory = statePath;
  const pxe = await createPXEService(aztecNode, pxeConfig);

  const cheatCodes = await CheatCodes.create(aztecNodeConfig.l1RpcUrls, pxe);

  return {
    aztecNodeConfig,
    anvil,
    aztecNode,
    pxe,
    acvmConfig,
    bbConfig,
    proverNode,
    deployL1ContractsValues: {
      walletClient,
      publicClient,
      l1ContractAddresses: aztecNodeConfig.l1Contracts,
    },
    watcher,
    cheatCodes,
    dateProvider,
    blobSink,
    initialFundedAccounts,
    directoryToCleanup,
  };
}

/**
 * Snapshot 'apply' helper function to add accounts.
 * The 'restore' function is not provided, as it must be a closure within the test context to capture the results.
 */
export const deployAccounts =
  (numberOfAccounts: number, logger: Logger, waitUntilProven = false) =>
  async ({ pxe, initialFundedAccounts }: { pxe: PXE; initialFundedAccounts: InitialAccountData[] }) => {
    if (initialFundedAccounts.length < numberOfAccounts) {
      throw new Error(`Cannot deploy more than ${initialFundedAccounts.length} initial accounts.`);
    }

    logger.verbose('Deploying accounts funded with fee juice...');
    const deployedAccounts = initialFundedAccounts.slice(0, numberOfAccounts);
    await deployFundedSchnorrAccounts(pxe, deployedAccounts, { proven: waitUntilProven });

    return { deployedAccounts };
  };

/**
 * Registers the contract class used for test accounts and publicly deploys the instances requested.
 * Use this when you need to make a public call to an account contract, such as for requesting a public authwit.
 * @param sender - Wallet to send the deployment tx.
 * @param accountsToDeploy - Which accounts to publicly deploy.
 */
export async function publicDeployAccounts(
  sender: Wallet,
  accountsToDeploy: (CompleteAddress | AztecAddress)[],
  waitUntilProven = false,
) {
  const accountAddressesToDeploy = accountsToDeploy.map(a => ('address' in a ? a.address : a));
  const instances = (
    await Promise.all(accountAddressesToDeploy.map(account => sender.getContractMetadata(account)))
  ).map(metadata => metadata.contractInstance);

  const contractClass = await getContractClassFromArtifact(SchnorrAccountContractArtifact);
  const alreadyRegistered = (await sender.getContractClassMetadata(contractClass.id)).isContractClassPubliclyRegistered;

  const calls: ContractFunctionInteraction[] = await Promise.all([
    ...(!alreadyRegistered ? [registerContractClass(sender, SchnorrAccountContractArtifact)] : []),
    ...instances.map(instance => deployInstance(sender, instance!)),
  ]);

  const batch = new BatchCall(sender, calls);

  await batch.send().wait({ proven: waitUntilProven });
}<|MERGE_RESOLUTION|>--- conflicted
+++ resolved
@@ -4,17 +4,8 @@
 import {
   type AztecAddress,
   BatchCall,
-<<<<<<< HEAD
-  type Capsule,
   type CompleteAddress,
   type ContractFunctionInteraction,
-  type FunctionCall,
-=======
-  CheatCodes,
-  type CompleteAddress,
-  type ContractFunctionInteraction,
-  type DeployL1ContractsReturnType,
->>>>>>> a4776717
   type Logger,
   type PXE,
   type Wallet,
