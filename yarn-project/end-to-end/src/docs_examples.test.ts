// docs:start:create_account_imports
import { getSchnorrAccount } from '@aztec/accounts/schnorr';
import { GrumpkinScalar, createPXEClient } from '@aztec/aztec.js';
// docs:end:create_account_imports
// docs:start:import_contract
import { Contract } from '@aztec/aztec.js';
// docs:end:import_contract
// docs:start:import_token_contract
import { TokenContract, TokenContractArtifact } from '@aztec/noir-contracts.js/Token';

// docs:end:import_token_contract

<<<<<<< HEAD
describe('doc tests', () => {
  it('wallet doc examples should work', async () => {
=======
describe('docs_examples', () => {
  it('deploys and interacts with a token contract', async () => {
>>>>>>> 43178199
    // docs:start:define_account_vars
    const PXE_URL = process.env.PXE_URL || 'http://localhost:8080';
    const encryptionPrivateKey = GrumpkinScalar.random();
    const signingPrivateKey = GrumpkinScalar.random();
    const pxe = createPXEClient(PXE_URL);
    // docs:end:define_account_vars

    // docs:start:create_wallet
    const wallet = await getSchnorrAccount(pxe, encryptionPrivateKey, signingPrivateKey).waitSetup();
    // docs:end:create_wallet

    // docs:start:deploy_contract
    const deployedContract = await TokenContract.deploy(
      wallet, // wallet instance
      wallet.getAddress(), // account
      'TokenName', // constructor arg1
      'TokenSymbol', // constructor arg2
      18,
    ) // constructor arg3
      .send()
      .deployed();
    // docs:end:deploy_contract

    // docs:start:get_contract
    const contract = await Contract.at(deployedContract.address, TokenContractArtifact, wallet);
    // docs:end:get_contract

    // docs:start:send_transaction
<<<<<<< HEAD
    const _tx = await contract.methods.transfer(1, wallet).send().wait();
    // docs:end:send_transaction

    // docs:start:call_view_function
    const _balance = await contract.methods.get_balance(wallet.getAddress()).view();
    // docs:end:call_view_functione
  }, 50_000);
}, );
=======
    const _tx = await contract.methods.mint_public(wallet.getAddress(), 1).send().wait();
    // docs:end:send_transaction

    // docs:start:call_view_function
    const balance = await contract.methods.balance_of_public(wallet.getAddress()).view();
    expect(balance).toEqual(1n);
    // docs:end:call_view_function
  }, 120_000);
});
>>>>>>> 43178199
<|MERGE_RESOLUTION|>--- conflicted
+++ resolved
@@ -10,13 +10,8 @@
 
 // docs:end:import_token_contract
 
-<<<<<<< HEAD
-describe('doc tests', () => {
-  it('wallet doc examples should work', async () => {
-=======
 describe('docs_examples', () => {
   it('deploys and interacts with a token contract', async () => {
->>>>>>> 43178199
     // docs:start:define_account_vars
     const PXE_URL = process.env.PXE_URL || 'http://localhost:8080';
     const encryptionPrivateKey = GrumpkinScalar.random();
@@ -45,16 +40,6 @@
     // docs:end:get_contract
 
     // docs:start:send_transaction
-<<<<<<< HEAD
-    const _tx = await contract.methods.transfer(1, wallet).send().wait();
-    // docs:end:send_transaction
-
-    // docs:start:call_view_function
-    const _balance = await contract.methods.get_balance(wallet.getAddress()).view();
-    // docs:end:call_view_functione
-  }, 50_000);
-}, );
-=======
     const _tx = await contract.methods.mint_public(wallet.getAddress(), 1).send().wait();
     // docs:end:send_transaction
 
@@ -63,5 +48,4 @@
     expect(balance).toEqual(1n);
     // docs:end:call_view_function
   }, 120_000);
-});
->>>>>>> 43178199
+});