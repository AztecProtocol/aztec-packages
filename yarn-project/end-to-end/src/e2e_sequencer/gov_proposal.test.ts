--- conflicted
+++ resolved
@@ -1,4 +1,4 @@
-import type { Logger, PXE, Wallet } from '@aztec/aztec.js';
+import { EthAddress, type Logger, type PXE, type Wallet } from '@aztec/aztec.js';
 import { CheatCodes } from '@aztec/aztec.js/testing';
 import {
   type DeployL1ContractsReturnType,
@@ -11,6 +11,8 @@
 import { NewGovernanceProposerPayloadBytecode } from '@aztec/l1-artifacts/NewGovernanceProposerPayloadBytecode';
 import type { PXEService } from '@aztec/pxe/server';
 import type { AztecNodeAdmin } from '@aztec/stdlib/interfaces/client';
+
+import { privateKeyToAccount } from 'viem/accounts';
 
 import { getPrivateKeyFromIndex, setup } from '../fixtures/utils.js';
 import { submitTxsTo } from '../shared/submit-transactions.js';
@@ -25,23 +27,21 @@
   let aztecSlotDuration: number;
   let cheatCodes: CheatCodes;
   beforeEach(async () => {
-<<<<<<< HEAD
-    const initialValidatorPrivateKeys = [`0x${getPrivateKeyFromIndex(0)!.toString('hex')}` as `0x${string}`];
-=======
-    const account = privateKeyToAccount(`0x${getPrivateKeyFromIndex(0)!.toString('hex')}`);
+    const privateKey = `0x${getPrivateKeyFromIndex(0)!.toString('hex')}` as `0x${string}`;
+    const account = privateKeyToAccount(privateKey);
     const initialValidators = [
       {
         attester: EthAddress.fromString(account.address),
         proposerEOA: EthAddress.fromString(account.address),
         withdrawer: EthAddress.fromString(account.address),
+        privateKey,
       },
     ];
->>>>>>> 950a441e
     const { ethereumSlotDuration, aztecSlotDuration: _aztecSlotDuration } = getL1ContractsConfigEnvVars();
     aztecSlotDuration = _aztecSlotDuration;
 
     ({ teardown, logger, wallet, pxe, aztecNodeAdmin, deployL1ContractsValues, cheatCodes } = await setup(1, {
-      initialValidatorPrivateKeys,
+      initialValidators,
       ethereumSlotDuration,
       salt: 420,
       minTxsPerBlock: 8,
