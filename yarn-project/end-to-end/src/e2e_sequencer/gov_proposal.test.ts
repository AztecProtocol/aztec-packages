import { EthAddress, type Logger, type PXE, type Wallet } from '@aztec/aztec.js';
import { CheatCodes } from '@aztec/aztec.js/testing';
import {
  type DeployL1ContractsReturnType,
  GovernanceProposerContract,
  RollupContract,
  deployL1Contract,
  getL1ContractsConfigEnvVars,
} from '@aztec/ethereum';
import { NewGovernanceProposerPayloadAbi } from '@aztec/l1-artifacts/NewGovernanceProposerPayloadAbi';
import { NewGovernanceProposerPayloadBytecode } from '@aztec/l1-artifacts/NewGovernanceProposerPayloadBytecode';
import type { PXEService } from '@aztec/pxe/server';
import type { AztecNodeAdmin } from '@aztec/stdlib/interfaces/client';

import { privateKeyToAccount } from 'viem/accounts';

import { getPrivateKeyFromIndex, setup } from '../fixtures/utils.js';
import { submitTxsTo } from '../shared/submit-transactions.js';

describe('e2e_gov_proposal', () => {
  let logger: Logger;
  let teardown: () => Promise<void>;
  let wallet: Wallet;
  let pxe: PXE;
  let aztecNodeAdmin: AztecNodeAdmin | undefined;
  let deployL1ContractsValues: DeployL1ContractsReturnType;
  let aztecSlotDuration: number;
  let cheatCodes: CheatCodes;
  beforeEach(async () => {
    const privateKey = `0x${getPrivateKeyFromIndex(0)!.toString('hex')}` as `0x${string}`;
    const account = privateKeyToAccount(privateKey);
    const initialValidators = [
      {
        attester: EthAddress.fromString(account.address),
<<<<<<< HEAD
        proposerEOA: EthAddress.fromString(account.address),
=======
>>>>>>> d91ddc2e
        withdrawer: EthAddress.fromString(account.address),
        privateKey,
      },
    ];
    const { ethereumSlotDuration, aztecSlotDuration: _aztecSlotDuration } = getL1ContractsConfigEnvVars();
    aztecSlotDuration = _aztecSlotDuration;

    ({ teardown, logger, wallet, pxe, aztecNodeAdmin, deployL1ContractsValues, cheatCodes } = await setup(1, {
      initialValidators,
      ethereumSlotDuration,
      salt: 420,
      minTxsPerBlock: 8,
      enforceTimeTable: true,
    }));
  }, 3 * 60000);

  afterEach(() => teardown());

  it(
    'should build/propose blocks while voting',
    async () => {
      const { address: newGovernanceProposerAddress } = await deployL1Contract(
        deployL1ContractsValues.l1Client,
        NewGovernanceProposerPayloadAbi,
        NewGovernanceProposerPayloadBytecode,
        [deployL1ContractsValues.l1ContractAddresses.registryAddress.toString()],
        '0x2a', // salt
      );
      await aztecNodeAdmin!.setConfig({
        governanceProposerPayload: newGovernanceProposerAddress,
      });
      const rollup = new RollupContract(
        deployL1ContractsValues.l1Client,
        deployL1ContractsValues.l1ContractAddresses.rollupAddress.toString(),
      );
      const governanceProposer = new GovernanceProposerContract(
        deployL1ContractsValues.l1Client,
        deployL1ContractsValues.l1ContractAddresses.governanceProposerAddress.toString(),
      );

      const roundDuration = await governanceProposer.getRoundSize();
      const slot = await rollup.getSlotNumber();
      const round = await governanceProposer.computeRound(slot);
      const nextRoundBeginsAtSlot = (slot / roundDuration) * roundDuration + roundDuration;
      const nextRoundBeginsAtTimestamp = await rollup.getTimestampForSlot(nextRoundBeginsAtSlot);
      logger.info(`Warping to round ${round + 1n} at slot ${nextRoundBeginsAtSlot}`);
      await cheatCodes.eth.warp(Number(nextRoundBeginsAtTimestamp));

      // Now we submit a bunch of transactions to the PXE.
      // We know that this will last at least as long as the round duration,
      // since we wait for the txs to be mined, and do so `roundDuration` times.
      // Simultaneously, we should be voting for the proposal in every slot.

      for (let i = 0; i < roundDuration; i++) {
        const txs = await submitTxsTo(pxe as PXEService, 8, wallet, logger);
        await Promise.all(
          txs.map(async (tx, j) => {
            logger.info(`Waiting for tx ${i}-${j}: ${await tx.getTxHash()} to be mined`);
            return tx.wait({ timeout: 2 * aztecSlotDuration + 2 });
          }),
        );
      }

      const votes = await governanceProposer.getProposalVotes(
        deployL1ContractsValues.l1ContractAddresses.rollupAddress.toString(),
        round + 1n,
        newGovernanceProposerAddress.toString(),
      );
      expect(votes).toEqual(roundDuration);
    },
    1000 * 60 * 5,
  );
});<|MERGE_RESOLUTION|>--- conflicted
+++ resolved
@@ -32,10 +32,6 @@
     const initialValidators = [
       {
         attester: EthAddress.fromString(account.address),
-<<<<<<< HEAD
-        proposerEOA: EthAddress.fromString(account.address),
-=======
->>>>>>> d91ddc2e
         withdrawer: EthAddress.fromString(account.address),
         privateKey,
       },
