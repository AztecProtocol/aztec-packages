import { getSchnorrAccount } from '@aztec/accounts/schnorr';
import { deployFundedSchnorrAccount } from '@aztec/accounts/testing';
import {
  type AccountWalletWithSecretKey,
  EpochProofQuote,
  EpochProofQuotePayload,
  type Logger,
  TxStatus,
  createLogger,
  retryUntil,
  sleep,
} from '@aztec/aztec.js';
import { type AztecAddress, EthAddress } from '@aztec/circuits.js';
import { Buffer32 } from '@aztec/foundation/buffer';
import { times } from '@aztec/foundation/collection';
import { Secp256k1Signer, keccak256, randomBigInt, randomInt } from '@aztec/foundation/crypto';
import { ProofCommitmentEscrowAbi, RollupAbi, TestERC20Abi } from '@aztec/l1-artifacts';
import { StatefulTestContract, StatefulTestContractArtifact } from '@aztec/noir-contracts.js/StatefulTest';
import { createPXEService, getPXEServiceConfig } from '@aztec/pxe';

import {
  type Account,
  type Chain,
  type GetContractReturnType,
  type HttpTransport,
  type PublicClient,
  type WalletClient,
  createWalletClient,
  getAddress,
  getContract,
  http,
} from 'viem';
import { privateKeyToAccount } from 'viem/accounts';
import { foundry } from 'viem/chains';

import {
  type ISnapshotManager,
  type SubsystemsContext,
  createSnapshotManager,
  deployAccounts,
} from '../fixtures/snapshot_manager.js';

describe('e2e_prover_coordination', () => {
  let ctx: SubsystemsContext;
  let wallet: AccountWalletWithSecretKey;
  let recipient: AztecAddress;
  let contract: StatefulTestContract;
  let rollupContract: GetContractReturnType<typeof RollupAbi, WalletClient<HttpTransport, Chain, Account>>;
  let publicClient: PublicClient;
  let publisherAddress: EthAddress;
  let feeJuiceContract: GetContractReturnType<typeof TestERC20Abi, WalletClient<HttpTransport, Chain, Account>>;
  let escrowContract: GetContractReturnType<
    typeof ProofCommitmentEscrowAbi,
    WalletClient<HttpTransport, Chain, Account>
  >;

  let proverSigner: Secp256k1Signer;
  let proverWallet: WalletClient<HttpTransport, Chain, Account>;

  let logger: Logger;
  let snapshotManager: ISnapshotManager;

  beforeEach(async () => {
    logger = createLogger('e2e:prover_coordination');
    snapshotManager = createSnapshotManager(
      `prover_coordination/e2e_prover_coordination`,
      process.env.E2E_DATA_PATH,
      { startProverNode: true },
      { assumeProvenThrough: undefined },
    );

<<<<<<< HEAD
    await snapshotManager.snapshot('setup', deployAccounts(2, logger), async ({ deployedAccounts }, { pxe }) => {
      const accountManagers = deployedAccounts.map(a => getSchnorrAccount(pxe, a.secret, a.signingKey, a.salt));
      await Promise.all(accountManagers.map(a => a.register()));
      const wallets = await Promise.all(accountManagers.map(a => a.getWallet()));
=======
    await snapshotManager.snapshot('setup', addAccounts(2, logger), async ({ accountKeys }, ctx) => {
      const wallets = await Promise.all(
        accountKeys.map(async ak => {
          const account = await getSchnorrAccount(ctx.pxe, ak[0], ak[1], 1);
          return account.getWallet();
        }),
      );
>>>>>>> f589c90b
      wallets.forEach((w, i) => logger.verbose(`Wallet ${i} address: ${w.getAddress()}`));
      wallet = wallets[0];
      recipient = wallets[1].getAddress();
    });

    await snapshotManager.snapshot(
      'deploy-test-contract',
      async () => {
        const owner = wallet.getAddress();
        const contract = await StatefulTestContract.deploy(wallet, owner, owner, 42).send().deployed();
        return { contractAddress: contract.address };
      },
      async ({ contractAddress }) => {
        contract = await StatefulTestContract.at(contractAddress, wallet);
      },
    );

    ctx = await snapshotManager.setup();

    // Don't run the prover node work loop - we manually control within this test
    await ctx.proverNode!.stop();

    publicClient = ctx.deployL1ContractsValues.publicClient;
    publisherAddress = EthAddress.fromString(ctx.deployL1ContractsValues.walletClient.account.address);
    rollupContract = getContract({
      address: getAddress(ctx.deployL1ContractsValues.l1ContractAddresses.rollupAddress.toString()),
      abi: RollupAbi,
      client: ctx.deployL1ContractsValues.walletClient,
    });
    feeJuiceContract = getContract({
      address: getAddress(ctx.deployL1ContractsValues.l1ContractAddresses.feeJuiceAddress.toString()),
      abi: TestERC20Abi,
      client: ctx.deployL1ContractsValues.walletClient,
    });

    // Create a prover wallet
    const proverKey = Buffer32.random();
    proverSigner = new Secp256k1Signer(proverKey);
    proverWallet = createWalletClient({
      account: privateKeyToAccount(proverKey.toString()),
      chain: foundry,
      transport: http(ctx.aztecNodeConfig.l1RpcUrl),
    });

    const escrowAddress = await rollupContract.read.PROOF_COMMITMENT_ESCROW();
    escrowContract = getContract({
      address: getAddress(escrowAddress.toString()),
      abi: ProofCommitmentEscrowAbi,
      client: ctx.deployL1ContractsValues.walletClient,
    });

    // Ensure the prover has enough funds to put in escrow
    await performEscrow(10000000n);
  });

  afterEach(async () => {
    await snapshotManager.teardown();
  });

  const expectProofClaimOnL1 = async (expected: {
    epochToProve: bigint;
    basisPointFee: number;
    bondAmount: bigint;
    proposer: EthAddress;
    prover: EthAddress;
  }) => {
    const { epochToProve, basisPointFee, bondAmount, bondProvider, proposerClaimant } =
      await rollupContract.read.getProofClaim();
    expect(epochToProve).toEqual(expected.epochToProve);
    expect(basisPointFee).toEqual(BigInt(expected.basisPointFee));
    expect(bondAmount).toEqual(expected.bondAmount);
    expect(bondProvider).toEqual(expected.prover.toChecksumString());
    expect(proposerClaimant).toEqual(expected.proposer.toChecksumString());
  };

  const performEscrow = async (amount: bigint) => {
    // Fund with ether
    await ctx.cheatCodes.eth.setBalance(proverSigner.address, 10_000n * 10n ** 18n);
    // Fund with fee juice
    await feeJuiceContract.write.mint([proverWallet.account.address, amount]);

    // Approve the escrow contract to spend our funds
    await feeJuiceContract.write.approve([escrowContract.address, amount], {
      account: proverWallet.account,
    });

    // Deposit the funds into the escrow contract
    await escrowContract.write.deposit([amount], {
      account: proverWallet.account,
    });
  };

  const getL1Timestamp = async () => {
    return BigInt((await publicClient.getBlock()).timestamp);
  };

  const getSlot = async () => {
    const ts = await getL1Timestamp();
    return await rollupContract.read.getSlotAt([ts]);
  };

  const getEpoch = async () => {
    const slotNumber = await getSlot();
    return await rollupContract.read.getEpochAtSlot([slotNumber]);
  };

  const getPendingBlockNumber = async () => {
    return await rollupContract.read.getPendingBlockNumber();
  };

  const getProvenBlockNumber = async () => {
    return await rollupContract.read.getProvenBlockNumber();
  };

  const getEpochToProve = async () => {
    return await rollupContract.read.getEpochToProve().catch(e => {
      if (e instanceof Error && e.message.includes('NoEpochToProve')) {
        return undefined;
      }
    });
  };

  const expectTips = async (expected: { pending: bigint; proven: bigint }) => {
    const tips = await ctx.cheatCodes.rollup.getTips();
    expect(tips.pending).toEqual(expected.pending);
    expect(tips.proven).toEqual(expected.proven);
  };

  const logState = async () => {
    logger.info(`Pending block: ${await getPendingBlockNumber()}`);
    logger.info(`Proven block: ${await getProvenBlockNumber()}`);
    logger.info(`Slot number: ${await getSlot()}`);
    logger.info(`Epoch number: ${await getEpoch()}`);
    logger.info(`Epoch to prove ${await getEpochToProve()}`);
  };

  const advanceToNextEpoch = async () => {
    const slot = await getSlot();
    const slotsUntilNextEpoch =
      BigInt(ctx.aztecNodeConfig.aztecEpochDuration) - (slot % BigInt(ctx.aztecNodeConfig.aztecEpochDuration)) + 1n;
    const timeToNextEpoch = slotsUntilNextEpoch * BigInt(ctx.aztecNodeConfig.aztecSlotDuration);
    const l1Timestamp = await getL1Timestamp();
    await ctx.cheatCodes.eth.warp(Number(l1Timestamp + timeToNextEpoch));
    await logState();
  };

  const makeEpochProofQuote = async ({
    epochToProve,
    validUntilSlot,
    bondAmount,
    basisPointFee,
    signer,
  }: {
    epochToProve: bigint;
    validUntilSlot?: bigint;
    bondAmount?: bigint;
    basisPointFee?: number;
    signer?: Secp256k1Signer;
  }) => {
    signer ??= new Secp256k1Signer(Buffer32.fromBuffer(keccak256(Buffer.from('cow'))));
    const quotePayload: EpochProofQuotePayload = new EpochProofQuotePayload(
      epochToProve,
      validUntilSlot ?? randomBigInt(10000n),
      bondAmount ?? randomBigInt(10000n) + 1000n,
      signer.address,
      basisPointFee ?? randomInt(100),
    );
    const digest = await rollupContract.read.quoteToDigest([quotePayload.toViemArgs()]);

    return EpochProofQuote.new(Buffer32.fromString(digest), quotePayload, signer);
  };

  it('Sequencer selects best valid proving quote for each block', async () => {
    // We want to create a set of proving quotes, some valid and some invalid
    // The sequencer should select the cheapest valid quote when it proposes the block

    // Ensure the prover has enough funds to in escrow
    await performEscrow(10000000n);

    // Here we are creating a proof quote for epoch 0
    const quoteForEpoch0 = await makeEpochProofQuote({
      epochToProve: 0n,
      validUntilSlot: BigInt(ctx.aztecNodeConfig.aztecEpochDuration + 10),
      bondAmount: 10000n,
      basisPointFee: 1,
      signer: proverSigner,
    });

    // Send in the quote
    await ctx.proverNode!.sendEpochProofQuote(quoteForEpoch0);

    // Build a block, this should NOT use the above quote as it is for the current epoch (0)
    await contract.methods.create_note(recipient, recipient, 10).send().wait();

    await logState();

    const epoch0BlockNumber = await getPendingBlockNumber();

    // Verify that we can claim the current epoch
    await expectProofClaimOnL1({ ...quoteForEpoch0.payload, proposer: publisherAddress });

    // Now go to epoch 1
    await advanceToNextEpoch();

    await logState();

    // Build a block in epoch 1, we should see the quote for epoch 0 submitted earlier published to L1
    await contract.methods.create_note(recipient, recipient, 10).send().wait();

    const epoch1BlockNumber = await getPendingBlockNumber();

    // Check it was published
    await expectProofClaimOnL1({ ...quoteForEpoch0.payload, proposer: publisherAddress });

    // now 'prove' epoch 0
    await rollupContract.write.setAssumeProvenThroughBlockNumber([BigInt(epoch0BlockNumber)]);

    await logState();

    // Now go to epoch 2
    await advanceToNextEpoch();

    const currentSlot = await getSlot();

    // Now create a number of quotes, some valid some invalid for epoch 1, the lowest priced valid quote should be chosen
    const validQuotes = await Promise.all(
      times(3, (i: number) =>
        makeEpochProofQuote({
          epochToProve: 1n,
          validUntilSlot: currentSlot + 2n,
          bondAmount: 10000n,
          basisPointFee: 10 + i,
          signer: proverSigner,
        }),
      ),
    );

    const proofQuoteInvalidSlot = await makeEpochProofQuote({
      epochToProve: 1n,
      validUntilSlot: 3n,
      bondAmount: 10000n,
      basisPointFee: 1,
      signer: proverSigner,
    });

    const proofQuoteInvalidEpoch = await makeEpochProofQuote({
      epochToProve: 4n,
      validUntilSlot: currentSlot + 4n,
      bondAmount: 10000n,
      basisPointFee: 2,
      signer: proverSigner,
    });

    const proofQuoteInsufficientBond = await makeEpochProofQuote({
      epochToProve: 1n,
      validUntilSlot: currentSlot + 4n,
      bondAmount: 0n,
      basisPointFee: 3,
      signer: proverSigner,
    });

    const allQuotes = [proofQuoteInvalidSlot, proofQuoteInvalidEpoch, ...validQuotes, proofQuoteInsufficientBond];

    await Promise.all(allQuotes.map(x => ctx.proverNode!.sendEpochProofQuote(x)));

    // now build another block and we should see the best valid quote being published
    await contract.methods.create_note(recipient, recipient, 10).send().wait();

    const expectedQuote = validQuotes[0];

    await expectProofClaimOnL1({ ...expectedQuote.payload, proposer: publisherAddress });

    // building another block should succeed, we should not try and submit another quote
    await contract.methods.create_note(recipient, recipient, 10).send().wait();

    await expectProofClaimOnL1({ ...expectedQuote.payload, proposer: publisherAddress });

    // now 'prove' epoch 1
    await rollupContract.write.setAssumeProvenThroughBlockNumber([BigInt(epoch1BlockNumber)]);

    // Now go to epoch 3
    await advanceToNextEpoch();

    // now build another block and we should see that no claim is published as nothing is valid
    await contract.methods.create_note(recipient, recipient, 10).send().wait();

    // The quote state on L1 is the same as before
    await expectProofClaimOnL1({ ...expectedQuote.payload, proposer: publisherAddress });
  });

  it('Can claim proving rights after a prune', async () => {
    await logState();

    const tips = await ctx.cheatCodes.rollup.getTips();

    let currentPending = tips.pending;
    let currentProven = tips.proven;
    // Here we are creating a proof quote for epoch 0
    const quoteForEpoch0 = await makeEpochProofQuote({
      epochToProve: 0n,
      validUntilSlot: BigInt(ctx.aztecNodeConfig.aztecEpochDuration + 10),
      bondAmount: 10000n,
      basisPointFee: 1,
      signer: proverSigner,
    });

    await ctx.proverNode!.sendEpochProofQuote(quoteForEpoch0);

    // Build a block in epoch 1, we should see the quote for epoch 0 submitted earlier published to L1
    await contract.methods.create_note(recipient, recipient, 10).send().wait();

    currentPending++;

    // Verify that we can claim the current epoch
    await expectProofClaimOnL1({ ...quoteForEpoch0.payload, proposer: publisherAddress });
    await expectTips({ pending: currentPending, proven: currentProven });

    // Now go to epoch 1
    await advanceToNextEpoch();

    // now 'prove' epoch 0
    const epoch0BlockNumber = await getPendingBlockNumber();
    await rollupContract.write.setAssumeProvenThroughBlockNumber([BigInt(epoch0BlockNumber)]);

    currentProven = epoch0BlockNumber;

    // Go to epoch 2
    await advanceToNextEpoch();

    // Progress epochs with a block in each until we hit a reorg
    // Note tips are block numbers, not slots
    await expectTips({ pending: currentPending, proven: currentProven });
    const tx2BeforeReorg = await contract.methods.create_note(recipient, recipient, 10).send().wait();
    currentPending++;
    await expectTips({ pending: currentPending, proven: currentProven });

    // Go to epoch 3
    await advanceToNextEpoch();
    const tx3BeforeReorg = await contract.methods.create_note(recipient, recipient, 10).send().wait();
    currentPending++;
    await expectTips({ pending: currentPending, proven: currentProven });

    // Go to epoch 4 !!! REORG !!! ay caramba !!!
    await advanceToNextEpoch();

    // Wait a bit for the sequencer / node to notice a re-org
    await sleep(2000);
    await retryUntil(
      async () => (await ctx.aztecNode.getTxReceipt(tx2BeforeReorg.txHash)).status === TxStatus.SUCCESS,
      'wait for re-inclusion',
      60,
      1,
    );

    // the sequencer will add valid txs again but in a new block
    const tx2AfterReorg = await ctx.aztecNode.getTxReceipt(tx2BeforeReorg.txHash);
    const tx3AfterReorg = await ctx.aztecNode.getTxReceipt(tx3BeforeReorg.txHash);

    // the tx from epoch 2 is still valid since it references a proven block
    // this will be added back onto the chain
    expect(tx2AfterReorg.status).toEqual(TxStatus.SUCCESS);
    expect(tx2AfterReorg.blockNumber).toEqual(tx2BeforeReorg.blockNumber);
    expect(tx2AfterReorg.blockHash).not.toEqual(tx2BeforeReorg.blockHash);

    // the tx from epoch 3 is not valid anymore, since it was built against a reorged block
    // should be dropped
    expect(tx3AfterReorg.status).toEqual(TxStatus.DROPPED);

    // new pxe, as it does not support reorgs
    const pxeServiceConfig = { ...getPXEServiceConfig() };
    const newPxe = await createPXEService(ctx.aztecNode, pxeServiceConfig);
    const newAccount = await deployFundedSchnorrAccount(newPxe, ctx.initialFundedAccounts[2]);
    const newWallet = await newAccount.getWallet();
    const newWalletAddress = newWallet.getAddress();

    // after the re-org the pending chain has moved on by 2 blocks
    currentPending = currentProven + 2n;

    // The chain will prune back to the proven block number
    // then include the txs from the pruned epochs that are still valid
    // bringing us back to block proven + 1 (same number, different hash)
    // creating a new account will produce another block
    // so we expect proven + 2 blocks in the pending chain here!
    await expectTips({ pending: currentPending, proven: currentProven });

    // Submit proof claim for the new epoch
    const quoteForEpoch4 = await makeEpochProofQuote({
      epochToProve: 4n,
      validUntilSlot: BigInt(ctx.aztecNodeConfig.aztecEpochDuration * 4 + 10),
      bondAmount: 10000n,
      basisPointFee: 1,
      signer: proverSigner,
    });
    await ctx.proverNode!.sendEpochProofQuote(quoteForEpoch4);

    logger.info(`Registering contract at ${contract.address} in new pxe`);
    await newPxe.registerContract({ instance: contract.instance, artifact: StatefulTestContractArtifact });
    const contractFromNewPxe = await StatefulTestContract.at(contract.address, newWallet);

    logger.info('Sending new tx on reorged chain');
    await contractFromNewPxe.methods.create_note(newWalletAddress, newWalletAddress, 10).send().wait();
    currentPending++;
    await expectTips({ pending: currentPending, proven: currentProven });

    // Expect the proof claim to be accepted for the chain after the reorg
    await expectProofClaimOnL1({ ...quoteForEpoch4.payload, proposer: publisherAddress });
  });
});<|MERGE_RESOLUTION|>--- conflicted
+++ resolved
@@ -1,4 +1,4 @@
-import { getSchnorrAccount } from '@aztec/accounts/schnorr';
+import { getSchnorrWalletWithSecretKey } from '@aztec/accounts/schnorr';
 import { deployFundedSchnorrAccount } from '@aztec/accounts/testing';
 import {
   type AccountWalletWithSecretKey,
@@ -69,20 +69,10 @@
       { assumeProvenThrough: undefined },
     );
 
-<<<<<<< HEAD
     await snapshotManager.snapshot('setup', deployAccounts(2, logger), async ({ deployedAccounts }, { pxe }) => {
-      const accountManagers = deployedAccounts.map(a => getSchnorrAccount(pxe, a.secret, a.signingKey, a.salt));
-      await Promise.all(accountManagers.map(a => a.register()));
-      const wallets = await Promise.all(accountManagers.map(a => a.getWallet()));
-=======
-    await snapshotManager.snapshot('setup', addAccounts(2, logger), async ({ accountKeys }, ctx) => {
       const wallets = await Promise.all(
-        accountKeys.map(async ak => {
-          const account = await getSchnorrAccount(ctx.pxe, ak[0], ak[1], 1);
-          return account.getWallet();
-        }),
+        deployedAccounts.map(a => getSchnorrWalletWithSecretKey(pxe, a.secret, a.signingKey, a.salt)),
       );
->>>>>>> f589c90b
       wallets.forEach((w, i) => logger.verbose(`Wallet ${i} address: ${w.getAddress()}`));
       wallet = wallets[0];
       recipient = wallets[1].getAddress();
