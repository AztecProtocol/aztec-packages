<<<<<<< HEAD
import {
  type AccountWallet,
  type CheatCodes,
  type DeployL1ContractsReturnType,
  Fr,
  type Logger,
} from '@aztec/aztec.js';
import { type TestDateProvider } from '@aztec/foundation/timer';
=======
import { type AccountWallet, type CheatCodes, type DeployL1Contracts, Fr, type Logger } from '@aztec/aztec.js';
import type { TestDateProvider } from '@aztec/foundation/timer';
>>>>>>> f887efc9
import { RollupAbi } from '@aztec/l1-artifacts';
import { LendingContract } from '@aztec/noir-contracts.js/Lending';
import { PriceFeedContract } from '@aztec/noir-contracts.js/PriceFeed';
import { TokenContract } from '@aztec/noir-contracts.js/Token';

import { afterAll, jest } from '@jest/globals';
import { getContract } from 'viem';

import { mintTokensToPrivate } from './fixtures/token_utils.js';
import { ensureAccountsPubliclyDeployed, setup } from './fixtures/utils.js';
import { LendingAccount, LendingSimulator, TokenSimulator } from './simulators/index.js';

describe('e2e_lending_contract', () => {
  jest.setTimeout(100_000);
  let wallet: AccountWallet;
  let deployL1ContractsValues: DeployL1ContractsReturnType;

  let logger: Logger;
  let teardown: () => Promise<void>;

  let cc: CheatCodes;
  const SLOT_JUMP = 10;

  let lendingContract: LendingContract;
  let priceFeedContract: PriceFeedContract;
  let collateralAsset: TokenContract;
  let stableCoin: TokenContract;

  let lendingAccount: LendingAccount;
  let lendingSim: LendingSimulator;
  let dateProvider: TestDateProvider | undefined;

  const deployContracts = async () => {
    logger.info(`Deploying price feed contract...`);
    const priceFeedContract = await PriceFeedContract.deploy(wallet).send().deployed();
    logger.info(`Price feed deployed to ${priceFeedContract.address}`);

    logger.info(`Deploying collateral asset feed contract...`);
    const collateralAsset = await TokenContract.deploy(wallet, wallet.getAddress(), 'TokenName', 'TokenSymbol', 18)
      .send()
      .deployed();
    logger.info(`Collateral asset deployed to ${collateralAsset.address}`);

    logger.info(`Deploying stable coin contract...`);
    const stableCoin = await TokenContract.deploy(wallet, wallet.getAddress(), 'TokenName', 'TokenSymbol', 18)
      .send()
      .deployed();
    logger.info(`Stable coin asset deployed to ${stableCoin.address}`);

    logger.info(`Deploying L2 public contract...`);
    const lendingContract = await LendingContract.deploy(wallet).send().deployed();
    logger.info(`CDP deployed at ${lendingContract.address}`);

    await collateralAsset.methods.set_minter(lendingContract.address, true).send().wait();
    await stableCoin.methods.set_minter(lendingContract.address, true).send().wait();

    return { priceFeedContract, lendingContract, collateralAsset, stableCoin };
  };

  beforeAll(async () => {
    const ctx = await setup(1);
    ({ teardown, logger, cheatCodes: cc, wallet, deployL1ContractsValues, dateProvider } = ctx);
    ({ lendingContract, priceFeedContract, collateralAsset, stableCoin } = await deployContracts());
    await ensureAccountsPubliclyDeployed(wallet, [wallet]);

    const rollup = getContract({
      address: deployL1ContractsValues.l1ContractAddresses.rollupAddress.toString(),
      abi: RollupAbi,
      client: deployL1ContractsValues.walletClient,
    });

    lendingAccount = new LendingAccount(wallet.getAddress(), new Fr(42));

    // Also specified in `noir-contracts/contracts/lending_contract/src/main.nr`
    const rate = 1268391679n;
    lendingSim = new LendingSimulator(
      cc,
      lendingAccount,
      rate,
      ctx.config.ethereumSlotDuration,
      rollup,
      lendingContract,
      new TokenSimulator(collateralAsset, wallet, logger, [lendingContract.address, wallet.getAddress()]),
      new TokenSimulator(stableCoin, wallet, logger, [lendingContract.address, wallet.getAddress()]),
    );
  }, 300_000);

  afterAll(() => teardown());

  afterEach(async () => {
    await lendingSim.check();
  });

  it('Mint assets for later usage', async () => {
    await priceFeedContract.methods
      .set_price(0n, 2n * 10n ** 9n)
      .send()
      .wait();

    {
      const assets = [collateralAsset, stableCoin];
      const mintAmount = 10000n;
      for (const asset of assets) {
        await Promise.all([
          asset.methods.mint_to_public(lendingAccount.address, mintAmount).send().wait(),
          mintTokensToPrivate(asset, wallet, lendingAccount.address, mintAmount),
        ]);
      }
    }

    lendingSim.mintStableCoinOutsideLoan(lendingAccount.address, 10000n, true);
    lendingSim.mintStableCoinOutsideLoan(lendingAccount.address, 10000n, false);

    lendingSim.collateralAsset.mintPrivate(lendingAccount.address, 10000n);
    lendingSim.collateralAsset.mintPublic(lendingAccount.address, 10000n);
  });

  it('Initialize the contract', async () => {
    await lendingSim.prepare();
    logger.info('Initializing contract');
    await lendingContract.methods
      .init(priceFeedContract.address, 8000, collateralAsset.address, stableCoin.address)
      .send()
      .wait();
  });

  describe('Deposits', () => {
    it('Depositing 🥸 : 💰 -> 🏦', async () => {
      const depositAmount = 420n;
      const nonce = Fr.random();
      await wallet.createAuthWit({
        caller: lendingContract.address,
        action: collateralAsset.methods.transfer_to_public(
          lendingAccount.address,
          lendingContract.address,
          depositAmount,
          nonce,
        ),
      });
      await lendingSim.progressSlots(SLOT_JUMP, dateProvider);
      lendingSim.depositPrivate(lendingAccount.address, await lendingAccount.key(), depositAmount);

      // Make a private deposit of funds into own account.
      // This should:
      // - increase the interest accumulator
      // - increase last updated timestamp.
      // - increase the private collateral.
      logger.info('Depositing 🥸 : 💰 -> 🏦');
      await lendingContract.methods
        .deposit_private(
          lendingAccount.address,
          depositAmount,
          nonce,
          lendingAccount.secret,
          0n,
          collateralAsset.address,
        )
        .send()
        .wait();
    });

    it('Depositing 🥸 on behalf of recipient: 💰 -> 🏦', async () => {
      const depositAmount = 421n;
      const nonce = Fr.random();
      await wallet.createAuthWit({
        caller: lendingContract.address,
        action: collateralAsset.methods.transfer_to_public(
          lendingAccount.address,
          lendingContract.address,
          depositAmount,
          nonce,
        ),
      });

      await lendingSim.progressSlots(SLOT_JUMP, dateProvider);
      lendingSim.depositPrivate(lendingAccount.address, lendingAccount.address.toField(), depositAmount);
      // Make a private deposit of funds into another account, in this case, a public account.
      // This should:
      // - increase the interest accumulator
      // - increase last updated timestamp.
      // - increase the public collateral.
      logger.info('Depositing 🥸 on behalf of recipient: 💰 -> 🏦');
      await lendingContract.methods
        .deposit_private(
          lendingAccount.address,
          depositAmount,
          nonce,
          0n,
          lendingAccount.address,
          collateralAsset.address,
        )
        .send()
        .wait();
    });

    it('Depositing: 💰 -> 🏦', async () => {
      const depositAmount = 211n;

      const nonce = Fr.random();

      // Add it to the wallet as approved
      const validateAction = await wallet.setPublicAuthWit(
        {
          caller: lendingContract.address,
          action: collateralAsset.methods.transfer_in_public(
            lendingAccount.address,
            lendingContract.address,
            depositAmount,
            nonce,
          ),
        },
        true,
      );
      await validateAction.send().wait();

      await lendingSim.progressSlots(SLOT_JUMP, dateProvider);
      lendingSim.depositPublic(lendingAccount.address, lendingAccount.address.toField(), depositAmount);

      // Make a public deposit of funds into self.
      // This should:
      // - increase the interest accumulator
      // - increase last updated timestamp.
      // - increase the public collateral.

      logger.info('Depositing: 💰 -> 🏦');
      await lendingContract.methods
        .deposit_public(depositAmount, nonce, lendingAccount.address, collateralAsset.address)
        .send()
        .wait();
    });
  });

  describe('Borrow', () => {
    it('Borrow 🥸 : 🏦 -> 🍌', async () => {
      const borrowAmount = 69n;
      await lendingSim.progressSlots(SLOT_JUMP, dateProvider);
      lendingSim.borrow(await lendingAccount.key(), lendingAccount.address, borrowAmount);

      // Make a private borrow using the private account
      // This should:
      // - increase the interest accumulator
      // - increase last updated timestamp.
      // - increase the private debt.

      logger.info('Borrow 🥸 : 🏦 -> 🍌');
      await lendingContract.methods
        .borrow_private(lendingAccount.secret, lendingAccount.address, borrowAmount)
        .send()
        .wait();
    });

    it('Borrow: 🏦 -> 🍌', async () => {
      const borrowAmount = 69n;
      await lendingSim.progressSlots(SLOT_JUMP, dateProvider);
      lendingSim.borrow(lendingAccount.address.toField(), lendingAccount.address, borrowAmount);

      // Make a public borrow using the private account
      // This should:
      // - increase the interest accumulator
      // - increase last updated timestamp.
      // - increase the public debt.

      logger.info('Borrow: 🏦 -> 🍌');
      await lendingContract.methods.borrow_public(lendingAccount.address, borrowAmount).send().wait();
    });
  });

  describe('Repay', () => {
    it('Repay 🥸 : 🍌 -> 🏦', async () => {
      const repayAmount = 20n;
      const nonce = Fr.random();
      await wallet.createAuthWit({
        caller: lendingContract.address,
        action: stableCoin.methods.burn_private(lendingAccount.address, repayAmount, nonce),
      });

      await lendingSim.progressSlots(SLOT_JUMP, dateProvider);
      lendingSim.repayPrivate(lendingAccount.address, await lendingAccount.key(), repayAmount);

      // Make a private repay of the debt in the private account
      // This should:
      // - increase the interest accumulator
      // - increase last updated timestamp.
      // - decrease the private debt.

      logger.info('Repay 🥸 : 🍌 -> 🏦');
      await lendingContract.methods
        .repay_private(lendingAccount.address, repayAmount, nonce, lendingAccount.secret, 0n, stableCoin.address)
        .send()
        .wait();
    });

    it('Repay 🥸  on behalf of public: 🍌 -> 🏦', async () => {
      const repayAmount = 21n;
      const nonce = Fr.random();
      await wallet.createAuthWit({
        caller: lendingContract.address,
        action: stableCoin.methods.burn_private(lendingAccount.address, repayAmount, nonce),
      });

      await lendingSim.progressSlots(SLOT_JUMP, dateProvider);
      lendingSim.repayPrivate(lendingAccount.address, lendingAccount.address.toField(), repayAmount);

      // Make a private repay of the debt in the public account
      // This should:
      // - increase the interest accumulator
      // - increase last updated timestamp.
      // - decrease the public debt.

      logger.info('Repay 🥸  on behalf of public: 🍌 -> 🏦');
      await lendingContract.methods
        .repay_private(lendingAccount.address, repayAmount, nonce, 0n, lendingAccount.address, stableCoin.address)
        .send()
        .wait();
    });

    it('Repay: 🍌 -> 🏦', async () => {
      const repayAmount = 20n;
      const nonce = Fr.random();

      // Add it to the wallet as approved
      const validateAction = await wallet.setPublicAuthWit(
        {
          caller: lendingContract.address,
          action: stableCoin.methods.burn_public(lendingAccount.address, repayAmount, nonce),
        },
        true,
      );
      await validateAction.send().wait();

      await lendingSim.progressSlots(SLOT_JUMP, dateProvider);
      lendingSim.repayPublic(lendingAccount.address, lendingAccount.address.toField(), repayAmount);

      // Make a public repay of the debt in the public account
      // This should:
      // - increase the interest accumulator
      // - increase last updated timestamp.
      // - decrease the public debt.

      logger.info('Repay: 🍌 -> 🏦');
      await lendingContract.methods
        .repay_public(repayAmount, nonce, lendingAccount.address, stableCoin.address)
        .send()
        .wait();
    });
  });

  describe('Withdraw', () => {
    it('Withdraw: 🏦 -> 💰', async () => {
      const withdrawAmount = 42n;
      await lendingSim.progressSlots(SLOT_JUMP, dateProvider);
      lendingSim.withdraw(lendingAccount.address.toField(), lendingAccount.address, withdrawAmount);

      // Withdraw funds from the public account
      // This should:
      // - increase the interest accumulator
      // - increase last updated timestamp.
      // - decrease the public collateral.

      logger.info('Withdraw: 🏦 -> 💰');
      await lendingContract.methods.withdraw_public(lendingAccount.address, withdrawAmount).send().wait();
    });

    it('Withdraw 🥸 : 🏦 -> 💰', async () => {
      const withdrawAmount = 42n;
      await lendingSim.progressSlots(SLOT_JUMP, dateProvider);
      lendingSim.withdraw(await lendingAccount.key(), lendingAccount.address, withdrawAmount);

      // Withdraw funds from the private account
      // This should:
      // - increase the interest accumulator
      // - increase last updated timestamp.
      // - decrease the private collateral.

      logger.info('Withdraw 🥸 : 🏦 -> 💰');
      await lendingContract.methods
        .withdraw_private(lendingAccount.secret, lendingAccount.address, withdrawAmount)
        .send()
        .wait();
    });

    describe('failure cases', () => {
      it('withdraw more than possible to revert', async () => {
        // Withdraw more than possible to test the revert.
        logger.info('Withdraw: trying to withdraw more than possible');
        await expect(
          lendingContract.methods.withdraw_public(lendingAccount.address, 10n ** 9n).prove(),
        ).rejects.toThrow();
      });
    });
  });
});<|MERGE_RESOLUTION|>--- conflicted
+++ resolved
@@ -1,4 +1,3 @@
-<<<<<<< HEAD
 import {
   type AccountWallet,
   type CheatCodes,
@@ -6,11 +5,7 @@
   Fr,
   type Logger,
 } from '@aztec/aztec.js';
-import { type TestDateProvider } from '@aztec/foundation/timer';
-=======
-import { type AccountWallet, type CheatCodes, type DeployL1Contracts, Fr, type Logger } from '@aztec/aztec.js';
 import type { TestDateProvider } from '@aztec/foundation/timer';
->>>>>>> f887efc9
 import { RollupAbi } from '@aztec/l1-artifacts';
 import { LendingContract } from '@aztec/noir-contracts.js/Lending';
 import { PriceFeedContract } from '@aztec/noir-contracts.js/PriceFeed';
