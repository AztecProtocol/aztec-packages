import { readFieldCompressedString } from '@aztec/aztec.js';
import { RollupCheatCodes } from '@aztec/aztec.js/ethereum';
import { getL1ContractsConfigEnvVars } from '@aztec/ethereum';
import { EthCheatCodesWithState } from '@aztec/ethereum/test';
import { createLogger } from '@aztec/foundation/log';
import { TokenContract } from '@aztec/noir-contracts.js/Token';

import { jest } from '@jest/globals';

import { type TestWallets, deployTestWalletWithTokens, setupTestWalletsWithTokens } from './setup_test_wallets.js';
import { isK8sConfig, setupEnvironment, startPortForward } from './utils.js';

const config = setupEnvironment(process.env);

describe('token transfer test', () => {
  jest.setTimeout(10 * 60 * 4000); // 40 minutes

  const logger = createLogger(`e2e:spartan:4epochs`);
  const l1Config = getL1ContractsConfigEnvVars();

  // We want plenty of minted tokens for a lot of slots that fill up multiple epochs
  const MINT_AMOUNT = 2000000n;
  const TEST_EPOCHS = 4;
  const MAX_MISSED_SLOTS = 10n;
  const ROUNDS = BigInt(l1Config.aztecEpochDuration * TEST_EPOCHS);

  let testWallets: TestWallets;
  let PXE_URL: string;
  let ETHEREUM_HOSTS: string;

  beforeAll(async () => {
    if (isK8sConfig(config)) {
      await startPortForward({
        resource: `svc/${config.INSTANCE_NAME}-aztec-network-pxe`,
        namespace: config.NAMESPACE,
        containerPort: config.CONTAINER_PXE_PORT,
        hostPort: config.HOST_PXE_PORT,
      });
      PXE_URL = `http://127.0.0.1:${config.HOST_PXE_PORT}`;

      if (config.SEPOLIA_RUN !== 'true') {
        await startPortForward({
          resource: `svc/${config.INSTANCE_NAME}-aztec-network-eth-execution`,
          namespace: config.NAMESPACE,
          containerPort: config.CONTAINER_ETHEREUM_PORT,
          hostPort: config.HOST_ETHEREUM_PORT,
        });
        ETHEREUM_HOSTS = `http://127.0.0.1:${config.HOST_ETHEREUM_PORT}`;
      } else {
        if (!config.ETHEREUM_HOSTS) {
          throw new Error('ETHEREUM_HOSTS must be set for sepolia runs');
        }
        ETHEREUM_HOSTS = config.ETHEREUM_HOSTS;
      }

      await startPortForward({
        resource: `svc/${config.INSTANCE_NAME}-aztec-network-validator`,
        namespace: config.NAMESPACE,
        containerPort: config.CONTAINER_SEQUENCER_PORT,
        hostPort: config.HOST_SEQUENCER_PORT,
      });
      const NODE_URL = `http://127.0.0.1:${config.HOST_SEQUENCER_PORT}`;

      const L1_ACCOUNT_MNEMONIC = config.L1_ACCOUNT_MNEMONIC;

      testWallets = await deployTestWalletWithTokens(
        PXE_URL,
        NODE_URL,
        ETHEREUM_HOST,
        L1_ACCOUNT_MNEMONIC,
        MINT_AMOUNT,
        logger,
      );
    } else {
      PXE_URL = config.PXE_URL;
<<<<<<< HEAD
      ETHEREUM_HOSTS = config.ETHEREUM_HOSTS;
=======
      ETHEREUM_HOST = config.ETHEREUM_HOST;
      testWallets = await setupTestWalletsWithTokens(PXE_URL, MINT_AMOUNT, logger);
>>>>>>> e6f5a09e
    }

    expect(ROUNDS).toBeLessThanOrEqual(MINT_AMOUNT);
    logger.info(`Tested wallets setup: ${ROUNDS} < ${MINT_AMOUNT}`);
  });

  it('can get info', async () => {
    const name = readFieldCompressedString(await testWallets.tokenAdminWallet.methods.private_get_name().simulate());
    expect(name).toBe(testWallets.tokenName);
    logger.info(`Token name verified: ${name}`);
  });

  it('transfer tokens for 4 epochs', async () => {
    const ethCheatCodes = new EthCheatCodesWithState(ETHEREUM_HOSTS);
    const l1ContractAddresses = await testWallets.pxe.getNodeInfo().then(n => n.l1ContractAddresses);
    // Get 4 epochs
    const rollupCheatCodes = new RollupCheatCodes(ethCheatCodes, l1ContractAddresses);
    logger.info(`Deployed L1 contract addresses: ${JSON.stringify(l1ContractAddresses)}`);
    const recipient = testWallets.recipientWallet.getAddress();
    const transferAmount = 1n;

    for (const w of testWallets.wallets) {
      expect(MINT_AMOUNT).toBe(await testWallets.tokenAdminWallet.methods.balance_of_public(w.getAddress()).simulate());
    }

    logger.info('Minted tokens');

    expect(0n).toBe(await testWallets.tokenAdminWallet.methods.balance_of_public(recipient).simulate());

    // For each round, make both private and public transfers
    const startSlot = await rollupCheatCodes.getSlot();
    for (let i = 1n; i <= ROUNDS; i++) {
      const interactions = await Promise.all([
        ...testWallets.wallets.map(async w =>
          (
            await TokenContract.at(testWallets.tokenAddress, w)
          ).methods.transfer_in_public(w.getAddress(), recipient, transferAmount, 0),
        ),
      ]);

      logger.info(`Created interactions ${interactions.length} for round ${i} of ${ROUNDS}`);

      const txs = await Promise.all(interactions.map(async i => await i.prove()));

      logger.info(`Proved ${txs.length} in round ${i} of ${ROUNDS}`);

      await Promise.all(txs.map(t => t.send().wait({ timeout: 600 })));
      const currentSlot = await rollupCheatCodes.getSlot();
      expect(currentSlot).toBeLessThanOrEqual(startSlot + i + MAX_MISSED_SLOTS);
      const startEpoch = await rollupCheatCodes.getEpoch();
      logger.debug(
        `Successfully reached slot ${currentSlot} (iteration ${
          currentSlot - startSlot
        }/${ROUNDS}) (Epoch ${startEpoch})`,
      );
    }

    for (const w of testWallets.wallets) {
      expect(MINT_AMOUNT - ROUNDS * transferAmount).toBe(
        await testWallets.tokenAdminWallet.methods.balance_of_public(w.getAddress()).simulate(),
      );
    }

    expect(ROUNDS * transferAmount * BigInt(testWallets.wallets.length)).toBe(
      await testWallets.tokenAdminWallet.methods.balance_of_public(recipient).simulate(),
    );
  });
});<|MERGE_RESOLUTION|>--- conflicted
+++ resolved
@@ -66,19 +66,15 @@
       testWallets = await deployTestWalletWithTokens(
         PXE_URL,
         NODE_URL,
-        ETHEREUM_HOST,
+        ETHEREUM_HOSTS,
         L1_ACCOUNT_MNEMONIC,
         MINT_AMOUNT,
         logger,
       );
     } else {
       PXE_URL = config.PXE_URL;
-<<<<<<< HEAD
       ETHEREUM_HOSTS = config.ETHEREUM_HOSTS;
-=======
-      ETHEREUM_HOST = config.ETHEREUM_HOST;
       testWallets = await setupTestWalletsWithTokens(PXE_URL, MINT_AMOUNT, logger);
->>>>>>> e6f5a09e
     }
 
     expect(ROUNDS).toBeLessThanOrEqual(MINT_AMOUNT);
