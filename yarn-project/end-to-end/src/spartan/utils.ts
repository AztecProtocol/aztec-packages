--- conflicted
+++ resolved
@@ -43,12 +43,8 @@
   GRAFANA_PASSWORD: z.string().optional(),
   METRICS_API_PATH: z.string().default('/api/datasources/proxy/uid/spartan-metrics-prometheus/api/v1'),
   SPARTAN_DIR: z.string().min(1, 'SPARTAN_DIR env variable must be set'),
-<<<<<<< HEAD
   ETHEREUM_HOSTS: ethereumHostsSchema.optional(),
-=======
-  ETHEREUM_HOST: z.string().url('ETHEREUM_HOST must be a valid URL').optional(),
   L1_ACCOUNT_MNEMONIC: z.string().default('test test test test test test test test test test test junk'),
->>>>>>> e6f5a09e
   SEPOLIA_RUN: z.string().default('false'),
   K8S: z.literal('local'),
 });
