/* eslint-disable camelcase */
import { AztecNodeService } from '@aztec/aztec-node';
import { AztecAddress } from '@aztec/aztec.js';
import { sleep } from '@aztec/foundation/sleep';
import { TokenContract } from '@aztec/noir-contracts/types';
import { SequencerClient } from '@aztec/sequencer-client';

import times from 'lodash.times';

import { setup } from '../fixtures/utils.js';

const ROLLUP_SIZES = process.env.ROLLUP_SIZES ? process.env.ROLLUP_SIZES.split(',').map(Number) : [8, 32, 128];

describe('benchmarks/publish_rollup', () => {
  let context: Awaited<ReturnType<typeof setup>>;
  let token: TokenContract;
  let owner: AztecAddress;
  let recipient: AztecAddress;
  let sequencer: SequencerClient;

  beforeEach(async () => {
    context = await setup(2, { maxTxsPerBlock: 1024 });

    if (!(context.aztecNode instanceof AztecNodeService)) throw new Error('Aztec node is not a service');
    sequencer = context.aztecNode!.getSequencer();

    [owner, recipient] = context.accounts.map(a => a.address);
    token = await TokenContract.deploy(context.wallet, owner).send().deployed();
    await token.methods.mint_public(owner, 10000n).send().wait();
<<<<<<< HEAD
    await sequencer.stop();
=======
    await context.aztecNode?.getSequencer()!.stop();
>>>>>>> c4847991
  }, 60_000);

  it.each(ROLLUP_SIZES)(
    `publishes a rollup with %d txs`,
    async (txCount: number) => {
      context.logger(`Assembling rollup with ${txCount} txs`);
      // Simulate and simultaneously send ROLLUP_SIZE txs. These should not yet be processed since sequencer is stopped.
      const calls = times(txCount, () => token.methods.transfer_public(owner, recipient, 1, 0));
      calls.forEach(call => call.simulate({ skipPublicSimulation: true }));
      const sentTxs = calls.map(call => call.send());

      // Awaiting txHash waits until the aztec node has received the tx into its p2p pool
      await Promise.all(sentTxs.map(tx => tx.getTxHash()));
      // And then wait a bit more just in case
      await sleep(100);

      // Restart sequencer to process all txs together
<<<<<<< HEAD
      sequencer.restart();
      // Wait for the last tx to be processed
=======
      context.aztecNode?.getSequencer()!.restart();
      // Wait for the last tx to be processed and finish the current node
>>>>>>> c4847991
      await sentTxs[sentTxs.length - 1].wait({ timeout: 600_00 });
      await context.teardown();

      // Create a new aztec node to measure sync time of the block
      context.logger(`Starting new aztec node`);
      const node = await AztecNodeService.createAndSync({ ...context.config, disableSequencer: true });
      // Force a sync with world state to ensure new node has caught up before killing it
      await node.getTreeRoots();
      await node.stop();
    },
    10 * 60_000,
  );
});<|MERGE_RESOLUTION|>--- conflicted
+++ resolved
@@ -22,16 +22,12 @@
     context = await setup(2, { maxTxsPerBlock: 1024 });
 
     if (!(context.aztecNode instanceof AztecNodeService)) throw new Error('Aztec node is not a service');
-    sequencer = context.aztecNode!.getSequencer();
+    sequencer = context.aztecNode!.getSequencer()!;
 
     [owner, recipient] = context.accounts.map(a => a.address);
     token = await TokenContract.deploy(context.wallet, owner).send().deployed();
     await token.methods.mint_public(owner, 10000n).send().wait();
-<<<<<<< HEAD
     await sequencer.stop();
-=======
-    await context.aztecNode?.getSequencer()!.stop();
->>>>>>> c4847991
   }, 60_000);
 
   it.each(ROLLUP_SIZES)(
@@ -49,13 +45,8 @@
       await sleep(100);
 
       // Restart sequencer to process all txs together
-<<<<<<< HEAD
       sequencer.restart();
-      // Wait for the last tx to be processed
-=======
-      context.aztecNode?.getSequencer()!.restart();
       // Wait for the last tx to be processed and finish the current node
->>>>>>> c4847991
       await sentTxs[sentTxs.length - 1].wait({ timeout: 600_00 });
       await context.teardown();
 
