import { getSchnorrAccount, getSchnorrWallet } from '@aztec/accounts/schnorr';
import { PublicFeePaymentMethod, TxStatus, sleep } from '@aztec/aztec.js';
import { type AccountWallet } from '@aztec/aztec.js/wallet';
import { BBCircuitVerifier } from '@aztec/bb-prover';
import { CompleteAddress, Fq, Fr, GasSettings } from '@aztec/circuits.js';
import { FPCContract, FeeJuiceContract, TestContract, TokenContract } from '@aztec/noir-contracts.js';
import { ProtocolContractAddress } from '@aztec/protocol-contracts';
<<<<<<< HEAD
import { type PXEService, PXEServiceConfig, createPXEService } from '@aztec/pxe';
=======
import { type PXEService, type PXEServiceConfig, createPXEService } from '@aztec/pxe';
>>>>>>> ece1d455

import { jest } from '@jest/globals';

import { getACVMConfig } from '../fixtures/get_acvm_config.js';
import { getBBConfig } from '../fixtures/get_bb_config.js';
import { type EndToEndContext, setup } from '../fixtures/utils.js';
import { FeeJuicePortalTestingHarnessFactory } from '../shared/gas_portal_test_harness.js';

// TODO(@PhilWindle): Some part of this test are commented out until we speed up proving.

jest.setTimeout(1_800_000);

const txTimeoutSec = 3600;

// How many times we'll run bb verify on each tx for benchmarking purposes
const txVerifyIterations = process.env.BENCH_TX_VERIFY_ITERATIONS
  ? parseInt(process.env.BENCH_TX_VERIFY_ITERATIONS)
  : 10;

// This makes AVM proving throw if there's a failure.
process.env.AVM_PROVING_STRICT = '1';

describe('benchmarks/proving', () => {
  let ctx: EndToEndContext;

  let schnorrWalletSalt: Fr;
  let schnorrWalletEncKey: Fr;
  let schnorrWalletSigningKey: Fq;
  let schnorrWalletAddress: CompleteAddress;

  let recipient: CompleteAddress;
  let feeRecipient: CompleteAddress; // The address that receives the fees from the fee refund flow.

  let initialGasContract: FeeJuiceContract;
  let initialTestContract: TestContract;
  let initialTokenContract: TokenContract;
  let initialFpContract: FPCContract;

  let provingPxes: PXEService[];

  let acvmCleanup: () => Promise<void>;
  let bbCleanup: () => Promise<void>;

  // setup the environment quickly using fake proofs
  beforeAll(async () => {
    ctx = await setup(
      1,
      {
        // do setup with fake proofs
        realProofs: false,
        proverAgentConcurrency: 4,
        proverAgentPollInterval: 10,
        minTxsPerBlock: 1,
      },
      {},
    );

    schnorrWalletSalt = Fr.random();
    schnorrWalletEncKey = Fr.random();
    schnorrWalletSigningKey = Fq.random();

    feeRecipient = CompleteAddress.random();
    recipient = CompleteAddress.random();

    const initialSchnorrWallet = await getSchnorrAccount(
      ctx.pxe,
      schnorrWalletEncKey,
      schnorrWalletSigningKey,
      schnorrWalletSalt,
    )
      .deploy({
        skipClassRegistration: false,
        skipPublicDeployment: false,
      })
      .getWallet();
    schnorrWalletAddress = initialSchnorrWallet.getCompleteAddress();

    initialTestContract = await TestContract.deploy(initialSchnorrWallet).send().deployed();
    initialTokenContract = await TokenContract.deploy(
      initialSchnorrWallet,
      initialSchnorrWallet.getAddress(),
      'test',
      't',
      18,
    )
      .send()
      .deployed();
    initialGasContract = await FeeJuiceContract.at(ProtocolContractAddress.FeeJuice, initialSchnorrWallet);
    initialFpContract = await FPCContract.deploy(initialSchnorrWallet, initialTokenContract.address, feeRecipient)
      .send()
      .deployed();

    const feeJuiceBridgeTestHarness = await FeeJuicePortalTestingHarnessFactory.create({
      aztecNode: ctx.aztecNode,
      pxeService: ctx.pxe,
      publicClient: ctx.deployL1ContractsValues.publicClient,
      walletClient: ctx.deployL1ContractsValues.walletClient,
      wallet: ctx.wallets[0],
      logger: ctx.logger,
    });

    const { claimSecret, messageLeafIndex } = await feeJuiceBridgeTestHarness.prepareTokensOnL1(
      1_000_000_000_000n,
      initialFpContract.address,
    );

    const from = initialSchnorrWallet.getAddress(); // we are setting from to initial schnorr wallet here because of TODO(#9887)
    await Promise.all([
      initialGasContract.methods.claim(initialFpContract.address, 1e12, claimSecret, messageLeafIndex).send().wait(),
      initialTokenContract.methods.mint_to_public(initialSchnorrWallet.getAddress(), 1e12).send().wait(),
      initialTokenContract.methods.mint_to_private(from, initialSchnorrWallet.getAddress(), 1e12).send().wait(),
    ]);
  });

  // remove the fake prover and setup the real one
  beforeAll(async () => {
    const [acvmConfig, bbConfig] = await Promise.all([getACVMConfig(ctx.logger), getBBConfig(ctx.logger)]);
    if (!acvmConfig || !bbConfig) {
      throw new Error('Missing ACVM or BB config');
    }

    acvmCleanup = acvmConfig.cleanup;
    bbCleanup = bbConfig.cleanup;

    ctx.logger.info('Stopping fake provers');
    await ctx.aztecNode.setConfig({
      proverAgentConcurrency: 1,
      realProofs: true,
      minTxsPerBlock: 2,
    });

    ctx.logger.info('Starting real provers');

    ctx.logger.info('Starting PXEs configured with real proofs');
    provingPxes = [];
    for (let i = 0; i < 4; i++) {
      const l1Contracts = await ctx.aztecNode.getL1ContractAddresses();
      const pxeConfig = {
        proverEnabled: true,
        bbBinaryPath: bbConfig.bbBinaryPath,
        bbWorkingDirectory: bbConfig.bbWorkingDirectory,
        l2BlockPollingIntervalMS: 1000,
        l2StartingBlock: 1,
        dataDirectory: undefined,
        dataStoreMapSizeKB: 1024 * 1024,
        l1Contracts,
      } as PXEServiceConfig;
      const pxe = await createPXEService(ctx.aztecNode, pxeConfig, `proving-pxe-${i}`);

      await getSchnorrAccount(pxe, schnorrWalletEncKey, schnorrWalletSigningKey, schnorrWalletSalt).register();
      await pxe.registerContract(initialTokenContract);
      await pxe.registerContract(initialTestContract);
      await pxe.registerContract(initialFpContract);

      provingPxes.push(pxe);
    }
    /*TODO(post-honk): We wait 5 seconds for a race condition in setting up 4 nodes.
     What is a more robust solution? */
    await sleep(5000);
  });

  afterAll(async () => {
    for (const pxe of provingPxes) {
      await pxe.stop();
    }
    await ctx.teardown();
    await acvmCleanup();
    await bbCleanup();
  });

  it('builds a full block', async () => {
    ctx.logger.info('+----------------------+');
    ctx.logger.info('|                      |');
    ctx.logger.info('|  STARTING BENCHMARK  |');
    ctx.logger.info('|                      |');
    ctx.logger.info('+----------------------+');

    const fnCalls = [
      (await getTokenContract(0)).methods.transfer_in_public(schnorrWalletAddress.address, recipient.address, 1000, 0),
      (await getTokenContract(1)).methods.transfer(recipient.address, 1000),
      // (await getTestContractOnPXE(2)).methods.emit_unencrypted(43),
      // (await getTestContractOnPXE(3)).methods.create_l2_to_l1_message_public(45, 46, EthAddress.random()),
    ];

    const feeFnCall0 = {
      gasSettings: GasSettings.default(),
      paymentMethod: new PublicFeePaymentMethod(
        initialTokenContract.address,
        initialFpContract.address,
        await getWalletOnPxe(0),
      ),
    };

    // const feeFnCall1 = {
    //   gasSettings: GasSettings.default(),
    //   paymentMethod: new PrivateFeePaymentMethod(
    //     initialTokenContract.address,
    //     initialFpContract.address,
    //     await getWalletOnPxe(1),
    //   ),
    // };

    ctx.logger.info('Proving transactions');
    const provenTxs = await Promise.all([
      fnCalls[0].prove({ fee: feeFnCall0 }),
      fnCalls[1].prove(),
      // fnCalls[2].prove(),
      // fnCalls[3].prove(),
    ]);

    ctx.logger.info('Verifying transactions client proofs');
    const verifier = await BBCircuitVerifier.new((await getBBConfig(ctx.logger))!);
    for (let i = 0; i < txVerifyIterations; i++) {
      for (const tx of provenTxs) {
        expect(await verifier.verifyProof(tx)).toBe(true);
      }
    }

    ctx.logger.info('Sending transactions');
    const txs = [
      fnCalls[0].send({ fee: feeFnCall0 }),
      fnCalls[1].send(),
      // fnCalls[2].send(),
      // fnCalls[3].send(),
    ];

    const receipts = await Promise.all(txs.map(tx => tx.wait({ timeout: txTimeoutSec })));
    expect(receipts.every(r => r.status === TxStatus.SUCCESS)).toBe(true);
  });

  function getWalletOnPxe(idx: number): Promise<AccountWallet> {
    return getSchnorrWallet(provingPxes[idx], schnorrWalletAddress.address, schnorrWalletSigningKey);
  }

  // async function getTestContractOnPXE(idx: number): Promise<TestContract> {
  //   const wallet = await getWalletOnPxe(idx);
  //   return TestContract.at(initialTestContract.address, wallet);
  // }

  async function getTokenContract(idx: number): Promise<TokenContract> {
    const wallet = await getWalletOnPxe(idx);
    return TokenContract.at(initialTokenContract.address, wallet);
  }
});<|MERGE_RESOLUTION|>--- conflicted
+++ resolved
@@ -5,11 +5,7 @@
 import { CompleteAddress, Fq, Fr, GasSettings } from '@aztec/circuits.js';
 import { FPCContract, FeeJuiceContract, TestContract, TokenContract } from '@aztec/noir-contracts.js';
 import { ProtocolContractAddress } from '@aztec/protocol-contracts';
-<<<<<<< HEAD
-import { type PXEService, PXEServiceConfig, createPXEService } from '@aztec/pxe';
-=======
 import { type PXEService, type PXEServiceConfig, createPXEService } from '@aztec/pxe';
->>>>>>> ece1d455
 
 import { jest } from '@jest/globals';
 
