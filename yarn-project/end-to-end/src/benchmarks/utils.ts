import { AztecNodeConfig, AztecNodeService } from '@aztec/aztec-node';
import {
  AztecNode,
  BatchCall,
  GrumpkinScalar,
  INITIAL_L2_BLOCK_NUM,
  PXE,
  PartialAddress,
  SentTx,
  retryUntil,
  sleep,
} from '@aztec/aztec.js';
import { BenchmarkingContract } from '@aztec/noir-contracts/types';
import { PXEService, createPXEService } from '@aztec/pxe';

import { mkdirpSync } from 'fs-extra';
import { globSync } from 'glob';
import times from 'lodash.times';
import { join } from 'path';

import { EndToEndContext, setup } from '../fixtures/utils.js';

/**
 * Setup for benchmarks. Initializes a sandbox node with a single account and deploys a benchmark contract.
 */
export async function benchmarkSetup(opts: Partial<AztecNodeConfig>) {
  const context = await setup(1, { ...opts });
  const contract = await BenchmarkingContract.deploy(context.wallet).send().deployed();
  context.logger(`Deployed benchmarking contract at ${contract.address}`);
  const sequencer = (context.aztecNode as AztecNodeService).getSequencer()!;
  return { context, contract, sequencer };
}

/**
 * Creates and returns a directory with the current job name and a random number.
 * @param index - Index to merge into the dir path.
 * @returns A path to a created dir.
 */
export function makeDataDirectory(index: number) {
  const random = Math.random().toString().slice(2);
  const testName = expect.getState().currentTestName!.split(' ')[0].replaceAll('/', '_');
  const db = join('data', testName, index.toString(), random);
  mkdirpSync(db);
  return db;
}

/**
 * Returns the size in disk of a folder.
 * @param path - Path to the folder.
 * @returns Size in bytes.
 */
export function getFolderSize(path: string): number {
  return globSync('**', { stat: true, cwd: path, nodir: true, withFileTypes: true }).reduce(
    (accum, file) => accum + (file as any as { /** Size */ size: number }).size,
    0,
  );
}

/**
 * Returns a call to the benchmark contract. Each call has a private execution (account entrypoint),
 * a nested private call (create_note), a public call (increment_balance), and a nested public
 * call (broadcast). These include emitting one private note and one unencrypted log, two storage
 * reads and one write.
 * @param index - Index of the call within a block.
 * @param context - End to end context.
 * @param contract - Benchmarking contract.
 * @returns A BatchCall instance.
 */
export function makeCall(index: number, context: EndToEndContext, contract: BenchmarkingContract) {
  const owner = context.wallet.getAddress();
  return new BatchCall(context.wallet, [
    contract.methods.create_note(owner, index + 1).request(),
    contract.methods.increment_balance(owner, index + 1).request(),
  ]);
}

/**
 * Assembles and sends multiple transactions simultaneously to the node in context.
 * Each tx is the result of calling makeCall.
 * @param txCount - How many txs to send
 * @param context - End to end context.
 * @param contract - Target contract.
 * @returns Array of sent txs.
 */
export async function sendTxs(
  txCount: number,
  context: EndToEndContext,
  contract: BenchmarkingContract,
): Promise<SentTx[]> {
  const calls = times(txCount, index => makeCall(index, context, contract));
  await Promise.all(calls.map(call => call.simulate({ skipPublicSimulation: true })));
<<<<<<< HEAD

=======
>>>>>>> 4623d916
  const sentTxs = calls.map(call => call.send());

  // Awaiting txHash waits until the aztec node has received the tx into its p2p pool
  await Promise.all(sentTxs.map(tx => tx.getTxHash()));

  await sleep(100);

  return sentTxs;
}

/**
 * Creates a new PXE and awaits until it's synced with the node.
 * @param node - Node to connect the pxe to.
 * @param contract - Benchmark contract to add to the pxe.
 * @param startingBlock - First l2 block to process.
 * @returns The new PXE.
 */
export async function waitNewPXESynced(
  node: AztecNode,
  contract: BenchmarkingContract,
  startingBlock: number = INITIAL_L2_BLOCK_NUM,
): Promise<PXEService> {
  const pxe = await createPXEService(node, { l2BlockPollingIntervalMS: 100, l2StartingBlock: startingBlock });
  await pxe.addContracts([contract]);
  await retryUntil(() => pxe.isGlobalStateSynchronized(), 'pxe-global-sync');
  return pxe;
}

/**
 * Registers a new account in a pxe and waits until it's synced all its notes.
 * @param pxe - PXE where to register the account.
 * @param privateKey - Private key of the account to register.
 * @param partialAddress - Partial address of the account to register.
 */
export async function waitRegisteredAccountSynced(
  pxe: PXE,
  privateKey: GrumpkinScalar,
  partialAddress: PartialAddress,
) {
  const l2Block = await pxe.getBlockNumber();
  const { publicKey } = await pxe.registerAccount(privateKey, partialAddress);
  const isAccountSynced = async () => (await pxe.getSyncStatus()).notes[publicKey.toString()] === l2Block;
  await retryUntil(isAccountSynced, 'pxe-notes-sync');
}<|MERGE_RESOLUTION|>--- conflicted
+++ resolved
@@ -89,10 +89,6 @@
 ): Promise<SentTx[]> {
   const calls = times(txCount, index => makeCall(index, context, contract));
   await Promise.all(calls.map(call => call.simulate({ skipPublicSimulation: true })));
-<<<<<<< HEAD
-
-=======
->>>>>>> 4623d916
   const sentTxs = calls.map(call => call.send());
 
   // Awaiting txHash waits until the aztec node has received the tx into its p2p pool
