/* eslint-disable no-console */
import * as AztecJs from '@aztec/aztec.js';
import { AztecAddress, PrivateKey } from '@aztec/circuits.js';
import { DebugLogger, createDebugLogger } from '@aztec/foundation/log';
<<<<<<< HEAD
import { ZkTokenContractAbi } from '@aztec/noir-contracts/artifacts';
=======
import { PrivateTokenContractAbi, SchnorrSingleKeyAccountContractAbi } from '@aztec/noir-contracts/artifacts';
>>>>>>> 916d3e07

import { Server } from 'http';
import Koa from 'koa';
import serve from 'koa-static';
import path, { dirname } from 'path';
import { Browser, Page, launch } from 'puppeteer';
import { fileURLToPath } from 'url';

declare global {
  interface Window {
    AztecJs: typeof AztecJs;
  }
}

const __filename = fileURLToPath(import.meta.url);
const __dirname = dirname(__filename);

const PORT = 3000;

const { SANDBOX_URL } = process.env;

const conditionalDescribe = () => (SANDBOX_URL ? describe : describe.skip);
const privKey = PrivateKey.random();

conditionalDescribe()('e2e_aztec.js_browser', () => {
  const initialBalance = 33n;
  const transferAmount = 3n;

  let contractAddress: AztecAddress;

  let logger: DebugLogger;
  let pageLogger: DebugLogger;
  let app: Koa;
  let testClient: AztecJs.AztecRPC;
  let server: Server;

  let browser: Browser;
  let page: Page;

  beforeAll(async () => {
    testClient = AztecJs.createAztecRpcClient(SANDBOX_URL!, AztecJs.mustSucceedFetch);

    app = new Koa();
    app.use(serve(path.resolve(__dirname, './web')));
    server = app.listen(PORT, () => {
      logger(`Server started at http://localhost:${PORT}`);
    });

    logger = createDebugLogger('aztec:aztec.js:web');
    pageLogger = createDebugLogger('aztec:aztec.js:web:page');

    browser = await launch({
      executablePath: process.env.CHROME_BIN,
      headless: 'new',
      args: [
        '--allow-file-access-from-files',
        '--no-sandbox',
        '--headless',
        '--disable-web-security',
        '--disable-features=IsolateOrigins',
        '--disable-site-isolation-trials',
        '--disable-gpu',
        '--disable-dev-shm-usage',
        '--disk-cache-dir=/dev/null',
      ],
    });
    page = await browser.newPage();
    page.on('console', msg => {
      pageLogger(msg.text());
    });
    page.on('pageerror', err => {
      pageLogger.error(err.toString());
    });
    await page.goto(`http://localhost:${PORT}/index.html`);
  });

  afterAll(async () => {
    await browser.close();
    server.close();
  });

  it('Loads Aztec.js in the browser', async () => {
    const createAccountsExists = await page.evaluate(() => {
      const { createAccounts } = window.AztecJs;
      return typeof createAccounts === 'function';
    });
    expect(createAccountsExists).toBe(true);
  });

  it('Creates an account', async () => {
    const result = await page.evaluate(
      async (rpcUrl, privateKeyString) => {
        const { PrivateKey, createAztecRpcClient, mustSucceedFetch, getUnsafeSchnorrAccount } = window.AztecJs;
        const client = createAztecRpcClient(rpcUrl!, mustSucceedFetch);
        const privateKey = PrivateKey.fromString(privateKeyString);
        await getUnsafeSchnorrAccount(client, privateKey).waitDeploy();
        const accounts = await client.getAccounts();
        console.log(`Created Account: ${accounts[0].toString()}`);
        return accounts[0].toString();
      },
      SANDBOX_URL,
      privKey.toString(),
    );
    const account = (await testClient.getAccounts())[0];
    expect(result).toEqual(account.toString());
  });

  it('Deploys Private Token contract', async () => {
    const txHash = await page.evaluate(
      async (rpcUrl, initialBalance, PrivateTokenContractAbi) => {
        const { DeployMethod, createAztecRpcClient, mustSucceedFetch } = window.AztecJs;
        const client = createAztecRpcClient(rpcUrl!, mustSucceedFetch);
        const owner = (await client.getAccounts())[0];
        const publicKey = await client.getPublicKey(owner);
<<<<<<< HEAD
        const tx = new DeployMethod(publicKey, client, ZkTokenContractAbi, [initialBalance, owner]).send();
        await tx.wait();
=======
        const tx = new DeployMethod(publicKey, client, PrivateTokenContractAbi, [33n, owner]).send();
        await tx.isMined();
        // eslint-disable-next-line no-console
        console.log('Contract Deployed');
>>>>>>> 916d3e07
        const receipt = await tx.getReceipt();
        console.log(`Contract Deployed: ${receipt.contractAddress}`);
        return receipt.txHash.toString();
      },
      SANDBOX_URL,
      initialBalance,
      PrivateTokenContractAbi,
    );

    const txResult = await testClient.getTxReceipt(AztecJs.TxHash.fromString(txHash));
    expect(txResult.status).toEqual(AztecJs.TxStatus.MINED);
    contractAddress = txResult.contractAddress!;
  }, 30_000);

  it("Gets the owner's balance", async () => {
    const result = await page.evaluate(
<<<<<<< HEAD
      async (rpcUrl, privateKeyString, contractAddress, ZkTokenContractAbi) => {
        const { Contract, AztecAddress, PrivateKey, createAztecRpcClient, getUnsafeSchnorrWallet, mustSucceedFetch } =
=======
      async (rpcUrl, privateKey, SchnorrSingleKeyAccountContractAbi, contractAddress, PrivateTokenContractAbi) => {
        const { Contract, AztecAddress, Fr, PrivateKey, createAztecRpcClient, getAccountWallet, mustSucceedFetch } =
>>>>>>> 916d3e07
          window.AztecJs;
        const privateKey = PrivateKey.fromString(privateKeyString);
        const client = createAztecRpcClient(rpcUrl!, mustSucceedFetch);
<<<<<<< HEAD
        const [owner] = await client.getAccounts();
        const wallet = await getUnsafeSchnorrWallet(client, owner, privateKey);
        const contract = await Contract.create(AztecAddress.fromString(contractAddress), ZkTokenContractAbi, wallet);
=======
        const owner = (await client.getAccounts())[0];
        const wallet = await getAccountWallet(
          client,
          SchnorrSingleKeyAccountContractAbi,
          PrivateKey.fromString(privateKey!),
          Fr.ZERO,
        );
        const contract = await Contract.create(
          AztecAddress.fromString(contractAddress),
          PrivateTokenContractAbi,
          wallet,
        );
>>>>>>> 916d3e07
        const [balance] = await contract.methods.getBalance(owner).view({ from: owner });
        return balance;
      },
      SANDBOX_URL,
      privKey.toString(),
      contractAddress.toString(),
      PrivateTokenContractAbi,
    );
    logger('Owner balance:', result);
    expect(result).toEqual(initialBalance);
  });

  it('Sends a transfer TX', async () => {
    const result = await page.evaluate(
<<<<<<< HEAD
      async (rpcUrl, privateKeyString, contractAddress, transferAmount, ZkTokenContractAbi) => {
        console.log(`Starting transfer tx`);
        const {
          AztecAddress,
          Contract,
          PrivateKey,
          createAztecRpcClient,
          getUnsafeSchnorrAccount,
          getUnsafeSchnorrWallet,
          mustSucceedFetch,
        } = window.AztecJs;
=======
      async (
        rpcUrl,
        privateKey,
        contractAddress,
        transferAmount,
        PrivateTokenContractAbi,
        SchnorrSingleKeyAccountContractAbi,
      ) => {
        const { AztecAddress, Contract, Fr, PrivateKey, createAztecRpcClient, getAccountWallet, mustSucceedFetch } =
          window.AztecJs;
>>>>>>> 916d3e07
        const client = createAztecRpcClient(rpcUrl!, mustSucceedFetch);
        const privateKey = PrivateKey.fromString(privateKeyString);
        const { address: receiver } = await getUnsafeSchnorrAccount(client, PrivateKey.random())
          .register()
          .then(w => w.getCompleteAddress());
        console.log(`Created 2nd Account: ${receiver.toString()}`);
<<<<<<< HEAD
        const [owner] = await client.getAccounts();
        const wallet = await getUnsafeSchnorrWallet(client, owner, privateKey);
        const contract = await Contract.create(AztecAddress.fromString(contractAddress), ZkTokenContractAbi, wallet);
        await contract.methods.transfer(transferAmount, owner, receiver).send({ origin: owner }).wait();
=======
        const wallet = await getAccountWallet(
          client,
          SchnorrSingleKeyAccountContractAbi,
          PrivateKey.fromString(privateKey!),
          Fr.ZERO,
        );
        const contract = await Contract.create(
          AztecAddress.fromString(contractAddress),
          PrivateTokenContractAbi,
          wallet,
        );
        const tx = contract.methods.transfer(transferAmount, owner, receiver).send({ origin: owner });
        await tx.isMined();
        // eslint-disable-next-line no-console
>>>>>>> 916d3e07
        console.log(`Transfered ${transferAmount} tokens to new Account`);
        const [balance] = await contract.methods.getBalance(receiver).view({ from: receiver });
        return balance;
      },
      SANDBOX_URL,
      privKey.toString(),
      contractAddress.toString(),
      transferAmount,
<<<<<<< HEAD
      ZkTokenContractAbi,
=======
      PrivateTokenContractAbi,
      SchnorrSingleKeyAccountContractAbi,
>>>>>>> 916d3e07
    );
    expect(result).toEqual(transferAmount);
  }, 60_000);
});<|MERGE_RESOLUTION|>--- conflicted
+++ resolved
@@ -2,11 +2,7 @@
 import * as AztecJs from '@aztec/aztec.js';
 import { AztecAddress, PrivateKey } from '@aztec/circuits.js';
 import { DebugLogger, createDebugLogger } from '@aztec/foundation/log';
-<<<<<<< HEAD
-import { ZkTokenContractAbi } from '@aztec/noir-contracts/artifacts';
-=======
-import { PrivateTokenContractAbi, SchnorrSingleKeyAccountContractAbi } from '@aztec/noir-contracts/artifacts';
->>>>>>> 916d3e07
+import { PrivateTokenContractAbi } from '@aztec/noir-contracts/artifacts';
 
 import { Server } from 'http';
 import Koa from 'koa';
@@ -121,15 +117,8 @@
         const client = createAztecRpcClient(rpcUrl!, mustSucceedFetch);
         const owner = (await client.getAccounts())[0];
         const publicKey = await client.getPublicKey(owner);
-<<<<<<< HEAD
-        const tx = new DeployMethod(publicKey, client, ZkTokenContractAbi, [initialBalance, owner]).send();
+        const tx = new DeployMethod(publicKey, client, PrivateTokenContractAbi, [initialBalance, owner]).send();
         await tx.wait();
-=======
-        const tx = new DeployMethod(publicKey, client, PrivateTokenContractAbi, [33n, owner]).send();
-        await tx.isMined();
-        // eslint-disable-next-line no-console
-        console.log('Contract Deployed');
->>>>>>> 916d3e07
         const receipt = await tx.getReceipt();
         console.log(`Contract Deployed: ${receipt.contractAddress}`);
         return receipt.txHash.toString();
@@ -146,34 +135,18 @@
 
   it("Gets the owner's balance", async () => {
     const result = await page.evaluate(
-<<<<<<< HEAD
-      async (rpcUrl, privateKeyString, contractAddress, ZkTokenContractAbi) => {
+      async (rpcUrl, privateKeyString, contractAddress, PrivateTokenContractAbi) => {
         const { Contract, AztecAddress, PrivateKey, createAztecRpcClient, getUnsafeSchnorrWallet, mustSucceedFetch } =
-=======
-      async (rpcUrl, privateKey, SchnorrSingleKeyAccountContractAbi, contractAddress, PrivateTokenContractAbi) => {
-        const { Contract, AztecAddress, Fr, PrivateKey, createAztecRpcClient, getAccountWallet, mustSucceedFetch } =
->>>>>>> 916d3e07
           window.AztecJs;
         const privateKey = PrivateKey.fromString(privateKeyString);
         const client = createAztecRpcClient(rpcUrl!, mustSucceedFetch);
-<<<<<<< HEAD
         const [owner] = await client.getAccounts();
         const wallet = await getUnsafeSchnorrWallet(client, owner, privateKey);
-        const contract = await Contract.create(AztecAddress.fromString(contractAddress), ZkTokenContractAbi, wallet);
-=======
-        const owner = (await client.getAccounts())[0];
-        const wallet = await getAccountWallet(
-          client,
-          SchnorrSingleKeyAccountContractAbi,
-          PrivateKey.fromString(privateKey!),
-          Fr.ZERO,
-        );
         const contract = await Contract.create(
           AztecAddress.fromString(contractAddress),
           PrivateTokenContractAbi,
           wallet,
         );
->>>>>>> 916d3e07
         const [balance] = await contract.methods.getBalance(owner).view({ from: owner });
         return balance;
       },
@@ -188,8 +161,7 @@
 
   it('Sends a transfer TX', async () => {
     const result = await page.evaluate(
-<<<<<<< HEAD
-      async (rpcUrl, privateKeyString, contractAddress, transferAmount, ZkTokenContractAbi) => {
+      async (rpcUrl, privateKeyString, contractAddress, transferAmount, PrivateTokenContractAbi) => {
         console.log(`Starting transfer tx`);
         const {
           AztecAddress,
@@ -200,45 +172,20 @@
           getUnsafeSchnorrWallet,
           mustSucceedFetch,
         } = window.AztecJs;
-=======
-      async (
-        rpcUrl,
-        privateKey,
-        contractAddress,
-        transferAmount,
-        PrivateTokenContractAbi,
-        SchnorrSingleKeyAccountContractAbi,
-      ) => {
-        const { AztecAddress, Contract, Fr, PrivateKey, createAztecRpcClient, getAccountWallet, mustSucceedFetch } =
-          window.AztecJs;
->>>>>>> 916d3e07
         const client = createAztecRpcClient(rpcUrl!, mustSucceedFetch);
         const privateKey = PrivateKey.fromString(privateKeyString);
         const { address: receiver } = await getUnsafeSchnorrAccount(client, PrivateKey.random())
           .register()
           .then(w => w.getCompleteAddress());
         console.log(`Created 2nd Account: ${receiver.toString()}`);
-<<<<<<< HEAD
         const [owner] = await client.getAccounts();
         const wallet = await getUnsafeSchnorrWallet(client, owner, privateKey);
-        const contract = await Contract.create(AztecAddress.fromString(contractAddress), ZkTokenContractAbi, wallet);
-        await contract.methods.transfer(transferAmount, owner, receiver).send({ origin: owner }).wait();
-=======
-        const wallet = await getAccountWallet(
-          client,
-          SchnorrSingleKeyAccountContractAbi,
-          PrivateKey.fromString(privateKey!),
-          Fr.ZERO,
-        );
         const contract = await Contract.create(
           AztecAddress.fromString(contractAddress),
           PrivateTokenContractAbi,
           wallet,
         );
-        const tx = contract.methods.transfer(transferAmount, owner, receiver).send({ origin: owner });
-        await tx.isMined();
-        // eslint-disable-next-line no-console
->>>>>>> 916d3e07
+        await contract.methods.transfer(transferAmount, owner, receiver).send({ origin: owner }).wait();
         console.log(`Transfered ${transferAmount} tokens to new Account`);
         const [balance] = await contract.methods.getBalance(receiver).view({ from: receiver });
         return balance;
@@ -247,12 +194,7 @@
       privKey.toString(),
       contractAddress.toString(),
       transferAmount,
-<<<<<<< HEAD
-      ZkTokenContractAbi,
-=======
       PrivateTokenContractAbi,
-      SchnorrSingleKeyAccountContractAbi,
->>>>>>> 916d3e07
     );
     expect(result).toEqual(transferAmount);
   }, 60_000);
