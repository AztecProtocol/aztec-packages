import { createDebugLogger, fileURLToPath } from '@aztec/aztec.js';
import { startPXEHttpServer } from '@aztec/pxe';

import Koa from 'koa';
import serve from 'koa-static';
import path, { dirname } from 'path';

import { setup } from './fixtures/utils.js';
import { browserTestSuite } from './shared/browser.js';

const { PXE_URL = '' } = process.env;

const __filename = fileURLToPath(import.meta.url);
const __dirname = dirname(__filename);
const PORT = 4000;
const PXE_PORT = 4001;

const logger = createDebugLogger('aztec:e2e_aztec_browser.js:web');
const pageLogger = createDebugLogger('aztec:e2e_aztec_browser.js:web:page');

/**
 * This test is a bit of a special case as it's on a web browser and not only on anvil and node.js.
 * To run the test, do the following:
 *    1) Build the whole repository,
 *    2) go to `yarn-project/end-to-end` and build the web packed package with `yarn build:web`,
 *    3) start anvil: `anvil`,
<<<<<<< HEAD
 *    4) open new terminal and optionally set the more verbose debug level: `DEBUG=aztec:*`,
 *    5) go to the sandbox dir `yarn-project/aztec` and run `yarn start`,
 *    6) open new terminal and export the URL of PXE from Sandbox: `export PXE_URL='http://localhost:8080'`,
 *    7) go to `yarn-project/end-to-end` and run the test: `yarn test aztec_js_browser`
 *
 * NOTE: If you see aztec sandbox logs spammed with unexpected logs there is probably a chrome process with a webpage
=======
 *    4) if you intend to use a remotely running environment then export the URL of your PXE e.g. `export PXE_URL='http://localhost:8080'`
 *    7) go to `yarn-project/end-to-end` and run the test: `yarn test aztec_js_browser`
 *
 * NOTE: If you see the logs spammed with unexpected logs there is probably a chrome process with a webpage
>>>>>>> 60b59dac
 *       unexpectedly running in the background. Kill it with `killall chrome`
 */

const setupApp = async () => {
  const { pxe: pxeService } = await setup(0);
  let pxeURL = PXE_URL;
  let pxeServer = undefined;
  if (!PXE_URL) {
    pxeServer = startPXEHttpServer(pxeService, PXE_PORT);
    pxeURL = `http://localhost:${PXE_PORT}`;
  }

  const app = new Koa();
  app.use(serve(path.resolve(__dirname, './web')));
  const server = app.listen(PORT, () => {
    logger(`Web Server started at http://localhost:${PORT}`);
  });

  return { server, webServerURL: `http://localhost:${PORT}`, pxeServer, pxeURL };
};

browserTestSuite(setupApp, pageLogger);<|MERGE_RESOLUTION|>--- conflicted
+++ resolved
@@ -24,19 +24,10 @@
  *    1) Build the whole repository,
  *    2) go to `yarn-project/end-to-end` and build the web packed package with `yarn build:web`,
  *    3) start anvil: `anvil`,
-<<<<<<< HEAD
- *    4) open new terminal and optionally set the more verbose debug level: `DEBUG=aztec:*`,
- *    5) go to the sandbox dir `yarn-project/aztec` and run `yarn start`,
- *    6) open new terminal and export the URL of PXE from Sandbox: `export PXE_URL='http://localhost:8080'`,
- *    7) go to `yarn-project/end-to-end` and run the test: `yarn test aztec_js_browser`
- *
- * NOTE: If you see aztec sandbox logs spammed with unexpected logs there is probably a chrome process with a webpage
-=======
  *    4) if you intend to use a remotely running environment then export the URL of your PXE e.g. `export PXE_URL='http://localhost:8080'`
  *    7) go to `yarn-project/end-to-end` and run the test: `yarn test aztec_js_browser`
  *
  * NOTE: If you see the logs spammed with unexpected logs there is probably a chrome process with a webpage
->>>>>>> 60b59dac
  *       unexpectedly running in the background. Kill it with `killall chrome`
  */
 
