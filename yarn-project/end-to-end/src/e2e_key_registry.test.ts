--- conflicted
+++ resolved
@@ -178,101 +178,28 @@
         .send()
         .wait();
 
-<<<<<<< HEAD
-      // We check if our registered nullifier key is equal to the key obtained from the getter by
-      // reading our registry contract from the test contract. We expect this to fail because the change has not been applied yet
-      await expect(
-        testContract.methods
-          .test_nullifier_key_freshness(accountAddedToRegistry, masterNullifierPublicKey)
-          .send()
-          .wait(),
-      ).rejects.toThrow(`Cannot satisfy constraint 'computed_address.eq(address)'`);
-
-      // We check it again after a delay and expect that the change has been applied and consequently the assert is true
-      await delay(5);
-
-      await testContract.methods
-        .test_nullifier_key_freshness(accountAddedToRegistry, masterNullifierPublicKey)
-        .send()
-        .wait();
-
-      // TODO: (#5834) Refactor complete address to move the public keys
-      await pxe.registerRecipient(CompleteAddress.create(accountAddedToRegistry, Point.ZERO, partialAddress), {
-        masterNullifierPublicKey: new Point(Fr.random(), Fr.random()),
-        masterIncomingViewingPublicKey,
-        masterOutgoingViewingPublicKey,
-        masterTaggingPublicKey,
-      });
-
-      // Our check should still succeed even if our pxe gives conflicting information, taking the registry as the source of truth.
-      await testContract.methods
-        .test_nullifier_key_freshness(accountAddedToRegistry, masterNullifierPublicKey)
-        .send()
-        .wait();
-    });
-  });
-
-  describe('testing assert_nullifier_key_is_fresh: key registration flow, with PXE', () => {
-    const masterNullifierPublicKey = Point.random();
-    const masterIncomingViewingPublicKey = Point.random();
-    const masterOutgoingViewingPublicKey = Point.random();
-    const masterTaggingPublicKey = Point.random();
-    const partialAddress: PartialAddress = new Fr(69420);
-
-    const publicKeysHash = poseidon2Hash([
-      masterNullifierPublicKey,
-      masterIncomingViewingPublicKey,
-      masterOutgoingViewingPublicKey,
-      masterTaggingPublicKey,
-      GeneratorIndex.PUBLIC_KEYS_HASH,
-    ]);
-=======
       // We check if our rotated nullifier key is equal to the key obtained from the getter by reading our registry
       // contract from the test contract. We expect this to fail because the change has not been applied yet
       const emptyNullifierPublicKeyX = await testContract.methods
         .test_shared_mutable_private_getter_for_registry_contract(1, wallets[0].getAddress())
         .simulate();
->>>>>>> e85dde97
 
       expect(new Fr(emptyNullifierPublicKeyX)).toEqual(Fr.ZERO);
 
       // We check it again after a delay and expect that the change has been applied and consequently the assert is true
       await crossDelay();
 
-<<<<<<< HEAD
-    it('should fail when we try to check the public keys for a invalid address', async () => {
-      const randAddress = AztecAddress.random();
-      // TODO: (#5834) Refactor complete address to move the public keys
-      await pxe.registerRecipient(CompleteAddress.create(randAddress, Point.ZERO, partialAddress), {
-        masterNullifierPublicKey,
-        masterIncomingViewingPublicKey,
-        masterOutgoingViewingPublicKey,
-        masterTaggingPublicKey,
-      });
-=======
       const nullifierPublicKeyX = await testContract.methods
         .test_shared_mutable_private_getter_for_registry_contract(1, wallets[0].getAddress())
         .simulate();
->>>>>>> e85dde97
 
       expect(new Fr(nullifierPublicKeyX)).toEqual(firstNewMasterNullifierPublicKey.x);
     });
 
-<<<<<<< HEAD
-    it('adds a recipient to our pxe, and checks the key freshness with and without adding an entry to our key registry', async () => {
-      // TODO: (#5834) Refactor complete address to move the public keys
-      await pxe.registerRecipient(CompleteAddress.create(accountAddedToRegistry, Point.ZERO, partialAddress), {
-        masterNullifierPublicKey,
-        masterIncomingViewingPublicKey,
-        masterOutgoingViewingPublicKey,
-        masterTaggingPublicKey,
-      });
-=======
     it(`rotates npk_m with authwit`, async () => {
       const action = keyRegistry
         .withWallet(wallets[1])
         .methods.rotate_nullifier_public_key(wallets[0].getAddress(), secondNewMasterNullifierPublicKey, Fr.ZERO);
->>>>>>> e85dde97
 
       await wallets[0]
         .setPublicAuthWit({ caller: wallets[1].getCompleteAddress().address, action }, true)
