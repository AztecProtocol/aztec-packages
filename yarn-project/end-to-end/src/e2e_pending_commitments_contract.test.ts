--- conflicted
+++ resolved
@@ -42,13 +42,7 @@
 
     const deployedContract = await deployContract();
 
-<<<<<<< HEAD
-    const tx = deployedContract.methods
-      .test_insert_then_get_then_nullify_flat(mintAmount, ownerPublicKey)
-      .send({ origin: owner });
-=======
-    const tx = deployedContract.methods.test_insert_then_read_flat(mintAmount, owner).send({ origin: owner });
->>>>>>> f9d19ef7
+    const tx = deployedContract.methods.test_insert_then_get_then_nullify_flat(mintAmount, owner).send({ origin: owner });
 
     await tx.isMined(0, 0.1);
     const receipt = await tx.getReceipt();
@@ -64,15 +58,9 @@
     const tx = deployedContract.methods
       .test_insert_then_get_then_nullify_all_in_nested_calls(
         mintAmount,
-<<<<<<< HEAD
-        ownerPublicKey,
+        owner,
         Fr.fromBuffer(deployedContract.methods.insert_note.selector),
         Fr.fromBuffer(deployedContract.methods.get_then_nullify_note.selector),
-=======
-        owner,
-        Fr.fromBuffer(deployedContract.methods.create_note.selector),
-        Fr.fromBuffer(deployedContract.methods.get_and_check_note.selector),
->>>>>>> f9d19ef7
       )
       .send({ origin: owner });
 
