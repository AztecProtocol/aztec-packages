--- conflicted
+++ resolved
@@ -9,11 +9,7 @@
   PXE,
   computeMessageSecretHash,
   createPXEClient,
-<<<<<<< HEAD
-  getSandboxAccountsWallets,
-=======
   waitForSandbox,
->>>>>>> 362f4d8b
 } from '@aztec/aztec.js';
 import { TestContract } from '@aztec/noir-contracts/Test';
 import { TokenContract } from '@aztec/noir-contracts/Token';
