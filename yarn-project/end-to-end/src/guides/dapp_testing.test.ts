<<<<<<< HEAD
import { createSandbox } from '@aztec/aztec';
=======
import { createAccount, getDeployedTestAccountsWallets } from '@aztec/accounts/testing';
>>>>>>> 60b59dac
import {
  AccountWallet,
  CheatCodes,
  ExtendedNote,
  Fr,
  Note,
  PXE,
  computeMessageSecretHash,
  createPXEClient,
  waitForPXE,
} from '@aztec/aztec.js';
import { TestContract } from '@aztec/noir-contracts/Test';
import { TokenContract } from '@aztec/noir-contracts/Token';

const { PXE_URL = 'http://localhost:8080', ETHEREUM_HOST = 'http://localhost:8545' } = process.env;

describe('guides/dapp/testing', () => {
  describe('on local sandbox', () => {
    beforeAll(async () => {
      const pxe = createPXEClient(PXE_URL);
      await waitForPXE(pxe);
    });

    // docs:start:sandbox-example
    describe('token contract', () => {
      let pxe: PXE;
      let owner: AccountWallet;
      let recipient: AccountWallet;
      let token: TokenContract;

      beforeEach(async () => {
        pxe = createPXEClient(PXE_URL);
        owner = await createAccount(pxe);
        recipient = await createAccount(pxe);
        token = await TokenContract.deploy(owner, owner.getCompleteAddress(), 'TokenName', 'TokenSymbol', 18)
          .send()
          .deployed();
      }, 60_000);

      it('increases recipient funds on mint', async () => {
        const recipientAddress = recipient.getAddress();
        expect(await token.methods.balance_of_private(recipientAddress).view()).toEqual(0n);

        const mintAmount = 20n;
        const secret = Fr.random();
        const secretHash = computeMessageSecretHash(secret);
        const receipt = await token.methods.mint_private(mintAmount, secretHash).send().wait();

        const storageSlot = new Fr(5); // The storage slot of `pending_shields` is 5.
        const note = new Note([new Fr(mintAmount), secretHash]);
        const extendedNote = new ExtendedNote(note, recipientAddress, token.address, storageSlot, receipt.txHash);
        await pxe.addNote(extendedNote);

        await token.methods.redeem_shield(recipientAddress, mintAmount, secret).send().wait();
        expect(await token.methods.balance_of_private(recipientAddress).view()).toEqual(20n);
      }, 30_000);
    });
    // docs:end:sandbox-example

    describe('token contract with initial accounts', () => {
      let pxe: PXE;
      let owner: AccountWallet;
      let recipient: AccountWallet;
      let token: TokenContract;

      beforeEach(async () => {
        // docs:start:use-existing-wallets
        pxe = createPXEClient(PXE_URL);
        [owner, recipient] = await getDeployedTestAccountsWallets(pxe);
        token = await TokenContract.deploy(owner, owner.getCompleteAddress(), 'TokenName', 'TokenSymbol', 18)
          .send()
          .deployed();
        // docs:end:use-existing-wallets
      }, 30_000);

      it('increases recipient funds on mint', async () => {
        expect(await token.methods.balance_of_private(recipient.getAddress()).view()).toEqual(0n);
        const recipientAddress = recipient.getAddress();
        const mintAmount = 20n;
        const secret = Fr.random();
        const secretHash = computeMessageSecretHash(secret);
        const receipt = await token.methods.mint_private(mintAmount, secretHash).send().wait();

        const storageSlot = new Fr(5);
        const note = new Note([new Fr(mintAmount), secretHash]);
        const extendedNote = new ExtendedNote(note, recipientAddress, token.address, storageSlot, receipt.txHash);
        await pxe.addNote(extendedNote);

        await token.methods.redeem_shield(recipientAddress, mintAmount, secret).send().wait();
        expect(await token.methods.balance_of_private(recipientAddress).view()).toEqual(20n);
      }, 30_000);
    });

    describe('cheats', () => {
      let pxe: PXE;
      let owner: AccountWallet;
      let testContract: TestContract;
      let cheats: CheatCodes;

      beforeAll(async () => {
        pxe = createPXEClient(PXE_URL);
        owner = await createAccount(pxe);
        testContract = await TestContract.deploy(owner).send().deployed();
        cheats = CheatCodes.create(ETHEREUM_HOST, pxe);
      }, 30_000);

      it('warps time to 1h into the future', async () => {
        // docs:start:warp
        const newTimestamp = Math.floor(Date.now() / 1000) + 60 * 60 * 24;
        await cheats.aztec.warp(newTimestamp);
        await testContract.methods.is_time_equal(newTimestamp).send().wait();
        // docs:end:warp
      });
    });

    describe('assertions', () => {
      let pxe: PXE;
      let owner: AccountWallet;
      let recipient: AccountWallet;
      let testContract: TestContract;
      let token: TokenContract;
      let cheats: CheatCodes;
      let ownerSlot: Fr;

      beforeAll(async () => {
        pxe = createPXEClient(PXE_URL);
        owner = await createAccount(pxe);
        recipient = await createAccount(pxe);
        testContract = await TestContract.deploy(owner).send().deployed();
        token = await TokenContract.deploy(owner, owner.getCompleteAddress(), 'TokenName', 'TokenSymbol', 18)
          .send()
          .deployed();

        const ownerAddress = owner.getAddress();
        const mintAmount = 100n;
        const secret = Fr.random();
        const secretHash = computeMessageSecretHash(secret);
        const receipt = await token.methods.mint_private(100n, secretHash).send().wait();

        const storageSlot = new Fr(5);
        const note = new Note([new Fr(mintAmount), secretHash]);
        const extendedNote = new ExtendedNote(note, ownerAddress, token.address, storageSlot, receipt.txHash);
        await pxe.addNote(extendedNote);

        await token.methods.redeem_shield(ownerAddress, 100n, secret).send().wait();

        // docs:start:calc-slot
        cheats = CheatCodes.create(ETHEREUM_HOST, pxe);
        // The balances mapping is defined on storage slot 3 and is indexed by user address
        ownerSlot = cheats.aztec.computeSlotInMap(3n, ownerAddress);
        // docs:end:calc-slot
      }, 90_000);

      it('checks private storage', async () => {
        // docs:start:private-storage
        const notes = await pxe.getNotes({
          owner: owner.getAddress(),
          contractAddress: token.address,
          storageSlot: ownerSlot,
        });
        const values = notes.map(note => note.note.items[0]);
        const balance = values.reduce((sum, current) => sum + current.toBigInt(), 0n);
        expect(balance).toEqual(100n);
        // docs:end:private-storage
      }, 30_000);

      it('checks public storage', async () => {
        // docs:start:public-storage
        await token.methods.mint_public(owner.getAddress(), 100n).send().wait();
        const ownerPublicBalanceSlot = cheats.aztec.computeSlotInMap(6n, owner.getAddress());
        const balance = await pxe.getPublicStorageAt(token.address, ownerPublicBalanceSlot);
        expect(balance.value).toEqual(100n);
        // docs:end:public-storage
      }, 30_000);

      it('checks unencrypted logs, [Kinda broken with current implementation]', async () => {
        // docs:start:unencrypted-logs
        const value = Fr.fromString('ef'); // Only 1 bytes will make its way in there :( so no larger stuff
        const tx = await testContract.methods.emit_unencrypted(value).send().wait();
        const filter = {
          fromBlock: tx.blockNumber!,
          limit: 1, // 1 log expected
        };
        const logs = (await pxe.getUnencryptedLogs(filter)).logs;
        expect(Fr.fromBuffer(logs[0].log.data)).toEqual(value);
        // docs:end:unencrypted-logs
      }, 30_000);

      it('asserts a local transaction simulation fails by calling simulate', async () => {
        // docs:start:local-tx-fails
        const call = token.methods.transfer(owner.getAddress(), recipient.getAddress(), 200n, 0);
        await expect(call.simulate()).rejects.toThrowError(/Balance too low/);
        // docs:end:local-tx-fails
      }, 30_000);

      it('asserts a local transaction simulation fails by calling send', async () => {
        // docs:start:local-tx-fails-send
        const call = token.methods.transfer(owner.getAddress(), recipient.getAddress(), 200n, 0);
        await expect(call.send().wait()).rejects.toThrowError(/Balance too low/);
        // docs:end:local-tx-fails-send
      }, 30_000);

      it('asserts a transaction is dropped', async () => {
        // docs:start:tx-dropped
        const call1 = token.methods.transfer(owner.getAddress(), recipient.getAddress(), 80n, 0);
        const call2 = token.methods.transfer(owner.getAddress(), recipient.getAddress(), 50n, 0);

        await call1.simulate();
        await call2.simulate();

        await call1.send().wait();
        await expect(call2.send().wait()).rejects.toThrowError(/dropped/);
        // docs:end:tx-dropped
      }, 30_000);

      it('asserts a simulation for a public function call fails', async () => {
        // docs:start:local-pub-fails
        const call = token.methods.transfer_public(owner.getAddress(), recipient.getAddress(), 1000n, 0);
        await expect(call.simulate()).rejects.toThrowError(/Underflow/);
        // docs:end:local-pub-fails
      }, 30_000);

      it('asserts a transaction with a failing public call is dropped (until we get public reverts)', async () => {
        // docs:start:pub-dropped
        const call = token.methods.transfer_public(owner.getAddress(), recipient.getAddress(), 1000n, 0);
        await expect(call.send({ skipPublicSimulation: true }).wait()).rejects.toThrowError(/dropped/);
        // docs:end:pub-dropped
      }, 30_000);
    });
  });
});<|MERGE_RESOLUTION|>--- conflicted
+++ resolved
@@ -1,8 +1,4 @@
-<<<<<<< HEAD
-import { createSandbox } from '@aztec/aztec';
-=======
 import { createAccount, getDeployedTestAccountsWallets } from '@aztec/accounts/testing';
->>>>>>> 60b59dac
 import {
   AccountWallet,
   CheatCodes,
