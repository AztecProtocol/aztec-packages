import { createSandbox } from '@aztec/aztec-sandbox';
import {
  AccountWallet,
  CheatCodes,
  Fr,
  L2BlockL2Logs,
  NotePreimage,
  PXE,
  computeMessageSecretHash,
  createAccount,
  createPXEClient,
  getSandboxAccountsWallets,
  waitForSandbox,
} from '@aztec/aztec.js';
import { toBigIntBE } from '@aztec/foundation/bigint-buffer';
import { TestContract, TokenContract } from '@aztec/noir-contracts/types';

const { SANDBOX_URL = 'http://localhost:8080', ETHEREUM_HOST = 'http://localhost:8545' } = process.env;

describe('guides/dapp/testing', () => {
  describe('on in-proc sandbox', () => {
    describe('private token contract', () => {
      let pxe: PXE;
      let stop: () => Promise<void>;
      let owner: AccountWallet;
      let recipient: AccountWallet;
      let token: TokenContract;

      beforeAll(async () => {
        // docs:start:in-proc-sandbox
        ({ pxe, stop } = await createSandbox());
        // docs:end:in-proc-sandbox
        owner = await createAccount(pxe);
        recipient = await createAccount(pxe);
        token = await TokenContract.deploy(owner, owner.getCompleteAddress()).send().deployed();
      }, 60_000);

      // docs:start:stop-in-proc-sandbox
      afterAll(() => stop());
      // docs:end:stop-in-proc-sandbox

      it('increases recipient funds on mint', async () => {
        const recipientAddress = recipient.getAddress();
        expect(await token.methods.balance_of_private(recipientAddress).view()).toEqual(0n);

        const mintAmount = 20n;
        const secret = Fr.random();
        const secretHash = await computeMessageSecretHash(secret);
        const receipt = await token.methods.mint_private(mintAmount, secretHash).send().wait();

        const storageSlot = new Fr(5);
        const preimage = new NotePreimage([new Fr(mintAmount), secretHash]);
        await pxe.addNote(recipientAddress, token.address, storageSlot, preimage, receipt.txHash);

        await token.methods.redeem_shield(recipientAddress, mintAmount, secret).send().wait();
        expect(await token.methods.balance_of_private(recipientAddress).view()).toEqual(20n);
      }, 30_000);
    });
  });

  describe('on local sandbox', () => {
    beforeAll(async () => {
      const pxe = createPXEClient(SANDBOX_URL);
      await waitForSandbox(pxe);
    });

    // docs:start:sandbox-example
    describe('private token contract', () => {
      let pxe: PXE;
      let owner: AccountWallet;
      let recipient: AccountWallet;
      let token: TokenContract;

      beforeEach(async () => {
        pxe = createPXEClient(SANDBOX_URL);
        owner = await createAccount(pxe);
        recipient = await createAccount(pxe);
        token = await TokenContract.deploy(owner, owner.getCompleteAddress()).send().deployed();
      }, 30_000);

      it('increases recipient funds on mint', async () => {
        const recipientAddress = recipient.getAddress();
        expect(await token.methods.balance_of_private(recipientAddress).view()).toEqual(0n);

        const mintAmount = 20n;
        const secret = Fr.random();
        const secretHash = await computeMessageSecretHash(secret);
        const receipt = await token.methods.mint_private(mintAmount, secretHash).send().wait();

        const storageSlot = new Fr(5); // The storage slot of `pending_shields` is 5.
        const preimage = new NotePreimage([new Fr(mintAmount), secretHash]);
        await pxe.addNote(recipientAddress, token.address, storageSlot, preimage, receipt.txHash);

        await token.methods.redeem_shield(recipientAddress, mintAmount, secret).send().wait();
        expect(await token.methods.balance_of_private(recipientAddress).view()).toEqual(20n);
      }, 30_000);
    });
    // docs:end:sandbox-example

    describe('private token contract with initial accounts', () => {
      let pxe: PXE;
      let owner: AccountWallet;
      let recipient: AccountWallet;
      let token: TokenContract;

      beforeEach(async () => {
        // docs:start:use-existing-wallets
        pxe = createPXEClient(SANDBOX_URL);
        [owner, recipient] = await getSandboxAccountsWallets(pxe);
        token = await TokenContract.deploy(owner, owner.getCompleteAddress()).send().deployed();
        // docs:end:use-existing-wallets
      }, 30_000);

      it('increases recipient funds on mint', async () => {
        expect(await token.methods.balance_of_private(recipient.getAddress()).view()).toEqual(0n);
        const recipientAddress = recipient.getAddress();
        const mintAmount = 20n;
        const secret = Fr.random();
        const secretHash = await computeMessageSecretHash(secret);
        const receipt = await token.methods.mint_private(mintAmount, secretHash).send().wait();

        const storageSlot = new Fr(5);
        const preimage = new NotePreimage([new Fr(mintAmount), secretHash]);
        await pxe.addNote(recipientAddress, token.address, storageSlot, preimage, receipt.txHash);

        await token.methods.redeem_shield(recipientAddress, mintAmount, secret).send().wait();
        expect(await token.methods.balance_of_private(recipientAddress).view()).toEqual(20n);
      }, 30_000);
    });

    describe('cheats', () => {
      let pxe: PXE;
      let owner: AccountWallet;
      let testContract: TestContract;
      let cheats: CheatCodes;

      beforeAll(async () => {
        pxe = createPXEClient(SANDBOX_URL);
        owner = await createAccount(pxe);
        testContract = await TestContract.deploy(owner).send().deployed();
        cheats = await CheatCodes.create(ETHEREUM_HOST, pxe);
      }, 30_000);

      it('warps time to 1h into the future', async () => {
        // docs:start:warp
        const newTimestamp = Math.floor(Date.now() / 1000) + 60 * 60 * 24;
        await cheats.aztec.warp(newTimestamp);
        await testContract.methods.isTimeEqual(newTimestamp).send().wait();
        // docs:end:warp
      });
    });

    describe('assertions', () => {
      let pxe: PXE;
      let owner: AccountWallet;
      let recipient: AccountWallet;
      let testContract: TestContract;
      let token: TokenContract;
      let cheats: CheatCodes;
      let ownerSlot: Fr;

      beforeAll(async () => {
        pxe = createPXEClient(SANDBOX_URL);
        owner = await createAccount(pxe);
        recipient = await createAccount(pxe);
        testContract = await TestContract.deploy(owner).send().deployed();
<<<<<<< HEAD
        token = await TokenContract.deploy(owner, owner.getCompleteAddress()).send().deployed();
=======
        token = await TokenContract.deploy(owner).send().deployed();
        await token.methods._initialize(owner.getAddress()).send().wait();

        const ownerAddress = owner.getAddress();
        const mintAmount = 100n;
>>>>>>> 1073bcd7
        const secret = Fr.random();
        const secretHash = await computeMessageSecretHash(secret);
        const receipt = await token.methods.mint_private(100n, secretHash).send().wait();

        const storageSlot = new Fr(5);
        const preimage = new NotePreimage([new Fr(mintAmount), secretHash]);
        await pxe.addNote(ownerAddress, token.address, storageSlot, preimage, receipt.txHash);

        await token.methods.redeem_shield(ownerAddress, 100n, secret).send().wait();

        // docs:start:calc-slot
        cheats = await CheatCodes.create(ETHEREUM_HOST, pxe);
        // The balances mapping is defined on storage slot 3 and is indexed by user address
        ownerSlot = cheats.aztec.computeSlotInMap(3n, ownerAddress);
        // docs:end:calc-slot
      }, 60_000);

      it('checks private storage', async () => {
        // docs:start:private-storage
        const notes = await pxe.getPrivateStorageAt(owner.getAddress(), token.address, ownerSlot);
        const values = notes.map(note => note.items[0]);
        const balance = values.reduce((sum, current) => sum + current.toBigInt(), 0n);
        expect(balance).toEqual(100n);
        // docs:end:private-storage
      });

      it('checks public storage', async () => {
        // docs:start:public-storage
        await token.methods.mint_public(owner.getAddress(), 100n).send().wait();
        const ownerPublicBalanceSlot = cheats.aztec.computeSlotInMap(6n, owner.getAddress());
        const balance = await pxe.getPublicStorageAt(token.address, ownerPublicBalanceSlot);
        expect(toBigIntBE(balance!)).toEqual(100n);
        // docs:end:public-storage
      });

      it('checks unencrypted logs, [Kinda broken with current implementation]', async () => {
        // docs:start:unencrypted-logs
        const value = Fr.fromString('ef'); // Only 1 bytes will make its way in there :( so no larger stuff
        const tx = await testContract.methods.emit_unencrypted(value).send().wait();
        const logs = await pxe.getUnencryptedLogs(tx.blockNumber!, 1);
        const log = L2BlockL2Logs.unrollLogs(logs)[0];
        expect(Fr.fromBuffer(log)).toEqual(value);
        // docs:end:unencrypted-logs
      });

      it('asserts a local transaction simulation fails by calling simulate', async () => {
        // docs:start:local-tx-fails
        const call = token.methods.transfer(owner.getAddress(), recipient.getAddress(), 200n, 0);
        await expect(call.simulate()).rejects.toThrowError(/Balance too low/);
        // docs:end:local-tx-fails
      });

      it('asserts a local transaction simulation fails by calling send', async () => {
        // docs:start:local-tx-fails-send
        const call = token.methods.transfer(owner.getAddress(), recipient.getAddress(), 200n, 0);
        await expect(call.send().wait()).rejects.toThrowError(/Balance too low/);
        // docs:end:local-tx-fails-send
      });

      it('asserts a transaction is dropped', async () => {
        // docs:start:tx-dropped
        const call1 = token.methods.transfer(owner.getAddress(), recipient.getAddress(), 80n, 0);
        const call2 = token.methods.transfer(owner.getAddress(), recipient.getAddress(), 50n, 0);

        await call1.simulate();
        await call2.simulate();

        await call1.send().wait();
        await expect(call2.send().wait()).rejects.toThrowError(/dropped/);
        // docs:end:tx-dropped
      });

      it('asserts a simulation for a public function call fails', async () => {
        // docs:start:local-pub-fails
        const call = token.methods.transfer_public(owner.getAddress(), recipient.getAddress(), 1000n, 0);
        await expect(call.simulate()).rejects.toThrowError(/Underflow/);
        // docs:end:local-pub-fails
      });

      it('asserts a transaction with a failing public call is dropped (until we get public reverts)', async () => {
        // docs:start:pub-dropped
        const call = token.methods.transfer_public(owner.getAddress(), recipient.getAddress(), 1000n, 0);
        await expect(call.send({ skipPublicSimulation: true }).wait()).rejects.toThrowError(/dropped/);
        // docs:end:pub-dropped
      });
    });
  });
});<|MERGE_RESOLUTION|>--- conflicted
+++ resolved
@@ -164,15 +164,10 @@
         owner = await createAccount(pxe);
         recipient = await createAccount(pxe);
         testContract = await TestContract.deploy(owner).send().deployed();
-<<<<<<< HEAD
-        token = await TokenContract.deploy(owner, owner.getCompleteAddress()).send().deployed();
-=======
-        token = await TokenContract.deploy(owner).send().deployed();
-        await token.methods._initialize(owner.getAddress()).send().wait();
+        token = await TokenContract.deploy(owner, owner.getCompleteAddress()).send().deployed();
 
         const ownerAddress = owner.getAddress();
         const mintAmount = 100n;
->>>>>>> 1073bcd7
         const secret = Fr.random();
         const secretHash = await computeMessageSecretHash(secret);
         const receipt = await token.methods.mint_private(100n, secretHash).send().wait();
