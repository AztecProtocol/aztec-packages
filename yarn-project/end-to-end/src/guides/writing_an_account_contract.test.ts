--- conflicted
+++ resolved
@@ -54,10 +54,9 @@
 
     // docs:start:account-contract-deploy
     const secretKey = Fr.random();
-<<<<<<< HEAD
-    const account = new AccountManager(pxe, secretKey, new SchnorrHardcodedKeyAccountContract());
+    const account = await AccountManager.create(pxe, secretKey, new SchnorrHardcodedKeyAccountContract());
 
-    if (account.isDeployable()) {
+    if (await account.isDeployable()) {
       // The account has no funds. Use a funded wallet to pay for the fee for the deployment.
       await account.deploy({ deployWallet: fundedWallet }).wait();
     } else {
@@ -68,11 +67,6 @@
 
     const wallet = await account.getWallet();
     const address = wallet.getAddress();
-=======
-    const account = await AccountManager.create(pxe, secretKey, new SchnorrHardcodedKeyAccountContract());
-    const wallet = await account.waitSetup();
-    const address = wallet.getCompleteAddress().address;
->>>>>>> f589c90b
     // docs:end:account-contract-deploy
     logger.info(`Deployed account contract at ${address}`);
 
