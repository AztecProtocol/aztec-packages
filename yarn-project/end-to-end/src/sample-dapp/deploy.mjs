<<<<<<< HEAD
import { Contract, createPXEClient, getSandboxAccountsWallets } from '@aztec/aztec.js';
=======
import { getSandboxAccountsWallets } from '@aztec/accounts/testing';
import { Contract, createPXEClient } from '@aztec/aztec.js';
>>>>>>> 362f4d8b
import { TokenContractArtifact } from '@aztec/noir-contracts/Token';

import { writeFileSync } from 'fs';
import { fileURLToPath } from 'url';

// docs:start:dapp-deploy
const { PXE_URL = 'http://localhost:8080' } = process.env;

async function main() {
  const pxe = createPXEClient(PXE_URL);
  const [ownerWallet] = await getSandboxAccountsWallets(pxe);
  const ownerAddress = ownerWallet.getCompleteAddress();

  const token = await Contract.deploy(ownerWallet, TokenContractArtifact, [ownerAddress]).send().deployed();
  console.log(`Token deployed at ${token.address.toString()}`);

  const addresses = { token: token.address.toString() };
  writeFileSync('addresses.json', JSON.stringify(addresses, null, 2));
}
// docs:end:dapp-deploy

// Execute main only if run directly
if (process.argv[1].replace(/\/index\.m?js$/, '') === fileURLToPath(import.meta.url).replace(/\/index\.m?js$/, '')) {
  main().catch(err => {
    console.error(`Error in deployment script: ${err}`);
    process.exit(1);
  });
}

export { main as deploy };<|MERGE_RESOLUTION|>--- conflicted
+++ resolved
@@ -1,9 +1,5 @@
-<<<<<<< HEAD
-import { Contract, createPXEClient, getSandboxAccountsWallets } from '@aztec/aztec.js';
-=======
 import { getSandboxAccountsWallets } from '@aztec/accounts/testing';
 import { Contract, createPXEClient } from '@aztec/aztec.js';
->>>>>>> 362f4d8b
 import { TokenContractArtifact } from '@aztec/noir-contracts/Token';
 
 import { writeFileSync } from 'fs';
