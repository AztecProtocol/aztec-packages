--- conflicted
+++ resolved
@@ -1,8 +1,4 @@
-<<<<<<< HEAD
-import { createSandbox } from '@aztec/aztec';
-=======
 import { createAccount } from '@aztec/accounts/testing';
->>>>>>> 60b59dac
 import {
   Contract,
   ExtendedNote,
