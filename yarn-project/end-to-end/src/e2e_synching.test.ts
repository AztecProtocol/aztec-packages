--- conflicted
+++ resolved
@@ -559,13 +559,8 @@
           const txHash = blockTip.body.txEffects[0].txHash;
 
           const contractClassIds = await archiver.getContractClassIds();
-<<<<<<< HEAD
-          contracts.forEach(async c => {
+          for (const c of contracts) {
             expect(contractClassIds.includes(c.instance.currentContractClassId)).toBeTrue;
-=======
-          for (const c of contracts) {
-            expect(contractClassIds.includes(c.instance.contractClassId)).toBeTrue;
->>>>>>> acf3b275
             expect(await archiver.getContract(c.address)).not.toBeUndefined;
           }
 
