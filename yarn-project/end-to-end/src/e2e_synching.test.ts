/*
 * @note  The following test have two modes:
 *        - Setup where we are constructing blocks and saving for later usage
 *        - Execution where we will load and execute the blocks, then try a fresh
 *          sync.
 *
 *        The split is made since constructing the number of blocks that we desire
 *        takes an eternity. Especially for complex transactions will building the
 *        block take a significant amount of time.
 *        With the current test configuration setup run for ~30-40 minutes.
 *
 *        To run the Setup run with the `AZTEC_GENERATE_TEST_DATA=1` flag. Without
 *        this flag, we will run in execution.
 *        There is functionality to store the `stats` of a sync, but currently we
 *        will simply be writing it to the log instead.
 *
 *        Notice that we are jumping far into the future such that the setup always
 *        happen at the same time, making it a lot simpler for us to construct
 *        blocks that we can replay.
 *
 * @dev   Since the test is currently not having any limits on time, we don't gain
 *        much from running it in CI, and it is therefore skipped.
 *
 *
 * Previous results. The `blockCount` is the number of blocks we will construct with `txCount`
 * transactions of the `complexity` provided.
 * The `numberOfBlocks` is the total number of blocks, including deployments of canonical contracts
 * and setup before we start the "actual" test.
 * blockCount: 10, txCount: 36, complexity: Deployment:      {"numberOfBlocks":16, "syncTime":17.490706521987914}
 * blockCount: 10, txCount: 36, complexity: PrivateTransfer: {"numberOfBlocks":19, "syncTime":20.846745924949644}
 * blockCount: 10, txCount: 36, complexity: PublicTransfer:  {"numberOfBlocks":18, "syncTime":21.340179460525512}
 * blockCount: 10, txCount: 9,  complexity: Spam:            {"numberOfBlocks":17, "syncTime":49.40888188171387}
 */
import { getSchnorrAccount } from '@aztec/accounts/schnorr';
import { createArchiver } from '@aztec/archiver';
import { AztecNodeService } from '@aztec/aztec-node';
import {
  type AccountWalletWithSecretKey,
  AnvilTestWatcher,
  BatchCall,
  type Contract,
  Fr,
  GrumpkinScalar,
  type Logger,
  createLogger,
  sleep,
} from '@aztec/aztec.js';
import { createBlobSinkClient } from '@aztec/blob-sink/client';
// eslint-disable-next-line no-restricted-imports
import { L2Block, tryStop } from '@aztec/circuit-types';
import { type AztecAddress } from '@aztec/circuits.js';
import { getL1ContractsConfigEnvVars } from '@aztec/ethereum';
import { Timer } from '@aztec/foundation/timer';
import { RollupAbi } from '@aztec/l1-artifacts';
import { SchnorrHardcodedAccountContract } from '@aztec/noir-contracts.js/SchnorrHardcodedAccount';
import { SpamContract } from '@aztec/noir-contracts.js/Spam';
import { TokenContract } from '@aztec/noir-contracts.js/Token';
import { type PXEService } from '@aztec/pxe';
import { L1Publisher } from '@aztec/sequencer-client';
import { createWorldStateSynchronizer } from '@aztec/world-state';

import * as fs from 'fs';
import { getContract } from 'viem';

import { addAccounts } from './fixtures/snapshot_manager.js';
import { mintTokensToPrivate } from './fixtures/token_utils.js';
import { type EndToEndContext, getPrivateKeyFromIndex, setup, setupPXEService } from './fixtures/utils.js';

const SALT = 420;
const AZTEC_GENERATE_TEST_DATA = !!process.env.AZTEC_GENERATE_TEST_DATA;
const START_TIME = 1893456000; // 2030 01 01 00 00
const RUN_THE_BIG_ONE = !!process.env.RUN_THE_BIG_ONE;
const ETHEREUM_SLOT_DURATION = getL1ContractsConfigEnvVars().ethereumSlotDuration;
const MINT_AMOUNT = 1000n;

enum TxComplexity {
  Deployment,
  PrivateTransfer,
  PublicTransfer,
  Spam,
}

type VariantDefinition = {
  blockCount: number;
  txCount: number;
  txComplexity: TxComplexity;
};

/**
 * Helper class that wraps a certain variant of test, provides functionality for
 * setting up the test state (e.g., funding accounts etc) and to generate a list of transactions.
 *
 * Supports multiple complexities, any complexity beyond `Deployment` will be deploying accounts
 * such that every tx in a block can be sent by a different account.
 * The reason for this is that it allow us to not worry about trying to spend the same notes for
 * multiple transactions created by the same account.
 *
 *
 */
class TestVariant {
  private logger: Logger = createLogger(`test_variant`);
  private pxe!: PXEService;
  private token!: TokenContract;
  private spam!: SpamContract;

  public wallets!: AccountWalletWithSecretKey[];

  private seed = 0n;

  private contractAddresses: AztecAddress[] = [];

  public blockCount: number;
  public txCount: number;
  public txComplexity: TxComplexity;

  constructor(def: VariantDefinition) {
    this.blockCount = def.blockCount;
    this.txCount = def.txCount;
    this.txComplexity = def.txComplexity;
  }

  setPXE(pxe: PXEService) {
    this.pxe = pxe;
  }

  setToken(token: TokenContract) {
    this.token = token;
  }

  setSpam(spam: SpamContract) {
    this.spam = spam;
  }

  toString() {
    return this.description();
  }

  description() {
    return `blockCount: ${this.blockCount}, txCount: ${this.txCount}, complexity: ${TxComplexity[this.txComplexity]}`;
  }

  name() {
    return `${this.blockCount}_${this.txCount}_${this.txComplexity}`;
  }

  async deployWallets(numberOfAccounts: number) {
    // Create accounts such that we can send from many to not have colliding nullifiers
    const { accountKeys } = await addAccounts(numberOfAccounts, this.logger, false)({ pxe: this.pxe });
    const accountManagers = accountKeys.map(ak => getSchnorrAccount(this.pxe, ak[0], ak[1], 1));

    return await Promise.all(
      accountManagers.map(async (a, i) => {
        const partialAddress = a.getCompleteAddress().partialAddress;
        await this.pxe.registerAccount(accountKeys[i][0], partialAddress);
        const wallet = await a.getWallet();
        this.logger.verbose(`Wallet ${i} address: ${wallet.getAddress()} registered`);
        return wallet;
      }),
    );
  }

  async setup() {
    if (this.pxe === undefined) {
      throw new Error('Undefined PXE');
    }

    if (this.txComplexity == TxComplexity.Deployment) {
      return;
    }
    this.wallets = await this.deployWallets(this.txCount);

    // Mint tokens publicly if needed
    if (this.txComplexity == TxComplexity.PublicTransfer) {
      await Promise.all(
        this.wallets.map(w =>
          this.token.methods.mint_to_public(w.getAddress(), MINT_AMOUNT).send().wait({ timeout: 600 }),
        ),
      );
    }

    // Mint tokens privately if needed
    if (this.txComplexity == TxComplexity.PrivateTransfer) {
      await Promise.all(this.wallets.map((w, _) => mintTokensToPrivate(this.token, w, w.getAddress(), MINT_AMOUNT)));
    }
  }

  async createAndSendTxs() {
    if (!this.pxe) {
      throw new Error('Undefined PXE');
    }

    if (this.txComplexity == TxComplexity.Deployment) {
      const txs = [];
      for (let i = 0; i < this.txCount; i++) {
        const accountManager = getSchnorrAccount(this.pxe, Fr.random(), GrumpkinScalar.random(), Fr.random());
        this.contractAddresses.push(accountManager.getAddress());
        const deployMethod = await accountManager.getDeployMethod();
        const tx = deployMethod.send({
          contractAddressSalt: accountManager.salt,
          skipClassRegistration: true,
          skipPublicDeployment: true,
          universalDeploy: true,
        });
        txs.push(tx);
      }
      return txs;
    } else if (this.txComplexity == TxComplexity.PrivateTransfer) {
      // To do a private transfer we need to a lot of accounts that all have funds.
      const txs = [];
      for (let i = 0; i < this.txCount; i++) {
        const recipient = this.wallets[(i + 1) % this.txCount].getAddress();
        const tk = await TokenContract.at(this.token.address, this.wallets[i]);
        txs.push(tk.methods.transfer(recipient, 1n).send());
      }
      return txs;
    } else if (this.txComplexity == TxComplexity.PublicTransfer) {
      // Public transfer is simpler, we can just transfer to our-selves there.
      const txs = [];
      for (let i = 0; i < this.txCount; i++) {
        const sender = this.wallets[i].getAddress();
        const recipient = this.wallets[(i + 1) % this.txCount].getAddress();
        const tk = await TokenContract.at(this.token.address, this.wallets[i]);
        txs.push(tk.methods.transfer_in_public(sender, recipient, 1n, 0).send());
      }
      return txs;
    } else if (this.txComplexity == TxComplexity.Spam) {
      // This one is slightly more painful. We need to setup a new contract that writes
      // a metric ton of state changes.

      const txs = [];
      for (let i = 0; i < this.txCount; i++) {
        const batch = new BatchCall(this.wallets[i], [
          this.spam.methods.spam(this.seed, 16, false).request(),
          this.spam.methods.spam(this.seed + 16n, 16, false).request(),
          this.spam.methods.spam(this.seed + 32n, 16, false).request(),
          this.spam.methods.spam(this.seed + 48n, 15, true).request(),
        ]);

        this.seed += 100n;
        txs.push(batch.send());
      }
      return txs;
    } else {
      throw new Error('Incorrect tx complexity');
    }
  }

  async writeBlocks(blocks: L2Block[]) {
    await this.writeJson(`blocks`, { blocks: blocks.map(block => block.toString()) });
  }

  loadBlocks() {
    const json = this.loadJson(`blocks`);
    return (json['blocks'] as string[]).map(b => L2Block.fromString(b));
  }

  numberOfBlocksStored() {
    const files = fs.readdirSync(this.dir());
    return files.filter(file => file.startsWith('block_')).length;
  }

  private async writeJson(fileName: string, toSave: Record<string, string[] | string | number>) {
    const dir = this.dir();
    await fs.promises.mkdir(dir, { recursive: true });

    const path = `${dir}/${fileName}.json`;
    const output = JSON.stringify(toSave, null, 2);
    fs.writeFileSync(path, output, 'utf8');
  }

  private loadJson(fileName: string): Record<string, string[] | string | number> {
    const path = `${this.dir()}/${fileName}.json`;
    const data = fs.readFileSync(path, 'utf8');
    return JSON.parse(data);
  }

  private dir(): string {
    return `./src/fixtures/synching_blocks/${this.name()}`;
  }
}

/**
 * Setting up the different variants we will be testing with.
 *
 * @note  The `Spam` test have much fewer transactions than all others, this is
 *        because each transaction is LARGE, so the block size in kb is hit.
 *        I decided that 1/4 should be acceptable, and still small enough to work.
 */
const variants: VariantDefinition[] = [
  { blockCount: 10, txCount: 36, txComplexity: TxComplexity.Deployment },
  { blockCount: 10, txCount: 36, txComplexity: TxComplexity.PrivateTransfer },
  { blockCount: 10, txCount: 36, txComplexity: TxComplexity.PublicTransfer },
  { blockCount: 10, txCount: 9, txComplexity: TxComplexity.Spam },
  { blockCount: 1000, txCount: 4, txComplexity: TxComplexity.PrivateTransfer },
];

describe('e2e_synching', () => {
  // WARNING: Running this with AZTEC_GENERATE_TEST_DATA is VERY slow, and will build a whole slew
  //          of fixtures including multiple blocks with many transaction in.
  it.each(variants)(
    `Add blocks to the pending chain - %s`,
    async (variantDef: VariantDefinition) => {
      if (!AZTEC_GENERATE_TEST_DATA) {
        return;
      }

      // @note  If the `RUN_THE_BIG_ONE` flag is not set, we DO NOT run it.
      if (!RUN_THE_BIG_ONE && variantDef.blockCount === 1000) {
        return;
      }

      const variant = new TestVariant(variantDef);

      // The setup is in here and not at the `before` since we are doing different setups depending on what mode we are running in.
      // We require that at least 200 eth blocks have passed from the START_TIME before we see the first L2 block
      // This is to keep the setup more stable, so as long as the setup is less than 100 L1 txs, changing the setup should not break the setup
      const { teardown, pxe, sequencer, aztecNode, wallet } = await setup(1, {
        salt: SALT,
        l1StartTime: START_TIME,
        l2StartTime: START_TIME + 200 * ETHEREUM_SLOT_DURATION,
        assumeProvenThrough: 10 + variant.blockCount,
      });
      variant.setPXE(pxe as PXEService);

      // Deploy a token, such that we could use it
      const token = await TokenContract.deploy(wallet, wallet.getAddress(), 'TestToken', 'TST', 18n).send().deployed();
      const spam = await SpamContract.deploy(wallet).send().deployed();

      variant.setToken(token);
      variant.setSpam(spam);

      // Now we create all of our interesting blocks.
      // Alter the block requirements for the sequencer such that we ensure blocks sizes as desired.
      sequencer?.updateSequencerConfig({ minTxsPerBlock: variant.txCount, maxTxsPerBlock: variant.txCount });

      // The setup will mint tokens (private and public)
      await variant.setup();

      for (let i = 0; i < variant.blockCount; i++) {
        const txs = await variant.createAndSendTxs();
        if (txs) {
          await Promise.all(txs.map(tx => tx.wait({ timeout: 1200 })));
        }
      }

      const blocks = await aztecNode.getBlocks(1, await aztecNode.getBlockNumber());

      await variant.writeBlocks(blocks);
      await teardown();
    },
    240_400_000,
  );

  const testTheVariant = async (
    variant: TestVariant,
    alternativeSync: (opts: Partial<EndToEndContext>, variant: TestVariant) => Promise<void>,
    assumeProvenThrough: number = Number.MAX_SAFE_INTEGER,
  ) => {
    if (AZTEC_GENERATE_TEST_DATA) {
      return;
    }

    const {
      teardown,
      logger,
      deployL1ContractsValues,
      config,
      cheatCodes,
      aztecNode,
      sequencer,
      watcher,
      pxe,
      blobSink,
    } = await setup(0, {
      salt: SALT,
      l1StartTime: START_TIME,
      skipProtocolContracts: true,
      assumeProvenThrough,
    });

    await (aztecNode as any).stop();
    await (sequencer as any).stop();
    await watcher?.stop();

    const blobSinkClient = createBlobSinkClient(`http://localhost:${blobSink?.port ?? 5052}`);

    const sequencerPK: `0x${string}` = `0x${getPrivateKeyFromIndex(0)!.toString('hex')}`;
    const publisher = new L1Publisher(
      {
        l1RpcUrl: config.l1RpcUrl,
        requiredConfirmations: 1,
        l1Contracts: deployL1ContractsValues.l1ContractAddresses,
        publisherPrivateKey: sequencerPK,
        l1PublishRetryIntervalMS: 100,
        l1ChainId: 31337,
        viemPollingIntervalMS: 100,
        ethereumSlotDuration: ETHEREUM_SLOT_DURATION,
        blobSinkUrl: `http://localhost:${blobSink?.port ?? 5052}`,
      },
<<<<<<< HEAD
      { telemetry: new NoopTelemetryClient(), blobSinkClient },
=======
      { blobSinkClient },
>>>>>>> 1f36a043
    );

    const blocks = variant.loadBlocks();

    // For each of the blocks we progress time such that it land at the correct time
    // We create blocks for every ethereum slot simply to make sure that the test is "closer" to
    // a real world.
    for (const block of blocks) {
      const targetTime = block.header.globalVariables.timestamp.toNumber() - ETHEREUM_SLOT_DURATION;
      while ((await cheatCodes.eth.timestamp()) < targetTime) {
        await cheatCodes.eth.mine();
      }
      // If it breaks here, first place you should look is the pruning.
      await publisher.proposeL2Block(block);
    }

    await alternativeSync({ deployL1ContractsValues, cheatCodes, config, logger, pxe }, variant);

    await teardown();
  };

  describe.skip('replay history and then do a fresh sync', () => {
    it.each(variants)(
      'vanilla - %s',
      async (variantDef: VariantDefinition) => {
        // @note  If the `RUN_THE_BIG_ONE` flag is not set, we DO NOT run it.
        if (!RUN_THE_BIG_ONE && variantDef.blockCount === 1000) {
          return;
        }

        await testTheVariant(
          new TestVariant(variantDef),
          async (opts: Partial<EndToEndContext>, variant: TestVariant) => {
            // All the blocks have been "re-played" and we are now to simply get a new node up to speed
            const timer = new Timer();
            const freshNode = await AztecNodeService.createAndSync({ ...opts.config!, disableValidator: true });
            const syncTime = timer.s();

            const blockNumber = await freshNode.getBlockNumber();

            opts.logger!.info(
              `Stats: ${variant.description()}: ${JSON.stringify({
                numberOfBlocks: blockNumber,
                syncTime,
              })}`,
            );

            await freshNode.stop();
          },
        );
      },
      RUN_THE_BIG_ONE ? 600_000 : 300_000,
    );
  });

  describe.skip('a wild prune appears', () => {
    const ASSUME_PROVEN_THROUGH = 0;

    it('archiver following catches reorg as it occur and deletes blocks', async () => {
      if (AZTEC_GENERATE_TEST_DATA) {
        return;
      }

      await testTheVariant(
        new TestVariant({ blockCount: 10, txCount: 36, txComplexity: TxComplexity.PrivateTransfer }),
        async (opts: Partial<EndToEndContext>, variant: TestVariant) => {
          const rollup = getContract({
            address: opts.deployL1ContractsValues!.l1ContractAddresses.rollupAddress.toString(),
            abi: RollupAbi,
            client: opts.deployL1ContractsValues!.walletClient,
          });

          const contracts: Contract[] = [];
          {
            const watcher = new AnvilTestWatcher(
              opts.cheatCodes!.eth,
              opts.deployL1ContractsValues!.l1ContractAddresses.rollupAddress,
              opts.deployL1ContractsValues!.publicClient,
            );
            await watcher.start();

            const aztecNode = await AztecNodeService.createAndSync(opts.config!);
            const sequencer = aztecNode.getSequencer();

            const { pxe } = await setupPXEService(aztecNode!);

            variant.setPXE(pxe);
            const wallet = (await variant.deployWallets(1))[0];

            contracts.push(
              await TokenContract.deploy(wallet, wallet.getAddress(), 'TestToken', 'TST', 18n).send().deployed(),
            );
            contracts.push(await SchnorrHardcodedAccountContract.deploy(wallet).send().deployed());
            contracts.push(
              await TokenContract.deploy(wallet, wallet.getAddress(), 'TestToken', 'TST', 18n).send().deployed(),
            );

            await watcher.stop();
            await sequencer?.stop();
            await aztecNode.stop();
          }

          const blobSinkClient = createBlobSinkClient(`http://localhost:${opts.blobSink?.port ?? 5052}`);
<<<<<<< HEAD
          const archiver = await createArchiver(opts.config!, blobSinkClient, new NoopTelemetryClient(), {
=======
          const archiver = await createArchiver(opts.config!, blobSinkClient, {
>>>>>>> 1f36a043
            blockUntilSync: true,
          });
          const pendingBlockNumber = await rollup.read.getPendingBlockNumber();

          const worldState = await createWorldStateSynchronizer(opts.config!, archiver);
          await worldState.start();
          expect(await worldState.getLatestBlockNumber()).toEqual(Number(pendingBlockNumber));

          // We prune the last token and schnorr contract
          const assumeProvenThrough = pendingBlockNumber - 2n;
          await rollup.write.setAssumeProvenThroughBlockNumber([assumeProvenThrough]);

          const timeliness = (await rollup.read.EPOCH_DURATION()) * 2n;
          const blockLog = await rollup.read.getBlock([(await rollup.read.getProvenBlockNumber()) + 1n]);
          const timeJumpTo = await rollup.read.getTimestampForSlot([blockLog.slotNumber + timeliness]);

          await opts.cheatCodes!.eth.warp(Number(timeJumpTo));

          expect(await archiver.getBlockNumber()).toBeGreaterThan(Number(assumeProvenThrough));
          const blockTip = (await archiver.getBlock(await archiver.getBlockNumber()))!;
          const txHash = blockTip.body.txEffects[0].txHash;

          const contractClassIds = await archiver.getContractClassIds();
          contracts.forEach(async c => {
            expect(contractClassIds.includes(c.instance.contractClassId)).toBeTrue;
            expect(await archiver.getContract(c.address)).not.toBeUndefined;
          });

          expect(await archiver.getTxEffect(txHash)).not.toBeUndefined;
          expect(await archiver.getPrivateLogs(blockTip.number, 1)).not.toEqual([]);
          expect(
            await archiver.getUnencryptedLogs({ fromBlock: blockTip.number, toBlock: blockTip.number + 1 }),
          ).not.toEqual([]);

          await rollup.write.prune();

          // We need to sleep a bit to make sure that we have caught the prune and deleted blocks.
          await sleep(3000);
          expect(await archiver.getBlockNumber()).toBe(Number(assumeProvenThrough));

          const contractClassIdsAfter = await archiver.getContractClassIds();

          expect(contractClassIdsAfter.includes(contracts[0].instance.contractClassId)).toBeTrue;
          expect(contractClassIdsAfter.includes(contracts[1].instance.contractClassId)).toBeFalse;
          expect(await archiver.getContract(contracts[0].address)).not.toBeUndefined;
          expect(await archiver.getContract(contracts[1].address)).toBeUndefined;
          expect(await archiver.getContract(contracts[2].address)).toBeUndefined;

          // Only the hardcoded schnorr is pruned since the contract class also existed before prune.
          expect(contractClassIdsAfter).toEqual(
            contractClassIds.filter(c => !c.equals(contracts[1].instance.contractClassId)),
          );

          expect(await archiver.getTxEffect(txHash)).toBeUndefined;
          expect(await archiver.getPrivateLogs(blockTip.number, 1)).toEqual([]);
          expect(
            await archiver.getUnencryptedLogs({ fromBlock: blockTip.number, toBlock: blockTip.number + 1 }),
          ).toEqual([]);

          // Check world state reverted as well
          expect(await worldState.getLatestBlockNumber()).toEqual(Number(assumeProvenThrough));
          const worldStateLatestBlockHash = await worldState.getL2BlockHash(Number(assumeProvenThrough));
          const archiverLatestBlockHash = await archiver
            .getBlockHeader(Number(assumeProvenThrough))
            .then(b => b?.hash());
          expect(worldStateLatestBlockHash).toEqual(archiverLatestBlockHash?.toString());

          await tryStop(archiver);
          await worldState.stop();
        },
        ASSUME_PROVEN_THROUGH,
      );
    });

    it('node following prunes and can extend chain (fresh pxe)', async () => {
      // @todo this should be rewritten slightly when the PXE can handle re-orgs
      // such that it does not need to be run "fresh" Issue #9327
      if (AZTEC_GENERATE_TEST_DATA) {
        return;
      }

      await testTheVariant(
        new TestVariant({ blockCount: 10, txCount: 36, txComplexity: TxComplexity.Deployment }),
        async (opts: Partial<EndToEndContext>, variant: TestVariant) => {
          const rollup = getContract({
            address: opts.deployL1ContractsValues!.l1ContractAddresses.rollupAddress.toString(),
            abi: RollupAbi,
            client: opts.deployL1ContractsValues!.walletClient,
          });

          const pendingBlockNumber = await rollup.read.getPendingBlockNumber();
          await rollup.write.setAssumeProvenThroughBlockNumber([pendingBlockNumber - BigInt(variant.blockCount) / 2n]);

          const aztecNode = await AztecNodeService.createAndSync(opts.config!);
          const sequencer = aztecNode.getSequencer();

          const blockBeforePrune = await aztecNode.getBlockNumber();

          const timeliness = (await rollup.read.EPOCH_DURATION()) * 2n;
          const blockLog = await rollup.read.getBlock([(await rollup.read.getProvenBlockNumber()) + 1n]);
          const timeJumpTo = await rollup.read.getTimestampForSlot([blockLog.slotNumber + timeliness]);

          await opts.cheatCodes!.eth.warp(Number(timeJumpTo));

          const watcher = new AnvilTestWatcher(
            opts.cheatCodes!.eth,
            opts.deployL1ContractsValues!.l1ContractAddresses.rollupAddress,
            opts.deployL1ContractsValues!.publicClient,
          );
          await watcher.start();

          await opts.deployL1ContractsValues!.publicClient.waitForTransactionReceipt({
            hash: await rollup.write.prune(),
          });

          await sleep(5000);
          expect(await aztecNode.getBlockNumber()).toBeLessThan(blockBeforePrune);

          // We need to start the pxe after the re-org for now, because it won't handle it otherwise
          const { pxe } = await setupPXEService(aztecNode!);
          variant.setPXE(pxe);

          const blockBefore = await aztecNode.getBlock(await aztecNode.getBlockNumber());

          sequencer?.updateSequencerConfig({ minTxsPerBlock: variant.txCount, maxTxsPerBlock: variant.txCount });
          const txs = await variant.createAndSendTxs();
          await Promise.all(txs.map(tx => tx.wait({ timeout: 1200 })));

          const blockAfter = await aztecNode.getBlock(await aztecNode.getBlockNumber());

          expect(blockAfter!.number).toEqual(blockBefore!.number + 1);
          expect(blockAfter!.header.lastArchive).toEqual(blockBefore!.archive);

          await sequencer?.stop();
          await aztecNode.stop();
          await watcher.stop();
        },
        ASSUME_PROVEN_THROUGH,
      );
    });

    it('fresh sync can extend chain', async () => {
      if (AZTEC_GENERATE_TEST_DATA) {
        return;
      }

      await testTheVariant(
        new TestVariant({ blockCount: 10, txCount: 36, txComplexity: TxComplexity.Deployment }),
        async (opts: Partial<EndToEndContext>, variant: TestVariant) => {
          const rollup = getContract({
            address: opts.deployL1ContractsValues!.l1ContractAddresses.rollupAddress.toString(),
            abi: RollupAbi,
            client: opts.deployL1ContractsValues!.walletClient,
          });

          const pendingBlockNumber = await rollup.read.getPendingBlockNumber();
          await rollup.write.setAssumeProvenThroughBlockNumber([pendingBlockNumber - BigInt(variant.blockCount) / 2n]);

          const timeliness = (await rollup.read.EPOCH_DURATION()) * 2n;
          const blockLog = await rollup.read.getBlock([(await rollup.read.getProvenBlockNumber()) + 1n]);
          const timeJumpTo = await rollup.read.getTimestampForSlot([blockLog.slotNumber + timeliness]);

          await opts.cheatCodes!.eth.warp(Number(timeJumpTo));

          await rollup.write.prune();

          const watcher = new AnvilTestWatcher(
            opts.cheatCodes!.eth,
            opts.deployL1ContractsValues!.l1ContractAddresses.rollupAddress,
            opts.deployL1ContractsValues!.publicClient,
          );
          await watcher.start();

          // The sync here could likely be avoided by using the node we just synched.
          const aztecNode = await AztecNodeService.createAndSync(opts.config!);
          const sequencer = aztecNode.getSequencer();

          const { pxe } = await setupPXEService(aztecNode!);

          variant.setPXE(pxe);

          const blockBefore = await aztecNode.getBlock(await aztecNode.getBlockNumber());

          sequencer?.updateSequencerConfig({ minTxsPerBlock: variant.txCount, maxTxsPerBlock: variant.txCount });
          const txs = await variant.createAndSendTxs();
          await Promise.all(txs.map(tx => tx.wait({ timeout: 1200 })));

          const blockAfter = await aztecNode.getBlock(await aztecNode.getBlockNumber());

          expect(blockAfter!.number).toEqual(blockBefore!.number + 1);
          expect(blockAfter!.header.lastArchive).toEqual(blockBefore!.archive);

          await sequencer?.stop();
          await aztecNode.stop();
          await watcher.stop();
        },
        ASSUME_PROVEN_THROUGH,
      );
    });
  });
});<|MERGE_RESOLUTION|>--- conflicted
+++ resolved
@@ -397,11 +397,7 @@
         ethereumSlotDuration: ETHEREUM_SLOT_DURATION,
         blobSinkUrl: `http://localhost:${blobSink?.port ?? 5052}`,
       },
-<<<<<<< HEAD
-      { telemetry: new NoopTelemetryClient(), blobSinkClient },
-=======
       { blobSinkClient },
->>>>>>> 1f36a043
     );
 
     const blocks = variant.loadBlocks();
@@ -505,11 +501,7 @@
           }
 
           const blobSinkClient = createBlobSinkClient(`http://localhost:${opts.blobSink?.port ?? 5052}`);
-<<<<<<< HEAD
-          const archiver = await createArchiver(opts.config!, blobSinkClient, new NoopTelemetryClient(), {
-=======
           const archiver = await createArchiver(opts.config!, blobSinkClient, {
->>>>>>> 1f36a043
             blockUntilSync: true,
           });
           const pendingBlockNumber = await rollup.read.getPendingBlockNumber();
