--- conflicted
+++ resolved
@@ -147,23 +147,8 @@
 
   async deployWallets(accounts: InitialAccountData[]) {
     // Create accounts such that we can send from many to not have colliding nullifiers
-<<<<<<< HEAD
     const managers = await deployFundedSchnorrAccounts(this.pxe, accounts);
     return await Promise.all(managers.map(m => m.getWallet()));
-=======
-    const { accountKeys } = await addAccounts(numberOfAccounts, this.logger, false)({ pxe: this.pxe });
-
-    return await Promise.all(
-      accountKeys.map(async (ak, i) => {
-        const account = await getSchnorrAccount(this.pxe, ak[0], ak[1], 1);
-        const partialAddress = (await account.getCompleteAddress()).partialAddress;
-        await this.pxe.registerAccount(accountKeys[i][0], partialAddress);
-        const wallet = await account.getWallet();
-        this.logger.verbose(`Wallet ${i} address: ${wallet.getAddress()} registered`);
-        return wallet;
-      }),
-    );
->>>>>>> f589c90b
   }
 
   async setup(accounts: InitialAccountData[] = []) {
@@ -200,19 +185,11 @@
     if (this.txComplexity == TxComplexity.Deployment) {
       const txs = [];
       for (let i = 0; i < this.txCount; i++) {
-<<<<<<< HEAD
         const deployWallet = this.wallets[i % this.wallets.length];
-        const accountManager = getSchnorrAccount(this.pxe, Fr.random(), GrumpkinScalar.random(), Fr.random());
+        const accountManager = await getSchnorrAccount(this.pxe, Fr.random(), GrumpkinScalar.random(), Fr.random());
         this.contractAddresses.push(accountManager.getAddress());
         const tx = accountManager.deploy({
           deployWallet,
-=======
-        const accountManager = await getSchnorrAccount(this.pxe, Fr.random(), GrumpkinScalar.random(), Fr.random());
-        this.contractAddresses.push(accountManager.getAddress());
-        const deployMethod = await accountManager.getDeployMethod();
-        const tx = deployMethod.send({
-          contractAddressSalt: new Fr(accountManager.salt),
->>>>>>> f589c90b
           skipClassRegistration: true,
           skipPublicDeployment: true,
         });
