--- conflicted
+++ resolved
@@ -602,14 +602,8 @@
           await sleep(5000);
           expect(await aztecNode.getBlockNumber()).toBeLessThan(blockBeforePrune);
 
-<<<<<<< HEAD
-      const timeliness = (await rollup.read.EPOCH_DURATION()) * 2n;
-      const [, , slot] = await rollup.read.blocks([(await rollup.read.getProvenBlockNumber()) + 1n]);
-      const timeJumpTo = await rollup.read.getTimestampForSlot([slot + timeliness]);
-=======
           const { pxe } = await setupPXEService(aztecNode!);
           variant.setPXE(pxe);
->>>>>>> 4cf0f706
 
           const blockBefore = await aztecNode.getBlock(await aztecNode.getBlockNumber());
 
