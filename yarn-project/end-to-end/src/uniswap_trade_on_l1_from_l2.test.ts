--- conflicted
+++ resolved
@@ -5,13 +5,8 @@
 import { EthAddress } from '@aztec/foundation/eth-address';
 import { DebugLogger } from '@aztec/foundation/log';
 import { UniswapPortalAbi, UniswapPortalBytecode } from '@aztec/l1-artifacts';
-<<<<<<< HEAD
-import { UniswapContractAbi } from '@aztec/noir-contracts/examples';
+import { UniswapContract } from '@aztec/noir-contracts/types';
 import { AztecRPC, TxStatus } from '@aztec/types';
-=======
-import { UniswapContract } from '@aztec/noir-contracts/types';
-import { TxStatus } from '@aztec/types';
->>>>>>> 28e2c77b
 
 import { getContract, parseEther } from 'viem';
 
