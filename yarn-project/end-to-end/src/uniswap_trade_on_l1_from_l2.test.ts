--- conflicted
+++ resolved
@@ -6,607 +6,6 @@
 const dumpedState = 'src/fixtures/dumps/uniswap_state';
 // When taking a dump use the block number of the fork to improve speed.
 const EXPECTED_FORKED_BLOCK = 0; //17514288;
-<<<<<<< HEAD
-// We tell the archiver to only sync from this block.
-process.env.SEARCH_START_BLOCK = EXPECTED_FORKED_BLOCK.toString();
-const TIMEOUT = 140_000;
-
-// Should mint WETH on L2, swap to DAI using L1 Uniswap and mint this DAI back on L2
-describe('uniswap_trade_on_l1_from_l2', () => {
-  jest.setTimeout(TIMEOUT);
-
-  const WETH9_ADDRESS: EthAddress = EthAddress.fromString('0xC02aaA39b223FE8D0A0e5C4F27eAD9083C756Cc2');
-  const DAI_ADDRESS: EthAddress = EthAddress.fromString('0x6B175474E89094C44Da98b954EedeAC495271d0F');
-
-  let aztecNode: AztecNode | undefined;
-  let pxe: PXE;
-  let logger: DebugLogger;
-  let teardown: () => Promise<void>;
-
-  let walletClient: any;
-
-  let ownerWallet: AccountWallet;
-  let ownerAddress: AztecAddress;
-  let ownerEthAddress: EthAddress;
-  // does transactions on behalf of owner on Aztec:
-  let sponsorWallet: AccountWallet;
-  let sponsorAddress: AztecAddress;
-
-  let daiCrossChainHarness: CrossChainTestHarness;
-  let wethCrossChainHarness: CrossChainTestHarness;
-
-  let uniswapPortal: any;
-  let uniswapPortalAddress: EthAddress;
-  let uniswapL2Contract: UniswapContract;
-
-  const wethAmountToBridge = parseEther('1');
-  const uniswapFeeTier = 3000n;
-  const minimumOutputAmount = 0n;
-  const deadlineForDepositingSwappedDai = BigInt(2 ** 32 - 1); // max uint32 - 1
-
-  beforeAll(async () => {
-    const {
-      teardown: teardown_,
-      aztecNode: aztecNode_,
-      pxe: pxe_,
-      deployL1ContractsValues,
-      accounts,
-      wallets,
-      logger: logger_,
-      cheatCodes,
-    } = await setup(2, { stateLoad: dumpedState });
-    walletClient = deployL1ContractsValues.walletClient;
-    const publicClient = deployL1ContractsValues.publicClient;
-
-    if (Number(await publicClient.getBlockNumber()) < EXPECTED_FORKED_BLOCK) {
-      throw new Error('This test must be run on a fork of mainnet with the expected fork block');
-    }
-
-    aztecNode = aztecNode_;
-    pxe = pxe_;
-    logger = logger_;
-    teardown = teardown_;
-    ownerWallet = wallets[0];
-    sponsorWallet = wallets[1];
-    ownerAddress = accounts[0].address;
-    sponsorAddress = accounts[1].address;
-    ownerEthAddress = EthAddress.fromString((await walletClient.getAddresses())[0]);
-
-    logger('Deploying DAI Portal, initializing and deploying l2 contract...');
-    daiCrossChainHarness = await CrossChainTestHarness.new(
-      aztecNode,
-      pxe,
-      deployL1ContractsValues,
-      accounts,
-      ownerWallet,
-      logger,
-      cheatCodes,
-      DAI_ADDRESS,
-    );
-
-    logger('Deploying WETH Portal, initializing and deploying l2 contract...');
-    wethCrossChainHarness = await CrossChainTestHarness.new(
-      aztecNode,
-      pxe,
-      deployL1ContractsValues,
-      accounts,
-      ownerWallet,
-      logger,
-      cheatCodes,
-      WETH9_ADDRESS,
-    );
-
-    logger('Deploy Uniswap portal on L1 and L2...');
-    uniswapPortalAddress = await deployL1Contract(walletClient, publicClient, UniswapPortalAbi, UniswapPortalBytecode);
-    uniswapPortal = getContract({
-      address: uniswapPortalAddress.toString(),
-      abi: UniswapPortalAbi,
-      walletClient,
-      publicClient,
-    });
-    // deploy l2 uniswap contract and attach to portal
-    uniswapL2Contract = await UniswapContract.deploy(ownerWallet)
-      .send({ portalContract: uniswapPortalAddress })
-      .deployed();
-
-    await uniswapPortal.write.initialize(
-      [deployL1ContractsValues!.l1ContractAddresses.registryAddress!.toString(), uniswapL2Contract.address.toString()],
-      {} as any,
-    );
-  });
-
-  beforeEach(async () => {
-    // Give me some WETH so I can deposit to L2 and do the swap...
-    logger('Getting some weth');
-    await walletClient.sendTransaction({ to: WETH9_ADDRESS.toString(), value: parseEther('1') });
-  });
-
-  afterAll(async () => {
-    await teardown();
-    await wethCrossChainHarness.stop();
-    await daiCrossChainHarness.stop();
-  });
-
-  it('should uniswap trade on L1 from L2 funds privately (swaps WETH -> DAI)', async () => {
-    const wethL1BeforeBalance = await wethCrossChainHarness.getL1BalanceOf(ownerEthAddress);
-
-    // 1. Approve and deposit weth to the portal and move to L2
-    const [secretForMintingWeth, secretHashForMintingWeth] = await wethCrossChainHarness.generateClaimSecret();
-    const [secretForRedeemingWeth, secretHashForRedeemingWeth] = await wethCrossChainHarness.generateClaimSecret();
-
-    const messageKey = await wethCrossChainHarness.sendTokensToPortalPrivate(
-      wethAmountToBridge,
-      secretHashForMintingWeth,
-      secretHashForRedeemingWeth,
-    );
-    // funds transferred from owner to token portal
-    expect(await wethCrossChainHarness.getL1BalanceOf(ownerEthAddress)).toBe(wethL1BeforeBalance - wethAmountToBridge);
-    expect(await wethCrossChainHarness.getL1BalanceOf(wethCrossChainHarness.tokenPortalAddress)).toBe(
-      wethAmountToBridge,
-    );
-
-    // Wait for the archiver to process the message
-    await delay(5000);
-
-    // Perform an unrelated transaction on L2 to progress the rollup. Here we mint public tokens.
-    await wethCrossChainHarness.mintTokensPublicOnL2(0n);
-
-    // 2. Claim WETH on L2
-    logger('Minting weth on L2');
-    await wethCrossChainHarness.consumeMessageOnAztecAndMintSecretly(
-      wethAmountToBridge,
-      secretHashForRedeemingWeth,
-      messageKey,
-      secretForMintingWeth,
-    );
-    await wethCrossChainHarness.redeemShieldPrivatelyOnL2(wethAmountToBridge, secretForRedeemingWeth);
-    await wethCrossChainHarness.expectPrivateBalanceOnL2(ownerAddress, wethAmountToBridge);
-
-    // Store balances
-    const wethL2BalanceBeforeSwap = await wethCrossChainHarness.getL2PrivateBalanceOf(ownerAddress);
-    const daiL2BalanceBeforeSwap = await daiCrossChainHarness.getL2PrivateBalanceOf(ownerAddress);
-
-    // before swap - check nonce_for_burn_approval stored on uniswap
-    // (which is used by uniswap to approve the bridge to burn funds on its behalf to exit to L1)
-    const nonceForBurnApprovalBeforeSwap = await uniswapL2Contract.methods.nonce_for_burn_approval().view();
-
-    // 3. Owner gives uniswap approval to unshield funds to self on its behalf
-    logger('Approving uniswap to unshield funds to self on my behalf');
-    const nonceForWETHUnshieldApproval = new Fr(1n);
-    const unshieldToUniswapMessageHash = await computeAuthWitMessageHash(
-      uniswapL2Contract.address,
-      wethCrossChainHarness.l2Token.methods
-        .unshield(ownerAddress, uniswapL2Contract.address, wethAmountToBridge, nonceForWETHUnshieldApproval)
-        .request(),
-    );
-    await ownerWallet.createAuthWitness(Fr.fromBuffer(unshieldToUniswapMessageHash));
-
-    // 4. Swap on L1 - sends L2 to L1 message to withdraw WETH to L1 and another message to swap assets.
-    logger('Withdrawing weth to L1 and sending message to swap to dai');
-    const [secretForDepositingSwappedDai, secretHashForDepositingSwappedDai] =
-      await daiCrossChainHarness.generateClaimSecret();
-    const [secretForRedeemingDai, secretHashForRedeemingDai] = await daiCrossChainHarness.generateClaimSecret();
-
-    const withdrawReceipt = await uniswapL2Contract.methods
-      .swap_private(
-        wethCrossChainHarness.l2Token.address,
-        wethCrossChainHarness.l2Bridge.address,
-        wethAmountToBridge,
-        daiCrossChainHarness.l2Bridge.address,
-        nonceForWETHUnshieldApproval,
-        uniswapFeeTier,
-        minimumOutputAmount,
-        secretHashForRedeemingDai,
-        secretHashForDepositingSwappedDai,
-        deadlineForDepositingSwappedDai,
-        ownerEthAddress,
-        ownerEthAddress,
-      )
-      .send()
-      .wait();
-    expect(withdrawReceipt.status).toBe(TxStatus.MINED);
-    // ensure that user's funds were burnt
-    await wethCrossChainHarness.expectPrivateBalanceOnL2(ownerAddress, wethL2BalanceBeforeSwap - wethAmountToBridge);
-    // ensure that uniswap contract didn't eat the funds.
-    await wethCrossChainHarness.expectPublicBalanceOnL2(uniswapL2Contract.address, 0n);
-    // check burn approval nonce incremented:
-    const nonceForBurnApprovalAfterSwap = await uniswapL2Contract.methods.nonce_for_burn_approval().view();
-    expect(nonceForBurnApprovalAfterSwap).toBe(nonceForBurnApprovalBeforeSwap + 1n);
-
-    // 5. Consume L2 to L1 message by calling uniswapPortal.swap_private()
-    logger('Execute withdraw and swap on the uniswapPortal!');
-    const daiL1BalanceOfPortalBeforeSwap = await daiCrossChainHarness.getL1BalanceOf(
-      daiCrossChainHarness.tokenPortalAddress,
-    );
-    const swapArgs = [
-      wethCrossChainHarness.tokenPortalAddress.toString(),
-      wethAmountToBridge,
-      uniswapFeeTier,
-      daiCrossChainHarness.tokenPortalAddress.toString(),
-      minimumOutputAmount,
-      secretHashForRedeemingDai.toString(true),
-      secretHashForDepositingSwappedDai.toString(true),
-      deadlineForDepositingSwappedDai,
-      ownerEthAddress.toString(),
-      true,
-    ] as const;
-    const { result: depositDaiMessageKeyHex } = await uniswapPortal.simulate.swapPrivate(swapArgs, {
-      account: ownerEthAddress.toString(),
-    } as any);
-
-    // this should also insert a message into the inbox.
-    await uniswapPortal.write.swapPrivate(swapArgs, {} as any);
-    const depositDaiMessageKey = Fr.fromString(depositDaiMessageKeyHex);
-
-    // weth was swapped to dai and send to portal
-    const daiL1BalanceOfPortalAfter = await daiCrossChainHarness.getL1BalanceOf(
-      daiCrossChainHarness.tokenPortalAddress,
-    );
-    expect(daiL1BalanceOfPortalAfter).toBeGreaterThan(daiL1BalanceOfPortalBeforeSwap);
-    const daiAmountToBridge = BigInt(daiL1BalanceOfPortalAfter - daiL1BalanceOfPortalBeforeSwap);
-
-    // Wait for the archiver to process the message
-    await delay(5000);
-    // send a transfer tx to force through rollup with the message included
-    await wethCrossChainHarness.performL2Transfer(0n);
-
-    // 6. claim dai on L2
-    logger('Consuming messages to mint dai on L2');
-    await daiCrossChainHarness.consumeMessageOnAztecAndMintSecretly(
-      daiAmountToBridge,
-      secretHashForRedeemingDai,
-      depositDaiMessageKey,
-      secretForDepositingSwappedDai,
-    );
-    await daiCrossChainHarness.redeemShieldPrivatelyOnL2(daiAmountToBridge, secretForRedeemingDai);
-    await daiCrossChainHarness.expectPrivateBalanceOnL2(ownerAddress, daiL2BalanceBeforeSwap + daiAmountToBridge);
-
-    const wethL2BalanceAfterSwap = await wethCrossChainHarness.getL2PrivateBalanceOf(ownerAddress);
-    const daiL2BalanceAfterSwap = await daiCrossChainHarness.getL2PrivateBalanceOf(ownerAddress);
-
-    logger('WETH balance before swap: ' + wethL2BalanceBeforeSwap.toString());
-    logger('DAI balance before swap  : ' + daiL2BalanceBeforeSwap.toString());
-    logger('***** 🧚‍♀️ SWAP L2 assets on L1 Uniswap 🧚‍♀️ *****');
-    logger('WETH balance after swap : ', wethL2BalanceAfterSwap.toString());
-    logger('DAI balance after swap  : ', daiL2BalanceAfterSwap.toString());
-  });
-
-  it('should uniswap trade on L1 from L2 funds publicly (swaps WETH -> DAI)', async () => {
-    const wethL1BeforeBalance = await wethCrossChainHarness.getL1BalanceOf(ownerEthAddress);
-
-    // 1. Approve and deposit weth to the portal and move to L2
-    const [secretForMintingWeth, secretHashForMintingWeth] = await wethCrossChainHarness.generateClaimSecret();
-
-    const messageKey = await wethCrossChainHarness.sendTokensToPortalPublic(
-      wethAmountToBridge,
-      secretHashForMintingWeth,
-    );
-    // funds transferred from owner to token portal
-    expect(await wethCrossChainHarness.getL1BalanceOf(ownerEthAddress)).toBe(wethL1BeforeBalance - wethAmountToBridge);
-    expect(await wethCrossChainHarness.getL1BalanceOf(wethCrossChainHarness.tokenPortalAddress)).toBe(
-      wethAmountToBridge,
-    );
-
-    // Wait for the archiver to process the message
-    await delay(5000);
-
-    // Perform an unrelated transaction on L2 to progress the rollup. Here we transfer 0 tokens
-    await wethCrossChainHarness.mintTokensPublicOnL2(0n);
-
-    // 2. Claim WETH on L2
-    logger('Minting weth on L2');
-    await wethCrossChainHarness.consumeMessageOnAztecAndMintPublicly(
-      wethAmountToBridge,
-      messageKey,
-      secretForMintingWeth,
-    );
-    await wethCrossChainHarness.expectPublicBalanceOnL2(ownerAddress, wethAmountToBridge);
-
-    // Store balances
-    const wethL2BalanceBeforeSwap = await wethCrossChainHarness.getL2PublicBalanceOf(ownerAddress);
-    const daiL2BalanceBeforeSwap = await daiCrossChainHarness.getL2PublicBalanceOf(ownerAddress);
-
-    // 3. Owner gives uniswap approval to transfer funds on its behalf
-    const nonceForWETHTransferApproval = new Fr(1n);
-    const transferMessageHash = await computeAuthWitMessageHash(
-      uniswapL2Contract.address,
-      wethCrossChainHarness.l2Token.methods
-        .transfer_public(ownerAddress, uniswapL2Contract.address, wethAmountToBridge, nonceForWETHTransferApproval)
-        .request(),
-    );
-    await ownerWallet.setPublicAuth(transferMessageHash, true).send().wait();
-
-    // before swap - check nonce_for_burn_approval stored on uniswap
-    // (which is used by uniswap to approve the bridge to burn funds on its behalf to exit to L1)
-    const nonceForBurnApprovalBeforeSwap = await uniswapL2Contract.methods.nonce_for_burn_approval().view();
-
-    // 4. Swap on L1 - sends L2 to L1 message to withdraw WETH to L1 and another message to swap assets.
-    const [secretForDepositingSwappedDai, secretHashForDepositingSwappedDai] =
-      await daiCrossChainHarness.generateClaimSecret();
-
-    // 4.1 Owner approves user to swap on their behalf:
-    const nonceForSwap = new Fr(3n);
-    const action = uniswapL2Contract
-      .withWallet(sponsorWallet)
-      .methods.swap_public(
-        ownerAddress,
-        wethCrossChainHarness.l2Bridge.address,
-        wethAmountToBridge,
-        daiCrossChainHarness.l2Bridge.address,
-        nonceForWETHTransferApproval,
-        uniswapFeeTier,
-        minimumOutputAmount,
-        ownerAddress,
-        secretHashForDepositingSwappedDai,
-        deadlineForDepositingSwappedDai,
-        ownerEthAddress,
-        ownerEthAddress,
-        nonceForSwap,
-      );
-    const swapMessageHash = await computeAuthWitMessageHash(sponsorAddress, action.request());
-    await ownerWallet.setPublicAuth(swapMessageHash, true).send().wait();
-
-    // 4.2 Call swap_public from user2 on behalf of owner
-    const withdrawReceipt = await action.send().wait();
-    expect(withdrawReceipt.status).toBe(TxStatus.MINED);
-
-    // check weth balance of owner on L2 (we first bridged `wethAmountToBridge` into L2 and now withdrew it!)
-    await wethCrossChainHarness.expectPublicBalanceOnL2(ownerAddress, wethL2BalanceBeforeSwap - wethAmountToBridge);
-
-    // check burn approval nonce incremented:
-    const nonceForBurnApprovalAfterSwap = await uniswapL2Contract.methods.nonce_for_burn_approval().view();
-    expect(nonceForBurnApprovalAfterSwap).toBe(nonceForBurnApprovalBeforeSwap + 1n);
-
-    // 5. Perform the swap on L1 with the `uniswapPortal.swap_private()` (consuming L2 to L1 messages)
-    logger('Execute withdraw and swap on the uniswapPortal!');
-    const daiL1BalanceOfPortalBeforeSwap = await daiCrossChainHarness.getL1BalanceOf(
-      daiCrossChainHarness.tokenPortalAddress,
-    );
-    const swapArgs = [
-      wethCrossChainHarness.tokenPortalAddress.toString(),
-      wethAmountToBridge,
-      uniswapFeeTier,
-      daiCrossChainHarness.tokenPortalAddress.toString(),
-      minimumOutputAmount,
-      ownerAddress.toString(),
-      secretHashForDepositingSwappedDai.toString(true),
-      deadlineForDepositingSwappedDai,
-      ownerEthAddress.toString(),
-      true,
-    ] as const;
-    const { result: depositDaiMessageKeyHex } = await uniswapPortal.simulate.swapPublic(swapArgs, {
-      account: ownerEthAddress.toString(),
-    } as any);
-
-    // this should also insert a message into the inbox.
-    await uniswapPortal.write.swapPublic(swapArgs, {} as any);
-    const depositDaiMessageKey = Fr.fromString(depositDaiMessageKeyHex);
-    // weth was swapped to dai and send to portal
-    const daiL1BalanceOfPortalAfter = await daiCrossChainHarness.getL1BalanceOf(
-      daiCrossChainHarness.tokenPortalAddress,
-    );
-    expect(daiL1BalanceOfPortalAfter).toBeGreaterThan(daiL1BalanceOfPortalBeforeSwap);
-    const daiAmountToBridge = BigInt(daiL1BalanceOfPortalAfter - daiL1BalanceOfPortalBeforeSwap);
-
-    // Wait for the archiver to process the message
-    await delay(5000);
-    // send a transfer tx to force through rollup with the message included
-    await wethCrossChainHarness.performL2Transfer(0n);
-
-    // 6. claim dai on L2
-    logger('Consuming messages to mint dai on L2');
-    await daiCrossChainHarness.consumeMessageOnAztecAndMintPublicly(
-      daiAmountToBridge,
-      depositDaiMessageKey,
-      secretForDepositingSwappedDai,
-    );
-    await daiCrossChainHarness.expectPublicBalanceOnL2(ownerAddress, daiL2BalanceBeforeSwap + daiAmountToBridge);
-
-    const wethL2BalanceAfterSwap = await wethCrossChainHarness.getL2PublicBalanceOf(ownerAddress);
-    const daiL2BalanceAfterSwap = await daiCrossChainHarness.getL2PublicBalanceOf(ownerAddress);
-
-    logger('WETH balance before swap: ', wethL2BalanceBeforeSwap.toString());
-    logger('DAI balance before swap  : ', daiL2BalanceBeforeSwap.toString());
-    logger('***** 🧚‍♀️ SWAP L2 assets on L1 Uniswap 🧚‍♀️ *****');
-    logger('WETH balance after swap : ', wethL2BalanceAfterSwap.toString());
-    logger('DAI balance after swap  : ', daiL2BalanceAfterSwap.toString());
-  });
-
-  // Edge cases for the private flow:
-  // note - tests for uniswapPortal.sol and minting asset on L2 are covered in other tests.
-
-  it('swap_private reverts without unshield approval', async () => {
-    // swap should fail since no withdraw approval to uniswap:
-    const nonceForWETHUnshieldApproval = new Fr(2n);
-
-    const expectedMessageHash = await computeAuthWitMessageHash(
-      uniswapL2Contract.address,
-      wethCrossChainHarness.l2Token.methods
-        .unshield(ownerAddress, uniswapL2Contract.address, wethAmountToBridge, nonceForWETHUnshieldApproval)
-        .request(),
-    );
-
-    await expect(
-      uniswapL2Contract.methods
-        .swap_private(
-          wethCrossChainHarness.l2Token.address,
-          wethCrossChainHarness.l2Bridge.address,
-          wethAmountToBridge,
-          daiCrossChainHarness.l2Bridge.address,
-          nonceForWETHUnshieldApproval,
-          uniswapFeeTier,
-          minimumOutputAmount,
-          Fr.random(),
-          Fr.random(),
-          deadlineForDepositingSwappedDai,
-          ownerEthAddress,
-          ownerEthAddress,
-        )
-        .simulate(),
-    ).rejects.toThrowError(`Unknown auth witness for message hash 0x${expectedMessageHash.toString('hex')}`);
-  });
-
-  it("can't swap if user passes a token different to what the bridge tracks", async () => {
-    // 1. give user private funds on L2:
-    const [secretForRedeemingWeth, secretHashForRedeemingWeth] = await wethCrossChainHarness.generateClaimSecret();
-    await wethCrossChainHarness.mintTokensPrivateOnL2(wethAmountToBridge, secretHashForRedeemingWeth);
-    await wethCrossChainHarness.redeemShieldPrivatelyOnL2(wethAmountToBridge, secretForRedeemingWeth);
-    await wethCrossChainHarness.expectPrivateBalanceOnL2(ownerAddress, wethAmountToBridge);
-
-    // 2. owner gives uniswap approval to unshield funds:
-    logger('Approving uniswap to unshield funds to self on my behalf');
-    const nonceForWETHUnshieldApproval = new Fr(3n);
-    const unshieldToUniswapMessageHash = await computeAuthWitMessageHash(
-      uniswapL2Contract.address,
-      wethCrossChainHarness.l2Token.methods
-        .unshield(ownerAddress, uniswapL2Contract.address, wethAmountToBridge, nonceForWETHUnshieldApproval)
-        .request(),
-    );
-    await ownerWallet.createAuthWitness(Fr.fromBuffer(unshieldToUniswapMessageHash));
-
-    // 3. Swap but send the wrong token address
-    logger('Swap but send the wrong token address');
-    await expect(
-      uniswapL2Contract.methods
-        .swap_private(
-          wethCrossChainHarness.l2Token.address, // send weth token
-          daiCrossChainHarness.l2Bridge.address, // but dai bridge!
-          wethAmountToBridge,
-          daiCrossChainHarness.l2Bridge.address,
-          nonceForWETHUnshieldApproval,
-          uniswapFeeTier,
-          minimumOutputAmount,
-          Fr.random(),
-          Fr.random(),
-          deadlineForDepositingSwappedDai,
-          ownerEthAddress,
-          ownerEthAddress,
-        )
-        .simulate(),
-    ).rejects.toThrowError('Assertion failed: input_asset address is not the same as seen in the bridge contract');
-  });
-
-  // edge cases for public flow:
-
-  it("I don't need approval to call swap_public if I'm swapping on my own behalf", async () => {
-    // 1. get tokens on l2
-    await wethCrossChainHarness.mintTokensPublicOnL2(wethAmountToBridge);
-
-    // 2. Give approval to uniswap to transfer funds to itself
-    const nonceForWETHTransferApproval = new Fr(2n);
-    const transferMessageHash = await computeAuthWitMessageHash(
-      uniswapL2Contract.address,
-      wethCrossChainHarness.l2Token.methods
-        .transfer_public(ownerAddress, uniswapL2Contract.address, wethAmountToBridge, nonceForWETHTransferApproval)
-        .request(),
-    );
-    await ownerWallet.setPublicAuth(transferMessageHash, true).send().wait();
-
-    // No approval to call `swap` but should work even without it:
-    const [_, secretHashForDepositingSwappedDai] = await daiCrossChainHarness.generateClaimSecret();
-
-    const withdrawReceipt = await uniswapL2Contract.methods
-      .swap_public(
-        ownerAddress,
-        wethCrossChainHarness.l2Bridge.address,
-        wethAmountToBridge,
-        daiCrossChainHarness.l2Bridge.address,
-        nonceForWETHTransferApproval,
-        uniswapFeeTier,
-        minimumOutputAmount,
-        ownerAddress,
-        secretHashForDepositingSwappedDai,
-        deadlineForDepositingSwappedDai,
-        ownerEthAddress,
-        ownerEthAddress,
-        Fr.ZERO, // nonce for swap -> doesn't matter
-      )
-      .send()
-      .wait();
-    expect(withdrawReceipt.status).toBe(TxStatus.MINED);
-    // check weth balance of owner on L2 (we first bridged `wethAmountToBridge` into L2 and now withdrew it!)
-    await wethCrossChainHarness.expectPublicBalanceOnL2(ownerAddress, 0n);
-  });
-
-  it("someone can't call swap_public on my behalf without approval", async () => {
-    // Owner approves a a user to swap_public:
-    const approvedUser = AztecAddress.random();
-
-    const nonceForWETHTransferApproval = new Fr(3n);
-    const nonceForSwap = new Fr(3n);
-    const secretHashForDepositingSwappedDai = new Fr(4n);
-    const action = uniswapL2Contract
-      .withWallet(sponsorWallet)
-      .methods.swap_public(
-        ownerAddress,
-        wethCrossChainHarness.l2Bridge.address,
-        wethAmountToBridge,
-        daiCrossChainHarness.l2Bridge.address,
-        nonceForWETHTransferApproval,
-        uniswapFeeTier,
-        minimumOutputAmount,
-        ownerAddress,
-        secretHashForDepositingSwappedDai,
-        deadlineForDepositingSwappedDai,
-        ownerEthAddress,
-        ownerEthAddress,
-        nonceForSwap,
-      );
-    const swapMessageHash = await computeAuthWitMessageHash(approvedUser, action.request());
-    await ownerWallet.setPublicAuth(swapMessageHash, true).send().wait();
-
-    // Swap!
-    await expect(action.simulate()).rejects.toThrowError(
-      "Assertion failed: Message not authorized by account 'result == IS_VALID_SELECTOR'",
-    );
-  });
-
-  it("uniswap can't pull funds without transfer approval", async () => {
-    // swap should fail since no transfer approval to uniswap:
-    const nonceForWETHTransferApproval = new Fr(4n);
-
-    const transferMessageHash = await computeAuthWitMessageHash(
-      uniswapL2Contract.address,
-      wethCrossChainHarness.l2Token.methods
-        .transfer_public(ownerAddress, uniswapL2Contract.address, wethAmountToBridge, nonceForWETHTransferApproval)
-        .request(),
-    );
-    await ownerWallet.setPublicAuth(transferMessageHash, true).send().wait();
-
-    await expect(
-      uniswapL2Contract.methods
-        .swap_public(
-          ownerAddress,
-          wethCrossChainHarness.l2Bridge.address,
-          wethAmountToBridge,
-          daiCrossChainHarness.l2Bridge.address,
-          new Fr(420), // using a different nonce
-          uniswapFeeTier,
-          minimumOutputAmount,
-          ownerAddress,
-          Fr.random(),
-          deadlineForDepositingSwappedDai,
-          ownerEthAddress,
-          ownerEthAddress,
-          Fr.ZERO,
-        )
-        .simulate(),
-    ).rejects.toThrowError(`Assertion failed: Message not authorized by account 'result == IS_VALID_SELECTOR'`);
-  });
-
-  // tests when trying to mix private and public flows:
-  it("can't call swap_public on L1 if called swap_private on L2", async () => {
-    // get tokens on L2:
-    const [secretForRedeemingWeth, secretHashForRedeemingWeth] = await wethCrossChainHarness.generateClaimSecret();
-    logger('minting weth on L2');
-    await wethCrossChainHarness.mintTokensPrivateOnL2(wethAmountToBridge, secretHashForRedeemingWeth);
-    await wethCrossChainHarness.redeemShieldPrivatelyOnL2(wethAmountToBridge, secretForRedeemingWeth);
-
-    // Owner gives uniswap approval to unshield funds to self on its behalf
-    logger('Approving uniswap to unshield funds to self on my behalf');
-    const nonceForWETHUnshieldApproval = new Fr(4n);
-=======
->>>>>>> 7042bc61
 
 let teardown: () => Promise<void>;
 
