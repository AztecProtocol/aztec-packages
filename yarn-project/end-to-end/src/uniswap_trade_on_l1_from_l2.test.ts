--- conflicted
+++ resolved
@@ -7,12 +7,8 @@
 import { DebugLogger } from '@aztec/foundation/log';
 import { UniswapPortalAbi, UniswapPortalBytecode } from '@aztec/l1-artifacts';
 import { UniswapContractAbi } from '@aztec/noir-contracts/examples';
-<<<<<<< HEAD
 import { AztecRPCServer } from '@aztec/aztec-rpc';
 import { AztecRPC, TxStatus } from '@aztec/types';
-=======
-import { TxStatus } from '@aztec/types';
->>>>>>> 16d0f784
 
 import { getContract, parseEther } from 'viem';
 
