import { AztecNodeService } from '@aztec/aztec-node';
import { AztecAddress, Contract, ContractDeployer, Fr, Wallet } from '@aztec/aztec.js';
import { deployL1Contract } from '@aztec/ethereum';
import { EthAddress } from '@aztec/foundation/eth-address';
<<<<<<< HEAD
=======
import { delay, deployAndInitializeNonNativeL2TokenContracts, setup } from './utils.js';
import { CrossChainTestHarness } from './cross_chain/test_harness.js';
>>>>>>> 8cf3be57
import { DebugLogger } from '@aztec/foundation/log';
import { getContract, parseEther } from 'viem';
import { DeployL1Contracts } from '@aztec/ethereum';
import { UniswapPortalAbi, UniswapPortalBytecode } from '@aztec/l1-artifacts';
import { UniswapContractAbi } from '@aztec/noir-contracts/examples';
import { AztecRPCServer } from '@aztec/aztec-rpc';
import { TxStatus } from '@aztec/types';

import { CrossChainTestHarness } from './cross_chain/test_harness.js';
import { delay, deployAndInitializeNonNativeL2TokenContracts, pointToPublicKey, setup } from './utils.js';

// PSA: this works on a fork of mainnet but with the default anvil chain id. Start it with the command:
// anvil --fork-url https://mainnet.infura.io/v3/9928b52099854248b3a096be07a6b23c --fork-block-number 17514288 --chain-id 31337
// For CI, this is configured in `run_tests.sh` and `docker-compose.yml`

// Should mint WETH on L2, swap to DAI using L1 Uniswap and mint this DAI back on L2
describe('uniswap_trade_on_l1_from_l2', () => {
  // test runs on a forked version of mainnet at this block.
  const EXPECTED_FORKED_BLOCK = 17514288;
  // We tell the archiver to only sync from this block.
  process.env.SEARCH_START_BLOCK = EXPECTED_FORKED_BLOCK.toString();
  const WETH9_ADDRESS: EthAddress = EthAddress.fromString('0xC02aaA39b223FE8D0A0e5C4F27eAD9083C756Cc2');
  const DAI_ADDRESS: EthAddress = EthAddress.fromString('0x6B175474E89094C44Da98b954EedeAC495271d0F');

  let aztecNode: AztecNodeService;
  let aztecRpcServer: AztecRPCServer;
  let wallet: Wallet;
  let accounts: AztecAddress[];
  let logger: DebugLogger;

  let ethAccount: EthAddress;
  let ownerAddress: AztecAddress;
  let receiver: AztecAddress;
  let ownerPub: { x: bigint; y: bigint };
  const initialBalance = 10n;
  const wethAmountToBridge = parseEther('1');

  let daiCrossChainHarness: CrossChainTestHarness;
  let wethCrossChainHarness: CrossChainTestHarness;

  let uniswapPortal: any;
  let uniswapPortalAddress: EthAddress;
  let uniswapL2Contract: Contract;

  beforeEach(async () => {
    let deployL1ContractsValues: DeployL1Contracts;
    ({ aztecNode, aztecRpcServer, deployL1ContractsValues, accounts, logger, wallet } = await setup(2));

    const walletClient = deployL1ContractsValues.walletClient;
    const publicClient = deployL1ContractsValues.publicClient;

    if (Number(await publicClient.getBlockNumber()) < EXPECTED_FORKED_BLOCK) {
      throw new Error('This test must be run on a fork of mainnet with the expected fork block');
    }

    ethAccount = EthAddress.fromString((await walletClient.getAddresses())[0]);
    [ownerAddress, receiver] = accounts;
    const ownerPubPoint = await aztecRpcServer.getAccountPublicKey(ownerAddress);
    ownerPub = ownerPubPoint.toBigInts();

    logger('Deploying DAI Portal, initializing and deploying l2 contract...');
    const daiContracts = await deployAndInitializeNonNativeL2TokenContracts(
      wallet,
      walletClient,
      publicClient,
      deployL1ContractsValues!.registryAddress,
      initialBalance,
      ownerPub,
      DAI_ADDRESS,
    );
    daiCrossChainHarness = new CrossChainTestHarness(
      aztecNode,
      aztecRpcServer,
      accounts,
      logger,
      daiContracts.l2Contract,
      ethAccount,
      daiContracts.tokenPortalAddress,
      daiContracts.tokenPortal,
      daiContracts.underlyingERC20,
      null,
      publicClient,
      walletClient,
      ownerAddress,
      receiver,
      ownerPubPoint,
    );

    logger('Deploying WETH Portal, initializing and deploying l2 contract...');
    const wethContracts = await deployAndInitializeNonNativeL2TokenContracts(
      wallet,
      walletClient,
      publicClient,
      deployL1ContractsValues!.registryAddress,
      initialBalance,
      ownerPub,
      WETH9_ADDRESS,
    );
    wethCrossChainHarness = new CrossChainTestHarness(
      aztecNode,
      aztecRpcServer,
      accounts,
      logger,
      wethContracts.l2Contract,
      ethAccount,
      wethContracts.tokenPortalAddress,
      wethContracts.tokenPortal,
      wethContracts.underlyingERC20,
      null,
      publicClient,
      walletClient,
      ownerAddress,
      receiver,
      ownerPubPoint,
    );

    logger('Deploy Uniswap portal on L1 and L2...');
    uniswapPortalAddress = await deployL1Contract(walletClient, publicClient, UniswapPortalAbi, UniswapPortalBytecode);
    uniswapPortal = getContract({
      address: uniswapPortalAddress.toString(),
      abi: UniswapPortalAbi,
      walletClient,
      publicClient,
    });
    // deploy l2 uniswap contract and attach to portal
    const deployer = new ContractDeployer(UniswapContractAbi, aztecRpcServer);
    const tx = deployer.deploy().send({ portalContract: uniswapPortalAddress });
    await tx.isMined(0, 0.1);
    const receipt = await tx.getReceipt();
    expect(receipt.status).toEqual(TxStatus.MINED);
    uniswapL2Contract = new Contract(receipt.contractAddress!, UniswapContractAbi, wallet);
    await uniswapL2Contract.attach(uniswapPortalAddress);

    await uniswapPortal.write.initialize(
      [deployL1ContractsValues!.registryAddress.toString(), uniswapL2Contract.address.toString()],
      {} as any,
    );

    // Give me some WETH so I can deposit to L2 and do the swap...
    logger('Getting some weth');
    await walletClient.sendTransaction({ to: WETH9_ADDRESS.toString(), value: parseEther('1') });
  }, 100_000);

  afterEach(async () => {
    await aztecNode.stop();
    await aztecRpcServer.stop();
    await wethCrossChainHarness.stop();
    await daiCrossChainHarness.stop();
  });

  it('should uniswap trade on L1 from L2 funds privately (swaps WETH -> DAI)', async () => {
    const meBeforeBalance = await wethCrossChainHarness.getL1BalanceOf(ethAccount);

    // 1. Approve and deposit weth to the portal and move to L2
    const [secret, secretHash] = await wethCrossChainHarness.generateClaimSecret();
    const messageKey = await wethCrossChainHarness.sendTokensToPortal(wethAmountToBridge, secretHash);
    expect(await wethCrossChainHarness.getL1BalanceOf(ethAccount)).toBe(meBeforeBalance - wethAmountToBridge);

    // Wait for the archiver to process the message
    await delay(5000);

    // send a transfer tx to force through rollup with the message included
    const transferAmount = 1n;
    await wethCrossChainHarness.performL2Transfer(transferAmount);

    // 3. Claim WETH on L2
    logger('Minting weth on L2');
    await wethCrossChainHarness.consumeMessageOnAztecAndMintSecretly(wethAmountToBridge, messageKey, secret);
    await wethCrossChainHarness.expectBalanceOnL2(ownerAddress, wethAmountToBridge + initialBalance - transferAmount);

    // Store balances
    const wethBalanceBeforeSwap = await wethCrossChainHarness.getL2BalanceOf(ownerAddress);
    const daiBalanceBeforeSwap = await daiCrossChainHarness.getL2BalanceOf(ownerAddress);

    // 4. Send L2 to L1 message to withdraw funds and another message to swap assets.
    logger('Send L2 tx to withdraw WETH to uniswap portal and send message to swap assets on L1');
    const selector = Fr.fromBuffer(wethCrossChainHarness.l2Contract.methods.withdraw.selector);
    const minimumOutputAmount = 0;

    const withdrawTx = uniswapL2Contract.methods
      .swap(
        selector,
        wethCrossChainHarness.l2Contract.address.toField(),
        wethCrossChainHarness.tokenPortalAddress.toField(),
        wethAmountToBridge,
        new Fr(3000),
        daiCrossChainHarness.l2Contract.address.toField(),
        daiCrossChainHarness.tokenPortalAddress.toField(),
        new Fr(minimumOutputAmount),
        ownerPub,
        ownerAddress,
        secretHash,
        new Fr(2 ** 32 - 1),
        ethAccount.toField(),
        uniswapPortalAddress,
        ethAccount.toField(),
      )
      .send({ from: ownerAddress });
    await withdrawTx.isMined(0, 0.1);
    const withdrawReceipt = await withdrawTx.getReceipt();
    expect(withdrawReceipt.status).toBe(TxStatus.MINED);

    // check weth balance of owner on L2 (we first briedged `wethAmountToBridge` into L2 and now withdrew it!)
    await wethCrossChainHarness.expectBalanceOnL2(ownerAddress, initialBalance - transferAmount);

    // 5. Consume L2 to L1 message by calling uniswapPortal.swap()
    logger('Execute withdraw and swap on the uniswapPortal!');
    const daiBalanceOfPortalBefore = await daiCrossChainHarness.getL1BalanceOf(daiCrossChainHarness.tokenPortalAddress);
    const deadline = 2 ** 32 - 1; // max uint32 - 1
    const swapArgs = [
      wethCrossChainHarness.tokenPortalAddress.toString(),
      wethAmountToBridge,
      3000,
      daiCrossChainHarness.tokenPortalAddress.toString(),
      minimumOutputAmount,
      ownerAddress.toString(),
      secretHash.toString(true),
      deadline,
      ethAccount.toString(),
      true,
    ] as const;
    const { result: depositDaiMessageKeyHex } = await uniswapPortal.simulate.swap(swapArgs, {
      account: ethAccount.toString(),
    } as any);
    // this should also insert a message into the inbox.
    await uniswapPortal.write.swap(swapArgs, {} as any);
    const depositDaiMessageKey = Fr.fromString(depositDaiMessageKeyHex);
    // weth was swapped to dai and send to portal
    const daiBalanceOfPortalAfter = await daiCrossChainHarness.getL1BalanceOf(daiCrossChainHarness.tokenPortalAddress);
    expect(daiBalanceOfPortalAfter).toBeGreaterThan(daiBalanceOfPortalBefore);
    const daiAmountToBridge = BigInt(daiBalanceOfPortalAfter - daiBalanceOfPortalBefore);

    // Wait for the archiver to process the message
    await delay(5000);
    // send a transfer tx to force through rollup with the message included
    await wethCrossChainHarness.performL2Transfer(transferAmount);

    // 6. claim dai on L2
    logger('Consuming messages to mint dai on L2');
    await daiCrossChainHarness.consumeMessageOnAztecAndMintSecretly(daiAmountToBridge, depositDaiMessageKey, secret);
    await daiCrossChainHarness.expectBalanceOnL2(ownerAddress, initialBalance + daiAmountToBridge);

    const wethBalanceAfterSwap = await wethCrossChainHarness.getL2BalanceOf(ownerAddress);
    const daiBalanceAfterSwap = await daiCrossChainHarness.getL2BalanceOf(ownerAddress);

    logger('WETH balance before swap: ', wethBalanceBeforeSwap.toString());
    logger('DAI balance before swap  : ', daiBalanceBeforeSwap.toString());
    logger('***** 🧚‍♀️ SWAP L2 assets on L1 Uniswap 🧚‍♀️ *****');
    logger('WETH balance after swap : ', wethBalanceAfterSwap.toString());
    logger('DAI balance after swap  : ', daiBalanceAfterSwap.toString());
  }, 240_000);
});<|MERGE_RESOLUTION|>--- conflicted
+++ resolved
@@ -2,11 +2,6 @@
 import { AztecAddress, Contract, ContractDeployer, Fr, Wallet } from '@aztec/aztec.js';
 import { deployL1Contract } from '@aztec/ethereum';
 import { EthAddress } from '@aztec/foundation/eth-address';
-<<<<<<< HEAD
-=======
-import { delay, deployAndInitializeNonNativeL2TokenContracts, setup } from './utils.js';
-import { CrossChainTestHarness } from './cross_chain/test_harness.js';
->>>>>>> 8cf3be57
 import { DebugLogger } from '@aztec/foundation/log';
 import { getContract, parseEther } from 'viem';
 import { DeployL1Contracts } from '@aztec/ethereum';
@@ -16,7 +11,7 @@
 import { TxStatus } from '@aztec/types';
 
 import { CrossChainTestHarness } from './cross_chain/test_harness.js';
-import { delay, deployAndInitializeNonNativeL2TokenContracts, pointToPublicKey, setup } from './utils.js';
+import { delay, deployAndInitializeNonNativeL2TokenContracts, setup } from './utils.js';
 
 // PSA: this works on a fork of mainnet but with the default anvil chain id. Start it with the command:
 // anvil --fork-url https://mainnet.infura.io/v3/9928b52099854248b3a096be07a6b23c --fork-block-number 17514288 --chain-id 31337
