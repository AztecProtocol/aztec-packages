// Convenience struct to hold an account's address and secret that can easily be passed around.
<<<<<<< HEAD
import { CheatCodes } from '@aztec/aztec.js';
import { AztecAddress, Fr } from '@aztec/circuits.js';
=======
import { AztecAddress, CheatCodes, CircuitsWasm, Fr } from '@aztec/aztec.js';
>>>>>>> 4161be99
import { pedersenHashInputs } from '@aztec/circuits.js/barretenberg';
import { LendingContract } from '@aztec/noir-contracts/types';

import { TokenSimulator } from './token_simulator.js';

/**
 * Contains utilities to compute the "key" for private holdings in the public state.
 */
export class LendingAccount {
  /** The address that owns this account */
  public readonly address: AztecAddress;
  /** The secret used for private deposits */
  public readonly secret: Fr;

  constructor(address: AztecAddress, secret: Fr) {
    this.address = address;
    this.secret = secret;
  }

  /**
   * Computes the key for the private holdings of this account.
   * @returns Key in public space
   */
  public key() {
    return Fr.fromBuffer(pedersenHashInputs([this.address, this.secret].map(f => f.toBuffer())));
  }
}

const WAD = 10n ** 18n;
const BASE = 10n ** 9n;

const muldivDown = (a: bigint, b: bigint, c: bigint) => (a * b) / c;

const muldivUp = (a: bigint, b: bigint, c: bigint) => {
  const adder = (a * b) % c > 0n ? 1n : 0n;
  return muldivDown(a, b, c) + adder;
};

const computeMultiplier = (rate: bigint, dt: bigint) => {
  if (dt == 0n) {
    return BASE;
  }

  const expMinusOne = dt - 1n;
  const expMinusTwo = dt > 2 ? dt - 2n : 0n;

  const basePowerTwo = muldivDown(rate, rate, WAD);
  const basePowerThree = muldivDown(basePowerTwo, rate, WAD);

  const temp = dt * expMinusOne;
  const secondTerm = muldivDown(temp, basePowerTwo, 2n);
  const thirdTerm = muldivDown(temp * expMinusTwo, basePowerThree, 6n);

  const offset = (dt * rate + secondTerm + thirdTerm) / (WAD / BASE);

  return BASE + offset;
};

/**
 * Helper class that emulates the logic of the lending contract. Used to have a "twin" to check values against.
 */
export class LendingSimulator {
  /** interest rate accumulator */
  public accumulator: bigint = 0n;
  /** the timestamp of the simulator*/
  public time: number = 0;

  private collateral: { [key: string]: Fr } = {};
  private staticDebt: { [key: string]: Fr } = {};
  private borrowed: bigint = 0n;
  private mintedOutside: bigint = 0n;

  constructor(
    private cc: CheatCodes,
    private account: LendingAccount,
    private rate: bigint,
    /** the lending contract */
    public lendingContract: LendingContract,
    /** the collateral asset used in the lending contract */
    public collateralAsset: TokenSimulator,
    /** the stable-coin borrowed in the lending contract */
    public stableCoin: TokenSimulator,
  ) {}

  async prepare() {
    this.accumulator = BASE;
    const ts = await this.cc.eth.timestamp();
    this.time = ts + 10 + (ts % 10);
    await this.cc.aztec.warp(this.time);
  }

  async progressTime(diff: number) {
    this.time = this.time + diff;
    await this.cc.aztec.warp(this.time);
    this.accumulator = muldivDown(this.accumulator, computeMultiplier(this.rate, BigInt(diff)), BASE);
  }

  depositPrivate(from: AztecAddress, onBehalfOf: Fr, amount: bigint) {
    this.collateralAsset.unshield(from, this.lendingContract.address, amount);
    this.deposit(onBehalfOf, amount);
  }

  depositPublic(from: AztecAddress, onBehalfOf: Fr, amount: bigint) {
    this.collateralAsset.transferPublic(from, this.lendingContract.address, amount);
    this.deposit(onBehalfOf, amount);
  }

  private deposit(onBehalfOf: Fr, amount: bigint) {
    const coll = this.collateral[onBehalfOf.toString()] ?? Fr.ZERO;
    this.collateral[onBehalfOf.toString()] = new Fr(coll.value + amount);
  }

  withdraw(owner: Fr, recipient: AztecAddress, amount: bigint) {
    const coll = this.collateral[owner.toString()] ?? Fr.ZERO;
    this.collateral[owner.toString()] = new Fr(coll.value - amount);
    this.collateralAsset.transferPublic(this.lendingContract.address, recipient, amount);
  }

  borrow(owner: Fr, recipient: AztecAddress, amount: bigint) {
    const staticDebtBal = this.staticDebt[owner.toString()] ?? Fr.ZERO;
    const increase = muldivUp(amount, BASE, this.accumulator);
    this.staticDebt[owner.toString()] = new Fr(staticDebtBal.value + increase);

    this.stableCoin.mintPublic(recipient, amount);
    this.borrowed += amount;
  }

  repayPrivate(from: AztecAddress, onBehalfOf: Fr, amount: bigint) {
    this.stableCoin.burnPrivate(from, amount);
    this.repay(onBehalfOf, onBehalfOf, amount);
  }

  repayPublic(from: AztecAddress, onBehalfOf: Fr, amount: bigint) {
    this.stableCoin.burnPublic(from, amount);
    this.repay(onBehalfOf, onBehalfOf, amount);
  }

  private repay(from: Fr, onBehalfOf: Fr, amount: bigint) {
    const staticDebtBal = this.staticDebt[onBehalfOf.toString()] ?? Fr.ZERO;
    const decrease = muldivDown(amount, BASE, this.accumulator);
    this.staticDebt[onBehalfOf.toString()] = new Fr(staticDebtBal.value - decrease);

    this.borrowed -= amount;
  }

  mintStableCoinOutsideLoan(recipient: AztecAddress, amount: bigint, priv = false) {
    if (priv) {
      this.stableCoin.mintPrivate(amount);
    } else {
      this.stableCoin.mintPublic(recipient, amount);
    }
    this.mintedOutside += amount;
  }

  async check() {
    // Run checks on both underlying assets
    await this.collateralAsset.check();
    await this.stableCoin.check();

    // Check that total collateral equals total holdings by contract.
    const totalCollateral = Object.values(this.collateral).reduce((a, b) => new Fr(a.value + b.value), Fr.ZERO);
    expect(totalCollateral).toEqual(new Fr(this.collateralAsset.balanceOfPublic(this.lendingContract.address)));

    expect(this.borrowed).toEqual(this.stableCoin.totalSupply - this.mintedOutside);

    const asset = await this.lendingContract.methods.get_asset(0).view();
    expect(asset['interest_accumulator']).toEqual(this.accumulator);
    expect(asset['last_updated_ts']).toEqual(BigInt(this.time));

    for (const key of [this.account.address, this.account.key()]) {
      const privatePos = await this.lendingContract.methods.get_position(key).view();
      expect(new Fr(privatePos['collateral'])).toEqual(this.collateral[key.toString()] ?? Fr.ZERO);
      expect(new Fr(privatePos['static_debt'])).toEqual(this.staticDebt[key.toString()] ?? Fr.ZERO);
      expect(privatePos['debt']).toEqual(
        muldivUp((this.staticDebt[key.toString()] ?? Fr.ZERO).value, this.accumulator, BASE),
      );
    }
  }
}<|MERGE_RESOLUTION|>--- conflicted
+++ resolved
@@ -1,10 +1,5 @@
 // Convenience struct to hold an account's address and secret that can easily be passed around.
-<<<<<<< HEAD
-import { CheatCodes } from '@aztec/aztec.js';
-import { AztecAddress, Fr } from '@aztec/circuits.js';
-=======
-import { AztecAddress, CheatCodes, CircuitsWasm, Fr } from '@aztec/aztec.js';
->>>>>>> 4161be99
+import { AztecAddress, CheatCodes, Fr } from '@aztec/aztec.js';
 import { pedersenHashInputs } from '@aztec/circuits.js/barretenberg';
 import { LendingContract } from '@aztec/noir-contracts/types';
 
