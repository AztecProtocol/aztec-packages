--- conflicted
+++ resolved
@@ -9,13 +9,8 @@
   type SentTx,
   TxStatus,
 } from '@aztec/aztec.js';
-<<<<<<< HEAD
 import { type BootNodeConfig, BootstrapNode, createLibP2PPeerId } from '@aztec/p2p';
-import { ConstantKeyPair, type PXEService, createPXEService, getPXEServiceConfig as getRpcConfig } from '@aztec/pxe';
-=======
-import { BootstrapNode, type P2PConfig, createLibP2PPeerId } from '@aztec/p2p';
 import { type PXEService, createPXEService, getPXEServiceConfig as getRpcConfig } from '@aztec/pxe';
->>>>>>> c48c9134
 
 import { mnemonicToAccount } from 'viem/accounts';
 
