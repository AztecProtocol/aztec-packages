import { AztecNodeService } from '@aztec/aztec-node';
import { AztecRPCServer } from '@aztec/aztec-rpc';
import { AztecAddress, SignerlessWallet, Wallet } from '@aztec/aztec.js';
import { DebugLogger } from '@aztec/foundation/log';
import { PokeableTokenContract } from '@aztec/noir-contracts/types';
import { AztecRPC, TxStatus } from '@aztec/types';

import { expectsNumOfEncryptedLogsInTheLastBlockToBe, setup } from './fixtures/utils.js';

describe('e2e_non_contract_account', () => {
  let aztecNode: AztecNodeService | undefined;
  let aztecRpcServer: AztecRPC;
  let wallet: Wallet;
  let sender: AztecAddress;
  let recipient: AztecAddress;
  let pokerWallet: Wallet;

  let logger: DebugLogger;

  let contract: PokeableTokenContract;

  const initialBalance = 987n;

  beforeEach(async () => {
    let accounts: AztecAddress[];
    ({ aztecNode, aztecRpcServer, accounts, wallet, logger } = await setup(2));
    sender = accounts[0];
    recipient = accounts[1];
    pokerWallet = new SignerlessWallet(aztecRpcServer);

    logger(`Deploying L2 contract...`);
    const tx = PokeableTokenContract.deploy(aztecRpcServer, initialBalance, sender, recipient).send();
    const receipt = await tx.getReceipt();
    await tx.isMined({ interval: 0.1 });
    const minedReceipt = await tx.getReceipt();
    expect(minedReceipt.status).toEqual(TxStatus.MINED);
    logger('L2 contract deployed');
    contract = await PokeableTokenContract.create(receipt.contractAddress!, wallet);
  }, 100_000);

  afterEach(async () => {
    await aztecNode?.stop();
    if (aztecRpcServer instanceof AztecRPCServer) {
      await aztecRpcServer?.stop();
    }
  });

  const expectBalance = async (owner: AztecAddress, expectedBalance: bigint) => {
    const [balance] = await contract.methods.getBalance(owner).view({ from: owner });
    logger(`Account ${owner} balance: ${balance}`);
    expect(balance).toBe(expectedBalance);
  };

  it('Arbitrary non-contract account can call a private function on a contract', async () => {
    await expectBalance(sender, initialBalance);
    await expectBalance(recipient, 0n);
    await expectsNumOfEncryptedLogsInTheLastBlockToBe(aztecNode, 1);

    const contractWithNoContractWallet = await PokeableTokenContract.create(contract.address, pokerWallet);

<<<<<<< HEAD
    const isUserSynchronised = async () => {
      return await wallet.isAccountStateSynchronised(poker);
    };
    await retryUntil(isUserSynchronised, poker.toString(), 5);

=======
>>>>>>> cf1f1115
    // Send transaction as poker (arbitrary non-contract account)
    await contractWithNoContractWallet.methods
      .poke(sender, recipient)
      .send({ origin: contract.address })
      .wait({ interval: 0.1 });

    // Initial balance should be fully transferred to the recipient
    await expectBalance(sender, 0n);
    await expectBalance(recipient, initialBalance);

    await expectsNumOfEncryptedLogsInTheLastBlockToBe(aztecNode, 1);
  }, 120_000);
});<|MERGE_RESOLUTION|>--- conflicted
+++ resolved
@@ -58,14 +58,6 @@
 
     const contractWithNoContractWallet = await PokeableTokenContract.create(contract.address, pokerWallet);
 
-<<<<<<< HEAD
-    const isUserSynchronised = async () => {
-      return await wallet.isAccountStateSynchronised(poker);
-    };
-    await retryUntil(isUserSynchronised, poker.toString(), 5);
-
-=======
->>>>>>> cf1f1115
     // Send transaction as poker (arbitrary non-contract account)
     await contractWithNoContractWallet.methods
       .poke(sender, recipient)
