<<<<<<< HEAD
import { SignerlessWallet, Wallet } from '@aztec/aztec.js';
import { Fr } from '@aztec/circuits.js';
=======
import {
  AztecNode,
  CircuitsWasm,
  DebugLogger,
  ExtendedNote,
  Fr,
  Note,
  PXE,
  SignerlessWallet,
  TxStatus,
  Wallet,
  toBigInt,
} from '@aztec/aztec.js';
>>>>>>> 4161be99
import { siloNullifier } from '@aztec/circuits.js/abis';
import { TestContract } from '@aztec/noir-contracts/types';

import { setup } from './fixtures/utils.js';

describe('e2e_non_contract_account', () => {
  let aztecNode: AztecNode | undefined;
  let pxe: PXE;
  let nonContractAccountWallet: Wallet;
  let teardown: () => Promise<void>;

  let logger: DebugLogger;

  let contract: TestContract;
  let wallet: Wallet;

  beforeEach(async () => {
    ({ teardown, aztecNode, pxe, wallet, logger } = await setup(1));
    nonContractAccountWallet = new SignerlessWallet(pxe);

    logger(`Deploying L2 contract...`);
    contract = await TestContract.deploy(wallet).send().deployed();
    logger('L2 contract deployed');
  }, 100_000);

  afterEach(() => teardown());

  it('Arbitrary non-contract account can call a private function on a contract', async () => {
    const contractWithNoContractWallet = await TestContract.at(contract.address, nonContractAccountWallet);

    // Send transaction as arbitrary non-contract account
    const nullifier = new Fr(940);
    const receipt = await contractWithNoContractWallet.methods.emit_nullifier(nullifier).send().wait({ interval: 0.1 });
    expect(receipt.status).toBe(TxStatus.MINED);

    const tx = await aztecNode!.getTx(receipt.txHash);
    const expectedSiloedNullifier = siloNullifier(contract.address, nullifier);
    const siloedNullifier = tx!.newNullifiers[1];

    expect(siloedNullifier.equals(expectedSiloedNullifier)).toBeTruthy();
  }, 120_000);

  it('msg.sender is 0 when a non-contract account calls a private function on a contract', async () => {
    const contractWithNoContractWallet = await TestContract.at(contract.address, nonContractAccountWallet);

    // Send transaction as arbitrary non-contract account
    const tx = contractWithNoContractWallet.methods.emit_msg_sender().send();
    const receipt = await tx.wait({ interval: 0.1 });
    expect(receipt.status).toBe(TxStatus.MINED);

    const logs = (await tx.getUnencryptedLogs()).logs;
    expect(logs.length).toBe(1);

    const msgSender = toBigInt(logs[0].log.data);
    expect(msgSender).toBe(0n);
  }, 120_000);

  // Note: This test doesn't really belong here as it doesn't have anything to do with non-contract accounts. I needed
  // to test the FieldNote functionality and it doesn't really fit anywhere else. Creating a separate e2e test for this
  // seems wasteful. Move this test if a better place is found.
  it('can set and get a constant', async () => {
    const value = 123n;

    const receipt = await contract.methods.set_constant(value).send().wait({ interval: 0.1 });

    // check that 1 commitment was created
    const tx = await pxe.getTx(receipt.txHash);
    const nonZeroCommitments = tx?.newCommitments.filter(c => c.value > 0);
    expect(nonZeroCommitments?.length).toBe(1);

    // Add the note
    const note = new Note([new Fr(value)]);
    const storageSlot = new Fr(1);
    const extendedNote = new ExtendedNote(
      note,
      wallet.getCompleteAddress().address,
      contract.address,
      storageSlot,
      receipt.txHash,
    );
    await wallet.addNote(extendedNote);

    expect(await contract.methods.get_constant().view()).toEqual(value);
  });
});<|MERGE_RESOLUTION|>--- conflicted
+++ resolved
@@ -1,10 +1,5 @@
-<<<<<<< HEAD
-import { SignerlessWallet, Wallet } from '@aztec/aztec.js';
-import { Fr } from '@aztec/circuits.js';
-=======
 import {
   AztecNode,
-  CircuitsWasm,
   DebugLogger,
   ExtendedNote,
   Fr,
@@ -15,7 +10,6 @@
   Wallet,
   toBigInt,
 } from '@aztec/aztec.js';
->>>>>>> 4161be99
 import { siloNullifier } from '@aztec/circuits.js/abis';
 import { TestContract } from '@aztec/noir-contracts/types';
 
