--- conflicted
+++ resolved
@@ -17,14 +17,8 @@
 
   # Longest-running tests first
   echo "$hash timeout -v 900s $run_test_script simple e2e_block_building"
-<<<<<<< HEAD
   # Just running bench without capturing stats until benches are back up.
   echo "$hash BENCH_OUTPUT=/dev/null timeout -v 900s $run_test_script simple bench_build_block"
-  echo "$hash FAKE_PROOFS=1 $run_test_script simple e2e_prover/full fake"
-  echo "$hash timeout -v 900s bash -c 'CPUS=16 MEM=96g $run_test_script simple e2e_prover/full real'"
-=======
-  echo "$hash BENCH_OUTPUT=bench.json timeout -v 900s $run_test_script simple bench_build_block"
->>>>>>> c69ed73d
 
   echo "$prefix simple e2e_2_pxes"
   echo "$prefix simple e2e_account_contracts"
