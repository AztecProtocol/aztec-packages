--- conflicted
+++ resolved
@@ -84,14 +84,9 @@
     test_path: 'e2e_p2p/gossip_network.test.ts'
   e2e_p2p_upgrade_governance_proposer:
     test_path: 'e2e_p2p/upgrade_governance_proposer.test.ts'
-<<<<<<< HEAD
-  e2e_p2p_rediscovery:
-    test_path: 'e2e_p2p/rediscovery.test.ts'
-=======
   # https://github.com/AztecProtocol/aztec-packages/issues/9843
   # e2e_p2p_rediscovery:
   #   test_path: 'e2e_p2p/rediscovery.test.ts'
->>>>>>> ada3e3ab
   e2e_p2p_reqresp:
     test_path: 'e2e_p2p/reqresp.test.ts'
   flakey_e2e_tests:
