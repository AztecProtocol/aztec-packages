--- conflicted
+++ resolved
@@ -86,16 +86,10 @@
     with_alerts: true
   e2e_p2p_upgrade_governance_proposer:
     test_path: 'e2e_p2p/upgrade_governance_proposer.test.ts'
-<<<<<<< HEAD
     with_alerts: true
   e2e_p2p_rediscovery:
     test_path: 'e2e_p2p/rediscovery.test.ts'
     with_alerts: true
-=======
-  # https://github.com/AztecProtocol/aztec-packages/issues/9843
-  e2e_p2p_rediscovery:
-    test_path: 'e2e_p2p/rediscovery.test.ts'
->>>>>>> c6fdf4bd
   e2e_p2p_reqresp:
     test_path: 'e2e_p2p/reqresp.test.ts'
     with_alerts: true
