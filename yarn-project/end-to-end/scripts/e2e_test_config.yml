tests:
  base: {}
  bench-prover:
    env:
<<<<<<< HEAD
      HARDWARE-CONCURRENCY: "32"
      COMPOSE-FILE: "scripts/docker-compose-no-sandbox.yml"
      DEBUG: "aztec:benchmarks:*,aztec:sequencer,aztec:sequencer:*,aztec:world-state,aztec:merkle-trees"
    command: "./scripts/e2e-compose-test.sh bench-prover"
  bench-publish-rollup:
    env:
      HARDWARE-CONCURRENCY: "32"
      COMPOSE-FILE: "scripts/docker-compose-no-sandbox.yml"
      DEBUG: "aztec:benchmarks:*,aztec:sequencer,aztec:sequencer:*,aztec:world-state,aztec:merkle-trees"
    command: "./scripts/e2e-compose-test.sh bench-publish-rollup"
  bench-tx-size:
    env:
      HARDWARE-CONCURRENCY: "32"
      COMPOSE-FILE: "scripts/docker-compose-no-sandbox.yml"
      DEBUG: "aztec:benchmarks:*,aztec:sequencer,aztec:sequencer:*,aztec:world-state,aztec:merkle-trees"
    command: "./scripts/e2e-compose-test.sh bench-tx-size"
  e2e-2-pxes: {}
  e2e-account-contracts: {}
  e2e-authwit: {}
  e2e-avm-simulator: {}
  e2e-blacklist-token-contract: {}
  e2e-block-building: {}
  e2e-bot: {}
  e2e-aztec-js-browser:
    use-compose: true
  e2e-card-game: {}
  e2e-cheat-codes: {}
  e2e-cross-chain-messaging: {}
  e2e-crowdfunding-and-claim: {}
  e2e-deploy-contract: {}
  e2e-devnet-smoke: {}
  docs-examples:
    use-compose: true
  e2e-escrow-contract: {}
  e2e-fees-account-init:
    test-path: "e2e-fees/account-init.test.ts"
  # TODO(https://github.com/AztecProtocol/aztec-packages/issues/9488): reenable
  # e2e-fees-dapp-subscription:
  #   test-path: "e2e-fees/dapp-subscription.test.ts"
  e2e-fees-failures:
    test-path: "e2e-fees/failures.test.ts"
  e2e-fees-fee-juice-payments:
    test-path: "e2e-fees/fee-juice-payments.test.ts"
  e2e-fees-gas-estimation:
    test-path: "e2e-fees/gas-estimation.test.ts"
  e2e-fees-private-payments:
    test-path: "e2e-fees/private-payments.test.ts"
  e2e-fees-private-refunds:
    test-path: "e2e-fees/private-refunds.test.ts"
  e2e-keys: {}
  e2e-l1-with-wall-time: {}
  e2e-lending-contract: {}
  e2e-event-logs: {}
  e2e-max-block-number: {}
  e2e-multiple-accounts-1-enc-key: {}
  e2e-nested-contract: {}
  e2e-nft: {}
  e2e-non-contract-account: {}
  e2e-note-getter: {}
  e2e-ordering: {}
  e2e-outbox: {}
  e2e-pending-note-hashes-contract: {}
  e2e-private-voting-contract: {}
  e2e-prover-coordination: {}
  e2e-prover-fake-proofs:
    test-path: "e2e-prover/full.test.ts"
    env:
      FAKE-PROOFS: "1"
  e2e-prover-full:
    test-path: "e2e-prover/full.test.ts"
    env:
      HARDWARE-CONCURRENCY: "32"
  e2e-public-testnet: {}
  e2e-sandbox-example:
    use-compose: true
  e2e-state-vars: {}
  e2e-static-calls: {}
  e2e-synching: {}
  e2e-token-contract: {}
  flakey-e2e-tests:
    test-path: "./src/flakey"
    ignore-failures: true
  guides-dapp-testing:
    use-compose: true
    test-path: "guides/dapp-testing.test.ts"
  guides-sample-dapp:
    use-compose: true
    test-path: "sample-dapp/index.test.mjs"
  guides-sample-dapp-ci:
    use-compose: true
    test-path: "sample-dapp/ci/index.test.mjs"
  guides-up-quick-start:
    use-compose: true
    test-path: "guides/up-quick-start.test.ts"
  guides-writing-an-account-contract:
    use-compose: true
    test-path: "guides/writing-an-account-contract.test.ts"
  integration--l1-publisher:
    use-compose: true
  kind-network-4epochs:
    env:
      NAMESPACE: "smoke"
      FRESH-INSTALL: "true"
      VALUES-FILE: "$-default.yaml"
    command: "./scripts/network-test.sh ./src/spartan/4epochs.test.ts"
    ignore-failures: true
  kind-network-smoke:
    env:
      NAMESPACE: "smoke"
      FRESH-INSTALL: "true"
      VALUES-FILE: "$-default.yaml"
    command: "./scripts/network-test.sh ./src/spartan/smoke.test.ts"
  kind-network-transfer:
    env:
      NAMESPACE: "transfer"
      FRESH-INSTALL: "true"
      VALUES-FILE: "$-default.yaml"
    command: "./scripts/network-test.sh ./src/spartan/smoke.test.ts"
=======
      HARDWARE_CONCURRENCY: '32'
      COMPOSE_FILE: 'scripts/docker-compose-no-sandbox.yml'
      DEBUG: 'aztec:benchmarks:*,aztec:sequencer,aztec:sequencer:*,aztec:world_state,aztec:merkle_trees'
    command: './scripts/e2e_compose_test.sh bench_prover'
  bench_publish_rollup:
    env:
      HARDWARE_CONCURRENCY: '32'
      COMPOSE_FILE: 'scripts/docker-compose-no-sandbox.yml'
      DEBUG: 'aztec:benchmarks:*,aztec:sequencer,aztec:sequencer:*,aztec:world_state,aztec:merkle_trees'
    command: './scripts/e2e_compose_test.sh bench_publish_rollup'
  bench_tx_size:
    env:
      HARDWARE_CONCURRENCY: '32'
      COMPOSE_FILE: 'scripts/docker-compose-no-sandbox.yml'
      DEBUG: 'aztec:benchmarks:*,aztec:sequencer,aztec:sequencer:*,aztec:world_state,aztec:merkle_trees'
    command: './scripts/e2e_compose_test.sh bench_tx_size'
  e2e_2_pxes: {}
  e2e_account_contracts: {}
  e2e_authwit: {}
  e2e_avm_simulator: {}
  e2e_blacklist_token_contract: {}
  e2e_block_building: {}
  e2e_bot: {}
  e2e_aztec_js_browser:
    use_compose: true
  e2e_card_game: {}
  e2e_cheat_codes: {}
  e2e_cross_chain_messaging: {}
  e2e_crowdfunding_and_claim: {}
  e2e_deploy_contract: {}
  e2e_devnet_smoke: {}
  docs_examples:
    use_compose: true
  e2e_escrow_contract: {}
  e2e_fees_account_init:
    test_path: 'e2e_fees/account_init.test.ts'
  # TODO(https://github.com/AztecProtocol/aztec-packages/issues/9488): reenable
  # e2e_fees_dapp_subscription:
  #   test_path: "e2e_fees/dapp_subscription.test.ts"
  e2e_fees_failures:
    test_path: 'e2e_fees/failures.test.ts'
  e2e_fees_fee_juice_payments:
    test_path: 'e2e_fees/fee_juice_payments.test.ts'
  e2e_fees_gas_estimation:
    test_path: 'e2e_fees/gas_estimation.test.ts'
  e2e_fees_private_payments:
    test_path: 'e2e_fees/private_payments.test.ts'
  e2e_fees_private_refunds:
    test_path: 'e2e_fees/private_refunds.test.ts'
  e2e_keys: {}
  e2e_l1_with_wall_time: {}
  e2e_lending_contract: {}
  e2e_event_logs: {}
  e2e_max_block_number: {}
  e2e_multiple_accounts_1_enc_key: {}
  e2e_nested_contract: {}
  e2e_nft: {}
  e2e_non_contract_account: {}
  e2e_note_getter: {}
  e2e_ordering: {}
  e2e_outbox: {}
  e2e_pending_note_hashes_contract: {}
  e2e_private_voting_contract: {}
  e2e_prover_coordination: {}
  e2e_prover_fake_proofs:
    test_path: 'e2e_prover/full.test.ts'
    env:
      FAKE_PROOFS: '1'
  e2e_prover_full:
    test_path: 'e2e_prover/full.test.ts'
    env:
      HARDWARE_CONCURRENCY: '32'
  e2e_public_testnet: {}
  e2e_sandbox_example:
    use_compose: true
  e2e_state_vars: {}
  e2e_static_calls: {}
  e2e_synching: {}
  e2e_token_contract: {}
  flakey_e2e_tests:
    test_path: './src/flakey'
    ignore_failures: true
  guides_dapp_testing:
    use_compose: true
    test_path: 'guides/dapp_testing.test.ts'
  guides_sample_dapp:
    use_compose: true
    test_path: 'sample-dapp/index.test.mjs'
  guides_sample_dapp_ci:
    use_compose: true
    test_path: 'sample-dapp/ci/index.test.mjs'
  guides_up_quick_start:
    use_compose: true
    test_path: 'guides/up_quick_start.test.ts'
  guides_writing_an_account_contract:
    use_compose: true
    test_path: 'guides/writing_an_account_contract.test.ts'
  integration_l1_publisher:
    use_compose: true
  kind_network_4epochs:
    env:
      NAMESPACE: 'smoke'
      FRESH_INSTALL: 'true'
      VALUES_FILE: '$-default.yaml'
    command: './scripts/network_test.sh ./src/spartan/4epochs.test.ts'
    ignore_failures: true
  kind_network_smoke:
    env:
      NAMESPACE: 'smoke'
      FRESH_INSTALL: 'true'
      VALUES_FILE: '$-default.yaml'
    command: './scripts/network_test.sh ./src/spartan/smoke.test.ts'
  kind_network_transfer:
    env:
      NAMESPACE: 'transfer'
      FRESH_INSTALL: 'true'
      VALUES_FILE: '$-default.yaml'
    command: './scripts/network_test.sh ./src/spartan/smoke.test.ts'
>>>>>>> ed1deb9a
  pxe:
    use-compose: true
  uniswap-trade-on-l1-from-l2:
    use-compose: true<|MERGE_RESOLUTION|>--- conflicted
+++ resolved
@@ -1,127 +1,7 @@
 tests:
   base: {}
-  bench-prover:
+  bench_prover:
     env:
-<<<<<<< HEAD
-      HARDWARE-CONCURRENCY: "32"
-      COMPOSE-FILE: "scripts/docker-compose-no-sandbox.yml"
-      DEBUG: "aztec:benchmarks:*,aztec:sequencer,aztec:sequencer:*,aztec:world-state,aztec:merkle-trees"
-    command: "./scripts/e2e-compose-test.sh bench-prover"
-  bench-publish-rollup:
-    env:
-      HARDWARE-CONCURRENCY: "32"
-      COMPOSE-FILE: "scripts/docker-compose-no-sandbox.yml"
-      DEBUG: "aztec:benchmarks:*,aztec:sequencer,aztec:sequencer:*,aztec:world-state,aztec:merkle-trees"
-    command: "./scripts/e2e-compose-test.sh bench-publish-rollup"
-  bench-tx-size:
-    env:
-      HARDWARE-CONCURRENCY: "32"
-      COMPOSE-FILE: "scripts/docker-compose-no-sandbox.yml"
-      DEBUG: "aztec:benchmarks:*,aztec:sequencer,aztec:sequencer:*,aztec:world-state,aztec:merkle-trees"
-    command: "./scripts/e2e-compose-test.sh bench-tx-size"
-  e2e-2-pxes: {}
-  e2e-account-contracts: {}
-  e2e-authwit: {}
-  e2e-avm-simulator: {}
-  e2e-blacklist-token-contract: {}
-  e2e-block-building: {}
-  e2e-bot: {}
-  e2e-aztec-js-browser:
-    use-compose: true
-  e2e-card-game: {}
-  e2e-cheat-codes: {}
-  e2e-cross-chain-messaging: {}
-  e2e-crowdfunding-and-claim: {}
-  e2e-deploy-contract: {}
-  e2e-devnet-smoke: {}
-  docs-examples:
-    use-compose: true
-  e2e-escrow-contract: {}
-  e2e-fees-account-init:
-    test-path: "e2e-fees/account-init.test.ts"
-  # TODO(https://github.com/AztecProtocol/aztec-packages/issues/9488): reenable
-  # e2e-fees-dapp-subscription:
-  #   test-path: "e2e-fees/dapp-subscription.test.ts"
-  e2e-fees-failures:
-    test-path: "e2e-fees/failures.test.ts"
-  e2e-fees-fee-juice-payments:
-    test-path: "e2e-fees/fee-juice-payments.test.ts"
-  e2e-fees-gas-estimation:
-    test-path: "e2e-fees/gas-estimation.test.ts"
-  e2e-fees-private-payments:
-    test-path: "e2e-fees/private-payments.test.ts"
-  e2e-fees-private-refunds:
-    test-path: "e2e-fees/private-refunds.test.ts"
-  e2e-keys: {}
-  e2e-l1-with-wall-time: {}
-  e2e-lending-contract: {}
-  e2e-event-logs: {}
-  e2e-max-block-number: {}
-  e2e-multiple-accounts-1-enc-key: {}
-  e2e-nested-contract: {}
-  e2e-nft: {}
-  e2e-non-contract-account: {}
-  e2e-note-getter: {}
-  e2e-ordering: {}
-  e2e-outbox: {}
-  e2e-pending-note-hashes-contract: {}
-  e2e-private-voting-contract: {}
-  e2e-prover-coordination: {}
-  e2e-prover-fake-proofs:
-    test-path: "e2e-prover/full.test.ts"
-    env:
-      FAKE-PROOFS: "1"
-  e2e-prover-full:
-    test-path: "e2e-prover/full.test.ts"
-    env:
-      HARDWARE-CONCURRENCY: "32"
-  e2e-public-testnet: {}
-  e2e-sandbox-example:
-    use-compose: true
-  e2e-state-vars: {}
-  e2e-static-calls: {}
-  e2e-synching: {}
-  e2e-token-contract: {}
-  flakey-e2e-tests:
-    test-path: "./src/flakey"
-    ignore-failures: true
-  guides-dapp-testing:
-    use-compose: true
-    test-path: "guides/dapp-testing.test.ts"
-  guides-sample-dapp:
-    use-compose: true
-    test-path: "sample-dapp/index.test.mjs"
-  guides-sample-dapp-ci:
-    use-compose: true
-    test-path: "sample-dapp/ci/index.test.mjs"
-  guides-up-quick-start:
-    use-compose: true
-    test-path: "guides/up-quick-start.test.ts"
-  guides-writing-an-account-contract:
-    use-compose: true
-    test-path: "guides/writing-an-account-contract.test.ts"
-  integration--l1-publisher:
-    use-compose: true
-  kind-network-4epochs:
-    env:
-      NAMESPACE: "smoke"
-      FRESH-INSTALL: "true"
-      VALUES-FILE: "$-default.yaml"
-    command: "./scripts/network-test.sh ./src/spartan/4epochs.test.ts"
-    ignore-failures: true
-  kind-network-smoke:
-    env:
-      NAMESPACE: "smoke"
-      FRESH-INSTALL: "true"
-      VALUES-FILE: "$-default.yaml"
-    command: "./scripts/network-test.sh ./src/spartan/smoke.test.ts"
-  kind-network-transfer:
-    env:
-      NAMESPACE: "transfer"
-      FRESH-INSTALL: "true"
-      VALUES-FILE: "$-default.yaml"
-    command: "./scripts/network-test.sh ./src/spartan/smoke.test.ts"
-=======
       HARDWARE_CONCURRENCY: '32'
       COMPOSE_FILE: 'scripts/docker-compose-no-sandbox.yml'
       DEBUG: 'aztec:benchmarks:*,aztec:sequencer,aztec:sequencer:*,aztec:world_state,aztec:merkle_trees'
@@ -240,8 +120,7 @@
       FRESH_INSTALL: 'true'
       VALUES_FILE: '$-default.yaml'
     command: './scripts/network_test.sh ./src/spartan/smoke.test.ts'
->>>>>>> ed1deb9a
   pxe:
-    use-compose: true
-  uniswap-trade-on-l1-from-l2:
-    use-compose: true+    use_compose: true
+  uniswap_trade_on_l1_from_l2:
+    use_compose: true