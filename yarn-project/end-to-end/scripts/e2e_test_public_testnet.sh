--- conflicted
+++ resolved
@@ -30,12 +30,8 @@
 # Run the test
 docker run \
   -e L1_CHAIN_ID="$L1_CHAIN_ID" \
-<<<<<<< HEAD
   -e ETHEREUM_HOSTS="${ETHEREUM_HOSTS:-}" \
-=======
-  -e ETHEREUM_HOST="${ETHEREUM_HOST:-}" \
   -e FORCE_COLOR="${FORCE_COLOR:-1}" \
->>>>>>> 8503c7a0
   -e SEQ_PUBLISHER_PRIVATE_KEY="${SEQ_PUBLISHER_PRIVATE_KEY:-}" \
   -e PROVER_PUBLISHER_PRIVATE_KEY="${PROVER_PUBLISHER_PRIVATE_KEY:-}" \
   -e HARDWARE_CONCURRENCY="$HARDWARE_CONCURRENCY" \
