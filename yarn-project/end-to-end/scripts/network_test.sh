#!/bin/bash

# Usage: ./network_test.sh <test>
# Required environment variables:
#   NAMESPACE
# Optional environment variables:
#   VALUES_FILE (default: "default.yaml")
#   INSTALL_CHAOS_MESH (default: "")
#   CHAOS_VALUES (default: "")
#   FRESH_INSTALL (default: "false")
#   AZTEC_DOCKER_TAG (default: current git commit)

set -eux

SCRIPT_DIR="$(cd "$(dirname "${BASH_SOURCE[0]}")" && pwd)"

# Main positional parameter
TEST="$1"

REPO=$(git rev-parse --show-toplevel)
if [ "$(uname)" = "Linux" ] && [ "$(uname -m)" = "x86_64" ]; then
  "$REPO"/spartan/scripts/setup_local_k8s.sh
else
  echo "Not on x64 Linux, not installing k8s and helm."
fi

# Default values for environment variables
VALUES_FILE="${VALUES_FILE:-default.yaml}"
INSTALL_CHAOS_MESH="${INSTALL_CHAOS_MESH:-}"
CHAOS_VALUES="${CHAOS_VALUES:-}"
FRESH_INSTALL="${FRESH_INSTALL:-false}"
AZTEC_DOCKER_TAG=${AZTEC_DOCKER_TAG:-$(git rev-parse HEAD)}
INSTALL_TIMEOUT=${INSTALL_TIMEOUT:-30m}
CLEANUP_CLUSTER=${CLEANUP_CLUSTER:-false}

# Check required environment variable
if [ -z "${NAMESPACE:-}" ]; then
  echo "Environment variable NAMESPACE is required."
  exit 1
fi

if ! docker image ls --format '{{.Repository}}:{{.Tag}}' | grep -q "aztecprotocol/aztec:$AZTEC_DOCKER_TAG" || \
   ! docker image ls --format '{{.Repository}}:{{.Tag}}' | grep -q "aztecprotocol/end-to-end:$AZTEC_DOCKER_TAG"; then
  echo "Docker images not found."
  exit 1
fi

# Load the Docker images into kind
kind load docker-image aztecprotocol/aztec:$AZTEC_DOCKER_TAG

# If FRESH_INSTALL is true, delete the namespace
if [ "$FRESH_INSTALL" = "true" ]; then
  kubectl delete namespace "$NAMESPACE" --ignore-not-found=true --wait=true --now --timeout=10m
fi

STERN_PID=""
function copy_stern_to_log() {
<<<<<<< HEAD
  ulimit -n 4096
  stern spartan -n $NAMESPACE > $SCRIPT_DIR/network-test.log &
  echo "disabled until less resource intensive solution than stern implemented" > $SCRIPT_DIR/network-test.log &
=======
  stern spartan -n $NAMESPACE >$SCRIPT_DIR/network-test.log &
>>>>>>> d1b57db1
  STERN_PID=$!
}

function show_status_until_pxe_ready() {
  set +x # don't spam with our commands
  sleep 15 # let helm upgrade start
  for i in {1..100} ; do
    if kubectl wait pod -l app==pxe --for=condition=Ready -n "$NAMESPACE" --timeout=20s >/dev/null 2>/dev/null ; then
      break # we are up, stop showing status
    fi
    # show startup status
    kubectl get pods -n "$NAMESPACE"
  done
}

# Handle and check chaos mesh setup
handle_network_shaping() {
    if [ -n "${CHAOS_VALUES:-}" ]; then
        echo "Checking chaos-mesh setup..."

        if ! kubectl get service chaos-daemon -n chaos-mesh &>/dev/null; then
            # If chaos mesh is not installed, we check the INSTALL_CHAOS_MESH flag
            # to determine if we should install it.
            if [ "$INSTALL_CHAOS_MESH" ]; then
              echo "Installing chaos-mesh..."
              cd "$REPO/spartan/chaos-mesh" && ./install.sh
            else
              echo "Error: chaos-mesh namespace not found!"
              echo "Please set up chaos-mesh first. You can do this by running:"
              echo "cd $REPO/spartan/chaos-mesh && ./install.sh"
              exit 1
            fi
        fi

        echo "Deploying Aztec Chaos Scenarios..."
        if ! helm upgrade --install aztec-chaos-scenarios "$REPO/spartan/aztec-chaos-scenarios/" \
            --namespace chaos-mesh \
            --values "$REPO/spartan/aztec-chaos-scenarios/values/$CHAOS_VALUES" \
            --set global.targetNamespace="$NAMESPACE" \
            --wait \
            --timeout=5m; then
            echo "Error: failed to deploy Aztec Chaos Scenarios!"
            return 1
        fi

        echo "Aztec Chaos Scenarios applied successfully"
        return 0
    fi
    return 0
}

copy_stern_to_log
show_status_until_pxe_ready &

function cleanup() {
  # kill everything in our process group except our process
  trap - SIGTERM && kill -9 $(pgrep -g $$ | grep -v $$) $STERN_PID $(jobs -p) &>/dev/null || true

  if [ "$CLEANUP_CLUSTER" = "true" ]; then
    kind delete cluster || true
  fi
}
trap cleanup SIGINT SIGTERM EXIT

# if we don't have a chaos values, remove any existing chaos experiments
if [ -z "${CHAOS_VALUES:-}" ]; then
  echo "Deleting existing network chaos experiments..."
  kubectl delete networkchaos --all --all-namespaces
fi

VALUES_PATH="$REPO/spartan/aztec-network/values/$VALUES_FILE"

# Install the Helm chart
helm upgrade --install spartan "$REPO/spartan/aztec-network/" \
      --namespace "$NAMESPACE" \
      --create-namespace \
      --values "$VALUES_PATH" \
      --set images.aztec.image="aztecprotocol/aztec:$AZTEC_DOCKER_TAG" \
      --wait \
      --wait-for-jobs=true \
      --timeout="$INSTALL_TIMEOUT"

kubectl wait pod -l app==pxe --for=condition=Ready -n "$NAMESPACE" --timeout=10m

# Find 3 free ports between 9000 and 10000
FREE_PORTS=$(comm -23 <(seq 9000 10000 | sort) <(ss -Htan | awk '{print $4}' | cut -d':' -f2 | sort -u) | shuf | head -n 3)

# Extract the free ports from the list
PXE_PORT=$(echo $FREE_PORTS | awk '{print $1}')
ANVIL_PORT=$(echo $FREE_PORTS | awk '{print $2}')
METRICS_PORT=$(echo $FREE_PORTS | awk '{print $3}')

GRAFANA_PASSWORD=$(kubectl get secrets -n metrics metrics-grafana -o jsonpath='{.data.admin-password}' | base64 --decode)

# Namespace variable (assuming it's set)
NAMESPACE=${NAMESPACE:-default}

# If we are unable to apply network shaping, as we cannot change existing chaos configurations, then delete existing configurations and try again
if ! handle_network_shaping; then
  echo "Deleting existing network chaos experiments..."
  kubectl delete networkchaos --all --all-namespaces

  if ! handle_network_shaping; then
    echo "Error: failed to apply network shaping configuration!"
    exit 1
  fi
fi

# Get the values from the values file
VALUES=$(cat "$VALUES_PATH")
ETHEREUM_SLOT_DURATION=$(yq -r '.ethereum.blockTime' <<< "$VALUES")
AZTEC_SLOT_DURATION=$(yq -r '.aztec.slotDuration' <<< "$VALUES")
AZTEC_EPOCH_DURATION=$(yq -r '.aztec.epochDuration' <<< "$VALUES")
AZTEC_EPOCH_PROOF_CLAIM_WINDOW_IN_L2_SLOTS=$(yq -r '.aztec.epochProofClaimWindow' <<< "$VALUES")


docker run --rm --network=host \
  -v ~/.kube:/root/.kube \
  -e K8S=local \
  -e INSTANCE_NAME="spartan" \
  -e SPARTAN_DIR="/usr/src/spartan" \
  -e NAMESPACE="$NAMESPACE" \
  -e HOST_PXE_PORT=$PXE_PORT \
  -e CONTAINER_PXE_PORT=8081 \
  -e HOST_ETHEREUM_PORT=$ANVIL_PORT \
  -e CONTAINER_ETHEREUM_PORT=8545 \
  -e HOST_METRICS_PORT=$METRICS_PORT \
  -e CONTAINER_METRICS_PORT=80 \
  -e GRAFANA_PASSWORD=$GRAFANA_PASSWORD \
  -e DEBUG=${DEBUG:-""} \
  -e LOG_JSON=1 \
  -e LOG_LEVEL=${LOG_LEVEL:-"debug; info: aztec:simulator, json-rpc"} \
  -e ETHEREUM_SLOT_DURATION=$ETHEREUM_SLOT_DURATION \
  -e AZTEC_SLOT_DURATION=$AZTEC_SLOT_DURATION \
  -e AZTEC_EPOCH_DURATION=$AZTEC_EPOCH_DURATION \
  -e AZTEC_EPOCH_PROOF_CLAIM_WINDOW_IN_L2_SLOTS=$AZTEC_EPOCH_PROOF_CLAIM_WINDOW_IN_L2_SLOTS \
  aztecprotocol/end-to-end:$AZTEC_DOCKER_TAG $TEST<|MERGE_RESOLUTION|>--- conflicted
+++ resolved
@@ -55,13 +55,7 @@
 
 STERN_PID=""
 function copy_stern_to_log() {
-<<<<<<< HEAD
-  ulimit -n 4096
-  stern spartan -n $NAMESPACE > $SCRIPT_DIR/network-test.log &
-  echo "disabled until less resource intensive solution than stern implemented" > $SCRIPT_DIR/network-test.log &
-=======
   stern spartan -n $NAMESPACE >$SCRIPT_DIR/network-test.log &
->>>>>>> d1b57db1
   STERN_PID=$!
 }
 
