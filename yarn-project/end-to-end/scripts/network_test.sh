#!/bin/bash

# Usage: ./network_test.sh <test>
# Required environment variables:
#   NAMESPACE
# Optional environment variables:
#   VALUES_FILE (default: "default.yaml")
#   INSTALL_CHAOS_MESH (default: "")
#   CHAOS_VALUES (default: "")
#   FRESH_INSTALL (default: "false")
#   AZTEC_DOCKER_TAG (default: current git commit)

set -eux

SCRIPT_DIR="$(cd "$(dirname "${BASH_SOURCE[0]}")" && pwd)"

# Main positional parameter
TEST=${1:-}

REPO=$(git rev-parse --show-toplevel)
if [ "$(uname)" = "Linux" ] && [ "$(uname -m)" = "x86_64" ]; then
  "$REPO"/spartan/scripts/setup_local_k8s.sh
else
  echo "Not on x64 Linux, not installing k8s and helm."
fi

# Default values for environment variables
VALUES_FILE="${VALUES_FILE:-default.yaml}"
INSTALL_CHAOS_MESH="${INSTALL_CHAOS_MESH:-}"
CHAOS_VALUES="${CHAOS_VALUES:-}"
FRESH_INSTALL="${FRESH_INSTALL:-false}"
AZTEC_DOCKER_TAG=${AZTEC_DOCKER_TAG:-$(git rev-parse HEAD)}
INSTALL_TIMEOUT=${INSTALL_TIMEOUT:-30m}
CLEANUP_CLUSTER=${CLEANUP_CLUSTER:-false}

# Check required environment variable
if [ -z "${NAMESPACE:-}" ]; then
  echo "Environment variable NAMESPACE is required."
  exit 1
fi

# Always check for the aztec image
if ! docker image ls --format '{{.Repository}}:{{.Tag}}' | grep -q "aztecprotocol/aztec:$AZTEC_DOCKER_TAG"; then
  echo "Aztec Docker image not found. It needs to be built with 'earthly ./yarn-project/+export-e2e-test-images' or otherwise tagged with aztecprotocol/aztec:$AZTEC_DOCKER_TAG."
  exit 1
fi

# Only check for end-to-end image if a test is specified
if [ -n "$TEST" ] && ! docker image ls --format '{{.Repository}}:{{.Tag}}' | grep -q "aztecprotocol/end-to-end:$AZTEC_DOCKER_TAG"; then
  echo "End-to-end Docker image not found. It needs to be built with 'earthly ./yarn-project/+export-e2e-test-images' or otherwise tagged with aztecprotocol/end-to-end:$AZTEC_DOCKER_TAG."
  exit 1
fi

# Load the Docker images into kind
kind load docker-image aztecprotocol/aztec:$AZTEC_DOCKER_TAG

# If FRESH_INSTALL is true, delete the namespace
if [ "$FRESH_INSTALL" = "true" ]; then
  kubectl delete namespace "$NAMESPACE" --ignore-not-found=true --wait=true --now --timeout=10m
fi

# STERN_PID=""
function copy_stern_to_log() {
<<<<<<< HEAD
  ulimit -n 4096
  stern spartan -n $NAMESPACE >$SCRIPT_DIR/network-test.log &
  STERN_PID=$!
=======
  # TODO(AD) we need to figure out a less resource intensive solution than stern
  # ulimit -n 4096
  # stern spartan -n $NAMESPACE > $SCRIPT_DIR/network-test.log &
  echo "disabled until less resource intensive solution than stern implemented" > $SCRIPT_DIR/network-test.log &
  # STERN_PID=$!
>>>>>>> 9ebaa65c
}

function show_status_until_pxe_ready() {
  set +x   # don't spam with our commands
  sleep 15 # let helm upgrade start
  for i in {1..100}; do
    if kubectl wait pod -l app==pxe --for=condition=Ready -n "$NAMESPACE" --timeout=20s >/dev/null 2>/dev/null; then
      break # we are up, stop showing status
    fi
    # show startup status
    kubectl get pods -n "$NAMESPACE"
  done
}

handle_network_shaping() {
  if [ -n "${CHAOS_VALUES:-}" ]; then
    echo "Checking chaos-mesh setup..."

    if ! kubectl get service chaos-daemon -n chaos-mesh &>/dev/null; then
      # If chaos mesh is not installed, we check the INSTALL_CHAOS_MESH flag
      # to determine if we should install it.
      if [ "$INSTALL_CHAOS_MESH" ]; then
        echo "Installing chaos-mesh..."
        cd "$REPO/spartan/chaos-mesh" && ./install.sh
      else
        echo "Error: chaos-mesh namespace not found!"
        echo "Please set up chaos-mesh first. You can do this by running:"
        echo "cd $REPO/spartan/chaos-mesh && ./install.sh"
        exit 1
      fi
    fi

    echo "Deploying Aztec Chaos Scenarios..."
    if ! helm upgrade --install aztec-chaos-scenarios "$REPO/spartan/aztec-chaos-scenarios/" \
      --namespace chaos-mesh \
      --values "$REPO/spartan/aztec-chaos-scenarios/values/$CHAOS_VALUES" \
      --set global.targetNamespace="$NAMESPACE" \
      --wait \
      --timeout=5m; then
      echo "Error: failed to deploy Aztec Chaos Scenarios!"
      return 1
    fi

    echo "Aztec Chaos Scenarios applied successfully"
    return 0
  fi
  return 0
}
copy_stern_to_log
show_status_until_pxe_ready &

function cleanup() {
  # kill everything in our process group except our process
  trap - SIGTERM && kill -9 $(pgrep -g $$ | grep -v $$) $(jobs -p) &>/dev/null || true

  if [ "$CLEANUP_CLUSTER" = "true" ]; then
    kind delete cluster || true
  fi
}
trap cleanup SIGINT SIGTERM EXIT

# if we don't have a chaos values, remove any existing chaos experiments
if [ -z "${CHAOS_VALUES:-}" ]; then
  echo "Deleting existing network chaos experiments..."
  kubectl delete networkchaos --all --all-namespaces
fi

# Install the Helm chart
helm upgrade --install spartan "$REPO/spartan/aztec-network/" \
  --namespace "$NAMESPACE" \
  --create-namespace \
  --values "$REPO/spartan/aztec-network/values/$VALUES_FILE" \
  --set images.aztec.image="aztecprotocol/aztec:$AZTEC_DOCKER_TAG" \
  --wait \
  --wait-for-jobs=true \
  --timeout="$INSTALL_TIMEOUT"

kubectl wait pod -l app==pxe --for=condition=Ready -n "$NAMESPACE" --timeout=10m

# Find 3 free ports between 9000 and 10000
FREE_PORTS=$(comm -23 <(seq 9000 10000 | sort) <(ss -Htan | awk '{print $4}' | cut -d':' -f2 | sort -u) | shuf | head -n 3)

# Extract the free ports from the list
PXE_PORT=$(echo $FREE_PORTS | awk '{print $1}')
ANVIL_PORT=$(echo $FREE_PORTS | awk '{print $2}')
METRICS_PORT=$(echo $FREE_PORTS | awk '{print $3}')

GRAFANA_PASSWORD=$(kubectl get secrets -n metrics metrics-grafana -o jsonpath='{.data.admin-password}' | base64 --decode)

# Namespace variable (assuming it's set)
NAMESPACE=${NAMESPACE:-default}

# If we are unable to apply network shaping, as we cannot change existing chaos configurations, then delete existing configurations and try again
if ! handle_network_shaping; then
  echo "Deleting existing network chaos experiments..."
  kubectl delete networkchaos --all --all-namespaces

  if ! handle_network_shaping; then
    echo "Error: failed to apply network shaping configuration!"
    exit 1
  fi
fi

<<<<<<< HEAD
# Run the test if $TEST is not empty
if [ -n "$TEST" ]; then
  echo "RUNNING TEST: $TEST"
  docker run --rm --network=host \
    -v ~/.kube:/root/.kube \
    -e K8S=local \
    -e INSTANCE_NAME="spartan" \
    -e SPARTAN_DIR="/usr/src/spartan" \
    -e NAMESPACE="$NAMESPACE" \
    -e HOST_PXE_PORT=$PXE_PORT \
    -e CONTAINER_PXE_PORT=8081 \
    -e HOST_ETHEREUM_PORT=$ANVIL_PORT \
    -e CONTAINER_ETHEREUM_PORT=8545 \
    -e HOST_METRICS_PORT=$METRICS_PORT \
    -e CONTAINER_METRICS_PORT=80 \
    -e GRAFANA_PASSWORD=$GRAFANA_PASSWORD \
    -e DEBUG="aztec:*" \
    -e LOG_JSON=1 \
    -e LOG_LEVEL=debug \
    aztecprotocol/end-to-end:$AZTEC_DOCKER_TAG $TEST
fi
=======
docker run --rm --network=host \
  -v ~/.kube:/root/.kube \
  -e K8S=local \
  -e INSTANCE_NAME="spartan" \
  -e SPARTAN_DIR="/usr/src/spartan" \
  -e NAMESPACE="$NAMESPACE" \
  -e HOST_PXE_PORT=$PXE_PORT \
  -e CONTAINER_PXE_PORT=8081 \
  -e HOST_ETHEREUM_PORT=$ANVIL_PORT \
  -e CONTAINER_ETHEREUM_PORT=8545 \
  -e HOST_METRICS_PORT=$METRICS_PORT \
  -e CONTAINER_METRICS_PORT=80 \
  -e GRAFANA_PASSWORD=$GRAFANA_PASSWORD \
  -e DEBUG=${DEBUG:-""} \
  -e LOG_JSON=1 \
  -e LOG_LEVEL=verbose \
  aztecprotocol/end-to-end:$AZTEC_DOCKER_TAG $TEST
>>>>>>> 9ebaa65c
<|MERGE_RESOLUTION|>--- conflicted
+++ resolved
@@ -61,17 +61,11 @@
 
 # STERN_PID=""
 function copy_stern_to_log() {
-<<<<<<< HEAD
-  ulimit -n 4096
-  stern spartan -n $NAMESPACE >$SCRIPT_DIR/network-test.log &
-  STERN_PID=$!
-=======
   # TODO(AD) we need to figure out a less resource intensive solution than stern
   # ulimit -n 4096
   # stern spartan -n $NAMESPACE > $SCRIPT_DIR/network-test.log &
-  echo "disabled until less resource intensive solution than stern implemented" > $SCRIPT_DIR/network-test.log &
+  echo "disabled until less resource intensive solution than stern implemented" >$SCRIPT_DIR/network-test.log &
   # STERN_PID=$!
->>>>>>> 9ebaa65c
 }
 
 function show_status_until_pxe_ready() {
@@ -175,7 +169,6 @@
   fi
 fi
 
-<<<<<<< HEAD
 # Run the test if $TEST is not empty
 if [ -n "$TEST" ]; then
   echo "RUNNING TEST: $TEST"
@@ -192,27 +185,8 @@
     -e HOST_METRICS_PORT=$METRICS_PORT \
     -e CONTAINER_METRICS_PORT=80 \
     -e GRAFANA_PASSWORD=$GRAFANA_PASSWORD \
-    -e DEBUG="aztec:*" \
+    -e DEBUG=${DEBUG:-""} \
     -e LOG_JSON=1 \
-    -e LOG_LEVEL=debug \
+    -e LOG_LEVEL=verbose \
     aztecprotocol/end-to-end:$AZTEC_DOCKER_TAG $TEST
-fi
-=======
-docker run --rm --network=host \
-  -v ~/.kube:/root/.kube \
-  -e K8S=local \
-  -e INSTANCE_NAME="spartan" \
-  -e SPARTAN_DIR="/usr/src/spartan" \
-  -e NAMESPACE="$NAMESPACE" \
-  -e HOST_PXE_PORT=$PXE_PORT \
-  -e CONTAINER_PXE_PORT=8081 \
-  -e HOST_ETHEREUM_PORT=$ANVIL_PORT \
-  -e CONTAINER_ETHEREUM_PORT=8545 \
-  -e HOST_METRICS_PORT=$METRICS_PORT \
-  -e CONTAINER_METRICS_PORT=80 \
-  -e GRAFANA_PASSWORD=$GRAFANA_PASSWORD \
-  -e DEBUG=${DEBUG:-""} \
-  -e LOG_JSON=1 \
-  -e LOG_LEVEL=verbose \
-  aztecprotocol/end-to-end:$AZTEC_DOCKER_TAG $TEST
->>>>>>> 9ebaa65c
+fi