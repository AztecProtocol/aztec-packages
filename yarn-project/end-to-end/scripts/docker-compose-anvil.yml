--- conflicted
+++ resolved
@@ -1,11 +1,7 @@
 version: '3'
 services:
   fork:
-<<<<<<< HEAD
-    image: ghcr.io/foundry-rs/foundry:latest
-=======
     image: ghcr.io/foundry-rs/foundry:nightly-de33b6af53005037b463318d2628b5cfcaf39916
->>>>>>> d003bd62
     entrypoint: 'anvil -p 8545 --host 0.0.0.0 --chain-id 31337'
     ports:
       - '8545:8545'