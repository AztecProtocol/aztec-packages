--- conflicted
+++ resolved
@@ -1,26 +1,14 @@
 version: '3'
 services:
   fork:
-<<<<<<< HEAD
-    image: aztecprotocol/build:2.0
-    entrypoint: >
-      sh -c '
-      if [ -n "$FORK_BLOCK_NUMBER" ] && [ -n "$FORK_URL" ]; then
-        exec anvil --silent -p 8545 --host 0.0.0.0 --chain-id 31337 --fork-url "$FORK_URL" --fork-block-number "$FORK_BLOCK_NUMBER"
-      else
-        exec anvil --silent -p 8545 --host 0.0.0.0 --chain-id 31337
-      fi'
+    image: aztecprotocol/foundry:25f24e677a6a32a62512ad4f561995589ac2c7dc-${ARCH_TAG:-amd64}
+    entrypoint: 'anvil --silent -p 8545 --host 0.0.0.0 --chain-id 31337'
     environment:
       RAYON_NUM_THREADS: 1
     volumes:
       - ../../../:/root/aztec-packages
-=======
-    image: aztecprotocol/foundry:25f24e677a6a32a62512ad4f561995589ac2c7dc-${ARCH_TAG:-amd64}
-    pull_policy: always
-    entrypoint: 'anvil --silent -p 8545 --host 0.0.0.0 --chain-id 31337'
     ports:
       - 8545:8545
->>>>>>> 0c3b7ef9
 
   sandbox:
     image: aztecprotocol/build:2.0
