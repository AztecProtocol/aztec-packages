--- conflicted
+++ resolved
@@ -16,18 +16,10 @@
       LOG_LEVEL: ${LOG_LEVEL:-verbose}
       ETHEREUM_HOST: http://fork:8545
       L1_CHAIN_ID: 31337
-<<<<<<< HEAD
       ARCHIVER_POLLING_INTERVAL_MS: 500
       P2P_BLOCK_CHECK_INTERVAL_MS: 500
       SEQ_TX_POLLING_INTERVAL_MS: 500
       WS_BLOCK_CHECK_INTERVAL_MS: 500
-      PXE_BLOCK_POLLING_INTERVAL_MS: 500
-=======
-      ARCHIVER_POLLING_INTERVAL_MS: 50
-      P2P_BLOCK_CHECK_INTERVAL_MS: 50
-      SEQ_TX_POLLING_INTERVAL_MS: 50
-      WS_BLOCK_CHECK_INTERVAL_MS: 50
->>>>>>> 308c5cef
       ARCHIVER_VIEM_POLLING_INTERVAL_MS: 500
       ENABLE_GAS: ${ENABLE_GAS:-}
       HARDWARE_CONCURRENCY: ${HARDWARE_CONCURRENCY:-}
