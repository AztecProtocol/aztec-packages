{
  "name": "@aztec/end-to-end",
  "version": "0.0.0",
  "type": "module",
  "exports": "./dest/index.js",
  "scripts": {
    "prepare": "node ../yarn-project-base/scripts/update_build_manifest.mjs package.json",
    "prepare:check": "node ../yarn-project-base/scripts/update_build_manifest.mjs package.json --check",
    "build": "yarn clean && tsc -b",
    "build:dev": "tsc -b --watch",
    "clean": "rm -rf ./dest .tsbuildinfo",
    "formatting": "run -T prettier --check ./src && run -T eslint ./src",
    "formatting:fix": "run -T prettier -w ./src",
    "test": "NODE_NO_WARNINGS=1 node --experimental-vm-modules $(yarn bin jest) --passWithNoTests",
    "test:integration": "concurrently -k -s first -c reset,dim -n test,anvil \"yarn test:integration:run\" \"anvil\"",
    "test:integration:run": "NODE_NO_WARNINGS=1 node --experimental-vm-modules $(yarn bin jest) --no-cache --runInBand --config jest.integration.config.json"
  },
  "inherits": [
    "../package.common.json"
  ],
  "jest": {
    "preset": "ts-jest/presets/default-esm",
    "moduleNameMapper": {
      "^(\\.{1,2}/.*)\\.js$": "$1"
    },
    "testRegex": "./src/.*\\.test\\.ts$",
    "rootDir": "./src"
  },
  "dependencies": {
    "@aztec/aztec-node": "workspace:^",
    "@aztec/aztec.js": "workspace:^",
    "@aztec/ethereum.js": "workspace:^",
    "@aztec/foundation": "workspace:^",
    "@aztec/l1-contracts": "workspace:^",
    "@aztec/noir-contracts": "workspace:^",
    "@types/jest": "^29.5.0",
    "jest": "^29.5.0",
    "lodash.times": "^4.3.2",
    "ts-jest": "^29.1.0",
    "tslib": "^2.4.0",
    "typescript": "^4.9.5"
  },
  "devDependencies": {
    "@jest/globals": "^29.5.0",
    "@rushstack/eslint-patch": "^1.1.4",
    "@types/jest": "^29.5.0",
<<<<<<< HEAD
=======
    "@types/lodash.times": "^4.3.7",
>>>>>>> f05fa52c
    "@types/node": "^18.7.23",
    "concurrently": "^7.6.0",
    "jest": "^29.5.0",
    "ts-jest": "^29.1.0",
    "ts-node": "^10.9.1",
    "typescript": "^5.0.4"
  },
  "files": [
    "dest",
    "src",
    "!*.test.*"
  ],
  "types": "./dest/index.d.ts"
}<|MERGE_RESOLUTION|>--- conflicted
+++ resolved
@@ -44,10 +44,7 @@
     "@jest/globals": "^29.5.0",
     "@rushstack/eslint-patch": "^1.1.4",
     "@types/jest": "^29.5.0",
-<<<<<<< HEAD
-=======
     "@types/lodash.times": "^4.3.7",
->>>>>>> f05fa52c
     "@types/node": "^18.7.23",
     "concurrently": "^7.6.0",
     "jest": "^29.5.0",
