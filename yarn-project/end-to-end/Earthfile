--- conflicted
+++ resolved
@@ -9,62 +9,12 @@
   LOCALLY
   ENV TEST=$test
   ENV DEBUG=$debug
-<<<<<<< HEAD
   LET project_name=$(echo $test | sed 's/\./_/g')
-=======
-  ENV JOB_NAME=$EARTHLY_TARGET_NAME
-  WITH DOCKER \
-    --load aztecprotocol/aztec:latest=../+aztec \
-    --load aztecprotocol/end-to-end:latest=../+end-to-end \
-    --load aztecprotocol/foundry-nightly-de33b6af53005037b463318d2628b5cfcaf3991:latest=../../foundry/+build
-    # Run our docker compose, ending whenever sandbox ends, filtering out noisy eth_getLogs
-    RUN docker compose -f $compose_file up --exit-code-from=end-to-end --force-recreate
-  END
-
-# run locally and take from cache, used for our mainly x86 jobs
-E2E_TEST_FROM_CACHE:
-  FUNCTION
-  ARG test
-  ARG compose_file=./scripts/docker-compose.yml
-  ARG enable_gas=""
-  ARG debug="aztec:*"
-  ARG aztec_docker_tag
-  ARG EARTHLY_TARGET_NAME
-  LOCALLY
-  ENV ENABLE_GAS=$enable_gas
-  ENV TEST=$test
-  ENV DEBUG=$debug
-  ENV AZTEC_DOCKER_TAG=$aztec_docker_tag
-  ENV JOB_NAME=$EARTHLY_TARGET_NAME
-  # need a different project name for each to run in parallel
-  LET project_name=$(echo $test | sed 's/[./]/_/g')
->>>>>>> 1c305beb
   IF docker compose > /dev/null 2>&1
     LET CMD="docker compose"
   ELSE
     LET CMD="docker-compose"
   END
-<<<<<<< HEAD
-=======
-  # In CI we do not use WITH DOCKER as we have had issues with earthly copying big images
-  RUN $CMD -p $project_name -f $compose_file up --exit-code-from=end-to-end --force-recreate
-
-# run on satellite and build, used for our few ARM jobs (means github runner doesn't need to be ARM)
-E2E_TEST_FROM_BUILD:
-  FUNCTION
-  ARG test
-  ARG compose_file=./scripts/docker-compose.yml
-  ARG enable_gas=""
-  ARG debug="aztec:*"
-  ARG EARTHLY_TARGET_NAME
-  FROM earthly/dind:alpine-3.19-docker-25.0.2-r0
-  ENV ENABLE_GAS=$enable_gas
-  ENV TEST=$test
-  ENV DEBUG=$debug
-  ENV JOB_NAME=$EARTHLY_TARGET_NAME
-  COPY $compose_file $compose_file
-  # For ARM, we do use WITH DOCKER as we don't have many e2e tests, but note E2E_TEST_FROM_CACHE
->>>>>>> 1c305beb
   WITH DOCKER \
     --load aztecprotocol/aztec:latest=../+aztec \
     --load aztecprotocol/end-to-end:latest=../+end-to-end \
@@ -75,7 +25,6 @@
 
 UPLOAD_LOGS:
   FUNCTION
-  ARG e2e_mode=cache
   ARG PULL_REQUEST
   ARG BRANCH
   ARG COMMIT_HASH
@@ -86,7 +35,6 @@
   ENV PULL_REQUEST=$PULL_REQUEST
   ENV BRANCH=$BRANCH
   ENV COMMIT_HASH=$COMMIT_HASH
-  ENV E2E_MODE=$e2e_mode
   RUN --secret AWS_ACCESS_KEY_ID --secret AWS_SECRET_ACCESS_KEY /usr/src/scripts/logs/upload_logs_to_s3.sh /usr/var/log
 
 # Define e2e tests
@@ -124,50 +72,29 @@
 
 # TODO intermittent failure
 # guides-sample-dapp:
-<<<<<<< HEAD
-#  DO +E2E_COMPOSE_TEST --test=sample-dapp
-=======
-#   ARG e2e_mode=local
-#   DO +E2E_TEST --test=sample-dapp --e2e_mode=$e2e_mode
->>>>>>> 1c305beb
+#   DO +E2E_COMPOSE_TEST --test=sample-dapp
 
 # TODO currently hangs for hour+
 # guides-up-quick-start:
 #   DO +E2E_COMPOSE_TEST --test=guides/up_quick_start.test.ts
 
-<<<<<<< HEAD
-# TODO hanging
-# bench-publish-rollup:
-#   DO +E2E_COMPOSE_TEST --test=benchmarks/bench_publish_rollup.test.ts --debug="aztec:benchmarks:*,aztec:sequencer,aztec:sequencer:*,aztec:world_state,aztec:merkle_trees" --compose_file=./scripts/docker-compose-no-sandbox.yml
-
-# TODO hanging
-# bench-process-history:
-#   DO +E2E_COMPOSE_TEST --test=benchmarks/bench_process_history.test.ts --debug="aztec:benchmarks:*,aztec:sequencer,aztec:sequencer:*,aztec:world_state,aztec:merkle_trees" --compose_file=./scripts/docker-compose-no-sandbox.yml
-
-# bench-tx-size:
-#   DO +E2E_COMPOSE_TEST --test=benchmarks/bench_tx_size_fees.test.ts --debug="aztec:benchmarks:*,aztec:sequencer,aztec:sequencer:*,aztec:world_state,aztec:merkle_trees"  --compose_file=./scripts/docker-compose-no-sandbox.yml
-=======
 bench-publish-rollup:
-  ARG e2e_mode=local
   ARG PULL_REQUEST
   ARG BRANCH
   ARG COMMIT_HASH
-  DO +E2E_TEST --test=benchmarks/bench_publish_rollup.test.ts --debug="aztec:benchmarks:*,aztec:sequencer,aztec:sequencer:*,aztec:world_state,aztec:merkle_trees" --e2e_mode=$e2e_mode --compose_file=./scripts/docker-compose-no-sandbox.yml
+  DO +E2E_COMPOSE_TEST --test=benchmarks/bench_publish_rollup.test.ts --debug="aztec:benchmarks:*,aztec:sequencer,aztec:sequencer:*,aztec:world_state,aztec:merkle_trees" --compose_file=./scripts/docker-compose-no-sandbox.yml
   DO +UPLOAD_LOGS --e2e_mode=$e2e_mode --PULL_REQUEST=$PULL_REQUEST --BRANCH=$BRANCH --COMMIT_HASH=$COMMIT_HASH
 
 bench-process-history:
-  ARG e2e_mode=local
   ARG PULL_REQUEST
   ARG BRANCH
   ARG COMMIT_HASH
-  DO +E2E_TEST --test=benchmarks/bench_process_history.test.ts --debug="aztec:benchmarks:*,aztec:sequencer,aztec:sequencer:*,aztec:world_state,aztec:merkle_trees" --e2e_mode=$e2e_mode --compose_file=./scripts/docker-compose-no-sandbox.yml
+  DO +E2E_COMPOSE_TEST --test=benchmarks/bench_process_history.test.ts --debug="aztec:benchmarks:*,aztec:sequencer,aztec:sequencer:*,aztec:world_state,aztec:merkle_trees" --compose_file=./scripts/docker-compose-no-sandbox.yml
   DO +UPLOAD_LOGS --e2e_mode=$e2e_mode --PULL_REQUEST=$PULL_REQUEST --BRANCH=$BRANCH --COMMIT_HASH=$COMMIT_HASH
 
 bench-tx-size:
-  ARG e2e_mode=local
   ARG PULL_REQUEST
   ARG BRANCH
   ARG COMMIT_HASH
-  DO +E2E_TEST --test=benchmarks/bench_tx_size_fees.test.ts --debug="aztec:benchmarks:*,aztec:sequencer,aztec:sequencer:*,aztec:world_state,aztec:merkle_trees" --e2e_mode=$e2e_mode --enable_gas=1 --compose_file=./scripts/docker-compose-no-sandbox.yml
-  DO +UPLOAD_LOGS --e2e_mode=$e2e_mode --PULL_REQUEST=$PULL_REQUEST --BRANCH=$BRANCH --COMMIT_HASH=$COMMIT_HASH
->>>>>>> 1c305beb
+  DO +E2E_COMPOSE_TEST --test=benchmarks/bench_tx_size_fees.test.ts --debug="aztec:benchmarks:*,aztec:sequencer,aztec:sequencer:*,aztec:world_state,aztec:merkle_trees" --enable_gas=1 --compose_file=./scripts/docker-compose-no-sandbox.yml
+  DO +UPLOAD_LOGS --e2e_mode=$e2e_mode --PULL_REQUEST=$PULL_REQUEST --BRANCH=$BRANCH --COMMIT_HASH=$COMMIT_HASH