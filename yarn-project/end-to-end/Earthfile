--- conflicted
+++ resolved
@@ -36,12 +36,6 @@
 pxe:
   DO +E2E_COMPOSE_TEST --test=pxe.test.ts
 
-<<<<<<< HEAD
-cli-docs-sandbox:
-  DO +E2E_COMPOSE_TEST --test=cli_docs_sandbox.test.ts
-
-=======
->>>>>>> c48c9134
 e2e-docs-examples:
   DO +E2E_COMPOSE_TEST --test=docs_examples.test.ts
 
