--- conflicted
+++ resolved
@@ -4,7 +4,7 @@
 # requires first saving the images locally with ../+build-end-to-end
 
 # run lcoally, used for our mainly x86 jobs
-E2E_TEST_LOCAL:
+E2E_TEST_FROM_DOCKERHUB:
   FUNCTION
   ARG test
   ARG compose_file=./scripts/docker-compose.yml
@@ -16,7 +16,7 @@
   RUN docker compose -f $compose_file up --exit-code-from=end-to-end --force-recreate
 
 # run on satellite, used for our few ARM jobs (means github runner doesn't need to be ARM)
-E2E_TEST_REMOTE:
+E2E_TEST_FROM_BUILD:
   FUNCTION
   ARG test
   ARG compose_file=./scripts/docker-compose.yml
@@ -25,7 +25,7 @@
   ENV ENABLE_GAS=$enable_gas
   ENV TEST=$test.test.ts
   COPY $compose_file $compose_file
-  # For ARM, we do use WITH DOCKER as we don't have many e2e tests, but note E2E_TEST_LOCAL
+  # For ARM, we do use WITH DOCKER as we don't have many e2e tests, but note E2E_TEST_FROM_DOCKERHUB
   WITH DOCKER \
     --load aztecprotocol/aztec:latest=../+aztec \
     --load aztecprotocol/end-to-end:latest=../+end-to-end-minimal \
@@ -41,15 +41,10 @@
   ARG enable_gas=""
   ARG e2e_build=false
   LOCALLY
-<<<<<<< HEAD
   IF [ $e2e_build = true ]
-    DO +E2E_TEST_REMOTE --test=$test --compose_file=$compose_file --avm_enabled=$avm_enabled --enable_gas=$enable_gas
-=======
-  IF [ $e2e_remote = true ]
-    DO +E2E_TEST_REMOTE --test=$test --compose_file=$compose_file --enable_gas=$enable_gas
->>>>>>> 43178199
+    DO +E2E_TEST_FROM_BUILD --test=$test --compose_file=$compose_file --enable_gas=$enable_gas
   ELSE
-    DO +E2E_TEST_LOCAL --test=$test --compose_file=$compose_file --enable_gas=$enable_gas
+    DO +E2E_TEST_FROM_DOCKERHUB --test=$test --compose_file=$compose_file --enable_gas=$enable_gas
   END
 
 # we could use a parameterized target, but these just print cleaner in earthly log
@@ -142,13 +137,8 @@
   DO +E2E_TEST --test=e2e_card_game --e2e_build=$e2e_build
 
 e2e-avm-simulator:
-<<<<<<< HEAD
   ARG e2e_build=false
-  DO +E2E_TEST --test=e2e_avm_simulator --avm_enabled=1 --e2e_build=$e2e_build
-=======
-  ARG e2e_remote=false
-  DO +E2E_TEST --test=e2e_avm_simulator --e2e_remote=$e2e_remote
->>>>>>> 43178199
+  DO +E2E_TEST --test=e2e_avm_simulator --e2e_build=$e2e_build
 
 e2e-fees:
   ARG e2e_build=false
@@ -167,13 +157,8 @@
   DO +E2E_TEST --test=cli_docs_sandbox --e2e_build=$e2e_build
 
 e2e-docs-examples:
-<<<<<<< HEAD
   ARG e2e_build=false
-  DO +E2E_TEST --test=docs_examples --avm_enabled=true --e2e_build=$e2e_build
-=======
-  ARG e2e_remote=false
-  DO +E2E_TEST --test=docs_examples --e2e_remote=$e2e_remote
->>>>>>> 43178199
+  DO +E2E_TEST --test=docs_examples --e2e_build=$e2e_build
 
 # all:
 #   for stability, instead of an 'all' target in Earthly, use `make all`