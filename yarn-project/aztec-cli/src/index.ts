--- conflicted
+++ resolved
@@ -482,7 +482,6 @@
     });
 
   program
-<<<<<<< HEAD
     .command('unbox')
     .description(
       'Unboxes an example contract from @aztec/noir-contracts.  Copies `noir-libs` dependencies and setup simple frontend for the contract based on the ABI.',
@@ -492,7 +491,8 @@
     .action(async (contractName, localDirectory) => {
       const unboxTo: string = localDirectory ? localDirectory : 'starter-kit';
       await unboxContract(contractName, unboxTo, log);
-=======
+
+   program
     .command('get-node-info')
     .description('Gets the information of an aztec node at a URL.')
     .requiredOption('-u, --rpc-url <string>', 'URL of the Aztec RPC', AZTEC_RPC_HOST || 'http://localhost:8080')
@@ -501,7 +501,6 @@
       const info = await client.getNodeInfo();
       log(`\nNode Info:\n`);
       Object.entries(info).map(([key, value]) => log(`${startCase(key)}: ${value}`));
->>>>>>> 0c6dd60f
     });
 
   compileContract(program, 'compile', log);
