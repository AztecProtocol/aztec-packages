#!/usr/bin/env -S node --no-warnings
import { Command } from 'commander';
import { mnemonicToAccount } from 'viem/accounts';
import { createLogger } from '@aztec/foundation/log';
import { createDebugLogger } from '@aztec/foundation/log';
import {
  AztecAddress,
  Contract,
  ContractDeployer,
  Fr,
  Point,
  createAccounts,
  createAztecRpcClient,
  getAccountWallet,
} from '@aztec/aztec.js';
import { JsonStringify } from '@aztec/foundation/json-rpc';
import { StructType } from '@aztec/foundation/abi';
<<<<<<< HEAD
import { ContractData, TxHash, L2BlockL2Logs } from '@aztec/types';

import { encodeArgs, parseStructString } from './cli_encoder.js';
import { deployAztecContracts, getContractAbi, prepTx } from './utils.js';
=======
import { randomBytes } from '@aztec/foundation/crypto';
import { ContractData, L2BlockL2Logs } from '@aztec/types';
>>>>>>> 8cf3be57

import { encodeArgs, parseStructString } from './cli_encoder.js';
import { deployAztecContracts, getContractAbi, getTxSender, prepTx } from './utils.js';

const accountCreationSalt = Fr.ZERO;

const debugLogger = createDebugLogger('aztec:cli');
const log = createLogger();

const program = new Command();

program.name('azti').description('CLI for interacting with Aztec.').version('0.1.0');

const { ETHEREUM_HOST, AZTEC_RPC_HOST, PRIVATE_KEY, PUBLIC_KEY, API_KEY } = process.env;

/**
 * Main function for the Aztec CLI.
 */
async function main() {
  program
    .command('deploy-l1-contracts')
    .description('Deploys all necessary Ethereum contracts for Aztec.')
    .argument(
      '[rpcUrl]',
      'Url of the ethereum host. Chain identifiers localhost and testnet can be used',
      ETHEREUM_HOST || 'http://localhost:8545',
    )
    .option('-a, --api-key <string>', 'Api key for the ethereum host', API_KEY)
    .option('-p, --private-key <string>', 'The private key to use for deployment', PRIVATE_KEY)
    .option(
      '-m, --mnemonic <string>',
      'The mnemonic to use in deployment',
      'test test test test test test test test test test test junk',
    )
    .action(async (rpcUrl: string, options) => {
      const { rollupAddress, registryAddress, inboxAddress, outboxAddress, contractDeploymentEmitterAddress } =
        await deployAztecContracts(rpcUrl, options.apiKey ?? '', options.privateKey, options.mnemonic, debugLogger);
      log('\n');
      log(`Rollup Address: ${rollupAddress.toString()}`);
      log(`Registry Address: ${registryAddress.toString()}`);
      log(`L1 -> L2 Inbox Address: ${inboxAddress.toString()}`);
      log(`L2 -> L1 Outbox address: ${outboxAddress.toString()}`);
      log(`Contract Deployment Emitter Address: ${contractDeploymentEmitterAddress.toString()}`);
      log('\n');
    });

  program
    .command('create-private-key')
    .description('Generates a 32-byte private key.')
    .option('-m, --mnemonic', 'A mnemonic string that can be used for the private key generation.')
    .action(options => {
      let privKey;
      if (options.mnemonic) {
        const acc = mnemonicToAccount(options.mnemonic);
        privKey = Buffer.from(acc.getHdKey().privateKey!).toString('hex');
      } else {
        privKey = randomBytes(32).toString('hex');
      }
      log(`\n${privKey}\n`);
    });

  program
    .command('create-account')
    .description('Creates an aztec account that can be used for transactions.')
    .option(
      '-k, --private-key <string>',
      'Private Key to use for the 1st account generation. Uses random by default.',
      PRIVATE_KEY,
    )
    .option('-u, --rpc-url <string>', 'URL of the Aztec RPC', AZTEC_RPC_HOST || 'http://localhost:8080')
    .action(async options => {
      const client = createAztecRpcClient(options.rpcUrl);
      const privateKey = options.privateKey && Buffer.from(options.privateKey.replace(/^0x/i, ''), 'hex');
      const wallet = await createAccounts(client, privateKey, accountCreationSalt, 1);
      const accounts = await wallet.getAccounts();
      const pubKeys = await Promise.all(accounts.map(acc => wallet.getAccountPublicKey(acc)));
      log(`\nCreated account(s).`);
      accounts.map((acc, i) => log(`\nAddress: ${acc.toString()}\nPublic Key: ${pubKeys[i].toString()}\n`));
    });

  program
    .command('deploy')
    .description('Deploys a compiled Noir contract to Aztec.')
    .argument('<contractAbi>', "A compiled Noir contract's ABI in JSON format", undefined)
    .argument('[constructorArgs...]', 'Contract constructor arguments', [])
    .option('-u, --rpc-url <string>', 'URL of the Aztec RPC', AZTEC_RPC_HOST || 'http://localhost:8080')
    .option(
      '-k, --public-key <string>',
      'Public key of the deployer. If not provided, it will check the RPC for existing ones.',
      PUBLIC_KEY,
    )
    .action(async (contractFile: string, args: string[], options: any) => {
      const contractAbi = getContractAbi(contractFile, log);
      const constructorAbi = contractAbi.functions.find(({ name }) => name === 'constructor');

      const client = createAztecRpcClient(options.rpcUrl);
      let publicKey;
      if (options.publicKey) {
        publicKey = Point.fromString(options.publicKey);
      } else {
        const accounts = await client.getAccounts();
        if (!accounts) {
          throw new Error('No public key provided or found in Aztec RPC.');
        }
        publicKey = await client.getAccountPublicKey(accounts[0]);
      }

      log(`Using Public Key: ${publicKey.toString()}`);

      const deployer = new ContractDeployer(contractAbi, client);

      const tx = deployer.deploy(...encodeArgs(args, constructorAbi!.parameters), publicKey.toBigInts()).send();
      await tx.isMined();
      const receipt = await tx.getReceipt();
      log(`\nAztec Contract deployed at ${receipt.contractAddress?.toString()}\n`);
    });

  program
    .command('check-deploy')
    .description('Checks if a contract is deployed to the specified Aztec address.')
    .argument('<contractAddress>', 'An Aztec address to check if contract has been deployed to.')
    .option('-u, --rpc-url <string>', 'URL of the Aztec RPC', AZTEC_RPC_HOST || 'http://localhost:8080')
    .action(async (_contractAddress, options) => {
      const client = createAztecRpcClient(options.rpcUrl);
      const address = AztecAddress.fromString(_contractAddress);
      const isDeployed = await client.isContractDeployed(address);
      log(`\n${isDeployed.toString()}\n`);
    });

  program
    .command('get-tx-receipt')
    .description('Gets the receipt for the specified transaction hash.')
    .argument('<txHash>', 'A TX hash to get the receipt for.')
    .option('-u, --rpc-url <string>', 'URL of the Aztec RPC', AZTEC_RPC_HOST || 'http://localhost:8080')
    .action(async (_txHash, options) => {
      const client = createAztecRpcClient(options.rpcUrl);
      const txHash = TxHash.fromString(_txHash);
      const receipt = await client.getTxReceipt(txHash);
      if (!receipt) {
        log(`No receipt found for tx hash ${_txHash}`);
      } else {
        log(`\nTX Receipt: \n${JsonStringify(receipt, true)}\n`);
      }
    });

  program
    .command('get-contract-data')
    .description('Gets information about the Aztec contract deployed at the specified address.')
    .argument('<contractAddress>', 'Aztec address of the contract.')
    .option('-u, --rpc-url <string>', 'URL of the Aztec RPC', AZTEC_RPC_HOST || 'http://localhost:8080')
    .option('-b, --include-bytecode', "Include the contract's public function bytecode, if any.")
    .action(async (_contractAddress, options) => {
      const client = createAztecRpcClient(options.rpcUrl);
      const address = AztecAddress.fromString(_contractAddress);
      const contractDataOrInfo = options.includeBytecode
        ? await client.getContractData(address)
        : await client.getContractInfo(address);

      if (!contractDataOrInfo) {
        log(`No contract data found at ${_contractAddress}`);
        return;
      }
      let contractData: ContractData;

      if ('contractData' in contractDataOrInfo) {
        contractData = contractDataOrInfo.contractData;
      } else {
        contractData = contractDataOrInfo;
      }
      log(`\nContract Data: \nAddress: ${contractData.contractAddress.toString()}`);
      log(`Portal: ${contractData.portalContractAddress.toString()}`);
      if ('bytecode' in contractDataOrInfo) {
        log(`Bytecode: ${contractDataOrInfo.bytecode}`);
      }
      log('\n');
    });

  program
    .command('get-logs')
    .description('Gets all the unencrypted logs from L2 blocks in the range specified.')
    .argument('<from>', 'Block num start for getting logs.')
    .argument('<take>', 'How many block logs to fetch.')
    .option('-u, --rpc-url <string>', 'URL of the Aztec RPC', AZTEC_RPC_HOST || 'http://localhost:8080')
    .action(async (_from, _take, options) => {
      let from: number;
      let take: number;
      try {
        from = parseInt(_from);
        take = parseInt(_take);
      } catch {
        log(`Invalid integer value(s) passed: ${_from}, ${_take}`);
        return;
      }
      const client = createAztecRpcClient(options.rpcUrl);
      const logs = await client.getUnencryptedLogs(from, take);
      if (!logs.length) {
        log(`No logs found in blocks ${from} to ${from + take}`);
      } else {
        log('Logs found: \n');
        L2BlockL2Logs.unrollLogs(logs).forEach(fnLog => log(`${fnLog.toString('ascii')}\n`));
      }
    });

  program
    .command('get-accounts')
    .option('-u, --rpc-url <string>', 'URL of the Aztec RPC', AZTEC_RPC_HOST || 'http://localhost:8080')
    .action(async (options: any) => {
      const client = createAztecRpcClient(options.rpcUrl);
      const accounts = await client.getAccounts();
      if (!accounts.length) {
        log('No accounts found.');
      } else {
        log(`Accounts found: \n`);
        accounts.forEach(async acc => log(`Address: ${acc}\nPublic Key: ${await client.getAccountPublicKey(acc)}\n`));
      }
    });

  program
    .command('get-account-public-key')
    .description("Gets an account's public key, given its Aztec address.")
    .argument('<address>', 'The Aztec address to get the public key for')
    .option('-u, --rpc-url <string>', 'URL of the Aztec RPC', AZTEC_RPC_HOST || 'http://localhost:8080')
    .action(async (_address, options) => {
      const client = createAztecRpcClient(options.rpcUrl);
      const address = AztecAddress.fromString(_address);
      const pk = await client.getAccountPublicKey(address);
      if (!pk) {
        log(`Unkown account ${_address}`);
      } else {
        log(`Public Key: \n ${pk.toString()}`);
      }
    });

  program
    .command('call-fn')
    .description('Calls a function on an Aztec contract.')
    .argument('<contractAbi>', "The compiled contract's ABI in JSON format", undefined)
    .argument('<contractAddress>', 'Address of the contract')
    .argument('<functionName>', 'Name of Function to view')
    .argument('[functionArgs...]', 'Function arguments', [])
    .option('-k, --private-key <string>', "The sender's private key.", PRIVATE_KEY)
    .option('-u, --rpcUrl <string>', 'URL of the Aztec RPC', AZTEC_RPC_HOST || 'http://localhost:8080')

    .action(async (contractFile, _contractAddress, functionName, _functionArgs, options) => {
      const { contractAddress, functionArgs, contractAbi } = prepTx(
        contractFile,
        _contractAddress,
        functionName,
        _functionArgs,
        log,
      );

      const client = createAztecRpcClient(options.rpcUrl);
      const wallet = await getAccountWallet(client, Buffer.from(options.privateKey, 'hex'), accountCreationSalt);
      const contract = new Contract(contractAddress, contractAbi, wallet);
      const from = (await wallet.getAccounts()).find(addr => addr.equals(wallet.getAddress()));
      const tx = contract.methods[functionName](...functionArgs).send({
        from,
      });
      await tx.isMined();
      log('\nTX has been mined');
      const receipt = await tx.getReceipt();
      log(`TX Hash: ${(await tx.getTxHash()).toString()}`);
      log(`Block Num: ${receipt.blockNumber}`);
      log(`Block Hash: ${receipt.blockHash?.toString('hex')}`);
      log(`TX Status: ${receipt.status}\n`);
    });

  program
    .command('view-fn')
    .description(
      'Simulates the execution of a view (read-only) function on a deployed contract, without modifying state.',
    )
    .argument('<contractAbi>', "The compiled contract's ABI in JSON format", undefined)
    .argument('<contractAddress>', 'Address of the contract')
    .argument('<functionName>', 'Name of Function to view')
    .argument('[functionArgs...]', 'Function arguments', [])
    .option('-f, --from <string>', 'Public key of the TX viewer. If empty, will try to find account in RPC.')
    .option('-u, --rpcUrl <string>', 'URL of the Aztec RPC', AZTEC_RPC_HOST || 'http://localhost:8080')
    .action(async (contractFile, _contractAddress, functionName, _functionArgs, options) => {
      const { contractAddress, functionArgs } = prepTx(
        contractFile,
        _contractAddress,
        functionName,
        _functionArgs,
        log,
      );
      const client = createAztecRpcClient(options.rpcUrl);
      const from = await getTxSender(client, options.from);
      const result = await client.viewTx(functionName, functionArgs, contractAddress, from);
      log('\nView TX result: ', JsonStringify(result, true), '\n');
    });

  // Helper for users to decode hex strings into structs if needed
  program
    .command('parse-parameter-struct')
    .description("Helper for parsing an encoded string into a contract's parameter struct.")
    .argument('<encodedString>', 'The encoded hex string')
    .argument('<contractAbi>', "The compiled contract's ABI in JSON format")
    .argument('<parameterName>', 'The name of the struct parameter to decode into')
    .action((encodedString, contractFile, parameterName) => {
      const contractAbi = getContractAbi(contractFile, log);
      const parameterAbitype = contractAbi.functions
        .map(({ parameters }) => parameters)
        .flat()
        .find(({ name, type }) => name === parameterName && type.kind === 'struct');
      if (!parameterAbitype) {
        log(`No struct parameter found with name ${parameterName}`);
        return;
      }
      const data = parseStructString(encodedString, parameterAbitype.type as StructType);
      log(`\nStruct Data: \n${JsonStringify(data, true)}\n`);
    });

  program
    .command('block-num')
    .description('Gets the current Aztec L2 number.')
    .option('-u, --rpcUrl <string>', 'URL of the Aztec RPC', AZTEC_RPC_HOST || 'http://localhost:8080')
    .action(async (options: any) => {
      const client = createAztecRpcClient(options.rpcUrl);
      const num = await client.getBlockNum();
      log(`${num}\n`);
    });

  await program.parseAsync(process.argv);
}

main().catch(err => {
  log(`Error thrown: ${err}`);
  process.exit(1);
});<|MERGE_RESOLUTION|>--- conflicted
+++ resolved
@@ -13,17 +13,10 @@
   createAztecRpcClient,
   getAccountWallet,
 } from '@aztec/aztec.js';
+import { StructType } from '@aztec/foundation/abi';
+import { randomBytes } from '@aztec/foundation/crypto';
 import { JsonStringify } from '@aztec/foundation/json-rpc';
-import { StructType } from '@aztec/foundation/abi';
-<<<<<<< HEAD
 import { ContractData, TxHash, L2BlockL2Logs } from '@aztec/types';
-
-import { encodeArgs, parseStructString } from './cli_encoder.js';
-import { deployAztecContracts, getContractAbi, prepTx } from './utils.js';
-=======
-import { randomBytes } from '@aztec/foundation/crypto';
-import { ContractData, L2BlockL2Logs } from '@aztec/types';
->>>>>>> 8cf3be57
 
 import { encodeArgs, parseStructString } from './cli_encoder.js';
 import { deployAztecContracts, getContractAbi, getTxSender, prepTx } from './utils.js';
