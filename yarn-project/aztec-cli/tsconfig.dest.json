{
<<<<<<< HEAD
  "extends": "..",
  "exclude": ["**/*.test.*", "**/fixtures/*"]
=======
  "extends": ".",
  "exclude": ["**/*.test.*", "**/fixtures/*"],
  "references": [
    {
      "path": "../foundation/tsconfig.dest.json"
    }
  ]
>>>>>>> 79c907a2
}<|MERGE_RESOLUTION|>--- conflicted
+++ resolved
@@ -1,8 +1,4 @@
 {
-<<<<<<< HEAD
-  "extends": "..",
-  "exclude": ["**/*.test.*", "**/fixtures/*"]
-=======
   "extends": ".",
   "exclude": ["**/*.test.*", "**/fixtures/*"],
   "references": [
@@ -10,5 +6,4 @@
       "path": "../foundation/tsconfig.dest.json"
     }
   ]
->>>>>>> 79c907a2
 }