--- conflicted
+++ resolved
@@ -29,14 +29,7 @@
     const feePayload = await EntrypointPayload.fromFeeOptions(this.address, fee);
 
     const abi = this.getEntrypointAbi();
-<<<<<<< HEAD
-    const entrypointPackedArgs = await PackedValues.fromValues(
-      encodeArguments(abi, [appPayload, feePayload, !!cancellable]),
-    );
-    const gasSettings = exec.fee?.gasSettings ?? GasSettings.default();
-=======
     const entrypointPackedArgs = PackedValues.fromValues(encodeArguments(abi, [appPayload, feePayload, !!cancellable]));
->>>>>>> 89cb8d33
 
     const combinedPayloadAuthWitness = await this.auth.createAuthWit(
       await computeCombinedPayloadHash(appPayload, feePayload),
@@ -45,13 +38,8 @@
     const txRequest = TxExecutionRequest.from({
       firstCallArgsHash: entrypointPackedArgs.hash,
       origin: this.address,
-<<<<<<< HEAD
-      functionSelector: await FunctionSelector.fromNameAndParameters(abi.name, abi.parameters),
-      txContext: new TxContext(this.chainId, this.version, gasSettings),
-=======
       functionSelector: FunctionSelector.fromNameAndParameters(abi.name, abi.parameters),
       txContext: new TxContext(this.chainId, this.version, fee.gasSettings),
->>>>>>> 89cb8d33
       argsOfCalls: [...appPayload.packedArguments, ...feePayload.packedArguments, entrypointPackedArgs],
       authWitnesses: [combinedPayloadAuthWitness],
     });
