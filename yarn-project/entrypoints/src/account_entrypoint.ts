import { type AuthWitnessProvider } from '@aztec/aztec.js/account';
<<<<<<< HEAD
import { type EntrypointInterface, type FeeOptions } from '@aztec/aztec.js/entrypoint';
import { type FunctionCall, PackedValues, TxExecutionRequest } from '@aztec/circuit-types';
import { type AztecAddress, FunctionData, GeneratorIndex, TxContext } from '@aztec/circuits.js';
=======
import { type EntrypointInterface, EntrypointPayload, type ExecutionRequestInit } from '@aztec/aztec.js/entrypoint';
import { PackedArguments, TxExecutionRequest } from '@aztec/circuit-types';
import { type AztecAddress, FunctionData, TxContext } from '@aztec/circuits.js';
>>>>>>> 57a1d69f
import { type FunctionAbi, encodeArguments } from '@aztec/foundation/abi';

import { DEFAULT_CHAIN_ID, DEFAULT_VERSION } from './constants.js';

/**
 * Implementation for an entrypoint interface that follows the default entrypoint signature
 * for an account, which accepts an AppPayload and a FeePayload as defined in noir-libs/aztec-noir/src/entrypoint module
 */
export class DefaultAccountEntrypoint implements EntrypointInterface {
  constructor(
    private address: AztecAddress,
    private auth: AuthWitnessProvider,
    private chainId: number = DEFAULT_CHAIN_ID,
    private version: number = DEFAULT_VERSION,
  ) {}

  async createTxExecutionRequest(exec: ExecutionRequestInit): Promise<TxExecutionRequest> {
    const { calls, fee } = exec;
    const appPayload = EntrypointPayload.fromAppExecution(calls);
    const feePayload = await EntrypointPayload.fromFeeOptions(fee);

    const abi = this.getEntrypointAbi();
    const entrypointPackedArgs = PackedValues.fromValues(encodeArguments(abi, [appPayload, feePayload]));

    const appAuthWitness = await this.auth.createAuthWit(appPayload.hash());
    const feeAuthWitness = await this.auth.createAuthWit(feePayload.hash());

    const txRequest = TxExecutionRequest.from({
      argsHash: entrypointPackedArgs.hash,
      origin: this.address,
      functionData: FunctionData.fromAbi(abi),
      txContext: TxContext.empty(this.chainId, this.version),
      packedArguments: [...appPayload.packedArguments, ...feePayload.packedArguments, entrypointPackedArgs],
      authWitnesses: [appAuthWitness, feeAuthWitness],
    });

    return txRequest;
  }

  private getEntrypointAbi() {
    return {
      name: 'entrypoint',
      isInitializer: false,
      functionType: 'secret',
      isInternal: false,
      parameters: [
        {
          name: 'app_payload',
          type: {
            kind: 'struct',
            path: 'authwit::entrypoint::app::AppPayload',
            fields: [
              {
                name: 'function_calls',
                type: {
                  kind: 'array',
                  length: 4,
                  type: {
                    kind: 'struct',
                    path: 'authwit::entrypoint::function_call::FunctionCall',
                    fields: [
                      { name: 'args_hash', type: { kind: 'field' } },
                      {
                        name: 'function_selector',
                        type: {
                          kind: 'struct',
                          path: 'authwit::aztec::protocol_types::abis::function_selector::FunctionSelector',
                          fields: [{ name: 'inner', type: { kind: 'integer', sign: 'unsigned', width: 32 } }],
                        },
                      },
                      {
                        name: 'target_address',
                        type: {
                          kind: 'struct',
                          path: 'authwit::aztec::protocol_types::address::AztecAddress',
                          fields: [{ name: 'inner', type: { kind: 'field' } }],
                        },
                      },
                      { name: 'is_public', type: { kind: 'boolean' } },
                    ],
                  },
                },
              },
              { name: 'nonce', type: { kind: 'field' } },
            ],
          },
          visibility: 'public',
        },
        {
          name: 'fee_payload',
          type: {
            kind: 'struct',
            path: 'authwit::entrypoint::fee::FeePayload',
            fields: [
              {
                name: 'function_calls',
                type: {
                  kind: 'array',
                  length: 2,
                  type: {
                    kind: 'struct',
                    path: 'authwit::entrypoint::function_call::FunctionCall',
                    fields: [
                      { name: 'args_hash', type: { kind: 'field' } },
                      {
                        name: 'function_selector',
                        type: {
                          kind: 'struct',
                          path: 'authwit::aztec::protocol_types::abis::function_selector::FunctionSelector',
                          fields: [{ name: 'inner', type: { kind: 'integer', sign: 'unsigned', width: 32 } }],
                        },
                      },
                      {
                        name: 'target_address',
                        type: {
                          kind: 'struct',
                          path: 'authwit::aztec::protocol_types::address::AztecAddress',
                          fields: [{ name: 'inner', type: { kind: 'field' } }],
                        },
                      },
                      { name: 'is_public', type: { kind: 'boolean' } },
                    ],
                  },
                },
              },
              { name: 'nonce', type: { kind: 'field' } },
            ],
          },
          visibility: 'public',
        },
      ],
      returnTypes: [],
    } as FunctionAbi;
  }
}<|MERGE_RESOLUTION|>--- conflicted
+++ resolved
@@ -1,13 +1,7 @@
 import { type AuthWitnessProvider } from '@aztec/aztec.js/account';
-<<<<<<< HEAD
-import { type EntrypointInterface, type FeeOptions } from '@aztec/aztec.js/entrypoint';
-import { type FunctionCall, PackedValues, TxExecutionRequest } from '@aztec/circuit-types';
-import { type AztecAddress, FunctionData, GeneratorIndex, TxContext } from '@aztec/circuits.js';
-=======
 import { type EntrypointInterface, EntrypointPayload, type ExecutionRequestInit } from '@aztec/aztec.js/entrypoint';
-import { PackedArguments, TxExecutionRequest } from '@aztec/circuit-types';
+import { PackedValues, TxExecutionRequest } from '@aztec/circuit-types';
 import { type AztecAddress, FunctionData, TxContext } from '@aztec/circuits.js';
->>>>>>> 57a1d69f
 import { type FunctionAbi, encodeArguments } from '@aztec/foundation/abi';
 
 import { DEFAULT_CHAIN_ID, DEFAULT_VERSION } from './constants.js';
