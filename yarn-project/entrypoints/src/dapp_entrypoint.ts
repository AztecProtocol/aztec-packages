--- conflicted
+++ resolved
@@ -35,14 +35,7 @@
     const encodedPayload = await EncodedExecutionPayloadForEntrypoint.fromFunctionCalls(calls);
 
     const abi = this.getEntrypointAbi();
-<<<<<<< HEAD
-    const args = encodeArguments(abi, [payload, this.userAddress]);
-    const entrypointHashedArgs = await HashedValues.fromArgs(args);
-=======
-    const entrypointHashedArgs = await HashedValues.fromValues(
-      encodeArguments(abi, [encodedPayload, this.userAddress]),
-    );
->>>>>>> cf2beb27
+    const entrypointHashedArgs = await HashedValues.fromArgs(encodeArguments(abi, [encodedPayload, this.userAddress]));
     const functionSelector = await FunctionSelector.fromNameAndParameters(abi.name, abi.parameters);
     // Default msg_sender for entrypoints is now Fr.max_value rather than 0 addr (see #7190 & #7404)
     const innerHash = await computeInnerAuthWitHash([
