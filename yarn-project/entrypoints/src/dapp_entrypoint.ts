import { computeInnerAuthWitHash, computeOuterAuthWitHash } from '@aztec/aztec.js';
import { type AuthWitnessProvider } from '@aztec/aztec.js/account';
import { type EntrypointInterface, EntrypointPayload, type ExecutionRequestInit } from '@aztec/aztec.js/entrypoint';
import { PackedArguments, TxExecutionRequest } from '@aztec/circuit-types';
import { type AztecAddress, Fr, FunctionData, TxContext } from '@aztec/circuits.js';
import { type FunctionAbi, encodeArguments } from '@aztec/foundation/abi';

import { DEFAULT_CHAIN_ID, DEFAULT_VERSION } from './constants.js';

/**
 * Implementation for an entrypoint interface that follows the default entrypoint signature
 * for an account, which accepts an AppPayload and a FeePayload as defined in noir-libs/aztec-noir/src/entrypoint module
 */
export class DefaultDappEntrypoint implements EntrypointInterface {
  constructor(
    private userAddress: AztecAddress,
    private userAuthWitnessProvider: AuthWitnessProvider,
    private dappEntrypointAddress: AztecAddress,
    private chainId: number = DEFAULT_CHAIN_ID,
    private version: number = DEFAULT_VERSION,
  ) {}

  async createTxExecutionRequest(exec: ExecutionRequestInit): Promise<TxExecutionRequest> {
    const { calls } = exec;
    if (calls.length !== 1) {
      throw new Error(`Expected exactly 1 function call, got ${calls.length}`);
    }

    const payload = EntrypointPayload.fromFunctionCalls(calls);

    const abi = this.getEntrypointAbi();
    const entrypointPackedArgs = PackedArguments.fromArgs(encodeArguments(abi, [payload, this.userAddress]));

    const functionData = FunctionData.fromAbi(abi);

    const innerHash = computeInnerAuthWitHash([Fr.ZERO, functionData.selector.toField(), entrypointPackedArgs.hash]);
    const outerHash = computeOuterAuthWitHash(
      this.dappEntrypointAddress,
      new Fr(this.chainId),
      new Fr(this.version),
      innerHash,
    );

    const authWitness = await this.userAuthWitnessProvider.createAuthWit(outerHash);

    const txRequest = TxExecutionRequest.from({
      argsHash: entrypointPackedArgs.hash,
      origin: this.dappEntrypointAddress,
      functionData,
<<<<<<< HEAD
      txContext: TxContext.default(this.chainId, this.version),
      packedArguments: [...packedArguments, entrypointPackedArgs],
=======
      txContext: TxContext.empty(this.chainId, this.version),
      packedArguments: [...payload.packedArguments, entrypointPackedArgs],
>>>>>>> 57a1d69f
      authWitnesses: [authWitness],
    });

    return txRequest;
  }

  private getEntrypointAbi() {
    return {
      name: 'entrypoint',
      isInitializer: false,
      functionType: 'secret',
      isInternal: false,
      parameters: [
        {
          name: 'payload',
          type: {
            kind: 'struct',
            path: 'dapp_payload::DAppPayload',
            fields: [
              {
                name: 'function_calls',
                type: {
                  kind: 'array',
                  length: 1,
                  type: {
                    kind: 'struct',
                    path: 'authwit::entrypoint::function_call::FunctionCall',
                    fields: [
                      { name: 'args_hash', type: { kind: 'field' } },
                      {
                        name: 'function_selector',
                        type: {
                          kind: 'struct',
                          path: 'authwit::aztec::protocol_types::abis::function_selector::FunctionSelector',
                          fields: [{ name: 'inner', type: { kind: 'integer', sign: 'unsigned', width: 32 } }],
                        },
                      },
                      {
                        name: 'target_address',
                        type: {
                          kind: 'struct',
                          path: 'authwit::aztec::protocol_types::address::aztec_address::AztecAddress',
                          fields: [{ name: 'inner', type: { kind: 'field' } }],
                        },
                      },
                      { name: 'is_public', type: { kind: 'boolean' } },
                    ],
                  },
                },
              },
              { name: 'nonce', type: { kind: 'field' } },
            ],
          },
          visibility: 'public',
        },
        {
          name: 'user_address',
          type: {
            kind: 'struct',
            path: 'authwit::aztec::protocol_types::address::aztec_address::AztecAddress',
            fields: [{ name: 'inner', type: { kind: 'field' } }],
          },
          visibility: 'public',
        },
      ],
      returnTypes: [],
    } as FunctionAbi;
  }
}<|MERGE_RESOLUTION|>--- conflicted
+++ resolved
@@ -47,13 +47,8 @@
       argsHash: entrypointPackedArgs.hash,
       origin: this.dappEntrypointAddress,
       functionData,
-<<<<<<< HEAD
       txContext: TxContext.default(this.chainId, this.version),
-      packedArguments: [...packedArguments, entrypointPackedArgs],
-=======
-      txContext: TxContext.empty(this.chainId, this.version),
       packedArguments: [...payload.packedArguments, entrypointPackedArgs],
->>>>>>> 57a1d69f
       authWitnesses: [authWitness],
     });
 
