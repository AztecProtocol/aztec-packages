{
  "name": "@aztec/prover-client",
  "version": "0.1.0",
  "type": "module",
  "exports": "./dest/index.js",
  "bin": {
    "bb-cli": "./dest/bb/index.js"
  },
  "typedocOptions": {
    "entryPoints": [
      "./src/index.ts"
    ],
    "name": "Prover Client",
    "tsconfig": "./tsconfig.json"
  },
  "scripts": {
    "build": "yarn clean && tsc -b",
    "build:dev": "tsc -b --watch",
    "clean": "rm -rf ./dest .tsbuildinfo",
    "formatting": "run -T prettier --check ./src && run -T eslint ./src",
    "formatting:fix": "run -T eslint --fix ./src && run -T prettier -w ./src",
<<<<<<< HEAD
    "test": "DEBUG='aztec:*' NODE_NO_WARNINGS=1 node --experimental-vm-modules $(yarn bin jest) --passWithNoTests",
    "bb": "node --no-warnings ./dest/bb/index.js"
=======
    "test": "NODE_NO_WARNINGS=1 node --experimental-vm-modules ../node_modules/.bin/jest --passWithNoTests"
>>>>>>> 43ed9018
  },
  "inherits": [
    "../package.common.json"
  ],
  "jest": {
    "moduleNameMapper": {
      "^(\\.{1,2}/.*)\\.[cm]?js$": "$1"
    },
    "testRegex": "./src/.*\\.test\\.(js|mjs|ts)$",
    "rootDir": "./src",
    "transform": {
      "^.+\\.tsx?$": [
        "@swc/jest"
      ]
    },
    "extensionsToTreatAsEsm": [
      ".ts"
    ]
  },
  "dependencies": {
    "@aztec/circuit-types": "workspace:^",
    "@aztec/circuits.js": "workspace:^",
    "@aztec/foundation": "workspace:^",
    "@aztec/kv-store": "workspace:^",
    "@aztec/noir-protocol-circuits-types": "workspace:^",
    "@aztec/simulator": "workspace:^",
    "@aztec/world-state": "workspace:^",
    "commander": "^9.0.0",
    "lodash.chunk": "^4.2.0",
    "tslib": "^2.4.0"
  },
  "devDependencies": {
    "@jest/globals": "^29.5.0",
    "@types/jest": "^29.5.0",
    "@types/memdown": "^3.0.0",
    "@types/node": "^18.7.23",
    "jest": "^29.5.0",
    "jest-mock-extended": "^3.0.3",
    "ts-node": "^10.9.1",
    "typescript": "^5.0.4"
  },
  "files": [
    "dest",
    "src",
    "!*.test.*"
  ],
  "types": "./dest/index.d.ts",
  "engines": {
    "node": ">=18"
  }
}<|MERGE_RESOLUTION|>--- conflicted
+++ resolved
@@ -19,12 +19,8 @@
     "clean": "rm -rf ./dest .tsbuildinfo",
     "formatting": "run -T prettier --check ./src && run -T eslint ./src",
     "formatting:fix": "run -T eslint --fix ./src && run -T prettier -w ./src",
-<<<<<<< HEAD
-    "test": "DEBUG='aztec:*' NODE_NO_WARNINGS=1 node --experimental-vm-modules $(yarn bin jest) --passWithNoTests",
-    "bb": "node --no-warnings ./dest/bb/index.js"
-=======
-    "test": "NODE_NO_WARNINGS=1 node --experimental-vm-modules ../node_modules/.bin/jest --passWithNoTests"
->>>>>>> 43ed9018
+    "bb": "node --no-warnings ./dest/bb/index.js",
+    "test": "DEBUG='aztec:*' NODE_NO_WARNINGS=1 node --experimental-vm-modules ../node_modules/.bin/jest --passWithNoTests"
   },
   "inherits": [
     "../package.common.json"
