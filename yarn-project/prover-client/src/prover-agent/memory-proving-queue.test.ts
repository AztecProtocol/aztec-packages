import { ProvingRequestType } from '@aztec/circuit-types';
import {
  Fr,
  RECURSIVE_PROOF_LENGTH,
  RootParityInput,
<<<<<<< HEAD
  TubeInputs,
=======
  VK_TREE_HEIGHT,
>>>>>>> 633eb6b7
  VerificationKeyAsFields,
  makeRecursiveProof,
} from '@aztec/circuits.js';
import { makeBaseParityInputs, makeBaseRollupInputs, makeParityPublicInputs } from '@aztec/circuits.js/testing';
import { makeTuple } from '@aztec/foundation/array';
import { AbortError } from '@aztec/foundation/error';
import { sleep } from '@aztec/foundation/sleep';

import { MemoryProvingQueue } from './memory-proving-queue.js';

describe('MemoryProvingQueue', () => {
  let queue: MemoryProvingQueue;
  let jobTimeoutMs: number;
  let pollingIntervalMs: number;

  beforeEach(() => {
    jobTimeoutMs = 100;
    pollingIntervalMs = 10;
    queue = new MemoryProvingQueue(jobTimeoutMs, pollingIntervalMs);
    queue.start();
  });

  afterEach(async () => {
    await queue.stop();
  });

  it('returns jobs in order', async () => {
    void queue.getBaseParityProof(makeBaseParityInputs());
    void queue.getBaseRollupProof(makeBaseRollupInputs());

    const job1 = await queue.getProvingJob();
    expect(job1?.request.type).toEqual(ProvingRequestType.BASE_PARITY);

    const job2 = await queue.getProvingJob();
    expect(job2?.request.type).toEqual(ProvingRequestType.BASE_ROLLUP);
  });

  it('returns undefined when no jobs are available', async () => {
    await expect(queue.getProvingJob({ timeoutSec: 0 })).resolves.toBeUndefined();
  });

  it('notifies of completion', async () => {
    const inputs = makeBaseParityInputs();
    const promise = queue.getBaseParityProof(inputs);

    const job = await queue.getProvingJob();
    expect(job?.request.inputs).toEqual(inputs);

    const publicInputs = makeParityPublicInputs();
    const proof = makeRecursiveProof<typeof RECURSIVE_PROOF_LENGTH>(RECURSIVE_PROOF_LENGTH);
    const vk = VerificationKeyAsFields.makeFake();
    const vkPath = makeTuple(VK_TREE_HEIGHT, Fr.zero);
    await queue.resolveProvingJob(job!.id, new RootParityInput(proof, vk, vkPath, publicInputs));
    await expect(promise).resolves.toEqual(new RootParityInput(proof, vk, vkPath, publicInputs));
  });

  it('retries failed jobs', async () => {
    const inputs = makeBaseParityInputs();
    void queue.getBaseParityProof(inputs);

    const job = await queue.getProvingJob();
    expect(job?.request.inputs).toEqual(inputs);

    const error = new Error('test error');

    await queue.rejectProvingJob(job!.id, error);
    await expect(queue.getProvingJob()).resolves.toEqual(job);
  });

  it('notifies errors', async () => {
    const promise = queue.getBaseParityProof(makeBaseParityInputs());

    const error = new Error('test error');
    await queue.rejectProvingJob((await queue.getProvingJob())!.id, error);
    await queue.rejectProvingJob((await queue.getProvingJob())!.id, error);
    await queue.rejectProvingJob((await queue.getProvingJob())!.id, error);

    await expect(promise).rejects.toEqual(error);
  });

  it('reaps timed out jobs', async () => {
    const controller = new AbortController();
    const promise = queue.getBaseParityProof(makeBaseParityInputs(), controller.signal);
    const job = await queue.getProvingJob();

    expect(queue.isJobRunning(job!.id)).toBe(true);
    await sleep(jobTimeoutMs + 2 * pollingIntervalMs);
    expect(queue.isJobRunning(job!.id)).toBe(false);

    controller.abort();
    await expect(promise).rejects.toThrow(AbortError);
  });

  it('keeps jobs running while heartbeat is called', async () => {
    const promise = queue.getBaseParityProof(makeBaseParityInputs());
    const job = await queue.getProvingJob();

    expect(queue.isJobRunning(job!.id)).toBe(true);
    await sleep(pollingIntervalMs);
    expect(queue.isJobRunning(job!.id)).toBe(true);

    await queue.heartbeat(job!.id);
    expect(queue.isJobRunning(job!.id)).toBe(true);
    await sleep(pollingIntervalMs);
    expect(queue.isJobRunning(job!.id)).toBe(true);

    const output = new RootParityInput(
      makeRecursiveProof(RECURSIVE_PROOF_LENGTH),
      VerificationKeyAsFields.makeFake(),
      makeTuple(VK_TREE_HEIGHT, Fr.zero),
      makeParityPublicInputs(),
    );
    await queue.resolveProvingJob(job!.id, output);
    await expect(promise).resolves.toEqual(output);
  });
});<|MERGE_RESOLUTION|>--- conflicted
+++ resolved
@@ -3,11 +3,7 @@
   Fr,
   RECURSIVE_PROOF_LENGTH,
   RootParityInput,
-<<<<<<< HEAD
-  TubeInputs,
-=======
   VK_TREE_HEIGHT,
->>>>>>> 633eb6b7
   VerificationKeyAsFields,
   makeRecursiveProof,
 } from '@aztec/circuits.js';
