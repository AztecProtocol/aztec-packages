--- conflicted
+++ resolved
@@ -19,13 +19,7 @@
   PrivateKernelEmptyInputData,
   RECURSIVE_PROOF_LENGTH,
   RootParityInputs,
-<<<<<<< HEAD
-  RootRollupInputs,
-  RootRollupPublicInputs,
   TUBE_PROOF_LENGTH,
-  TubeInputs,
-=======
->>>>>>> dd10bd70
 } from '@aztec/circuits.js';
 import {
   type BaseOrMergeRollupPublicInputs,
