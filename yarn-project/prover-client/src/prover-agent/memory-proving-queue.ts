--- conflicted
+++ resolved
@@ -12,33 +12,12 @@
   AVM_PROOF_LENGTH_IN_FIELDS,
   AvmCircuitInputs,
   BaseParityInputs,
-<<<<<<< HEAD
-  BlockMergeRollupInputs,
-  BlockRootOrBlockMergePublicInputs,
-  BlockRootRollupInputs,
-  EmptyBlockRootRollupInputs,
-  MergeRollupInputs,
-=======
-  KernelCircuitPublicInputs,
->>>>>>> fe845e29
   NESTED_RECURSIVE_PROOF_LENGTH,
   NESTED_RECURSIVE_ROLLUP_HONK_PROOF_LENGTH,
   ParityPublicInputs,
-<<<<<<< HEAD
-  PrivateBaseRollupInputs,
-  PublicBaseRollupInputs,
-  RECURSIVE_PROOF_LENGTH,
-  RootParityInputs,
-  RootRollupInputs,
-  RootRollupPublicInputs,
-  SingleTxBlockRootRollupInputs,
-  TubeInputs,
-=======
-  PrivateKernelEmptyInputData,
   RECURSIVE_PROOF_LENGTH,
   RootParityInputs,
   TUBE_PROOF_LENGTH,
->>>>>>> fe845e29
 } from '@aztec/circuits.js';
 import {
   type BaseOrMergeRollupPublicInputs,
@@ -51,6 +30,7 @@
   type PublicBaseRollupInputs,
   type RootRollupInputs,
   type RootRollupPublicInputs,
+  type SingleTxBlockRootRollupInputs,
   type TubeInputs,
 } from '@aztec/circuits.js/rollup';
 import { randomBytes } from '@aztec/foundation/crypto';
@@ -290,19 +270,6 @@
     return promise.then(({ result }) => result);
   }
 
-<<<<<<< HEAD
-=======
-  getEmptyPrivateKernelProof(
-    inputs: PrivateKernelEmptyInputData,
-    signal?: AbortSignal,
-    epochNumber?: number,
-  ): Promise<
-    PublicInputsAndRecursiveProof<KernelCircuitPublicInputs, typeof NESTED_RECURSIVE_ROLLUP_HONK_PROOF_LENGTH>
-  > {
-    return this.enqueue(ProvingRequestType.PRIVATE_KERNEL_EMPTY, inputs, signal, epochNumber);
-  }
-
->>>>>>> fe845e29
   getTubeProof(
     inputs: TubeInputs,
     signal?: AbortSignal,
@@ -387,7 +354,9 @@
     inputs: SingleTxBlockRootRollupInputs,
     signal?: AbortSignal,
     epochNumber?: number,
-  ): Promise<PublicInputsAndRecursiveProof<BlockRootOrBlockMergePublicInputs>> {
+  ): Promise<
+    PublicInputsAndRecursiveProof<BlockRootOrBlockMergePublicInputs, typeof NESTED_RECURSIVE_ROLLUP_HONK_PROOF_LENGTH>
+  > {
     return this.enqueue(ProvingRequestType.SINGLE_TX_BLOCK_ROOT_ROLLUP, inputs, signal, epochNumber);
   }
 
