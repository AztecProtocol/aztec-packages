--- conflicted
+++ resolved
@@ -5,12 +5,9 @@
   BaseOrMergeRollupPublicInputs,
   BaseParityInputs,
   BaseRollupInputs,
-<<<<<<< HEAD
-=======
   BlockMergeRollupInputs,
   BlockRootOrBlockMergePublicInputs,
   BlockRootRollupInputs,
->>>>>>> d6ebe3e6
   EthAddress,
   Fr,
   Header,
