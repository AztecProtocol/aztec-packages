import { ProvingJobSourceSchema, type ServerCircuitProver } from '@aztec/circuit-types';
<<<<<<< HEAD
import { ClientIvcProof, TubeInputs } from '@aztec/circuits.js';
=======
import { ClientIvcProof, Fr, PrivateKernelEmptyInputData } from '@aztec/circuits.js';
import { TubeInputs } from '@aztec/circuits.js/rollup';
>>>>>>> fe845e29
import {
  makeAvmCircuitInputs,
  makeBaseParityInputs,
  makeBlockMergeRollupInputs,
  makeBlockRootRollupInputs,
  makeEmptyBlockRootRollupInputs,
  makeMergeRollupInputs,
  makePrivateBaseRollupInputs,
  makePublicBaseRollupInputs,
  makeRootParityInputs,
  makeRootRollupInputs,
  makeSingleTxBlockRootRollupInputs,
} from '@aztec/circuits.js/testing';
import { createSafeJsonRpcClient } from '@aztec/foundation/json-rpc/client';
import { type SafeJsonRpcServer } from '@aztec/foundation/json-rpc/server';
import { NoopTelemetryClient } from '@aztec/telemetry-client/noop';

import getPort from 'get-port';

import { MockProver } from '../test/mock_prover.js';
import { MemoryProvingQueue } from './memory-proving-queue.js';
import { ProverAgent } from './prover-agent.js';
import { createProvingJobSourceServer } from './rpc.js';

describe('Prover agent <-> queue integration', () => {
  let queue: MemoryProvingQueue;
  let queueRpcServer: SafeJsonRpcServer;
  let agent: ProverAgent;
  let prover: ServerCircuitProver;

  type MakeInputs = {
    [K in keyof ServerCircuitProver]: () => Parameters<ServerCircuitProver[K]>[0];
  };

  const makeInputs: MakeInputs = {
    getAvmProof: makeAvmCircuitInputs,
    getBaseParityProof: makeBaseParityInputs,
    getPrivateBaseRollupProof: makePrivateBaseRollupInputs,
    getPublicBaseRollupProof: makePublicBaseRollupInputs,
    getRootParityProof: makeRootParityInputs,
    getBlockMergeRollupProof: makeBlockMergeRollupInputs,
    getEmptyBlockRootRollupProof: makeEmptyBlockRootRollupInputs,
    getBlockRootRollupProof: makeBlockRootRollupInputs,
    getSingleTxBlockRootRollupProof: makeSingleTxBlockRootRollupInputs,
    getMergeRollupProof: makeMergeRollupInputs,
    getRootRollupProof: makeRootRollupInputs,
    getTubeProof: () => new TubeInputs(ClientIvcProof.empty()),
  };

  beforeEach(async () => {
    prover = new MockProver();

    queue = new MemoryProvingQueue(new NoopTelemetryClient(), 100, 10);
    queue.start();
    const port = await getPort();
    queueRpcServer = createProvingJobSourceServer(queue);
    queueRpcServer.start(port);

    agent = new ProverAgent(prover, 1, 10);
    const queueRpcClient = createSafeJsonRpcClient(`http://127.0.0.1:${port}`, ProvingJobSourceSchema);
    agent.start(queueRpcClient);
  });

  afterEach(async () => {
    await agent.stop();
    await queueRpcServer.stop();
    await queue.stop();
  });

  // TODO: This test hangs instead of failing when the Inputs are not registered on the RPC wrapper
  it.each(Object.entries(makeInputs))('can call %s over JSON-RPC', async (fnName, makeInputs) => {
    const resp = await queue[fnName as keyof ServerCircuitProver](makeInputs() as any);
    expect(resp).toBeDefined();
  });
});<|MERGE_RESOLUTION|>--- conflicted
+++ resolved
@@ -1,10 +1,6 @@
 import { ProvingJobSourceSchema, type ServerCircuitProver } from '@aztec/circuit-types';
-<<<<<<< HEAD
-import { ClientIvcProof, TubeInputs } from '@aztec/circuits.js';
-=======
-import { ClientIvcProof, Fr, PrivateKernelEmptyInputData } from '@aztec/circuits.js';
+import { ClientIvcProof } from '@aztec/circuits.js';
 import { TubeInputs } from '@aztec/circuits.js/rollup';
->>>>>>> fe845e29
 import {
   makeAvmCircuitInputs,
   makeBaseParityInputs,
