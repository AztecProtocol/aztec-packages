--- conflicted
+++ resolved
@@ -31,13 +31,8 @@
   });
 
   it.each([
-<<<<<<< HEAD
-    // [1, 1, 0, 2], // Epoch with a single block, requires one padding block proof; commented out to reduce running time
-    [2, 2, 0, 2], // Full epoch with two blocks
-=======
     [1, 1, 0, 2], // Epoch with a single block, requires one padding block proof
     // [2, 2, 0, 2], // Full epoch with two blocks // TODO(#10678) disabled for time x resource usage on main runner
->>>>>>> 8956e282
     // [2, 3, 0, 2], // Epoch with two blocks but the block merge tree was assembled as with 3 leaves, requires one padding block proof; commented out to reduce running time
   ])(
     'proves a private-only epoch with %i/%i blocks with %i/%i non-empty txs each',
