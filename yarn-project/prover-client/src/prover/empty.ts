/* eslint-disable require-await */
import {
  AggregationObject,
<<<<<<< HEAD
  BaseOrMergeRollupPublicInputs,
  BaseParityInputs,
  BaseRollupInputs,
  MergeRollupInputs,
  ParityPublicInputs,
=======
  type BaseOrMergeRollupPublicInputs,
  type BaseParityInputs,
  type BaseRollupInputs,
  type KernelCircuitPublicInputs,
  type MergeRollupInputs,
  type ParityPublicInputs,
>>>>>>> db2a4117
  Proof,
  PublicCircuitPublicInputs,
  PublicKernelCircuitPublicInputs,
  RootParityInputs,
  RootRollupInputs,
  RootRollupPublicInputs,
} from '@aztec/circuits.js';

import { PublicProver, RollupProver } from './index.js';

const EMPTY_PROOF_SIZE = 42;

// TODO: Silently modifying one of the inputs to inject the aggregation object is horrible.
// We should rethink these interfaces.

/**
 * Prover implementation that returns empty proofs and overrides aggregation objects.
 */
export class EmptyRollupProver implements RollupProver {
  /**
   * Creates an empty proof for the given input.
   * @param inputs - Inputs to the circuit.
   * @param publicInputs - Public inputs of the circuit obtained via simulation, modified by this call.
   */
  async getBaseParityProof(inputs: BaseParityInputs, publicInputs: ParityPublicInputs): Promise<Proof> {
    publicInputs.aggregationObject = AggregationObject.makeFake();
    return new Proof(Buffer.alloc(EMPTY_PROOF_SIZE, 0));
  }

  /**
   * Creates an empty proof for the given input.
   * @param inputs - Inputs to the circuit.
   * @param publicInputs - Public inputs of the circuit obtained via simulation, modified by this call.
   */
  async getRootParityProof(inputs: RootParityInputs, publicInputs: ParityPublicInputs): Promise<Proof> {
    publicInputs.aggregationObject = AggregationObject.makeFake();
    return new Proof(Buffer.alloc(EMPTY_PROOF_SIZE, 0));
  }

  /**
   * Creates an empty proof for the given input.
   * @param _input - Input to the circuit.
   * @param publicInputs - Public inputs of the circuit obtained via simulation, modified by this call.
   */
  async getBaseRollupProof(_input: BaseRollupInputs, publicInputs: BaseOrMergeRollupPublicInputs): Promise<Proof> {
    publicInputs.aggregationObject = AggregationObject.makeFake();
    return new Proof(Buffer.alloc(EMPTY_PROOF_SIZE, 0));
  }

  /**
   * Creates an empty proof for the given input.
   * @param _input - Input to the circuit.
   * @param publicInputs - Public inputs of the circuit obtained via simulation, modified by this call.
   */
  async getMergeRollupProof(_input: MergeRollupInputs, publicInputs: BaseOrMergeRollupPublicInputs): Promise<Proof> {
    publicInputs.aggregationObject = AggregationObject.makeFake();
    return new Proof(Buffer.alloc(EMPTY_PROOF_SIZE, 0));
  }
  /**
   * Creates an empty proof for the given input.
   * @param _input - Input to the circuit.
   * @param publicInputs - Public inputs of the circuit obtained via simulation, modified by this call.
   */
  async getRootRollupProof(_input: RootRollupInputs, publicInputs: RootRollupPublicInputs): Promise<Proof> {
    publicInputs.aggregationObject = AggregationObject.makeFake();
    return new Proof(Buffer.alloc(EMPTY_PROOF_SIZE, 0));
  }
}

/**
 * Prover implementation that returns empty proofs.
 */
export class EmptyPublicProver implements PublicProver {
  /**
   * Creates an empty proof for the given input.
   * @param _publicInputs - Public inputs obtained via simulation.
   */
  async getPublicCircuitProof(_publicInputs: PublicCircuitPublicInputs): Promise<Proof> {
    return new Proof(Buffer.alloc(EMPTY_PROOF_SIZE, 0));
  }

  /**
   * Creates an empty proof for the given input.
   * @param _publicInputs - Public inputs obtained via simulation.
   */
  async getPublicKernelCircuitProof(_publicInputs: PublicKernelCircuitPublicInputs): Promise<Proof> {
    return new Proof(Buffer.alloc(EMPTY_PROOF_SIZE, 0));
  }

  async getPublicTailKernelCircuitProof(_publicInputs: KernelCircuitPublicInputs): Promise<Proof> {
    return new Proof(Buffer.alloc(EMPTY_PROOF_SIZE, 0));
  }
}<|MERGE_RESOLUTION|>--- conflicted
+++ resolved
@@ -1,20 +1,12 @@
 /* eslint-disable require-await */
 import {
   AggregationObject,
-<<<<<<< HEAD
-  BaseOrMergeRollupPublicInputs,
-  BaseParityInputs,
-  BaseRollupInputs,
-  MergeRollupInputs,
-  ParityPublicInputs,
-=======
   type BaseOrMergeRollupPublicInputs,
   type BaseParityInputs,
   type BaseRollupInputs,
   type KernelCircuitPublicInputs,
   type MergeRollupInputs,
   type ParityPublicInputs,
->>>>>>> db2a4117
   Proof,
   PublicCircuitPublicInputs,
   PublicKernelCircuitPublicInputs,
