--- conflicted
+++ resolved
@@ -1,21 +1,8 @@
 import {
-<<<<<<< HEAD
-  BaseOrMergeRollupPublicInputs,
-  BaseParityInputs,
-  BaseRollupInputs,
-  KernelCircuitPublicInputs,
-  MergeRollupInputs,
-  ParityPublicInputs,
-  Proof,
-  PublicCircuitPublicInputs,
-  PublicKernelCircuitPublicInputs,
-  RootParityInputs,
-  RootRollupInputs,
-  RootRollupPublicInputs,
-=======
   type BaseOrMergeRollupPublicInputs,
   type BaseParityInputs,
   type BaseRollupInputs,
+  type KernelCircuitPublicInputs,
   type MergeRollupInputs,
   type ParityPublicInputs,
   type Proof,
@@ -24,7 +11,6 @@
   type RootParityInputs,
   type RootRollupInputs,
   type RootRollupPublicInputs,
->>>>>>> 75f2cc63
 } from '@aztec/circuits.js';
 
 /**
