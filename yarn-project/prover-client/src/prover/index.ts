<<<<<<< HEAD
export * from './interface.js';
export * from './empty.js';
=======
import {
  type BaseOrMergeRollupPublicInputs,
  type BaseParityInputs,
  type BaseRollupInputs,
  type KernelCircuitPublicInputs,
  type MergeRollupInputs,
  type ParityPublicInputs,
  type Proof,
  type PublicCircuitPublicInputs,
  type PublicKernelCircuitPublicInputs,
  type RootParityInputs,
  type RootRollupInputs,
  type RootRollupPublicInputs,
} from '@aztec/circuits.js';

/**
 * Generates proofs for parity and rollup circuits.
 */
export interface RollupProver {
  /**
   * Creates a proof for the given input.
   * @param input - Input to the circuit.
   * @param publicInputs - Public inputs of the circuit obtained via simulation, modified by this call.
   */
  getBaseParityProof(inputs: BaseParityInputs, publicInputs: ParityPublicInputs): Promise<Proof>;

  /**
   * Creates a proof for the given input.
   * @param input - Input to the circuit.
   * @param publicInputs - Public inputs of the circuit obtained via simulation, modified by this call.
   */
  getRootParityProof(inputs: RootParityInputs, publicInputs: ParityPublicInputs): Promise<Proof>;

  /**
   * Creates a proof for the given input.
   * @param input - Input to the circuit.
   * @param publicInputs - Public inputs of the circuit obtained via simulation, modified by this call.
   */
  getBaseRollupProof(input: BaseRollupInputs, publicInputs: BaseOrMergeRollupPublicInputs): Promise<Proof>;

  /**
   * Creates a proof for the given input.
   * @param input - Input to the circuit.
   * @param publicInputs - Public inputs of the circuit obtained via simulation, modified by this call.
   */
  getMergeRollupProof(input: MergeRollupInputs, publicInputs: BaseOrMergeRollupPublicInputs): Promise<Proof>;

  /**
   * Creates a proof for the given input.
   * @param input - Input to the circuit.
   * @param publicInputs - Public inputs of the circuit obtained via simulation, modified by this call.
   */
  getRootRollupProof(input: RootRollupInputs, publicInputs: RootRollupPublicInputs): Promise<Proof>;
}

/**
 * Generates proofs for the public and public kernel circuits.
 */
export interface PublicProver {
  /**
   * Creates a proof for the given input.
   * @param publicInputs - Public inputs obtained via simulation.
   */
  getPublicCircuitProof(publicInputs: PublicCircuitPublicInputs): Promise<Proof>;

  /**
   * Creates a proof for the given input.
   * @param publicInputs - Public inputs obtained via simulation.
   */
  getPublicKernelCircuitProof(publicInputs: PublicKernelCircuitPublicInputs): Promise<Proof>;

  /**
   * Creates a proof for the given input.
   * @param publicInputs - Public inputs obtained via simulation.
   */
  getPublicTailKernelCircuitProof(publicInputs: KernelCircuitPublicInputs): Promise<Proof>;
}
>>>>>>> 43ed9018
<|MERGE_RESOLUTION|>--- conflicted
+++ resolved
@@ -1,82 +1,2 @@
-<<<<<<< HEAD
 export * from './interface.js';
-export * from './empty.js';
-=======
-import {
-  type BaseOrMergeRollupPublicInputs,
-  type BaseParityInputs,
-  type BaseRollupInputs,
-  type KernelCircuitPublicInputs,
-  type MergeRollupInputs,
-  type ParityPublicInputs,
-  type Proof,
-  type PublicCircuitPublicInputs,
-  type PublicKernelCircuitPublicInputs,
-  type RootParityInputs,
-  type RootRollupInputs,
-  type RootRollupPublicInputs,
-} from '@aztec/circuits.js';
-
-/**
- * Generates proofs for parity and rollup circuits.
- */
-export interface RollupProver {
-  /**
-   * Creates a proof for the given input.
-   * @param input - Input to the circuit.
-   * @param publicInputs - Public inputs of the circuit obtained via simulation, modified by this call.
-   */
-  getBaseParityProof(inputs: BaseParityInputs, publicInputs: ParityPublicInputs): Promise<Proof>;
-
-  /**
-   * Creates a proof for the given input.
-   * @param input - Input to the circuit.
-   * @param publicInputs - Public inputs of the circuit obtained via simulation, modified by this call.
-   */
-  getRootParityProof(inputs: RootParityInputs, publicInputs: ParityPublicInputs): Promise<Proof>;
-
-  /**
-   * Creates a proof for the given input.
-   * @param input - Input to the circuit.
-   * @param publicInputs - Public inputs of the circuit obtained via simulation, modified by this call.
-   */
-  getBaseRollupProof(input: BaseRollupInputs, publicInputs: BaseOrMergeRollupPublicInputs): Promise<Proof>;
-
-  /**
-   * Creates a proof for the given input.
-   * @param input - Input to the circuit.
-   * @param publicInputs - Public inputs of the circuit obtained via simulation, modified by this call.
-   */
-  getMergeRollupProof(input: MergeRollupInputs, publicInputs: BaseOrMergeRollupPublicInputs): Promise<Proof>;
-
-  /**
-   * Creates a proof for the given input.
-   * @param input - Input to the circuit.
-   * @param publicInputs - Public inputs of the circuit obtained via simulation, modified by this call.
-   */
-  getRootRollupProof(input: RootRollupInputs, publicInputs: RootRollupPublicInputs): Promise<Proof>;
-}
-
-/**
- * Generates proofs for the public and public kernel circuits.
- */
-export interface PublicProver {
-  /**
-   * Creates a proof for the given input.
-   * @param publicInputs - Public inputs obtained via simulation.
-   */
-  getPublicCircuitProof(publicInputs: PublicCircuitPublicInputs): Promise<Proof>;
-
-  /**
-   * Creates a proof for the given input.
-   * @param publicInputs - Public inputs obtained via simulation.
-   */
-  getPublicKernelCircuitProof(publicInputs: PublicKernelCircuitPublicInputs): Promise<Proof>;
-
-  /**
-   * Creates a proof for the given input.
-   * @param publicInputs - Public inputs obtained via simulation.
-   */
-  getPublicTailKernelCircuitProof(publicInputs: KernelCircuitPublicInputs): Promise<Proof>;
-}
->>>>>>> 43ed9018
+export * from './empty.js';