--- conflicted
+++ resolved
@@ -11,13 +11,6 @@
   type AppendOnlyTreeSnapshot,
   BLOBS_PER_BLOCK,
   BaseParityInputs,
-<<<<<<< HEAD
-  BlockRootRollupData,
-  BlockRootRollupInputs,
-  ConstantRollupData,
-  EmptyBlockRootRollupInputs,
-=======
->>>>>>> fe845e29
   FIELDS_PER_BLOB,
   Fr,
   type GlobalVariables,
@@ -29,23 +22,11 @@
   NUMBER_OF_L1_L2_MESSAGES_PER_ROLLUP,
   NUM_BASE_PARITY_PER_ROOT_PARITY,
   type ParityPublicInputs,
-<<<<<<< HEAD
   PartialStateReference,
-  PreviousRollupData,
-  type PrivateBaseRollupHints,
-  PrivateBaseRollupInputs,
-  PrivateTubeData,
   type RecursiveProof,
   RootParityInput,
   RootParityInputs,
-  SingleTxBlockRootRollupInputs,
-  SpongeBlob,
   StateReference,
-=======
-  type RecursiveProof,
-  RootParityInput,
-  RootParityInputs,
->>>>>>> fe845e29
   TUBE_VK_INDEX,
   VK_TREE_HEIGHT,
   type VerificationKeyAsFields,
@@ -55,12 +36,16 @@
 import { SpongeBlob } from '@aztec/circuits.js/blobs';
 import {
   type BaseOrMergeRollupPublicInputs,
+  BlockRootRollupData,
   BlockRootRollupInputs,
+  ConstantRollupData,
+  EmptyBlockRootRollupInputs,
   MergeRollupInputs,
   PreviousRollupData,
   type PrivateBaseRollupHints,
   PrivateBaseRollupInputs,
   PrivateTubeData,
+  SingleTxBlockRootRollupInputs,
 } from '@aztec/circuits.js/rollup';
 import { makeGlobalVariables } from '@aztec/circuits.js/testing';
 import { Blob } from '@aztec/foundation/blob';
@@ -338,14 +323,9 @@
     const mergeRollupVk = ProtocolCircuitVks['MergeRollupArtifact'].keyAsFields;
     const mergeRollupVkWitness = getVkMembershipWitness(mergeRollupVk);
     const previousRollupData = previousRollups.map(
-      r => new PreviousRollupData(r, emptyProof, mergeRollupVk, mergeRollupVkWitness),
+      r => new PreviousRollupData(r, emptyRollupProof, mergeRollupVk, mergeRollupVkWitness),
     );
 
-<<<<<<< HEAD
-=======
-    const rollupLeft = new PreviousRollupData(left, emptyRollupProof, mergeRollupVk, mergeRollupVkWitness);
-    const rollupRight = new PreviousRollupData(right, emptyRollupProof, mergeRollupVk, mergeRollupVkWitness);
->>>>>>> fe845e29
     const startArchiveSnapshot = await getTreeSnapshot(MerkleTreeId.ARCHIVE, expectsFork);
     const newArchiveSiblingPath = await getRootTreeSiblingPath(MerkleTreeId.ARCHIVE, expectsFork);
     const previousBlockHashLeafIndex = BigInt(startArchiveSnapshot.nextAvailableLeafIndex - 1);
