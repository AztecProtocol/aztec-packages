import {
  type BlockBuilder,
  L2Block,
  MerkleTreeId,
  type MerkleTreeWriteOperations,
  type ProcessedTx,
<<<<<<< HEAD
  TxHash,
=======
>>>>>>> 1f36a043
  toNumBlobFields,
} from '@aztec/circuit-types';
import { Fr, type GlobalVariables, NUMBER_OF_L1_L2_MESSAGES_PER_ROLLUP } from '@aztec/circuits.js';
import { SpongeBlob } from '@aztec/circuits.js/blobs';
import { padArrayEnd } from '@aztec/foundation/collection';
import { createLogger } from '@aztec/foundation/log';
<<<<<<< HEAD
import { type TelemetryClient } from '@aztec/telemetry-client';
import { NoopTelemetryClient } from '@aztec/telemetry-client/noop';
=======
import { type TelemetryClient, getTelemetryClient } from '@aztec/telemetry-client';
>>>>>>> 1f36a043

import {
  buildBaseRollupHints,
  buildHeaderAndBodyFromTxs,
  getTreeSnapshot,
} from '../orchestrator/block-building-helpers.js';

/**
 * Builds a block and its header from a set of processed tx without running any circuits.
 */
export class LightweightBlockBuilder implements BlockBuilder {
  private spongeBlobState?: SpongeBlob;
  private globalVariables?: GlobalVariables;
  private l1ToL2Messages?: Fr[];

  private txs: ProcessedTx[] = [];

  private readonly logger = createLogger('prover-client:block_builder');

  constructor(private db: MerkleTreeWriteOperations, private telemetry: TelemetryClient = getTelemetryClient()) {}

  async startNewBlock(globalVariables: GlobalVariables, l1ToL2Messages: Fr[]): Promise<void> {
    this.logger.debug('Starting new block', { globalVariables: globalVariables.toInspect(), l1ToL2Messages });
    this.globalVariables = globalVariables;
    this.l1ToL2Messages = padArrayEnd(l1ToL2Messages, Fr.ZERO, NUMBER_OF_L1_L2_MESSAGES_PER_ROLLUP);
    this.txs = [];
    this.spongeBlobState = undefined;

    // Update L1 to L2 tree
    await this.db.appendLeaves(MerkleTreeId.L1_TO_L2_MESSAGE_TREE, this.l1ToL2Messages!);
  }

  async addTxs(txs: ProcessedTx[]): Promise<void> {
    this.spongeBlobState = SpongeBlob.init(toNumBlobFields(txs));
    for (const tx of txs) {
      this.logger.debug('Adding new tx to block', { txHash: tx.hash.toString() });
      this.txs.push(tx);
      await buildBaseRollupHints(tx, this.globalVariables!, this.db, this.spongeBlobState!);
    }
  }

  setBlockCompleted(): Promise<L2Block> {
    return this.buildBlock();
  }

  private async buildBlock(): Promise<L2Block> {
    const { header, body } = await buildHeaderAndBodyFromTxs(
      this.txs,
      this.globalVariables!,
      this.l1ToL2Messages!,
      this.db,
    );

    await this.db.updateArchive(header);
    const newArchive = await getTreeSnapshot(MerkleTreeId.ARCHIVE, this.db);

    const block = new L2Block(newArchive, header, body);
    this.logger.debug(`Built block ${block.number}`, {
      globalVariables: this.globalVariables?.toInspect(),
      archiveRoot: newArchive.root.toString(),
      blockHash: block.hash.toString(),
    });

    return block;
  }
}

export class LightweightBlockBuilderFactory {
  constructor(private telemetry: TelemetryClient = getTelemetryClient()) {}

  create(db: MerkleTreeWriteOperations): BlockBuilder {
    return new LightweightBlockBuilder(db, this.telemetry);
  }
}

/**
 * Creates a block builder under the hood with the given txs and messages and creates a block.
 * @param db - A db fork to use for block building.
 */
export async function buildBlock(
  txs: ProcessedTx[],
  globalVariables: GlobalVariables,
  l1ToL2Messages: Fr[],
  db: MerkleTreeWriteOperations,
  telemetry: TelemetryClient = getTelemetryClient(),
) {
  const builder = new LightweightBlockBuilder(db, telemetry);
  await builder.startNewBlock(globalVariables, l1ToL2Messages);
  await builder.addTxs(txs);
  return await builder.setBlockCompleted();
}<|MERGE_RESOLUTION|>--- conflicted
+++ resolved
@@ -4,22 +4,13 @@
   MerkleTreeId,
   type MerkleTreeWriteOperations,
   type ProcessedTx,
-<<<<<<< HEAD
-  TxHash,
-=======
->>>>>>> 1f36a043
   toNumBlobFields,
 } from '@aztec/circuit-types';
 import { Fr, type GlobalVariables, NUMBER_OF_L1_L2_MESSAGES_PER_ROLLUP } from '@aztec/circuits.js';
 import { SpongeBlob } from '@aztec/circuits.js/blobs';
 import { padArrayEnd } from '@aztec/foundation/collection';
 import { createLogger } from '@aztec/foundation/log';
-<<<<<<< HEAD
-import { type TelemetryClient } from '@aztec/telemetry-client';
-import { NoopTelemetryClient } from '@aztec/telemetry-client/noop';
-=======
 import { type TelemetryClient, getTelemetryClient } from '@aztec/telemetry-client';
->>>>>>> 1f36a043
 
 import {
   buildBaseRollupHints,
