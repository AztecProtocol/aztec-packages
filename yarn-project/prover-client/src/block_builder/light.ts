--- conflicted
+++ resolved
@@ -4,11 +4,7 @@
   MerkleTreeId,
   type MerkleTreeWriteOperations,
   type ProcessedTx,
-<<<<<<< HEAD
-=======
   TxHash,
-  makeEmptyProcessedTx,
->>>>>>> fe845e29
   toNumBlobFields,
 } from '@aztec/circuit-types';
 import { Fr, type GlobalVariables, NUMBER_OF_L1_L2_MESSAGES_PER_ROLLUP } from '@aztec/circuits.js';
