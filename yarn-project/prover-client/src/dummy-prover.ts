--- conflicted
+++ resolved
@@ -31,11 +31,6 @@
   ): Promise<ProvingTicket> {
     const result: ProvingSuccess = {
       status: PROVING_STATUS.SUCCESS,
-<<<<<<< HEAD
-      proof: makeEmptyProof(),
-      block: L2Block.default(),
-=======
->>>>>>> a9a349db
     };
     const ticket: ProvingTicket = {
       provingPromise: Promise.resolve(result),
