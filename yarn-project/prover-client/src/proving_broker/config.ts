<<<<<<< HEAD
import { ProvingRequestType } from '@aztec/circuit-types/interfaces/server';
import {
  type ConfigMappingsType,
  booleanConfigHelper,
  getDefaultConfig,
  numberConfigHelper,
} from '@aztec/foundation/config';
=======
import { ProvingRequestType } from '@aztec/circuits.js/proofs';
import { type ConfigMappingsType, booleanConfigHelper, numberConfigHelper } from '@aztec/foundation/config';
>>>>>>> 17e79f42
import { type DataStoreConfig, dataConfigMappings } from '@aztec/kv-store/config';

import { z } from 'zod';

export const ProverBrokerConfig = z.object({
  /** If starting a prover broker locally, the max number of retries per proving job */
  proverBrokerJobMaxRetries: z.number(),
  /** If starting a prover broker locally, the time after which a job times out and gets assigned to a different agent */
  proverBrokerJobTimeoutMs: z.number(),
  /** If starting a prover broker locally, the interval the broker checks for timed out jobs */
  proverBrokerPollIntervalMs: z.number(),
  /** If starting a prover broker locally, the directory to store broker data */
  dataDirectory: z.string().optional(),
  /** The size of the data store map */
  dataStoreMapSizeKB: z.number(),
  /** The prover broker may batch jobs together before writing to the database */
  proverBrokerBatchSize: z.number(),
  /** How often the job batches get flushed */
  proverBrokerBatchIntervalMs: z.number(),
  /** The maximum number of epochs to keep results for */
  proverBrokerMaxEpochsToKeepResultsFor: z.number(),
});

export type ProverBrokerConfig = z.infer<typeof ProverBrokerConfig> &
  Pick<DataStoreConfig, 'dataStoreMapSizeKB' | 'dataDirectory'>;

export const proverBrokerConfigMappings: ConfigMappingsType<ProverBrokerConfig> = {
  proverBrokerJobTimeoutMs: {
    env: 'PROVER_BROKER_JOB_TIMEOUT_MS',
    description: 'Jobs are retried if not kept alive for this long',
    ...numberConfigHelper(30_000),
  },
  proverBrokerPollIntervalMs: {
    env: 'PROVER_BROKER_POLL_INTERVAL_MS',
    description: 'The interval to check job health status',
    ...numberConfigHelper(1_000),
  },
  proverBrokerJobMaxRetries: {
    env: 'PROVER_BROKER_JOB_MAX_RETRIES',
    description: 'If starting a prover broker locally, the max number of retries per proving job',
    ...numberConfigHelper(3),
  },
  proverBrokerBatchSize: {
    env: 'PROVER_BROKER_BATCH_SIZE',
    description: 'The prover broker writes jobs to disk in batches',
    ...numberConfigHelper(100),
  },
  proverBrokerBatchIntervalMs: {
    env: 'PROVER_BROKER_BATCH_INTERVAL_MS',
    description: 'How often to flush batches to disk',
    ...numberConfigHelper(50),
  },
  proverBrokerMaxEpochsToKeepResultsFor: {
    env: 'PROVER_BROKER_MAX_EPOCHS_TO_KEEP_RESULTS_FOR',
    description: 'The maximum number of epochs to keep results for',
    ...numberConfigHelper(1),
  },
  ...dataConfigMappings,
};

export const defaultProverBrokerConfig: ProverBrokerConfig = getDefaultConfig(proverBrokerConfigMappings);

export const ProverAgentConfig = z.object({
  /** The number of prover agents to start */
  proverAgentCount: z.number(),
  /** The types of proofs the prover agent can generate */
  proverAgentProofTypes: z.array(z.nativeEnum(ProvingRequestType)),
  /** How often the prover agents poll for jobs */
  proverAgentPollIntervalMs: z.number(),
  /** The URL where this agent takes jobs from */
  proverBrokerUrl: z.string().optional(),
  /** Whether to construct real proofs */
  realProofs: z.boolean(),
  /** The type of artificial delay to introduce */
  proverTestDelayType: z.enum(['fixed', 'realistic']),
  /** If using fixed delay, the time each operation takes. */
  proverTestDelayMs: z.number(),
  /** If using realistic delays, what percentage of realistic times to apply. */
  proverTestDelayFactor: z.number(),
});

export type ProverAgentConfig = z.infer<typeof ProverAgentConfig>;

export const proverAgentConfigMappings: ConfigMappingsType<ProverAgentConfig> = {
  proverAgentCount: {
    env: 'PROVER_AGENT_COUNT',
    description: 'Whether this prover has a local prover agent',
    ...numberConfigHelper(1),
  },
  proverAgentPollIntervalMs: {
    env: 'PROVER_AGENT_POLL_INTERVAL_MS',
    description: 'The interval agents poll for jobs at',
    ...numberConfigHelper(100),
  },
  proverAgentProofTypes: {
    env: 'PROVER_AGENT_PROOF_TYPES',
    description: 'The types of proofs the prover agent can generate',
    parseEnv: (val: string) =>
      val
        .split(',')
        .map(v => ProvingRequestType[v as any])
        .filter(v => typeof v === 'number'),
  },
  proverBrokerUrl: {
    env: 'PROVER_BROKER_HOST',
    description: 'The URL where this agent takes jobs from',
  },
  realProofs: {
    env: 'PROVER_REAL_PROOFS',
    description: 'Whether to construct real proofs',
    ...booleanConfigHelper(false),
  },
  proverTestDelayType: {
    env: 'PROVER_TEST_DELAY_TYPE',
    description: 'The type of artificial delay to introduce',
    defaultValue: 'fixed',
  },
  proverTestDelayMs: {
    env: 'PROVER_TEST_DELAY_MS',
    description: 'Artificial delay to introduce to all operations to the test prover.',
    ...numberConfigHelper(0),
  },
  proverTestDelayFactor: {
    env: 'PROVER_TEST_DELAY_FACTOR',
    description: 'If using realistic delays, what percentage of realistic times to apply.',
    ...numberConfigHelper(1),
  },
};<|MERGE_RESOLUTION|>--- conflicted
+++ resolved
@@ -1,15 +1,11 @@
-<<<<<<< HEAD
-import { ProvingRequestType } from '@aztec/circuit-types/interfaces/server';
+
+import { ProvingRequestType } from '@aztec/circuits.js/proofs';
 import {
   type ConfigMappingsType,
   booleanConfigHelper,
   getDefaultConfig,
   numberConfigHelper,
 } from '@aztec/foundation/config';
-=======
-import { ProvingRequestType } from '@aztec/circuits.js/proofs';
-import { type ConfigMappingsType, booleanConfigHelper, numberConfigHelper } from '@aztec/foundation/config';
->>>>>>> 17e79f42
 import { type DataStoreConfig, dataConfigMappings } from '@aztec/kv-store/config';
 
 import { z } from 'zod';
