import {
  type ProofAndVerificationKey,
  type ProvingJobId,
  type ProvingJobInputsMap,
  type ProvingJobProducer,
  type ProvingJobResultsMap,
  ProvingRequestType,
  type PublicInputsAndRecursiveProof,
  type ServerCircuitProver,
} from '@aztec/circuit-types';
import {
  type AVM_PROOF_LENGTH_IN_FIELDS,
  type AvmCircuitInputs,
  type BaseParityInputs,
  type KernelCircuitPublicInputs,
  type NESTED_RECURSIVE_PROOF_LENGTH,
  type ParityPublicInputs,
  type PrivateKernelEmptyInputData,
  type RECURSIVE_PROOF_LENGTH,
  type RootParityInputs,
  type TUBE_PROOF_LENGTH,
} from '@aztec/circuits.js';
import {
  type BaseOrMergeRollupPublicInputs,
  type BlockMergeRollupInputs,
  type BlockRootOrBlockMergePublicInputs,
  type BlockRootRollupInputs,
  type EmptyBlockRootRollupInputs,
  type MergeRollupInputs,
<<<<<<< HEAD
  type NESTED_RECURSIVE_PROOF_LENGTH,
  type NESTED_RECURSIVE_ROLLUP_HONK_PROOF_LENGTH,
  type ParityPublicInputs,
=======
>>>>>>> dd10bd70
  type PrivateBaseRollupInputs,
  type PublicBaseRollupInputs,
  type RootRollupInputs,
  type RootRollupPublicInputs,
  type TubeInputs,
} from '@aztec/circuits.js/rollup';
import { sha256 } from '@aztec/foundation/crypto';
import { createLogger } from '@aztec/foundation/log';
import { retryUntil } from '@aztec/foundation/retry';
import { truncate } from '@aztec/foundation/string';

import { InlineProofStore, type ProofStore } from './proof_store.js';

// 20 minutes, roughly the length of an Aztec epoch. If a proof isn't ready in this amount of time then we've failed to prove the whole epoch
const MAX_WAIT_MS = 1_200_000;

export class BrokerCircuitProverFacade implements ServerCircuitProver {
  constructor(
    private broker: ProvingJobProducer,
    private proofStore: ProofStore = new InlineProofStore(),
    private waitTimeoutMs = MAX_WAIT_MS,
    private pollIntervalMs = 1000,
    private log = createLogger('prover-client:broker-circuit-prover-facade'),
  ) {}

  private async enqueueAndWaitForJob<T extends ProvingRequestType>(
    id: ProvingJobId,
    type: T,
    inputs: ProvingJobInputsMap[T],
    epochNumber = 0,
    signal?: AbortSignal,
  ): Promise<ProvingJobResultsMap[T]> {
    const inputsUri = await this.proofStore.saveProofInput(id, type, inputs);
    await this.broker.enqueueProvingJob({
      id,
      type,
      inputsUri,
      epochNumber,
    });

    this.log.verbose(
      `Sent proving job to broker id=${id} type=${ProvingRequestType[type]} epochNumber=${epochNumber}`,
      {
        provingJobId: id,
        provingJobType: ProvingRequestType[type],
        epochNumber,
        inputsUri: truncate(inputsUri),
      },
    );

    // notify broker of cancelled job
    const abortFn = async () => {
      signal?.removeEventListener('abort', abortFn);
      await this.broker.cancelProvingJob(id);
    };

    signal?.addEventListener('abort', abortFn);

    try {
      // loop here until the job settles
      // NOTE: this could also terminate because the job was cancelled through event listener above
      const result = await retryUntil(
        async () => {
          try {
            return await this.broker.waitForJobToSettle(id);
          } catch (err) {
            // waitForJobToSettle can only fail for network errors
            // keep retrying until we time out
          }
        },
        `Proving job=${id} type=${ProvingRequestType[type]}`,
        this.waitTimeoutMs / 1000,
        this.pollIntervalMs / 1000,
      );

      if (result.status === 'fulfilled') {
        const output = await this.proofStore.getProofOutput(result.value);
        if (output.type === type) {
          return output.result as ProvingJobResultsMap[T];
        } else {
          throw new Error(`Unexpected proof type: ${output.type}. Expected: ${type}`);
        }
      } else {
        throw new Error(result.reason);
      }
    } finally {
      signal?.removeEventListener('abort', abortFn);
    }
  }

  getAvmProof(
    inputs: AvmCircuitInputs,
    signal?: AbortSignal,
    epochNumber?: number,
  ): Promise<ProofAndVerificationKey<typeof AVM_PROOF_LENGTH_IN_FIELDS>> {
    return this.enqueueAndWaitForJob(
      this.generateId(ProvingRequestType.PUBLIC_VM, inputs, epochNumber),
      ProvingRequestType.PUBLIC_VM,
      inputs,
      epochNumber,
      signal,
    );
  }

  getBaseParityProof(
    inputs: BaseParityInputs,
    signal?: AbortSignal,
    epochNumber?: number,
  ): Promise<PublicInputsAndRecursiveProof<ParityPublicInputs, typeof RECURSIVE_PROOF_LENGTH>> {
    return this.enqueueAndWaitForJob(
      this.generateId(ProvingRequestType.BASE_PARITY, inputs, epochNumber),
      ProvingRequestType.BASE_PARITY,
      inputs,
      epochNumber,
      signal,
    );
  }

  getBlockMergeRollupProof(
    input: BlockMergeRollupInputs,
    signal?: AbortSignal,
    epochNumber?: number,
  ): Promise<
    PublicInputsAndRecursiveProof<BlockRootOrBlockMergePublicInputs, typeof NESTED_RECURSIVE_ROLLUP_HONK_PROOF_LENGTH>
  > {
    return this.enqueueAndWaitForJob(
      this.generateId(ProvingRequestType.BLOCK_MERGE_ROLLUP, input, epochNumber),
      ProvingRequestType.BLOCK_MERGE_ROLLUP,
      input,
      epochNumber,
      signal,
    );
  }

  getBlockRootRollupProof(
    input: BlockRootRollupInputs,
    signal?: AbortSignal,
    epochNumber?: number,
  ): Promise<
    PublicInputsAndRecursiveProof<BlockRootOrBlockMergePublicInputs, typeof NESTED_RECURSIVE_ROLLUP_HONK_PROOF_LENGTH>
  > {
    return this.enqueueAndWaitForJob(
      this.generateId(ProvingRequestType.BLOCK_ROOT_ROLLUP, input, epochNumber),
      ProvingRequestType.BLOCK_ROOT_ROLLUP,
      input,
      epochNumber,
      signal,
    );
  }

  getEmptyBlockRootRollupProof(
    input: EmptyBlockRootRollupInputs,
    signal?: AbortSignal,
    epochNumber?: number,
  ): Promise<
    PublicInputsAndRecursiveProof<BlockRootOrBlockMergePublicInputs, typeof NESTED_RECURSIVE_ROLLUP_HONK_PROOF_LENGTH>
  > {
    return this.enqueueAndWaitForJob(
      this.generateId(ProvingRequestType.EMPTY_BLOCK_ROOT_ROLLUP, input, epochNumber),
      ProvingRequestType.EMPTY_BLOCK_ROOT_ROLLUP,
      input,
      epochNumber,
      signal,
    );
  }

  getEmptyPrivateKernelProof(
    inputs: PrivateKernelEmptyInputData,
    signal?: AbortSignal,
    epochNumber?: number,
  ): Promise<
    PublicInputsAndRecursiveProof<KernelCircuitPublicInputs, typeof NESTED_RECURSIVE_ROLLUP_HONK_PROOF_LENGTH>
  > {
    return this.enqueueAndWaitForJob(
      this.generateId(ProvingRequestType.PRIVATE_KERNEL_EMPTY, inputs, epochNumber),
      ProvingRequestType.PRIVATE_KERNEL_EMPTY,
      inputs,
      epochNumber,
      signal,
    );
  }

  getMergeRollupProof(
    input: MergeRollupInputs,
    signal?: AbortSignal,
    epochNumber?: number,
  ): Promise<
    PublicInputsAndRecursiveProof<BaseOrMergeRollupPublicInputs, typeof NESTED_RECURSIVE_ROLLUP_HONK_PROOF_LENGTH>
  > {
    return this.enqueueAndWaitForJob(
      this.generateId(ProvingRequestType.MERGE_ROLLUP, input, epochNumber),
      ProvingRequestType.MERGE_ROLLUP,
      input,
      epochNumber,
      signal,
    );
  }
  getPrivateBaseRollupProof(
    baseRollupInput: PrivateBaseRollupInputs,
    signal?: AbortSignal,
    epochNumber?: number,
  ): Promise<
    PublicInputsAndRecursiveProof<BaseOrMergeRollupPublicInputs, typeof NESTED_RECURSIVE_ROLLUP_HONK_PROOF_LENGTH>
  > {
    return this.enqueueAndWaitForJob(
      this.generateId(ProvingRequestType.PRIVATE_BASE_ROLLUP, baseRollupInput, epochNumber),
      ProvingRequestType.PRIVATE_BASE_ROLLUP,
      baseRollupInput,
      epochNumber,
      signal,
    );
  }

  getPublicBaseRollupProof(
    inputs: PublicBaseRollupInputs,
    signal?: AbortSignal,
    epochNumber?: number,
  ): Promise<
    PublicInputsAndRecursiveProof<BaseOrMergeRollupPublicInputs, typeof NESTED_RECURSIVE_ROLLUP_HONK_PROOF_LENGTH>
  > {
    return this.enqueueAndWaitForJob(
      this.generateId(ProvingRequestType.PUBLIC_BASE_ROLLUP, inputs, epochNumber),
      ProvingRequestType.PUBLIC_BASE_ROLLUP,
      inputs,
      epochNumber,
      signal,
    );
  }

  getRootParityProof(
    inputs: RootParityInputs,
    signal?: AbortSignal,
    epochNumber?: number,
  ): Promise<PublicInputsAndRecursiveProof<ParityPublicInputs, typeof NESTED_RECURSIVE_PROOF_LENGTH>> {
    return this.enqueueAndWaitForJob(
      this.generateId(ProvingRequestType.ROOT_PARITY, inputs, epochNumber),
      ProvingRequestType.ROOT_PARITY,
      inputs,
      epochNumber,
      signal,
    );
  }

  getRootRollupProof(
    input: RootRollupInputs,
    signal?: AbortSignal,
    epochNumber?: number,
  ): Promise<PublicInputsAndRecursiveProof<RootRollupPublicInputs, typeof RECURSIVE_PROOF_LENGTH>> {
    return this.enqueueAndWaitForJob(
      this.generateId(ProvingRequestType.ROOT_ROLLUP, input, epochNumber),
      ProvingRequestType.ROOT_ROLLUP,
      input,
      epochNumber,
      signal,
    );
  }

  getTubeProof(
    tubeInput: TubeInputs,
    signal?: AbortSignal,
    epochNumber?: number,
  ): Promise<ProofAndVerificationKey<typeof TUBE_PROOF_LENGTH>> {
    return this.enqueueAndWaitForJob(
      this.generateId(ProvingRequestType.TUBE_PROOF, tubeInput, epochNumber),
      ProvingRequestType.TUBE_PROOF,
      tubeInput,
      epochNumber,
      signal,
    );
  }

  private generateId(type: ProvingRequestType, inputs: { toBuffer(): Buffer }, epochNumber = 0) {
    const inputsHash = sha256(inputs.toBuffer());
    return `${epochNumber}:${ProvingRequestType[type]}:${inputsHash.toString('hex')}`;
  }
}<|MERGE_RESOLUTION|>--- conflicted
+++ resolved
@@ -14,6 +14,7 @@
   type BaseParityInputs,
   type KernelCircuitPublicInputs,
   type NESTED_RECURSIVE_PROOF_LENGTH,
+  type NESTED_RECURSIVE_ROLLUP_HONK_PROOF_LENGTH,
   type ParityPublicInputs,
   type PrivateKernelEmptyInputData,
   type RECURSIVE_PROOF_LENGTH,
@@ -27,12 +28,6 @@
   type BlockRootRollupInputs,
   type EmptyBlockRootRollupInputs,
   type MergeRollupInputs,
-<<<<<<< HEAD
-  type NESTED_RECURSIVE_PROOF_LENGTH,
-  type NESTED_RECURSIVE_ROLLUP_HONK_PROOF_LENGTH,
-  type ParityPublicInputs,
-=======
->>>>>>> dd10bd70
   type PrivateBaseRollupInputs,
   type PublicBaseRollupInputs,
   type RootRollupInputs,
