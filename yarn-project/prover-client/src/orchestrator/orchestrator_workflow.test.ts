import { type ServerCircuitProver, toNumTxsEffects } from '@aztec/circuit-types';
import {
  Fr,
  type GlobalVariables,
  NESTED_RECURSIVE_PROOF_LENGTH,
  NUM_BASE_PARITY_PER_ROOT_PARITY,
  RECURSIVE_PROOF_LENGTH,
  type RootParityInput,
} from '@aztec/circuits.js';
import { makeRootParityInput } from '@aztec/circuits.js/testing';
import { createDebugLogger } from '@aztec/foundation/log';
import { promiseWithResolvers } from '@aztec/foundation/promise';
import { sleep } from '@aztec/foundation/sleep';
import { type MerkleTreeReadOperations } from '@aztec/world-state';

import { type MockProxy, mock } from 'jest-mock-extended';

import { makeBloatedProcessedTxWithVKRoot } from '../mocks/fixtures.js';
import { TestContext } from '../mocks/test_context.js';
import { type ProvingOrchestrator } from './orchestrator.js';

const logger = createDebugLogger('aztec:orchestrator-workflow');

describe('prover/orchestrator', () => {
  describe('workflow', () => {
    let orchestrator: ProvingOrchestrator;
    let actualDb: MerkleTreeReadOperations;
    let globalVariables: GlobalVariables;
    let context: TestContext;

    describe('with mock prover', () => {
      let mockProver: MockProxy<ServerCircuitProver>;

      beforeEach(async () => {
        mockProver = mock<ServerCircuitProver>();
        context = await TestContext.new(logger, 'native', 4, () => Promise.resolve(mockProver));
        ({ actualDb, orchestrator, globalVariables } = context);
      });

      it('calls root parity circuit only when ready', async () => {
        // create a custom L2 to L1 message
        const message = Fr.random();

        // and delay its proof
        const pendingBaseParityResult = promiseWithResolvers<RootParityInput<typeof RECURSIVE_PROOF_LENGTH>>();
        const expectedBaseParityResult = makeRootParityInput(RECURSIVE_PROOF_LENGTH, 0xff);

        mockProver.getRootParityProof.mockResolvedValue(makeRootParityInput(NESTED_RECURSIVE_PROOF_LENGTH));

        mockProver.getBaseParityProof.mockImplementation(inputs => {
          if (inputs.msgs[0].equals(message)) {
            return pendingBaseParityResult.promise;
          } else {
            return Promise.resolve(makeRootParityInput(RECURSIVE_PROOF_LENGTH));
          }
        });

        orchestrator.startNewEpoch(1, 1);
        await orchestrator.startNewBlock(2, 1, globalVariables, [message]);

        await sleep(10);
        expect(mockProver.getBaseParityProof).toHaveBeenCalledTimes(NUM_BASE_PARITY_PER_ROOT_PARITY);
        expect(mockProver.getRootParityProof).not.toHaveBeenCalled();

        await sleep(10);
        // even now the root parity should not have been called
        expect(mockProver.getRootParityProof).not.toHaveBeenCalled();

        // only after the base parity proof is resolved, the root parity should be called
        pendingBaseParityResult.resolve(expectedBaseParityResult);

        // give the orchestrator a chance to calls its callbacks
        await sleep(10);
        expect(mockProver.getRootParityProof).toHaveBeenCalledTimes(1);

        orchestrator.cancel();
      });
    });

    describe('with simulated prover', () => {
      beforeEach(async () => {
        context = await TestContext.new(logger);
        ({ actualDb, orchestrator, globalVariables } = context);
      });

      it('waits for block to be completed before enqueueing block root proof', async () => {
        orchestrator.startNewEpoch(1, 1);
<<<<<<< HEAD
        const txs = [makeBloatedProcessedTx(context.actualDb, 1), makeBloatedProcessedTx(actualDb, 2)];
        await orchestrator.startNewBlock(2, toNumTxsEffects(txs, context.globalVariables.gasFees), globalVariables, []);
        await orchestrator.addNewTx(txs[0]);
        await orchestrator.addNewTx(txs[1]);
=======
        await orchestrator.startNewBlock(2, globalVariables, []);
        await orchestrator.addNewTx(makeBloatedProcessedTxWithVKRoot(actualDb, 1));
        await orchestrator.addNewTx(makeBloatedProcessedTxWithVKRoot(actualDb, 2));
>>>>>>> 9de9e4dd

        // wait for the block root proof to try to be enqueued
        await sleep(1000);

        // now finish the block
        await orchestrator.setBlockCompleted();

        const result = await orchestrator.finaliseEpoch();
        expect(result.proof).toBeDefined();
      });
    });
  });
});<|MERGE_RESOLUTION|>--- conflicted
+++ resolved
@@ -85,16 +85,10 @@
 
       it('waits for block to be completed before enqueueing block root proof', async () => {
         orchestrator.startNewEpoch(1, 1);
-<<<<<<< HEAD
-        const txs = [makeBloatedProcessedTx(context.actualDb, 1), makeBloatedProcessedTx(actualDb, 2)];
+        const txs = [makeBloatedProcessedTxWithVKRoot(context.actualDb, 1), makeBloatedProcessedTxWithVKRoot(actualDb, 2)];
         await orchestrator.startNewBlock(2, toNumTxsEffects(txs, context.globalVariables.gasFees), globalVariables, []);
         await orchestrator.addNewTx(txs[0]);
         await orchestrator.addNewTx(txs[1]);
-=======
-        await orchestrator.startNewBlock(2, globalVariables, []);
-        await orchestrator.addNewTx(makeBloatedProcessedTxWithVKRoot(actualDb, 1));
-        await orchestrator.addNewTx(makeBloatedProcessedTxWithVKRoot(actualDb, 2));
->>>>>>> 9de9e4dd
 
         // wait for the block root proof to try to be enqueued
         await sleep(1000);
