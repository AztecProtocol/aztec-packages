import { NUMBER_OF_L1_L2_MESSAGES_PER_ROLLUP } from '@aztec/circuits.js';
import { fr } from '@aztec/circuits.js/testing';
import { range } from '@aztec/foundation/array';
import { times } from '@aztec/foundation/collection';
import { createDebugLogger } from '@aztec/foundation/log';
import { sleep } from '@aztec/foundation/sleep';

import { TestContext } from '../mocks/test_context.js';

const logger = createDebugLogger('aztec:orchestrator-single-blocks');

describe('prover/orchestrator/blocks', () => {
  let context: TestContext;

  beforeEach(async () => {
    context = await TestContext.new(logger);
  });

  afterEach(async () => {
    await context.cleanup();
  });

  describe('blocks', () => {
    it('builds an empty L2 block', async () => {
      context.orchestrator.startNewEpoch(1, 1, 1);
      await context.orchestrator.startNewBlock(2, context.globalVariables, []);

      const block = await context.orchestrator.setBlockCompleted(context.blockNumber);
      await context.orchestrator.finaliseEpoch();
      expect(block.number).toEqual(context.blockNumber);
    });

    it('builds a block with 1 transaction', async () => {
<<<<<<< HEAD
      const txs = await Promise.all([makeBloatedProcessedTxWithVKRoot(context.actualDb, 1)]);
=======
      const txs = [context.makeProcessedTx(1)];
>>>>>>> 89cb8d33

      // This will need to be a 2 tx block
      context.orchestrator.startNewEpoch(1, 1, 1);
      await context.orchestrator.startNewBlock(2, context.globalVariables, []);

      for (const tx of txs) {
        await context.orchestrator.addNewTx(tx);
      }

      const block = await context.orchestrator.setBlockCompleted(context.blockNumber);
      await context.orchestrator.finaliseEpoch();
      expect(block.number).toEqual(context.blockNumber);
    });

    it('builds a block concurrently with transaction simulation', async () => {
<<<<<<< HEAD
      const txs = await Promise.all([
        makeBloatedProcessedTxWithVKRoot(context.actualDb, 1),
        makeBloatedProcessedTxWithVKRoot(context.actualDb, 2),
        makeBloatedProcessedTxWithVKRoot(context.actualDb, 3),
        makeBloatedProcessedTxWithVKRoot(context.actualDb, 4),
      ]);
=======
      const txs = times(4, i => context.makeProcessedTx(i + 1));
>>>>>>> 89cb8d33

      const l1ToL2Messages = range(NUMBER_OF_L1_L2_MESSAGES_PER_ROLLUP, 1 + 0x400).map(fr);

      context.orchestrator.startNewEpoch(1, 1, 1);
      await context.orchestrator.startNewBlock(txs.length, context.globalVariables, l1ToL2Messages);

      for (const tx of txs) {
        await context.orchestrator.addNewTx(tx);
        await sleep(1000);
      }

      const block = await context.orchestrator.setBlockCompleted(context.blockNumber);
      await context.orchestrator.finaliseEpoch();
      expect(block.number).toEqual(context.blockNumber);
    });
  });
});<|MERGE_RESOLUTION|>--- conflicted
+++ resolved
@@ -31,11 +31,7 @@
     });
 
     it('builds a block with 1 transaction', async () => {
-<<<<<<< HEAD
-      const txs = await Promise.all([makeBloatedProcessedTxWithVKRoot(context.actualDb, 1)]);
-=======
       const txs = [context.makeProcessedTx(1)];
->>>>>>> 89cb8d33
 
       // This will need to be a 2 tx block
       context.orchestrator.startNewEpoch(1, 1, 1);
@@ -51,16 +47,7 @@
     });
 
     it('builds a block concurrently with transaction simulation', async () => {
-<<<<<<< HEAD
-      const txs = await Promise.all([
-        makeBloatedProcessedTxWithVKRoot(context.actualDb, 1),
-        makeBloatedProcessedTxWithVKRoot(context.actualDb, 2),
-        makeBloatedProcessedTxWithVKRoot(context.actualDb, 3),
-        makeBloatedProcessedTxWithVKRoot(context.actualDb, 4),
-      ]);
-=======
       const txs = times(4, i => context.makeProcessedTx(i + 1));
->>>>>>> 89cb8d33
 
       const l1ToL2Messages = range(NUMBER_OF_L1_L2_MESSAGES_PER_ROLLUP, 1 + 0x400).map(fr);
 
