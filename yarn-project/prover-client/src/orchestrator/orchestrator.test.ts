import {
  MerkleTreeId,
  PROVING_STATUS,
  type ProcessedTx,
  type ProvingFailure,
  makeEmptyProcessedTx as makeEmptyProcessedTxFromHistoricalTreeRoots,
  makeProcessedTx,
  mockTx,
} from '@aztec/circuit-types';
import {
  AztecAddress,
  type BaseOrMergeRollupPublicInputs,
  EthAddress,
  Fr,
  GlobalVariables,
  KernelCircuitPublicInputs,
  MAX_NEW_L2_TO_L1_MSGS_PER_TX,
  MAX_NEW_NOTE_HASHES_PER_TX,
  MAX_NEW_NULLIFIERS_PER_TX,
  MAX_PUBLIC_DATA_UPDATE_REQUESTS_PER_TX,
  NULLIFIER_SUBTREE_HEIGHT,
  NUMBER_OF_L1_L2_MESSAGES_PER_ROLLUP,
  PUBLIC_DATA_SUBTREE_HEIGHT,
  Proof,
  PublicDataTreeLeaf,
  PublicDataUpdateRequest,
  type RootRollupPublicInputs,
} from '@aztec/circuits.js';
import {
  fr,
  makeBaseOrMergeRollupPublicInputs,
  makeParityPublicInputs,
  makeProof,
  makeRootRollupPublicInputs,
} from '@aztec/circuits.js/testing';
import { makeTuple, range } from '@aztec/foundation/array';
import { padArrayEnd, times } from '@aztec/foundation/collection';
import { sleep } from '@aztec/foundation/sleep';
import { openTmpStore } from '@aztec/kv-store/utils';
import { WASMSimulator } from '@aztec/simulator';
import { type MerkleTreeOperations, MerkleTrees } from '@aztec/world-state';

import { type MockProxy, mock } from 'jest-mock-extended';
import { type MemDown, default as memdown } from 'memdown';

import { getVerificationKeys } from '../mocks/verification_keys.js';
import { type RollupProver } from '../prover/index.js';
import { type RollupSimulator } from '../simulator/rollup.js';
import { ProvingOrchestrator } from './orchestrator.js';

export const createMemDown = () => (memdown as any)() as MemDown<any, any>;

describe('prover/tx-prover', () => {
  let builder: ProvingOrchestrator;
  let builderDb: MerkleTreeOperations;
  let expectsDb: MerkleTreeOperations;

  let simulator: MockProxy<RollupSimulator>;
  let prover: MockProxy<RollupProver>;

  let blockNumber: number;
  let baseRollupOutputLeft: BaseOrMergeRollupPublicInputs;
  let baseRollupOutputRight: BaseOrMergeRollupPublicInputs;
  let rootRollupOutput: RootRollupPublicInputs;
  let mockL1ToL2Messages: Fr[];

  let globalVariables: GlobalVariables;

  const emptyProof = new Proof(Buffer.alloc(32, 0));

  const chainId = Fr.ZERO;
  const version = Fr.ZERO;
  const coinbase = EthAddress.ZERO;
  const feeRecipient = AztecAddress.ZERO;

  const makeGlobals = (blockNumber: number) => {
    return new GlobalVariables(chainId, version, new Fr(blockNumber), Fr.ZERO, coinbase, feeRecipient);
  };

  beforeEach(async () => {
    blockNumber = 3;
    globalVariables = makeGlobals(blockNumber);

    builderDb = await MerkleTrees.new(openTmpStore()).then(t => t.asLatest());
    expectsDb = await MerkleTrees.new(openTmpStore()).then(t => t.asLatest());
    simulator = mock<RollupSimulator>();
    prover = mock<RollupProver>();
    builder = new ProvingOrchestrator(builderDb, new WASMSimulator(), getVerificationKeys(), prover);

    // Create mock l1 to L2 messages
    mockL1ToL2Messages = new Array(NUMBER_OF_L1_L2_MESSAGES_PER_ROLLUP).fill(new Fr(0n));

    // Create mock outputs for simulator
    baseRollupOutputLeft = makeBaseOrMergeRollupPublicInputs(0, globalVariables);
    baseRollupOutputRight = makeBaseOrMergeRollupPublicInputs(0, globalVariables);
    rootRollupOutput = makeRootRollupPublicInputs(0);
    rootRollupOutput.header.globalVariables = globalVariables;

    // Set up mocks
    prover.getBaseParityProof.mockResolvedValue(emptyProof);
    prover.getRootParityProof.mockResolvedValue(emptyProof);
    prover.getBaseRollupProof.mockResolvedValue(emptyProof);
    prover.getMergeRollupProof.mockResolvedValue(emptyProof);
    prover.getRootRollupProof.mockResolvedValue(emptyProof);
    simulator.baseParityCircuit
      .mockResolvedValueOnce(makeParityPublicInputs(1))
      .mockResolvedValue(makeParityPublicInputs(2))
      .mockResolvedValue(makeParityPublicInputs(3))
      .mockResolvedValueOnce(makeParityPublicInputs(4));
    simulator.rootParityCircuit.mockResolvedValueOnce(makeParityPublicInputs(5));
    simulator.baseRollupCircuit
      .mockResolvedValueOnce(baseRollupOutputLeft)
      .mockResolvedValueOnce(baseRollupOutputRight);
    simulator.rootRollupCircuit.mockResolvedValue(rootRollupOutput);
  }, 20_000);

  const makeEmptyProcessedTx = async () => {
    const header = await builderDb.buildInitialHeader();
    return makeEmptyProcessedTxFromHistoricalTreeRoots(header, chainId, version);
  };

  // Updates the expectedDb trees based on the new note hashes, contracts, and nullifiers from these txs
  const updateExpectedTreesFromTxs = async (txs: ProcessedTx[]) => {
    await expectsDb.appendLeaves(
      MerkleTreeId.NOTE_HASH_TREE,
      txs.flatMap(tx =>
        padArrayEnd(
<<<<<<< HEAD
          tx.data.end.newNoteHashes.filter(x => !x.isEmpty()).sort(sideEffectCmp),
          SideEffect.empty(),
=======
          tx.data.end.newNoteHashes.filter(x => !x.isZero()),
          Fr.zero(),
>>>>>>> 19dbe46b
          MAX_NEW_NOTE_HASHES_PER_TX,
        ),
      ),
    );
    await expectsDb.batchInsert(
      MerkleTreeId.NULLIFIER_TREE,
      txs.flatMap(tx =>
        padArrayEnd(
<<<<<<< HEAD
          tx.data.end.newNullifiers.filter(x => !x.isEmpty()).sort(sideEffectCmp),
          SideEffectLinkedToNoteHash.empty(),
=======
          tx.data.end.newNullifiers.filter(x => !x.isZero()),
          Fr.zero(),
>>>>>>> 19dbe46b
          MAX_NEW_NULLIFIERS_PER_TX,
        ).map(x => x.toBuffer()),
      ),
      NULLIFIER_SUBTREE_HEIGHT,
    );
    for (const tx of txs) {
      await expectsDb.batchInsert(
        MerkleTreeId.PUBLIC_DATA_TREE,
        tx.data.end.publicDataUpdateRequests.map(write => {
          return new PublicDataTreeLeaf(write.leafSlot, write.newValue).toBuffer();
        }),
        PUBLIC_DATA_SUBTREE_HEIGHT,
      );
    }
  };

  describe('error handling', () => {
    beforeEach(async () => {
      builder = await ProvingOrchestrator.new(builderDb, new WASMSimulator(), prover);
    });

    it.each([
      [
        'Base Rollup Failed',
        () => {
          prover.getBaseRollupProof.mockRejectedValue('Base Rollup Failed');
        },
      ],
      [
        'Merge Rollup Failed',
        () => {
          prover.getMergeRollupProof.mockRejectedValue('Merge Rollup Failed');
        },
      ],
      [
        'Root Rollup Failed',
        () => {
          prover.getRootRollupProof.mockRejectedValue('Root Rollup Failed');
        },
      ],
      [
        'Base Parity Failed',
        () => {
          prover.getBaseParityProof.mockRejectedValue('Base Parity Failed');
        },
      ],
      [
        'Root Parity Failed',
        () => {
          prover.getRootParityProof.mockRejectedValue('Root Parity Failed');
        },
      ],
    ] as const)(
      'handles a %s error',
      async (message: string, fn: () => void) => {
        fn();
        const txs = await Promise.all([
          makeEmptyProcessedTx(),
          makeEmptyProcessedTx(),
          makeEmptyProcessedTx(),
          makeEmptyProcessedTx(),
        ]);

        const blockTicket = await builder.startNewBlock(txs.length, globalVariables, [], await makeEmptyProcessedTx());

        for (const tx of txs) {
          await builder.addNewTx(tx);
        }
        await expect(blockTicket.provingPromise).resolves.toEqual({ status: PROVING_STATUS.FAILURE, reason: message });
      },
      60000,
    );

    afterEach(async () => {
      await builder.stop();
    });
  });

  describe('circuits simulator', () => {
    beforeEach(async () => {
      builder = await ProvingOrchestrator.new(builderDb, new WASMSimulator(), prover);
    });

    afterEach(async () => {
      await builder.stop();
    });

    const makeBloatedProcessedTx = async (seed = 0x1) => {
      seed *= MAX_NEW_NULLIFIERS_PER_TX; // Ensure no clashing given incremental seeds
      const tx = mockTx(seed);
      const kernelOutput = KernelCircuitPublicInputs.empty();
      kernelOutput.constants.historicalHeader = await builderDb.buildInitialHeader();
      kernelOutput.end.publicDataUpdateRequests = makeTuple(
        MAX_PUBLIC_DATA_UPDATE_REQUESTS_PER_TX,
        i => new PublicDataUpdateRequest(fr(i), fr(i + 10)),
        seed + 0x500,
      );
      kernelOutput.end.publicDataUpdateRequests = makeTuple(
        MAX_PUBLIC_DATA_UPDATE_REQUESTS_PER_TX,
        i => new PublicDataUpdateRequest(fr(i), fr(i + 10)),
        seed + 0x600,
      );

      const processedTx = makeProcessedTx(tx, kernelOutput, makeProof());

<<<<<<< HEAD
      processedTx.data.end.newNoteHashes = makeTuple(MAX_NEW_NOTE_HASHES_PER_TX, makeNewSideEffect, seed + 0x100);
      processedTx.data.end.newNullifiers = makeTuple(
        MAX_NEW_NULLIFIERS_PER_TX,
        makeNewSideEffectLinkedToNoteHash,
        seed + 0x100000,
      );

      processedTx.data.end.newNullifiers[tx.data.forPublic!.end.newNullifiers.length - 1] =
        SideEffectLinkedToNoteHash.empty();
=======
      processedTx.data.end.newNoteHashes = makeTuple(MAX_NEW_NOTE_HASHES_PER_TX, fr, seed + 0x100);
      processedTx.data.end.newNullifiers = makeTuple(MAX_NEW_NULLIFIERS_PER_TX, fr, seed + 0x100000);

      processedTx.data.end.newNullifiers[tx.data.forPublic!.end.newNullifiers.length - 1] = Fr.zero();
>>>>>>> 19dbe46b

      processedTx.data.end.newL2ToL1Msgs = makeTuple(MAX_NEW_L2_TO_L1_MSGS_PER_TX, fr, seed + 0x300);
      processedTx.data.end.encryptedLogsHash = Fr.fromBuffer(processedTx.encryptedLogs.hash());
      processedTx.data.end.unencryptedLogsHash = Fr.fromBuffer(processedTx.unencryptedLogs.hash());

      return processedTx;
    };

    it.each([
      [0, 2],
      [1, 2],
      [4, 4],
      [5, 8],
      [9, 16],
    ] as const)(
      'builds an L2 block with %i bloated txs and %i txs total',
      async (bloatedCount: number, totalCount: number) => {
        const noteHashTreeBefore = await builderDb.getTreeInfo(MerkleTreeId.NOTE_HASH_TREE);
        const txs = [
          ...(await Promise.all(times(bloatedCount, makeBloatedProcessedTx))),
          ...(await Promise.all(times(totalCount - bloatedCount, makeEmptyProcessedTx))),
        ];

        const blockTicket = await builder.startNewBlock(
          txs.length,
          globalVariables,
          mockL1ToL2Messages,
          await makeEmptyProcessedTx(),
        );

        for (const tx of txs) {
          await builder.addNewTx(tx);
        }

        const result = await blockTicket.provingPromise;
        expect(result.status).toBe(PROVING_STATUS.SUCCESS);

        const finalisedBlock = await builder.finaliseBlock();

        expect(finalisedBlock.block.number).toEqual(blockNumber);

        await updateExpectedTreesFromTxs(txs);
        const noteHashTreeAfter = await builderDb.getTreeInfo(MerkleTreeId.NOTE_HASH_TREE);

        if (bloatedCount > 0) {
          expect(noteHashTreeAfter.root).not.toEqual(noteHashTreeBefore.root);
        }

        const expectedNoteHashTreeAfter = await expectsDb.getTreeInfo(MerkleTreeId.NOTE_HASH_TREE).then(t => t.root);
        expect(noteHashTreeAfter.root).toEqual(expectedNoteHashTreeAfter);
      },
      60000,
    );

    it('builds an empty L2 block', async () => {
      const txs = await Promise.all([makeEmptyProcessedTx(), makeEmptyProcessedTx()]);

      const blockTicket = await builder.startNewBlock(txs.length, globalVariables, [], await makeEmptyProcessedTx());

      for (const tx of txs) {
        await builder.addNewTx(tx);
      }

      const result = await blockTicket.provingPromise;
      expect(result.status).toBe(PROVING_STATUS.SUCCESS);
      const finalisedBlock = await builder.finaliseBlock();

      expect(finalisedBlock.block.number).toEqual(blockNumber);
    }, 30_000);

    it('builds a block with 1 transaction', async () => {
      const txs = await Promise.all([makeEmptyProcessedTx()]);

      // This will need to be a 2 tx block
      const blockTicket = await builder.startNewBlock(2, globalVariables, [], await makeEmptyProcessedTx());

      for (const tx of txs) {
        await builder.addNewTx(tx);
      }

      //  we need to complete the block as we have not added a full set of txs
      await builder.setBlockCompleted();

      const result = await blockTicket.provingPromise;
      expect(result.status).toBe(PROVING_STATUS.SUCCESS);
      const finalisedBlock = await builder.finaliseBlock();

      expect(finalisedBlock.block.number).toEqual(blockNumber);
    }, 30_000);

    it('builds multiple blocks in sequence', async () => {
      const numBlocks = 5;
      let header = await builderDb.buildInitialHeader();

      for (let i = 0; i < numBlocks; i++) {
        const tx = await makeBloatedProcessedTx(i + 1);
        const emptyTx = await makeEmptyProcessedTx();
        tx.data.constants.historicalHeader = header;
        emptyTx.data.constants.historicalHeader = header;

        const blockNum = i + 1000;

        const globals = makeGlobals(blockNum);

        // This will need to be a 2 tx block
        const blockTicket = await builder.startNewBlock(2, globals, [], emptyTx);

        await builder.addNewTx(tx);

        //  we need to complete the block as we have not added a full set of txs
        await builder.setBlockCompleted();

        const result = await blockTicket.provingPromise;
        expect(result.status).toBe(PROVING_STATUS.SUCCESS);
        const finalisedBlock = await builder.finaliseBlock();

        expect(finalisedBlock.block.number).toEqual(blockNum);
        header = finalisedBlock.block.header;

        await builderDb.commit();
      }
    }, 60_000);

    it('builds a mixed L2 block', async () => {
      const txs = await Promise.all([
        makeBloatedProcessedTx(1),
        makeBloatedProcessedTx(2),
        makeBloatedProcessedTx(3),
        makeBloatedProcessedTx(4),
      ]);

      const l1ToL2Messages = range(NUMBER_OF_L1_L2_MESSAGES_PER_ROLLUP, 1 + 0x400).map(fr);

      const blockTicket = await builder.startNewBlock(
        txs.length,
        globalVariables,
        l1ToL2Messages,
        await makeEmptyProcessedTx(),
      );

      for (const tx of txs) {
        await builder.addNewTx(tx);
      }

      const result = await blockTicket.provingPromise;
      expect(result.status).toBe(PROVING_STATUS.SUCCESS);
      const finalisedBlock = await builder.finaliseBlock();

      expect(finalisedBlock.block.number).toEqual(blockNumber);
    }, 200_000);

    it('builds a block concurrently with transactions', async () => {
      const txs = await Promise.all([
        makeBloatedProcessedTx(1),
        makeBloatedProcessedTx(2),
        makeBloatedProcessedTx(3),
        makeBloatedProcessedTx(4),
      ]);

      const l1ToL2Messages = range(NUMBER_OF_L1_L2_MESSAGES_PER_ROLLUP, 1 + 0x400).map(fr);

      const blockTicket = await builder.startNewBlock(
        txs.length,
        globalVariables,
        l1ToL2Messages,
        await makeEmptyProcessedTx(),
      );

      for (const tx of txs) {
        await builder.addNewTx(tx);
        await sleep(1000);
      }

      const result = await blockTicket.provingPromise;
      expect(result.status).toBe(PROVING_STATUS.SUCCESS);
      const finalisedBlock = await builder.finaliseBlock();

      expect(finalisedBlock.block.number).toEqual(blockNumber);
    }, 200_000);

    it('cancels current block and switches to new ones', async () => {
      const txs1 = await Promise.all([makeBloatedProcessedTx(1), makeBloatedProcessedTx(2)]);

      const txs2 = await Promise.all([makeBloatedProcessedTx(3), makeBloatedProcessedTx(4)]);

      const globals1: GlobalVariables = makeGlobals(100);
      const globals2: GlobalVariables = makeGlobals(101);

      const l1ToL2Messages = range(NUMBER_OF_L1_L2_MESSAGES_PER_ROLLUP, 1 + 0x400).map(fr);

      const blockTicket1 = await builder.startNewBlock(2, globals1, l1ToL2Messages, await makeEmptyProcessedTx());

      await builder.addNewTx(txs1[0]);
      await builder.addNewTx(txs1[1]);

      // Now we cancel the block. The first block will come to a stop as and when current proofs complete
      builder.cancelBlock();

      const result1 = await blockTicket1.provingPromise;

      // in all likelihood, the block will have a failure code as we cancelled it
      // however it may have actually completed proving before we cancelled in which case it could be a succes code
      if (result1.status === PROVING_STATUS.FAILURE) {
        expect((result1 as ProvingFailure).reason).toBe('Proving cancelled');
      }

      await builderDb.rollback();

      const blockTicket2 = await builder.startNewBlock(2, globals2, l1ToL2Messages, await makeEmptyProcessedTx());

      await builder.addNewTx(txs2[0]);
      await builder.addNewTx(txs2[1]);

      const result2 = await blockTicket2.provingPromise;
      expect(result2.status).toBe(PROVING_STATUS.SUCCESS);
      const finalisedBlock = await builder.finaliseBlock();

      expect(finalisedBlock.block.number).toEqual(101);
    }, 10000);

    it('automatically cancels an incomplete block when starting a new one', async () => {
      const txs1 = await Promise.all([makeBloatedProcessedTx(1), makeBloatedProcessedTx(2)]);

      const txs2 = await Promise.all([makeBloatedProcessedTx(3), makeBloatedProcessedTx(4)]);

      const globals1: GlobalVariables = makeGlobals(100);
      const globals2: GlobalVariables = makeGlobals(101);

      const l1ToL2Messages = range(NUMBER_OF_L1_L2_MESSAGES_PER_ROLLUP, 1 + 0x400).map(fr);

      const blockTicket1 = await builder.startNewBlock(2, globals1, l1ToL2Messages, await makeEmptyProcessedTx());

      await builder.addNewTx(txs1[0]);

      await builderDb.rollback();

      const blockTicket2 = await builder.startNewBlock(2, globals2, l1ToL2Messages, await makeEmptyProcessedTx());

      await builder.addNewTx(txs2[0]);
      await builder.addNewTx(txs2[1]);

      const result1 = await blockTicket1.provingPromise;
      expect(result1.status).toBe(PROVING_STATUS.FAILURE);
      expect((result1 as ProvingFailure).reason).toBe('Proving cancelled');

      const result2 = await blockTicket2.provingPromise;
      expect(result2.status).toBe(PROVING_STATUS.SUCCESS);
      const finalisedBlock = await builder.finaliseBlock();

      expect(finalisedBlock.block.number).toEqual(101);
    }, 10000);

    it('builds an unbalanced L2 block', async () => {
      const txs = await Promise.all([makeBloatedProcessedTx(1), makeBloatedProcessedTx(2), makeBloatedProcessedTx(3)]);

      const l1ToL2Messages = range(NUMBER_OF_L1_L2_MESSAGES_PER_ROLLUP, 1 + 0x400).map(fr);

      // this needs to be a 4 tx block that will need to be completed
      const blockTicket = await builder.startNewBlock(4, globalVariables, l1ToL2Messages, await makeEmptyProcessedTx());

      for (const tx of txs) {
        await builder.addNewTx(tx);
      }

      await builder.setBlockCompleted();

      const result = await blockTicket.provingPromise;
      expect(result.status).toBe(PROVING_STATUS.SUCCESS);
      const finalisedBlock = await builder.finaliseBlock();

      expect(finalisedBlock.block.number).toEqual(blockNumber);
    }, 200_000);

    it('throws if adding too many transactions', async () => {
      const txs = await Promise.all([
        makeBloatedProcessedTx(1),
        makeBloatedProcessedTx(2),
        makeBloatedProcessedTx(3),
        makeBloatedProcessedTx(4),
      ]);

      const blockTicket = await builder.startNewBlock(txs.length, globalVariables, [], await makeEmptyProcessedTx());

      for (const tx of txs) {
        await builder.addNewTx(tx);
      }

      await expect(async () => await builder.addNewTx(await makeEmptyProcessedTx())).rejects.toThrow(
        'Rollup not accepting further transactions',
      );

      const result = await blockTicket.provingPromise;
      expect(result.status).toBe(PROVING_STATUS.SUCCESS);
      const finalisedBlock = await builder.finaliseBlock();

      expect(finalisedBlock.block.number).toEqual(blockNumber);
    }, 30_000);

    it('throws if adding a transaction before start', async () => {
      await expect(async () => await builder.addNewTx(await makeEmptyProcessedTx())).rejects.toThrow(
        `Invalid proving state, call startNewBlock before adding transactions`,
      );
    }, 1000);

    it('throws if completing a block before start', async () => {
      await expect(async () => await builder.setBlockCompleted()).rejects.toThrow(
        'Invalid proving state, call startNewBlock before adding transactions or completing the block',
      );
    }, 1000);

    it('throws if finalising an incompletre block', async () => {
      await expect(async () => await builder.finaliseBlock()).rejects.toThrow(
        'Invalid proving state, a block must be proven before it can be finalised',
      );
    }, 1000);

    it('throws if finalising an already finalised block', async () => {
      const txs = await Promise.all([makeEmptyProcessedTx(), makeEmptyProcessedTx()]);

      const blockTicket = await builder.startNewBlock(txs.length, globalVariables, [], await makeEmptyProcessedTx());

      for (const tx of txs) {
        await builder.addNewTx(tx);
      }

      const result = await blockTicket.provingPromise;
      expect(result.status).toBe(PROVING_STATUS.SUCCESS);
      const finalisedBlock = await builder.finaliseBlock();
      expect(finalisedBlock.block.number).toEqual(blockNumber);
      await expect(async () => await builder.finaliseBlock()).rejects.toThrow('Block already finalised');
    }, 20000);

    it('throws if adding to a cancelled block', async () => {
      await builder.startNewBlock(2, globalVariables, [], await makeEmptyProcessedTx());

      builder.cancelBlock();

      await expect(async () => await builder.addNewTx(await makeEmptyProcessedTx())).rejects.toThrow(
        'Rollup not accepting further transactions',
      );
    }, 10000);

    it.each([[-4], [0], [1], [3], [8.1], [7]] as const)(
      'fails to start a block with %i transaxctions',
      async (blockSize: number) => {
        await expect(
          async () => await builder.startNewBlock(blockSize, globalVariables, [], await makeEmptyProcessedTx()),
        ).rejects.toThrow(`Length of txs for the block should be a power of two and at least two (got ${blockSize})`);
      },
      10000,
    );

    it('rejects if too many l1 to l2 messages are provided', async () => {
      // Assemble a fake transaction
      const l1ToL2Messages = new Array(100).fill(new Fr(0n));
      await expect(
        async () => await builder.startNewBlock(2, globalVariables, l1ToL2Messages, await makeEmptyProcessedTx()),
      ).rejects.toThrow('Too many L1 to L2 messages');
    });
  });
});<|MERGE_RESOLUTION|>--- conflicted
+++ resolved
@@ -125,13 +125,8 @@
       MerkleTreeId.NOTE_HASH_TREE,
       txs.flatMap(tx =>
         padArrayEnd(
-<<<<<<< HEAD
-          tx.data.end.newNoteHashes.filter(x => !x.isEmpty()).sort(sideEffectCmp),
-          SideEffect.empty(),
-=======
           tx.data.end.newNoteHashes.filter(x => !x.isZero()),
           Fr.zero(),
->>>>>>> 19dbe46b
           MAX_NEW_NOTE_HASHES_PER_TX,
         ),
       ),
@@ -140,13 +135,8 @@
       MerkleTreeId.NULLIFIER_TREE,
       txs.flatMap(tx =>
         padArrayEnd(
-<<<<<<< HEAD
-          tx.data.end.newNullifiers.filter(x => !x.isEmpty()).sort(sideEffectCmp),
-          SideEffectLinkedToNoteHash.empty(),
-=======
           tx.data.end.newNullifiers.filter(x => !x.isZero()),
           Fr.zero(),
->>>>>>> 19dbe46b
           MAX_NEW_NULLIFIERS_PER_TX,
         ).map(x => x.toBuffer()),
       ),
@@ -252,22 +242,10 @@
 
       const processedTx = makeProcessedTx(tx, kernelOutput, makeProof());
 
-<<<<<<< HEAD
-      processedTx.data.end.newNoteHashes = makeTuple(MAX_NEW_NOTE_HASHES_PER_TX, makeNewSideEffect, seed + 0x100);
-      processedTx.data.end.newNullifiers = makeTuple(
-        MAX_NEW_NULLIFIERS_PER_TX,
-        makeNewSideEffectLinkedToNoteHash,
-        seed + 0x100000,
-      );
-
-      processedTx.data.end.newNullifiers[tx.data.forPublic!.end.newNullifiers.length - 1] =
-        SideEffectLinkedToNoteHash.empty();
-=======
       processedTx.data.end.newNoteHashes = makeTuple(MAX_NEW_NOTE_HASHES_PER_TX, fr, seed + 0x100);
       processedTx.data.end.newNullifiers = makeTuple(MAX_NEW_NULLIFIERS_PER_TX, fr, seed + 0x100000);
 
       processedTx.data.end.newNullifiers[tx.data.forPublic!.end.newNullifiers.length - 1] = Fr.zero();
->>>>>>> 19dbe46b
 
       processedTx.data.end.newL2ToL1Msgs = makeTuple(MAX_NEW_L2_TO_L1_MSGS_PER_TX, fr, seed + 0x300);
       processedTx.data.end.encryptedLogsHash = Fr.fromBuffer(processedTx.encryptedLogs.hash());
