import {
  MerkleTreeId,
  PROVING_STATUS,
  ProcessedTx,
  ProvingSuccess,
  makeEmptyProcessedTx as makeEmptyProcessedTxFromHistoricalTreeRoots,
  makeProcessedTx,
  mockTx,
} from '@aztec/circuit-types';
import {
  AztecAddress,
  BaseOrMergeRollupPublicInputs,
  EthAddress,
  Fr,
  GlobalVariables,
  KernelCircuitPublicInputs,
  MAX_NEW_L2_TO_L1_MSGS_PER_TX,
  MAX_NEW_NOTE_HASHES_PER_TX,
  MAX_NEW_NULLIFIERS_PER_TX,
  MAX_PUBLIC_DATA_UPDATE_REQUESTS_PER_TX,
  NULLIFIER_SUBTREE_HEIGHT,
  NUMBER_OF_L1_L2_MESSAGES_PER_ROLLUP,
  PUBLIC_DATA_SUBTREE_HEIGHT,
  Proof,
  PublicDataTreeLeaf,
  PublicDataUpdateRequest,
<<<<<<< HEAD
  PublicKernelCircuitPublicInputs,
  RootRollupPublicInputs,
=======
  type RootRollupPublicInputs,
>>>>>>> db2a4117
  SideEffect,
  SideEffectLinkedToNoteHash,
  sideEffectCmp,
} from '@aztec/circuits.js';
import {
  fr,
  makeBaseOrMergeRollupPublicInputs,
  makeNewSideEffect,
  makeNewSideEffectLinkedToNoteHash,
  makeParityPublicInputs,
  makeProof,
  makeRootRollupPublicInputs,
} from '@aztec/circuits.js/testing';
import { makeTuple, range } from '@aztec/foundation/array';
import { padArrayEnd, times } from '@aztec/foundation/collection';
import { sleep } from '@aztec/foundation/sleep';
import { openTmpStore } from '@aztec/kv-store/utils';
import { WASMSimulator } from '@aztec/simulator';
import { MerkleTreeOperations, MerkleTrees } from '@aztec/world-state';

import { MockProxy, mock } from 'jest-mock-extended';
import { type MemDown, default as memdown } from 'memdown';

import { getVerificationKeys } from '../mocks/verification_keys.js';
import { RollupProver } from '../prover/index.js';
import { RollupSimulator } from '../simulator/rollup.js';
import { ProvingOrchestrator } from './orchestrator.js';

export const createMemDown = () => (memdown as any)() as MemDown<any, any>;

describe('prover/tx-prover', () => {
  let builder: ProvingOrchestrator;
  let builderDb: MerkleTreeOperations;
  let expectsDb: MerkleTreeOperations;

  let simulator: MockProxy<RollupSimulator>;
  let prover: MockProxy<RollupProver>;

  let blockNumber: number;
  let baseRollupOutputLeft: BaseOrMergeRollupPublicInputs;
  let baseRollupOutputRight: BaseOrMergeRollupPublicInputs;
  let rootRollupOutput: RootRollupPublicInputs;
  let mockL1ToL2Messages: Fr[];

  let globalVariables: GlobalVariables;

  const emptyProof = new Proof(Buffer.alloc(32, 0));

  const chainId = Fr.ZERO;
  const version = Fr.ZERO;
  const coinbase = EthAddress.ZERO;
  const feeRecipient = AztecAddress.ZERO;

  beforeEach(async () => {
    blockNumber = 3;
    globalVariables = new GlobalVariables(chainId, version, new Fr(blockNumber), Fr.ZERO, coinbase, feeRecipient);

    builderDb = await MerkleTrees.new(openTmpStore()).then(t => t.asLatest());
    expectsDb = await MerkleTrees.new(openTmpStore()).then(t => t.asLatest());
    simulator = mock<RollupSimulator>();
    prover = mock<RollupProver>();
    builder = new ProvingOrchestrator(builderDb, new WASMSimulator(), getVerificationKeys(), prover);

    // Create mock l1 to L2 messages
    mockL1ToL2Messages = new Array(NUMBER_OF_L1_L2_MESSAGES_PER_ROLLUP).fill(new Fr(0n));

    // Create mock outputs for simulator
    baseRollupOutputLeft = makeBaseOrMergeRollupPublicInputs(0, globalVariables);
    baseRollupOutputRight = makeBaseOrMergeRollupPublicInputs(0, globalVariables);
    rootRollupOutput = makeRootRollupPublicInputs(0);
    rootRollupOutput.header.globalVariables = globalVariables;

    // Set up mocks
    prover.getBaseParityProof.mockResolvedValue(emptyProof);
    prover.getRootParityProof.mockResolvedValue(emptyProof);
    prover.getBaseRollupProof.mockResolvedValue(emptyProof);
    prover.getMergeRollupProof.mockResolvedValue(emptyProof);
    prover.getRootRollupProof.mockResolvedValue(emptyProof);
    simulator.baseParityCircuit
      .mockResolvedValueOnce(makeParityPublicInputs(1))
      .mockResolvedValue(makeParityPublicInputs(2))
      .mockResolvedValue(makeParityPublicInputs(3))
      .mockResolvedValueOnce(makeParityPublicInputs(4));
    simulator.rootParityCircuit.mockResolvedValueOnce(makeParityPublicInputs(5));
    simulator.baseRollupCircuit
      .mockResolvedValueOnce(baseRollupOutputLeft)
      .mockResolvedValueOnce(baseRollupOutputRight);
    simulator.rootRollupCircuit.mockResolvedValue(rootRollupOutput);
  }, 20_000);

  const makeEmptyProcessedTx = async () => {
    const header = await builderDb.buildInitialHeader();
    return makeEmptyProcessedTxFromHistoricalTreeRoots(header, chainId, version);
  };

  // Updates the expectedDb trees based on the new note hashes, contracts, and nullifiers from these txs
  const updateExpectedTreesFromTxs = async (txs: ProcessedTx[]) => {
    await expectsDb.appendLeaves(
      MerkleTreeId.NOTE_HASH_TREE,
      txs.flatMap(tx =>
        padArrayEnd(
          tx.data.end.newNoteHashes.filter(x => !x.isEmpty()).sort(sideEffectCmp),
          SideEffect.empty(),
          MAX_NEW_NOTE_HASHES_PER_TX,
        ).map(l => l.value),
      ),
    );
    await expectsDb.batchInsert(
      MerkleTreeId.NULLIFIER_TREE,
      txs.flatMap(tx =>
        padArrayEnd(
          tx.data.end.newNullifiers.filter(x => !x.isEmpty()).sort(sideEffectCmp),
          SideEffectLinkedToNoteHash.empty(),
          MAX_NEW_NULLIFIERS_PER_TX,
        ).map(x => x.value.toBuffer()),
      ),
      NULLIFIER_SUBTREE_HEIGHT,
    );
    for (const tx of txs) {
      await expectsDb.batchInsert(
        MerkleTreeId.PUBLIC_DATA_TREE,
        tx.data.end.publicDataUpdateRequests.map(write => {
          return new PublicDataTreeLeaf(write.leafSlot, write.newValue).toBuffer();
        }),
        PUBLIC_DATA_SUBTREE_HEIGHT,
      );
    }
  };

  // const updateL1ToL2MessageTree = async (l1ToL2Messages: Fr[]) => {
  //   const asBuffer = l1ToL2Messages.map(m => m.toBuffer());
  //   await expectsDb.appendLeaves(MerkleTreeId.L1_TO_L2_MESSAGE_TREE, asBuffer);
  // };

  // const updateArchive = async () => {
  //   const blockHash = rootRollupOutput.header.hash();
  //   await expectsDb.appendLeaves(MerkleTreeId.ARCHIVE, [blockHash.toBuffer()]);
  // };

  // const getTreeSnapshot = async (tree: MerkleTreeId) => {
  //   const treeInfo = await expectsDb.getTreeInfo(tree);
  //   return new AppendOnlyTreeSnapshot(Fr.fromBuffer(treeInfo.root), Number(treeInfo.size));
  // };

  // const getPartialStateReference = async () => {
  //   return new PartialStateReference(
  //     await getTreeSnapshot(MerkleTreeId.NOTE_HASH_TREE),
  //     await getTreeSnapshot(MerkleTreeId.NULLIFIER_TREE),
  //     await getTreeSnapshot(MerkleTreeId.PUBLIC_DATA_TREE),
  //   );
  // };

  // const getStateReference = async () => {
  //   return new StateReference(
  //     await getTreeSnapshot(MerkleTreeId.L1_TO_L2_MESSAGE_TREE),
  //     await getPartialStateReference(),
  //   );
  // };

  // const buildMockSimulatorInputs = async () => {
  //   const kernelOutput = makePrivateKernelTailCircuitPublicInputs();
  //   kernelOutput.constants.historicalHeader = await expectsDb.buildInitialHeader();
  //   kernelOutput.needsAppLogic = false;
  //   kernelOutput.needsSetup = false;
  //   kernelOutput.needsTeardown = false;

  //   const tx = makeProcessedTx(
  //     new Tx(
  //       kernelOutput,
  //       emptyProof,
  //       makeEmptyLogs(),
  //       makeEmptyLogs(),
  //       times(MAX_PUBLIC_CALL_STACK_LENGTH_PER_TX, makePublicCallRequest),
  //     ),
  //   );

  //   const txs = [tx, await makeEmptyProcessedTx()];

  //   // Calculate what would be the tree roots after the first tx and update mock circuit output
  //   await updateExpectedTreesFromTxs([txs[0]]);
  //   baseRollupOutputLeft.end = await getPartialStateReference();
  //   baseRollupOutputLeft.txsEffectsHash = to2Fields(toTxEffect(tx).hash());

  //   // Same for the tx on the right
  //   await updateExpectedTreesFromTxs([txs[1]]);
  //   baseRollupOutputRight.end = await getPartialStateReference();
  //   baseRollupOutputRight.txsEffectsHash = to2Fields(toTxEffect(tx).hash());

  //   // Update l1 to l2 message tree
  //   await updateL1ToL2MessageTree(mockL1ToL2Messages);

  //   // Collect all new nullifiers, commitments, and contracts from all txs in this block
  //   const txEffects: TxEffect[] = txs.map(tx => toTxEffect(tx));

  //   const body = new Body(padArrayEnd(mockL1ToL2Messages, Fr.ZERO, NUMBER_OF_L1_L2_MESSAGES_PER_ROLLUP), txEffects);
  //   // We are constructing the block here just to get body hash/calldata hash so we can pass in an empty archive and header
  //   const l2Block = L2Block.fromFields({
  //     archive: AppendOnlyTreeSnapshot.zero(),
  //     header: Header.empty(),
  //     // Only the values below go to body hash/calldata hash
  //     body,
  //   });

  //   // Now we update can make the final header, compute the block hash and update archive
  //   rootRollupOutput.header.globalVariables = globalVariables;
  //   rootRollupOutput.header.contentCommitment.txsEffectsHash = l2Block.body.getTxsEffectsHash();
  //   rootRollupOutput.header.state = await getStateReference();

  //   await updateArchive();
  //   rootRollupOutput.archive = await getTreeSnapshot(MerkleTreeId.ARCHIVE);

  //   return txs;
  // };

  describe('error handling', () => {
    beforeEach(async () => {
      builder = await ProvingOrchestrator.new(builderDb, new WASMSimulator(), prover);
    });

    it.each([
      [
        'Base Rollup Failed',
        () => {
          prover.getBaseRollupProof.mockRejectedValue('Base Rollup Failed');
        },
      ],
      [
        'Merge Rollup Failed',
        () => {
          prover.getMergeRollupProof.mockRejectedValue('Merge Rollup Failed');
        },
      ],
      [
        'Root Rollup Failed',
        () => {
          prover.getRootRollupProof.mockRejectedValue('Root Rollup Failed');
        },
      ],
      [
        'Base Parity Failed',
        () => {
          prover.getBaseParityProof.mockRejectedValue('Base Parity Failed');
        },
      ],
      [
        'Root Parity Failed',
        () => {
          prover.getRootParityProof.mockRejectedValue('Root Parity Failed');
        },
      ],
    ] as const)(
      'handles a %s error',
      async (message: string, fn: () => void) => {
        fn();
        const txs = await Promise.all([
          makeEmptyProcessedTx(),
          makeEmptyProcessedTx(),
          makeEmptyProcessedTx(),
          makeEmptyProcessedTx(),
        ]);

        const blockTicket = await builder.startNewBlock(txs.length, globalVariables, [], await makeEmptyProcessedTx());

        for (const tx of txs) {
          await builder.addNewTx(tx);
        }
        await expect(blockTicket.provingPromise).resolves.toEqual({ status: PROVING_STATUS.FAILURE, reason: message });
      },
      60000,
    );

    afterEach(async () => {
      await builder.stop();
    });
  });

  describe('circuits simulator', () => {
    beforeEach(async () => {
      builder = await ProvingOrchestrator.new(builderDb, new WASMSimulator(), prover);
    });

    afterEach(async () => {
      await builder.stop();
    });

    const makeBloatedProcessedTx = async (seed = 0x1) => {
      seed *= MAX_NEW_NULLIFIERS_PER_TX; // Ensure no clashing given incremental seeds
      const tx = mockTx(seed);
      const kernelOutput = KernelCircuitPublicInputs.empty();
      kernelOutput.constants.historicalHeader = await builderDb.buildInitialHeader();
      kernelOutput.end.publicDataUpdateRequests = makeTuple(
        MAX_PUBLIC_DATA_UPDATE_REQUESTS_PER_TX,
        i => new PublicDataUpdateRequest(fr(i), fr(i + 10)),
        seed + 0x500,
      );
      kernelOutput.end.publicDataUpdateRequests = makeTuple(
        MAX_PUBLIC_DATA_UPDATE_REQUESTS_PER_TX,
        i => new PublicDataUpdateRequest(fr(i), fr(i + 10)),
        seed + 0x600,
      );

      const processedTx = makeProcessedTx(tx, kernelOutput, makeProof());

      processedTx.data.end.newNoteHashes = makeTuple(MAX_NEW_NOTE_HASHES_PER_TX, makeNewSideEffect, seed + 0x100);
      processedTx.data.end.newNullifiers = makeTuple(
        MAX_NEW_NULLIFIERS_PER_TX,
        makeNewSideEffectLinkedToNoteHash,
        seed + 0x100000,
      );

      processedTx.data.end.newNullifiers[tx.data.forPublic!.end.newNullifiers.length - 1] =
        SideEffectLinkedToNoteHash.empty();

      processedTx.data.end.newL2ToL1Msgs = makeTuple(MAX_NEW_L2_TO_L1_MSGS_PER_TX, fr, seed + 0x300);
      processedTx.data.end.encryptedLogsHash = Fr.fromBuffer(processedTx.encryptedLogs.hash());
      processedTx.data.end.unencryptedLogsHash = Fr.fromBuffer(processedTx.unencryptedLogs.hash());

      return processedTx;
    };

    it.each([
      [0, 2],
      [1, 2],
      [4, 4],
      [5, 8],
      [9, 16],
    ] as const)(
      'builds an L2 block with %i bloated txs and %i txs total',
      async (bloatedCount: number, totalCount: number) => {
        const noteHashTreeBefore = await builderDb.getTreeInfo(MerkleTreeId.NOTE_HASH_TREE);
        const txs = [
          ...(await Promise.all(times(bloatedCount, makeBloatedProcessedTx))),
          ...(await Promise.all(times(totalCount - bloatedCount, makeEmptyProcessedTx))),
        ];

        const blockTicket = await builder.startNewBlock(
          txs.length,
          globalVariables,
          mockL1ToL2Messages,
          await makeEmptyProcessedTx(),
        );

        for (const tx of txs) {
          await builder.addNewTx(tx);
        }

        const result = await blockTicket.provingPromise;
        expect(result.status).toBe(PROVING_STATUS.SUCCESS);

        expect((result as ProvingSuccess).block.number).toEqual(blockNumber);

        await updateExpectedTreesFromTxs(txs);
        const noteHashTreeAfter = await builderDb.getTreeInfo(MerkleTreeId.NOTE_HASH_TREE);

        if (bloatedCount > 0) {
          expect(noteHashTreeAfter.root).not.toEqual(noteHashTreeBefore.root);
        }

        const expectedNoteHashTreeAfter = await expectsDb.getTreeInfo(MerkleTreeId.NOTE_HASH_TREE).then(t => t.root);
        expect(noteHashTreeAfter.root).toEqual(expectedNoteHashTreeAfter);
      },
      60000,
    );

    it('builds an empty L2 block', async () => {
      const txs = await Promise.all([makeEmptyProcessedTx(), makeEmptyProcessedTx()]);

      const blockTicket = await builder.startNewBlock(txs.length, globalVariables, [], await makeEmptyProcessedTx());

      for (const tx of txs) {
        await builder.addNewTx(tx);
      }

      const result = await blockTicket.provingPromise;
      expect(result.status).toBe(PROVING_STATUS.SUCCESS);
      expect((result as ProvingSuccess).block.number).toEqual(blockNumber);
    }, 30_000);

    it('builds a block with 1 transaction', async () => {
      const txs = await Promise.all([makeEmptyProcessedTx()]);

      const blockTicket = await builder.startNewBlock(txs.length, globalVariables, [], await makeEmptyProcessedTx());

      for (const tx of txs) {
        await builder.addNewTx(tx);
      }

      const result = await blockTicket.provingPromise;
      expect(result.status).toBe(PROVING_STATUS.SUCCESS);
      expect((result as ProvingSuccess).block.number).toEqual(blockNumber);
    }, 30_000);

    it('builds a mixed L2 block', async () => {
      const txs = await Promise.all([
        makeBloatedProcessedTx(1),
        makeBloatedProcessedTx(2),
        makeBloatedProcessedTx(3),
        makeBloatedProcessedTx(4),
      ]);

      const l1ToL2Messages = range(NUMBER_OF_L1_L2_MESSAGES_PER_ROLLUP, 1 + 0x400).map(fr);

      const blockTicket = await builder.startNewBlock(
        txs.length,
        globalVariables,
        l1ToL2Messages,
        await makeEmptyProcessedTx(),
      );

      for (const tx of txs) {
        await builder.addNewTx(tx);
      }

      const result = await blockTicket.provingPromise;
      expect(result.status).toBe(PROVING_STATUS.SUCCESS);
      expect((result as ProvingSuccess).block.number).toEqual(blockNumber);
    }, 200_000);

    it('builds a block concurrently with transactions', async () => {
      const txs = await Promise.all([
        makeBloatedProcessedTx(1),
        makeBloatedProcessedTx(2),
        makeBloatedProcessedTx(3),
        makeBloatedProcessedTx(4),
      ]);

      const l1ToL2Messages = range(NUMBER_OF_L1_L2_MESSAGES_PER_ROLLUP, 1 + 0x400).map(fr);

      const blockTicket = await builder.startNewBlock(
        txs.length,
        globalVariables,
        l1ToL2Messages,
        await makeEmptyProcessedTx(),
      );

      for (const tx of txs) {
        await builder.addNewTx(tx);
        await sleep(1000);
      }

      const result = await blockTicket.provingPromise;
      expect(result.status).toBe(PROVING_STATUS.SUCCESS);
      expect((result as ProvingSuccess).block.number).toEqual(blockNumber);
    }, 200_000);

    // it('cancels current blocks and switches to new ones', async () => {
    //   const txs = await Promise.all([
    //     makeBloatedProcessedTx(1),
    //     makeBloatedProcessedTx(2),
    //     makeBloatedProcessedTx(3),
    //     makeBloatedProcessedTx(4),
    //   ]);

    //   const l1ToL2Messages = range(NUMBER_OF_L1_L2_MESSAGES_PER_ROLLUP, 1 + 0x400).map(fr);

    //   const blockPromise1 = await builder.startNewBlock(
    //     txs.length,
    //     globalVariables,
    //     l1ToL2Messages,
    //     await makeEmptyProcessedTx(),
    //   );

    //   builder.addNewTx(txs[0]);

    //   const blockPromise2 = await builder.startNewBlock(
    //     txs.length,
    //     globalVariables,
    //     l1ToL2Messages,
    //     await makeEmptyProcessedTx(),
    //   );

    //   builder.addNewTx(txs[0]);

    //   await expect(blockPromise1).rejects.toEqual('Block cancelled');

    //   const result = await blockPromise2;
    //   expect(result.block.number).toEqual(blockNumber);
    // }, 200_000);

    it('builds an unbalanced L2 block', async () => {
      const txs = await Promise.all([makeBloatedProcessedTx(1), makeBloatedProcessedTx(2), makeBloatedProcessedTx(3)]);

      const l1ToL2Messages = range(NUMBER_OF_L1_L2_MESSAGES_PER_ROLLUP, 1 + 0x400).map(fr);

      const blockTicket = await builder.startNewBlock(
        txs.length,
        globalVariables,
        l1ToL2Messages,
        await makeEmptyProcessedTx(),
      );

      for (const tx of txs) {
        await builder.addNewTx(tx);
      }

      const result = await blockTicket.provingPromise;
      expect(result.status).toBe(PROVING_STATUS.SUCCESS);
      expect((result as ProvingSuccess).block.number).toEqual(blockNumber);
    }, 200_000);

    it('throws if adding too many transactions', async () => {
      const txs = await Promise.all([
        makeBloatedProcessedTx(1),
        makeBloatedProcessedTx(2),
        makeBloatedProcessedTx(3),
        makeBloatedProcessedTx(4),
      ]);

      const blockTicket = await builder.startNewBlock(txs.length, globalVariables, [], await makeEmptyProcessedTx());

      for (const tx of txs) {
        await builder.addNewTx(tx);
      }

      await expect(async () => await builder.addNewTx(await makeEmptyProcessedTx())).rejects.toThrow(
        `Rollup already contains 4 transactions`,
      );

      const result = await blockTicket.provingPromise;
      expect(result.status).toBe(PROVING_STATUS.SUCCESS);
      expect((result as ProvingSuccess).block.number).toEqual(blockNumber);
    }, 30_000);

    it('throws if adding a transaction before start', async () => {
      await expect(async () => await builder.addNewTx(await makeEmptyProcessedTx())).rejects.toThrow(
        `Invalid proving state, call startNewBlock before adding transactions`,
      );
    }, 30_000);

    it('rejects if too many l1 to l2 messages are provided', async () => {
      // Assemble a fake transaction
      const l1ToL2Messages = new Array(100).fill(new Fr(0n));
      await expect(
        async () => await builder.startNewBlock(1, globalVariables, l1ToL2Messages, await makeEmptyProcessedTx()),
      ).rejects.toThrow('Too many L1 to L2 messages');
    });
  });
});<|MERGE_RESOLUTION|>--- conflicted
+++ resolved
@@ -24,12 +24,7 @@
   Proof,
   PublicDataTreeLeaf,
   PublicDataUpdateRequest,
-<<<<<<< HEAD
-  PublicKernelCircuitPublicInputs,
-  RootRollupPublicInputs,
-=======
   type RootRollupPublicInputs,
->>>>>>> db2a4117
   SideEffect,
   SideEffectLinkedToNoteHash,
   sideEffectCmp,
