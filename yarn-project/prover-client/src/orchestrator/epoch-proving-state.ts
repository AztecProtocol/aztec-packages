--- conflicted
+++ resolved
@@ -1,18 +1,9 @@
-<<<<<<< HEAD
 import { BatchedBlob, type FinalBlobBatchingChallenges } from '@aztec/blob-lib';
-import {
-  type ARCHIVE_HEIGHT,
-  type L1_TO_L2_MSG_SUBTREE_SIBLING_PATH_LENGTH,
-  type NESTED_RECURSIVE_ROLLUP_HONK_PROOF_LENGTH,
-  type TUBE_PROOF_LENGTH,
-  VK_TREE_HEIGHT,
-=======
 import type {
   ARCHIVE_HEIGHT,
   L1_TO_L2_MSG_SUBTREE_SIBLING_PATH_LENGTH,
   NESTED_RECURSIVE_ROLLUP_HONK_PROOF_LENGTH,
   TUBE_PROOF_LENGTH,
->>>>>>> 09e638a0
 } from '@aztec/constants';
 import type { Fr } from '@aztec/foundation/fields';
 import type { Tuple } from '@aztec/foundation/serialize';
