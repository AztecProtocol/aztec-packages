--- conflicted
+++ resolved
@@ -1,38 +1,26 @@
 import { type MerkleTreeId, type PublicInputsAndRecursiveProof } from '@aztec/circuit-types';
 import {
-<<<<<<< HEAD
   ARCHIVE_HEIGHT,
   AppendOnlyTreeSnapshot,
   type BlockHeader,
+  Fr,
+  type GlobalVariables,
+  L1_TO_L2_MSG_SUBTREE_SIBLING_PATH_LENGTH,
+  MembershipWitness,
+  type NESTED_RECURSIVE_ROLLUP_HONK_PROOF_LENGTH,
+  NUMBER_OF_L1_L2_MESSAGES_PER_ROLLUP,
+  VK_TREE_HEIGHT,
+} from '@aztec/circuits.js';
+import {
   BlockMergeRollupInputs,
   type BlockRootOrBlockMergePublicInputs,
   ConstantRollupData,
   EmptyBlockRootRollupInputs,
-  Fr,
-  type GlobalVariables,
-  L1_TO_L2_MSG_SUBTREE_SIBLING_PATH_LENGTH,
-  MembershipWitness,
-  NUMBER_OF_L1_L2_MESSAGES_PER_ROLLUP,
   PreviousRollupBlockData,
   RootRollupInputs,
   type RootRollupPublicInputs,
-  VK_TREE_HEIGHT,
-} from '@aztec/circuits.js';
+} from '@aztec/circuits.js/rollup';
 import { makeTuple } from '@aztec/foundation/array';
-=======
-  type ARCHIVE_HEIGHT,
-  type AppendOnlyTreeSnapshot,
-  Fr,
-  type GlobalVariables,
-  type L1_TO_L2_MSG_SUBTREE_SIBLING_PATH_LENGTH,
-  type NESTED_RECURSIVE_ROLLUP_HONK_PROOF_LENGTH,
-  NUMBER_OF_L1_L2_MESSAGES_PER_ROLLUP,
-  type Proof,
-  type RecursiveProof,
-  type VerificationKeyAsFields,
-} from '@aztec/circuits.js';
-import { type BlockRootOrBlockMergePublicInputs, type RootRollupPublicInputs } from '@aztec/circuits.js/rollup';
->>>>>>> fe845e29
 import { padArrayEnd } from '@aztec/foundation/collection';
 import { type Tuple } from '@aztec/foundation/serialize';
 import { type TreeNodeLocation, UnbalancedTreeStore } from '@aztec/foundation/trees';
@@ -50,18 +38,6 @@
   PROVING_STATE_REJECTED,
 }
 
-<<<<<<< HEAD
-=======
-export type BlockMergeRollupInputData = {
-  inputs: [BlockRootOrBlockMergePublicInputs | undefined, BlockRootOrBlockMergePublicInputs | undefined];
-  proofs: [
-    RecursiveProof<typeof NESTED_RECURSIVE_ROLLUP_HONK_PROOF_LENGTH> | undefined,
-    RecursiveProof<typeof NESTED_RECURSIVE_ROLLUP_HONK_PROOF_LENGTH> | undefined,
-  ];
-  verificationKeys: [VerificationKeyAsFields | undefined, VerificationKeyAsFields | undefined];
-};
-
->>>>>>> fe845e29
 export type ProvingResult = { status: 'success' } | { status: 'failure'; reason: string };
 
 /**
@@ -72,9 +48,11 @@
  */
 export class EpochProvingState {
   private blockRootOrMergeProvingOutputs: UnbalancedTreeStore<
-    PublicInputsAndRecursiveProof<BlockRootOrBlockMergePublicInputs>
+    PublicInputsAndRecursiveProof<BlockRootOrBlockMergePublicInputs, typeof NESTED_RECURSIVE_ROLLUP_HONK_PROOF_LENGTH>
   >;
-  private paddingBlockRootProvingOutput: PublicInputsAndRecursiveProof<BlockRootOrBlockMergePublicInputs> | undefined;
+  private paddingBlockRootProvingOutput:
+    | PublicInputsAndRecursiveProof<BlockRootOrBlockMergePublicInputs, typeof NESTED_RECURSIVE_ROLLUP_HONK_PROOF_LENGTH>
+    | undefined;
   private rootRollupProvingOutput: PublicInputsAndRecursiveProof<RootRollupPublicInputs> | undefined;
   private provingStateLifecycle = PROVING_STATE_LIFECYCLE.PROVING_STATE_CREATED;
 
@@ -137,34 +115,22 @@
     return this.provingStateLifecycle === PROVING_STATE_LIFECYCLE.PROVING_STATE_CREATED;
   }
 
-<<<<<<< HEAD
   public setBlockRootRollupProof(
     blockIndex: number,
-    proof: PublicInputsAndRecursiveProof<BlockRootOrBlockMergePublicInputs>,
+    proof: PublicInputsAndRecursiveProof<
+      BlockRootOrBlockMergePublicInputs,
+      typeof NESTED_RECURSIVE_ROLLUP_HONK_PROOF_LENGTH
+    >,
   ): TreeNodeLocation {
     return this.blockRootOrMergeProvingOutputs.setLeaf(blockIndex, proof);
   }
 
   public setBlockMergeRollupProof(
     location: TreeNodeLocation,
-    proof: PublicInputsAndRecursiveProof<BlockRootOrBlockMergePublicInputs>,
-=======
-  /**
-   * Stores the inputs to a merge circuit and determines if the circuit is ready to be executed
-   * @param mergeInputs - The inputs to store
-   * @param indexWithinMerge - The index in the set of inputs to this merge circuit
-   * @param indexOfMerge - The global index of this merge circuit
-   * @returns True if the merge circuit is ready to be executed, false otherwise
-   */
-  public storeMergeInputs(
-    mergeInputs: [
+    proof: PublicInputsAndRecursiveProof<
       BlockRootOrBlockMergePublicInputs,
-      RecursiveProof<typeof NESTED_RECURSIVE_ROLLUP_HONK_PROOF_LENGTH>,
-      VerificationKeyAsFields,
-    ],
-    indexWithinMerge: number,
-    indexOfMerge: number,
->>>>>>> fe845e29
+      typeof NESTED_RECURSIVE_ROLLUP_HONK_PROOF_LENGTH
+    >,
   ) {
     this.blockRootOrMergeProvingOutputs.setNode(location, proof);
   }
@@ -173,7 +139,12 @@
     this.rootRollupProvingOutput = proof;
   }
 
-  public setPaddingBlockRootProof(proof: PublicInputsAndRecursiveProof<BlockRootOrBlockMergePublicInputs>) {
+  public setPaddingBlockRootProof(
+    proof: PublicInputsAndRecursiveProof<
+      BlockRootOrBlockMergePublicInputs,
+      typeof NESTED_RECURSIVE_ROLLUP_HONK_PROOF_LENGTH
+    >,
+  ) {
     this.paddingBlockRootProvingOutput = proof;
   }
 
@@ -292,7 +263,10 @@
     inputs,
     proof,
     verificationKey,
-  }: PublicInputsAndRecursiveProof<BlockRootOrBlockMergePublicInputs>) {
+  }: PublicInputsAndRecursiveProof<
+    BlockRootOrBlockMergePublicInputs,
+    typeof NESTED_RECURSIVE_ROLLUP_HONK_PROOF_LENGTH
+  >) {
     const leafIndex = getVKIndex(verificationKey.keyAsFields);
     return new PreviousRollupBlockData(
       inputs,
