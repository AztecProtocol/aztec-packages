import { MerkleTreeId, PROVING_STATUS } from '@aztec/circuit-types';
import { NUMBER_OF_L1_L2_MESSAGES_PER_ROLLUP } from '@aztec/circuits.js';
import { fr } from '@aztec/circuits.js/testing';
import { range } from '@aztec/foundation/array';
import { times } from '@aztec/foundation/collection';
import { createDebugLogger } from '@aztec/foundation/log';
import { openTmpStore } from '@aztec/kv-store/utils';
import { type MerkleTreeOperations, MerkleTrees } from '@aztec/world-state';

import { makeBloatedProcessedTx, updateExpectedTreesFromTxs } from '../mocks/fixtures.js';
import { TestContext } from '../mocks/test_context.js';

const logger = createDebugLogger('aztec:orchestrator-mixed-blocks-2');

describe('prover/orchestrator/mixed-blocks', () => {
  let context: TestContext;
  let expectsDb: MerkleTreeOperations;

  beforeEach(async () => {
    context = await TestContext.new(logger);
    expectsDb = await MerkleTrees.new(openTmpStore()).then(t => t.asLatest());
  });

  afterEach(async () => {
    await context.cleanup();
  });

  describe('blocks', () => {
    it.each([2, 4, 5, 8] as const)('builds an L2 block with %i bloated txs', async (totalCount: number) => {
      const txs = [
        ...(await Promise.all(times(totalCount, (i: number) => makeBloatedProcessedTx(context.actualDb, i)))),
      ];

      const l1ToL2Messages = range(NUMBER_OF_L1_L2_MESSAGES_PER_ROLLUP, 1 + 0x400).map(fr);

<<<<<<< HEAD
        const blockTicket = await context.orchestrator.startNewBlock(
          txs.length,
          context.globalVariables,
          l1ToL2Messages,
        );
=======
      const blockTicket = await context.orchestrator.startNewBlock(
        txs.length,
        context.globalVariables,
        l1ToL2Messages,

        getMockVerificationKeys(),
      );
>>>>>>> 21f20bad

      for (const tx of txs) {
        await context.orchestrator.addNewTx(tx);
      }

      const result = await blockTicket.provingPromise;
      expect(result.status).toBe(PROVING_STATUS.SUCCESS);

      const finalisedBlock = await context.orchestrator.finaliseBlock();

      expect(finalisedBlock.block.number).toEqual(context.blockNumber);

      await updateExpectedTreesFromTxs(expectsDb, txs);
      const noteHashTreeAfter = await context.actualDb.getTreeInfo(MerkleTreeId.NOTE_HASH_TREE);

      const expectedNoteHashTreeAfter = await expectsDb.getTreeInfo(MerkleTreeId.NOTE_HASH_TREE).then(t => t.root);
      expect(noteHashTreeAfter.root).toEqual(expectedNoteHashTreeAfter);
    });
  });
});<|MERGE_RESOLUTION|>--- conflicted
+++ resolved
@@ -33,21 +33,7 @@
 
       const l1ToL2Messages = range(NUMBER_OF_L1_L2_MESSAGES_PER_ROLLUP, 1 + 0x400).map(fr);
 
-<<<<<<< HEAD
-        const blockTicket = await context.orchestrator.startNewBlock(
-          txs.length,
-          context.globalVariables,
-          l1ToL2Messages,
-        );
-=======
-      const blockTicket = await context.orchestrator.startNewBlock(
-        txs.length,
-        context.globalVariables,
-        l1ToL2Messages,
-
-        getMockVerificationKeys(),
-      );
->>>>>>> 21f20bad
+      const blockTicket = await context.orchestrator.startNewBlock(txs.length, context.globalVariables, l1ToL2Messages);
 
       for (const tx of txs) {
         await context.orchestrator.addNewTx(tx);
