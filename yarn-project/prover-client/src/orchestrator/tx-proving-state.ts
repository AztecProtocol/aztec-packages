--- conflicted
+++ resolved
@@ -79,17 +79,12 @@
       throw new Error('Tx not ready for proving base rollup.');
     }
 
-<<<<<<< HEAD
     const vkData = this.#getTubeVkData();
-    const tubeData = new PrivateTubeData(this.processedTx.data.toKernelCircuitPublicInputs(), this.tube.proof, vkData);
-=======
-    const vkData = this.getTubeVkData();
     const tubeData = new PrivateTubeData(
       this.processedTx.data.toPrivateToRollupKernelCircuitPublicInputs(),
       this.tube.proof,
       vkData,
     );
->>>>>>> a2c4e985
 
     if (!(this.baseRollupHints instanceof PrivateBaseRollupHints)) {
       throw new Error('Mismatched base rollup hints, expected private base rollup hints');
