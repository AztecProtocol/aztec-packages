import { type MerkleTreeId, type ProcessedTx, type ProofAndVerificationKey } from '@aztec/circuit-types';
import {
  type AVM_PROOF_LENGTH_IN_FIELDS,
  AVM_VK_INDEX,
  type AppendOnlyTreeSnapshot,
  AvmProofData,
  type BaseRollupHints,
  PrivateBaseRollupHints,
  PrivateBaseRollupInputs,
  PrivateTubeData,
  PublicBaseRollupHints,
  PublicBaseRollupInputs,
  PublicTubeData,
  type TUBE_PROOF_LENGTH,
  TUBE_VK_INDEX,
  TubeInputs,
  VkWitnessData,
} from '@aztec/circuits.js';
import { getVKIndex, getVKSiblingPath } from '@aztec/noir-protocol-circuits-types';

/**
 * Helper class to manage the proving cycle of a transaction
 * This includes the public VMs and the public kernels
 * Also stores the inputs to the base rollup for this transaction and the tree snapshots
 */
export class TxProvingState {
  private tube?: ProofAndVerificationKey<typeof TUBE_PROOF_LENGTH>;
  private avm?: ProofAndVerificationKey<typeof AVM_PROOF_LENGTH_IN_FIELDS>;

  constructor(
    public readonly processedTx: ProcessedTx,
    private readonly baseRollupHints: BaseRollupHints,
    public readonly treeSnapshots: Map<MerkleTreeId, AppendOnlyTreeSnapshot>,
  ) {}

  get requireAvmProof() {
    return !!this.processedTx.avmProvingRequest;
  }

  public ready() {
    return !!this.tube && (!this.requireAvmProof || !!this.avm);
  }

  public getTubeInputs() {
    return new TubeInputs(this.processedTx.clientIvcProof);
  }

  public getAvmInputs() {
    return this.processedTx.avmProvingRequest!.inputs;
  }

  public async getPrivateBaseInputs() {
    if (this.requireAvmProof) {
      throw new Error('Should create public base rollup for a tx requiring avm proof.');
    }
    if (!this.tube) {
      throw new Error('Tx not ready for proving base rollup.');
    }

    const vkData = await this.getTubeVkData();
    const tubeData = new PrivateTubeData(this.processedTx.data.toKernelCircuitPublicInputs(), this.tube.proof, vkData);

    if (!(this.baseRollupHints instanceof PrivateBaseRollupHints)) {
      throw new Error('Mismatched base rollup hints, expected private base rollup hints');
    }
    return new PrivateBaseRollupInputs(tubeData, this.baseRollupHints);
  }

  public async getPublicBaseInputs() {
    if (!this.processedTx.avmProvingRequest) {
      throw new Error('Should create private base rollup for a tx not requiring avm proof.');
    }
    if (!this.tube) {
      throw new Error('Tx not ready for proving base rollup: tube proof undefined');
    }
    if (!this.avm) {
      throw new Error('Tx not ready for proving base rollup: avm proof undefined');
    }

    const tubeData = new PublicTubeData(
      this.processedTx.data.toPublicKernelCircuitPublicInputs(),
      this.tube.proof,
      await this.getTubeVkData(),
    );

    const avmProofData = new AvmProofData(
      this.processedTx.avmProvingRequest.inputs.output,
      this.avm.proof,
      await this.getAvmVkData(),
    );

    if (!(this.baseRollupHints instanceof PublicBaseRollupHints)) {
      throw new Error('Mismatched base rollup hints, expected public base rollup hints');
    }

    return new PublicBaseRollupInputs(tubeData, avmProofData, this.baseRollupHints);
  }

  public assignTubeProof(tubeProofAndVk: ProofAndVerificationKey<typeof TUBE_PROOF_LENGTH>) {
    this.tube = tubeProofAndVk;
  }

  public assignAvmProof(avmProofAndVk: ProofAndVerificationKey<typeof AVM_PROOF_LENGTH_IN_FIELDS>) {
    this.avm = avmProofAndVk;
  }

<<<<<<< HEAD
  public verifyStateOrReject(): string | undefined {
    const txEffect = this.processedTx.txEffect;
    const fromPrivate = this.processedTx.data;

    const noteEncryptedLogsHashes = [
      fromPrivate.forRollup?.end.noteEncryptedLogsHashes || [],
      fromPrivate.forPublic?.nonRevertibleAccumulatedData.noteEncryptedLogsHashes || [],
      fromPrivate.forPublic?.revertibleAccumulatedData.noteEncryptedLogsHashes || [],
    ].flat();
    const txNoteEncryptedLogsHash = EncryptedNoteTxL2Logs.hashNoteLogs(
      noteEncryptedLogsHashes.filter(log => !log.isEmpty()).map(log => log.value.toBuffer()),
    );
    if (!txNoteEncryptedLogsHash.equals(txEffect.noteEncryptedLogs.hash())) {
      return `Note encrypted logs hash mismatch: ${Fr.fromBuffer(txNoteEncryptedLogsHash)} === ${Fr.fromBuffer(
        txEffect.noteEncryptedLogs.hash(),
      )}`;
    }

    const encryptedLogsHashes = [
      fromPrivate.forRollup?.end.encryptedLogsHashes || [],
      fromPrivate.forPublic?.nonRevertibleAccumulatedData.encryptedLogsHashes || [],
      fromPrivate.forPublic?.revertibleAccumulatedData.encryptedLogsHashes || [],
    ].flat();
    const txEncryptedLogsHash = EncryptedTxL2Logs.hashSiloedLogs(
      encryptedLogsHashes.filter(log => !log.isEmpty()).map(log => log.getSiloedHash()),
    );
    if (!txEncryptedLogsHash.equals(txEffect.encryptedLogs.hash())) {
      // @todo This rejection messages is never seen. Never making it out to the logs
      return `Encrypted logs hash mismatch: ${Fr.fromBuffer(txEncryptedLogsHash)} === ${Fr.fromBuffer(
        txEffect.encryptedLogs.hash(),
      )}`;
    }

    const avmOutput = this.processedTx.avmProvingRequest?.inputs.output;
    const unencryptedLogsHashes = avmOutput
      ? avmOutput.accumulatedData.unencryptedLogsHashes
      : fromPrivate.forRollup!.end.unencryptedLogsHashes;
    const txUnencryptedLogsHash = UnencryptedTxL2Logs.hashSiloedLogs(
      unencryptedLogsHashes.filter(log => !log.isEmpty()).map(log => log.getSiloedHash()),
    );
    if (!txUnencryptedLogsHash.equals(txEffect.unencryptedLogs.hash())) {
      return `Unencrypted logs hash mismatch: ${Fr.fromBuffer(txUnencryptedLogsHash)} === ${Fr.fromBuffer(
        txEffect.unencryptedLogs.hash(),
      )}`;
    }
  }

  private async getTubeVkData() {
=======
  private getTubeVkData() {
>>>>>>> 89cb8d33
    let vkIndex = TUBE_VK_INDEX;
    try {
      vkIndex = await getVKIndex(this.tube!.verificationKey);
    } catch (_ignored) {
      // TODO(#7410) The VK for the tube won't be in the tree for now, so we manually set it to the tube vk index
    }
    const vkPath = await getVKSiblingPath(vkIndex);

    return new VkWitnessData(this.tube!.verificationKey, vkIndex, vkPath);
  }

  private async getAvmVkData() {
    const vkIndex = AVM_VK_INDEX;
    const vkPath = await getVKSiblingPath(vkIndex);
    return new VkWitnessData(this.avm!.verificationKey, AVM_VK_INDEX, vkPath);
  }
}<|MERGE_RESOLUTION|>--- conflicted
+++ resolved
@@ -104,58 +104,7 @@
     this.avm = avmProofAndVk;
   }
 
-<<<<<<< HEAD
-  public verifyStateOrReject(): string | undefined {
-    const txEffect = this.processedTx.txEffect;
-    const fromPrivate = this.processedTx.data;
-
-    const noteEncryptedLogsHashes = [
-      fromPrivate.forRollup?.end.noteEncryptedLogsHashes || [],
-      fromPrivate.forPublic?.nonRevertibleAccumulatedData.noteEncryptedLogsHashes || [],
-      fromPrivate.forPublic?.revertibleAccumulatedData.noteEncryptedLogsHashes || [],
-    ].flat();
-    const txNoteEncryptedLogsHash = EncryptedNoteTxL2Logs.hashNoteLogs(
-      noteEncryptedLogsHashes.filter(log => !log.isEmpty()).map(log => log.value.toBuffer()),
-    );
-    if (!txNoteEncryptedLogsHash.equals(txEffect.noteEncryptedLogs.hash())) {
-      return `Note encrypted logs hash mismatch: ${Fr.fromBuffer(txNoteEncryptedLogsHash)} === ${Fr.fromBuffer(
-        txEffect.noteEncryptedLogs.hash(),
-      )}`;
-    }
-
-    const encryptedLogsHashes = [
-      fromPrivate.forRollup?.end.encryptedLogsHashes || [],
-      fromPrivate.forPublic?.nonRevertibleAccumulatedData.encryptedLogsHashes || [],
-      fromPrivate.forPublic?.revertibleAccumulatedData.encryptedLogsHashes || [],
-    ].flat();
-    const txEncryptedLogsHash = EncryptedTxL2Logs.hashSiloedLogs(
-      encryptedLogsHashes.filter(log => !log.isEmpty()).map(log => log.getSiloedHash()),
-    );
-    if (!txEncryptedLogsHash.equals(txEffect.encryptedLogs.hash())) {
-      // @todo This rejection messages is never seen. Never making it out to the logs
-      return `Encrypted logs hash mismatch: ${Fr.fromBuffer(txEncryptedLogsHash)} === ${Fr.fromBuffer(
-        txEffect.encryptedLogs.hash(),
-      )}`;
-    }
-
-    const avmOutput = this.processedTx.avmProvingRequest?.inputs.output;
-    const unencryptedLogsHashes = avmOutput
-      ? avmOutput.accumulatedData.unencryptedLogsHashes
-      : fromPrivate.forRollup!.end.unencryptedLogsHashes;
-    const txUnencryptedLogsHash = UnencryptedTxL2Logs.hashSiloedLogs(
-      unencryptedLogsHashes.filter(log => !log.isEmpty()).map(log => log.getSiloedHash()),
-    );
-    if (!txUnencryptedLogsHash.equals(txEffect.unencryptedLogs.hash())) {
-      return `Unencrypted logs hash mismatch: ${Fr.fromBuffer(txUnencryptedLogsHash)} === ${Fr.fromBuffer(
-        txEffect.unencryptedLogs.hash(),
-      )}`;
-    }
-  }
-
-  private async getTubeVkData() {
-=======
   private getTubeVkData() {
->>>>>>> 89cb8d33
     let vkIndex = TUBE_VK_INDEX;
     try {
       vkIndex = await getVKIndex(this.tube!.verificationKey);
