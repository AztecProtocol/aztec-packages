--- conflicted
+++ resolved
@@ -18,11 +18,7 @@
     const l1ToL2Messages = range(NUMBER_OF_L1_L2_MESSAGES_PER_ROLLUP, 1 + 0x400).map(fr);
 
     context.orchestrator.startNewEpoch(1, 1, 1);
-<<<<<<< HEAD
-    await context.orchestrator.startNewBlock(context.globalVariables, l1ToL2Messages);
-=======
     await context.orchestrator.startNewBlock(context.globalVariables, l1ToL2Messages, context.getPreviousBlockHeader());
->>>>>>> 1f36a043
 
     await context.orchestrator.addTxs(txs);
 
