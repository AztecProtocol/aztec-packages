<<<<<<< HEAD
import { MerkleTreeId, type MerkleTreeOperations, toNumTxsEffects } from '@aztec/circuit-types';
=======
import { MerkleTreeId } from '@aztec/circuit-types';
>>>>>>> 1d860a82
import { NUMBER_OF_L1_L2_MESSAGES_PER_ROLLUP } from '@aztec/circuits.js';
import { fr } from '@aztec/circuits.js/testing';
import { range } from '@aztec/foundation/array';
import { times } from '@aztec/foundation/collection';
import { createDebugLogger } from '@aztec/foundation/log';
import { type MerkleTreeAdminDatabase } from '@aztec/world-state';
import { NativeWorldStateService } from '@aztec/world-state/native';

import { makeBloatedProcessedTx, updateExpectedTreesFromTxs } from '../mocks/fixtures.js';
import { TestContext } from '../mocks/test_context.js';

const logger = createDebugLogger('aztec:orchestrator-mixed-blocks');

describe('prover/orchestrator/mixed-blocks', () => {
  let context: TestContext;
  let expectsDb: MerkleTreeAdminDatabase;

  beforeEach(async () => {
    context = await TestContext.new(logger);
    expectsDb = await NativeWorldStateService.tmp();
  });

  afterEach(async () => {
    await context.cleanup();
    await expectsDb.close();
  });

  describe('blocks', () => {
    it('builds an unbalanced L2 block', async () => {
      const txs = [
        makeBloatedProcessedTx(context.actualDb, 1),
        makeBloatedProcessedTx(context.actualDb, 2),
        makeBloatedProcessedTx(context.actualDb, 3),
      ];

      const l1ToL2Messages = range(NUMBER_OF_L1_L2_MESSAGES_PER_ROLLUP, 1 + 0x400).map(fr);

      context.orchestrator.startNewEpoch(1, 1);
      await context.orchestrator.startNewBlock(
        3,
        toNumTxsEffects(txs, context.globalVariables.gasFees),
        context.globalVariables,
        l1ToL2Messages,
      );
      for (const tx of txs) {
        await context.orchestrator.addNewTx(tx);
      }

      const block = await context.orchestrator.setBlockCompleted();
      await context.orchestrator.finaliseEpoch();
      expect(block.number).toEqual(context.blockNumber);
    });

    it.each([2, 4, 5, 8] as const)('builds an L2 block with %i bloated txs', async (totalCount: number) => {
      const txs = times(totalCount, (i: number) => makeBloatedProcessedTx(context.actualDb, i));

      const l1ToL2Messages = range(NUMBER_OF_L1_L2_MESSAGES_PER_ROLLUP, 1 + 0x400).map(fr);

      context.orchestrator.startNewEpoch(1, 1);
      await context.orchestrator.startNewBlock(
        txs.length,
        toNumTxsEffects(txs, context.globalVariables.gasFees),
        context.globalVariables,
        l1ToL2Messages,
      );

      for (const tx of txs) {
        await context.orchestrator.addNewTx(tx);
      }

      const block = await context.orchestrator.setBlockCompleted();
      await context.orchestrator.finaliseEpoch();
      expect(block.number).toEqual(context.blockNumber);

      const fork = await expectsDb.fork();
      await updateExpectedTreesFromTxs(fork, txs);
      const noteHashTreeAfter = await context.actualDb.getTreeInfo(MerkleTreeId.NOTE_HASH_TREE);

      const expectedNoteHashTreeAfter = await fork.getTreeInfo(MerkleTreeId.NOTE_HASH_TREE).then(t => t.root);
      expect(noteHashTreeAfter.root).toEqual(expectedNoteHashTreeAfter);
    });
  });
});<|MERGE_RESOLUTION|>--- conflicted
+++ resolved
@@ -1,8 +1,4 @@
-<<<<<<< HEAD
-import { MerkleTreeId, type MerkleTreeOperations, toNumTxsEffects } from '@aztec/circuit-types';
-=======
-import { MerkleTreeId } from '@aztec/circuit-types';
->>>>>>> 1d860a82
+import { MerkleTreeId, toNumTxsEffects } from '@aztec/circuit-types';
 import { NUMBER_OF_L1_L2_MESSAGES_PER_ROLLUP } from '@aztec/circuits.js';
 import { fr } from '@aztec/circuits.js/testing';
 import { range } from '@aztec/foundation/array';
