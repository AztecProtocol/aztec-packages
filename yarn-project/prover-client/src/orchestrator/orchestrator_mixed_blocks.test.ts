--- conflicted
+++ resolved
@@ -30,18 +30,7 @@
 
       const l1ToL2Messages = range(NUMBER_OF_L1_L2_MESSAGES_PER_ROLLUP, 1 + 0x400).map(fr);
 
-<<<<<<< HEAD
-      // this needs to be a 4 tx block that will need to be completed
       const blockTicket = await context.orchestrator.startNewBlock(4, context.globalVariables, l1ToL2Messages);
-=======
-      const blockTicket = await context.orchestrator.startNewBlock(
-        3,
-        context.globalVariables,
-        l1ToL2Messages,
-
-        getMockVerificationKeys(),
-      );
->>>>>>> 21f20bad
 
       for (const tx of txs) {
         await context.orchestrator.addNewTx(tx);
