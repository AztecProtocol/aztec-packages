--- conflicted
+++ resolved
@@ -21,15 +21,7 @@
 
   describe('blocks', () => {
     it('builds an unbalanced L2 block', async () => {
-<<<<<<< HEAD
-      const txs = await Promise.all([
-        makeBloatedProcessedTxWithVKRoot(context.actualDb, 1),
-        makeBloatedProcessedTxWithVKRoot(context.actualDb, 2),
-        makeBloatedProcessedTxWithVKRoot(context.actualDb, 3),
-      ]);
-=======
       const txs = times(3, i => context.makeProcessedTx(i + 1));
->>>>>>> 89cb8d33
 
       const l1ToL2Messages = range(NUMBER_OF_L1_L2_MESSAGES_PER_ROLLUP, 1 + 0x400).map(fr);
 
@@ -45,13 +37,7 @@
     });
 
     it.each([2, 4, 5, 8] as const)('builds an L2 block with %i bloated txs', async (totalCount: number) => {
-<<<<<<< HEAD
-      const txs = await Promise.all(
-        times(totalCount, (i: number) => makeBloatedProcessedTxWithVKRoot(context.actualDb, i)),
-      );
-=======
       const txs = times(totalCount, i => context.makeProcessedTx(i + 1));
->>>>>>> 89cb8d33
 
       const l1ToL2Messages = range(NUMBER_OF_L1_L2_MESSAGES_PER_ROLLUP, 1 + 0x400).map(fr);
 
