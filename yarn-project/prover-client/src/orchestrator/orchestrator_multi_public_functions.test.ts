import { EmptyTxValidator, mockTx } from '@aztec/circuit-types';
import { times } from '@aztec/foundation/collection';
import { createDebugLogger } from '@aztec/foundation/log';
import { getVKTreeRoot } from '@aztec/noir-protocol-circuits-types';
import { protocolContractTreeRoot } from '@aztec/protocol-contracts';

import { TestContext } from '../mocks/test_context.js';

const logger = createDebugLogger('aztec:orchestrator-multi-public-functions');

describe('prover/orchestrator/public-functions', () => {
  let context: TestContext;

  beforeEach(async () => {
    context = await TestContext.new(logger);
  });

  afterEach(async () => {
    await context.cleanup();
  });

  describe('blocks with public functions', () => {
    let testCount = 1;
    it.each([[4, 2, 3]] as const)(
      'builds an L2 block with %i transactions each with %i revertible and %i non revertible',
      async (
        numTransactions: number,
        numberOfNonRevertiblePublicCallRequests: number,
        numberOfRevertiblePublicCallRequests: number,
      ) => {
        const txs = await Promise.all(
          times(numTransactions, (i: number) =>
            mockTx(100000 * testCount++ + 1000 * i, {
              numberOfNonRevertiblePublicCallRequests,
              numberOfRevertiblePublicCallRequests,
            }),
          ),
        );
        for (const tx of txs) {
<<<<<<< HEAD
          tx.data.constants.historicalHeader = context.actualDb.getInitialHeader();
          tx.data.constants.vkTreeRoot = await getVKTreeRoot();
=======
          tx.data.constants.historicalHeader = context.getBlockHeader(0);
          tx.data.constants.vkTreeRoot = getVKTreeRoot();
>>>>>>> 89cb8d33
          tx.data.constants.protocolContractTreeRoot = protocolContractTreeRoot;
        }

        context.orchestrator.startNewEpoch(1, 1, 1);
        await context.orchestrator.startNewBlock(numTransactions, context.globalVariables, []);

        const [processed, failed] = await context.processPublicFunctions(
          txs,
          numTransactions,
          undefined,
          new EmptyTxValidator(),
        );
        expect(processed.length).toBe(numTransactions);
        expect(failed.length).toBe(0);

        for (const tx of processed) {
          await context.orchestrator.addNewTx(tx);
        }

        const block = await context.orchestrator.setBlockCompleted(context.blockNumber);
        await context.orchestrator.finaliseEpoch();

        expect(block.number).toEqual(context.blockNumber);
      },
    );
  });
});<|MERGE_RESOLUTION|>--- conflicted
+++ resolved
@@ -37,13 +37,8 @@
           ),
         );
         for (const tx of txs) {
-<<<<<<< HEAD
-          tx.data.constants.historicalHeader = context.actualDb.getInitialHeader();
-          tx.data.constants.vkTreeRoot = await getVKTreeRoot();
-=======
           tx.data.constants.historicalHeader = context.getBlockHeader(0);
           tx.data.constants.vkTreeRoot = getVKTreeRoot();
->>>>>>> 89cb8d33
           tx.data.constants.protocolContractTreeRoot = protocolContractTreeRoot;
         }
 
