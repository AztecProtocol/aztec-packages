import { Fr } from '@aztec/circuits.js';
import { times } from '@aztec/foundation/collection';
import { createDebugLogger } from '@aztec/foundation/log';

import { TestContext } from '../mocks/test_context.js';
import { type ProvingOrchestrator } from './orchestrator.js';

const logger = createDebugLogger('aztec:orchestrator-errors');

describe('prover/orchestrator/errors', () => {
  let context: TestContext;
  let orchestrator: ProvingOrchestrator;

  beforeEach(async () => {
    context = await TestContext.new(logger);
    orchestrator = context.orchestrator;
  });

  afterEach(async () => {
    await context.cleanup();
  });

  afterAll(async () => {});

  describe('errors', () => {
    it('throws if adding too many transactions', async () => {
      const txs = times(4, i => context.makeProcessedTx(i + 1));

<<<<<<< HEAD
      orchestrator.startNewEpoch(1, 1);
      await orchestrator.startNewBlock(context.globalVariables, []);
      await orchestrator.addTxs(txs);
=======
      orchestrator.startNewEpoch(1, 1, 1);
      await orchestrator.startNewBlock(txs.length, context.globalVariables, []);
>>>>>>> cc54a1e1

      await expect(async () => await orchestrator.addTxs([context.makeProcessedTx()])).rejects.toThrow(
        `Block ${context.blockNumber} already initalised.`,
      );

      const block = await orchestrator.setBlockCompleted(context.blockNumber);
      expect(block.number).toEqual(context.blockNumber);
      await orchestrator.finaliseEpoch();
    });

    it('throws if adding too many blocks', async () => {
<<<<<<< HEAD
      orchestrator.startNewEpoch(1, 1);
      await orchestrator.startNewBlock(context.globalVariables, []);
=======
      orchestrator.startNewEpoch(1, 1, 1);
      await orchestrator.startNewBlock(2, context.globalVariables, []);
>>>>>>> cc54a1e1
      await orchestrator.setBlockCompleted(context.blockNumber);

      await expect(async () => await orchestrator.startNewBlock(context.globalVariables, [])).rejects.toThrow(
        'Epoch not accepting further blocks',
      );
    });

    it('throws if adding a transaction before starting epoch', async () => {
      await expect(async () => await orchestrator.addTxs([context.makeProcessedTx()])).rejects.toThrow(
        /Block proving state for 1 not found/,
      );
    });

    it('throws if adding a transaction before starting block', async () => {
<<<<<<< HEAD
      orchestrator.startNewEpoch(1, 1);
      await expect(async () => await orchestrator.addTxs([context.makeProcessedTx()])).rejects.toThrow(
=======
      orchestrator.startNewEpoch(1, 1, 1);
      await expect(async () => await orchestrator.addNewTx(context.makeProcessedTx())).rejects.toThrow(
>>>>>>> cc54a1e1
        /Block proving state for 1 not found/,
      );
    });

    it('throws if completing a block before start', async () => {
      orchestrator.startNewEpoch(1, 1, 1);
      await expect(async () => await orchestrator.setBlockCompleted(context.blockNumber)).rejects.toThrow(
        /Block proving state for 1 not found/,
      );
    });

<<<<<<< HEAD
    it('throws if adding to a cancelled block', async () => {
      orchestrator.startNewEpoch(1, 1);
      await orchestrator.startNewBlock(context.globalVariables, []);
=======
    it('throws if setting an incomplete block as completed', async () => {
      orchestrator.startNewEpoch(1, 1, 1);
      await orchestrator.startNewBlock(3, context.globalVariables, []);
      await expect(async () => await orchestrator.setBlockCompleted(context.blockNumber)).rejects.toThrow(
        `Block not ready for completion: expecting ${3} more transactions.`,
      );
    });

    it('throws if adding to a cancelled block', async () => {
      orchestrator.startNewEpoch(1, 1, 1);
      await orchestrator.startNewBlock(2, context.globalVariables, []);
>>>>>>> cc54a1e1
      orchestrator.cancel();

      await expect(async () => await context.orchestrator.addTxs([context.makeProcessedTx()])).rejects.toThrow(
        'Invalid proving state when adding a tx',
      );
    });

<<<<<<< HEAD
=======
    it.each([[-4], [0], [1], [8.1]] as const)(
      'fails to start a block with %i transactions',
      async (blockSize: number) => {
        orchestrator.startNewEpoch(1, 1, 1);
        await expect(
          async () => await orchestrator.startNewBlock(blockSize, context.globalVariables, []),
        ).rejects.toThrow(`Invalid number of txs for block (got ${blockSize})`);
      },
    );

>>>>>>> cc54a1e1
    it.each([[-4], [0], [8.1]] as const)('fails to start an epoch with %i blocks', (epochSize: number) => {
      orchestrator.startNewEpoch(1, 1, 1);
      expect(() => orchestrator.startNewEpoch(1, 1, epochSize)).toThrow(
        `Invalid number of blocks for epoch (got ${epochSize})`,
      );
    });

    it('rejects if too many l1 to l2 messages are provided', async () => {
      const l1ToL2Messages = new Array(100).fill(new Fr(0n));
      orchestrator.startNewEpoch(1, 1, 1);
      await expect(
        async () => await orchestrator.startNewBlock(context.globalVariables, l1ToL2Messages),
      ).rejects.toThrow('Too many L1 to L2 messages');
    });
  });
});<|MERGE_RESOLUTION|>--- conflicted
+++ resolved
@@ -26,14 +26,9 @@
     it('throws if adding too many transactions', async () => {
       const txs = times(4, i => context.makeProcessedTx(i + 1));
 
-<<<<<<< HEAD
-      orchestrator.startNewEpoch(1, 1);
+      orchestrator.startNewEpoch(1, 1, 1);
       await orchestrator.startNewBlock(context.globalVariables, []);
       await orchestrator.addTxs(txs);
-=======
-      orchestrator.startNewEpoch(1, 1, 1);
-      await orchestrator.startNewBlock(txs.length, context.globalVariables, []);
->>>>>>> cc54a1e1
 
       await expect(async () => await orchestrator.addTxs([context.makeProcessedTx()])).rejects.toThrow(
         `Block ${context.blockNumber} already initalised.`,
@@ -45,13 +40,8 @@
     });
 
     it('throws if adding too many blocks', async () => {
-<<<<<<< HEAD
-      orchestrator.startNewEpoch(1, 1);
+      orchestrator.startNewEpoch(1, 1, 1);
       await orchestrator.startNewBlock(context.globalVariables, []);
-=======
-      orchestrator.startNewEpoch(1, 1, 1);
-      await orchestrator.startNewBlock(2, context.globalVariables, []);
->>>>>>> cc54a1e1
       await orchestrator.setBlockCompleted(context.blockNumber);
 
       await expect(async () => await orchestrator.startNewBlock(context.globalVariables, [])).rejects.toThrow(
@@ -66,13 +56,8 @@
     });
 
     it('throws if adding a transaction before starting block', async () => {
-<<<<<<< HEAD
-      orchestrator.startNewEpoch(1, 1);
+      orchestrator.startNewEpoch(1, 1, 1);
       await expect(async () => await orchestrator.addTxs([context.makeProcessedTx()])).rejects.toThrow(
-=======
-      orchestrator.startNewEpoch(1, 1, 1);
-      await expect(async () => await orchestrator.addNewTx(context.makeProcessedTx())).rejects.toThrow(
->>>>>>> cc54a1e1
         /Block proving state for 1 not found/,
       );
     });
@@ -84,23 +69,9 @@
       );
     });
 
-<<<<<<< HEAD
-    it('throws if adding to a cancelled block', async () => {
-      orchestrator.startNewEpoch(1, 1);
-      await orchestrator.startNewBlock(context.globalVariables, []);
-=======
-    it('throws if setting an incomplete block as completed', async () => {
-      orchestrator.startNewEpoch(1, 1, 1);
-      await orchestrator.startNewBlock(3, context.globalVariables, []);
-      await expect(async () => await orchestrator.setBlockCompleted(context.blockNumber)).rejects.toThrow(
-        `Block not ready for completion: expecting ${3} more transactions.`,
-      );
-    });
-
     it('throws if adding to a cancelled block', async () => {
       orchestrator.startNewEpoch(1, 1, 1);
-      await orchestrator.startNewBlock(2, context.globalVariables, []);
->>>>>>> cc54a1e1
+      await orchestrator.startNewBlock(context.globalVariables, []);
       orchestrator.cancel();
 
       await expect(async () => await context.orchestrator.addTxs([context.makeProcessedTx()])).rejects.toThrow(
@@ -108,19 +79,6 @@
       );
     });
 
-<<<<<<< HEAD
-=======
-    it.each([[-4], [0], [1], [8.1]] as const)(
-      'fails to start a block with %i transactions',
-      async (blockSize: number) => {
-        orchestrator.startNewEpoch(1, 1, 1);
-        await expect(
-          async () => await orchestrator.startNewBlock(blockSize, context.globalVariables, []),
-        ).rejects.toThrow(`Invalid number of txs for block (got ${blockSize})`);
-      },
-    );
-
->>>>>>> cc54a1e1
     it.each([[-4], [0], [8.1]] as const)('fails to start an epoch with %i blocks', (epochSize: number) => {
       orchestrator.startNewEpoch(1, 1, 1);
       expect(() => orchestrator.startNewEpoch(1, 1, epochSize)).toThrow(
