import {
  BlockProofError,
  Body,
  EncryptedNoteTxL2Logs,
  EncryptedTxL2Logs,
  type EpochProver,
  L2Block,
  MerkleTreeId,
  PROVING_STATUS,
  type PaddingProcessedTx,
  type ProcessedTx,
  type ProvingBlockResult,
  ProvingRequestType,
  type ProvingResult,
  type ProvingTicket,
  type PublicInputsAndRecursiveProof,
  type ServerCircuitProver,
  Tx,
  type TxEffect,
  UnencryptedTxL2Logs,
  makeEmptyProcessedTx,
  makePaddingProcessedTx,
  mapProvingRequestTypeToCircuitName,
  toTxEffect,
} from '@aztec/circuit-types';
<<<<<<< HEAD
=======
import {
  BlockProofError,
  type BlockProver,
  PROVING_STATUS,
  type ProvingBlockResult,
  type ProvingResult,
  type ProvingTicket,
  type PublicInputsAndRecursiveProof,
  type ServerCircuitProver,
} from '@aztec/circuit-types/interfaces';
>>>>>>> ff8e1edc
import { type CircuitName } from '@aztec/circuit-types/stats';
import {
  AvmCircuitInputs,
  type BaseOrMergeRollupPublicInputs,
  BaseParityInputs,
  type BaseRollupInputs,
  Fr,
  type GlobalVariables,
  type KernelCircuitPublicInputs,
  L1_TO_L2_MSG_SUBTREE_HEIGHT,
  L1_TO_L2_MSG_SUBTREE_SIBLING_PATH_LENGTH,
  NESTED_RECURSIVE_PROOF_LENGTH,
  NUMBER_OF_L1_L2_MESSAGES_PER_ROLLUP,
  NUM_BASE_PARITY_PER_ROOT_PARITY,
  PrivateKernelEmptyInputData,
  type Proof,
  type PublicKernelCircuitPublicInputs,
  type RECURSIVE_PROOF_LENGTH,
  type RecursiveProof,
  type RootParityInput,
  RootParityInputs,
  type TUBE_PROOF_LENGTH,
  TubeInputs,
  type VMCircuitPublicInputs,
  type VerificationKeyAsFields,
  VerificationKeyData,
  makeEmptyProof,
  makeEmptyRecursiveProof,
} from '@aztec/circuits.js';
import { makeTuple } from '@aztec/foundation/array';
import { padArrayEnd } from '@aztec/foundation/collection';
import { AbortError } from '@aztec/foundation/error';
import { createDebugLogger } from '@aztec/foundation/log';
import { promiseWithResolvers } from '@aztec/foundation/promise';
import { type Tuple } from '@aztec/foundation/serialize';
import { pushTestData } from '@aztec/foundation/testing';
import { elapsed } from '@aztec/foundation/timer';
import { getVKIndex, getVKSiblingPath, getVKTreeRoot } from '@aztec/noir-protocol-circuits-types';
import { Attributes, type TelemetryClient, type Tracer, trackSpan, wrapCallbackInSpan } from '@aztec/telemetry-client';
import { type MerkleTreeOperations } from '@aztec/world-state';

import { inspect } from 'util';

import {
  buildBaseRollupInput,
  buildHeaderFromCircuitOutputs,
  createMergeRollupInputs,
  getBlockRootRollupInput,
  getSubtreeSiblingPath,
  getTreeSnapshot,
  validateBlockRootOutput,
  validatePartialState,
  validateTx,
} from './block-building-helpers.js';
import { ProvingOrchestratorMetrics } from './orchestrator_metrics.js';
import { type MergeRollupInputData, ProvingState, type TreeSnapshots } from './proving-state.js';
import { TX_PROVING_CODE, type TxProvingInstruction, TxProvingState } from './tx-proving-state.js';

const logger = createDebugLogger('aztec:prover:proving-orchestrator');

/**
 * Implements an event driven proving scheduler to build the recursive proof tree. The idea being:
 * 1. Transactions are provided to the scheduler post simulation.
 * 2. Tree insertions are performed as required to generate transaction specific proofs
 * 3. Those transaction specific proofs are generated in the necessary order accounting for dependencies
 * 4. Once a transaction is proven, it will be incorporated into a merge proof
 * 5. Merge proofs are produced at each level of the tree until the root proof is produced
 *
 * The proving implementation is determined by the provided prover. This could be for example a local prover or a remote prover pool.
 */

/**
 * The orchestrator, managing the flow of recursive proving operations required to build the rollup proof tree.
 */
export class ProvingOrchestrator implements BlockProver {
  private provingState: ProvingState | undefined = undefined;
  private pendingProvingJobs: AbortController[] = [];
  private paddingTx: PaddingProcessedTx | undefined = undefined;

  private metrics: ProvingOrchestratorMetrics;

  constructor(
    private db: MerkleTreeOperations,
    private prover: ServerCircuitProver,
    telemetryClient: TelemetryClient,
    private readonly proverId: Fr = Fr.ZERO,
  ) {
    this.metrics = new ProvingOrchestratorMetrics(telemetryClient, 'ProvingOrchestrator');
  }

  get tracer(): Tracer {
    return this.metrics.tracer;
  }

  public getProverId(): Fr {
    return this.proverId;
  }

  /**
   * Resets the orchestrator's cached padding tx.
   */
  public reset() {
    this.paddingTx = undefined;
  }

  /**
   * Starts off a new block
   * @param numTxs - The total number of transactions in the block. Must be a power of 2
   * @param globalVariables - The global variables for the block
   * @param l1ToL2Messages - The l1 to l2 messages for the block
   * @param verificationKeys - The private kernel verification keys
   * @returns A proving ticket, containing a promise notifying of proving completion
   */
  @trackSpan('ProvingOrchestrator.startNewBlock', (numTxs, globalVariables) => ({
    [Attributes.BLOCK_SIZE]: numTxs,
    [Attributes.BLOCK_NUMBER]: globalVariables.blockNumber.toNumber(),
  }))
  public async startNewBlock(
    numTxs: number,
    globalVariables: GlobalVariables,
    l1ToL2Messages: Fr[],
  ): Promise<ProvingTicket> {
    if (!Number.isInteger(numTxs) || numTxs < 2) {
      throw new Error(`Length of txs for the block should be at least two (got ${numTxs})`);
    }

    // TODO(palla/prover-node): Store block number in the db itself to make this check more reliable,
    // and turn this warning into an exception that we throw.
    const { blockNumber } = globalVariables;
    const dbBlockNumber = (await this.db.getTreeInfo(MerkleTreeId.ARCHIVE)).size - 1n;
    if (dbBlockNumber !== blockNumber.toBigInt() - 1n) {
      logger.warn(
        `Database is at wrong block number (starting block ${blockNumber.toBigInt()} with db at ${dbBlockNumber})`,
      );
    }

    // Cancel any currently proving block before starting a new one
    this.cancelBlock();
    logger.info(
      `Starting block ${globalVariables.blockNumber} for slot ${globalVariables.slotNumber} with ${numTxs} transactions`,
    );
    // we start the block by enqueueing all of the base parity circuits
    let baseParityInputs: BaseParityInputs[] = [];
    let l1ToL2MessagesPadded: Tuple<Fr, typeof NUMBER_OF_L1_L2_MESSAGES_PER_ROLLUP>;
    try {
      l1ToL2MessagesPadded = padArrayEnd(l1ToL2Messages, Fr.ZERO, NUMBER_OF_L1_L2_MESSAGES_PER_ROLLUP);
    } catch (err) {
      throw new Error('Too many L1 to L2 messages');
    }
    baseParityInputs = Array.from({ length: NUM_BASE_PARITY_PER_ROOT_PARITY }, (_, i) =>
      BaseParityInputs.fromSlice(l1ToL2MessagesPadded, i, getVKTreeRoot()),
    );

    const messageTreeSnapshot = await getTreeSnapshot(MerkleTreeId.L1_TO_L2_MESSAGE_TREE, this.db);

    const newL1ToL2MessageTreeRootSiblingPathArray = await getSubtreeSiblingPath(
      MerkleTreeId.L1_TO_L2_MESSAGE_TREE,
      L1_TO_L2_MSG_SUBTREE_HEIGHT,
      this.db,
    );

    const newL1ToL2MessageTreeRootSiblingPath = makeTuple(
      L1_TO_L2_MSG_SUBTREE_SIBLING_PATH_LENGTH,
      i =>
        i < newL1ToL2MessageTreeRootSiblingPathArray.length ? newL1ToL2MessageTreeRootSiblingPathArray[i] : Fr.ZERO,
      0,
    );

    // Update the local trees to include the new l1 to l2 messages
    await this.db.appendLeaves(MerkleTreeId.L1_TO_L2_MESSAGE_TREE, l1ToL2MessagesPadded);

    const { promise: _promise, resolve, reject } = promiseWithResolvers<ProvingResult>();
    const promise = _promise.catch(
      (reason): ProvingResult => ({
        status: PROVING_STATUS.FAILURE,
        reason,
      }),
    );

    const provingState = new ProvingState(
      numTxs,
      resolve,
      reject,
      globalVariables,
      l1ToL2MessagesPadded,
      baseParityInputs.length,
      messageTreeSnapshot,
      newL1ToL2MessageTreeRootSiblingPath,
    );

    for (let i = 0; i < baseParityInputs.length; i++) {
      this.enqueueBaseParityCircuit(provingState, baseParityInputs[i], i);
    }

    this.provingState = provingState;

    const ticket: ProvingTicket = {
      provingPromise: promise,
    };
    return ticket;
  }

  /**
   * The interface to add a simulated transaction to the scheduler
   * @param tx - The transaction to be proven
   */
  @trackSpan('ProvingOrchestrator.addNewTx', tx => ({
    [Attributes.TX_HASH]: tx.hash.toString(),
  }))
  public async addNewTx(tx: ProcessedTx): Promise<void> {
    if (!this.provingState) {
      throw new Error(`Invalid proving state, call startNewBlock before adding transactions`);
    }

    if (!this.provingState.isAcceptingTransactions()) {
      throw new Error(`Rollup not accepting further transactions`);
    }

    validateTx(tx);

    logger.info(`Received transaction: ${tx.hash}`);

    if (tx.isEmpty) {
      logger.warn(`Ignoring empty transaction ${tx.hash} - it will not be added to this block`);
      return;
    }

    const [inputs, treeSnapshots] = await this.prepareTransaction(tx, this.provingState);
    this.enqueueFirstProofs(inputs, treeSnapshots, tx, this.provingState);
  }

  /**
   * Marks the block as full and pads it if required, no more transactions will be accepted.
   */
  @trackSpan('ProvingOrchestrator.setBlockCompleted', function () {
    if (!this.provingState) {
      return {};
    }

    return {
      [Attributes.BLOCK_NUMBER]: this.provingState!.globalVariables.blockNumber.toNumber(),
      [Attributes.BLOCK_SIZE]: this.provingState!.totalNumTxs,
      [Attributes.BLOCK_TXS_COUNT]: this.provingState!.transactionsReceived,
    };
  })
  public async setBlockCompleted() {
    if (!this.provingState) {
      throw new Error(`Invalid proving state, call startNewBlock before adding transactions or completing the block`);
    }

    // we may need to pad the rollup with empty transactions
    const paddingTxCount = this.provingState.totalNumTxs - this.provingState.transactionsReceived;
    if (paddingTxCount === 0) {
      return;
    } else if (this.provingState.totalNumTxs > 2) {
      throw new Error(`Block not ready for completion: expecting ${paddingTxCount} more transactions.`);
    }

    logger.debug(`Padding rollup with ${paddingTxCount} empty transactions`);
    // Make an empty padding transaction
    // Required for:
    // 0 (when we want an empty block, largely for testing), or
    // 1 (we need to pad with one tx as all rollup circuits require a pair of inputs) txs
    // Insert it into the tree the required number of times to get all of the
    // base rollup inputs
    // Then enqueue the proving of all the transactions
    const unprovenPaddingTx = makeEmptyProcessedTx(
      this.db.getInitialHeader(),
      this.provingState.globalVariables.chainId,
      this.provingState.globalVariables.version,
      getVKTreeRoot(),
    );
    const txInputs: Array<{ inputs: BaseRollupInputs; snapshot: TreeSnapshots }> = [];
    for (let i = 0; i < paddingTxCount; i++) {
      const [inputs, snapshot] = await this.prepareTransaction(unprovenPaddingTx, this.provingState);
      const txInput = {
        inputs,
        snapshot,
      };
      txInputs.push(txInput);
    }

    // Now enqueue the proving
    this.enqueuePaddingTxs(this.provingState, txInputs, unprovenPaddingTx);
  }

  // Enqueues the proving of the required padding transactions
  // If the fully proven padding transaction is not available, this will first be proven
  private enqueuePaddingTxs(
    provingState: ProvingState,
    txInputs: Array<{ inputs: BaseRollupInputs; snapshot: TreeSnapshots }>,
    unprovenPaddingTx: ProcessedTx,
  ) {
    if (this.paddingTx) {
      // We already have the padding transaction
      logger.debug(`Enqueuing ${txInputs.length} padding transactions using existing padding tx`);
      this.provePaddingTransactions(txInputs, this.paddingTx, provingState);
      return;
    }
    logger.debug(`Enqueuing deferred proving for padding txs to enqueue ${txInputs.length} paddings`);
    this.deferredProving(
      provingState,
      wrapCallbackInSpan(
        this.tracer,
        'ProvingOrchestrator.prover.getEmptyPrivateKernelProof',
        {
          [Attributes.PROTOCOL_CIRCUIT_TYPE]: 'server',
          [Attributes.PROTOCOL_CIRCUIT_NAME]: 'private-kernel-empty' as CircuitName,
        },
        signal =>
          this.prover.getEmptyPrivateKernelProof(
            new PrivateKernelEmptyInputData(
              unprovenPaddingTx.data.constants.historicalHeader,
              // Chain id and version should not change even if the proving state does, so it's safe to use them for the padding tx
              // which gets cached across multiple runs of the orchestrator with different proving states. If they were to change,
              // we'd have to clear out the paddingTx here and regenerate it when they do.
              unprovenPaddingTx.data.constants.txContext.chainId,
              unprovenPaddingTx.data.constants.txContext.version,
              getVKTreeRoot(),
            ),
            signal,
            provingState.epochNumber,
          ),
      ),
      result => {
        logger.debug(`Completed proof for padding tx, now enqueuing ${txInputs.length} padding txs`);
        this.paddingTx = makePaddingProcessedTx(result);
        this.provePaddingTransactions(txInputs, this.paddingTx, provingState);
      },
    );
  }

  /**
   * Prepares the cached sets of base rollup inputs for padding transactions and proves them
   * @param txInputs - The base rollup inputs, start and end hash paths etc
   * @param paddingTx - The padding tx, contains the header, proof, vk, public inputs used in the proof
   * @param provingState - The block proving state
   */
  private provePaddingTransactions(
    txInputs: Array<{ inputs: BaseRollupInputs; snapshot: TreeSnapshots }>,
    paddingTx: PaddingProcessedTx,
    provingState: ProvingState,
  ) {
    // The padding tx contains the proof and vk, generated separately from the base inputs
    // Copy these into the base rollup inputs and enqueue the base rollup proof
    for (let i = 0; i < txInputs.length; i++) {
      txInputs[i].inputs.kernelData.vk = paddingTx.verificationKey;
      txInputs[i].inputs.kernelData.proof = paddingTx.recursiveProof;

      txInputs[i].inputs.kernelData.vkIndex = getVKIndex(paddingTx.verificationKey);
      txInputs[i].inputs.kernelData.vkPath = getVKSiblingPath(txInputs[i].inputs.kernelData.vkIndex);
      const txProvingState = new TxProvingState(paddingTx, txInputs[i].inputs, txInputs[i].snapshot);
      const txIndex = provingState.addNewTx(txProvingState);
      this.enqueueBaseRollup(provingState, BigInt(txIndex), txProvingState);
    }
  }

  /**
   * Cancel any further proving of the block
   */
  public cancelBlock() {
    for (const controller of this.pendingProvingJobs) {
      controller.abort();
    }

    this.provingState?.cancel();
  }

  /**
   * Extract the block header from public inputs.
   * TODO(#7346): Refactor this once new batch rollup circuits are integrated
   * @returns The header of this proving state's block.
   */
  private async extractBlockHeader() {
    if (
      !this.provingState ||
      !this.provingState.blockRootRollupPublicInputs ||
      !this.provingState.finalRootParityInput?.publicInputs.shaRoot
    ) {
      throw new Error(`Invalid proving state, a block must be proven before its header can be extracted.`);
    }

    const rootRollupOutputs = this.provingState.blockRootRollupPublicInputs;
    const previousMergeData = this.provingState.getMergeInputs(0).inputs;

    if (!previousMergeData[0] || !previousMergeData[1]) {
      throw new Error(`Invalid proving state, final merge inputs before block root circuit missing.`);
    }

    const l1ToL2TreeSnapshot = await getTreeSnapshot(MerkleTreeId.L1_TO_L2_MESSAGE_TREE, this.db);

    return buildHeaderFromCircuitOutputs(
      [previousMergeData[0], previousMergeData[1]],
      this.provingState.finalRootParityInput.publicInputs,
      rootRollupOutputs,
      l1ToL2TreeSnapshot,
    );
  }

  /**
   * Performs the final tree update for the block and returns the fully proven block.
   * @returns The fully proven block and proof.
   */
  @trackSpan('ProvingOrchestrator.finaliseBlock', function () {
    return {
      [Attributes.BLOCK_NUMBER]: this.provingState!.globalVariables.blockNumber.toNumber(),
      [Attributes.BLOCK_TXS_COUNT]: this.provingState!.transactionsReceived,
      [Attributes.BLOCK_SIZE]: this.provingState!.totalNumTxs,
    };
  })
  public async finaliseBlock() {
    try {
      if (!this.provingState || !this.provingState.blockRootRollupPublicInputs || !this.provingState.finalProof) {
        throw new Error(`Invalid proving state, a block must be proven before it can be finalised`);
      }
      if (this.provingState.block) {
        throw new Error('Block already finalised');
      }

      const rootRollupOutputs = this.provingState.blockRootRollupPublicInputs;
      const header = await this.extractBlockHeader();

      logger?.debug(`Updating and validating root trees`);
      await this.db.updateArchive(header);

      await validateBlockRootOutput(rootRollupOutputs, header, this.db);

      // Collect all new nullifiers, commitments, and contracts from all txs in this block
      const gasFees = this.provingState.globalVariables.gasFees;
      const nonEmptyTxEffects: TxEffect[] = this.provingState!.allTxs.map(txProvingState =>
        toTxEffect(txProvingState.processedTx, gasFees),
      ).filter(txEffect => !txEffect.isEmpty());
      const blockBody = new Body(nonEmptyTxEffects);

      const l2Block = L2Block.fromFields({
        archive: rootRollupOutputs.newArchive,
        header: header,
        body: blockBody,
      });

      if (!l2Block.body.getTxsEffectsHash().equals(header.contentCommitment.txsEffectsHash)) {
        logger.debug(inspect(blockBody));
        throw new Error(
          `Txs effects hash mismatch, ${l2Block.body
            .getTxsEffectsHash()
            .toString('hex')} == ${header.contentCommitment.txsEffectsHash.toString('hex')} `,
        );
      }

      logger.info(`Orchestrator finalised block ${l2Block.number}`);

      this.provingState.block = l2Block;

      const blockResult: ProvingBlockResult = {
        proof: this.provingState.finalProof,
        aggregationObject: this.provingState.finalProof.extractAggregationObject(),
        block: l2Block,
      };

      pushTestData('blockResults', {
        proverId: this.proverId.toString(),
        vkTreeRoot: getVKTreeRoot().toString(),
        block: l2Block.toString(),
        proof: this.provingState.finalProof.toString(),
        aggregationObject: blockResult.aggregationObject.map(x => x.toString()),
      });

      return blockResult;
    } catch (err) {
      throw new BlockProofError(
        err && typeof err === 'object' && 'message' in err ? String(err.message) : String(err),
        this.provingState?.allTxs.map(x => Tx.getHash(x.processedTx)) ?? [],
      );
    }
  }

  /**
   * Starts the proving process for the given transaction and adds it to our state
   * @param tx - The transaction whose proving we wish to commence
   * @param provingState - The proving state being worked on
   */
  private async prepareTransaction(tx: ProcessedTx, provingState: ProvingState) {
    const txInputs = await this.prepareBaseRollupInputs(provingState, tx);
    if (!txInputs) {
      // This should not be possible
      throw new Error(`Unable to add transaction, preparing base inputs failed`);
    }
    return txInputs;
  }

  private enqueueFirstProofs(
    inputs: BaseRollupInputs,
    treeSnapshots: TreeSnapshots,
    tx: ProcessedTx,
    provingState: ProvingState,
  ) {
    const txProvingState = new TxProvingState(tx, inputs, treeSnapshots);
    const txIndex = provingState.addNewTx(txProvingState);
    this.enqueueTube(provingState, txIndex);
    const numPublicKernels = txProvingState.getNumPublicKernels();
    // Enqueue all of the VM proving requests
    // Rather than handle the Kernel Tail as a special case here, we will just handle it inside enqueueVM
    for (let i = 0; i < numPublicKernels; i++) {
      logger.debug(`Enqueueing public VM ${i} for tx ${txIndex}`);
      this.enqueueVM(provingState, txIndex, i);
    }
  }

  /**
   * Enqueue a job to be scheduled
   * @param provingState - The proving state object being operated on
   * @param jobType - The type of job to be queued
   * @param job - The actual job, returns a promise notifying of the job's completion
   */
  private deferredProving<T>(
    provingState: ProvingState | undefined,
    request: (signal: AbortSignal) => Promise<T>,
    callback: (result: T) => void | Promise<void>,
  ) {
    if (!provingState?.verifyState()) {
      logger.debug(`Not enqueuing job, state no longer valid`);
      return;
    }

    const controller = new AbortController();
    this.pendingProvingJobs.push(controller);

    // We use a 'safeJob'. We don't want promise rejections in the proving pool, we want to capture the error here
    // and reject the proving job whilst keeping the event loop free of rejections
    const safeJob = async () => {
      try {
        // there's a delay between enqueueing this job and it actually running
        if (controller.signal.aborted) {
          return;
        }

        const result = await request(controller.signal);
        if (!provingState?.verifyState()) {
          logger.debug(`State no longer valid, discarding result`);
          return;
        }

        // we could have been cancelled whilst waiting for the result
        // and the prover ignored the signal. Drop the result in that case
        if (controller.signal.aborted) {
          return;
        }

        await callback(result);
      } catch (err) {
        if (err instanceof AbortError) {
          // operation was cancelled, probably because the block was cancelled
          // drop this result
          return;
        }

        logger.error(`Error thrown when proving job`, err);
        provingState!.reject(`${err}`);
      } finally {
        const index = this.pendingProvingJobs.indexOf(controller);
        if (index > -1) {
          this.pendingProvingJobs.splice(index, 1);
        }
      }
    };

    // let the callstack unwind before adding the job to the queue
    setImmediate(safeJob);
  }

  // Updates the merkle trees for a transaction. The first enqueued job for a transaction
  @trackSpan('ProvingOrchestrator.prepareBaseRollupInputs', (_, tx) => ({
    [Attributes.TX_HASH]: tx.hash.toString(),
  }))
  private async prepareBaseRollupInputs(
    provingState: ProvingState | undefined,
    tx: ProcessedTx,
  ): Promise<[BaseRollupInputs, TreeSnapshots] | undefined> {
    if (!provingState?.verifyState()) {
      logger.debug('Not preparing base rollup inputs, state invalid');
      return;
    }

    // We build the base rollup inputs using a mock proof and verification key.
    // These will be overwritten later once we have proven the tube circuit and any public kernels
    const [ms, inputs] = await elapsed(
      buildBaseRollupInput(
        tx,
        makeEmptyRecursiveProof(NESTED_RECURSIVE_PROOF_LENGTH),
        provingState.globalVariables,
        this.db,
        VerificationKeyData.makeFake(),
      ),
    );

    if (!tx.isEmpty) {
      this.metrics.recordBaseRollupInputs(ms);
    }

    const promises = [MerkleTreeId.NOTE_HASH_TREE, MerkleTreeId.NULLIFIER_TREE, MerkleTreeId.PUBLIC_DATA_TREE].map(
      async (id: MerkleTreeId) => {
        return { key: id, value: await getTreeSnapshot(id, this.db) };
      },
    );
    const treeSnapshots: TreeSnapshots = new Map((await Promise.all(promises)).map(obj => [obj.key, obj.value]));

    if (!provingState?.verifyState()) {
      logger.debug(`Discarding proving job, state no longer valid`);
      return;
    }
    return [inputs, treeSnapshots];
  }

  // Stores the intermediate inputs prepared for a merge proof
  private storeMergeInputs(
    provingState: ProvingState,
    currentLevel: bigint,
    currentIndex: bigint,
    mergeInputs: [
      BaseOrMergeRollupPublicInputs,
      RecursiveProof<typeof NESTED_RECURSIVE_PROOF_LENGTH>,
      VerificationKeyAsFields,
    ],
  ) {
    const [mergeLevel, indexWithinMergeLevel, indexWithinMerge] = provingState.findMergeLevel(
      currentLevel,
      currentIndex,
    );
    const mergeIndex = 2n ** mergeLevel - 1n + indexWithinMergeLevel;
    const ready = provingState.storeMergeInputs(mergeInputs, Number(indexWithinMerge), Number(mergeIndex));
    return {
      ready,
      indexWithinMergeLevel,
      mergeLevel,
      mergeInputData: provingState.getMergeInputs(Number(mergeIndex)),
    };
  }

  // Executes the base rollup circuit and stored the output as intermediate state for the parent merge/root circuit
  // Executes the next level of merge if all inputs are available
  private enqueueBaseRollup(provingState: ProvingState | undefined, index: bigint, tx: TxProvingState) {
    if (!provingState?.verifyState()) {
      logger.debug('Not running base rollup, state invalid');
      return;
    }
    const txNoteEncryptedLogs = EncryptedNoteTxL2Logs.hashNoteLogs(
      tx.baseRollupInputs.kernelData.publicInputs.end.noteEncryptedLogsHashes
        .filter(log => !log.isEmpty())
        .map(log => log.value.toBuffer()),
    );
    if (!txNoteEncryptedLogs.equals(tx.processedTx.noteEncryptedLogs.hash())) {
      provingState.reject(
        `Note encrypted logs hash mismatch: ${Fr.fromBuffer(txNoteEncryptedLogs)} === ${Fr.fromBuffer(
          tx.processedTx.noteEncryptedLogs.hash(),
        )}`,
      );
      return;
    }
    const txEncryptedLogs = EncryptedTxL2Logs.hashSiloedLogs(
      tx.baseRollupInputs.kernelData.publicInputs.end.encryptedLogsHashes
        .filter(log => !log.isEmpty())
        .map(log => log.getSiloedHash()),
    );
    if (!txEncryptedLogs.equals(tx.processedTx.encryptedLogs.hash())) {
      // @todo This rejection messages is never seen. Never making it out to the logs
      provingState.reject(
        `Encrypted logs hash mismatch: ${Fr.fromBuffer(txEncryptedLogs)} === ${Fr.fromBuffer(
          tx.processedTx.encryptedLogs.hash(),
        )}`,
      );
      return;
    }

    const txUnencryptedLogs = UnencryptedTxL2Logs.hashSiloedLogs(
      tx.baseRollupInputs.kernelData.publicInputs.end.unencryptedLogsHashes
        .filter(log => !log.isEmpty())
        .map(log => log.getSiloedHash()),
    );
    if (!txUnencryptedLogs.equals(tx.processedTx.unencryptedLogs.hash())) {
      provingState.reject(
        `Unencrypted logs hash mismatch: ${Fr.fromBuffer(txUnencryptedLogs)} === ${Fr.fromBuffer(
          tx.processedTx.unencryptedLogs.hash(),
        )}`,
      );
      return;
    }

    logger.debug(
      `Enqueuing deferred proving base rollup${
        tx.processedTx.isEmpty ? ' with padding tx' : ''
      } for ${tx.processedTx.hash.toString()}`,
    );

    this.deferredProving(
      provingState,
      wrapCallbackInSpan(
        this.tracer,
        'ProvingOrchestrator.prover.getBaseRollupProof',
        {
          [Attributes.TX_HASH]: tx.processedTx.hash.toString(),
          [Attributes.PROTOCOL_CIRCUIT_TYPE]: 'server',
          [Attributes.PROTOCOL_CIRCUIT_NAME]: 'base-rollup' as CircuitName,
        },
        signal => this.prover.getBaseRollupProof(tx.baseRollupInputs, signal, provingState.epochNumber),
      ),
      result => {
        logger.debug(`Completed proof for base rollup for tx ${tx.processedTx.hash.toString()}`);
        validatePartialState(result.inputs.end, tx.treeSnapshots);
        const currentLevel = provingState.numMergeLevels + 1n;
        this.storeAndExecuteNextMergeLevel(provingState, currentLevel, index, [
          result.inputs,
          result.proof,
          result.verificationKey.keyAsFields,
        ]);
      },
    );
  }

  // Enqueues the tub circuit for a given transaction index
  // Once completed, will enqueue the next circuit, either a public kernel or the base rollup
  private enqueueTube(provingState: ProvingState, txIndex: number) {
    if (!provingState?.verifyState()) {
      logger.debug('Not running tube circuit, state invalid');
      return;
    }

    const txProvingState = provingState.getTxProvingState(txIndex);
    logger.debug(`Enqueuing tube circuit for tx index: ${txIndex}`);

    this.deferredProving(
      provingState,
      wrapCallbackInSpan(
        this.tracer,
        'ProvingOrchestrator.prover.getTubeProof',
        {
          [Attributes.TX_HASH]: txProvingState.processedTx.hash.toString(),
          [Attributes.PROTOCOL_CIRCUIT_TYPE]: 'server',
          [Attributes.PROTOCOL_CIRCUIT_NAME]: 'tube-circuit' as CircuitName,
        },
        signal =>
          this.prover.getTubeProof(
            new TubeInputs(txProvingState.processedTx.clientIvcProof),
            signal,
            provingState.epochNumber,
          ),
      ),
      result => {
        logger.debug(`Completed tube proof for tx index: ${txIndex}`);
        const nextKernelRequest = txProvingState.getNextPublicKernelFromTubeProof(result.tubeProof, result.tubeVK);
        this.checkAndEnqueueNextTxCircuit(provingState, txIndex, result.tubeProof, result.tubeVK, nextKernelRequest);
      },
    );
  }

  // Executes the merge rollup circuit and stored the output as intermediate state for the parent merge/block root circuit
  // Enqueues the next level of merge if all inputs are available
  private enqueueMergeRollup(
    provingState: ProvingState,
    level: bigint,
    index: bigint,
    mergeInputData: MergeRollupInputData,
  ) {
    const inputs = createMergeRollupInputs(
      [mergeInputData.inputs[0]!, mergeInputData.proofs[0]!, mergeInputData.verificationKeys[0]!],
      [mergeInputData.inputs[1]!, mergeInputData.proofs[1]!, mergeInputData.verificationKeys[1]!],
    );

    this.deferredProving(
      provingState,
      wrapCallbackInSpan(
        this.tracer,
        'ProvingOrchestrator.prover.getMergeRollupProof',
        {
          [Attributes.PROTOCOL_CIRCUIT_TYPE]: 'server',
          [Attributes.PROTOCOL_CIRCUIT_NAME]: 'merge-rollup' as CircuitName,
        },
        signal => this.prover.getMergeRollupProof(inputs, signal, provingState.epochNumber),
      ),
      result => {
        this.storeAndExecuteNextMergeLevel(provingState, level, index, [
          result.inputs,
          result.proof,
          result.verificationKey.keyAsFields,
        ]);
      },
    );
  }

  // Executes the block root rollup circuit
  private async enqueueBlockRootRollup(provingState: ProvingState | undefined) {
    if (!provingState?.verifyState()) {
      logger.debug('Not running root rollup, state no longer valid');
      return;
    }
    const mergeInputData = provingState.getMergeInputs(0);
    const rootParityInput = provingState.finalRootParityInput!;

    const inputs = await getBlockRootRollupInput(
      mergeInputData.inputs[0]!,
      mergeInputData.proofs[0]!,
      mergeInputData.verificationKeys[0]!,
      mergeInputData.inputs[1]!,
      mergeInputData.proofs[1]!,
      mergeInputData.verificationKeys[1]!,
      rootParityInput,
      provingState.newL1ToL2Messages,
      provingState.messageTreeSnapshot,
      provingState.messageTreeRootSiblingPath,
      this.db,
      this.proverId,
    );

    this.deferredProving(
      provingState,
      wrapCallbackInSpan(
        this.tracer,
        'ProvingOrchestrator.prover.getBlockRootRollupProof',
        {
          [Attributes.PROTOCOL_CIRCUIT_TYPE]: 'server',
          [Attributes.PROTOCOL_CIRCUIT_NAME]: 'block-root-rollup' as CircuitName,
        },
        signal => this.prover.getBlockRootRollupProof(inputs, signal, provingState.epochNumber),
      ),
      result => {
        provingState.blockRootRollupPublicInputs = result.inputs;
        provingState.finalProof = result.proof.binaryProof;

        const provingResult: ProvingResult = {
          status: PROVING_STATUS.SUCCESS,
        };
        provingState.resolve(provingResult);
      },
    );
  }

  // Executes the base parity circuit and stores the intermediate state for the root parity circuit
  // Enqueues the root parity circuit if all inputs are available
  private enqueueBaseParityCircuit(provingState: ProvingState, inputs: BaseParityInputs, index: number) {
    this.deferredProving(
      provingState,
      wrapCallbackInSpan(
        this.tracer,
        'ProvingOrchestrator.prover.getBaseParityProof',
        {
          [Attributes.PROTOCOL_CIRCUIT_TYPE]: 'server',
          [Attributes.PROTOCOL_CIRCUIT_NAME]: 'base-parity' as CircuitName,
        },
        signal => this.prover.getBaseParityProof(inputs, signal, provingState.epochNumber),
      ),
      rootInput => {
        provingState.setRootParityInputs(rootInput, index);
        if (provingState.areRootParityInputsReady()) {
          const rootParityInputs = new RootParityInputs(
            provingState.rootParityInput as Tuple<
              RootParityInput<typeof RECURSIVE_PROOF_LENGTH>,
              typeof NUM_BASE_PARITY_PER_ROOT_PARITY
            >,
          );
          this.enqueueRootParityCircuit(provingState, rootParityInputs);
        }
      },
    );
  }

  // Runs the root parity circuit ans stored the outputs
  // Enqueues the root rollup proof if all inputs are available
  private enqueueRootParityCircuit(provingState: ProvingState, inputs: RootParityInputs) {
    this.deferredProving(
      provingState,
      wrapCallbackInSpan(
        this.tracer,
        'ProvingOrchestrator.prover.getRootParityProof',
        {
          [Attributes.PROTOCOL_CIRCUIT_TYPE]: 'server',
          [Attributes.PROTOCOL_CIRCUIT_NAME]: 'root-parity' as CircuitName,
        },
        signal => this.prover.getRootParityProof(inputs, signal, provingState.epochNumber),
      ),
      async rootInput => {
        provingState!.finalRootParityInput = rootInput;
        await this.checkAndEnqueueBlockRootRollup(provingState);
      },
    );
  }

  private async checkAndEnqueueBlockRootRollup(provingState: ProvingState | undefined) {
    if (!provingState?.isReadyForBlockRootRollup()) {
      logger.debug('Not ready for root rollup');
      return;
    }
    await this.enqueueBlockRootRollup(provingState);
  }

  /**
   * Stores the inputs to a merge/root circuit and enqueues the circuit if ready
   * @param provingState - The proving state being operated on
   * @param currentLevel - The level of the merge/root circuit
   * @param currentIndex - The index of the merge/root circuit
   * @param mergeInputData - The inputs to be stored
   */
  private storeAndExecuteNextMergeLevel(
    provingState: ProvingState,
    currentLevel: bigint,
    currentIndex: bigint,
    mergeInputData: [
      BaseOrMergeRollupPublicInputs,
      RecursiveProof<typeof NESTED_RECURSIVE_PROOF_LENGTH>,
      VerificationKeyAsFields,
    ],
  ) {
    const result = this.storeMergeInputs(provingState, currentLevel, currentIndex, mergeInputData);

    // Are we ready to execute the next circuit?
    if (!result.ready) {
      return;
    }

    if (result.mergeLevel === 0n) {
      // TODO (alexg) remove this `void`
      void this.checkAndEnqueueBlockRootRollup(provingState);
    } else {
      // onto the next merge level
      this.enqueueMergeRollup(provingState, result.mergeLevel, result.indexWithinMergeLevel, result.mergeInputData);
    }
  }

  /**
   * Executes the VM circuit for a public function, will enqueue the corresponding kernel if the
   * previous kernel is ready
   * @param provingState - The proving state being operated on
   * @param txIndex - The index of the transaction being proven
   * @param functionIndex - The index of the function/kernel being proven
   */
  private enqueueVM(provingState: ProvingState | undefined, txIndex: number, functionIndex: number) {
    if (!provingState?.verifyState()) {
      logger.debug(`Not running VM circuit as state is no longer valid`);
      return;
    }

    const txProvingState = provingState.getTxProvingState(txIndex);
    const publicFunction = txProvingState.getPublicFunctionState(functionIndex);

    // If there is a VM request, we need to prove it. Otherwise, continue with the kernel.
    if (publicFunction.vmRequest) {
      // This function tries to do AVM proving. If there is a failure, it fakes the proof unless AVM_PROVING_STRICT is defined.
      // Nothing downstream depends on the AVM proof yet. So having this mode lets us incrementally build the AVM circuit.
      const doAvmProving = wrapCallbackInSpan(
        this.tracer,
        'ProvingOrchestrator.prover.getAvmProof',
        {
          [Attributes.TX_HASH]: txProvingState.processedTx.hash.toString(),
          [Attributes.APP_CIRCUIT_NAME]: publicFunction.vmRequest!.functionName,
        },
        async (signal: AbortSignal) => {
          const inputs: AvmCircuitInputs = new AvmCircuitInputs(
            publicFunction.vmRequest!.functionName,
            publicFunction.vmRequest!.bytecode,
            publicFunction.vmRequest!.calldata,
            publicFunction.vmRequest!.kernelRequest.inputs.publicCall.callStackItem.publicInputs,
            publicFunction.vmRequest!.avmHints,
          );
          try {
            return await this.prover.getAvmProof(inputs, signal, provingState.epochNumber);
          } catch (err) {
            if (process.env.AVM_PROVING_STRICT) {
              throw err;
            } else {
              logger.warn(
                `Error thrown when proving AVM circuit, but AVM_PROVING_STRICT is off, so faking AVM proof and carrying on. Error: ${err}.`,
              );
              return { proof: makeEmptyProof(), verificationKey: VerificationKeyData.makeFake() };
            }
          }
        },
      );
      this.deferredProving(provingState, doAvmProving, proofAndVk => {
        logger.debug(`Proven VM for function index ${functionIndex} of tx index ${txIndex}`);
        this.checkAndEnqueuePublicKernelFromVMProof(provingState, txIndex, functionIndex, proofAndVk.proof);
      });
    }
  }

  private checkAndEnqueuePublicKernelFromVMProof(
    provingState: ProvingState,
    txIndex: number,
    functionIndex: number,
    vmProof: Proof,
  ) {
    const txProvingState = provingState.getTxProvingState(txIndex);
    const kernelRequest = txProvingState.getNextPublicKernelFromVMProof(functionIndex, vmProof);
    if (kernelRequest.code === TX_PROVING_CODE.READY) {
      if (kernelRequest.function === undefined) {
        // Should not be possible
        throw new Error(`Error occurred, public function request undefined after VM proof completed`);
      }
      logger.debug(`Enqueuing kernel from VM for tx ${txIndex}, function ${functionIndex}`);
      this.enqueuePublicKernel(provingState, txIndex, functionIndex);
    }
  }

  // Takes a proof and verification key, passes it to the proving state before enqueueing the next proof
  // This could be either a public kernel or the base rollup
  // Alternatively, if we are still waiting on a public VM prof then it will continue waiting
  private checkAndEnqueueNextTxCircuit(
    provingState: ProvingState,
    txIndex: number,
    proof: RecursiveProof<typeof NESTED_RECURSIVE_PROOF_LENGTH> | RecursiveProof<typeof TUBE_PROOF_LENGTH>,
    verificationKey: VerificationKeyData,
    nextKernelRequest: TxProvingInstruction,
  ) {
    const txProvingState = provingState.getTxProvingState(txIndex);
    // What's the status of the next kernel?
    if (nextKernelRequest.code === TX_PROVING_CODE.NOT_READY) {
      // Must be waiting on a VM proof
      return;
    }

    if (nextKernelRequest.code === TX_PROVING_CODE.COMPLETED) {
      // We must have completed all public function proving, we now move to the base rollup
      logger.debug(`Public functions completed for tx ${txIndex} enqueueing base rollup`);
      // Take the final proof and assign it to the base rollup inputs
      txProvingState.baseRollupInputs.kernelData.proof = proof;
      txProvingState.baseRollupInputs.kernelData.vk = verificationKey;
      txProvingState.baseRollupInputs.kernelData.vkIndex = getVKIndex(verificationKey);
      txProvingState.baseRollupInputs.kernelData.vkPath = getVKSiblingPath(
        txProvingState.baseRollupInputs.kernelData.vkIndex,
      );

      this.enqueueBaseRollup(provingState, BigInt(txIndex), txProvingState);
      return;
    }
    // There must be another kernel ready to be proven
    if (nextKernelRequest.function === undefined) {
      // Should not be possible
      throw new Error(`Error occurred, public function request undefined after kernel proof completed`);
    }

    this.enqueuePublicKernel(provingState, txIndex, nextKernelRequest.functionIndex!);
  }

  /**
   * Executes the kernel circuit for a public function, will enqueue the next kernel circuit if it's VM is already proven
   * or the base rollup circuit if there are no more kernels to be proven
   * @param provingState - The proving state being operated on
   * @param txIndex - The index of the transaction being proven
   * @param functionIndex - The index of the function/kernel being proven
   */
  private enqueuePublicKernel(provingState: ProvingState | undefined, txIndex: number, functionIndex: number) {
    if (!provingState?.verifyState()) {
      logger.debug(`Not running public kernel circuit as state is no longer valid`);
      return;
    }

    const txProvingState = provingState.getTxProvingState(txIndex);
    const request = txProvingState.getPublicFunctionState(functionIndex).publicKernelRequest;

    this.deferredProving(
      provingState,
      wrapCallbackInSpan(
        this.tracer,
        request.type === ProvingRequestType.PUBLIC_KERNEL_TAIL
          ? 'ProvingOrchestrator.prover.getPublicTailProof'
          : request.type === ProvingRequestType.PUBLIC_KERNEL_MERGE
          ? 'ProvingOrchestrator.prover.getPublicKernelMergeProof'
          : 'ProvingOrchestrator.prover.getPublicKernelInnerProof',
        {
          [Attributes.PROTOCOL_CIRCUIT_TYPE]: 'server',
          [Attributes.PROTOCOL_CIRCUIT_NAME]: mapProvingRequestTypeToCircuitName(request.type),
        },
        (
          signal,
        ): Promise<
          PublicInputsAndRecursiveProof<
            KernelCircuitPublicInputs | PublicKernelCircuitPublicInputs | VMCircuitPublicInputs
          >
        > => {
          if (request.type === ProvingRequestType.PUBLIC_KERNEL_TAIL) {
            return this.prover.getPublicTailProof(request.inputs, signal, provingState.epochNumber);
          } else if (request.type === ProvingRequestType.PUBLIC_KERNEL_MERGE) {
            return this.prover.getPublicKernelMergeProof(request.inputs, signal, provingState.epochNumber);
          } else {
            return this.prover.getPublicKernelInnerProof(request.inputs, signal, provingState.epochNumber);
          }
        },
      ),
      result => {
        const nextKernelRequest = txProvingState.getNextPublicKernelFromKernelProof(
          functionIndex,
          result.proof,
          result.verificationKey,
        );
        this.checkAndEnqueueNextTxCircuit(
          provingState,
          txIndex,
          result.proof,
          result.verificationKey,
          nextKernelRequest,
        );
      },
    );
  }
}<|MERGE_RESOLUTION|>--- conflicted
+++ resolved
@@ -1,9 +1,9 @@
 import {
   BlockProofError,
+  type BlockProver,
   Body,
   EncryptedNoteTxL2Logs,
   EncryptedTxL2Logs,
-  type EpochProver,
   L2Block,
   MerkleTreeId,
   PROVING_STATUS,
@@ -23,19 +23,6 @@
   mapProvingRequestTypeToCircuitName,
   toTxEffect,
 } from '@aztec/circuit-types';
-<<<<<<< HEAD
-=======
-import {
-  BlockProofError,
-  type BlockProver,
-  PROVING_STATUS,
-  type ProvingBlockResult,
-  type ProvingResult,
-  type ProvingTicket,
-  type PublicInputsAndRecursiveProof,
-  type ServerCircuitProver,
-} from '@aztec/circuit-types/interfaces';
->>>>>>> ff8e1edc
 import { type CircuitName } from '@aztec/circuit-types/stats';
 import {
   AvmCircuitInputs,
