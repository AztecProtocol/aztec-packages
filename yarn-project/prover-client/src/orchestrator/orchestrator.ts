--- conflicted
+++ resolved
@@ -485,22 +485,6 @@
       [mergeInputData.inputs[0]!, mergeInputData.proofs[0]!],
       [mergeInputData.inputs[1]!, mergeInputData.proofs[1]!],
     );
-<<<<<<< HEAD
-    const [duration, circuitOutputs] = await elapsed(() => this.prover.getMergeRollupProof(circuitInputs));
-    logger.debug(`Simulated merge rollup circuit`, {
-      eventName: 'circuit-simulation',
-      circuitName: 'merge-rollup',
-      duration,
-      inputSize: circuitInputs.toBuffer().length,
-      outputSize: circuitOutputs[0].toBuffer().length,
-    } satisfies CircuitSimulationStats);
-    if (!provingState?.verifyState()) {
-      logger.debug(`Discarding job as state no longer valid`);
-      return;
-    }
-    logger.info(`Completed merge rollup at level ${level}, index ${index}`);
-    this.storeAndExecuteNextMergeLevel(provingState, level, index, [circuitOutputs[0], circuitOutputs[1]]);
-=======
 
     this.enqueueJob(
       provingState,
@@ -512,7 +496,6 @@
         this.storeAndExecuteNextMergeLevel(provingState, level, index, [publicInputs, proof]);
       },
     );
->>>>>>> 067e4607
   }
 
   // Executes the root rollup circuit
@@ -556,40 +539,6 @@
 
   // Executes the base parity circuit and stores the intermediate state for the root parity circuit
   // Enqueues the root parity circuit if all inputs are available
-<<<<<<< HEAD
-  private async runBaseParityCircuit(provingState: ProvingState | undefined, inputs: BaseParityInputs, index: number) {
-    if (!provingState?.verifyState()) {
-      logger.debug('Not running base parity, state no longer valid');
-      return;
-    }
-    const [duration, circuitOutputs] = await elapsed(() => this.prover.getBaseParityProof(inputs));
-    logger.debug(`Simulated base parity circuit`, {
-      eventName: 'circuit-simulation',
-      circuitName: 'base-parity',
-      duration,
-      inputSize: inputs.toBuffer().length,
-      outputSize: circuitOutputs.toBuffer().length,
-    } satisfies CircuitSimulationStats);
-
-    if (!provingState?.verifyState()) {
-      logger.debug(`Discarding job as state no longer valid`);
-      return;
-    }
-    provingState.setRootParityInputs(circuitOutputs, index);
-
-    if (!provingState.areRootParityInputsReady()) {
-      // not ready to run the root parity circuit yet
-      return;
-    }
-    const rootParityInputs = new RootParityInputs(
-      provingState.rootParityInput as Tuple<
-        RootParityInput<typeof RECURSIVE_PROOF_LENGTH_IN_FIELDS>,
-        typeof NUM_BASE_PARITY_PER_ROOT_PARITY
-      >,
-    );
-    this.enqueueJob(provingState, PROVING_JOB_TYPE.ROOT_PARITY, () =>
-      this.runRootParityCircuit(provingState, rootParityInputs),
-=======
   private enqueueBaseParityCircuit(provingState: ProvingState, inputs: BaseParityInputs, index: number) {
     this.enqueueJob(
       provingState,
@@ -597,42 +546,18 @@
         inputs,
         type: ProvingRequestType.BASE_PARITY,
       },
-      (publicInputs, proof) => {
-        const rootInput = new RootParityInput(proof, publicInputs);
+      rootInput => {
         provingState.setRootParityInputs(rootInput, index);
         const rootParityInputs = new RootParityInputs(
           provingState.rootParityInput as Tuple<RootParityInput, typeof NUM_BASE_PARITY_PER_ROOT_PARITY>,
         );
         this.enqueueRootParityCircuit(provingState, rootParityInputs);
       },
->>>>>>> 067e4607
     );
   }
 
   // Runs the root parity circuit ans stored the outputs
   // Enqueues the root rollup proof if all inputs are available
-<<<<<<< HEAD
-  private async runRootParityCircuit(provingState: ProvingState | undefined, inputs: RootParityInputs) {
-    if (!provingState?.verifyState()) {
-      logger.debug(`Not running root parity circuit as state is no longer valid`);
-      return;
-    }
-    const [duration, circuitOutputs] = await elapsed(() => this.prover.getRootParityProof(inputs));
-    logger.debug(`Simulated root parity circuit`, {
-      eventName: 'circuit-simulation',
-      circuitName: 'root-parity',
-      duration,
-      inputSize: inputs.toBuffer().length,
-      outputSize: circuitOutputs.toBuffer().length,
-    } satisfies CircuitSimulationStats);
-
-    if (!provingState?.verifyState()) {
-      logger.debug(`Discarding job as state no longer valid`);
-      return;
-    }
-    provingState!.finalRootParityInput = circuitOutputs;
-    this.checkAndExecuteRootRollup(provingState);
-=======
   private enqueueRootParityCircuit(provingState: ProvingState | undefined, inputs: RootParityInputs) {
     this.enqueueJob(
       provingState,
@@ -640,13 +565,11 @@
         type: ProvingRequestType.ROOT_PARITY,
         inputs,
       },
-      async (publicInputs, proof) => {
-        const rootInput = new RootParityInput(proof, publicInputs);
+      async rootInput => {
         provingState!.finalRootParityInput = rootInput;
         await this.checkAndEnqueueRootRollup(provingState);
       },
     );
->>>>>>> 067e4607
   }
 
   private async checkAndEnqueueRootRollup(provingState: ProvingState | undefined) {
