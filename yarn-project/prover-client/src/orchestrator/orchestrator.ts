import {
  Body,
  L2Block,
  MerkleTreeId,
  type PaddingProcessedTx,
  type ProcessedTx,
  PublicKernelType,
  Tx,
  type TxEffect,
  UnencryptedTxL2Logs,
  makeEmptyProcessedTx,
  makePaddingProcessedTx,
  mapPublicKernelToCircuitName,
  toTxEffect,
} from '@aztec/circuit-types';
import {
  BlockProofError,
  type BlockResult,
  PROVING_STATUS,
  type ProvingResult,
  type ProvingTicket,
  type PublicInputsAndRecursiveProof,
  type ServerCircuitProver,
} from '@aztec/circuit-types/interfaces';
import { type CircuitName } from '@aztec/circuit-types/stats';
import {
  AGGREGATION_OBJECT_LENGTH,
  AvmCircuitInputs,
  type BaseOrMergeRollupPublicInputs,
  BaseParityInputs,
  type BaseRollupInputs,
  Fr,
  type GlobalVariables,
  type KernelCircuitPublicInputs,
  L1_TO_L2_MSG_SUBTREE_HEIGHT,
  L1_TO_L2_MSG_SUBTREE_SIBLING_PATH_LENGTH,
  type NESTED_RECURSIVE_PROOF_LENGTH,
  NUMBER_OF_L1_L2_MESSAGES_PER_ROLLUP,
  NUM_BASE_PARITY_PER_ROOT_PARITY,
  type Proof,
  type PublicKernelCircuitPublicInputs,
  type RECURSIVE_PROOF_LENGTH,
  type RecursiveProof,
  type RootParityInput,
  RootParityInputs,
  TubeInputs,
  type VerificationKeyAsFields,
  VerificationKeyData,
  makeEmptyProof,
} from '@aztec/circuits.js';
import { makeTuple } from '@aztec/foundation/array';
import { padArrayEnd } from '@aztec/foundation/collection';
import { AbortError } from '@aztec/foundation/error';
import { createDebugLogger } from '@aztec/foundation/log';
import { promiseWithResolvers } from '@aztec/foundation/promise';
import { BufferReader, type Tuple } from '@aztec/foundation/serialize';
import { pushTestData } from '@aztec/foundation/testing';
import { elapsed } from '@aztec/foundation/timer';
import { ProtocolCircuitVks, getVKIndex, getVKSiblingPath, getVKTreeRoot } from '@aztec/noir-protocol-circuits-types';
import { Attributes, type TelemetryClient, type Tracer, trackSpan, wrapCallbackInSpan } from '@aztec/telemetry-client';
import { type MerkleTreeOperations } from '@aztec/world-state';

import { inspect } from 'util';

import {
  buildBaseRollupInput,
  createMergeRollupInputs,
  getRootRollupInput,
  getSubtreeSiblingPath,
  getTreeSnapshot,
  validatePartialState,
  validateRootOutput,
  validateTx,
} from './block-building-helpers.js';
import { ProvingOrchestratorMetrics } from './orchestrator_metrics.js';
import { type MergeRollupInputData, ProvingState, type TreeSnapshots } from './proving-state.js';
import { TX_PROVING_CODE, TxProvingState } from './tx-proving-state.js';

const logger = createDebugLogger('aztec:prover:proving-orchestrator');

/**
 * Implements an event driven proving scheduler to build the recursive proof tree. The idea being:
 * 1. Transactions are provided to the scheduler post simulation.
 * 2. Tree insertions are performed as required to generate transaction specific proofs
 * 3. Those transaction specific proofs are generated in the necessary order accounting for dependencies
 * 4. Once a transaction is proven, it will be incorporated into a merge proof
 * 5. Merge proofs are produced at each level of the tree until the root proof is produced
 *
 * The proving implementation is determined by the provided prover. This could be for example a local prover or a remote prover pool.
 */

/**
 * The orchestrator, managing the flow of recursive proving operations required to build the rollup proof tree.
 */
export class ProvingOrchestrator {
  private provingState: ProvingState | undefined = undefined;
  private pendingProvingJobs: AbortController[] = [];
  private paddingTx: PaddingProcessedTx | undefined = undefined;

  private metrics: ProvingOrchestratorMetrics;

<<<<<<< HEAD
  constructor(private db: MerkleTreeOperations, private prover: ServerCircuitProver, telemetryClient: TelemetryClient) {
    this.metrics = new ProvingOrchestratorMetrics(telemetryClient, 'ProvingOrchestrator');
  }

  get tracer(): Tracer {
    return this.metrics.tracer;
=======
  constructor(
    private db: MerkleTreeOperations,
    private prover: ServerCircuitProver,
    telemetryClient: TelemetryClient,
    public readonly proverId: Fr = Fr.ZERO,
  ) {
    this.tracer = telemetryClient.getTracer('ProvingOrchestrator');
>>>>>>> 07347f8f
  }

  /**
   * Resets the orchestrator's cached padding tx.
   */
  public reset() {
    this.paddingTx = undefined;
  }

  /**
   * Starts off a new block
   * @param numTxs - The total number of transactions in the block. Must be a power of 2
   * @param globalVariables - The global variables for the block
   * @param l1ToL2Messages - The l1 to l2 messages for the block
   * @param verificationKeys - The private kernel verification keys
   * @returns A proving ticket, containing a promise notifying of proving completion
   */
  @trackSpan('ProvingOrchestrator.startNewBlock', (numTxs, globalVariables) => ({
    [Attributes.BLOCK_SIZE]: numTxs,
    [Attributes.BLOCK_NUMBER]: globalVariables.blockNumber.toNumber(),
  }))
  public async startNewBlock(
    numTxs: number,
    globalVariables: GlobalVariables,
    l1ToL2Messages: Fr[],
  ): Promise<ProvingTicket> {
    if (!Number.isInteger(numTxs) || numTxs < 2) {
      throw new Error(`Length of txs for the block should be at least two (got ${numTxs})`);
    }
    // Cancel any currently proving block before starting a new one
    this.cancelBlock();
    logger.info(`Starting new block with ${numTxs} transactions`);
    // we start the block by enqueueing all of the base parity circuits
    let baseParityInputs: BaseParityInputs[] = [];
    let l1ToL2MessagesPadded: Tuple<Fr, typeof NUMBER_OF_L1_L2_MESSAGES_PER_ROLLUP>;
    try {
      l1ToL2MessagesPadded = padArrayEnd(l1ToL2Messages, Fr.ZERO, NUMBER_OF_L1_L2_MESSAGES_PER_ROLLUP);
    } catch (err) {
      throw new Error('Too many L1 to L2 messages');
    }
    baseParityInputs = Array.from({ length: NUM_BASE_PARITY_PER_ROOT_PARITY }, (_, i) =>
      BaseParityInputs.fromSlice(l1ToL2MessagesPadded, i, getVKTreeRoot()),
    );

    const messageTreeSnapshot = await getTreeSnapshot(MerkleTreeId.L1_TO_L2_MESSAGE_TREE, this.db);

    const newL1ToL2MessageTreeRootSiblingPathArray = await getSubtreeSiblingPath(
      MerkleTreeId.L1_TO_L2_MESSAGE_TREE,
      L1_TO_L2_MSG_SUBTREE_HEIGHT,
      this.db,
    );

    const newL1ToL2MessageTreeRootSiblingPath = makeTuple(
      L1_TO_L2_MSG_SUBTREE_SIBLING_PATH_LENGTH,
      i =>
        i < newL1ToL2MessageTreeRootSiblingPathArray.length ? newL1ToL2MessageTreeRootSiblingPathArray[i] : Fr.ZERO,
      0,
    );

    // Update the local trees to include the new l1 to l2 messages
    await this.db.appendLeaves(MerkleTreeId.L1_TO_L2_MESSAGE_TREE, l1ToL2MessagesPadded);

    const { promise: _promise, resolve, reject } = promiseWithResolvers<ProvingResult>();
    const promise = _promise.catch(
      (reason): ProvingResult => ({
        status: PROVING_STATUS.FAILURE,
        reason,
      }),
    );

    const provingState = new ProvingState(
      numTxs,
      resolve,
      reject,
      globalVariables,
      l1ToL2MessagesPadded,
      baseParityInputs.length,
      messageTreeSnapshot,
      newL1ToL2MessageTreeRootSiblingPath,
    );

    for (let i = 0; i < baseParityInputs.length; i++) {
      this.enqueueBaseParityCircuit(provingState, baseParityInputs[i], i);
    }

    this.provingState = provingState;

    const ticket: ProvingTicket = {
      provingPromise: promise,
    };
    return ticket;
  }

  /**
   * The interface to add a simulated transaction to the scheduler
   * @param tx - The transaction to be proven
   */
  @trackSpan('ProvingOrchestrator.addNewTx', tx => ({
    [Attributes.TX_HASH]: tx.hash.toString(),
  }))
  public async addNewTx(tx: ProcessedTx): Promise<void> {
    if (!this.provingState) {
      throw new Error(`Invalid proving state, call startNewBlock before adding transactions`);
    }

    if (!this.provingState.isAcceptingTransactions()) {
      throw new Error(`Rollup not accepting further transactions`);
    }

    validateTx(tx);

    logger.info(`Received transaction: ${tx.hash}`);

    if (tx.isEmpty) {
      logger.warn(`Ignoring empty transaction ${tx.hash} - it will not be added to this block`);
      return;
    }

    const [inputs, treeSnapshots] = await this.prepareTransaction(tx, this.provingState);
    this.enqueueFirstProof(inputs, treeSnapshots, tx, this.provingState);
  }

  /**
   * Marks the block as full and pads it if required, no more transactions will be accepted.
   */
  @trackSpan('ProvingOrchestrator.setBlockCompleted', function () {
    if (!this.provingState) {
      return {};
    }

    return {
      [Attributes.BLOCK_NUMBER]: this.provingState!.globalVariables.blockNumber.toNumber(),
      [Attributes.BLOCK_SIZE]: this.provingState!.totalNumTxs,
      [Attributes.BLOCK_TXS_COUNT]: this.provingState!.transactionsReceived,
    };
  })
  public async setBlockCompleted() {
    if (!this.provingState) {
      throw new Error(`Invalid proving state, call startNewBlock before adding transactions or completing the block`);
    }

    // we may need to pad the rollup with empty transactions
    const paddingTxCount = this.provingState.totalNumTxs - this.provingState.transactionsReceived;
    if (paddingTxCount === 0) {
      return;
    } else if (this.provingState.totalNumTxs > 2) {
      throw new Error(`Block not ready for completion: expecting ${paddingTxCount} more transactions.`);
    }

    logger.debug(`Padding rollup with ${paddingTxCount} empty transactions`);
    // Make an empty padding transaction
    // Required for:
    // 0 (when we want an empty block, largely for testing), or
    // 1 (we need to pad with one tx as all rollup circuits require a pair of inputs) txs
    // Insert it into the tree the required number of times to get all of the
    // base rollup inputs
    // Then enqueue the proving of all the transactions
    const unprovenPaddingTx = makeEmptyProcessedTx(
      this.db.getInitialHeader(),
      this.provingState.globalVariables.chainId,
      this.provingState.globalVariables.version,
      getVKTreeRoot(),
    );
    const txInputs: Array<{ inputs: BaseRollupInputs; snapshot: TreeSnapshots }> = [];
    for (let i = 0; i < paddingTxCount; i++) {
      const [inputs, snapshot] = await this.prepareTransaction(unprovenPaddingTx, this.provingState);
      const txInput = {
        inputs,
        snapshot,
      };
      txInputs.push(txInput);
    }

    // Now enqueue the proving
    this.enqueuePaddingTxs(this.provingState, txInputs, unprovenPaddingTx);
  }

  // Enqueues the proving of the required padding transactions
  // If the fully proven padding transaction is not available, this will first be proven
  private enqueuePaddingTxs(
    provingState: ProvingState,
    txInputs: Array<{ inputs: BaseRollupInputs; snapshot: TreeSnapshots }>,
    unprovenPaddingTx: ProcessedTx,
  ) {
    if (this.paddingTx) {
      // We already have the padding transaction
      logger.debug(`Enqueuing ${txInputs.length} padding transactions using existing padding tx`);
      this.provePaddingTransactions(txInputs, this.paddingTx, provingState);
      return;
    }
    logger.debug(`Enqueuing deferred proving for padding txs to enqueue ${txInputs.length} paddings`);
    this.deferredProving(
      provingState,
      wrapCallbackInSpan(
        this.tracer,
        'ProvingOrchestrator.prover.getEmptyPrivateKernelProof',
        {
          [Attributes.PROTOCOL_CIRCUIT_TYPE]: 'server',
          [Attributes.PROTOCOL_CIRCUIT_NAME]: 'private-kernel-empty' as CircuitName,
        },
        signal =>
          this.prover.getEmptyPrivateKernelProof(
            {
              // Chain id and version should not change even if the proving state does, so it's safe to use them for the padding tx
              // which gets cached across multiple runs of the orchestrator with different proving states. If they were to change,
              // we'd have to clear out the paddingTx here and regenerate it when they do.
              chainId: unprovenPaddingTx.data.constants.txContext.chainId,
              version: unprovenPaddingTx.data.constants.txContext.version,
              header: unprovenPaddingTx.data.constants.historicalHeader,
              vkTreeRoot: getVKTreeRoot(),
            },
            signal,
          ),
      ),
      result => {
        logger.debug(`Completed proof for padding tx, now enqueuing ${txInputs.length} padding txs`);
        this.paddingTx = makePaddingProcessedTx(result);
        this.provePaddingTransactions(txInputs, this.paddingTx, provingState);
      },
    );
  }

  /**
   * Prepares the cached sets of base rollup inputs for padding transactions and proves them
   * @param txInputs - The base rollup inputs, start and end hash paths etc
   * @param paddingTx - The padding tx, contains the header, proof, vk, public inputs used in the proof
   * @param provingState - The block proving state
   */
  private provePaddingTransactions(
    txInputs: Array<{ inputs: BaseRollupInputs; snapshot: TreeSnapshots }>,
    paddingTx: PaddingProcessedTx,
    provingState: ProvingState,
  ) {
    // The padding tx contains the proof and vk, generated separately from the base inputs
    // Copy these into the base rollup inputs
    for (let i = 0; i < txInputs.length; i++) {
      txInputs[i].inputs.kernelData.vk = paddingTx.verificationKey;
      txInputs[i].inputs.kernelData.proof = paddingTx.recursiveProof;

      txInputs[i].inputs.kernelData.vkIndex = getVKIndex(paddingTx.verificationKey);
      txInputs[i].inputs.kernelData.vkPath = getVKSiblingPath(txInputs[i].inputs.kernelData.vkIndex);
      this.enqueueFirstProof(txInputs[i].inputs, txInputs[i].snapshot, paddingTx, provingState);
    }
  }

  /**
   * Cancel any further proving of the block
   */
  public cancelBlock() {
    for (const controller of this.pendingProvingJobs) {
      controller.abort();
    }

    this.provingState?.cancel();
  }

  /**
   * Performs the final tree update for the block and returns the fully proven block.
   * @returns The fully proven block and proof.
   */
  @trackSpan('ProvingOrchestrator.finaliseBlock', function () {
    return {
      [Attributes.BLOCK_NUMBER]: this.provingState!.globalVariables.blockNumber.toNumber(),
      [Attributes.BLOCK_TXS_COUNT]: this.provingState!.transactionsReceived,
      [Attributes.BLOCK_SIZE]: this.provingState!.totalNumTxs,
    };
  })
  public async finaliseBlock() {
    try {
      if (
        !this.provingState ||
        !this.provingState.rootRollupPublicInputs ||
        !this.provingState.finalProof ||
        !this.provingState.finalAggregationObject
      ) {
        throw new Error(`Invalid proving state, a block must be proven before it can be finalised`);
      }
      if (this.provingState.block) {
        throw new Error('Block already finalised');
      }

      const rootRollupOutputs = this.provingState.rootRollupPublicInputs;

      logger?.debug(`Updating and validating root trees`);
      await this.db.updateArchive(rootRollupOutputs.header);

      await validateRootOutput(rootRollupOutputs, this.db);

      // Collect all new nullifiers, commitments, and contracts from all txs in this block
      const gasFees = this.provingState.globalVariables.gasFees;
      const nonEmptyTxEffects: TxEffect[] = this.provingState!.allTxs.map(txProvingState =>
        toTxEffect(txProvingState.processedTx, gasFees),
      ).filter(txEffect => !txEffect.isEmpty());
      const blockBody = new Body(nonEmptyTxEffects);

      const l2Block = L2Block.fromFields({
        archive: rootRollupOutputs.archive,
        header: rootRollupOutputs.header,
        body: blockBody,
      });

      if (!l2Block.body.getTxsEffectsHash().equals(rootRollupOutputs.header.contentCommitment.txsEffectsHash)) {
        logger.debug(inspect(blockBody));
        throw new Error(
          `Txs effects hash mismatch, ${l2Block.body
            .getTxsEffectsHash()
            .toString('hex')} == ${rootRollupOutputs.header.contentCommitment.txsEffectsHash.toString('hex')} `,
        );
      }

      logger.info(`Successfully proven block ${l2Block.number}!`);

      this.provingState.block = l2Block;

      const blockResult: BlockResult = {
        proof: this.provingState.finalProof,
        aggregationObject: this.provingState.finalAggregationObject,
        block: l2Block,
      };

      pushTestData('blockResults', {
        block: l2Block.toString(),
        proof: this.provingState.finalProof.toString(),
        aggregationObject: blockResult.aggregationObject.map(x => x.toString()),
      });

      return blockResult;
    } catch (err) {
      throw new BlockProofError(
        err && typeof err === 'object' && 'message' in err ? String(err.message) : String(err),
        this.provingState?.allTxs.map(x => Tx.getHash(x.processedTx)) ?? [],
      );
    }
  }

  /**
   * Starts the proving process for the given transaction and adds it to our state
   * @param tx - The transaction whose proving we wish to commence
   * @param provingState - The proving state being worked on
   */
  private async prepareTransaction(tx: ProcessedTx, provingState: ProvingState) {
    const txInputs = await this.prepareBaseRollupInputs(provingState, tx);
    if (!txInputs) {
      // This should not be possible
      throw new Error(`Unable to add padding transaction, preparing base inputs failed`);
    }
    return txInputs;
  }

  private enqueueFirstProof(
    inputs: BaseRollupInputs,
    treeSnapshots: TreeSnapshots,
    tx: ProcessedTx,
    provingState: ProvingState,
  ) {
    const txProvingState = new TxProvingState(
      tx,
      inputs,
      treeSnapshots,
      ProtocolCircuitVks.PrivateKernelTailToPublicArtifact,
    );
    const txIndex = provingState.addNewTx(txProvingState);
    const numPublicKernels = txProvingState.getNumPublicKernels();
    if (!numPublicKernels) {
      // no public functions, go straight to the base rollup
      logger.debug(`Enqueueing base rollup for tx ${txIndex}`);
      this.enqueueBaseRollup(provingState, BigInt(txIndex), txProvingState);
      return;
    }
    // Enqueue all of the VM/kernel proving requests
    // Rather than handle the Kernel Tail as a special case here, we will just handle it inside enqueueVM
    for (let i = 0; i < numPublicKernels; i++) {
      logger.debug(`Enqueueing public VM ${i} for tx ${txIndex}`);
      this.enqueueVM(provingState, txIndex, i);
    }
  }

  /**
   * Enqueue a job to be scheduled
   * @param provingState - The proving state object being operated on
   * @param jobType - The type of job to be queued
   * @param job - The actual job, returns a promise notifying of the job's completion
   */
  private deferredProving<T>(
    provingState: ProvingState | undefined,
    request: (signal: AbortSignal) => Promise<T>,
    callback: (result: T) => void | Promise<void>,
  ) {
    if (!provingState?.verifyState()) {
      logger.debug(`Not enqueuing job, state no longer valid`);
      return;
    }

    const controller = new AbortController();
    this.pendingProvingJobs.push(controller);

    // We use a 'safeJob'. We don't want promise rejections in the proving pool, we want to capture the error here
    // and reject the proving job whilst keeping the event loop free of rejections
    const safeJob = async () => {
      try {
        // there's a delay between enqueueing this job and it actually running
        if (controller.signal.aborted) {
          return;
        }

        const result = await request(controller.signal);
        if (!provingState?.verifyState()) {
          logger.debug(`State no longer valid, discarding result`);
          return;
        }

        // we could have been cancelled whilst waiting for the result
        // and the prover ignored the signal. Drop the result in that case
        if (controller.signal.aborted) {
          return;
        }

        await callback(result);
      } catch (err) {
        if (err instanceof AbortError) {
          // operation was cancelled, probably because the block was cancelled
          // drop this result
          return;
        }

        logger.error(`Error thrown when proving job`);
        provingState!.reject(`${err}`);
      } finally {
        const index = this.pendingProvingJobs.indexOf(controller);
        if (index > -1) {
          this.pendingProvingJobs.splice(index, 1);
        }
      }
    };

    // let the callstack unwind before adding the job to the queue
    setImmediate(safeJob);
  }

  // Updates the merkle trees for a transaction. The first enqueued job for a transaction
  @trackSpan('ProvingOrchestrator.prepareBaseRollupInputs', (_, tx) => ({
    [Attributes.TX_HASH]: tx.hash.toString(),
  }))
  private async prepareBaseRollupInputs(
    provingState: ProvingState | undefined,
    tx: ProcessedTx,
  ): Promise<[BaseRollupInputs, TreeSnapshots] | undefined> {
    if (!provingState?.verifyState()) {
      logger.debug('Not preparing base rollup inputs, state invalid');
      return;
    }

    const getBaseInputsEmptyTx = async () => {
      const inputs = {
        header: this.db.getInitialHeader(),
        chainId: tx.data.constants.globalVariables.chainId,
        version: tx.data.constants.globalVariables.version,
        vkTreeRoot: tx.data.constants.vkTreeRoot,
      };

      const proof = await this.prover.getEmptyTubeProof(inputs);
      return await buildBaseRollupInput(tx, proof.proof, provingState.globalVariables, this.db, proof.verificationKey);
    };
    const getBaseInputsNonEmptyTx = async () => {
      const proof = await this.prover.getTubeProof(new TubeInputs(tx.clientIvcProof));
      return await buildBaseRollupInput(tx, proof.tubeProof, provingState.globalVariables, this.db, proof.tubeVK);
    };
    const [ms, inputs] = tx.isEmpty ? await elapsed(getBaseInputsEmptyTx()) : await elapsed(getBaseInputsNonEmptyTx());

    if (!tx.isEmpty) {
      this.metrics.recordBaseRollupInputs(ms);
    }

    const promises = [MerkleTreeId.NOTE_HASH_TREE, MerkleTreeId.NULLIFIER_TREE, MerkleTreeId.PUBLIC_DATA_TREE].map(
      async (id: MerkleTreeId) => {
        return { key: id, value: await getTreeSnapshot(id, this.db) };
      },
    );
    const treeSnapshots: TreeSnapshots = new Map((await Promise.all(promises)).map(obj => [obj.key, obj.value]));

    if (!provingState?.verifyState()) {
      logger.debug(`Discarding proving job, state no longer valid`);
      return;
    }
    return [inputs, treeSnapshots];
  }

  // Stores the intermediate inputs prepared for a merge proof
  private storeMergeInputs(
    provingState: ProvingState,
    currentLevel: bigint,
    currentIndex: bigint,
    mergeInputs: [
      BaseOrMergeRollupPublicInputs,
      RecursiveProof<typeof NESTED_RECURSIVE_PROOF_LENGTH>,
      VerificationKeyAsFields,
    ],
  ) {
    const [mergeLevel, indexWithinMergeLevel, indexWithinMerge] = provingState.findMergeLevel(
      currentLevel,
      currentIndex,
    );
    const mergeIndex = 2n ** mergeLevel - 1n + indexWithinMergeLevel;
    const ready = provingState.storeMergeInputs(mergeInputs, Number(indexWithinMerge), Number(mergeIndex));
    return {
      ready,
      indexWithinMergeLevel,
      mergeLevel,
      mergeInputData: provingState.getMergeInputs(Number(mergeIndex)),
    };
  }

  // Executes the base rollup circuit and stored the output as intermediate state for the parent merge/root circuit
  // Executes the next level of merge if all inputs are available
  private enqueueBaseRollup(provingState: ProvingState | undefined, index: bigint, tx: TxProvingState) {
    if (!provingState?.verifyState()) {
      logger.debug('Not running base rollup, state invalid');
      return;
    }
    if (
      !tx.baseRollupInputs.kernelData.publicInputs.end.noteEncryptedLogsHash
        .toBuffer()
        .equals(tx.processedTx.noteEncryptedLogs.hash())
    ) {
      provingState.reject(
        `Note encrypted logs hash mismatch: ${
          tx.baseRollupInputs.kernelData.publicInputs.end.noteEncryptedLogsHash
        } === ${Fr.fromBuffer(tx.processedTx.noteEncryptedLogs.hash())}`,
      );
      return;
    }
    if (
      !tx.baseRollupInputs.kernelData.publicInputs.end.encryptedLogsHash
        .toBuffer()
        .equals(tx.processedTx.encryptedLogs.hash())
    ) {
      // @todo This rejection messages is never seen. Never making it out to the logs
      provingState.reject(
        `Encrypted logs hash mismatch: ${
          tx.baseRollupInputs.kernelData.publicInputs.end.encryptedLogsHash
        } === ${Fr.fromBuffer(tx.processedTx.encryptedLogs.hash())}`,
      );
      return;
    }

    const txUnencryptedLogs = UnencryptedTxL2Logs.hashSiloedLogs(
      tx.baseRollupInputs.kernelData.publicInputs.end.unencryptedLogsHashes
        .filter(log => !log.isEmpty())
        .map(log => log.getSiloedHash()),
    );
    if (!txUnencryptedLogs.equals(tx.processedTx.unencryptedLogs.hash())) {
      provingState.reject(
        `Unencrypted logs hash mismatch: ${Fr.fromBuffer(txUnencryptedLogs)} === ${Fr.fromBuffer(
          tx.processedTx.unencryptedLogs.hash(),
        )}`,
      );
      return;
    }

    logger.debug(
      `Enqueuing deferred proving base rollup${
        tx.processedTx.isEmpty ? ' with padding tx' : ''
      } for ${tx.processedTx.hash.toString()}`,
    );

    this.deferredProving(
      provingState,
      wrapCallbackInSpan(
        this.tracer,
        'ProvingOrchestrator.prover.getBaseRollupProof',
        {
          [Attributes.TX_HASH]: tx.processedTx.hash.toString(),
          [Attributes.PROTOCOL_CIRCUIT_TYPE]: 'server',
          [Attributes.PROTOCOL_CIRCUIT_NAME]: 'base-rollup' as CircuitName,
        },
        signal => this.prover.getBaseRollupProof(tx.baseRollupInputs, signal),
      ),
      result => {
        logger.debug(`Completed proof for base rollup for tx ${tx.processedTx.hash.toString()}`);
        validatePartialState(result.inputs.end, tx.treeSnapshots);
        const currentLevel = provingState.numMergeLevels + 1n;
        this.storeAndExecuteNextMergeLevel(provingState, currentLevel, index, [
          result.inputs,
          result.proof,
          result.verificationKey.keyAsFields,
        ]);
      },
    );
  }

  // Executes the merge rollup circuit and stored the output as intermediate state for the parent merge/root circuit
  // Enqueues the next level of merge if all inputs are available
  private enqueueMergeRollup(
    provingState: ProvingState,
    level: bigint,
    index: bigint,
    mergeInputData: MergeRollupInputData,
  ) {
    const inputs = createMergeRollupInputs(
      [mergeInputData.inputs[0]!, mergeInputData.proofs[0]!, mergeInputData.verificationKeys[0]!],
      [mergeInputData.inputs[1]!, mergeInputData.proofs[1]!, mergeInputData.verificationKeys[1]!],
    );

    this.deferredProving(
      provingState,
      wrapCallbackInSpan(
        this.tracer,
        'ProvingOrchestrator.prover.getMergeRollupProof',
        {
          [Attributes.PROTOCOL_CIRCUIT_TYPE]: 'server',
          [Attributes.PROTOCOL_CIRCUIT_NAME]: 'merge-rollup' as CircuitName,
        },
        signal => this.prover.getMergeRollupProof(inputs, signal),
      ),
      result => {
        this.storeAndExecuteNextMergeLevel(provingState, level, index, [
          result.inputs,
          result.proof,
          result.verificationKey.keyAsFields,
        ]);
      },
    );
  }

  // Executes the root rollup circuit
  private async enqueueRootRollup(provingState: ProvingState | undefined) {
    if (!provingState?.verifyState()) {
      logger.debug('Not running root rollup, state no longer valid');
      return;
    }
    const mergeInputData = provingState.getMergeInputs(0);
    const rootParityInput = provingState.finalRootParityInput!;

    const inputs = await getRootRollupInput(
      mergeInputData.inputs[0]!,
      mergeInputData.proofs[0]!,
      mergeInputData.verificationKeys[0]!,
      mergeInputData.inputs[1]!,
      mergeInputData.proofs[1]!,
      mergeInputData.verificationKeys[1]!,
      rootParityInput,
      provingState.newL1ToL2Messages,
      provingState.messageTreeSnapshot,
      provingState.messageTreeRootSiblingPath,
      this.db,
      this.proverId,
    );

    this.deferredProving(
      provingState,
      wrapCallbackInSpan(
        this.tracer,
        'ProvingOrchestrator.prover.getRootRollupProof',
        {
          [Attributes.PROTOCOL_CIRCUIT_TYPE]: 'server',
          [Attributes.PROTOCOL_CIRCUIT_NAME]: 'root-rollup' as CircuitName,
        },
        signal => this.prover.getRootRollupProof(inputs, signal),
      ),
      result => {
        provingState.rootRollupPublicInputs = result.inputs;
        provingState.finalAggregationObject = extractAggregationObject(
          result.proof.binaryProof,
          result.verificationKey.numPublicInputs,
        );
        provingState.finalProof = result.proof.binaryProof;

        const provingResult: ProvingResult = {
          status: PROVING_STATUS.SUCCESS,
        };
        provingState.resolve(provingResult);
      },
    );
  }

  // Executes the base parity circuit and stores the intermediate state for the root parity circuit
  // Enqueues the root parity circuit if all inputs are available
  private enqueueBaseParityCircuit(provingState: ProvingState, inputs: BaseParityInputs, index: number) {
    this.deferredProving(
      provingState,
      wrapCallbackInSpan(
        this.tracer,
        'ProvingOrchestrator.prover.getBaseParityProof',
        {
          [Attributes.PROTOCOL_CIRCUIT_TYPE]: 'server',
          [Attributes.PROTOCOL_CIRCUIT_NAME]: 'base-parity' as CircuitName,
        },
        signal => this.prover.getBaseParityProof(inputs, signal),
      ),
      rootInput => {
        provingState.setRootParityInputs(rootInput, index);
        if (provingState.areRootParityInputsReady()) {
          const rootParityInputs = new RootParityInputs(
            provingState.rootParityInput as Tuple<
              RootParityInput<typeof RECURSIVE_PROOF_LENGTH>,
              typeof NUM_BASE_PARITY_PER_ROOT_PARITY
            >,
          );
          this.enqueueRootParityCircuit(provingState, rootParityInputs);
        }
      },
    );
  }

  // Runs the root parity circuit ans stored the outputs
  // Enqueues the root rollup proof if all inputs are available
  private enqueueRootParityCircuit(provingState: ProvingState | undefined, inputs: RootParityInputs) {
    this.deferredProving(
      provingState,
      wrapCallbackInSpan(
        this.tracer,
        'ProvingOrchestrator.prover.getRootParityProof',
        {
          [Attributes.PROTOCOL_CIRCUIT_TYPE]: 'server',
          [Attributes.PROTOCOL_CIRCUIT_NAME]: 'root-parity' as CircuitName,
        },
        signal => this.prover.getRootParityProof(inputs, signal),
      ),
      async rootInput => {
        provingState!.finalRootParityInput = rootInput;
        await this.checkAndEnqueueRootRollup(provingState);
      },
    );
  }

  private async checkAndEnqueueRootRollup(provingState: ProvingState | undefined) {
    if (!provingState?.isReadyForRootRollup()) {
      logger.debug('Not ready for root rollup');
      return;
    }
    await this.enqueueRootRollup(provingState);
  }

  /**
   * Stores the inputs to a merge/root circuit and enqueues the circuit if ready
   * @param provingState - The proving state being operated on
   * @param currentLevel - The level of the merge/root circuit
   * @param currentIndex - The index of the merge/root circuit
   * @param mergeInputData - The inputs to be stored
   */
  private storeAndExecuteNextMergeLevel(
    provingState: ProvingState,
    currentLevel: bigint,
    currentIndex: bigint,
    mergeInputData: [
      BaseOrMergeRollupPublicInputs,
      RecursiveProof<typeof NESTED_RECURSIVE_PROOF_LENGTH>,
      VerificationKeyAsFields,
    ],
  ) {
    const result = this.storeMergeInputs(provingState, currentLevel, currentIndex, mergeInputData);

    // Are we ready to execute the next circuit?
    if (!result.ready) {
      return;
    }

    if (result.mergeLevel === 0n) {
      // TODO (alexg) remove this `void`
      void this.checkAndEnqueueRootRollup(provingState);
    } else {
      // onto the next merge level
      this.enqueueMergeRollup(provingState, result.mergeLevel, result.indexWithinMergeLevel, result.mergeInputData);
    }
  }

  /**
   * Executes the VM circuit for a public function, will enqueue the corresponding kernel if the
   * previous kernel is ready
   * @param provingState - The proving state being operated on
   * @param txIndex - The index of the transaction being proven
   * @param functionIndex - The index of the function/kernel being proven
   */
  private enqueueVM(provingState: ProvingState | undefined, txIndex: number, functionIndex: number) {
    if (!provingState?.verifyState()) {
      logger.debug(`Not running VM circuit as state is no longer valid`);
      return;
    }

    const txProvingState = provingState.getTxProvingState(txIndex);
    const publicFunction = txProvingState.getPublicFunctionState(functionIndex);

    // If there is a VM request, we need to prove it. Otherwise, continue with the kernel.
    if (publicFunction.vmRequest) {
      // This function tries to do AVM proving. If there is a failure, it fakes the proof unless AVM_PROVING_STRICT is defined.
      // Nothing downstream depends on the AVM proof yet. So having this mode lets us incrementally build the AVM circuit.
      const doAvmProving = wrapCallbackInSpan(
        this.tracer,
        'ProvingOrchestrator.prover.getAvmProof',
        {
          [Attributes.TX_HASH]: txProvingState.processedTx.hash.toString(),
          [Attributes.APP_CIRCUIT_NAME]: publicFunction.vmRequest!.functionName,
        },
        async (signal: AbortSignal) => {
          const inputs: AvmCircuitInputs = new AvmCircuitInputs(
            publicFunction.vmRequest!.functionName,
            publicFunction.vmRequest!.bytecode,
            publicFunction.vmRequest!.calldata,
            publicFunction.vmRequest!.kernelRequest.inputs.publicCall.callStackItem.publicInputs,
            publicFunction.vmRequest!.avmHints,
          );
          try {
            return await this.prover.getAvmProof(inputs, signal);
          } catch (err) {
            if (process.env.AVM_PROVING_STRICT) {
              throw err;
            } else {
              logger.warn(`Error thrown when proving AVM circuit: ${err}`);
              logger.warn(`AVM_PROVING_STRICT is off, faking AVM proof and carrying on...`);
              return { proof: makeEmptyProof(), verificationKey: VerificationKeyData.makeFake() };
            }
          }
        },
      );
      this.deferredProving(provingState, doAvmProving, proofAndVk => {
        logger.debug(`Proven VM for function index ${functionIndex} of tx index ${txIndex}`);
        this.checkAndEnqueuePublicKernel(provingState, txIndex, functionIndex, proofAndVk.proof);
      });
    } else {
      this.checkAndEnqueuePublicKernel(provingState, txIndex, functionIndex, /*vmProof=*/ makeEmptyProof());
    }
  }

  private checkAndEnqueuePublicKernel(
    provingState: ProvingState,
    txIndex: number,
    functionIndex: number,
    vmProof: Proof,
  ) {
    const txProvingState = provingState.getTxProvingState(txIndex);
    const kernelRequest = txProvingState.getNextPublicKernelFromVMProof(functionIndex, vmProof);
    if (kernelRequest.code === TX_PROVING_CODE.READY) {
      if (kernelRequest.function === undefined) {
        // Should not be possible
        throw new Error(`Error occurred, public function request undefined after VM proof completed`);
      }
      logger.debug(`Enqueuing kernel from VM for tx ${txIndex}, function ${functionIndex}`);
      this.enqueuePublicKernel(provingState, txIndex, functionIndex);
    }
  }

  /**
   * Executes the kernel circuit for a public function, will enqueue the next kernel circuit if it's VM is already proven
   * or the base rollup circuit if there are no more kernels to be proven
   * @param provingState - The proving state being operated on
   * @param txIndex - The index of the transaction being proven
   * @param functionIndex - The index of the function/kernel being proven
   */
  private enqueuePublicKernel(provingState: ProvingState | undefined, txIndex: number, functionIndex: number) {
    if (!provingState?.verifyState()) {
      logger.debug(`Not running public kernel circuit as state is no longer valid`);
      return;
    }

    const txProvingState = provingState.getTxProvingState(txIndex);
    const request = txProvingState.getPublicFunctionState(functionIndex).publicKernelRequest;

    this.deferredProving(
      provingState,
      wrapCallbackInSpan(
        this.tracer,
        request.type === PublicKernelType.TAIL
          ? 'ProvingOrchestrator.prover.getPublicTailProof'
          : 'ProvingOrchestrator.prover.getPublicKernelProof',
        {
          [Attributes.PROTOCOL_CIRCUIT_TYPE]: 'server',
          [Attributes.PROTOCOL_CIRCUIT_NAME]: mapPublicKernelToCircuitName(request.type),
        },
        (
          signal,
        ): Promise<PublicInputsAndRecursiveProof<KernelCircuitPublicInputs | PublicKernelCircuitPublicInputs>> => {
          if (request.type === PublicKernelType.TAIL) {
            return this.prover.getPublicTailProof(request, signal);
          } else {
            return this.prover.getPublicKernelProof(request, signal);
          }
        },
      ),
      result => {
        const nextKernelRequest = txProvingState.getNextPublicKernelFromKernelProof(
          functionIndex,
          // PUBLIC KERNEL: I want to pass a client ivc proof into here?
          result.proof,
          result.verificationKey,
        );
        // What's the status of the next kernel?
        if (nextKernelRequest.code === TX_PROVING_CODE.NOT_READY) {
          // Must be waiting on a VM proof
          return;
        }

        if (nextKernelRequest.code === TX_PROVING_CODE.COMPLETED) {
          // We must have completed all public function proving, we now move to the base rollup
          logger.debug(`Public functions completed for tx ${txIndex} enqueueing base rollup`);
          // Take the final public tail proof and verification key and pass them to the base rollup
          txProvingState.baseRollupInputs.kernelData.proof = result.proof;
          txProvingState.baseRollupInputs.kernelData.vk = result.verificationKey;
          txProvingState.baseRollupInputs.kernelData.vkIndex = getVKIndex(result.verificationKey);
          txProvingState.baseRollupInputs.kernelData.vkPath = getVKSiblingPath(
            txProvingState.baseRollupInputs.kernelData.vkIndex,
          );

          this.enqueueBaseRollup(provingState, BigInt(txIndex), txProvingState);
          return;
        }
        // There must be another kernel ready to be proven
        if (nextKernelRequest.function === undefined) {
          // Should not be possible
          throw new Error(`Error occurred, public function request undefined after kernel proof completed`);
        }

        this.enqueuePublicKernel(provingState, txIndex, functionIndex + 1);
      },
    );
  }
}

function extractAggregationObject(proof: Proof, numPublicInputs: number): Fr[] {
  const buffer = proof.buffer.subarray(
    Fr.SIZE_IN_BYTES * (numPublicInputs - AGGREGATION_OBJECT_LENGTH),
    Fr.SIZE_IN_BYTES * numPublicInputs,
  );
  // TODO(#7159): Remove the following workaround
  if (buffer.length === 0) {
    return Array.from({ length: AGGREGATION_OBJECT_LENGTH }, () => Fr.ZERO);
  }
  return BufferReader.asReader(buffer).readArray(AGGREGATION_OBJECT_LENGTH, Fr);
}<|MERGE_RESOLUTION|>--- conflicted
+++ resolved
@@ -99,22 +99,17 @@
 
   private metrics: ProvingOrchestratorMetrics;
 
-<<<<<<< HEAD
-  constructor(private db: MerkleTreeOperations, private prover: ServerCircuitProver, telemetryClient: TelemetryClient) {
-    this.metrics = new ProvingOrchestratorMetrics(telemetryClient, 'ProvingOrchestrator');
-  }
-
-  get tracer(): Tracer {
-    return this.metrics.tracer;
-=======
   constructor(
     private db: MerkleTreeOperations,
     private prover: ServerCircuitProver,
     telemetryClient: TelemetryClient,
     public readonly proverId: Fr = Fr.ZERO,
   ) {
-    this.tracer = telemetryClient.getTracer('ProvingOrchestrator');
->>>>>>> 07347f8f
+    this.metrics = new ProvingOrchestratorMetrics(telemetryClient, 'ProvingOrchestrator');
+  }
+
+  get tracer(): Tracer {
+    return this.metrics.tracer;
   }
 
   /**
