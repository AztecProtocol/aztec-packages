--- conflicted
+++ resolved
@@ -43,13 +43,8 @@
 import { type Tuple } from '@aztec/foundation/serialize';
 import { pushTestData } from '@aztec/foundation/testing';
 import { elapsed } from '@aztec/foundation/timer';
-<<<<<<< HEAD
 import { type TreeNodeLocation } from '@aztec/foundation/trees';
-import { getVKTreeRoot } from '@aztec/noir-protocol-circuits-types';
-=======
-import { getVKIndex, getVKSiblingPath, getVKTreeRoot } from '@aztec/noir-protocol-circuits-types/vks';
-import { protocolContractTreeRoot } from '@aztec/protocol-contracts';
->>>>>>> 1c23662f
+import { getVKTreeRoot } from '@aztec/noir-protocol-circuits-types/vks';
 import { Attributes, type TelemetryClient, type Tracer, trackSpan, wrapCallbackInSpan } from '@aztec/telemetry-client';
 
 import { inspect } from 'util';
@@ -109,22 +104,11 @@
     return this.proverId;
   }
 
-<<<<<<< HEAD
-=======
-  /**
-   * Resets the orchestrator's cached padding tx.
-   */
-  public reset() {
-    this.paddingTxProof = undefined;
-  }
-
   public stop(): Promise<void> {
     this.cancel();
-    this.reset();
     return Promise.resolve();
   }
 
->>>>>>> 1c23662f
   public startNewEpoch(epochNumber: number, firstBlockNumber: number, totalNumBlocks: number) {
     const { promise: _promise, resolve, reject } = promiseWithResolvers<ProvingResult>();
     const promise = _promise.catch((reason): ProvingResult => ({ status: 'failure', reason }));
