--- conflicted
+++ resolved
@@ -466,20 +466,6 @@
       logger,
     );
     logger.info(`Completed root rollup`);
-<<<<<<< HEAD
-    // Collect all new nullifiers, commitments, and contracts from all txs in this block
-    const nonEmptyTxEffects: TxEffect[] = this.provingState!.allTxs.map(tx => toTxEffect(tx)).filter(
-      txEffect => !txEffect.isDefault(),
-    );
-    const blockBody = new Body(nonEmptyTxEffects);
-
-    const l2Block = L2Block.fromFields({
-      archive: circuitsOutput.archive,
-      header: circuitsOutput.header,
-      body: blockBody,
-    });
-=======
->>>>>>> a9a349db
 
     provingState.rootRollupPublicInputs = circuitsOutput;
     provingState.finalProof = proof;
