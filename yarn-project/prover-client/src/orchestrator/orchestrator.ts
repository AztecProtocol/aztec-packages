--- conflicted
+++ resolved
@@ -92,10 +92,7 @@
   BASE_PARITY,
   ROOT_PARITY,
   PUBLIC_KERNEL,
-<<<<<<< HEAD
   PUBLIC_VM,
-=======
->>>>>>> 53d01023
 }
 
 export type ProvingJob = {
@@ -233,16 +230,7 @@
 
     logger.info(`Received transaction: ${tx.hash}`);
 
-<<<<<<< HEAD
     await this.startTransaction(tx);
-=======
-    // We start the transaction by enqueueing the state updates
-    const txIndex = this.provingState.addNewTx(tx);
-    await this.prepareBaseRollupInputs(this.provingState, tx);
-    this.enqueueJob(this.provingState, PROVING_JOB_TYPE.PUBLIC_KERNEL, () =>
-      this.proveNextPublicFunction(this.provingState, txIndex, 0),
-    );
->>>>>>> 53d01023
   }
 
   /**
@@ -260,19 +248,7 @@
       } empty transactions`,
     );
     for (let i = this.provingState.transactionsReceived; i < this.provingState.totalNumTxs; i++) {
-<<<<<<< HEAD
       await this.startTransaction(this.provingState.emptyTx);
-=======
-      const paddingTxIndex = this.provingState.addNewTx(this.provingState.emptyTx);
-      await this.prepareBaseRollupInputs(this.provingState, this.provingState!.emptyTx);
-      // TODO(@Phil): Properly encapsulate this stuff
-      const tx = this.provingState.allTxs[paddingTxIndex];
-      const inputs = this.provingState.baseRollupInputs[paddingTxIndex];
-      const treeSnapshots = this.provingState.txTreeSnapshots[paddingTxIndex];
-      this.enqueueJob(this.provingState, PROVING_JOB_TYPE.BASE_ROLLUP, () =>
-        this.runBaseRollup(this.provingState, BigInt(paddingTxIndex), tx, inputs, treeSnapshots),
-      );
->>>>>>> 53d01023
     }
   }
 
@@ -413,14 +389,10 @@
   }
 
   // Updates the merkle trees for a transaction. The first enqueued job for a transaction
-<<<<<<< HEAD
   private async prepareBaseRollupInputs(
     provingState: ProvingState | undefined,
     tx: ProcessedTx,
   ): Promise<[BaseRollupInputs, TreeSnapshots] | undefined> {
-=======
-  private async prepareBaseRollupInputs(provingState: ProvingState | undefined, tx: ProcessedTx) {
->>>>>>> 53d01023
     if (!provingState?.verifyState()) {
       logger.debug('Not preparing base rollup inputs, state invalid');
       return;
@@ -437,13 +409,7 @@
       logger.debug(`Discarding proving job, state no longer valid`);
       return;
     }
-<<<<<<< HEAD
     return [inputs, treeSnapshots];
-=======
-    // TODO(@Phil): Properly encapsulate this stuff
-    provingState!.baseRollupInputs.push(inputs);
-    provingState!.txTreeSnapshots.push(treeSnapshots);
->>>>>>> 53d01023
   }
 
   // Stores the intermediate inputs prepared for a merge proof
@@ -470,24 +436,15 @@
       return;
     }
     const [duration, baseRollupOutputs] = await elapsed(async () => {
-<<<<<<< HEAD
       const [rollupOutput, proof] = await this.prover.getBaseRollupProof(tx.baseRollupInputs);
       validatePartialState(rollupOutput.end, tx.treeSnapshots);
-=======
-      const [rollupOutput, proof] = await this.prover.getBaseRollupProof(inputs);
-      validatePartialState(rollupOutput.end, treeSnapshots);
->>>>>>> 53d01023
       return { rollupOutput, proof };
     });
     logger.debug(`Simulated base rollup circuit`, {
       eventName: 'circuit-simulation',
       circuitName: 'base-rollup',
       duration,
-<<<<<<< HEAD
       inputSize: tx.baseRollupInputs.toBuffer().length,
-=======
-      inputSize: inputs.toBuffer().length,
->>>>>>> 53d01023
       outputSize: baseRollupOutputs.rollupOutput.toBuffer().length,
     } satisfies CircuitSimulationStats);
     if (!provingState?.verifyState()) {
