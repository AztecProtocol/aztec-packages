import {
  Body,
  L2Block,
  MerkleTreeId,
  type PaddingProcessedTx,
  type ProcessedTx,
  type ServerCircuitProver,
  type TxEffect,
  makeEmptyProcessedTx,
  makePaddingProcessedTx,
  toTxEffect,
} from '@aztec/circuit-types';
import { type EpochProver, type MerkleTreeWriteOperations } from '@aztec/circuit-types/interfaces';
import { type CircuitName } from '@aztec/circuit-types/stats';
import {
  AVM_PROOF_LENGTH_IN_FIELDS,
  AVM_VERIFICATION_KEY_LENGTH_IN_FIELDS,
  type BaseOrMergeRollupPublicInputs,
  BaseParityInputs,
<<<<<<< HEAD
  type BaseRollupInputs,
  BlobPublicInputs,
=======
  type BaseRollupHints,
>>>>>>> a4bd3e14
  type BlockRootOrBlockMergePublicInputs,
  BlockRootRollupInputs,
  EmptyBlockRootRollupInputs,
  FIELDS_PER_BLOB,
  Fr,
  type GlobalVariables,
  type Header,
  L1_TO_L2_MSG_SUBTREE_HEIGHT,
  L1_TO_L2_MSG_SUBTREE_SIBLING_PATH_LENGTH,
  type NESTED_RECURSIVE_PROOF_LENGTH,
  NUMBER_OF_L1_L2_MESSAGES_PER_ROLLUP,
  NUM_BASE_PARITY_PER_ROOT_PARITY,
  PrivateKernelEmptyInputData,
  type RECURSIVE_PROOF_LENGTH,
  type RecursiveProof,
  type RootParityInput,
  RootParityInputs,
  type VerificationKeyAsFields,
  VerificationKeyData,
  makeEmptyRecursiveProof,
} from '@aztec/circuits.js';
import { makeTuple } from '@aztec/foundation/array';
import { Blob } from '@aztec/foundation/blob';
import { padArrayEnd } from '@aztec/foundation/collection';
import { AbortError } from '@aztec/foundation/error';
import { createDebugLogger } from '@aztec/foundation/log';
import { promiseWithResolvers } from '@aztec/foundation/promise';
import { type Tuple } from '@aztec/foundation/serialize';
import { pushTestData } from '@aztec/foundation/testing';
import { elapsed } from '@aztec/foundation/timer';
import { getVKTreeRoot } from '@aztec/noir-protocol-circuits-types';
import { protocolContractTreeRoot } from '@aztec/protocol-contracts';
import { Attributes, type TelemetryClient, type Tracer, trackSpan, wrapCallbackInSpan } from '@aztec/telemetry-client';

import { inspect } from 'util';

import {
  buildBaseRollupHints,
  buildHeaderFromCircuitOutputs,
  buildHeaderFromTxEffects,
  createBlockMergeRollupInputs,
  createMergeRollupInputs,
  getPreviousRollupDataFromPublicInputs,
  getRootRollupInput,
  getRootTreeSiblingPath,
  getSubtreeSiblingPath,
  getTreeSnapshot,
  validatePartialState,
  validateTx,
} from './block-building-helpers.js';
import { type BlockProvingState, type MergeRollupInputData } from './block-proving-state.js';
import {
  type BlockMergeRollupInputData,
  EpochProvingState,
  type ProvingResult,
  type TreeSnapshots,
} from './epoch-proving-state.js';
import { ProvingOrchestratorMetrics } from './orchestrator_metrics.js';
import { TxProvingState } from './tx-proving-state.js';

const logger = createDebugLogger('aztec:prover:proving-orchestrator');

/**
 * Implements an event driven proving scheduler to build the recursive proof tree. The idea being:
 * 1. Transactions are provided to the scheduler post simulation.
 * 2. Tree insertions are performed as required to generate transaction specific proofs
 * 3. Those transaction specific proofs are generated in the necessary order accounting for dependencies
 * 4. Once a transaction is proven, it will be incorporated into a merge proof
 * 5. Merge proofs are produced at each level of the tree until the root proof is produced
 *
 * The proving implementation is determined by the provided prover. This could be for example a local prover or a remote prover pool.
 */

/**
 * The orchestrator, managing the flow of recursive proving operations required to build the rollup proof tree.
 */
export class ProvingOrchestrator implements EpochProver {
  private provingState: EpochProvingState | undefined = undefined;
  private pendingProvingJobs: AbortController[] = [];
  private paddingTx: PaddingProcessedTx | undefined = undefined;

  private provingPromise: Promise<ProvingResult> | undefined = undefined;
  private metrics: ProvingOrchestratorMetrics;

  constructor(
    private db: MerkleTreeWriteOperations,
    private prover: ServerCircuitProver,
    telemetryClient: TelemetryClient,
    private readonly proverId: Fr = Fr.ZERO,
  ) {
    this.metrics = new ProvingOrchestratorMetrics(telemetryClient, 'ProvingOrchestrator');
  }

  get tracer(): Tracer {
    return this.metrics.tracer;
  }

  public getProverId(): Fr {
    return this.proverId;
  }

  /**
   * Resets the orchestrator's cached padding tx.
   */
  public reset() {
    this.paddingTx = undefined;
  }

  public startNewEpoch(epochNumber: number, totalNumBlocks: number) {
    const { promise: _promise, resolve, reject } = promiseWithResolvers<ProvingResult>();
    const promise = _promise.catch((reason): ProvingResult => ({ status: 'failure', reason }));
    if (totalNumBlocks <= 0 || !Number.isInteger(totalNumBlocks)) {
      throw new Error(`Invalid number of blocks for epoch (got ${totalNumBlocks})`);
    }
    logger.info(`Starting epoch ${epochNumber} with ${totalNumBlocks} blocks`);
    this.provingState = new EpochProvingState(epochNumber, totalNumBlocks, resolve, reject);
    this.provingPromise = promise;
  }

  /**
   * Starts off a new block
   * @param numTxs - The total number of transactions in the block.
   * @param numTxsEffects - The total number of transaction effects in the block
   * @param globalVariables - The global variables for the block
   * @param l1ToL2Messages - The l1 to l2 messages for the block
   * @param verificationKeys - The private kernel verification keys
   * @returns A proving ticket, containing a promise notifying of proving completion
   */
  @trackSpan('ProvingOrchestrator.startNewBlock', (numTxs, _, globalVariables) => ({
    [Attributes.BLOCK_SIZE]: numTxs,
    [Attributes.BLOCK_NUMBER]: globalVariables.blockNumber.toNumber(),
  }))
  public async startNewBlock(
    numTxs: number,
    numTxsEffects: number,
    globalVariables: GlobalVariables,
    l1ToL2Messages: Fr[],
  ) {
    if (!this.provingState) {
      throw new Error(`Invalid proving state, call startNewEpoch before starting a block`);
    }

    if (!this.provingState?.isAcceptingBlocks()) {
      throw new Error(`Epoch not accepting further blocks`);
    }

    if (!Number.isInteger(numTxs) || numTxs < 2) {
      throw new Error(`Invalid number of txs for block (got ${numTxs})`);
    }

    if (this.provingState.currentBlock && !this.provingState.currentBlock.block) {
      throw new Error(`Must end previous block before starting a new one`);
    }

    // TODO(palla/prover): Store block number in the db itself to make this check more reliable,
    // and turn this warning into an exception that we throw.
    const { blockNumber } = globalVariables;
    const dbBlockNumber = (await this.db.getTreeInfo(MerkleTreeId.ARCHIVE)).size - 1n;
    if (dbBlockNumber !== blockNumber.toBigInt() - 1n) {
      logger.warn(
        `Database is at wrong block number (starting block ${blockNumber.toBigInt()} with db at ${dbBlockNumber})`,
      );
    }

    logger.info(
      `Starting block ${globalVariables.blockNumber} for slot ${globalVariables.slotNumber} with ${numTxs} transactions and ${numTxsEffects} effects`,
    );

    // we start the block by enqueueing all of the base parity circuits
    let baseParityInputs: BaseParityInputs[] = [];
    let l1ToL2MessagesPadded: Tuple<Fr, typeof NUMBER_OF_L1_L2_MESSAGES_PER_ROLLUP>;
    try {
      l1ToL2MessagesPadded = padArrayEnd(l1ToL2Messages, Fr.ZERO, NUMBER_OF_L1_L2_MESSAGES_PER_ROLLUP);
    } catch (err) {
      throw new Error('Too many L1 to L2 messages');
    }
    baseParityInputs = Array.from({ length: NUM_BASE_PARITY_PER_ROOT_PARITY }, (_, i) =>
      BaseParityInputs.fromSlice(l1ToL2MessagesPadded, i, getVKTreeRoot()),
    );

    const messageTreeSnapshot = await getTreeSnapshot(MerkleTreeId.L1_TO_L2_MESSAGE_TREE, this.db);

    const newL1ToL2MessageTreeRootSiblingPathArray = await getSubtreeSiblingPath(
      MerkleTreeId.L1_TO_L2_MESSAGE_TREE,
      L1_TO_L2_MSG_SUBTREE_HEIGHT,
      this.db,
    );

    const newL1ToL2MessageTreeRootSiblingPath = makeTuple(
      L1_TO_L2_MSG_SUBTREE_SIBLING_PATH_LENGTH,
      i =>
        i < newL1ToL2MessageTreeRootSiblingPathArray.length ? newL1ToL2MessageTreeRootSiblingPathArray[i] : Fr.ZERO,
      0,
    );

    // Update the local trees to include the new l1 to l2 messages
    await this.db.appendLeaves(MerkleTreeId.L1_TO_L2_MESSAGE_TREE, l1ToL2MessagesPadded);
    const messageTreeSnapshotAfterInsertion = await getTreeSnapshot(MerkleTreeId.L1_TO_L2_MESSAGE_TREE, this.db);

    // Get archive snapshot before this block lands
    const startArchiveSnapshot = await getTreeSnapshot(MerkleTreeId.ARCHIVE, this.db);
    const newArchiveSiblingPath = await getRootTreeSiblingPath(MerkleTreeId.ARCHIVE, this.db);
    const previousBlockHash = await this.db.getLeafValue(
      MerkleTreeId.ARCHIVE,
      BigInt(startArchiveSnapshot.nextAvailableLeafIndex - 1),
    );

    this.provingState!.startNewBlock(
      numTxs,
      numTxsEffects,
      globalVariables,
      l1ToL2MessagesPadded,
      messageTreeSnapshot,
      newL1ToL2MessageTreeRootSiblingPath,
      messageTreeSnapshotAfterInsertion,
      startArchiveSnapshot,
      newArchiveSiblingPath,
      previousBlockHash!,
    );

    // Enqueue base parity circuits for the block
    for (let i = 0; i < baseParityInputs.length; i++) {
      this.enqueueBaseParityCircuit(this.provingState!.currentBlock!, baseParityInputs[i], i);
    }
  }

  /**
   * The interface to add a simulated transaction to the scheduler
   * @param tx - The transaction to be proven
   */
  @trackSpan('ProvingOrchestrator.addNewTx', tx => ({
    [Attributes.TX_HASH]: tx.hash.toString(),
  }))
  public async addNewTx(tx: ProcessedTx): Promise<void> {
    const provingState = this?.provingState?.currentBlock;
    if (!provingState || !provingState.spongeBlobState) {
      throw new Error(`Invalid proving state, call startNewBlock before adding transactions`);
    }

    if (!provingState.isAcceptingTransactions()) {
      throw new Error(`Rollup not accepting further transactions`);
    }

    if (!provingState.verifyState()) {
      throw new Error(`Invalid proving state when adding a tx`);
    }

    validateTx(tx);

    logger.info(`Received transaction: ${tx.hash}`);

    if (tx.isEmpty) {
      logger.warn(`Ignoring empty transaction ${tx.hash} - it will not be added to this block`);
      return;
    }

    const [hints, treeSnapshots] = await this.prepareTransaction(tx, provingState);
    this.enqueueFirstProofs(hints, treeSnapshots, tx, provingState);

    if (provingState.transactionsReceived === provingState.totalNumTxs) {
      logger.verbose(`All transactions received for block ${provingState.globalVariables.blockNumber}.`);
    }
  }

  /**
   * Marks the block as full and pads it if required, no more transactions will be accepted.
   * Computes the block header and updates the archive tree.
   */
  @trackSpan('ProvingOrchestrator.setBlockCompleted', function () {
    const block = this.provingState?.currentBlock;
    if (!block) {
      return {};
    }
    return {
      [Attributes.BLOCK_NUMBER]: block.globalVariables.blockNumber.toNumber(),
      [Attributes.BLOCK_SIZE]: block.totalNumTxs,
      [Attributes.BLOCK_TXS_COUNT]: block.transactionsReceived,
    };
  })
  public async setBlockCompleted(expectedHeader?: Header): Promise<L2Block> {
    const provingState = this.provingState?.currentBlock;
    if (!provingState) {
      throw new Error(`Invalid proving state, call startNewBlock before adding transactions or completing the block`);
    }

    if (!provingState.verifyState()) {
      throw new Error(`Block proving failed: ${provingState.error}`);
    }

    // We may need to pad the rollup with empty transactions
    const paddingTxCount = provingState.totalNumTxs - provingState.transactionsReceived;
    if (paddingTxCount > 0 && provingState.totalNumTxs > 2) {
      throw new Error(`Block not ready for completion: expecting ${paddingTxCount} more transactions.`);
    }

    if (paddingTxCount > 0) {
      logger.debug(`Padding rollup with ${paddingTxCount} empty transactions`);
      // Make an empty padding transaction
      // Required for:
      // 0 (when we want an empty block, largely for testing), or
      // 1 (we need to pad with one tx as all rollup circuits require a pair of inputs) txs
      // Insert it into the tree the required number of times to get all of the
      // base rollup inputs
      // Then enqueue the proving of all the transactions
      const unprovenPaddingTx = makeEmptyProcessedTx(
        this.db.getInitialHeader(),
        provingState.globalVariables.chainId,
        provingState.globalVariables.version,
        getVKTreeRoot(),
        protocolContractTreeRoot,
      );
      const txInputs: Array<{ hints: BaseRollupHints; snapshot: TreeSnapshots }> = [];
      for (let i = 0; i < paddingTxCount; i++) {
        const [hints, snapshot] = await this.prepareTransaction(unprovenPaddingTx, provingState);
        const txInput = {
          hints,
          snapshot,
        };
        txInputs.push(txInput);
      }

      // Now enqueue the proving
      this.enqueuePaddingTxs(provingState, txInputs, unprovenPaddingTx);
    }

    // And build the block header
    logger.verbose(`Block ${provingState.globalVariables.blockNumber} completed. Assembling header.`);
    await this.buildBlock(provingState, expectedHeader);

    // If the proofs were faster than the block building, then we need to try the block root rollup again here
    this.checkAndEnqueueBlockRootRollup(provingState);
    return provingState.block!;
  }

  /** Returns the block as built for a given index. */
  public getBlock(index: number): L2Block {
    const block = this.provingState?.blocks[index].block;
    if (!block) {
      throw new Error(`Block at index ${index} not available`);
    }
    return block;
  }

  @trackSpan('ProvingOrchestrator.padEpoch', function () {
    if (!this.provingState) {
      return {};
    }
    return {
      [Attributes.EPOCH_NUMBER]: this.provingState.epochNumber,
      [Attributes.EPOCH_SIZE]: this.provingState.totalNumBlocks,
    };
  })
  private padEpoch(): Promise<void> {
    const provingState = this.provingState!;
    const lastBlock = provingState.currentBlock?.block;
    if (!lastBlock) {
      return Promise.reject(new Error(`Epoch needs at least one completed block in order to be padded`));
    }

    const paddingBlockCount = Math.max(2, provingState.totalNumBlocks) - provingState.blocks.length;
    if (paddingBlockCount === 0) {
      return Promise.resolve();
    }

    logger.debug(`Padding epoch proof with ${paddingBlockCount} empty block proofs`);

    const inputs = EmptyBlockRootRollupInputs.from({
      archive: lastBlock.archive,
      blockHash: lastBlock.header.hash(),
      globalVariables: lastBlock.header.globalVariables,
      vkTreeRoot: getVKTreeRoot(),
      protocolContractTreeRoot,
      proverId: this.proverId,
    });

    logger.debug(`Enqueuing deferred proving for padding block to enqueue ${paddingBlockCount} paddings`);
    this.deferredProving(
      provingState,
      wrapCallbackInSpan(
        this.tracer,
        'ProvingOrchestrator.prover.getEmptyBlockRootRollupProof',
        {
          [Attributes.PROTOCOL_CIRCUIT_TYPE]: 'server',
          [Attributes.PROTOCOL_CIRCUIT_NAME]: 'empty-block-root-rollup' satisfies CircuitName,
        },
        signal => this.prover.getEmptyBlockRootRollupProof(inputs, signal, provingState.epochNumber),
      ),
      result => {
        logger.debug(`Completed proof for padding block`);
        const currentLevel = provingState.numMergeLevels + 1n;
        for (let i = 0; i < paddingBlockCount; i++) {
          logger.debug(`Enqueuing padding block with index ${provingState.blocks.length + i}`);
          const index = BigInt(provingState.blocks.length + i);
          this.storeAndExecuteNextBlockMergeLevel(provingState, currentLevel, index, [
            result.inputs,
            result.proof,
            result.verificationKey.keyAsFields,
          ]);
        }
      },
    );
    return Promise.resolve();
  }

  private async buildBlock(provingState: BlockProvingState, expectedHeader?: Header) {
    // Collect all new nullifiers, commitments, and contracts from all txs in this block to build body
    const gasFees = provingState.globalVariables.gasFees;
    const nonEmptyTxEffects: TxEffect[] = provingState!.allTxs
      .map(txProvingState => toTxEffect(txProvingState.processedTx, gasFees))
      .filter(txEffect => !txEffect.isEmpty());
    const body = new Body(nonEmptyTxEffects);

    // Given we've applied every change from this block, now assemble the block header
    // and update the archive tree, so we're ready to start processing the next block
    const header = await buildHeaderFromTxEffects(
      body,
      provingState.globalVariables,
      provingState.newL1ToL2Messages,
      this.db,
    );

    if (expectedHeader && !header.equals(expectedHeader)) {
      logger.error(`Block header mismatch: header=${header} expectedHeader=${expectedHeader}`);
      throw new Error('Block header mismatch');
    }

    logger.verbose(`Updating archive tree with block ${provingState.blockNumber} header ${header.hash().toString()}`);
    await this.db.updateArchive(header);

    // Assemble the L2 block
    const newArchive = await getTreeSnapshot(MerkleTreeId.ARCHIVE, this.db);
    const l2Block = new L2Block(newArchive, header, body);

    logger.verbose(`Orchestrator finalised block ${l2Block.number}`);
    provingState.block = l2Block;
  }

  // Enqueues the proving of the required padding transactions
  // If the fully proven padding transaction is not available, this will first be proven
  private enqueuePaddingTxs(
    provingState: BlockProvingState,
    txInputs: Array<{ hints: BaseRollupHints; snapshot: TreeSnapshots }>,
    unprovenPaddingTx: ProcessedTx,
  ) {
    if (this.paddingTx) {
      // We already have the padding transaction
      logger.debug(`Enqueuing ${txInputs.length} padding transactions using existing padding tx`);
      this.provePaddingTransactions(txInputs, this.paddingTx, provingState);
      return;
    }
    logger.debug(`Enqueuing deferred proving for padding txs to enqueue ${txInputs.length} paddings`);
    this.deferredProving(
      provingState,
      wrapCallbackInSpan(
        this.tracer,
        'ProvingOrchestrator.prover.getEmptyPrivateKernelProof',
        {
          [Attributes.PROTOCOL_CIRCUIT_TYPE]: 'server',
          [Attributes.PROTOCOL_CIRCUIT_NAME]: 'private-kernel-empty' satisfies CircuitName,
        },
        signal =>
          this.prover.getEmptyPrivateKernelProof(
            new PrivateKernelEmptyInputData(
              unprovenPaddingTx.data.constants.historicalHeader,
              // Chain id and version should not change even if the proving state does, so it's safe to use them for the padding tx
              // which gets cached across multiple runs of the orchestrator with different proving states. If they were to change,
              // we'd have to clear out the paddingTx here and regenerate it when they do.
              unprovenPaddingTx.data.constants.txContext.chainId,
              unprovenPaddingTx.data.constants.txContext.version,
              getVKTreeRoot(),
              protocolContractTreeRoot,
            ),
            signal,
            provingState.epochNumber,
          ),
      ),
      result => {
        logger.debug(`Completed proof for padding tx, now enqueuing ${txInputs.length} padding txs`);
        this.paddingTx = makePaddingProcessedTx(result);
        this.provePaddingTransactions(txInputs, this.paddingTx, provingState);
      },
    );
  }

  /**
   * Prepares the cached sets of base rollup inputs for padding transactions and proves them
   * @param txInputs - The base rollup inputs, start and end hash paths etc
   * @param paddingTx - The padding tx, contains the header, proof, vk, public inputs used in the proof
   * @param provingState - The block proving state
   */
  private provePaddingTransactions(
    txInputs: Array<{ hints: BaseRollupHints; snapshot: TreeSnapshots }>,
    paddingTx: PaddingProcessedTx,
    provingState: BlockProvingState,
  ) {
    // The padding tx contains the proof and vk, generated separately from the base inputs
    // Copy these into the base rollup inputs and enqueue the base rollup proof
    for (let i = 0; i < txInputs.length; i++) {
      const { hints, snapshot } = txInputs[i];
      const txProvingState = new TxProvingState(paddingTx, hints, snapshot);
      txProvingState.assignTubeProof({ proof: paddingTx.recursiveProof, verificationKey: paddingTx.verificationKey });
      const txIndex = provingState.addNewTx(txProvingState);
      this.enqueueBaseRollup(provingState, txIndex);
    }
  }

  /**
   * Reinitialises the blob state if more tx effects are required
   */
  public reInitSpongeBlob(totalNumTxsEffects: number) {
    const provingState = this?.provingState?.currentBlock;
    provingState?.reInitSpongeBlob(totalNumTxsEffects);
  }

  /**
   * Cancel any further proving
   */
  public cancel() {
    for (const controller of this.pendingProvingJobs) {
      controller.abort();
    }

    this.provingState?.cancel();
  }

  /**
   * Extract the block header from public inputs.
   * @returns The header of this proving state's block.
   */
  private extractBlockHeaderFromPublicInputs(
    provingState: BlockProvingState,
    rootRollupOutputs: BlockRootOrBlockMergePublicInputs,
  ) {
    const previousMergeData = provingState.getMergeInputs(0).inputs;

    if (!previousMergeData[0] || !previousMergeData[1]) {
      throw new Error(`Invalid proving state, final merge inputs before block root circuit missing.`);
    }

    return buildHeaderFromCircuitOutputs(
      [previousMergeData[0], previousMergeData[1]],
      provingState.finalRootParityInput!.publicInputs,
      rootRollupOutputs,
      provingState.messageTreeSnapshotAfterInsertion,
      logger,
    );
  }

  /**
   * Collect all new nullifiers, commitments, and contracts from all txs in a block
   * @returns The array of non empty tx effects.
   */
  private extractTxEffects(provingState: BlockProvingState) {
    // Note: this check should ensure that we have all txs and their effects ready.
    if (!provingState.finalRootParityInput?.publicInputs.shaRoot) {
      throw new Error(`Invalid proving state, a block must be ready to be proven before its effects can be extracted.`);
    }
    const gasFees = provingState.globalVariables.gasFees;
    const nonEmptyTxEffects: TxEffect[] = provingState.allTxs
      .map(txProvingState => toTxEffect(txProvingState.processedTx, gasFees))
      .filter(txEffect => !txEffect.isEmpty());

    return nonEmptyTxEffects;
  }

  /**
   * Returns the proof for the current epoch.
   */
  public async finaliseEpoch() {
    if (!this.provingState || !this.provingPromise) {
      throw new Error(`Invalid proving state, an epoch must be proven before it can be finalised`);
    }

    await this.padEpoch();

    const result = await this.provingPromise!;
    if (result.status === 'failure') {
      throw new Error(`Epoch proving failed: ${result.reason}`);
    }

    if (!this.provingState.rootRollupPublicInputs || !this.provingState.finalProof) {
      throw new Error(`Invalid proving state, missing root rollup public inputs or final proof`);
    }

    pushTestData('epochProofResult', {
      proof: this.provingState.finalProof.toString(),
      publicInputs: this.provingState.rootRollupPublicInputs.toString(),
    });

    return { proof: this.provingState.finalProof, publicInputs: this.provingState.rootRollupPublicInputs };
  }

  /**
   * Starts the proving process for the given transaction and adds it to our state
   * @param tx - The transaction whose proving we wish to commence
   * @param provingState - The proving state being worked on
   */
  private async prepareTransaction(tx: ProcessedTx, provingState: BlockProvingState) {
    const txInputs = await this.prepareBaseRollupInputs(provingState, tx);
    if (!txInputs) {
      // This should not be possible
      throw new Error(`Unable to add transaction, preparing base inputs failed`);
    }
    return txInputs;
  }

  private enqueueFirstProofs(
    hints: BaseRollupHints,
    treeSnapshots: TreeSnapshots,
    tx: ProcessedTx,
    provingState: BlockProvingState,
  ) {
    const txProvingState = new TxProvingState(tx, hints, treeSnapshots);

    const rejectReason = txProvingState.verifyStateOrReject();
    if (rejectReason) {
      provingState.reject(rejectReason);
      return;
    }

    const txIndex = provingState.addNewTx(txProvingState);
    this.enqueueTube(provingState, txIndex);
    if (txProvingState.requireAvmProof) {
      logger.debug(`Enqueueing public VM for tx ${txIndex}`);
      this.enqueueVM(provingState, txIndex);
    }
  }

  /**
   * Enqueue a job to be scheduled
   * @param provingState - The proving state object being operated on
   * @param jobType - The type of job to be queued
   * @param job - The actual job, returns a promise notifying of the job's completion
   */
  private deferredProving<T>(
    provingState: EpochProvingState | BlockProvingState | undefined,
    request: (signal: AbortSignal) => Promise<T>,
    callback: (result: T) => void | Promise<void>,
  ) {
    if (!provingState?.verifyState()) {
      logger.debug(`Not enqueuing job, state no longer valid`);
      return;
    }

    const controller = new AbortController();
    this.pendingProvingJobs.push(controller);

    // We use a 'safeJob'. We don't want promise rejections in the proving pool, we want to capture the error here
    // and reject the proving job whilst keeping the event loop free of rejections
    const safeJob = async () => {
      try {
        // there's a delay between enqueueing this job and it actually running
        if (controller.signal.aborted) {
          return;
        }

        const result = await request(controller.signal);
        if (!provingState?.verifyState()) {
          logger.debug(`State no longer valid, discarding result`);
          return;
        }

        // we could have been cancelled whilst waiting for the result
        // and the prover ignored the signal. Drop the result in that case
        if (controller.signal.aborted) {
          return;
        }

        await callback(result);
      } catch (err) {
        if (err instanceof AbortError) {
          // operation was cancelled, probably because the block was cancelled
          // drop this result
          return;
        }

        logger.error(`Error thrown when proving job`, err);
        provingState!.reject(`${err}`);
      } finally {
        const index = this.pendingProvingJobs.indexOf(controller);
        if (index > -1) {
          this.pendingProvingJobs.splice(index, 1);
        }
      }
    };

    // let the callstack unwind before adding the job to the queue
    setImmediate(safeJob);
  }

  // Updates the merkle trees for a transaction. The first enqueued job for a transaction
  @trackSpan('ProvingOrchestrator.prepareBaseRollupInputs', (_, tx) => ({
    [Attributes.TX_HASH]: tx.hash.toString(),
  }))
  private async prepareBaseRollupInputs(
    provingState: BlockProvingState | undefined,
    tx: ProcessedTx,
<<<<<<< HEAD
  ): Promise<[BaseRollupInputs, TreeSnapshots] | undefined> {
    if (!provingState?.verifyState() || !provingState.spongeBlobState) {
=======
  ): Promise<[BaseRollupHints, TreeSnapshots] | undefined> {
    if (!provingState?.verifyState()) {
>>>>>>> a4bd3e14
      logger.debug('Not preparing base rollup inputs, state invalid');
      return;
    }

    // We build the base rollup inputs using a mock proof and verification key.
    // These will be overwritten later once we have proven the tube circuit and any public kernels
<<<<<<< HEAD
    const [ms, inputs] = await elapsed(
      buildBaseRollupInput(
        tx,
        makeEmptyRecursiveProof(NESTED_RECURSIVE_PROOF_LENGTH),
        provingState.globalVariables,
        this.db,
        provingState.spongeBlobState,
        TubeVk,
      ),
    );
=======
    const [ms, hints] = await elapsed(buildBaseRollupHints(tx, provingState.globalVariables, this.db));
>>>>>>> a4bd3e14

    if (!tx.isEmpty) {
      this.metrics.recordBaseRollupInputs(ms);
    }

    const promises = [MerkleTreeId.NOTE_HASH_TREE, MerkleTreeId.NULLIFIER_TREE, MerkleTreeId.PUBLIC_DATA_TREE].map(
      async (id: MerkleTreeId) => {
        return { key: id, value: await getTreeSnapshot(id, this.db) };
      },
    );
    const treeSnapshots: TreeSnapshots = new Map((await Promise.all(promises)).map(obj => [obj.key, obj.value]));

    if (!provingState?.verifyState()) {
      logger.debug(`Discarding proving job, state no longer valid`);
      return;
    }
    return [hints, treeSnapshots];
  }

  // Executes the base rollup circuit and stored the output as intermediate state for the parent merge/root circuit
  // Executes the next level of merge if all inputs are available
  private enqueueBaseRollup(provingState: BlockProvingState | undefined, txIndex: number) {
    if (!provingState?.verifyState()) {
      logger.debug('Not running base rollup, state invalid');
      return;
    }

    const txProvingState = provingState.getTxProvingState(txIndex);
    const { processedTx } = txProvingState;
    const rollupType = txProvingState.requireAvmProof ? 'public-base-rollup' : 'private-base-rollup';

    logger.debug(
      `Enqueuing deferred proving base rollup${
        processedTx.isEmpty ? ' with padding tx' : ''
      } for ${processedTx.hash.toString()}`,
    );

    this.deferredProving(
      provingState,
      wrapCallbackInSpan(
        this.tracer,
        `ProvingOrchestrator.prover.${
          rollupType === 'private-base-rollup' ? 'getPrivateBaseRollupProof' : 'getPublicBaseRollupProof'
        }`,
        {
          [Attributes.TX_HASH]: processedTx.hash.toString(),
          [Attributes.PROTOCOL_CIRCUIT_TYPE]: 'server',
          [Attributes.PROTOCOL_CIRCUIT_NAME]: rollupType satisfies CircuitName,
        },
        signal => {
          if (rollupType === 'private-base-rollup') {
            const inputs = txProvingState.getPrivateBaseInputs();
            return this.prover.getPrivateBaseRollupProof(inputs, signal, provingState.epochNumber);
          } else {
            const inputs = txProvingState.getPublicBaseInputs();
            return this.prover.getPublicBaseRollupProof(inputs, signal, provingState.epochNumber);
          }
        },
      ),
      result => {
        logger.debug(`Completed proof for ${rollupType} for tx ${processedTx.hash.toString()}`);
        validatePartialState(result.inputs.end, txProvingState.treeSnapshots);
        const currentLevel = provingState.numMergeLevels + 1n;
        this.storeAndExecuteNextMergeLevel(provingState, currentLevel, BigInt(txIndex), [
          result.inputs,
          result.proof,
          result.verificationKey.keyAsFields,
        ]);
      },
    );
  }

  // Enqueues the tube circuit for a given transaction index
  // Once completed, will enqueue the next circuit, either a public kernel or the base rollup
  private enqueueTube(provingState: BlockProvingState, txIndex: number) {
    if (!provingState?.verifyState()) {
      logger.debug('Not running tube circuit, state invalid');
      return;
    }

    const txProvingState = provingState.getTxProvingState(txIndex);
    logger.debug(`Enqueuing tube circuit for tx index: ${txIndex}`);

    this.deferredProving(
      provingState,
      wrapCallbackInSpan(
        this.tracer,
        'ProvingOrchestrator.prover.getTubeProof',
        {
          [Attributes.TX_HASH]: txProvingState.processedTx.hash.toString(),
          [Attributes.PROTOCOL_CIRCUIT_TYPE]: 'server',
          [Attributes.PROTOCOL_CIRCUIT_NAME]: 'tube-circuit' satisfies CircuitName,
        },
        signal => {
          const inputs = txProvingState.getTubeInputs();
          return this.prover.getTubeProof(inputs, signal, provingState.epochNumber);
        },
      ),
      result => {
        logger.debug(`Completed tube proof for tx index: ${txIndex}`);
        txProvingState.assignTubeProof(result);
        this.checkAndEnqueueNextTxCircuit(provingState, txIndex);
      },
    );
  }

  // Executes the merge rollup circuit and stored the output as intermediate state for the parent merge/block root circuit
  // Enqueues the next level of merge if all inputs are available
  private enqueueMergeRollup(
    provingState: BlockProvingState,
    level: bigint,
    index: bigint,
    mergeInputData: MergeRollupInputData,
  ) {
    const inputs = createMergeRollupInputs(
      [mergeInputData.inputs[0]!, mergeInputData.proofs[0]!, mergeInputData.verificationKeys[0]!],
      [mergeInputData.inputs[1]!, mergeInputData.proofs[1]!, mergeInputData.verificationKeys[1]!],
    );

    this.deferredProving(
      provingState,
      wrapCallbackInSpan(
        this.tracer,
        'ProvingOrchestrator.prover.getMergeRollupProof',
        {
          [Attributes.PROTOCOL_CIRCUIT_TYPE]: 'server',
          [Attributes.PROTOCOL_CIRCUIT_NAME]: 'merge-rollup' satisfies CircuitName,
        },
        signal => this.prover.getMergeRollupProof(inputs, signal, provingState.epochNumber),
      ),
      result => {
        this.storeAndExecuteNextMergeLevel(provingState, level, index, [
          result.inputs,
          result.proof,
          result.verificationKey.keyAsFields,
        ]);
      },
    );
  }

  // Executes the block root rollup circuit
  private enqueueBlockRootRollup(provingState: BlockProvingState) {
    if (!provingState.block) {
      throw new Error(`Invalid proving state for block root rollup, block not available`);
    }

    if (!provingState.verifyState()) {
      logger.debug('Not running block root rollup, state no longer valid');
      return;
    }

    provingState.blockRootRollupStarted = true;
    const mergeInputData = provingState.getMergeInputs(0);
    const rootParityInput = provingState.finalRootParityInput!;
    let txEffectsFields = this.extractTxEffects(provingState)
      .map(tx => tx.toFields())
      .flat();
    if (txEffectsFields.length < provingState.spongeBlobState!.expectedFields) {
      // TODO(Miranda): REMOVE once not adding 0 value tx effects (below is to ensure padding txs work)
      txEffectsFields = padArrayEnd(txEffectsFields, Fr.ZERO, provingState.spongeBlobState!.expectedFields);
    }

    const blob = new Blob(txEffectsFields);

    logger.debug(
      `Enqueuing block root rollup for block ${provingState.blockNumber} with ${provingState.newL1ToL2Messages.length} l1 to l2 msgs`,
    );

    const previousRollupData: BlockRootRollupInputs['previousRollupData'] = makeTuple(2, i =>
      getPreviousRollupDataFromPublicInputs(
        mergeInputData.inputs[i]!,
        mergeInputData.proofs[i]!,
        mergeInputData.verificationKeys[i]!,
      ),
    );

    const inputs = BlockRootRollupInputs.from({
      previousRollupData,
      l1ToL2Roots: rootParityInput,
      newL1ToL2Messages: provingState.newL1ToL2Messages,
      newL1ToL2MessageTreeRootSiblingPath: provingState.messageTreeRootSiblingPath,
      startL1ToL2MessageTreeSnapshot: provingState.messageTreeSnapshot,
      startArchiveSnapshot: provingState.archiveTreeSnapshot,
      newArchiveSiblingPath: provingState.archiveTreeRootSiblingPath,
      previousBlockHash: provingState.previousBlockHash,
      proverId: this.proverId,
      // @ts-expect-error - below line gives error 'Type instantiation is excessively deep and possibly infinite. ts(2589)'
      txEffects: padArrayEnd(txEffectsFields, Fr.ZERO, FIELDS_PER_BLOB),
      blobCommitment: blob.commitmentToFields(),
    });

    this.deferredProving(
      provingState,
      wrapCallbackInSpan(
        this.tracer,
        'ProvingOrchestrator.prover.getBlockRootRollupProof',
        {
          [Attributes.PROTOCOL_CIRCUIT_TYPE]: 'server',
          [Attributes.PROTOCOL_CIRCUIT_NAME]: 'block-root-rollup' satisfies CircuitName,
        },
        signal => this.prover.getBlockRootRollupProof(inputs, signal, provingState.epochNumber),
      ),
      result => {
        const header = this.extractBlockHeaderFromPublicInputs(provingState, result.inputs);
        if (!header.hash().equals(provingState.block!.header.hash())) {
          logger.error(
            `Block header mismatch\nCircuit:${inspect(header)}\nComputed:${inspect(provingState.block!.header)}`,
          );
          provingState.reject(`Block header hash mismatch`);
        }

        provingState.blockRootRollupPublicInputs = result.inputs;
        provingState.finalProof = result.proof.binaryProof;
        const blobOutputs = result.inputs.blobPublicInputs[0];

        // TODO(Miranda): Move the below checks to wherever the ts blob struct will live
        if (!blobOutputs.equals(BlobPublicInputs.fromBlob(blob))) {
          throw new Error(
            `Rollup circuits produced mismatched blob evaluation:
            z: ${blobOutputs.z} == ${blob.challengeZ},
            y: ${blobOutputs.y.toString(16)} == ${blob.evaluationY.toString('hex')},
            C: ${blobOutputs.kzgCommitment} == ${blob.commitmentToFields()}`,
          );
        }

        logger.debug(`Completed proof for block root rollup for ${provingState.block?.number}`);
        // validatePartialState(result.inputs.end, tx.treeSnapshots); // TODO(palla/prover)

        const currentLevel = this.provingState!.numMergeLevels + 1n;
        this.storeAndExecuteNextBlockMergeLevel(this.provingState!, currentLevel, BigInt(provingState.index), [
          result.inputs,
          result.proof,
          result.verificationKey.keyAsFields,
        ]);
      },
    );
  }

  // Executes the base parity circuit and stores the intermediate state for the root parity circuit
  // Enqueues the root parity circuit if all inputs are available
  private enqueueBaseParityCircuit(provingState: BlockProvingState, inputs: BaseParityInputs, index: number) {
    this.deferredProving(
      provingState,
      wrapCallbackInSpan(
        this.tracer,
        'ProvingOrchestrator.prover.getBaseParityProof',
        {
          [Attributes.PROTOCOL_CIRCUIT_TYPE]: 'server',
          [Attributes.PROTOCOL_CIRCUIT_NAME]: 'base-parity' satisfies CircuitName,
        },
        signal => this.prover.getBaseParityProof(inputs, signal, provingState.epochNumber),
      ),
      rootInput => {
        provingState.setRootParityInputs(rootInput, index);
        if (provingState.areRootParityInputsReady()) {
          const rootParityInputs = new RootParityInputs(
            provingState.rootParityInput as Tuple<
              RootParityInput<typeof RECURSIVE_PROOF_LENGTH>,
              typeof NUM_BASE_PARITY_PER_ROOT_PARITY
            >,
          );
          this.enqueueRootParityCircuit(provingState, rootParityInputs);
        }
      },
    );
  }

  // Runs the root parity circuit ans stored the outputs
  // Enqueues the root rollup proof if all inputs are available
  private enqueueRootParityCircuit(provingState: BlockProvingState, inputs: RootParityInputs) {
    this.deferredProving(
      provingState,
      wrapCallbackInSpan(
        this.tracer,
        'ProvingOrchestrator.prover.getRootParityProof',
        {
          [Attributes.PROTOCOL_CIRCUIT_TYPE]: 'server',
          [Attributes.PROTOCOL_CIRCUIT_NAME]: 'root-parity' satisfies CircuitName,
        },
        signal => this.prover.getRootParityProof(inputs, signal, provingState.epochNumber),
      ),
      rootInput => {
        provingState!.finalRootParityInput = rootInput;
        this.checkAndEnqueueBlockRootRollup(provingState);
      },
    );
  }

  // Executes the block merge rollup circuit and stored the output as intermediate state for the parent merge/block root circuit
  // Enqueues the next level of merge if all inputs are available
  private enqueueBlockMergeRollup(
    provingState: EpochProvingState,
    level: bigint,
    index: bigint,
    mergeInputData: BlockMergeRollupInputData,
  ) {
    const inputs = createBlockMergeRollupInputs(
      [mergeInputData.inputs[0]!, mergeInputData.proofs[0]!, mergeInputData.verificationKeys[0]!],
      [mergeInputData.inputs[1]!, mergeInputData.proofs[1]!, mergeInputData.verificationKeys[1]!],
    );

    this.deferredProving(
      provingState,
      wrapCallbackInSpan(
        this.tracer,
        'ProvingOrchestrator.prover.getBlockMergeRollupProof',
        {
          [Attributes.PROTOCOL_CIRCUIT_TYPE]: 'server',
          [Attributes.PROTOCOL_CIRCUIT_NAME]: 'block-merge-rollup' satisfies CircuitName,
        },
        signal => this.prover.getBlockMergeRollupProof(inputs, signal, provingState.epochNumber),
      ),
      result => {
        this.storeAndExecuteNextBlockMergeLevel(provingState, level, index, [
          result.inputs,
          result.proof,
          result.verificationKey.keyAsFields,
        ]);
      },
    );
  }

  // Executes the root rollup circuit
  private enqueueRootRollup(provingState: EpochProvingState | undefined) {
    if (!provingState?.verifyState()) {
      logger.debug('Not running root rollup, state no longer valid');
      return;
    }

    logger.debug(`Preparing root rollup`);
    const mergeInputData = provingState.getMergeInputs(0);

    const inputs = getRootRollupInput(
      mergeInputData.inputs[0]!,
      mergeInputData.proofs[0]!,
      mergeInputData.verificationKeys[0]!,
      mergeInputData.inputs[1]!,
      mergeInputData.proofs[1]!,
      mergeInputData.verificationKeys[1]!,
      this.proverId,
    );

    this.deferredProving(
      provingState,
      wrapCallbackInSpan(
        this.tracer,
        'ProvingOrchestrator.prover.getRootRollupProof',
        {
          [Attributes.PROTOCOL_CIRCUIT_TYPE]: 'server',
          [Attributes.PROTOCOL_CIRCUIT_NAME]: 'root-rollup' satisfies CircuitName,
        },
        signal => this.prover.getRootRollupProof(inputs, signal, provingState.epochNumber),
      ),
      result => {
        logger.verbose(`Orchestrator completed root rollup for epoch ${provingState.epochNumber}`);
        provingState.rootRollupPublicInputs = result.inputs;
        provingState.finalProof = result.proof.binaryProof;
        provingState.resolve({ status: 'success' });
      },
    );
  }

  private checkAndEnqueueBlockRootRollup(provingState: BlockProvingState) {
    if (!provingState?.isReadyForBlockRootRollup()) {
      logger.debug('Not ready for root rollup');
      return;
    }
    if (provingState.blockRootRollupStarted) {
      logger.debug('Block root rollup already started');
      return;
    }
    this.enqueueBlockRootRollup(provingState);
  }

  private checkAndEnqueueRootRollup(provingState: EpochProvingState | undefined) {
    if (!provingState?.isReadyForRootRollup()) {
      logger.debug('Not ready for root rollup');
      return;
    }
    this.enqueueRootRollup(provingState);
  }

  /**
   * Stores the inputs to a merge/root circuit and enqueues the circuit if ready
   * @param provingState - The proving state being operated on
   * @param currentLevel - The level of the merge/root circuit
   * @param currentIndex - The index of the merge/root circuit
   * @param mergeInputData - The inputs to be stored
   */
  private storeAndExecuteNextMergeLevel(
    provingState: BlockProvingState,
    currentLevel: bigint,
    currentIndex: bigint,
    mergeInputData: [
      BaseOrMergeRollupPublicInputs,
      RecursiveProof<typeof NESTED_RECURSIVE_PROOF_LENGTH>,
      VerificationKeyAsFields,
    ],
  ) {
    const [mergeLevel, indexWithinMergeLevel, indexWithinMerge] = provingState.findMergeLevel(
      currentLevel,
      currentIndex,
    );
    const mergeIndex = 2n ** mergeLevel - 1n + indexWithinMergeLevel;
    const ready = provingState.storeMergeInputs(mergeInputData, Number(indexWithinMerge), Number(mergeIndex));
    const nextMergeInputData = provingState.getMergeInputs(Number(mergeIndex));

    // Are we ready to execute the next circuit?
    if (!ready) {
      return;
    }

    if (mergeLevel === 0n) {
      this.checkAndEnqueueBlockRootRollup(provingState);
    } else {
      // onto the next merge level
      this.enqueueMergeRollup(provingState, mergeLevel, indexWithinMergeLevel, nextMergeInputData);
    }
  }

  /**
   * Stores the inputs to a block merge/root circuit and enqueues the circuit if ready
   * @param provingState - The proving state being operated on
   * @param currentLevel - The level of the merge/root circuit
   * @param currentIndex - The index of the merge/root circuit
   * @param mergeInputData - The inputs to be stored
   */
  private storeAndExecuteNextBlockMergeLevel(
    provingState: EpochProvingState,
    currentLevel: bigint,
    currentIndex: bigint,
    mergeInputData: [
      BlockRootOrBlockMergePublicInputs,
      RecursiveProof<typeof NESTED_RECURSIVE_PROOF_LENGTH>,
      VerificationKeyAsFields,
    ],
  ) {
    const [mergeLevel, indexWithinMergeLevel, indexWithinMerge] = provingState.findMergeLevel(
      currentLevel,
      currentIndex,
    );
    logger.debug(`Computed merge for ${currentLevel}.${currentIndex} as ${mergeLevel}.${indexWithinMergeLevel}`);
    if (mergeLevel < 0n) {
      throw new Error(`Invalid merge level ${mergeLevel}`);
    }

    const mergeIndex = 2n ** mergeLevel - 1n + indexWithinMergeLevel;
    const ready = provingState.storeMergeInputs(mergeInputData, Number(indexWithinMerge), Number(mergeIndex));
    const nextMergeInputData = provingState.getMergeInputs(Number(mergeIndex));

    // Are we ready to execute the next circuit?
    if (!ready) {
      logger.debug(`Not ready to execute next block merge for level ${mergeLevel} index ${indexWithinMergeLevel}`);
      return;
    }

    if (mergeLevel === 0n) {
      this.checkAndEnqueueRootRollup(provingState);
    } else {
      // onto the next merge level
      this.enqueueBlockMergeRollup(provingState, mergeLevel, indexWithinMergeLevel, nextMergeInputData);
    }
  }

  /**
   * Executes the VM circuit for a public function, will enqueue the corresponding kernel if the
   * previous kernel is ready
   * @param provingState - The proving state being operated on
   * @param txIndex - The index of the transaction being proven
   */
  private enqueueVM(provingState: BlockProvingState | undefined, txIndex: number) {
    if (!provingState?.verifyState()) {
      logger.debug(`Not running VM circuit as state is no longer valid`);
      return;
    }

    const txProvingState = provingState.getTxProvingState(txIndex);

    // This function tries to do AVM proving. If there is a failure, it fakes the proof unless AVM_PROVING_STRICT is defined.
    // Nothing downstream depends on the AVM proof yet. So having this mode lets us incrementally build the AVM circuit.
    const doAvmProving = wrapCallbackInSpan(
      this.tracer,
      'ProvingOrchestrator.prover.getAvmProof',
      {
        [Attributes.TX_HASH]: txProvingState.processedTx.hash.toString(),
      },
      async (signal: AbortSignal) => {
        const inputs = txProvingState.getAvmInputs();
        try {
          return await this.prover.getAvmProof(inputs, signal, provingState.epochNumber);
        } catch (err) {
          if (process.env.AVM_PROVING_STRICT) {
            throw err;
          } else {
            logger.warn(
              `Error thrown when proving AVM circuit, but AVM_PROVING_STRICT is off, so faking AVM proof and carrying on. Error: ${err}.`,
            );
            return {
              proof: makeEmptyRecursiveProof(AVM_PROOF_LENGTH_IN_FIELDS),
              verificationKey: VerificationKeyData.makeFake(AVM_VERIFICATION_KEY_LENGTH_IN_FIELDS),
            };
          }
        }
      },
    );

    this.deferredProving(provingState, doAvmProving, proofAndVk => {
      logger.debug(`Proven VM for tx index: ${txIndex}`);
      txProvingState.assignAvmProof(proofAndVk);
      this.checkAndEnqueueNextTxCircuit(provingState, txIndex);
    });
  }

  private checkAndEnqueueNextTxCircuit(provingState: BlockProvingState, txIndex: number) {
    const txProvingState = provingState.getTxProvingState(txIndex);
    if (!txProvingState.ready()) {
      return;
    }

    // We must have completed all proving (tube proof and (if required) vm proof are generated), we now move to the base rollup.
    logger.debug(`Public functions completed for tx ${txIndex} enqueueing base rollup`);

    this.enqueueBaseRollup(provingState, txIndex);
  }
}<|MERGE_RESOLUTION|>--- conflicted
+++ resolved
@@ -17,12 +17,8 @@
   AVM_VERIFICATION_KEY_LENGTH_IN_FIELDS,
   type BaseOrMergeRollupPublicInputs,
   BaseParityInputs,
-<<<<<<< HEAD
   type BaseRollupInputs,
   BlobPublicInputs,
-=======
-  type BaseRollupHints,
->>>>>>> a4bd3e14
   type BlockRootOrBlockMergePublicInputs,
   BlockRootRollupInputs,
   EmptyBlockRootRollupInputs,
@@ -720,33 +716,15 @@
   private async prepareBaseRollupInputs(
     provingState: BlockProvingState | undefined,
     tx: ProcessedTx,
-<<<<<<< HEAD
   ): Promise<[BaseRollupInputs, TreeSnapshots] | undefined> {
     if (!provingState?.verifyState() || !provingState.spongeBlobState) {
-=======
-  ): Promise<[BaseRollupHints, TreeSnapshots] | undefined> {
-    if (!provingState?.verifyState()) {
->>>>>>> a4bd3e14
       logger.debug('Not preparing base rollup inputs, state invalid');
       return;
     }
 
     // We build the base rollup inputs using a mock proof and verification key.
     // These will be overwritten later once we have proven the tube circuit and any public kernels
-<<<<<<< HEAD
-    const [ms, inputs] = await elapsed(
-      buildBaseRollupInput(
-        tx,
-        makeEmptyRecursiveProof(NESTED_RECURSIVE_PROOF_LENGTH),
-        provingState.globalVariables,
-        this.db,
-        provingState.spongeBlobState,
-        TubeVk,
-      ),
-    );
-=======
-    const [ms, hints] = await elapsed(buildBaseRollupHints(tx, provingState.globalVariables, this.db));
->>>>>>> a4bd3e14
+    const [ms, hints] = await elapsed(buildBaseRollupHints(tx, provingState.globalVariables, this.db, provingState.spongeBlobState));
 
     if (!tx.isEmpty) {
       this.metrics.recordBaseRollupInputs(ms);
