import {
  L2Block,
  MerkleTreeId,
  type ProcessedTx,
  type ServerCircuitProver,
  type Tx,
  toNumBlobFields,
} from '@aztec/circuit-types';
import {
  type EpochProver,
  type ForkMerkleTreeOperations,
  type MerkleTreeWriteOperations,
  type ProofAndVerificationKey,
} from '@aztec/circuit-types/interfaces';
import { type CircuitName } from '@aztec/circuit-types/stats';
import {
  AVM_PROOF_LENGTH_IN_FIELDS,
  AVM_VERIFICATION_KEY_LENGTH_IN_FIELDS,
  type AppendOnlyTreeSnapshot,
  BaseParityInputs,
<<<<<<< HEAD
  BlockHeader,
  ContentCommitment,
=======
  type BlockHeader,
>>>>>>> 1f36a043
  Fr,
  GlobalVariables,
  L1_TO_L2_MSG_SUBTREE_HEIGHT,
  L1_TO_L2_MSG_SUBTREE_SIBLING_PATH_LENGTH,
  NUMBER_OF_L1_L2_MESSAGES_PER_ROLLUP,
  NUM_BASE_PARITY_PER_ROOT_PARITY,
<<<<<<< HEAD
  PartialStateReference,
  StateReference,
=======
>>>>>>> 1f36a043
  type TUBE_PROOF_LENGTH,
  VerificationKeyData,
  makeEmptyRecursiveProof,
} from '@aztec/circuits.js';
import {
  type BaseRollupHints,
  EmptyBlockRootRollupInputs,
  PrivateBaseRollupInputs,
  SingleTxBlockRootRollupInputs,
  TubeInputs,
} from '@aztec/circuits.js/rollup';
<<<<<<< HEAD
import { makeTuple } from '@aztec/foundation/array';
=======
>>>>>>> 1f36a043
import { padArrayEnd } from '@aztec/foundation/collection';
import { AbortError } from '@aztec/foundation/error';
import { createLogger } from '@aztec/foundation/log';
import { promiseWithResolvers } from '@aztec/foundation/promise';
import { assertLength } from '@aztec/foundation/serialize';
import { pushTestData } from '@aztec/foundation/testing';
import { elapsed } from '@aztec/foundation/timer';
import { type TreeNodeLocation } from '@aztec/foundation/trees';
import { getVKTreeRoot } from '@aztec/noir-protocol-circuits-types/vks';
<<<<<<< HEAD
import { Attributes, type TelemetryClient, type Tracer, trackSpan, wrapCallbackInSpan } from '@aztec/telemetry-client';
=======
import {
  Attributes,
  type TelemetryClient,
  type Tracer,
  getTelemetryClient,
  trackSpan,
  wrapCallbackInSpan,
} from '@aztec/telemetry-client';
>>>>>>> 1f36a043

import { inspect } from 'util';

import {
  buildBaseRollupHints,
  buildHeaderAndBodyFromTxs,
  getRootTreeSiblingPath,
  getSubtreeSiblingPath,
  getTreeSnapshot,
  validatePartialState,
  validateTx,
} from './block-building-helpers.js';
import { type BlockProvingState } from './block-proving-state.js';
import { EpochProvingState, type ProvingResult, type TreeSnapshots } from './epoch-proving-state.js';
import { ProvingOrchestratorMetrics } from './orchestrator_metrics.js';
import { TxProvingState } from './tx-proving-state.js';

const logger = createLogger('prover-client:orchestrator');

/**
 * Implements an event driven proving scheduler to build the recursive proof tree. The idea being:
 * 1. Transactions are provided to the scheduler post simulation.
 * 2. Tree insertions are performed as required to generate transaction specific proofs
 * 3. Those transaction specific proofs are generated in the necessary order accounting for dependencies
 * 4. Once a transaction is proven, it will be incorporated into a merge proof
 * 5. Merge proofs are produced at each level of the tree until the root proof is produced
 *
 * The proving implementation is determined by the provided prover. This could be for example a local prover or a remote prover pool.
 */

/**
 * The orchestrator, managing the flow of recursive proving operations required to build the rollup proof tree.
 */
export class ProvingOrchestrator implements EpochProver {
  private provingState: EpochProvingState | undefined = undefined;
  private pendingProvingJobs: AbortController[] = [];

  private provingPromise: Promise<ProvingResult> | undefined = undefined;
  private metrics: ProvingOrchestratorMetrics;
  private dbs: Map<number, MerkleTreeWriteOperations> = new Map();

  constructor(
    private dbProvider: ForkMerkleTreeOperations,
    private prover: ServerCircuitProver,
    private readonly proverId: Fr = Fr.ZERO,
    telemetryClient: TelemetryClient = getTelemetryClient(),
  ) {
    this.metrics = new ProvingOrchestratorMetrics(telemetryClient, 'ProvingOrchestrator');
  }

  get tracer(): Tracer {
    return this.metrics.tracer;
  }

  public getProverId(): Fr {
    return this.proverId;
  }

  public stop(): Promise<void> {
    this.cancel();
    return Promise.resolve();
  }

  public startNewEpoch(epochNumber: number, firstBlockNumber: number, totalNumBlocks: number) {
    const { promise: _promise, resolve, reject } = promiseWithResolvers<ProvingResult>();
    const promise = _promise.catch((reason): ProvingResult => ({ status: 'failure', reason }));
    if (totalNumBlocks <= 0 || !Number.isInteger(totalNumBlocks)) {
      throw new Error(`Invalid number of blocks for epoch (got ${totalNumBlocks})`);
    }
    logger.info(`Starting epoch ${epochNumber} with ${totalNumBlocks} blocks`);
    this.provingState = new EpochProvingState(epochNumber, firstBlockNumber, totalNumBlocks, resolve, reject);
    this.provingPromise = promise;
  }

  /**
   * Starts off a new block
   * @param globalVariables - The global variables for the block
   * @param l1ToL2Messages - The l1 to l2 messages for the block
   * @returns A proving ticket, containing a promise notifying of proving completion
   */
  @trackSpan('ProvingOrchestrator.startNewBlock', globalVariables => ({
    [Attributes.BLOCK_NUMBER]: globalVariables.blockNumber.toNumber(),
  }))
  public async startNewBlock(globalVariables: GlobalVariables, l1ToL2Messages: Fr[], previousBlockHeader: BlockHeader) {
    if (!this.provingState) {
      throw new Error(`Invalid proving state, call startNewEpoch before starting a block`);
    }

    if (!this.provingState?.isAcceptingBlocks()) {
      throw new Error(`Epoch not accepting further blocks`);
    }

    logger.info(
      `Starting block ${globalVariables.blockNumber.toNumber()} for slot ${globalVariables.slotNumber.toNumber()}`,
    );

    // Fork world state at the end of the immediately previous block
    const db = await this.dbProvider.fork(globalVariables.blockNumber.toNumber() - 1);
    this.dbs.set(globalVariables.blockNumber.toNumber(), db);

    // we start the block by enqueueing all of the base parity circuits
    const { l1ToL2MessageSubtreeSiblingPath, l1ToL2MessageTreeSnapshotAfterInsertion, baseParityInputs } =
      await this.prepareBaseParityInputs(l1ToL2Messages, db);

    // Get archive snapshot before this block lands
    const lastArchive = await getTreeSnapshot(MerkleTreeId.ARCHIVE, db);
    const newArchiveSiblingPath = await getRootTreeSiblingPath(MerkleTreeId.ARCHIVE, db);

    const partial = new PartialStateReference(
      await getTreeSnapshot(MerkleTreeId.NOTE_HASH_TREE, db),
      await getTreeSnapshot(MerkleTreeId.NULLIFIER_TREE, db),
      await getTreeSnapshot(MerkleTreeId.PUBLIC_DATA_TREE, db),
    );
    const state = new StateReference(messageTreeSnapshot, partial);
    // TODO: Construct the full previousBlockHeader.
    const previousBlockHeader = BlockHeader.from({
      lastArchive: startArchiveSnapshot,
      contentCommitment: ContentCommitment.empty(),
      state,
      globalVariables: GlobalVariables.empty(),
      totalFees: Fr.ZERO,
      totalManaUsed: Fr.ZERO,
    });

    const blockProvingState = this.provingState!.startNewBlock(
      globalVariables,
      l1ToL2Messages,
      l1ToL2MessageSubtreeSiblingPath,
      l1ToL2MessageTreeSnapshotAfterInsertion,
      lastArchive,
      newArchiveSiblingPath,
      previousBlockHeader,
<<<<<<< HEAD
      previousBlockHash!,
=======
>>>>>>> 1f36a043
    );

    // Enqueue base parity circuits for the block
    for (let i = 0; i < baseParityInputs.length; i++) {
      this.enqueueBaseParityCircuit(blockProvingState, baseParityInputs[i], i);
    }
  }

  /**
   * The interface to add simulated transactions to the scheduler. This can only be called once per block.
   * @param txs - The transactions to be proven
   */
  @trackSpan('ProvingOrchestrator.addTxs', txs => ({
    [Attributes.BLOCK_TXS_COUNT]: txs.length,
  }))
  public async addTxs(txs: ProcessedTx[]): Promise<void> {
    if (!txs.length) {
      // To avoid an ugly throw below. If we require an empty block, we can just call setBlockCompleted
      // on a block with no txs. We cannot do that here because we cannot find the blockNumber without any txs.
      logger.warn(`Provided no txs to orchestrator addTxs.`);
      return;
    }
    const blockNumber = txs[0].constants.globalVariables.blockNumber.toNumber();
    const provingState = this.provingState?.getBlockProvingStateByBlockNumber(blockNumber!);
    if (!provingState) {
      throw new Error(`Block proving state for ${blockNumber} not found`);
    }

    if (provingState.totalNumTxs) {
      throw new Error(`Block ${blockNumber} has been initialized with transactions.`);
    }

    const numBlobFields = toNumBlobFields(txs);
    provingState.startNewBlock(txs.length, numBlobFields);

    logger.info(
      `Adding ${txs.length} transactions with ${numBlobFields} blob fields to block ${provingState.blockNumber}`,
    );
    for (const tx of txs) {
      try {
        if (!provingState.verifyState()) {
          throw new Error(`Invalid proving state when adding a tx`);
        }

        validateTx(tx);

        logger.info(`Received transaction: ${tx.hash}`);

        const [hints, treeSnapshots] = await this.prepareTransaction(tx, provingState);
        const txProvingState = new TxProvingState(tx, hints, treeSnapshots);
        const txIndex = provingState.addNewTx(txProvingState);
        this.getOrEnqueueTube(provingState, txIndex);
        if (txProvingState.requireAvmProof) {
          logger.debug(`Enqueueing public VM for tx ${txIndex}`);
          this.enqueueVM(provingState, txIndex);
        }
      } catch (err: any) {
        throw new Error(`Error adding transaction ${tx.hash.toString()} to block ${blockNumber}: ${err.message}`, {
          cause: err,
        });
      }
    }
  }

  /**
   * Kickstarts tube circuits for the specified txs. These will be used during epoch proving.
   * Note that if the tube circuits are not started this way, they will be started nontheless after processing.
   */
  @trackSpan('ProvingOrchestrator.startTubeCircuits')
  public startTubeCircuits(txs: Tx[]) {
    if (!this.provingState?.verifyState()) {
      throw new Error(`Invalid proving state, call startNewEpoch before starting tube circuits`);
    }
    for (const tx of txs) {
      const txHash = tx.getTxHash().toString();
      const tubeInputs = new TubeInputs(tx.clientIvcProof);
      const tubeProof = promiseWithResolvers<ProofAndVerificationKey<typeof TUBE_PROOF_LENGTH>>();
      logger.debug(`Starting tube circuit for tx ${txHash}`);
      this.doEnqueueTube(txHash, tubeInputs, proof => tubeProof.resolve(proof));
      this.provingState?.cachedTubeProofs.set(txHash, tubeProof.promise);
    }
  }

  /**
   * Marks the block as completed.
   * Computes the block header and updates the archive tree.
   */
  @trackSpan('ProvingOrchestrator.setBlockCompleted', (blockNumber: number) => ({
    [Attributes.BLOCK_NUMBER]: blockNumber,
  }))
  public async setBlockCompleted(blockNumber: number, expectedHeader?: BlockHeader): Promise<L2Block> {
    const provingState = this.provingState?.getBlockProvingStateByBlockNumber(blockNumber);
    if (!provingState) {
      throw new Error(`Block proving state for ${blockNumber} not found`);
    }

    if (!provingState.spongeBlobState) {
      // If we are completing an empty block, initialise the provingState.
      // We will have 0 txs and no blob fields.
      provingState.startNewBlock(0, 0);
    }

    if (!provingState.verifyState()) {
      throw new Error(`Block proving failed: ${provingState.error}`);
    }

    // And build the block header
    logger.verbose(`Block ${blockNumber} completed. Assembling header.`);
    await this.buildBlock(provingState, expectedHeader);

    // If the proofs were faster than the block building, then we need to try the block root rollup again here
    this.checkAndEnqueueBlockRootRollup(provingState);
    return provingState.block!;
  }

  /** Returns the block as built for a given index. */
  public getBlock(index: number): L2Block {
    const block = this.provingState?.blocks[index]?.block;
    if (!block) {
      throw new Error(`Block at index ${index} not available`);
    }
    return block;
  }

  private async buildBlock(provingState: BlockProvingState, expectedHeader?: BlockHeader) {
    // Collect all new nullifiers, commitments, and contracts from all txs in this block to build body
    const txs = provingState.allTxs.map(a => a.processedTx);

    // Get db for this block
    const db = this.dbs.get(provingState.blockNumber)!;

    // Given we've applied every change from this block, now assemble the block header
    // and update the archive tree, so we're ready to start processing the next block
    const { header, body } = await buildHeaderAndBodyFromTxs(
      txs,
      provingState.globalVariables,
      provingState.newL1ToL2Messages,
      db,
    );

    if (expectedHeader && !header.equals(expectedHeader)) {
      logger.error(`Block header mismatch: header=${header} expectedHeader=${expectedHeader}`);
      throw new Error('Block header mismatch');
    }

    logger.verbose(`Updating archive tree with block ${provingState.blockNumber} header ${header.hash().toString()}`);
    await db.updateArchive(header);

    // Assemble the L2 block
    const newArchive = await getTreeSnapshot(MerkleTreeId.ARCHIVE, db);
    const l2Block = new L2Block(newArchive, header, body);

    await this.verifyBuiltBlockAgainstSyncedState(l2Block, newArchive);

    logger.verbose(`Orchestrator finalised block ${l2Block.number}`);
    provingState.block = l2Block;
  }

  // Flagged as protected to disable in certain unit tests
  protected async verifyBuiltBlockAgainstSyncedState(l2Block: L2Block, newArchive: AppendOnlyTreeSnapshot) {
    const syncedArchive = await getTreeSnapshot(MerkleTreeId.ARCHIVE, this.dbProvider.getSnapshot(l2Block.number));
    if (!syncedArchive.equals(newArchive)) {
      throw new Error(
        `Archive tree mismatch for block ${l2Block.number}: world state synced to ${inspect(
          syncedArchive,
        )} but built ${inspect(newArchive)}`,
      );
    }
  }

  /**
   * Cancel any further proving
   */
  public cancel() {
    for (const controller of this.pendingProvingJobs) {
      controller.abort();
    }

    this.provingState?.cancel();
  }

  /**
   * Returns the proof for the current epoch.
   */
  public async finaliseEpoch() {
    if (!this.provingState || !this.provingPromise) {
      throw new Error(`Invalid proving state, an epoch must be proven before it can be finalised`);
    }

    const result = await this.provingPromise!;
    if (result.status === 'failure') {
      throw new Error(`Epoch proving failed: ${result.reason}`);
    }

    const epochProofResult = this.provingState.getEpochProofResult();

    pushTestData('epochProofResult', {
      proof: epochProofResult.proof.toString(),
      publicInputs: epochProofResult.publicInputs.toString(),
    });

    return epochProofResult;
  }

  /**
   * Starts the proving process for the given transaction and adds it to our state
   * @param tx - The transaction whose proving we wish to commence
   * @param provingState - The proving state being worked on
   */
  private async prepareTransaction(tx: ProcessedTx, provingState: BlockProvingState) {
    const txInputs = await this.prepareBaseRollupInputs(provingState, tx);
    if (!txInputs) {
      // This should not be possible
      throw new Error(`Unable to add transaction, preparing base inputs failed`);
    }
    return txInputs;
  }

  /**
   * Enqueue a job to be scheduled
   * @param provingState - The proving state object being operated on
   * @param jobType - The type of job to be queued
   * @param job - The actual job, returns a promise notifying of the job's completion
   */
  private deferredProving<T>(
    provingState: EpochProvingState | BlockProvingState | undefined,
    request: (signal: AbortSignal) => Promise<T>,
    callback: (result: T) => void | Promise<void>,
  ) {
    if (!provingState?.verifyState()) {
      logger.debug(`Not enqueuing job, state no longer valid`);
      return;
    }

    const controller = new AbortController();
    this.pendingProvingJobs.push(controller);

    // We use a 'safeJob'. We don't want promise rejections in the proving pool, we want to capture the error here
    // and reject the proving job whilst keeping the event loop free of rejections
    const safeJob = async () => {
      try {
        // there's a delay between enqueueing this job and it actually running
        if (controller.signal.aborted) {
          return;
        }

        const result = await request(controller.signal);
        if (!provingState?.verifyState()) {
          logger.debug(`State no longer valid, discarding result`);
          return;
        }

        // we could have been cancelled whilst waiting for the result
        // and the prover ignored the signal. Drop the result in that case
        if (controller.signal.aborted) {
          return;
        }

        await callback(result);
      } catch (err) {
        if (err instanceof AbortError) {
          // operation was cancelled, probably because the block was cancelled
          // drop this result
          return;
        }

        logger.error(`Error thrown when proving job`, err);
        provingState!.reject(`${err}`);
      } finally {
        const index = this.pendingProvingJobs.indexOf(controller);
        if (index > -1) {
          this.pendingProvingJobs.splice(index, 1);
        }
      }
    };

    // let the callstack unwind before adding the job to the queue
    setImmediate(safeJob);
  }

  private async prepareBaseParityInputs(l1ToL2Messages: Fr[], db: MerkleTreeWriteOperations) {
    const l1ToL2MessagesPadded = padArrayEnd(
      l1ToL2Messages,
      Fr.ZERO,
      NUMBER_OF_L1_L2_MESSAGES_PER_ROLLUP,
      'Too many L1 to L2 messages',
    );
    const baseParityInputs = Array.from({ length: NUM_BASE_PARITY_PER_ROOT_PARITY }, (_, i) =>
      BaseParityInputs.fromSlice(l1ToL2MessagesPadded, i, getVKTreeRoot()),
    );

    const l1ToL2MessageSubtreeSiblingPath = assertLength(
      await getSubtreeSiblingPath(MerkleTreeId.L1_TO_L2_MESSAGE_TREE, L1_TO_L2_MSG_SUBTREE_HEIGHT, db),
      L1_TO_L2_MSG_SUBTREE_SIBLING_PATH_LENGTH,
    );

    // Update the local trees to include the new l1 to l2 messages
    await db.appendLeaves(MerkleTreeId.L1_TO_L2_MESSAGE_TREE, l1ToL2MessagesPadded);
    const l1ToL2MessageTreeSnapshotAfterInsertion = await getTreeSnapshot(MerkleTreeId.L1_TO_L2_MESSAGE_TREE, db);

    return {
      l1ToL2MessageSubtreeSiblingPath,
      l1ToL2MessageTreeSnapshotAfterInsertion,
      baseParityInputs,
    };
  }

  // Updates the merkle trees for a transaction. The first enqueued job for a transaction
  @trackSpan('ProvingOrchestrator.prepareBaseRollupInputs', (_, tx) => ({
    [Attributes.TX_HASH]: tx.hash.toString(),
  }))
  private async prepareBaseRollupInputs(
    provingState: BlockProvingState,
    tx: ProcessedTx,
  ): Promise<[BaseRollupHints, TreeSnapshots] | undefined> {
    if (!provingState.verifyState() || !provingState.spongeBlobState) {
      logger.debug('Not preparing base rollup inputs, state invalid');
      return;
    }

    const db = this.dbs.get(provingState.blockNumber)!;

    // We build the base rollup inputs using a mock proof and verification key.
    // These will be overwritten later once we have proven the tube circuit and any public kernels
    const [ms, hints] = await elapsed(
      buildBaseRollupHints(tx, provingState.globalVariables, db, provingState.spongeBlobState),
    );

    this.metrics.recordBaseRollupInputs(ms);

    const promises = [MerkleTreeId.NOTE_HASH_TREE, MerkleTreeId.NULLIFIER_TREE, MerkleTreeId.PUBLIC_DATA_TREE].map(
      async (id: MerkleTreeId) => {
        return { key: id, value: await getTreeSnapshot(id, db) };
      },
    );
    const treeSnapshots: TreeSnapshots = new Map((await Promise.all(promises)).map(obj => [obj.key, obj.value]));

    if (!provingState.verifyState()) {
      logger.debug(`Discarding proving job, state no longer valid`);
      return;
    }
    return [hints, treeSnapshots];
  }

  // Executes the base rollup circuit and stored the output as intermediate state for the parent merge/root circuit
  // Executes the next level of merge if all inputs are available
  private enqueueBaseRollup(provingState: BlockProvingState, txIndex: number) {
    if (!provingState.verifyState()) {
      logger.debug('Not running base rollup, state invalid');
      return;
    }

    const txProvingState = provingState.getTxProvingState(txIndex);
    const { processedTx } = txProvingState;
    const { rollupType, inputs } = txProvingState.getBaseRollupTypeAndInputs();

    logger.debug(`Enqueuing deferred proving base rollup for ${processedTx.hash.toString()}`);

    this.deferredProving(
      provingState,
      wrapCallbackInSpan(
        this.tracer,
        `ProvingOrchestrator.prover.${
          inputs instanceof PrivateBaseRollupInputs ? 'getPrivateBaseRollupProof' : 'getPublicBaseRollupProof'
        }`,
        {
          [Attributes.TX_HASH]: processedTx.hash.toString(),
          [Attributes.PROTOCOL_CIRCUIT_TYPE]: 'server',
          [Attributes.PROTOCOL_CIRCUIT_NAME]: rollupType,
        },
        signal => {
          if (inputs instanceof PrivateBaseRollupInputs) {
            return this.prover.getPrivateBaseRollupProof(inputs, signal, provingState.epochNumber);
          } else {
            return this.prover.getPublicBaseRollupProof(inputs, signal, provingState.epochNumber);
          }
        },
      ),
      result => {
        logger.debug(`Completed proof for ${rollupType} for tx ${processedTx.hash.toString()}`);
        validatePartialState(result.inputs.end, txProvingState.treeSnapshots);
        const leafLocation = provingState.setBaseRollupProof(txIndex, result);
        if (provingState.totalNumTxs === 1) {
          this.checkAndEnqueueBlockRootRollup(provingState);
        } else {
          this.checkAndEnqueueNextMergeRollup(provingState, leafLocation);
        }
      },
    );
  }

  // Enqueues the tube circuit for a given transaction index, or reuses the one already enqueued
  // Once completed, will enqueue the next circuit, either a public kernel or the base rollup
  private getOrEnqueueTube(provingState: BlockProvingState, txIndex: number) {
    if (!provingState.verifyState()) {
      logger.debug('Not running tube circuit, state invalid');
      return;
    }

    const txProvingState = provingState.getTxProvingState(txIndex);
    const txHash = txProvingState.processedTx.hash.toString();

    const handleResult = (result: ProofAndVerificationKey<typeof TUBE_PROOF_LENGTH>) => {
      logger.debug(`Got tube proof for tx index: ${txIndex}`, { txHash });
      txProvingState.setTubeProof(result);
      this.provingState?.cachedTubeProofs.delete(txHash);
      this.checkAndEnqueueNextTxCircuit(provingState, txIndex);
    };

    if (this.provingState?.cachedTubeProofs.has(txHash)) {
      logger.debug(`Tube proof already enqueued for tx index: ${txIndex}`, { txHash });
      void this.provingState!.cachedTubeProofs.get(txHash)!.then(handleResult);
      return;
    }

    logger.debug(`Enqueuing tube circuit for tx index: ${txIndex}`);
    this.doEnqueueTube(txHash, txProvingState.getTubeInputs(), handleResult);
  }

  private doEnqueueTube(
    txHash: string,
    inputs: TubeInputs,
    handler: (result: ProofAndVerificationKey<typeof TUBE_PROOF_LENGTH>) => void,
    provingState: EpochProvingState | BlockProvingState = this.provingState!,
  ) {
    if (!provingState?.verifyState()) {
      logger.debug('Not running tube circuit, state invalid');
      return;
    }

    this.deferredProving(
      provingState,
      wrapCallbackInSpan(
        this.tracer,
        'ProvingOrchestrator.prover.getTubeProof',
        {
          [Attributes.TX_HASH]: txHash,
          [Attributes.PROTOCOL_CIRCUIT_TYPE]: 'server',
          [Attributes.PROTOCOL_CIRCUIT_NAME]: 'tube-circuit' satisfies CircuitName,
        },
        signal => this.prover.getTubeProof(inputs, signal, this.provingState!.epochNumber),
      ),
      handler,
    );
  }

  // Executes the merge rollup circuit and stored the output as intermediate state for the parent merge/block root circuit
  // Enqueues the next level of merge if all inputs are available
  private enqueueMergeRollup(provingState: BlockProvingState, location: TreeNodeLocation) {
    if (!provingState.verifyState()) {
      logger.debug('Not running merge rollup. State no longer valid.');
      return;
    }

    const inputs = provingState.getMergeRollupInputs(location);

    this.deferredProving(
      provingState,
      wrapCallbackInSpan(
        this.tracer,
        'ProvingOrchestrator.prover.getMergeRollupProof',
        {
          [Attributes.PROTOCOL_CIRCUIT_TYPE]: 'server',
          [Attributes.PROTOCOL_CIRCUIT_NAME]: 'merge-rollup' satisfies CircuitName,
        },
        signal => this.prover.getMergeRollupProof(inputs, signal, provingState.epochNumber),
      ),
      result => {
        provingState.setMergeRollupProof(location, result);
        this.checkAndEnqueueNextMergeRollup(provingState, location);
      },
    );
  }

  // Executes the block root rollup circuit
  private enqueueBlockRootRollup(provingState: BlockProvingState) {
    if (!provingState.verifyState()) {
      logger.debug('Not running block root rollup, state no longer valid');
      return;
    }

    provingState.blockRootRollupStarted = true;

    const { rollupType, inputs } = provingState.getBlockRootRollupTypeAndInputs(this.proverId);

    logger.debug(
      `Enqueuing ${rollupType} for block ${provingState.blockNumber} with ${provingState.newL1ToL2Messages.length} l1 to l2 msgs.`,
    );

    this.deferredProving(
      provingState,
      wrapCallbackInSpan(
        this.tracer,
        'ProvingOrchestrator.prover.getBlockRootRollupProof',
        {
          [Attributes.PROTOCOL_CIRCUIT_TYPE]: 'server',
          [Attributes.PROTOCOL_CIRCUIT_NAME]: rollupType,
        },
        signal => {
          if (inputs instanceof EmptyBlockRootRollupInputs) {
            return this.prover.getEmptyBlockRootRollupProof(inputs, signal, provingState.epochNumber);
          } else if (inputs instanceof SingleTxBlockRootRollupInputs) {
            return this.prover.getSingleTxBlockRootRollupProof(inputs, signal, provingState.epochNumber);
          } else {
            return this.prover.getBlockRootRollupProof(inputs, signal, provingState.epochNumber);
          }
        },
      ),
      result => {
        provingState.setBlockRootRollupProof(result);
        const header = provingState.buildHeaderFromProvingOutputs(logger);
        if (!header.hash().equals(provingState.block!.header.hash())) {
          logger.error(
            `Block header mismatch\nCircuit:${inspect(header)}\nComputed:${inspect(provingState.block!.header)}`,
          );
          provingState.reject(`Block header hash mismatch`);
        }

        logger.debug(`Completed ${rollupType} proof for block ${provingState.block!.number}`);
        // validatePartialState(result.inputs.end, tx.treeSnapshots); // TODO(palla/prover)

        const epochProvingState = this.provingState!;
        const leafLocation = epochProvingState.setBlockRootRollupProof(provingState.index, result);
        if (epochProvingState.totalNumBlocks === 1) {
          this.enqueueEpochPadding(epochProvingState);
        } else {
          this.checkAndEnqueueNextBlockMergeRollup(epochProvingState, leafLocation);
        }
      },
    );
  }

  // Executes the base parity circuit and stores the intermediate state for the root parity circuit
  // Enqueues the root parity circuit if all inputs are available
  private enqueueBaseParityCircuit(provingState: BlockProvingState, inputs: BaseParityInputs, index: number) {
    if (!provingState.verifyState()) {
      logger.debug('Not running base parity. State no longer valid.');
      return;
    }

    this.deferredProving(
      provingState,
      wrapCallbackInSpan(
        this.tracer,
        'ProvingOrchestrator.prover.getBaseParityProof',
        {
          [Attributes.PROTOCOL_CIRCUIT_TYPE]: 'server',
          [Attributes.PROTOCOL_CIRCUIT_NAME]: 'base-parity' satisfies CircuitName,
        },
        signal => this.prover.getBaseParityProof(inputs, signal, provingState.epochNumber),
      ),
      provingOutput => {
        provingState.setBaseParityProof(index, provingOutput);
        this.checkAndEnqueueRootParityCircuit(provingState);
      },
    );
  }

  private checkAndEnqueueRootParityCircuit(provingState: BlockProvingState) {
    if (!provingState.isReadyForRootParity()) {
      return;
    }

    this.enqueueRootParityCircuit(provingState);
  }

  // Runs the root parity circuit ans stored the outputs
  // Enqueues the root rollup proof if all inputs are available
  private enqueueRootParityCircuit(provingState: BlockProvingState) {
    if (!provingState.verifyState()) {
      logger.debug('Not running root parity. State no longer valid.');
      return;
    }

    const inputs = provingState.getRootParityInputs();

    this.deferredProving(
      provingState,
      wrapCallbackInSpan(
        this.tracer,
        'ProvingOrchestrator.prover.getRootParityProof',
        {
          [Attributes.PROTOCOL_CIRCUIT_TYPE]: 'server',
          [Attributes.PROTOCOL_CIRCUIT_NAME]: 'root-parity' satisfies CircuitName,
        },
        signal => this.prover.getRootParityProof(inputs, signal, provingState.epochNumber),
      ),
      result => {
        provingState.setRootParityProof(result);
        this.checkAndEnqueueBlockRootRollup(provingState);
      },
    );
  }

  // Executes the block merge rollup circuit and stored the output as intermediate state for the parent merge/block root circuit
  // Enqueues the next level of merge if all inputs are available
  private enqueueBlockMergeRollup(provingState: EpochProvingState, location: TreeNodeLocation) {
    if (!provingState.verifyState()) {
      logger.debug('Not running block merge rollup. State no longer valid.');
      return;
    }

    const inputs = provingState.getBlockMergeRollupInputs(location);

    this.deferredProving(
      provingState,
      wrapCallbackInSpan(
        this.tracer,
        'ProvingOrchestrator.prover.getBlockMergeRollupProof',
        {
          [Attributes.PROTOCOL_CIRCUIT_TYPE]: 'server',
          [Attributes.PROTOCOL_CIRCUIT_NAME]: 'block-merge-rollup' satisfies CircuitName,
        },
        signal => this.prover.getBlockMergeRollupProof(inputs, signal, provingState.epochNumber),
      ),
      result => {
        provingState.setBlockMergeRollupProof(location, result);
        this.checkAndEnqueueNextBlockMergeRollup(provingState, location);
      },
    );
  }

  private enqueueEpochPadding(provingState: EpochProvingState) {
    if (!provingState.verifyState()) {
      logger.debug('Not running epoch padding. State no longer valid.');
      return;
    }

    logger.debug('Padding epoch proof with an empty block root proof.');

    const inputs = provingState.getPaddingBlockRootInputs(this.proverId);

    this.deferredProving(
      provingState,
      wrapCallbackInSpan(
        this.tracer,
        'ProvingOrchestrator.prover.getEmptyBlockRootRollupProof',
        {
          [Attributes.PROTOCOL_CIRCUIT_TYPE]: 'server',
          [Attributes.PROTOCOL_CIRCUIT_NAME]: 'empty-block-root-rollup' satisfies CircuitName,
        },
        signal => this.prover.getEmptyBlockRootRollupProof(inputs, signal, provingState.epochNumber),
      ),
      result => {
        logger.debug('Completed proof for padding block root.');
        provingState.setPaddingBlockRootProof(result);
        this.checkAndEnqueueRootRollup(provingState);
      },
    );
  }

  // Executes the root rollup circuit
  private enqueueRootRollup(provingState: EpochProvingState) {
    if (!provingState.verifyState()) {
      logger.debug('Not running root rollup, state no longer valid');
      return;
    }

    logger.debug(`Preparing root rollup`);

    const inputs = provingState.getRootRollupInputs(this.proverId);

    this.deferredProving(
      provingState,
      wrapCallbackInSpan(
        this.tracer,
        'ProvingOrchestrator.prover.getRootRollupProof',
        {
          [Attributes.PROTOCOL_CIRCUIT_TYPE]: 'server',
          [Attributes.PROTOCOL_CIRCUIT_NAME]: 'root-rollup' satisfies CircuitName,
        },
        signal => this.prover.getRootRollupProof(inputs, signal, provingState.epochNumber),
      ),
      result => {
        logger.verbose(`Orchestrator completed root rollup for epoch ${provingState.epochNumber}`);
        provingState.setRootRollupProof(result);
        provingState.resolve({ status: 'success' });
      },
    );
  }

  private checkAndEnqueueNextMergeRollup(provingState: BlockProvingState, currentLocation: TreeNodeLocation) {
    if (!provingState.isReadyForMergeRollup(currentLocation)) {
      return;
    }

    const parentLocation = provingState.getParentLocation(currentLocation);
    if (parentLocation.level === 0) {
      this.checkAndEnqueueBlockRootRollup(provingState);
    } else {
      this.enqueueMergeRollup(provingState, parentLocation);
    }
  }

  private checkAndEnqueueBlockRootRollup(provingState: BlockProvingState) {
    if (!provingState.isReadyForBlockRootRollup()) {
      logger.debug('Not ready for root rollup');
      return;
    }
    if (provingState.blockRootRollupStarted) {
      logger.debug('Block root rollup already started');
      return;
    }
    const blockNumber = provingState.blockNumber;

    // TODO(palla/prover): This closes the fork only on the happy path. If this epoch orchestrator
    // is aborted and never reaches this point, it will leak the fork. We need to add a global cleanup,
    // but have to make sure it only runs once all operations are completed, otherwise some function here
    // will attempt to access the fork after it was closed.
    logger.debug(`Cleaning up world state fork for ${blockNumber}`);
    void this.dbs
      .get(blockNumber)
      ?.close()
      .then(() => this.dbs.delete(blockNumber))
      .catch(err => logger.error(`Error closing db for block ${blockNumber}`, err));

    this.enqueueBlockRootRollup(provingState);
  }

  private checkAndEnqueueNextBlockMergeRollup(provingState: EpochProvingState, currentLocation: TreeNodeLocation) {
    if (!provingState.isReadyForBlockMerge(currentLocation)) {
      return;
    }

    const parentLocation = provingState.getParentLocation(currentLocation);
    if (parentLocation.level === 0) {
      this.checkAndEnqueueRootRollup(provingState);
    } else {
      this.enqueueBlockMergeRollup(provingState, parentLocation);
    }
  }

  private checkAndEnqueueRootRollup(provingState: EpochProvingState) {
    if (!provingState.isReadyForRootRollup()) {
      logger.debug('Not ready for root rollup');
      return;
    }

    this.enqueueRootRollup(provingState);
  }

  /**
   * Executes the VM circuit for a public function, will enqueue the corresponding kernel if the
   * previous kernel is ready
   * @param provingState - The proving state being operated on
   * @param txIndex - The index of the transaction being proven
   */
  private enqueueVM(provingState: BlockProvingState, txIndex: number) {
    if (!provingState.verifyState()) {
      logger.debug(`Not running VM circuit as state is no longer valid`);
      return;
    }

    const txProvingState = provingState.getTxProvingState(txIndex);

    // This function tries to do AVM proving. If there is a failure, it fakes the proof unless AVM_PROVING_STRICT is defined.
    // Nothing downstream depends on the AVM proof yet. So having this mode lets us incrementally build the AVM circuit.
    const doAvmProving = wrapCallbackInSpan(
      this.tracer,
      'ProvingOrchestrator.prover.getAvmProof',
      {
        [Attributes.TX_HASH]: txProvingState.processedTx.hash.toString(),
      },
      async (signal: AbortSignal) => {
        const inputs = txProvingState.getAvmInputs();
        try {
          return await this.prover.getAvmProof(inputs, signal, provingState.epochNumber);
        } catch (err) {
          if (process.env.AVM_PROVING_STRICT) {
            logger.error(`Error thrown when proving AVM circuit with AVM_PROVING_STRICT on`, err);
            throw err;
          } else {
            logger.warn(
              `Error thrown when proving AVM circuit but AVM_PROVING_STRICT is off. Faking AVM proof and carrying on. ${inspect(
                err,
              )}.`,
            );
            return {
              proof: makeEmptyRecursiveProof(AVM_PROOF_LENGTH_IN_FIELDS),
              verificationKey: VerificationKeyData.makeFake(AVM_VERIFICATION_KEY_LENGTH_IN_FIELDS),
            };
          }
        }
      },
    );

    this.deferredProving(provingState, doAvmProving, proofAndVk => {
      logger.debug(`Proven VM for tx index: ${txIndex}`);
      txProvingState.setAvmProof(proofAndVk);
      this.checkAndEnqueueNextTxCircuit(provingState, txIndex);
    });
  }

  private checkAndEnqueueNextTxCircuit(provingState: BlockProvingState, txIndex: number) {
    const txProvingState = provingState.getTxProvingState(txIndex);
    if (!txProvingState.ready()) {
      return;
    }

    // We must have completed all proving (tube proof and (if required) vm proof are generated), we now move to the base rollup.
    logger.debug(`Public functions completed for tx ${txIndex} enqueueing base rollup`);

    this.enqueueBaseRollup(provingState, txIndex);
  }
}<|MERGE_RESOLUTION|>--- conflicted
+++ resolved
@@ -18,23 +18,13 @@
   AVM_VERIFICATION_KEY_LENGTH_IN_FIELDS,
   type AppendOnlyTreeSnapshot,
   BaseParityInputs,
-<<<<<<< HEAD
-  BlockHeader,
-  ContentCommitment,
-=======
   type BlockHeader,
->>>>>>> 1f36a043
   Fr,
   GlobalVariables,
   L1_TO_L2_MSG_SUBTREE_HEIGHT,
   L1_TO_L2_MSG_SUBTREE_SIBLING_PATH_LENGTH,
   NUMBER_OF_L1_L2_MESSAGES_PER_ROLLUP,
   NUM_BASE_PARITY_PER_ROOT_PARITY,
-<<<<<<< HEAD
-  PartialStateReference,
-  StateReference,
-=======
->>>>>>> 1f36a043
   type TUBE_PROOF_LENGTH,
   VerificationKeyData,
   makeEmptyRecursiveProof,
@@ -46,10 +36,6 @@
   SingleTxBlockRootRollupInputs,
   TubeInputs,
 } from '@aztec/circuits.js/rollup';
-<<<<<<< HEAD
-import { makeTuple } from '@aztec/foundation/array';
-=======
->>>>>>> 1f36a043
 import { padArrayEnd } from '@aztec/foundation/collection';
 import { AbortError } from '@aztec/foundation/error';
 import { createLogger } from '@aztec/foundation/log';
@@ -59,9 +45,6 @@
 import { elapsed } from '@aztec/foundation/timer';
 import { type TreeNodeLocation } from '@aztec/foundation/trees';
 import { getVKTreeRoot } from '@aztec/noir-protocol-circuits-types/vks';
-<<<<<<< HEAD
-import { Attributes, type TelemetryClient, type Tracer, trackSpan, wrapCallbackInSpan } from '@aztec/telemetry-client';
-=======
 import {
   Attributes,
   type TelemetryClient,
@@ -70,7 +53,6 @@
   trackSpan,
   wrapCallbackInSpan,
 } from '@aztec/telemetry-client';
->>>>>>> 1f36a043
 
 import { inspect } from 'util';
 
@@ -203,10 +185,6 @@
       lastArchive,
       newArchiveSiblingPath,
       previousBlockHeader,
-<<<<<<< HEAD
-      previousBlockHash!,
-=======
->>>>>>> 1f36a043
     );
 
     // Enqueue base parity circuits for the block
