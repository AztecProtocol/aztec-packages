import {
  L2Block,
  MerkleTreeId,
  type ProcessedTx,
  type ServerCircuitProver,
  makeEmptyProcessedTx,
  toNumBlobFields,
} from '@aztec/circuit-types';
import {
  type EpochProver,
  type ForkMerkleTreeOperations,
  type MerkleTreeWriteOperations,
  type ProofAndVerificationKey,
} from '@aztec/circuit-types/interfaces';
import { type CircuitName } from '@aztec/circuit-types/stats';
import {
  AVM_PROOF_LENGTH_IN_FIELDS,
  AVM_VERIFICATION_KEY_LENGTH_IN_FIELDS,
<<<<<<< HEAD
  BLOBS_PER_BLOCK,
=======
  type AppendOnlyTreeSnapshot,
>>>>>>> 80fad454
  type BaseOrMergeRollupPublicInputs,
  BaseParityInputs,
  type BaseRollupHints,
  BlobPublicInputs,
  type BlockRootOrBlockMergePublicInputs,
  BlockRootRollupInputs,
  EmptyBlockRootRollupInputs,
  FIELDS_PER_BLOB,
  Fr,
  type GlobalVariables,
  type Header,
  L1_TO_L2_MSG_SUBTREE_HEIGHT,
  L1_TO_L2_MSG_SUBTREE_SIBLING_PATH_LENGTH,
  type NESTED_RECURSIVE_PROOF_LENGTH,
  NUMBER_OF_L1_L2_MESSAGES_PER_ROLLUP,
  NUM_BASE_PARITY_PER_ROOT_PARITY,
  PrivateKernelEmptyInputData,
  type RECURSIVE_PROOF_LENGTH,
  type RecursiveProof,
  RootParityInput,
  RootParityInputs,
  type VerificationKeyAsFields,
  VerificationKeyData,
  makeEmptyRecursiveProof,
} from '@aztec/circuits.js';
import { makeTuple } from '@aztec/foundation/array';
<<<<<<< HEAD
import { Blob } from '@aztec/foundation/blob';
import { padArrayEnd } from '@aztec/foundation/collection';
import { sha256ToField } from '@aztec/foundation/crypto';
=======
import { maxBy, padArrayEnd } from '@aztec/foundation/collection';
>>>>>>> 80fad454
import { AbortError } from '@aztec/foundation/error';
import { createDebugLogger } from '@aztec/foundation/log';
import { promiseWithResolvers } from '@aztec/foundation/promise';
import { type Tuple } from '@aztec/foundation/serialize';
import { pushTestData } from '@aztec/foundation/testing';
import { elapsed } from '@aztec/foundation/timer';
import { getVKIndex, getVKSiblingPath, getVKTreeRoot } from '@aztec/noir-protocol-circuits-types';
import { protocolContractTreeRoot } from '@aztec/protocol-contracts';
import { Attributes, type TelemetryClient, type Tracer, trackSpan, wrapCallbackInSpan } from '@aztec/telemetry-client';

import { inspect } from 'util';

import {
  buildBaseRollupHints,
  buildHeaderAndBodyFromTxs,
  buildHeaderFromCircuitOutputs,
  createBlockMergeRollupInputs,
  createMergeRollupInputs,
  getPreviousRollupDataFromPublicInputs,
  getRootRollupInput,
  getRootTreeSiblingPath,
  getSubtreeSiblingPath,
  getTreeSnapshot,
  validatePartialState,
  validateTx,
} from './block-building-helpers.js';
import { type BlockProvingState, type MergeRollupInputData } from './block-proving-state.js';
import {
  type BlockMergeRollupInputData,
  EpochProvingState,
  type ProvingResult,
  type TreeSnapshots,
} from './epoch-proving-state.js';
import { ProvingOrchestratorMetrics } from './orchestrator_metrics.js';
import { TxProvingState } from './tx-proving-state.js';

const logger = createDebugLogger('aztec:prover:proving-orchestrator');

/**
 * Implements an event driven proving scheduler to build the recursive proof tree. The idea being:
 * 1. Transactions are provided to the scheduler post simulation.
 * 2. Tree insertions are performed as required to generate transaction specific proofs
 * 3. Those transaction specific proofs are generated in the necessary order accounting for dependencies
 * 4. Once a transaction is proven, it will be incorporated into a merge proof
 * 5. Merge proofs are produced at each level of the tree until the root proof is produced
 *
 * The proving implementation is determined by the provided prover. This could be for example a local prover or a remote prover pool.
 */

/**
 * The orchestrator, managing the flow of recursive proving operations required to build the rollup proof tree.
 */
export class ProvingOrchestrator implements EpochProver {
  private provingState: EpochProvingState | undefined = undefined;
  private pendingProvingJobs: AbortController[] = [];
  private paddingTxProof?: ProofAndVerificationKey<typeof NESTED_RECURSIVE_PROOF_LENGTH>;

  private provingPromise: Promise<ProvingResult> | undefined = undefined;
  private metrics: ProvingOrchestratorMetrics;
  private dbs: Map<number, MerkleTreeWriteOperations> = new Map();

  constructor(
    private dbProvider: ForkMerkleTreeOperations,
    private prover: ServerCircuitProver,
    telemetryClient: TelemetryClient,
    private readonly proverId: Fr = Fr.ZERO,
  ) {
    this.metrics = new ProvingOrchestratorMetrics(telemetryClient, 'ProvingOrchestrator');
  }

  get tracer(): Tracer {
    return this.metrics.tracer;
  }

  public getProverId(): Fr {
    return this.proverId;
  }

  /**
   * Resets the orchestrator's cached padding tx.
   */
  public reset() {
    this.paddingTxProof = undefined;
  }

  public startNewEpoch(epochNumber: number, totalNumBlocks: number) {
    const { promise: _promise, resolve, reject } = promiseWithResolvers<ProvingResult>();
    const promise = _promise.catch((reason): ProvingResult => ({ status: 'failure', reason }));
    if (totalNumBlocks <= 0 || !Number.isInteger(totalNumBlocks)) {
      throw new Error(`Invalid number of blocks for epoch (got ${totalNumBlocks})`);
    }
    logger.info(`Starting epoch ${epochNumber} with ${totalNumBlocks} blocks`);
    this.provingState = new EpochProvingState(epochNumber, totalNumBlocks, resolve, reject);
    this.provingPromise = promise;
  }

  /**
   * Starts off a new block
   * @param globalVariables - The global variables for the block
   * @param l1ToL2Messages - The l1 to l2 messages for the block
   * @returns A proving ticket, containing a promise notifying of proving completion
   */
  @trackSpan('ProvingOrchestrator.startNewBlock', globalVariables => ({
    [Attributes.BLOCK_NUMBER]: globalVariables.blockNumber.toNumber(),
  }))
  public async startNewBlock(globalVariables: GlobalVariables, l1ToL2Messages: Fr[]) {
    if (!this.provingState) {
      throw new Error(`Invalid proving state, call startNewEpoch before starting a block`);
    }

    if (!this.provingState?.isAcceptingBlocks()) {
      throw new Error(`Epoch not accepting further blocks`);
    }

<<<<<<< HEAD
    if (this.provingState.currentBlock && !this.provingState.currentBlock.block) {
      throw new Error(`Must end previous block before starting a new one`);
    }

    // TODO(palla/prover): Store block number in the db itself to make this check more reliable,
    // and turn this warning into an exception that we throw.
    const { blockNumber } = globalVariables;
    const dbBlockNumber = (await this.db.getTreeInfo(MerkleTreeId.ARCHIVE)).size - 1n;
    if (dbBlockNumber !== blockNumber.toBigInt() - 1n) {
      logger.warn(
        `Database is at wrong block number (starting block ${blockNumber.toBigInt()} with db at ${dbBlockNumber})`,
      );
    }

    logger.info(`Starting block ${globalVariables.blockNumber} for slot ${globalVariables.slotNumber}`);
=======
    if (!Number.isInteger(numTxs) || numTxs < 2) {
      throw new Error(`Invalid number of txs for block (got ${numTxs})`);
    }

    logger.info(
      `Starting block ${globalVariables.blockNumber.toNumber()} for slot ${globalVariables.slotNumber.toNumber()} with ${numTxs} transactions`,
    );
>>>>>>> 80fad454

    // Fork world state at the end of the immediately previous block
    const db = await this.dbProvider.fork(globalVariables.blockNumber.toNumber() - 1);
    this.dbs.set(globalVariables.blockNumber.toNumber(), db);

    // we start the block by enqueueing all of the base parity circuits
    let baseParityInputs: BaseParityInputs[] = [];
    let l1ToL2MessagesPadded: Tuple<Fr, typeof NUMBER_OF_L1_L2_MESSAGES_PER_ROLLUP>;
    try {
      l1ToL2MessagesPadded = padArrayEnd(l1ToL2Messages, Fr.ZERO, NUMBER_OF_L1_L2_MESSAGES_PER_ROLLUP);
    } catch (err) {
      throw new Error('Too many L1 to L2 messages');
    }
    baseParityInputs = Array.from({ length: NUM_BASE_PARITY_PER_ROOT_PARITY }, (_, i) =>
      BaseParityInputs.fromSlice(l1ToL2MessagesPadded, i, getVKTreeRoot()),
    );

    const messageTreeSnapshot = await getTreeSnapshot(MerkleTreeId.L1_TO_L2_MESSAGE_TREE, db);

    const newL1ToL2MessageTreeRootSiblingPathArray = await getSubtreeSiblingPath(
      MerkleTreeId.L1_TO_L2_MESSAGE_TREE,
      L1_TO_L2_MSG_SUBTREE_HEIGHT,
      db,
    );

    const newL1ToL2MessageTreeRootSiblingPath = makeTuple(
      L1_TO_L2_MSG_SUBTREE_SIBLING_PATH_LENGTH,
      i =>
        i < newL1ToL2MessageTreeRootSiblingPathArray.length ? newL1ToL2MessageTreeRootSiblingPathArray[i] : Fr.ZERO,
      0,
    );

    // Update the local trees to include the new l1 to l2 messages
    await db.appendLeaves(MerkleTreeId.L1_TO_L2_MESSAGE_TREE, l1ToL2MessagesPadded);
    const messageTreeSnapshotAfterInsertion = await getTreeSnapshot(MerkleTreeId.L1_TO_L2_MESSAGE_TREE, db);

    // Get archive snapshot before this block lands
    const startArchiveSnapshot = await getTreeSnapshot(MerkleTreeId.ARCHIVE, db);
    const newArchiveSiblingPath = await getRootTreeSiblingPath(MerkleTreeId.ARCHIVE, db);
    const previousBlockHash = await db.getLeafValue(
      MerkleTreeId.ARCHIVE,
      BigInt(startArchiveSnapshot.nextAvailableLeafIndex - 1),
    );

<<<<<<< HEAD
    this.provingState!.startNewBlock(
=======
    const blockProvingState = this.provingState!.startNewBlock(
      numTxs,
>>>>>>> 80fad454
      globalVariables,
      l1ToL2MessagesPadded,
      messageTreeSnapshot,
      newL1ToL2MessageTreeRootSiblingPath,
      messageTreeSnapshotAfterInsertion,
      startArchiveSnapshot,
      newArchiveSiblingPath,
      previousBlockHash!,
    );

    // Enqueue base parity circuits for the block
    for (let i = 0; i < baseParityInputs.length; i++) {
      this.enqueueBaseParityCircuit(blockProvingState, baseParityInputs[i], i);
    }
  }

  /**
   * The interface to add simulated transactions to the scheduler
   * @param txs - The transactions to be proven
   */
  @trackSpan('ProvingOrchestrator.addTxs', txs => ({
    [Attributes.BLOCK_TXS_COUNT]: txs.length,
  }))
<<<<<<< HEAD
  public async addTxs(txs: ProcessedTx[]): Promise<void> {
    const provingState = this?.provingState?.currentBlock;
    if (!provingState) {
      throw new Error(`Invalid proving state, call startNewBlock before adding transactions`);
    }

    const numBlobFields = toNumBlobFields(txs);
    provingState.startNewBlock(Math.max(2, txs.length), numBlobFields);

    logger.info(
      `Adding ${txs.length} transactions with ${numBlobFields} effects to block ${provingState?.blockNumber}`,
    );
    for (const tx of txs) {
      if (!provingState.verifyState()) {
        throw new Error(`Invalid proving state when adding a tx`);
      }

      validateTx(tx);

      logger.info(`Received transaction: ${tx.hash}`);

      if (tx.isEmpty) {
        logger.warn(`Ignoring empty transaction ${tx.hash} - it will not be added to this block`);
        return;
      }

      const [hints, treeSnapshots] = await this.prepareTransaction(tx, provingState);
      this.enqueueFirstProofs(hints, treeSnapshots, tx, provingState);
    }
    if (provingState.transactionsReceived === provingState.totalNumTxs) {
      logger.verbose(`All transactions received for block ${provingState.globalVariables.blockNumber}.`);
=======
  public async addNewTx(tx: ProcessedTx): Promise<void> {
    const blockNumber = tx.constants.globalVariables.blockNumber.toNumber();
    try {
      const provingState = this.provingState?.getBlockProvingStateByBlockNumber(blockNumber);
      if (!provingState) {
        throw new Error(`Block proving state for ${blockNumber} not found`);
      }

      if (!provingState.isAcceptingTransactions()) {
        throw new Error(`Rollup not accepting further transactions`);
      }

      if (!provingState.verifyState()) {
        throw new Error(`Invalid proving state when adding a tx`);
      }

      validateTx(tx);

      logger.info(`Received transaction: ${tx.hash}`);

      if (tx.isEmpty) {
        logger.warn(`Ignoring empty transaction ${tx.hash} - it will not be added to this block`);
        return;
      }

      const [hints, treeSnapshots] = await this.prepareTransaction(tx, provingState);
      this.enqueueFirstProofs(hints, treeSnapshots, tx, provingState);

      if (provingState.transactionsReceived === provingState.totalNumTxs) {
        logger.verbose(`All transactions received for block ${provingState.globalVariables.blockNumber}.`);
      }
    } catch (err: any) {
      throw new Error(`Error adding transaction ${tx.hash.toString()} to block ${blockNumber}: ${err.message}`, {
        cause: err,
      });
>>>>>>> 80fad454
    }
  }

  /**
   * Marks the block as full and pads it if required, no more transactions will be accepted.
   * Computes the block header and updates the archive tree.
   */
<<<<<<< HEAD
  @trackSpan('ProvingOrchestrator.setBlockCompleted', function () {
    const block: BlockProvingState | undefined = this.provingState?.currentBlock;
    if (!block) {
      return {};
    }
    return {
      [Attributes.BLOCK_NUMBER]: block.globalVariables.blockNumber.toNumber(),
      [Attributes.BLOCK_SIZE]: block.totalNumTxs,
      [Attributes.BLOCK_TXS_COUNT]: block.transactionsReceived,
    };
  })
  public async setBlockCompleted(expectedHeader?: Header): Promise<L2Block> {
    const provingState = this.provingState?.currentBlock;
    if (!provingState || !provingState.totalNumTxs) {
      throw new Error(`Invalid proving state, call startNewBlock before adding transactions or completing the block`);
=======
  @trackSpan('ProvingOrchestrator.setBlockCompleted', (blockNumber: number) => ({
    [Attributes.BLOCK_NUMBER]: blockNumber,
  }))
  public async setBlockCompleted(blockNumber: number, expectedHeader?: Header): Promise<L2Block> {
    const provingState = this.provingState?.getBlockProvingStateByBlockNumber(blockNumber);
    if (!provingState) {
      throw new Error(`Block proving state for ${blockNumber} not found`);
>>>>>>> 80fad454
    }

    if (!provingState.verifyState()) {
      throw new Error(`Block proving failed: ${provingState.error}`);
    }

    // We may need to pad the rollup with empty transactions
    const paddingTxCount = provingState.totalNumTxs - provingState.transactionsReceived;
    if (paddingTxCount > 0 && provingState.totalNumTxs > 2) {
      throw new Error(`Block not ready for completion: expecting ${paddingTxCount} more transactions.`);
    }

    if (paddingTxCount > 0) {
      logger.debug(`Padding rollup with ${paddingTxCount} empty transactions`);
      // Make an empty padding transaction
      // Required for:
      // 0 (when we want an empty block, largely for testing), or
      // 1 (we need to pad with one tx as all rollup circuits require a pair of inputs) txs
      // Insert it into the tree the required number of times to get all of the
      // base rollup inputs
      // Then enqueue the proving of all the transactions
      const unprovenPaddingTx = makeEmptyProcessedTx(
        this.dbs.get(blockNumber)!.getInitialHeader(),
        provingState.globalVariables.chainId,
        provingState.globalVariables.version,
        getVKTreeRoot(),
        protocolContractTreeRoot,
      );
      const txInputs: Array<{ hints: BaseRollupHints; snapshot: TreeSnapshots }> = [];
      for (let i = 0; i < paddingTxCount; i++) {
        const [hints, snapshot] = await this.prepareTransaction(unprovenPaddingTx, provingState);
        const txInput = {
          hints,
          snapshot,
        };
        txInputs.push(txInput);
      }

      // Now enqueue the proving
      this.enqueuePaddingTxs(provingState, txInputs, unprovenPaddingTx);
    }

    // And build the block header
    logger.verbose(`Block ${provingState.globalVariables.blockNumber} completed. Assembling header.`);
    await this.buildBlock(provingState, expectedHeader);

    // If the proofs were faster than the block building, then we need to try the block root rollup again here
    this.checkAndEnqueueBlockRootRollup(provingState);
    return provingState.block!;
  }

  /** Returns the block as built for a given index. */
  public getBlock(index: number): L2Block {
    const block = this.provingState?.blocks[index].block;
    if (!block) {
      throw new Error(`Block at index ${index} not available`);
    }
    return block;
  }

  @trackSpan('ProvingOrchestrator.padEpoch', function () {
    if (!this.provingState) {
      return {};
    }
    return {
      [Attributes.EPOCH_NUMBER]: this.provingState.epochNumber,
      [Attributes.EPOCH_SIZE]: this.provingState.totalNumBlocks,
    };
  })
  private padEpoch(): Promise<void> {
    const provingState = this.provingState!;
    const lastBlock = maxBy(provingState.blocks, b => b.blockNumber)?.block;
    if (!lastBlock) {
      return Promise.reject(new Error(`Epoch needs at least one completed block in order to be padded`));
    }

    const paddingBlockCount = Math.max(2, provingState.totalNumBlocks) - provingState.blocks.length;
    if (paddingBlockCount === 0) {
      return Promise.resolve();
    }

    logger.debug(`Padding epoch proof with ${paddingBlockCount} empty block proofs`);

    const inputs = EmptyBlockRootRollupInputs.from({
      archive: lastBlock.archive,
      blockHash: lastBlock.header.hash(),
      globalVariables: lastBlock.header.globalVariables,
      vkTreeRoot: getVKTreeRoot(),
      protocolContractTreeRoot,
      proverId: this.proverId,
    });

    logger.debug(`Enqueuing deferred proving for padding block to enqueue ${paddingBlockCount} paddings`);
    this.deferredProving(
      provingState,
      wrapCallbackInSpan(
        this.tracer,
        'ProvingOrchestrator.prover.getEmptyBlockRootRollupProof',
        {
          [Attributes.PROTOCOL_CIRCUIT_TYPE]: 'server',
          [Attributes.PROTOCOL_CIRCUIT_NAME]: 'empty-block-root-rollup' satisfies CircuitName,
        },
        signal => this.prover.getEmptyBlockRootRollupProof(inputs, signal, provingState.epochNumber),
      ),
      result => {
        logger.debug(`Completed proof for padding block`);
        const currentLevel = provingState.numMergeLevels + 1n;
        for (let i = 0; i < paddingBlockCount; i++) {
          logger.debug(`Enqueuing padding block with index ${provingState.blocks.length + i}`);
          const index = BigInt(provingState.blocks.length + i);
          this.storeAndExecuteNextBlockMergeLevel(provingState, currentLevel, index, [
            result.inputs,
            result.proof,
            result.verificationKey.keyAsFields,
          ]);
        }
      },
    );
    return Promise.resolve();
  }

  private async buildBlock(provingState: BlockProvingState, expectedHeader?: Header) {
    // Collect all new nullifiers, commitments, and contracts from all txs in this block to build body
    const txs = provingState!.allTxs.map(a => a.processedTx);

    // Get db for this block
    const db = this.dbs.get(provingState.blockNumber)!;

    // Given we've applied every change from this block, now assemble the block header
    // and update the archive tree, so we're ready to start processing the next block
    const { header, body } = await buildHeaderAndBodyFromTxs(
      txs,
      provingState.globalVariables,
      provingState.newL1ToL2Messages,
      db,
    );

    if (expectedHeader && !header.equals(expectedHeader)) {
      logger.error(`Block header mismatch: header=${header} expectedHeader=${expectedHeader}`);
      throw new Error('Block header mismatch');
    }

    logger.verbose(`Updating archive tree with block ${provingState.blockNumber} header ${header.hash().toString()}`);
    await db.updateArchive(header);

    // Assemble the L2 block
    const newArchive = await getTreeSnapshot(MerkleTreeId.ARCHIVE, db);
    const l2Block = new L2Block(newArchive, header, body);

<<<<<<< HEAD
=======
    if (!l2Block.body.getTxsEffectsHash().equals(header.contentCommitment.txsEffectsHash)) {
      throw new Error(
        `Txs effects hash mismatch, ${l2Block.body
          .getTxsEffectsHash()
          .toString('hex')} == ${header.contentCommitment.txsEffectsHash.toString('hex')} `,
      );
    }

    await this.verifyBuiltBlockAgainstSyncedState(l2Block, newArchive);

>>>>>>> 80fad454
    logger.verbose(`Orchestrator finalised block ${l2Block.number}`);
    provingState.block = l2Block;
  }

  // Flagged as protected to disable in certain unit tests
  protected async verifyBuiltBlockAgainstSyncedState(l2Block: L2Block, newArchive: AppendOnlyTreeSnapshot) {
    const syncedArchive = await getTreeSnapshot(MerkleTreeId.ARCHIVE, this.dbProvider.getSnapshot(l2Block.number));
    if (!syncedArchive.equals(newArchive)) {
      throw new Error(
        `Archive tree mismatch for block ${l2Block.number}: world state synced to ${inspect(
          syncedArchive,
        )} but built ${inspect(newArchive)}`,
      );
    }
  }

  // Enqueues the proving of the required padding transactions
  // If the fully proven padding transaction is not available, this will first be proven
  private enqueuePaddingTxs(
    provingState: BlockProvingState,
    txInputs: Array<{ hints: BaseRollupHints; snapshot: TreeSnapshots }>,
    paddingTx: ProcessedTx,
  ) {
    if (this.paddingTxProof) {
      // We already have the padding transaction
      logger.debug(`Enqueuing ${txInputs.length} padding transactions using existing padding tx`);
      this.provePaddingTransactions(txInputs, paddingTx, this.paddingTxProof, provingState);
      return;
    }
    logger.debug(`Enqueuing deferred proving for padding txs to enqueue ${txInputs.length} paddings`);
    this.deferredProving(
      provingState,
      wrapCallbackInSpan(
        this.tracer,
        'ProvingOrchestrator.prover.getEmptyPrivateKernelProof',
        {
          [Attributes.PROTOCOL_CIRCUIT_TYPE]: 'server',
          [Attributes.PROTOCOL_CIRCUIT_NAME]: 'private-kernel-empty' satisfies CircuitName,
        },
        signal =>
          this.prover.getEmptyPrivateKernelProof(
            new PrivateKernelEmptyInputData(
              paddingTx.constants.historicalHeader,
              // Chain id and version should not change even if the proving state does, so it's safe to use them for the padding tx
              // which gets cached across multiple runs of the orchestrator with different proving states. If they were to change,
              // we'd have to clear out the paddingTx here and regenerate it when they do.
              paddingTx.constants.txContext.chainId,
              paddingTx.constants.txContext.version,
              paddingTx.constants.vkTreeRoot,
              paddingTx.constants.protocolContractTreeRoot,
            ),
            signal,
            provingState.epochNumber,
          ),
      ),
      result => {
        logger.debug(`Completed proof for padding tx, now enqueuing ${txInputs.length} padding txs`);
        this.paddingTxProof = { proof: result.proof, verificationKey: result.verificationKey };
        this.provePaddingTransactions(txInputs, paddingTx, this.paddingTxProof, provingState);
      },
    );
  }

  /**
   * Prepares the cached sets of base rollup inputs for padding transactions and proves them
   * @param txInputs - The base rollup inputs, start and end hash paths etc
   * @param paddingTx - The padding tx, contains the header and public inputs used in the proof
   * @param proofAndVk - The proof and vk of the paddingTx.
   * @param provingState - The block proving state
   */
  private provePaddingTransactions(
    txInputs: Array<{ hints: BaseRollupHints; snapshot: TreeSnapshots }>,
    paddingTx: ProcessedTx,
    proofAndVk: ProofAndVerificationKey<typeof NESTED_RECURSIVE_PROOF_LENGTH>,
    provingState: BlockProvingState,
  ) {
    // The padding tx contains the proof and vk, generated separately from the base inputs
    // Copy these into the base rollup inputs and enqueue the base rollup proof
    for (let i = 0; i < txInputs.length; i++) {
      const { hints, snapshot } = txInputs[i];
      const txProvingState = new TxProvingState(paddingTx, hints, snapshot);
      txProvingState.assignTubeProof(proofAndVk);
      const txIndex = provingState.addNewTx(txProvingState);
      this.enqueueBaseRollup(provingState, txIndex);
    }
  }

  /**
   * Cancel any further proving
   */
  public cancel() {
    for (const controller of this.pendingProvingJobs) {
      controller.abort();
    }

    this.provingState?.cancel();
  }

  /**
   * Extract the block header from public inputs.
   * @returns The header of this proving state's block.
   */
  private extractBlockHeaderFromPublicInputs(
    provingState: BlockProvingState,
    rootRollupOutputs: BlockRootOrBlockMergePublicInputs,
  ) {
    const previousMergeData = provingState.getMergeInputs(0).inputs;

    if (!previousMergeData[0] || !previousMergeData[1]) {
      throw new Error(`Invalid proving state, final merge inputs before block root circuit missing.`);
    }

    return buildHeaderFromCircuitOutputs(
      [previousMergeData[0], previousMergeData[1]],
      provingState.finalRootParityInput!.publicInputs,
      rootRollupOutputs,
      provingState.messageTreeSnapshotAfterInsertion,
      logger,
    );
  }

  /**
   * Collect all new nullifiers, commitments, and contracts from all txs in a block
   * @returns The array of non empty tx effects.
   */
  private extractTxEffects(provingState: BlockProvingState) {
    // Note: this check should ensure that we have all txs and their effects ready.
    if (!provingState.finalRootParityInput?.publicInputs.shaRoot) {
      throw new Error(`Invalid proving state, a block must be ready to be proven before its effects can be extracted.`);
    }
    const nonEmptyTxEffects = provingState.allTxs
      .map(txProvingState => txProvingState.processedTx.txEffect)
      .filter(txEffect => !txEffect.isEmpty());

    return nonEmptyTxEffects;
  }

  /**
   * Returns the proof for the current epoch.
   */
  public async finaliseEpoch() {
    if (!this.provingState || !this.provingPromise) {
      throw new Error(`Invalid proving state, an epoch must be proven before it can be finalised`);
    }

    await this.padEpoch();

    const result = await this.provingPromise!;
    if (result.status === 'failure') {
      throw new Error(`Epoch proving failed: ${result.reason}`);
    }

    if (!this.provingState.rootRollupPublicInputs || !this.provingState.finalProof) {
      throw new Error(`Invalid proving state, missing root rollup public inputs or final proof`);
    }

    pushTestData('epochProofResult', {
      proof: this.provingState.finalProof.toString(),
      publicInputs: this.provingState.rootRollupPublicInputs.toString(),
    });

    return { proof: this.provingState.finalProof, publicInputs: this.provingState.rootRollupPublicInputs };
  }

  /**
   * Starts the proving process for the given transaction and adds it to our state
   * @param tx - The transaction whose proving we wish to commence
   * @param provingState - The proving state being worked on
   */
  private async prepareTransaction(tx: ProcessedTx, provingState: BlockProvingState) {
    const txInputs = await this.prepareBaseRollupInputs(provingState, tx);
    if (!txInputs) {
      // This should not be possible
      throw new Error(`Unable to add transaction, preparing base inputs failed`);
    }
    return txInputs;
  }

  private enqueueFirstProofs(
    hints: BaseRollupHints,
    treeSnapshots: TreeSnapshots,
    tx: ProcessedTx,
    provingState: BlockProvingState,
  ) {
    const txProvingState = new TxProvingState(tx, hints, treeSnapshots);
    const txIndex = provingState.addNewTx(txProvingState);
    this.enqueueTube(provingState, txIndex);
    if (txProvingState.requireAvmProof) {
      logger.debug(`Enqueueing public VM for tx ${txIndex}`);
      this.enqueueVM(provingState, txIndex);
    }
  }

  /**
   * Enqueue a job to be scheduled
   * @param provingState - The proving state object being operated on
   * @param jobType - The type of job to be queued
   * @param job - The actual job, returns a promise notifying of the job's completion
   */
  private deferredProving<T>(
    provingState: EpochProvingState | BlockProvingState | undefined,
    request: (signal: AbortSignal) => Promise<T>,
    callback: (result: T) => void | Promise<void>,
  ) {
    if (!provingState?.verifyState()) {
      logger.debug(`Not enqueuing job, state no longer valid`);
      return;
    }

    const controller = new AbortController();
    this.pendingProvingJobs.push(controller);

    // We use a 'safeJob'. We don't want promise rejections in the proving pool, we want to capture the error here
    // and reject the proving job whilst keeping the event loop free of rejections
    const safeJob = async () => {
      try {
        // there's a delay between enqueueing this job and it actually running
        if (controller.signal.aborted) {
          return;
        }

        const result = await request(controller.signal);
        if (!provingState?.verifyState()) {
          logger.debug(`State no longer valid, discarding result`);
          return;
        }

        // we could have been cancelled whilst waiting for the result
        // and the prover ignored the signal. Drop the result in that case
        if (controller.signal.aborted) {
          return;
        }

        await callback(result);
      } catch (err) {
        if (err instanceof AbortError) {
          // operation was cancelled, probably because the block was cancelled
          // drop this result
          return;
        }

        logger.error(`Error thrown when proving job`, err);
        provingState!.reject(`${err}`);
      } finally {
        const index = this.pendingProvingJobs.indexOf(controller);
        if (index > -1) {
          this.pendingProvingJobs.splice(index, 1);
        }
      }
    };

    // let the callstack unwind before adding the job to the queue
    setImmediate(safeJob);
  }

  // Updates the merkle trees for a transaction. The first enqueued job for a transaction
  @trackSpan('ProvingOrchestrator.prepareBaseRollupInputs', (_, tx) => ({
    [Attributes.TX_HASH]: tx.hash.toString(),
  }))
  private async prepareBaseRollupInputs(
    provingState: BlockProvingState | undefined,
    tx: ProcessedTx,
  ): Promise<[BaseRollupHints, TreeSnapshots] | undefined> {
    if (!provingState?.verifyState() || !provingState.spongeBlobState) {
      logger.debug('Not preparing base rollup inputs, state invalid');
      return;
    }

    const db = this.dbs.get(provingState.blockNumber)!;

    // We build the base rollup inputs using a mock proof and verification key.
    // These will be overwritten later once we have proven the tube circuit and any public kernels
<<<<<<< HEAD
    const [ms, hints] = await elapsed(
      buildBaseRollupHints(tx, provingState.globalVariables, this.db, provingState.spongeBlobState),
    );
=======
    const [ms, hints] = await elapsed(buildBaseRollupHints(tx, provingState.globalVariables, db));
>>>>>>> 80fad454

    if (!tx.isEmpty) {
      this.metrics.recordBaseRollupInputs(ms);
    }

    const promises = [MerkleTreeId.NOTE_HASH_TREE, MerkleTreeId.NULLIFIER_TREE, MerkleTreeId.PUBLIC_DATA_TREE].map(
      async (id: MerkleTreeId) => {
        return { key: id, value: await getTreeSnapshot(id, db) };
      },
    );
    const treeSnapshots: TreeSnapshots = new Map((await Promise.all(promises)).map(obj => [obj.key, obj.value]));

    if (!provingState?.verifyState()) {
      logger.debug(`Discarding proving job, state no longer valid`);
      return;
    }
    return [hints, treeSnapshots];
  }

  // Executes the base rollup circuit and stored the output as intermediate state for the parent merge/root circuit
  // Executes the next level of merge if all inputs are available
  private enqueueBaseRollup(provingState: BlockProvingState | undefined, txIndex: number) {
    if (!provingState?.verifyState()) {
      logger.debug('Not running base rollup, state invalid');
      return;
    }

    const txProvingState = provingState.getTxProvingState(txIndex);
    const { processedTx } = txProvingState;
    const rollupType = txProvingState.requireAvmProof ? 'public-base-rollup' : 'private-base-rollup';

    logger.debug(
      `Enqueuing deferred proving base rollup${
        processedTx.isEmpty ? ' with padding tx' : ''
      } for ${processedTx.hash.toString()}`,
    );

    this.deferredProving(
      provingState,
      wrapCallbackInSpan(
        this.tracer,
        `ProvingOrchestrator.prover.${
          rollupType === 'private-base-rollup' ? 'getPrivateBaseRollupProof' : 'getPublicBaseRollupProof'
        }`,
        {
          [Attributes.TX_HASH]: processedTx.hash.toString(),
          [Attributes.PROTOCOL_CIRCUIT_TYPE]: 'server',
          [Attributes.PROTOCOL_CIRCUIT_NAME]: rollupType satisfies CircuitName,
        },
        signal => {
          if (rollupType === 'private-base-rollup') {
            const inputs = txProvingState.getPrivateBaseInputs();
            return this.prover.getPrivateBaseRollupProof(inputs, signal, provingState.epochNumber);
          } else {
            const inputs = txProvingState.getPublicBaseInputs();
            return this.prover.getPublicBaseRollupProof(inputs, signal, provingState.epochNumber);
          }
        },
      ),
      result => {
        logger.debug(`Completed proof for ${rollupType} for tx ${processedTx.hash.toString()}`);
        validatePartialState(result.inputs.end, txProvingState.treeSnapshots);
        const currentLevel = provingState.numMergeLevels + 1n;
        this.storeAndExecuteNextMergeLevel(provingState, currentLevel, BigInt(txIndex), [
          result.inputs,
          result.proof,
          result.verificationKey.keyAsFields,
        ]);
      },
    );
  }

  // Enqueues the tube circuit for a given transaction index
  // Once completed, will enqueue the next circuit, either a public kernel or the base rollup
  private enqueueTube(provingState: BlockProvingState, txIndex: number) {
    if (!provingState?.verifyState()) {
      logger.debug('Not running tube circuit, state invalid');
      return;
    }

    const txProvingState = provingState.getTxProvingState(txIndex);
    logger.debug(`Enqueuing tube circuit for tx index: ${txIndex}`);

    this.deferredProving(
      provingState,
      wrapCallbackInSpan(
        this.tracer,
        'ProvingOrchestrator.prover.getTubeProof',
        {
          [Attributes.TX_HASH]: txProvingState.processedTx.hash.toString(),
          [Attributes.PROTOCOL_CIRCUIT_TYPE]: 'server',
          [Attributes.PROTOCOL_CIRCUIT_NAME]: 'tube-circuit' satisfies CircuitName,
        },
        signal => {
          const inputs = txProvingState.getTubeInputs();
          return this.prover.getTubeProof(inputs, signal, provingState.epochNumber);
        },
      ),
      result => {
        logger.debug(`Completed tube proof for tx index: ${txIndex}`);
        txProvingState.assignTubeProof(result);
        this.checkAndEnqueueNextTxCircuit(provingState, txIndex);
      },
    );
  }

  // Executes the merge rollup circuit and stored the output as intermediate state for the parent merge/block root circuit
  // Enqueues the next level of merge if all inputs are available
  private enqueueMergeRollup(
    provingState: BlockProvingState,
    level: bigint,
    index: bigint,
    mergeInputData: MergeRollupInputData,
  ) {
    const inputs = createMergeRollupInputs(
      [mergeInputData.inputs[0]!, mergeInputData.proofs[0]!, mergeInputData.verificationKeys[0]!],
      [mergeInputData.inputs[1]!, mergeInputData.proofs[1]!, mergeInputData.verificationKeys[1]!],
    );

    this.deferredProving(
      provingState,
      wrapCallbackInSpan(
        this.tracer,
        'ProvingOrchestrator.prover.getMergeRollupProof',
        {
          [Attributes.PROTOCOL_CIRCUIT_TYPE]: 'server',
          [Attributes.PROTOCOL_CIRCUIT_NAME]: 'merge-rollup' satisfies CircuitName,
        },
        signal => this.prover.getMergeRollupProof(inputs, signal, provingState.epochNumber),
      ),
      result => {
        this.storeAndExecuteNextMergeLevel(provingState, level, index, [
          result.inputs,
          result.proof,
          result.verificationKey.keyAsFields,
        ]);
      },
    );
  }

  // Executes the block root rollup circuit
  private enqueueBlockRootRollup(provingState: BlockProvingState) {
    if (!provingState.block) {
      throw new Error(`Invalid proving state for block root rollup, block not available`);
    }

    if (!provingState.verifyState()) {
      logger.debug('Not running block root rollup, state no longer valid');
      return;
    }

    provingState.blockRootRollupStarted = true;
    const mergeInputData = provingState.getMergeInputs(0);
    const rootParityInput = provingState.finalRootParityInput!;
    const blobFields = this.extractTxEffects(provingState)
      .map(tx => tx.toBlobFields())
      .flat();
    const blobs = Blob.getBlobs(blobFields);
    const blobsHash = sha256ToField(blobs.map(b => b.getEthVersionedBlobHash()));

    logger.debug(
      `Enqueuing block root rollup for block ${provingState.blockNumber} with ${provingState.newL1ToL2Messages.length} l1 to l2 msgs and ${blobs.length} blobs.`,
    );

    const previousRollupData: BlockRootRollupInputs['previousRollupData'] = makeTuple(2, i =>
      getPreviousRollupDataFromPublicInputs(
        mergeInputData.inputs[i]!,
        mergeInputData.proofs[i]!,
        mergeInputData.verificationKeys[i]!,
      ),
    );

    const inputs = BlockRootRollupInputs.from({
      previousRollupData,
      l1ToL2Roots: rootParityInput,
      newL1ToL2Messages: provingState.newL1ToL2Messages,
      newL1ToL2MessageTreeRootSiblingPath: provingState.messageTreeRootSiblingPath,
      startL1ToL2MessageTreeSnapshot: provingState.messageTreeSnapshot,
      startArchiveSnapshot: provingState.archiveTreeSnapshot,
      newArchiveSiblingPath: provingState.archiveTreeRootSiblingPath,
      previousBlockHash: provingState.previousBlockHash,
      proverId: this.proverId,
      blobFields: padArrayEnd(blobFields, Fr.ZERO, FIELDS_PER_BLOB * BLOBS_PER_BLOCK),
      blobCommitments: padArrayEnd(
        blobs.map(b => b.commitmentToFields()),
        [Fr.ZERO, Fr.ZERO],
        BLOBS_PER_BLOCK,
      ),
      blobsHash: blobsHash,
    });

    this.deferredProving(
      provingState,
      wrapCallbackInSpan(
        this.tracer,
        'ProvingOrchestrator.prover.getBlockRootRollupProof',
        {
          [Attributes.PROTOCOL_CIRCUIT_TYPE]: 'server',
          [Attributes.PROTOCOL_CIRCUIT_NAME]: 'block-root-rollup' satisfies CircuitName,
        },
        signal => this.prover.getBlockRootRollupProof(inputs, signal, provingState.epochNumber),
      ),
      result => {
        const header = this.extractBlockHeaderFromPublicInputs(provingState, result.inputs);
        if (!header.hash().equals(provingState.block!.header.hash())) {
          logger.error(
            `Block header mismatch\nCircuit:${inspect(header)}\nComputed:${inspect(provingState.block!.header)}`,
          );
          provingState.reject(`Block header hash mismatch`);
        }

        provingState.blockRootRollupPublicInputs = result.inputs;
        provingState.finalProof = result.proof.binaryProof;
        const blobOutputs = result.inputs.blobPublicInputs[0];
        blobOutputs.inner.forEach((blobOutput, i) => {
          if (!blobOutput.isEmpty() && !blobOutput.equals(BlobPublicInputs.fromBlob(blobs[i]))) {
            throw new Error(
              `Rollup circuits produced mismatched blob evaluation:
              z: ${blobOutput.z} == ${blobs[i].challengeZ},
              y: ${blobOutput.y.toString(16)} == ${blobs[i].evaluationY.toString('hex')},
              C: ${blobOutput.kzgCommitment} == ${blobs[i].commitmentToFields()}`,
            );
          }
        });

        logger.debug(`Completed proof for block root rollup for ${provingState.block?.number}`);
        // validatePartialState(result.inputs.end, tx.treeSnapshots); // TODO(palla/prover)

        const currentLevel = this.provingState!.numMergeLevels + 1n;
        this.storeAndExecuteNextBlockMergeLevel(this.provingState!, currentLevel, BigInt(provingState.index), [
          result.inputs,
          result.proof,
          result.verificationKey.keyAsFields,
        ]);
      },
    );
  }

  // Executes the base parity circuit and stores the intermediate state for the root parity circuit
  // Enqueues the root parity circuit if all inputs are available
  private enqueueBaseParityCircuit(provingState: BlockProvingState, inputs: BaseParityInputs, index: number) {
    this.deferredProving(
      provingState,
      wrapCallbackInSpan(
        this.tracer,
        'ProvingOrchestrator.prover.getBaseParityProof',
        {
          [Attributes.PROTOCOL_CIRCUIT_TYPE]: 'server',
          [Attributes.PROTOCOL_CIRCUIT_NAME]: 'base-parity' satisfies CircuitName,
        },
        signal => this.prover.getBaseParityProof(inputs, signal, provingState.epochNumber),
      ),
      provingOutput => {
        const rootParityInput = new RootParityInput(
          provingOutput.proof,
          provingOutput.verificationKey.keyAsFields,
          getVKSiblingPath(getVKIndex(provingOutput.verificationKey)),
          provingOutput.inputs,
        );
        provingState.setRootParityInputs(rootParityInput, index);
        if (provingState.areRootParityInputsReady()) {
          const rootParityInputs = new RootParityInputs(
            provingState.rootParityInput as Tuple<
              RootParityInput<typeof RECURSIVE_PROOF_LENGTH>,
              typeof NUM_BASE_PARITY_PER_ROOT_PARITY
            >,
          );
          this.enqueueRootParityCircuit(provingState, rootParityInputs);
        }
      },
    );
  }

  // Runs the root parity circuit ans stored the outputs
  // Enqueues the root rollup proof if all inputs are available
  private enqueueRootParityCircuit(provingState: BlockProvingState, inputs: RootParityInputs) {
    this.deferredProving(
      provingState,
      wrapCallbackInSpan(
        this.tracer,
        'ProvingOrchestrator.prover.getRootParityProof',
        {
          [Attributes.PROTOCOL_CIRCUIT_TYPE]: 'server',
          [Attributes.PROTOCOL_CIRCUIT_NAME]: 'root-parity' satisfies CircuitName,
        },
        signal => this.prover.getRootParityProof(inputs, signal, provingState.epochNumber),
      ),
      provingOutput => {
        const rootParityInput = new RootParityInput(
          provingOutput.proof,
          provingOutput.verificationKey.keyAsFields,
          getVKSiblingPath(getVKIndex(provingOutput.verificationKey)),
          provingOutput.inputs,
        );
        provingState!.finalRootParityInput = rootParityInput;
        this.checkAndEnqueueBlockRootRollup(provingState);
      },
    );
  }

  // Executes the block merge rollup circuit and stored the output as intermediate state for the parent merge/block root circuit
  // Enqueues the next level of merge if all inputs are available
  private enqueueBlockMergeRollup(
    provingState: EpochProvingState,
    level: bigint,
    index: bigint,
    mergeInputData: BlockMergeRollupInputData,
  ) {
    const inputs = createBlockMergeRollupInputs(
      [mergeInputData.inputs[0]!, mergeInputData.proofs[0]!, mergeInputData.verificationKeys[0]!],
      [mergeInputData.inputs[1]!, mergeInputData.proofs[1]!, mergeInputData.verificationKeys[1]!],
    );

    this.deferredProving(
      provingState,
      wrapCallbackInSpan(
        this.tracer,
        'ProvingOrchestrator.prover.getBlockMergeRollupProof',
        {
          [Attributes.PROTOCOL_CIRCUIT_TYPE]: 'server',
          [Attributes.PROTOCOL_CIRCUIT_NAME]: 'block-merge-rollup' satisfies CircuitName,
        },
        signal => this.prover.getBlockMergeRollupProof(inputs, signal, provingState.epochNumber),
      ),
      result => {
        this.storeAndExecuteNextBlockMergeLevel(provingState, level, index, [
          result.inputs,
          result.proof,
          result.verificationKey.keyAsFields,
        ]);
      },
    );
  }

  // Executes the root rollup circuit
  private enqueueRootRollup(provingState: EpochProvingState | undefined) {
    if (!provingState?.verifyState()) {
      logger.debug('Not running root rollup, state no longer valid');
      return;
    }

    logger.debug(`Preparing root rollup`);
    const mergeInputData = provingState.getMergeInputs(0);

    const inputs = getRootRollupInput(
      mergeInputData.inputs[0]!,
      mergeInputData.proofs[0]!,
      mergeInputData.verificationKeys[0]!,
      mergeInputData.inputs[1]!,
      mergeInputData.proofs[1]!,
      mergeInputData.verificationKeys[1]!,
      this.proverId,
    );

    this.deferredProving(
      provingState,
      wrapCallbackInSpan(
        this.tracer,
        'ProvingOrchestrator.prover.getRootRollupProof',
        {
          [Attributes.PROTOCOL_CIRCUIT_TYPE]: 'server',
          [Attributes.PROTOCOL_CIRCUIT_NAME]: 'root-rollup' satisfies CircuitName,
        },
        signal => this.prover.getRootRollupProof(inputs, signal, provingState.epochNumber),
      ),
      result => {
        logger.verbose(`Orchestrator completed root rollup for epoch ${provingState.epochNumber}`);
        provingState.rootRollupPublicInputs = result.inputs;
        provingState.finalProof = result.proof.binaryProof;
        provingState.resolve({ status: 'success' });
      },
    );
  }

  private checkAndEnqueueBlockRootRollup(provingState: BlockProvingState) {
    if (!provingState?.isReadyForBlockRootRollup()) {
      logger.debug('Not ready for root rollup');
      return;
    }
    if (provingState.blockRootRollupStarted) {
      logger.debug('Block root rollup already started');
      return;
    }
    const blockNumber = provingState.blockNumber;

    // TODO(palla/prover): This closes the fork only on the happy path. If this epoch orchestrator
    // is aborted and never reaches this point, it will leak the fork. We need to add a global cleanup,
    // but have to make sure it only runs once all operations are completed, otherwise some function here
    // will attempt to access the fork after it was closed.
    logger.debug(`Cleaning up world state fork for ${blockNumber}`);
    void this.dbs
      .get(blockNumber)
      ?.close()
      .then(() => this.dbs.delete(blockNumber))
      .catch(err => logger.error(`Error closing db for block ${blockNumber}`, err));

    this.enqueueBlockRootRollup(provingState);
  }

  private checkAndEnqueueRootRollup(provingState: EpochProvingState | undefined) {
    if (!provingState?.isReadyForRootRollup()) {
      logger.debug('Not ready for root rollup');
      return;
    }
    this.enqueueRootRollup(provingState);
  }

  /**
   * Stores the inputs to a merge/root circuit and enqueues the circuit if ready
   * @param provingState - The proving state being operated on
   * @param currentLevel - The level of the merge/root circuit
   * @param currentIndex - The index of the merge/root circuit
   * @param mergeInputData - The inputs to be stored
   */
  private storeAndExecuteNextMergeLevel(
    provingState: BlockProvingState,
    currentLevel: bigint,
    currentIndex: bigint,
    mergeInputData: [
      BaseOrMergeRollupPublicInputs,
      RecursiveProof<typeof NESTED_RECURSIVE_PROOF_LENGTH>,
      VerificationKeyAsFields,
    ],
  ) {
    const [mergeLevel, indexWithinMergeLevel, indexWithinMerge] = provingState.findMergeLevel(
      currentLevel,
      currentIndex,
    );
    const mergeIndex = 2n ** mergeLevel - 1n + indexWithinMergeLevel;
    const ready = provingState.storeMergeInputs(mergeInputData, Number(indexWithinMerge), Number(mergeIndex));
    const nextMergeInputData = provingState.getMergeInputs(Number(mergeIndex));

    // Are we ready to execute the next circuit?
    if (!ready) {
      return;
    }

    if (mergeLevel === 0n) {
      this.checkAndEnqueueBlockRootRollup(provingState);
    } else {
      // onto the next merge level
      this.enqueueMergeRollup(provingState, mergeLevel, indexWithinMergeLevel, nextMergeInputData);
    }
  }

  /**
   * Stores the inputs to a block merge/root circuit and enqueues the circuit if ready
   * @param provingState - The proving state being operated on
   * @param currentLevel - The level of the merge/root circuit
   * @param currentIndex - The index of the merge/root circuit
   * @param mergeInputData - The inputs to be stored
   */
  private storeAndExecuteNextBlockMergeLevel(
    provingState: EpochProvingState,
    currentLevel: bigint,
    currentIndex: bigint,
    mergeInputData: [
      BlockRootOrBlockMergePublicInputs,
      RecursiveProof<typeof NESTED_RECURSIVE_PROOF_LENGTH>,
      VerificationKeyAsFields,
    ],
  ) {
    const [mergeLevel, indexWithinMergeLevel, indexWithinMerge] = provingState.findMergeLevel(
      currentLevel,
      currentIndex,
    );
    logger.debug(`Computed merge for ${currentLevel}.${currentIndex} as ${mergeLevel}.${indexWithinMergeLevel}`);
    if (mergeLevel < 0n) {
      throw new Error(`Invalid merge level ${mergeLevel}`);
    }

    const mergeIndex = 2n ** mergeLevel - 1n + indexWithinMergeLevel;
    const ready = provingState.storeMergeInputs(mergeInputData, Number(indexWithinMerge), Number(mergeIndex));
    const nextMergeInputData = provingState.getMergeInputs(Number(mergeIndex));

    // Are we ready to execute the next circuit?
    if (!ready) {
      logger.debug(`Not ready to execute next block merge for level ${mergeLevel} index ${indexWithinMergeLevel}`);
      return;
    }

    if (mergeLevel === 0n) {
      this.checkAndEnqueueRootRollup(provingState);
    } else {
      // onto the next merge level
      this.enqueueBlockMergeRollup(provingState, mergeLevel, indexWithinMergeLevel, nextMergeInputData);
    }
  }

  /**
   * Executes the VM circuit for a public function, will enqueue the corresponding kernel if the
   * previous kernel is ready
   * @param provingState - The proving state being operated on
   * @param txIndex - The index of the transaction being proven
   */
  private enqueueVM(provingState: BlockProvingState | undefined, txIndex: number) {
    if (!provingState?.verifyState()) {
      logger.debug(`Not running VM circuit as state is no longer valid`);
      return;
    }

    const txProvingState = provingState.getTxProvingState(txIndex);

    // This function tries to do AVM proving. If there is a failure, it fakes the proof unless AVM_PROVING_STRICT is defined.
    // Nothing downstream depends on the AVM proof yet. So having this mode lets us incrementally build the AVM circuit.
    const doAvmProving = wrapCallbackInSpan(
      this.tracer,
      'ProvingOrchestrator.prover.getAvmProof',
      {
        [Attributes.TX_HASH]: txProvingState.processedTx.hash.toString(),
      },
      async (signal: AbortSignal) => {
        const inputs = txProvingState.getAvmInputs();
        try {
          return await this.prover.getAvmProof(inputs, signal, provingState.epochNumber);
        } catch (err) {
          if (process.env.AVM_PROVING_STRICT) {
            throw err;
          } else {
            logger.warn(
              `Error thrown when proving AVM circuit, but AVM_PROVING_STRICT is off, so faking AVM proof and carrying on. Error: ${err}.`,
            );
            return {
              proof: makeEmptyRecursiveProof(AVM_PROOF_LENGTH_IN_FIELDS),
              verificationKey: VerificationKeyData.makeFake(AVM_VERIFICATION_KEY_LENGTH_IN_FIELDS),
            };
          }
        }
      },
    );

    this.deferredProving(provingState, doAvmProving, proofAndVk => {
      logger.debug(`Proven VM for tx index: ${txIndex}`);
      txProvingState.assignAvmProof(proofAndVk);
      this.checkAndEnqueueNextTxCircuit(provingState, txIndex);
    });
  }

  private checkAndEnqueueNextTxCircuit(provingState: BlockProvingState, txIndex: number) {
    const txProvingState = provingState.getTxProvingState(txIndex);
    if (!txProvingState.ready()) {
      return;
    }

    // We must have completed all proving (tube proof and (if required) vm proof are generated), we now move to the base rollup.
    logger.debug(`Public functions completed for tx ${txIndex} enqueueing base rollup`);

    this.enqueueBaseRollup(provingState, txIndex);
  }
}<|MERGE_RESOLUTION|>--- conflicted
+++ resolved
@@ -16,11 +16,8 @@
 import {
   AVM_PROOF_LENGTH_IN_FIELDS,
   AVM_VERIFICATION_KEY_LENGTH_IN_FIELDS,
-<<<<<<< HEAD
   BLOBS_PER_BLOCK,
-=======
   type AppendOnlyTreeSnapshot,
->>>>>>> 80fad454
   type BaseOrMergeRollupPublicInputs,
   BaseParityInputs,
   type BaseRollupHints,
@@ -47,13 +44,9 @@
   makeEmptyRecursiveProof,
 } from '@aztec/circuits.js';
 import { makeTuple } from '@aztec/foundation/array';
-<<<<<<< HEAD
 import { Blob } from '@aztec/foundation/blob';
-import { padArrayEnd } from '@aztec/foundation/collection';
+import { maxBy, padArrayEnd } from '@aztec/foundation/collection';
 import { sha256ToField } from '@aztec/foundation/crypto';
-=======
-import { maxBy, padArrayEnd } from '@aztec/foundation/collection';
->>>>>>> 80fad454
 import { AbortError } from '@aztec/foundation/error';
 import { createDebugLogger } from '@aztec/foundation/log';
 import { promiseWithResolvers } from '@aztec/foundation/promise';
@@ -168,31 +161,9 @@
       throw new Error(`Epoch not accepting further blocks`);
     }
 
-<<<<<<< HEAD
-    if (this.provingState.currentBlock && !this.provingState.currentBlock.block) {
-      throw new Error(`Must end previous block before starting a new one`);
-    }
-
-    // TODO(palla/prover): Store block number in the db itself to make this check more reliable,
-    // and turn this warning into an exception that we throw.
-    const { blockNumber } = globalVariables;
-    const dbBlockNumber = (await this.db.getTreeInfo(MerkleTreeId.ARCHIVE)).size - 1n;
-    if (dbBlockNumber !== blockNumber.toBigInt() - 1n) {
-      logger.warn(
-        `Database is at wrong block number (starting block ${blockNumber.toBigInt()} with db at ${dbBlockNumber})`,
-      );
-    }
-
-    logger.info(`Starting block ${globalVariables.blockNumber} for slot ${globalVariables.slotNumber}`);
-=======
-    if (!Number.isInteger(numTxs) || numTxs < 2) {
-      throw new Error(`Invalid number of txs for block (got ${numTxs})`);
-    }
-
     logger.info(
       `Starting block ${globalVariables.blockNumber.toNumber()} for slot ${globalVariables.slotNumber.toNumber()} with ${numTxs} transactions`,
     );
->>>>>>> 80fad454
 
     // Fork world state at the end of the immediately previous block
     const db = await this.dbProvider.fork(globalVariables.blockNumber.toNumber() - 1);
@@ -237,12 +208,7 @@
       BigInt(startArchiveSnapshot.nextAvailableLeafIndex - 1),
     );
 
-<<<<<<< HEAD
-    this.provingState!.startNewBlock(
-=======
     const blockProvingState = this.provingState!.startNewBlock(
-      numTxs,
->>>>>>> 80fad454
       globalVariables,
       l1ToL2MessagesPadded,
       messageTreeSnapshot,
@@ -266,11 +232,12 @@
   @trackSpan('ProvingOrchestrator.addTxs', txs => ({
     [Attributes.BLOCK_TXS_COUNT]: txs.length,
   }))
-<<<<<<< HEAD
   public async addTxs(txs: ProcessedTx[]): Promise<void> {
-    const provingState = this?.provingState?.currentBlock;
+    // TODO(Miranda): check block number
+    const blockNumber = txs[0].constants.globalVariables.blockNumber.toNumber();
+    const provingState = this.provingState?.getBlockProvingStateByBlockNumber(blockNumber);
     if (!provingState) {
-      throw new Error(`Invalid proving state, call startNewBlock before adding transactions`);
+      throw new Error(`Block proving state for ${blockNumber} not found`);
     }
 
     const numBlobFields = toNumBlobFields(txs);
@@ -280,61 +247,31 @@
       `Adding ${txs.length} transactions with ${numBlobFields} effects to block ${provingState?.blockNumber}`,
     );
     for (const tx of txs) {
-      if (!provingState.verifyState()) {
-        throw new Error(`Invalid proving state when adding a tx`);
+      try {
+        if (!provingState.verifyState()) {
+          throw new Error(`Invalid proving state when adding a tx`);
+        }
+
+        validateTx(tx);
+
+        logger.info(`Received transaction: ${tx.hash}`);
+
+        if (tx.isEmpty) {
+          logger.warn(`Ignoring empty transaction ${tx.hash} - it will not be added to this block`);
+          return;
+        }
+
+        const [hints, treeSnapshots] = await this.prepareTransaction(tx, provingState);
+        this.enqueueFirstProofs(hints, treeSnapshots, tx, provingState);
+
+      } catch (err: any) {
+        throw new Error(`Error adding transaction ${tx.hash.toString()} to block ${blockNumber}: ${err.message}`, {
+          cause: err,
+        });
       }
-
-      validateTx(tx);
-
-      logger.info(`Received transaction: ${tx.hash}`);
-
-      if (tx.isEmpty) {
-        logger.warn(`Ignoring empty transaction ${tx.hash} - it will not be added to this block`);
-        return;
-      }
-
-      const [hints, treeSnapshots] = await this.prepareTransaction(tx, provingState);
-      this.enqueueFirstProofs(hints, treeSnapshots, tx, provingState);
     }
     if (provingState.transactionsReceived === provingState.totalNumTxs) {
       logger.verbose(`All transactions received for block ${provingState.globalVariables.blockNumber}.`);
-=======
-  public async addNewTx(tx: ProcessedTx): Promise<void> {
-    const blockNumber = tx.constants.globalVariables.blockNumber.toNumber();
-    try {
-      const provingState = this.provingState?.getBlockProvingStateByBlockNumber(blockNumber);
-      if (!provingState) {
-        throw new Error(`Block proving state for ${blockNumber} not found`);
-      }
-
-      if (!provingState.isAcceptingTransactions()) {
-        throw new Error(`Rollup not accepting further transactions`);
-      }
-
-      if (!provingState.verifyState()) {
-        throw new Error(`Invalid proving state when adding a tx`);
-      }
-
-      validateTx(tx);
-
-      logger.info(`Received transaction: ${tx.hash}`);
-
-      if (tx.isEmpty) {
-        logger.warn(`Ignoring empty transaction ${tx.hash} - it will not be added to this block`);
-        return;
-      }
-
-      const [hints, treeSnapshots] = await this.prepareTransaction(tx, provingState);
-      this.enqueueFirstProofs(hints, treeSnapshots, tx, provingState);
-
-      if (provingState.transactionsReceived === provingState.totalNumTxs) {
-        logger.verbose(`All transactions received for block ${provingState.globalVariables.blockNumber}.`);
-      }
-    } catch (err: any) {
-      throw new Error(`Error adding transaction ${tx.hash.toString()} to block ${blockNumber}: ${err.message}`, {
-        cause: err,
-      });
->>>>>>> 80fad454
     }
   }
 
@@ -342,31 +279,14 @@
    * Marks the block as full and pads it if required, no more transactions will be accepted.
    * Computes the block header and updates the archive tree.
    */
-<<<<<<< HEAD
-  @trackSpan('ProvingOrchestrator.setBlockCompleted', function () {
-    const block: BlockProvingState | undefined = this.provingState?.currentBlock;
-    if (!block) {
-      return {};
-    }
-    return {
-      [Attributes.BLOCK_NUMBER]: block.globalVariables.blockNumber.toNumber(),
-      [Attributes.BLOCK_SIZE]: block.totalNumTxs,
-      [Attributes.BLOCK_TXS_COUNT]: block.transactionsReceived,
-    };
-  })
-  public async setBlockCompleted(expectedHeader?: Header): Promise<L2Block> {
-    const provingState = this.provingState?.currentBlock;
-    if (!provingState || !provingState.totalNumTxs) {
-      throw new Error(`Invalid proving state, call startNewBlock before adding transactions or completing the block`);
-=======
   @trackSpan('ProvingOrchestrator.setBlockCompleted', (blockNumber: number) => ({
     [Attributes.BLOCK_NUMBER]: blockNumber,
   }))
   public async setBlockCompleted(blockNumber: number, expectedHeader?: Header): Promise<L2Block> {
     const provingState = this.provingState?.getBlockProvingStateByBlockNumber(blockNumber);
-    if (!provingState) {
+    // TODO(Miranda): check totalNumTxs
+    if (!provingState || !provingState.totalNumTxs) {
       throw new Error(`Block proving state for ${blockNumber} not found`);
->>>>>>> 80fad454
     }
 
     if (!provingState.verifyState()) {
@@ -516,19 +436,8 @@
     const newArchive = await getTreeSnapshot(MerkleTreeId.ARCHIVE, db);
     const l2Block = new L2Block(newArchive, header, body);
 
-<<<<<<< HEAD
-=======
-    if (!l2Block.body.getTxsEffectsHash().equals(header.contentCommitment.txsEffectsHash)) {
-      throw new Error(
-        `Txs effects hash mismatch, ${l2Block.body
-          .getTxsEffectsHash()
-          .toString('hex')} == ${header.contentCommitment.txsEffectsHash.toString('hex')} `,
-      );
-    }
-
     await this.verifyBuiltBlockAgainstSyncedState(l2Block, newArchive);
 
->>>>>>> 80fad454
     logger.verbose(`Orchestrator finalised block ${l2Block.number}`);
     provingState.block = l2Block;
   }
@@ -801,13 +710,7 @@
 
     // We build the base rollup inputs using a mock proof and verification key.
     // These will be overwritten later once we have proven the tube circuit and any public kernels
-<<<<<<< HEAD
-    const [ms, hints] = await elapsed(
-      buildBaseRollupHints(tx, provingState.globalVariables, this.db, provingState.spongeBlobState),
-    );
-=======
-    const [ms, hints] = await elapsed(buildBaseRollupHints(tx, provingState.globalVariables, db));
->>>>>>> 80fad454
+    const [ms, hints] = await elapsed(buildBaseRollupHints(tx, provingState.globalVariables, db, provingState.spongeBlobState));
 
     if (!tx.isEmpty) {
       this.metrics.recordBaseRollupInputs(ms);
