--- conflicted
+++ resolved
@@ -15,42 +15,25 @@
   AVM_PROOF_LENGTH_IN_FIELDS,
   AVM_VERIFICATION_KEY_LENGTH_IN_FIELDS,
   type AppendOnlyTreeSnapshot,
-<<<<<<< HEAD
   BaseParityInputs,
-  type BaseRollupHints,
   BlockHeader,
   ContentCommitment,
-  EmptyBlockRootRollupInputs,
-=======
-  BLOBS_PER_BLOCK,
-  BaseParityInputs,
-  type BlockHeader,
-  FIELDS_PER_BLOB,
->>>>>>> fe845e29
   Fr,
   GlobalVariables,
   L1_TO_L2_MSG_SUBTREE_HEIGHT,
   L1_TO_L2_MSG_SUBTREE_SIBLING_PATH_LENGTH,
-<<<<<<< HEAD
-=======
-  type NESTED_RECURSIVE_ROLLUP_HONK_PROOF_LENGTH,
->>>>>>> fe845e29
   NUMBER_OF_L1_L2_MESSAGES_PER_ROLLUP,
   NUM_BASE_PARITY_PER_ROOT_PARITY,
   PartialStateReference,
-  PrivateBaseRollupInputs,
-  SingleTxBlockRootRollupInputs,
   StateReference,
   VerificationKeyData,
   makeEmptyRecursiveProof,
 } from '@aztec/circuits.js';
-import { BlobPublicInputs } from '@aztec/circuits.js/blobs';
 import {
-  type BaseOrMergeRollupPublicInputs,
   type BaseRollupHints,
-  type BlockRootOrBlockMergePublicInputs,
-  BlockRootRollupInputs,
   EmptyBlockRootRollupInputs,
+  PrivateBaseRollupInputs,
+  SingleTxBlockRootRollupInputs,
 } from '@aztec/circuits.js/rollup';
 import { makeTuple } from '@aztec/foundation/array';
 import { padArrayEnd } from '@aztec/foundation/collection';
@@ -99,10 +82,6 @@
 export class ProvingOrchestrator implements EpochProver {
   private provingState: EpochProvingState | undefined = undefined;
   private pendingProvingJobs: AbortController[] = [];
-<<<<<<< HEAD
-=======
-  private paddingTxProof?: ProofAndVerificationKey<typeof NESTED_RECURSIVE_ROLLUP_HONK_PROOF_LENGTH>;
->>>>>>> fe845e29
 
   private provingPromise: Promise<ProvingResult> | undefined = undefined;
   private metrics: ProvingOrchestratorMetrics;
@@ -383,80 +362,6 @@
     }
   }
 
-<<<<<<< HEAD
-=======
-  // Enqueues the proving of the required padding transactions
-  // If the fully proven padding transaction is not available, this will first be proven
-  private enqueuePaddingTxs(
-    provingState: BlockProvingState,
-    txInputs: Array<{ hints: BaseRollupHints; snapshot: TreeSnapshots }>,
-    paddingTx: ProcessedTx,
-  ) {
-    if (this.paddingTxProof) {
-      // We already have the padding transaction
-      logger.debug(`Enqueuing ${txInputs.length} padding transactions using existing padding tx`);
-      this.provePaddingTransactions(txInputs, paddingTx, this.paddingTxProof, provingState);
-      return;
-    }
-    logger.debug(`Enqueuing deferred proving for padding txs to enqueue ${txInputs.length} paddings`);
-    this.deferredProving(
-      provingState,
-      wrapCallbackInSpan(
-        this.tracer,
-        'ProvingOrchestrator.prover.getEmptyPrivateKernelProof',
-        {
-          [Attributes.PROTOCOL_CIRCUIT_TYPE]: 'server',
-          [Attributes.PROTOCOL_CIRCUIT_NAME]: 'private-kernel-empty' satisfies CircuitName,
-        },
-        signal =>
-          this.prover.getEmptyPrivateKernelProof(
-            new PrivateKernelEmptyInputData(
-              paddingTx.constants.historicalHeader,
-              // Chain id and version should not change even if the proving state does, so it's safe to use them for the padding tx
-              // which gets cached across multiple runs of the orchestrator with different proving states. If they were to change,
-              // we'd have to clear out the paddingTx here and regenerate it when they do.
-              paddingTx.constants.txContext.chainId,
-              paddingTx.constants.txContext.version,
-              paddingTx.constants.vkTreeRoot,
-              paddingTx.constants.protocolContractTreeRoot,
-            ),
-            signal,
-            provingState.epochNumber,
-          ),
-      ),
-      result => {
-        logger.debug(`Completed proof for padding tx, now enqueuing ${txInputs.length} padding txs`);
-        this.paddingTxProof = { proof: result.proof, verificationKey: result.verificationKey };
-        this.provePaddingTransactions(txInputs, paddingTx, this.paddingTxProof, provingState);
-      },
-    );
-  }
-
-  /**
-   * Prepares the cached sets of base rollup inputs for padding transactions and proves them
-   * @param txInputs - The base rollup inputs, start and end hash paths etc
-   * @param paddingTx - The padding tx, contains the header and public inputs used in the proof
-   * @param proofAndVk - The proof and vk of the paddingTx.
-   * @param provingState - The block proving state
-   */
-  private provePaddingTransactions(
-    txInputs: Array<{ hints: BaseRollupHints; snapshot: TreeSnapshots }>,
-    paddingTx: ProcessedTx,
-    proofAndVk: ProofAndVerificationKey<typeof NESTED_RECURSIVE_ROLLUP_HONK_PROOF_LENGTH>,
-    provingState: BlockProvingState,
-  ) {
-    // The padding tx contains the proof and vk, generated separately from the base inputs
-    // Copy these into the base rollup inputs and enqueue the base rollup proof
-    for (let i = 0; i < txInputs.length; i++) {
-      const { hints, snapshot } = txInputs[i];
-      const txProvingState = new TxProvingState(paddingTx, hints, snapshot);
-      txProvingState.assignTubeProof(proofAndVk);
-      const txIndex = provingState.addNewTx(txProvingState);
-      this.enqueueBaseRollup(provingState, txIndex);
-    }
-  }
-
->>>>>>> fe845e29
   /**
    * Cancel any further proving
    */
@@ -969,88 +874,17 @@
       return;
     }
 
-<<<<<<< HEAD
     const parentLocation = provingState.getParentLocation(currentLocation);
     if (parentLocation.level === 0) {
       this.checkAndEnqueueRootRollup(provingState);
-=======
-  /**
-   * Stores the inputs to a merge/root circuit and enqueues the circuit if ready
-   * @param provingState - The proving state being operated on
-   * @param currentLevel - The level of the merge/root circuit
-   * @param currentIndex - The index of the merge/root circuit
-   * @param mergeInputData - The inputs to be stored
-   */
-  private storeAndExecuteNextMergeLevel(
-    provingState: BlockProvingState,
-    currentLevel: bigint,
-    currentIndex: bigint,
-    mergeInputData: [
-      BaseOrMergeRollupPublicInputs,
-      RecursiveProof<typeof NESTED_RECURSIVE_ROLLUP_HONK_PROOF_LENGTH>,
-      VerificationKeyAsFields,
-    ],
-  ) {
-    const [mergeLevel, indexWithinMergeLevel, indexWithinMerge] = provingState.findMergeLevel(
-      currentLevel,
-      currentIndex,
-    );
-    const mergeIndex = 2n ** mergeLevel - 1n + indexWithinMergeLevel;
-    const ready = provingState.storeMergeInputs(mergeInputData, Number(indexWithinMerge), Number(mergeIndex));
-    const nextMergeInputData = provingState.getMergeInputs(Number(mergeIndex));
-
-    // Are we ready to execute the next circuit?
-    if (!ready) {
-      return;
-    }
-
-    if (mergeLevel === 0n) {
-      this.checkAndEnqueueBlockRootRollup(provingState);
->>>>>>> fe845e29
     } else {
       this.enqueueBlockMergeRollup(provingState, parentLocation);
     }
   }
 
-<<<<<<< HEAD
   private checkAndEnqueueRootRollup(provingState: EpochProvingState) {
     if (!provingState.isReadyForRootRollup()) {
       logger.debug('Not ready for root rollup');
-=======
-  /**
-   * Stores the inputs to a block merge/root circuit and enqueues the circuit if ready
-   * @param provingState - The proving state being operated on
-   * @param currentLevel - The level of the merge/root circuit
-   * @param currentIndex - The index of the merge/root circuit
-   * @param mergeInputData - The inputs to be stored
-   */
-  private storeAndExecuteNextBlockMergeLevel(
-    provingState: EpochProvingState,
-    currentLevel: bigint,
-    currentIndex: bigint,
-    mergeInputData: [
-      BlockRootOrBlockMergePublicInputs,
-      RecursiveProof<typeof NESTED_RECURSIVE_ROLLUP_HONK_PROOF_LENGTH>,
-      VerificationKeyAsFields,
-    ],
-  ) {
-    const [mergeLevel, indexWithinMergeLevel, indexWithinMerge] = provingState.findMergeLevel(
-      currentLevel,
-      currentIndex,
-    );
-    logger.debug(`Computed merge for ${currentLevel}.${currentIndex} as ${mergeLevel}.${indexWithinMergeLevel}`);
-    if (mergeLevel < 0n) {
-      throw new Error(`Invalid merge level ${mergeLevel}`);
-    }
-
-    const mergeIndex = 2n ** mergeLevel - 1n + indexWithinMergeLevel;
-    const ready = provingState.storeMergeInputs(mergeInputData, Number(indexWithinMerge), Number(mergeIndex));
-    const nextMergeInputData = provingState.getMergeInputs(Number(mergeIndex));
-
-    // Are we ready to execute the next circuit?
-    if (!ready) {
-      logger.debug(`Not ready to execute next block merge for level ${mergeLevel} index ${indexWithinMergeLevel}`);
->>>>>>> fe845e29
       return;
     }
 
