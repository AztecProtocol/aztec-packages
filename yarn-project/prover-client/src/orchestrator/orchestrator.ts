--- conflicted
+++ resolved
@@ -222,7 +222,7 @@
 
     logger.debug(`Padding rollup with ${paddingTxCount} empty transactions`);
     const paddingTx = makeEmptyProcessedTx(
-      await this.db.buildInitialHeader(),
+      this.initialHeader ?? (await this.db.buildInitialHeader()),
       this.provingState.globalVariables.chainId,
       this.provingState.globalVariables.version,
     );
@@ -243,7 +243,6 @@
     txInputs: Array<{ inputs: BaseRollupInputs; snapshot: TreeSnapshots }>,
   ) {
     if (!this.paddingTx) {
-<<<<<<< HEAD
       this.deferredProving(
         provingState,
         async signal =>
@@ -264,18 +263,6 @@
         },
       );
       return;
-=======
-      logger.debug(`Generating padding transaction`);
-      const emptyKernel = await this.prover.getEmptyPrivateKernelProof({
-        // Chain id and version should not change even if the proving state does, so it's safe to use them for the padding tx
-        // which gets cached across multiple runs of the orchestrator with different proving states. If they were to change,
-        // we'd have to clear out the paddingTx here and regenerate it when they do.
-        chainId: this.provingState.globalVariables.chainId,
-        version: this.provingState.globalVariables.version,
-        header: this.initialHeader ?? (await this.db.buildInitialHeader()),
-      });
-      this.paddingTx = makePaddingProcessedTx(emptyKernel);
->>>>>>> c1c2fa75
     }
     this.provePaddingTransactions(txInputs, this.paddingTx, provingState);
   }
