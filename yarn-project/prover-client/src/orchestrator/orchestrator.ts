--- conflicted
+++ resolved
@@ -21,11 +21,8 @@
   type BaseOrMergeRollupPublicInputs,
   BaseParityInputs,
   type BaseRollupHints,
-<<<<<<< HEAD
   BlobPublicInputs,
-=======
   type BlockHeader,
->>>>>>> 08039640
   type BlockRootOrBlockMergePublicInputs,
   BlockRootRollupInputs,
   EmptyBlockRootRollupInputs,
