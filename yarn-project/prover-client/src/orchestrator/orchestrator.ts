import { Body, L2Block, MerkleTreeId, type ProcessedTx, type TxEffect, toTxEffect } from '@aztec/circuit-types';
import {
  type BlockResult,
  PROVING_STATUS,
  type ProvingResult,
  type ProvingTicket,
} from '@aztec/circuit-types/interfaces';
import { type CircuitSimulationStats } from '@aztec/circuit-types/stats';
import {
  type AppendOnlyTreeSnapshot,
  type BaseOrMergeRollupPublicInputs,
  BaseParityInputs,
  type BaseRollupInputs,
  Fr,
  type GlobalVariables,
  L1_TO_L2_MSG_SUBTREE_HEIGHT,
  L1_TO_L2_MSG_SUBTREE_SIBLING_PATH_LENGTH,
  NUMBER_OF_L1_L2_MESSAGES_PER_ROLLUP,
  NUM_BASE_PARITY_PER_ROOT_PARITY,
  type Proof,
  type RootParityInput,
  RootParityInputs,
} from '@aztec/circuits.js';
import { makeTuple } from '@aztec/foundation/array';
import { padArrayEnd } from '@aztec/foundation/collection';
import { MemoryFifo } from '@aztec/foundation/fifo';
import { createDebugLogger } from '@aztec/foundation/log';
import { type Tuple } from '@aztec/foundation/serialize';
import { sleep } from '@aztec/foundation/sleep';
import { elapsed } from '@aztec/foundation/timer';
<<<<<<< HEAD
import { MerkleTreeOperations } from '@aztec/world-state';

import { inspect } from 'util';

import { CircuitProver } from '../prover/index.js';
=======
import { type SimulationProvider } from '@aztec/simulator';
import { type MerkleTreeOperations } from '@aztec/world-state';

import { inspect } from 'util';

import { type VerificationKeys, getVerificationKeys } from '../mocks/verification_keys.js';
import { type RollupProver } from '../prover/index.js';
import { RealRollupCircuitSimulator, type RollupSimulator } from '../simulator/rollup.js';
>>>>>>> 43ed9018
import {
  buildBaseRollupInput,
  createMergeRollupInputs,
  executeBaseParityCircuit,
  executeBaseRollupCircuit,
  executeMergeRollupCircuit,
  executeRootParityCircuit,
  executeRootRollupCircuit,
  getSubtreeSiblingPath,
  getTreeSnapshot,
  validateRootOutput,
  validateTx,
} from './block-building-helpers.js';
import { type MergeRollupInputData, ProvingState } from './proving-state.js';

const logger = createDebugLogger('aztec:prover:proving-orchestrator');

/**
 * Implements an event driven proving scheduler to build the recursive proof tree. The idea being:
 * 1. Transactions are provided to the scheduler post simulation.
 * 2. Tree insertions are performed as required to generate transaction specific proofs
 * 3. Those transaction specific proofs are generated in the necessary order accounting for dependencies
 * 4. Once a transaction is proven, it will be incorporated into a merge proof
 * 5. Merge proofs are produced at each level of the tree until the root proof is produced
 *
 * The proving implementation is determined by the provided prover. This could be for example a local prover or a remote prover pool.
 */

const SLEEP_TIME = 50;
const MAX_CONCURRENT_JOBS = 64;

enum PROMISE_RESULT {
  SLEEP,
  OPERATIONS,
}

/**
 * Enums and structs to communicate the type of work required in each request.
 */
export enum PROVING_JOB_TYPE {
  STATE_UPDATE,
  BASE_ROLLUP,
  MERGE_ROLLUP,
  ROOT_ROLLUP,
  BASE_PARITY,
  ROOT_PARITY,
}

export type ProvingJob = {
  type: PROVING_JOB_TYPE;
  operation: () => Promise<void>;
};

/**
 * The orchestrator, managing the flow of recursive proving operations required to build the rollup proof tree.
 */
export class ProvingOrchestrator {
  private provingState: ProvingState | undefined = undefined;
  private jobQueue: MemoryFifo<ProvingJob> = new MemoryFifo<ProvingJob>();
  private jobProcessPromise?: Promise<void>;
  private stopped = false;
  constructor(
    private db: MerkleTreeOperations,
    private prover: CircuitProver,
    private maxConcurrentJobs = MAX_CONCURRENT_JOBS,
  ) {}

<<<<<<< HEAD
  public static new(db: MerkleTreeOperations, prover: CircuitProver) {
    const orchestrator = new ProvingOrchestrator(db, prover);
    orchestrator.start();
=======
  public static async new(db: MerkleTreeOperations, simulationProvider: SimulationProvider, prover: RollupProver) {
    const orchestrator = new ProvingOrchestrator(db, simulationProvider, getVerificationKeys(), prover);
    await orchestrator.start();
>>>>>>> 43ed9018
    return Promise.resolve(orchestrator);
  }

  public start() {
    this.jobProcessPromise = this.processJobQueue();
    return Promise.resolve();
  }

  public async stop() {
    this.stopped = true;
    this.jobQueue.cancel();
    await this.jobProcessPromise;
  }

  /**
   * Starts off a new block
   * @param numTxs - The total number of transactions in the block. Must be a power of 2
   * @param globalVariables - The global variables for the block
   * @param l1ToL2Messages - The l1 to l2 messages for the block
   * @param emptyTx - The instance of an empty transaction to be used to pad this block
   * @returns A proving ticket, containing a promise notifying of proving completion
   */
  public async startNewBlock(
    numTxs: number,
    globalVariables: GlobalVariables,
    l1ToL2Messages: Fr[],
    emptyTx: ProcessedTx,
  ): Promise<ProvingTicket> {
    // Check that the length of the array of txs is a power of two
    // See https://graphics.stanford.edu/~seander/bithacks.html#DetermineIfPowerOf2
    if (!Number.isInteger(numTxs) || numTxs < 2 || (numTxs & (numTxs - 1)) !== 0) {
      throw new Error(`Length of txs for the block should be a power of two and at least two (got ${numTxs})`);
    }
    // Cancel any currently proving block before starting a new one
    this.cancelBlock();
    logger.info(`Starting new block with ${numTxs} transactions`);
    // we start the block by enqueueing all of the base parity circuits
    let baseParityInputs: BaseParityInputs[] = [];
    let l1ToL2MessagesPadded: Tuple<Fr, typeof NUMBER_OF_L1_L2_MESSAGES_PER_ROLLUP>;
    try {
      l1ToL2MessagesPadded = padArrayEnd(l1ToL2Messages, Fr.ZERO, NUMBER_OF_L1_L2_MESSAGES_PER_ROLLUP);
    } catch (err) {
      throw new Error('Too many L1 to L2 messages');
    }
    baseParityInputs = Array.from({ length: NUM_BASE_PARITY_PER_ROOT_PARITY }, (_, i) =>
      BaseParityInputs.fromSlice(l1ToL2MessagesPadded, i),
    );

    const messageTreeSnapshot = await getTreeSnapshot(MerkleTreeId.L1_TO_L2_MESSAGE_TREE, this.db);

    const newL1ToL2MessageTreeRootSiblingPathArray = await getSubtreeSiblingPath(
      MerkleTreeId.L1_TO_L2_MESSAGE_TREE,
      L1_TO_L2_MSG_SUBTREE_HEIGHT,
      this.db,
    );

    const newL1ToL2MessageTreeRootSiblingPath = makeTuple(
      L1_TO_L2_MSG_SUBTREE_SIBLING_PATH_LENGTH,
      i =>
        i < newL1ToL2MessageTreeRootSiblingPathArray.length ? newL1ToL2MessageTreeRootSiblingPathArray[i] : Fr.ZERO,
      0,
    );

    // Update the local trees to include the new l1 to l2 messages
    await this.db.appendLeaves(MerkleTreeId.L1_TO_L2_MESSAGE_TREE, l1ToL2MessagesPadded);

    let provingState: ProvingState | undefined = undefined;

    const promise = new Promise<ProvingResult>((resolve, reject) => {
      provingState = new ProvingState(
        numTxs,
        resolve,
        reject,
        globalVariables,
        l1ToL2MessagesPadded,
        baseParityInputs.length,
        emptyTx,
        messageTreeSnapshot,
        newL1ToL2MessageTreeRootSiblingPath,
      );
    }).catch((reason: string) => ({ status: PROVING_STATUS.FAILURE, reason } as const));

    for (let i = 0; i < baseParityInputs.length; i++) {
      this.enqueueJob(provingState, PROVING_JOB_TYPE.BASE_PARITY, () =>
        this.runBaseParityCircuit(provingState, baseParityInputs[i], i),
      );
    }

    this.provingState = provingState;

    const ticket: ProvingTicket = {
      provingPromise: promise,
    };
    return ticket;
  }

  /**
   * The interface to add a simulated transaction to the scheduler
   * @param tx - The transaction to be proven
   */
  public async addNewTx(tx: ProcessedTx): Promise<void> {
    if (!this.provingState) {
      throw new Error(`Invalid proving state, call startNewBlock before adding transactions`);
    }

    if (!this.provingState.isAcceptingTransactions()) {
      throw new Error(`Rollup not accepting further transactions`);
    }

    validateTx(tx);

    logger.info(`Received transaction: ${tx.hash}`);

    // We start the transaction by enqueueing the state updates

    const txIndex = this.provingState.addNewTx(tx);
    // we start this transaction off by performing it's tree insertions and
    await this.prepareBaseRollupInputs(this.provingState, BigInt(txIndex), tx);
  }

  /**
   * Marks the block as full and pads it to the full power of 2 block size, no more transactions will be accepted.
   */
  public async setBlockCompleted() {
    if (!this.provingState) {
      throw new Error(`Invalid proving state, call startNewBlock before adding transactions or completing the block`);
    }

    // we need to pad the rollup with empty transactions
    logger.info(
      `Padding rollup with ${
        this.provingState.totalNumTxs - this.provingState.transactionsReceived
      } empty transactions`,
    );
    for (let i = this.provingState.transactionsReceived; i < this.provingState.totalNumTxs; i++) {
      const paddingTxIndex = this.provingState.addNewTx(this.provingState.emptyTx);
      await this.prepareBaseRollupInputs(this.provingState, BigInt(paddingTxIndex), this.provingState!.emptyTx);
    }
  }

  /**
   * Cancel any further proving of the block
   */
  public cancelBlock() {
    this.provingState?.cancel();
  }

  /**
   * Performs the final tree update for the block and returns the fully proven block.
   * @returns The fully proven block and proof.
   */
  public async finaliseBlock() {
    if (!this.provingState || !this.provingState.rootRollupPublicInputs || !this.provingState.finalProof) {
      throw new Error(`Invalid proving state, a block must be proven before it can be finalised`);
    }
    if (this.provingState.block) {
      throw new Error('Block already finalised');
    }

    const rootRollupOutputs = this.provingState.rootRollupPublicInputs;

    logger?.debug(`Updating and validating root trees`);
    await this.db.updateArchive(rootRollupOutputs.header);

    await validateRootOutput(rootRollupOutputs, this.db);

    // Collect all new nullifiers, commitments, and contracts from all txs in this block
    const nonEmptyTxEffects: TxEffect[] = this.provingState!.allTxs.map(tx => toTxEffect(tx)).filter(
      txEffect => !txEffect.isEmpty(),
    );
    const blockBody = new Body(nonEmptyTxEffects);

    const l2Block = L2Block.fromFields({
      archive: rootRollupOutputs.archive,
      header: rootRollupOutputs.header,
      body: blockBody,
    });

    if (!l2Block.body.getTxsEffectsHash().equals(rootRollupOutputs.header.contentCommitment.txsEffectsHash)) {
      logger(inspect(blockBody));
      throw new Error(
        `Txs effects hash mismatch, ${l2Block.body
          .getTxsEffectsHash()
          .toString('hex')} == ${rootRollupOutputs.header.contentCommitment.txsEffectsHash.toString('hex')} `,
      );
    }

    logger.info(`Successfully proven block ${l2Block.number}!`);

    this.provingState.block = l2Block;

    const blockResult: BlockResult = {
      proof: this.provingState.finalProof,
      block: l2Block,
    };

    return blockResult;
  }

  /**
   * Enqueue a job to be scheduled
   * @param provingState - The proving state object being operated on
   * @param jobType - The type of job to be queued
   * @param job - The actual job, returns a promise notifying of the job's completion
   */
  private enqueueJob(provingState: ProvingState | undefined, jobType: PROVING_JOB_TYPE, job: () => Promise<void>) {
    if (!provingState?.verifyState()) {
      logger(`Not enqueueing job, proving state invalid`);
      return;
    }
    // We use a 'safeJob'. We don't want promise rejections in the proving pool, we want to capture the error here
    // and reject the proving job whilst keeping the event loop free of rejections
    const safeJob = async () => {
      try {
        await job();
      } catch (err) {
        logger.error(`Error thrown when proving job type ${PROVING_JOB_TYPE[jobType]}: ${err}`);
        provingState!.reject(`${err}`);
      }
    };
    const provingJob: ProvingJob = {
      type: jobType,
      operation: safeJob,
    };
    this.jobQueue.put(provingJob);
  }

  // Updates the merkle trees for a transaction. The first enqueued job for a transaction
  private async prepareBaseRollupInputs(provingState: ProvingState | undefined, index: bigint, tx: ProcessedTx) {
    if (!provingState?.verifyState()) {
      logger('Not preparing base rollup inputs, state invalid');
      return;
    }
    const inputs = await buildBaseRollupInput(tx, provingState.globalVariables, this.db);
    const promises = [MerkleTreeId.NOTE_HASH_TREE, MerkleTreeId.NULLIFIER_TREE, MerkleTreeId.PUBLIC_DATA_TREE].map(
      async (id: MerkleTreeId) => {
        return { key: id, value: await getTreeSnapshot(id, this.db) };
      },
    );
    const treeSnapshots: Map<MerkleTreeId, AppendOnlyTreeSnapshot> = new Map(
      (await Promise.all(promises)).map(obj => [obj.key, obj.value]),
    );

    if (!provingState?.verifyState()) {
      logger(`Discarding proving job, state no longer valid`);
      return;
    }
    this.enqueueJob(provingState, PROVING_JOB_TYPE.BASE_ROLLUP, () =>
      this.runBaseRollup(provingState, index, tx, inputs, treeSnapshots),
    );
  }

  // Stores the intermediate inputs prepared for a merge proof
  private storeMergeInputs(
    provingState: ProvingState,
    currentLevel: bigint,
    currentIndex: bigint,
    mergeInputs: [BaseOrMergeRollupPublicInputs, Proof],
  ) {
    const mergeLevel = currentLevel - 1n;
    const indexWithinMergeLevel = currentIndex >> 1n;
    const mergeIndex = 2n ** mergeLevel - 1n + indexWithinMergeLevel;
    const subscript = Number(mergeIndex);
    const indexWithinMerge = Number(currentIndex & 1n);
    const ready = provingState.storeMergeInputs(mergeInputs, indexWithinMerge, subscript);
    return { ready, indexWithinMergeLevel, mergeLevel, mergeInputData: provingState.getMergeInputs(subscript) };
  }

  // Executes the base rollup circuit and stored the output as intermediate state for the parent merge/root circuit
  // Executes the next level of merge if all inputs are available
  private async runBaseRollup(
    provingState: ProvingState | undefined,
    index: bigint,
    tx: ProcessedTx,
    inputs: BaseRollupInputs,
    treeSnapshots: Map<MerkleTreeId, AppendOnlyTreeSnapshot>,
  ) {
    if (!provingState?.verifyState()) {
      logger('Not running base rollup, state invalid');
      return;
    }
    const [duration, baseRollupOutputs] = await elapsed(() =>
      executeBaseRollupCircuit(tx, inputs, treeSnapshots, this.prover, logger),
    );
    logger.debug(`Simulated base rollup circuit`, {
      eventName: 'circuit-simulation',
      circuitName: 'base-rollup',
      duration,
      inputSize: inputs.toBuffer().length,
      outputSize: baseRollupOutputs[0].toBuffer().length,
    } satisfies CircuitSimulationStats);
    if (!provingState?.verifyState()) {
      logger(`Discarding job as state no longer valid`);
      return;
    }
    const currentLevel = provingState.numMergeLevels + 1n;
    logger.info(`Completed base rollup at index ${index}, current level ${currentLevel}`);
    this.storeAndExecuteNextMergeLevel(provingState, currentLevel, index, baseRollupOutputs);
  }

  // Executes the merge rollup circuit and stored the output as intermediate state for the parent merge/root circuit
  // Executes the next level of merge if all inputs are available
  private async runMergeRollup(
    provingState: ProvingState | undefined,
    level: bigint,
    index: bigint,
    mergeInputData: MergeRollupInputData,
  ) {
    if (!provingState?.verifyState()) {
      logger('Not running merge rollup, state invalid');
      return;
    }
    const circuitInputs = createMergeRollupInputs(
      [mergeInputData.inputs[0]!, mergeInputData.proofs[0]!],
      [mergeInputData.inputs[1]!, mergeInputData.proofs[1]!],
    );
    const [duration, circuitOutputs] = await elapsed(() =>
      executeMergeRollupCircuit(circuitInputs, this.prover, logger),
    );
    logger.debug(`Simulated merge rollup circuit`, {
      eventName: 'circuit-simulation',
      circuitName: 'merge-rollup',
      duration,
      inputSize: circuitInputs.toBuffer().length,
      outputSize: circuitOutputs[0].toBuffer().length,
    } satisfies CircuitSimulationStats);
    if (!provingState?.verifyState()) {
      logger(`Discarding job as state no longer valid`);
      return;
    }
    logger.info(`Completed merge rollup at level ${level}, index ${index}`);
    this.storeAndExecuteNextMergeLevel(provingState, level, index, circuitOutputs);
  }

  // Executes the root rollup circuit
  private async runRootRollup(provingState: ProvingState | undefined) {
    if (!provingState?.verifyState()) {
      logger('Not running root rollup, state no longer valid');
      return;
    }
    const mergeInputData = provingState.getMergeInputs(0);
    const rootParityInput = provingState.finalRootParityInput!;
    const [circuitsOutput, proof] = await executeRootRollupCircuit(
      [mergeInputData.inputs[0]!, mergeInputData.proofs[0]!],
      [mergeInputData.inputs[1]!, mergeInputData.proofs[1]!],
      rootParityInput,
<<<<<<< HEAD
      this.provingState!.newL1ToL2Messages,
=======
      provingState.newL1ToL2Messages,
      provingState.messageTreeSnapshot,
      provingState.messageTreeRootSiblingPath,
      this.simulator,
>>>>>>> 43ed9018
      this.prover,
      this.db,
      logger,
    );
    logger.info(`Completed root rollup`);

    provingState.rootRollupPublicInputs = circuitsOutput;
    provingState.finalProof = proof;

    const provingResult: ProvingResult = {
      status: PROVING_STATUS.SUCCESS,
    };
    provingState.resolve(provingResult);
  }

  // Executes the base parity circuit and stores the intermediate state for the root parity circuit
  // Enqueues the root parity circuit if all inputs are available
<<<<<<< HEAD
  private async runBaseParityCircuit(inputs: BaseParityInputs, index: number, stateIdentifier: string) {
    const [duration, circuitOutputs] = await elapsed(() => executeBaseParityCircuit(inputs, this.prover, logger));
=======
  private async runBaseParityCircuit(provingState: ProvingState | undefined, inputs: BaseParityInputs, index: number) {
    if (!provingState?.verifyState()) {
      logger('Not running base parity, state no longer valid');
      return;
    }
    const [duration, circuitOutputs] = await elapsed(() =>
      executeBaseParityCircuit(inputs, this.simulator, this.prover, logger),
    );
>>>>>>> 43ed9018
    logger.debug(`Simulated base parity circuit`, {
      eventName: 'circuit-simulation',
      circuitName: 'base-parity',
      duration,
      inputSize: inputs.toBuffer().length,
      outputSize: circuitOutputs.toBuffer().length,
    } satisfies CircuitSimulationStats);

    if (!provingState?.verifyState()) {
      logger(`Discarding job as state no longer valid`);
      return;
    }
    provingState.setRootParityInputs(circuitOutputs, index);

    if (!provingState.areRootParityInputsReady()) {
      // not ready to run the root parity circuit yet
      return;
    }
    const rootParityInputs = new RootParityInputs(
      provingState.rootParityInput as Tuple<RootParityInput, typeof NUM_BASE_PARITY_PER_ROOT_PARITY>,
    );
    this.enqueueJob(provingState, PROVING_JOB_TYPE.ROOT_PARITY, () =>
      this.runRootParityCircuit(provingState, rootParityInputs),
    );
  }

  // Runs the root parity circuit ans stored the outputs
  // Enqueues the root rollup proof if all inputs are available
<<<<<<< HEAD
  private async runRootParityCircuit(inputs: RootParityInputs, stateIdentifier: string) {
    const [duration, circuitOutputs] = await elapsed(() => executeRootParityCircuit(inputs, this.prover, logger));
=======
  private async runRootParityCircuit(provingState: ProvingState | undefined, inputs: RootParityInputs) {
    if (!provingState?.verifyState()) {
      logger(`Not running root parity circuit as state is no longer valid`);
      return;
    }
    const [duration, circuitOutputs] = await elapsed(() =>
      executeRootParityCircuit(inputs, this.simulator, this.prover, logger),
    );
>>>>>>> 43ed9018
    logger.debug(`Simulated root parity circuit`, {
      eventName: 'circuit-simulation',
      circuitName: 'root-parity',
      duration,
      inputSize: inputs.toBuffer().length,
      outputSize: circuitOutputs.toBuffer().length,
    } satisfies CircuitSimulationStats);

    if (!provingState?.verifyState()) {
      logger(`Discarding job as state no longer valid`);
      return;
    }
    provingState!.finalRootParityInput = circuitOutputs;
    this.checkAndExecuteRootRollup(provingState);
  }

  private checkAndExecuteRootRollup(provingState: ProvingState | undefined) {
    if (!provingState?.isReadyForRootRollup()) {
      logger('Not ready for root rollup');
      return;
    }
    this.enqueueJob(provingState, PROVING_JOB_TYPE.ROOT_ROLLUP, () => this.runRootRollup(provingState));
  }

  private storeAndExecuteNextMergeLevel(
    provingState: ProvingState,
    currentLevel: bigint,
    currentIndex: bigint,
    mergeInputData: [BaseOrMergeRollupPublicInputs, Proof],
  ) {
    const result = this.storeMergeInputs(provingState, currentLevel, currentIndex, mergeInputData);

    // Are we ready to execute the next circuit?
    if (!result.ready) {
      return;
    }

    if (result.mergeLevel === 0n) {
      this.checkAndExecuteRootRollup(provingState);
    } else {
      // onto the next merge level
      this.enqueueJob(provingState, PROVING_JOB_TYPE.MERGE_ROLLUP, () =>
        this.runMergeRollup(provingState, result.mergeLevel, result.indexWithinMergeLevel, result.mergeInputData),
      );
    }
  }

  /**
   * Process the job queue
   * Works by managing an input queue of proof requests and an active pool of proving 'jobs'
   */
  private async processJobQueue() {
    // Used for determining the current state of a proving job
    const promiseState = (p: Promise<void>) => {
      const t = {};
      return Promise.race([p, t]).then(
        v => (v === t ? 'pending' : 'fulfilled'),
        () => 'rejected',
      );
    };

    // Just a short break between managing the sets of requests and active jobs
    const createSleepPromise = () =>
      sleep(SLEEP_TIME).then(_ => {
        return PROMISE_RESULT.SLEEP;
      });

    let sleepPromise = createSleepPromise();
    let promises: Promise<void>[] = [];
    while (!this.stopped) {
      // first look for more work
      if (this.jobQueue.length() && promises.length < this.maxConcurrentJobs) {
        // more work could be available
        const job = await this.jobQueue.get();
        if (job !== null) {
          // a proving job, add it to the pool of outstanding jobs
          promises.push(job.operation());
        }
        // continue adding more work
        continue;
      }

      // no more work to add, here we wait for any outstanding jobs to finish and/or sleep a little
      try {
        const ops = Promise.race(promises).then(_ => {
          return PROMISE_RESULT.OPERATIONS;
        });
        const result = await Promise.race([sleepPromise, ops]);
        if (result === PROMISE_RESULT.SLEEP) {
          // this is the sleep promise
          // we simply setup the promise again and go round the loop checking for more work
          sleepPromise = createSleepPromise();
          continue;
        }
      } catch (err) {
        // We shouldn't get here as all jobs should be wrapped in a 'safeJob' meaning they don't fail!
        logger.error(`Unexpected error in proving orchestrator ${err}`);
      }

      // one or more of the jobs completed, remove them
      const pendingPromises = [];
      for (const jobPromise of promises) {
        const state = await promiseState(jobPromise);
        if (state === 'pending') {
          pendingPromises.push(jobPromise);
        }
      }
      // eslint-disable-next-line @typescript-eslint/no-floating-promises
      promises = pendingPromises;
    }
  }
}<|MERGE_RESOLUTION|>--- conflicted
+++ resolved
@@ -28,22 +28,11 @@
 import { type Tuple } from '@aztec/foundation/serialize';
 import { sleep } from '@aztec/foundation/sleep';
 import { elapsed } from '@aztec/foundation/timer';
-<<<<<<< HEAD
 import { MerkleTreeOperations } from '@aztec/world-state';
 
 import { inspect } from 'util';
 
 import { CircuitProver } from '../prover/index.js';
-=======
-import { type SimulationProvider } from '@aztec/simulator';
-import { type MerkleTreeOperations } from '@aztec/world-state';
-
-import { inspect } from 'util';
-
-import { type VerificationKeys, getVerificationKeys } from '../mocks/verification_keys.js';
-import { type RollupProver } from '../prover/index.js';
-import { RealRollupCircuitSimulator, type RollupSimulator } from '../simulator/rollup.js';
->>>>>>> 43ed9018
 import {
   buildBaseRollupInput,
   createMergeRollupInputs,
@@ -111,15 +100,9 @@
     private maxConcurrentJobs = MAX_CONCURRENT_JOBS,
   ) {}
 
-<<<<<<< HEAD
   public static new(db: MerkleTreeOperations, prover: CircuitProver) {
     const orchestrator = new ProvingOrchestrator(db, prover);
     orchestrator.start();
-=======
-  public static async new(db: MerkleTreeOperations, simulationProvider: SimulationProvider, prover: RollupProver) {
-    const orchestrator = new ProvingOrchestrator(db, simulationProvider, getVerificationKeys(), prover);
-    await orchestrator.start();
->>>>>>> 43ed9018
     return Promise.resolve(orchestrator);
   }
 
@@ -466,14 +449,7 @@
       [mergeInputData.inputs[0]!, mergeInputData.proofs[0]!],
       [mergeInputData.inputs[1]!, mergeInputData.proofs[1]!],
       rootParityInput,
-<<<<<<< HEAD
-      this.provingState!.newL1ToL2Messages,
-=======
       provingState.newL1ToL2Messages,
-      provingState.messageTreeSnapshot,
-      provingState.messageTreeRootSiblingPath,
-      this.simulator,
->>>>>>> 43ed9018
       this.prover,
       this.db,
       logger,
@@ -491,19 +467,14 @@
 
   // Executes the base parity circuit and stores the intermediate state for the root parity circuit
   // Enqueues the root parity circuit if all inputs are available
-<<<<<<< HEAD
-  private async runBaseParityCircuit(inputs: BaseParityInputs, index: number, stateIdentifier: string) {
-    const [duration, circuitOutputs] = await elapsed(() => executeBaseParityCircuit(inputs, this.prover, logger));
-=======
   private async runBaseParityCircuit(provingState: ProvingState | undefined, inputs: BaseParityInputs, index: number) {
     if (!provingState?.verifyState()) {
       logger('Not running base parity, state no longer valid');
       return;
     }
     const [duration, circuitOutputs] = await elapsed(() =>
-      executeBaseParityCircuit(inputs, this.simulator, this.prover, logger),
-    );
->>>>>>> 43ed9018
+      executeBaseParityCircuit(inputs, this.prover, logger),
+    );
     logger.debug(`Simulated base parity circuit`, {
       eventName: 'circuit-simulation',
       circuitName: 'base-parity',
@@ -532,19 +503,14 @@
 
   // Runs the root parity circuit ans stored the outputs
   // Enqueues the root rollup proof if all inputs are available
-<<<<<<< HEAD
-  private async runRootParityCircuit(inputs: RootParityInputs, stateIdentifier: string) {
-    const [duration, circuitOutputs] = await elapsed(() => executeRootParityCircuit(inputs, this.prover, logger));
-=======
   private async runRootParityCircuit(provingState: ProvingState | undefined, inputs: RootParityInputs) {
     if (!provingState?.verifyState()) {
       logger(`Not running root parity circuit as state is no longer valid`);
       return;
     }
     const [duration, circuitOutputs] = await elapsed(() =>
-      executeRootParityCircuit(inputs, this.simulator, this.prover, logger),
-    );
->>>>>>> 43ed9018
+      executeRootParityCircuit(inputs, this.prover, logger),
+    );
     logger.debug(`Simulated root parity circuit`, {
       eventName: 'circuit-simulation',
       circuitName: 'root-parity',
