import {
  L2Block,
  MerkleTreeId,
  type ProcessedTx,
  type ServerCircuitProver,
  toNumBlobFields,
} from '@aztec/circuit-types';
import {
  type EpochProver,
  type ForkMerkleTreeOperations,
  type MerkleTreeWriteOperations,
} from '@aztec/circuit-types/interfaces';
import { type CircuitName } from '@aztec/circuit-types/stats';
import {
  AVM_PROOF_LENGTH_IN_FIELDS,
  AVM_VERIFICATION_KEY_LENGTH_IN_FIELDS,
  type AppendOnlyTreeSnapshot,
  BaseParityInputs,
  BlockHeader,
  ContentCommitment,
  Fr,
  GlobalVariables,
  L1_TO_L2_MSG_SUBTREE_HEIGHT,
  L1_TO_L2_MSG_SUBTREE_SIBLING_PATH_LENGTH,
  NUMBER_OF_L1_L2_MESSAGES_PER_ROLLUP,
  NUM_BASE_PARITY_PER_ROOT_PARITY,
  PartialStateReference,
  StateReference,
  VerificationKeyData,
  makeEmptyRecursiveProof,
} from '@aztec/circuits.js';
import {
  type BaseRollupHints,
  EmptyBlockRootRollupInputs,
  PrivateBaseRollupInputs,
  SingleTxBlockRootRollupInputs,
} from '@aztec/circuits.js/rollup';
import { makeTuple } from '@aztec/foundation/array';
import { padArrayEnd } from '@aztec/foundation/collection';
import { AbortError } from '@aztec/foundation/error';
import { createLogger } from '@aztec/foundation/log';
import { promiseWithResolvers } from '@aztec/foundation/promise';
import { type Tuple } from '@aztec/foundation/serialize';
import { pushTestData } from '@aztec/foundation/testing';
import { elapsed } from '@aztec/foundation/timer';
<<<<<<< HEAD
import { getVKIndex, getVKSiblingPath, getVKTreeRoot } from '@aztec/noir-protocol-circuits-types/vks';
import { protocolContractTreeRoot } from '@aztec/protocol-contracts';
=======
import { type TreeNodeLocation } from '@aztec/foundation/trees';
import { getVKTreeRoot } from '@aztec/noir-protocol-circuits-types/vks';
>>>>>>> 099c17b0
import { Attributes, type TelemetryClient, type Tracer, trackSpan, wrapCallbackInSpan } from '@aztec/telemetry-client';

import { inspect } from 'util';

import {
  buildBaseRollupHints,
  buildHeaderAndBodyFromTxs,
  getRootTreeSiblingPath,
  getSubtreeSiblingPath,
  getTreeSnapshot,
  validatePartialState,
  validateTx,
} from './block-building-helpers.js';
import { type BlockProvingState } from './block-proving-state.js';
import { EpochProvingState, type ProvingResult, type TreeSnapshots } from './epoch-proving-state.js';
import { ProvingOrchestratorMetrics } from './orchestrator_metrics.js';
import { TxProvingState } from './tx-proving-state.js';

const logger = createLogger('prover-client:orchestrator');

/**
 * Implements an event driven proving scheduler to build the recursive proof tree. The idea being:
 * 1. Transactions are provided to the scheduler post simulation.
 * 2. Tree insertions are performed as required to generate transaction specific proofs
 * 3. Those transaction specific proofs are generated in the necessary order accounting for dependencies
 * 4. Once a transaction is proven, it will be incorporated into a merge proof
 * 5. Merge proofs are produced at each level of the tree until the root proof is produced
 *
 * The proving implementation is determined by the provided prover. This could be for example a local prover or a remote prover pool.
 */

/**
 * The orchestrator, managing the flow of recursive proving operations required to build the rollup proof tree.
 */
export class ProvingOrchestrator implements EpochProver {
  private provingState: EpochProvingState | undefined = undefined;
  private pendingProvingJobs: AbortController[] = [];

  private provingPromise: Promise<ProvingResult> | undefined = undefined;
  private metrics: ProvingOrchestratorMetrics;
  private dbs: Map<number, MerkleTreeWriteOperations> = new Map();

  constructor(
    private dbProvider: ForkMerkleTreeOperations,
    private prover: ServerCircuitProver,
    telemetryClient: TelemetryClient,
    private readonly proverId: Fr = Fr.ZERO,
  ) {
    this.metrics = new ProvingOrchestratorMetrics(telemetryClient, 'ProvingOrchestrator');
  }

  get tracer(): Tracer {
    return this.metrics.tracer;
  }

  public getProverId(): Fr {
    return this.proverId;
  }

  public stop(): Promise<void> {
    this.cancel();
    return Promise.resolve();
  }

  public startNewEpoch(epochNumber: number, firstBlockNumber: number, totalNumBlocks: number) {
    const { promise: _promise, resolve, reject } = promiseWithResolvers<ProvingResult>();
    const promise = _promise.catch((reason): ProvingResult => ({ status: 'failure', reason }));
    if (totalNumBlocks <= 0 || !Number.isInteger(totalNumBlocks)) {
      throw new Error(`Invalid number of blocks for epoch (got ${totalNumBlocks})`);
    }
    logger.info(`Starting epoch ${epochNumber} with ${totalNumBlocks} blocks`);
    this.provingState = new EpochProvingState(epochNumber, firstBlockNumber, totalNumBlocks, resolve, reject);
    this.provingPromise = promise;
  }

  /**
   * Starts off a new block
   * @param globalVariables - The global variables for the block
   * @param l1ToL2Messages - The l1 to l2 messages for the block
   * @returns A proving ticket, containing a promise notifying of proving completion
   */
  @trackSpan('ProvingOrchestrator.startNewBlock', globalVariables => ({
    [Attributes.BLOCK_NUMBER]: globalVariables.blockNumber.toNumber(),
  }))
  public async startNewBlock(globalVariables: GlobalVariables, l1ToL2Messages: Fr[]) {
    if (!this.provingState) {
      throw new Error(`Invalid proving state, call startNewEpoch before starting a block`);
    }

    if (!this.provingState?.isAcceptingBlocks()) {
      throw new Error(`Epoch not accepting further blocks`);
    }

    logger.info(
      `Starting block ${globalVariables.blockNumber.toNumber()} for slot ${globalVariables.slotNumber.toNumber()}`,
    );

    // Fork world state at the end of the immediately previous block
    const db = await this.dbProvider.fork(globalVariables.blockNumber.toNumber() - 1);
    this.dbs.set(globalVariables.blockNumber.toNumber(), db);

    // we start the block by enqueueing all of the base parity circuits
    let baseParityInputs: BaseParityInputs[] = [];
    let l1ToL2MessagesPadded: Tuple<Fr, typeof NUMBER_OF_L1_L2_MESSAGES_PER_ROLLUP>;
    try {
      l1ToL2MessagesPadded = padArrayEnd(l1ToL2Messages, Fr.ZERO, NUMBER_OF_L1_L2_MESSAGES_PER_ROLLUP);
    } catch (err) {
      throw new Error('Too many L1 to L2 messages');
    }
    baseParityInputs = Array.from({ length: NUM_BASE_PARITY_PER_ROOT_PARITY }, (_, i) =>
      BaseParityInputs.fromSlice(l1ToL2MessagesPadded, i, getVKTreeRoot()),
    );

    const messageTreeSnapshot = await getTreeSnapshot(MerkleTreeId.L1_TO_L2_MESSAGE_TREE, db);

    const newL1ToL2MessageTreeRootSiblingPathArray = await getSubtreeSiblingPath(
      MerkleTreeId.L1_TO_L2_MESSAGE_TREE,
      L1_TO_L2_MSG_SUBTREE_HEIGHT,
      db,
    );

    const newL1ToL2MessageTreeRootSiblingPath = makeTuple(
      L1_TO_L2_MSG_SUBTREE_SIBLING_PATH_LENGTH,
      i =>
        i < newL1ToL2MessageTreeRootSiblingPathArray.length ? newL1ToL2MessageTreeRootSiblingPathArray[i] : Fr.ZERO,
      0,
    );

    // Update the local trees to include the new l1 to l2 messages
    await db.appendLeaves(MerkleTreeId.L1_TO_L2_MESSAGE_TREE, l1ToL2MessagesPadded);
    const messageTreeSnapshotAfterInsertion = await getTreeSnapshot(MerkleTreeId.L1_TO_L2_MESSAGE_TREE, db);

    // Get archive snapshot before this block lands
    const startArchiveSnapshot = await getTreeSnapshot(MerkleTreeId.ARCHIVE, db);
    const newArchiveSiblingPath = await getRootTreeSiblingPath(MerkleTreeId.ARCHIVE, db);
    const previousBlockHash = await db.getLeafValue(
      MerkleTreeId.ARCHIVE,
      BigInt(startArchiveSnapshot.nextAvailableLeafIndex - 1),
    );

    const partial = new PartialStateReference(
      await getTreeSnapshot(MerkleTreeId.NOTE_HASH_TREE, db),
      await getTreeSnapshot(MerkleTreeId.NULLIFIER_TREE, db),
      await getTreeSnapshot(MerkleTreeId.PUBLIC_DATA_TREE, db),
    );
    const state = new StateReference(messageTreeSnapshot, partial);
    // TODO: Construct the full previousBlockHeader.
    const previousBlockHeader = BlockHeader.from({
      lastArchive: startArchiveSnapshot,
      contentCommitment: ContentCommitment.empty(),
      state,
      globalVariables: GlobalVariables.empty(),
      totalFees: Fr.ZERO,
      totalManaUsed: Fr.ZERO,
    });

    const blockProvingState = this.provingState!.startNewBlock(
      globalVariables,
      l1ToL2MessagesPadded,
      messageTreeSnapshot,
      newL1ToL2MessageTreeRootSiblingPath,
      messageTreeSnapshotAfterInsertion,
      startArchiveSnapshot,
      newArchiveSiblingPath,
      previousBlockHeader,
      previousBlockHash!,
    );

    // Enqueue base parity circuits for the block
    for (let i = 0; i < baseParityInputs.length; i++) {
      this.enqueueBaseParityCircuit(blockProvingState, baseParityInputs[i], i);
    }
  }

  /**
   * The interface to add simulated transactions to the scheduler. This can only be called once per block.
   * @param txs - The transactions to be proven
   */
  @trackSpan('ProvingOrchestrator.addTxs', txs => ({
    [Attributes.BLOCK_TXS_COUNT]: txs.length,
  }))
  public async addTxs(txs: ProcessedTx[]): Promise<void> {
    if (!txs.length) {
      // To avoid an ugly throw below. If we require an empty block, we can just call setBlockCompleted
      // on a block with no txs. We cannot do that here because we cannot find the blockNumber without any txs.
      logger.warn(`Provided no txs to orchestrator addTxs.`);
      return;
    }
    const blockNumber = txs[0].constants.globalVariables.blockNumber.toNumber();
    const provingState = this.provingState?.getBlockProvingStateByBlockNumber(blockNumber!);
    if (!provingState) {
      throw new Error(`Block proving state for ${blockNumber} not found`);
    }

    if (provingState.totalNumTxs) {
      throw new Error(`Block ${blockNumber} has been initialized with transactions.`);
    }

    const numBlobFields = toNumBlobFields(txs);
    provingState.startNewBlock(txs.length, numBlobFields);

    logger.info(
      `Adding ${txs.length} transactions with ${numBlobFields} blob fields to block ${provingState.blockNumber}`,
    );
    for (const tx of txs) {
      try {
        if (!provingState.verifyState()) {
          throw new Error(`Invalid proving state when adding a tx`);
        }

        validateTx(tx);

        logger.info(`Received transaction: ${tx.hash}`);

        if (tx.isEmpty) {
          logger.warn(`Ignoring empty transaction ${tx.hash} - it will not be added to this block`);
          continue;
        }

        const [hints, treeSnapshots] = await this.prepareTransaction(tx, provingState);
        const txProvingState = new TxProvingState(tx, hints, treeSnapshots);
        const txIndex = provingState.addNewTx(txProvingState);
        this.enqueueTube(provingState, txIndex);
        if (txProvingState.requireAvmProof) {
          logger.debug(`Enqueueing public VM for tx ${txIndex}`);
          this.enqueueVM(provingState, txIndex);
        }
      } catch (err: any) {
        throw new Error(`Error adding transaction ${tx.hash.toString()} to block ${blockNumber}: ${err.message}`, {
          cause: err,
        });
      }
    }
  }

  /**
   * Marks the block as completed.
   * Computes the block header and updates the archive tree.
   */
  @trackSpan('ProvingOrchestrator.setBlockCompleted', (blockNumber: number) => ({
    [Attributes.BLOCK_NUMBER]: blockNumber,
  }))
  public async setBlockCompleted(blockNumber: number, expectedHeader?: BlockHeader): Promise<L2Block> {
    const provingState = this.provingState?.getBlockProvingStateByBlockNumber(blockNumber);
    if (!provingState) {
      throw new Error(`Block proving state for ${blockNumber} not found`);
    }

    if (!provingState.spongeBlobState) {
      // If we are completing an empty block, initialise the provingState.
      // We will have 0 txs and no blob fields.
      provingState.startNewBlock(0, 0);
    }

    if (!provingState.verifyState()) {
      throw new Error(`Block proving failed: ${provingState.error}`);
    }

    // And build the block header
    logger.verbose(`Block ${blockNumber} completed. Assembling header.`);
    await this.buildBlock(provingState, expectedHeader);

    // If the proofs were faster than the block building, then we need to try the block root rollup again here
    this.checkAndEnqueueBlockRootRollup(provingState);
    return provingState.block!;
  }

  /** Returns the block as built for a given index. */
  public getBlock(index: number): L2Block {
    const block = this.provingState?.blocks[index]?.block;
    if (!block) {
      throw new Error(`Block at index ${index} not available`);
    }
    return block;
  }

  private async buildBlock(provingState: BlockProvingState, expectedHeader?: BlockHeader) {
    // Collect all new nullifiers, commitments, and contracts from all txs in this block to build body
    const txs = provingState.allTxs.map(a => a.processedTx);

    // Get db for this block
    const db = this.dbs.get(provingState.blockNumber)!;

    // Given we've applied every change from this block, now assemble the block header
    // and update the archive tree, so we're ready to start processing the next block
    const { header, body } = await buildHeaderAndBodyFromTxs(
      txs,
      provingState.globalVariables,
      provingState.newL1ToL2Messages,
      db,
    );

    if (expectedHeader && !header.equals(expectedHeader)) {
      logger.error(`Block header mismatch: header=${header} expectedHeader=${expectedHeader}`);
      throw new Error('Block header mismatch');
    }

    logger.verbose(`Updating archive tree with block ${provingState.blockNumber} header ${header.hash().toString()}`);
    await db.updateArchive(header);

    // Assemble the L2 block
    const newArchive = await getTreeSnapshot(MerkleTreeId.ARCHIVE, db);
    const l2Block = new L2Block(newArchive, header, body);

    await this.verifyBuiltBlockAgainstSyncedState(l2Block, newArchive);

    logger.verbose(`Orchestrator finalised block ${l2Block.number}`);
    provingState.block = l2Block;
  }

  // Flagged as protected to disable in certain unit tests
  protected async verifyBuiltBlockAgainstSyncedState(l2Block: L2Block, newArchive: AppendOnlyTreeSnapshot) {
    const syncedArchive = await getTreeSnapshot(MerkleTreeId.ARCHIVE, this.dbProvider.getSnapshot(l2Block.number));
    if (!syncedArchive.equals(newArchive)) {
      throw new Error(
        `Archive tree mismatch for block ${l2Block.number}: world state synced to ${inspect(
          syncedArchive,
        )} but built ${inspect(newArchive)}`,
      );
    }
  }

  /**
   * Cancel any further proving
   */
  public cancel() {
    for (const controller of this.pendingProvingJobs) {
      controller.abort();
    }

    this.provingState?.cancel();
  }

  /**
   * Returns the proof for the current epoch.
   */
  public async finaliseEpoch() {
    if (!this.provingState || !this.provingPromise) {
      throw new Error(`Invalid proving state, an epoch must be proven before it can be finalised`);
    }

    const result = await this.provingPromise!;
    if (result.status === 'failure') {
      throw new Error(`Epoch proving failed: ${result.reason}`);
    }

    const epochProofResult = this.provingState.getEpochProofResult();

    pushTestData('epochProofResult', {
      proof: epochProofResult.proof.toString(),
      publicInputs: epochProofResult.publicInputs.toString(),
    });

    return epochProofResult;
  }

  /**
   * Starts the proving process for the given transaction and adds it to our state
   * @param tx - The transaction whose proving we wish to commence
   * @param provingState - The proving state being worked on
   */
  private async prepareTransaction(tx: ProcessedTx, provingState: BlockProvingState) {
    const txInputs = await this.prepareBaseRollupInputs(provingState, tx);
    if (!txInputs) {
      // This should not be possible
      throw new Error(`Unable to add transaction, preparing base inputs failed`);
    }
    return txInputs;
  }

  /**
   * Enqueue a job to be scheduled
   * @param provingState - The proving state object being operated on
   * @param jobType - The type of job to be queued
   * @param job - The actual job, returns a promise notifying of the job's completion
   */
  private deferredProving<T>(
    provingState: EpochProvingState | BlockProvingState | undefined,
    request: (signal: AbortSignal) => Promise<T>,
    callback: (result: T) => void | Promise<void>,
  ) {
    if (!provingState?.verifyState()) {
      logger.debug(`Not enqueuing job, state no longer valid`);
      return;
    }

    const controller = new AbortController();
    this.pendingProvingJobs.push(controller);

    // We use a 'safeJob'. We don't want promise rejections in the proving pool, we want to capture the error here
    // and reject the proving job whilst keeping the event loop free of rejections
    const safeJob = async () => {
      try {
        // there's a delay between enqueueing this job and it actually running
        if (controller.signal.aborted) {
          return;
        }

        const result = await request(controller.signal);
        if (!provingState?.verifyState()) {
          logger.debug(`State no longer valid, discarding result`);
          return;
        }

        // we could have been cancelled whilst waiting for the result
        // and the prover ignored the signal. Drop the result in that case
        if (controller.signal.aborted) {
          return;
        }

        await callback(result);
      } catch (err) {
        if (err instanceof AbortError) {
          // operation was cancelled, probably because the block was cancelled
          // drop this result
          return;
        }

        logger.error(`Error thrown when proving job`, err);
        provingState!.reject(`${err}`);
      } finally {
        const index = this.pendingProvingJobs.indexOf(controller);
        if (index > -1) {
          this.pendingProvingJobs.splice(index, 1);
        }
      }
    };

    // let the callstack unwind before adding the job to the queue
    setImmediate(safeJob);
  }

  // Updates the merkle trees for a transaction. The first enqueued job for a transaction
  @trackSpan('ProvingOrchestrator.prepareBaseRollupInputs', (_, tx) => ({
    [Attributes.TX_HASH]: tx.hash.toString(),
  }))
  private async prepareBaseRollupInputs(
    provingState: BlockProvingState,
    tx: ProcessedTx,
  ): Promise<[BaseRollupHints, TreeSnapshots] | undefined> {
    if (!provingState.verifyState() || !provingState.spongeBlobState) {
      logger.debug('Not preparing base rollup inputs, state invalid');
      return;
    }

    const db = this.dbs.get(provingState.blockNumber)!;

    // We build the base rollup inputs using a mock proof and verification key.
    // These will be overwritten later once we have proven the tube circuit and any public kernels
    const [ms, hints] = await elapsed(
      buildBaseRollupHints(tx, provingState.globalVariables, db, provingState.spongeBlobState),
    );

    if (!tx.isEmpty) {
      this.metrics.recordBaseRollupInputs(ms);
    }

    const promises = [MerkleTreeId.NOTE_HASH_TREE, MerkleTreeId.NULLIFIER_TREE, MerkleTreeId.PUBLIC_DATA_TREE].map(
      async (id: MerkleTreeId) => {
        return { key: id, value: await getTreeSnapshot(id, db) };
      },
    );
    const treeSnapshots: TreeSnapshots = new Map((await Promise.all(promises)).map(obj => [obj.key, obj.value]));

    if (!provingState.verifyState()) {
      logger.debug(`Discarding proving job, state no longer valid`);
      return;
    }
    return [hints, treeSnapshots];
  }

  // Executes the base rollup circuit and stored the output as intermediate state for the parent merge/root circuit
  // Executes the next level of merge if all inputs are available
  private enqueueBaseRollup(provingState: BlockProvingState, txIndex: number) {
    if (!provingState.verifyState()) {
      logger.debug('Not running base rollup, state invalid');
      return;
    }

    const txProvingState = provingState.getTxProvingState(txIndex);
    const { processedTx } = txProvingState;
    const { rollupType, inputs } = txProvingState.getBaseRollupTypeAndInputs();

    logger.debug(
      `Enqueuing deferred proving base rollup${
        processedTx.isEmpty ? ' with padding tx' : ''
      } for ${processedTx.hash.toString()}`,
    );

    this.deferredProving(
      provingState,
      wrapCallbackInSpan(
        this.tracer,
        `ProvingOrchestrator.prover.${
          inputs instanceof PrivateBaseRollupInputs ? 'getPrivateBaseRollupProof' : 'getPublicBaseRollupProof'
        }`,
        {
          [Attributes.TX_HASH]: processedTx.hash.toString(),
          [Attributes.PROTOCOL_CIRCUIT_TYPE]: 'server',
          [Attributes.PROTOCOL_CIRCUIT_NAME]: rollupType,
        },
        signal => {
          if (inputs instanceof PrivateBaseRollupInputs) {
            return this.prover.getPrivateBaseRollupProof(inputs, signal, provingState.epochNumber);
          } else {
            return this.prover.getPublicBaseRollupProof(inputs, signal, provingState.epochNumber);
          }
        },
      ),
      result => {
        logger.debug(`Completed proof for ${rollupType} for tx ${processedTx.hash.toString()}`);
        validatePartialState(result.inputs.end, txProvingState.treeSnapshots);
        const leafLocation = provingState.setBaseRollupProof(txIndex, result);
        if (provingState.totalNumTxs === 1) {
          this.checkAndEnqueueBlockRootRollup(provingState);
        } else {
          this.checkAndEnqueueNextMergeRollup(provingState, leafLocation);
        }
      },
    );
  }

  // Enqueues the tube circuit for a given transaction index
  // Once completed, will enqueue the next circuit, either a public kernel or the base rollup
  private enqueueTube(provingState: BlockProvingState, txIndex: number) {
    if (!provingState.verifyState()) {
      logger.debug('Not running tube circuit, state invalid');
      return;
    }

    const txProvingState = provingState.getTxProvingState(txIndex);
    logger.debug(`Enqueuing tube circuit for tx index: ${txIndex}`);

    this.deferredProving(
      provingState,
      wrapCallbackInSpan(
        this.tracer,
        'ProvingOrchestrator.prover.getTubeProof',
        {
          [Attributes.TX_HASH]: txProvingState.processedTx.hash.toString(),
          [Attributes.PROTOCOL_CIRCUIT_TYPE]: 'server',
          [Attributes.PROTOCOL_CIRCUIT_NAME]: 'tube-circuit' satisfies CircuitName,
        },
        signal => {
          const inputs = txProvingState.getTubeInputs();
          return this.prover.getTubeProof(inputs, signal, provingState.epochNumber);
        },
      ),
      result => {
        logger.debug(`Completed tube proof for tx index: ${txIndex}`);
        txProvingState.setTubeProof(result);
        this.checkAndEnqueueNextTxCircuit(provingState, txIndex);
      },
    );
  }

  // Executes the merge rollup circuit and stored the output as intermediate state for the parent merge/block root circuit
  // Enqueues the next level of merge if all inputs are available
  private enqueueMergeRollup(provingState: BlockProvingState, location: TreeNodeLocation) {
    if (!provingState.verifyState()) {
      logger.debug('Not running merge rollup. State no longer valid.');
      return;
    }

    const inputs = provingState.getMergeRollupInputs(location);

    this.deferredProving(
      provingState,
      wrapCallbackInSpan(
        this.tracer,
        'ProvingOrchestrator.prover.getMergeRollupProof',
        {
          [Attributes.PROTOCOL_CIRCUIT_TYPE]: 'server',
          [Attributes.PROTOCOL_CIRCUIT_NAME]: 'merge-rollup' satisfies CircuitName,
        },
        signal => this.prover.getMergeRollupProof(inputs, signal, provingState.epochNumber),
      ),
      result => {
        provingState.setMergeRollupProof(location, result);
        this.checkAndEnqueueNextMergeRollup(provingState, location);
      },
    );
  }

  // Executes the block root rollup circuit
  private enqueueBlockRootRollup(provingState: BlockProvingState) {
    if (!provingState.verifyState()) {
      logger.debug('Not running block root rollup, state no longer valid');
      return;
    }

    provingState.blockRootRollupStarted = true;

    const { rollupType, inputs } = provingState.getBlockRootRollupTypeAndInputs(this.proverId);

    logger.debug(
      `Enqueuing ${rollupType} for block ${provingState.blockNumber} with ${provingState.newL1ToL2Messages.length} l1 to l2 msgs.`,
    );

    this.deferredProving(
      provingState,
      wrapCallbackInSpan(
        this.tracer,
        'ProvingOrchestrator.prover.getBlockRootRollupProof',
        {
          [Attributes.PROTOCOL_CIRCUIT_TYPE]: 'server',
          [Attributes.PROTOCOL_CIRCUIT_NAME]: rollupType,
        },
        signal => {
          if (inputs instanceof EmptyBlockRootRollupInputs) {
            return this.prover.getEmptyBlockRootRollupProof(inputs, signal, provingState.epochNumber);
          } else if (inputs instanceof SingleTxBlockRootRollupInputs) {
            return this.prover.getSingleTxBlockRootRollupProof(inputs, signal, provingState.epochNumber);
          } else {
            return this.prover.getBlockRootRollupProof(inputs, signal, provingState.epochNumber);
          }
        },
      ),
      result => {
        provingState.setBlockRootRollupProof(result);
        const header = provingState.buildHeaderFromProvingOutputs(logger);
        if (!header.hash().equals(provingState.block!.header.hash())) {
          logger.error(
            `Block header mismatch\nCircuit:${inspect(header)}\nComputed:${inspect(provingState.block!.header)}`,
          );
          provingState.reject(`Block header hash mismatch`);
        }

        logger.debug(`Completed ${rollupType} proof for block ${provingState.block!.number}`);
        // validatePartialState(result.inputs.end, tx.treeSnapshots); // TODO(palla/prover)

        const epochProvingState = this.provingState!;
        const leafLocation = epochProvingState.setBlockRootRollupProof(provingState.index, result);
        if (epochProvingState.totalNumBlocks === 1) {
          this.enqueueEpochPadding(epochProvingState);
        } else {
          this.checkAndEnqueueNextBlockMergeRollup(epochProvingState, leafLocation);
        }
      },
    );
  }

  // Executes the base parity circuit and stores the intermediate state for the root parity circuit
  // Enqueues the root parity circuit if all inputs are available
  private enqueueBaseParityCircuit(provingState: BlockProvingState, inputs: BaseParityInputs, index: number) {
    if (!provingState.verifyState()) {
      logger.debug('Not running base parity. State no longer valid.');
      return;
    }

    this.deferredProving(
      provingState,
      wrapCallbackInSpan(
        this.tracer,
        'ProvingOrchestrator.prover.getBaseParityProof',
        {
          [Attributes.PROTOCOL_CIRCUIT_TYPE]: 'server',
          [Attributes.PROTOCOL_CIRCUIT_NAME]: 'base-parity' satisfies CircuitName,
        },
        signal => this.prover.getBaseParityProof(inputs, signal, provingState.epochNumber),
      ),
      provingOutput => {
        provingState.setBaseParityProof(index, provingOutput);
        this.checkAndEnqueueRootParityCircuit(provingState);
      },
    );
  }

  private checkAndEnqueueRootParityCircuit(provingState: BlockProvingState) {
    if (!provingState.isReadyForRootParity()) {
      return;
    }

    this.enqueueRootParityCircuit(provingState);
  }

  // Runs the root parity circuit ans stored the outputs
  // Enqueues the root rollup proof if all inputs are available
  private enqueueRootParityCircuit(provingState: BlockProvingState) {
    if (!provingState.verifyState()) {
      logger.debug('Not running root parity. State no longer valid.');
      return;
    }

    const inputs = provingState.getRootParityInputs();

    this.deferredProving(
      provingState,
      wrapCallbackInSpan(
        this.tracer,
        'ProvingOrchestrator.prover.getRootParityProof',
        {
          [Attributes.PROTOCOL_CIRCUIT_TYPE]: 'server',
          [Attributes.PROTOCOL_CIRCUIT_NAME]: 'root-parity' satisfies CircuitName,
        },
        signal => this.prover.getRootParityProof(inputs, signal, provingState.epochNumber),
      ),
      result => {
        provingState.setRootParityProof(result);
        this.checkAndEnqueueBlockRootRollup(provingState);
      },
    );
  }

  // Executes the block merge rollup circuit and stored the output as intermediate state for the parent merge/block root circuit
  // Enqueues the next level of merge if all inputs are available
  private enqueueBlockMergeRollup(provingState: EpochProvingState, location: TreeNodeLocation) {
    if (!provingState.verifyState()) {
      logger.debug('Not running block merge rollup. State no longer valid.');
      return;
    }

    const inputs = provingState.getBlockMergeRollupInputs(location);

    this.deferredProving(
      provingState,
      wrapCallbackInSpan(
        this.tracer,
        'ProvingOrchestrator.prover.getBlockMergeRollupProof',
        {
          [Attributes.PROTOCOL_CIRCUIT_TYPE]: 'server',
          [Attributes.PROTOCOL_CIRCUIT_NAME]: 'block-merge-rollup' satisfies CircuitName,
        },
        signal => this.prover.getBlockMergeRollupProof(inputs, signal, provingState.epochNumber),
      ),
      result => {
        provingState.setBlockMergeRollupProof(location, result);
        this.checkAndEnqueueNextBlockMergeRollup(provingState, location);
      },
    );
  }

  private enqueueEpochPadding(provingState: EpochProvingState) {
    if (!provingState.verifyState()) {
      logger.debug('Not running epoch padding. State no longer valid.');
      return;
    }

    logger.debug('Padding epoch proof with an empty block root proof.');

    const inputs = provingState.getPaddingBlockRootInputs(this.proverId);

    this.deferredProving(
      provingState,
      wrapCallbackInSpan(
        this.tracer,
        'ProvingOrchestrator.prover.getEmptyBlockRootRollupProof',
        {
          [Attributes.PROTOCOL_CIRCUIT_TYPE]: 'server',
          [Attributes.PROTOCOL_CIRCUIT_NAME]: 'empty-block-root-rollup' satisfies CircuitName,
        },
        signal => this.prover.getEmptyBlockRootRollupProof(inputs, signal, provingState.epochNumber),
      ),
      result => {
        logger.debug('Completed proof for padding block root.');
        provingState.setPaddingBlockRootProof(result);
        this.checkAndEnqueueRootRollup(provingState);
      },
    );
  }

  // Executes the root rollup circuit
  private enqueueRootRollup(provingState: EpochProvingState) {
    if (!provingState.verifyState()) {
      logger.debug('Not running root rollup, state no longer valid');
      return;
    }

    logger.debug(`Preparing root rollup`);

    const inputs = provingState.getRootRollupInputs(this.proverId);

    this.deferredProving(
      provingState,
      wrapCallbackInSpan(
        this.tracer,
        'ProvingOrchestrator.prover.getRootRollupProof',
        {
          [Attributes.PROTOCOL_CIRCUIT_TYPE]: 'server',
          [Attributes.PROTOCOL_CIRCUIT_NAME]: 'root-rollup' satisfies CircuitName,
        },
        signal => this.prover.getRootRollupProof(inputs, signal, provingState.epochNumber),
      ),
      result => {
        logger.verbose(`Orchestrator completed root rollup for epoch ${provingState.epochNumber}`);
        provingState.setRootRollupProof(result);
        provingState.resolve({ status: 'success' });
      },
    );
  }

  private checkAndEnqueueNextMergeRollup(provingState: BlockProvingState, currentLocation: TreeNodeLocation) {
    if (!provingState.isReadyForMergeRollup(currentLocation)) {
      return;
    }

    const parentLocation = provingState.getParentLocation(currentLocation);
    if (parentLocation.level === 0) {
      this.checkAndEnqueueBlockRootRollup(provingState);
    } else {
      this.enqueueMergeRollup(provingState, parentLocation);
    }
  }

  private checkAndEnqueueBlockRootRollup(provingState: BlockProvingState) {
    if (!provingState.isReadyForBlockRootRollup()) {
      logger.debug('Not ready for root rollup');
      return;
    }
    if (provingState.blockRootRollupStarted) {
      logger.debug('Block root rollup already started');
      return;
    }
    const blockNumber = provingState.blockNumber;

    // TODO(palla/prover): This closes the fork only on the happy path. If this epoch orchestrator
    // is aborted and never reaches this point, it will leak the fork. We need to add a global cleanup,
    // but have to make sure it only runs once all operations are completed, otherwise some function here
    // will attempt to access the fork after it was closed.
    logger.debug(`Cleaning up world state fork for ${blockNumber}`);
    void this.dbs
      .get(blockNumber)
      ?.close()
      .then(() => this.dbs.delete(blockNumber))
      .catch(err => logger.error(`Error closing db for block ${blockNumber}`, err));

    this.enqueueBlockRootRollup(provingState);
  }

  private checkAndEnqueueNextBlockMergeRollup(provingState: EpochProvingState, currentLocation: TreeNodeLocation) {
    if (!provingState.isReadyForBlockMerge(currentLocation)) {
      return;
    }

    const parentLocation = provingState.getParentLocation(currentLocation);
    if (parentLocation.level === 0) {
      this.checkAndEnqueueRootRollup(provingState);
    } else {
      this.enqueueBlockMergeRollup(provingState, parentLocation);
    }
  }

  private checkAndEnqueueRootRollup(provingState: EpochProvingState) {
    if (!provingState.isReadyForRootRollup()) {
      logger.debug('Not ready for root rollup');
      return;
    }

    this.enqueueRootRollup(provingState);
  }

  /**
   * Executes the VM circuit for a public function, will enqueue the corresponding kernel if the
   * previous kernel is ready
   * @param provingState - The proving state being operated on
   * @param txIndex - The index of the transaction being proven
   */
  private enqueueVM(provingState: BlockProvingState, txIndex: number) {
    if (!provingState.verifyState()) {
      logger.debug(`Not running VM circuit as state is no longer valid`);
      return;
    }

    const txProvingState = provingState.getTxProvingState(txIndex);

    // This function tries to do AVM proving. If there is a failure, it fakes the proof unless AVM_PROVING_STRICT is defined.
    // Nothing downstream depends on the AVM proof yet. So having this mode lets us incrementally build the AVM circuit.
    const doAvmProving = wrapCallbackInSpan(
      this.tracer,
      'ProvingOrchestrator.prover.getAvmProof',
      {
        [Attributes.TX_HASH]: txProvingState.processedTx.hash.toString(),
      },
      async (signal: AbortSignal) => {
        const inputs = txProvingState.getAvmInputs();
        try {
          return await this.prover.getAvmProof(inputs, signal, provingState.epochNumber);
        } catch (err) {
          if (process.env.AVM_PROVING_STRICT) {
            logger.error(`Error thrown when proving AVM circuit with AVM_PROVING_STRICT on`, err);
            throw err;
          } else {
            logger.warn(
              `Error thrown when proving AVM circuit but AVM_PROVING_STRICT is off. Faking AVM proof and carrying on. ${inspect(
                err,
              )}.`,
            );
            return {
              proof: makeEmptyRecursiveProof(AVM_PROOF_LENGTH_IN_FIELDS),
              verificationKey: VerificationKeyData.makeFake(AVM_VERIFICATION_KEY_LENGTH_IN_FIELDS),
            };
          }
        }
      },
    );

    this.deferredProving(provingState, doAvmProving, proofAndVk => {
      logger.debug(`Proven VM for tx index: ${txIndex}`);
      txProvingState.setAvmProof(proofAndVk);
      this.checkAndEnqueueNextTxCircuit(provingState, txIndex);
    });
  }

  private checkAndEnqueueNextTxCircuit(provingState: BlockProvingState, txIndex: number) {
    const txProvingState = provingState.getTxProvingState(txIndex);
    if (!txProvingState.ready()) {
      return;
    }

    // We must have completed all proving (tube proof and (if required) vm proof are generated), we now move to the base rollup.
    logger.debug(`Public functions completed for tx ${txIndex} enqueueing base rollup`);

    this.enqueueBaseRollup(provingState, txIndex);
  }
}<|MERGE_RESOLUTION|>--- conflicted
+++ resolved
@@ -43,13 +43,8 @@
 import { type Tuple } from '@aztec/foundation/serialize';
 import { pushTestData } from '@aztec/foundation/testing';
 import { elapsed } from '@aztec/foundation/timer';
-<<<<<<< HEAD
-import { getVKIndex, getVKSiblingPath, getVKTreeRoot } from '@aztec/noir-protocol-circuits-types/vks';
-import { protocolContractTreeRoot } from '@aztec/protocol-contracts';
-=======
 import { type TreeNodeLocation } from '@aztec/foundation/trees';
 import { getVKTreeRoot } from '@aztec/noir-protocol-circuits-types/vks';
->>>>>>> 099c17b0
 import { Attributes, type TelemetryClient, type Tracer, trackSpan, wrapCallbackInSpan } from '@aztec/telemetry-client';
 
 import { inspect } from 'util';
