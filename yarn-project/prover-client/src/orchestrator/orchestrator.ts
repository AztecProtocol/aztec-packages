import {
  Body,
  EncryptedNoteTxL2Logs,
  EncryptedTxL2Logs,
  L2Block,
  MerkleTreeId,
  type PaddingProcessedTx,
  type ProcessedTx,
  PublicKernelType,
  Tx,
  type TxEffect,
  UnencryptedTxL2Logs,
  makeEmptyProcessedTx,
  makePaddingProcessedTx,
  mapPublicKernelToCircuitName,
  toTxEffect,
} from '@aztec/circuit-types';
import {
  BlockProofError,
  type BlockProver,
  type BlockResult,
  PROVING_STATUS,
  type ProvingResult,
  type ProvingTicket,
  type PublicInputsAndRecursiveProof,
  type ServerCircuitProver,
} from '@aztec/circuit-types/interfaces';
import { type CircuitName } from '@aztec/circuit-types/stats';
import {
  AGGREGATION_OBJECT_LENGTH,
  AvmCircuitInputs,
  type BaseOrMergeRollupPublicInputs,
  BaseParityInputs,
  type BaseRollupInputs,
  ContentCommitment,
  Fr,
  type GlobalVariables,
  Header,
  type KernelCircuitPublicInputs,
  L1_TO_L2_MSG_SUBTREE_HEIGHT,
  L1_TO_L2_MSG_SUBTREE_SIBLING_PATH_LENGTH,
  NESTED_RECURSIVE_PROOF_LENGTH,
  NUMBER_OF_L1_L2_MESSAGES_PER_ROLLUP,
  NUM_BASE_PARITY_PER_ROOT_PARITY,
  PrivateKernelEmptyInputData,
  type Proof,
  type PublicKernelCircuitPublicInputs,
  type RECURSIVE_PROOF_LENGTH,
  type RecursiveProof,
  type RootParityInput,
  RootParityInputs,
  StateReference,
  type TUBE_PROOF_LENGTH,
  TubeInputs,
  type VerificationKeyAsFields,
  VerificationKeyData,
  makeEmptyProof,
  makeEmptyRecursiveProof,
} from '@aztec/circuits.js';
import { makeTuple } from '@aztec/foundation/array';
import { padArrayEnd } from '@aztec/foundation/collection';
import { sha256Trunc } from '@aztec/foundation/crypto';
import { AbortError } from '@aztec/foundation/error';
import { createDebugLogger } from '@aztec/foundation/log';
import { promiseWithResolvers } from '@aztec/foundation/promise';
import { BufferReader, type Tuple } from '@aztec/foundation/serialize';
import { pushTestData } from '@aztec/foundation/testing';
import { elapsed } from '@aztec/foundation/timer';
import { getVKIndex, getVKSiblingPath, getVKTreeRoot } from '@aztec/noir-protocol-circuits-types';
import { Attributes, type TelemetryClient, type Tracer, trackSpan, wrapCallbackInSpan } from '@aztec/telemetry-client';
import { type MerkleTreeOperations } from '@aztec/world-state';

import { inspect } from 'util';

import {
  buildBaseRollupInput,
  createMergeRollupInputs,
  getBlockRootRollupInput,
  getSubtreeSiblingPath,
  getTreeSnapshot,
  validateBlockRootOutput,
  validatePartialState,
  validateTx,
} from './block-building-helpers.js';
import { ProvingOrchestratorMetrics } from './orchestrator_metrics.js';
import { type MergeRollupInputData, ProvingState, type TreeSnapshots } from './proving-state.js';
import { TX_PROVING_CODE, type TxProvingInstruction, TxProvingState } from './tx-proving-state.js';

const logger = createDebugLogger('aztec:prover:proving-orchestrator');

/**
 * Implements an event driven proving scheduler to build the recursive proof tree. The idea being:
 * 1. Transactions are provided to the scheduler post simulation.
 * 2. Tree insertions are performed as required to generate transaction specific proofs
 * 3. Those transaction specific proofs are generated in the necessary order accounting for dependencies
 * 4. Once a transaction is proven, it will be incorporated into a merge proof
 * 5. Merge proofs are produced at each level of the tree until the root proof is produced
 *
 * The proving implementation is determined by the provided prover. This could be for example a local prover or a remote prover pool.
 */

/**
 * The orchestrator, managing the flow of recursive proving operations required to build the rollup proof tree.
 */
export class ProvingOrchestrator implements BlockProver {
  private provingState: ProvingState | undefined = undefined;
  private pendingProvingJobs: AbortController[] = [];
  private paddingTx: PaddingProcessedTx | undefined = undefined;

  private metrics: ProvingOrchestratorMetrics;

  constructor(
    private db: MerkleTreeOperations,
    private prover: ServerCircuitProver,
    telemetryClient: TelemetryClient,
    private readonly proverId: Fr = Fr.ZERO,
  ) {
    this.metrics = new ProvingOrchestratorMetrics(telemetryClient, 'ProvingOrchestrator');
  }

  get tracer(): Tracer {
    return this.metrics.tracer;
  }

  public getProverId(): Fr {
    return this.proverId;
  }

  /**
   * Resets the orchestrator's cached padding tx.
   */
  public reset() {
    this.paddingTx = undefined;
  }

  /**
   * Starts off a new block
   * @param numTxs - The total number of transactions in the block. Must be a power of 2
   * @param globalVariables - The global variables for the block
   * @param l1ToL2Messages - The l1 to l2 messages for the block
   * @param verificationKeys - The private kernel verification keys
   * @returns A proving ticket, containing a promise notifying of proving completion
   */
  @trackSpan('ProvingOrchestrator.startNewBlock', (numTxs, globalVariables) => ({
    [Attributes.BLOCK_SIZE]: numTxs,
    [Attributes.BLOCK_NUMBER]: globalVariables.blockNumber.toNumber(),
  }))
  public async startNewBlock(
    numTxs: number,
    globalVariables: GlobalVariables,
    l1ToL2Messages: Fr[],
  ): Promise<ProvingTicket> {
    if (!Number.isInteger(numTxs) || numTxs < 2) {
      throw new Error(`Length of txs for the block should be at least two (got ${numTxs})`);
    }

    // TODO(palla/prover-node): Store block number in the db itself to make this check more reliable,
    // and turn this warning into an exception that we throw.
    const { blockNumber } = globalVariables;
    const dbBlockNumber = (await this.db.getTreeInfo(MerkleTreeId.ARCHIVE)).size - 1n;
    if (dbBlockNumber !== blockNumber.toBigInt() - 1n) {
      logger.warn(
        `Database is at wrong block number (starting block ${blockNumber.toBigInt()} with db at ${dbBlockNumber})`,
      );
    }

    // Cancel any currently proving block before starting a new one
    this.cancelBlock();
    logger.info(
      `Starting block ${globalVariables.blockNumber} for slot ${globalVariables.slotNumber} with ${numTxs} transactions`,
    );
    // we start the block by enqueueing all of the base parity circuits
    let baseParityInputs: BaseParityInputs[] = [];
    let l1ToL2MessagesPadded: Tuple<Fr, typeof NUMBER_OF_L1_L2_MESSAGES_PER_ROLLUP>;
    try {
      l1ToL2MessagesPadded = padArrayEnd(l1ToL2Messages, Fr.ZERO, NUMBER_OF_L1_L2_MESSAGES_PER_ROLLUP);
    } catch (err) {
      throw new Error('Too many L1 to L2 messages');
    }
    baseParityInputs = Array.from({ length: NUM_BASE_PARITY_PER_ROOT_PARITY }, (_, i) =>
      BaseParityInputs.fromSlice(l1ToL2MessagesPadded, i, getVKTreeRoot()),
    );

    const messageTreeSnapshot = await getTreeSnapshot(MerkleTreeId.L1_TO_L2_MESSAGE_TREE, this.db);

    const newL1ToL2MessageTreeRootSiblingPathArray = await getSubtreeSiblingPath(
      MerkleTreeId.L1_TO_L2_MESSAGE_TREE,
      L1_TO_L2_MSG_SUBTREE_HEIGHT,
      this.db,
    );

    const newL1ToL2MessageTreeRootSiblingPath = makeTuple(
      L1_TO_L2_MSG_SUBTREE_SIBLING_PATH_LENGTH,
      i =>
        i < newL1ToL2MessageTreeRootSiblingPathArray.length ? newL1ToL2MessageTreeRootSiblingPathArray[i] : Fr.ZERO,
      0,
    );

    // Update the local trees to include the new l1 to l2 messages
    await this.db.appendLeaves(MerkleTreeId.L1_TO_L2_MESSAGE_TREE, l1ToL2MessagesPadded);

    const { promise: _promise, resolve, reject } = promiseWithResolvers<ProvingResult>();
    const promise = _promise.catch(
      (reason): ProvingResult => ({
        status: PROVING_STATUS.FAILURE,
        reason,
      }),
    );

    const provingState = new ProvingState(
      numTxs,
      resolve,
      reject,
      globalVariables,
      l1ToL2MessagesPadded,
      baseParityInputs.length,
      messageTreeSnapshot,
      newL1ToL2MessageTreeRootSiblingPath,
    );

    for (let i = 0; i < baseParityInputs.length; i++) {
      this.enqueueBaseParityCircuit(provingState, baseParityInputs[i], i);
    }

    this.provingState = provingState;

    const ticket: ProvingTicket = {
      provingPromise: promise,
    };
    return ticket;
  }

  /**
   * The interface to add a simulated transaction to the scheduler
   * @param tx - The transaction to be proven
   */
  @trackSpan('ProvingOrchestrator.addNewTx', tx => ({
    [Attributes.TX_HASH]: tx.hash.toString(),
  }))
  public async addNewTx(tx: ProcessedTx): Promise<void> {
    if (!this.provingState) {
      throw new Error(`Invalid proving state, call startNewBlock before adding transactions`);
    }

    if (!this.provingState.isAcceptingTransactions()) {
      throw new Error(`Rollup not accepting further transactions`);
    }

    validateTx(tx);

    logger.info(`Received transaction: ${tx.hash}`);

    if (tx.isEmpty) {
      logger.warn(`Ignoring empty transaction ${tx.hash} - it will not be added to this block`);
      return;
    }

    const [inputs, treeSnapshots] = await this.prepareTransaction(tx, this.provingState);
    this.enqueueFirstProofs(inputs, treeSnapshots, tx, this.provingState);
  }

  /**
   * Marks the block as full and pads it if required, no more transactions will be accepted.
   */
  @trackSpan('ProvingOrchestrator.setBlockCompleted', function () {
    if (!this.provingState) {
      return {};
    }

    return {
      [Attributes.BLOCK_NUMBER]: this.provingState!.globalVariables.blockNumber.toNumber(),
      [Attributes.BLOCK_SIZE]: this.provingState!.totalNumTxs,
      [Attributes.BLOCK_TXS_COUNT]: this.provingState!.transactionsReceived,
    };
  })
  public async setBlockCompleted() {
    if (!this.provingState) {
      throw new Error(`Invalid proving state, call startNewBlock before adding transactions or completing the block`);
    }

    // we may need to pad the rollup with empty transactions
    const paddingTxCount = this.provingState.totalNumTxs - this.provingState.transactionsReceived;
    if (paddingTxCount === 0) {
      return;
    } else if (this.provingState.totalNumTxs > 2) {
      throw new Error(`Block not ready for completion: expecting ${paddingTxCount} more transactions.`);
    }

    logger.debug(`Padding rollup with ${paddingTxCount} empty transactions`);
    // Make an empty padding transaction
    // Required for:
    // 0 (when we want an empty block, largely for testing), or
    // 1 (we need to pad with one tx as all rollup circuits require a pair of inputs) txs
    // Insert it into the tree the required number of times to get all of the
    // base rollup inputs
    // Then enqueue the proving of all the transactions
    const unprovenPaddingTx = makeEmptyProcessedTx(
      this.db.getInitialHeader(),
      this.provingState.globalVariables.chainId,
      this.provingState.globalVariables.version,
      getVKTreeRoot(),
    );
    const txInputs: Array<{ inputs: BaseRollupInputs; snapshot: TreeSnapshots }> = [];
    for (let i = 0; i < paddingTxCount; i++) {
      const [inputs, snapshot] = await this.prepareTransaction(unprovenPaddingTx, this.provingState);
      const txInput = {
        inputs,
        snapshot,
      };
      txInputs.push(txInput);
    }

    // Now enqueue the proving
    this.enqueuePaddingTxs(this.provingState, txInputs, unprovenPaddingTx);
  }

  // Enqueues the proving of the required padding transactions
  // If the fully proven padding transaction is not available, this will first be proven
  private enqueuePaddingTxs(
    provingState: ProvingState,
    txInputs: Array<{ inputs: BaseRollupInputs; snapshot: TreeSnapshots }>,
    unprovenPaddingTx: ProcessedTx,
  ) {
    if (this.paddingTx) {
      // We already have the padding transaction
      logger.debug(`Enqueuing ${txInputs.length} padding transactions using existing padding tx`);
      this.provePaddingTransactions(txInputs, this.paddingTx, provingState);
      return;
    }
    logger.debug(`Enqueuing deferred proving for padding txs to enqueue ${txInputs.length} paddings`);
    this.deferredProving(
      provingState,
      wrapCallbackInSpan(
        this.tracer,
        'ProvingOrchestrator.prover.getEmptyPrivateKernelProof',
        {
          [Attributes.PROTOCOL_CIRCUIT_TYPE]: 'server',
          [Attributes.PROTOCOL_CIRCUIT_NAME]: 'private-kernel-empty' as CircuitName,
        },
        signal =>
          this.prover.getEmptyPrivateKernelProof(
            new PrivateKernelEmptyInputData(
              unprovenPaddingTx.data.constants.historicalHeader,
              // Chain id and version should not change even if the proving state does, so it's safe to use them for the padding tx
              // which gets cached across multiple runs of the orchestrator with different proving states. If they were to change,
              // we'd have to clear out the paddingTx here and regenerate it when they do.
              unprovenPaddingTx.data.constants.txContext.chainId,
              unprovenPaddingTx.data.constants.txContext.version,
              getVKTreeRoot(),
            ),
            signal,
            provingState.epochNumber,
          ),
      ),
      result => {
        logger.debug(`Completed proof for padding tx, now enqueuing ${txInputs.length} padding txs`);
        this.paddingTx = makePaddingProcessedTx(result);
        this.provePaddingTransactions(txInputs, this.paddingTx, provingState);
      },
    );
  }

  /**
   * Prepares the cached sets of base rollup inputs for padding transactions and proves them
   * @param txInputs - The base rollup inputs, start and end hash paths etc
   * @param paddingTx - The padding tx, contains the header, proof, vk, public inputs used in the proof
   * @param provingState - The block proving state
   */
  private provePaddingTransactions(
    txInputs: Array<{ inputs: BaseRollupInputs; snapshot: TreeSnapshots }>,
    paddingTx: PaddingProcessedTx,
    provingState: ProvingState,
  ) {
    // The padding tx contains the proof and vk, generated separately from the base inputs
    // Copy these into the base rollup inputs and enqueue the base rollup proof
    for (let i = 0; i < txInputs.length; i++) {
      txInputs[i].inputs.kernelData.vk = paddingTx.verificationKey;
      txInputs[i].inputs.kernelData.proof = paddingTx.recursiveProof;

      txInputs[i].inputs.kernelData.vkIndex = getVKIndex(paddingTx.verificationKey);
      txInputs[i].inputs.kernelData.vkPath = getVKSiblingPath(txInputs[i].inputs.kernelData.vkIndex);
      const txProvingState = new TxProvingState(paddingTx, txInputs[i].inputs, txInputs[i].snapshot);
      const txIndex = provingState.addNewTx(txProvingState);
      this.enqueueBaseRollup(provingState, BigInt(txIndex), txProvingState);
    }
  }

  /**
   * Cancel any further proving of the block
   */
  public cancelBlock() {
    for (const controller of this.pendingProvingJobs) {
      controller.abort();
    }

    this.provingState?.cancel();
  }

  /**
   * Extract the block header from public inputs.
   * TODO(#7346): Refactor this once new batch rollup circuits are integrated
   * @returns The header of this proving state's block.
   */
  private async extractBlockHeader() {
    if (
      !this.provingState ||
      !this.provingState.blockRootRollupPublicInputs ||
      !this.provingState.finalRootParityInput?.publicInputs.shaRoot
    ) {
      throw new Error(`Invalid proving state, a block must be proven before its header can be extracted.`);
    }

    const rootRollupOutputs = this.provingState.blockRootRollupPublicInputs;
    const previousMergeData = this.provingState.getMergeInputs(0).inputs;

    if (!previousMergeData[0] || !previousMergeData[1]) {
      throw new Error(`Invalid proving state, final merge inputs before block root circuit missing.`);
    }

    const contentCommitment = new ContentCommitment(
      new Fr(previousMergeData[0].numTxs + previousMergeData[1].numTxs),
      sha256Trunc(
        Buffer.concat([
          previousMergeData[0]?.txsEffectsHash.toBuffer(),
          previousMergeData[1]?.txsEffectsHash.toBuffer(),
        ]),
      ),
      this.provingState.finalRootParityInput?.publicInputs.shaRoot.toBuffer(),
      sha256Trunc(Buffer.concat([previousMergeData[0]?.outHash.toBuffer(), previousMergeData[1]?.outHash.toBuffer()])),
    );
    const state = new StateReference(
      await getTreeSnapshot(MerkleTreeId.L1_TO_L2_MESSAGE_TREE, this.db),
      previousMergeData[1].end,
    );
    const header = new Header(
      rootRollupOutputs.previousArchive,
      contentCommitment,
      state,
      previousMergeData[0].constants.globalVariables,
      previousMergeData[0].accumulatedFees.add(previousMergeData[1].accumulatedFees),
    );
    if (!header.hash().equals(rootRollupOutputs.endBlockHash)) {
      throw new Error(`Block header mismatch in finalise.`);
    }
    return header;
  }

  /**
   * Performs the final tree update for the block and returns the fully proven block.
   * @returns The fully proven block and proof.
   */
  @trackSpan('ProvingOrchestrator.finaliseBlock', function () {
    return {
      [Attributes.BLOCK_NUMBER]: this.provingState!.globalVariables.blockNumber.toNumber(),
      [Attributes.BLOCK_TXS_COUNT]: this.provingState!.transactionsReceived,
      [Attributes.BLOCK_SIZE]: this.provingState!.totalNumTxs,
    };
  })
  public async finaliseBlock() {
    try {
      if (
        !this.provingState ||
        !this.provingState.blockRootRollupPublicInputs ||
        !this.provingState.finalProof ||
        !this.provingState.finalAggregationObject
      ) {
        throw new Error(`Invalid proving state, a block must be proven before it can be finalised`);
      }
      if (this.provingState.block) {
        throw new Error('Block already finalised');
      }

      const rootRollupOutputs = this.provingState.blockRootRollupPublicInputs;
      const header = await this.extractBlockHeader();

      logger?.debug(`Updating and validating root trees`);
      await this.db.updateArchive(header);

      await validateBlockRootOutput(rootRollupOutputs, header, this.db);

      // Collect all new nullifiers, commitments, and contracts from all txs in this block
      const gasFees = this.provingState.globalVariables.gasFees;
      const nonEmptyTxEffects: TxEffect[] = this.provingState!.allTxs.map(txProvingState =>
        toTxEffect(txProvingState.processedTx, gasFees),
      ).filter(txEffect => !txEffect.isEmpty());
      const blockBody = new Body(nonEmptyTxEffects);

      const l2Block = L2Block.fromFields({
        archive: rootRollupOutputs.newArchive,
        header: header,
        body: blockBody,
      });

      if (!l2Block.body.getTxsEffectsHash().equals(header.contentCommitment.txsEffectsHash)) {
        logger.debug(inspect(blockBody));
        throw new Error(
          `Txs effects hash mismatch, ${l2Block.body
            .getTxsEffectsHash()
            .toString('hex')} == ${header.contentCommitment.txsEffectsHash.toString('hex')} `,
        );
      }

      logger.info(`Successfully proven block ${l2Block.number}!`);

      this.provingState.block = l2Block;

      const blockResult: BlockResult = {
        proof: this.provingState.finalProof,
        aggregationObject: this.provingState.finalAggregationObject,
        block: l2Block,
      };

      pushTestData('blockResults', {
        block: l2Block.toString(),
        proof: this.provingState.finalProof.toString(),
        aggregationObject: blockResult.aggregationObject.map(x => x.toString()),
      });

      return blockResult;
    } catch (err) {
      throw new BlockProofError(
        err && typeof err === 'object' && 'message' in err ? String(err.message) : String(err),
        this.provingState?.allTxs.map(x => Tx.getHash(x.processedTx)) ?? [],
      );
    }
  }

  /**
   * Starts the proving process for the given transaction and adds it to our state
   * @param tx - The transaction whose proving we wish to commence
   * @param provingState - The proving state being worked on
   */
  private async prepareTransaction(tx: ProcessedTx, provingState: ProvingState) {
    const txInputs = await this.prepareBaseRollupInputs(provingState, tx);
    if (!txInputs) {
      // This should not be possible
      throw new Error(`Unable to add transaction, preparing base inputs failed`);
    }
    return txInputs;
  }

  private enqueueFirstProofs(
    inputs: BaseRollupInputs,
    treeSnapshots: TreeSnapshots,
    tx: ProcessedTx,
    provingState: ProvingState,
  ) {
    const txProvingState = new TxProvingState(tx, inputs, treeSnapshots);
    const txIndex = provingState.addNewTx(txProvingState);
    this.enqueueTube(provingState, txIndex);
    const numPublicKernels = txProvingState.getNumPublicKernels();
    // Enqueue all of the VM proving requests
    // Rather than handle the Kernel Tail as a special case here, we will just handle it inside enqueueVM
    for (let i = 0; i < numPublicKernels; i++) {
      logger.debug(`Enqueueing public VM ${i} for tx ${txIndex}`);
      this.enqueueVM(provingState, txIndex, i);
    }
  }

  /**
   * Enqueue a job to be scheduled
   * @param provingState - The proving state object being operated on
   * @param jobType - The type of job to be queued
   * @param job - The actual job, returns a promise notifying of the job's completion
   */
  private deferredProving<T>(
    provingState: ProvingState | undefined,
    request: (signal: AbortSignal) => Promise<T>,
    callback: (result: T) => void | Promise<void>,
  ) {
    if (!provingState?.verifyState()) {
      logger.debug(`Not enqueuing job, state no longer valid`);
      return;
    }

    const controller = new AbortController();
    this.pendingProvingJobs.push(controller);

    // We use a 'safeJob'. We don't want promise rejections in the proving pool, we want to capture the error here
    // and reject the proving job whilst keeping the event loop free of rejections
    const safeJob = async () => {
      try {
        // there's a delay between enqueueing this job and it actually running
        if (controller.signal.aborted) {
          return;
        }

        const result = await request(controller.signal);
        if (!provingState?.verifyState()) {
          logger.debug(`State no longer valid, discarding result`);
          return;
        }

        // we could have been cancelled whilst waiting for the result
        // and the prover ignored the signal. Drop the result in that case
        if (controller.signal.aborted) {
          return;
        }

        await callback(result);
      } catch (err) {
        if (err instanceof AbortError) {
          // operation was cancelled, probably because the block was cancelled
          // drop this result
          return;
        }

        logger.error(`Error thrown when proving job`);
        provingState!.reject(`${err}`);
      } finally {
        const index = this.pendingProvingJobs.indexOf(controller);
        if (index > -1) {
          this.pendingProvingJobs.splice(index, 1);
        }
      }
    };

    // let the callstack unwind before adding the job to the queue
    setImmediate(safeJob);
  }

  // Updates the merkle trees for a transaction. The first enqueued job for a transaction
  @trackSpan('ProvingOrchestrator.prepareBaseRollupInputs', (_, tx) => ({
    [Attributes.TX_HASH]: tx.hash.toString(),
  }))
  private async prepareBaseRollupInputs(
    provingState: ProvingState | undefined,
    tx: ProcessedTx,
  ): Promise<[BaseRollupInputs, TreeSnapshots] | undefined> {
    if (!provingState?.verifyState()) {
      logger.debug('Not preparing base rollup inputs, state invalid');
      return;
    }

    // We build the base rollup inputs using a mock proof and verification key.
    // These will be overwritten later once we have proven the tube circuit and any public kernels
    const [ms, inputs] = await elapsed(
      buildBaseRollupInput(
        tx,
        makeEmptyRecursiveProof(NESTED_RECURSIVE_PROOF_LENGTH),
        provingState.globalVariables,
        this.db,
        VerificationKeyData.makeFake(),
      ),
    );

    if (!tx.isEmpty) {
      this.metrics.recordBaseRollupInputs(ms);
    }

    const promises = [MerkleTreeId.NOTE_HASH_TREE, MerkleTreeId.NULLIFIER_TREE, MerkleTreeId.PUBLIC_DATA_TREE].map(
      async (id: MerkleTreeId) => {
        return { key: id, value: await getTreeSnapshot(id, this.db) };
      },
    );
    const treeSnapshots: TreeSnapshots = new Map((await Promise.all(promises)).map(obj => [obj.key, obj.value]));

    if (!provingState?.verifyState()) {
      logger.debug(`Discarding proving job, state no longer valid`);
      return;
    }
    return [inputs, treeSnapshots];
  }

  // Stores the intermediate inputs prepared for a merge proof
  private storeMergeInputs(
    provingState: ProvingState,
    currentLevel: bigint,
    currentIndex: bigint,
    mergeInputs: [
      BaseOrMergeRollupPublicInputs,
      RecursiveProof<typeof NESTED_RECURSIVE_PROOF_LENGTH>,
      VerificationKeyAsFields,
    ],
  ) {
    const [mergeLevel, indexWithinMergeLevel, indexWithinMerge] = provingState.findMergeLevel(
      currentLevel,
      currentIndex,
    );
    const mergeIndex = 2n ** mergeLevel - 1n + indexWithinMergeLevel;
    const ready = provingState.storeMergeInputs(mergeInputs, Number(indexWithinMerge), Number(mergeIndex));
    return {
      ready,
      indexWithinMergeLevel,
      mergeLevel,
      mergeInputData: provingState.getMergeInputs(Number(mergeIndex)),
    };
  }

  // Executes the base rollup circuit and stored the output as intermediate state for the parent merge/root circuit
  // Executes the next level of merge if all inputs are available
  private enqueueBaseRollup(provingState: ProvingState | undefined, index: bigint, tx: TxProvingState) {
    if (!provingState?.verifyState()) {
      logger.debug('Not running base rollup, state invalid');
      return;
    }
    const txNoteEncryptedLogs = EncryptedNoteTxL2Logs.hashNoteLogs(
      tx.baseRollupInputs.kernelData.publicInputs.end.noteEncryptedLogsHashes
        .filter(log => !log.isEmpty())
        .map(log => log.value.toBuffer()),
    );
    if (!txNoteEncryptedLogs.equals(tx.processedTx.noteEncryptedLogs.hash())) {
      provingState.reject(
        `Note encrypted logs hash mismatch: ${Fr.fromBuffer(txNoteEncryptedLogs)} === ${Fr.fromBuffer(
          tx.processedTx.noteEncryptedLogs.hash(),
        )}`,
      );
      return;
    }
    const txEncryptedLogs = EncryptedTxL2Logs.hashSiloedLogs(
      tx.baseRollupInputs.kernelData.publicInputs.end.encryptedLogsHashes
        .filter(log => !log.isEmpty())
        .map(log => log.getSiloedHash()),
    );
    if (!txEncryptedLogs.equals(tx.processedTx.encryptedLogs.hash())) {
      // @todo This rejection messages is never seen. Never making it out to the logs
      provingState.reject(
        `Encrypted logs hash mismatch: ${Fr.fromBuffer(txEncryptedLogs)} === ${Fr.fromBuffer(
          tx.processedTx.encryptedLogs.hash(),
        )}`,
      );
      return;
    }

    const txUnencryptedLogs = UnencryptedTxL2Logs.hashSiloedLogs(
      tx.baseRollupInputs.kernelData.publicInputs.end.unencryptedLogsHashes
        .filter(log => !log.isEmpty())
        .map(log => log.getSiloedHash()),
    );
    if (!txUnencryptedLogs.equals(tx.processedTx.unencryptedLogs.hash())) {
      provingState.reject(
        `Unencrypted logs hash mismatch: ${Fr.fromBuffer(txUnencryptedLogs)} === ${Fr.fromBuffer(
          tx.processedTx.unencryptedLogs.hash(),
        )}`,
      );
      return;
    }

    logger.debug(
      `Enqueuing deferred proving base rollup${
        tx.processedTx.isEmpty ? ' with padding tx' : ''
      } for ${tx.processedTx.hash.toString()}`,
    );

    this.deferredProving(
      provingState,
      wrapCallbackInSpan(
        this.tracer,
        'ProvingOrchestrator.prover.getBaseRollupProof',
        {
          [Attributes.TX_HASH]: tx.processedTx.hash.toString(),
          [Attributes.PROTOCOL_CIRCUIT_TYPE]: 'server',
          [Attributes.PROTOCOL_CIRCUIT_NAME]: 'base-rollup' as CircuitName,
        },
        signal => this.prover.getBaseRollupProof(tx.baseRollupInputs, signal, provingState.epochNumber),
      ),
      result => {
        logger.debug(`Completed proof for base rollup for tx ${tx.processedTx.hash.toString()}`);
        validatePartialState(result.inputs.end, tx.treeSnapshots);
        const currentLevel = provingState.numMergeLevels + 1n;
        this.storeAndExecuteNextMergeLevel(provingState, currentLevel, index, [
          result.inputs,
          result.proof,
          result.verificationKey.keyAsFields,
        ]);
      },
    );
  }

  // Enqueues the tub circuit for a given transaction index
  // Once completed, will enqueue the next circuit, either a public kernel or the base rollup
  private enqueueTube(provingState: ProvingState, txIndex: number) {
    if (!provingState?.verifyState()) {
      logger.debug('Not running tube circuit, state invalid');
      return;
    }

    const txProvingState = provingState.getTxProvingState(txIndex);
    logger.debug(`Enqueuing tube circuit for tx index: ${txIndex}`);

    this.deferredProving(
      provingState,
      wrapCallbackInSpan(
        this.tracer,
        'ProvingOrchestrator.prover.getTubeProof',
        {
          [Attributes.TX_HASH]: txProvingState.processedTx.hash.toString(),
          [Attributes.PROTOCOL_CIRCUIT_TYPE]: 'server',
          [Attributes.PROTOCOL_CIRCUIT_NAME]: 'tube-circuit' as CircuitName,
        },
        signal =>
          this.prover.getTubeProof(
            new TubeInputs(txProvingState.processedTx.clientIvcProof),
            signal,
            provingState.epochNumber,
          ),
      ),
      result => {
        logger.debug(`Completed tube proof for tx index: ${txIndex}`);
        const nextKernelRequest = txProvingState.getNextPublicKernelFromTubeProof(result.tubeProof, result.tubeVK);
        this.checkAndEnqueueNextTxCircuit(
          provingState,
          txIndex,
          -1,
          result.tubeProof,
          result.tubeVK,
          nextKernelRequest,
        );
      },
    );
  }

  // Executes the merge rollup circuit and stored the output as intermediate state for the parent merge/block root circuit
  // Enqueues the next level of merge if all inputs are available
  private enqueueMergeRollup(
    provingState: ProvingState,
    level: bigint,
    index: bigint,
    mergeInputData: MergeRollupInputData,
  ) {
    const inputs = createMergeRollupInputs(
      [mergeInputData.inputs[0]!, mergeInputData.proofs[0]!, mergeInputData.verificationKeys[0]!],
      [mergeInputData.inputs[1]!, mergeInputData.proofs[1]!, mergeInputData.verificationKeys[1]!],
    );

    this.deferredProving(
      provingState,
      wrapCallbackInSpan(
        this.tracer,
        'ProvingOrchestrator.prover.getMergeRollupProof',
        {
          [Attributes.PROTOCOL_CIRCUIT_TYPE]: 'server',
          [Attributes.PROTOCOL_CIRCUIT_NAME]: 'merge-rollup' as CircuitName,
        },
        signal => this.prover.getMergeRollupProof(inputs, signal, provingState.epochNumber),
      ),
      result => {
        this.storeAndExecuteNextMergeLevel(provingState, level, index, [
          result.inputs,
          result.proof,
          result.verificationKey.keyAsFields,
        ]);
      },
    );
  }

  // Executes the block root rollup circuit
  private async enqueueBlockRootRollup(provingState: ProvingState | undefined) {
    if (!provingState?.verifyState()) {
      logger.debug('Not running root rollup, state no longer valid');
      return;
    }
    const mergeInputData = provingState.getMergeInputs(0);
    const rootParityInput = provingState.finalRootParityInput!;

    const inputs = await getBlockRootRollupInput(
      mergeInputData.inputs[0]!,
      mergeInputData.proofs[0]!,
      mergeInputData.verificationKeys[0]!,
      mergeInputData.inputs[1]!,
      mergeInputData.proofs[1]!,
      mergeInputData.verificationKeys[1]!,
      rootParityInput,
      provingState.newL1ToL2Messages,
      provingState.messageTreeSnapshot,
      provingState.messageTreeRootSiblingPath,
      this.db,
      this.proverId,
    );

    this.deferredProving(
      provingState,
      wrapCallbackInSpan(
        this.tracer,
        'ProvingOrchestrator.prover.getBlockRootRollupProof',
        {
          [Attributes.PROTOCOL_CIRCUIT_TYPE]: 'server',
          [Attributes.PROTOCOL_CIRCUIT_NAME]: 'block-root-rollup' as CircuitName,
        },
<<<<<<< HEAD
        signal => this.prover.getBlockRootRollupProof(inputs, signal),
=======
        signal => this.prover.getRootRollupProof(inputs, signal, provingState.epochNumber),
>>>>>>> 8d2e3c28
      ),
      result => {
        provingState.blockRootRollupPublicInputs = result.inputs;
        provingState.finalAggregationObject = extractAggregationObject(
          result.proof.binaryProof,
          result.verificationKey.numPublicInputs,
        );
        provingState.finalProof = result.proof.binaryProof;

        const provingResult: ProvingResult = {
          status: PROVING_STATUS.SUCCESS,
        };
        provingState.resolve(provingResult);
      },
    );
  }

  // Executes the base parity circuit and stores the intermediate state for the root parity circuit
  // Enqueues the root parity circuit if all inputs are available
  private enqueueBaseParityCircuit(provingState: ProvingState, inputs: BaseParityInputs, index: number) {
    this.deferredProving(
      provingState,
      wrapCallbackInSpan(
        this.tracer,
        'ProvingOrchestrator.prover.getBaseParityProof',
        {
          [Attributes.PROTOCOL_CIRCUIT_TYPE]: 'server',
          [Attributes.PROTOCOL_CIRCUIT_NAME]: 'base-parity' as CircuitName,
        },
        signal => this.prover.getBaseParityProof(inputs, signal, provingState.epochNumber),
      ),
      rootInput => {
        provingState.setRootParityInputs(rootInput, index);
        if (provingState.areRootParityInputsReady()) {
          const rootParityInputs = new RootParityInputs(
            provingState.rootParityInput as Tuple<
              RootParityInput<typeof RECURSIVE_PROOF_LENGTH>,
              typeof NUM_BASE_PARITY_PER_ROOT_PARITY
            >,
          );
          this.enqueueRootParityCircuit(provingState, rootParityInputs);
        }
      },
    );
  }

  // Runs the root parity circuit ans stored the outputs
  // Enqueues the root rollup proof if all inputs are available
  private enqueueRootParityCircuit(provingState: ProvingState, inputs: RootParityInputs) {
    this.deferredProving(
      provingState,
      wrapCallbackInSpan(
        this.tracer,
        'ProvingOrchestrator.prover.getRootParityProof',
        {
          [Attributes.PROTOCOL_CIRCUIT_TYPE]: 'server',
          [Attributes.PROTOCOL_CIRCUIT_NAME]: 'root-parity' as CircuitName,
        },
        signal => this.prover.getRootParityProof(inputs, signal, provingState.epochNumber),
      ),
      async rootInput => {
        provingState!.finalRootParityInput = rootInput;
        await this.checkAndEnqueueBlockRootRollup(provingState);
      },
    );
  }

  private async checkAndEnqueueBlockRootRollup(provingState: ProvingState | undefined) {
    if (!provingState?.isReadyForBlockRootRollup()) {
      logger.debug('Not ready for root rollup');
      return;
    }
    await this.enqueueBlockRootRollup(provingState);
  }

  /**
   * Stores the inputs to a merge/root circuit and enqueues the circuit if ready
   * @param provingState - The proving state being operated on
   * @param currentLevel - The level of the merge/root circuit
   * @param currentIndex - The index of the merge/root circuit
   * @param mergeInputData - The inputs to be stored
   */
  private storeAndExecuteNextMergeLevel(
    provingState: ProvingState,
    currentLevel: bigint,
    currentIndex: bigint,
    mergeInputData: [
      BaseOrMergeRollupPublicInputs,
      RecursiveProof<typeof NESTED_RECURSIVE_PROOF_LENGTH>,
      VerificationKeyAsFields,
    ],
  ) {
    const result = this.storeMergeInputs(provingState, currentLevel, currentIndex, mergeInputData);

    // Are we ready to execute the next circuit?
    if (!result.ready) {
      return;
    }

    if (result.mergeLevel === 0n) {
      // TODO (alexg) remove this `void`
      void this.checkAndEnqueueBlockRootRollup(provingState);
    } else {
      // onto the next merge level
      this.enqueueMergeRollup(provingState, result.mergeLevel, result.indexWithinMergeLevel, result.mergeInputData);
    }
  }

  /**
   * Executes the VM circuit for a public function, will enqueue the corresponding kernel if the
   * previous kernel is ready
   * @param provingState - The proving state being operated on
   * @param txIndex - The index of the transaction being proven
   * @param functionIndex - The index of the function/kernel being proven
   */
  private enqueueVM(provingState: ProvingState | undefined, txIndex: number, functionIndex: number) {
    if (!provingState?.verifyState()) {
      logger.debug(`Not running VM circuit as state is no longer valid`);
      return;
    }

    const txProvingState = provingState.getTxProvingState(txIndex);
    const publicFunction = txProvingState.getPublicFunctionState(functionIndex);

    // If there is a VM request, we need to prove it. Otherwise, continue with the kernel.
    if (publicFunction.vmRequest) {
      // This function tries to do AVM proving. If there is a failure, it fakes the proof unless AVM_PROVING_STRICT is defined.
      // Nothing downstream depends on the AVM proof yet. So having this mode lets us incrementally build the AVM circuit.
      const doAvmProving = wrapCallbackInSpan(
        this.tracer,
        'ProvingOrchestrator.prover.getAvmProof',
        {
          [Attributes.TX_HASH]: txProvingState.processedTx.hash.toString(),
          [Attributes.APP_CIRCUIT_NAME]: publicFunction.vmRequest!.functionName,
        },
        async (signal: AbortSignal) => {
          const inputs: AvmCircuitInputs = new AvmCircuitInputs(
            publicFunction.vmRequest!.functionName,
            publicFunction.vmRequest!.bytecode,
            publicFunction.vmRequest!.calldata,
            publicFunction.vmRequest!.kernelRequest.inputs.publicCall.callStackItem.publicInputs,
            publicFunction.vmRequest!.avmHints,
          );
          try {
            return await this.prover.getAvmProof(inputs, signal, provingState.epochNumber);
          } catch (err) {
            if (process.env.AVM_PROVING_STRICT) {
              throw err;
            } else {
              logger.warn(`Error thrown when proving AVM circuit: ${err}`);
              logger.warn(`AVM_PROVING_STRICT is off, faking AVM proof and carrying on...`);
              return { proof: makeEmptyProof(), verificationKey: VerificationKeyData.makeFake() };
            }
          }
        },
      );
      this.deferredProving(provingState, doAvmProving, proofAndVk => {
        logger.debug(`Proven VM for function index ${functionIndex} of tx index ${txIndex}`);
        this.checkAndEnqueuePublicKernelFromVMProof(provingState, txIndex, functionIndex, proofAndVk.proof);
      });
    } else {
      this.checkAndEnqueuePublicKernelFromVMProof(provingState, txIndex, functionIndex, /*vmProof=*/ makeEmptyProof());
    }
  }

  private checkAndEnqueuePublicKernelFromVMProof(
    provingState: ProvingState,
    txIndex: number,
    functionIndex: number,
    vmProof: Proof,
  ) {
    const txProvingState = provingState.getTxProvingState(txIndex);
    const kernelRequest = txProvingState.getNextPublicKernelFromVMProof(functionIndex, vmProof);
    if (kernelRequest.code === TX_PROVING_CODE.READY) {
      if (kernelRequest.function === undefined) {
        // Should not be possible
        throw new Error(`Error occurred, public function request undefined after VM proof completed`);
      }
      logger.debug(`Enqueuing kernel from VM for tx ${txIndex}, function ${functionIndex}`);
      this.enqueuePublicKernel(provingState, txIndex, functionIndex);
    }
  }

  // Takes a proof and verification key, passes it to the proving state before enqueueing the next proof
  // This could be either a public kernel or the base rollup
  // Alternatively, if we are still waiting on a public VM prof then it will continue waiting
  private checkAndEnqueueNextTxCircuit(
    provingState: ProvingState,
    txIndex: number,
    completedFunctionIndex: number,
    proof: RecursiveProof<typeof NESTED_RECURSIVE_PROOF_LENGTH> | RecursiveProof<typeof TUBE_PROOF_LENGTH>,
    verificationKey: VerificationKeyData,
    nextKernelRequest: TxProvingInstruction,
  ) {
    const txProvingState = provingState.getTxProvingState(txIndex);
    // What's the status of the next kernel?
    if (nextKernelRequest.code === TX_PROVING_CODE.NOT_READY) {
      // Must be waiting on a VM proof
      return;
    }

    if (nextKernelRequest.code === TX_PROVING_CODE.COMPLETED) {
      // We must have completed all public function proving, we now move to the base rollup
      logger.debug(`Public functions completed for tx ${txIndex} enqueueing base rollup`);
      // Take the final proof and assign it to the base rollup inputs
      txProvingState.baseRollupInputs.kernelData.proof = proof;
      txProvingState.baseRollupInputs.kernelData.vk = verificationKey;
      txProvingState.baseRollupInputs.kernelData.vkIndex = getVKIndex(verificationKey);
      txProvingState.baseRollupInputs.kernelData.vkPath = getVKSiblingPath(
        txProvingState.baseRollupInputs.kernelData.vkIndex,
      );

      this.enqueueBaseRollup(provingState, BigInt(txIndex), txProvingState);
      return;
    }
    // There must be another kernel ready to be proven
    if (nextKernelRequest.function === undefined) {
      // Should not be possible
      throw new Error(`Error occurred, public function request undefined after kernel proof completed`);
    }

    this.enqueuePublicKernel(provingState, txIndex, completedFunctionIndex + 1);
  }

  /**
   * Executes the kernel circuit for a public function, will enqueue the next kernel circuit if it's VM is already proven
   * or the base rollup circuit if there are no more kernels to be proven
   * @param provingState - The proving state being operated on
   * @param txIndex - The index of the transaction being proven
   * @param functionIndex - The index of the function/kernel being proven
   */
  private enqueuePublicKernel(provingState: ProvingState | undefined, txIndex: number, functionIndex: number) {
    if (!provingState?.verifyState()) {
      logger.debug(`Not running public kernel circuit as state is no longer valid`);
      return;
    }

    const txProvingState = provingState.getTxProvingState(txIndex);
    const request = txProvingState.getPublicFunctionState(functionIndex).publicKernelRequest;

    this.deferredProving(
      provingState,
      wrapCallbackInSpan(
        this.tracer,
        request.type === PublicKernelType.TAIL
          ? 'ProvingOrchestrator.prover.getPublicTailProof'
          : 'ProvingOrchestrator.prover.getPublicKernelProof',
        {
          [Attributes.PROTOCOL_CIRCUIT_TYPE]: 'server',
          [Attributes.PROTOCOL_CIRCUIT_NAME]: mapPublicKernelToCircuitName(request.type),
        },
        (
          signal,
        ): Promise<PublicInputsAndRecursiveProof<KernelCircuitPublicInputs | PublicKernelCircuitPublicInputs>> => {
          if (request.type === PublicKernelType.TAIL) {
            return this.prover.getPublicTailProof(request, signal, provingState.epochNumber);
          } else {
            return this.prover.getPublicKernelProof(request, signal, provingState.epochNumber);
          }
        },
      ),
      result => {
        const nextKernelRequest = txProvingState.getNextPublicKernelFromKernelProof(
          functionIndex,
          result.proof,
          result.verificationKey,
        );
        this.checkAndEnqueueNextTxCircuit(
          provingState,
          txIndex,
          functionIndex,
          result.proof,
          result.verificationKey,
          nextKernelRequest,
        );
      },
    );
  }
}

function extractAggregationObject(proof: Proof, numPublicInputs: number): Fr[] {
  const buffer = proof.buffer.subarray(
    Fr.SIZE_IN_BYTES * (numPublicInputs - AGGREGATION_OBJECT_LENGTH),
    Fr.SIZE_IN_BYTES * numPublicInputs,
  );
  // TODO(#7159): Remove the following workaround
  if (buffer.length === 0) {
    return Array.from({ length: AGGREGATION_OBJECT_LENGTH }, () => Fr.ZERO);
  }
  return BufferReader.asReader(buffer).readArray(AGGREGATION_OBJECT_LENGTH, Fr);
}<|MERGE_RESOLUTION|>--- conflicted
+++ resolved
@@ -877,11 +877,7 @@
           [Attributes.PROTOCOL_CIRCUIT_TYPE]: 'server',
           [Attributes.PROTOCOL_CIRCUIT_NAME]: 'block-root-rollup' as CircuitName,
         },
-<<<<<<< HEAD
-        signal => this.prover.getBlockRootRollupProof(inputs, signal),
-=======
-        signal => this.prover.getRootRollupProof(inputs, signal, provingState.epochNumber),
->>>>>>> 8d2e3c28
+        signal => this.prover.getBlockRootRollupProof(inputs, signal, provingState.epochNumber),
       ),
       result => {
         provingState.blockRootRollupPublicInputs = result.inputs;
