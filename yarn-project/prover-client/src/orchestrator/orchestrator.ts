--- conflicted
+++ resolved
@@ -388,17 +388,15 @@
     inputs: BaseRollupInputs,
     treeSnapshots: Map<MerkleTreeId, AppendOnlyTreeSnapshot>,
   ) {
-<<<<<<< HEAD
     if (!inputs.kernelData.publicInputs.end.encryptedLogsHash.toBuffer().equals(tx.encryptedLogs.hash())) {
       throw new Error(`Encrypted logs hash mismatch: ${inputs.kernelData.publicInputs.end.encryptedLogsHash} === ${Fr.fromBuffer(tx.encryptedLogs.hash())}`);
     }
     if (!inputs.kernelData.publicInputs.end.unencryptedLogsHash.toBuffer().equals(tx.unencryptedLogs.hash())) {
       throw new Error(`Unencrypted logs hash mismatch: ${inputs.kernelData.publicInputs.end.encryptedLogsHash} === ${Fr.fromBuffer(tx.encryptedLogs.hash())}`);
-=======
+    }
     if (!provingState?.verifyState()) {
       logger.debug('Not running base rollup, state invalid');
       return;
->>>>>>> 19dbe46b
     }
     const [duration, baseRollupOutputs] = await elapsed(() =>
       executeBaseRollupCircuit(tx, inputs, treeSnapshots, this.simulator, this.prover, logger),
