import { mockTx } from '@aztec/circuit-types';
import { createDebugLogger } from '@aztec/foundation/log';
import { getVKTreeRoot } from '@aztec/noir-protocol-circuits-types';
import { protocolContractTreeRoot } from '@aztec/protocol-contracts';

import { TestContext } from '../mocks/test_context.js';

const logger = createDebugLogger('aztec:orchestrator-public-functions');

describe('prover/orchestrator/public-functions', () => {
  let context: TestContext;

  beforeEach(async () => {
    context = await TestContext.new(logger);
  });

  afterEach(async () => {
    await context.cleanup();
  });

  describe('blocks with public functions', () => {
    let testCount = 1;

    it.each([
      [0, 4],
      [1, 0],
      [2, 0],
      [1, 5],
      [2, 4],
      [8, 1],
    ] as const)(
      'builds an L2 block with %i non-revertible and %i revertible calls',
      async (numberOfNonRevertiblePublicCallRequests: number, numberOfRevertiblePublicCallRequests: number) => {
        const tx = await mockTx(1000 * testCount++, {
          numberOfNonRevertiblePublicCallRequests,
          numberOfRevertiblePublicCallRequests,
        });
<<<<<<< HEAD
        tx.data.constants.historicalHeader = context.actualDb.getInitialHeader();
        tx.data.constants.vkTreeRoot = await getVKTreeRoot();
=======
        tx.data.constants.historicalHeader = context.getBlockHeader(0);
        tx.data.constants.vkTreeRoot = getVKTreeRoot();
>>>>>>> 89cb8d33
        tx.data.constants.protocolContractTreeRoot = protocolContractTreeRoot;

        const [processed, _] = await context.processPublicFunctions([tx], 1, undefined);

        // This will need to be a 2 tx block
        context.orchestrator.startNewEpoch(1, 1, 1);
        await context.orchestrator.startNewBlock(2, context.globalVariables, []);

        for (const processedTx of processed) {
          await context.orchestrator.addNewTx(processedTx);
        }

        const block = await context.orchestrator.setBlockCompleted(context.blockNumber);
        await context.orchestrator.finaliseEpoch();
        expect(block.number).toEqual(context.blockNumber);
      },
    );
  });
});<|MERGE_RESOLUTION|>--- conflicted
+++ resolved
@@ -35,13 +35,8 @@
           numberOfNonRevertiblePublicCallRequests,
           numberOfRevertiblePublicCallRequests,
         });
-<<<<<<< HEAD
-        tx.data.constants.historicalHeader = context.actualDb.getInitialHeader();
-        tx.data.constants.vkTreeRoot = await getVKTreeRoot();
-=======
         tx.data.constants.historicalHeader = context.getBlockHeader(0);
         tx.data.constants.vkTreeRoot = getVKTreeRoot();
->>>>>>> 89cb8d33
         tx.data.constants.protocolContractTreeRoot = protocolContractTreeRoot;
 
         const [processed, _] = await context.processPublicFunctions([tx], 1, undefined);
