import {
  type Body,
  MerkleTreeId,
  type MerkleTreeWriteOperations,
  type ProcessedTx,
  TxEffect,
  getTreeHeight,
} from '@aztec/circuit-types';
import {
  ARCHIVE_HEIGHT,
  AppendOnlyTreeSnapshot,
  type BaseOrMergeRollupPublicInputs,
  BlockMergeRollupInputs,
  type BlockRootOrBlockMergePublicInputs,
  ConstantRollupData,
  ContentCommitment,
  Fr,
  type GlobalVariables,
  Header,
  MAX_NOTE_HASHES_PER_TX,
  MAX_NULLIFIERS_PER_TX,
  MAX_TOTAL_PUBLIC_DATA_UPDATE_REQUESTS_PER_TX,
  MembershipWitness,
  MergeRollupInputs,
  MerkleTreeCalculator,
  type NESTED_RECURSIVE_PROOF_LENGTH,
  NOTE_HASH_SUBTREE_HEIGHT,
  NOTE_HASH_SUBTREE_SIBLING_PATH_LENGTH,
  NULLIFIER_SUBTREE_HEIGHT,
  NULLIFIER_SUBTREE_SIBLING_PATH_LENGTH,
  NULLIFIER_TREE_HEIGHT,
  NUMBER_OF_L1_L2_MESSAGES_PER_ROLLUP,
  NullifierLeafPreimage,
  PUBLIC_DATA_TREE_HEIGHT,
  type ParityPublicInputs,
  PartialStateReference,
  PreviousRollupBlockData,
  PreviousRollupData,
  PrivateBaseRollupHints,
  PrivateBaseStateDiffHints,
  PublicBaseRollupHints,
  PublicBaseStateDiffHints,
  PublicDataHint,
  PublicDataTreeLeaf,
  PublicDataTreeLeafPreimage,
  type RecursiveProof,
  RootRollupInputs,
  StateReference,
  VK_TREE_HEIGHT,
  type VerificationKeyAsFields,
} from '@aztec/circuits.js';
import { makeTuple } from '@aztec/foundation/array';
import { padArrayEnd } from '@aztec/foundation/collection';
import { sha256Trunc } from '@aztec/foundation/crypto';
import { type DebugLogger } from '@aztec/foundation/log';
import { type Tuple, assertLength, toFriendlyJSON } from '@aztec/foundation/serialize';
import { computeUnbalancedMerkleRoot } from '@aztec/foundation/trees';
import { getVKIndex, getVKSiblingPath, getVKTreeRoot } from '@aztec/noir-protocol-circuits-types';
import { protocolContractTreeRoot } from '@aztec/protocol-contracts';
import { computeFeePayerBalanceLeafSlot } from '@aztec/simulator';
import { type MerkleTreeReadOperations } from '@aztec/world-state';

import { inspect } from 'util';

/**
 * Type representing the names of the trees for the base rollup.
 */
type BaseTreeNames = 'NoteHashTree' | 'ContractTree' | 'NullifierTree' | 'PublicDataTree';
/**
 * Type representing the names of the trees.
 */
export type TreeNames = BaseTreeNames | 'L1ToL2MessageTree' | 'Archive';

// Builds the hints for base rollup. Updating the contract, nullifier, and data trees in the process.
export async function buildBaseRollupHints(
  tx: ProcessedTx,
  globalVariables: GlobalVariables,
  db: MerkleTreeWriteOperations,
) {
  // Get trees info before any changes hit
  const constants = await getConstantRollupData(globalVariables, db);
  const start = new PartialStateReference(
    await getTreeSnapshot(MerkleTreeId.NOTE_HASH_TREE, db),
    await getTreeSnapshot(MerkleTreeId.NULLIFIER_TREE, db),
    await getTreeSnapshot(MerkleTreeId.PUBLIC_DATA_TREE, db),
  );
  // Get the subtree sibling paths for the circuit
  const noteHashSubtreeSiblingPathArray = await getSubtreeSiblingPath(
    MerkleTreeId.NOTE_HASH_TREE,
    NOTE_HASH_SUBTREE_HEIGHT,
    db,
  );

  const noteHashSubtreeSiblingPath = makeTuple(NOTE_HASH_SUBTREE_SIBLING_PATH_LENGTH, i =>
    i < noteHashSubtreeSiblingPathArray.length ? noteHashSubtreeSiblingPathArray[i] : Fr.ZERO,
  );

  // Create data hint for reading fee payer initial balance in Fee Juice
  // If no fee payer is set, read hint should be empty
  const leafSlot = computeFeePayerBalanceLeafSlot(tx.data.feePayer);
  const feePayerFeeJuiceBalanceReadHint = tx.data.feePayer.isZero()
    ? PublicDataHint.empty()
    : await getPublicDataHint(db, leafSlot.toBigInt());

  // Update the note hash trees with the new items being inserted to get the new roots
  // that will be used by the next iteration of the base rollup circuit, skipping the empty ones
  const noteHashes = padArrayEnd(tx.txEffect.noteHashes, Fr.ZERO, MAX_NOTE_HASHES_PER_TX);
  await db.appendLeaves(MerkleTreeId.NOTE_HASH_TREE, noteHashes);

  // The read witnesses for a given TX should be generated before the writes of the same TX are applied.
  // All reads that refer to writes in the same tx are transient and can be simplified out.
  const txPublicDataUpdateRequestInfo = await processPublicDataUpdateRequests(tx, db);

  // Update the nullifier tree, capturing the low nullifier info for each individual operation
  const {
    lowLeavesWitnessData: nullifierWitnessLeaves,
    newSubtreeSiblingPath: nullifiersSubtreeSiblingPath,
    sortedNewLeaves: sortednullifiers,
    sortedNewLeavesIndexes,
  } = await db.batchInsert(
    MerkleTreeId.NULLIFIER_TREE,
    padArrayEnd(tx.txEffect.nullifiers, Fr.ZERO, MAX_NULLIFIERS_PER_TX).map(n => n.toBuffer()),
    NULLIFIER_SUBTREE_HEIGHT,
  );

  if (nullifierWitnessLeaves === undefined) {
    throw new Error(`Could not craft nullifier batch insertion proofs`);
  }

  // Extract witness objects from returned data
  const nullifierPredecessorMembershipWitnessesWithoutPadding: MembershipWitness<typeof NULLIFIER_TREE_HEIGHT>[] =
    nullifierWitnessLeaves.map(l =>
      MembershipWitness.fromBufferArray(l.index, assertLength(l.siblingPath.toBufferArray(), NULLIFIER_TREE_HEIGHT)),
    );

  const nullifierSubtreeSiblingPathArray = nullifiersSubtreeSiblingPath.toFields();

  const nullifierSubtreeSiblingPath = makeTuple(NULLIFIER_SUBTREE_SIBLING_PATH_LENGTH, i =>
    i < nullifierSubtreeSiblingPathArray.length ? nullifierSubtreeSiblingPathArray[i] : Fr.ZERO,
  );

  if (tx.avmProvingRequest) {
    // Build public base rollup hints
    const stateDiffHints = PublicBaseStateDiffHints.from({
      nullifierPredecessorPreimages: makeTuple(MAX_NULLIFIERS_PER_TX, i =>
        i < nullifierWitnessLeaves.length
          ? (nullifierWitnessLeaves[i].leafPreimage as NullifierLeafPreimage)
          : NullifierLeafPreimage.empty(),
      ),
      nullifierPredecessorMembershipWitnesses: makeTuple(MAX_NULLIFIERS_PER_TX, i =>
        i < nullifierPredecessorMembershipWitnessesWithoutPadding.length
          ? nullifierPredecessorMembershipWitnessesWithoutPadding[i]
          : makeEmptyMembershipWitness(NULLIFIER_TREE_HEIGHT),
      ),
      sortedNullifiers: makeTuple(MAX_NULLIFIERS_PER_TX, i => Fr.fromBuffer(sortednullifiers[i])),
      sortedNullifierIndexes: makeTuple(MAX_NULLIFIERS_PER_TX, i => sortedNewLeavesIndexes[i]),
      noteHashSubtreeSiblingPath,
      nullifierSubtreeSiblingPath,
      lowPublicDataWritesPreimages: padArrayEnd(
        txPublicDataUpdateRequestInfo.lowPublicDataWritesPreimages,
        PublicDataTreeLeafPreimage.empty(),
        MAX_TOTAL_PUBLIC_DATA_UPDATE_REQUESTS_PER_TX,
      ),
      lowPublicDataWritesMembershipWitnesses: padArrayEnd(
        txPublicDataUpdateRequestInfo.lowPublicDataWritesMembershipWitnesses,
        MembershipWitness.empty(PUBLIC_DATA_TREE_HEIGHT),
        MAX_TOTAL_PUBLIC_DATA_UPDATE_REQUESTS_PER_TX,
      ),
      publicDataTreeSiblingPaths: padArrayEnd(
        txPublicDataUpdateRequestInfo.publicDataWritesSiblingPaths,
        makeTuple(PUBLIC_DATA_TREE_HEIGHT, () => Fr.ZERO),
        MAX_TOTAL_PUBLIC_DATA_UPDATE_REQUESTS_PER_TX,
      ),
    });

    const blockHash = tx.constants.historicalHeader.hash();
    const archiveRootMembershipWitness = await getMembershipWitnessFor(
      blockHash,
      MerkleTreeId.ARCHIVE,
      ARCHIVE_HEIGHT,
      db,
    );

    return PublicBaseRollupHints.from({
      start,
      stateDiffHints,
      feePayerFeeJuiceBalanceReadHint: feePayerFeeJuiceBalanceReadHint,
      archiveRootMembershipWitness,
      constants,
    });
  } else {
    if (
      txPublicDataUpdateRequestInfo.lowPublicDataWritesMembershipWitnesses.length > 1 ||
      txPublicDataUpdateRequestInfo.lowPublicDataWritesPreimages.length > 1 ||
      txPublicDataUpdateRequestInfo.publicDataWritesSiblingPaths.length > 1
    ) {
      throw new Error(`More than one public data write in a private only tx`);
    }

    const feeWriteLowLeafPreimage =
      txPublicDataUpdateRequestInfo.lowPublicDataWritesPreimages[0] || PublicDataTreeLeafPreimage.empty();
    const feeWriteLowLeafMembershipWitness =
      txPublicDataUpdateRequestInfo.lowPublicDataWritesMembershipWitnesses[0] ||
      MembershipWitness.empty<typeof PUBLIC_DATA_TREE_HEIGHT>(PUBLIC_DATA_TREE_HEIGHT);
    const feeWriteSiblingPath =
      txPublicDataUpdateRequestInfo.publicDataWritesSiblingPaths[0] ||
      makeTuple(PUBLIC_DATA_TREE_HEIGHT, () => Fr.ZERO);

    const stateDiffHints = PrivateBaseStateDiffHints.from({
      nullifierPredecessorPreimages: makeTuple(MAX_NULLIFIERS_PER_TX, i =>
        i < nullifierWitnessLeaves.length
          ? (nullifierWitnessLeaves[i].leafPreimage as NullifierLeafPreimage)
          : NullifierLeafPreimage.empty(),
      ),
      nullifierPredecessorMembershipWitnesses: makeTuple(MAX_NULLIFIERS_PER_TX, i =>
        i < nullifierPredecessorMembershipWitnessesWithoutPadding.length
          ? nullifierPredecessorMembershipWitnessesWithoutPadding[i]
          : makeEmptyMembershipWitness(NULLIFIER_TREE_HEIGHT),
      ),
      sortedNullifiers: makeTuple(MAX_NULLIFIERS_PER_TX, i => Fr.fromBuffer(sortednullifiers[i])),
      sortedNullifierIndexes: makeTuple(MAX_NULLIFIERS_PER_TX, i => sortedNewLeavesIndexes[i]),
      noteHashSubtreeSiblingPath,
      nullifierSubtreeSiblingPath,
      feeWriteLowLeafPreimage,
      feeWriteLowLeafMembershipWitness,
      feeWriteSiblingPath,
    });

    const blockHash = tx.constants.historicalHeader.hash();
    const archiveRootMembershipWitness = await getMembershipWitnessFor(
      blockHash,
      MerkleTreeId.ARCHIVE,
      ARCHIVE_HEIGHT,
      db,
    );

    return PrivateBaseRollupHints.from({
      start,
      stateDiffHints,
      feePayerFeeJuiceBalanceReadHint: feePayerFeeJuiceBalanceReadHint,
      archiveRootMembershipWitness,
      constants,
    });
  }
}

async function getPublicDataHint(db: MerkleTreeWriteOperations, leafSlot: bigint) {
  const { index } = (await db.getPreviousValueIndex(MerkleTreeId.PUBLIC_DATA_TREE, leafSlot)) ?? {};
  if (index === undefined) {
    throw new Error(`Cannot find the previous value index for public data ${leafSlot}.`);
  }

  const siblingPath = await db.getSiblingPath<typeof PUBLIC_DATA_TREE_HEIGHT>(MerkleTreeId.PUBLIC_DATA_TREE, index);
  const membershipWitness = new MembershipWitness(PUBLIC_DATA_TREE_HEIGHT, index, siblingPath.toTuple());

  const leafPreimage = (await db.getLeafPreimage(MerkleTreeId.PUBLIC_DATA_TREE, index)) as PublicDataTreeLeafPreimage;
  if (!leafPreimage) {
    throw new Error(`Cannot find the leaf preimage for public data tree at index ${index}.`);
  }

  const exists = leafPreimage.slot.toBigInt() === leafSlot;
  const value = exists ? leafPreimage.value : Fr.ZERO;

  return new PublicDataHint(new Fr(leafSlot), value, membershipWitness, leafPreimage);
}

export function createMergeRollupInputs(
  left: [BaseOrMergeRollupPublicInputs, RecursiveProof<typeof NESTED_RECURSIVE_PROOF_LENGTH>, VerificationKeyAsFields],
  right: [BaseOrMergeRollupPublicInputs, RecursiveProof<typeof NESTED_RECURSIVE_PROOF_LENGTH>, VerificationKeyAsFields],
) {
  const mergeInputs = new MergeRollupInputs([
    getPreviousRollupDataFromPublicInputs(left[0], left[1], left[2]),
    getPreviousRollupDataFromPublicInputs(right[0], right[1], right[2]),
  ]);
  return mergeInputs;
}

export function createBlockMergeRollupInputs(
  left: [
    BlockRootOrBlockMergePublicInputs,
    RecursiveProof<typeof NESTED_RECURSIVE_PROOF_LENGTH>,
    VerificationKeyAsFields,
  ],
  right: [
    BlockRootOrBlockMergePublicInputs,
    RecursiveProof<typeof NESTED_RECURSIVE_PROOF_LENGTH>,
    VerificationKeyAsFields,
  ],
) {
  const mergeInputs = new BlockMergeRollupInputs([
    getPreviousRollupBlockDataFromPublicInputs(left[0], left[1], left[2]),
    getPreviousRollupBlockDataFromPublicInputs(right[0], right[1], right[2]),
  ]);
  return mergeInputs;
}

export function buildHeaderFromCircuitOutputs(
  previousMergeData: [BaseOrMergeRollupPublicInputs, BaseOrMergeRollupPublicInputs],
  parityPublicInputs: ParityPublicInputs,
  rootRollupOutputs: BlockRootOrBlockMergePublicInputs,
  updatedL1ToL2TreeSnapshot: AppendOnlyTreeSnapshot,
  logger?: DebugLogger,
) {
  const contentCommitment = new ContentCommitment(
    new Fr(previousMergeData[0].numTxs + previousMergeData[1].numTxs),
    sha256Trunc(
      Buffer.concat([previousMergeData[0].txsEffectsHash.toBuffer(), previousMergeData[1].txsEffectsHash.toBuffer()]),
    ),
    parityPublicInputs.shaRoot.toBuffer(),
    sha256Trunc(Buffer.concat([previousMergeData[0].outHash.toBuffer(), previousMergeData[1].outHash.toBuffer()])),
  );
  const state = new StateReference(updatedL1ToL2TreeSnapshot, previousMergeData[1].end);
  const header = new Header(
    rootRollupOutputs.previousArchive,
    contentCommitment,
    state,
    previousMergeData[0].constants.globalVariables,
    previousMergeData[0].accumulatedFees.add(previousMergeData[1].accumulatedFees),
  );
  if (!header.hash().equals(rootRollupOutputs.endBlockHash)) {
    logger?.error(
      `Block header mismatch when building header from circuit outputs.` +
        `\n\nHeader: ${inspect(header)}` +
        `\n\nCircuit: ${toFriendlyJSON(rootRollupOutputs)}`,
    );
    throw new Error(`Block header mismatch when building from circuit outputs`);
  }
  return header;
}

export async function buildHeaderFromTxEffects(
  body: Body,
  globalVariables: GlobalVariables,
  l1ToL2Messages: Fr[],
  db: MerkleTreeReadOperations,
) {
  const stateReference = new StateReference(
    await getTreeSnapshot(MerkleTreeId.L1_TO_L2_MESSAGE_TREE, db),
    new PartialStateReference(
      await getTreeSnapshot(MerkleTreeId.NOTE_HASH_TREE, db),
      await getTreeSnapshot(MerkleTreeId.NULLIFIER_TREE, db),
      await getTreeSnapshot(MerkleTreeId.PUBLIC_DATA_TREE, db),
    ),
  );

  const previousArchive = await getTreeSnapshot(MerkleTreeId.ARCHIVE, db);

  const outHash = computeUnbalancedMerkleRoot(
    body.txEffects.map(tx => tx.txOutHash()),
    TxEffect.empty().txOutHash(),
  );

  l1ToL2Messages = padArrayEnd(l1ToL2Messages, Fr.ZERO, NUMBER_OF_L1_L2_MESSAGES_PER_ROLLUP);
  const hasher = (left: Buffer, right: Buffer) => sha256Trunc(Buffer.concat([left, right]));
  const parityHeight = Math.ceil(Math.log2(NUMBER_OF_L1_L2_MESSAGES_PER_ROLLUP));
  const parityShaRoot = new MerkleTreeCalculator(parityHeight, Fr.ZERO.toBuffer(), hasher).computeTreeRoot(
    l1ToL2Messages.map(msg => msg.toBuffer()),
  );

  const contentCommitment = new ContentCommitment(
    new Fr(body.numberOfTxsIncludingPadded),
    body.getTxsEffectsHash(),
    parityShaRoot,
    outHash,
  );

  const fees = body.txEffects.reduce((acc, tx) => acc.add(tx.transactionFee), Fr.ZERO);
  return new Header(previousArchive, contentCommitment, stateReference, globalVariables, fees);
}

// Validate that the roots of all local trees match the output of the root circuit simulation
export async function validateBlockRootOutput(
  blockRootOutput: BlockRootOrBlockMergePublicInputs,
  blockHeader: Header,
  db: MerkleTreeReadOperations,
) {
  await Promise.all([
    validateState(blockHeader.state, db),
    validateSimulatedTree(await getTreeSnapshot(MerkleTreeId.ARCHIVE, db), blockRootOutput.newArchive, 'Archive'),
  ]);
}

export async function validateState(state: StateReference, db: MerkleTreeReadOperations) {
  const promises = [MerkleTreeId.NOTE_HASH_TREE, MerkleTreeId.NULLIFIER_TREE, MerkleTreeId.PUBLIC_DATA_TREE].map(
    async (id: MerkleTreeId) => {
      return { key: id, value: await getTreeSnapshot(id, db) };
    },
  );
  const snapshots: Map<MerkleTreeId, AppendOnlyTreeSnapshot> = new Map(
    (await Promise.all(promises)).map(obj => [obj.key, obj.value]),
  );
  validatePartialState(state.partial, snapshots);
  validateSimulatedTree(
    await getTreeSnapshot(MerkleTreeId.L1_TO_L2_MESSAGE_TREE, db),
    state.l1ToL2MessageTree,
    'L1ToL2MessageTree',
  );
}

export async function getRootTreeSiblingPath<TID extends MerkleTreeId>(treeId: TID, db: MerkleTreeReadOperations) {
  const { size } = await db.getTreeInfo(treeId);
  const path = await db.getSiblingPath(treeId, size);
  return padArrayEnd(path.toFields(), Fr.ZERO, getTreeHeight(treeId));
}

// Builds the inputs for the final root rollup circuit, without making any changes to trees
export function getRootRollupInput(
  rollupOutputLeft: BlockRootOrBlockMergePublicInputs,
  rollupProofLeft: RecursiveProof<typeof NESTED_RECURSIVE_PROOF_LENGTH>,
  verificationKeyLeft: VerificationKeyAsFields,
  rollupOutputRight: BlockRootOrBlockMergePublicInputs,
  rollupProofRight: RecursiveProof<typeof NESTED_RECURSIVE_PROOF_LENGTH>,
  verificationKeyRight: VerificationKeyAsFields,
  proverId: Fr,
) {
  const previousRollupData: RootRollupInputs['previousRollupData'] = [
    getPreviousRollupBlockDataFromPublicInputs(rollupOutputLeft, rollupProofLeft, verificationKeyLeft),
    getPreviousRollupBlockDataFromPublicInputs(rollupOutputRight, rollupProofRight, verificationKeyRight),
  ];

  return RootRollupInputs.from({
    previousRollupData,
    proverId,
  });
}

export function getPreviousRollupDataFromPublicInputs(
  rollupOutput: BaseOrMergeRollupPublicInputs,
  rollupProof: RecursiveProof<typeof NESTED_RECURSIVE_PROOF_LENGTH>,
  vk: VerificationKeyAsFields,
) {
  const leafIndex = getVKIndex(vk);

  return new PreviousRollupData(
    rollupOutput,
    rollupProof,
    vk,
    new MembershipWitness(VK_TREE_HEIGHT, BigInt(leafIndex), getVKSiblingPath(leafIndex)),
  );
}

export function getPreviousRollupBlockDataFromPublicInputs(
  rollupOutput: BlockRootOrBlockMergePublicInputs,
  rollupProof: RecursiveProof<typeof NESTED_RECURSIVE_PROOF_LENGTH>,
  vk: VerificationKeyAsFields,
) {
  const leafIndex = getVKIndex(vk);

  return new PreviousRollupBlockData(
    rollupOutput,
    rollupProof,
    vk,
    new MembershipWitness(VK_TREE_HEIGHT, BigInt(leafIndex), getVKSiblingPath(leafIndex)),
  );
}

export async function getConstantRollupData(
  globalVariables: GlobalVariables,
  db: MerkleTreeReadOperations,
): Promise<ConstantRollupData> {
  return ConstantRollupData.from({
    vkTreeRoot: getVKTreeRoot(),
    protocolContractTreeRoot,
    lastArchive: await getTreeSnapshot(MerkleTreeId.ARCHIVE, db),
    globalVariables,
  });
}

export async function getTreeSnapshot(id: MerkleTreeId, db: MerkleTreeReadOperations): Promise<AppendOnlyTreeSnapshot> {
  const treeInfo = await db.getTreeInfo(id);
  return new AppendOnlyTreeSnapshot(Fr.fromBuffer(treeInfo.root), Number(treeInfo.size));
}

export function makeEmptyMembershipWitness<N extends number>(height: N) {
  return new MembershipWitness(
    height,
    0n,
    makeTuple(height, () => Fr.ZERO),
  );
}

async function processPublicDataUpdateRequests(tx: ProcessedTx, db: MerkleTreeWriteOperations) {
  const allPublicDataWrites = tx.txEffect.publicDataWrites.map(
    ({ leafSlot, value }) => new PublicDataTreeLeaf(leafSlot, value),
  );
<<<<<<< HEAD

  const { lowLeavesWitnessData, newSubtreeSiblingPath, sortedNewLeaves, sortedNewLeavesIndexes } = await db.batchInsert(
    MerkleTreeId.PUBLIC_DATA_TREE,
    allPublicDataWrites.map(x => x.toBuffer()),
    // TODO(#3675) remove oldValue from update requests
    PUBLIC_DATA_SUBTREE_HEIGHT,
  );

  if (lowLeavesWitnessData === undefined) {
    throw new Error(`Could not craft public data batch insertion proofs`);
  }

  const sortedPublicDataWrites = makeTuple(MAX_TOTAL_PUBLIC_DATA_UPDATE_REQUESTS_PER_TX, i => {
    return PublicDataTreeLeaf.fromBuffer(sortedNewLeaves[i]);
  });
=======
>>>>>>> 8b4ebd1d

  const lowPublicDataWritesPreimages = [];
  const lowPublicDataWritesMembershipWitnesses = [];
  const publicDataWritesSiblingPaths = [];

  for (const write of allPublicDataWrites) {
    if (write.isEmpty()) {
      throw new Error(`Empty public data write in tx: ${toFriendlyJSON(tx)}`);
    }

    // TODO(Alvaro) write a specialized function for this? Internally add_or_update_value uses batch insertion anyway
    const { lowLeavesWitnessData, newSubtreeSiblingPath } = await db.batchInsert(
      MerkleTreeId.PUBLIC_DATA_TREE,
      [write.toBuffer()],
      // TODO(#3675) remove oldValue from update requests
      0,
    );

    if (lowLeavesWitnessData === undefined) {
      throw new Error(`Could not craft public data batch insertion proofs`);
    }

    const [lowLeafWitness] = lowLeavesWitnessData;
    lowPublicDataWritesPreimages.push(lowLeafWitness.leafPreimage as PublicDataTreeLeafPreimage);
    lowPublicDataWritesMembershipWitnesses.push(
      MembershipWitness.fromBufferArray<typeof PUBLIC_DATA_TREE_HEIGHT>(
        lowLeafWitness.index,
        assertLength(lowLeafWitness.siblingPath.toBufferArray(), PUBLIC_DATA_TREE_HEIGHT),
      ),
    );

    const insertionSiblingPath = newSubtreeSiblingPath.toFields();
    assertLength(insertionSiblingPath, PUBLIC_DATA_TREE_HEIGHT);

    publicDataWritesSiblingPaths.push(insertionSiblingPath as Tuple<Fr, typeof PUBLIC_DATA_TREE_HEIGHT>);
  }

  return {
    lowPublicDataWritesPreimages,
    lowPublicDataWritesMembershipWitnesses,
    publicDataWritesSiblingPaths,
  };
}

export async function getSubtreeSiblingPath(
  treeId: MerkleTreeId,
  subtreeHeight: number,
  db: MerkleTreeReadOperations,
): Promise<Fr[]> {
  const nextAvailableLeafIndex = await db.getTreeInfo(treeId).then(t => t.size);
  const fullSiblingPath = await db.getSiblingPath(treeId, nextAvailableLeafIndex);

  // Drop the first subtreeHeight items since we only care about the path to the subtree root
  return fullSiblingPath.getSubtreeSiblingPath(subtreeHeight).toFields();
}

// Scan a tree searching for a specific value and return a membership witness proof for it
export async function getMembershipWitnessFor<N extends number>(
  value: Fr,
  treeId: MerkleTreeId,
  height: N,
  db: MerkleTreeReadOperations,
): Promise<MembershipWitness<N>> {
  // If this is an empty tx, then just return zeroes
  if (value.isZero()) {
    return makeEmptyMembershipWitness(height);
  }

  const index = await db.findLeafIndex(treeId, value.toBuffer());
  if (index === undefined) {
    throw new Error(`Leaf with value ${value} not found in tree ${MerkleTreeId[treeId]}`);
  }
  const path = await db.getSiblingPath(treeId, index);
  return new MembershipWitness(height, index, assertLength(path.toFields(), height));
}

export function validatePartialState(
  partialState: PartialStateReference,
  treeSnapshots: Map<MerkleTreeId, AppendOnlyTreeSnapshot>,
) {
  validateSimulatedTree(treeSnapshots.get(MerkleTreeId.NOTE_HASH_TREE)!, partialState.noteHashTree, 'NoteHashTree');
  validateSimulatedTree(treeSnapshots.get(MerkleTreeId.NULLIFIER_TREE)!, partialState.nullifierTree, 'NullifierTree');
  validateSimulatedTree(
    treeSnapshots.get(MerkleTreeId.PUBLIC_DATA_TREE)!,
    partialState.publicDataTree,
    'PublicDataTree',
  );
}

// Helper for comparing two trees snapshots
function validateSimulatedTree(
  localTree: AppendOnlyTreeSnapshot,
  simulatedTree: AppendOnlyTreeSnapshot,
  name: TreeNames,
  label?: string,
) {
  if (!simulatedTree.root.toBuffer().equals(localTree.root.toBuffer())) {
    throw new Error(`${label ?? name} tree root mismatch (local ${localTree.root}, simulated ${simulatedTree.root})`);
  }
  if (simulatedTree.nextAvailableLeafIndex !== localTree.nextAvailableLeafIndex) {
    throw new Error(
      `${label ?? name} tree next available leaf index mismatch (local ${localTree.nextAvailableLeafIndex}, simulated ${
        simulatedTree.nextAvailableLeafIndex
      })`,
    );
  }
}

export function validateTx(tx: ProcessedTx) {
  const txHeader = tx.constants.historicalHeader;
  if (txHeader.state.l1ToL2MessageTree.isZero()) {
    throw new Error(`Empty L1 to L2 messages tree in tx: ${toFriendlyJSON(tx)}`);
  }
  if (txHeader.state.partial.noteHashTree.isZero()) {
    throw new Error(`Empty note hash tree in tx: ${toFriendlyJSON(tx)}`);
  }
  if (txHeader.state.partial.nullifierTree.isZero()) {
    throw new Error(`Empty nullifier tree in tx: ${toFriendlyJSON(tx)}`);
  }
  if (txHeader.state.partial.publicDataTree.isZero()) {
    throw new Error(`Empty public data tree in tx: ${toFriendlyJSON(tx)}`);
  }
}<|MERGE_RESOLUTION|>--- conflicted
+++ resolved
@@ -483,24 +483,6 @@
   const allPublicDataWrites = tx.txEffect.publicDataWrites.map(
     ({ leafSlot, value }) => new PublicDataTreeLeaf(leafSlot, value),
   );
-<<<<<<< HEAD
-
-  const { lowLeavesWitnessData, newSubtreeSiblingPath, sortedNewLeaves, sortedNewLeavesIndexes } = await db.batchInsert(
-    MerkleTreeId.PUBLIC_DATA_TREE,
-    allPublicDataWrites.map(x => x.toBuffer()),
-    // TODO(#3675) remove oldValue from update requests
-    PUBLIC_DATA_SUBTREE_HEIGHT,
-  );
-
-  if (lowLeavesWitnessData === undefined) {
-    throw new Error(`Could not craft public data batch insertion proofs`);
-  }
-
-  const sortedPublicDataWrites = makeTuple(MAX_TOTAL_PUBLIC_DATA_UPDATE_REQUESTS_PER_TX, i => {
-    return PublicDataTreeLeaf.fromBuffer(sortedNewLeaves[i]);
-  });
-=======
->>>>>>> 8b4ebd1d
 
   const lowPublicDataWritesPreimages = [];
   const lowPublicDataWritesMembershipWitnesses = [];
