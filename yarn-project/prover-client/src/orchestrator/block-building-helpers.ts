import { MerkleTreeId, type ProcessedTx } from '@aztec/circuit-types';
import {
  ARCHIVE_HEIGHT,
  AppendOnlyTreeSnapshot,
  type BaseOrMergeRollupPublicInputs,
  BaseRollupInputs,
  ConstantRollupData,
  Fr,
  type GlobalVariables,
  KernelData,
  type L1_TO_L2_MSG_SUBTREE_SIBLING_PATH_LENGTH,
  MAX_NEW_NULLIFIERS_PER_TX,
  MAX_TOTAL_PUBLIC_DATA_UPDATE_REQUESTS_PER_TX,
  MembershipWitness,
  MergeRollupInputs,
  NESTED_RECURSIVE_PROOF_LENGTH,
  NOTE_HASH_SUBTREE_HEIGHT,
  NOTE_HASH_SUBTREE_SIBLING_PATH_LENGTH,
  NULLIFIER_SUBTREE_HEIGHT,
  NULLIFIER_SUBTREE_SIBLING_PATH_LENGTH,
  NULLIFIER_TREE_HEIGHT,
  type NUMBER_OF_L1_L2_MESSAGES_PER_ROLLUP,
  NullifierLeafPreimage,
  PROTOCOL_PUBLIC_DATA_UPDATE_REQUESTS_PER_TX,
  PUBLIC_DATA_SUBTREE_HEIGHT,
  PUBLIC_DATA_SUBTREE_SIBLING_PATH_LENGTH,
  PUBLIC_DATA_TREE_HEIGHT,
  PartialStateReference,
  PreviousRollupData,
<<<<<<< HEAD
=======
  type Proof,
  PublicDataHint,
>>>>>>> a575708c
  PublicDataTreeLeaf,
  type PublicDataTreeLeafPreimage,
  PublicDataUpdateRequest,
  ROLLUP_VK_TREE_HEIGHT,
  type RecursiveProof,
  type RootParityInput,
  RootRollupInputs,
  type RootRollupPublicInputs,
  StateDiffHints,
  type StateReference,
  VK_TREE_HEIGHT,
  type VerificationKeyAsFields,
  type VerificationKeyData,
  makeRecursiveProofFromBinary,
} from '@aztec/circuits.js';
import { assertPermutation, makeTuple } from '@aztec/foundation/array';
import { padArrayEnd } from '@aztec/foundation/collection';
import { type Tuple, assertLength, toFriendlyJSON } from '@aztec/foundation/serialize';
import { HintsBuilder, computeFeePayerBalanceLeafSlot } from '@aztec/simulator';
import { type MerkleTreeOperations } from '@aztec/world-state';

// Denotes fields that are not used now, but will be in the future
const FUTURE_FR = new Fr(0n);
const FUTURE_NUM = 0;

// Denotes fields that should be deleted
const DELETE_FR = new Fr(0n);

/**
 * Type representing the names of the trees for the base rollup.
 */
type BaseTreeNames = 'NoteHashTree' | 'ContractTree' | 'NullifierTree' | 'PublicDataTree';
/**
 * Type representing the names of the trees.
 */
export type TreeNames = BaseTreeNames | 'L1ToL2MessageTree' | 'Archive';

// Builds the base rollup inputs, updating the contract, nullifier, and data trees in the process
export async function buildBaseRollupInput(
  tx: ProcessedTx,
  globalVariables: GlobalVariables,
  db: MerkleTreeOperations,
  kernelVk: VerificationKeyData,
) {
  // Get trees info before any changes hit
  const constants = await getConstantRollupData(globalVariables, db);
  const start = new PartialStateReference(
    await getTreeSnapshot(MerkleTreeId.NOTE_HASH_TREE, db),
    await getTreeSnapshot(MerkleTreeId.NULLIFIER_TREE, db),
    await getTreeSnapshot(MerkleTreeId.PUBLIC_DATA_TREE, db),
  );
  // Get the subtree sibling paths for the circuit
  const noteHashSubtreeSiblingPathArray = await getSubtreeSiblingPath(
    MerkleTreeId.NOTE_HASH_TREE,
    NOTE_HASH_SUBTREE_HEIGHT,
    db,
  );

  const noteHashSubtreeSiblingPath = makeTuple(NOTE_HASH_SUBTREE_SIBLING_PATH_LENGTH, i =>
    i < noteHashSubtreeSiblingPathArray.length ? noteHashSubtreeSiblingPathArray[i] : Fr.ZERO,
  );

  // Create data hint for reading fee payer initial balance in gas tokens
  const hintsBuilder = new HintsBuilder(db);
  const leafSlot = computeFeePayerBalanceLeafSlot(tx.data.feePayer);
  const feePayerGasTokenBalanceReadHint = leafSlot.isZero()
    ? PublicDataHint.empty()
    : await hintsBuilder.getPublicDataHint(leafSlot.toBigInt());

  // Update the note hash trees with the new items being inserted to get the new roots
  // that will be used by the next iteration of the base rollup circuit, skipping the empty ones
  const newNoteHashes = tx.data.end.newNoteHashes;
  await db.appendLeaves(MerkleTreeId.NOTE_HASH_TREE, newNoteHashes);

  // The read witnesses for a given TX should be generated before the writes of the same TX are applied.
  // All reads that refer to writes in the same tx are transient and can be simplified out.
  const txPublicDataUpdateRequestInfo = await processPublicDataUpdateRequests(tx, db);

  // Update the nullifier tree, capturing the low nullifier info for each individual operation
  const {
    lowLeavesWitnessData: nullifierWitnessLeaves,
    newSubtreeSiblingPath: newNullifiersSubtreeSiblingPath,
    sortedNewLeaves: sortedNewNullifiers,
    sortedNewLeavesIndexes,
  } = await db.batchInsert(
    MerkleTreeId.NULLIFIER_TREE,
    tx.data.end.newNullifiers.map(n => n.toBuffer()),
    NULLIFIER_SUBTREE_HEIGHT,
  );
  if (nullifierWitnessLeaves === undefined) {
    throw new Error(`Could not craft nullifier batch insertion proofs`);
  }

  // Extract witness objects from returned data
  const nullifierPredecessorMembershipWitnessesWithoutPadding: MembershipWitness<typeof NULLIFIER_TREE_HEIGHT>[] =
    nullifierWitnessLeaves.map(l =>
      MembershipWitness.fromBufferArray(l.index, assertLength(l.siblingPath.toBufferArray(), NULLIFIER_TREE_HEIGHT)),
    );

  const nullifierSubtreeSiblingPathArray = newNullifiersSubtreeSiblingPath.toFields();

  const nullifierSubtreeSiblingPath = makeTuple(NULLIFIER_SUBTREE_SIBLING_PATH_LENGTH, i =>
    i < nullifierSubtreeSiblingPathArray.length ? nullifierSubtreeSiblingPathArray[i] : Fr.ZERO,
  );

  const publicDataSiblingPath = txPublicDataUpdateRequestInfo.newPublicDataSubtreeSiblingPath;

  const stateDiffHints = StateDiffHints.from({
    nullifierPredecessorPreimages: makeTuple(MAX_NEW_NULLIFIERS_PER_TX, i =>
      i < nullifierWitnessLeaves.length
        ? (nullifierWitnessLeaves[i].leafPreimage as NullifierLeafPreimage)
        : NullifierLeafPreimage.empty(),
    ),
    nullifierPredecessorMembershipWitnesses: makeTuple(MAX_NEW_NULLIFIERS_PER_TX, i =>
      i < nullifierPredecessorMembershipWitnessesWithoutPadding.length
        ? nullifierPredecessorMembershipWitnessesWithoutPadding[i]
        : makeEmptyMembershipWitness(NULLIFIER_TREE_HEIGHT),
    ),
    sortedNullifiers: makeTuple(MAX_NEW_NULLIFIERS_PER_TX, i => Fr.fromBuffer(sortedNewNullifiers[i])),
    sortedNullifierIndexes: makeTuple(MAX_NEW_NULLIFIERS_PER_TX, i => sortedNewLeavesIndexes[i]),
    noteHashSubtreeSiblingPath,
    nullifierSubtreeSiblingPath,
    publicDataSiblingPath,
  });

  const blockHash = tx.data.constants.historicalHeader.hash();
  const archiveRootMembershipWitness = await getMembershipWitnessFor(
    blockHash,
    MerkleTreeId.ARCHIVE,
    ARCHIVE_HEIGHT,
    db,
  );

  return BaseRollupInputs.from({
    kernelData: getKernelDataFor(tx, kernelVk),
    start,
    stateDiffHints,
    feePayerGasTokenBalanceReadHint,
    sortedPublicDataWrites: txPublicDataUpdateRequestInfo.sortedPublicDataWrites,
    sortedPublicDataWritesIndexes: txPublicDataUpdateRequestInfo.sortedPublicDataWritesIndexes,
    lowPublicDataWritesPreimages: txPublicDataUpdateRequestInfo.lowPublicDataWritesPreimages,
    lowPublicDataWritesMembershipWitnesses: txPublicDataUpdateRequestInfo.lowPublicDataWritesMembershipWitnesses,

    archiveRootMembershipWitness,

    constants,
  });
}

export function createMergeRollupInputs(
  left: [BaseOrMergeRollupPublicInputs, RecursiveProof<typeof NESTED_RECURSIVE_PROOF_LENGTH>, VerificationKeyAsFields],
  right: [BaseOrMergeRollupPublicInputs, RecursiveProof<typeof NESTED_RECURSIVE_PROOF_LENGTH>, VerificationKeyAsFields],
) {
  const mergeInputs = new MergeRollupInputs([
    getPreviousRollupDataFromPublicInputs(left[0], left[1], left[2]),
    getPreviousRollupDataFromPublicInputs(right[0], right[1], right[2]),
  ]);
  return mergeInputs;
}

// Validate that the roots of all local trees match the output of the root circuit simulation
export async function validateRootOutput(rootOutput: RootRollupPublicInputs, db: MerkleTreeOperations) {
  await Promise.all([
    validateState(rootOutput.header.state, db),
    validateSimulatedTree(await getTreeSnapshot(MerkleTreeId.ARCHIVE, db), rootOutput.archive, 'Archive'),
  ]);
}

export async function validateState(state: StateReference, db: MerkleTreeOperations) {
  const promises = [MerkleTreeId.NOTE_HASH_TREE, MerkleTreeId.NULLIFIER_TREE, MerkleTreeId.PUBLIC_DATA_TREE].map(
    async (id: MerkleTreeId) => {
      return { key: id, value: await getTreeSnapshot(id, db) };
    },
  );
  const snapshots: Map<MerkleTreeId, AppendOnlyTreeSnapshot> = new Map(
    (await Promise.all(promises)).map(obj => [obj.key, obj.value]),
  );
  validatePartialState(state.partial, snapshots);
  validateSimulatedTree(
    await getTreeSnapshot(MerkleTreeId.L1_TO_L2_MESSAGE_TREE, db),
    state.l1ToL2MessageTree,
    'L1ToL2MessageTree',
  );
}

// Builds the inputs for the root rollup circuit, without making any changes to trees
export async function getRootRollupInput(
  rollupOutputLeft: BaseOrMergeRollupPublicInputs,
  rollupProofLeft: RecursiveProof<typeof NESTED_RECURSIVE_PROOF_LENGTH>,
  verificationKeyLeft: VerificationKeyAsFields,
  rollupOutputRight: BaseOrMergeRollupPublicInputs,
  rollupProofRight: RecursiveProof<typeof NESTED_RECURSIVE_PROOF_LENGTH>,
  verificationKeyRight: VerificationKeyAsFields,
  l1ToL2Roots: RootParityInput<typeof NESTED_RECURSIVE_PROOF_LENGTH>,
  newL1ToL2Messages: Tuple<Fr, typeof NUMBER_OF_L1_L2_MESSAGES_PER_ROLLUP>,
  messageTreeSnapshot: AppendOnlyTreeSnapshot,
  messageTreeRootSiblingPath: Tuple<Fr, typeof L1_TO_L2_MSG_SUBTREE_SIBLING_PATH_LENGTH>,
  db: MerkleTreeOperations,
) {
  const previousRollupData: RootRollupInputs['previousRollupData'] = [
    getPreviousRollupDataFromPublicInputs(rollupOutputLeft, rollupProofLeft, verificationKeyLeft),
    getPreviousRollupDataFromPublicInputs(rollupOutputRight, rollupProofRight, verificationKeyRight),
  ];

  const getRootTreeSiblingPath = async (treeId: MerkleTreeId) => {
    const { size } = await db.getTreeInfo(treeId);
    const path = await db.getSiblingPath(treeId, size);
    return path.toFields();
  };

  // Get blocks tree
  const startArchiveSnapshot = await getTreeSnapshot(MerkleTreeId.ARCHIVE, db);
  const newArchiveSiblingPathArray = await getRootTreeSiblingPath(MerkleTreeId.ARCHIVE);

  const newArchiveSiblingPath = makeTuple(
    ARCHIVE_HEIGHT,
    i => (i < newArchiveSiblingPathArray.length ? newArchiveSiblingPathArray[i] : Fr.ZERO),
    0,
  );

  return RootRollupInputs.from({
    previousRollupData,
    l1ToL2Roots,
    newL1ToL2Messages,
    newL1ToL2MessageTreeRootSiblingPath: messageTreeRootSiblingPath,
    startL1ToL2MessageTreeSnapshot: messageTreeSnapshot,
    startArchiveSnapshot,
    newArchiveSiblingPath,
  });
}

export function getPreviousRollupDataFromPublicInputs(
  rollupOutput: BaseOrMergeRollupPublicInputs,
  rollupProof: RecursiveProof<typeof NESTED_RECURSIVE_PROOF_LENGTH>,
  vk: VerificationKeyAsFields,
) {
  return new PreviousRollupData(
    rollupOutput,
    rollupProof,
    vk,

    // MembershipWitness for a VK tree to be implemented in the future
    FUTURE_NUM,
    new MembershipWitness(
      ROLLUP_VK_TREE_HEIGHT,
      BigInt(FUTURE_NUM),
      makeTuple(ROLLUP_VK_TREE_HEIGHT, () => FUTURE_FR),
    ),
  );
}

export async function getConstantRollupData(
  globalVariables: GlobalVariables,
  db: MerkleTreeOperations,
): Promise<ConstantRollupData> {
  return ConstantRollupData.from({
    baseRollupVkHash: DELETE_FR,
    mergeRollupVkHash: DELETE_FR,
    privateKernelVkTreeRoot: FUTURE_FR,
    publicKernelVkTreeRoot: FUTURE_FR,
    lastArchive: await getTreeSnapshot(MerkleTreeId.ARCHIVE, db),
    globalVariables,
  });
}

export async function getTreeSnapshot(id: MerkleTreeId, db: MerkleTreeOperations): Promise<AppendOnlyTreeSnapshot> {
  const treeInfo = await db.getTreeInfo(id);
  return new AppendOnlyTreeSnapshot(Fr.fromBuffer(treeInfo.root), Number(treeInfo.size));
}

export function getKernelDataFor(tx: ProcessedTx, vk: VerificationKeyData): KernelData {
  const recursiveProof = makeRecursiveProofFromBinary(tx.proof, NESTED_RECURSIVE_PROOF_LENGTH);
  return new KernelData(
    tx.data,
    recursiveProof,

    // VK for the kernel circuit
    vk,

    // MembershipWitness for a VK tree to be implemented in the future
    FUTURE_NUM,
    assertLength(Array(VK_TREE_HEIGHT).fill(FUTURE_FR), VK_TREE_HEIGHT),
  );
}

export function makeEmptyMembershipWitness<N extends number>(height: N) {
  return new MembershipWitness(
    height,
    0n,
    makeTuple(height, () => Fr.ZERO),
  );
}

export async function processPublicDataUpdateRequests(tx: ProcessedTx, db: MerkleTreeOperations) {
  const allPublicDataUpdateRequests = [
    ...tx.data.end.publicDataUpdateRequests,
    ...padArrayEnd(
      tx.protocolPublicDataUpdateRequests,
      PublicDataUpdateRequest.empty(),
      PROTOCOL_PUBLIC_DATA_UPDATE_REQUESTS_PER_TX,
    ),
  ];
  const allPublicDataWrites = allPublicDataUpdateRequests.map(
    ({ leafSlot, newValue }) => new PublicDataTreeLeaf(leafSlot, newValue),
  );
  const { lowLeavesWitnessData, newSubtreeSiblingPath, sortedNewLeaves, sortedNewLeavesIndexes } = await db.batchInsert(
    MerkleTreeId.PUBLIC_DATA_TREE,
    allPublicDataWrites.map(x => x.toBuffer()),
    // TODO(#3675) remove oldValue from update requests
    PUBLIC_DATA_SUBTREE_HEIGHT,
  );

  if (lowLeavesWitnessData === undefined) {
    throw new Error(`Could not craft public data batch insertion proofs`);
  }

  const sortedPublicDataWrites = makeTuple(MAX_TOTAL_PUBLIC_DATA_UPDATE_REQUESTS_PER_TX, i => {
    return PublicDataTreeLeaf.fromBuffer(sortedNewLeaves[i]);
  });

  const sortedPublicDataWritesIndexes = makeTuple(MAX_TOTAL_PUBLIC_DATA_UPDATE_REQUESTS_PER_TX, i => {
    return sortedNewLeavesIndexes[i];
  });

  const subtreeSiblingPathAsFields = newSubtreeSiblingPath.toFields();
  const newPublicDataSubtreeSiblingPath = makeTuple(PUBLIC_DATA_SUBTREE_SIBLING_PATH_LENGTH, i => {
    return subtreeSiblingPathAsFields[i];
  });

  const lowPublicDataWritesMembershipWitnesses: Tuple<
    MembershipWitness<typeof PUBLIC_DATA_TREE_HEIGHT>,
    typeof MAX_TOTAL_PUBLIC_DATA_UPDATE_REQUESTS_PER_TX
  > = makeTuple(MAX_TOTAL_PUBLIC_DATA_UPDATE_REQUESTS_PER_TX, i => {
    const witness = lowLeavesWitnessData[i];
    return MembershipWitness.fromBufferArray(
      witness.index,
      assertLength(witness.siblingPath.toBufferArray(), PUBLIC_DATA_TREE_HEIGHT),
    );
  });

  const lowPublicDataWritesPreimages: Tuple<
    PublicDataTreeLeafPreimage,
    typeof MAX_TOTAL_PUBLIC_DATA_UPDATE_REQUESTS_PER_TX
  > = makeTuple(MAX_TOTAL_PUBLIC_DATA_UPDATE_REQUESTS_PER_TX, i => {
    return lowLeavesWitnessData[i].leafPreimage as PublicDataTreeLeafPreimage;
  });

  // validate that the sortedPublicDataWrites and sortedPublicDataWritesIndexes are in the correct order
  // otherwise it will just fail in the circuit
  assertPermutation(allPublicDataWrites, sortedPublicDataWrites, sortedPublicDataWritesIndexes, (a, b) => a.equals(b));

  return {
    lowPublicDataWritesPreimages,
    lowPublicDataWritesMembershipWitnesses,
    newPublicDataSubtreeSiblingPath,
    sortedPublicDataWrites,
    sortedPublicDataWritesIndexes,
  };
}

export async function getSubtreeSiblingPath(
  treeId: MerkleTreeId,
  subtreeHeight: number,
  db: MerkleTreeOperations,
): Promise<Fr[]> {
  const nextAvailableLeafIndex = await db.getTreeInfo(treeId).then(t => t.size);
  const fullSiblingPath = await db.getSiblingPath(treeId, nextAvailableLeafIndex);

  // Drop the first subtreeHeight items since we only care about the path to the subtree root
  return fullSiblingPath.getSubtreeSiblingPath(subtreeHeight).toFields();
}

// Scan a tree searching for a specific value and return a membership witness proof for it
export async function getMembershipWitnessFor<N extends number>(
  value: Fr,
  treeId: MerkleTreeId,
  height: N,
  db: MerkleTreeOperations,
): Promise<MembershipWitness<N>> {
  // If this is an empty tx, then just return zeroes
  if (value.isZero()) {
    return makeEmptyMembershipWitness(height);
  }

  const index = await db.findLeafIndex(treeId, value.toBuffer());
  if (index === undefined) {
    throw new Error(`Leaf with value ${value} not found in tree ${MerkleTreeId[treeId]}`);
  }
  const path = await db.getSiblingPath(treeId, index);
  return new MembershipWitness(height, index, assertLength(path.toFields(), height));
}

export function validatePartialState(
  partialState: PartialStateReference,
  treeSnapshots: Map<MerkleTreeId, AppendOnlyTreeSnapshot>,
) {
  validateSimulatedTree(treeSnapshots.get(MerkleTreeId.NOTE_HASH_TREE)!, partialState.noteHashTree, 'NoteHashTree');
  validateSimulatedTree(treeSnapshots.get(MerkleTreeId.NULLIFIER_TREE)!, partialState.nullifierTree, 'NullifierTree');
  validateSimulatedTree(
    treeSnapshots.get(MerkleTreeId.PUBLIC_DATA_TREE)!,
    partialState.publicDataTree,
    'PublicDataTree',
  );
}

// Helper for comparing two trees snapshots
export function validateSimulatedTree(
  localTree: AppendOnlyTreeSnapshot,
  simulatedTree: AppendOnlyTreeSnapshot,
  name: TreeNames,
  label?: string,
) {
  if (!simulatedTree.root.toBuffer().equals(localTree.root.toBuffer())) {
    throw new Error(`${label ?? name} tree root mismatch (local ${localTree.root}, simulated ${simulatedTree.root})`);
  }
  if (simulatedTree.nextAvailableLeafIndex !== localTree.nextAvailableLeafIndex) {
    throw new Error(
      `${label ?? name} tree next available leaf index mismatch (local ${localTree.nextAvailableLeafIndex}, simulated ${
        simulatedTree.nextAvailableLeafIndex
      })`,
    );
  }
}

export function validateTx(tx: ProcessedTx) {
  const txHeader = tx.data.constants.historicalHeader;
  if (txHeader.state.l1ToL2MessageTree.isZero()) {
    throw new Error(`Empty L1 to L2 messages tree in tx: ${toFriendlyJSON(tx)}`);
  }
  if (txHeader.state.partial.noteHashTree.isZero()) {
    throw new Error(`Empty note hash tree in tx: ${toFriendlyJSON(tx)}`);
  }
  if (txHeader.state.partial.nullifierTree.isZero()) {
    throw new Error(`Empty nullifier tree in tx: ${toFriendlyJSON(tx)}`);
  }
  if (txHeader.state.partial.publicDataTree.isZero()) {
    throw new Error(`Empty public data tree in tx: ${toFriendlyJSON(tx)}`);
  }
}<|MERGE_RESOLUTION|>--- conflicted
+++ resolved
@@ -27,11 +27,7 @@
   PUBLIC_DATA_TREE_HEIGHT,
   PartialStateReference,
   PreviousRollupData,
-<<<<<<< HEAD
-=======
-  type Proof,
   PublicDataHint,
->>>>>>> a575708c
   PublicDataTreeLeaf,
   type PublicDataTreeLeafPreimage,
   PublicDataUpdateRequest,
