import { Blob, type SpongeBlob } from '@aztec/blob-lib';
import { Body, MerkleTreeId, type ProcessedTx, TxEffect, getTreeHeight } from '@aztec/circuit-types';
import { type MerkleTreeWriteOperations } from '@aztec/circuit-types/interfaces/server';
import {
  BlockHeader,
  ContentCommitment,
  ContractClassLog,
  Fr,
  type GlobalVariables,
<<<<<<< HEAD
  MAX_CONTRACT_CLASS_LOGS_PER_TX,
  MAX_NOTE_HASHES_PER_TX,
  MAX_NULLIFIERS_PER_TX,
  MembershipWitness,
  MerkleTreeCalculator,
  NOTE_HASH_SUBTREE_HEIGHT,
  NOTE_HASH_SUBTREE_SIBLING_PATH_LENGTH,
  NULLIFIER_SUBTREE_HEIGHT,
  NULLIFIER_SUBTREE_SIBLING_PATH_LENGTH,
  NULLIFIER_TREE_HEIGHT,
  NUMBER_OF_L1_L2_MESSAGES_PER_ROLLUP,
  NullifierLeafPreimage,
  PUBLIC_DATA_TREE_HEIGHT,
=======
>>>>>>> b2c5744f
  type ParityPublicInputs,
  PartialStateReference,
  PublicDataHint,
  StateReference,
} from '@aztec/circuits.js';
import {
  type BaseOrMergeRollupPublicInputs,
  type BlockRootOrBlockMergePublicInputs,
  ConstantRollupData,
  PrivateBaseRollupHints,
  PrivateBaseStateDiffHints,
  PublicBaseRollupHints,
} from '@aztec/circuits.js/rollup';
import {
  AppendOnlyTreeSnapshot,
  NullifierLeafPreimage,
  PublicDataTreeLeaf,
  PublicDataTreeLeafPreimage,
} from '@aztec/circuits.js/trees';
import {
  ARCHIVE_HEIGHT,
  MAX_NOTE_HASHES_PER_TX,
  MAX_NULLIFIERS_PER_TX,
  NOTE_HASH_SUBTREE_HEIGHT,
  NOTE_HASH_SUBTREE_SIBLING_PATH_LENGTH,
  NULLIFIER_SUBTREE_HEIGHT,
  NULLIFIER_SUBTREE_SIBLING_PATH_LENGTH,
  NULLIFIER_TREE_HEIGHT,
  NUMBER_OF_L1_L2_MESSAGES_PER_ROLLUP,
  PUBLIC_DATA_TREE_HEIGHT,
} from '@aztec/constants';
import { makeTuple } from '@aztec/foundation/array';
import { padArrayEnd } from '@aztec/foundation/collection';
import { sha256Trunc } from '@aztec/foundation/crypto';
import { type Logger } from '@aztec/foundation/log';
import { type Tuple, assertLength, serializeToBuffer, toFriendlyJSON } from '@aztec/foundation/serialize';
import { MembershipWitness, MerkleTreeCalculator, computeUnbalancedMerkleRoot } from '@aztec/foundation/trees';
import { getVKTreeRoot } from '@aztec/noir-protocol-circuits-types/vks';
import { protocolContractTreeRoot } from '@aztec/protocol-contracts';
import { computeFeePayerBalanceLeafSlot } from '@aztec/protocol-contracts/fee-juice';
import { Attributes, type Span, runInSpan } from '@aztec/telemetry-client';
import { type MerkleTreeReadOperations } from '@aztec/world-state';

import { inspect } from 'util';

/**
 * Type representing the names of the trees for the base rollup.
 */
type BaseTreeNames = 'NoteHashTree' | 'ContractTree' | 'NullifierTree' | 'PublicDataTree';
/**
 * Type representing the names of the trees.
 */
export type TreeNames = BaseTreeNames | 'L1ToL2MessageTree' | 'Archive';

// Builds the hints for base rollup. Updating the contract, nullifier, and data trees in the process.
export const buildBaseRollupHints = runInSpan(
  'BlockBuilderHelpers',
  'buildBaseRollupHints',
  async (
    span: Span,
    tx: ProcessedTx,
    globalVariables: GlobalVariables,
    db: MerkleTreeWriteOperations,
    startSpongeBlob: SpongeBlob,
  ) => {
    span.setAttribute(Attributes.TX_HASH, tx.hash.toString());
    // Get trees info before any changes hit
    const constants = await getConstantRollupData(globalVariables, db);
    const start = new PartialStateReference(
      await getTreeSnapshot(MerkleTreeId.NOTE_HASH_TREE, db),
      await getTreeSnapshot(MerkleTreeId.NULLIFIER_TREE, db),
      await getTreeSnapshot(MerkleTreeId.PUBLIC_DATA_TREE, db),
    );
    // Get the subtree sibling paths for the circuit
    const noteHashSubtreeSiblingPathArray = await getSubtreeSiblingPath(
      MerkleTreeId.NOTE_HASH_TREE,
      NOTE_HASH_SUBTREE_HEIGHT,
      db,
    );

    const noteHashSubtreeSiblingPath = makeTuple(NOTE_HASH_SUBTREE_SIBLING_PATH_LENGTH, i =>
      i < noteHashSubtreeSiblingPathArray.length ? noteHashSubtreeSiblingPathArray[i] : Fr.ZERO,
    );

    // Update the note hash trees with the new items being inserted to get the new roots
    // that will be used by the next iteration of the base rollup circuit, skipping the empty ones
    const noteHashes = padArrayEnd(tx.txEffect.noteHashes, Fr.ZERO, MAX_NOTE_HASHES_PER_TX);
    await db.appendLeaves(MerkleTreeId.NOTE_HASH_TREE, noteHashes);

    // Create data hint for reading fee payer initial balance in Fee Juice
    const leafSlot = await computeFeePayerBalanceLeafSlot(tx.data.feePayer);
    const feePayerFeeJuiceBalanceReadHint = await getPublicDataHint(db, leafSlot.toBigInt());

    // The read witnesses for a given TX should be generated before the writes of the same TX are applied.
    // All reads that refer to writes in the same tx are transient and can be simplified out.
    const txPublicDataUpdateRequestInfo = await processPublicDataUpdateRequests(tx, db);

    // Update the nullifier tree, capturing the low nullifier info for each individual operation
    const {
      lowLeavesWitnessData: nullifierWitnessLeaves,
      newSubtreeSiblingPath: nullifiersSubtreeSiblingPath,
      sortedNewLeaves: sortednullifiers,
      sortedNewLeavesIndexes,
    } = await db.batchInsert(
      MerkleTreeId.NULLIFIER_TREE,
      padArrayEnd(tx.txEffect.nullifiers, Fr.ZERO, MAX_NULLIFIERS_PER_TX).map(n => n.toBuffer()),
      NULLIFIER_SUBTREE_HEIGHT,
    );

    if (nullifierWitnessLeaves === undefined) {
      throw new Error(`Could not craft nullifier batch insertion proofs`);
    }

    // Extract witness objects from returned data
    const nullifierPredecessorMembershipWitnessesWithoutPadding: MembershipWitness<typeof NULLIFIER_TREE_HEIGHT>[] =
      nullifierWitnessLeaves.map(l =>
        MembershipWitness.fromBufferArray(l.index, assertLength(l.siblingPath.toBufferArray(), NULLIFIER_TREE_HEIGHT)),
      );

    const nullifierSubtreeSiblingPathArray = nullifiersSubtreeSiblingPath.toFields();

    const nullifierSubtreeSiblingPath = makeTuple(NULLIFIER_SUBTREE_SIBLING_PATH_LENGTH, i =>
      i < nullifierSubtreeSiblingPathArray.length ? nullifierSubtreeSiblingPathArray[i] : Fr.ZERO,
    );

    // Append new data to startSpongeBlob
    const inputSpongeBlob = startSpongeBlob.clone();
    await startSpongeBlob.absorb(tx.txEffect.toBlobFields());

    const contractClassLogsPreimages = makeTuple(
      MAX_CONTRACT_CLASS_LOGS_PER_TX,
      i => tx.txEffect.contractClassLogs[i] || ContractClassLog.empty(),
    );

    if (tx.avmProvingRequest) {
      const blockHash = await tx.constants.historicalHeader.hash();
      const archiveRootMembershipWitness = await getMembershipWitnessFor(
        blockHash,
        MerkleTreeId.ARCHIVE,
        ARCHIVE_HEIGHT,
        db,
      );

      return PublicBaseRollupHints.from({
        startSpongeBlob: inputSpongeBlob,
        archiveRootMembershipWitness,
        contractClassLogsPreimages,
        constants,
      });
    } else {
      if (
        txPublicDataUpdateRequestInfo.lowPublicDataWritesMembershipWitnesses.length > 1 ||
        txPublicDataUpdateRequestInfo.lowPublicDataWritesPreimages.length > 1 ||
        txPublicDataUpdateRequestInfo.publicDataWritesSiblingPaths.length > 1
      ) {
        throw new Error(`More than one public data write in a private only tx`);
      }

      const feeWriteLowLeafPreimage =
        txPublicDataUpdateRequestInfo.lowPublicDataWritesPreimages[0] || PublicDataTreeLeafPreimage.empty();
      const feeWriteLowLeafMembershipWitness =
        txPublicDataUpdateRequestInfo.lowPublicDataWritesMembershipWitnesses[0] ||
        MembershipWitness.empty<typeof PUBLIC_DATA_TREE_HEIGHT>(PUBLIC_DATA_TREE_HEIGHT);
      const feeWriteSiblingPath =
        txPublicDataUpdateRequestInfo.publicDataWritesSiblingPaths[0] ||
        makeTuple(PUBLIC_DATA_TREE_HEIGHT, () => Fr.ZERO);

      const stateDiffHints = PrivateBaseStateDiffHints.from({
        nullifierPredecessorPreimages: makeTuple(MAX_NULLIFIERS_PER_TX, i =>
          i < nullifierWitnessLeaves.length
            ? (nullifierWitnessLeaves[i].leafPreimage as NullifierLeafPreimage)
            : NullifierLeafPreimage.empty(),
        ),
        nullifierPredecessorMembershipWitnesses: makeTuple(MAX_NULLIFIERS_PER_TX, i =>
          i < nullifierPredecessorMembershipWitnessesWithoutPadding.length
            ? nullifierPredecessorMembershipWitnessesWithoutPadding[i]
            : makeEmptyMembershipWitness(NULLIFIER_TREE_HEIGHT),
        ),
        sortedNullifiers: makeTuple(MAX_NULLIFIERS_PER_TX, i => Fr.fromBuffer(sortednullifiers[i])),
        sortedNullifierIndexes: makeTuple(MAX_NULLIFIERS_PER_TX, i => sortedNewLeavesIndexes[i]),
        noteHashSubtreeSiblingPath,
        nullifierSubtreeSiblingPath,
        feeWriteLowLeafPreimage,
        feeWriteLowLeafMembershipWitness,
        feeWriteSiblingPath,
      });

      const blockHash = await tx.constants.historicalHeader.hash();
      const archiveRootMembershipWitness = await getMembershipWitnessFor(
        blockHash,
        MerkleTreeId.ARCHIVE,
        ARCHIVE_HEIGHT,
        db,
      );

      return PrivateBaseRollupHints.from({
        start,
        startSpongeBlob: inputSpongeBlob,
        stateDiffHints,
        feePayerFeeJuiceBalanceReadHint,
        archiveRootMembershipWitness,
        contractClassLogsPreimages,
        constants,
      });
    }
  },
);

export async function getPublicDataHint(db: MerkleTreeWriteOperations, leafSlot: bigint) {
  const { index } = (await db.getPreviousValueIndex(MerkleTreeId.PUBLIC_DATA_TREE, leafSlot)) ?? {};
  if (index === undefined) {
    throw new Error(`Cannot find the previous value index for public data ${leafSlot}.`);
  }

  const siblingPath = await db.getSiblingPath<typeof PUBLIC_DATA_TREE_HEIGHT>(MerkleTreeId.PUBLIC_DATA_TREE, index);
  const membershipWitness = new MembershipWitness(PUBLIC_DATA_TREE_HEIGHT, index, siblingPath.toTuple());

  const leafPreimage = (await db.getLeafPreimage(MerkleTreeId.PUBLIC_DATA_TREE, index)) as PublicDataTreeLeafPreimage;
  if (!leafPreimage) {
    throw new Error(`Cannot find the leaf preimage for public data tree at index ${index}.`);
  }

  const exists = leafPreimage.slot.toBigInt() === leafSlot;
  const value = exists ? leafPreimage.value : Fr.ZERO;

  return new PublicDataHint(new Fr(leafSlot), value, membershipWitness, leafPreimage);
}

export const buildBlobHints = runInSpan(
  'BlockBuilderHelpers',
  'buildBlobHints',
  async (_span: Span, txEffects: TxEffect[]) => {
    const blobFields = txEffects.flatMap(tx => tx.toBlobFields());
    const blobs = await Blob.getBlobs(blobFields);
    const blobCommitments = blobs.map(b => b.commitmentToFields());
    const blobsHash = new Fr(getBlobsHashFromBlobs(blobs));
    return { blobFields, blobCommitments, blobs, blobsHash };
  },
);

export const buildHeaderFromCircuitOutputs = runInSpan(
  'BlockBuilderHelpers',
  'buildHeaderFromCircuitOutputs',
  async (
    _span,
    previousRollupData: BaseOrMergeRollupPublicInputs[],
    parityPublicInputs: ParityPublicInputs,
    rootRollupOutputs: BlockRootOrBlockMergePublicInputs,
    endState: StateReference,
    logger?: Logger,
  ) => {
    if (previousRollupData.length > 2) {
      throw new Error(`There can't be more than 2 previous rollups. Received ${previousRollupData.length}.`);
    }

    const blobsHash = rootRollupOutputs.blobPublicInputs[0].getBlobsHash();
    const numTxs = previousRollupData.reduce((sum, d) => sum + d.numTxs, 0);
    const outHash =
      previousRollupData.length === 0
        ? Fr.ZERO.toBuffer()
        : previousRollupData.length === 1
        ? previousRollupData[0].outHash.toBuffer()
        : sha256Trunc(
            Buffer.concat([previousRollupData[0].outHash.toBuffer(), previousRollupData[1].outHash.toBuffer()]),
          );
    const contentCommitment = new ContentCommitment(
      new Fr(numTxs),
      blobsHash,
      parityPublicInputs.shaRoot.toBuffer(),
      outHash,
    );

    const accumulatedFees = previousRollupData.reduce((sum, d) => sum.add(d.accumulatedFees), Fr.ZERO);
    const accumulatedManaUsed = previousRollupData.reduce((sum, d) => sum.add(d.accumulatedManaUsed), Fr.ZERO);
    const header = new BlockHeader(
      rootRollupOutputs.previousArchive,
      contentCommitment,
      endState,
      rootRollupOutputs.endGlobalVariables,
      accumulatedFees,
      accumulatedManaUsed,
    );
    if (!(await header.hash()).equals(rootRollupOutputs.endBlockHash)) {
      logger?.error(
        `Block header mismatch when building header from circuit outputs.` +
          `\n\nHeader: ${inspect(header)}` +
          `\n\nCircuit: ${toFriendlyJSON(rootRollupOutputs)}`,
      );
      throw new Error(`Block header mismatch when building from circuit outputs`);
    }
    return header;
  },
);

export const buildHeaderAndBodyFromTxs = runInSpan(
  'BlockBuilderHelpers',
  'buildHeaderAndBodyFromTxs',
  async (
    span,
    txs: ProcessedTx[],
    globalVariables: GlobalVariables,
    l1ToL2Messages: Fr[],
    db: MerkleTreeReadOperations,
  ) => {
    span.setAttribute(Attributes.BLOCK_NUMBER, globalVariables.blockNumber.toNumber());
    const stateReference = new StateReference(
      await getTreeSnapshot(MerkleTreeId.L1_TO_L2_MESSAGE_TREE, db),
      new PartialStateReference(
        await getTreeSnapshot(MerkleTreeId.NOTE_HASH_TREE, db),
        await getTreeSnapshot(MerkleTreeId.NULLIFIER_TREE, db),
        await getTreeSnapshot(MerkleTreeId.PUBLIC_DATA_TREE, db),
      ),
    );

    const previousArchive = await getTreeSnapshot(MerkleTreeId.ARCHIVE, db);

    const txEffects = txs.map(tx => tx.txEffect);
    const body = new Body(txEffects);

    const numTxs = body.txEffects.length;
    const outHash =
      numTxs === 0
        ? Fr.ZERO.toBuffer()
        : numTxs === 1
        ? body.txEffects[0].txOutHash()
        : computeUnbalancedMerkleRoot(
            body.txEffects.map(tx => tx.txOutHash()),
            TxEffect.empty().txOutHash(),
          );

    l1ToL2Messages = padArrayEnd(l1ToL2Messages, Fr.ZERO, NUMBER_OF_L1_L2_MESSAGES_PER_ROLLUP);
    const hasher = (left: Buffer, right: Buffer) => Promise.resolve(sha256Trunc(Buffer.concat([left, right])));
    const parityHeight = Math.ceil(Math.log2(NUMBER_OF_L1_L2_MESSAGES_PER_ROLLUP));
    const parityCalculator = await MerkleTreeCalculator.create(parityHeight, Fr.ZERO.toBuffer(), hasher);
    const parityShaRoot = await parityCalculator.computeTreeRoot(l1ToL2Messages.map(msg => msg.toBuffer()));
    const blobsHash = getBlobsHashFromBlobs(await Blob.getBlobs(body.toBlobFields()));

    const contentCommitment = new ContentCommitment(new Fr(numTxs), blobsHash, parityShaRoot, outHash);

    const fees = body.txEffects.reduce((acc, tx) => acc.add(tx.transactionFee), Fr.ZERO);
    const manaUsed = txs.reduce((acc, tx) => acc.add(new Fr(tx.gasUsed.billedGas.l2Gas)), Fr.ZERO);

    const header = new BlockHeader(previousArchive, contentCommitment, stateReference, globalVariables, fees, manaUsed);

    return { header, body };
  },
);

export function getBlobsHashFromBlobs(inputs: Blob[]): Buffer {
  const blobHashes = serializeToBuffer(inputs.map(b => b.getEthVersionedBlobHash()));
  return sha256Trunc(serializeToBuffer(blobHashes));
}

// Validate that the roots of all local trees match the output of the root circuit simulation
export async function validateBlockRootOutput(
  blockRootOutput: BlockRootOrBlockMergePublicInputs,
  blockHeader: BlockHeader,
  db: MerkleTreeReadOperations,
) {
  await Promise.all([
    validateState(blockHeader.state, db),
    validateSimulatedTree(await getTreeSnapshot(MerkleTreeId.ARCHIVE, db), blockRootOutput.newArchive, 'Archive'),
  ]);
}

export const validateState = runInSpan(
  'BlockBuilderHelpers',
  'validateState',
  async (_span, state: StateReference, db: MerkleTreeReadOperations) => {
    const promises = [MerkleTreeId.NOTE_HASH_TREE, MerkleTreeId.NULLIFIER_TREE, MerkleTreeId.PUBLIC_DATA_TREE].map(
      async (id: MerkleTreeId) => {
        return { key: id, value: await getTreeSnapshot(id, db) };
      },
    );
    const snapshots: Map<MerkleTreeId, AppendOnlyTreeSnapshot> = new Map(
      (await Promise.all(promises)).map(obj => [obj.key, obj.value]),
    );
    validatePartialState(state.partial, snapshots);
    validateSimulatedTree(
      await getTreeSnapshot(MerkleTreeId.L1_TO_L2_MESSAGE_TREE, db),
      state.l1ToL2MessageTree,
      'L1ToL2MessageTree',
    );
  },
);

export async function getRootTreeSiblingPath<TID extends MerkleTreeId>(treeId: TID, db: MerkleTreeReadOperations) {
  const { size } = await db.getTreeInfo(treeId);
  const path = await db.getSiblingPath(treeId, size);
  return padArrayEnd(path.toFields(), Fr.ZERO, getTreeHeight(treeId));
}

export const getConstantRollupData = runInSpan(
  'BlockBuilderHelpers',
  'getConstantRollupData',
  async (_span, globalVariables: GlobalVariables, db: MerkleTreeReadOperations): Promise<ConstantRollupData> => {
    return ConstantRollupData.from({
      vkTreeRoot: getVKTreeRoot(),
      protocolContractTreeRoot,
      lastArchive: await getTreeSnapshot(MerkleTreeId.ARCHIVE, db),
      globalVariables,
    });
  },
);

export async function getTreeSnapshot(id: MerkleTreeId, db: MerkleTreeReadOperations): Promise<AppendOnlyTreeSnapshot> {
  const treeInfo = await db.getTreeInfo(id);
  return new AppendOnlyTreeSnapshot(Fr.fromBuffer(treeInfo.root), Number(treeInfo.size));
}

export function makeEmptyMembershipWitness<N extends number>(height: N) {
  return new MembershipWitness(
    height,
    0n,
    makeTuple(height, () => Fr.ZERO),
  );
}

const processPublicDataUpdateRequests = runInSpan(
  'BlockBuilderHelpers',
  'processPublicDataUpdateRequests',
  async (span, tx: ProcessedTx, db: MerkleTreeWriteOperations) => {
    span.setAttribute(Attributes.TX_HASH, tx.hash.toString());
    const allPublicDataWrites = tx.txEffect.publicDataWrites.map(
      ({ leafSlot, value }) => new PublicDataTreeLeaf(leafSlot, value),
    );

    const { lowLeavesWitnessData, insertionWitnessData } = await db.sequentialInsert(
      MerkleTreeId.PUBLIC_DATA_TREE,
      allPublicDataWrites.map(write => {
        if (write.isEmpty()) {
          throw new Error(`Empty public data write in tx: ${toFriendlyJSON(tx)}`);
        }
        return write.toBuffer();
      }),
    );

    const lowPublicDataWritesPreimages = lowLeavesWitnessData.map(
      lowLeafWitness => lowLeafWitness.leafPreimage as PublicDataTreeLeafPreimage,
    );
    const lowPublicDataWritesMembershipWitnesses = lowLeavesWitnessData.map(lowLeafWitness =>
      MembershipWitness.fromBufferArray<typeof PUBLIC_DATA_TREE_HEIGHT>(
        lowLeafWitness.index,
        assertLength(lowLeafWitness.siblingPath.toBufferArray(), PUBLIC_DATA_TREE_HEIGHT),
      ),
    );
    const publicDataWritesSiblingPaths = insertionWitnessData.map(w => {
      const insertionSiblingPath = w.siblingPath.toFields();
      assertLength(insertionSiblingPath, PUBLIC_DATA_TREE_HEIGHT);
      return insertionSiblingPath as Tuple<Fr, typeof PUBLIC_DATA_TREE_HEIGHT>;
    });

    return {
      lowPublicDataWritesPreimages,
      lowPublicDataWritesMembershipWitnesses,
      publicDataWritesSiblingPaths,
    };
  },
);

export async function getSubtreeSiblingPath(
  treeId: MerkleTreeId,
  subtreeHeight: number,
  db: MerkleTreeReadOperations,
): Promise<Fr[]> {
  const nextAvailableLeafIndex = await db.getTreeInfo(treeId).then(t => t.size);
  const fullSiblingPath = await db.getSiblingPath(treeId, nextAvailableLeafIndex);

  // Drop the first subtreeHeight items since we only care about the path to the subtree root
  return fullSiblingPath.getSubtreeSiblingPath(subtreeHeight).toFields();
}

// Scan a tree searching for a specific value and return a membership witness proof for it
export async function getMembershipWitnessFor<N extends number>(
  value: Fr,
  treeId: MerkleTreeId,
  height: N,
  db: MerkleTreeReadOperations,
): Promise<MembershipWitness<N>> {
  // If this is an empty tx, then just return zeroes
  if (value.isZero()) {
    return makeEmptyMembershipWitness(height);
  }

  const index = (await db.findLeafIndices(treeId, [value.toBuffer()]))[0];
  if (index === undefined) {
    throw new Error(`Leaf with value ${value} not found in tree ${MerkleTreeId[treeId]}`);
  }
  const path = await db.getSiblingPath(treeId, index);
  return new MembershipWitness(height, index, assertLength(path.toFields(), height));
}

export function validatePartialState(
  partialState: PartialStateReference,
  treeSnapshots: Map<MerkleTreeId, AppendOnlyTreeSnapshot>,
) {
  validateSimulatedTree(treeSnapshots.get(MerkleTreeId.NOTE_HASH_TREE)!, partialState.noteHashTree, 'NoteHashTree');
  validateSimulatedTree(treeSnapshots.get(MerkleTreeId.NULLIFIER_TREE)!, partialState.nullifierTree, 'NullifierTree');
  validateSimulatedTree(
    treeSnapshots.get(MerkleTreeId.PUBLIC_DATA_TREE)!,
    partialState.publicDataTree,
    'PublicDataTree',
  );
}

// Helper for comparing two trees snapshots
function validateSimulatedTree(
  localTree: AppendOnlyTreeSnapshot,
  simulatedTree: AppendOnlyTreeSnapshot,
  name: TreeNames,
  label?: string,
) {
  if (!simulatedTree.root.toBuffer().equals(localTree.root.toBuffer())) {
    throw new Error(`${label ?? name} tree root mismatch (local ${localTree.root}, simulated ${simulatedTree.root})`);
  }
  if (simulatedTree.nextAvailableLeafIndex !== localTree.nextAvailableLeafIndex) {
    throw new Error(
      `${label ?? name} tree next available leaf index mismatch (local ${localTree.nextAvailableLeafIndex}, simulated ${
        simulatedTree.nextAvailableLeafIndex
      })`,
    );
  }
}

export function validateTx(tx: ProcessedTx) {
  const txHeader = tx.constants.historicalHeader;
  if (txHeader.state.l1ToL2MessageTree.isZero()) {
    throw new Error(`Empty L1 to L2 messages tree in tx: ${toFriendlyJSON(tx)}`);
  }
  if (txHeader.state.partial.noteHashTree.isZero()) {
    throw new Error(`Empty note hash tree in tx: ${toFriendlyJSON(tx)}`);
  }
  if (txHeader.state.partial.nullifierTree.isZero()) {
    throw new Error(`Empty nullifier tree in tx: ${toFriendlyJSON(tx)}`);
  }
  if (txHeader.state.partial.publicDataTree.isZero()) {
    throw new Error(`Empty public data tree in tx: ${toFriendlyJSON(tx)}`);
  }
}<|MERGE_RESOLUTION|>--- conflicted
+++ resolved
@@ -7,22 +7,6 @@
   ContractClassLog,
   Fr,
   type GlobalVariables,
-<<<<<<< HEAD
-  MAX_CONTRACT_CLASS_LOGS_PER_TX,
-  MAX_NOTE_HASHES_PER_TX,
-  MAX_NULLIFIERS_PER_TX,
-  MembershipWitness,
-  MerkleTreeCalculator,
-  NOTE_HASH_SUBTREE_HEIGHT,
-  NOTE_HASH_SUBTREE_SIBLING_PATH_LENGTH,
-  NULLIFIER_SUBTREE_HEIGHT,
-  NULLIFIER_SUBTREE_SIBLING_PATH_LENGTH,
-  NULLIFIER_TREE_HEIGHT,
-  NUMBER_OF_L1_L2_MESSAGES_PER_ROLLUP,
-  NullifierLeafPreimage,
-  PUBLIC_DATA_TREE_HEIGHT,
-=======
->>>>>>> b2c5744f
   type ParityPublicInputs,
   PartialStateReference,
   PublicDataHint,
@@ -44,6 +28,7 @@
 } from '@aztec/circuits.js/trees';
 import {
   ARCHIVE_HEIGHT,
+  MAX_CONTRACT_CLASS_LOGS_PER_TX,
   MAX_NOTE_HASHES_PER_TX,
   MAX_NULLIFIERS_PER_TX,
   NOTE_HASH_SUBTREE_HEIGHT,
