import { MerkleTreeId, type ProcessedTx } from '@aztec/circuit-types';
import {
  ARCHIVE_HEIGHT,
  AppendOnlyTreeSnapshot,
  type BaseOrMergeRollupPublicInputs,
  type BaseParityInputs,
  BaseRollupInputs,
  ConstantRollupData,
  Fr,
  type GlobalVariables,
  KernelData,
  L1_TO_L2_MSG_SUBTREE_HEIGHT,
  L1_TO_L2_MSG_SUBTREE_SIBLING_PATH_LENGTH,
  MAX_NEW_NULLIFIERS_PER_TX,
  MAX_PUBLIC_DATA_UPDATE_REQUESTS_PER_TX,
  MembershipWitness,
  MergeRollupInputs,
  NOTE_HASH_SUBTREE_HEIGHT,
  NOTE_HASH_SUBTREE_SIBLING_PATH_LENGTH,
  NULLIFIER_SUBTREE_HEIGHT,
  NULLIFIER_SUBTREE_SIBLING_PATH_LENGTH,
  NULLIFIER_TREE_HEIGHT,
  type NUMBER_OF_L1_L2_MESSAGES_PER_ROLLUP,
  NullifierLeafPreimage,
  PUBLIC_DATA_SUBTREE_HEIGHT,
  PUBLIC_DATA_SUBTREE_SIBLING_PATH_LENGTH,
  PUBLIC_DATA_TREE_HEIGHT,
  PartialStateReference,
  PreviousRollupData,
  type Proof,
  PublicDataTreeLeaf,
  type PublicDataTreeLeafPreimage,
  ROLLUP_VK_TREE_HEIGHT,
  RollupTypes,
  RootParityInput,
  type RootParityInputs,
  RootRollupInputs,
  type RootRollupPublicInputs,
  StateDiffHints,
  type StateReference,
  VK_TREE_HEIGHT,
  type VerificationKey,
} from '@aztec/circuits.js';
import { assertPermutation, makeTuple } from '@aztec/foundation/array';
import { type DebugLogger } from '@aztec/foundation/log';
import { type Tuple, assertLength, toFriendlyJSON } from '@aztec/foundation/serialize';
import { type MerkleTreeOperations } from '@aztec/world-state';

import { type VerificationKeys, getVerificationKeys } from '../mocks/verification_keys.js';
import { type RollupProver } from '../prover/index.js';
import { type RollupSimulator } from '../simulator/rollup.js';

// Denotes fields that are not used now, but will be in the future
const FUTURE_FR = new Fr(0n);
const FUTURE_NUM = 0;

// Denotes fields that should be deleted
const DELETE_FR = new Fr(0n);

/**
 * Type representing the names of the trees for the base rollup.
 */
type BaseTreeNames = 'NoteHashTree' | 'ContractTree' | 'NullifierTree' | 'PublicDataTree';
/**
 * Type representing the names of the trees.
 */
export type TreeNames = BaseTreeNames | 'L1ToL2MessageTree' | 'Archive';

// Builds the base rollup inputs, updating the contract, nullifier, and data trees in the process
export async function buildBaseRollupInput(
  tx: ProcessedTx,
  globalVariables: GlobalVariables,
  db: MerkleTreeOperations,
) {
  // Get trees info before any changes hit
  const constants = await getConstantRollupData(globalVariables, db);
  const start = new PartialStateReference(
    await getTreeSnapshot(MerkleTreeId.NOTE_HASH_TREE, db),
    await getTreeSnapshot(MerkleTreeId.NULLIFIER_TREE, db),
    await getTreeSnapshot(MerkleTreeId.PUBLIC_DATA_TREE, db),
  );
  // Get the subtree sibling paths for the circuit
  const noteHashSubtreeSiblingPathArray = await getSubtreeSiblingPath(
    MerkleTreeId.NOTE_HASH_TREE,
    NOTE_HASH_SUBTREE_HEIGHT,
    db,
  );

  const noteHashSubtreeSiblingPath = makeTuple(NOTE_HASH_SUBTREE_SIBLING_PATH_LENGTH, i =>
    i < noteHashSubtreeSiblingPathArray.length ? noteHashSubtreeSiblingPathArray[i] : Fr.ZERO,
  );

  // Update the note hash trees with the new items being inserted to get the new roots
  // that will be used by the next iteration of the base rollup circuit, skipping the empty ones
  const newNoteHashes = tx.data.end.newNoteHashes.map(x => x.value);
  await db.appendLeaves(MerkleTreeId.NOTE_HASH_TREE, newNoteHashes);

  // The read witnesses for a given TX should be generated before the writes of the same TX are applied.
  // All reads that refer to writes in the same tx are transient and can be simplified out.
  const txPublicDataUpdateRequestInfo = await processPublicDataUpdateRequests(tx, db);

  // Update the nullifier tree, capturing the low nullifier info for each individual operation
  const {
    lowLeavesWitnessData: nullifierWitnessLeaves,
    newSubtreeSiblingPath: newNullifiersSubtreeSiblingPath,
    sortedNewLeaves: sortedNewNullifiers,
    sortedNewLeavesIndexes,
  } = await db.batchInsert(
    MerkleTreeId.NULLIFIER_TREE,
    tx.data.end.newNullifiers.map(sideEffectLinkedToNoteHash => sideEffectLinkedToNoteHash.value.toBuffer()),
    NULLIFIER_SUBTREE_HEIGHT,
  );
  if (nullifierWitnessLeaves === undefined) {
    throw new Error(`Could not craft nullifier batch insertion proofs`);
  }

  // Extract witness objects from returned data
  const nullifierPredecessorMembershipWitnessesWithoutPadding: MembershipWitness<typeof NULLIFIER_TREE_HEIGHT>[] =
    nullifierWitnessLeaves.map(l =>
      MembershipWitness.fromBufferArray(l.index, assertLength(l.siblingPath.toBufferArray(), NULLIFIER_TREE_HEIGHT)),
    );

  const nullifierSubtreeSiblingPathArray = newNullifiersSubtreeSiblingPath.toFields();

  const nullifierSubtreeSiblingPath = makeTuple(NULLIFIER_SUBTREE_SIBLING_PATH_LENGTH, i =>
    i < nullifierSubtreeSiblingPathArray.length ? nullifierSubtreeSiblingPathArray[i] : Fr.ZERO,
  );

  const publicDataSiblingPath = txPublicDataUpdateRequestInfo.newPublicDataSubtreeSiblingPath;

  const stateDiffHints = StateDiffHints.from({
    nullifierPredecessorPreimages: makeTuple(MAX_NEW_NULLIFIERS_PER_TX, i =>
      i < nullifierWitnessLeaves.length
        ? (nullifierWitnessLeaves[i].leafPreimage as NullifierLeafPreimage)
        : NullifierLeafPreimage.default(),
    ),
    nullifierPredecessorMembershipWitnesses: makeTuple(MAX_NEW_NULLIFIERS_PER_TX, i =>
      i < nullifierPredecessorMembershipWitnessesWithoutPadding.length
        ? nullifierPredecessorMembershipWitnessesWithoutPadding[i]
        : makeEmptyMembershipWitness(NULLIFIER_TREE_HEIGHT),
    ),
    sortedNullifiers: makeTuple(MAX_NEW_NULLIFIERS_PER_TX, i => Fr.fromBuffer(sortedNewNullifiers[i])),
    sortedNullifierIndexes: makeTuple(MAX_NEW_NULLIFIERS_PER_TX, i => sortedNewLeavesIndexes[i]),
    noteHashSubtreeSiblingPath,
    nullifierSubtreeSiblingPath,
    publicDataSiblingPath,
  });

  const blockHash = tx.data.constants.historicalHeader.hash();
  const archiveRootMembershipWitness = await getMembershipWitnessFor(
    blockHash,
    MerkleTreeId.ARCHIVE,
    ARCHIVE_HEIGHT,
    db,
  );

  return BaseRollupInputs.from({
    kernelData: getKernelDataFor(tx, getVerificationKeys()),
    start,
    stateDiffHints,

    sortedPublicDataWrites: txPublicDataUpdateRequestInfo.sortedPublicDataWrites,
    sortedPublicDataWritesIndexes: txPublicDataUpdateRequestInfo.sortedPublicDataWritesIndexes,
    lowPublicDataWritesPreimages: txPublicDataUpdateRequestInfo.lowPublicDataWritesPreimages,
    lowPublicDataWritesMembershipWitnesses: txPublicDataUpdateRequestInfo.lowPublicDataWritesMembershipWitnesses,

    archiveRootMembershipWitness,

    constants,
  });
}

export function createMergeRollupInputs(
  left: [BaseOrMergeRollupPublicInputs, Proof],
  right: [BaseOrMergeRollupPublicInputs, Proof],
) {
  const vks = getVerificationKeys();
  const vk = left[0].rollupType === RollupTypes.Base ? vks.baseRollupCircuit : vks.mergeRollupCircuit;
  const mergeInputs = new MergeRollupInputs([
    getPreviousRollupDataFromPublicInputs(left[0], left[1], vk),
    getPreviousRollupDataFromPublicInputs(right[0], right[1], vk),
  ]);
  return mergeInputs;
}

export async function executeMergeRollupCircuit(
  mergeInputs: MergeRollupInputs,
  simulator: RollupSimulator,
  prover: RollupProver,
  logger?: DebugLogger,
): Promise<[BaseOrMergeRollupPublicInputs, Proof]> {
  logger?.debug(`Running merge rollup circuit`);
  const output = await simulator.mergeRollupCircuit(mergeInputs);
  const proof = await prover.getMergeRollupProof(mergeInputs, output);
  return [output, proof];
}

export async function executeRootRollupCircuit(
  left: [BaseOrMergeRollupPublicInputs, Proof],
  right: [BaseOrMergeRollupPublicInputs, Proof],
  l1ToL2Roots: RootParityInput,
  newL1ToL2Messages: Tuple<Fr, typeof NUMBER_OF_L1_L2_MESSAGES_PER_ROLLUP>,
  simulator: RollupSimulator,
  prover: RollupProver,
  db: MerkleTreeOperations,
  logger?: DebugLogger,
): Promise<[RootRollupPublicInputs, Proof]> {
  logger?.debug(`Running root rollup circuit`);
  const rootInput = await getRootRollupInput(...left, ...right, l1ToL2Roots, newL1ToL2Messages, db);

  // Update the local trees to include the new l1 to l2 messages
  await db.appendLeaves(MerkleTreeId.L1_TO_L2_MESSAGE_TREE, newL1ToL2Messages);

  // Simulate and get proof for the root circuit
  const rootOutput = await simulator.rootRollupCircuit(rootInput);

  const rootProof = await prover.getRootRollupProof(rootInput, rootOutput);

  //TODO(@PhilWindle) Move this to orchestrator to ensure that we are still on the same block
  // Update the archive with the latest block header
  logger?.debug(`Updating and validating root trees`);
  await db.updateArchive(rootOutput.header);

  await validateRootOutput(rootOutput, db);

  return [rootOutput, rootProof];
}

// Validate that the roots of all local trees match the output of the root circuit simulation
export async function validateRootOutput(rootOutput: RootRollupPublicInputs, db: MerkleTreeOperations) {
  await Promise.all([
    validateState(rootOutput.header.state, db),
    validateSimulatedTree(await getTreeSnapshot(MerkleTreeId.ARCHIVE, db), rootOutput.archive, 'Archive'),
  ]);
}

export async function validateState(state: StateReference, db: MerkleTreeOperations) {
  const promises = [MerkleTreeId.NOTE_HASH_TREE, MerkleTreeId.NULLIFIER_TREE, MerkleTreeId.PUBLIC_DATA_TREE].map(
    async (id: MerkleTreeId) => {
      return { key: id, value: await getTreeSnapshot(id, db) };
    },
  );
  const snapshots: Map<MerkleTreeId, AppendOnlyTreeSnapshot> = new Map(
    (await Promise.all(promises)).map(obj => [obj.key, obj.value]),
  );
  validatePartialState(state.partial, snapshots);
  validateSimulatedTree(
    await getTreeSnapshot(MerkleTreeId.L1_TO_L2_MESSAGE_TREE, db),
    state.l1ToL2MessageTree,
    'L1ToL2MessageTree',
  );
}

// Builds the inputs for the root rollup circuit, without making any changes to trees
export async function getRootRollupInput(
  rollupOutputLeft: BaseOrMergeRollupPublicInputs,
  rollupProofLeft: Proof,
  rollupOutputRight: BaseOrMergeRollupPublicInputs,
  rollupProofRight: Proof,
  l1ToL2Roots: RootParityInput,
  newL1ToL2Messages: Tuple<Fr, typeof NUMBER_OF_L1_L2_MESSAGES_PER_ROLLUP>,
  db: MerkleTreeOperations,
) {
  const vks = getVerificationKeys();
  const vk = rollupOutputLeft.rollupType === RollupTypes.Base ? vks.baseRollupCircuit : vks.mergeRollupCircuit;
  const previousRollupData: RootRollupInputs['previousRollupData'] = [
    getPreviousRollupDataFromPublicInputs(rollupOutputLeft, rollupProofLeft, vk),
    getPreviousRollupDataFromPublicInputs(rollupOutputRight, rollupProofRight, vk),
  ];

  const getRootTreeSiblingPath = async (treeId: MerkleTreeId) => {
    const { size } = await db.getTreeInfo(treeId);
    const path = await db.getSiblingPath(treeId, size);
    return path.toFields();
  };

  const newL1ToL2MessageTreeRootSiblingPathArray = await getSubtreeSiblingPath(
    MerkleTreeId.L1_TO_L2_MESSAGE_TREE,
    L1_TO_L2_MSG_SUBTREE_HEIGHT,
    db,
  );

  const newL1ToL2MessageTreeRootSiblingPath = makeTuple(
    L1_TO_L2_MSG_SUBTREE_SIBLING_PATH_LENGTH,
    i => (i < newL1ToL2MessageTreeRootSiblingPathArray.length ? newL1ToL2MessageTreeRootSiblingPathArray[i] : Fr.ZERO),
    0,
  );

  // Get tree snapshots
  const startL1ToL2MessageTreeSnapshot = await getTreeSnapshot(MerkleTreeId.L1_TO_L2_MESSAGE_TREE, db);

  // Get blocks tree
  const startArchiveSnapshot = await getTreeSnapshot(MerkleTreeId.ARCHIVE, db);
  const newArchiveSiblingPathArray = await getRootTreeSiblingPath(MerkleTreeId.ARCHIVE);

  const newArchiveSiblingPath = makeTuple(
    ARCHIVE_HEIGHT,
    i => (i < newArchiveSiblingPathArray.length ? newArchiveSiblingPathArray[i] : Fr.ZERO),
    0,
  );

  return RootRollupInputs.from({
    previousRollupData,
    l1ToL2Roots,
    newL1ToL2Messages,
    newL1ToL2MessageTreeRootSiblingPath,
    startL1ToL2MessageTreeSnapshot,
    startArchiveSnapshot,
    newArchiveSiblingPath,
  });
}

export function getPreviousRollupDataFromPublicInputs(
  rollupOutput: BaseOrMergeRollupPublicInputs,
  rollupProof: Proof,
  vk: VerificationKey,
) {
  return new PreviousRollupData(
    rollupOutput,
    rollupProof,
    vk,

    // MembershipWitness for a VK tree to be implemented in the future
    FUTURE_NUM,
    new MembershipWitness(
      ROLLUP_VK_TREE_HEIGHT,
      BigInt(FUTURE_NUM),
      makeTuple(ROLLUP_VK_TREE_HEIGHT, () => FUTURE_FR),
    ),
  );
}

export async function getConstantRollupData(
  globalVariables: GlobalVariables,
  db: MerkleTreeOperations,
): Promise<ConstantRollupData> {
  return ConstantRollupData.from({
    baseRollupVkHash: DELETE_FR,
    mergeRollupVkHash: DELETE_FR,
    privateKernelVkTreeRoot: FUTURE_FR,
    publicKernelVkTreeRoot: FUTURE_FR,
    lastArchive: await getTreeSnapshot(MerkleTreeId.ARCHIVE, db),
    globalVariables,
  });
}

export async function getTreeSnapshot(id: MerkleTreeId, db: MerkleTreeOperations): Promise<AppendOnlyTreeSnapshot> {
  const treeInfo = await db.getTreeInfo(id);
  return new AppendOnlyTreeSnapshot(Fr.fromBuffer(treeInfo.root), Number(treeInfo.size));
}

export function getKernelDataFor(tx: ProcessedTx, vks: VerificationKeys): KernelData {
  return new KernelData(
    tx.data,
    tx.proof,

    // VK for the kernel circuit
    vks.privateKernelCircuit,

    // MembershipWitness for a VK tree to be implemented in the future
    FUTURE_NUM,
    assertLength(Array(VK_TREE_HEIGHT).fill(FUTURE_FR), VK_TREE_HEIGHT),
  );
}

export function makeEmptyMembershipWitness<N extends number>(height: N) {
  return new MembershipWitness(
    height,
    0n,
    makeTuple(height, () => Fr.ZERO),
  );
}

<<<<<<< HEAD
export async function getPublicDataReadsInfo(tx: ProcessedTx, db: MerkleTreeOperations) {
  const newPublicDataReadsWitnesses: Tuple<
    MembershipWitness<typeof PUBLIC_DATA_TREE_HEIGHT>,
    typeof MAX_PUBLIC_DATA_READS_PER_TX
  > = makeTuple(MAX_PUBLIC_DATA_READS_PER_TX, () => MembershipWitness.default(PUBLIC_DATA_TREE_HEIGHT, 0n));

  const newPublicDataReadsPreimages: Tuple<PublicDataTreeLeafPreimage, typeof MAX_PUBLIC_DATA_READS_PER_TX> = makeTuple(
    MAX_PUBLIC_DATA_READS_PER_TX,
    () => PublicDataTreeLeafPreimage.default(),
  );

  for (const i in tx.data.validationRequests.publicDataReads) {
    const leafSlot = tx.data.validationRequests.publicDataReads[i].leafSlot.value;
    const lowLeafResult = await db.getPreviousValueIndex(MerkleTreeId.PUBLIC_DATA_TREE, leafSlot);
    if (!lowLeafResult) {
      throw new Error(`Public data tree should have one initial leaf`);
    }
    const preimage = await db.getLeafPreimage(MerkleTreeId.PUBLIC_DATA_TREE, lowLeafResult.index);
    const path = await db.getSiblingPath(MerkleTreeId.PUBLIC_DATA_TREE, lowLeafResult.index);
    newPublicDataReadsWitnesses[i] = new MembershipWitness(
      PUBLIC_DATA_TREE_HEIGHT,
      BigInt(lowLeafResult.index),
      path.toTuple<typeof PUBLIC_DATA_TREE_HEIGHT>(),
    );
    newPublicDataReadsPreimages[i] = preimage! as PublicDataTreeLeafPreimage;
  }
  return {
    newPublicDataReadsWitnesses,
    newPublicDataReadsPreimages,
  };
}

=======
>>>>>>> 88e8b6de
export async function processPublicDataUpdateRequests(tx: ProcessedTx, db: MerkleTreeOperations) {
  const combinedPublicDataUpdateRequests = tx.data.end.publicDataUpdateRequests.map(updateRequest => {
    return new PublicDataTreeLeaf(updateRequest.leafSlot, updateRequest.newValue);
  });
  const { lowLeavesWitnessData, newSubtreeSiblingPath, sortedNewLeaves, sortedNewLeavesIndexes } = await db.batchInsert(
    MerkleTreeId.PUBLIC_DATA_TREE,
    combinedPublicDataUpdateRequests.map(x => x.toBuffer()),
    // TODO(#3675) remove oldValue from update requests
    PUBLIC_DATA_SUBTREE_HEIGHT,
  );

  if (lowLeavesWitnessData === undefined) {
    throw new Error(`Could not craft public data batch insertion proofs`);
  }

  const sortedPublicDataWrites = makeTuple(MAX_PUBLIC_DATA_UPDATE_REQUESTS_PER_TX, i => {
    return PublicDataTreeLeaf.fromBuffer(sortedNewLeaves[i]);
  });

  const sortedPublicDataWritesIndexes = makeTuple(MAX_PUBLIC_DATA_UPDATE_REQUESTS_PER_TX, i => {
    return sortedNewLeavesIndexes[i];
  });

  const subtreeSiblingPathAsFields = newSubtreeSiblingPath.toFields();
  const newPublicDataSubtreeSiblingPath = makeTuple(PUBLIC_DATA_SUBTREE_SIBLING_PATH_LENGTH, i => {
    return subtreeSiblingPathAsFields[i];
  });

  const lowPublicDataWritesMembershipWitnesses: Tuple<
    MembershipWitness<typeof PUBLIC_DATA_TREE_HEIGHT>,
    typeof MAX_PUBLIC_DATA_UPDATE_REQUESTS_PER_TX
  > = makeTuple(MAX_PUBLIC_DATA_UPDATE_REQUESTS_PER_TX, i => {
    const witness = lowLeavesWitnessData[i];
    return MembershipWitness.fromBufferArray(
      witness.index,
      assertLength(witness.siblingPath.toBufferArray(), PUBLIC_DATA_TREE_HEIGHT),
    );
  });

  const lowPublicDataWritesPreimages: Tuple<PublicDataTreeLeafPreimage, typeof MAX_PUBLIC_DATA_UPDATE_REQUESTS_PER_TX> =
    makeTuple(MAX_PUBLIC_DATA_UPDATE_REQUESTS_PER_TX, i => {
      return lowLeavesWitnessData[i].leafPreimage as PublicDataTreeLeafPreimage;
    });

  // validate that the sortedPublicDataWrites and sortedPublicDataWritesIndexes are in the correct order
  // otherwise it will just fail in the circuit
  assertPermutation(combinedPublicDataUpdateRequests, sortedPublicDataWrites, sortedPublicDataWritesIndexes, (a, b) =>
    a.equals(b),
  );

  return {
    lowPublicDataWritesPreimages,
    lowPublicDataWritesMembershipWitnesses,
    newPublicDataSubtreeSiblingPath,
    sortedPublicDataWrites,
    sortedPublicDataWritesIndexes,
  };
}

export async function getSubtreeSiblingPath(
  treeId: MerkleTreeId,
  subtreeHeight: number,
  db: MerkleTreeOperations,
): Promise<Fr[]> {
  const nextAvailableLeafIndex = await db.getTreeInfo(treeId).then(t => t.size);
  const fullSiblingPath = await db.getSiblingPath(treeId, nextAvailableLeafIndex);

  // Drop the first subtreeHeight items since we only care about the path to the subtree root
  return fullSiblingPath.getSubtreeSiblingPath(subtreeHeight).toFields();
}

// Scan a tree searching for a specific value and return a membership witness proof for it
export async function getMembershipWitnessFor<N extends number>(
  value: Fr,
  treeId: MerkleTreeId,
  height: N,
  db: MerkleTreeOperations,
): Promise<MembershipWitness<N>> {
  // If this is an empty tx, then just return zeroes
  if (value.isZero()) {
    return makeEmptyMembershipWitness(height);
  }

  const index = await db.findLeafIndex(treeId, value.toBuffer());
  if (index === undefined) {
    throw new Error(`Leaf with value ${value} not found in tree ${MerkleTreeId[treeId]}`);
  }
  const path = await db.getSiblingPath(treeId, index);
  return new MembershipWitness(height, index, assertLength(path.toFields(), height));
}

export async function executeBaseRollupCircuit(
  tx: ProcessedTx,
  inputs: BaseRollupInputs,
  treeSnapshots: Map<MerkleTreeId, AppendOnlyTreeSnapshot>,
  simulator: RollupSimulator,
  prover: RollupProver,
  logger?: DebugLogger,
): Promise<[BaseOrMergeRollupPublicInputs, Proof]> {
  logger?.(`Running base rollup for ${tx.hash}`);
  const rollupOutput = await simulator.baseRollupCircuit(inputs);
  validatePartialState(rollupOutput.end, treeSnapshots);
  const proof = await prover.getBaseRollupProof(inputs, rollupOutput);
  return [rollupOutput, proof];
}

export function validatePartialState(
  partialState: PartialStateReference,
  treeSnapshots: Map<MerkleTreeId, AppendOnlyTreeSnapshot>,
) {
  validateSimulatedTree(treeSnapshots.get(MerkleTreeId.NOTE_HASH_TREE)!, partialState.noteHashTree, 'NoteHashTree');
  validateSimulatedTree(treeSnapshots.get(MerkleTreeId.NULLIFIER_TREE)!, partialState.nullifierTree, 'NullifierTree');
  validateSimulatedTree(
    treeSnapshots.get(MerkleTreeId.PUBLIC_DATA_TREE)!,
    partialState.publicDataTree,
    'PublicDataTree',
  );
}

// Helper for comparing two trees snapshots
export function validateSimulatedTree(
  localTree: AppendOnlyTreeSnapshot,
  simulatedTree: AppendOnlyTreeSnapshot,
  name: TreeNames,
  label?: string,
) {
  if (!simulatedTree.root.toBuffer().equals(localTree.root.toBuffer())) {
    throw new Error(`${label ?? name} tree root mismatch (local ${localTree.root}, simulated ${simulatedTree.root})`);
  }
  if (simulatedTree.nextAvailableLeafIndex !== localTree.nextAvailableLeafIndex) {
    throw new Error(
      `${label ?? name} tree next available leaf index mismatch (local ${localTree.nextAvailableLeafIndex}, simulated ${
        simulatedTree.nextAvailableLeafIndex
      })`,
    );
  }
}

export async function executeBaseParityCircuit(
  inputs: BaseParityInputs,
  simulator: RollupSimulator,
  prover: RollupProver,
  logger?: DebugLogger,
): Promise<RootParityInput> {
  logger?.debug(`Running base parity circuit`);
  const parityPublicInputs = await simulator.baseParityCircuit(inputs);
  const proof = await prover.getBaseParityProof(inputs, parityPublicInputs);
  return new RootParityInput(proof, parityPublicInputs);
}

export async function executeRootParityCircuit(
  inputs: RootParityInputs,
  simulator: RollupSimulator,
  prover: RollupProver,
  logger?: DebugLogger,
): Promise<RootParityInput> {
  logger?.debug(`Running root parity circuit`);
  const parityPublicInputs = await simulator.rootParityCircuit(inputs);
  const proof = await prover.getRootParityProof(inputs, parityPublicInputs);
  return new RootParityInput(proof, parityPublicInputs);
}

export function validateTx(tx: ProcessedTx) {
  const txHeader = tx.data.constants.historicalHeader;
  if (txHeader.state.l1ToL2MessageTree.isDefault()) {
    throw new Error(`Empty L1 to L2 messages tree in tx: ${toFriendlyJSON(tx)}`);
  }
  if (txHeader.state.partial.noteHashTree.isDefault()) {
    throw new Error(`Empty note hash tree in tx: ${toFriendlyJSON(tx)}`);
  }
  if (txHeader.state.partial.nullifierTree.isDefault()) {
    throw new Error(`Empty nullifier tree in tx: ${toFriendlyJSON(tx)}`);
  }
  if (txHeader.state.partial.publicDataTree.isDefault()) {
    throw new Error(`Empty public data tree in tx: ${toFriendlyJSON(tx)}`);
  }
}<|MERGE_RESOLUTION|>--- conflicted
+++ resolved
@@ -371,41 +371,6 @@
   );
 }
 
-<<<<<<< HEAD
-export async function getPublicDataReadsInfo(tx: ProcessedTx, db: MerkleTreeOperations) {
-  const newPublicDataReadsWitnesses: Tuple<
-    MembershipWitness<typeof PUBLIC_DATA_TREE_HEIGHT>,
-    typeof MAX_PUBLIC_DATA_READS_PER_TX
-  > = makeTuple(MAX_PUBLIC_DATA_READS_PER_TX, () => MembershipWitness.default(PUBLIC_DATA_TREE_HEIGHT, 0n));
-
-  const newPublicDataReadsPreimages: Tuple<PublicDataTreeLeafPreimage, typeof MAX_PUBLIC_DATA_READS_PER_TX> = makeTuple(
-    MAX_PUBLIC_DATA_READS_PER_TX,
-    () => PublicDataTreeLeafPreimage.default(),
-  );
-
-  for (const i in tx.data.validationRequests.publicDataReads) {
-    const leafSlot = tx.data.validationRequests.publicDataReads[i].leafSlot.value;
-    const lowLeafResult = await db.getPreviousValueIndex(MerkleTreeId.PUBLIC_DATA_TREE, leafSlot);
-    if (!lowLeafResult) {
-      throw new Error(`Public data tree should have one initial leaf`);
-    }
-    const preimage = await db.getLeafPreimage(MerkleTreeId.PUBLIC_DATA_TREE, lowLeafResult.index);
-    const path = await db.getSiblingPath(MerkleTreeId.PUBLIC_DATA_TREE, lowLeafResult.index);
-    newPublicDataReadsWitnesses[i] = new MembershipWitness(
-      PUBLIC_DATA_TREE_HEIGHT,
-      BigInt(lowLeafResult.index),
-      path.toTuple<typeof PUBLIC_DATA_TREE_HEIGHT>(),
-    );
-    newPublicDataReadsPreimages[i] = preimage! as PublicDataTreeLeafPreimage;
-  }
-  return {
-    newPublicDataReadsWitnesses,
-    newPublicDataReadsPreimages,
-  };
-}
-
-=======
->>>>>>> 88e8b6de
 export async function processPublicDataUpdateRequests(tx: ProcessedTx, db: MerkleTreeOperations) {
   const combinedPublicDataUpdateRequests = tx.data.end.publicDataUpdateRequests.map(updateRequest => {
     return new PublicDataTreeLeaf(updateRequest.leafSlot, updateRequest.newValue);
