import {
  Body,
  MerkleTreeId,
  type MerkleTreeWriteOperations,
  type ProcessedTx,
  TxEffect,
  getTreeHeight,
} from '@aztec/circuit-types';
import {
  ARCHIVE_HEIGHT,
  AppendOnlyTreeSnapshot,
  BlockHeader,
<<<<<<< HEAD
  type BlockRootOrBlockMergePublicInputs,
  ConstantRollupData,
=======
>>>>>>> fe845e29
  ContentCommitment,
  Fr,
  type GlobalVariables,
  MAX_NOTE_HASHES_PER_TX,
  MAX_NULLIFIERS_PER_TX,
  MAX_TOTAL_PUBLIC_DATA_UPDATE_REQUESTS_PER_TX,
  MembershipWitness,
  MerkleTreeCalculator,
<<<<<<< HEAD
=======
  type NESTED_RECURSIVE_ROLLUP_HONK_PROOF_LENGTH,
>>>>>>> fe845e29
  NOTE_HASH_SUBTREE_HEIGHT,
  NOTE_HASH_SUBTREE_SIBLING_PATH_LENGTH,
  NULLIFIER_SUBTREE_HEIGHT,
  NULLIFIER_SUBTREE_SIBLING_PATH_LENGTH,
  NULLIFIER_TREE_HEIGHT,
  NUMBER_OF_L1_L2_MESSAGES_PER_ROLLUP,
  NullifierLeafPreimage,
  PUBLIC_DATA_TREE_HEIGHT,
  type ParityPublicInputs,
  PartialStateReference,
<<<<<<< HEAD
  PrivateBaseRollupHints,
  PrivateBaseStateDiffHints,
  PublicBaseRollupHints,
  PublicBaseStateDiffHints,
  PublicDataHint,
  PublicDataTreeLeaf,
  PublicDataTreeLeafPreimage,
  type SpongeBlob,
=======
  PublicDataHint,
  PublicDataTreeLeaf,
  PublicDataTreeLeafPreimage,
  type RecursiveProof,
>>>>>>> fe845e29
  StateReference,
} from '@aztec/circuits.js';
import { type SpongeBlob } from '@aztec/circuits.js/blobs';
import {
  type BaseOrMergeRollupPublicInputs,
  BlockMergeRollupInputs,
  type BlockRootOrBlockMergePublicInputs,
  ConstantRollupData,
  MergeRollupInputs,
  PreviousRollupBlockData,
  PreviousRollupData,
  PrivateBaseRollupHints,
  PrivateBaseStateDiffHints,
  PublicBaseRollupHints,
  PublicBaseStateDiffHints,
  RootRollupInputs,
} from '@aztec/circuits.js/rollup';
import { makeTuple } from '@aztec/foundation/array';
import { Blob } from '@aztec/foundation/blob';
import { padArrayEnd } from '@aztec/foundation/collection';
import { sha256ToField, sha256Trunc } from '@aztec/foundation/crypto';
import { type Logger } from '@aztec/foundation/log';
import { type Tuple, assertLength, serializeToBuffer, toFriendlyJSON } from '@aztec/foundation/serialize';
import { computeUnbalancedMerkleRoot } from '@aztec/foundation/trees';
import { getVKTreeRoot } from '@aztec/noir-protocol-circuits-types';
import { protocolContractTreeRoot } from '@aztec/protocol-contracts';
import { computeFeePayerBalanceLeafSlot } from '@aztec/simulator';
import { type MerkleTreeReadOperations } from '@aztec/world-state';

import { inspect } from 'util';

/**
 * Type representing the names of the trees for the base rollup.
 */
type BaseTreeNames = 'NoteHashTree' | 'ContractTree' | 'NullifierTree' | 'PublicDataTree';
/**
 * Type representing the names of the trees.
 */
export type TreeNames = BaseTreeNames | 'L1ToL2MessageTree' | 'Archive';

// Builds the hints for base rollup. Updating the contract, nullifier, and data trees in the process.
export async function buildBaseRollupHints(
  tx: ProcessedTx,
  globalVariables: GlobalVariables,
  db: MerkleTreeWriteOperations,
  startSpongeBlob: SpongeBlob,
) {
  // Get trees info before any changes hit
  const constants = await getConstantRollupData(globalVariables, db);
  const start = new PartialStateReference(
    await getTreeSnapshot(MerkleTreeId.NOTE_HASH_TREE, db),
    await getTreeSnapshot(MerkleTreeId.NULLIFIER_TREE, db),
    await getTreeSnapshot(MerkleTreeId.PUBLIC_DATA_TREE, db),
  );
  // Get the subtree sibling paths for the circuit
  const noteHashSubtreeSiblingPathArray = await getSubtreeSiblingPath(
    MerkleTreeId.NOTE_HASH_TREE,
    NOTE_HASH_SUBTREE_HEIGHT,
    db,
  );

  const noteHashSubtreeSiblingPath = makeTuple(NOTE_HASH_SUBTREE_SIBLING_PATH_LENGTH, i =>
    i < noteHashSubtreeSiblingPathArray.length ? noteHashSubtreeSiblingPathArray[i] : Fr.ZERO,
  );

  // Update the note hash trees with the new items being inserted to get the new roots
  // that will be used by the next iteration of the base rollup circuit, skipping the empty ones
  const noteHashes = padArrayEnd(tx.txEffect.noteHashes, Fr.ZERO, MAX_NOTE_HASHES_PER_TX);
  await db.appendLeaves(MerkleTreeId.NOTE_HASH_TREE, noteHashes);

  // The read witnesses for a given TX should be generated before the writes of the same TX are applied.
  // All reads that refer to writes in the same tx are transient and can be simplified out.
  const txPublicDataUpdateRequestInfo = await processPublicDataUpdateRequests(tx, db);

  // Update the nullifier tree, capturing the low nullifier info for each individual operation
  const {
    lowLeavesWitnessData: nullifierWitnessLeaves,
    newSubtreeSiblingPath: nullifiersSubtreeSiblingPath,
    sortedNewLeaves: sortednullifiers,
    sortedNewLeavesIndexes,
  } = await db.batchInsert(
    MerkleTreeId.NULLIFIER_TREE,
    padArrayEnd(tx.txEffect.nullifiers, Fr.ZERO, MAX_NULLIFIERS_PER_TX).map(n => n.toBuffer()),
    NULLIFIER_SUBTREE_HEIGHT,
  );

  if (nullifierWitnessLeaves === undefined) {
    throw new Error(`Could not craft nullifier batch insertion proofs`);
  }

  // Extract witness objects from returned data
  const nullifierPredecessorMembershipWitnessesWithoutPadding: MembershipWitness<typeof NULLIFIER_TREE_HEIGHT>[] =
    nullifierWitnessLeaves.map(l =>
      MembershipWitness.fromBufferArray(l.index, assertLength(l.siblingPath.toBufferArray(), NULLIFIER_TREE_HEIGHT)),
    );

  const nullifierSubtreeSiblingPathArray = nullifiersSubtreeSiblingPath.toFields();

  const nullifierSubtreeSiblingPath = makeTuple(NULLIFIER_SUBTREE_SIBLING_PATH_LENGTH, i =>
    i < nullifierSubtreeSiblingPathArray.length ? nullifierSubtreeSiblingPathArray[i] : Fr.ZERO,
  );

  // Append new data to startSpongeBlob
  const inputSpongeBlob = startSpongeBlob.clone();
  startSpongeBlob.absorb(tx.txEffect.toBlobFields());

  if (tx.avmProvingRequest) {
    // Build public base rollup hints
    const stateDiffHints = PublicBaseStateDiffHints.from({
      nullifierPredecessorPreimages: makeTuple(MAX_NULLIFIERS_PER_TX, i =>
        i < nullifierWitnessLeaves.length
          ? (nullifierWitnessLeaves[i].leafPreimage as NullifierLeafPreimage)
          : NullifierLeafPreimage.empty(),
      ),
      nullifierPredecessorMembershipWitnesses: makeTuple(MAX_NULLIFIERS_PER_TX, i =>
        i < nullifierPredecessorMembershipWitnessesWithoutPadding.length
          ? nullifierPredecessorMembershipWitnessesWithoutPadding[i]
          : makeEmptyMembershipWitness(NULLIFIER_TREE_HEIGHT),
      ),
      sortedNullifiers: makeTuple(MAX_NULLIFIERS_PER_TX, i => Fr.fromBuffer(sortednullifiers[i])),
      sortedNullifierIndexes: makeTuple(MAX_NULLIFIERS_PER_TX, i => sortedNewLeavesIndexes[i]),
      noteHashSubtreeSiblingPath,
      nullifierSubtreeSiblingPath,
      lowPublicDataWritesPreimages: padArrayEnd(
        txPublicDataUpdateRequestInfo.lowPublicDataWritesPreimages,
        PublicDataTreeLeafPreimage.empty(),
        MAX_TOTAL_PUBLIC_DATA_UPDATE_REQUESTS_PER_TX,
      ),
      lowPublicDataWritesMembershipWitnesses: padArrayEnd(
        txPublicDataUpdateRequestInfo.lowPublicDataWritesMembershipWitnesses,
        MembershipWitness.empty(PUBLIC_DATA_TREE_HEIGHT),
        MAX_TOTAL_PUBLIC_DATA_UPDATE_REQUESTS_PER_TX,
      ),
      publicDataTreeSiblingPaths: padArrayEnd(
        txPublicDataUpdateRequestInfo.publicDataWritesSiblingPaths,
        makeTuple(PUBLIC_DATA_TREE_HEIGHT, () => Fr.ZERO),
        MAX_TOTAL_PUBLIC_DATA_UPDATE_REQUESTS_PER_TX,
      ),
    });

    const blockHash = tx.constants.historicalHeader.hash();
    const archiveRootMembershipWitness = await getMembershipWitnessFor(
      blockHash,
      MerkleTreeId.ARCHIVE,
      ARCHIVE_HEIGHT,
      db,
    );

    return PublicBaseRollupHints.from({
      start,
      startSpongeBlob: inputSpongeBlob,
      stateDiffHints,
      archiveRootMembershipWitness,
      constants,
    });
  } else {
    if (
      txPublicDataUpdateRequestInfo.lowPublicDataWritesMembershipWitnesses.length > 1 ||
      txPublicDataUpdateRequestInfo.lowPublicDataWritesPreimages.length > 1 ||
      txPublicDataUpdateRequestInfo.publicDataWritesSiblingPaths.length > 1
    ) {
      throw new Error(`More than one public data write in a private only tx`);
    }

    // Create data hint for reading fee payer initial balance in Fee Juice
    // If no fee payer is set, read hint should be empty
    const leafSlot = computeFeePayerBalanceLeafSlot(tx.data.feePayer);
    const feePayerFeeJuiceBalanceReadHint = tx.data.feePayer.isZero()
      ? PublicDataHint.empty()
      : await getPublicDataHint(db, leafSlot.toBigInt());

    const feeWriteLowLeafPreimage =
      txPublicDataUpdateRequestInfo.lowPublicDataWritesPreimages[0] || PublicDataTreeLeafPreimage.empty();
    const feeWriteLowLeafMembershipWitness =
      txPublicDataUpdateRequestInfo.lowPublicDataWritesMembershipWitnesses[0] ||
      MembershipWitness.empty<typeof PUBLIC_DATA_TREE_HEIGHT>(PUBLIC_DATA_TREE_HEIGHT);
    const feeWriteSiblingPath =
      txPublicDataUpdateRequestInfo.publicDataWritesSiblingPaths[0] ||
      makeTuple(PUBLIC_DATA_TREE_HEIGHT, () => Fr.ZERO);

    const stateDiffHints = PrivateBaseStateDiffHints.from({
      nullifierPredecessorPreimages: makeTuple(MAX_NULLIFIERS_PER_TX, i =>
        i < nullifierWitnessLeaves.length
          ? (nullifierWitnessLeaves[i].leafPreimage as NullifierLeafPreimage)
          : NullifierLeafPreimage.empty(),
      ),
      nullifierPredecessorMembershipWitnesses: makeTuple(MAX_NULLIFIERS_PER_TX, i =>
        i < nullifierPredecessorMembershipWitnessesWithoutPadding.length
          ? nullifierPredecessorMembershipWitnessesWithoutPadding[i]
          : makeEmptyMembershipWitness(NULLIFIER_TREE_HEIGHT),
      ),
      sortedNullifiers: makeTuple(MAX_NULLIFIERS_PER_TX, i => Fr.fromBuffer(sortednullifiers[i])),
      sortedNullifierIndexes: makeTuple(MAX_NULLIFIERS_PER_TX, i => sortedNewLeavesIndexes[i]),
      noteHashSubtreeSiblingPath,
      nullifierSubtreeSiblingPath,
      feeWriteLowLeafPreimage,
      feeWriteLowLeafMembershipWitness,
      feeWriteSiblingPath,
    });

    const blockHash = tx.constants.historicalHeader.hash();
    const archiveRootMembershipWitness = await getMembershipWitnessFor(
      blockHash,
      MerkleTreeId.ARCHIVE,
      ARCHIVE_HEIGHT,
      db,
    );

    return PrivateBaseRollupHints.from({
      start,
      startSpongeBlob: inputSpongeBlob,
      stateDiffHints,
      feePayerFeeJuiceBalanceReadHint: feePayerFeeJuiceBalanceReadHint,
      archiveRootMembershipWitness,
      constants,
    });
  }
}

async function getPublicDataHint(db: MerkleTreeWriteOperations, leafSlot: bigint) {
  const { index } = (await db.getPreviousValueIndex(MerkleTreeId.PUBLIC_DATA_TREE, leafSlot)) ?? {};
  if (index === undefined) {
    throw new Error(`Cannot find the previous value index for public data ${leafSlot}.`);
  }

  const siblingPath = await db.getSiblingPath<typeof PUBLIC_DATA_TREE_HEIGHT>(MerkleTreeId.PUBLIC_DATA_TREE, index);
  const membershipWitness = new MembershipWitness(PUBLIC_DATA_TREE_HEIGHT, index, siblingPath.toTuple());

  const leafPreimage = (await db.getLeafPreimage(MerkleTreeId.PUBLIC_DATA_TREE, index)) as PublicDataTreeLeafPreimage;
  if (!leafPreimage) {
    throw new Error(`Cannot find the leaf preimage for public data tree at index ${index}.`);
  }

  const exists = leafPreimage.slot.toBigInt() === leafSlot;
  const value = exists ? leafPreimage.value : Fr.ZERO;

  return new PublicDataHint(new Fr(leafSlot), value, membershipWitness, leafPreimage);
}

<<<<<<< HEAD
export function buildBlobHints(txEffects: TxEffect[]) {
  const blobFields = txEffects.flatMap(tx => tx.toBlobFields());
  const blobs = Blob.getBlobs(blobFields);
  const blobCommitments = blobs.map(b => b.commitmentToFields());
  const blobsHash = sha256ToField(blobs.map(b => b.getEthVersionedBlobHash()));
  return { blobFields, blobCommitments, blobs, blobsHash };
=======
export function createMergeRollupInputs(
  left: [
    BaseOrMergeRollupPublicInputs,
    RecursiveProof<typeof NESTED_RECURSIVE_ROLLUP_HONK_PROOF_LENGTH>,
    VerificationKeyAsFields,
  ],
  right: [
    BaseOrMergeRollupPublicInputs,
    RecursiveProof<typeof NESTED_RECURSIVE_ROLLUP_HONK_PROOF_LENGTH>,
    VerificationKeyAsFields,
  ],
) {
  const mergeInputs = new MergeRollupInputs([
    getPreviousRollupDataFromPublicInputs(left[0], left[1], left[2]),
    getPreviousRollupDataFromPublicInputs(right[0], right[1], right[2]),
  ]);
  return mergeInputs;
}

export function createBlockMergeRollupInputs(
  left: [
    BlockRootOrBlockMergePublicInputs,
    RecursiveProof<typeof NESTED_RECURSIVE_ROLLUP_HONK_PROOF_LENGTH>,
    VerificationKeyAsFields,
  ],
  right: [
    BlockRootOrBlockMergePublicInputs,
    RecursiveProof<typeof NESTED_RECURSIVE_ROLLUP_HONK_PROOF_LENGTH>,
    VerificationKeyAsFields,
  ],
) {
  const mergeInputs = new BlockMergeRollupInputs([
    getPreviousRollupBlockDataFromPublicInputs(left[0], left[1], left[2]),
    getPreviousRollupBlockDataFromPublicInputs(right[0], right[1], right[2]),
  ]);
  return mergeInputs;
>>>>>>> fe845e29
}

export function buildHeaderFromCircuitOutputs(
  previousRollupData: BaseOrMergeRollupPublicInputs[],
  parityPublicInputs: ParityPublicInputs,
  rootRollupOutputs: BlockRootOrBlockMergePublicInputs,
  endState: StateReference,
  logger?: Logger,
) {
  if (previousRollupData.length > 2) {
    throw new Error(`There can't be more than 2 previous rollups. Received ${previousRollupData.length}.`);
  }

  const blobsHash = rootRollupOutputs.blobPublicInputs[0].getBlobsHash();
  const numTxs = previousRollupData.reduce((sum, d) => sum + d.numTxs, 0);
  const outHash =
    previousRollupData.length === 0
      ? Fr.ZERO.toBuffer()
      : previousRollupData.length === 1
      ? previousRollupData[0].outHash.toBuffer()
      : sha256Trunc(
          Buffer.concat([previousRollupData[0].outHash.toBuffer(), previousRollupData[1].outHash.toBuffer()]),
        );
  const contentCommitment = new ContentCommitment(
    new Fr(numTxs),
    blobsHash,
    parityPublicInputs.shaRoot.toBuffer(),
    outHash,
  );

  const accumulatedFees = previousRollupData.reduce((sum, d) => sum.add(d.accumulatedFees), Fr.ZERO);
  const accumulatedManaUsed = previousRollupData.reduce((sum, d) => sum.add(d.accumulatedManaUsed), Fr.ZERO);
  const header = new BlockHeader(
    rootRollupOutputs.previousArchive,
    contentCommitment,
    endState,
    rootRollupOutputs.endGlobalVariables,
    accumulatedFees,
    accumulatedManaUsed,
  );
  if (!header.hash().equals(rootRollupOutputs.endBlockHash)) {
    logger?.error(
      `Block header mismatch when building header from circuit outputs.` +
        `\n\nHeader: ${inspect(header)}` +
        `\n\nCircuit: ${toFriendlyJSON(rootRollupOutputs)}`,
    );
    throw new Error(`Block header mismatch when building from circuit outputs`);
  }
  return header;
}

export async function buildHeaderAndBodyFromTxs(
  txs: ProcessedTx[],
  globalVariables: GlobalVariables,
  l1ToL2Messages: Fr[],
  db: MerkleTreeReadOperations,
) {
  const stateReference = new StateReference(
    await getTreeSnapshot(MerkleTreeId.L1_TO_L2_MESSAGE_TREE, db),
    new PartialStateReference(
      await getTreeSnapshot(MerkleTreeId.NOTE_HASH_TREE, db),
      await getTreeSnapshot(MerkleTreeId.NULLIFIER_TREE, db),
      await getTreeSnapshot(MerkleTreeId.PUBLIC_DATA_TREE, db),
    ),
  );

  const previousArchive = await getTreeSnapshot(MerkleTreeId.ARCHIVE, db);

  const txEffects = txs.map(tx => tx.txEffect);
  const body = new Body(txEffects);

  const numTxs = body.txEffects.length;
  const outHash =
    numTxs === 0
      ? Fr.ZERO.toBuffer()
      : numTxs === 1
      ? body.txEffects[0].txOutHash()
      : computeUnbalancedMerkleRoot(
          body.txEffects.map(tx => tx.txOutHash()),
          TxEffect.empty().txOutHash(),
        );

  l1ToL2Messages = padArrayEnd(l1ToL2Messages, Fr.ZERO, NUMBER_OF_L1_L2_MESSAGES_PER_ROLLUP);
  const hasher = (left: Buffer, right: Buffer) => sha256Trunc(Buffer.concat([left, right]));
  const parityHeight = Math.ceil(Math.log2(NUMBER_OF_L1_L2_MESSAGES_PER_ROLLUP));
  const parityShaRoot = new MerkleTreeCalculator(parityHeight, Fr.ZERO.toBuffer(), hasher).computeTreeRoot(
    l1ToL2Messages.map(msg => msg.toBuffer()),
  );
  const blobsHash = getBlobsHashFromBlobs(Blob.getBlobs(body.toBlobFields()));

  const contentCommitment = new ContentCommitment(new Fr(numTxs), blobsHash, parityShaRoot, outHash);

  const fees = body.txEffects.reduce((acc, tx) => acc.add(tx.transactionFee), Fr.ZERO);
  const manaUsed = txs.reduce((acc, tx) => acc.add(new Fr(tx.gasUsed.totalGas.l2Gas)), Fr.ZERO);

  const header = new BlockHeader(previousArchive, contentCommitment, stateReference, globalVariables, fees, manaUsed);

  return { header, body };
}

export function getBlobsHashFromBlobs(inputs: Blob[]): Buffer {
  const blobHashes = serializeToBuffer(inputs.map(b => b.getEthVersionedBlobHash()));
  return sha256Trunc(serializeToBuffer(blobHashes));
}

// Validate that the roots of all local trees match the output of the root circuit simulation
export async function validateBlockRootOutput(
  blockRootOutput: BlockRootOrBlockMergePublicInputs,
  blockHeader: BlockHeader,
  db: MerkleTreeReadOperations,
) {
  await Promise.all([
    validateState(blockHeader.state, db),
    validateSimulatedTree(await getTreeSnapshot(MerkleTreeId.ARCHIVE, db), blockRootOutput.newArchive, 'Archive'),
  ]);
}

export async function validateState(state: StateReference, db: MerkleTreeReadOperations) {
  const promises = [MerkleTreeId.NOTE_HASH_TREE, MerkleTreeId.NULLIFIER_TREE, MerkleTreeId.PUBLIC_DATA_TREE].map(
    async (id: MerkleTreeId) => {
      return { key: id, value: await getTreeSnapshot(id, db) };
    },
  );
  const snapshots: Map<MerkleTreeId, AppendOnlyTreeSnapshot> = new Map(
    (await Promise.all(promises)).map(obj => [obj.key, obj.value]),
  );
  validatePartialState(state.partial, snapshots);
  validateSimulatedTree(
    await getTreeSnapshot(MerkleTreeId.L1_TO_L2_MESSAGE_TREE, db),
    state.l1ToL2MessageTree,
    'L1ToL2MessageTree',
  );
}

export async function getRootTreeSiblingPath<TID extends MerkleTreeId>(treeId: TID, db: MerkleTreeReadOperations) {
  const { size } = await db.getTreeInfo(treeId);
  const path = await db.getSiblingPath(treeId, size);
  return padArrayEnd(path.toFields(), Fr.ZERO, getTreeHeight(treeId));
}

<<<<<<< HEAD
=======
// Builds the inputs for the final root rollup circuit, without making any changes to trees
export function getRootRollupInput(
  rollupOutputLeft: BlockRootOrBlockMergePublicInputs,
  rollupProofLeft: RecursiveProof<typeof NESTED_RECURSIVE_ROLLUP_HONK_PROOF_LENGTH>,
  verificationKeyLeft: VerificationKeyAsFields,
  rollupOutputRight: BlockRootOrBlockMergePublicInputs,
  rollupProofRight: RecursiveProof<typeof NESTED_RECURSIVE_ROLLUP_HONK_PROOF_LENGTH>,
  verificationKeyRight: VerificationKeyAsFields,
  proverId: Fr,
) {
  const previousRollupData: RootRollupInputs['previousRollupData'] = [
    getPreviousRollupBlockDataFromPublicInputs(rollupOutputLeft, rollupProofLeft, verificationKeyLeft),
    getPreviousRollupBlockDataFromPublicInputs(rollupOutputRight, rollupProofRight, verificationKeyRight),
  ];

  return RootRollupInputs.from({
    previousRollupData,
    proverId,
  });
}

export function getPreviousRollupDataFromPublicInputs(
  rollupOutput: BaseOrMergeRollupPublicInputs,
  rollupProof: RecursiveProof<typeof NESTED_RECURSIVE_ROLLUP_HONK_PROOF_LENGTH>,
  vk: VerificationKeyAsFields,
) {
  const leafIndex = getVKIndex(vk);

  return new PreviousRollupData(
    rollupOutput,
    rollupProof,
    vk,
    new MembershipWitness(VK_TREE_HEIGHT, BigInt(leafIndex), getVKSiblingPath(leafIndex)),
  );
}

export function getPreviousRollupBlockDataFromPublicInputs(
  rollupOutput: BlockRootOrBlockMergePublicInputs,
  rollupProof: RecursiveProof<typeof NESTED_RECURSIVE_ROLLUP_HONK_PROOF_LENGTH>,
  vk: VerificationKeyAsFields,
) {
  const leafIndex = getVKIndex(vk);

  return new PreviousRollupBlockData(
    rollupOutput,
    rollupProof,
    vk,
    new MembershipWitness(VK_TREE_HEIGHT, BigInt(leafIndex), getVKSiblingPath(leafIndex)),
  );
}

>>>>>>> fe845e29
export async function getConstantRollupData(
  globalVariables: GlobalVariables,
  db: MerkleTreeReadOperations,
): Promise<ConstantRollupData> {
  return ConstantRollupData.from({
    vkTreeRoot: getVKTreeRoot(),
    protocolContractTreeRoot,
    lastArchive: await getTreeSnapshot(MerkleTreeId.ARCHIVE, db),
    globalVariables,
  });
}

export async function getTreeSnapshot(id: MerkleTreeId, db: MerkleTreeReadOperations): Promise<AppendOnlyTreeSnapshot> {
  const treeInfo = await db.getTreeInfo(id);
  return new AppendOnlyTreeSnapshot(Fr.fromBuffer(treeInfo.root), Number(treeInfo.size));
}

export function makeEmptyMembershipWitness<N extends number>(height: N) {
  return new MembershipWitness(
    height,
    0n,
    makeTuple(height, () => Fr.ZERO),
  );
}

async function processPublicDataUpdateRequests(tx: ProcessedTx, db: MerkleTreeWriteOperations) {
  const allPublicDataWrites = tx.txEffect.publicDataWrites.map(
    ({ leafSlot, value }) => new PublicDataTreeLeaf(leafSlot, value),
  );

  const { lowLeavesWitnessData, insertionWitnessData } = await db.sequentialInsert(
    MerkleTreeId.PUBLIC_DATA_TREE,
    allPublicDataWrites.map(write => {
      if (write.isEmpty()) {
        throw new Error(`Empty public data write in tx: ${toFriendlyJSON(tx)}`);
      }
      return write.toBuffer();
    }),
  );

  const lowPublicDataWritesPreimages = lowLeavesWitnessData.map(
    lowLeafWitness => lowLeafWitness.leafPreimage as PublicDataTreeLeafPreimage,
  );
  const lowPublicDataWritesMembershipWitnesses = lowLeavesWitnessData.map(lowLeafWitness =>
    MembershipWitness.fromBufferArray<typeof PUBLIC_DATA_TREE_HEIGHT>(
      lowLeafWitness.index,
      assertLength(lowLeafWitness.siblingPath.toBufferArray(), PUBLIC_DATA_TREE_HEIGHT),
    ),
  );
  const publicDataWritesSiblingPaths = insertionWitnessData.map(w => {
    const insertionSiblingPath = w.siblingPath.toFields();
    assertLength(insertionSiblingPath, PUBLIC_DATA_TREE_HEIGHT);
    return insertionSiblingPath as Tuple<Fr, typeof PUBLIC_DATA_TREE_HEIGHT>;
  });

  return {
    lowPublicDataWritesPreimages,
    lowPublicDataWritesMembershipWitnesses,
    publicDataWritesSiblingPaths,
  };
}

export async function getSubtreeSiblingPath(
  treeId: MerkleTreeId,
  subtreeHeight: number,
  db: MerkleTreeReadOperations,
): Promise<Fr[]> {
  const nextAvailableLeafIndex = await db.getTreeInfo(treeId).then(t => t.size);
  const fullSiblingPath = await db.getSiblingPath(treeId, nextAvailableLeafIndex);

  // Drop the first subtreeHeight items since we only care about the path to the subtree root
  return fullSiblingPath.getSubtreeSiblingPath(subtreeHeight).toFields();
}

// Scan a tree searching for a specific value and return a membership witness proof for it
export async function getMembershipWitnessFor<N extends number>(
  value: Fr,
  treeId: MerkleTreeId,
  height: N,
  db: MerkleTreeReadOperations,
): Promise<MembershipWitness<N>> {
  // If this is an empty tx, then just return zeroes
  if (value.isZero()) {
    return makeEmptyMembershipWitness(height);
  }

  const index = (await db.findLeafIndices(treeId, [value.toBuffer()]))[0];
  if (index === undefined) {
    throw new Error(`Leaf with value ${value} not found in tree ${MerkleTreeId[treeId]}`);
  }
  const path = await db.getSiblingPath(treeId, index);
  return new MembershipWitness(height, index, assertLength(path.toFields(), height));
}

export function validatePartialState(
  partialState: PartialStateReference,
  treeSnapshots: Map<MerkleTreeId, AppendOnlyTreeSnapshot>,
) {
  validateSimulatedTree(treeSnapshots.get(MerkleTreeId.NOTE_HASH_TREE)!, partialState.noteHashTree, 'NoteHashTree');
  validateSimulatedTree(treeSnapshots.get(MerkleTreeId.NULLIFIER_TREE)!, partialState.nullifierTree, 'NullifierTree');
  validateSimulatedTree(
    treeSnapshots.get(MerkleTreeId.PUBLIC_DATA_TREE)!,
    partialState.publicDataTree,
    'PublicDataTree',
  );
}

// Helper for comparing two trees snapshots
function validateSimulatedTree(
  localTree: AppendOnlyTreeSnapshot,
  simulatedTree: AppendOnlyTreeSnapshot,
  name: TreeNames,
  label?: string,
) {
  if (!simulatedTree.root.toBuffer().equals(localTree.root.toBuffer())) {
    throw new Error(`${label ?? name} tree root mismatch (local ${localTree.root}, simulated ${simulatedTree.root})`);
  }
  if (simulatedTree.nextAvailableLeafIndex !== localTree.nextAvailableLeafIndex) {
    throw new Error(
      `${label ?? name} tree next available leaf index mismatch (local ${localTree.nextAvailableLeafIndex}, simulated ${
        simulatedTree.nextAvailableLeafIndex
      })`,
    );
  }
}

export function validateTx(tx: ProcessedTx) {
  const txHeader = tx.constants.historicalHeader;
  if (txHeader.state.l1ToL2MessageTree.isZero()) {
    throw new Error(`Empty L1 to L2 messages tree in tx: ${toFriendlyJSON(tx)}`);
  }
  if (txHeader.state.partial.noteHashTree.isZero()) {
    throw new Error(`Empty note hash tree in tx: ${toFriendlyJSON(tx)}`);
  }
  if (txHeader.state.partial.nullifierTree.isZero()) {
    throw new Error(`Empty nullifier tree in tx: ${toFriendlyJSON(tx)}`);
  }
  if (txHeader.state.partial.publicDataTree.isZero()) {
    throw new Error(`Empty public data tree in tx: ${toFriendlyJSON(tx)}`);
  }
}<|MERGE_RESOLUTION|>--- conflicted
+++ resolved
@@ -10,11 +10,6 @@
   ARCHIVE_HEIGHT,
   AppendOnlyTreeSnapshot,
   BlockHeader,
-<<<<<<< HEAD
-  type BlockRootOrBlockMergePublicInputs,
-  ConstantRollupData,
-=======
->>>>>>> fe845e29
   ContentCommitment,
   Fr,
   type GlobalVariables,
@@ -23,10 +18,6 @@
   MAX_TOTAL_PUBLIC_DATA_UPDATE_REQUESTS_PER_TX,
   MembershipWitness,
   MerkleTreeCalculator,
-<<<<<<< HEAD
-=======
-  type NESTED_RECURSIVE_ROLLUP_HONK_PROOF_LENGTH,
->>>>>>> fe845e29
   NOTE_HASH_SUBTREE_HEIGHT,
   NOTE_HASH_SUBTREE_SIBLING_PATH_LENGTH,
   NULLIFIER_SUBTREE_HEIGHT,
@@ -37,37 +28,20 @@
   PUBLIC_DATA_TREE_HEIGHT,
   type ParityPublicInputs,
   PartialStateReference,
-<<<<<<< HEAD
-  PrivateBaseRollupHints,
-  PrivateBaseStateDiffHints,
-  PublicBaseRollupHints,
-  PublicBaseStateDiffHints,
   PublicDataHint,
   PublicDataTreeLeaf,
   PublicDataTreeLeafPreimage,
-  type SpongeBlob,
-=======
-  PublicDataHint,
-  PublicDataTreeLeaf,
-  PublicDataTreeLeafPreimage,
-  type RecursiveProof,
->>>>>>> fe845e29
   StateReference,
 } from '@aztec/circuits.js';
 import { type SpongeBlob } from '@aztec/circuits.js/blobs';
 import {
   type BaseOrMergeRollupPublicInputs,
-  BlockMergeRollupInputs,
   type BlockRootOrBlockMergePublicInputs,
   ConstantRollupData,
-  MergeRollupInputs,
-  PreviousRollupBlockData,
-  PreviousRollupData,
   PrivateBaseRollupHints,
   PrivateBaseStateDiffHints,
   PublicBaseRollupHints,
   PublicBaseStateDiffHints,
-  RootRollupInputs,
 } from '@aztec/circuits.js/rollup';
 import { makeTuple } from '@aztec/foundation/array';
 import { Blob } from '@aztec/foundation/blob';
@@ -291,51 +265,12 @@
   return new PublicDataHint(new Fr(leafSlot), value, membershipWitness, leafPreimage);
 }
 
-<<<<<<< HEAD
 export function buildBlobHints(txEffects: TxEffect[]) {
   const blobFields = txEffects.flatMap(tx => tx.toBlobFields());
   const blobs = Blob.getBlobs(blobFields);
   const blobCommitments = blobs.map(b => b.commitmentToFields());
   const blobsHash = sha256ToField(blobs.map(b => b.getEthVersionedBlobHash()));
   return { blobFields, blobCommitments, blobs, blobsHash };
-=======
-export function createMergeRollupInputs(
-  left: [
-    BaseOrMergeRollupPublicInputs,
-    RecursiveProof<typeof NESTED_RECURSIVE_ROLLUP_HONK_PROOF_LENGTH>,
-    VerificationKeyAsFields,
-  ],
-  right: [
-    BaseOrMergeRollupPublicInputs,
-    RecursiveProof<typeof NESTED_RECURSIVE_ROLLUP_HONK_PROOF_LENGTH>,
-    VerificationKeyAsFields,
-  ],
-) {
-  const mergeInputs = new MergeRollupInputs([
-    getPreviousRollupDataFromPublicInputs(left[0], left[1], left[2]),
-    getPreviousRollupDataFromPublicInputs(right[0], right[1], right[2]),
-  ]);
-  return mergeInputs;
-}
-
-export function createBlockMergeRollupInputs(
-  left: [
-    BlockRootOrBlockMergePublicInputs,
-    RecursiveProof<typeof NESTED_RECURSIVE_ROLLUP_HONK_PROOF_LENGTH>,
-    VerificationKeyAsFields,
-  ],
-  right: [
-    BlockRootOrBlockMergePublicInputs,
-    RecursiveProof<typeof NESTED_RECURSIVE_ROLLUP_HONK_PROOF_LENGTH>,
-    VerificationKeyAsFields,
-  ],
-) {
-  const mergeInputs = new BlockMergeRollupInputs([
-    getPreviousRollupBlockDataFromPublicInputs(left[0], left[1], left[2]),
-    getPreviousRollupBlockDataFromPublicInputs(right[0], right[1], right[2]),
-  ]);
-  return mergeInputs;
->>>>>>> fe845e29
 }
 
 export function buildHeaderFromCircuitOutputs(
@@ -476,60 +411,6 @@
   return padArrayEnd(path.toFields(), Fr.ZERO, getTreeHeight(treeId));
 }
 
-<<<<<<< HEAD
-=======
-// Builds the inputs for the final root rollup circuit, without making any changes to trees
-export function getRootRollupInput(
-  rollupOutputLeft: BlockRootOrBlockMergePublicInputs,
-  rollupProofLeft: RecursiveProof<typeof NESTED_RECURSIVE_ROLLUP_HONK_PROOF_LENGTH>,
-  verificationKeyLeft: VerificationKeyAsFields,
-  rollupOutputRight: BlockRootOrBlockMergePublicInputs,
-  rollupProofRight: RecursiveProof<typeof NESTED_RECURSIVE_ROLLUP_HONK_PROOF_LENGTH>,
-  verificationKeyRight: VerificationKeyAsFields,
-  proverId: Fr,
-) {
-  const previousRollupData: RootRollupInputs['previousRollupData'] = [
-    getPreviousRollupBlockDataFromPublicInputs(rollupOutputLeft, rollupProofLeft, verificationKeyLeft),
-    getPreviousRollupBlockDataFromPublicInputs(rollupOutputRight, rollupProofRight, verificationKeyRight),
-  ];
-
-  return RootRollupInputs.from({
-    previousRollupData,
-    proverId,
-  });
-}
-
-export function getPreviousRollupDataFromPublicInputs(
-  rollupOutput: BaseOrMergeRollupPublicInputs,
-  rollupProof: RecursiveProof<typeof NESTED_RECURSIVE_ROLLUP_HONK_PROOF_LENGTH>,
-  vk: VerificationKeyAsFields,
-) {
-  const leafIndex = getVKIndex(vk);
-
-  return new PreviousRollupData(
-    rollupOutput,
-    rollupProof,
-    vk,
-    new MembershipWitness(VK_TREE_HEIGHT, BigInt(leafIndex), getVKSiblingPath(leafIndex)),
-  );
-}
-
-export function getPreviousRollupBlockDataFromPublicInputs(
-  rollupOutput: BlockRootOrBlockMergePublicInputs,
-  rollupProof: RecursiveProof<typeof NESTED_RECURSIVE_ROLLUP_HONK_PROOF_LENGTH>,
-  vk: VerificationKeyAsFields,
-) {
-  const leafIndex = getVKIndex(vk);
-
-  return new PreviousRollupBlockData(
-    rollupOutput,
-    rollupProof,
-    vk,
-    new MembershipWitness(VK_TREE_HEIGHT, BigInt(leafIndex), getVKSiblingPath(leafIndex)),
-  );
-}
-
->>>>>>> fe845e29
 export async function getConstantRollupData(
   globalVariables: GlobalVariables,
   db: MerkleTreeReadOperations,
