import {
  type Body,
  MerkleTreeId,
  type MerkleTreeWriteOperations,
  type ProcessedTx,
  TxEffect,
  getTreeHeight,
} from '@aztec/circuit-types';
import {
  ARCHIVE_HEIGHT,
  AppendOnlyTreeSnapshot,
  type BaseOrMergeRollupPublicInputs,
  BlockMergeRollupInputs,
  type BlockRootOrBlockMergePublicInputs,
  ConstantRollupData,
  ContentCommitment,
  Fr,
  type GlobalVariables,
  Header,
  MAX_NOTE_HASHES_PER_TX,
  MAX_NULLIFIERS_PER_TX,
  MAX_TOTAL_PUBLIC_DATA_UPDATE_REQUESTS_PER_TX,
  MembershipWitness,
  MergeRollupInputs,
  MerkleTreeCalculator,
  type NESTED_RECURSIVE_PROOF_LENGTH,
  NOTE_HASH_SUBTREE_HEIGHT,
  NOTE_HASH_SUBTREE_SIBLING_PATH_LENGTH,
  NULLIFIER_SUBTREE_HEIGHT,
  NULLIFIER_SUBTREE_SIBLING_PATH_LENGTH,
  NULLIFIER_TREE_HEIGHT,
  NUMBER_OF_L1_L2_MESSAGES_PER_ROLLUP,
  NullifierLeafPreimage,
  PUBLIC_DATA_TREE_HEIGHT,
  type ParityPublicInputs,
  PartialStateReference,
  PreviousRollupBlockData,
  PreviousRollupData,
  PrivateBaseRollupHints,
  PrivateBaseStateDiffHints,
  PublicBaseRollupHints,
  PublicBaseStateDiffHints,
  PublicDataHint,
  PublicDataTreeLeaf,
  PublicDataTreeLeafPreimage,
  type RecursiveProof,
  RootRollupInputs,
<<<<<<< HEAD
  type SpongeBlob,
  StateDiffHints,
=======
>>>>>>> a2c07016
  StateReference,
  VK_TREE_HEIGHT,
  type VerificationKeyAsFields,
} from '@aztec/circuits.js';
import { makeTuple } from '@aztec/foundation/array';
import { padArrayEnd } from '@aztec/foundation/collection';
import { sha256Trunc } from '@aztec/foundation/crypto';
import { type DebugLogger } from '@aztec/foundation/log';
import { type Tuple, assertLength, toFriendlyJSON } from '@aztec/foundation/serialize';
import { computeUnbalancedMerkleRoot } from '@aztec/foundation/trees';
import { getVKIndex, getVKSiblingPath, getVKTreeRoot } from '@aztec/noir-protocol-circuits-types';
import { protocolContractTreeRoot } from '@aztec/protocol-contracts';
import { computeFeePayerBalanceLeafSlot } from '@aztec/simulator';
import { type MerkleTreeReadOperations } from '@aztec/world-state';

import { inspect } from 'util';

/**
 * Type representing the names of the trees for the base rollup.
 */
type BaseTreeNames = 'NoteHashTree' | 'ContractTree' | 'NullifierTree' | 'PublicDataTree';
/**
 * Type representing the names of the trees.
 */
export type TreeNames = BaseTreeNames | 'L1ToL2MessageTree' | 'Archive';

// Builds the hints for base rollup. Updating the contract, nullifier, and data trees in the process.
export async function buildBaseRollupHints(
  tx: ProcessedTx,
  globalVariables: GlobalVariables,
  db: MerkleTreeWriteOperations,
  startSpongeBlob: SpongeBlob,
) {
  // Get trees info before any changes hit
  const constants = await getConstantRollupData(globalVariables, db);
  const start = new PartialStateReference(
    await getTreeSnapshot(MerkleTreeId.NOTE_HASH_TREE, db),
    await getTreeSnapshot(MerkleTreeId.NULLIFIER_TREE, db),
    await getTreeSnapshot(MerkleTreeId.PUBLIC_DATA_TREE, db),
  );
  // Get the subtree sibling paths for the circuit
  const noteHashSubtreeSiblingPathArray = await getSubtreeSiblingPath(
    MerkleTreeId.NOTE_HASH_TREE,
    NOTE_HASH_SUBTREE_HEIGHT,
    db,
  );

  const noteHashSubtreeSiblingPath = makeTuple(NOTE_HASH_SUBTREE_SIBLING_PATH_LENGTH, i =>
    i < noteHashSubtreeSiblingPathArray.length ? noteHashSubtreeSiblingPathArray[i] : Fr.ZERO,
  );

  // Create data hint for reading fee payer initial balance in Fee Juice
  // If no fee payer is set, read hint should be empty
  const leafSlot = computeFeePayerBalanceLeafSlot(tx.data.feePayer);
  const feePayerFeeJuiceBalanceReadHint = tx.data.feePayer.isZero()
    ? PublicDataHint.empty()
    : await getPublicDataHint(db, leafSlot.toBigInt());

  // Update the note hash trees with the new items being inserted to get the new roots
  // that will be used by the next iteration of the base rollup circuit, skipping the empty ones
  const noteHashes = padArrayEnd(tx.txEffect.noteHashes, Fr.ZERO, MAX_NOTE_HASHES_PER_TX);
  await db.appendLeaves(MerkleTreeId.NOTE_HASH_TREE, noteHashes);

  // The read witnesses for a given TX should be generated before the writes of the same TX are applied.
  // All reads that refer to writes in the same tx are transient and can be simplified out.
  const txPublicDataUpdateRequestInfo = await processPublicDataUpdateRequests(tx, db);

  // Update the nullifier tree, capturing the low nullifier info for each individual operation
  const {
    lowLeavesWitnessData: nullifierWitnessLeaves,
    newSubtreeSiblingPath: nullifiersSubtreeSiblingPath,
    sortedNewLeaves: sortednullifiers,
    sortedNewLeavesIndexes,
  } = await db.batchInsert(
    MerkleTreeId.NULLIFIER_TREE,
    padArrayEnd(tx.txEffect.nullifiers, Fr.ZERO, MAX_NULLIFIERS_PER_TX).map(n => n.toBuffer()),
    NULLIFIER_SUBTREE_HEIGHT,
  );
  if (nullifierWitnessLeaves === undefined) {
    throw new Error(`Could not craft nullifier batch insertion proofs`);
  }

  // Extract witness objects from returned data
  const nullifierPredecessorMembershipWitnessesWithoutPadding: MembershipWitness<typeof NULLIFIER_TREE_HEIGHT>[] =
    nullifierWitnessLeaves.map(l =>
      MembershipWitness.fromBufferArray(l.index, assertLength(l.siblingPath.toBufferArray(), NULLIFIER_TREE_HEIGHT)),
    );

  const nullifierSubtreeSiblingPathArray = nullifiersSubtreeSiblingPath.toFields();

  const nullifierSubtreeSiblingPath = makeTuple(NULLIFIER_SUBTREE_SIBLING_PATH_LENGTH, i =>
    i < nullifierSubtreeSiblingPathArray.length ? nullifierSubtreeSiblingPathArray[i] : Fr.ZERO,
  );

  if (tx.avmProvingRequest) {
    // Build public base rollup hints
    const stateDiffHints = PublicBaseStateDiffHints.from({
      nullifierPredecessorPreimages: makeTuple(MAX_NULLIFIERS_PER_TX, i =>
        i < nullifierWitnessLeaves.length
          ? (nullifierWitnessLeaves[i].leafPreimage as NullifierLeafPreimage)
          : NullifierLeafPreimage.empty(),
      ),
      nullifierPredecessorMembershipWitnesses: makeTuple(MAX_NULLIFIERS_PER_TX, i =>
        i < nullifierPredecessorMembershipWitnessesWithoutPadding.length
          ? nullifierPredecessorMembershipWitnessesWithoutPadding[i]
          : makeEmptyMembershipWitness(NULLIFIER_TREE_HEIGHT),
      ),
      sortedNullifiers: makeTuple(MAX_NULLIFIERS_PER_TX, i => Fr.fromBuffer(sortednullifiers[i])),
      sortedNullifierIndexes: makeTuple(MAX_NULLIFIERS_PER_TX, i => sortedNewLeavesIndexes[i]),
      noteHashSubtreeSiblingPath,
      nullifierSubtreeSiblingPath,
      lowPublicDataWritesPreimages: padArrayEnd(
        txPublicDataUpdateRequestInfo.lowPublicDataWritesPreimages,
        PublicDataTreeLeafPreimage.empty(),
        MAX_TOTAL_PUBLIC_DATA_UPDATE_REQUESTS_PER_TX,
      ),
      lowPublicDataWritesMembershipWitnesses: padArrayEnd(
        txPublicDataUpdateRequestInfo.lowPublicDataWritesMembershipWitnesses,
        MembershipWitness.empty(PUBLIC_DATA_TREE_HEIGHT),
        MAX_TOTAL_PUBLIC_DATA_UPDATE_REQUESTS_PER_TX,
      ),
      publicDataTreeSiblingPaths: padArrayEnd(
        txPublicDataUpdateRequestInfo.publicDataWritesSiblingPaths,
        makeTuple(PUBLIC_DATA_TREE_HEIGHT, () => Fr.ZERO),
        MAX_TOTAL_PUBLIC_DATA_UPDATE_REQUESTS_PER_TX,
      ),
    });

    const blockHash = tx.constants.historicalHeader.hash();
    const archiveRootMembershipWitness = await getMembershipWitnessFor(
      blockHash,
      MerkleTreeId.ARCHIVE,
      ARCHIVE_HEIGHT,
      db,
    );

    return PublicBaseRollupHints.from({
      start,
      stateDiffHints,
      feePayerFeeJuiceBalanceReadHint: feePayerFeeJuiceBalanceReadHint,
      archiveRootMembershipWitness,
      constants,
    });
  } else {
    if (
      txPublicDataUpdateRequestInfo.lowPublicDataWritesMembershipWitnesses.length > 1 ||
      txPublicDataUpdateRequestInfo.lowPublicDataWritesPreimages.length > 1 ||
      txPublicDataUpdateRequestInfo.publicDataWritesSiblingPaths.length > 1
    ) {
      throw new Error(`More than one public data write in a private only tx`);
    }

    const feeWriteLowLeafPreimage =
      txPublicDataUpdateRequestInfo.lowPublicDataWritesPreimages[0] || PublicDataTreeLeafPreimage.empty();
    const feeWriteLowLeafMembershipWitness =
      txPublicDataUpdateRequestInfo.lowPublicDataWritesMembershipWitnesses[0] ||
      MembershipWitness.empty<typeof PUBLIC_DATA_TREE_HEIGHT>(PUBLIC_DATA_TREE_HEIGHT);
    const feeWriteSiblingPath =
      txPublicDataUpdateRequestInfo.publicDataWritesSiblingPaths[0] ||
      makeTuple(PUBLIC_DATA_TREE_HEIGHT, () => Fr.ZERO);

    const stateDiffHints = PrivateBaseStateDiffHints.from({
      nullifierPredecessorPreimages: makeTuple(MAX_NULLIFIERS_PER_TX, i =>
        i < nullifierWitnessLeaves.length
          ? (nullifierWitnessLeaves[i].leafPreimage as NullifierLeafPreimage)
          : NullifierLeafPreimage.empty(),
      ),
      nullifierPredecessorMembershipWitnesses: makeTuple(MAX_NULLIFIERS_PER_TX, i =>
        i < nullifierPredecessorMembershipWitnessesWithoutPadding.length
          ? nullifierPredecessorMembershipWitnessesWithoutPadding[i]
          : makeEmptyMembershipWitness(NULLIFIER_TREE_HEIGHT),
      ),
      sortedNullifiers: makeTuple(MAX_NULLIFIERS_PER_TX, i => Fr.fromBuffer(sortednullifiers[i])),
      sortedNullifierIndexes: makeTuple(MAX_NULLIFIERS_PER_TX, i => sortedNewLeavesIndexes[i]),
      noteHashSubtreeSiblingPath,
      nullifierSubtreeSiblingPath,
      feeWriteLowLeafPreimage,
      feeWriteLowLeafMembershipWitness,
      feeWriteSiblingPath,
    });

    const blockHash = tx.constants.historicalHeader.hash();
    const archiveRootMembershipWitness = await getMembershipWitnessFor(
      blockHash,
      MerkleTreeId.ARCHIVE,
      ARCHIVE_HEIGHT,
      db,
    );

<<<<<<< HEAD
  // Append new data to startSpongeBlob
  const inputSpongeBlob = startSpongeBlob.clone();
  startSpongeBlob.absorb(tx.txEffect.toBlobFields());

  return BaseRollupHints.from({
    start,
    startSpongeBlob: inputSpongeBlob,
    stateDiffHints,
    feePayerFeeJuiceBalanceReadHint: feePayerFeeJuiceBalanceReadHint,
    sortedPublicDataWrites: txPublicDataUpdateRequestInfo.sortedPublicDataWrites,
    sortedPublicDataWritesIndexes: txPublicDataUpdateRequestInfo.sortedPublicDataWritesIndexes,
    lowPublicDataWritesPreimages: txPublicDataUpdateRequestInfo.lowPublicDataWritesPreimages,
    lowPublicDataWritesMembershipWitnesses: txPublicDataUpdateRequestInfo.lowPublicDataWritesMembershipWitnesses,
    archiveRootMembershipWitness,
    constants,
  });
=======
    return PrivateBaseRollupHints.from({
      start,
      stateDiffHints,
      feePayerFeeJuiceBalanceReadHint: feePayerFeeJuiceBalanceReadHint,
      archiveRootMembershipWitness,
      constants,
    });
  }
>>>>>>> a2c07016
}

async function getPublicDataHint(db: MerkleTreeWriteOperations, leafSlot: bigint) {
  const { index } = (await db.getPreviousValueIndex(MerkleTreeId.PUBLIC_DATA_TREE, leafSlot)) ?? {};
  if (index === undefined) {
    throw new Error(`Cannot find the previous value index for public data ${leafSlot}.`);
  }

  const siblingPath = await db.getSiblingPath<typeof PUBLIC_DATA_TREE_HEIGHT>(MerkleTreeId.PUBLIC_DATA_TREE, index);
  const membershipWitness = new MembershipWitness(PUBLIC_DATA_TREE_HEIGHT, index, siblingPath.toTuple());

  const leafPreimage = (await db.getLeafPreimage(MerkleTreeId.PUBLIC_DATA_TREE, index)) as PublicDataTreeLeafPreimage;
  if (!leafPreimage) {
    throw new Error(`Cannot find the leaf preimage for public data tree at index ${index}.`);
  }

  const exists = leafPreimage.slot.toBigInt() === leafSlot;
  const value = exists ? leafPreimage.value : Fr.ZERO;

  return new PublicDataHint(new Fr(leafSlot), value, membershipWitness, leafPreimage);
}

export function createMergeRollupInputs(
  left: [BaseOrMergeRollupPublicInputs, RecursiveProof<typeof NESTED_RECURSIVE_PROOF_LENGTH>, VerificationKeyAsFields],
  right: [BaseOrMergeRollupPublicInputs, RecursiveProof<typeof NESTED_RECURSIVE_PROOF_LENGTH>, VerificationKeyAsFields],
) {
  const mergeInputs = new MergeRollupInputs([
    getPreviousRollupDataFromPublicInputs(left[0], left[1], left[2]),
    getPreviousRollupDataFromPublicInputs(right[0], right[1], right[2]),
  ]);
  return mergeInputs;
}

export function createBlockMergeRollupInputs(
  left: [
    BlockRootOrBlockMergePublicInputs,
    RecursiveProof<typeof NESTED_RECURSIVE_PROOF_LENGTH>,
    VerificationKeyAsFields,
  ],
  right: [
    BlockRootOrBlockMergePublicInputs,
    RecursiveProof<typeof NESTED_RECURSIVE_PROOF_LENGTH>,
    VerificationKeyAsFields,
  ],
) {
  const mergeInputs = new BlockMergeRollupInputs([
    getPreviousRollupBlockDataFromPublicInputs(left[0], left[1], left[2]),
    getPreviousRollupBlockDataFromPublicInputs(right[0], right[1], right[2]),
  ]);
  return mergeInputs;
}

export function buildHeaderFromCircuitOutputs(
  previousMergeData: [BaseOrMergeRollupPublicInputs, BaseOrMergeRollupPublicInputs],
  parityPublicInputs: ParityPublicInputs,
  rootRollupOutputs: BlockRootOrBlockMergePublicInputs,
  updatedL1ToL2TreeSnapshot: AppendOnlyTreeSnapshot,
  logger?: DebugLogger,
) {
  const blobHash = rootRollupOutputs.blobPublicInputs[0].getBlobsHash();
  const contentCommitment = new ContentCommitment(
    new Fr(previousMergeData[0].numTxs + previousMergeData[1].numTxs),
    blobHash,
    parityPublicInputs.shaRoot.toBuffer(),
    sha256Trunc(Buffer.concat([previousMergeData[0].outHash.toBuffer(), previousMergeData[1].outHash.toBuffer()])),
  );
  const state = new StateReference(updatedL1ToL2TreeSnapshot, previousMergeData[1].end);
  const header = new Header(
    rootRollupOutputs.previousArchive,
    contentCommitment,
    state,
    previousMergeData[0].constants.globalVariables,
    previousMergeData[0].accumulatedFees.add(previousMergeData[1].accumulatedFees),
  );
  if (!header.hash().equals(rootRollupOutputs.endBlockHash)) {
    logger?.error(
      `Block header mismatch when building header from circuit outputs.` +
        `\n\nHeader: ${inspect(header)}` +
        `\n\nCircuit: ${toFriendlyJSON(rootRollupOutputs)}`,
    );
    throw new Error(`Block header mismatch when building from circuit outputs`);
  }
  return header;
}

export async function buildHeaderFromTxEffects(
  body: Body,
  globalVariables: GlobalVariables,
  l1ToL2Messages: Fr[],
  db: MerkleTreeReadOperations,
) {
  const stateReference = new StateReference(
    await getTreeSnapshot(MerkleTreeId.L1_TO_L2_MESSAGE_TREE, db),
    new PartialStateReference(
      await getTreeSnapshot(MerkleTreeId.NOTE_HASH_TREE, db),
      await getTreeSnapshot(MerkleTreeId.NULLIFIER_TREE, db),
      await getTreeSnapshot(MerkleTreeId.PUBLIC_DATA_TREE, db),
    ),
  );

  const previousArchive = await getTreeSnapshot(MerkleTreeId.ARCHIVE, db);

  const outHash = computeUnbalancedMerkleRoot(
    body.txEffects.map(tx => tx.txOutHash()),
    TxEffect.empty().txOutHash(),
  );

  l1ToL2Messages = padArrayEnd(l1ToL2Messages, Fr.ZERO, NUMBER_OF_L1_L2_MESSAGES_PER_ROLLUP);
  const hasher = (left: Buffer, right: Buffer) => sha256Trunc(Buffer.concat([left, right]));
  const parityHeight = Math.ceil(Math.log2(NUMBER_OF_L1_L2_MESSAGES_PER_ROLLUP));
  const parityShaRoot = new MerkleTreeCalculator(parityHeight, Fr.ZERO.toBuffer(), hasher).computeTreeRoot(
    l1ToL2Messages.map(msg => msg.toBuffer()),
  );
  const blobHash = body.getBlobsHash();
  const contentCommitment = new ContentCommitment(
    new Fr(body.numberOfTxsIncludingPadded),
    blobHash,
    parityShaRoot,
    outHash,
  );

  const fees = body.txEffects.reduce((acc, tx) => acc.add(tx.transactionFee), Fr.ZERO);
  return new Header(previousArchive, contentCommitment, stateReference, globalVariables, fees);
}

// Validate that the roots of all local trees match the output of the root circuit simulation
export async function validateBlockRootOutput(
  blockRootOutput: BlockRootOrBlockMergePublicInputs,
  blockHeader: Header,
  db: MerkleTreeReadOperations,
) {
  await Promise.all([
    validateState(blockHeader.state, db),
    validateSimulatedTree(await getTreeSnapshot(MerkleTreeId.ARCHIVE, db), blockRootOutput.newArchive, 'Archive'),
  ]);
}

export async function validateState(state: StateReference, db: MerkleTreeReadOperations) {
  const promises = [MerkleTreeId.NOTE_HASH_TREE, MerkleTreeId.NULLIFIER_TREE, MerkleTreeId.PUBLIC_DATA_TREE].map(
    async (id: MerkleTreeId) => {
      return { key: id, value: await getTreeSnapshot(id, db) };
    },
  );
  const snapshots: Map<MerkleTreeId, AppendOnlyTreeSnapshot> = new Map(
    (await Promise.all(promises)).map(obj => [obj.key, obj.value]),
  );
  validatePartialState(state.partial, snapshots);
  validateSimulatedTree(
    await getTreeSnapshot(MerkleTreeId.L1_TO_L2_MESSAGE_TREE, db),
    state.l1ToL2MessageTree,
    'L1ToL2MessageTree',
  );
}

export async function getRootTreeSiblingPath<TID extends MerkleTreeId>(treeId: TID, db: MerkleTreeReadOperations) {
  const { size } = await db.getTreeInfo(treeId);
  const path = await db.getSiblingPath(treeId, size);
  return padArrayEnd(path.toFields(), Fr.ZERO, getTreeHeight(treeId));
}

// Builds the inputs for the final root rollup circuit, without making any changes to trees
export function getRootRollupInput(
  rollupOutputLeft: BlockRootOrBlockMergePublicInputs,
  rollupProofLeft: RecursiveProof<typeof NESTED_RECURSIVE_PROOF_LENGTH>,
  verificationKeyLeft: VerificationKeyAsFields,
  rollupOutputRight: BlockRootOrBlockMergePublicInputs,
  rollupProofRight: RecursiveProof<typeof NESTED_RECURSIVE_PROOF_LENGTH>,
  verificationKeyRight: VerificationKeyAsFields,
  proverId: Fr,
) {
  const previousRollupData: RootRollupInputs['previousRollupData'] = [
    getPreviousRollupBlockDataFromPublicInputs(rollupOutputLeft, rollupProofLeft, verificationKeyLeft),
    getPreviousRollupBlockDataFromPublicInputs(rollupOutputRight, rollupProofRight, verificationKeyRight),
  ];

  return RootRollupInputs.from({
    previousRollupData,
    proverId,
  });
}

export function getPreviousRollupDataFromPublicInputs(
  rollupOutput: BaseOrMergeRollupPublicInputs,
  rollupProof: RecursiveProof<typeof NESTED_RECURSIVE_PROOF_LENGTH>,
  vk: VerificationKeyAsFields,
) {
  const leafIndex = getVKIndex(vk);

  return new PreviousRollupData(
    rollupOutput,
    rollupProof,
    vk,
    new MembershipWitness(VK_TREE_HEIGHT, BigInt(leafIndex), getVKSiblingPath(leafIndex)),
  );
}

export function getPreviousRollupBlockDataFromPublicInputs(
  rollupOutput: BlockRootOrBlockMergePublicInputs,
  rollupProof: RecursiveProof<typeof NESTED_RECURSIVE_PROOF_LENGTH>,
  vk: VerificationKeyAsFields,
) {
  const leafIndex = getVKIndex(vk);

  return new PreviousRollupBlockData(
    rollupOutput,
    rollupProof,
    vk,
    new MembershipWitness(VK_TREE_HEIGHT, BigInt(leafIndex), getVKSiblingPath(leafIndex)),
  );
}

export async function getConstantRollupData(
  globalVariables: GlobalVariables,
  db: MerkleTreeReadOperations,
): Promise<ConstantRollupData> {
  return ConstantRollupData.from({
    vkTreeRoot: getVKTreeRoot(),
    protocolContractTreeRoot,
    lastArchive: await getTreeSnapshot(MerkleTreeId.ARCHIVE, db),
    globalVariables,
  });
}

export async function getTreeSnapshot(id: MerkleTreeId, db: MerkleTreeReadOperations): Promise<AppendOnlyTreeSnapshot> {
  const treeInfo = await db.getTreeInfo(id);
  return new AppendOnlyTreeSnapshot(Fr.fromBuffer(treeInfo.root), Number(treeInfo.size));
}

export function makeEmptyMembershipWitness<N extends number>(height: N) {
  return new MembershipWitness(
    height,
    0n,
    makeTuple(height, () => Fr.ZERO),
  );
}

async function processPublicDataUpdateRequests(tx: ProcessedTx, db: MerkleTreeWriteOperations) {
  const allPublicDataWrites = tx.txEffect.publicDataWrites.map(
    ({ leafSlot, value }) => new PublicDataTreeLeaf(leafSlot, value),
  );

  const lowPublicDataWritesPreimages = [];
  const lowPublicDataWritesMembershipWitnesses = [];
  const publicDataWritesSiblingPaths = [];

  for (const write of allPublicDataWrites) {
    if (write.isEmpty()) {
      throw new Error(`Empty public data write in tx: ${toFriendlyJSON(tx)}`);
    }

    // TODO(Alvaro) write a specialized function for this? Internally add_or_update_value uses batch insertion anyway
    const { lowLeavesWitnessData, newSubtreeSiblingPath } = await db.batchInsert(
      MerkleTreeId.PUBLIC_DATA_TREE,
      [write.toBuffer()],
      // TODO(#3675) remove oldValue from update requests
      0,
    );

    if (lowLeavesWitnessData === undefined) {
      throw new Error(`Could not craft public data batch insertion proofs`);
    }

    const [lowLeafWitness] = lowLeavesWitnessData;
    lowPublicDataWritesPreimages.push(lowLeafWitness.leafPreimage as PublicDataTreeLeafPreimage);
    lowPublicDataWritesMembershipWitnesses.push(
      MembershipWitness.fromBufferArray<typeof PUBLIC_DATA_TREE_HEIGHT>(
        lowLeafWitness.index,
        assertLength(lowLeafWitness.siblingPath.toBufferArray(), PUBLIC_DATA_TREE_HEIGHT),
      ),
    );

    const insertionSiblingPath = newSubtreeSiblingPath.toFields();
    assertLength(insertionSiblingPath, PUBLIC_DATA_TREE_HEIGHT);

    publicDataWritesSiblingPaths.push(insertionSiblingPath as Tuple<Fr, typeof PUBLIC_DATA_TREE_HEIGHT>);
  }

  return {
    lowPublicDataWritesPreimages,
    lowPublicDataWritesMembershipWitnesses,
    publicDataWritesSiblingPaths,
  };
}

export async function getSubtreeSiblingPath(
  treeId: MerkleTreeId,
  subtreeHeight: number,
  db: MerkleTreeReadOperations,
): Promise<Fr[]> {
  const nextAvailableLeafIndex = await db.getTreeInfo(treeId).then(t => t.size);
  const fullSiblingPath = await db.getSiblingPath(treeId, nextAvailableLeafIndex);

  // Drop the first subtreeHeight items since we only care about the path to the subtree root
  return fullSiblingPath.getSubtreeSiblingPath(subtreeHeight).toFields();
}

// Scan a tree searching for a specific value and return a membership witness proof for it
export async function getMembershipWitnessFor<N extends number>(
  value: Fr,
  treeId: MerkleTreeId,
  height: N,
  db: MerkleTreeReadOperations,
): Promise<MembershipWitness<N>> {
  // If this is an empty tx, then just return zeroes
  if (value.isZero()) {
    return makeEmptyMembershipWitness(height);
  }

  const index = await db.findLeafIndex(treeId, value.toBuffer());
  if (index === undefined) {
    throw new Error(`Leaf with value ${value} not found in tree ${MerkleTreeId[treeId]}`);
  }
  const path = await db.getSiblingPath(treeId, index);
  return new MembershipWitness(height, index, assertLength(path.toFields(), height));
}

export function validatePartialState(
  partialState: PartialStateReference,
  treeSnapshots: Map<MerkleTreeId, AppendOnlyTreeSnapshot>,
) {
  validateSimulatedTree(treeSnapshots.get(MerkleTreeId.NOTE_HASH_TREE)!, partialState.noteHashTree, 'NoteHashTree');
  validateSimulatedTree(treeSnapshots.get(MerkleTreeId.NULLIFIER_TREE)!, partialState.nullifierTree, 'NullifierTree');
  validateSimulatedTree(
    treeSnapshots.get(MerkleTreeId.PUBLIC_DATA_TREE)!,
    partialState.publicDataTree,
    'PublicDataTree',
  );
}

// Helper for comparing two trees snapshots
function validateSimulatedTree(
  localTree: AppendOnlyTreeSnapshot,
  simulatedTree: AppendOnlyTreeSnapshot,
  name: TreeNames,
  label?: string,
) {
  if (!simulatedTree.root.toBuffer().equals(localTree.root.toBuffer())) {
    throw new Error(`${label ?? name} tree root mismatch (local ${localTree.root}, simulated ${simulatedTree.root})`);
  }
  if (simulatedTree.nextAvailableLeafIndex !== localTree.nextAvailableLeafIndex) {
    throw new Error(
      `${label ?? name} tree next available leaf index mismatch (local ${localTree.nextAvailableLeafIndex}, simulated ${
        simulatedTree.nextAvailableLeafIndex
      })`,
    );
  }
}

export function validateTx(tx: ProcessedTx) {
  const txHeader = tx.constants.historicalHeader;
  if (txHeader.state.l1ToL2MessageTree.isZero()) {
    throw new Error(`Empty L1 to L2 messages tree in tx: ${toFriendlyJSON(tx)}`);
  }
  if (txHeader.state.partial.noteHashTree.isZero()) {
    throw new Error(`Empty note hash tree in tx: ${toFriendlyJSON(tx)}`);
  }
  if (txHeader.state.partial.nullifierTree.isZero()) {
    throw new Error(`Empty nullifier tree in tx: ${toFriendlyJSON(tx)}`);
  }
  if (txHeader.state.partial.publicDataTree.isZero()) {
    throw new Error(`Empty public data tree in tx: ${toFriendlyJSON(tx)}`);
  }
}<|MERGE_RESOLUTION|>--- conflicted
+++ resolved
@@ -45,11 +45,7 @@
   PublicDataTreeLeafPreimage,
   type RecursiveProof,
   RootRollupInputs,
-<<<<<<< HEAD
   type SpongeBlob,
-  StateDiffHints,
-=======
->>>>>>> a2c07016
   StateReference,
   VK_TREE_HEIGHT,
   type VerificationKeyAsFields,
@@ -144,6 +140,10 @@
     i < nullifierSubtreeSiblingPathArray.length ? nullifierSubtreeSiblingPathArray[i] : Fr.ZERO,
   );
 
+  // Append new data to startSpongeBlob
+  const inputSpongeBlob = startSpongeBlob.clone();
+  startSpongeBlob.absorb(tx.txEffect.toBlobFields());
+
   if (tx.avmProvingRequest) {
     // Build public base rollup hints
     const stateDiffHints = PublicBaseStateDiffHints.from({
@@ -188,6 +188,7 @@
 
     return PublicBaseRollupHints.from({
       start,
+      startSpongeBlob,
       stateDiffHints,
       feePayerFeeJuiceBalanceReadHint: feePayerFeeJuiceBalanceReadHint,
       archiveRootMembershipWitness,
@@ -239,33 +240,15 @@
       db,
     );
 
-<<<<<<< HEAD
-  // Append new data to startSpongeBlob
-  const inputSpongeBlob = startSpongeBlob.clone();
-  startSpongeBlob.absorb(tx.txEffect.toBlobFields());
-
-  return BaseRollupHints.from({
-    start,
-    startSpongeBlob: inputSpongeBlob,
-    stateDiffHints,
-    feePayerFeeJuiceBalanceReadHint: feePayerFeeJuiceBalanceReadHint,
-    sortedPublicDataWrites: txPublicDataUpdateRequestInfo.sortedPublicDataWrites,
-    sortedPublicDataWritesIndexes: txPublicDataUpdateRequestInfo.sortedPublicDataWritesIndexes,
-    lowPublicDataWritesPreimages: txPublicDataUpdateRequestInfo.lowPublicDataWritesPreimages,
-    lowPublicDataWritesMembershipWitnesses: txPublicDataUpdateRequestInfo.lowPublicDataWritesMembershipWitnesses,
-    archiveRootMembershipWitness,
-    constants,
-  });
-=======
     return PrivateBaseRollupHints.from({
       start,
+      startSpongeBlob: inputSpongeBlob,
       stateDiffHints,
       feePayerFeeJuiceBalanceReadHint: feePayerFeeJuiceBalanceReadHint,
       archiveRootMembershipWitness,
       constants,
     });
   }
->>>>>>> a2c07016
 }
 
 async function getPublicDataHint(db: MerkleTreeWriteOperations, leafSlot: bigint) {
