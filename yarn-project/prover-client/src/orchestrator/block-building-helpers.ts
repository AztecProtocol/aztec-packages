--- conflicted
+++ resolved
@@ -7,12 +7,8 @@
   BaseRollupInputs,
   ConstantRollupData,
   Fr,
-<<<<<<< HEAD
-  GlobalVariables,
-=======
   type GlobalVariables,
   KernelData,
->>>>>>> db2a4117
   L1_TO_L2_MSG_SUBTREE_HEIGHT,
   L1_TO_L2_MSG_SUBTREE_SIBLING_PATH_LENGTH,
   MAX_NEW_NULLIFIERS_PER_TX,
