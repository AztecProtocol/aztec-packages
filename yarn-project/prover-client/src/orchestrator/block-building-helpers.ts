<<<<<<< HEAD
import { type Body, MerkleTreeId, type ProcessedTx, TxEffect, getTreeHeight, toTxEffect } from '@aztec/circuit-types';
=======
import {
  type Body,
  MerkleTreeId,
  type MerkleTreeWriteOperations,
  type ProcessedTx,
  TxEffect,
  getTreeHeight,
} from '@aztec/circuit-types';
>>>>>>> 1d860a82
import {
  ARCHIVE_HEIGHT,
  AppendOnlyTreeSnapshot,
  type BaseOrMergeRollupPublicInputs,
  BaseRollupInputs,
  BlockMergeRollupInputs,
  type BlockRootOrBlockMergePublicInputs,
  ConstantRollupData,
  ContentCommitment,
  Fr,
  type GlobalVariables,
  Header,
  KernelData,
  MAX_NULLIFIERS_PER_TX,
  MAX_TOTAL_PUBLIC_DATA_UPDATE_REQUESTS_PER_TX,
  MembershipWitness,
  MergeRollupInputs,
  MerkleTreeCalculator,
  type NESTED_RECURSIVE_PROOF_LENGTH,
  NOTE_HASH_SUBTREE_HEIGHT,
  NOTE_HASH_SUBTREE_SIBLING_PATH_LENGTH,
  NULLIFIER_SUBTREE_HEIGHT,
  NULLIFIER_SUBTREE_SIBLING_PATH_LENGTH,
  NULLIFIER_TREE_HEIGHT,
  NUMBER_OF_L1_L2_MESSAGES_PER_ROLLUP,
  NullifierLeafPreimage,
  PUBLIC_DATA_SUBTREE_HEIGHT,
  PUBLIC_DATA_SUBTREE_SIBLING_PATH_LENGTH,
  PUBLIC_DATA_TREE_HEIGHT,
  type ParityPublicInputs,
  PartialStateReference,
  PreviousRollupBlockData,
  PreviousRollupData,
  PublicDataHint,
  PublicDataTreeLeaf,
  type PublicDataTreeLeafPreimage,
  PublicDataUpdateRequest,
  type RECURSIVE_PROOF_LENGTH,
  type RecursiveProof,
  RootRollupInputs,
  type SpongeBlob,
  StateDiffHints,
  StateReference,
  VK_TREE_HEIGHT,
  type VerificationKeyAsFields,
  type VerificationKeyData,
} from '@aztec/circuits.js';
import { assertPermutation, makeTuple } from '@aztec/foundation/array';
import { padArrayEnd } from '@aztec/foundation/collection';
import { sha256Trunc } from '@aztec/foundation/crypto';
import { type DebugLogger } from '@aztec/foundation/log';
import { type Tuple, assertLength, toFriendlyJSON } from '@aztec/foundation/serialize';
import { computeUnbalancedMerkleRoot } from '@aztec/foundation/trees';
import { getVKIndex, getVKSiblingPath, getVKTreeRoot } from '@aztec/noir-protocol-circuits-types';
import { protocolContractTreeRoot } from '@aztec/protocol-contracts';
import { HintsBuilder, computeFeePayerBalanceLeafSlot } from '@aztec/simulator';
import { type MerkleTreeReadOperations } from '@aztec/world-state';

import { inspect } from 'util';

/**
 * Type representing the names of the trees for the base rollup.
 */
type BaseTreeNames = 'NoteHashTree' | 'ContractTree' | 'NullifierTree' | 'PublicDataTree';
/**
 * Type representing the names of the trees.
 */
export type TreeNames = BaseTreeNames | 'L1ToL2MessageTree' | 'Archive';

// Builds the base rollup inputs, updating the contract, nullifier, and data trees in the process
export async function buildBaseRollupInput(
  tx: ProcessedTx,
  proof: RecursiveProof<typeof NESTED_RECURSIVE_PROOF_LENGTH>,
  globalVariables: GlobalVariables,
<<<<<<< HEAD
  db: MerkleTreeOperations,
  startSpongeBlob: SpongeBlob,
=======
  db: MerkleTreeWriteOperations,
>>>>>>> 1d860a82
  kernelVk: VerificationKeyData,
) {
  // Get trees info before any changes hit
  const constants = await getConstantRollupData(globalVariables, db);
  const start = new PartialStateReference(
    await getTreeSnapshot(MerkleTreeId.NOTE_HASH_TREE, db),
    await getTreeSnapshot(MerkleTreeId.NULLIFIER_TREE, db),
    await getTreeSnapshot(MerkleTreeId.PUBLIC_DATA_TREE, db),
  );
  // Get the subtree sibling paths for the circuit
  const noteHashSubtreeSiblingPathArray = await getSubtreeSiblingPath(
    MerkleTreeId.NOTE_HASH_TREE,
    NOTE_HASH_SUBTREE_HEIGHT,
    db,
  );

  const noteHashSubtreeSiblingPath = makeTuple(NOTE_HASH_SUBTREE_SIBLING_PATH_LENGTH, i =>
    i < noteHashSubtreeSiblingPathArray.length ? noteHashSubtreeSiblingPathArray[i] : Fr.ZERO,
  );

  // Create data hint for reading fee payer initial balance in Fee Juice
  // If no fee payer is set, read hint should be empty
  // If there is already a public data write for this slot, also skip the read hint
  const hintsBuilder = new HintsBuilder(db);
  const leafSlot = computeFeePayerBalanceLeafSlot(tx.data.feePayer);
  const existingBalanceWrite = tx.data.end.publicDataUpdateRequests.find(write => write.leafSlot.equals(leafSlot));
  const feePayerFeeJuiceBalanceReadHint =
    leafSlot.isZero() || existingBalanceWrite
      ? PublicDataHint.empty()
      : await hintsBuilder.getPublicDataHint(leafSlot.toBigInt());

  // Update the note hash trees with the new items being inserted to get the new roots
  // that will be used by the next iteration of the base rollup circuit, skipping the empty ones
  const noteHashes = tx.data.end.noteHashes;
  await db.appendLeaves(MerkleTreeId.NOTE_HASH_TREE, noteHashes);

  // The read witnesses for a given TX should be generated before the writes of the same TX are applied.
  // All reads that refer to writes in the same tx are transient and can be simplified out.
  const txPublicDataUpdateRequestInfo = await processPublicDataUpdateRequests(tx, db);

  // Update the nullifier tree, capturing the low nullifier info for each individual operation
  const {
    lowLeavesWitnessData: nullifierWitnessLeaves,
    newSubtreeSiblingPath: nullifiersSubtreeSiblingPath,
    sortedNewLeaves: sortednullifiers,
    sortedNewLeavesIndexes,
  } = await db.batchInsert(
    MerkleTreeId.NULLIFIER_TREE,
    tx.data.end.nullifiers.map(n => n.toBuffer()),
    NULLIFIER_SUBTREE_HEIGHT,
  );
  if (nullifierWitnessLeaves === undefined) {
    throw new Error(`Could not craft nullifier batch insertion proofs`);
  }

  // Extract witness objects from returned data
  const nullifierPredecessorMembershipWitnessesWithoutPadding: MembershipWitness<typeof NULLIFIER_TREE_HEIGHT>[] =
    nullifierWitnessLeaves.map(l =>
      MembershipWitness.fromBufferArray(l.index, assertLength(l.siblingPath.toBufferArray(), NULLIFIER_TREE_HEIGHT)),
    );

  const nullifierSubtreeSiblingPathArray = nullifiersSubtreeSiblingPath.toFields();

  const nullifierSubtreeSiblingPath = makeTuple(NULLIFIER_SUBTREE_SIBLING_PATH_LENGTH, i =>
    i < nullifierSubtreeSiblingPathArray.length ? nullifierSubtreeSiblingPathArray[i] : Fr.ZERO,
  );

  const publicDataSiblingPath = txPublicDataUpdateRequestInfo.newPublicDataSubtreeSiblingPath;

  const stateDiffHints = StateDiffHints.from({
    nullifierPredecessorPreimages: makeTuple(MAX_NULLIFIERS_PER_TX, i =>
      i < nullifierWitnessLeaves.length
        ? (nullifierWitnessLeaves[i].leafPreimage as NullifierLeafPreimage)
        : NullifierLeafPreimage.empty(),
    ),
    nullifierPredecessorMembershipWitnesses: makeTuple(MAX_NULLIFIERS_PER_TX, i =>
      i < nullifierPredecessorMembershipWitnessesWithoutPadding.length
        ? nullifierPredecessorMembershipWitnessesWithoutPadding[i]
        : makeEmptyMembershipWitness(NULLIFIER_TREE_HEIGHT),
    ),
    sortedNullifiers: makeTuple(MAX_NULLIFIERS_PER_TX, i => Fr.fromBuffer(sortednullifiers[i])),
    sortedNullifierIndexes: makeTuple(MAX_NULLIFIERS_PER_TX, i => sortedNewLeavesIndexes[i]),
    noteHashSubtreeSiblingPath,
    nullifierSubtreeSiblingPath,
    publicDataSiblingPath,
  });

  const blockHash = tx.data.constants.historicalHeader.hash();
  const archiveRootMembershipWitness = await getMembershipWitnessFor(
    blockHash,
    MerkleTreeId.ARCHIVE,
    ARCHIVE_HEIGHT,
    db,
  );

  // Append new data to startSpongeBlob
  const inputSpongeBlob = startSpongeBlob.clone();
  startSpongeBlob.absorb(toTxEffect(tx, globalVariables.gasFees).toFields());

  return BaseRollupInputs.from({
    kernelData: getKernelDataFor(tx, kernelVk, proof),
    start,
    startSpongeBlob: inputSpongeBlob,
    stateDiffHints,
    feePayerFeeJuiceBalanceReadHint: feePayerFeeJuiceBalanceReadHint,
    sortedPublicDataWrites: txPublicDataUpdateRequestInfo.sortedPublicDataWrites,
    sortedPublicDataWritesIndexes: txPublicDataUpdateRequestInfo.sortedPublicDataWritesIndexes,
    lowPublicDataWritesPreimages: txPublicDataUpdateRequestInfo.lowPublicDataWritesPreimages,
    lowPublicDataWritesMembershipWitnesses: txPublicDataUpdateRequestInfo.lowPublicDataWritesMembershipWitnesses,
    archiveRootMembershipWitness,
    constants,
  });
}

export function createMergeRollupInputs(
  left: [BaseOrMergeRollupPublicInputs, RecursiveProof<typeof NESTED_RECURSIVE_PROOF_LENGTH>, VerificationKeyAsFields],
  right: [BaseOrMergeRollupPublicInputs, RecursiveProof<typeof NESTED_RECURSIVE_PROOF_LENGTH>, VerificationKeyAsFields],
) {
  const mergeInputs = new MergeRollupInputs([
    getPreviousRollupDataFromPublicInputs(left[0], left[1], left[2]),
    getPreviousRollupDataFromPublicInputs(right[0], right[1], right[2]),
  ]);
  return mergeInputs;
}

export function createBlockMergeRollupInputs(
  left: [
    BlockRootOrBlockMergePublicInputs,
    RecursiveProof<typeof NESTED_RECURSIVE_PROOF_LENGTH>,
    VerificationKeyAsFields,
  ],
  right: [
    BlockRootOrBlockMergePublicInputs,
    RecursiveProof<typeof NESTED_RECURSIVE_PROOF_LENGTH>,
    VerificationKeyAsFields,
  ],
) {
  const mergeInputs = new BlockMergeRollupInputs([
    getPreviousRollupBlockDataFromPublicInputs(left[0], left[1], left[2]),
    getPreviousRollupBlockDataFromPublicInputs(right[0], right[1], right[2]),
  ]);
  return mergeInputs;
}

export function buildHeaderFromCircuitOutputs(
  previousMergeData: [BaseOrMergeRollupPublicInputs, BaseOrMergeRollupPublicInputs],
  parityPublicInputs: ParityPublicInputs,
  rootRollupOutputs: BlockRootOrBlockMergePublicInputs,
  updatedL1ToL2TreeSnapshot: AppendOnlyTreeSnapshot,
  logger?: DebugLogger,
) {
  const contentCommitment = new ContentCommitment(
    new Fr(previousMergeData[0].numTxs + previousMergeData[1].numTxs),
    parityPublicInputs.shaRoot.toBuffer(),
    sha256Trunc(Buffer.concat([previousMergeData[0].outHash.toBuffer(), previousMergeData[1].outHash.toBuffer()])),
  );
  const state = new StateReference(updatedL1ToL2TreeSnapshot, previousMergeData[1].end);
  const header = new Header(
    rootRollupOutputs.previousArchive,
    contentCommitment,
    state,
    previousMergeData[0].constants.globalVariables,
    previousMergeData[0].accumulatedFees.add(previousMergeData[1].accumulatedFees),
  );
  if (!header.hash().equals(rootRollupOutputs.endBlockHash)) {
    logger?.error(
      `Block header mismatch when building header from circuit outputs.` +
        `\n\nHeader: ${inspect(header)}` +
        `\n\nCircuit: ${toFriendlyJSON(rootRollupOutputs)}`,
    );
    throw new Error(`Block header mismatch when building from circuit outputs`);
  }
  return header;
}

export async function buildHeaderFromTxEffects(
  body: Body,
  globalVariables: GlobalVariables,
  l1ToL2Messages: Fr[],
  db: MerkleTreeReadOperations,
) {
  const stateReference = new StateReference(
    await getTreeSnapshot(MerkleTreeId.L1_TO_L2_MESSAGE_TREE, db),
    new PartialStateReference(
      await getTreeSnapshot(MerkleTreeId.NOTE_HASH_TREE, db),
      await getTreeSnapshot(MerkleTreeId.NULLIFIER_TREE, db),
      await getTreeSnapshot(MerkleTreeId.PUBLIC_DATA_TREE, db),
    ),
  );

  const previousArchive = await getTreeSnapshot(MerkleTreeId.ARCHIVE, db);

  const outHash = computeUnbalancedMerkleRoot(
    body.txEffects.map(tx => tx.txOutHash()),
    TxEffect.empty().txOutHash(),
  );

  l1ToL2Messages = padArrayEnd(l1ToL2Messages, Fr.ZERO, NUMBER_OF_L1_L2_MESSAGES_PER_ROLLUP);
  const hasher = (left: Buffer, right: Buffer) => sha256Trunc(Buffer.concat([left, right]));
  const parityHeight = Math.ceil(Math.log2(NUMBER_OF_L1_L2_MESSAGES_PER_ROLLUP));
  const parityShaRoot = new MerkleTreeCalculator(parityHeight, Fr.ZERO.toBuffer(), hasher).computeTreeRoot(
    l1ToL2Messages.map(msg => msg.toBuffer()),
  );

  const contentCommitment = new ContentCommitment(new Fr(body.numberOfTxsIncludingPadded), parityShaRoot, outHash);

  const fees = body.txEffects.reduce((acc, tx) => acc.add(tx.transactionFee), Fr.ZERO);
  return new Header(previousArchive, contentCommitment, stateReference, globalVariables, fees);
}

// Validate that the roots of all local trees match the output of the root circuit simulation
export async function validateBlockRootOutput(
  blockRootOutput: BlockRootOrBlockMergePublicInputs,
  blockHeader: Header,
  db: MerkleTreeReadOperations,
) {
  await Promise.all([
    validateState(blockHeader.state, db),
    validateSimulatedTree(await getTreeSnapshot(MerkleTreeId.ARCHIVE, db), blockRootOutput.newArchive, 'Archive'),
  ]);
}

export async function validateState(state: StateReference, db: MerkleTreeReadOperations) {
  const promises = [MerkleTreeId.NOTE_HASH_TREE, MerkleTreeId.NULLIFIER_TREE, MerkleTreeId.PUBLIC_DATA_TREE].map(
    async (id: MerkleTreeId) => {
      return { key: id, value: await getTreeSnapshot(id, db) };
    },
  );
  const snapshots: Map<MerkleTreeId, AppendOnlyTreeSnapshot> = new Map(
    (await Promise.all(promises)).map(obj => [obj.key, obj.value]),
  );
  validatePartialState(state.partial, snapshots);
  validateSimulatedTree(
    await getTreeSnapshot(MerkleTreeId.L1_TO_L2_MESSAGE_TREE, db),
    state.l1ToL2MessageTree,
    'L1ToL2MessageTree',
  );
}

export async function getRootTreeSiblingPath<TID extends MerkleTreeId>(treeId: TID, db: MerkleTreeReadOperations) {
  const { size } = await db.getTreeInfo(treeId);
  const path = await db.getSiblingPath(treeId, size);
  return padArrayEnd(path.toFields(), Fr.ZERO, getTreeHeight(treeId));
}

// Builds the inputs for the final root rollup circuit, without making any changes to trees
export function getRootRollupInput(
  rollupOutputLeft: BlockRootOrBlockMergePublicInputs,
  rollupProofLeft: RecursiveProof<typeof NESTED_RECURSIVE_PROOF_LENGTH>,
  verificationKeyLeft: VerificationKeyAsFields,
  rollupOutputRight: BlockRootOrBlockMergePublicInputs,
  rollupProofRight: RecursiveProof<typeof NESTED_RECURSIVE_PROOF_LENGTH>,
  verificationKeyRight: VerificationKeyAsFields,
  proverId: Fr,
) {
  const previousRollupData: RootRollupInputs['previousRollupData'] = [
    getPreviousRollupBlockDataFromPublicInputs(rollupOutputLeft, rollupProofLeft, verificationKeyLeft),
    getPreviousRollupBlockDataFromPublicInputs(rollupOutputRight, rollupProofRight, verificationKeyRight),
  ];

  return RootRollupInputs.from({
    previousRollupData,
    proverId,
  });
}

export function getPreviousRollupDataFromPublicInputs(
  rollupOutput: BaseOrMergeRollupPublicInputs,
  rollupProof: RecursiveProof<typeof NESTED_RECURSIVE_PROOF_LENGTH>,
  vk: VerificationKeyAsFields,
) {
  const leafIndex = getVKIndex(vk);

  return new PreviousRollupData(
    rollupOutput,
    rollupProof,
    vk,
    new MembershipWitness(VK_TREE_HEIGHT, BigInt(leafIndex), getVKSiblingPath(leafIndex)),
  );
}

export function getPreviousRollupBlockDataFromPublicInputs(
  rollupOutput: BlockRootOrBlockMergePublicInputs,
  rollupProof: RecursiveProof<typeof NESTED_RECURSIVE_PROOF_LENGTH>,
  vk: VerificationKeyAsFields,
) {
  const leafIndex = getVKIndex(vk);

  return new PreviousRollupBlockData(
    rollupOutput,
    rollupProof,
    vk,
    new MembershipWitness(VK_TREE_HEIGHT, BigInt(leafIndex), getVKSiblingPath(leafIndex)),
  );
}

export async function getConstantRollupData(
  globalVariables: GlobalVariables,
  db: MerkleTreeReadOperations,
): Promise<ConstantRollupData> {
  return ConstantRollupData.from({
    vkTreeRoot: getVKTreeRoot(),
    protocolContractTreeRoot,
    lastArchive: await getTreeSnapshot(MerkleTreeId.ARCHIVE, db),
    globalVariables,
  });
}

export async function getTreeSnapshot(id: MerkleTreeId, db: MerkleTreeReadOperations): Promise<AppendOnlyTreeSnapshot> {
  const treeInfo = await db.getTreeInfo(id);
  return new AppendOnlyTreeSnapshot(Fr.fromBuffer(treeInfo.root), Number(treeInfo.size));
}

export function getKernelDataFor(
  tx: ProcessedTx,
  vk: VerificationKeyData,
  proof: RecursiveProof<typeof RECURSIVE_PROOF_LENGTH>,
): KernelData {
  const leafIndex = getVKIndex(vk);

  return new KernelData(
    tx.data,
    proof,
    // VK for the kernel circuit
    vk,
    leafIndex,
    getVKSiblingPath(leafIndex),
  );
}

export function makeEmptyMembershipWitness<N extends number>(height: N) {
  return new MembershipWitness(
    height,
    0n,
    makeTuple(height, () => Fr.ZERO),
  );
}

export async function processPublicDataUpdateRequests(tx: ProcessedTx, db: MerkleTreeWriteOperations) {
  const allPublicDataUpdateRequests = padArrayEnd(
    tx.finalPublicDataUpdateRequests,
    PublicDataUpdateRequest.empty(),
    MAX_TOTAL_PUBLIC_DATA_UPDATE_REQUESTS_PER_TX,
  );

  const allPublicDataWrites = allPublicDataUpdateRequests.map(
    ({ leafSlot, newValue }) => new PublicDataTreeLeaf(leafSlot, newValue),
  );
  const { lowLeavesWitnessData, newSubtreeSiblingPath, sortedNewLeaves, sortedNewLeavesIndexes } = await db.batchInsert(
    MerkleTreeId.PUBLIC_DATA_TREE,
    allPublicDataWrites.map(x => x.toBuffer()),
    // TODO(#3675) remove oldValue from update requests
    PUBLIC_DATA_SUBTREE_HEIGHT,
  );

  if (lowLeavesWitnessData === undefined) {
    throw new Error(`Could not craft public data batch insertion proofs`);
  }

  const sortedPublicDataWrites = makeTuple(MAX_TOTAL_PUBLIC_DATA_UPDATE_REQUESTS_PER_TX, i => {
    return PublicDataTreeLeaf.fromBuffer(sortedNewLeaves[i]);
  });

  const sortedPublicDataWritesIndexes = makeTuple(MAX_TOTAL_PUBLIC_DATA_UPDATE_REQUESTS_PER_TX, i => {
    return sortedNewLeavesIndexes[i];
  });

  const subtreeSiblingPathAsFields = newSubtreeSiblingPath.toFields();
  const newPublicDataSubtreeSiblingPath = makeTuple(PUBLIC_DATA_SUBTREE_SIBLING_PATH_LENGTH, i => {
    return subtreeSiblingPathAsFields[i];
  });

  const lowPublicDataWritesMembershipWitnesses: Tuple<
    MembershipWitness<typeof PUBLIC_DATA_TREE_HEIGHT>,
    typeof MAX_TOTAL_PUBLIC_DATA_UPDATE_REQUESTS_PER_TX
  > = makeTuple(MAX_TOTAL_PUBLIC_DATA_UPDATE_REQUESTS_PER_TX, i => {
    const witness = lowLeavesWitnessData[i];
    return MembershipWitness.fromBufferArray(
      witness.index,
      assertLength(witness.siblingPath.toBufferArray(), PUBLIC_DATA_TREE_HEIGHT),
    );
  });

  const lowPublicDataWritesPreimages: Tuple<
    PublicDataTreeLeafPreimage,
    typeof MAX_TOTAL_PUBLIC_DATA_UPDATE_REQUESTS_PER_TX
  > = makeTuple(MAX_TOTAL_PUBLIC_DATA_UPDATE_REQUESTS_PER_TX, i => {
    return lowLeavesWitnessData[i].leafPreimage as PublicDataTreeLeafPreimage;
  });

  // validate that the sortedPublicDataWrites and sortedPublicDataWritesIndexes are in the correct order
  // otherwise it will just fail in the circuit
  assertPermutation(allPublicDataWrites, sortedPublicDataWrites, sortedPublicDataWritesIndexes, (a, b) => a.equals(b));

  return {
    lowPublicDataWritesPreimages,
    lowPublicDataWritesMembershipWitnesses,
    newPublicDataSubtreeSiblingPath,
    sortedPublicDataWrites,
    sortedPublicDataWritesIndexes,
  };
}

export async function getSubtreeSiblingPath(
  treeId: MerkleTreeId,
  subtreeHeight: number,
  db: MerkleTreeReadOperations,
): Promise<Fr[]> {
  const nextAvailableLeafIndex = await db.getTreeInfo(treeId).then(t => t.size);
  const fullSiblingPath = await db.getSiblingPath(treeId, nextAvailableLeafIndex);

  // Drop the first subtreeHeight items since we only care about the path to the subtree root
  return fullSiblingPath.getSubtreeSiblingPath(subtreeHeight).toFields();
}

// Scan a tree searching for a specific value and return a membership witness proof for it
export async function getMembershipWitnessFor<N extends number>(
  value: Fr,
  treeId: MerkleTreeId,
  height: N,
  db: MerkleTreeReadOperations,
): Promise<MembershipWitness<N>> {
  // If this is an empty tx, then just return zeroes
  if (value.isZero()) {
    return makeEmptyMembershipWitness(height);
  }

  const index = await db.findLeafIndex(treeId, value.toBuffer());
  if (index === undefined) {
    throw new Error(`Leaf with value ${value} not found in tree ${MerkleTreeId[treeId]}`);
  }
  const path = await db.getSiblingPath(treeId, index);
  return new MembershipWitness(height, index, assertLength(path.toFields(), height));
}

export function validatePartialState(
  partialState: PartialStateReference,
  treeSnapshots: Map<MerkleTreeId, AppendOnlyTreeSnapshot>,
) {
  validateSimulatedTree(treeSnapshots.get(MerkleTreeId.NOTE_HASH_TREE)!, partialState.noteHashTree, 'NoteHashTree');
  validateSimulatedTree(treeSnapshots.get(MerkleTreeId.NULLIFIER_TREE)!, partialState.nullifierTree, 'NullifierTree');
  validateSimulatedTree(
    treeSnapshots.get(MerkleTreeId.PUBLIC_DATA_TREE)!,
    partialState.publicDataTree,
    'PublicDataTree',
  );
}

// Helper for comparing two trees snapshots
export function validateSimulatedTree(
  localTree: AppendOnlyTreeSnapshot,
  simulatedTree: AppendOnlyTreeSnapshot,
  name: TreeNames,
  label?: string,
) {
  if (!simulatedTree.root.toBuffer().equals(localTree.root.toBuffer())) {
    throw new Error(`${label ?? name} tree root mismatch (local ${localTree.root}, simulated ${simulatedTree.root})`);
  }
  if (simulatedTree.nextAvailableLeafIndex !== localTree.nextAvailableLeafIndex) {
    throw new Error(
      `${label ?? name} tree next available leaf index mismatch (local ${localTree.nextAvailableLeafIndex}, simulated ${
        simulatedTree.nextAvailableLeafIndex
      })`,
    );
  }
}

export function validateTx(tx: ProcessedTx) {
  const txHeader = tx.data.constants.historicalHeader;
  if (txHeader.state.l1ToL2MessageTree.isZero()) {
    throw new Error(`Empty L1 to L2 messages tree in tx: ${toFriendlyJSON(tx)}`);
  }
  if (txHeader.state.partial.noteHashTree.isZero()) {
    throw new Error(`Empty note hash tree in tx: ${toFriendlyJSON(tx)}`);
  }
  if (txHeader.state.partial.nullifierTree.isZero()) {
    throw new Error(`Empty nullifier tree in tx: ${toFriendlyJSON(tx)}`);
  }
  if (txHeader.state.partial.publicDataTree.isZero()) {
    throw new Error(`Empty public data tree in tx: ${toFriendlyJSON(tx)}`);
  }
}<|MERGE_RESOLUTION|>--- conflicted
+++ resolved
@@ -1,6 +1,3 @@
-<<<<<<< HEAD
-import { type Body, MerkleTreeId, type ProcessedTx, TxEffect, getTreeHeight, toTxEffect } from '@aztec/circuit-types';
-=======
 import {
   type Body,
   MerkleTreeId,
@@ -8,8 +5,8 @@
   type ProcessedTx,
   TxEffect,
   getTreeHeight,
+  toTxEffect
 } from '@aztec/circuit-types';
->>>>>>> 1d860a82
 import {
   ARCHIVE_HEIGHT,
   AppendOnlyTreeSnapshot,
@@ -84,12 +81,8 @@
   tx: ProcessedTx,
   proof: RecursiveProof<typeof NESTED_RECURSIVE_PROOF_LENGTH>,
   globalVariables: GlobalVariables,
-<<<<<<< HEAD
-  db: MerkleTreeOperations,
+  db: MerkleTreeWriteOperations,
   startSpongeBlob: SpongeBlob,
-=======
-  db: MerkleTreeWriteOperations,
->>>>>>> 1d860a82
   kernelVk: VerificationKeyData,
 ) {
   // Get trees info before any changes hit
