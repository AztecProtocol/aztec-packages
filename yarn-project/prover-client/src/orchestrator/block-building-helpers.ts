--- conflicted
+++ resolved
@@ -2,19 +2,11 @@
 import {
   ARCHIVE_HEIGHT,
   AppendOnlyTreeSnapshot,
-  type BaseOrMergeRollupPublicInputs,
-  type BaseParityInputs,
   BaseRollupInputs,
   ConstantRollupData,
   Fr,
-  type GlobalVariables,
-<<<<<<< HEAD
-  type L1_TO_L2_MSG_SUBTREE_SIBLING_PATH_LENGTH,
-=======
   KernelData,
-  L1_TO_L2_MSG_SUBTREE_HEIGHT,
   L1_TO_L2_MSG_SUBTREE_SIBLING_PATH_LENGTH,
->>>>>>> eb66fc6a
   MAX_NEW_NULLIFIERS_PER_TX,
   MAX_PUBLIC_DATA_UPDATE_REQUESTS_PER_TX,
   MembershipWitness,
@@ -24,33 +16,36 @@
   NULLIFIER_SUBTREE_HEIGHT,
   NULLIFIER_SUBTREE_SIBLING_PATH_LENGTH,
   NULLIFIER_TREE_HEIGHT,
-  type NUMBER_OF_L1_L2_MESSAGES_PER_ROLLUP,
   NullifierLeafPreimage,
   PUBLIC_DATA_SUBTREE_HEIGHT,
   PUBLIC_DATA_SUBTREE_SIBLING_PATH_LENGTH,
   PUBLIC_DATA_TREE_HEIGHT,
   PartialStateReference,
   PreviousRollupData,
-  type Proof,
   PublicDataTreeLeaf,
-  type PublicDataTreeLeafPreimage,
   ROLLUP_VK_TREE_HEIGHT,
   RollupTypes,
   RootParityInput,
+  RootRollupInputs,
+  StateDiffHints,
+  VK_TREE_HEIGHT,
+  type BaseOrMergeRollupPublicInputs,
+  type BaseParityInputs,
+  type GlobalVariables,
+  type NUMBER_OF_L1_L2_MESSAGES_PER_ROLLUP,
+  type Proof,
+  type PublicDataTreeLeafPreimage,
   type RootParityInputs,
-  RootRollupInputs,
   type RootRollupPublicInputs,
-  StateDiffHints,
   type StateReference,
-  VK_TREE_HEIGHT,
-  type VerificationKey,
+  type VerificationKey
 } from '@aztec/circuits.js';
 import { assertPermutation, makeTuple } from '@aztec/foundation/array';
 import { type DebugLogger } from '@aztec/foundation/log';
-import { type Tuple, assertLength, toFriendlyJSON } from '@aztec/foundation/serialize';
+import { assertLength, toFriendlyJSON, type Tuple } from '@aztec/foundation/serialize';
 import { type MerkleTreeOperations } from '@aztec/world-state';
 
-import { type VerificationKeys, getVerificationKeys } from '../mocks/verification_keys.js';
+import { getVerificationKeys, type VerificationKeys } from '../mocks/verification_keys.js';
 import { type RollupProver } from '../prover/index.js';
 import { type RollupSimulator } from '../simulator/rollup.js';
 
