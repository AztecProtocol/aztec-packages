import { Blob, type SpongeBlob } from '@aztec/blob-lib';
<<<<<<< HEAD
import { Body, type ProcessedTx, TxEffect } from '@aztec/circuit-types';
import { type MerkleTreeWriteOperations } from '@aztec/circuit-types/interfaces/server';
import { PublicDataHint } from '@aztec/circuits.js/avm';
import { ContractClassLog } from '@aztec/circuits.js/logs';
import type { ParityPublicInputs } from '@aztec/circuits.js/parity';
import {
  type BaseOrMergeRollupPublicInputs,
  type BlockRootOrBlockMergePublicInputs,
  ConstantRollupData,
  PrivateBaseRollupHints,
  PrivateBaseStateDiffHints,
  PublicBaseRollupHints,
} from '@aztec/circuits.js/rollup';
import {
  AppendOnlyTreeSnapshot,
  MerkleTreeId,
  NullifierLeafPreimage,
  PublicDataTreeLeaf,
  PublicDataTreeLeafPreimage,
  getTreeHeight,
} from '@aztec/circuits.js/trees';
import {
  BlockHeader,
  ContentCommitment,
  type GlobalVariables,
  PartialStateReference,
  StateReference,
} from '@aztec/circuits.js/tx';
=======
>>>>>>> 9ccd2c9c
import {
  ARCHIVE_HEIGHT,
  MAX_CONTRACT_CLASS_LOGS_PER_TX,
  MAX_NOTE_HASHES_PER_TX,
  MAX_NULLIFIERS_PER_TX,
  NOTE_HASH_SUBTREE_HEIGHT,
  NOTE_HASH_SUBTREE_SIBLING_PATH_LENGTH,
  NULLIFIER_SUBTREE_HEIGHT,
  NULLIFIER_SUBTREE_SIBLING_PATH_LENGTH,
  NULLIFIER_TREE_HEIGHT,
  NUMBER_OF_L1_L2_MESSAGES_PER_ROLLUP,
  PUBLIC_DATA_TREE_HEIGHT,
} from '@aztec/constants';
import { makeTuple } from '@aztec/foundation/array';
import { padArrayEnd } from '@aztec/foundation/collection';
import { sha256Trunc } from '@aztec/foundation/crypto';
import { Fr } from '@aztec/foundation/fields';
import type { Logger } from '@aztec/foundation/log';
import { type Tuple, assertLength, serializeToBuffer, toFriendlyJSON } from '@aztec/foundation/serialize';
import { MembershipWitness, MerkleTreeCalculator, computeUnbalancedMerkleRoot } from '@aztec/foundation/trees';
import { getVKTreeRoot } from '@aztec/noir-protocol-circuits-types/vks';
import { protocolContractTreeRoot } from '@aztec/protocol-contracts';
import { computeFeePayerBalanceLeafSlot } from '@aztec/protocol-contracts/fee-juice';
import { PublicDataHint } from '@aztec/stdlib/avm';
import { Body } from '@aztec/stdlib/block';
import type { MerkleTreeWriteOperations } from '@aztec/stdlib/interfaces/server';
import type { ParityPublicInputs } from '@aztec/stdlib/parity';
import {
  type BaseOrMergeRollupPublicInputs,
  type BlockRootOrBlockMergePublicInputs,
  ConstantRollupData,
  PrivateBaseRollupHints,
  PrivateBaseStateDiffHints,
  PublicBaseRollupHints,
} from '@aztec/stdlib/rollup';
import {
  AppendOnlyTreeSnapshot,
  MerkleTreeId,
  NullifierLeafPreimage,
  PublicDataTreeLeaf,
  PublicDataTreeLeafPreimage,
  getTreeHeight,
} from '@aztec/stdlib/trees';
import {
  BlockHeader,
  ContentCommitment,
  type GlobalVariables,
  PartialStateReference,
  type ProcessedTx,
  StateReference,
  TxEffect,
} from '@aztec/stdlib/tx';
import { Attributes, type Span, runInSpan } from '@aztec/telemetry-client';
import type { MerkleTreeReadOperations } from '@aztec/world-state';

import { inspect } from 'util';

/**
 * Type representing the names of the trees for the base rollup.
 */
type BaseTreeNames = 'NoteHashTree' | 'ContractTree' | 'NullifierTree' | 'PublicDataTree';
/**
 * Type representing the names of the trees.
 */
export type TreeNames = BaseTreeNames | 'L1ToL2MessageTree' | 'Archive';

// Builds the hints for base rollup. Updating the contract, nullifier, and data trees in the process.
export const buildBaseRollupHints = runInSpan(
  'BlockBuilderHelpers',
  'buildBaseRollupHints',
  async (
    span: Span,
    tx: ProcessedTx,
    globalVariables: GlobalVariables,
    db: MerkleTreeWriteOperations,
    startSpongeBlob: SpongeBlob,
  ) => {
    span.setAttribute(Attributes.TX_HASH, tx.hash.toString());
    // Get trees info before any changes hit
    const constants = await getConstantRollupData(globalVariables, db);
    const start = new PartialStateReference(
      await getTreeSnapshot(MerkleTreeId.NOTE_HASH_TREE, db),
      await getTreeSnapshot(MerkleTreeId.NULLIFIER_TREE, db),
      await getTreeSnapshot(MerkleTreeId.PUBLIC_DATA_TREE, db),
    );
    // Get the subtree sibling paths for the circuit
    const noteHashSubtreeSiblingPathArray = await getSubtreeSiblingPath(
      MerkleTreeId.NOTE_HASH_TREE,
      NOTE_HASH_SUBTREE_HEIGHT,
      db,
    );

    const noteHashSubtreeSiblingPath = makeTuple(NOTE_HASH_SUBTREE_SIBLING_PATH_LENGTH, i =>
      i < noteHashSubtreeSiblingPathArray.length ? noteHashSubtreeSiblingPathArray[i] : Fr.ZERO,
    );

    // Update the note hash trees with the new items being inserted to get the new roots
    // that will be used by the next iteration of the base rollup circuit, skipping the empty ones
    const noteHashes = padArrayEnd(tx.txEffect.noteHashes, Fr.ZERO, MAX_NOTE_HASHES_PER_TX);
    await db.appendLeaves(MerkleTreeId.NOTE_HASH_TREE, noteHashes);

    // Create data hint for reading fee payer initial balance in Fee Juice
    const leafSlot = await computeFeePayerBalanceLeafSlot(tx.data.feePayer);
    const feePayerFeeJuiceBalanceReadHint = await getPublicDataHint(db, leafSlot.toBigInt());

    // The read witnesses for a given TX should be generated before the writes of the same TX are applied.
    // All reads that refer to writes in the same tx are transient and can be simplified out.
    const txPublicDataUpdateRequestInfo = await processPublicDataUpdateRequests(tx, db);

    // Update the nullifier tree, capturing the low nullifier info for each individual operation
    const {
      lowLeavesWitnessData: nullifierWitnessLeaves,
      newSubtreeSiblingPath: nullifiersSubtreeSiblingPath,
      sortedNewLeaves: sortednullifiers,
      sortedNewLeavesIndexes,
    } = await db.batchInsert(
      MerkleTreeId.NULLIFIER_TREE,
      padArrayEnd(tx.txEffect.nullifiers, Fr.ZERO, MAX_NULLIFIERS_PER_TX).map(n => n.toBuffer()),
      NULLIFIER_SUBTREE_HEIGHT,
    );

    if (nullifierWitnessLeaves === undefined) {
      throw new Error(`Could not craft nullifier batch insertion proofs`);
    }

    // Extract witness objects from returned data
    const nullifierPredecessorMembershipWitnessesWithoutPadding: MembershipWitness<typeof NULLIFIER_TREE_HEIGHT>[] =
      nullifierWitnessLeaves.map(l =>
        MembershipWitness.fromBufferArray(l.index, assertLength(l.siblingPath.toBufferArray(), NULLIFIER_TREE_HEIGHT)),
      );

    const nullifierSubtreeSiblingPathArray = nullifiersSubtreeSiblingPath.toFields();

    const nullifierSubtreeSiblingPath = makeTuple(NULLIFIER_SUBTREE_SIBLING_PATH_LENGTH, i =>
      i < nullifierSubtreeSiblingPathArray.length ? nullifierSubtreeSiblingPathArray[i] : Fr.ZERO,
    );

    // Append new data to startSpongeBlob
    const inputSpongeBlob = startSpongeBlob.clone();
    await startSpongeBlob.absorb(tx.txEffect.toBlobFields());

    const contractClassLogsPreimages = makeTuple(
      MAX_CONTRACT_CLASS_LOGS_PER_TX,
      i => tx.txEffect.contractClassLogs[i] || ContractClassLog.empty(),
    );

    if (tx.avmProvingRequest) {
      const blockHash = await tx.constants.historicalHeader.hash();
      const archiveRootMembershipWitness = await getMembershipWitnessFor(
        blockHash,
        MerkleTreeId.ARCHIVE,
        ARCHIVE_HEIGHT,
        db,
      );

      return PublicBaseRollupHints.from({
        startSpongeBlob: inputSpongeBlob,
        archiveRootMembershipWitness,
        contractClassLogsPreimages,
        constants,
      });
    } else {
      if (
        txPublicDataUpdateRequestInfo.lowPublicDataWritesMembershipWitnesses.length > 1 ||
        txPublicDataUpdateRequestInfo.lowPublicDataWritesPreimages.length > 1 ||
        txPublicDataUpdateRequestInfo.publicDataWritesSiblingPaths.length > 1
      ) {
        throw new Error(`More than one public data write in a private only tx`);
      }

      const feeWriteLowLeafPreimage =
        txPublicDataUpdateRequestInfo.lowPublicDataWritesPreimages[0] || PublicDataTreeLeafPreimage.empty();
      const feeWriteLowLeafMembershipWitness =
        txPublicDataUpdateRequestInfo.lowPublicDataWritesMembershipWitnesses[0] ||
        MembershipWitness.empty<typeof PUBLIC_DATA_TREE_HEIGHT>(PUBLIC_DATA_TREE_HEIGHT);
      const feeWriteSiblingPath =
        txPublicDataUpdateRequestInfo.publicDataWritesSiblingPaths[0] ||
        makeTuple(PUBLIC_DATA_TREE_HEIGHT, () => Fr.ZERO);

      const stateDiffHints = PrivateBaseStateDiffHints.from({
        nullifierPredecessorPreimages: makeTuple(MAX_NULLIFIERS_PER_TX, i =>
          i < nullifierWitnessLeaves.length
            ? (nullifierWitnessLeaves[i].leafPreimage as NullifierLeafPreimage)
            : NullifierLeafPreimage.empty(),
        ),
        nullifierPredecessorMembershipWitnesses: makeTuple(MAX_NULLIFIERS_PER_TX, i =>
          i < nullifierPredecessorMembershipWitnessesWithoutPadding.length
            ? nullifierPredecessorMembershipWitnessesWithoutPadding[i]
            : makeEmptyMembershipWitness(NULLIFIER_TREE_HEIGHT),
        ),
        sortedNullifiers: makeTuple(MAX_NULLIFIERS_PER_TX, i => Fr.fromBuffer(sortednullifiers[i])),
        sortedNullifierIndexes: makeTuple(MAX_NULLIFIERS_PER_TX, i => sortedNewLeavesIndexes[i]),
        noteHashSubtreeSiblingPath,
        nullifierSubtreeSiblingPath,
        feeWriteLowLeafPreimage,
        feeWriteLowLeafMembershipWitness,
        feeWriteSiblingPath,
      });

      const blockHash = await tx.constants.historicalHeader.hash();
      const archiveRootMembershipWitness = await getMembershipWitnessFor(
        blockHash,
        MerkleTreeId.ARCHIVE,
        ARCHIVE_HEIGHT,
        db,
      );

      return PrivateBaseRollupHints.from({
        start,
        startSpongeBlob: inputSpongeBlob,
        stateDiffHints,
        feePayerFeeJuiceBalanceReadHint,
        archiveRootMembershipWitness,
        contractClassLogsPreimages,
        constants,
      });
    }
  },
);

export async function getPublicDataHint(db: MerkleTreeWriteOperations, leafSlot: bigint) {
  const { index } = (await db.getPreviousValueIndex(MerkleTreeId.PUBLIC_DATA_TREE, leafSlot)) ?? {};
  if (index === undefined) {
    throw new Error(`Cannot find the previous value index for public data ${leafSlot}.`);
  }

  const siblingPath = await db.getSiblingPath<typeof PUBLIC_DATA_TREE_HEIGHT>(MerkleTreeId.PUBLIC_DATA_TREE, index);
  const membershipWitness = new MembershipWitness(PUBLIC_DATA_TREE_HEIGHT, index, siblingPath.toTuple());

  const leafPreimage = (await db.getLeafPreimage(MerkleTreeId.PUBLIC_DATA_TREE, index)) as PublicDataTreeLeafPreimage;
  if (!leafPreimage) {
    throw new Error(`Cannot find the leaf preimage for public data tree at index ${index}.`);
  }

  const exists = leafPreimage.slot.toBigInt() === leafSlot;
  const value = exists ? leafPreimage.value : Fr.ZERO;

  return new PublicDataHint(new Fr(leafSlot), value, membershipWitness, leafPreimage);
}

export const buildBlobHints = runInSpan(
  'BlockBuilderHelpers',
  'buildBlobHints',
  async (_span: Span, txEffects: TxEffect[]) => {
    const blobFields = txEffects.flatMap(tx => tx.toBlobFields());
    const blobs = await Blob.getBlobs(blobFields);
    const blobCommitments = blobs.map(b => b.commitmentToFields());
    const blobsHash = new Fr(getBlobsHashFromBlobs(blobs));
    return { blobFields, blobCommitments, blobs, blobsHash };
  },
);

export const buildHeaderFromCircuitOutputs = runInSpan(
  'BlockBuilderHelpers',
  'buildHeaderFromCircuitOutputs',
  async (
    _span,
    previousRollupData: BaseOrMergeRollupPublicInputs[],
    parityPublicInputs: ParityPublicInputs,
    rootRollupOutputs: BlockRootOrBlockMergePublicInputs,
    endState: StateReference,
    logger?: Logger,
  ) => {
    if (previousRollupData.length > 2) {
      throw new Error(`There can't be more than 2 previous rollups. Received ${previousRollupData.length}.`);
    }

    const blobsHash = rootRollupOutputs.blobPublicInputs[0].getBlobsHash();
    const numTxs = previousRollupData.reduce((sum, d) => sum + d.numTxs, 0);
    const outHash =
      previousRollupData.length === 0
        ? Fr.ZERO.toBuffer()
        : previousRollupData.length === 1
        ? previousRollupData[0].outHash.toBuffer()
        : sha256Trunc(
            Buffer.concat([previousRollupData[0].outHash.toBuffer(), previousRollupData[1].outHash.toBuffer()]),
          );
    const contentCommitment = new ContentCommitment(
      new Fr(numTxs),
      blobsHash,
      parityPublicInputs.shaRoot.toBuffer(),
      outHash,
    );

    const accumulatedFees = previousRollupData.reduce((sum, d) => sum.add(d.accumulatedFees), Fr.ZERO);
    const accumulatedManaUsed = previousRollupData.reduce((sum, d) => sum.add(d.accumulatedManaUsed), Fr.ZERO);
    const header = new BlockHeader(
      rootRollupOutputs.previousArchive,
      contentCommitment,
      endState,
      rootRollupOutputs.endGlobalVariables,
      accumulatedFees,
      accumulatedManaUsed,
    );
    if (!(await header.hash()).equals(rootRollupOutputs.endBlockHash)) {
      logger?.error(
        `Block header mismatch when building header from circuit outputs.` +
          `\n\nHeader: ${inspect(header)}` +
          `\n\nCircuit: ${toFriendlyJSON(rootRollupOutputs)}`,
      );
      throw new Error(`Block header mismatch when building from circuit outputs`);
    }
    return header;
  },
);

export const buildHeaderAndBodyFromTxs = runInSpan(
  'BlockBuilderHelpers',
  'buildHeaderAndBodyFromTxs',
  async (
    span,
    txs: ProcessedTx[],
    globalVariables: GlobalVariables,
    l1ToL2Messages: Fr[],
    db: MerkleTreeReadOperations,
  ) => {
    span.setAttribute(Attributes.BLOCK_NUMBER, globalVariables.blockNumber.toNumber());
    const stateReference = new StateReference(
      await getTreeSnapshot(MerkleTreeId.L1_TO_L2_MESSAGE_TREE, db),
      new PartialStateReference(
        await getTreeSnapshot(MerkleTreeId.NOTE_HASH_TREE, db),
        await getTreeSnapshot(MerkleTreeId.NULLIFIER_TREE, db),
        await getTreeSnapshot(MerkleTreeId.PUBLIC_DATA_TREE, db),
      ),
    );

    const previousArchive = await getTreeSnapshot(MerkleTreeId.ARCHIVE, db);

    const txEffects = txs.map(tx => tx.txEffect);
    const body = new Body(txEffects);

    const numTxs = body.txEffects.length;
    const outHash =
      numTxs === 0
        ? Fr.ZERO.toBuffer()
        : numTxs === 1
        ? body.txEffects[0].txOutHash()
        : computeUnbalancedMerkleRoot(
            body.txEffects.map(tx => tx.txOutHash()),
            TxEffect.empty().txOutHash(),
          );

    l1ToL2Messages = padArrayEnd(l1ToL2Messages, Fr.ZERO, NUMBER_OF_L1_L2_MESSAGES_PER_ROLLUP);
    const hasher = (left: Buffer, right: Buffer) => Promise.resolve(sha256Trunc(Buffer.concat([left, right])));
    const parityHeight = Math.ceil(Math.log2(NUMBER_OF_L1_L2_MESSAGES_PER_ROLLUP));
    const parityCalculator = await MerkleTreeCalculator.create(parityHeight, Fr.ZERO.toBuffer(), hasher);
    const parityShaRoot = await parityCalculator.computeTreeRoot(l1ToL2Messages.map(msg => msg.toBuffer()));
    const blobsHash = getBlobsHashFromBlobs(await Blob.getBlobs(body.toBlobFields()));

    const contentCommitment = new ContentCommitment(new Fr(numTxs), blobsHash, parityShaRoot, outHash);

    const fees = body.txEffects.reduce((acc, tx) => acc.add(tx.transactionFee), Fr.ZERO);
    const manaUsed = txs.reduce((acc, tx) => acc.add(new Fr(tx.gasUsed.billedGas.l2Gas)), Fr.ZERO);

    const header = new BlockHeader(previousArchive, contentCommitment, stateReference, globalVariables, fees, manaUsed);

    return { header, body };
  },
);

export function getBlobsHashFromBlobs(inputs: Blob[]): Buffer {
  const blobHashes = serializeToBuffer(inputs.map(b => b.getEthVersionedBlobHash()));
  return sha256Trunc(serializeToBuffer(blobHashes));
}

// Validate that the roots of all local trees match the output of the root circuit simulation
export async function validateBlockRootOutput(
  blockRootOutput: BlockRootOrBlockMergePublicInputs,
  blockHeader: BlockHeader,
  db: MerkleTreeReadOperations,
) {
  await Promise.all([
    validateState(blockHeader.state, db),
    validateSimulatedTree(await getTreeSnapshot(MerkleTreeId.ARCHIVE, db), blockRootOutput.newArchive, 'Archive'),
  ]);
}

export const validateState = runInSpan(
  'BlockBuilderHelpers',
  'validateState',
  async (_span, state: StateReference, db: MerkleTreeReadOperations) => {
    const promises = [MerkleTreeId.NOTE_HASH_TREE, MerkleTreeId.NULLIFIER_TREE, MerkleTreeId.PUBLIC_DATA_TREE].map(
      async (id: MerkleTreeId) => {
        return { key: id, value: await getTreeSnapshot(id, db) };
      },
    );
    const snapshots: Map<MerkleTreeId, AppendOnlyTreeSnapshot> = new Map(
      (await Promise.all(promises)).map(obj => [obj.key, obj.value]),
    );
    validatePartialState(state.partial, snapshots);
    validateSimulatedTree(
      await getTreeSnapshot(MerkleTreeId.L1_TO_L2_MESSAGE_TREE, db),
      state.l1ToL2MessageTree,
      'L1ToL2MessageTree',
    );
  },
);

export async function getRootTreeSiblingPath<TID extends MerkleTreeId>(treeId: TID, db: MerkleTreeReadOperations) {
  const { size } = await db.getTreeInfo(treeId);
  const path = await db.getSiblingPath(treeId, size);
  return padArrayEnd(path.toFields(), Fr.ZERO, getTreeHeight(treeId));
}

export const getConstantRollupData = runInSpan(
  'BlockBuilderHelpers',
  'getConstantRollupData',
  async (_span, globalVariables: GlobalVariables, db: MerkleTreeReadOperations): Promise<ConstantRollupData> => {
    return ConstantRollupData.from({
      vkTreeRoot: getVKTreeRoot(),
      protocolContractTreeRoot,
      lastArchive: await getTreeSnapshot(MerkleTreeId.ARCHIVE, db),
      globalVariables,
    });
  },
);

export async function getTreeSnapshot(id: MerkleTreeId, db: MerkleTreeReadOperations): Promise<AppendOnlyTreeSnapshot> {
  const treeInfo = await db.getTreeInfo(id);
  return new AppendOnlyTreeSnapshot(Fr.fromBuffer(treeInfo.root), Number(treeInfo.size));
}

export function makeEmptyMembershipWitness<N extends number>(height: N) {
  return new MembershipWitness(
    height,
    0n,
    makeTuple(height, () => Fr.ZERO),
  );
}

const processPublicDataUpdateRequests = runInSpan(
  'BlockBuilderHelpers',
  'processPublicDataUpdateRequests',
  async (span, tx: ProcessedTx, db: MerkleTreeWriteOperations) => {
    span.setAttribute(Attributes.TX_HASH, tx.hash.toString());
    const allPublicDataWrites = tx.txEffect.publicDataWrites.map(
      ({ leafSlot, value }) => new PublicDataTreeLeaf(leafSlot, value),
    );

    const { lowLeavesWitnessData, insertionWitnessData } = await db.sequentialInsert(
      MerkleTreeId.PUBLIC_DATA_TREE,
      allPublicDataWrites.map(write => {
        if (write.isEmpty()) {
          throw new Error(`Empty public data write in tx: ${toFriendlyJSON(tx)}`);
        }
        return write.toBuffer();
      }),
    );

    const lowPublicDataWritesPreimages = lowLeavesWitnessData.map(
      lowLeafWitness => lowLeafWitness.leafPreimage as PublicDataTreeLeafPreimage,
    );
    const lowPublicDataWritesMembershipWitnesses = lowLeavesWitnessData.map(lowLeafWitness =>
      MembershipWitness.fromBufferArray<typeof PUBLIC_DATA_TREE_HEIGHT>(
        lowLeafWitness.index,
        assertLength(lowLeafWitness.siblingPath.toBufferArray(), PUBLIC_DATA_TREE_HEIGHT),
      ),
    );
    const publicDataWritesSiblingPaths = insertionWitnessData.map(w => {
      const insertionSiblingPath = w.siblingPath.toFields();
      assertLength(insertionSiblingPath, PUBLIC_DATA_TREE_HEIGHT);
      return insertionSiblingPath as Tuple<Fr, typeof PUBLIC_DATA_TREE_HEIGHT>;
    });

    return {
      lowPublicDataWritesPreimages,
      lowPublicDataWritesMembershipWitnesses,
      publicDataWritesSiblingPaths,
    };
  },
);

export async function getSubtreeSiblingPath(
  treeId: MerkleTreeId,
  subtreeHeight: number,
  db: MerkleTreeReadOperations,
): Promise<Fr[]> {
  const nextAvailableLeafIndex = await db.getTreeInfo(treeId).then(t => t.size);
  const fullSiblingPath = await db.getSiblingPath(treeId, nextAvailableLeafIndex);

  // Drop the first subtreeHeight items since we only care about the path to the subtree root
  return fullSiblingPath.getSubtreeSiblingPath(subtreeHeight).toFields();
}

// Scan a tree searching for a specific value and return a membership witness proof for it
export async function getMembershipWitnessFor<N extends number>(
  value: Fr,
  treeId: MerkleTreeId,
  height: N,
  db: MerkleTreeReadOperations,
): Promise<MembershipWitness<N>> {
  // If this is an empty tx, then just return zeroes
  if (value.isZero()) {
    return makeEmptyMembershipWitness(height);
  }

  const index = (await db.findLeafIndices(treeId, [value.toBuffer()]))[0];
  if (index === undefined) {
    throw new Error(`Leaf with value ${value} not found in tree ${MerkleTreeId[treeId]}`);
  }
  const path = await db.getSiblingPath(treeId, index);
  return new MembershipWitness(height, index, assertLength(path.toFields(), height));
}

export function validatePartialState(
  partialState: PartialStateReference,
  treeSnapshots: Map<MerkleTreeId, AppendOnlyTreeSnapshot>,
) {
  validateSimulatedTree(treeSnapshots.get(MerkleTreeId.NOTE_HASH_TREE)!, partialState.noteHashTree, 'NoteHashTree');
  validateSimulatedTree(treeSnapshots.get(MerkleTreeId.NULLIFIER_TREE)!, partialState.nullifierTree, 'NullifierTree');
  validateSimulatedTree(
    treeSnapshots.get(MerkleTreeId.PUBLIC_DATA_TREE)!,
    partialState.publicDataTree,
    'PublicDataTree',
  );
}

// Helper for comparing two trees snapshots
function validateSimulatedTree(
  localTree: AppendOnlyTreeSnapshot,
  simulatedTree: AppendOnlyTreeSnapshot,
  name: TreeNames,
  label?: string,
) {
  if (!simulatedTree.root.toBuffer().equals(localTree.root.toBuffer())) {
    throw new Error(`${label ?? name} tree root mismatch (local ${localTree.root}, simulated ${simulatedTree.root})`);
  }
  if (simulatedTree.nextAvailableLeafIndex !== localTree.nextAvailableLeafIndex) {
    throw new Error(
      `${label ?? name} tree next available leaf index mismatch (local ${localTree.nextAvailableLeafIndex}, simulated ${
        simulatedTree.nextAvailableLeafIndex
      })`,
    );
  }
}

export function validateTx(tx: ProcessedTx) {
  const txHeader = tx.constants.historicalHeader;
  if (txHeader.state.l1ToL2MessageTree.isZero()) {
    throw new Error(`Empty L1 to L2 messages tree in tx: ${toFriendlyJSON(tx)}`);
  }
  if (txHeader.state.partial.noteHashTree.isZero()) {
    throw new Error(`Empty note hash tree in tx: ${toFriendlyJSON(tx)}`);
  }
  if (txHeader.state.partial.nullifierTree.isZero()) {
    throw new Error(`Empty nullifier tree in tx: ${toFriendlyJSON(tx)}`);
  }
  if (txHeader.state.partial.publicDataTree.isZero()) {
    throw new Error(`Empty public data tree in tx: ${toFriendlyJSON(tx)}`);
  }
}<|MERGE_RESOLUTION|>--- conflicted
+++ resolved
@@ -1,35 +1,4 @@
 import { Blob, type SpongeBlob } from '@aztec/blob-lib';
-<<<<<<< HEAD
-import { Body, type ProcessedTx, TxEffect } from '@aztec/circuit-types';
-import { type MerkleTreeWriteOperations } from '@aztec/circuit-types/interfaces/server';
-import { PublicDataHint } from '@aztec/circuits.js/avm';
-import { ContractClassLog } from '@aztec/circuits.js/logs';
-import type { ParityPublicInputs } from '@aztec/circuits.js/parity';
-import {
-  type BaseOrMergeRollupPublicInputs,
-  type BlockRootOrBlockMergePublicInputs,
-  ConstantRollupData,
-  PrivateBaseRollupHints,
-  PrivateBaseStateDiffHints,
-  PublicBaseRollupHints,
-} from '@aztec/circuits.js/rollup';
-import {
-  AppendOnlyTreeSnapshot,
-  MerkleTreeId,
-  NullifierLeafPreimage,
-  PublicDataTreeLeaf,
-  PublicDataTreeLeafPreimage,
-  getTreeHeight,
-} from '@aztec/circuits.js/trees';
-import {
-  BlockHeader,
-  ContentCommitment,
-  type GlobalVariables,
-  PartialStateReference,
-  StateReference,
-} from '@aztec/circuits.js/tx';
-=======
->>>>>>> 9ccd2c9c
 import {
   ARCHIVE_HEIGHT,
   MAX_CONTRACT_CLASS_LOGS_PER_TX,
