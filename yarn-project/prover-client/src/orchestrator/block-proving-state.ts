--- conflicted
+++ resolved
@@ -257,33 +257,23 @@
       throw new Error('Root parity is not ready.');
     }
 
-<<<<<<< HEAD
     if (!this.blockRootProvingOutput || !this.endBlobAccumulator) {
       throw new Error('Block root not ready for padding.');
     }
 
-    // Use the new block header and archive of the current block as the previous header and archiver of the next padding block.
-    const newBlockHeader = await this.buildHeaderFromProvingOutputs();
-    const newArchive = this.blockRootProvingOutput!.inputs.newArchive;
-=======
     // Use the new block header, archive and l1toL2 of the current block as the previous header, archive and l1toL2 of the next padding block.
     const previousBlockHeader = await this.buildHeaderFromProvingOutputs();
     const lastArchive = this.blockRootProvingOutput!.inputs.newArchive;
     const lastL1ToL2 = this.l1ToL2MessageTreeSnapshotAfterInsertion;
->>>>>>> 86fa8463
 
     const data = BlockRootRollupData.from({
       l1ToL2Roots: this.#getRootParityData(this.rootParityProvingOutput!),
       l1ToL2MessageSubtreeSiblingPath: this.l1ToL2MessageSubtreeSiblingPath,
       previousArchiveSiblingPath: this.lastArchiveSiblingPath,
       newArchiveSiblingPath: this.newArchiveSiblingPath,
-<<<<<<< HEAD
-      previousBlockHeader: newBlockHeader,
+      previousBlockHeader,
       startBlobAccumulator: this.endBlobAccumulator.toBlobAccumulatorPublicInputs(),
       finalBlobChallenges: this.endBlobAccumulator.finalBlobChallenges,
-=======
-      previousBlockHeader,
->>>>>>> 86fa8463
       proverId,
     });
 
