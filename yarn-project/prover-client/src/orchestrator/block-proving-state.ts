import { BatchedBlobAccumulator, BlobAccumulatorPublicInputs, SpongeBlob } from '@aztec/blob-lib';
import {
  type ARCHIVE_HEIGHT,
  BLOBS_PER_BLOCK,
  FIELDS_PER_BLOB,
  type L1_TO_L2_MSG_SUBTREE_SIBLING_PATH_LENGTH,
  type NESTED_RECURSIVE_ROLLUP_HONK_PROOF_LENGTH,
  NUM_BASE_PARITY_PER_ROOT_PARITY,
  type RECURSIVE_PROOF_LENGTH,
} from '@aztec/constants';
import { padArrayEnd } from '@aztec/foundation/collection';
import { BLS12Point, Fr } from '@aztec/foundation/fields';
import type { Tuple } from '@aztec/foundation/serialize';
import { type TreeNodeLocation, UnbalancedTreeStore } from '@aztec/foundation/trees';
import { getVKIndex, getVKSiblingPath, getVKTreeRoot } from '@aztec/noir-protocol-circuits-types/vk-tree';
import { protocolContractTreeRoot } from '@aztec/protocol-contracts';
import type { L2Block } from '@aztec/stdlib/block';
import type { PublicInputsAndRecursiveProof } from '@aztec/stdlib/interfaces/server';
import { type ParityPublicInputs, RootParityInput, RootParityInputs } from '@aztec/stdlib/parity';
import {
  type BaseOrMergeRollupPublicInputs,
  BlockConstantData,
  type BlockRootOrBlockMergePublicInputs,
  BlockRootRollupBlobData,
  BlockRootRollupData,
  BlockRootRollupInputs,
  EmptyBlockRootRollupInputs,
  MergeRollupInputs,
  PreviousRollupData,
  SingleTxBlockRootRollupInputs,
} from '@aztec/stdlib/rollup';
import type { CircuitName } from '@aztec/stdlib/stats';
import type { AppendOnlyTreeSnapshot, MerkleTreeId } from '@aztec/stdlib/trees';
import { type BlockHeader, type GlobalVariables, StateReference } from '@aztec/stdlib/tx';
import { VkData } from '@aztec/stdlib/vks';

import {
  accumulateBlobs,
  buildBlobHints,
  buildHeaderFromCircuitOutputs,
  getEmptyBlockBlobsHash,
} from './block-building-helpers.js';
import type { EpochProvingState } from './epoch-proving-state.js';
import type { TxProvingState } from './tx-proving-state.js';

export type TreeSnapshots = Map<MerkleTreeId, AppendOnlyTreeSnapshot>;

/**
 * The current state of the proving schedule for a given block. Managed by ProvingState.
 * Contains the raw inputs and intermediate state to generate every constituent proof in the tree.
 */
export class BlockProvingState {
  private baseOrMergeProvingOutputs: UnbalancedTreeStore<
    PublicInputsAndRecursiveProof<BaseOrMergeRollupPublicInputs, typeof NESTED_RECURSIVE_ROLLUP_HONK_PROOF_LENGTH>
  > = new UnbalancedTreeStore(0);
  private baseParityProvingOutputs: (PublicInputsAndRecursiveProof<ParityPublicInputs> | undefined)[];
  private rootParityProvingOutput: PublicInputsAndRecursiveProof<ParityPublicInputs> | undefined;
  private blockRootProvingOutput:
    | PublicInputsAndRecursiveProof<BlockRootOrBlockMergePublicInputs, typeof NESTED_RECURSIVE_ROLLUP_HONK_PROOF_LENGTH>
    | undefined;
  public blockRootRollupStarted: boolean = false;
  public block: L2Block | undefined;
  public spongeBlobState: SpongeBlob | undefined;
  public startBlobAccumulator: BatchedBlobAccumulator | undefined;
  public endBlobAccumulator: BatchedBlobAccumulator | undefined;
  public blobsHash: Fr | undefined;
  public totalNumTxs: number;
  private txs: TxProvingState[] = [];
  public error: string | undefined;

  constructor(
    public readonly index: number,
    public readonly globalVariables: GlobalVariables,
    public readonly newL1ToL2Messages: Fr[],
    public readonly l1ToL2MessageTreeSnapshot: AppendOnlyTreeSnapshot,
    private readonly l1ToL2MessageSubtreeSiblingPath: Tuple<Fr, typeof L1_TO_L2_MSG_SUBTREE_SIBLING_PATH_LENGTH>,
    private readonly l1ToL2MessageTreeSnapshotAfterInsertion: AppendOnlyTreeSnapshot,
    private readonly lastArchiveSnapshot: AppendOnlyTreeSnapshot,
    private readonly lastArchiveSiblingPath: Tuple<Fr, typeof ARCHIVE_HEIGHT>,
    private readonly newArchiveSiblingPath: Tuple<Fr, typeof ARCHIVE_HEIGHT>,
    private readonly previousBlockHeader: BlockHeader,
    private readonly parentEpoch: EpochProvingState,
  ) {
    this.baseParityProvingOutputs = Array.from({ length: NUM_BASE_PARITY_PER_ROOT_PARITY }).map(_ => undefined);
    this.totalNumTxs = 0;
    if (this.blockNumber == parentEpoch.firstBlockNumber) {
      this.startBlobAccumulator = BatchedBlobAccumulator.newWithChallenges(parentEpoch.finalBlobBatchingChallenges);
    }
  }

  public get blockNumber() {
    return this.globalVariables.blockNumber.toNumber();
  }

  public startNewBlock(numTxs: number, numBlobFields: number) {
    if (this.spongeBlobState) {
      throw new Error(`Block ${this.blockNumber} already initalised.`);
    }

    this.baseOrMergeProvingOutputs = new UnbalancedTreeStore(numTxs);
    // Initialise the sponge which will eventually absorb all tx effects to be added to the blob.
    // Like l1 to l2 messages, we need to know beforehand how many effects will be absorbed.
    this.spongeBlobState = SpongeBlob.init(numBlobFields);
    this.totalNumTxs = numTxs;
  }

  // Adds a transaction to the proving state, returns it's index
  public addNewTx(tx: TxProvingState) {
    if (!this.spongeBlobState) {
      throw new Error(`Invalid block proving state, call startNewBlock before adding transactions.`);
    }
    const txIndex = this.txs.length;
    this.txs[txIndex] = tx;
    return txIndex;
  }

  public setBaseRollupProof(
    txIndex: number,
    provingOutput: PublicInputsAndRecursiveProof<
      BaseOrMergeRollupPublicInputs,
      typeof NESTED_RECURSIVE_ROLLUP_HONK_PROOF_LENGTH
    >,
  ): TreeNodeLocation {
    return this.baseOrMergeProvingOutputs.setLeaf(txIndex, provingOutput);
  }

  public setMergeRollupProof(
    location: TreeNodeLocation,
    provingOutput: PublicInputsAndRecursiveProof<
      BaseOrMergeRollupPublicInputs,
      typeof NESTED_RECURSIVE_ROLLUP_HONK_PROOF_LENGTH
    >,
  ) {
    this.baseOrMergeProvingOutputs.setNode(location, provingOutput);
  }

  // Stores a set of root parity inputs at the given index
  public setBaseParityProof(index: number, provingOutput: PublicInputsAndRecursiveProof<ParityPublicInputs>) {
    if (index >= NUM_BASE_PARITY_PER_ROOT_PARITY) {
      throw new Error(
        `Unable to set a base parity proofs at index ${index}. Expected at most ${NUM_BASE_PARITY_PER_ROOT_PARITY} proofs.`,
      );
    }
    this.baseParityProvingOutputs[index] = provingOutput;
  }

  public setRootParityProof(provingOutput: PublicInputsAndRecursiveProof<ParityPublicInputs>) {
    this.rootParityProvingOutput = provingOutput;
  }

  public setBlockRootRollupProof(
    provingOutput: PublicInputsAndRecursiveProof<
      BlockRootOrBlockMergePublicInputs,
      typeof NESTED_RECURSIVE_ROLLUP_HONK_PROOF_LENGTH
    >,
  ) {
    this.blockRootProvingOutput = provingOutput;
  }

  public setBlock(block: L2Block) {
    this.block = block;
  }

  public setStartBlobAccumulator(accumulator: BatchedBlobAccumulator) {
    this.startBlobAccumulator = accumulator;
  }

  public setEndBlobAccumulator(accumulator: BatchedBlobAccumulator) {
    this.endBlobAccumulator = accumulator;
  }

  public async accumulateBlobs() {
    if (!this.block || !this.startBlobAccumulator) {
      // We only want to accumulate once we have all txs, so we wait until the block is set.
      return;
    }
    const endBlobAccumulator = await accumulateBlobs(
      this.allTxs.map(t => t.processedTx),
      this.startBlobAccumulator,
    );
    this.setEndBlobAccumulator(endBlobAccumulator);
  }

  // Returns the complete set of transaction proving state objects
  public get allTxs() {
    return this.txs;
  }

  /** Returns the block number as an epoch number. Used for prioritizing proof requests. */
  public get epochNumber(): number {
    return this.parentEpoch.epochNumber;
  }

  public getParentLocation(location: TreeNodeLocation) {
    return this.baseOrMergeProvingOutputs.getParentLocation(location);
  }

  public getMergeRollupInputs(mergeLocation: TreeNodeLocation) {
    const [left, right] = this.baseOrMergeProvingOutputs.getChildren(mergeLocation);
    if (!left || !right) {
      throw new Error('At lease one child is not ready.');
    }

    return new MergeRollupInputs([this.#getPreviousRollupData(left), this.#getPreviousRollupData(right)]);
  }

  public async getBlockRootRollupTypeAndInputs(proverId: Fr) {
    if (!this.rootParityProvingOutput) {
      throw new Error('Root parity is not ready.');
    }

    const proofs = this.#getChildProofsForBlockRoot();
    const nonEmptyProofs = proofs.filter(p => !!p);
    if (proofs.length !== nonEmptyProofs.length) {
      throw new Error('At lease one child is not ready for the block root.');
    }

    const data = this.#getBlockRootRollupData(proverId);

    if (this.totalNumTxs === 0) {
      const constants = BlockConstantData.from({
        lastArchive: this.lastArchiveSnapshot,
        lastL1ToL2: this.l1ToL2MessageTreeSnapshot,
        globalVariables: this.globalVariables,
        vkTreeRoot: getVKTreeRoot(),
        protocolContractTreeRoot,
      });

      this.blobsHash = await getEmptyBlockBlobsHash();

      return {
        rollupType: 'empty-block-root-rollup' satisfies CircuitName,
        inputs: EmptyBlockRootRollupInputs.from({
          data,
          constants,
          isPadding: false,
        }),
      };
    }

    const previousRollupData = await Promise.all(nonEmptyProofs.map(p => this.#getPreviousRollupData(p!)));
    const blobData = await this.#getBlockRootRollupBlobData();
    this.blobsHash = blobData.blobsHash;

    if (previousRollupData.length === 1) {
      return {
        rollupType: 'single-tx-block-root-rollup' satisfies CircuitName,
        inputs: new SingleTxBlockRootRollupInputs(previousRollupData as [PreviousRollupData], data, blobData),
      };
    } else {
      return {
        rollupType: 'block-root-rollup' satisfies CircuitName,
        inputs: new BlockRootRollupInputs(
          previousRollupData as [PreviousRollupData, PreviousRollupData],
          data,
          blobData,
        ),
      };
    }
  }

  public async getPaddingBlockRootInputs(proverId: Fr) {
    if (!this.rootParityProvingOutput) {
      throw new Error('Root parity is not ready.');
    }

    if (!this.blockRootProvingOutput || !this.endBlobAccumulator) {
      throw new Error('Block root not ready for padding.');
    }

    // Use the new block header, archive and l1toL2 of the current block as the previous header, archive and l1toL2 of the next padding block.
    const previousBlockHeader = await this.buildHeaderFromProvingOutputs();
    const lastArchive = this.blockRootProvingOutput!.inputs.newArchive;
    const lastL1ToL2 = this.l1ToL2MessageTreeSnapshotAfterInsertion;

    const data = BlockRootRollupData.from({
      l1ToL2Roots: this.#getRootParityData(this.rootParityProvingOutput!),
      l1ToL2MessageSubtreeSiblingPath: this.l1ToL2MessageSubtreeSiblingPath,
      previousArchiveSiblingPath: this.lastArchiveSiblingPath,
      newArchiveSiblingPath: this.newArchiveSiblingPath,
      previousBlockHeader,
      startBlobAccumulator: BlobAccumulatorPublicInputs.fromBatchedBlobAccumulator(this.endBlobAccumulator),
      finalBlobChallenges: this.endBlobAccumulator.finalBlobChallenges,
      proverId,
    });

    const constants = BlockConstantData.from({
      lastArchive,
      lastL1ToL2,
      globalVariables: this.globalVariables,
      vkTreeRoot: getVKTreeRoot(),
      protocolContractTreeRoot,
    });

    return EmptyBlockRootRollupInputs.from({
      data,
      constants,
      isPadding: true,
    });
  }

  public getRootParityInputs() {
    if (!this.baseParityProvingOutputs.every(p => !!p)) {
      throw new Error('At lease one base parity is not ready.');
    }

    const children = this.baseParityProvingOutputs.map(p => this.#getRootParityData(p!));
    return new RootParityInputs(
      children as Tuple<RootParityInput<typeof RECURSIVE_PROOF_LENGTH>, typeof NUM_BASE_PARITY_PER_ROOT_PARITY>,
    );
  }

  // Returns a specific transaction proving state
  public getTxProvingState(txIndex: number) {
    return this.txs[txIndex];
  }

  public async buildHeaderFromProvingOutputs() {
    const previousRollupData =
      this.totalNumTxs === 0
        ? []
        : await Promise.all(this.#getChildProofsForBlockRoot().map(p => this.#getPreviousRollupData(p!)));

    let endPartialState = this.previousBlockHeader.state.partial;
    if (this.totalNumTxs !== 0) {
      const previousRollupData = this.#getChildProofsForBlockRoot();
      const lastRollup = previousRollupData[previousRollupData.length - 1];
      if (!lastRollup) {
        throw new Error('End state of the block is not available. Last rollup is not ready yet.');
      }
      endPartialState = lastRollup.inputs.end;
    }
    const endState = new StateReference(this.l1ToL2MessageTreeSnapshotAfterInsertion, endPartialState);

<<<<<<< HEAD
=======
    // TODO(MW): cleanup
    if (!this.blobsHash) {
      this.blobsHash = (
        await buildBlobHints(this.txs.map(txProvingState => txProvingState.processedTx.txEffect))
      ).blobsHash;
    }

>>>>>>> 4a474a83
    return buildHeaderFromCircuitOutputs(
      previousRollupData.map(d => d.baseOrMergeRollupPublicInputs),
      this.rootParityProvingOutput!.inputs,
      this.blockRootProvingOutput!.inputs,
      this.blobsHash!,
      endState,
    );
  }

  public isReadyForMergeRollup(location: TreeNodeLocation) {
    return this.baseOrMergeProvingOutputs.getSibling(location) !== undefined;
  }

  // Returns true if we have sufficient inputs to execute the block root rollup
  public isReadyForBlockRootRollup() {
    const childProofs = this.#getChildProofsForBlockRoot();
    return (
      this.block !== undefined &&
      this.rootParityProvingOutput !== undefined &&
      this.endBlobAccumulator !== undefined &&
      childProofs.every(p => !!p)
    );
  }

  // Returns true if we have sufficient root parity inputs to execute the root parity circuit
  public isReadyForRootParity() {
    return this.baseParityProvingOutputs.every(p => !!p);
  }

  public isComplete() {
    return !!this.blockRootProvingOutput;
  }

  // Returns whether the proving state is still valid
  public verifyState() {
    return this.parentEpoch.verifyState();
  }

  public reject(reason: string) {
    this.error = reason;
    this.parentEpoch.reject(reason);
  }

  #getBlockRootRollupData(proverId: Fr) {
    return BlockRootRollupData.from({
      l1ToL2Roots: this.#getRootParityData(this.rootParityProvingOutput!),
      l1ToL2MessageSubtreeSiblingPath: this.l1ToL2MessageSubtreeSiblingPath,
      previousArchiveSiblingPath: this.lastArchiveSiblingPath,
      newArchiveSiblingPath: this.newArchiveSiblingPath,
      previousBlockHeader: this.previousBlockHeader,
      startBlobAccumulator: BlobAccumulatorPublicInputs.fromBatchedBlobAccumulator(this.startBlobAccumulator!),
      finalBlobChallenges: this.startBlobAccumulator!.finalBlobChallenges,
      proverId,
    });
  }

  async #getBlockRootRollupBlobData() {
    const txEffects = this.txs.map(txProvingState => txProvingState.processedTx.txEffect);
    const { blobFields, blobCommitments, blobsHash } = await buildBlobHints(txEffects);
    return BlockRootRollupBlobData.from({
      blobFields: padArrayEnd(blobFields, Fr.ZERO, FIELDS_PER_BLOB * BLOBS_PER_BLOCK),
      blobCommitments: padArrayEnd(blobCommitments, BLS12Point.ZERO, BLOBS_PER_BLOCK),
      blobsHash,
    });
  }

  #getChildProofsForBlockRoot() {
    if (this.totalNumTxs === 0) {
      return [];
    }

    const rootLocation = { level: 0, index: 0 };
    // If there's only 1 tx, its base rollup proof will be stored at the root.
    return this.totalNumTxs === 1
      ? [this.baseOrMergeProvingOutputs.getNode(rootLocation)]
      : this.baseOrMergeProvingOutputs.getChildren(rootLocation);
  }

  #getPreviousRollupData({
    inputs,
    proof,
    verificationKey,
  }: PublicInputsAndRecursiveProof<BaseOrMergeRollupPublicInputs, typeof NESTED_RECURSIVE_ROLLUP_HONK_PROOF_LENGTH>) {
    const leafIndex = getVKIndex(verificationKey.keyAsFields);
    const vkData = new VkData(verificationKey, leafIndex, getVKSiblingPath(leafIndex));
    return new PreviousRollupData(inputs, proof, vkData);
  }

  #getRootParityData({ inputs, proof, verificationKey }: PublicInputsAndRecursiveProof<ParityPublicInputs>) {
    return new RootParityInput(
      proof,
      verificationKey.keyAsFields,
      getVKSiblingPath(getVKIndex(verificationKey)),
      inputs,
    );
  }
}<|MERGE_RESOLUTION|>--- conflicted
+++ resolved
@@ -332,16 +332,6 @@
     }
     const endState = new StateReference(this.l1ToL2MessageTreeSnapshotAfterInsertion, endPartialState);
 
-<<<<<<< HEAD
-=======
-    // TODO(MW): cleanup
-    if (!this.blobsHash) {
-      this.blobsHash = (
-        await buildBlobHints(this.txs.map(txProvingState => txProvingState.processedTx.txEffect))
-      ).blobsHash;
-    }
-
->>>>>>> 4a474a83
     return buildHeaderFromCircuitOutputs(
       previousRollupData.map(d => d.baseOrMergeRollupPublicInputs),
       this.rootParityProvingOutput!.inputs,
