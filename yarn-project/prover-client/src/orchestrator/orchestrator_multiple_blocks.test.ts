import { BatchedBlob, Blob } from '@aztec/blob-lib';
import { timesAsync } from '@aztec/foundation/collection';
import type { Fr } from '@aztec/foundation/fields';
import { createLogger } from '@aztec/foundation/log';

import { TestContext } from '../mocks/test_context.js';

const logger = createLogger('prover-client:test:orchestrator-multi-blocks');

const LONG_TIMEOUT = 600_000;

describe('prover/orchestrator/multi-block', () => {
  let context: TestContext;

  const countProposedBlocks = (proposedBlockHeaderHashes: Fr[]) =>
    proposedBlockHeaderHashes.findIndex(h => h.isEmpty());

  beforeEach(async () => {
    context = await TestContext.new(logger);
    context.orchestrator.isVerifyBuiltBlockAgainstSyncedStateEnabled = true;
  });

  afterEach(async () => {
    await context.cleanup();
  });

  describe('multiple blocks', () => {
    // Skipping in the interest of speeding up CI
    it.skip.each([1, 4, 5])('builds an epoch with %s blocks in sequence', async (numBlocks: number) => {
      logger.info(`Seeding world state with ${numBlocks} blocks`);
      const txCount = 2;
      const blocks = await timesAsync(numBlocks, i => context.makePendingBlock(txCount, 0, i + 1));
      const blobs = (await Promise.all(blocks.map(block => Blob.getBlobs(block.block.body.toBlobFields())))).flat();
      const finalBlobChallenges = await BatchedBlob.precomputeBatchedBlobChallenges(blobs);

      logger.info(`Starting new epoch with ${numBlocks}`);
      context.orchestrator.startNewEpoch(1, 1, numBlocks, finalBlobChallenges);
      for (const { block, txs } of blocks) {
        await context.orchestrator.startNewBlock(
          block.header.globalVariables,
          [],
          context.getPreviousBlockHeader(block.number),
        );
        await context.orchestrator.addTxs(txs);
        await context.orchestrator.setBlockCompleted(block.number);
      }

      logger.info('Finalising epoch');
      const epoch = await context.orchestrator.finaliseEpoch();
      expect(countProposedBlocks(epoch.publicInputs.proposedBlockHeaderHashes)).toEqual(numBlocks);
      expect(epoch.proof).toBeDefined();
    });

    it.each([1, 4])(
      'builds an epoch with %s blocks in parallel',
      async (numBlocks: number) => {
        logger.info(`Seeding world state with ${numBlocks} blocks`);
        const txCount = 2;
        const blocks = await timesAsync(numBlocks, i => context.makePendingBlock(txCount, 0, i + 1));
        const blobs = (await Promise.all(blocks.map(block => Blob.getBlobs(block.block.body.toBlobFields())))).flat();
        const finalBlobChallenges = await BatchedBlob.precomputeBatchedBlobChallenges(blobs);

        logger.info(`Starting new epoch with ${numBlocks}`);
        context.orchestrator.startNewEpoch(1, 1, numBlocks, finalBlobChallenges);
        await Promise.all(
          blocks.map(async ({ block, txs }) => {
            await context.orchestrator.startNewBlock(
              block.header.globalVariables,
              [],
              context.getPreviousBlockHeader(block.number),
            );
            await context.orchestrator.addTxs(txs);
            await context.orchestrator.setBlockCompleted(block.number);
          }),
        );

        logger.info('Finalising epoch');
        const epoch = await context.orchestrator.finaliseEpoch();
        expect(countProposedBlocks(epoch.publicInputs.proposedBlockHeaderHashes)).toEqual(numBlocks);
        expect(epoch.proof).toBeDefined();
      },
      LONG_TIMEOUT,
    );

    it.each([1, 4])(
      'builds an epoch with %s blocks in parallel',
      async (numBlocks: number) => {
        logger.info(`Seeding world state with ${numBlocks} blocks`);
        const txCount = 2;
        const blocks = await timesAsync(numBlocks, i => context.makePendingBlock(txCount, 0, i + 1));
        const blobs = (await Promise.all(blocks.map(block => Blob.getBlobs(block.block.body.toBlobFields())))).flat();
        const finalBlobChallenges = await BatchedBlob.precomputeBatchedBlobChallenges(blobs);

        logger.info(`Starting new epoch with ${numBlocks}`);
        context.orchestrator.startNewEpoch(1, 1, numBlocks, finalBlobChallenges);
        await Promise.all(
          blocks.map(async ({ block, txs }) => {
            await context.orchestrator.startNewBlock(
              block.header.globalVariables,
              [],
              context.getPreviousBlockHeader(block.number),
            );
            await context.orchestrator.addTxs(txs);
            await context.orchestrator.setBlockCompleted(block.number);
          }),
        );

        logger.info('Finalising epoch');
        const epoch = await context.orchestrator.finaliseEpoch();
        expect(countProposedBlocks(epoch.publicInputs.proposedBlockHeaderHashes)).toEqual(numBlocks);
        expect(epoch.proof).toBeDefined();
      },
      LONG_TIMEOUT,
    );

    it(
      'builds two consecutive epochs',
      async () => {
        const numEpochs = 2;
        const numBlocks = 4;
        const txCount = 2;
        logger.info(`Seeding world state with ${numBlocks * numEpochs} blocks`);
        const blocks = await timesAsync(numBlocks * numEpochs, i => context.makePendingBlock(txCount, 0, i + 1));

        for (let epochIndex = 0; epochIndex < numEpochs; epochIndex++) {
          logger.info(`Starting epoch ${epochIndex + 1} with ${numBlocks} blocks`);
<<<<<<< HEAD
          const blocksInEpoch = blocks.slice(epochIndex * numBlocks, (epochIndex + 1) * numBlocks);
          const blobs = (
            await Promise.all(blocksInEpoch.map(block => Blob.getBlobs(block.block.body.toBlobFields())))
          ).flat();
          const finalBlobChallenges = await BatchedBlob.precomputeBatchedBlobChallenges(blobs);
          context.orchestrator.startNewEpoch(
            epochIndex + 1,
            epochIndex * numBlocks + 1,
            numBlocks,
            finalBlobChallenges,
          );
          await Promise.all(
            blocksInEpoch.map(async ({ block, txs }) => {
=======
          context.orchestrator.startNewEpoch(epochIndex + 1, epochIndex * numBlocks + 1, numBlocks);
          const blockInEpoch = blocks.slice(epochIndex * numBlocks, (epochIndex + 1) * numBlocks);
          await Promise.all(
            blockInEpoch.map(async ({ block, txs }) => {
>>>>>>> 09e638a0
              await context.orchestrator.startNewBlock(
                block.header.globalVariables,
                [],
                context.getPreviousBlockHeader(block.number),
              );
              await context.orchestrator.addTxs(txs);
              await context.orchestrator.setBlockCompleted(block.number);
            }),
          );

          logger.info('Finalising epoch');
          const epoch = await context.orchestrator.finaliseEpoch();
          const numProposedBlocks = countProposedBlocks(epoch.publicInputs.proposedBlockHeaderHashes);
          expect(numProposedBlocks).toEqual(numBlocks);
          expect(epoch.publicInputs.proposedBlockHeaderHashes.slice(0, numProposedBlocks)).toEqual(
            blockInEpoch.map(b => b.block.header.toPropose().hash()),
          );
          expect(epoch.proof).toBeDefined();
        }
      },
      LONG_TIMEOUT,
    );
  });
});<|MERGE_RESOLUTION|>--- conflicted
+++ resolved
@@ -124,7 +124,6 @@
 
         for (let epochIndex = 0; epochIndex < numEpochs; epochIndex++) {
           logger.info(`Starting epoch ${epochIndex + 1} with ${numBlocks} blocks`);
-<<<<<<< HEAD
           const blocksInEpoch = blocks.slice(epochIndex * numBlocks, (epochIndex + 1) * numBlocks);
           const blobs = (
             await Promise.all(blocksInEpoch.map(block => Blob.getBlobs(block.block.body.toBlobFields())))
@@ -138,12 +137,6 @@
           );
           await Promise.all(
             blocksInEpoch.map(async ({ block, txs }) => {
-=======
-          context.orchestrator.startNewEpoch(epochIndex + 1, epochIndex * numBlocks + 1, numBlocks);
-          const blockInEpoch = blocks.slice(epochIndex * numBlocks, (epochIndex + 1) * numBlocks);
-          await Promise.all(
-            blockInEpoch.map(async ({ block, txs }) => {
->>>>>>> 09e638a0
               await context.orchestrator.startNewBlock(
                 block.header.globalVariables,
                 [],
