--- conflicted
+++ resolved
@@ -86,42 +86,6 @@
       LONG_TIMEOUT,
     );
 
-<<<<<<< HEAD
-    it.each([1, 4])(
-      'builds an epoch with %s blocks in parallel',
-      async (numBlocks: number) => {
-        logger.info(`Seeding world state with ${numBlocks} blocks`);
-        const txCount = 2;
-        const blocks = await timesAsync(numBlocks, i => context.makePendingBlock(txCount, 0, i + 1));
-        const blobs = (
-          await Promise.all(blocks.map(block => Blob.getBlobsPerBlock(block.block.body.toBlobFields())))
-        ).flat();
-        const finalBlobChallenges = await BatchedBlob.precomputeBatchedBlobChallenges(blobs);
-
-        logger.info(`Starting new epoch with ${numBlocks}`);
-        context.orchestrator.startNewEpoch(1, 1, numBlocks, finalBlobChallenges);
-        await Promise.all(
-          blocks.map(async ({ block, txs }) => {
-            await context.orchestrator.startNewBlock(
-              block.header.globalVariables,
-              [],
-              context.getPreviousBlockHeader(block.number),
-            );
-            await context.orchestrator.addTxs(txs);
-            await context.orchestrator.setBlockCompleted(block.number);
-          }),
-        );
-
-        logger.info('Finalising epoch');
-        const epoch = await context.orchestrator.finaliseEpoch();
-        expect(countProposedBlocks(epoch.publicInputs.proposedBlockHeaderHashes)).toEqual(numBlocks);
-        expect(epoch.proof).toBeDefined();
-      },
-      LONG_TIMEOUT,
-    );
-
-=======
->>>>>>> 4a474a83
     it(
       'builds two consecutive epochs',
       async () => {
