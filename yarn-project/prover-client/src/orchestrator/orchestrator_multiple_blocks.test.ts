--- conflicted
+++ resolved
@@ -46,15 +46,8 @@
       context.orchestrator.startNewEpoch(1, 1, numBlocks);
       await Promise.all(
         blocks.map(async ({ block, txs }) => {
-<<<<<<< HEAD
           await context.orchestrator.startNewBlock(block.header.globalVariables, []);
           await context.orchestrator.addTxs(txs);
-=======
-          await context.orchestrator.startNewBlock(Math.max(txCount, 2), block.header.globalVariables, []);
-          for (const tx of txs) {
-            await context.orchestrator.addNewTx(tx);
-          }
->>>>>>> cc54a1e1
           await context.orchestrator.setBlockCompleted(block.number);
         }),
       );
