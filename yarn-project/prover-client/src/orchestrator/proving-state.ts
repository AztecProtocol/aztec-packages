<<<<<<< HEAD
import { L2Block, ProcessedTx, ProvingResult } from '@aztec/circuit-types';
import {
  AppendOnlyTreeSnapshot,
  BaseOrMergeRollupPublicInputs,
  Fr,
  GlobalVariables,
  L1_TO_L2_MSG_SUBTREE_SIBLING_PATH_LENGTH,
  NUMBER_OF_L1_L2_MESSAGES_PER_ROLLUP,
  Proof,
  RootParityInput,
  RootRollupPublicInputs,
} from '@aztec/circuits.js';
import { Tuple } from '@aztec/foundation/serialize';
=======
import { type ProcessedTx, type ProvingResult } from '@aztec/circuit-types';
import {
  type BaseOrMergeRollupPublicInputs,
  type Fr,
  type GlobalVariables,
  type NUMBER_OF_L1_L2_MESSAGES_PER_ROLLUP,
  type Proof,
  type RootParityInput,
} from '@aztec/circuits.js';
import { randomBytes } from '@aztec/foundation/crypto';
import { type Tuple } from '@aztec/foundation/serialize';
>>>>>>> e1d7d115


export type MergeRollupInputData = {
  inputs: [BaseOrMergeRollupPublicInputs | undefined, BaseOrMergeRollupPublicInputs | undefined];
  proofs: [Proof | undefined, Proof | undefined];
};

enum PROVING_STATE_LIFECYCLE {
  PROVING_STATE_CREATED,
  PROVING_STATE_FULL,
  PROVING_STATE_RESOLVED,
  PROVING_STATE_REJECTED,
}

/**
 * The current state of the proving schedule. Contains the raw inputs (txs) and intermediate state to generate every constituent proof in the tree.
 * Carries an identifier so we can identify if the proving state is discarded and a new one started.
 * Captures resolve and reject callbacks to provide a promise base interface to the consumer of our proving.
 */
export class ProvingState {
  private provingStateLifecyle = PROVING_STATE_LIFECYCLE.PROVING_STATE_CREATED;
  private mergeRollupInputs: MergeRollupInputData[] = [];
  private rootParityInputs: Array<RootParityInput | undefined> = [];
  private finalRootParityInputs: RootParityInput | undefined;
  public rootRollupPublicInputs: RootRollupPublicInputs | undefined;
  public finalProof: Proof | undefined;
  public block: L2Block | undefined;
  private txs: ProcessedTx[] = [];
  constructor(
    public readonly totalNumTxs: number,
    private completionCallback: (result: ProvingResult) => void,
    private rejectionCallback: (reason: string) => void,
    public readonly globalVariables: GlobalVariables,
    public readonly newL1ToL2Messages: Tuple<Fr, typeof NUMBER_OF_L1_L2_MESSAGES_PER_ROLLUP>,
    numRootParityInputs: number,
    public readonly emptyTx: ProcessedTx,
    public readonly messageTreeSnapshot: AppendOnlyTreeSnapshot,
    public readonly messageTreeRootSiblingPath: Tuple<Fr, typeof L1_TO_L2_MSG_SUBTREE_SIBLING_PATH_LENGTH>,
  ) {
    this.rootParityInputs = Array.from({ length: numRootParityInputs }).map(_ => undefined);
  }

  public get baseMergeLevel() {
    return BigInt(Math.ceil(Math.log2(this.totalNumTxs)) - 1);
  }

  public get numMergeLevels() {
    return this.baseMergeLevel;
  }

  public addNewTx(tx: ProcessedTx) {
    this.txs.push(tx);
    if (this.txs.length === this.totalNumTxs) {
      this.provingStateLifecyle = PROVING_STATE_LIFECYCLE.PROVING_STATE_FULL;
    }
    return this.txs.length - 1;
  }

  public get transactionsReceived() {
    return this.txs.length;
  }

  public get finalRootParityInput() {
    return this.finalRootParityInputs;
  }

  public set finalRootParityInput(input: RootParityInput | undefined) {
    this.finalRootParityInputs = input;
  }

  public get rootParityInput() {
    return this.rootParityInputs;
  }

  public verifyState() {
    return this.provingStateLifecyle === PROVING_STATE_LIFECYCLE.PROVING_STATE_CREATED || this.provingStateLifecyle === PROVING_STATE_LIFECYCLE.PROVING_STATE_FULL;
  }

  public isAcceptingTransactions() {
    return this.provingStateLifecyle === PROVING_STATE_LIFECYCLE.PROVING_STATE_CREATED;
  }

  public get allTxs() {
    return this.txs;
  }

  public storeMergeInputs(
    mergeInputs: [BaseOrMergeRollupPublicInputs, Proof],
    indexWithinMerge: number,
    indexOfMerge: number,
  ) {
    if (!this.mergeRollupInputs[indexOfMerge]) {
      const mergeInputData: MergeRollupInputData = {
        inputs: [undefined, undefined],
        proofs: [undefined, undefined],
      };
      mergeInputData.inputs[indexWithinMerge] = mergeInputs[0];
      mergeInputData.proofs[indexWithinMerge] = mergeInputs[1];
      this.mergeRollupInputs[indexOfMerge] = mergeInputData;
      return false;
    }
    const mergeInputData = this.mergeRollupInputs[indexOfMerge];
    mergeInputData.inputs[indexWithinMerge] = mergeInputs[0];
    mergeInputData.proofs[indexWithinMerge] = mergeInputs[1];
    return true;
  }

  public getMergeInputs(indexOfMerge: number) {
    return this.mergeRollupInputs[indexOfMerge];
  }

  public isReadyForRootRollup() {
    return !(this.mergeRollupInputs[0] === undefined || this.finalRootParityInput === undefined || this.mergeRollupInputs[0].inputs.findIndex(p => !p) !== -1);
  }

  public setRootParityInputs(inputs: RootParityInput, index: number) {
    this.rootParityInputs[index] = inputs;
  }

  public areRootParityInputsReady() {
    return this.rootParityInputs.findIndex(p => !p) === -1;
  }

  public cancel() {
    this.reject('Proving cancelled');
  }

  public reject(reason: string) {
    if (!this.verifyState()) {
      return;
    }
    this.provingStateLifecyle = PROVING_STATE_LIFECYCLE.PROVING_STATE_REJECTED;
    this.rejectionCallback(reason);
  }

  public resolve(result: ProvingResult) {
    if (!this.verifyState()) {
      return;
    }
    this.provingStateLifecyle = PROVING_STATE_LIFECYCLE.PROVING_STATE_RESOLVED;
    this.completionCallback(result);
  }
}<|MERGE_RESOLUTION|>--- conflicted
+++ resolved
@@ -1,20 +1,8 @@
-<<<<<<< HEAD
-import { L2Block, ProcessedTx, ProvingResult } from '@aztec/circuit-types';
+import { L2Block, type ProcessedTx, type ProvingResult } from '@aztec/circuit-types';
 import {
   AppendOnlyTreeSnapshot,
-  BaseOrMergeRollupPublicInputs,
-  Fr,
-  GlobalVariables,
   L1_TO_L2_MSG_SUBTREE_SIBLING_PATH_LENGTH,
-  NUMBER_OF_L1_L2_MESSAGES_PER_ROLLUP,
-  Proof,
-  RootParityInput,
   RootRollupPublicInputs,
-} from '@aztec/circuits.js';
-import { Tuple } from '@aztec/foundation/serialize';
-=======
-import { type ProcessedTx, type ProvingResult } from '@aztec/circuit-types';
-import {
   type BaseOrMergeRollupPublicInputs,
   type Fr,
   type GlobalVariables,
@@ -22,9 +10,7 @@
   type Proof,
   type RootParityInput,
 } from '@aztec/circuits.js';
-import { randomBytes } from '@aztec/foundation/crypto';
 import { type Tuple } from '@aztec/foundation/serialize';
->>>>>>> e1d7d115
 
 
 export type MergeRollupInputData = {
