--- conflicted
+++ resolved
@@ -7,18 +7,10 @@
 import { makeBloatedProcessedTx, makeEmptyProcessedTestTx, makeGlobals } from '../mocks/fixtures.js';
 import { TestContext } from '../mocks/test_context.js';
 
-<<<<<<< HEAD
-import { makeBloatedProcessedTx, makeEmptyProcessedTestTx, makeGlobals } from '../mocks/fixtures.js';
-import { TestContext } from '../mocks/test_context.js';
-
 export const createMemDown = () => (memdown as any)() as MemDown<any, any>;
 
 const logger = createDebugLogger('aztec:orchestrator-lifecycle');
 
-=======
-const logger = createDebugLogger('aztec:orchestrator-lifecycle');
-
->>>>>>> 067e4607
 describe('prover/orchestrator/lifecycle', () => {
   let context: TestContext;
 
