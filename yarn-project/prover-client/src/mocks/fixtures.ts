import {
  MerkleTreeId,
  type MerkleTreeReadOperations,
  type MerkleTreeWriteOperations,
  type ProcessedTx,
  makeEmptyProcessedTx as makeEmptyProcessedTxFromHistoricalTreeRoots,
} from '@aztec/circuit-types';
import { makeBloatedProcessedTx as makeBloatedProcessedTxWithVKRoot } from '@aztec/circuit-types/test';
import {
  AztecAddress,
  EthAddress,
  Fr,
  GasFees,
  GlobalVariables,
  MAX_NOTE_HASHES_PER_TX,
  MAX_NULLIFIERS_PER_TX,
  NULLIFIER_TREE_HEIGHT,
  PUBLIC_DATA_SUBTREE_HEIGHT,
  PublicDataTreeLeaf,
} from '@aztec/circuits.js';
import { padArrayEnd } from '@aztec/foundation/collection';
import { randomBytes } from '@aztec/foundation/crypto';
import { type DebugLogger } from '@aztec/foundation/log';
import { fileURLToPath } from '@aztec/foundation/url';
import { getVKTreeRoot } from '@aztec/noir-protocol-circuits-types';
import { protocolContractTreeRoot } from '@aztec/protocol-contracts';
import { NativeACVMSimulator, type SimulationProvider, WASMSimulator } from '@aztec/simulator';

import * as fs from 'fs/promises';
import path from 'path';

const {
  BB_RELEASE_DIR = 'cpp/build/bin',
  TEMP_DIR = '/tmp',
  BB_BINARY_PATH = '',
  BB_WORKING_DIRECTORY = '',
  BB_SKIP_CLEANUP = '',
  NOIR_RELEASE_DIR = 'noir-repo/target/release',
  ACVM_BINARY_PATH = '',
  ACVM_WORKING_DIRECTORY = '',
} = process.env;

// Determines if we have access to the bb binary and a tmp folder for temp files
export const getEnvironmentConfig = async (logger: DebugLogger) => {
  try {
    const expectedBBPath = BB_BINARY_PATH
      ? BB_BINARY_PATH
      : `${path.resolve(path.dirname(fileURLToPath(import.meta.url)), '../../../../barretenberg/', BB_RELEASE_DIR)}/bb`;
    await fs.access(expectedBBPath, fs.constants.R_OK);
    const tempWorkingDirectory = `${TEMP_DIR}/${randomBytes(4).toString('hex')}`;
    const bbWorkingDirectory = BB_WORKING_DIRECTORY ? BB_WORKING_DIRECTORY : `${tempWorkingDirectory}/bb`;
    await fs.mkdir(bbWorkingDirectory, { recursive: true });
    logger.verbose(`Using native BB binary at ${expectedBBPath} with working directory ${bbWorkingDirectory}`);

    const expectedAcvmPath = ACVM_BINARY_PATH
      ? ACVM_BINARY_PATH
      : `${path.resolve(path.dirname(fileURLToPath(import.meta.url)), '../../../../noir/', NOIR_RELEASE_DIR)}/acvm`;
    await fs.access(expectedAcvmPath, fs.constants.R_OK);
    const acvmWorkingDirectory = ACVM_WORKING_DIRECTORY ? ACVM_WORKING_DIRECTORY : `${tempWorkingDirectory}/acvm`;
    await fs.mkdir(acvmWorkingDirectory, { recursive: true });
    logger.verbose(`Using native ACVM binary at ${expectedAcvmPath} with working directory ${acvmWorkingDirectory}`);

    const bbSkipCleanup = ['1', 'true'].includes(BB_SKIP_CLEANUP);
    bbSkipCleanup && logger.verbose(`Not going to clean up BB working directory ${bbWorkingDirectory} after run`);

    return {
      acvmWorkingDirectory,
      bbWorkingDirectory,
      expectedAcvmPath,
      expectedBBPath,
      directoryToCleanup: ACVM_WORKING_DIRECTORY && BB_WORKING_DIRECTORY ? undefined : tempWorkingDirectory,
      bbSkipCleanup,
    };
  } catch (err) {
    logger.verbose(`Native BB not available, error: ${err}`);
    return undefined;
  }
};

export async function getSimulationProvider(
  config: { acvmWorkingDirectory: string | undefined; acvmBinaryPath: string | undefined },
  logger?: DebugLogger,
): Promise<SimulationProvider> {
  if (config.acvmBinaryPath && config.acvmWorkingDirectory) {
    try {
      await fs.access(config.acvmBinaryPath, fs.constants.R_OK);
      await fs.mkdir(config.acvmWorkingDirectory, { recursive: true });
      logger?.info(
        `Using native ACVM at ${config.acvmBinaryPath} and working directory ${config.acvmWorkingDirectory}`,
      );
      return new NativeACVMSimulator(config.acvmWorkingDirectory, config.acvmBinaryPath);
    } catch {
      logger?.warn(`Failed to access ACVM at ${config.acvmBinaryPath}, falling back to WASM`);
    }
  }
  logger?.info('Using WASM ACVM simulation');
  return new WASMSimulator();
}

export const makeBloatedProcessedTx = (builderDb: MerkleTreeReadOperations, seed = 0x1) =>
<<<<<<< HEAD
  makeBloatedProcessedTxWithVKRoot(builderDb, getVKTreeRoot(), seed);
=======
  makeBloatedProcessedTxWithVKRoot(builderDb, getVKTreeRoot(), protocolContractTreeRoot, seed);
>>>>>>> 666fc382

export const makeEmptyProcessedTx = (builderDb: MerkleTreeReadOperations, chainId: Fr, version: Fr) => {
  const header = builderDb.getInitialHeader();
  return makeEmptyProcessedTxFromHistoricalTreeRoots(
    header,
    chainId,
    version,
    getVKTreeRoot(),
    protocolContractTreeRoot,
  );
};

// Updates the expectedDb trees based on the new note hashes, contracts, and nullifiers from these txs
export const updateExpectedTreesFromTxs = async (db: MerkleTreeWriteOperations, txs: ProcessedTx[]) => {
  await db.appendLeaves(
    MerkleTreeId.NOTE_HASH_TREE,
    txs.flatMap(tx =>
      padArrayEnd(
        tx.data.end.noteHashes.filter(x => !x.isZero()),
        Fr.zero(),
        MAX_NOTE_HASHES_PER_TX,
      ),
    ),
  );
  await db.batchInsert(
    MerkleTreeId.NULLIFIER_TREE,
    txs.flatMap(tx =>
      padArrayEnd(
        tx.data.end.nullifiers.filter(x => !x.isZero()),
        Fr.zero(),
        MAX_NULLIFIERS_PER_TX,
      ).map(x => x.toBuffer()),
    ),
    NULLIFIER_TREE_HEIGHT,
  );
  for (const tx of txs) {
    await db.batchInsert(
      MerkleTreeId.PUBLIC_DATA_TREE,
      tx.data.end.publicDataUpdateRequests.map(write => {
        return new PublicDataTreeLeaf(write.leafSlot, write.newValue).toBuffer();
      }),
      PUBLIC_DATA_SUBTREE_HEIGHT,
    );
  }
};

export const makeGlobals = (blockNumber: number) => {
  return new GlobalVariables(
    Fr.ZERO,
    Fr.ZERO,
    new Fr(blockNumber) /** block number */,
    new Fr(blockNumber) /** slot number */,
    new Fr(blockNumber) /** timestamp */,
    EthAddress.ZERO,
    AztecAddress.ZERO,
    GasFees.empty(),
  );
};

export const makeEmptyProcessedTestTx = (builderDb: MerkleTreeReadOperations): ProcessedTx =>
  makeEmptyProcessedTx(builderDb, Fr.ZERO, Fr.ZERO);<|MERGE_RESOLUTION|>--- conflicted
+++ resolved
@@ -98,11 +98,7 @@
 }
 
 export const makeBloatedProcessedTx = (builderDb: MerkleTreeReadOperations, seed = 0x1) =>
-<<<<<<< HEAD
-  makeBloatedProcessedTxWithVKRoot(builderDb, getVKTreeRoot(), seed);
-=======
   makeBloatedProcessedTxWithVKRoot(builderDb, getVKTreeRoot(), protocolContractTreeRoot, seed);
->>>>>>> 666fc382
 
 export const makeEmptyProcessedTx = (builderDb: MerkleTreeReadOperations, chainId: Fr, version: Fr) => {
   const header = builderDb.getInitialHeader();
