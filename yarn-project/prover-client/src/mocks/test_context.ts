--- conflicted
+++ resolved
@@ -17,21 +17,14 @@
 import { getVKTreeRoot } from '@aztec/noir-protocol-circuits-types/vks';
 import { protocolContractTreeRoot } from '@aztec/protocol-contracts';
 import { computeFeePayerBalanceLeafSlot } from '@aztec/protocol-contracts/fee-juice';
-<<<<<<< HEAD
 import {
   PublicProcessor,
   PublicTxSimulationTester,
   PublicTxSimulator,
   SimpleContractDataSource,
-  type SimulationProvider,
-  WASMSimulatorWithBlobs,
   WorldStateDB,
 } from '@aztec/simulator/server';
-import type { MerkleTreeAdminDatabase } from '@aztec/world-state';
-=======
-import { PublicProcessor, PublicTxSimulator, type WorldStateDB } from '@aztec/simulator/server';
 import { type MerkleTreeAdminDatabase } from '@aztec/world-state';
->>>>>>> 8471b544
 import { NativeWorldStateService } from '@aztec/world-state/native';
 
 import { promises as fs } from 'fs';
