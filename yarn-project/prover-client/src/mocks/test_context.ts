import { type BBProverConfig } from '@aztec/bb-prover';
import {
  type L2Block,
  type ProcessedTx,
  type ProcessedTxHandler,
  type PublicExecutionRequest,
  type ServerCircuitProver,
  type Tx,
  type TxValidator,
} from '@aztec/circuit-types';
import { makeBloatedProcessedTx } from '@aztec/circuit-types/test';
import { type AppendOnlyTreeSnapshot, type Gas, type GlobalVariables, Header } from '@aztec/circuits.js';
import { times } from '@aztec/foundation/collection';
import { Fr } from '@aztec/foundation/fields';
import { type DebugLogger } from '@aztec/foundation/log';
<<<<<<< HEAD
import { openTmpStore } from '@aztec/kv-store/lmdb';
=======
import { getVKTreeRoot } from '@aztec/noir-protocol-circuits-types';
import { protocolContractTreeRoot } from '@aztec/protocol-contracts';
>>>>>>> cae1203e
import {
  PublicProcessor,
  PublicTxSimulator,
  type SimulationProvider,
  WASMSimulator,
  type WorldStateDB,
} from '@aztec/simulator';
import { NoopTelemetryClient } from '@aztec/telemetry-client/noop';
import { type MerkleTreeAdminDatabase } from '@aztec/world-state';
import { NativeWorldStateService } from '@aztec/world-state/native';

import { jest } from '@jest/globals';
<<<<<<< HEAD
import { promises as fs } from 'fs';
import { type MockProxy, mock } from 'jest-mock-extended';
=======
import * as fs from 'fs/promises';
import { mock } from 'jest-mock-extended';
>>>>>>> cae1203e

import { TestCircuitProver } from '../../../bb-prover/src/test/test_circuit_prover.js';
import { AvmFinalizedCallResult } from '../../../simulator/src/avm/avm_contract_call_result.js';
import { type AvmPersistableStateManager } from '../../../simulator/src/avm/journal/journal.js';
import { buildBlock } from '../block_builder/light.js';
import { ProvingOrchestrator } from '../orchestrator/index.js';
import { MemoryProvingQueue } from '../prover-agent/memory-proving-queue.js';
import { ProverAgent } from '../prover-agent/prover-agent.js';
import { getEnvironmentConfig, getSimulationProvider, makeGlobals } from './fixtures.js';

export class TestContext {
  private headers: Map<number, Header> = new Map();

  constructor(
    public publicTxSimulator: PublicTxSimulator,
    public worldState: MerkleTreeAdminDatabase,
    public publicProcessor: PublicProcessor,
    public simulationProvider: SimulationProvider,
    public globalVariables: GlobalVariables,
    public prover: ServerCircuitProver,
    public proverAgent: ProverAgent,
    public orchestrator: TestProvingOrchestrator,
    public blockNumber: number,
    public directoriesToCleanup: string[],
    public logger: DebugLogger,
  ) {}

  public get epochProver() {
    return this.orchestrator;
  }

  static async new(
    logger: DebugLogger,
    proverCount = 4,
    createProver: (bbConfig: BBProverConfig) => Promise<ServerCircuitProver> = _ =>
      Promise.resolve(new TestCircuitProver(new NoopTelemetryClient(), new WASMSimulator())),
    blockNumber = 1,
  ) {
    const directoriesToCleanup: string[] = [];
    const globalVariables = makeGlobals(blockNumber);

    const worldStateDB = mock<WorldStateDB>();
    const telemetry = new NoopTelemetryClient();

    // Separated dbs for public processor and prover - see public_processor for context
    const ws = await NativeWorldStateService.tmp();
    const publicDb = await ws.fork();

    worldStateDB.getMerkleInterface.mockReturnValue(publicDb);

    const publicTxSimulator = new PublicTxSimulator(publicDb, worldStateDB, telemetry, globalVariables);
    const processor = new PublicProcessor(
      publicDb,
      globalVariables,
      Header.empty(),
      worldStateDB,
      publicTxSimulator,
      telemetry,
    );

    let localProver: ServerCircuitProver;
    const config = await getEnvironmentConfig(logger);
    const simulationProvider = await getSimulationProvider({
      acvmWorkingDirectory: config?.acvmWorkingDirectory,
      acvmBinaryPath: config?.expectedAcvmPath,
    });
    if (!config) {
      localProver = new TestCircuitProver(new NoopTelemetryClient(), simulationProvider);
    } else {
      const bbConfig: BBProverConfig = {
        acvmBinaryPath: config.expectedAcvmPath,
        acvmWorkingDirectory: config.acvmWorkingDirectory,
        bbBinaryPath: config.expectedBBPath,
        bbWorkingDirectory: config.bbWorkingDirectory,
        bbSkipCleanup: config.bbSkipCleanup,
      };
      localProver = await createProver(bbConfig);
    }

    if (config?.directoryToCleanup && !config.bbSkipCleanup) {
      directoriesToCleanup.push(config.directoryToCleanup);
    }

    const queue = new MemoryProvingQueue(telemetry);
    const orchestrator = new TestProvingOrchestrator(ws, queue, telemetry, Fr.ZERO);
    const agent = new ProverAgent(localProver, proverCount);

    queue.start();
    agent.start(queue);

    return new this(
      publicTxSimulator,
      ws,
      processor,
      simulationProvider,
      globalVariables,
      localProver,
      agent,
      orchestrator,
      blockNumber,
      directoriesToCleanup,
      logger,
    );
  }

  public getFork() {
    return this.worldState.fork();
  }

  public getHeader(blockNumber: 0): Header;
  public getHeader(blockNumber: number): Header | undefined;
  public getHeader(blockNumber = 0) {
    return blockNumber === 0 ? this.worldState.getCommitted().getInitialHeader() : this.headers.get(blockNumber);
  }

  async cleanup() {
    await this.proverAgent.stop();
    for (const dir of this.directoriesToCleanup.filter(x => x !== '')) {
      await fs.rm(dir, { recursive: true, force: true });
    }
  }

  public makeProcessedTx(opts?: Parameters<typeof makeBloatedProcessedTx>[0]): ProcessedTx;
  public makeProcessedTx(seed?: number): ProcessedTx;
  public makeProcessedTx(seedOrOpts?: Parameters<typeof makeBloatedProcessedTx>[0] | number): ProcessedTx {
    const opts = typeof seedOrOpts === 'number' ? { seed: seedOrOpts } : seedOrOpts;
    const blockNum = (opts?.globalVariables ?? this.globalVariables).blockNumber.toNumber();
    const header = this.getHeader(blockNum - 1);
    return makeBloatedProcessedTx({
      header,
      vkTreeRoot: getVKTreeRoot(),
      protocolContractTreeRoot,
      globalVariables: this.globalVariables,
      ...opts,
    });
  }

  /** Creates a block with the given number of txs and adds it to world-state */
  public async makePendingBlock(
    numTxs: number,
    numMsgs: number = 0,
    blockNumOrGlobals: GlobalVariables | number = this.globalVariables,
    makeProcessedTxOpts: (index: number) => Partial<Parameters<typeof makeBloatedProcessedTx>[0]> = () => ({}),
  ) {
    const globalVariables = typeof blockNumOrGlobals === 'number' ? makeGlobals(blockNumOrGlobals) : blockNumOrGlobals;
    const blockNum = globalVariables.blockNumber.toNumber();
    const db = await this.worldState.fork();
    const msgs = times(numMsgs, i => new Fr(blockNum * 100 + i));
    const txs = times(numTxs, i =>
      this.makeProcessedTx({ seed: i + blockNum * 1000, globalVariables, ...makeProcessedTxOpts(i) }),
    );

    const block = await buildBlock(txs, globalVariables, msgs, db);
    this.headers.set(blockNum, block.header);
    await this.worldState.handleL2BlockAndMessages(block, msgs);
    return { block, txs, msgs };
  }

  public async processPublicFunctions(
    txs: Tx[],
    maxTransactions: number,
    txHandler?: ProcessedTxHandler,
    txValidator?: TxValidator<ProcessedTx>,
  ) {
    const defaultExecutorImplementation = (
      _stateManager: AvmPersistableStateManager,
      executionRequest: PublicExecutionRequest,
      allocatedGas: Gas,
      _transactionFee: Fr,
      _fnName: string,
    ) => {
      for (const tx of txs) {
        const allCalls = tx.publicTeardownFunctionCall.isEmpty()
          ? tx.enqueuedPublicFunctionCalls
          : [...tx.enqueuedPublicFunctionCalls, tx.publicTeardownFunctionCall];
        for (const request of allCalls) {
          if (executionRequest.callContext.equals(request.callContext)) {
            return Promise.resolve(
              new AvmFinalizedCallResult(/*reverted=*/ false, /*output=*/ [], /*gasLeft=*/ allocatedGas),
            );
          }
        }
      }
      throw new Error(`Unexpected execution request: ${executionRequest}`);
    };
    return await this.processPublicFunctionsWithMockExecutorImplementation(
      txs,
      maxTransactions,
      txHandler,
      txValidator,
      defaultExecutorImplementation,
    );
  }

  private async processPublicFunctionsWithMockExecutorImplementation(
    txs: Tx[],
    maxTransactions: number,
    txHandler?: ProcessedTxHandler,
    txValidator?: TxValidator<ProcessedTx>,
    executorMock?: (
      stateManager: AvmPersistableStateManager,
      executionRequest: PublicExecutionRequest,
      allocatedGas: Gas,
      transactionFee: Fr,
      fnName: string,
    ) => Promise<AvmFinalizedCallResult>,
  ) {
    // Mock the internal private function. Borrowed from https://stackoverflow.com/a/71033167
    const simulateInternal: jest.SpiedFunction<
      (
        stateManager: AvmPersistableStateManager,
        executionResult: any,
        allocatedGas: Gas,
        transactionFee: any,
        fnName: any,
      ) => Promise<AvmFinalizedCallResult>
    > = jest.spyOn(
      this.publicTxSimulator as unknown as {
        simulateEnqueuedCallInternal: PublicTxSimulator['simulateEnqueuedCallInternal'];
      },
      'simulateEnqueuedCallInternal',
    );
    if (executorMock) {
      simulateInternal.mockImplementation(executorMock);
    }
    return await this.publicProcessor.process(txs, maxTransactions, txHandler, txValidator);
  }
}

class TestProvingOrchestrator extends ProvingOrchestrator {
  public isVerifyBuiltBlockAgainstSyncedStateEnabled = false;

  // Disable this check by default, since it requires seeding world state with the block being built
  // This is only enabled in some tests with multiple blocks that populate the pending chain via makePendingBlock
  protected override verifyBuiltBlockAgainstSyncedState(
    l2Block: L2Block,
    newArchive: AppendOnlyTreeSnapshot,
  ): Promise<void> {
    if (this.isVerifyBuiltBlockAgainstSyncedStateEnabled) {
      return super.verifyBuiltBlockAgainstSyncedState(l2Block, newArchive);
    }
    return Promise.resolve();
  }
}<|MERGE_RESOLUTION|>--- conflicted
+++ resolved
@@ -13,12 +13,8 @@
 import { times } from '@aztec/foundation/collection';
 import { Fr } from '@aztec/foundation/fields';
 import { type DebugLogger } from '@aztec/foundation/log';
-<<<<<<< HEAD
-import { openTmpStore } from '@aztec/kv-store/lmdb';
-=======
 import { getVKTreeRoot } from '@aztec/noir-protocol-circuits-types';
 import { protocolContractTreeRoot } from '@aztec/protocol-contracts';
->>>>>>> cae1203e
 import {
   PublicProcessor,
   PublicTxSimulator,
@@ -31,13 +27,8 @@
 import { NativeWorldStateService } from '@aztec/world-state/native';
 
 import { jest } from '@jest/globals';
-<<<<<<< HEAD
 import { promises as fs } from 'fs';
-import { type MockProxy, mock } from 'jest-mock-extended';
-=======
-import * as fs from 'fs/promises';
 import { mock } from 'jest-mock-extended';
->>>>>>> cae1203e
 
 import { TestCircuitProver } from '../../../bb-prover/src/test/test_circuit_prover.js';
 import { AvmFinalizedCallResult } from '../../../simulator/src/avm/avm_contract_call_result.js';
