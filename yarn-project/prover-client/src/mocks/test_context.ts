--- conflicted
+++ resolved
@@ -75,10 +75,6 @@
     const publicWorldStateDB = mock<WorldStatePublicDB>();
     const publicKernel = new RealPublicKernelCircuitSimulator(new WASMSimulator());
     const telemetry = new NoopTelemetryClient();
-<<<<<<< HEAD
-    const actualDb = await MerkleTrees.new(openTmpStore(), telemetry).then(t => t.asLatest());
-    const processor = PublicProcessor.create(
-=======
 
     let actualDb: MerkleTreeAdminOperations;
 
@@ -92,8 +88,7 @@
       actualDb = ws.asLatest();
     }
 
-    const processor = new PublicProcessor(
->>>>>>> c458a792
+    const processor = PublicProcessor.create(
       actualDb,
       publicExecutor,
       publicKernel,
