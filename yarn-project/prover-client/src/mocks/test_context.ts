--- conflicted
+++ resolved
@@ -8,11 +8,7 @@
   type Tx,
   type TxValidator,
 } from '@aztec/circuit-types';
-<<<<<<< HEAD
-import { EthAddress, type Gas, GlobalVariables, Header, type Nullifier, type TxContext } from '@aztec/circuits.js';
-=======
-import { type Gas, type GlobalVariables, Header, type Nullifier, type TxContext } from '@aztec/circuits.js';
->>>>>>> fad3d6e4
+import { EthAddress, type Gas, type GlobalVariables, Header, type Nullifier, type TxContext } from '@aztec/circuits.js';
 import { type Fr } from '@aztec/foundation/fields';
 import { type DebugLogger } from '@aztec/foundation/log';
 import { openTmpStore } from '@aztec/kv-store/utils';
