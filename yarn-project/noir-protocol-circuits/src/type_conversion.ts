--- conflicted
+++ resolved
@@ -94,7 +94,6 @@
   KernelCircuitPublicInputsFinal as KernelCircuitPublicInputsFinalNoir,
   PrivateKernelInputsOrdering as PrivateKernelInputsOrderingNoir,
 } from './types/private_kernel_ordering_types.js';
-<<<<<<< HEAD
 import {
   PublicCallData as PublicCallDataNoir,
   PublicCallStackItem as PublicCallStackItemNoir,
@@ -103,7 +102,6 @@
   StorageRead as StorageReadNoir,
   StorageUpdateRequest as StorageUpdateRequestNoir,
 } from './types/public_kernel_private_previous_types.js';
-=======
 import { MergeRollupInputs as MergeRollupInputsNoir } from './types/rollup_merge_types.js';
 import {
   AppendOnlyTreeSnapshot as AppendOnlyTreeSnapshotNoir,
@@ -114,7 +112,6 @@
   RootRollupInputs as RootRollupInputsNoir,
   RootRollupPublicInputs as RootRollupPublicInputsNoir,
 } from './types/rollup_root_types.js';
->>>>>>> 4623d916
 
 /* eslint-disable camelcase */
 
@@ -905,7 +902,6 @@
 }
 
 /**
-<<<<<<< HEAD
  * Maps a private kernel inputs final to noir.
  * @param storageUpdateRequest - The storage update request.
  * @returns The noir storage update request.
@@ -919,6 +915,19 @@
     new_value: mapFieldToNoir(storageUpdateRequest.newValue),
   };
 }
+/**
+ * Maps global variables to the noir type.
+ * @param globalVariables - The global variables.
+ * @returns The noir global variables.
+ */
+export function mapGlobalVariablesToNoir(globalVariables: GlobalVariables): GlobalVariablesNoir {
+  return {
+    chain_id: mapFieldToNoir(globalVariables.chainId),
+    version: mapFieldToNoir(globalVariables.version),
+    block_number: mapFieldToNoir(globalVariables.blockNumber),
+    timestamp: mapFieldToNoir(globalVariables.timestamp),
+  };
+}
 
 /**
  * Maps a storage read to noir.
@@ -929,6 +938,37 @@
   return {
     storage_slot: mapFieldToNoir(storageRead.storageSlot),
     current_value: mapFieldToNoir(storageRead.currentValue),
+  };
+}
+/**
+ * Maps global variables from the noir type.
+ * @param globalVariables - The noir global variables.
+ * @returns The global variables.
+ */
+export function mapGlobalVariablesFromNoir(globalVariables: GlobalVariablesNoir): GlobalVariables {
+  return new GlobalVariables(
+    mapFieldFromNoir(globalVariables.chain_id),
+    mapFieldFromNoir(globalVariables.version),
+    mapFieldFromNoir(globalVariables.block_number),
+    mapFieldFromNoir(globalVariables.timestamp),
+  );
+}
+
+/**
+ * Maps a constant rollup data to a noir constant rollup data.
+ * @param constantRollupData - The circuits.js constant rollup data.
+ * @returns The noir constant rollup data.
+ */
+export function mapConstantRollupDataToNoir(constantRollupData: ConstantRollupData): ConstantRollupDataNoir {
+  return {
+    start_historic_blocks_tree_roots_snapshot: mapAppendOnlyTreeSnapshotToNoir(
+      constantRollupData.startHistoricBlocksTreeRootsSnapshot,
+    ),
+    private_kernel_vk_tree_root: mapFieldToNoir(constantRollupData.privateKernelVkTreeRoot),
+    public_kernel_vk_tree_root: mapFieldToNoir(constantRollupData.publicKernelVkTreeRoot),
+    base_rollup_vk_hash: mapFieldToNoir(constantRollupData.baseRollupVkHash),
+    merge_rollup_vk_hash: mapFieldToNoir(constantRollupData.mergeRollupVkHash),
+    global_variables: mapGlobalVariablesToNoir(constantRollupData.globalVariables),
   };
 }
 
@@ -962,93 +1002,6 @@
     prover_address: mapAztecAddressToNoir(publicInputs.proverAddress),
   };
 }
-
-/**
- * Maps a public call stack item to noir.
- * @param publicCallStackItem - The public call stack item.
- * @returns The noir public call stack item.
- */
-export function mapPublicCallStackItemToNoir(publicCallStackItem: PublicCallStackItem): PublicCallStackItemNoir {
-  return {
-    contract_address: mapAztecAddressToNoir(publicCallStackItem.contractAddress),
-    public_inputs: mapPublicCircuitPublicInputsToNoir(publicCallStackItem.publicInputs),
-    is_execution_request: publicCallStackItem.isExecutionRequest,
-    function_data: mapFunctionDataToNoir(publicCallStackItem.functionData),
-  };
-}
-
-/**
- * Maps a public call data to noir.
- * @param publicCall - The public call data.
- * @returns The noir public call data.
- */
-export function mapPublicCallDataToNoir(publicCall: PublicCallData): PublicCallDataNoir {
-  return {
-    call_stack_item: mapPublicCallStackItemToNoir(publicCall.callStackItem),
-    public_call_stack_preimages: publicCall.publicCallStackPreimages.map(
-      mapPublicCallStackItemToNoir,
-    ) as FixedLengthArray<PublicCallStackItemNoir, 4>,
-    proof: {},
-    portal_contract_address: mapEthAddressToNoir(EthAddress.fromField(publicCall.portalContractAddress)),
-    bytecode_hash: mapFieldToNoir(publicCall.bytecodeHash),
-  };
-}
-
-/**
- * Maps public kernel inputs to noir.
- * @param inputs - The public kernel inputs.
- * @returns The noir public kernel inputs.
- */
-export function mapPublicKernelInputs(inputs: PublicKernelInputs): PublicKernelInputsNoir {
-  return {
-    previous_kernel: mapPreviousKernelDataToNoir(inputs.previousKernel),
-    public_call: mapPublicCallDataToNoir(inputs.publicCall),
-=======
- * Maps global variables to the noir type.
- * @param globalVariables - The global variables.
- * @returns The noir global variables.
- */
-export function mapGlobalVariablesToNoir(globalVariables: GlobalVariables): GlobalVariablesNoir {
-  return {
-    chain_id: mapFieldToNoir(globalVariables.chainId),
-    version: mapFieldToNoir(globalVariables.version),
-    block_number: mapFieldToNoir(globalVariables.blockNumber),
-    timestamp: mapFieldToNoir(globalVariables.timestamp),
-  };
-}
-
-/**
- * Maps global variables from the noir type.
- * @param globalVariables - The noir global variables.
- * @returns The global variables.
- */
-export function mapGlobalVariablesFromNoir(globalVariables: GlobalVariablesNoir): GlobalVariables {
-  return new GlobalVariables(
-    mapFieldFromNoir(globalVariables.chain_id),
-    mapFieldFromNoir(globalVariables.version),
-    mapFieldFromNoir(globalVariables.block_number),
-    mapFieldFromNoir(globalVariables.timestamp),
-  );
-}
-
-/**
- * Maps a constant rollup data to a noir constant rollup data.
- * @param constantRollupData - The circuits.js constant rollup data.
- * @returns The noir constant rollup data.
- */
-export function mapConstantRollupDataToNoir(constantRollupData: ConstantRollupData): ConstantRollupDataNoir {
-  return {
-    start_historic_blocks_tree_roots_snapshot: mapAppendOnlyTreeSnapshotToNoir(
-      constantRollupData.startHistoricBlocksTreeRootsSnapshot,
-    ),
-    private_kernel_vk_tree_root: mapFieldToNoir(constantRollupData.privateKernelVkTreeRoot),
-    public_kernel_vk_tree_root: mapFieldToNoir(constantRollupData.publicKernelVkTreeRoot),
-    base_rollup_vk_hash: mapFieldToNoir(constantRollupData.baseRollupVkHash),
-    merge_rollup_vk_hash: mapFieldToNoir(constantRollupData.mergeRollupVkHash),
-    global_variables: mapGlobalVariablesToNoir(constantRollupData.globalVariables),
-  };
-}
-
 /**
  * Maps a constant rollup data from noir to the circuits.js type.
  * @param constantRollupData - The noir constant rollup data.
@@ -1098,6 +1051,36 @@
   };
 }
 
+/**
+ * Maps a public call stack item to noir.
+ * @param publicCallStackItem - The public call stack item.
+ * @returns The noir public call stack item.
+ */
+export function mapPublicCallStackItemToNoir(publicCallStackItem: PublicCallStackItem): PublicCallStackItemNoir {
+  return {
+    contract_address: mapAztecAddressToNoir(publicCallStackItem.contractAddress),
+    public_inputs: mapPublicCircuitPublicInputsToNoir(publicCallStackItem.publicInputs),
+    is_execution_request: publicCallStackItem.isExecutionRequest,
+    function_data: mapFunctionDataToNoir(publicCallStackItem.functionData),
+  };
+}
+
+/**
+ * Maps a public call data to noir.
+ * @param publicCall - The public call data.
+ * @returns The noir public call data.
+ */
+export function mapPublicCallDataToNoir(publicCall: PublicCallData): PublicCallDataNoir {
+  return {
+    call_stack_item: mapPublicCallStackItemToNoir(publicCall.callStackItem),
+    public_call_stack_preimages: publicCall.publicCallStackPreimages.map(
+      mapPublicCallStackItemToNoir,
+    ) as FixedLengthArray<PublicCallStackItemNoir, 4>,
+    proof: {},
+    portal_contract_address: mapEthAddressToNoir(EthAddress.fromField(publicCall.portalContractAddress)),
+    bytecode_hash: mapFieldToNoir(publicCall.bytecodeHash),
+  };
+}
 /**
  * Maps a base or merge rollup public inputs from noir to the circuits.js type.
  * @param baseOrMergeRollupPublicInputs - The noir base or merge rollup public inputs.
@@ -1143,6 +1126,17 @@
   };
 }
 
+/**
+ * Maps public kernel inputs to noir.
+ * @param inputs - The public kernel inputs.
+ * @returns The noir public kernel inputs.
+ */
+export function mapPublicKernelInputs(inputs: PublicKernelInputs): PublicKernelInputsNoir {
+  return {
+    previous_kernel: mapPreviousKernelDataToNoir(inputs.previousKernel),
+    public_call: mapPublicCallDataToNoir(inputs.publicCall),
+  };
+}
 /**
  * Maps a AOT snapshot to noir.
  * @param snapshot - The circuits.js AOT snapshot.
@@ -1243,6 +1237,5 @@
       PreviousRollupDataNoir,
       2
     >,
->>>>>>> 4623d916
   };
 }