--- conflicted
+++ resolved
@@ -168,7 +168,7 @@
 /**
  *
  */
-export function mapNumberToNoir(number: bigint): NoirField {
+export function mapNumberToNoir(number: number): NoirField {
   return new Fr(BigInt(number)).toString();
 }
 
@@ -1305,11 +1305,7 @@
   return {
     leaf_value: mapFieldToNoir(nullifierLeafPreimage.nullifier),
     next_value: mapFieldToNoir(nullifierLeafPreimage.nextNullifier),
-<<<<<<< HEAD
-    next_index: mapNumberToNoir(nullifierLeafPreimage.nextIndex),
-=======
     next_index: mapNumberToNoir(Number(nullifierLeafPreimage.nextIndex)),
->>>>>>> 12249bf9
   };
 }
 
@@ -1371,7 +1367,7 @@
     slot: mapFieldToNoir(preimage.slot),
     value: mapFieldToNoir(preimage.value),
     next_slot: mapFieldToNoir(preimage.nextSlot),
-    next_index: mapNumberToNoir(preimage.nextIndex),
+    next_index: mapNumberToNoir(Number(preimage.nextIndex)),
   };
 }
 
@@ -1386,16 +1382,11 @@
     start_note_hash_tree_snapshot: mapAppendOnlyTreeSnapshotToNoir(inputs.startNoteHashTreeSnapshot),
     start_nullifier_tree_snapshot: mapAppendOnlyTreeSnapshotToNoir(inputs.startNullifierTreeSnapshot),
     start_contract_tree_snapshot: mapAppendOnlyTreeSnapshotToNoir(inputs.startContractTreeSnapshot),
-<<<<<<< HEAD
     start_public_data_tree_snapshot: mapAppendOnlyTreeSnapshotToNoir(inputs.startPublicDataTreeSnapshot),
-    start_blocks_tree_snapshot: mapAppendOnlyTreeSnapshotToNoir(inputs.startBlocksTreeSnapshot),
-=======
-    start_public_data_tree_root: mapFieldToNoir(inputs.startPublicDataTreeRoot),
     archive_snapshot: mapAppendOnlyTreeSnapshotToNoir(inputs.archiveSnapshot),
->>>>>>> 12249bf9
     sorted_new_nullifiers: mapTuple(inputs.sortedNewNullifiers, mapFieldToNoir),
     sorted_new_nullifiers_indexes: mapTuple(inputs.sortednewNullifiersIndexes, (index: number) =>
-      mapNumberToNoir(BigInt(index)),
+      mapNumberToNoir(index),
     ),
     low_nullifier_leaf_preimages: mapTuple(inputs.lowNullifierLeafPreimages, mapNullifierLeafPreimageToNoir),
     low_nullifier_membership_witness: mapTuple(
@@ -1422,10 +1413,9 @@
     sorted_public_data_writes_indexes: mapTuple(
       inputs.sortedPublicDataWritesIndexes,
       (txIndexes: Tuple<number, typeof MAX_PUBLIC_DATA_UPDATE_REQUESTS_PER_TX>) => {
-        return mapTuple(txIndexes, (index: number) => mapNumberToNoir(BigInt(index)));
+        return mapTuple(txIndexes, (index: number) => mapNumberToNoir(index));
       },
     ),
-<<<<<<< HEAD
 
     low_public_data_writes_preimages: mapTuple(
       inputs.lowPublicDataWritesPreimages,
@@ -1462,14 +1452,9 @@
       },
     ),
 
-    blocks_tree_root_membership_witnesses: mapTuple(
-      inputs.blocksTreeRootMembershipWitnesses,
-      mapBlocksTreeRootMembershipWitnessToNoir,
-=======
     archive_root_membership_witnesses: mapTuple(
       inputs.archiveRootMembershipWitnesses,
       mapArchiveRootMembershipWitnessToNoir,
->>>>>>> 12249bf9
     ),
     constants: mapConstantRollupDataToNoir(inputs.constants),
   };
