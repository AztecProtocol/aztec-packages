--- conflicted
+++ resolved
@@ -12,11 +12,7 @@
 struct ContractDeploymentData {
     public_key : GrumpkinPoint,
     initialization_hash : Field,
-<<<<<<< HEAD
-    contract_class_id : Field,
-=======
     contract_class_id : ContractClassId,
->>>>>>> 75e30b99
     contract_address_salt : Field,
     portal_contract_address : EthAddress,
 }
@@ -34,11 +30,7 @@
             self.public_key.x,
             self.public_key.y,
             self.initialization_hash,
-<<<<<<< HEAD
-            self.contract_class_id,
-=======
             self.contract_class_id.to_field(),
->>>>>>> 75e30b99
             self.contract_address_salt,
             self.portal_contract_address.to_field(),
         ]
@@ -50,11 +42,7 @@
     fn assert_is_zero(self) {
         self.public_key.assert_is_zero();
         assert(self.initialization_hash == 0);
-<<<<<<< HEAD
-        assert(self.contract_class_id == 0);
-=======
         self.contract_class_id.assert_is_zero();
->>>>>>> 75e30b99
         assert(self.contract_address_salt == 0);
         self.portal_contract_address.assert_is_zero();
     }
