use crate::{
    abis::{
        call_context::CallContext,
<<<<<<< HEAD
        block_header::BlockHeader,
=======
        complete_address::CompleteAddress,
>>>>>>> 0335ec58
        nullifier_key_validation_request::NullifierKeyValidationRequest,
        private_circuit_public_inputs::PrivateCircuitPublicInputs,
        side_effect::{SideEffect, SideEffectLinkedToNoteHash},
    },
    address::{AztecAddress, compute_initialization_hash},
    contrakt::deployment_data::ContractDeploymentData,
    hash::{compute_constructor_hash, hash_args},
    header::Header,
    tests::{
        fixtures,
        testing_harness::build_contract_deployment_data,
    },
    utils::bounded_vec::BoundedVec,
};
use crate::constants::{
        MAX_READ_REQUESTS_PER_CALL,
        MAX_NULLIFIER_KEY_VALIDATION_REQUESTS_PER_CALL,
        MAX_NEW_COMMITMENTS_PER_CALL,
        MAX_NEW_NULLIFIERS_PER_CALL,
        MAX_PRIVATE_CALL_STACK_LENGTH_PER_CALL,
        MAX_PUBLIC_CALL_STACK_LENGTH_PER_CALL,
        MAX_NEW_L2_TO_L1_MSGS_PER_CALL,
        NUM_FIELDS_PER_SHA256,
        RETURN_VALUES_LENGTH,
};

struct PrivateCircuitPublicInputsBuilder {
    call_context: CallContext,
    
    args_hash: Field,
    return_values: BoundedVec<Field, RETURN_VALUES_LENGTH>,

    read_requests: BoundedVec<SideEffect, MAX_READ_REQUESTS_PER_CALL>,
    nullifier_key_validation_requests: BoundedVec<NullifierKeyValidationRequest, MAX_NULLIFIER_KEY_VALIDATION_REQUESTS_PER_CALL>,

    new_commitments: BoundedVec<SideEffect, MAX_NEW_COMMITMENTS_PER_CALL>,
    new_nullifiers: BoundedVec<SideEffectLinkedToNoteHash, MAX_NEW_NULLIFIERS_PER_CALL>,

    private_call_stack_hashes: BoundedVec<Field, MAX_PRIVATE_CALL_STACK_LENGTH_PER_CALL>,
    public_call_stack_hashes: BoundedVec<Field, MAX_PUBLIC_CALL_STACK_LENGTH_PER_CALL>,
    new_l2_to_l1_msgs: BoundedVec<Field, MAX_NEW_L2_TO_L1_MSGS_PER_CALL>,

    encrypted_logs_hash: [Field; NUM_FIELDS_PER_SHA256],
    unencrypted_logs_hash: [Field; NUM_FIELDS_PER_SHA256],

    encrypted_log_preimages_length: Field,
    unencrypted_log_preimages_length: Field,

    historical_header: Header,

    contract_deployment_data: ContractDeploymentData,

    chain_id: Field,
    version: Field,
}

impl PrivateCircuitPublicInputsBuilder {
    pub fn new(is_constructor: bool) -> Self {
        let mut public_inputs: PrivateCircuitPublicInputsBuilder = dep::std::unsafe::zeroed();

        let args_hash = hash_args([]);

        let contract_data = fixtures::contracts::default_contract;
        let portal_contract_address = contract_data.portal_contract_address;

        let contract_function = if is_constructor {
            fixtures::contract_functions::default_constructor
        } else {
            fixtures::contract_functions::default_private_function
        };
        let function_data = contract_function.data;

        let contract_deployment_data = build_contract_deployment_data(is_constructor, args_hash);

        let contract_address = if is_constructor {
            let constructor = fixtures::contract_functions::default_constructor;
            let initialization_hash = compute_initialization_hash(constructor.data.selector.to_field(), args_hash);
            AztecAddress::compute_from_public_key(
                contract_deployment_data.public_key,
                contract_deployment_data.contract_class_id,
                contract_deployment_data.contract_address_salt,
                initialization_hash,
                portal_contract_address,
            )
        } else {
            contract_data.address
        };

        let call_context = CallContext {
            msg_sender: fixtures::contracts::parent_contract.address,
            storage_contract_address: contract_address,
            portal_contract_address,
            function_selector: function_data.selector,
            is_delegate_call: false,
            is_static_call: false,
            is_contract_deployment: is_constructor,
            start_side_effect_counter: 0,
        };
        public_inputs.call_context = call_context;
        public_inputs.args_hash = args_hash;
        public_inputs.contract_deployment_data = contract_deployment_data;
        public_inputs.historical_header = fixtures::HEADER;
        public_inputs.chain_id = 0;
        public_inputs.version = 1;

        public_inputs
    }

    pub fn finish(self) ->  PrivateCircuitPublicInputs {
        PrivateCircuitPublicInputs {
            call_context: self.call_context,
            args_hash: self.args_hash,
            return_values: self.return_values.storage,

            read_requests: self.read_requests.storage,
            nullifier_key_validation_requests: self.nullifier_key_validation_requests.storage,

            new_commitments: self.new_commitments.storage,
            new_nullifiers: self.new_nullifiers.storage,

            private_call_stack_hashes: self.private_call_stack_hashes.storage,
            public_call_stack_hashes: self.public_call_stack_hashes.storage,
            new_l2_to_l1_msgs: self.new_l2_to_l1_msgs.storage,
            end_side_effect_counter: 10,

            encrypted_logs_hash: self.encrypted_logs_hash,
            unencrypted_logs_hash: self.unencrypted_logs_hash,

            encrypted_log_preimages_length: self.encrypted_log_preimages_length,
            unencrypted_log_preimages_length: self.unencrypted_log_preimages_length,

            historical_header: self.historical_header,

            contract_deployment_data: self.contract_deployment_data,

            chain_id: self.chain_id,
            version: self.version,
        }
    }
}<|MERGE_RESOLUTION|>--- conflicted
+++ resolved
@@ -1,11 +1,6 @@
 use crate::{
     abis::{
         call_context::CallContext,
-<<<<<<< HEAD
-        block_header::BlockHeader,
-=======
-        complete_address::CompleteAddress,
->>>>>>> 0335ec58
         nullifier_key_validation_request::NullifierKeyValidationRequest,
         private_circuit_public_inputs::PrivateCircuitPublicInputs,
         side_effect::{SideEffect, SideEffectLinkedToNoteHash},
