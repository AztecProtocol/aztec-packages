use crate::abis::complete_address::CompleteAddress;
use crate::grumpkin_point::GrumpkinPoint;
use crate::transaction::request::TxRequest;
use crate::address::{AztecAddress, EthAddress};
use crate::transaction::context::TxContext;
use crate::abis::function_data::FunctionData;
use crate::abis::function_leaf_preimage::FunctionLeafPreimage;
use crate::contrakt::deployment_data::ContractDeploymentData;
use crate::abis::function_selector::FunctionSelector;
use crate::hash::{compute_l2_to_l1_hash, sha256_to_field};
use crate::abis::call_stack_item::PublicCallStackItem;
use crate::abis::public_circuit_public_inputs::PublicCircuitPublicInputs;
use crate::abis::side_effect::SideEffect;

#[test]
fn compute_complete_address() {
<<<<<<< HEAD
    let point = Point { x: 1, y: 2 };
=======
    let point = GrumpkinPoint { x: 1, y: 2 };
>>>>>>> 44458be6
    let contract_address_salt = 3;
    let function_tree_root = 4;
    let constructor_hash = 5;

    let complete_address = CompleteAddress::compute(
        point,
        contract_address_salt,
        function_tree_root,
        constructor_hash
    );

    assert(
<<<<<<< HEAD
        complete_address.partial_address
=======
        complete_address.partial_address.to_field()
>>>>>>> 44458be6
        == 0x197673f31940878b2d6c681223dbed9cfacd2f722cbe30155225b2ada17778db
    );
    assert(
        complete_address.address.to_field()
        == 0x1a6e89b034478713c7a9f1c77fb80af995f708f6f208bf352b4dda2124739109
    );
    assert(complete_address.public_key.x == 1);
    assert(complete_address.public_key.y == 2);
}

#[test]
fn compute_tx_request_hash() {
    let tx_request = TxRequest {
        origin: AztecAddress::from_field(1),
        args_hash: 3,
        tx_context: TxContext {
            is_fee_payment_tx: false,
            is_rebate_payment_tx: false,
            is_contract_deployment_tx: true,
            contract_deployment_data: ContractDeploymentData {
<<<<<<< HEAD
                deployer_public_key: Point { x: 1, y: 2 },
=======
                deployer_public_key: GrumpkinPoint { x: 1, y: 2 },
>>>>>>> 44458be6
                constructor_vk_hash: 1,
                function_tree_root: 2,
                contract_address_salt: 3,
                portal_contract_address: EthAddress::from_field(1)
            },
            chain_id: 0,
            version: 0
        },
        function_data: FunctionData { selector: FunctionSelector::from_u32(2), is_internal: false, is_private: true, is_constructor: true }
    };
    assert(tx_request.hash() == 0x0b487ff2900ae1178e131bfe333fdbc351beef658f7c0d62db2801429b1aab75);
}

#[test]
fn compute_l2_l1_hash() {
    // All zeroes
    let hash_result = compute_l2_to_l1_hash(AztecAddress::from_field(0), 0, EthAddress::from_field(0), 0, 0);
    assert(hash_result == 0x2266ac2f9f0c19c015239ef5ea85862fc6fac00db73779b220a4d49c4856c2e1);

    // Non-zero case
    let hash_result = compute_l2_to_l1_hash(AztecAddress::from_field(1), 2, EthAddress::from_field(3), 4, 5);
    assert(hash_result == 0x0f24729168d4450a5681beafa5e3a899ac28bd17bf5a4877dab37bcd834e1634);
}

#[test]
fn smoke_sha256_to_field() {
    let full_buffer = [
        0, 1, 2, 3, 4, 5, 6, 7, 8, 9, 10, 11, 12, 13, 14, 15, 16, 17, 18, 19,
        20, 21, 22, 23, 24, 25, 26, 27, 28, 29, 30, 31, 32, 33, 34, 35, 36, 37, 38, 39,
        40, 41, 42, 43, 44, 45, 46, 47, 48, 49, 50, 51, 52, 53, 54, 55, 56, 57, 58, 59,
        60, 61, 62, 63, 64, 65, 66, 67, 68, 69, 70, 71, 72, 73, 74, 75, 76, 77, 78, 79,
        80, 81, 82, 83, 84, 85, 86, 87, 88, 89, 90, 91, 92, 93, 94, 95, 96, 97, 98, 99,
        100, 101, 102, 103, 104, 105, 106, 107, 108, 109, 110, 111, 112, 113, 114, 115, 116, 117, 118, 119,
        120, 121, 122, 123, 124, 125, 126, 127, 128, 129, 130, 131, 132, 133, 134, 135, 136, 137, 138, 139,
        140, 141, 142, 143, 144, 145, 146, 147, 148, 149, 150, 151, 152, 153, 154, 155, 156, 157, 158, 159
    ];
    let result = sha256_to_field(full_buffer);
    assert(result == 0x142a6d57007171f6eaa33d55976d9dbe739c889c8e920f115f7808dea184c718);
}

#[test]
fn compute_function_leaf() {
    let leaf = FunctionLeafPreimage { selector: FunctionSelector::from_u32(27), is_internal: false, is_private: true, vk_hash: 1, acir_hash: 2 };

    assert_eq(leaf.hash(), 0x1ad8ece7f40e63d011ae47c6ce6cdaf31d632a23f5cf35bbeaaf69c8302afdbc);
}

#[test]
fn compute_call_stack_item_request() {
    let contract_address = AztecAddress::from_field(1);
    let function_data = FunctionData { selector: FunctionSelector::from_u32(2), is_internal: false, is_private: false, is_constructor: false };

    let mut public_inputs: PublicCircuitPublicInputs = dep::std::unsafe::zeroed();
    public_inputs.new_commitments[0] = SideEffect{
        value: 1,
        counter: 0,
        };

    let call_stack_item = PublicCallStackItem { contract_address, public_inputs, is_execution_request: true, function_data };

    assert_eq(call_stack_item.hash(), 0x0edc0b5221e098c129545ba693368cddc0e6950bb11baa4595b310fc1fa24b5f);
}

#[test]
fn compute_call_stack_item() {
    let contract_address = AztecAddress::from_field(1);
    let function_data = FunctionData { selector: FunctionSelector::from_u32(2), is_internal: false, is_private: false, is_constructor: false };

    let mut public_inputs: PublicCircuitPublicInputs = dep::std::unsafe::zeroed();
    public_inputs.new_commitments[0] = SideEffect{
        value: 1,
        counter: 0,
        };

    let call_stack_item = PublicCallStackItem { contract_address, public_inputs, is_execution_request: false, function_data };

    assert_eq(call_stack_item.hash(), 0x10e265bf51be6945c10e526a86a928810429ac2d34c5fcda469245f0bb56abf6);
}<|MERGE_RESOLUTION|>--- conflicted
+++ resolved
@@ -14,11 +14,7 @@
 
 #[test]
 fn compute_complete_address() {
-<<<<<<< HEAD
-    let point = Point { x: 1, y: 2 };
-=======
     let point = GrumpkinPoint { x: 1, y: 2 };
->>>>>>> 44458be6
     let contract_address_salt = 3;
     let function_tree_root = 4;
     let constructor_hash = 5;
@@ -31,11 +27,7 @@
     );
 
     assert(
-<<<<<<< HEAD
-        complete_address.partial_address
-=======
         complete_address.partial_address.to_field()
->>>>>>> 44458be6
         == 0x197673f31940878b2d6c681223dbed9cfacd2f722cbe30155225b2ada17778db
     );
     assert(
@@ -56,11 +48,7 @@
             is_rebate_payment_tx: false,
             is_contract_deployment_tx: true,
             contract_deployment_data: ContractDeploymentData {
-<<<<<<< HEAD
-                deployer_public_key: Point { x: 1, y: 2 },
-=======
                 deployer_public_key: GrumpkinPoint { x: 1, y: 2 },
->>>>>>> 44458be6
                 constructor_vk_hash: 1,
                 function_tree_root: 2,
                 contract_address_salt: 3,
