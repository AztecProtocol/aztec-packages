--- conflicted
+++ resolved
@@ -16,11 +16,7 @@
 fn compute_address() {
     let point = GrumpkinPoint { x: 1, y: 2 };
     let contract_address_salt = 3;
-<<<<<<< HEAD
-    let contract_class_id = 4;
-=======
     let contract_class_id = ContractClassId::from_field(4);
->>>>>>> 75e30b99
     let initialization_hash = 5;
     let portal_contract_address = EthAddress::from_field(6);
 
@@ -63,11 +59,7 @@
             contract_deployment_data: ContractDeploymentData {
                 public_key: GrumpkinPoint { x: 1, y: 2 },
                 initialization_hash: 1,
-<<<<<<< HEAD
-                contract_class_id: 2,
-=======
                 contract_class_id: ContractClassId::from_field(2),
->>>>>>> 75e30b99
                 contract_address_salt: 3,
                 portal_contract_address: EthAddress::from_field(1)
             },
