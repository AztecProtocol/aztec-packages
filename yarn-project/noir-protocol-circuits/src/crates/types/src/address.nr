--- conflicted
+++ resolved
@@ -46,14 +46,6 @@
     fn deserialize(fields: [Field; AZTEC_ADDRESS_SERIALIZED_LEN]) -> Self {
         AztecAddress::from_field(fields[0])
     }
-<<<<<<< HEAD
-
-    // TODO: Remove this once https://github.com/noir-lang/noir/issues/4088 is fixed
-    fn _deserialized_length_hint() -> [Field; AZTEC_ADDRESS_SERIALIZED_LEN] {
-        [0; AZTEC_ADDRESS_SERIALIZED_LEN]
-    }
-=======
->>>>>>> 0927091b
 }
 
 impl AztecAddress {
@@ -130,14 +122,6 @@
             inner: fields[0]
         }
     }
-<<<<<<< HEAD
-
-    // TODO: Remove this once https://github.com/noir-lang/noir/issues/4088 is fixed
-    fn _deserialized_length_hint() -> [Field; ETH_ADDRESS_SERIALIZED_LEN] {
-        [0; ETH_ADDRESS_SERIALIZED_LEN]
-    }
-=======
->>>>>>> 0927091b
 }
 
 impl EthAddress{
