--- conflicted
+++ resolved
@@ -63,11 +63,7 @@
         }
     }
 
-<<<<<<< HEAD
-    pub fn compute_from_public_key(pub_key: GrumpkinPoint, contract_class_id : Field, salt : Field, initialization_hash: Field, portal_contract_address: EthAddress) -> AztecAddress {
-=======
     pub fn compute_from_public_key(pub_key: GrumpkinPoint, contract_class_id: ContractClassId, salt: Field, initialization_hash: Field, portal_contract_address: EthAddress) -> AztecAddress {
->>>>>>> 75e30b99
         AztecAddress::compute(PublicKeysHash::compute(pub_key), PartialAddress::compute(contract_class_id, salt, initialization_hash, portal_contract_address))
     }
 
@@ -181,16 +177,6 @@
         }
     }
 
-<<<<<<< HEAD
-    pub fn compute(contract_class_id : Field, salt : Field, initialization_hash: Field, portal_contract_address: EthAddress) -> Self {
-        PartialAddress::compute_from_salted_initialization_hash(contract_class_id, SaltedInitializationHash::compute(salt, initialization_hash, portal_contract_address))
-    }
-
-    pub fn compute_from_salted_initialization_hash(contract_class_id : Field, salted_initialization_hash : SaltedInitializationHash) -> Self {
-        PartialAddress::from_field(
-            pedersen_hash([
-                contract_class_id,
-=======
     pub fn compute(contract_class_id: ContractClassId, salt: Field, initialization_hash: Field, portal_contract_address: EthAddress) -> Self {
         PartialAddress::compute_from_salted_initialization_hash(contract_class_id, SaltedInitializationHash::compute(salt, initialization_hash, portal_contract_address))
     }
@@ -199,7 +185,6 @@
         PartialAddress::from_field(
             pedersen_hash([
                 contract_class_id.to_field(),
->>>>>>> 75e30b99
                 salted_initialization_hash.to_field()
             ], GENERATOR_INDEX__PARTIAL_ADDRESS)
         )
