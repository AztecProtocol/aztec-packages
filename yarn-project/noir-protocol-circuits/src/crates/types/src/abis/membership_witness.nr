--- conflicted
+++ resolved
@@ -5,12 +5,8 @@
     NULLIFIER_TREE_HEIGHT,
     NOTE_HASH_TREE_HEIGHT,
     ROLLUP_VK_TREE_HEIGHT,
-<<<<<<< HEAD
-    BLOCKS_TREE_HEIGHT,
+    ARCHIVE_HEIGHT,
     PUBLIC_DATA_TREE_HEIGHT,
-=======
-    ARCHIVE_HEIGHT,
->>>>>>> 12249bf9
 };
 
 struct MembershipWitness<N> {
@@ -42,16 +38,12 @@
     sibling_path: [Field; NULLIFIER_TREE_HEIGHT]
 }
 
-<<<<<<< HEAD
 struct PublicDataMembershipWitness{
     leaf_index: Field,
     sibling_path: [Field; PUBLIC_DATA_TREE_HEIGHT]
 }
 
-struct BlocksTreeRootMembershipWitness{
-=======
 struct ArchiveRootMembershipWitness{
->>>>>>> 12249bf9
     leaf_index: Field,
     sibling_path: [Field; ARCHIVE_HEIGHT]
 }
