use crate::abis::{
    function_data::FunctionData,
    private_circuit_public_inputs::PrivateCircuitPublicInputs,
    public_circuit_public_inputs::PublicCircuitPublicInputs,
};
use crate::address::Address;
use dep::aztec::constants_gen::{
    GENERATOR_INDEX__CALL_STACK_ITEM,
};

struct PrivateCallStackItem {
    // This is the _actual_ contract address relating to where this function's code resides in the
    // contract tree. Regardless of whether this is a call or delegatecall, this
    // `contract_address` _does not change_. Amongst other things, it's used as a lookup for
    // getting the correct code from the tree. There is a separate `storage_contract_address`
    // within a CallStackItem which varies depending on whether this is a call or delegatecall.
    contract_address: Address,
    public_inputs: PrivateCircuitPublicInputs,
    function_data: FunctionData,
    // Not really needed for PrivateCallStackItem.
    is_execution_request: bool,
}

impl PrivateCallStackItem {
    fn hash(self) -> Field {
        let item = if self.inner.is_execution_request {
            self.as_execution_request().inner
        } else {
            self.inner
        };

        dep::std::hash::pedersen_hash_with_separator([
<<<<<<< HEAD
            item.contract_address.to_field(),
            item.function_data.hash(),
            item.public_inputs.hash(),
        ], constants_gen::GENERATOR_INDEX__CALL_STACK_ITEM)
    }

    fn as_execution_request(self) -> Self {
        let public_inputs = self.public_inputs();
        let mut request_public_inputs: PublicCircuitPublicInputs = dep::std::unsafe::zeroed();
        request_public_inputs.call_context = public_inputs.call_context;
        request_public_inputs.args_hash = public_inputs.args_hash;

        PublicCallStackItem {
            inner: CallStackItem {
                contract_address: self.contract_address(),
                function_data: self.function_data(),
                is_execution_request: true,
                public_inputs: request_public_inputs,
            }
        }
    }

    fn public_inputs(self) -> PublicCircuitPublicInputs {
        self.inner.public_inputs
    }

    fn contract_address(self) -> Address{
        self.inner.contract_address
=======
            self.contract_address.to_field(),
            self.function_data.hash(),
            self.public_inputs.hash(),
        ], GENERATOR_INDEX__CALL_STACK_ITEM)
>>>>>>> f3d8aae1
    }
}

struct PublicCallStackItem {
    contract_address: Address,
    public_inputs: PublicCircuitPublicInputs,
    function_data: FunctionData,
    // True if this call stack item represents a request to execute a function rather than a
    // fulfilled execution. Used when enqueuing calls from private to public functions.
    is_execution_request: bool,
}

impl PublicCallStackItem {
    fn hash(self) -> Field {
        dep::std::hash::pedersen_hash_with_separator([
            self.contract_address.to_field(),
            self.function_data.hash(),
            self.public_inputs.hash(),
        ], GENERATOR_INDEX__CALL_STACK_ITEM)
    }
}<|MERGE_RESOLUTION|>--- conflicted
+++ resolved
@@ -23,48 +23,11 @@
 
 impl PrivateCallStackItem {
     fn hash(self) -> Field {
-        let item = if self.inner.is_execution_request {
-            self.as_execution_request().inner
-        } else {
-            self.inner
-        };
-
         dep::std::hash::pedersen_hash_with_separator([
-<<<<<<< HEAD
-            item.contract_address.to_field(),
-            item.function_data.hash(),
-            item.public_inputs.hash(),
-        ], constants_gen::GENERATOR_INDEX__CALL_STACK_ITEM)
-    }
-
-    fn as_execution_request(self) -> Self {
-        let public_inputs = self.public_inputs();
-        let mut request_public_inputs: PublicCircuitPublicInputs = dep::std::unsafe::zeroed();
-        request_public_inputs.call_context = public_inputs.call_context;
-        request_public_inputs.args_hash = public_inputs.args_hash;
-
-        PublicCallStackItem {
-            inner: CallStackItem {
-                contract_address: self.contract_address(),
-                function_data: self.function_data(),
-                is_execution_request: true,
-                public_inputs: request_public_inputs,
-            }
-        }
-    }
-
-    fn public_inputs(self) -> PublicCircuitPublicInputs {
-        self.inner.public_inputs
-    }
-
-    fn contract_address(self) -> Address{
-        self.inner.contract_address
-=======
             self.contract_address.to_field(),
             self.function_data.hash(),
             self.public_inputs.hash(),
         ], GENERATOR_INDEX__CALL_STACK_ITEM)
->>>>>>> f3d8aae1
     }
 }
 
@@ -79,10 +42,30 @@
 
 impl PublicCallStackItem {
     fn hash(self) -> Field {
+        let item = if self.is_execution_request {
+            self.as_execution_request()
+        } else {
+            self
+        };
+
         dep::std::hash::pedersen_hash_with_separator([
-            self.contract_address.to_field(),
-            self.function_data.hash(),
-            self.public_inputs.hash(),
+            item.contract_address.to_field(),
+            item.function_data.hash(),
+            item.public_inputs.hash(),
         ], GENERATOR_INDEX__CALL_STACK_ITEM)
     }
+
+    fn as_execution_request(self) -> Self {
+        let public_inputs = self.public_inputs;
+        let mut request_public_inputs: PublicCircuitPublicInputs = dep::std::unsafe::zeroed();
+        request_public_inputs.call_context = public_inputs.call_context;
+        request_public_inputs.args_hash = public_inputs.args_hash;
+
+        PublicCallStackItem {
+            contract_address: self.contract_address,
+            function_data: self.function_data,
+            is_execution_request: true,
+            public_inputs: request_public_inputs,
+        }
+    }
 }