--- conflicted
+++ resolved
@@ -7,22 +7,14 @@
 struct NewContractData {
     contract_address: AztecAddress,
     portal_contract_address: EthAddress,
-<<<<<<< HEAD
-    contract_class_id: Field,
-=======
     contract_class_id: ContractClassId,
->>>>>>> 75e30b99
 }
 
 impl Eq for NewContractData {
     fn eq(self, data: NewContractData) -> bool {
         data.contract_address.eq(self.contract_address)
             & data.portal_contract_address.eq(self.portal_contract_address)
-<<<<<<< HEAD
-            & (data.contract_class_id == self.contract_class_id)
-=======
             & data.contract_class_id.eq(self.contract_class_id)
->>>>>>> 75e30b99
     }
 }
 
@@ -31,11 +23,7 @@
         Self {
             contract_address : AztecAddress::empty(),
             portal_contract_address : EthAddress::empty(),
-<<<<<<< HEAD
-            contract_class_id : 0,
-=======
             contract_class_id: ContractClassId::from_field(0),
->>>>>>> 75e30b99
         }
     }
 }
@@ -48,11 +36,7 @@
             dep::std::hash::pedersen_hash_with_separator([
                 self.contract_address.to_field(),
                 self.portal_contract_address.to_field(),
-<<<<<<< HEAD
-                self.contract_class_id,
-=======
                 self.contract_class_id.to_field(),
->>>>>>> 75e30b99
             ], GENERATOR_INDEX__CONTRACT_LEAF)
         }
     }
@@ -62,11 +46,7 @@
     pub fn is_empty(self) -> bool {
         (self.contract_address.to_field() == 0) & 
         (self.portal_contract_address.to_field() == 0) & 
-<<<<<<< HEAD
-        (self.contract_class_id ==0)
-=======
         (self.contract_class_id.to_field() == 0)
->>>>>>> 75e30b99
     }
 
 }