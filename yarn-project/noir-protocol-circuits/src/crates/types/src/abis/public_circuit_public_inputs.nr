--- conflicted
+++ resolved
@@ -52,15 +52,8 @@
 }
 
 impl PublicCircuitPublicInputs{
-<<<<<<< HEAD
-    // TODO(https://github.com/AztecProtocol/aztec-packages/issues/3059): Reuse aztec-nr
-    fn hash(self) -> Field {        
-        // TODO: should be able to reduce constraint count by not hashing individual values, and instead
-        // pushing a longer array of fields to be hashed once at the end
-=======
     fn hash(self) -> Field {      
         // TODO(https://github.com/AztecProtocol/aztec-packages/issues/3595) have mercy por favor  
->>>>>>> fcb04a76
         let mut inputs: BoundedVec<Field, PUBLIC_CIRCUIT_PUBLIC_INPUTS_HASH_INPUT_LENGTH> = BoundedVec::new(0);
         inputs.push(self.call_context.hash());
         inputs.push(self.args_hash);
