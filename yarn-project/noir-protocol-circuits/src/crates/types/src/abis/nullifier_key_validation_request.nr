--- conflicted
+++ resolved
@@ -50,14 +50,6 @@
     }
 }
 
-<<<<<<< HEAD
-    fn _deserialized_length_hint() -> [Field; NULLIFIER_KEY_VALIDATION_REQUEST_SERIALIZED_LEN] {
-        [0; NULLIFIER_KEY_VALIDATION_REQUEST_SERIALIZED_LEN]
-    }
-}
-
-=======
->>>>>>> 0927091b
 impl NullifierKeyValidationRequest {
     pub fn to_context(self, contract_address: AztecAddress) -> NullifierKeyValidationRequestContext {
         NullifierKeyValidationRequestContext {
@@ -112,11 +104,4 @@
             contract_address: AztecAddress::from_field(fields[4]),
         }
     }
-<<<<<<< HEAD
-
-    fn _deserialized_length_hint() -> [Field; NULLIFIER_KEY_VALIDATION_REQUEST_CONTEXT_SERIALIZED_LEN] {
-        [0; NULLIFIER_KEY_VALIDATION_REQUEST_CONTEXT_SERIALIZED_LEN]
-    }
-=======
->>>>>>> 0927091b
 }
