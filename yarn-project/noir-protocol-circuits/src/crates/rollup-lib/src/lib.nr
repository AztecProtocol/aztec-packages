mod abis;

// Base rollup
mod base;

// Merge rollup
mod merge;

// Root rollup
mod root;

mod components;

mod hash;

mod merkle_tree;

<<<<<<< HEAD
mod fixtures;

mod indexed_tree;
=======
mod tests;
>>>>>>> 853fc512
<|MERGE_RESOLUTION|>--- conflicted
+++ resolved
@@ -15,10 +15,6 @@
 
 mod merkle_tree;
 
-<<<<<<< HEAD
-mod fixtures;
+mod tests;
 
-mod indexed_tree;
-=======
-mod tests;
->>>>>>> 853fc512
+mod indexed_tree;