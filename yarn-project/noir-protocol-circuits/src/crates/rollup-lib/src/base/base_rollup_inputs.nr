use crate::abis::nullifier_leaf_preimage::NullifierLeafPreimage;
use crate::abis::append_only_tree_snapshot::AppendOnlyTreeSnapshot;
use crate::abis::constant_rollup_data::ConstantRollupData;
use crate::abis::base_or_merge_rollup_public_inputs::{BaseOrMergeRollupPublicInputs, BASE_ROLLUP_TYPE};
use crate::merkle_tree::{calculate_subtree, calculate_empty_tree_root};
use crate::components;
use dep::types::utils::uint256::U256;
use dep::types::abis::public_data_update_request::PublicDataUpdateRequest;
use dep::types::abis::public_data_read::PublicDataRead;
use dep::types::mocked::{AggregationObject, Proof};
use dep::aztec::constants_gen::{
    MAX_NEW_NULLIFIERS_PER_BASE_ROLLUP,
    NOTE_HASH_SUBTREE_SIBLING_PATH_LENGTH,
    NULLIFIER_SUBTREE_SIBLING_PATH_LENGTH,
    CONTRACT_SUBTREE_SIBLING_PATH_LENGTH,
    MAX_PUBLIC_DATA_UPDATE_REQUESTS_PER_BASE_ROLLUP,
    MAX_PUBLIC_DATA_READS_PER_BASE_ROLLUP,
    PUBLIC_DATA_TREE_HEIGHT,
    KERNELS_PER_BASE_ROLLUP,
    MAX_NEW_CONTRACTS_PER_TX,
    NOTE_HASH_SUBTREE_HEIGHT,
    CONTRACT_SUBTREE_HEIGHT,
    NUM_FIELDS_PER_SHA256,
    MAX_NEW_COMMITMENTS_PER_TX,
    MAX_PUBLIC_DATA_UPDATE_REQUESTS_PER_TX,
    MAX_PUBLIC_DATA_READS_PER_TX,
    MAX_NEW_NULLIFIERS_PER_TX,
    NUM_ENCRYPTED_LOGS_HASHES_PER_TX,
    MAX_NEW_L2_TO_L1_MSGS_PER_TX,
    NUM_UNENCRYPTED_LOGS_HASHES_PER_TX,
    NULLIFIER_SUBTREE_HEIGHT,
};
use dep::types::abis::previous_kernel_data::PreviousKernelData;
use dep::types::abis::membership_witness::NullifierMembershipWitness;
use dep::types::abis::membership_witness::HistoricBlocksTreeRootMembershipWitness;

struct BaseRollupInputs {
    kernel_data: [PreviousKernelData; KERNELS_PER_BASE_ROLLUP],
    start_note_hash_tree_snapshot: AppendOnlyTreeSnapshot,
    start_nullifier_tree_snapshot: AppendOnlyTreeSnapshot,
    start_contract_tree_snapshot: AppendOnlyTreeSnapshot,
    start_public_data_tree_root: Field,
    start_historic_blocks_tree_snapshot: AppendOnlyTreeSnapshot,

    sorted_new_nullifiers: [Field; MAX_NEW_NULLIFIERS_PER_BASE_ROLLUP],
    sorted_new_nullifiers_indexes: [u32; MAX_NEW_NULLIFIERS_PER_BASE_ROLLUP],
    low_nullifier_leaf_preimages: [NullifierLeafPreimage; MAX_NEW_NULLIFIERS_PER_BASE_ROLLUP],
    low_nullifier_membership_witness: [NullifierMembershipWitness; MAX_NEW_NULLIFIERS_PER_BASE_ROLLUP],

    // For inserting the new subtrees into their respective trees:
    // Note: the insertion leaf index can be derived from the above snapshots' `next_available_leaf_index` values.
    new_commitments_subtree_sibling_path: [Field; NOTE_HASH_SUBTREE_SIBLING_PATH_LENGTH],
    new_nullifiers_subtree_sibling_path: [Field; NULLIFIER_SUBTREE_SIBLING_PATH_LENGTH],
    new_contracts_subtree_sibling_path: [Field; CONTRACT_SUBTREE_SIBLING_PATH_LENGTH],
    new_public_data_update_requests_sibling_paths: [[Field; PUBLIC_DATA_TREE_HEIGHT]; MAX_PUBLIC_DATA_UPDATE_REQUESTS_PER_BASE_ROLLUP],
    new_public_data_reads_sibling_paths: [[Field; PUBLIC_DATA_TREE_HEIGHT]; MAX_PUBLIC_DATA_READS_PER_BASE_ROLLUP],
    
    historic_blocks_tree_root_membership_witnesses: [HistoricBlocksTreeRootMembershipWitness; KERNELS_PER_BASE_ROLLUP],
    
    constants: ConstantRollupData,
}

impl BaseRollupInputs {
    pub fn base_rollup_circuit(self) -> BaseOrMergeRollupPublicInputs {        
        // Verify the previous kernel proofs
        for i in 0..KERNELS_PER_BASE_ROLLUP {
            let proof = self.kernel_data[i].proof;
            assert(verify_kernel_proof(proof), "kernel proof verification failed");
        };

        // Verify the kernel chain_id and versions
        for i in 0..KERNELS_PER_BASE_ROLLUP {
            assert(self.kernel_data[i].public_inputs.constants.tx_context.chain_id ==
                   self.constants.global_variables.chain_id, "kernel chain_id does not match the rollup chain_id");
            assert(self.kernel_data[i].public_inputs.constants.tx_context.version ==
                              self.constants.global_variables.version, "kernel version does not match the rollup version");
        };

        // First we compute the contract tree leaves
        let contract_leaves = self.calculate_contract_leaves();
        let contracts_tree_subroot = self.calculate_contract_subtree(contract_leaves);

        let commitments_tree_subroot = self.calculate_commitments_subtree();

        let empty_commitments_subtree_root = calculate_empty_tree_root(NOTE_HASH_SUBTREE_HEIGHT);

        let end_note_hash_tree_snapshot = components::insert_subtree_to_snapshot_tree(
            self.start_note_hash_tree_snapshot,
            self.new_commitments_subtree_sibling_path,
            empty_commitments_subtree_root,
            commitments_tree_subroot,
            NOTE_HASH_SUBTREE_HEIGHT as u8,
        );

        // Insert contract subtrees:
        let empty_contracts_subtree_root = calculate_empty_tree_root(CONTRACT_SUBTREE_HEIGHT);
        let end_contract_tree_snapshot = components::insert_subtree_to_snapshot_tree(
            self.start_contract_tree_snapshot,
            self.new_contracts_subtree_sibling_path,
            empty_contracts_subtree_root,
            contracts_tree_subroot,
            CONTRACT_SUBTREE_HEIGHT as u8,
        );

        // Insert nullifiers:
        let end_nullifier_tree_snapshot = self.check_nullifier_tree_non_membership_and_insert_to_tree();

        // Validate public public data reads and public data update requests, and update public data tree
        let end_public_data_tree_root = self.validate_and_process_public_state();

        // Calculate the overall calldata hash
        let calldata_hash = BaseRollupInputs::components_compute_kernel_calldata_hash(self.kernel_data);
        
        // Perform membership checks that the notes provided exist within the historic trees data
        self.perform_historical_blocks_tree_membership_checks();

        let aggregation_object = self.aggregate_proofs();

        BaseOrMergeRollupPublicInputs {
            rollup_type : BASE_ROLLUP_TYPE,
            rollup_subtree_height : 0,
            end_aggregation_object : aggregation_object,
            constants : self.constants,
            start_note_hash_tree_snapshot : self.start_note_hash_tree_snapshot,
            end_note_hash_tree_snapshot : end_note_hash_tree_snapshot,
            start_nullifier_tree_snapshot : self.start_nullifier_tree_snapshot,
            end_nullifier_tree_snapshot : end_nullifier_tree_snapshot,
            start_contract_tree_snapshot : self.start_contract_tree_snapshot,
            end_contract_tree_snapshot : end_contract_tree_snapshot,
            start_public_data_tree_root : self.start_public_data_tree_root,
            end_public_data_tree_root : end_public_data_tree_root,
            calldata_hash : calldata_hash,
        }
    }

    fn calculate_contract_leaves(self) -> [Field; NUM_CONTRACT_LEAVES] {
        let mut contract_leaves = [0; NUM_CONTRACT_LEAVES];
        for i in 0..KERNELS_PER_BASE_ROLLUP {
            let new_contracts = self.kernel_data[i].public_inputs.end.new_contracts;

            // loop over the new contracts
            for j in 0..new_contracts.len() {
                let leaf_preimage = new_contracts[j];
                // When there is no contract deployment, we should insert a zero leaf into the tree and ignore the
                // member-ship check. This is to ensure that we don't hit "already deployed" errors when we are not
                // deploying contracts. e.g., when we are only calling functions on existing contracts.
                let to_push = if leaf_preimage.contract_address.to_field() == 0  {
                    0
                } else {    
                    leaf_preimage.hash()
                };
                contract_leaves[i*new_contracts.len() + j] = to_push;
            }
        }

        contract_leaves
    }

    // TODO(Kev): This should say calculate_contract_subtree_root
    // Cpp code says calculate_contract_subtree, so I'm leaving it as is for now
    fn calculate_contract_subtree(self, leaves : [Field; NUM_CONTRACT_LEAVES]) -> Field {
        calculate_subtree(leaves)
    }

    // TODO(Kev): This should say calculate_commitments_subtree_root
    // Cpp code says calculate_commitments_subtree, so I'm leaving it as is for now
    fn calculate_commitments_subtree(self) -> Field {
        let mut commitment_tree_leaves = [0; NOTE_HASH_SUBTREE_WIDTH];
        
        for i in 0..KERNELS_PER_BASE_ROLLUP {
            let new_commitments = self.kernel_data[i].public_inputs.end.new_commitments;

            // Our commitments size MUST be 4 to calculate our subtrees correctly
            assert(new_commitments.len() == MAX_NEW_COMMITMENTS_PER_TX, "New commitments in kernel data must be MAX_NEW_COMMITMENTS_PER_TX (see constants.hpp)");

            for j in 0..MAX_NEW_COMMITMENTS_PER_TX {
                // TODO(Maddiaa): batch insert
                commitment_tree_leaves[i * MAX_NEW_COMMITMENTS_PER_TX + j] =  new_commitments[j];
            }
        }

        calculate_subtree(commitment_tree_leaves)
    }

    //TODO: This should be done in-circuit
    unconstrained fn check_nullifier_tree_non_membership_and_insert_to_tree(self) -> AppendOnlyTreeSnapshot {
<<<<<<< HEAD
        let mut new_nullifiers = [0; MAX_NEW_NULLIFIERS_PER_BASE_ROLLUP];

        for i in 0..2 {
            for j in 0..MAX_NEW_NULLIFIERS_PER_TX {
                new_nullifiers[i * MAX_NEW_NULLIFIERS_PER_TX + j] = self.kernel_data[i].public_inputs.end.new_nullifiers[j];
=======
        // The below monologue is by Madiaa. fwiw, the plan was not simple.
        //
        // LADIES AND GENTLEMEN The P L A N ( is simple )
        // 1. Get the previous nullifier set setup
        // 2. Check for the first added nullifier that it doesnt exist
        // 3. Update the nullifier set
        // 4. Calculate a new root with the sibling path
        // 5. Use that for the next nullifier check.
        // 6. Iterate for all of em
        // 7. le bosh (profit)

        // BOYS AND GIRLS THE P L A N ( once the first plan is complete )
        // GENERATE OUR NEW NULLIFIER SUBTREE
        // 1. We need to point the new nullifiers to point to the index that the previous nullifier replaced
        // 2. If we receive the 0 nullifier leaf (where all values are 0, we skip insertion and leave a sparse subtree)

        // New nullifier subtree
        let mut nullifier_insertion_subtree = [NullifierLeafPreimage::default(); MAX_NEW_NULLIFIERS_PER_TX * 2];

        // This will update on each iteration
        let mut current_nullifier_tree_root = self.start_nullifier_tree_snapshot.root;

        // This will increase with every insertion
        let start_insertion_index = self.start_nullifier_tree_snapshot.next_available_leaf_index;
        let mut new_index = start_insertion_index;

        // For each kernel circuit
        for i in 0..KERNELS_PER_BASE_ROLLUP {
            let new_nullifiers = self.kernel_data[i].public_inputs.end.new_nullifiers;
            // For each of our nullifiers
            for j in 0..MAX_NEW_NULLIFIERS_PER_TX { 
                // Witness containing index and path
                let nullifier_index = i * MAX_NEW_NULLIFIERS_PER_TX + j;

                let witness = self.low_nullifier_membership_witness[nullifier_index];
                // Preimage of the lo-index required for a non-membership proof
                let low_nullifier_preimage = self.low_nullifier_leaf_preimages[nullifier_index];
                // Newly created nullifier
                let nullifier = new_nullifiers[j];

                // TODO(maddiaa): reason about this more strongly, can this cause issues?
                if (nullifier != 0) {
                    // Create the nullifier leaf of the new nullifier to be inserted
                    let mut new_nullifier_leaf = NullifierLeafPreimage {
                        leaf_value : nullifier,
                        next_value : low_nullifier_preimage.next_value,
                        next_index : low_nullifier_preimage.next_index,
                    };

                    // Assuming populated premier subtree
                    if (low_nullifier_preimage.is_empty()) {
                        // check previous nullifier leaves
                        let index = self.find_leaf_index(nullifier_insertion_subtree, nullifier, nullifier_index as u64);
                        let same_batch_nullifier = nullifier_insertion_subtree[index];
                        assert(!same_batch_nullifier.is_empty(), "Same batch batch nullifier is empty");
                        assert(full_field_less_than(same_batch_nullifier.leaf_value, nullifier), "Invalid hint");
                        assert(full_field_greater_than(same_batch_nullifier.next_value, nullifier) | (same_batch_nullifier.next_value == 0), "Invalid hint");
  
                        new_nullifier_leaf.next_index = nullifier_insertion_subtree[index].next_index;
                        new_nullifier_leaf.next_value = nullifier_insertion_subtree[index].next_value;

                        // Update child
                        nullifier_insertion_subtree[index].next_index = new_index;
                        nullifier_insertion_subtree[index].next_value = nullifier;
                    } else {
                        let is_less_than_nullifier = full_field_less_than(low_nullifier_preimage.leaf_value, nullifier);
                        let is_next_greater_than = full_field_greater_than(low_nullifier_preimage.next_value, nullifier);

                        assert(is_less_than_nullifier, "invalid nullifier range");
                        assert(
                            is_next_greater_than | 
                            ((low_nullifier_preimage.next_value == 0) & (low_nullifier_preimage.next_index == 0)),
                            "invalid nullifier range"
                        );

                        // Recreate the original low nullifier from the preimage
                        let original_low_nullifier = NullifierLeafPreimage{
                            leaf_value : low_nullifier_preimage.leaf_value,
                            next_value : low_nullifier_preimage.next_value,
                            next_index : low_nullifier_preimage.next_index,
                        };

                        // perform membership check for the low nullifier against the original root
                        components::assert_check_membership(
                            original_low_nullifier.hash(),
                            witness.leaf_index,
                            witness.sibling_path,
                            current_nullifier_tree_root,
                        );

                        // Calculate the new value of the low_nullifier_leaf
                        let updated_low_nullifier = NullifierLeafPreimage{ 
                                    leaf_value : low_nullifier_preimage.leaf_value,
                                    next_value : nullifier,
                                    next_index : new_index 
                        };

                        // We need another set of witness values for this
                        current_nullifier_tree_root = components::root_from_sibling_path(
                            updated_low_nullifier.hash(), witness.leaf_index, witness.sibling_path);
                    }
                    nullifier_insertion_subtree[nullifier_index] = new_nullifier_leaf;
                }
                
                // increment insertion index
                new_index = new_index + 1;
>>>>>>> 853fc512
            }
        };

        crate::indexed_tree::batch_insert(
            self.start_nullifier_tree_snapshot,
            new_nullifiers,
            self.sorted_new_nullifiers,
            self.sorted_new_nullifiers_indexes,
            self.new_nullifiers_subtree_sibling_path,
            self.low_nullifier_leaf_preimages,
            self.low_nullifier_membership_witness,
        )
    }

    fn create_nullifier_subtree<N>(self, leaves: [NullifierLeafPreimage; N]) -> Field {
        calculate_subtree(leaves.map(|leaf:NullifierLeafPreimage| leaf.hash()))
    }

    // TODO this should be changed to append only and done in-circuit
    unconstrained fn validate_and_process_public_state(self) -> Field {
        // TODO(#2521) - data read validation should happen against the current state of the tx and not the start state.
        // Blocks all interesting usecases that read and write to the same public state in the same tx.
        // https://aztecprotocol.slack.com/archives/C02M7VC7TN0/p1695809629015719?thread_ts=1695653252.007339&cid=C02M7VC7TN0


        // Process public data reads and public data update requests for left input
        // validate_public_data_reads(
        //                            self.start_public_data_tree_root,
        //                            self.kernel_data[0].public_inputs.end.public_data_reads,
        //                            0,
        //                            self.new_public_data_reads_sibling_paths);

        let mid_public_data_tree_root = insert_public_data_update_requests(
            self.start_public_data_tree_root,
            self.kernel_data[0].public_inputs.end.public_data_update_requests,
            0,
            self.new_public_data_update_requests_sibling_paths
        );


        // TODO(#2521) - data read validation should happen against the current state of the tx and not the start state.
        // Blocks all interesting usecases that read and write to the same public state in the same tx.
        // https://aztecprotocol.slack.com/archives/C02M7VC7TN0/p1695809629015719?thread_ts=1695653252.007339&cid=C02M7VC7TN0


        // Process public data reads and public data update requests for right input using the resulting tree root from the
        // left one
        // validate_public_data_reads(
        //                            mid_public_data_tree_root,
        //                            baseRollupInputs.kernel_data[1].public_inputs.end.public_data_reads,
        //                            MAX_PUBLIC_DATA_READS_PER_TX,
        //                            baseRollupInputs.new_public_data_reads_sibling_paths);

        let end_public_data_tree_root = insert_public_data_update_requests(
            mid_public_data_tree_root,
            self.kernel_data[1].public_inputs.end.public_data_update_requests,
            MAX_PUBLIC_DATA_UPDATE_REQUESTS_PER_TX,
            self.new_public_data_update_requests_sibling_paths
        );

        end_public_data_tree_root
    }

    // Computes the calldata hash for a base rollup
    // TODO(Kev): move this into components module
    // TODO(Alvaro): This is too slow for brillig without the array optimization
    fn components_compute_kernel_calldata_hash(kernel_data : [PreviousKernelData; KERNELS_PER_BASE_ROLLUP]) -> [Field; NUM_FIELDS_PER_SHA256]{
        // Compute calldata hashes
        // Consist of 2 kernels
        // 2 * MAX_NEW_COMMITMENTS_PER_TX fields for commitments
        // 2 * MAX_NEW_NULLIFIERS_PER_TX fields for nullifiers
        // 8 public data update requests (4 per kernel) -> 16 fields
        // 4 l2 -> l1 messages (2 per kernel) -> 4 fields
        // 2 contract deployments (1 per kernel) -> 6 fields
        // 2 encrypted logs hashes (1 per kernel) -> 4 fields --> 2 sha256 hashes --> 64 bytes
        // 2 unencrypted logs hashes (1 per kernel) -> 4 fields --> 2 sha256 hashes --> 64 bytes
        let mut calldata_hash_inputs = [0; CALLDATA_HASH_INPUT_SIZE];

        for i in 0..KERNELS_PER_BASE_ROLLUP {
            let new_commitments = kernel_data[i].public_inputs.end.new_commitments;
            let new_nullifiers = kernel_data[i].public_inputs.end.new_nullifiers;
            let public_data_update_requests = kernel_data[i].public_inputs.end.public_data_update_requests;
            let newL2ToL1msgs = kernel_data[i].public_inputs.end.new_l2_to_l1_msgs;
            let encryptedLogsHash = kernel_data[i].public_inputs.end.encrypted_logs_hash;
            let unencryptedLogsHash = kernel_data[i].public_inputs.end.unencrypted_logs_hash;

            let mut offset = 0;

            for j in 0..MAX_NEW_COMMITMENTS_PER_TX {
                calldata_hash_inputs[offset + i * MAX_NEW_COMMITMENTS_PER_TX + j] = new_commitments[j];
            }
            offset += MAX_NEW_COMMITMENTS_PER_TX * 2;

            for j in 0..MAX_NEW_NULLIFIERS_PER_TX {
                calldata_hash_inputs[offset + i * MAX_NEW_NULLIFIERS_PER_TX + j] = new_nullifiers[j];
            }
            offset += MAX_NEW_NULLIFIERS_PER_TX * 2;

            for j in 0..MAX_PUBLIC_DATA_UPDATE_REQUESTS_PER_TX {
                calldata_hash_inputs[offset + i * MAX_PUBLIC_DATA_UPDATE_REQUESTS_PER_TX * 2 + j * 2] =
                    public_data_update_requests[j].leaf_index;
                calldata_hash_inputs[offset + i * MAX_PUBLIC_DATA_UPDATE_REQUESTS_PER_TX * 2 + j * 2 + 1] =
                    public_data_update_requests[j].new_value;
            }
            offset += MAX_PUBLIC_DATA_UPDATE_REQUESTS_PER_TX * 2 * 2;

            for j in 0..MAX_NEW_L2_TO_L1_MSGS_PER_TX {
                calldata_hash_inputs[offset + i * MAX_NEW_L2_TO_L1_MSGS_PER_TX + j] = newL2ToL1msgs[j];
            }
            offset += MAX_NEW_L2_TO_L1_MSGS_PER_TX * 2;

            let contract_leaf = kernel_data[i].public_inputs.end.new_contracts[0];
            calldata_hash_inputs[offset + i] = contract_leaf.hash();

            offset += MAX_NEW_CONTRACTS_PER_TX * 2;

            let new_contracts = kernel_data[i].public_inputs.end.new_contracts;
            calldata_hash_inputs[offset + i * 2] = new_contracts[0].contract_address.to_field();
            calldata_hash_inputs[offset + i * 2 + 1] = new_contracts[0].portal_contract_address.to_field();

            offset += MAX_NEW_CONTRACTS_PER_TX * 2 * 2;

            for j in 0..NUM_FIELDS_PER_SHA256 {
                calldata_hash_inputs[offset + i * 2 + j] = encryptedLogsHash[j];
            }

            offset += NUM_ENCRYPTED_LOGS_HASHES_PER_TX * NUM_FIELDS_PER_SHA256 * 2;

            for j in 0..NUM_FIELDS_PER_SHA256 {
                calldata_hash_inputs[offset + i * 2 + j] = unencryptedLogsHash[j];
            }
        }

        let mut hash_input_flattened = [0; CALL_DATA_HASH_FULL_FIELDS * 32 + CALL_DATA_HASH_LOG_FIELDS * 16];
        for offset in 0..CALL_DATA_HASH_FULL_FIELDS {
            let input_as_bytes = calldata_hash_inputs[offset].to_be_bytes(32);
            for byte_index in 0..32 {
                hash_input_flattened[offset * 32 + byte_index] = input_as_bytes[byte_index];
            }
        }

        for log_field_index in 0..CALL_DATA_HASH_LOG_FIELDS {
            let input_as_bytes = calldata_hash_inputs[CALL_DATA_HASH_FULL_FIELDS + log_field_index].to_be_bytes(16);
            for byte_index in 0..16 {
                hash_input_flattened[CALL_DATA_HASH_FULL_FIELDS * 32 + log_field_index * 16 + byte_index] = input_as_bytes[byte_index];
            }
        }

        let sha_digest = dep::std::hash::sha256(hash_input_flattened);
        U256::from_bytes32(sha_digest).to_u128_limbs()
    }

    // Check all of the provided commitments against the historical tree roots
    fn perform_historical_blocks_tree_membership_checks(self) {
        // For each of the historic_note_hash_tree_membership_checks, we need to do an inclusion proof
        // against the historical root provided in the rollup constants
        let historic_root = self.constants.start_historic_blocks_tree_roots_snapshot.root;

        for i in 0..KERNELS_PER_BASE_ROLLUP {
            // Rebuild the block hash
            let historical_block_data = self.kernel_data[i].public_inputs.constants.block_data;
            let previous_block_hash = historical_block_data.block.hash();

            let historic_root_witness = self.historic_blocks_tree_root_membership_witnesses[i];

            components::assert_check_membership(
                previous_block_hash,
                historic_root_witness.leaf_index,
                historic_root_witness.sibling_path,
                historic_root
            );
        }
    }

    // TODO(Kev): This aggregate_proof method is duplicated in a lot of places
    fn aggregate_proofs(self) -> AggregationObject {
        // TODO: for now we simply return the aggregation object from the first proof
        self.kernel_data[0].public_inputs.end.aggregation_object
    }
}

fn verify_kernel_proof(proof: Proof) -> bool {
    // TODO: Just return true as we are mocking out the proof verification
    // and aggregation.
    // TODO(Kev): It may make sense to move all of these methods into a 
    // separate module.
    true
}

fn insert_public_data_update_requests(
    tree_root: Field,
    public_data_update_requests: [PublicDataUpdateRequest;MAX_PUBLIC_DATA_UPDATE_REQUESTS_PER_TX],
    witnesses_offset: Field,
    witnesses: [[Field; PUBLIC_DATA_TREE_HEIGHT]; 2 * MAX_PUBLIC_DATA_UPDATE_REQUESTS_PER_TX]
) -> Field {
    let mut root = tree_root;

    for i in 0..MAX_PUBLIC_DATA_UPDATE_REQUESTS_PER_TX {
        let state_write = public_data_update_requests[i];
        let witness = witnesses[i + witnesses_offset];

        if (!state_write.is_empty()) {
            components::assert_check_membership(state_write.old_value, state_write.leaf_index, witness, root);
            root = components::root_from_sibling_path(state_write.new_value, state_write.leaf_index, witness);
        }
    }

    root
}

fn validate_public_data_reads(
    tree_root: Field,
    public_data_reads: [PublicDataRead; MAX_PUBLIC_DATA_READS_PER_TX],
    witnesses_offset: Field,
    witnesses: [[Field; PUBLIC_DATA_TREE_HEIGHT]; 2 * MAX_PUBLIC_DATA_READS_PER_TX]
) {
    for i in 0..MAX_PUBLIC_DATA_READS_PER_TX {
        let public_data_read = public_data_reads[i];
        let witness = witnesses[i + witnesses_offset];

        if (!public_data_read.is_empty()) {
            components::assert_check_membership(
                public_data_read.value,
                public_data_read.leaf_index,
                witness,
                tree_root
            );
        }
    }
}

global NUM_CONTRACT_LEAVES = 2;
#[test]
fn consistent_num_contract_leaves() {
    assert(NUM_CONTRACT_LEAVES == MAX_NEW_CONTRACTS_PER_TX * 2, "num contract leaves incorrect, see calculate_contract_leaves to see how it is computed");
}

global NOTE_HASH_SUBTREE_WIDTH = 128;
#[test]
fn consistent_not_hash_subtree_width() {
    assert_eq(NOTE_HASH_SUBTREE_WIDTH, 2.pow_32(NOTE_HASH_SUBTREE_HEIGHT) as u32, "note hash subtree width is incorrect");
}

global CALLDATA_HASH_INPUT_SIZE = 338;
#[test]
fn consistent_calldata_hash_input_size() {
    let expected_size = (MAX_NEW_COMMITMENTS_PER_TX
        + MAX_NEW_NULLIFIERS_PER_TX
        + MAX_PUBLIC_DATA_UPDATE_REQUESTS_PER_TX * 2
        + MAX_NEW_L2_TO_L1_MSGS_PER_TX
        + MAX_NEW_CONTRACTS_PER_TX * 3
        + NUM_ENCRYPTED_LOGS_HASHES_PER_TX * NUM_FIELDS_PER_SHA256
        + NUM_UNENCRYPTED_LOGS_HASHES_PER_TX * NUM_FIELDS_PER_SHA256)
        * 2;
    assert(CALLDATA_HASH_INPUT_SIZE == expected_size, "calldata hash input size is incorrect");
}

global CALL_DATA_HASH_LOG_FIELDS = 8;
#[test]
fn consistent_call_data_hash_log_fields() {
    assert_eq(CALL_DATA_HASH_LOG_FIELDS, NUM_ENCRYPTED_LOGS_HASHES_PER_TX * NUM_FIELDS_PER_SHA256 * 2
        + NUM_UNENCRYPTED_LOGS_HASHES_PER_TX * NUM_FIELDS_PER_SHA256 * 2, "calldata hash log fields is incorrect");
}

global CALL_DATA_HASH_FULL_FIELDS = 330;
#[test]
fn consistent_call_data_hash_full_fields() {
    assert_eq(CALL_DATA_HASH_FULL_FIELDS, CALLDATA_HASH_INPUT_SIZE - CALL_DATA_HASH_LOG_FIELDS, "calldata hash log fields is incorrect");
<<<<<<< HEAD
=======
}

// TODO to radix returns u8, so we cannot use bigger radixes. It'd be ideal to use a radix of the maximum range-constrained integer noir supports
pub fn full_field_less_than(lhs: Field, rhs: Field) -> bool {
    dep::std::eddsa::lt_bytes32(lhs, rhs)
}

pub fn full_field_greater_than(lhs: Field, rhs: Field) -> bool {
    dep::std::eddsa::lt_bytes32(rhs, lhs)
}

#[test]
fn test_u256_less_than() {
    assert(full_field_less_than(1, 1000));
    assert(!full_field_less_than(1000, 1000));
    assert(!full_field_less_than(1000, 1));
    assert(full_field_less_than(0, 0 - 1));
    assert(!full_field_less_than(0 - 1, 0));
}

#[test]
fn test_u256_greater_than() {
    assert(full_field_greater_than(1000, 1));
    assert(!full_field_greater_than(1000, 1000));
    assert(!full_field_greater_than(1, 1000));
    assert(!full_field_greater_than(0, 0 - 1));
    assert(full_field_greater_than(0 - 1, 0));
}

mod tests {
    use crate::{
        base::base_rollup_inputs::{
            CALL_DATA_HASH_FULL_FIELDS,
            CALL_DATA_HASH_LOG_FIELDS,
            NOTE_HASH_SUBTREE_WIDTH, 
            NUM_CONTRACT_LEAVES, 
            BaseRollupInputs
        },
        merkle_tree::{calculate_subtree, calculate_empty_tree_root},
        abis::append_only_tree_snapshot::AppendOnlyTreeSnapshot,
        abis::base_or_merge_rollup_public_inputs::BaseOrMergeRollupPublicInputs,
        abis::nullifier_leaf_preimage::NullifierLeafPreimage,
        abis::constant_rollup_data::ConstantRollupData,
        tests::merkle_tree_utils::{NonEmptyMerkleTree, compute_zero_hashes},
        components,
    };
    use dep::aztec::constants_gen::{
        CONTRACT_SUBTREE_SIBLING_PATH_LENGTH,
        CONTRACT_TREE_HEIGHT,
        CONTRACT_SUBTREE_HEIGHT,
        HISTORIC_BLOCKS_TREE_HEIGHT,
        KERNELS_PER_BASE_ROLLUP,
        MAX_NEW_NULLIFIERS_PER_BASE_ROLLUP,
        MAX_PUBLIC_DATA_READS_PER_BASE_ROLLUP,
        MAX_PUBLIC_DATA_UPDATE_REQUESTS_PER_BASE_ROLLUP,
        NOTE_HASH_SUBTREE_SIBLING_PATH_LENGTH,
        NOTE_HASH_TREE_HEIGHT,
        NOTE_HASH_SUBTREE_HEIGHT,
        NULLIFIER_SUBTREE_SIBLING_PATH_LENGTH,
        NULLIFIER_TREE_HEIGHT,
        NULLIFIER_SUBTREE_HEIGHT,
        PUBLIC_DATA_TREE_HEIGHT,
    };
    use dep::types::{
        abis::membership_witness::HistoricBlocksTreeRootMembershipWitness,
        abis::membership_witness::NullifierMembershipWitness,
        abis::new_contract_data::NewContractData,
        abis::public_data_read::PublicDataRead,
        abis::public_data_update_request::PublicDataUpdateRequest,
        tests::previous_kernel_data_builder::PreviousKernelDataBuilder,
        address::{Address, EthAddress},
        utils::bounded_vec::BoundedVec,
        utils::uint256::U256,
    };
    use dep::std::option::Option;

    struct NullifierInsertion {
        existing_index: Option<u64>,
        value: Field,
    }

    struct BaseRollupInputsBuilder {
        kernel_data: [PreviousKernelDataBuilder; KERNELS_PER_BASE_ROLLUP],
        pre_existing_notes: [Field; NOTE_HASH_SUBTREE_WIDTH],
        pre_existing_nullifiers: [NullifierLeafPreimage; MAX_NEW_NULLIFIERS_PER_BASE_ROLLUP],
        pre_existing_contracts: [Field; NUM_CONTRACT_LEAVES],
        pre_existing_public_data: [Field; MAX_PUBLIC_DATA_READS_PER_BASE_ROLLUP],
        pre_existing_blocks: [Field; KERNELS_PER_BASE_ROLLUP],
        public_data_reads: BoundedVec<u64, 2>,
        public_data_writes: BoundedVec<(u64, Field), 2>,
        new_nullifiers: BoundedVec<NullifierInsertion, 4>,
        constants: ConstantRollupData,
    }

    fn test_compute_empty_root<N>(size: [Field; N]) -> Field {
        compute_zero_hashes(size)[N - 1]
    }

    impl BaseRollupInputsBuilder {
        fn new() -> Self {
            let mut inputs: BaseRollupInputsBuilder = dep::std::unsafe::zeroed();
            inputs.constants.global_variables.chain_id = 1;
            inputs.constants.global_variables.version = 0;

            inputs.kernel_data = inputs.kernel_data.map(|_| {
                let mut builder = PreviousKernelDataBuilder::new();
                let _nullifier = builder.end.new_nullifiers.pop();
                builder.next_is_public().is_public()
            });

            inputs.pre_existing_blocks = inputs.kernel_data.map(|builder: PreviousKernelDataBuilder|{
                builder.block_data.block.hash()
            });

            inputs
        }

        fn extract_subtree_sibling_path<FULL_HEIGHT, SIBLING_PATH_LENGTH>(path: [Field; FULL_HEIGHT], mut sibling_path: [Field; SIBLING_PATH_LENGTH]) -> [Field; SIBLING_PATH_LENGTH] {
            let subtree_height = FULL_HEIGHT - SIBLING_PATH_LENGTH;
            for i in subtree_height..FULL_HEIGHT {
                sibling_path[i - subtree_height] = path[i];
            }
            sibling_path
        }

        fn build_inputs(mut self) -> BaseRollupInputs {
            let mut kernel_data = self.kernel_data.map(|builder: PreviousKernelDataBuilder|{
                builder.finish()
            });

            let start_note_hash_tree = NonEmptyMerkleTree::new(self.pre_existing_notes, [0; NOTE_HASH_TREE_HEIGHT], [0; NOTE_HASH_TREE_HEIGHT - NOTE_HASH_SUBTREE_HEIGHT], [0; NOTE_HASH_SUBTREE_HEIGHT]);
            let start_note_hash_tree_snapshot = AppendOnlyTreeSnapshot {
                root: start_note_hash_tree.get_root(),
                next_available_leaf_index: start_note_hash_tree.get_next_available_index() as u32,
            };
            let new_commitments_subtree_sibling_path = BaseRollupInputsBuilder::extract_subtree_sibling_path(start_note_hash_tree.get_sibling_path(self.pre_existing_notes.len()), [0; NOTE_HASH_SUBTREE_SIBLING_PATH_LENGTH]);

            let mut start_nullifier_tree = NonEmptyMerkleTree::new(
                self.pre_existing_nullifiers.map(|preimage: NullifierLeafPreimage| preimage.hash()), 
                [0; NULLIFIER_TREE_HEIGHT], 
                [0; NULLIFIER_TREE_HEIGHT - NULLIFIER_SUBTREE_HEIGHT], 
                [0; NULLIFIER_SUBTREE_HEIGHT]
            );
            
            let start_nullifier_tree_snapshot = AppendOnlyTreeSnapshot {
                root: start_nullifier_tree.get_root(),
                next_available_leaf_index: start_nullifier_tree.get_next_available_index() as u32,
            };
            
            let start_contract_tree = NonEmptyMerkleTree::new(self.pre_existing_contracts, [0; CONTRACT_TREE_HEIGHT], [0; CONTRACT_TREE_HEIGHT - 1], [0; 1]);
            let start_contract_tree_snapshot = AppendOnlyTreeSnapshot {
                root: start_contract_tree.get_root(),
                next_available_leaf_index: start_contract_tree.get_next_available_index() as u32,
            };
            let new_contracts_subtree_sibling_path = BaseRollupInputsBuilder::extract_subtree_sibling_path(start_contract_tree.get_sibling_path(self.pre_existing_contracts.len()), [0; CONTRACT_SUBTREE_SIBLING_PATH_LENGTH]);

            let mut start_public_data_tree = NonEmptyMerkleTree::new(self.pre_existing_public_data, [0; PUBLIC_DATA_TREE_HEIGHT], [0; PUBLIC_DATA_TREE_HEIGHT - 5], [0; 5]);
            let start_public_data_tree_root = start_public_data_tree.get_root();

            let start_historic_blocks_tree = NonEmptyMerkleTree::new(self.pre_existing_blocks, [0; HISTORIC_BLOCKS_TREE_HEIGHT], [0; HISTORIC_BLOCKS_TREE_HEIGHT - 1], [0; 1]);
            let start_historic_blocks_tree_snapshot = AppendOnlyTreeSnapshot {
                root: start_historic_blocks_tree.get_root(),
                next_available_leaf_index: start_historic_blocks_tree.get_next_available_index() as u32,
            };

            self.constants.start_historic_blocks_tree_roots_snapshot = start_historic_blocks_tree_snapshot;

            let mut new_public_data_reads_sibling_paths: [[Field; PUBLIC_DATA_TREE_HEIGHT]; MAX_PUBLIC_DATA_READS_PER_BASE_ROLLUP] = dep::std::unsafe::zeroed();
            
            for i in 0..self.public_data_reads.max_len() {
                if (i as u64) < (self.public_data_reads.len() as u64) {
                    let index = self.public_data_reads.get_unchecked(i);
                    let value = self.pre_existing_public_data[index];
                    kernel_data[0].public_inputs.end.public_data_reads[i] = PublicDataRead {
                        leaf_index: index as Field,
                        value: value,
                    };
                    new_public_data_reads_sibling_paths[i] = start_public_data_tree.get_sibling_path(index as Field);
                }
            }

            let mut new_public_data_update_requests_sibling_paths: [[Field; PUBLIC_DATA_TREE_HEIGHT]; MAX_PUBLIC_DATA_UPDATE_REQUESTS_PER_BASE_ROLLUP] = dep::std::unsafe::zeroed();

            for i in 0..self.public_data_writes.max_len() {
                if (i as u64) < (self.public_data_writes.len() as u64) {
                    let write = self.public_data_writes.get_unchecked(i);
                    let index = write.0;
                    let new_value = write.1;
                    let old_value = self.pre_existing_public_data[index];
                    kernel_data[0].public_inputs.end.public_data_update_requests[i] = PublicDataUpdateRequest {
                        leaf_index : index as Field,
                        old_value,
                        new_value,
                    };
                    new_public_data_update_requests_sibling_paths[i] = start_public_data_tree.get_sibling_path(index as Field);
                    start_public_data_tree.update_leaf(index, new_value);
                }
            }

            let mut low_nullifier_leaf_preimages: [NullifierLeafPreimage; MAX_NEW_NULLIFIERS_PER_BASE_ROLLUP] = dep::std::unsafe::zeroed();
            let mut low_nullifier_membership_witness: [NullifierMembershipWitness; MAX_NEW_NULLIFIERS_PER_BASE_ROLLUP] = dep::std::unsafe::zeroed();

            for i in 0..self.new_nullifiers.max_len() {
                if (i as u64) < (self.new_nullifiers.len() as u64) {
                    let new_nullifier = self.new_nullifiers.get_unchecked(i);
                    kernel_data[0].public_inputs.end.new_nullifiers[i] = new_nullifier.value;

                    if (new_nullifier.existing_index.is_some()) {
                        let low_index = new_nullifier.existing_index.unwrap_unchecked();
                        let mut low_preimage = self.pre_existing_nullifiers[low_index];
                        low_nullifier_leaf_preimages[i] = low_preimage;
                        low_nullifier_membership_witness[i] = NullifierMembershipWitness {
                            leaf_index: low_index as Field,
                            sibling_path: start_nullifier_tree.get_sibling_path(low_index as Field)
                        };

                        low_preimage.next_value = new_nullifier.value;
                        low_preimage.next_index = start_nullifier_tree_snapshot.next_available_leaf_index + (i as u32);
                        start_nullifier_tree.update_leaf(low_index, low_preimage.hash());
                    }
                }
            }
            let new_nullifiers_subtree_sibling_path = BaseRollupInputsBuilder::extract_subtree_sibling_path(start_nullifier_tree.get_sibling_path(self.pre_existing_nullifiers.len()), [0; NULLIFIER_SUBTREE_SIBLING_PATH_LENGTH]);

            BaseRollupInputs {
                kernel_data: kernel_data,
                start_note_hash_tree_snapshot,
                start_nullifier_tree_snapshot,
                start_contract_tree_snapshot,
                start_public_data_tree_root,
                start_historic_blocks_tree_snapshot,

                low_nullifier_leaf_preimages,
                low_nullifier_membership_witness,

                new_commitments_subtree_sibling_path, 
                new_nullifiers_subtree_sibling_path, 
                new_contracts_subtree_sibling_path, 
                new_public_data_update_requests_sibling_paths,  
                new_public_data_reads_sibling_paths,  
                
                historic_blocks_tree_root_membership_witnesses: [
                    HistoricBlocksTreeRootMembershipWitness {
                        leaf_index: 0,
                        sibling_path: start_historic_blocks_tree.get_sibling_path(0)
                    },
                    HistoricBlocksTreeRootMembershipWitness {
                        leaf_index: 1,
                        sibling_path: start_historic_blocks_tree.get_sibling_path(1)
                    },
                ],
                
                constants: self.constants,
            }
        }

        fn execute(self) -> BaseOrMergeRollupPublicInputs {
            self.build_inputs().base_rollup_circuit()
        }

        fn succeeds(self) {
            let _ = self.execute();
        }

        fn fails(self) {
            let _ = self.execute();
        }
    }

    #[test]
    fn no_new_contract_leaves() {
        let outputs = BaseRollupInputsBuilder::new().execute();
        let expected_start_contract_tree_snapshot = AppendOnlyTreeSnapshot { root: test_compute_empty_root([0; CONTRACT_TREE_HEIGHT]), next_available_leaf_index: 2 };
        let expected_end_contract_tree_snapshot = AppendOnlyTreeSnapshot { root: test_compute_empty_root([0; CONTRACT_TREE_HEIGHT]), next_available_leaf_index: 4 };
        assert(outputs.start_contract_tree_snapshot.eq(expected_start_contract_tree_snapshot));
        assert(outputs.end_contract_tree_snapshot.eq(expected_end_contract_tree_snapshot));
    }

    #[test]
    fn contract_leaf_inserted() {
        let new_contract = NewContractData {
            contract_address: Address::from_field(1),
            portal_contract_address: EthAddress::from_field(2),
            function_tree_root: 3
        };

        let mut builder = BaseRollupInputsBuilder::new();

        let mut new_contracts = builder.kernel_data[0].end.new_contracts;
        new_contracts.push(new_contract);
        builder.kernel_data[0].end.new_contracts = new_contracts;

        let mut expected_contracts_tree = NonEmptyMerkleTree::new(
            [0; 4],
            [0; CONTRACT_TREE_HEIGHT],
            [0; CONTRACT_TREE_HEIGHT - 2],
            [0; 2]
        );

        let outputs = builder.execute();

        let expected_start_contract_tree_snapshot = AppendOnlyTreeSnapshot { root: expected_contracts_tree.get_root(), next_available_leaf_index: 2 };
        assert(outputs.start_contract_tree_snapshot.eq(expected_start_contract_tree_snapshot));

        expected_contracts_tree.update_leaf(2, new_contract.hash());
        let expected_end_contract_tree_snapshot = AppendOnlyTreeSnapshot { root: expected_contracts_tree.get_root(), next_available_leaf_index: 4 };
        assert(outputs.end_contract_tree_snapshot.eq(expected_end_contract_tree_snapshot));
    }

    #[test]
    fn contract_leaf_inserted_in_non_empty_snapshot_tree() {
        let new_contract = NewContractData {
            contract_address: Address::from_field(1),
            portal_contract_address: EthAddress::from_field(2),
            function_tree_root: 3
        };

        let mut builder = BaseRollupInputsBuilder::new();

        builder.pre_existing_contracts = [1,2];

        let mut new_contracts = builder.kernel_data[0].end.new_contracts;
        new_contracts.push(new_contract);
        builder.kernel_data[0].end.new_contracts = new_contracts;

        let mut expected_contracts_tree = NonEmptyMerkleTree::new(
            [1, 2, 0, 0],
            [0; CONTRACT_TREE_HEIGHT],
            [0; CONTRACT_TREE_HEIGHT - 2],
            [0; 2]
        );

        let outputs = builder.execute();

        let expected_start_contract_tree_snapshot = AppendOnlyTreeSnapshot { root: expected_contracts_tree.get_root(), next_available_leaf_index: 2 };
        assert(outputs.start_contract_tree_snapshot.eq(expected_start_contract_tree_snapshot));

        expected_contracts_tree.update_leaf(2, new_contract.hash());
        let expected_end_contract_tree_snapshot = AppendOnlyTreeSnapshot { root: expected_contracts_tree.get_root(), next_available_leaf_index: 4 };
        assert(outputs.end_contract_tree_snapshot.eq(expected_end_contract_tree_snapshot));
    }

    #[test]
    fn new_commitments_tree() {
        let mut builder = BaseRollupInputsBuilder::new();

        let new_commitments = [27, 28, 29, 30, 31, 32];
        let mut new_commitments_vec = builder.kernel_data[0].end.new_commitments;

        for i in 0..new_commitments.len() {
            new_commitments_vec.push(new_commitments[i]);
        }

        builder.kernel_data[0].end.new_commitments = new_commitments_vec;

        let mut expected_commitments_tree = NonEmptyMerkleTree::new(
            [0; NOTE_HASH_SUBTREE_WIDTH * 2],
            [0; NOTE_HASH_TREE_HEIGHT],
            [0; NOTE_HASH_TREE_HEIGHT - NOTE_HASH_SUBTREE_HEIGHT - 1],
            [0; NOTE_HASH_SUBTREE_HEIGHT + 1]
        );

        let outputs = builder.execute();

        let expected_start_note_hash_tree_snapshot = AppendOnlyTreeSnapshot { root: expected_commitments_tree.get_root(), next_available_leaf_index: NOTE_HASH_SUBTREE_WIDTH };
        assert(outputs.start_note_hash_tree_snapshot.eq(expected_start_note_hash_tree_snapshot));

        for i in 0..new_commitments.len() {
            expected_commitments_tree.update_leaf(
                (i as u64) + (NOTE_HASH_SUBTREE_WIDTH as u64),
                new_commitments[i]
            );
        }

        let expected_end_note_hash_tree_snapshot = AppendOnlyTreeSnapshot { root: expected_commitments_tree.get_root(), next_available_leaf_index: NOTE_HASH_SUBTREE_WIDTH * 2 };
        assert(outputs.end_note_hash_tree_snapshot.eq(expected_end_note_hash_tree_snapshot));
    }

    #[test]
    fn new_nullifier_tree_empty() {
        /**
        * DESCRIPTION
        */

        // This test checks for insertions of all 0 values
        // In this special case we will not need to provide sibling paths to check insertion of the nullifier values
        // This is because 0 values are not actually inserted into the tree, rather the inserted subtree is left
        // empty to begin with.

        let mut builder = BaseRollupInputsBuilder::new();

        builder.pre_existing_nullifiers[0] = NullifierLeafPreimage {
            leaf_value : 0,
            next_value : 7,
            next_index : 1,
        };
        builder.pre_existing_nullifiers[1] = NullifierLeafPreimage {
            leaf_value : 7,
            next_value : 0,
            next_index : 0,
        };

        builder.succeeds();
    }

    #[test]
    fn nullifier_insertion_test() {
        let mut builder = BaseRollupInputsBuilder::new();

        builder.pre_existing_nullifiers[0] = NullifierLeafPreimage {
            leaf_value : 0,
            next_value : 7,
            next_index : 1,
        };
        builder.pre_existing_nullifiers[1] = NullifierLeafPreimage {
            leaf_value : 7,
            next_value : 0,
            next_index : 0,
        };

        builder.new_nullifiers.push(NullifierInsertion {
            existing_index: Option::some(0),
            value: 1,
        });

        let mut tree_nullifiers = [NullifierLeafPreimage::default(); MAX_NEW_NULLIFIERS_PER_BASE_ROLLUP * 2];
        tree_nullifiers[0] = NullifierLeafPreimage {
            leaf_value : 0,
            next_value : 1,
            next_index : MAX_NEW_NULLIFIERS_PER_BASE_ROLLUP as u32,
        };
        tree_nullifiers[1] = builder.pre_existing_nullifiers[1];
        tree_nullifiers[MAX_NEW_NULLIFIERS_PER_BASE_ROLLUP] = NullifierLeafPreimage {
            leaf_value : 1,
            next_value : 7,
            next_index : 1,
        };

        let mut end_nullifier_tree = NonEmptyMerkleTree::new(
            tree_nullifiers.map(|preimage: NullifierLeafPreimage| preimage.hash()), 
            [0; NULLIFIER_TREE_HEIGHT], 
            [0; NULLIFIER_TREE_HEIGHT - NULLIFIER_SUBTREE_HEIGHT - 1], 
            [0; NULLIFIER_SUBTREE_HEIGHT + 1]
        );

        let output = builder.execute();

        assert(output.end_nullifier_tree_snapshot.eq(AppendOnlyTreeSnapshot {
            root: end_nullifier_tree.get_root(),
            next_available_leaf_index: 2 * MAX_NEW_NULLIFIERS_PER_BASE_ROLLUP as u32,
        }));
    }

    #[test]
    fn new_nullifier_tree_all_larger() {
        let mut builder = BaseRollupInputsBuilder::new();

        builder.pre_existing_nullifiers[0] = NullifierLeafPreimage {
            leaf_value : 0,
            next_value : 7,
            next_index : 1,
        };
        builder.pre_existing_nullifiers[1] = NullifierLeafPreimage {
            leaf_value : 7,
            next_value : 0,
            next_index : 0,
        };

        builder.new_nullifiers.push(NullifierInsertion {
            existing_index: Option::some(1),
            value: 8,
        });
        for i in 1..builder.new_nullifiers.max_len() {
            builder.new_nullifiers.push(NullifierInsertion {
                existing_index: Option::none(),
                value: (8 + i) as Field,
            });
        }

        let mut tree_nullifiers = [NullifierLeafPreimage::default(); MAX_NEW_NULLIFIERS_PER_BASE_ROLLUP * 2];
        tree_nullifiers[0] = builder.pre_existing_nullifiers[0];

        tree_nullifiers[1] = NullifierLeafPreimage {
            leaf_value : 7,
            next_value : 8,
            next_index : MAX_NEW_NULLIFIERS_PER_BASE_ROLLUP as u32,
        };

        let last_index = builder.new_nullifiers.max_len() - 1;
        for i in 0..last_index {
            tree_nullifiers[MAX_NEW_NULLIFIERS_PER_BASE_ROLLUP + i] = NullifierLeafPreimage {
                leaf_value : (8 + i) as Field,
                next_value : (8 + i + 1) as Field,
                next_index : (MAX_NEW_NULLIFIERS_PER_BASE_ROLLUP + i) as u32 + 1,
            };
        }

        tree_nullifiers[MAX_NEW_NULLIFIERS_PER_BASE_ROLLUP+last_index] = NullifierLeafPreimage {
            leaf_value : (8 + last_index) as Field,
            next_value : 0,
            next_index : 0,
        };

        let mut end_nullifier_tree = NonEmptyMerkleTree::new(
            tree_nullifiers.map(|preimage: NullifierLeafPreimage| preimage.hash()), 
            [0; NULLIFIER_TREE_HEIGHT], 
            [0; NULLIFIER_TREE_HEIGHT - NULLIFIER_SUBTREE_HEIGHT - 1], 
            [0; NULLIFIER_SUBTREE_HEIGHT + 1]
        );

        let output = builder.execute();

        assert(output.end_nullifier_tree_snapshot.eq(AppendOnlyTreeSnapshot {
            root: end_nullifier_tree.get_root(),
            next_available_leaf_index: 2 * MAX_NEW_NULLIFIERS_PER_BASE_ROLLUP as u32,
        }));
    }

    // TODO(Alvaro) some nullifier tree tests. We are updating the nullifier tree insertion algorithm.

    #[test(should_fail_with = "membership check failed")]
    fn new_nullifier_tree_double_spend() {
        let mut builder = BaseRollupInputsBuilder::new();

        builder.pre_existing_nullifiers[0] = NullifierLeafPreimage {
            leaf_value : 0,
            next_value : 7,
            next_index : 1,
        };
        builder.pre_existing_nullifiers[1] = NullifierLeafPreimage {
            leaf_value : 7,
            next_value : 0,
            next_index : 0,
        };

        builder.new_nullifiers.push(NullifierInsertion {
            existing_index: Option::some(1),
            value: 8,
        });
        builder.new_nullifiers.push(NullifierInsertion {
            existing_index: Option::some(1),
            value: 8,
        });

        builder.fails();
    }


    #[test(should_fail_with = "Nullifier subtree is malformed")]
    fn new_nullifier_tree_double_spend_same_batch() {
        let mut builder = BaseRollupInputsBuilder::new();

        builder.pre_existing_nullifiers[0] = NullifierLeafPreimage {
            leaf_value : 0,
            next_value : 7,
            next_index : 1,
        };
        builder.pre_existing_nullifiers[1] = NullifierLeafPreimage {
            leaf_value : 7,
            next_value : 0,
            next_index : 0,
        };

        builder.new_nullifiers.push(NullifierInsertion {
            existing_index: Option::some(1),
            value: 8,
        });
        builder.new_nullifiers.push(NullifierInsertion {
            existing_index: Option::none(),
            value: 8,
        });

        builder.fails();
    }


    #[test]
    fn empty_block_calldata_hash() {
        let outputs = BaseRollupInputsBuilder::new().execute();

        let hash_input_flattened = [0; CALL_DATA_HASH_FULL_FIELDS * 32 + CALL_DATA_HASH_LOG_FIELDS * 16];
        let sha_digest = dep::std::hash::sha256(hash_input_flattened);
        let expected_calldata_hash = U256::from_bytes32(sha_digest).to_u128_limbs();
        assert_eq(outputs.calldata_hash, expected_calldata_hash);
    }

    #[test(should_fail_with = "membership check failed")]
    fn compute_membership_historic_blocks_tree_negative() {
        let mut inputs = BaseRollupInputsBuilder::new().build_inputs();

        inputs.historic_blocks_tree_root_membership_witnesses[0].sibling_path[0] = 27;

        let _output = inputs.base_rollup_circuit();
    }

    #[test]
    fn constants_dont_change() {
        let inputs = BaseRollupInputsBuilder::new().build_inputs();
        let outputs = inputs.base_rollup_circuit();

        assert(inputs.constants.eq(outputs.constants));
    }

    #[test(should_fail_with = "kernel chain_id does not match the rollup chain_id")]
    fn constants_dont_match_kernels_chain_id() {
        let mut builder = BaseRollupInputsBuilder::new();
        builder.constants.global_variables.chain_id = 3;
        builder.fails();
    }

    #[test(should_fail_with = "kernel version does not match the rollup version")]
    fn constants_dont_match_kernels_version() {
        let mut builder = BaseRollupInputsBuilder::new();
        builder.constants.global_variables.version = 3;
        builder.fails();
    }

    #[test]
    fn subtree_height_is_0() {
        let outputs = BaseRollupInputsBuilder::new().execute();

        assert_eq(outputs.rollup_subtree_height, 0);
    }

    #[test]
    fn single_public_state_read() {
        let mut builder = BaseRollupInputsBuilder::new();

        builder.pre_existing_public_data[0] = 27;
        builder.public_data_reads.push(0);

        builder.succeeds();
    }

    #[test]
    fn single_public_state_write() {
        let mut builder = BaseRollupInputsBuilder::new();

        builder.pre_existing_public_data[0] = 27;
        builder.public_data_writes.push((0, 28));

        let outputs = builder.execute();

        let mut expected_public_data_tree = NonEmptyMerkleTree::new(
            [28, 0],
            [0; PUBLIC_DATA_TREE_HEIGHT],
            [0; PUBLIC_DATA_TREE_HEIGHT - 1],
            [0; 1]
        );

        assert_eq(outputs.end_public_data_tree_root, expected_public_data_tree.get_root());
    }

    #[test]
    fn multiple_public_state_read_writes() {
        let mut builder = BaseRollupInputsBuilder::new();

        builder.pre_existing_public_data[0] = 27;
        builder.pre_existing_public_data[1] = 28;
        builder.pre_existing_public_data[2] = 29;
        builder.pre_existing_public_data[3] = 30;

        builder.public_data_reads.push(0);
        builder.public_data_writes.push((0, 60));
        builder.public_data_writes.push((2, 61));
        builder.public_data_reads.push(3);

        let outputs = builder.execute();

        let mut expected_public_data_tree = NonEmptyMerkleTree::new(
            [60, 28, 61, 30],
            [0; PUBLIC_DATA_TREE_HEIGHT],
            [0; PUBLIC_DATA_TREE_HEIGHT - 2],
            [0; 2]
        );

        assert_eq(outputs.end_public_data_tree_root, expected_public_data_tree.get_root());
    }
>>>>>>> 853fc512
}<|MERGE_RESOLUTION|>--- conflicted
+++ resolved
@@ -184,120 +184,11 @@
 
     //TODO: This should be done in-circuit
     unconstrained fn check_nullifier_tree_non_membership_and_insert_to_tree(self) -> AppendOnlyTreeSnapshot {
-<<<<<<< HEAD
         let mut new_nullifiers = [0; MAX_NEW_NULLIFIERS_PER_BASE_ROLLUP];
 
         for i in 0..2 {
             for j in 0..MAX_NEW_NULLIFIERS_PER_TX {
                 new_nullifiers[i * MAX_NEW_NULLIFIERS_PER_TX + j] = self.kernel_data[i].public_inputs.end.new_nullifiers[j];
-=======
-        // The below monologue is by Madiaa. fwiw, the plan was not simple.
-        //
-        // LADIES AND GENTLEMEN The P L A N ( is simple )
-        // 1. Get the previous nullifier set setup
-        // 2. Check for the first added nullifier that it doesnt exist
-        // 3. Update the nullifier set
-        // 4. Calculate a new root with the sibling path
-        // 5. Use that for the next nullifier check.
-        // 6. Iterate for all of em
-        // 7. le bosh (profit)
-
-        // BOYS AND GIRLS THE P L A N ( once the first plan is complete )
-        // GENERATE OUR NEW NULLIFIER SUBTREE
-        // 1. We need to point the new nullifiers to point to the index that the previous nullifier replaced
-        // 2. If we receive the 0 nullifier leaf (where all values are 0, we skip insertion and leave a sparse subtree)
-
-        // New nullifier subtree
-        let mut nullifier_insertion_subtree = [NullifierLeafPreimage::default(); MAX_NEW_NULLIFIERS_PER_TX * 2];
-
-        // This will update on each iteration
-        let mut current_nullifier_tree_root = self.start_nullifier_tree_snapshot.root;
-
-        // This will increase with every insertion
-        let start_insertion_index = self.start_nullifier_tree_snapshot.next_available_leaf_index;
-        let mut new_index = start_insertion_index;
-
-        // For each kernel circuit
-        for i in 0..KERNELS_PER_BASE_ROLLUP {
-            let new_nullifiers = self.kernel_data[i].public_inputs.end.new_nullifiers;
-            // For each of our nullifiers
-            for j in 0..MAX_NEW_NULLIFIERS_PER_TX { 
-                // Witness containing index and path
-                let nullifier_index = i * MAX_NEW_NULLIFIERS_PER_TX + j;
-
-                let witness = self.low_nullifier_membership_witness[nullifier_index];
-                // Preimage of the lo-index required for a non-membership proof
-                let low_nullifier_preimage = self.low_nullifier_leaf_preimages[nullifier_index];
-                // Newly created nullifier
-                let nullifier = new_nullifiers[j];
-
-                // TODO(maddiaa): reason about this more strongly, can this cause issues?
-                if (nullifier != 0) {
-                    // Create the nullifier leaf of the new nullifier to be inserted
-                    let mut new_nullifier_leaf = NullifierLeafPreimage {
-                        leaf_value : nullifier,
-                        next_value : low_nullifier_preimage.next_value,
-                        next_index : low_nullifier_preimage.next_index,
-                    };
-
-                    // Assuming populated premier subtree
-                    if (low_nullifier_preimage.is_empty()) {
-                        // check previous nullifier leaves
-                        let index = self.find_leaf_index(nullifier_insertion_subtree, nullifier, nullifier_index as u64);
-                        let same_batch_nullifier = nullifier_insertion_subtree[index];
-                        assert(!same_batch_nullifier.is_empty(), "Same batch batch nullifier is empty");
-                        assert(full_field_less_than(same_batch_nullifier.leaf_value, nullifier), "Invalid hint");
-                        assert(full_field_greater_than(same_batch_nullifier.next_value, nullifier) | (same_batch_nullifier.next_value == 0), "Invalid hint");
-  
-                        new_nullifier_leaf.next_index = nullifier_insertion_subtree[index].next_index;
-                        new_nullifier_leaf.next_value = nullifier_insertion_subtree[index].next_value;
-
-                        // Update child
-                        nullifier_insertion_subtree[index].next_index = new_index;
-                        nullifier_insertion_subtree[index].next_value = nullifier;
-                    } else {
-                        let is_less_than_nullifier = full_field_less_than(low_nullifier_preimage.leaf_value, nullifier);
-                        let is_next_greater_than = full_field_greater_than(low_nullifier_preimage.next_value, nullifier);
-
-                        assert(is_less_than_nullifier, "invalid nullifier range");
-                        assert(
-                            is_next_greater_than | 
-                            ((low_nullifier_preimage.next_value == 0) & (low_nullifier_preimage.next_index == 0)),
-                            "invalid nullifier range"
-                        );
-
-                        // Recreate the original low nullifier from the preimage
-                        let original_low_nullifier = NullifierLeafPreimage{
-                            leaf_value : low_nullifier_preimage.leaf_value,
-                            next_value : low_nullifier_preimage.next_value,
-                            next_index : low_nullifier_preimage.next_index,
-                        };
-
-                        // perform membership check for the low nullifier against the original root
-                        components::assert_check_membership(
-                            original_low_nullifier.hash(),
-                            witness.leaf_index,
-                            witness.sibling_path,
-                            current_nullifier_tree_root,
-                        );
-
-                        // Calculate the new value of the low_nullifier_leaf
-                        let updated_low_nullifier = NullifierLeafPreimage{ 
-                                    leaf_value : low_nullifier_preimage.leaf_value,
-                                    next_value : nullifier,
-                                    next_index : new_index 
-                        };
-
-                        // We need another set of witness values for this
-                        current_nullifier_tree_root = components::root_from_sibling_path(
-                            updated_low_nullifier.hash(), witness.leaf_index, witness.sibling_path);
-                    }
-                    nullifier_insertion_subtree[nullifier_index] = new_nullifier_leaf;
-                }
-                
-                // increment insertion index
-                new_index = new_index + 1;
->>>>>>> 853fc512
             }
         };
 
@@ -566,8 +457,6 @@
 #[test]
 fn consistent_call_data_hash_full_fields() {
     assert_eq(CALL_DATA_HASH_FULL_FIELDS, CALLDATA_HASH_INPUT_SIZE - CALL_DATA_HASH_LOG_FIELDS, "calldata hash log fields is incorrect");
-<<<<<<< HEAD
-=======
 }
 
 // TODO to radix returns u8, so we cannot use bigger radixes. It'd be ideal to use a radix of the maximum range-constrained integer noir supports
@@ -597,654 +486,653 @@
     assert(full_field_greater_than(0 - 1, 0));
 }
 
-mod tests {
-    use crate::{
-        base::base_rollup_inputs::{
-            CALL_DATA_HASH_FULL_FIELDS,
-            CALL_DATA_HASH_LOG_FIELDS,
-            NOTE_HASH_SUBTREE_WIDTH, 
-            NUM_CONTRACT_LEAVES, 
-            BaseRollupInputs
-        },
-        merkle_tree::{calculate_subtree, calculate_empty_tree_root},
-        abis::append_only_tree_snapshot::AppendOnlyTreeSnapshot,
-        abis::base_or_merge_rollup_public_inputs::BaseOrMergeRollupPublicInputs,
-        abis::nullifier_leaf_preimage::NullifierLeafPreimage,
-        abis::constant_rollup_data::ConstantRollupData,
-        tests::merkle_tree_utils::{NonEmptyMerkleTree, compute_zero_hashes},
-        components,
-    };
-    use dep::aztec::constants_gen::{
-        CONTRACT_SUBTREE_SIBLING_PATH_LENGTH,
-        CONTRACT_TREE_HEIGHT,
-        CONTRACT_SUBTREE_HEIGHT,
-        HISTORIC_BLOCKS_TREE_HEIGHT,
-        KERNELS_PER_BASE_ROLLUP,
-        MAX_NEW_NULLIFIERS_PER_BASE_ROLLUP,
-        MAX_PUBLIC_DATA_READS_PER_BASE_ROLLUP,
-        MAX_PUBLIC_DATA_UPDATE_REQUESTS_PER_BASE_ROLLUP,
-        NOTE_HASH_SUBTREE_SIBLING_PATH_LENGTH,
-        NOTE_HASH_TREE_HEIGHT,
-        NOTE_HASH_SUBTREE_HEIGHT,
-        NULLIFIER_SUBTREE_SIBLING_PATH_LENGTH,
-        NULLIFIER_TREE_HEIGHT,
-        NULLIFIER_SUBTREE_HEIGHT,
-        PUBLIC_DATA_TREE_HEIGHT,
-    };
-    use dep::types::{
-        abis::membership_witness::HistoricBlocksTreeRootMembershipWitness,
-        abis::membership_witness::NullifierMembershipWitness,
-        abis::new_contract_data::NewContractData,
-        abis::public_data_read::PublicDataRead,
-        abis::public_data_update_request::PublicDataUpdateRequest,
-        tests::previous_kernel_data_builder::PreviousKernelDataBuilder,
-        address::{Address, EthAddress},
-        utils::bounded_vec::BoundedVec,
-        utils::uint256::U256,
-    };
-    use dep::std::option::Option;
-
-    struct NullifierInsertion {
-        existing_index: Option<u64>,
-        value: Field,
-    }
-
-    struct BaseRollupInputsBuilder {
-        kernel_data: [PreviousKernelDataBuilder; KERNELS_PER_BASE_ROLLUP],
-        pre_existing_notes: [Field; NOTE_HASH_SUBTREE_WIDTH],
-        pre_existing_nullifiers: [NullifierLeafPreimage; MAX_NEW_NULLIFIERS_PER_BASE_ROLLUP],
-        pre_existing_contracts: [Field; NUM_CONTRACT_LEAVES],
-        pre_existing_public_data: [Field; MAX_PUBLIC_DATA_READS_PER_BASE_ROLLUP],
-        pre_existing_blocks: [Field; KERNELS_PER_BASE_ROLLUP],
-        public_data_reads: BoundedVec<u64, 2>,
-        public_data_writes: BoundedVec<(u64, Field), 2>,
-        new_nullifiers: BoundedVec<NullifierInsertion, 4>,
-        constants: ConstantRollupData,
-    }
-
-    fn test_compute_empty_root<N>(size: [Field; N]) -> Field {
-        compute_zero_hashes(size)[N - 1]
-    }
-
-    impl BaseRollupInputsBuilder {
-        fn new() -> Self {
-            let mut inputs: BaseRollupInputsBuilder = dep::std::unsafe::zeroed();
-            inputs.constants.global_variables.chain_id = 1;
-            inputs.constants.global_variables.version = 0;
-
-            inputs.kernel_data = inputs.kernel_data.map(|_| {
-                let mut builder = PreviousKernelDataBuilder::new();
-                let _nullifier = builder.end.new_nullifiers.pop();
-                builder.next_is_public().is_public()
-            });
-
-            inputs.pre_existing_blocks = inputs.kernel_data.map(|builder: PreviousKernelDataBuilder|{
-                builder.block_data.block.hash()
-            });
-
-            inputs
-        }
-
-        fn extract_subtree_sibling_path<FULL_HEIGHT, SIBLING_PATH_LENGTH>(path: [Field; FULL_HEIGHT], mut sibling_path: [Field; SIBLING_PATH_LENGTH]) -> [Field; SIBLING_PATH_LENGTH] {
-            let subtree_height = FULL_HEIGHT - SIBLING_PATH_LENGTH;
-            for i in subtree_height..FULL_HEIGHT {
-                sibling_path[i - subtree_height] = path[i];
-            }
-            sibling_path
-        }
-
-        fn build_inputs(mut self) -> BaseRollupInputs {
-            let mut kernel_data = self.kernel_data.map(|builder: PreviousKernelDataBuilder|{
-                builder.finish()
-            });
-
-            let start_note_hash_tree = NonEmptyMerkleTree::new(self.pre_existing_notes, [0; NOTE_HASH_TREE_HEIGHT], [0; NOTE_HASH_TREE_HEIGHT - NOTE_HASH_SUBTREE_HEIGHT], [0; NOTE_HASH_SUBTREE_HEIGHT]);
-            let start_note_hash_tree_snapshot = AppendOnlyTreeSnapshot {
-                root: start_note_hash_tree.get_root(),
-                next_available_leaf_index: start_note_hash_tree.get_next_available_index() as u32,
-            };
-            let new_commitments_subtree_sibling_path = BaseRollupInputsBuilder::extract_subtree_sibling_path(start_note_hash_tree.get_sibling_path(self.pre_existing_notes.len()), [0; NOTE_HASH_SUBTREE_SIBLING_PATH_LENGTH]);
-
-            let mut start_nullifier_tree = NonEmptyMerkleTree::new(
-                self.pre_existing_nullifiers.map(|preimage: NullifierLeafPreimage| preimage.hash()), 
-                [0; NULLIFIER_TREE_HEIGHT], 
-                [0; NULLIFIER_TREE_HEIGHT - NULLIFIER_SUBTREE_HEIGHT], 
-                [0; NULLIFIER_SUBTREE_HEIGHT]
-            );
+// mod tests {
+//     use crate::{
+//         base::base_rollup_inputs::{
+//             CALL_DATA_HASH_FULL_FIELDS,
+//             CALL_DATA_HASH_LOG_FIELDS,
+//             NOTE_HASH_SUBTREE_WIDTH, 
+//             NUM_CONTRACT_LEAVES, 
+//             BaseRollupInputs
+//         },
+//         merkle_tree::{calculate_subtree, calculate_empty_tree_root},
+//         abis::append_only_tree_snapshot::AppendOnlyTreeSnapshot,
+//         abis::base_or_merge_rollup_public_inputs::BaseOrMergeRollupPublicInputs,
+//         abis::nullifier_leaf_preimage::NullifierLeafPreimage,
+//         abis::constant_rollup_data::ConstantRollupData,
+//         tests::merkle_tree_utils::{NonEmptyMerkleTree, compute_zero_hashes},
+//         components,
+//     };
+//     use dep::aztec::constants_gen::{
+//         CONTRACT_SUBTREE_SIBLING_PATH_LENGTH,
+//         CONTRACT_TREE_HEIGHT,
+//         CONTRACT_SUBTREE_HEIGHT,
+//         HISTORIC_BLOCKS_TREE_HEIGHT,
+//         KERNELS_PER_BASE_ROLLUP,
+//         MAX_NEW_NULLIFIERS_PER_BASE_ROLLUP,
+//         MAX_PUBLIC_DATA_READS_PER_BASE_ROLLUP,
+//         MAX_PUBLIC_DATA_UPDATE_REQUESTS_PER_BASE_ROLLUP,
+//         NOTE_HASH_SUBTREE_SIBLING_PATH_LENGTH,
+//         NOTE_HASH_TREE_HEIGHT,
+//         NOTE_HASH_SUBTREE_HEIGHT,
+//         NULLIFIER_SUBTREE_SIBLING_PATH_LENGTH,
+//         NULLIFIER_TREE_HEIGHT,
+//         NULLIFIER_SUBTREE_HEIGHT,
+//         PUBLIC_DATA_TREE_HEIGHT,
+//     };
+//     use dep::types::{
+//         abis::membership_witness::HistoricBlocksTreeRootMembershipWitness,
+//         abis::membership_witness::NullifierMembershipWitness,
+//         abis::new_contract_data::NewContractData,
+//         abis::public_data_read::PublicDataRead,
+//         abis::public_data_update_request::PublicDataUpdateRequest,
+//         tests::previous_kernel_data_builder::PreviousKernelDataBuilder,
+//         address::{Address, EthAddress},
+//         utils::bounded_vec::BoundedVec,
+//         utils::uint256::U256,
+//     };
+//     use dep::std::option::Option;
+
+//     struct NullifierInsertion {
+//         existing_index: Option<u64>,
+//         value: Field,
+//     }
+
+//     struct BaseRollupInputsBuilder {
+//         kernel_data: [PreviousKernelDataBuilder; KERNELS_PER_BASE_ROLLUP],
+//         pre_existing_notes: [Field; NOTE_HASH_SUBTREE_WIDTH],
+//         pre_existing_nullifiers: [NullifierLeafPreimage; MAX_NEW_NULLIFIERS_PER_BASE_ROLLUP],
+//         pre_existing_contracts: [Field; NUM_CONTRACT_LEAVES],
+//         pre_existing_public_data: [Field; MAX_PUBLIC_DATA_READS_PER_BASE_ROLLUP],
+//         pre_existing_blocks: [Field; KERNELS_PER_BASE_ROLLUP],
+//         public_data_reads: BoundedVec<u64, 2>,
+//         public_data_writes: BoundedVec<(u64, Field), 2>,
+//         new_nullifiers: BoundedVec<NullifierInsertion, 4>,
+//         constants: ConstantRollupData,
+//     }
+
+//     fn test_compute_empty_root<N>(size: [Field; N]) -> Field {
+//         compute_zero_hashes(size)[N - 1]
+//     }
+
+//     impl BaseRollupInputsBuilder {
+//         fn new() -> Self {
+//             let mut inputs: BaseRollupInputsBuilder = dep::std::unsafe::zeroed();
+//             inputs.constants.global_variables.chain_id = 1;
+//             inputs.constants.global_variables.version = 0;
+
+//             inputs.kernel_data = inputs.kernel_data.map(|_| {
+//                 let mut builder = PreviousKernelDataBuilder::new();
+//                 let _nullifier = builder.end.new_nullifiers.pop();
+//                 builder.next_is_public().is_public()
+//             });
+
+//             inputs.pre_existing_blocks = inputs.kernel_data.map(|builder: PreviousKernelDataBuilder|{
+//                 builder.block_data.block.hash()
+//             });
+
+//             inputs
+//         }
+
+//         fn extract_subtree_sibling_path<FULL_HEIGHT, SIBLING_PATH_LENGTH>(path: [Field; FULL_HEIGHT], mut sibling_path: [Field; SIBLING_PATH_LENGTH]) -> [Field; SIBLING_PATH_LENGTH] {
+//             let subtree_height = FULL_HEIGHT - SIBLING_PATH_LENGTH;
+//             for i in subtree_height..FULL_HEIGHT {
+//                 sibling_path[i - subtree_height] = path[i];
+//             }
+//             sibling_path
+//         }
+
+//         fn build_inputs(mut self) -> BaseRollupInputs {
+//             let mut kernel_data = self.kernel_data.map(|builder: PreviousKernelDataBuilder|{
+//                 builder.finish()
+//             });
+
+//             let start_note_hash_tree = NonEmptyMerkleTree::new(self.pre_existing_notes, [0; NOTE_HASH_TREE_HEIGHT], [0; NOTE_HASH_TREE_HEIGHT - NOTE_HASH_SUBTREE_HEIGHT], [0; NOTE_HASH_SUBTREE_HEIGHT]);
+//             let start_note_hash_tree_snapshot = AppendOnlyTreeSnapshot {
+//                 root: start_note_hash_tree.get_root(),
+//                 next_available_leaf_index: start_note_hash_tree.get_next_available_index() as u32,
+//             };
+//             let new_commitments_subtree_sibling_path = BaseRollupInputsBuilder::extract_subtree_sibling_path(start_note_hash_tree.get_sibling_path(self.pre_existing_notes.len()), [0; NOTE_HASH_SUBTREE_SIBLING_PATH_LENGTH]);
+
+//             let mut start_nullifier_tree = NonEmptyMerkleTree::new(
+//                 self.pre_existing_nullifiers.map(|preimage: NullifierLeafPreimage| preimage.hash()), 
+//                 [0; NULLIFIER_TREE_HEIGHT], 
+//                 [0; NULLIFIER_TREE_HEIGHT - NULLIFIER_SUBTREE_HEIGHT], 
+//                 [0; NULLIFIER_SUBTREE_HEIGHT]
+//             );
             
-            let start_nullifier_tree_snapshot = AppendOnlyTreeSnapshot {
-                root: start_nullifier_tree.get_root(),
-                next_available_leaf_index: start_nullifier_tree.get_next_available_index() as u32,
-            };
+//             let start_nullifier_tree_snapshot = AppendOnlyTreeSnapshot {
+//                 root: start_nullifier_tree.get_root(),
+//                 next_available_leaf_index: start_nullifier_tree.get_next_available_index() as u32,
+//             };
             
-            let start_contract_tree = NonEmptyMerkleTree::new(self.pre_existing_contracts, [0; CONTRACT_TREE_HEIGHT], [0; CONTRACT_TREE_HEIGHT - 1], [0; 1]);
-            let start_contract_tree_snapshot = AppendOnlyTreeSnapshot {
-                root: start_contract_tree.get_root(),
-                next_available_leaf_index: start_contract_tree.get_next_available_index() as u32,
-            };
-            let new_contracts_subtree_sibling_path = BaseRollupInputsBuilder::extract_subtree_sibling_path(start_contract_tree.get_sibling_path(self.pre_existing_contracts.len()), [0; CONTRACT_SUBTREE_SIBLING_PATH_LENGTH]);
-
-            let mut start_public_data_tree = NonEmptyMerkleTree::new(self.pre_existing_public_data, [0; PUBLIC_DATA_TREE_HEIGHT], [0; PUBLIC_DATA_TREE_HEIGHT - 5], [0; 5]);
-            let start_public_data_tree_root = start_public_data_tree.get_root();
-
-            let start_historic_blocks_tree = NonEmptyMerkleTree::new(self.pre_existing_blocks, [0; HISTORIC_BLOCKS_TREE_HEIGHT], [0; HISTORIC_BLOCKS_TREE_HEIGHT - 1], [0; 1]);
-            let start_historic_blocks_tree_snapshot = AppendOnlyTreeSnapshot {
-                root: start_historic_blocks_tree.get_root(),
-                next_available_leaf_index: start_historic_blocks_tree.get_next_available_index() as u32,
-            };
-
-            self.constants.start_historic_blocks_tree_roots_snapshot = start_historic_blocks_tree_snapshot;
-
-            let mut new_public_data_reads_sibling_paths: [[Field; PUBLIC_DATA_TREE_HEIGHT]; MAX_PUBLIC_DATA_READS_PER_BASE_ROLLUP] = dep::std::unsafe::zeroed();
+//             let start_contract_tree = NonEmptyMerkleTree::new(self.pre_existing_contracts, [0; CONTRACT_TREE_HEIGHT], [0; CONTRACT_TREE_HEIGHT - 1], [0; 1]);
+//             let start_contract_tree_snapshot = AppendOnlyTreeSnapshot {
+//                 root: start_contract_tree.get_root(),
+//                 next_available_leaf_index: start_contract_tree.get_next_available_index() as u32,
+//             };
+//             let new_contracts_subtree_sibling_path = BaseRollupInputsBuilder::extract_subtree_sibling_path(start_contract_tree.get_sibling_path(self.pre_existing_contracts.len()), [0; CONTRACT_SUBTREE_SIBLING_PATH_LENGTH]);
+
+//             let mut start_public_data_tree = NonEmptyMerkleTree::new(self.pre_existing_public_data, [0; PUBLIC_DATA_TREE_HEIGHT], [0; PUBLIC_DATA_TREE_HEIGHT - 5], [0; 5]);
+//             let start_public_data_tree_root = start_public_data_tree.get_root();
+
+//             let start_historic_blocks_tree = NonEmptyMerkleTree::new(self.pre_existing_blocks, [0; HISTORIC_BLOCKS_TREE_HEIGHT], [0; HISTORIC_BLOCKS_TREE_HEIGHT - 1], [0; 1]);
+//             let start_historic_blocks_tree_snapshot = AppendOnlyTreeSnapshot {
+//                 root: start_historic_blocks_tree.get_root(),
+//                 next_available_leaf_index: start_historic_blocks_tree.get_next_available_index() as u32,
+//             };
+
+//             self.constants.start_historic_blocks_tree_roots_snapshot = start_historic_blocks_tree_snapshot;
+
+//             let mut new_public_data_reads_sibling_paths: [[Field; PUBLIC_DATA_TREE_HEIGHT]; MAX_PUBLIC_DATA_READS_PER_BASE_ROLLUP] = dep::std::unsafe::zeroed();
             
-            for i in 0..self.public_data_reads.max_len() {
-                if (i as u64) < (self.public_data_reads.len() as u64) {
-                    let index = self.public_data_reads.get_unchecked(i);
-                    let value = self.pre_existing_public_data[index];
-                    kernel_data[0].public_inputs.end.public_data_reads[i] = PublicDataRead {
-                        leaf_index: index as Field,
-                        value: value,
-                    };
-                    new_public_data_reads_sibling_paths[i] = start_public_data_tree.get_sibling_path(index as Field);
-                }
-            }
-
-            let mut new_public_data_update_requests_sibling_paths: [[Field; PUBLIC_DATA_TREE_HEIGHT]; MAX_PUBLIC_DATA_UPDATE_REQUESTS_PER_BASE_ROLLUP] = dep::std::unsafe::zeroed();
-
-            for i in 0..self.public_data_writes.max_len() {
-                if (i as u64) < (self.public_data_writes.len() as u64) {
-                    let write = self.public_data_writes.get_unchecked(i);
-                    let index = write.0;
-                    let new_value = write.1;
-                    let old_value = self.pre_existing_public_data[index];
-                    kernel_data[0].public_inputs.end.public_data_update_requests[i] = PublicDataUpdateRequest {
-                        leaf_index : index as Field,
-                        old_value,
-                        new_value,
-                    };
-                    new_public_data_update_requests_sibling_paths[i] = start_public_data_tree.get_sibling_path(index as Field);
-                    start_public_data_tree.update_leaf(index, new_value);
-                }
-            }
-
-            let mut low_nullifier_leaf_preimages: [NullifierLeafPreimage; MAX_NEW_NULLIFIERS_PER_BASE_ROLLUP] = dep::std::unsafe::zeroed();
-            let mut low_nullifier_membership_witness: [NullifierMembershipWitness; MAX_NEW_NULLIFIERS_PER_BASE_ROLLUP] = dep::std::unsafe::zeroed();
-
-            for i in 0..self.new_nullifiers.max_len() {
-                if (i as u64) < (self.new_nullifiers.len() as u64) {
-                    let new_nullifier = self.new_nullifiers.get_unchecked(i);
-                    kernel_data[0].public_inputs.end.new_nullifiers[i] = new_nullifier.value;
-
-                    if (new_nullifier.existing_index.is_some()) {
-                        let low_index = new_nullifier.existing_index.unwrap_unchecked();
-                        let mut low_preimage = self.pre_existing_nullifiers[low_index];
-                        low_nullifier_leaf_preimages[i] = low_preimage;
-                        low_nullifier_membership_witness[i] = NullifierMembershipWitness {
-                            leaf_index: low_index as Field,
-                            sibling_path: start_nullifier_tree.get_sibling_path(low_index as Field)
-                        };
-
-                        low_preimage.next_value = new_nullifier.value;
-                        low_preimage.next_index = start_nullifier_tree_snapshot.next_available_leaf_index + (i as u32);
-                        start_nullifier_tree.update_leaf(low_index, low_preimage.hash());
-                    }
-                }
-            }
-            let new_nullifiers_subtree_sibling_path = BaseRollupInputsBuilder::extract_subtree_sibling_path(start_nullifier_tree.get_sibling_path(self.pre_existing_nullifiers.len()), [0; NULLIFIER_SUBTREE_SIBLING_PATH_LENGTH]);
-
-            BaseRollupInputs {
-                kernel_data: kernel_data,
-                start_note_hash_tree_snapshot,
-                start_nullifier_tree_snapshot,
-                start_contract_tree_snapshot,
-                start_public_data_tree_root,
-                start_historic_blocks_tree_snapshot,
-
-                low_nullifier_leaf_preimages,
-                low_nullifier_membership_witness,
-
-                new_commitments_subtree_sibling_path, 
-                new_nullifiers_subtree_sibling_path, 
-                new_contracts_subtree_sibling_path, 
-                new_public_data_update_requests_sibling_paths,  
-                new_public_data_reads_sibling_paths,  
+//             for i in 0..self.public_data_reads.max_len() {
+//                 if (i as u64) < (self.public_data_reads.len() as u64) {
+//                     let index = self.public_data_reads.get_unchecked(i);
+//                     let value = self.pre_existing_public_data[index];
+//                     kernel_data[0].public_inputs.end.public_data_reads[i] = PublicDataRead {
+//                         leaf_index: index as Field,
+//                         value: value,
+//                     };
+//                     new_public_data_reads_sibling_paths[i] = start_public_data_tree.get_sibling_path(index as Field);
+//                 }
+//             }
+
+//             let mut new_public_data_update_requests_sibling_paths: [[Field; PUBLIC_DATA_TREE_HEIGHT]; MAX_PUBLIC_DATA_UPDATE_REQUESTS_PER_BASE_ROLLUP] = dep::std::unsafe::zeroed();
+
+//             for i in 0..self.public_data_writes.max_len() {
+//                 if (i as u64) < (self.public_data_writes.len() as u64) {
+//                     let write = self.public_data_writes.get_unchecked(i);
+//                     let index = write.0;
+//                     let new_value = write.1;
+//                     let old_value = self.pre_existing_public_data[index];
+//                     kernel_data[0].public_inputs.end.public_data_update_requests[i] = PublicDataUpdateRequest {
+//                         leaf_index : index as Field,
+//                         old_value,
+//                         new_value,
+//                     };
+//                     new_public_data_update_requests_sibling_paths[i] = start_public_data_tree.get_sibling_path(index as Field);
+//                     start_public_data_tree.update_leaf(index, new_value);
+//                 }
+//             }
+
+//             let mut low_nullifier_leaf_preimages: [NullifierLeafPreimage; MAX_NEW_NULLIFIERS_PER_BASE_ROLLUP] = dep::std::unsafe::zeroed();
+//             let mut low_nullifier_membership_witness: [NullifierMembershipWitness; MAX_NEW_NULLIFIERS_PER_BASE_ROLLUP] = dep::std::unsafe::zeroed();
+
+//             for i in 0..self.new_nullifiers.max_len() {
+//                 if (i as u64) < (self.new_nullifiers.len() as u64) {
+//                     let new_nullifier = self.new_nullifiers.get_unchecked(i);
+//                     kernel_data[0].public_inputs.end.new_nullifiers[i] = new_nullifier.value;
+
+//                     if (new_nullifier.existing_index.is_some()) {
+//                         let low_index = new_nullifier.existing_index.unwrap_unchecked();
+//                         let mut low_preimage = self.pre_existing_nullifiers[low_index];
+//                         low_nullifier_leaf_preimages[i] = low_preimage;
+//                         low_nullifier_membership_witness[i] = NullifierMembershipWitness {
+//                             leaf_index: low_index as Field,
+//                             sibling_path: start_nullifier_tree.get_sibling_path(low_index as Field)
+//                         };
+
+//                         low_preimage.next_value = new_nullifier.value;
+//                         low_preimage.next_index = start_nullifier_tree_snapshot.next_available_leaf_index + (i as u32);
+//                         start_nullifier_tree.update_leaf(low_index, low_preimage.hash());
+//                     }
+//                 }
+//             }
+//             let new_nullifiers_subtree_sibling_path = BaseRollupInputsBuilder::extract_subtree_sibling_path(start_nullifier_tree.get_sibling_path(self.pre_existing_nullifiers.len()), [0; NULLIFIER_SUBTREE_SIBLING_PATH_LENGTH]);
+
+//             BaseRollupInputs {
+//                 kernel_data: kernel_data,
+//                 start_note_hash_tree_snapshot,
+//                 start_nullifier_tree_snapshot,
+//                 start_contract_tree_snapshot,
+//                 start_public_data_tree_root,
+//                 start_historic_blocks_tree_snapshot,
+
+//                 low_nullifier_leaf_preimages,
+//                 low_nullifier_membership_witness,
+
+//                 new_commitments_subtree_sibling_path, 
+//                 new_nullifiers_subtree_sibling_path, 
+//                 new_contracts_subtree_sibling_path, 
+//                 new_public_data_update_requests_sibling_paths,  
+//                 new_public_data_reads_sibling_paths,  
                 
-                historic_blocks_tree_root_membership_witnesses: [
-                    HistoricBlocksTreeRootMembershipWitness {
-                        leaf_index: 0,
-                        sibling_path: start_historic_blocks_tree.get_sibling_path(0)
-                    },
-                    HistoricBlocksTreeRootMembershipWitness {
-                        leaf_index: 1,
-                        sibling_path: start_historic_blocks_tree.get_sibling_path(1)
-                    },
-                ],
+//                 historic_blocks_tree_root_membership_witnesses: [
+//                     HistoricBlocksTreeRootMembershipWitness {
+//                         leaf_index: 0,
+//                         sibling_path: start_historic_blocks_tree.get_sibling_path(0)
+//                     },
+//                     HistoricBlocksTreeRootMembershipWitness {
+//                         leaf_index: 1,
+//                         sibling_path: start_historic_blocks_tree.get_sibling_path(1)
+//                     },
+//                 ],
                 
-                constants: self.constants,
-            }
-        }
-
-        fn execute(self) -> BaseOrMergeRollupPublicInputs {
-            self.build_inputs().base_rollup_circuit()
-        }
-
-        fn succeeds(self) {
-            let _ = self.execute();
-        }
-
-        fn fails(self) {
-            let _ = self.execute();
-        }
-    }
-
-    #[test]
-    fn no_new_contract_leaves() {
-        let outputs = BaseRollupInputsBuilder::new().execute();
-        let expected_start_contract_tree_snapshot = AppendOnlyTreeSnapshot { root: test_compute_empty_root([0; CONTRACT_TREE_HEIGHT]), next_available_leaf_index: 2 };
-        let expected_end_contract_tree_snapshot = AppendOnlyTreeSnapshot { root: test_compute_empty_root([0; CONTRACT_TREE_HEIGHT]), next_available_leaf_index: 4 };
-        assert(outputs.start_contract_tree_snapshot.eq(expected_start_contract_tree_snapshot));
-        assert(outputs.end_contract_tree_snapshot.eq(expected_end_contract_tree_snapshot));
-    }
-
-    #[test]
-    fn contract_leaf_inserted() {
-        let new_contract = NewContractData {
-            contract_address: Address::from_field(1),
-            portal_contract_address: EthAddress::from_field(2),
-            function_tree_root: 3
-        };
-
-        let mut builder = BaseRollupInputsBuilder::new();
-
-        let mut new_contracts = builder.kernel_data[0].end.new_contracts;
-        new_contracts.push(new_contract);
-        builder.kernel_data[0].end.new_contracts = new_contracts;
-
-        let mut expected_contracts_tree = NonEmptyMerkleTree::new(
-            [0; 4],
-            [0; CONTRACT_TREE_HEIGHT],
-            [0; CONTRACT_TREE_HEIGHT - 2],
-            [0; 2]
-        );
-
-        let outputs = builder.execute();
-
-        let expected_start_contract_tree_snapshot = AppendOnlyTreeSnapshot { root: expected_contracts_tree.get_root(), next_available_leaf_index: 2 };
-        assert(outputs.start_contract_tree_snapshot.eq(expected_start_contract_tree_snapshot));
-
-        expected_contracts_tree.update_leaf(2, new_contract.hash());
-        let expected_end_contract_tree_snapshot = AppendOnlyTreeSnapshot { root: expected_contracts_tree.get_root(), next_available_leaf_index: 4 };
-        assert(outputs.end_contract_tree_snapshot.eq(expected_end_contract_tree_snapshot));
-    }
-
-    #[test]
-    fn contract_leaf_inserted_in_non_empty_snapshot_tree() {
-        let new_contract = NewContractData {
-            contract_address: Address::from_field(1),
-            portal_contract_address: EthAddress::from_field(2),
-            function_tree_root: 3
-        };
-
-        let mut builder = BaseRollupInputsBuilder::new();
-
-        builder.pre_existing_contracts = [1,2];
-
-        let mut new_contracts = builder.kernel_data[0].end.new_contracts;
-        new_contracts.push(new_contract);
-        builder.kernel_data[0].end.new_contracts = new_contracts;
-
-        let mut expected_contracts_tree = NonEmptyMerkleTree::new(
-            [1, 2, 0, 0],
-            [0; CONTRACT_TREE_HEIGHT],
-            [0; CONTRACT_TREE_HEIGHT - 2],
-            [0; 2]
-        );
-
-        let outputs = builder.execute();
-
-        let expected_start_contract_tree_snapshot = AppendOnlyTreeSnapshot { root: expected_contracts_tree.get_root(), next_available_leaf_index: 2 };
-        assert(outputs.start_contract_tree_snapshot.eq(expected_start_contract_tree_snapshot));
-
-        expected_contracts_tree.update_leaf(2, new_contract.hash());
-        let expected_end_contract_tree_snapshot = AppendOnlyTreeSnapshot { root: expected_contracts_tree.get_root(), next_available_leaf_index: 4 };
-        assert(outputs.end_contract_tree_snapshot.eq(expected_end_contract_tree_snapshot));
-    }
-
-    #[test]
-    fn new_commitments_tree() {
-        let mut builder = BaseRollupInputsBuilder::new();
-
-        let new_commitments = [27, 28, 29, 30, 31, 32];
-        let mut new_commitments_vec = builder.kernel_data[0].end.new_commitments;
-
-        for i in 0..new_commitments.len() {
-            new_commitments_vec.push(new_commitments[i]);
-        }
-
-        builder.kernel_data[0].end.new_commitments = new_commitments_vec;
-
-        let mut expected_commitments_tree = NonEmptyMerkleTree::new(
-            [0; NOTE_HASH_SUBTREE_WIDTH * 2],
-            [0; NOTE_HASH_TREE_HEIGHT],
-            [0; NOTE_HASH_TREE_HEIGHT - NOTE_HASH_SUBTREE_HEIGHT - 1],
-            [0; NOTE_HASH_SUBTREE_HEIGHT + 1]
-        );
-
-        let outputs = builder.execute();
-
-        let expected_start_note_hash_tree_snapshot = AppendOnlyTreeSnapshot { root: expected_commitments_tree.get_root(), next_available_leaf_index: NOTE_HASH_SUBTREE_WIDTH };
-        assert(outputs.start_note_hash_tree_snapshot.eq(expected_start_note_hash_tree_snapshot));
-
-        for i in 0..new_commitments.len() {
-            expected_commitments_tree.update_leaf(
-                (i as u64) + (NOTE_HASH_SUBTREE_WIDTH as u64),
-                new_commitments[i]
-            );
-        }
-
-        let expected_end_note_hash_tree_snapshot = AppendOnlyTreeSnapshot { root: expected_commitments_tree.get_root(), next_available_leaf_index: NOTE_HASH_SUBTREE_WIDTH * 2 };
-        assert(outputs.end_note_hash_tree_snapshot.eq(expected_end_note_hash_tree_snapshot));
-    }
-
-    #[test]
-    fn new_nullifier_tree_empty() {
-        /**
-        * DESCRIPTION
-        */
-
-        // This test checks for insertions of all 0 values
-        // In this special case we will not need to provide sibling paths to check insertion of the nullifier values
-        // This is because 0 values are not actually inserted into the tree, rather the inserted subtree is left
-        // empty to begin with.
-
-        let mut builder = BaseRollupInputsBuilder::new();
-
-        builder.pre_existing_nullifiers[0] = NullifierLeafPreimage {
-            leaf_value : 0,
-            next_value : 7,
-            next_index : 1,
-        };
-        builder.pre_existing_nullifiers[1] = NullifierLeafPreimage {
-            leaf_value : 7,
-            next_value : 0,
-            next_index : 0,
-        };
-
-        builder.succeeds();
-    }
-
-    #[test]
-    fn nullifier_insertion_test() {
-        let mut builder = BaseRollupInputsBuilder::new();
-
-        builder.pre_existing_nullifiers[0] = NullifierLeafPreimage {
-            leaf_value : 0,
-            next_value : 7,
-            next_index : 1,
-        };
-        builder.pre_existing_nullifiers[1] = NullifierLeafPreimage {
-            leaf_value : 7,
-            next_value : 0,
-            next_index : 0,
-        };
-
-        builder.new_nullifiers.push(NullifierInsertion {
-            existing_index: Option::some(0),
-            value: 1,
-        });
-
-        let mut tree_nullifiers = [NullifierLeafPreimage::default(); MAX_NEW_NULLIFIERS_PER_BASE_ROLLUP * 2];
-        tree_nullifiers[0] = NullifierLeafPreimage {
-            leaf_value : 0,
-            next_value : 1,
-            next_index : MAX_NEW_NULLIFIERS_PER_BASE_ROLLUP as u32,
-        };
-        tree_nullifiers[1] = builder.pre_existing_nullifiers[1];
-        tree_nullifiers[MAX_NEW_NULLIFIERS_PER_BASE_ROLLUP] = NullifierLeafPreimage {
-            leaf_value : 1,
-            next_value : 7,
-            next_index : 1,
-        };
-
-        let mut end_nullifier_tree = NonEmptyMerkleTree::new(
-            tree_nullifiers.map(|preimage: NullifierLeafPreimage| preimage.hash()), 
-            [0; NULLIFIER_TREE_HEIGHT], 
-            [0; NULLIFIER_TREE_HEIGHT - NULLIFIER_SUBTREE_HEIGHT - 1], 
-            [0; NULLIFIER_SUBTREE_HEIGHT + 1]
-        );
-
-        let output = builder.execute();
-
-        assert(output.end_nullifier_tree_snapshot.eq(AppendOnlyTreeSnapshot {
-            root: end_nullifier_tree.get_root(),
-            next_available_leaf_index: 2 * MAX_NEW_NULLIFIERS_PER_BASE_ROLLUP as u32,
-        }));
-    }
-
-    #[test]
-    fn new_nullifier_tree_all_larger() {
-        let mut builder = BaseRollupInputsBuilder::new();
-
-        builder.pre_existing_nullifiers[0] = NullifierLeafPreimage {
-            leaf_value : 0,
-            next_value : 7,
-            next_index : 1,
-        };
-        builder.pre_existing_nullifiers[1] = NullifierLeafPreimage {
-            leaf_value : 7,
-            next_value : 0,
-            next_index : 0,
-        };
-
-        builder.new_nullifiers.push(NullifierInsertion {
-            existing_index: Option::some(1),
-            value: 8,
-        });
-        for i in 1..builder.new_nullifiers.max_len() {
-            builder.new_nullifiers.push(NullifierInsertion {
-                existing_index: Option::none(),
-                value: (8 + i) as Field,
-            });
-        }
-
-        let mut tree_nullifiers = [NullifierLeafPreimage::default(); MAX_NEW_NULLIFIERS_PER_BASE_ROLLUP * 2];
-        tree_nullifiers[0] = builder.pre_existing_nullifiers[0];
-
-        tree_nullifiers[1] = NullifierLeafPreimage {
-            leaf_value : 7,
-            next_value : 8,
-            next_index : MAX_NEW_NULLIFIERS_PER_BASE_ROLLUP as u32,
-        };
-
-        let last_index = builder.new_nullifiers.max_len() - 1;
-        for i in 0..last_index {
-            tree_nullifiers[MAX_NEW_NULLIFIERS_PER_BASE_ROLLUP + i] = NullifierLeafPreimage {
-                leaf_value : (8 + i) as Field,
-                next_value : (8 + i + 1) as Field,
-                next_index : (MAX_NEW_NULLIFIERS_PER_BASE_ROLLUP + i) as u32 + 1,
-            };
-        }
-
-        tree_nullifiers[MAX_NEW_NULLIFIERS_PER_BASE_ROLLUP+last_index] = NullifierLeafPreimage {
-            leaf_value : (8 + last_index) as Field,
-            next_value : 0,
-            next_index : 0,
-        };
-
-        let mut end_nullifier_tree = NonEmptyMerkleTree::new(
-            tree_nullifiers.map(|preimage: NullifierLeafPreimage| preimage.hash()), 
-            [0; NULLIFIER_TREE_HEIGHT], 
-            [0; NULLIFIER_TREE_HEIGHT - NULLIFIER_SUBTREE_HEIGHT - 1], 
-            [0; NULLIFIER_SUBTREE_HEIGHT + 1]
-        );
-
-        let output = builder.execute();
-
-        assert(output.end_nullifier_tree_snapshot.eq(AppendOnlyTreeSnapshot {
-            root: end_nullifier_tree.get_root(),
-            next_available_leaf_index: 2 * MAX_NEW_NULLIFIERS_PER_BASE_ROLLUP as u32,
-        }));
-    }
-
-    // TODO(Alvaro) some nullifier tree tests. We are updating the nullifier tree insertion algorithm.
-
-    #[test(should_fail_with = "membership check failed")]
-    fn new_nullifier_tree_double_spend() {
-        let mut builder = BaseRollupInputsBuilder::new();
-
-        builder.pre_existing_nullifiers[0] = NullifierLeafPreimage {
-            leaf_value : 0,
-            next_value : 7,
-            next_index : 1,
-        };
-        builder.pre_existing_nullifiers[1] = NullifierLeafPreimage {
-            leaf_value : 7,
-            next_value : 0,
-            next_index : 0,
-        };
-
-        builder.new_nullifiers.push(NullifierInsertion {
-            existing_index: Option::some(1),
-            value: 8,
-        });
-        builder.new_nullifiers.push(NullifierInsertion {
-            existing_index: Option::some(1),
-            value: 8,
-        });
-
-        builder.fails();
-    }
-
-
-    #[test(should_fail_with = "Nullifier subtree is malformed")]
-    fn new_nullifier_tree_double_spend_same_batch() {
-        let mut builder = BaseRollupInputsBuilder::new();
-
-        builder.pre_existing_nullifiers[0] = NullifierLeafPreimage {
-            leaf_value : 0,
-            next_value : 7,
-            next_index : 1,
-        };
-        builder.pre_existing_nullifiers[1] = NullifierLeafPreimage {
-            leaf_value : 7,
-            next_value : 0,
-            next_index : 0,
-        };
-
-        builder.new_nullifiers.push(NullifierInsertion {
-            existing_index: Option::some(1),
-            value: 8,
-        });
-        builder.new_nullifiers.push(NullifierInsertion {
-            existing_index: Option::none(),
-            value: 8,
-        });
-
-        builder.fails();
-    }
-
-
-    #[test]
-    fn empty_block_calldata_hash() {
-        let outputs = BaseRollupInputsBuilder::new().execute();
-
-        let hash_input_flattened = [0; CALL_DATA_HASH_FULL_FIELDS * 32 + CALL_DATA_HASH_LOG_FIELDS * 16];
-        let sha_digest = dep::std::hash::sha256(hash_input_flattened);
-        let expected_calldata_hash = U256::from_bytes32(sha_digest).to_u128_limbs();
-        assert_eq(outputs.calldata_hash, expected_calldata_hash);
-    }
-
-    #[test(should_fail_with = "membership check failed")]
-    fn compute_membership_historic_blocks_tree_negative() {
-        let mut inputs = BaseRollupInputsBuilder::new().build_inputs();
-
-        inputs.historic_blocks_tree_root_membership_witnesses[0].sibling_path[0] = 27;
-
-        let _output = inputs.base_rollup_circuit();
-    }
-
-    #[test]
-    fn constants_dont_change() {
-        let inputs = BaseRollupInputsBuilder::new().build_inputs();
-        let outputs = inputs.base_rollup_circuit();
-
-        assert(inputs.constants.eq(outputs.constants));
-    }
-
-    #[test(should_fail_with = "kernel chain_id does not match the rollup chain_id")]
-    fn constants_dont_match_kernels_chain_id() {
-        let mut builder = BaseRollupInputsBuilder::new();
-        builder.constants.global_variables.chain_id = 3;
-        builder.fails();
-    }
-
-    #[test(should_fail_with = "kernel version does not match the rollup version")]
-    fn constants_dont_match_kernels_version() {
-        let mut builder = BaseRollupInputsBuilder::new();
-        builder.constants.global_variables.version = 3;
-        builder.fails();
-    }
-
-    #[test]
-    fn subtree_height_is_0() {
-        let outputs = BaseRollupInputsBuilder::new().execute();
-
-        assert_eq(outputs.rollup_subtree_height, 0);
-    }
-
-    #[test]
-    fn single_public_state_read() {
-        let mut builder = BaseRollupInputsBuilder::new();
-
-        builder.pre_existing_public_data[0] = 27;
-        builder.public_data_reads.push(0);
-
-        builder.succeeds();
-    }
-
-    #[test]
-    fn single_public_state_write() {
-        let mut builder = BaseRollupInputsBuilder::new();
-
-        builder.pre_existing_public_data[0] = 27;
-        builder.public_data_writes.push((0, 28));
-
-        let outputs = builder.execute();
-
-        let mut expected_public_data_tree = NonEmptyMerkleTree::new(
-            [28, 0],
-            [0; PUBLIC_DATA_TREE_HEIGHT],
-            [0; PUBLIC_DATA_TREE_HEIGHT - 1],
-            [0; 1]
-        );
-
-        assert_eq(outputs.end_public_data_tree_root, expected_public_data_tree.get_root());
-    }
-
-    #[test]
-    fn multiple_public_state_read_writes() {
-        let mut builder = BaseRollupInputsBuilder::new();
-
-        builder.pre_existing_public_data[0] = 27;
-        builder.pre_existing_public_data[1] = 28;
-        builder.pre_existing_public_data[2] = 29;
-        builder.pre_existing_public_data[3] = 30;
-
-        builder.public_data_reads.push(0);
-        builder.public_data_writes.push((0, 60));
-        builder.public_data_writes.push((2, 61));
-        builder.public_data_reads.push(3);
-
-        let outputs = builder.execute();
-
-        let mut expected_public_data_tree = NonEmptyMerkleTree::new(
-            [60, 28, 61, 30],
-            [0; PUBLIC_DATA_TREE_HEIGHT],
-            [0; PUBLIC_DATA_TREE_HEIGHT - 2],
-            [0; 2]
-        );
-
-        assert_eq(outputs.end_public_data_tree_root, expected_public_data_tree.get_root());
-    }
->>>>>>> 853fc512
-}+//                 constants: self.constants,
+//             }
+//         }
+
+//         fn execute(self) -> BaseOrMergeRollupPublicInputs {
+//             self.build_inputs().base_rollup_circuit()
+//         }
+
+//         fn succeeds(self) {
+//             let _ = self.execute();
+//         }
+
+//         fn fails(self) {
+//             let _ = self.execute();
+//         }
+//     }
+
+//     #[test]
+//     fn no_new_contract_leaves() {
+//         let outputs = BaseRollupInputsBuilder::new().execute();
+//         let expected_start_contract_tree_snapshot = AppendOnlyTreeSnapshot { root: test_compute_empty_root([0; CONTRACT_TREE_HEIGHT]), next_available_leaf_index: 2 };
+//         let expected_end_contract_tree_snapshot = AppendOnlyTreeSnapshot { root: test_compute_empty_root([0; CONTRACT_TREE_HEIGHT]), next_available_leaf_index: 4 };
+//         assert(outputs.start_contract_tree_snapshot.eq(expected_start_contract_tree_snapshot));
+//         assert(outputs.end_contract_tree_snapshot.eq(expected_end_contract_tree_snapshot));
+//     }
+
+//     #[test]
+//     fn contract_leaf_inserted() {
+//         let new_contract = NewContractData {
+//             contract_address: Address::from_field(1),
+//             portal_contract_address: EthAddress::from_field(2),
+//             function_tree_root: 3
+//         };
+
+//         let mut builder = BaseRollupInputsBuilder::new();
+
+//         let mut new_contracts = builder.kernel_data[0].end.new_contracts;
+//         new_contracts.push(new_contract);
+//         builder.kernel_data[0].end.new_contracts = new_contracts;
+
+//         let mut expected_contracts_tree = NonEmptyMerkleTree::new(
+//             [0; 4],
+//             [0; CONTRACT_TREE_HEIGHT],
+//             [0; CONTRACT_TREE_HEIGHT - 2],
+//             [0; 2]
+//         );
+
+//         let outputs = builder.execute();
+
+//         let expected_start_contract_tree_snapshot = AppendOnlyTreeSnapshot { root: expected_contracts_tree.get_root(), next_available_leaf_index: 2 };
+//         assert(outputs.start_contract_tree_snapshot.eq(expected_start_contract_tree_snapshot));
+
+//         expected_contracts_tree.update_leaf(2, new_contract.hash());
+//         let expected_end_contract_tree_snapshot = AppendOnlyTreeSnapshot { root: expected_contracts_tree.get_root(), next_available_leaf_index: 4 };
+//         assert(outputs.end_contract_tree_snapshot.eq(expected_end_contract_tree_snapshot));
+//     }
+
+//     #[test]
+//     fn contract_leaf_inserted_in_non_empty_snapshot_tree() {
+//         let new_contract = NewContractData {
+//             contract_address: Address::from_field(1),
+//             portal_contract_address: EthAddress::from_field(2),
+//             function_tree_root: 3
+//         };
+
+//         let mut builder = BaseRollupInputsBuilder::new();
+
+//         builder.pre_existing_contracts = [1,2];
+
+//         let mut new_contracts = builder.kernel_data[0].end.new_contracts;
+//         new_contracts.push(new_contract);
+//         builder.kernel_data[0].end.new_contracts = new_contracts;
+
+//         let mut expected_contracts_tree = NonEmptyMerkleTree::new(
+//             [1, 2, 0, 0],
+//             [0; CONTRACT_TREE_HEIGHT],
+//             [0; CONTRACT_TREE_HEIGHT - 2],
+//             [0; 2]
+//         );
+
+//         let outputs = builder.execute();
+
+//         let expected_start_contract_tree_snapshot = AppendOnlyTreeSnapshot { root: expected_contracts_tree.get_root(), next_available_leaf_index: 2 };
+//         assert(outputs.start_contract_tree_snapshot.eq(expected_start_contract_tree_snapshot));
+
+//         expected_contracts_tree.update_leaf(2, new_contract.hash());
+//         let expected_end_contract_tree_snapshot = AppendOnlyTreeSnapshot { root: expected_contracts_tree.get_root(), next_available_leaf_index: 4 };
+//         assert(outputs.end_contract_tree_snapshot.eq(expected_end_contract_tree_snapshot));
+//     }
+
+//     #[test]
+//     fn new_commitments_tree() {
+//         let mut builder = BaseRollupInputsBuilder::new();
+
+//         let new_commitments = [27, 28, 29, 30, 31, 32];
+//         let mut new_commitments_vec = builder.kernel_data[0].end.new_commitments;
+
+//         for i in 0..new_commitments.len() {
+//             new_commitments_vec.push(new_commitments[i]);
+//         }
+
+//         builder.kernel_data[0].end.new_commitments = new_commitments_vec;
+
+//         let mut expected_commitments_tree = NonEmptyMerkleTree::new(
+//             [0; NOTE_HASH_SUBTREE_WIDTH * 2],
+//             [0; NOTE_HASH_TREE_HEIGHT],
+//             [0; NOTE_HASH_TREE_HEIGHT - NOTE_HASH_SUBTREE_HEIGHT - 1],
+//             [0; NOTE_HASH_SUBTREE_HEIGHT + 1]
+//         );
+
+//         let outputs = builder.execute();
+
+//         let expected_start_note_hash_tree_snapshot = AppendOnlyTreeSnapshot { root: expected_commitments_tree.get_root(), next_available_leaf_index: NOTE_HASH_SUBTREE_WIDTH };
+//         assert(outputs.start_note_hash_tree_snapshot.eq(expected_start_note_hash_tree_snapshot));
+
+//         for i in 0..new_commitments.len() {
+//             expected_commitments_tree.update_leaf(
+//                 (i as u64) + (NOTE_HASH_SUBTREE_WIDTH as u64),
+//                 new_commitments[i]
+//             );
+//         }
+
+//         let expected_end_note_hash_tree_snapshot = AppendOnlyTreeSnapshot { root: expected_commitments_tree.get_root(), next_available_leaf_index: NOTE_HASH_SUBTREE_WIDTH * 2 };
+//         assert(outputs.end_note_hash_tree_snapshot.eq(expected_end_note_hash_tree_snapshot));
+//     }
+
+//     #[test]
+//     fn new_nullifier_tree_empty() {
+//         /**
+//         * DESCRIPTION
+//         */
+
+//         // This test checks for insertions of all 0 values
+//         // In this special case we will not need to provide sibling paths to check insertion of the nullifier values
+//         // This is because 0 values are not actually inserted into the tree, rather the inserted subtree is left
+//         // empty to begin with.
+
+//         let mut builder = BaseRollupInputsBuilder::new();
+
+//         builder.pre_existing_nullifiers[0] = NullifierLeafPreimage {
+//             leaf_value : 0,
+//             next_value : 7,
+//             next_index : 1,
+//         };
+//         builder.pre_existing_nullifiers[1] = NullifierLeafPreimage {
+//             leaf_value : 7,
+//             next_value : 0,
+//             next_index : 0,
+//         };
+
+//         builder.succeeds();
+//     }
+
+//     #[test]
+//     fn nullifier_insertion_test() {
+//         let mut builder = BaseRollupInputsBuilder::new();
+
+//         builder.pre_existing_nullifiers[0] = NullifierLeafPreimage {
+//             leaf_value : 0,
+//             next_value : 7,
+//             next_index : 1,
+//         };
+//         builder.pre_existing_nullifiers[1] = NullifierLeafPreimage {
+//             leaf_value : 7,
+//             next_value : 0,
+//             next_index : 0,
+//         };
+
+//         builder.new_nullifiers.push(NullifierInsertion {
+//             existing_index: Option::some(0),
+//             value: 1,
+//         });
+
+//         let mut tree_nullifiers = [NullifierLeafPreimage::default(); MAX_NEW_NULLIFIERS_PER_BASE_ROLLUP * 2];
+//         tree_nullifiers[0] = NullifierLeafPreimage {
+//             leaf_value : 0,
+//             next_value : 1,
+//             next_index : MAX_NEW_NULLIFIERS_PER_BASE_ROLLUP as u32,
+//         };
+//         tree_nullifiers[1] = builder.pre_existing_nullifiers[1];
+//         tree_nullifiers[MAX_NEW_NULLIFIERS_PER_BASE_ROLLUP] = NullifierLeafPreimage {
+//             leaf_value : 1,
+//             next_value : 7,
+//             next_index : 1,
+//         };
+
+//         let mut end_nullifier_tree = NonEmptyMerkleTree::new(
+//             tree_nullifiers.map(|preimage: NullifierLeafPreimage| preimage.hash()), 
+//             [0; NULLIFIER_TREE_HEIGHT], 
+//             [0; NULLIFIER_TREE_HEIGHT - NULLIFIER_SUBTREE_HEIGHT - 1], 
+//             [0; NULLIFIER_SUBTREE_HEIGHT + 1]
+//         );
+
+//         let output = builder.execute();
+
+//         assert(output.end_nullifier_tree_snapshot.eq(AppendOnlyTreeSnapshot {
+//             root: end_nullifier_tree.get_root(),
+//             next_available_leaf_index: 2 * MAX_NEW_NULLIFIERS_PER_BASE_ROLLUP as u32,
+//         }));
+//     }
+
+//     #[test]
+//     fn new_nullifier_tree_all_larger() {
+//         let mut builder = BaseRollupInputsBuilder::new();
+
+//         builder.pre_existing_nullifiers[0] = NullifierLeafPreimage {
+//             leaf_value : 0,
+//             next_value : 7,
+//             next_index : 1,
+//         };
+//         builder.pre_existing_nullifiers[1] = NullifierLeafPreimage {
+//             leaf_value : 7,
+//             next_value : 0,
+//             next_index : 0,
+//         };
+
+//         builder.new_nullifiers.push(NullifierInsertion {
+//             existing_index: Option::some(1),
+//             value: 8,
+//         });
+//         for i in 1..builder.new_nullifiers.max_len() {
+//             builder.new_nullifiers.push(NullifierInsertion {
+//                 existing_index: Option::none(),
+//                 value: (8 + i) as Field,
+//             });
+//         }
+
+//         let mut tree_nullifiers = [NullifierLeafPreimage::default(); MAX_NEW_NULLIFIERS_PER_BASE_ROLLUP * 2];
+//         tree_nullifiers[0] = builder.pre_existing_nullifiers[0];
+
+//         tree_nullifiers[1] = NullifierLeafPreimage {
+//             leaf_value : 7,
+//             next_value : 8,
+//             next_index : MAX_NEW_NULLIFIERS_PER_BASE_ROLLUP as u32,
+//         };
+
+//         let last_index = builder.new_nullifiers.max_len() - 1;
+//         for i in 0..last_index {
+//             tree_nullifiers[MAX_NEW_NULLIFIERS_PER_BASE_ROLLUP + i] = NullifierLeafPreimage {
+//                 leaf_value : (8 + i) as Field,
+//                 next_value : (8 + i + 1) as Field,
+//                 next_index : (MAX_NEW_NULLIFIERS_PER_BASE_ROLLUP + i) as u32 + 1,
+//             };
+//         }
+
+//         tree_nullifiers[MAX_NEW_NULLIFIERS_PER_BASE_ROLLUP+last_index] = NullifierLeafPreimage {
+//             leaf_value : (8 + last_index) as Field,
+//             next_value : 0,
+//             next_index : 0,
+//         };
+
+//         let mut end_nullifier_tree = NonEmptyMerkleTree::new(
+//             tree_nullifiers.map(|preimage: NullifierLeafPreimage| preimage.hash()), 
+//             [0; NULLIFIER_TREE_HEIGHT], 
+//             [0; NULLIFIER_TREE_HEIGHT - NULLIFIER_SUBTREE_HEIGHT - 1], 
+//             [0; NULLIFIER_SUBTREE_HEIGHT + 1]
+//         );
+
+//         let output = builder.execute();
+
+//         assert(output.end_nullifier_tree_snapshot.eq(AppendOnlyTreeSnapshot {
+//             root: end_nullifier_tree.get_root(),
+//             next_available_leaf_index: 2 * MAX_NEW_NULLIFIERS_PER_BASE_ROLLUP as u32,
+//         }));
+//     }
+
+//     // TODO(Alvaro) some nullifier tree tests. We are updating the nullifier tree insertion algorithm.
+
+//     #[test(should_fail_with = "membership check failed")]
+//     fn new_nullifier_tree_double_spend() {
+//         let mut builder = BaseRollupInputsBuilder::new();
+
+//         builder.pre_existing_nullifiers[0] = NullifierLeafPreimage {
+//             leaf_value : 0,
+//             next_value : 7,
+//             next_index : 1,
+//         };
+//         builder.pre_existing_nullifiers[1] = NullifierLeafPreimage {
+//             leaf_value : 7,
+//             next_value : 0,
+//             next_index : 0,
+//         };
+
+//         builder.new_nullifiers.push(NullifierInsertion {
+//             existing_index: Option::some(1),
+//             value: 8,
+//         });
+//         builder.new_nullifiers.push(NullifierInsertion {
+//             existing_index: Option::some(1),
+//             value: 8,
+//         });
+
+//         builder.fails();
+//     }
+
+
+//     #[test(should_fail_with = "Nullifier subtree is malformed")]
+//     fn new_nullifier_tree_double_spend_same_batch() {
+//         let mut builder = BaseRollupInputsBuilder::new();
+
+//         builder.pre_existing_nullifiers[0] = NullifierLeafPreimage {
+//             leaf_value : 0,
+//             next_value : 7,
+//             next_index : 1,
+//         };
+//         builder.pre_existing_nullifiers[1] = NullifierLeafPreimage {
+//             leaf_value : 7,
+//             next_value : 0,
+//             next_index : 0,
+//         };
+
+//         builder.new_nullifiers.push(NullifierInsertion {
+//             existing_index: Option::some(1),
+//             value: 8,
+//         });
+//         builder.new_nullifiers.push(NullifierInsertion {
+//             existing_index: Option::none(),
+//             value: 8,
+//         });
+
+//         builder.fails();
+//     }
+
+
+//     #[test]
+//     fn empty_block_calldata_hash() {
+//         let outputs = BaseRollupInputsBuilder::new().execute();
+
+//         let hash_input_flattened = [0; CALL_DATA_HASH_FULL_FIELDS * 32 + CALL_DATA_HASH_LOG_FIELDS * 16];
+//         let sha_digest = dep::std::hash::sha256(hash_input_flattened);
+//         let expected_calldata_hash = U256::from_bytes32(sha_digest).to_u128_limbs();
+//         assert_eq(outputs.calldata_hash, expected_calldata_hash);
+//     }
+
+//     #[test(should_fail_with = "membership check failed")]
+//     fn compute_membership_historic_blocks_tree_negative() {
+//         let mut inputs = BaseRollupInputsBuilder::new().build_inputs();
+
+//         inputs.historic_blocks_tree_root_membership_witnesses[0].sibling_path[0] = 27;
+
+//         let _output = inputs.base_rollup_circuit();
+//     }
+
+//     #[test]
+//     fn constants_dont_change() {
+//         let inputs = BaseRollupInputsBuilder::new().build_inputs();
+//         let outputs = inputs.base_rollup_circuit();
+
+//         assert(inputs.constants.eq(outputs.constants));
+//     }
+
+//     #[test(should_fail_with = "kernel chain_id does not match the rollup chain_id")]
+//     fn constants_dont_match_kernels_chain_id() {
+//         let mut builder = BaseRollupInputsBuilder::new();
+//         builder.constants.global_variables.chain_id = 3;
+//         builder.fails();
+//     }
+
+//     #[test(should_fail_with = "kernel version does not match the rollup version")]
+//     fn constants_dont_match_kernels_version() {
+//         let mut builder = BaseRollupInputsBuilder::new();
+//         builder.constants.global_variables.version = 3;
+//         builder.fails();
+//     }
+
+//     #[test]
+//     fn subtree_height_is_0() {
+//         let outputs = BaseRollupInputsBuilder::new().execute();
+
+//         assert_eq(outputs.rollup_subtree_height, 0);
+//     }
+
+//     #[test]
+//     fn single_public_state_read() {
+//         let mut builder = BaseRollupInputsBuilder::new();
+
+//         builder.pre_existing_public_data[0] = 27;
+//         builder.public_data_reads.push(0);
+
+//         builder.succeeds();
+//     }
+
+//     #[test]
+//     fn single_public_state_write() {
+//         let mut builder = BaseRollupInputsBuilder::new();
+
+//         builder.pre_existing_public_data[0] = 27;
+//         builder.public_data_writes.push((0, 28));
+
+//         let outputs = builder.execute();
+
+//         let mut expected_public_data_tree = NonEmptyMerkleTree::new(
+//             [28, 0],
+//             [0; PUBLIC_DATA_TREE_HEIGHT],
+//             [0; PUBLIC_DATA_TREE_HEIGHT - 1],
+//             [0; 1]
+//         );
+
+//         assert_eq(outputs.end_public_data_tree_root, expected_public_data_tree.get_root());
+//     }
+
+//     #[test]
+//     fn multiple_public_state_read_writes() {
+//         let mut builder = BaseRollupInputsBuilder::new();
+
+//         builder.pre_existing_public_data[0] = 27;
+//         builder.pre_existing_public_data[1] = 28;
+//         builder.pre_existing_public_data[2] = 29;
+//         builder.pre_existing_public_data[3] = 30;
+
+//         builder.public_data_reads.push(0);
+//         builder.public_data_writes.push((0, 60));
+//         builder.public_data_writes.push((2, 61));
+//         builder.public_data_reads.push(3);
+
+//         let outputs = builder.execute();
+
+//         let mut expected_public_data_tree = NonEmptyMerkleTree::new(
+//             [60, 28, 61, 30],
+//             [0; PUBLIC_DATA_TREE_HEIGHT],
+//             [0; PUBLIC_DATA_TREE_HEIGHT - 2],
+//             [0; 2]
+//         );
+
+//         assert_eq(outputs.end_public_data_tree_root, expected_public_data_tree.get_root());
+//     }
+// }