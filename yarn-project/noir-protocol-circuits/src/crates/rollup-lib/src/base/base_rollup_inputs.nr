use crate::abis::nullifier_leaf_preimage::NullifierLeafPreimage;
use crate::abis::public_data_tree_leaf::{PublicDataTreeLeaf, PublicDataTreeLeafPreimage};
use crate::abis::append_only_tree_snapshot::AppendOnlyTreeSnapshot;
use crate::abis::constant_rollup_data::ConstantRollupData;
use crate::abis::base_or_merge_rollup_public_inputs::{BaseOrMergeRollupPublicInputs, BASE_ROLLUP_TYPE};
use crate::merkle_tree::{calculate_subtree, calculate_empty_tree_root};
use crate::components;
use dep::types::utils::uint256::U256;
use dep::types::abis::public_data_update_request::PublicDataUpdateRequest;
use dep::types::abis::public_data_read::PublicDataRead;
use dep::types::mocked::{AggregationObject, Proof};
use dep::types::constants::{
    MAX_NEW_NULLIFIERS_PER_BASE_ROLLUP,
    NOTE_HASH_SUBTREE_SIBLING_PATH_LENGTH,
    NULLIFIER_SUBTREE_SIBLING_PATH_LENGTH,
    CONTRACT_SUBTREE_SIBLING_PATH_LENGTH,
    MAX_PUBLIC_DATA_UPDATE_REQUESTS_PER_BASE_ROLLUP,
    MAX_PUBLIC_DATA_READS_PER_BASE_ROLLUP,
    PUBLIC_DATA_TREE_HEIGHT,
    KERNELS_PER_BASE_ROLLUP,
    MAX_NEW_CONTRACTS_PER_TX,
    NOTE_HASH_SUBTREE_HEIGHT,
    CONTRACT_SUBTREE_HEIGHT,
    NUM_FIELDS_PER_SHA256,
    MAX_NEW_COMMITMENTS_PER_TX,
    MAX_PUBLIC_DATA_UPDATE_REQUESTS_PER_TX,
    MAX_PUBLIC_DATA_READS_PER_TX,
    MAX_NEW_NULLIFIERS_PER_TX,
    NUM_ENCRYPTED_LOGS_HASHES_PER_TX,
    MAX_NEW_L2_TO_L1_MSGS_PER_TX,
    NUM_UNENCRYPTED_LOGS_HASHES_PER_TX,
    NULLIFIER_SUBTREE_HEIGHT,
    NULLIFIER_TREE_HEIGHT,
    PUBLIC_DATA_SUBTREE_SIBLING_PATH_LENGTH,
    PUBLIC_DATA_SUBTREE_HEIGHT,
};
use dep::types::abis::previous_kernel_data::PreviousKernelData;
<<<<<<< HEAD
use dep::types::abis::membership_witness::{NullifierMembershipWitness, PublicDataMembershipWitness, MembershipWitness};
use dep::types::abis::membership_witness::BlocksTreeRootMembershipWitness;
=======
use dep::types::abis::membership_witness::{NullifierMembershipWitness, MembershipWitness};
use dep::types::abis::membership_witness::ArchiveRootMembershipWitness;
>>>>>>> 12249bf9

struct BaseRollupInputs {
    kernel_data: [PreviousKernelData; KERNELS_PER_BASE_ROLLUP],
    start_note_hash_tree_snapshot: AppendOnlyTreeSnapshot,
    start_nullifier_tree_snapshot: AppendOnlyTreeSnapshot,
    start_contract_tree_snapshot: AppendOnlyTreeSnapshot,
<<<<<<< HEAD
    start_public_data_tree_snapshot: AppendOnlyTreeSnapshot,
    start_blocks_tree_snapshot: AppendOnlyTreeSnapshot,
=======
    start_public_data_tree_root: Field,
    archive_snapshot: AppendOnlyTreeSnapshot,
>>>>>>> 12249bf9

    sorted_new_nullifiers: [Field; MAX_NEW_NULLIFIERS_PER_BASE_ROLLUP],
    sorted_new_nullifiers_indexes: [u32; MAX_NEW_NULLIFIERS_PER_BASE_ROLLUP],
    low_nullifier_leaf_preimages: [NullifierLeafPreimage; MAX_NEW_NULLIFIERS_PER_BASE_ROLLUP],
    low_nullifier_membership_witness: [NullifierMembershipWitness; MAX_NEW_NULLIFIERS_PER_BASE_ROLLUP],

    // For inserting the new subtrees into their respective trees:
    // Note: the insertion leaf index can be derived from the above snapshots' `next_available_leaf_index` values.
    new_commitments_subtree_sibling_path: [Field; NOTE_HASH_SUBTREE_SIBLING_PATH_LENGTH],
    new_nullifiers_subtree_sibling_path: [Field; NULLIFIER_SUBTREE_SIBLING_PATH_LENGTH],
    public_data_writes_subtree_sibling_paths: [[Field; PUBLIC_DATA_SUBTREE_SIBLING_PATH_LENGTH]; KERNELS_PER_BASE_ROLLUP],
    new_contracts_subtree_sibling_path: [Field; CONTRACT_SUBTREE_SIBLING_PATH_LENGTH],

    sorted_public_data_writes: [[PublicDataTreeLeaf; MAX_PUBLIC_DATA_UPDATE_REQUESTS_PER_TX]; KERNELS_PER_BASE_ROLLUP],
    sorted_public_data_writes_indexes: [[u32; MAX_PUBLIC_DATA_UPDATE_REQUESTS_PER_TX]; KERNELS_PER_BASE_ROLLUP],
    low_public_data_writes_preimages: [[PublicDataTreeLeafPreimage; MAX_PUBLIC_DATA_UPDATE_REQUESTS_PER_TX]; KERNELS_PER_BASE_ROLLUP],
    low_public_data_writes_witnesses: [[PublicDataMembershipWitness; MAX_PUBLIC_DATA_UPDATE_REQUESTS_PER_TX]; KERNELS_PER_BASE_ROLLUP],
    
<<<<<<< HEAD
    public_data_reads_preimages: [[PublicDataTreeLeafPreimage; MAX_PUBLIC_DATA_READS_PER_TX]; KERNELS_PER_BASE_ROLLUP],
    public_data_reads_witnesses: [[PublicDataMembershipWitness; MAX_PUBLIC_DATA_READS_PER_TX]; KERNELS_PER_BASE_ROLLUP],

    blocks_tree_root_membership_witnesses: [BlocksTreeRootMembershipWitness; KERNELS_PER_BASE_ROLLUP],
=======
    archive_root_membership_witnesses: [ArchiveRootMembershipWitness; KERNELS_PER_BASE_ROLLUP],
>>>>>>> 12249bf9
    
    constants: ConstantRollupData,
}

impl BaseRollupInputs {
    pub fn base_rollup_circuit(self) -> BaseOrMergeRollupPublicInputs {        
        // Verify the previous kernel proofs
        for i in 0..KERNELS_PER_BASE_ROLLUP {
            let proof = self.kernel_data[i].proof;
            assert(verify_kernel_proof(proof), "kernel proof verification failed");
        };

        // Verify the kernel chain_id and versions
        for i in 0..KERNELS_PER_BASE_ROLLUP {
            assert(self.kernel_data[i].public_inputs.constants.tx_context.chain_id ==
                   self.constants.global_variables.chain_id, "kernel chain_id does not match the rollup chain_id");
            assert(self.kernel_data[i].public_inputs.constants.tx_context.version ==
                              self.constants.global_variables.version, "kernel version does not match the rollup version");
        };

        // First we compute the contract tree leaves
        let contract_leaves = self.calculate_contract_leaves();
        let contracts_tree_subroot = self.calculate_contract_subtree(contract_leaves);

        let commitments_tree_subroot = self.calculate_commitments_subtree();

        let empty_commitments_subtree_root = calculate_empty_tree_root(NOTE_HASH_SUBTREE_HEIGHT);

        let end_note_hash_tree_snapshot = components::insert_subtree_to_snapshot_tree(
            self.start_note_hash_tree_snapshot,
            self.new_commitments_subtree_sibling_path,
            empty_commitments_subtree_root,
            commitments_tree_subroot,
            NOTE_HASH_SUBTREE_HEIGHT as u8,
        );

        // Insert contract subtrees:
        let empty_contracts_subtree_root = calculate_empty_tree_root(CONTRACT_SUBTREE_HEIGHT);
        let end_contract_tree_snapshot = components::insert_subtree_to_snapshot_tree(
            self.start_contract_tree_snapshot,
            self.new_contracts_subtree_sibling_path,
            empty_contracts_subtree_root,
            contracts_tree_subroot,
            CONTRACT_SUBTREE_HEIGHT as u8,
        );

        // Insert nullifiers:
        let end_nullifier_tree_snapshot = self.check_nullifier_tree_non_membership_and_insert_to_tree();

        // Validate public public data reads and public data update requests, and update public data tree
        let end_public_data_tree_snapshot = self.validate_and_process_public_state();

        // Calculate the overall calldata hash
        let calldata_hash = BaseRollupInputs::components_compute_kernel_calldata_hash(self.kernel_data);
        
        // Perform membership checks that the notes provided exist within the historical trees data
        self.perform_archive_membership_checks();

        let aggregation_object = self.aggregate_proofs();

        BaseOrMergeRollupPublicInputs {
            rollup_type : BASE_ROLLUP_TYPE,
            rollup_subtree_height : 0,
            end_aggregation_object : aggregation_object,
            constants : self.constants,
            start_note_hash_tree_snapshot : self.start_note_hash_tree_snapshot,
            end_note_hash_tree_snapshot : end_note_hash_tree_snapshot,
            start_nullifier_tree_snapshot : self.start_nullifier_tree_snapshot,
            end_nullifier_tree_snapshot : end_nullifier_tree_snapshot,
            start_contract_tree_snapshot : self.start_contract_tree_snapshot,
            end_contract_tree_snapshot : end_contract_tree_snapshot,
            start_public_data_tree_snapshot : self.start_public_data_tree_snapshot,
            end_public_data_tree_snapshot: end_public_data_tree_snapshot,
            calldata_hash : calldata_hash,
        }
    }

    fn calculate_contract_leaves(self) -> [Field; NUM_CONTRACT_LEAVES] {
        let mut contract_leaves = [0; NUM_CONTRACT_LEAVES];
        for i in 0..KERNELS_PER_BASE_ROLLUP {
            let new_contracts = self.kernel_data[i].public_inputs.end.new_contracts;

            // loop over the new contracts
            for j in 0..new_contracts.len() {
                let leaf_preimage = new_contracts[j];
                // When there is no contract deployment, we should insert a zero leaf into the tree and ignore the
                // member-ship check. This is to ensure that we don't hit "already deployed" errors when we are not
                // deploying contracts. e.g., when we are only calling functions on existing contracts.
                let to_push = if leaf_preimage.contract_address.to_field() == 0  {
                    0
                } else {    
                    leaf_preimage.hash()
                };
                contract_leaves[i*new_contracts.len() + j] = to_push;
            }
        }

        contract_leaves
    }

    // TODO(Kev): This should say calculate_contract_subtree_root
    // Cpp code says calculate_contract_subtree, so I'm leaving it as is for now
    fn calculate_contract_subtree(self, leaves : [Field; NUM_CONTRACT_LEAVES]) -> Field {
        calculate_subtree(leaves)
    }

    // TODO(Kev): This should say calculate_commitments_subtree_root
    // Cpp code says calculate_commitments_subtree, so I'm leaving it as is for now
    fn calculate_commitments_subtree(self) -> Field {
        let mut commitment_tree_leaves = [0; NOTE_HASH_SUBTREE_WIDTH];
        
        for i in 0..KERNELS_PER_BASE_ROLLUP {
            let new_commitments = self.kernel_data[i].public_inputs.end.new_commitments;

            // Our commitments size MUST be 4 to calculate our subtrees correctly
            assert(new_commitments.len() == MAX_NEW_COMMITMENTS_PER_TX, "New commitments in kernel data must be MAX_NEW_COMMITMENTS_PER_TX (see constants.hpp)");

            for j in 0..MAX_NEW_COMMITMENTS_PER_TX {
                // TODO(Maddiaa): batch insert
                commitment_tree_leaves[i * MAX_NEW_COMMITMENTS_PER_TX + j] =  new_commitments[j];
            }
        }

        calculate_subtree(commitment_tree_leaves)
    }

    fn check_nullifier_tree_non_membership_and_insert_to_tree(self) -> AppendOnlyTreeSnapshot {
        let mut new_nullifiers = [0; MAX_NEW_NULLIFIERS_PER_BASE_ROLLUP];

        for i in 0..2 {
            for j in 0..MAX_NEW_NULLIFIERS_PER_TX {
                new_nullifiers[i * MAX_NEW_NULLIFIERS_PER_TX + j] = self.kernel_data[i].public_inputs.end.new_nullifiers[j];
            }
        };

        crate::indexed_tree::batch_insert(
            self.start_nullifier_tree_snapshot,
            new_nullifiers,
            self.sorted_new_nullifiers,
            self.sorted_new_nullifiers_indexes,
            self.new_nullifiers_subtree_sibling_path,
            self.low_nullifier_leaf_preimages,
            self.low_nullifier_membership_witness.map(|witness: NullifierMembershipWitness| {
                MembershipWitness {
                    leaf_index: witness.leaf_index,
                    sibling_path: witness.sibling_path,
                }
            }),
            |a: Field, b: Field| {a == b}, // Nullifier equals
            |nullifier: Field| {nullifier == 0}, // Nullifier is zero
            |leaf: NullifierLeafPreimage| {leaf.hash()}, // Hash leaf
            |low_leaf: NullifierLeafPreimage, nullifier: Field| { // Is valid low leaf
                let is_less_than_nullifier = full_field_less_than(low_leaf.leaf_value, nullifier);
                let is_next_greater_than = full_field_less_than(nullifier, low_leaf.next_value);

                (!low_leaf.is_empty()) & is_less_than_nullifier & (
                    is_next_greater_than | 
                    ((low_leaf.next_index == 0) & (low_leaf.next_value == 0))
                )
            },
            |low_leaf: NullifierLeafPreimage, nullifier: Field, nullifier_index: u32| { // Update low leaf
                NullifierLeafPreimage{
                    leaf_value : low_leaf.leaf_value,
                    next_value : nullifier,
                    next_index : nullifier_index, 
                }
            },
            |nullifier: Field, low_leaf: NullifierLeafPreimage| { // Build insertion leaf
                NullifierLeafPreimage {
                    leaf_value : nullifier,
                    next_value : low_leaf.next_value,
                    next_index : low_leaf.next_index,
                }
            },
            [0; NULLIFIER_SUBTREE_HEIGHT],
            [0; NULLIFIER_TREE_HEIGHT],
        )
    }

    fn create_nullifier_subtree<N>(self, leaves: [NullifierLeafPreimage; N]) -> Field {
        calculate_subtree(leaves.map(|leaf:NullifierLeafPreimage| leaf.hash()))
    }

    fn validate_and_process_public_state(self) -> AppendOnlyTreeSnapshot {
        // TODO(#2521) - data read validation should happen against the current state of the tx and not the start state.
        // Blocks all interesting usecases that read and write to the same public state in the same tx.
        // https://aztecprotocol.slack.com/archives/C02M7VC7TN0/p1695809629015719?thread_ts=1695653252.007339&cid=C02M7VC7TN0


        // Process public data reads and public data update requests for left input
        // validate_public_data_reads(
        //                            self.start_public_data_tree_root,
        //                            self.kernel_data[0].public_inputs.end.public_data_reads,
        //                            0,
        //                            self.new_public_data_reads_sibling_paths);

        let mid_public_data_tree_snapshot = insert_public_data_update_requests(
            self.start_public_data_tree_snapshot,
            self.kernel_data[0].public_inputs.end.public_data_update_requests.map(|request: PublicDataUpdateRequest| {
                PublicDataTreeLeaf {
                    slot: request.leaf_slot,
                    value: request.new_value,
                }
            }),
            self.sorted_public_data_writes[0],
            self.sorted_public_data_writes_indexes[0],
            self.low_public_data_writes_preimages[0],
            self.low_public_data_writes_witnesses[0],
            self.public_data_writes_subtree_sibling_paths[0],
        );


        // TODO(#2521) - data read validation should happen against the current state of the tx and not the start state.
        // Blocks all interesting usecases that read and write to the same public state in the same tx.
        // https://aztecprotocol.slack.com/archives/C02M7VC7TN0/p1695809629015719?thread_ts=1695653252.007339&cid=C02M7VC7TN0


        // Process public data reads and public data update requests for right input using the resulting tree root from the
        // left one
        // validate_public_data_reads(
        //                            mid_public_data_tree_root,
        //                            baseRollupInputs.kernel_data[1].public_inputs.end.public_data_reads,
        //                            MAX_PUBLIC_DATA_READS_PER_TX,
        //                            baseRollupInputs.new_public_data_reads_sibling_paths);

        let end_public_data_tree_snapshot = insert_public_data_update_requests(
            mid_public_data_tree_snapshot,
            self.kernel_data[1].public_inputs.end.public_data_update_requests.map(|request: PublicDataUpdateRequest| {
                PublicDataTreeLeaf {
                    slot: request.leaf_slot,
                    value: request.new_value,
                }
            }),
            self.sorted_public_data_writes[1],
            self.sorted_public_data_writes_indexes[1],
            self.low_public_data_writes_preimages[1],
            self.low_public_data_writes_witnesses[1],
            self.public_data_writes_subtree_sibling_paths[1],
        );

        end_public_data_tree_snapshot
    }

    // Computes the calldata hash for a base rollup
    // TODO(Kev): move this into components module
    // TODO(Alvaro): This is too slow for brillig without the array optimization
    fn components_compute_kernel_calldata_hash(kernel_data : [PreviousKernelData; KERNELS_PER_BASE_ROLLUP]) -> [Field; NUM_FIELDS_PER_SHA256]{
        // Compute calldata hashes
        // Consist of 2 kernels
        // 2 * MAX_NEW_COMMITMENTS_PER_TX fields for commitments
        // 2 * MAX_NEW_NULLIFIERS_PER_TX fields for nullifiers
        // 8 public data update requests (4 per kernel) -> 16 fields
        // 4 l2 -> l1 messages (2 per kernel) -> 4 fields
        // 2 contract deployments (1 per kernel) -> 6 fields
        // 2 encrypted logs hashes (1 per kernel) -> 4 fields --> 2 sha256 hashes --> 64 bytes
        // 2 unencrypted logs hashes (1 per kernel) -> 4 fields --> 2 sha256 hashes --> 64 bytes
        let mut calldata_hash_inputs = [0; CALLDATA_HASH_INPUT_SIZE];

        for i in 0..KERNELS_PER_BASE_ROLLUP {
            let new_commitments = kernel_data[i].public_inputs.end.new_commitments;
            let new_nullifiers = kernel_data[i].public_inputs.end.new_nullifiers;
            let public_data_update_requests = kernel_data[i].public_inputs.end.public_data_update_requests;
            let newL2ToL1msgs = kernel_data[i].public_inputs.end.new_l2_to_l1_msgs;
            let encryptedLogsHash = kernel_data[i].public_inputs.end.encrypted_logs_hash;
            let unencryptedLogsHash = kernel_data[i].public_inputs.end.unencrypted_logs_hash;

            let mut offset = 0;

            for j in 0..MAX_NEW_COMMITMENTS_PER_TX {
                calldata_hash_inputs[offset + i * MAX_NEW_COMMITMENTS_PER_TX + j] = new_commitments[j];
            }
            offset += MAX_NEW_COMMITMENTS_PER_TX * 2;

            for j in 0..MAX_NEW_NULLIFIERS_PER_TX {
                calldata_hash_inputs[offset + i * MAX_NEW_NULLIFIERS_PER_TX + j] = new_nullifiers[j];
            }
            offset += MAX_NEW_NULLIFIERS_PER_TX * 2;

            for j in 0..MAX_PUBLIC_DATA_UPDATE_REQUESTS_PER_TX {
                calldata_hash_inputs[offset + i * MAX_PUBLIC_DATA_UPDATE_REQUESTS_PER_TX * 2 + j * 2] =
                    public_data_update_requests[j].leaf_slot;
                calldata_hash_inputs[offset + i * MAX_PUBLIC_DATA_UPDATE_REQUESTS_PER_TX * 2 + j * 2 + 1] =
                    public_data_update_requests[j].new_value;
            }
            offset += MAX_PUBLIC_DATA_UPDATE_REQUESTS_PER_TX * 2 * 2;

            for j in 0..MAX_NEW_L2_TO_L1_MSGS_PER_TX {
                calldata_hash_inputs[offset + i * MAX_NEW_L2_TO_L1_MSGS_PER_TX + j] = newL2ToL1msgs[j];
            }
            offset += MAX_NEW_L2_TO_L1_MSGS_PER_TX * 2;

            let contract_leaf = kernel_data[i].public_inputs.end.new_contracts[0];
            calldata_hash_inputs[offset + i] = contract_leaf.hash();

            offset += MAX_NEW_CONTRACTS_PER_TX * 2;

            let new_contracts = kernel_data[i].public_inputs.end.new_contracts;
            calldata_hash_inputs[offset + i * 2] = new_contracts[0].contract_address.to_field();
            calldata_hash_inputs[offset + i * 2 + 1] = new_contracts[0].portal_contract_address.to_field();

            offset += MAX_NEW_CONTRACTS_PER_TX * 2 * 2;

            for j in 0..NUM_FIELDS_PER_SHA256 {
                calldata_hash_inputs[offset + i * 2 + j] = encryptedLogsHash[j];
            }

            offset += NUM_ENCRYPTED_LOGS_HASHES_PER_TX * NUM_FIELDS_PER_SHA256 * 2;

            for j in 0..NUM_FIELDS_PER_SHA256 {
                calldata_hash_inputs[offset + i * 2 + j] = unencryptedLogsHash[j];
            }
        }

        let mut hash_input_flattened = [0; CALL_DATA_HASH_FULL_FIELDS * 32 + CALL_DATA_HASH_LOG_FIELDS * 16];
        for offset in 0..CALL_DATA_HASH_FULL_FIELDS {
            let input_as_bytes = calldata_hash_inputs[offset].to_be_bytes(32);
            for byte_index in 0..32 {
                hash_input_flattened[offset * 32 + byte_index] = input_as_bytes[byte_index];
            }
        }

        for log_field_index in 0..CALL_DATA_HASH_LOG_FIELDS {
            let input_as_bytes = calldata_hash_inputs[CALL_DATA_HASH_FULL_FIELDS + log_field_index].to_be_bytes(16);
            for byte_index in 0..16 {
                hash_input_flattened[CALL_DATA_HASH_FULL_FIELDS * 32 + log_field_index * 16 + byte_index] = input_as_bytes[byte_index];
            }
        }

        let sha_digest = dep::std::hash::sha256(hash_input_flattened);
        U256::from_bytes32(sha_digest).to_u128_limbs()
    }

    // Check that the block header used by each kernel is a member of the blocks tree --> since the block header
    // contains roots of all the trees this is sufficient to verify that the tree roots used by kernels are correct
    fn perform_archive_membership_checks(self) {
        // For each of the block header (their block hashes), we need to do an inclusion proof
        // against the blocks tree root from the beginning of a rollup provided in the rollup constants
        let archive_root = self.constants.archive_snapshot.root;

        for i in 0..KERNELS_PER_BASE_ROLLUP {
            // Rebuild the block hash
            let block_header = self.kernel_data[i].public_inputs.constants.block_header;
            let previous_block_hash = block_header.block.hash();

            let previous_block_hash_witness = self.archive_root_membership_witnesses[i];

            // Now check that the previous block hash is in the blocks tree from the beginning of the rollup
            components::assert_check_membership(
                previous_block_hash,
                previous_block_hash_witness.leaf_index,
                previous_block_hash_witness.sibling_path,
                archive_root
            );
        }
    }

    // TODO(Kev): This aggregate_proof method is duplicated in a lot of places
    fn aggregate_proofs(self) -> AggregationObject {
        // TODO: for now we simply return the aggregation object from the first proof
        self.kernel_data[0].public_inputs.end.aggregation_object
    }
}

fn verify_kernel_proof(proof: Proof) -> bool {
    // TODO: Just return true as we are mocking out the proof verification
    // and aggregation.
    // TODO(Kev): It may make sense to move all of these methods into a 
    // separate module.
    true
}

fn insert_public_data_update_requests(
    prev_snapshot: AppendOnlyTreeSnapshot,
    public_data_writes: [PublicDataTreeLeaf; MAX_PUBLIC_DATA_UPDATE_REQUESTS_PER_TX],
    sorted_public_data_writes: [PublicDataTreeLeaf; MAX_PUBLIC_DATA_UPDATE_REQUESTS_PER_TX],
    sorted_public_data_writes_indexes: [u32; MAX_PUBLIC_DATA_UPDATE_REQUESTS_PER_TX],
    low_public_data_writes_preimages: [PublicDataTreeLeafPreimage; MAX_PUBLIC_DATA_UPDATE_REQUESTS_PER_TX],
    low_public_data_writes_witnesses: [PublicDataMembershipWitness; MAX_PUBLIC_DATA_UPDATE_REQUESTS_PER_TX],
    public_data_writes_subtree_sibling_path: [Field; PUBLIC_DATA_SUBTREE_SIBLING_PATH_LENGTH]
) -> AppendOnlyTreeSnapshot {
    crate::indexed_tree::batch_insert(
        prev_snapshot,
        public_data_writes,
        sorted_public_data_writes,
        sorted_public_data_writes_indexes,
        public_data_writes_subtree_sibling_path,
        low_public_data_writes_preimages,
        low_public_data_writes_witnesses.map(
            |witness: PublicDataMembershipWitness| {
            MembershipWitness {
                leaf_index: witness.leaf_index,
                sibling_path: witness.sibling_path,
            }
        }
        ),
        |a: PublicDataTreeLeaf, b: PublicDataTreeLeaf| a.eq(b), // PublicDataTreeLeaf equals
        |write: PublicDataTreeLeaf| write.is_empty(), // PublicDataTreeLeaf is_empty
        |preimage: PublicDataTreeLeafPreimage| preimage.hash(), // Hash preimage
        |low_preimage: PublicDataTreeLeafPreimage, write: PublicDataTreeLeaf| { // Is valid low preimage
            let is_update = low_preimage.slot == write.slot;
            let is_low_empty = low_preimage.is_empty();

            let is_less_than_slot = full_field_less_than(low_preimage.slot, write.slot);
            let is_next_greater_than = full_field_less_than(write.slot, low_preimage.next_slot);
            let is_in_range = is_less_than_slot & (
                is_next_greater_than | 
                ((low_preimage.next_index == 0) & (low_preimage.next_slot == 0)));

            (!is_low_empty) & (is_update | is_in_range)
        },
        |low_preimage: PublicDataTreeLeafPreimage, write: PublicDataTreeLeaf, write_index: u32| { // Update low leaf
            let is_update = low_preimage.slot == write.slot;
            if is_update {
                PublicDataTreeLeafPreimage{
                    slot : low_preimage.slot,
                    value: write.value,
                    next_slot : low_preimage.next_slot,
                    next_index : low_preimage.next_index, 
                }
            } else {
                PublicDataTreeLeafPreimage{
                    slot : low_preimage.slot,
                    value: low_preimage.value,
                    next_slot : write.slot,
                    next_index : write_index, 
                }
            }
        },
        |write: PublicDataTreeLeaf, low_preimage: PublicDataTreeLeafPreimage| { // Build insertion leaf
            let is_update = low_preimage.slot == write.slot;
            if is_update {
                PublicDataTreeLeafPreimage::default()
            }else {
                PublicDataTreeLeafPreimage {
                    slot: write.slot,
                    value: write.value,
                    next_slot : low_preimage.next_slot,
                    next_index : low_preimage.next_index,
                }
            }
        },
        [0; PUBLIC_DATA_SUBTREE_HEIGHT],
        [0; PUBLIC_DATA_TREE_HEIGHT]
    )
}

fn validate_public_data_reads(
    tree_root: Field,
    public_data_reads: [PublicDataRead; MAX_PUBLIC_DATA_READS_PER_TX],
    public_data_reads_preimages: [PublicDataTreeLeafPreimage; MAX_PUBLIC_DATA_READS_PER_TX],
    public_data_reads_witnesses: [PublicDataMembershipWitness; MAX_PUBLIC_DATA_READS_PER_TX],
) {
    for i in 0..MAX_PUBLIC_DATA_READS_PER_TX {
        let read = public_data_reads[i];
        let low_preimage = public_data_reads_preimages[i];
        let witness = public_data_reads_witnesses[i];

        let is_low_empty = low_preimage.is_empty();
        let is_exact = low_preimage.slot == read.leaf_slot;

        let is_less_than_slot = full_field_less_than(low_preimage.slot, read.leaf_slot);
        let is_next_greater_than = full_field_less_than(read.leaf_slot, low_preimage.next_slot);
        let is_in_range = is_less_than_slot & (
            is_next_greater_than | 
            ((low_preimage.next_index == 0) & (low_preimage.next_slot == 0)));

        if (!read.is_empty()) {
            assert(!is_low_empty, "public data read is not empty but low preimage is empty");
            if is_in_range {
                assert_eq(read.value, 0, "low leaf for public data read is in range but value is not zero");
            } else {
                assert(is_exact, "low leaf for public data read is invalid");
                assert_eq(read.value, low_preimage.value, "low leaf for public data has different value");
            }
            components::assert_check_membership(
                low_preimage.hash(),
                witness.leaf_index,
                witness.sibling_path,
                tree_root
            );
        }
    }
}

global NUM_CONTRACT_LEAVES = 2;
#[test]
fn consistent_num_contract_leaves() {
    assert(
        NUM_CONTRACT_LEAVES == MAX_NEW_CONTRACTS_PER_TX * 2, "num contract leaves incorrect, see calculate_contract_leaves to see how it is computed"
    );
}

global NOTE_HASH_SUBTREE_WIDTH = 128;
#[test]
fn consistent_not_hash_subtree_width() {
    assert_eq(
        NOTE_HASH_SUBTREE_WIDTH, 2.pow_32(NOTE_HASH_SUBTREE_HEIGHT) as u32, "note hash subtree width is incorrect"
    );
}

global CALLDATA_HASH_INPUT_SIZE = 338;
#[test]
fn consistent_calldata_hash_input_size() {
    let expected_size = (MAX_NEW_COMMITMENTS_PER_TX
        + MAX_NEW_NULLIFIERS_PER_TX
        + MAX_PUBLIC_DATA_UPDATE_REQUESTS_PER_TX * 2
        + MAX_NEW_L2_TO_L1_MSGS_PER_TX
        + MAX_NEW_CONTRACTS_PER_TX * 3
        + NUM_ENCRYPTED_LOGS_HASHES_PER_TX * NUM_FIELDS_PER_SHA256
        + NUM_UNENCRYPTED_LOGS_HASHES_PER_TX * NUM_FIELDS_PER_SHA256)
        * 2;
    assert(CALLDATA_HASH_INPUT_SIZE == expected_size, "calldata hash input size is incorrect");
}

global CALL_DATA_HASH_LOG_FIELDS = 8;
#[test]
fn consistent_call_data_hash_log_fields() {
    assert_eq(
        CALL_DATA_HASH_LOG_FIELDS, NUM_ENCRYPTED_LOGS_HASHES_PER_TX * NUM_FIELDS_PER_SHA256 * 2
        + NUM_UNENCRYPTED_LOGS_HASHES_PER_TX * NUM_FIELDS_PER_SHA256 * 2, "calldata hash log fields is incorrect"
    );
}

global CALL_DATA_HASH_FULL_FIELDS = 330;
#[test]
fn consistent_call_data_hash_full_fields() {
    assert_eq(
        CALL_DATA_HASH_FULL_FIELDS, CALLDATA_HASH_INPUT_SIZE - CALL_DATA_HASH_LOG_FIELDS, "calldata hash log fields is incorrect"
    );
}

// TODO to radix returns u8, so we cannot use bigger radixes. It'd be ideal to use a radix of the maximum range-constrained integer noir supports
pub fn full_field_less_than(lhs: Field, rhs: Field) -> bool {
    dep::std::eddsa::lt_bytes32(lhs, rhs)
}

pub fn full_field_greater_than(lhs: Field, rhs: Field) -> bool {
    dep::std::eddsa::lt_bytes32(rhs, lhs)
}

#[test]
fn test_u256_less_than() {
    assert(full_field_less_than(1, 1000));
    assert(!full_field_less_than(1000, 1000));
    assert(!full_field_less_than(1000, 1));
    assert(full_field_less_than(0, 0 - 1));
    assert(!full_field_less_than(0 - 1, 0));
}

#[test]
fn test_u256_greater_than() {
    assert(full_field_greater_than(1000, 1));
    assert(!full_field_greater_than(1000, 1000));
    assert(!full_field_greater_than(1, 1000));
    assert(!full_field_greater_than(0, 0 - 1));
    assert(full_field_greater_than(0 - 1, 0));
}

<<<<<<< HEAD
// mod tests {
//     use crate::{
//         base::base_rollup_inputs::{
//             CALL_DATA_HASH_FULL_FIELDS,
//             CALL_DATA_HASH_LOG_FIELDS,
//             NOTE_HASH_SUBTREE_WIDTH, 
//             NUM_CONTRACT_LEAVES, 
//             BaseRollupInputs,
//             full_field_less_than,
//         },
//         merkle_tree::{calculate_subtree, calculate_empty_tree_root},
//         abis::append_only_tree_snapshot::AppendOnlyTreeSnapshot,
//         abis::base_or_merge_rollup_public_inputs::BaseOrMergeRollupPublicInputs,
//         abis::nullifier_leaf_preimage::NullifierLeafPreimage,
//         abis::constant_rollup_data::ConstantRollupData,
//         tests::merkle_tree_utils::{NonEmptyMerkleTree, compute_zero_hashes},
//         components,
//     };
//     use dep::aztec::constants_gen::{
//         CONTRACT_SUBTREE_SIBLING_PATH_LENGTH,
//         CONTRACT_TREE_HEIGHT,
//         CONTRACT_SUBTREE_HEIGHT,
//         BLOCKS_TREE_HEIGHT,
//         KERNELS_PER_BASE_ROLLUP,
//         MAX_NEW_NULLIFIERS_PER_BASE_ROLLUP,
//         MAX_PUBLIC_DATA_READS_PER_BASE_ROLLUP,
//         MAX_PUBLIC_DATA_UPDATE_REQUESTS_PER_BASE_ROLLUP,
//         NOTE_HASH_SUBTREE_SIBLING_PATH_LENGTH,
//         NOTE_HASH_TREE_HEIGHT,
//         NOTE_HASH_SUBTREE_HEIGHT,
//         NULLIFIER_SUBTREE_SIBLING_PATH_LENGTH,
//         NULLIFIER_TREE_HEIGHT,
//         NULLIFIER_SUBTREE_HEIGHT,
//         PUBLIC_DATA_TREE_HEIGHT,
//     };
//     use dep::types::{
//         abis::membership_witness::BlocksTreeRootMembershipWitness,
//         abis::membership_witness::NullifierMembershipWitness,
//         abis::new_contract_data::NewContractData,
//         abis::public_data_read::PublicDataRead,
//         abis::public_data_update_request::PublicDataUpdateRequest,
//         abis::previous_kernel_data::PreviousKernelData,
//         tests::previous_kernel_data_builder::PreviousKernelDataBuilder,
//         address::{Address, EthAddress},
//         utils::bounded_vec::BoundedVec,
//         utils::uint256::U256,
//     };
//     use dep::std::option::Option;

//     struct NullifierInsertion {
//         existing_index: u64,
//         value: Field,
//     }

//     struct SortedNullifierTuple {
//         value: Field,
//         original_index: u32,
//     }

//     global MAX_NEW_NULLIFIERS_PER_TEST = 4;

//     struct BaseRollupInputsBuilder {
//         kernel_data: [PreviousKernelDataBuilder; KERNELS_PER_BASE_ROLLUP],
//         pre_existing_notes: [Field; NOTE_HASH_SUBTREE_WIDTH],
//         pre_existing_nullifiers: [NullifierLeafPreimage; MAX_NEW_NULLIFIERS_PER_BASE_ROLLUP],
//         pre_existing_contracts: [Field; NUM_CONTRACT_LEAVES],
//         pre_existing_public_data: [Field; MAX_PUBLIC_DATA_READS_PER_BASE_ROLLUP],
//         pre_existing_blocks: [Field; KERNELS_PER_BASE_ROLLUP],
//         public_data_reads: BoundedVec<u64, 2>,
//         public_data_writes: BoundedVec<(u64, Field), 2>,
//         new_nullifiers: BoundedVec<NullifierInsertion, MAX_NEW_NULLIFIERS_PER_TEST>,
//         constants: ConstantRollupData,
//     }

//     fn test_compute_empty_root<N>(size: [Field; N]) -> Field {
//         compute_zero_hashes(size)[N - 1]
//     }

//     impl BaseRollupInputsBuilder {
//         fn new() -> Self {
//             let mut inputs: BaseRollupInputsBuilder = dep::std::unsafe::zeroed();
//             inputs.constants.global_variables.chain_id = 1;
//             inputs.constants.global_variables.version = 0;

//             inputs.kernel_data = inputs.kernel_data.map(|_| {
//                 let mut builder = PreviousKernelDataBuilder::new();
//                 let _nullifier = builder.end.new_nullifiers.pop();
//                 builder.is_public()
//             });

//             inputs.pre_existing_blocks = inputs.kernel_data.map(|builder: PreviousKernelDataBuilder|{
//                 builder.block_header.block.hash()
//             });

//             inputs
//         }

//         fn extract_subtree_sibling_path<FULL_HEIGHT, SIBLING_PATH_LENGTH>(path: [Field; FULL_HEIGHT], mut sibling_path: [Field; SIBLING_PATH_LENGTH]) -> [Field; SIBLING_PATH_LENGTH] {
//             let subtree_height = FULL_HEIGHT - SIBLING_PATH_LENGTH;
//             for i in subtree_height..FULL_HEIGHT {
//                 sibling_path[i - subtree_height] = path[i];
//             }
//             sibling_path
//         }

//         fn update_nullifier_tree_with_new_leaves(
//             mut self, 
//             nullifier_tree: &mut NonEmptyMerkleTree<MAX_NEW_NULLIFIERS_PER_BASE_ROLLUP, NULLIFIER_TREE_HEIGHT, NULLIFIER_SUBTREE_SIBLING_PATH_LENGTH, NULLIFIER_SUBTREE_HEIGHT>, 
//             kernel_data: &mut [PreviousKernelData; KERNELS_PER_BASE_ROLLUP], 
//             start_nullifier_tree_snapshot: AppendOnlyTreeSnapshot
//         ) -> (
//             [NullifierLeafPreimage; MAX_NEW_NULLIFIERS_PER_BASE_ROLLUP], 
//             [NullifierMembershipWitness; MAX_NEW_NULLIFIERS_PER_BASE_ROLLUP],
//             [Field; MAX_NEW_NULLIFIERS_PER_BASE_ROLLUP],
//             [u32; MAX_NEW_NULLIFIERS_PER_BASE_ROLLUP],
//         ) {
//             let mut low_nullifier_leaf_preimages: [NullifierLeafPreimage; MAX_NEW_NULLIFIERS_PER_BASE_ROLLUP] = dep::std::unsafe::zeroed();
//             let mut low_nullifier_membership_witness: [NullifierMembershipWitness; MAX_NEW_NULLIFIERS_PER_BASE_ROLLUP] = dep::std::unsafe::zeroed();

//             let mut sorted_new_nullifier_tuples = [SortedNullifierTuple {
//                 value: 0,
//                 original_index: 0,
//             }; MAX_NEW_NULLIFIERS_PER_TEST];

//             for i in 0..MAX_NEW_NULLIFIERS_PER_TEST {
//                 sorted_new_nullifier_tuples[i] = SortedNullifierTuple {
//                     value: self.new_nullifiers.get_unchecked(i).value,
//                     original_index: i as u32,
//                 };
//             }
//             sorted_new_nullifier_tuples = sorted_new_nullifier_tuples.sort_via(|a: SortedNullifierTuple, b: SortedNullifierTuple| {full_field_less_than(b.value, a.value)});

//             let mut sorted_new_nullifiers = [0; MAX_NEW_NULLIFIERS_PER_BASE_ROLLUP];
//             let mut sorted_new_nullifiers_indexes = [0; MAX_NEW_NULLIFIERS_PER_BASE_ROLLUP];

//             for i in 0..MAX_NEW_NULLIFIERS_PER_BASE_ROLLUP {
//                 if (i as u32) < (MAX_NEW_NULLIFIERS_PER_TEST as u32) {
//                     sorted_new_nullifiers[i] = sorted_new_nullifier_tuples[i].value;
//                     sorted_new_nullifiers_indexes[i] = sorted_new_nullifier_tuples[i].original_index;
//                 } else {
//                     sorted_new_nullifiers[i] = 0;
//                     sorted_new_nullifiers_indexes[i] = i as u32;
//                 }
//             }

//             let mut pre_existing_nullifiers = self.pre_existing_nullifiers;

//             for i in 0..MAX_NEW_NULLIFIERS_PER_TEST {
//                 if (i as u64) < (self.new_nullifiers.len() as u64) {
//                     let sorted_tuple = sorted_new_nullifier_tuples[i];
//                     let new_nullifier = sorted_tuple.value;
//                     let original_index = sorted_tuple.original_index;

//                     let low_index = self.new_nullifiers.get_unchecked(original_index as Field).existing_index;

//                     kernel_data[0].public_inputs.end.new_nullifiers[original_index] = new_nullifier;

//                     let mut low_preimage = pre_existing_nullifiers[low_index];
//                     low_nullifier_leaf_preimages[i] = low_preimage;
//                     low_nullifier_membership_witness[i] = NullifierMembershipWitness {
//                         leaf_index: low_index as Field,
//                         sibling_path: nullifier_tree.get_sibling_path(low_index as Field)
//                     };

//                     low_preimage.next_value = new_nullifier;
//                     low_preimage.next_index = start_nullifier_tree_snapshot.next_available_leaf_index + original_index;
//                     pre_existing_nullifiers[low_index] = low_preimage;

//                     nullifier_tree.update_leaf(low_index, low_preimage.hash());
//                 }
//             }

//             (low_nullifier_leaf_preimages, low_nullifier_membership_witness, sorted_new_nullifiers, sorted_new_nullifiers_indexes)
//         } 

//         fn build_inputs(mut self) -> BaseRollupInputs {
//             let mut kernel_data = self.kernel_data.map(|builder: PreviousKernelDataBuilder|{
//                 builder.finish()
//             });

//             let start_note_hash_tree = NonEmptyMerkleTree::new(self.pre_existing_notes, [0; NOTE_HASH_TREE_HEIGHT], [0; NOTE_HASH_TREE_HEIGHT - NOTE_HASH_SUBTREE_HEIGHT], [0; NOTE_HASH_SUBTREE_HEIGHT]);
//             let start_note_hash_tree_snapshot = AppendOnlyTreeSnapshot {
//                 root: start_note_hash_tree.get_root(),
//                 next_available_leaf_index: start_note_hash_tree.get_next_available_index() as u32,
//             };
//             let new_commitments_subtree_sibling_path = BaseRollupInputsBuilder::extract_subtree_sibling_path(start_note_hash_tree.get_sibling_path(self.pre_existing_notes.len()), [0; NOTE_HASH_SUBTREE_SIBLING_PATH_LENGTH]);

//             let mut start_nullifier_tree = NonEmptyMerkleTree::new(
//                 self.pre_existing_nullifiers.map(|preimage: NullifierLeafPreimage| preimage.hash()), 
//                 [0; NULLIFIER_TREE_HEIGHT], 
//                 [0; NULLIFIER_TREE_HEIGHT - NULLIFIER_SUBTREE_HEIGHT], 
//                 [0; NULLIFIER_SUBTREE_HEIGHT]
//             );

//             let start_nullifier_tree_snapshot = AppendOnlyTreeSnapshot {
//                 root: start_nullifier_tree.get_root(),
//                 next_available_leaf_index: start_nullifier_tree.get_next_available_index() as u32,
//             };

//             let start_contract_tree = NonEmptyMerkleTree::new(self.pre_existing_contracts, [0; CONTRACT_TREE_HEIGHT], [0; CONTRACT_TREE_HEIGHT - 1], [0; 1]);
//             let start_contract_tree_snapshot = AppendOnlyTreeSnapshot {
//                 root: start_contract_tree.get_root(),
//                 next_available_leaf_index: start_contract_tree.get_next_available_index() as u32,
//             };
//             let new_contracts_subtree_sibling_path = BaseRollupInputsBuilder::extract_subtree_sibling_path(start_contract_tree.get_sibling_path(self.pre_existing_contracts.len()), [0; CONTRACT_SUBTREE_SIBLING_PATH_LENGTH]);

//             let mut start_public_data_tree = NonEmptyMerkleTree::new(self.pre_existing_public_data, [0; PUBLIC_DATA_TREE_HEIGHT], [0; PUBLIC_DATA_TREE_HEIGHT - 5], [0; 5]);
//             let start_public_data_tree_root = start_public_data_tree.get_root();

//             let start_blocks_tree = NonEmptyMerkleTree::new(self.pre_existing_blocks, [0; BLOCKS_TREE_HEIGHT], [0; BLOCKS_TREE_HEIGHT - 1], [0; 1]);
//             let start_blocks_tree_snapshot = AppendOnlyTreeSnapshot {
//                 root: start_blocks_tree.get_root(),
//                 next_available_leaf_index: start_blocks_tree.get_next_available_index() as u32,
//             };

//             self.constants.start_blocks_tree_snapshot = start_blocks_tree_snapshot;

//             let mut new_public_data_reads_sibling_paths: [[Field; PUBLIC_DATA_TREE_HEIGHT]; MAX_PUBLIC_DATA_READS_PER_BASE_ROLLUP] = dep::std::unsafe::zeroed();

//             for i in 0..self.public_data_reads.max_len() {
//                 if (i as u64) < (self.public_data_reads.len() as u64) {
//                     let index = self.public_data_reads.get_unchecked(i);
//                     let value = self.pre_existing_public_data[index];
//                     kernel_data[0].public_inputs.end.public_data_reads[i] = PublicDataRead {
//                         leaf_index: index as Field,
//                         value: value,
//                     };
//                     new_public_data_reads_sibling_paths[i] = start_public_data_tree.get_sibling_path(index as Field);
//                 }
//             }

//             let mut new_public_data_update_requests_sibling_paths: [[Field; PUBLIC_DATA_TREE_HEIGHT]; MAX_PUBLIC_DATA_UPDATE_REQUESTS_PER_BASE_ROLLUP] = dep::std::unsafe::zeroed();

//             for i in 0..self.public_data_writes.max_len() {
//                 if (i as u64) < (self.public_data_writes.len() as u64) {
//                     let write = self.public_data_writes.get_unchecked(i);
//                     let index = write.0;
//                     let new_value = write.1;
//                     let old_value = self.pre_existing_public_data[index];
//                     kernel_data[0].public_inputs.end.public_data_update_requests[i] = PublicDataUpdateRequest {
//                         leaf_index : index as Field,
//                         old_value,
//                         new_value,
//                     };
//                     new_public_data_update_requests_sibling_paths[i] = start_public_data_tree.get_sibling_path(index as Field);
//                     start_public_data_tree.update_leaf(index, new_value);
//                 }
//             }

//             let (
//                 low_nullifier_leaf_preimages, 
//                 low_nullifier_membership_witness,
//                 sorted_new_nullifiers,
//                 sorted_new_nullifiers_indexes
//             ) = self.update_nullifier_tree_with_new_leaves(&mut start_nullifier_tree, &mut kernel_data, start_nullifier_tree_snapshot);

//             let new_nullifiers_subtree_sibling_path = BaseRollupInputsBuilder::extract_subtree_sibling_path(start_nullifier_tree.get_sibling_path(self.pre_existing_nullifiers.len()), [0; NULLIFIER_SUBTREE_SIBLING_PATH_LENGTH]);

//             BaseRollupInputs {
//                 kernel_data: kernel_data,
//                 start_note_hash_tree_snapshot,
//                 start_nullifier_tree_snapshot,
//                 start_contract_tree_snapshot,
//                 start_public_data_tree_root,
//                 start_blocks_tree_snapshot,

//                 sorted_new_nullifiers,
//                 sorted_new_nullifiers_indexes,

//                 low_nullifier_leaf_preimages,
//                 low_nullifier_membership_witness,

//                 new_commitments_subtree_sibling_path, 
//                 new_nullifiers_subtree_sibling_path, 
//                 new_contracts_subtree_sibling_path, 
//                 new_public_data_update_requests_sibling_paths,  
//                 new_public_data_reads_sibling_paths,  

//                 blocks_tree_root_membership_witnesses: [
//                     BlocksTreeRootMembershipWitness {
//                         leaf_index: 0,
//                         sibling_path: start_blocks_tree.get_sibling_path(0)
//                     },
//                     BlocksTreeRootMembershipWitness {
//                         leaf_index: 1,
//                         sibling_path: start_blocks_tree.get_sibling_path(1)
//                     },
//                 ],

//                 constants: self.constants,
//             }
//         }

//         fn execute(self) -> BaseOrMergeRollupPublicInputs {
//             self.build_inputs().base_rollup_circuit()
//         }

//         fn succeeds(self) {
//             let _ = self.execute();
//         }

//         fn fails(self) {
//             let _ = self.execute();
//         }
//     }

//     #[test]
//     unconstrained fn no_new_contract_leaves() {
//         let outputs = BaseRollupInputsBuilder::new().execute();
//         let expected_start_contract_tree_snapshot = AppendOnlyTreeSnapshot { root: test_compute_empty_root([0; CONTRACT_TREE_HEIGHT]), next_available_leaf_index: 2 };
//         let expected_end_contract_tree_snapshot = AppendOnlyTreeSnapshot { root: test_compute_empty_root([0; CONTRACT_TREE_HEIGHT]), next_available_leaf_index: 4 };
//         assert(outputs.start_contract_tree_snapshot.eq(expected_start_contract_tree_snapshot));
//         assert(outputs.end_contract_tree_snapshot.eq(expected_end_contract_tree_snapshot));
//     }

//     #[test]
//     unconstrained fn contract_leaf_inserted() {
//         let new_contract = NewContractData {
//             contract_address: Address::from_field(1),
//             portal_contract_address: EthAddress::from_field(2),
//             function_tree_root: 3
//         };

//         let mut builder = BaseRollupInputsBuilder::new();

//         let mut new_contracts = builder.kernel_data[0].end.new_contracts;
//         new_contracts.push(new_contract);
//         builder.kernel_data[0].end.new_contracts = new_contracts;

//         let mut expected_contracts_tree = NonEmptyMerkleTree::new(
//             [0; 4],
//             [0; CONTRACT_TREE_HEIGHT],
//             [0; CONTRACT_TREE_HEIGHT - 2],
//             [0; 2]
//         );

//         let outputs = builder.execute();

//         let expected_start_contract_tree_snapshot = AppendOnlyTreeSnapshot { root: expected_contracts_tree.get_root(), next_available_leaf_index: 2 };
//         assert(outputs.start_contract_tree_snapshot.eq(expected_start_contract_tree_snapshot));

//         expected_contracts_tree.update_leaf(2, new_contract.hash());
//         let expected_end_contract_tree_snapshot = AppendOnlyTreeSnapshot { root: expected_contracts_tree.get_root(), next_available_leaf_index: 4 };
//         assert(outputs.end_contract_tree_snapshot.eq(expected_end_contract_tree_snapshot));
//     }

//     #[test]
//     unconstrained fn contract_leaf_inserted_in_non_empty_snapshot_tree() {
//         let new_contract = NewContractData {
//             contract_address: Address::from_field(1),
//             portal_contract_address: EthAddress::from_field(2),
//             function_tree_root: 3
//         };

//         let mut builder = BaseRollupInputsBuilder::new();

//         builder.pre_existing_contracts = [1,2];

//         let mut new_contracts = builder.kernel_data[0].end.new_contracts;
//         new_contracts.push(new_contract);
//         builder.kernel_data[0].end.new_contracts = new_contracts;

//         let mut expected_contracts_tree = NonEmptyMerkleTree::new(
//             [1, 2, 0, 0],
//             [0; CONTRACT_TREE_HEIGHT],
//             [0; CONTRACT_TREE_HEIGHT - 2],
//             [0; 2]
//         );

//         let outputs = builder.execute();

//         let expected_start_contract_tree_snapshot = AppendOnlyTreeSnapshot { root: expected_contracts_tree.get_root(), next_available_leaf_index: 2 };
//         assert(outputs.start_contract_tree_snapshot.eq(expected_start_contract_tree_snapshot));

//         expected_contracts_tree.update_leaf(2, new_contract.hash());
//         let expected_end_contract_tree_snapshot = AppendOnlyTreeSnapshot { root: expected_contracts_tree.get_root(), next_available_leaf_index: 4 };
//         assert(outputs.end_contract_tree_snapshot.eq(expected_end_contract_tree_snapshot));
//     }

//     #[test]
//     unconstrained fn new_commitments_tree() {
//         let mut builder = BaseRollupInputsBuilder::new();

//         let new_commitments = [27, 28, 29, 30, 31, 32];
//         let mut new_commitments_vec = builder.kernel_data[0].end.new_commitments;

//         for i in 0..new_commitments.len() {
//             new_commitments_vec.push(new_commitments[i]);
//         }

//         builder.kernel_data[0].end.new_commitments = new_commitments_vec;

//         let mut expected_commitments_tree = NonEmptyMerkleTree::new(
//             [0; NOTE_HASH_SUBTREE_WIDTH * 2],
//             [0; NOTE_HASH_TREE_HEIGHT],
//             [0; NOTE_HASH_TREE_HEIGHT - NOTE_HASH_SUBTREE_HEIGHT - 1],
//             [0; NOTE_HASH_SUBTREE_HEIGHT + 1]
//         );

//         let outputs = builder.execute();

//         let expected_start_note_hash_tree_snapshot = AppendOnlyTreeSnapshot { root: expected_commitments_tree.get_root(), next_available_leaf_index: NOTE_HASH_SUBTREE_WIDTH };
//         assert(outputs.start_note_hash_tree_snapshot.eq(expected_start_note_hash_tree_snapshot));

//         for i in 0..new_commitments.len() {
//             expected_commitments_tree.update_leaf(
//                 (i as u64) + (NOTE_HASH_SUBTREE_WIDTH as u64),
//                 new_commitments[i]
//             );
//         }

//         let expected_end_note_hash_tree_snapshot = AppendOnlyTreeSnapshot { root: expected_commitments_tree.get_root(), next_available_leaf_index: NOTE_HASH_SUBTREE_WIDTH * 2 };
//         assert(outputs.end_note_hash_tree_snapshot.eq(expected_end_note_hash_tree_snapshot));
//     }

//     #[test]
//     unconstrained fn new_nullifier_tree_empty() {
//         /**
//         * DESCRIPTION
//         */

//         // This test checks for insertions of all 0 values
//         // In this special case we will not need to provide sibling paths to check insertion of the nullifier values
//         // This is because 0 values are not actually inserted into the tree, rather the inserted subtree is left
//         // empty to begin with.

//         let mut builder = BaseRollupInputsBuilder::new();

//         builder.pre_existing_nullifiers[0] = NullifierLeafPreimage {
//             leaf_value : 0,
//             next_value : 7,
//             next_index : 1,
//         };
//         builder.pre_existing_nullifiers[1] = NullifierLeafPreimage {
//             leaf_value : 7,
//             next_value : 0,
//             next_index : 0,
//         };

//         builder.succeeds();
//     }

//     #[test]
//     unconstrained fn nullifier_insertion_test() {
//         let mut builder = BaseRollupInputsBuilder::new();

//         builder.pre_existing_nullifiers[0] = NullifierLeafPreimage {
//             leaf_value : 0,
//             next_value : 7,
//             next_index : 1,
//         };
//         builder.pre_existing_nullifiers[1] = NullifierLeafPreimage {
//             leaf_value : 7,
//             next_value : 0,
//             next_index : 0,
//         };

//         builder.new_nullifiers.push(NullifierInsertion {
//             existing_index: 0,
//             value: 1,
//         });

//         let mut tree_nullifiers = [NullifierLeafPreimage::default(); MAX_NEW_NULLIFIERS_PER_BASE_ROLLUP * 2];
//         tree_nullifiers[0] = NullifierLeafPreimage {
//             leaf_value : 0,
//             next_value : 1,
//             next_index : MAX_NEW_NULLIFIERS_PER_BASE_ROLLUP as u32,
//         };
//         tree_nullifiers[1] = builder.pre_existing_nullifiers[1];
//         tree_nullifiers[MAX_NEW_NULLIFIERS_PER_BASE_ROLLUP] = NullifierLeafPreimage {
//             leaf_value : 1,
//             next_value : 7,
//             next_index : 1,
//         };

//         let mut end_nullifier_tree = NonEmptyMerkleTree::new(
//             tree_nullifiers.map(|preimage: NullifierLeafPreimage| preimage.hash()), 
//             [0; NULLIFIER_TREE_HEIGHT], 
//             [0; NULLIFIER_TREE_HEIGHT - NULLIFIER_SUBTREE_HEIGHT - 1], 
//             [0; NULLIFIER_SUBTREE_HEIGHT + 1]
//         );

//         let output = builder.execute();

//         assert(output.end_nullifier_tree_snapshot.eq(AppendOnlyTreeSnapshot {
//             root: end_nullifier_tree.get_root(),
//             next_available_leaf_index: 2 * MAX_NEW_NULLIFIERS_PER_BASE_ROLLUP as u32,
//         }));
//     }

//     #[test]
//     unconstrained fn new_nullifier_tree_all_larger() {
//         let mut builder = BaseRollupInputsBuilder::new();

//         builder.pre_existing_nullifiers[0] = NullifierLeafPreimage {
//             leaf_value : 0,
//             next_value : 7,
//             next_index : 1,
//         };
//         builder.pre_existing_nullifiers[1] = NullifierLeafPreimage {
//             leaf_value : 7,
//             next_value : 0,
//             next_index : 0,
//         };

//         builder.new_nullifiers.push(NullifierInsertion {
//             existing_index: 1,
//             value: 8,
//         });
//         for i in 1..builder.new_nullifiers.max_len() {
//             builder.new_nullifiers.push(NullifierInsertion {
//                 existing_index: 1,
//                 value: (8 + i) as Field,
//             });
//         }

//         let output = builder.execute();

//         let mut tree_nullifiers = [NullifierLeafPreimage::default(); MAX_NEW_NULLIFIERS_PER_BASE_ROLLUP * 2];
//         tree_nullifiers[0] = builder.pre_existing_nullifiers[0];

//         tree_nullifiers[1] = NullifierLeafPreimage {
//             leaf_value : 7,
//             next_value : 8,
//             next_index : MAX_NEW_NULLIFIERS_PER_BASE_ROLLUP as u32,
//         };

//         let last_index = builder.new_nullifiers.max_len() - 1;
//         for i in 0..last_index {
//             tree_nullifiers[MAX_NEW_NULLIFIERS_PER_BASE_ROLLUP + i] = NullifierLeafPreimage {
//                 leaf_value : (8 + i) as Field,
//                 next_value : (8 + i + 1) as Field,
//                 next_index : (MAX_NEW_NULLIFIERS_PER_BASE_ROLLUP + i) as u32 + 1,
//             };
//         }

//         tree_nullifiers[MAX_NEW_NULLIFIERS_PER_BASE_ROLLUP+last_index] = NullifierLeafPreimage {
//             leaf_value : (8 + last_index) as Field,
//             next_value : 0,
//             next_index : 0,
//         };

//         let mut end_nullifier_tree = NonEmptyMerkleTree::new(
//             tree_nullifiers.map(|preimage: NullifierLeafPreimage| preimage.hash()), 
//             [0; NULLIFIER_TREE_HEIGHT], 
//             [0; NULLIFIER_TREE_HEIGHT - NULLIFIER_SUBTREE_HEIGHT - 1], 
//             [0; NULLIFIER_SUBTREE_HEIGHT + 1]
//         );

//         assert(output.end_nullifier_tree_snapshot.eq(AppendOnlyTreeSnapshot {
//             root: end_nullifier_tree.get_root(),
//             next_available_leaf_index: 2 * MAX_NEW_NULLIFIERS_PER_BASE_ROLLUP as u32,
//         }));
//     }

//     #[test(should_fail_with = "Invalid low leaf")]
//     unconstrained fn new_nullifier_tree_double_spend() {
//         let mut builder = BaseRollupInputsBuilder::new();

//         builder.pre_existing_nullifiers[0] = NullifierLeafPreimage {
//             leaf_value : 0,
//             next_value : 7,
//             next_index : 1,
//         };
//         builder.pre_existing_nullifiers[1] = NullifierLeafPreimage {
//             leaf_value : 7,
//             next_value : 0,
//             next_index : 0,
//         };

//         builder.new_nullifiers.push(NullifierInsertion {
//             existing_index: 1,
//             value: 8,
//         });
//         builder.new_nullifiers.push(NullifierInsertion {
//             existing_index: 1,
//             value: 8,
//         });

//         builder.fails();
//     }

//     #[test(should_fail_with = "Invalid low leaf")]
//     unconstrained fn new_nullifier_tree_double_spend_same_batch() {
//         let mut builder = BaseRollupInputsBuilder::new();

//         builder.pre_existing_nullifiers[0] = NullifierLeafPreimage {
//             leaf_value : 0,
//             next_value : 7,
//             next_index : 1,
//         };
//         builder.pre_existing_nullifiers[1] = NullifierLeafPreimage {
//             leaf_value : 7,
//             next_value : 0,
//             next_index : 0,
//         };

//         builder.new_nullifiers.push(NullifierInsertion {
//             existing_index: 1,
//             value: 8,
//         });
//         builder.new_nullifiers.push(NullifierInsertion {
//             existing_index: 1,
//             value: 8,
//         });

//         builder.fails();
//     }

//     #[test]
//     unconstrained fn empty_block_calldata_hash() {
//         let outputs = BaseRollupInputsBuilder::new().execute();

//         let hash_input_flattened = [0; CALL_DATA_HASH_FULL_FIELDS * 32 + CALL_DATA_HASH_LOG_FIELDS * 16];
//         let sha_digest = dep::std::hash::sha256(hash_input_flattened);
//         let expected_calldata_hash = U256::from_bytes32(sha_digest).to_u128_limbs();
//         for i in 0..NUM_FIELDS_PER_SHA256 {
//             assert_eq(outputs.calldata_hash[i], expected_calldata_hash[i]);
//         }
//     }

//     #[test(should_fail_with = "membership check failed")]
//     unconstrained fn compute_membership_blocks_tree_negative() {
//         let mut inputs = BaseRollupInputsBuilder::new().build_inputs();

//         inputs.blocks_tree_root_membership_witnesses[0].sibling_path[0] = 27;

//         let _output = inputs.base_rollup_circuit();
//     }

//     #[test]
//     unconstrained fn constants_dont_change() {
//         let inputs = BaseRollupInputsBuilder::new().build_inputs();
//         let outputs = inputs.base_rollup_circuit();

//         assert(inputs.constants.eq(outputs.constants));
//     }

//     #[test(should_fail_with = "kernel chain_id does not match the rollup chain_id")]
//     unconstrained fn constants_dont_match_kernels_chain_id() {
//         let mut builder = BaseRollupInputsBuilder::new();
//         builder.constants.global_variables.chain_id = 3;
//         builder.fails();
//     }

//     #[test(should_fail_with = "kernel version does not match the rollup version")]
//     unconstrained fn constants_dont_match_kernels_version() {
//         let mut builder = BaseRollupInputsBuilder::new();
//         builder.constants.global_variables.version = 3;
//         builder.fails();
//     }

//     #[test]
//     unconstrained fn subtree_height_is_0() {
//         let outputs = BaseRollupInputsBuilder::new().execute();

//         assert_eq(outputs.rollup_subtree_height, 0);
//     }

//     #[test]
//     unconstrained fn single_public_state_read() {
//         let mut builder = BaseRollupInputsBuilder::new();

//         builder.pre_existing_public_data[0] = 27;
//         builder.public_data_reads.push(0);

//         builder.succeeds();
//     }

//     #[test]
//     unconstrained fn single_public_state_write() {
//         let mut builder = BaseRollupInputsBuilder::new();

//         builder.pre_existing_public_data[0] = 27;
//         builder.public_data_writes.push((0, 28));

//         let outputs = builder.execute();

//         let mut expected_public_data_tree = NonEmptyMerkleTree::new(
//             [28, 0],
//             [0; PUBLIC_DATA_TREE_HEIGHT],
//             [0; PUBLIC_DATA_TREE_HEIGHT - 1],
//             [0; 1]
//         );

//         assert_eq(outputs.end_public_data_tree_root, expected_public_data_tree.get_root());
//     }

//     #[test]
//     unconstrained fn multiple_public_state_read_writes() {
//         let mut builder = BaseRollupInputsBuilder::new();

//         builder.pre_existing_public_data[0] = 27;
//         builder.pre_existing_public_data[1] = 28;
//         builder.pre_existing_public_data[2] = 29;
//         builder.pre_existing_public_data[3] = 30;

//         builder.public_data_reads.push(0);
//         builder.public_data_writes.push((0, 60));
//         builder.public_data_writes.push((2, 61));
//         builder.public_data_reads.push(3);

//         let outputs = builder.execute();

//         let mut expected_public_data_tree = NonEmptyMerkleTree::new(
//             [60, 28, 61, 30],
//             [0; PUBLIC_DATA_TREE_HEIGHT],
//             [0; PUBLIC_DATA_TREE_HEIGHT - 2],
//             [0; 2]
//         );

//         assert_eq(outputs.end_public_data_tree_root, expected_public_data_tree.get_root());
//     }
// }
=======
mod tests {
    use crate::{
        base::base_rollup_inputs::{
            CALL_DATA_HASH_FULL_FIELDS,
            CALL_DATA_HASH_LOG_FIELDS,
            NOTE_HASH_SUBTREE_WIDTH, 
            NUM_CONTRACT_LEAVES, 
            BaseRollupInputs,
            full_field_less_than,
        },
        merkle_tree::{calculate_subtree, calculate_empty_tree_root},
        abis::append_only_tree_snapshot::AppendOnlyTreeSnapshot,
        abis::base_or_merge_rollup_public_inputs::BaseOrMergeRollupPublicInputs,
        abis::nullifier_leaf_preimage::NullifierLeafPreimage,
        abis::constant_rollup_data::ConstantRollupData,
        tests::merkle_tree_utils::{NonEmptyMerkleTree, compute_zero_hashes},
        components,
    };
    use dep::types::constants::{
        CONTRACT_SUBTREE_SIBLING_PATH_LENGTH,
        CONTRACT_TREE_HEIGHT,
        CONTRACT_SUBTREE_HEIGHT,
        ARCHIVE_HEIGHT,
        KERNELS_PER_BASE_ROLLUP,
        MAX_NEW_NULLIFIERS_PER_BASE_ROLLUP,
        MAX_PUBLIC_DATA_READS_PER_BASE_ROLLUP,
        MAX_PUBLIC_DATA_UPDATE_REQUESTS_PER_BASE_ROLLUP,
        NOTE_HASH_SUBTREE_SIBLING_PATH_LENGTH,
        NOTE_HASH_TREE_HEIGHT,
        NOTE_HASH_SUBTREE_HEIGHT,
        NULLIFIER_SUBTREE_SIBLING_PATH_LENGTH,
        NULLIFIER_TREE_HEIGHT,
        NULLIFIER_SUBTREE_HEIGHT,
        PUBLIC_DATA_TREE_HEIGHT,
        NUM_FIELDS_PER_SHA256,
    };
    use dep::types::{
        abis::membership_witness::ArchiveRootMembershipWitness,
        abis::membership_witness::NullifierMembershipWitness,
        abis::new_contract_data::NewContractData,
        abis::public_data_read::PublicDataRead,
        abis::public_data_update_request::PublicDataUpdateRequest,
        abis::previous_kernel_data::PreviousKernelData,
        tests::previous_kernel_data_builder::PreviousKernelDataBuilder,
        address::{Address, EthAddress},
        utils::bounded_vec::BoundedVec,
        utils::uint256::U256,
    };
    use dep::std::option::Option;

    struct NullifierInsertion {
        existing_index: u64,
        value: Field,
    }


    struct SortedNullifierTuple {
        value: Field,
        original_index: u32,
    }

    global MAX_NEW_NULLIFIERS_PER_TEST = 4;

    struct BaseRollupInputsBuilder {
        kernel_data: [PreviousKernelDataBuilder; KERNELS_PER_BASE_ROLLUP],
        pre_existing_notes: [Field; NOTE_HASH_SUBTREE_WIDTH],
        pre_existing_nullifiers: [NullifierLeafPreimage; MAX_NEW_NULLIFIERS_PER_BASE_ROLLUP],
        pre_existing_contracts: [Field; NUM_CONTRACT_LEAVES],
        pre_existing_public_data: [Field; MAX_PUBLIC_DATA_READS_PER_BASE_ROLLUP],
        pre_existing_blocks: [Field; KERNELS_PER_BASE_ROLLUP],
        public_data_reads: BoundedVec<u64, 2>,
        public_data_writes: BoundedVec<(u64, Field), 2>,
        new_nullifiers: BoundedVec<NullifierInsertion, MAX_NEW_NULLIFIERS_PER_TEST>,
        constants: ConstantRollupData,
    }

    fn test_compute_empty_root<N>(size: [Field; N]) -> Field {
        compute_zero_hashes(size)[N - 1]
    }

    impl BaseRollupInputsBuilder {
        fn new() -> Self {
            let mut inputs: BaseRollupInputsBuilder = dep::std::unsafe::zeroed();
            inputs.constants.global_variables.chain_id = 1;
            inputs.constants.global_variables.version = 0;

            inputs.kernel_data = inputs.kernel_data.map(|_| {
                let mut builder = PreviousKernelDataBuilder::new();
                let _nullifier = builder.end.new_nullifiers.pop();
                builder.is_public()
            });

            inputs.pre_existing_blocks = inputs.kernel_data.map(|builder: PreviousKernelDataBuilder|{
                builder.block_header.block.hash()
            });

            inputs
        }

        fn extract_subtree_sibling_path<FULL_HEIGHT, SIBLING_PATH_LENGTH>(path: [Field; FULL_HEIGHT], mut sibling_path: [Field; SIBLING_PATH_LENGTH]) -> [Field; SIBLING_PATH_LENGTH] {
            let subtree_height = FULL_HEIGHT - SIBLING_PATH_LENGTH;
            for i in subtree_height..FULL_HEIGHT {
                sibling_path[i - subtree_height] = path[i];
            }
            sibling_path
        }

        fn update_nullifier_tree_with_new_leaves(
            mut self, 
            nullifier_tree: &mut NonEmptyMerkleTree<MAX_NEW_NULLIFIERS_PER_BASE_ROLLUP, NULLIFIER_TREE_HEIGHT, NULLIFIER_SUBTREE_SIBLING_PATH_LENGTH, NULLIFIER_SUBTREE_HEIGHT>, 
            kernel_data: &mut [PreviousKernelData; KERNELS_PER_BASE_ROLLUP], 
            start_nullifier_tree_snapshot: AppendOnlyTreeSnapshot
        ) -> (
            [NullifierLeafPreimage; MAX_NEW_NULLIFIERS_PER_BASE_ROLLUP], 
            [NullifierMembershipWitness; MAX_NEW_NULLIFIERS_PER_BASE_ROLLUP],
            [Field; MAX_NEW_NULLIFIERS_PER_BASE_ROLLUP],
            [u32; MAX_NEW_NULLIFIERS_PER_BASE_ROLLUP],
        ) {
            let mut low_nullifier_leaf_preimages: [NullifierLeafPreimage; MAX_NEW_NULLIFIERS_PER_BASE_ROLLUP] = dep::std::unsafe::zeroed();
            let mut low_nullifier_membership_witness: [NullifierMembershipWitness; MAX_NEW_NULLIFIERS_PER_BASE_ROLLUP] = dep::std::unsafe::zeroed();

            let mut sorted_new_nullifier_tuples = [SortedNullifierTuple {
                value: 0,
                original_index: 0,
            }; MAX_NEW_NULLIFIERS_PER_TEST];


            for i in 0..MAX_NEW_NULLIFIERS_PER_TEST {
                sorted_new_nullifier_tuples[i] = SortedNullifierTuple {
                    value: self.new_nullifiers.get_unchecked(i).value,
                    original_index: i as u32,
                };
            }
            sorted_new_nullifier_tuples = sorted_new_nullifier_tuples.sort_via(|a: SortedNullifierTuple, b: SortedNullifierTuple| {full_field_less_than(b.value, a.value)});

            let mut sorted_new_nullifiers = [0; MAX_NEW_NULLIFIERS_PER_BASE_ROLLUP];
            let mut sorted_new_nullifiers_indexes = [0; MAX_NEW_NULLIFIERS_PER_BASE_ROLLUP];

            for i in 0..MAX_NEW_NULLIFIERS_PER_BASE_ROLLUP {
                if (i as u32) < (MAX_NEW_NULLIFIERS_PER_TEST as u32) {
                    sorted_new_nullifiers[i] = sorted_new_nullifier_tuples[i].value;
                    sorted_new_nullifiers_indexes[i] = sorted_new_nullifier_tuples[i].original_index;
                } else {
                    sorted_new_nullifiers[i] = 0;
                    sorted_new_nullifiers_indexes[i] = i as u32;
                }
            }

            let mut pre_existing_nullifiers = self.pre_existing_nullifiers;

            for i in 0..MAX_NEW_NULLIFIERS_PER_TEST {
                if (i as u64) < (self.new_nullifiers.len() as u64) {
                    let sorted_tuple = sorted_new_nullifier_tuples[i];
                    let new_nullifier = sorted_tuple.value;
                    let original_index = sorted_tuple.original_index;

                    let low_index = self.new_nullifiers.get_unchecked(original_index as Field).existing_index;

                    kernel_data[0].public_inputs.end.new_nullifiers[original_index] = new_nullifier;

                    let mut low_preimage = pre_existing_nullifiers[low_index];
                    low_nullifier_leaf_preimages[i] = low_preimage;
                    low_nullifier_membership_witness[i] = NullifierMembershipWitness {
                        leaf_index: low_index as Field,
                        sibling_path: nullifier_tree.get_sibling_path(low_index as Field)
                    };

                    low_preimage.next_value = new_nullifier;
                    low_preimage.next_index = start_nullifier_tree_snapshot.next_available_leaf_index + original_index;
                    pre_existing_nullifiers[low_index] = low_preimage;

                    nullifier_tree.update_leaf(low_index, low_preimage.hash());
                }
            }

            (low_nullifier_leaf_preimages, low_nullifier_membership_witness, sorted_new_nullifiers, sorted_new_nullifiers_indexes)
        } 

        fn build_inputs(mut self) -> BaseRollupInputs {
            let mut kernel_data = self.kernel_data.map(|builder: PreviousKernelDataBuilder|{
                builder.finish()
            });

            let start_note_hash_tree = NonEmptyMerkleTree::new(self.pre_existing_notes, [0; NOTE_HASH_TREE_HEIGHT], [0; NOTE_HASH_TREE_HEIGHT - NOTE_HASH_SUBTREE_HEIGHT], [0; NOTE_HASH_SUBTREE_HEIGHT]);
            let start_note_hash_tree_snapshot = AppendOnlyTreeSnapshot {
                root: start_note_hash_tree.get_root(),
                next_available_leaf_index: start_note_hash_tree.get_next_available_index() as u32,
            };
            let new_commitments_subtree_sibling_path = BaseRollupInputsBuilder::extract_subtree_sibling_path(start_note_hash_tree.get_sibling_path(self.pre_existing_notes.len()), [0; NOTE_HASH_SUBTREE_SIBLING_PATH_LENGTH]);

            let mut start_nullifier_tree = NonEmptyMerkleTree::new(
                self.pre_existing_nullifiers.map(|preimage: NullifierLeafPreimage| preimage.hash()), 
                [0; NULLIFIER_TREE_HEIGHT], 
                [0; NULLIFIER_TREE_HEIGHT - NULLIFIER_SUBTREE_HEIGHT], 
                [0; NULLIFIER_SUBTREE_HEIGHT]
            );

            let start_nullifier_tree_snapshot = AppendOnlyTreeSnapshot {
                root: start_nullifier_tree.get_root(),
                next_available_leaf_index: start_nullifier_tree.get_next_available_index() as u32,
            };

            let start_contract_tree = NonEmptyMerkleTree::new(self.pre_existing_contracts, [0; CONTRACT_TREE_HEIGHT], [0; CONTRACT_TREE_HEIGHT - 1], [0; 1]);
            let start_contract_tree_snapshot = AppendOnlyTreeSnapshot {
                root: start_contract_tree.get_root(),
                next_available_leaf_index: start_contract_tree.get_next_available_index() as u32,
            };
            let new_contracts_subtree_sibling_path = BaseRollupInputsBuilder::extract_subtree_sibling_path(start_contract_tree.get_sibling_path(self.pre_existing_contracts.len()), [0; CONTRACT_SUBTREE_SIBLING_PATH_LENGTH]);

            let mut start_public_data_tree = NonEmptyMerkleTree::new(self.pre_existing_public_data, [0; PUBLIC_DATA_TREE_HEIGHT], [0; PUBLIC_DATA_TREE_HEIGHT - 5], [0; 5]);
            let start_public_data_tree_root = start_public_data_tree.get_root();

            let start_archive = NonEmptyMerkleTree::new(self.pre_existing_blocks, [0; ARCHIVE_HEIGHT], [0; ARCHIVE_HEIGHT - 1], [0; 1]);
            let archive_snapshot = AppendOnlyTreeSnapshot {
                root: start_archive.get_root(),
                next_available_leaf_index: start_archive.get_next_available_index() as u32,
            };

            self.constants.archive_snapshot = archive_snapshot;

            let mut new_public_data_reads_sibling_paths: [[Field; PUBLIC_DATA_TREE_HEIGHT]; MAX_PUBLIC_DATA_READS_PER_BASE_ROLLUP] = dep::std::unsafe::zeroed();

            for i in 0..self.public_data_reads.max_len() {
                if (i as u64) < (self.public_data_reads.len() as u64) {
                    let index = self.public_data_reads.get_unchecked(i);
                    let value = self.pre_existing_public_data[index];
                    kernel_data[0].public_inputs.end.public_data_reads[i] = PublicDataRead {
                        leaf_index: index as Field,
                        value: value,
                    };
                    new_public_data_reads_sibling_paths[i] = start_public_data_tree.get_sibling_path(index as Field);
                }
            }

            let mut new_public_data_update_requests_sibling_paths: [[Field; PUBLIC_DATA_TREE_HEIGHT]; MAX_PUBLIC_DATA_UPDATE_REQUESTS_PER_BASE_ROLLUP] = dep::std::unsafe::zeroed();

            for i in 0..self.public_data_writes.max_len() {
                if (i as u64) < (self.public_data_writes.len() as u64) {
                    let write = self.public_data_writes.get_unchecked(i);
                    let index = write.0;
                    let new_value = write.1;
                    let old_value = self.pre_existing_public_data[index];
                    kernel_data[0].public_inputs.end.public_data_update_requests[i] = PublicDataUpdateRequest {
                        leaf_index : index as Field,
                        old_value,
                        new_value,
                    };
                    new_public_data_update_requests_sibling_paths[i] = start_public_data_tree.get_sibling_path(index as Field);
                    start_public_data_tree.update_leaf(index, new_value);
                }
            }

            let (
                low_nullifier_leaf_preimages, 
                low_nullifier_membership_witness,
                sorted_new_nullifiers,
                sorted_new_nullifiers_indexes
            ) = self.update_nullifier_tree_with_new_leaves(&mut start_nullifier_tree, &mut kernel_data, start_nullifier_tree_snapshot);
            
            let new_nullifiers_subtree_sibling_path = BaseRollupInputsBuilder::extract_subtree_sibling_path(start_nullifier_tree.get_sibling_path(self.pre_existing_nullifiers.len()), [0; NULLIFIER_SUBTREE_SIBLING_PATH_LENGTH]);

            BaseRollupInputs {
                kernel_data: kernel_data,
                start_note_hash_tree_snapshot,
                start_nullifier_tree_snapshot,
                start_contract_tree_snapshot,
                start_public_data_tree_root,
                archive_snapshot,

                sorted_new_nullifiers,
                sorted_new_nullifiers_indexes,

                low_nullifier_leaf_preimages,
                low_nullifier_membership_witness,

                new_commitments_subtree_sibling_path, 
                new_nullifiers_subtree_sibling_path, 
                new_contracts_subtree_sibling_path, 
                new_public_data_update_requests_sibling_paths,  
                new_public_data_reads_sibling_paths,  

                archive_root_membership_witnesses: [
                    ArchiveRootMembershipWitness {
                        leaf_index: 0,
                        sibling_path: start_archive.get_sibling_path(0)
                    },
                    ArchiveRootMembershipWitness {
                        leaf_index: 1,
                        sibling_path: start_archive.get_sibling_path(1)
                    },
                ],

                constants: self.constants,
            }
        }

        fn execute(self) -> BaseOrMergeRollupPublicInputs {
            self.build_inputs().base_rollup_circuit()
        }

        fn succeeds(self) {
            let _ = self.execute();
        }

        fn fails(self) {
            let _ = self.execute();
        }
    }

    #[test]
    unconstrained fn no_new_contract_leaves() {
        let outputs = BaseRollupInputsBuilder::new().execute();
        let expected_start_contract_tree_snapshot = AppendOnlyTreeSnapshot { root: test_compute_empty_root([0; CONTRACT_TREE_HEIGHT]), next_available_leaf_index: 2 };
        let expected_end_contract_tree_snapshot = AppendOnlyTreeSnapshot { root: test_compute_empty_root([0; CONTRACT_TREE_HEIGHT]), next_available_leaf_index: 4 };
        assert(outputs.start_contract_tree_snapshot.eq(expected_start_contract_tree_snapshot));
        assert(outputs.end_contract_tree_snapshot.eq(expected_end_contract_tree_snapshot));
    }

    #[test]
    unconstrained fn contract_leaf_inserted() {
        let new_contract = NewContractData {
            contract_address: Address::from_field(1),
            portal_contract_address: EthAddress::from_field(2),
            function_tree_root: 3
        };

        let mut builder = BaseRollupInputsBuilder::new();

        let mut new_contracts = builder.kernel_data[0].end.new_contracts;
        new_contracts.push(new_contract);
        builder.kernel_data[0].end.new_contracts = new_contracts;

        let mut expected_contracts_tree = NonEmptyMerkleTree::new(
            [0; 4],
            [0; CONTRACT_TREE_HEIGHT],
            [0; CONTRACT_TREE_HEIGHT - 2],
            [0; 2]
        );

        let outputs = builder.execute();

        let expected_start_contract_tree_snapshot = AppendOnlyTreeSnapshot { root: expected_contracts_tree.get_root(), next_available_leaf_index: 2 };
        assert(outputs.start_contract_tree_snapshot.eq(expected_start_contract_tree_snapshot));

        expected_contracts_tree.update_leaf(2, new_contract.hash());
        let expected_end_contract_tree_snapshot = AppendOnlyTreeSnapshot { root: expected_contracts_tree.get_root(), next_available_leaf_index: 4 };
        assert(outputs.end_contract_tree_snapshot.eq(expected_end_contract_tree_snapshot));
    }

    #[test]
    unconstrained fn contract_leaf_inserted_in_non_empty_snapshot_tree() {
        let new_contract = NewContractData {
            contract_address: Address::from_field(1),
            portal_contract_address: EthAddress::from_field(2),
            function_tree_root: 3
        };

        let mut builder = BaseRollupInputsBuilder::new();

        builder.pre_existing_contracts = [1,2];

        let mut new_contracts = builder.kernel_data[0].end.new_contracts;
        new_contracts.push(new_contract);
        builder.kernel_data[0].end.new_contracts = new_contracts;

        let mut expected_contracts_tree = NonEmptyMerkleTree::new(
            [1, 2, 0, 0],
            [0; CONTRACT_TREE_HEIGHT],
            [0; CONTRACT_TREE_HEIGHT - 2],
            [0; 2]
        );

        let outputs = builder.execute();

        let expected_start_contract_tree_snapshot = AppendOnlyTreeSnapshot { root: expected_contracts_tree.get_root(), next_available_leaf_index: 2 };
        assert(outputs.start_contract_tree_snapshot.eq(expected_start_contract_tree_snapshot));

        expected_contracts_tree.update_leaf(2, new_contract.hash());
        let expected_end_contract_tree_snapshot = AppendOnlyTreeSnapshot { root: expected_contracts_tree.get_root(), next_available_leaf_index: 4 };
        assert(outputs.end_contract_tree_snapshot.eq(expected_end_contract_tree_snapshot));
    }

    #[test]
    unconstrained fn new_commitments_tree() {
        let mut builder = BaseRollupInputsBuilder::new();

        let new_commitments = [27, 28, 29, 30, 31, 32];
        let mut new_commitments_vec = builder.kernel_data[0].end.new_commitments;

        for i in 0..new_commitments.len() {
            new_commitments_vec.push(new_commitments[i]);
        }

        builder.kernel_data[0].end.new_commitments = new_commitments_vec;

        let mut expected_commitments_tree = NonEmptyMerkleTree::new(
            [0; NOTE_HASH_SUBTREE_WIDTH * 2],
            [0; NOTE_HASH_TREE_HEIGHT],
            [0; NOTE_HASH_TREE_HEIGHT - NOTE_HASH_SUBTREE_HEIGHT - 1],
            [0; NOTE_HASH_SUBTREE_HEIGHT + 1]
        );

        let outputs = builder.execute();

        let expected_start_note_hash_tree_snapshot = AppendOnlyTreeSnapshot { root: expected_commitments_tree.get_root(), next_available_leaf_index: NOTE_HASH_SUBTREE_WIDTH };
        assert(outputs.start_note_hash_tree_snapshot.eq(expected_start_note_hash_tree_snapshot));

        for i in 0..new_commitments.len() {
            expected_commitments_tree.update_leaf(
                (i as u64) + (NOTE_HASH_SUBTREE_WIDTH as u64),
                new_commitments[i]
            );
        }

        let expected_end_note_hash_tree_snapshot = AppendOnlyTreeSnapshot { root: expected_commitments_tree.get_root(), next_available_leaf_index: NOTE_HASH_SUBTREE_WIDTH * 2 };
        assert(outputs.end_note_hash_tree_snapshot.eq(expected_end_note_hash_tree_snapshot));
    }

    #[test]
    unconstrained fn new_nullifier_tree_empty() {
        /**
        * DESCRIPTION
        */

        // This test checks for insertions of all 0 values
        // In this special case we will not need to provide sibling paths to check insertion of the nullifier values
        // This is because 0 values are not actually inserted into the tree, rather the inserted subtree is left
        // empty to begin with.

        let mut builder = BaseRollupInputsBuilder::new();

        builder.pre_existing_nullifiers[0] = NullifierLeafPreimage {
            leaf_value : 0,
            next_value : 7,
            next_index : 1,
        };
        builder.pre_existing_nullifiers[1] = NullifierLeafPreimage {
            leaf_value : 7,
            next_value : 0,
            next_index : 0,
        };

        builder.succeeds();
    }

    #[test]
    unconstrained fn nullifier_insertion_test() {
        let mut builder = BaseRollupInputsBuilder::new();

        builder.pre_existing_nullifiers[0] = NullifierLeafPreimage {
            leaf_value : 0,
            next_value : 7,
            next_index : 1,
        };
        builder.pre_existing_nullifiers[1] = NullifierLeafPreimage {
            leaf_value : 7,
            next_value : 0,
            next_index : 0,
        };

        builder.new_nullifiers.push(NullifierInsertion {
            existing_index: 0,
            value: 1,
        });

        let mut tree_nullifiers = [NullifierLeafPreimage::default(); MAX_NEW_NULLIFIERS_PER_BASE_ROLLUP * 2];
        tree_nullifiers[0] = NullifierLeafPreimage {
            leaf_value : 0,
            next_value : 1,
            next_index : MAX_NEW_NULLIFIERS_PER_BASE_ROLLUP as u32,
        };
        tree_nullifiers[1] = builder.pre_existing_nullifiers[1];
        tree_nullifiers[MAX_NEW_NULLIFIERS_PER_BASE_ROLLUP] = NullifierLeafPreimage {
            leaf_value : 1,
            next_value : 7,
            next_index : 1,
        };

        let mut end_nullifier_tree = NonEmptyMerkleTree::new(
            tree_nullifiers.map(|preimage: NullifierLeafPreimage| preimage.hash()), 
            [0; NULLIFIER_TREE_HEIGHT], 
            [0; NULLIFIER_TREE_HEIGHT - NULLIFIER_SUBTREE_HEIGHT - 1], 
            [0; NULLIFIER_SUBTREE_HEIGHT + 1]
        );

        let output = builder.execute();

        assert(output.end_nullifier_tree_snapshot.eq(AppendOnlyTreeSnapshot {
            root: end_nullifier_tree.get_root(),
            next_available_leaf_index: 2 * MAX_NEW_NULLIFIERS_PER_BASE_ROLLUP as u32,
        }));
    }

    #[test]
    unconstrained fn new_nullifier_tree_all_larger() {
        let mut builder = BaseRollupInputsBuilder::new();

        builder.pre_existing_nullifiers[0] = NullifierLeafPreimage {
            leaf_value : 0,
            next_value : 7,
            next_index : 1,
        };
        builder.pre_existing_nullifiers[1] = NullifierLeafPreimage {
            leaf_value : 7,
            next_value : 0,
            next_index : 0,
        };

        builder.new_nullifiers.push(NullifierInsertion {
            existing_index: 1,
            value: 8,
        });
        for i in 1..builder.new_nullifiers.max_len() {
            builder.new_nullifiers.push(NullifierInsertion {
                existing_index: 1,
                value: (8 + i) as Field,
            });
        }

        let output = builder.execute();

        let mut tree_nullifiers = [NullifierLeafPreimage::default(); MAX_NEW_NULLIFIERS_PER_BASE_ROLLUP * 2];
        tree_nullifiers[0] = builder.pre_existing_nullifiers[0];

        tree_nullifiers[1] = NullifierLeafPreimage {
            leaf_value : 7,
            next_value : 8,
            next_index : MAX_NEW_NULLIFIERS_PER_BASE_ROLLUP as u32,
        };

        let last_index = builder.new_nullifiers.max_len() - 1;
        for i in 0..last_index {
            tree_nullifiers[MAX_NEW_NULLIFIERS_PER_BASE_ROLLUP + i] = NullifierLeafPreimage {
                leaf_value : (8 + i) as Field,
                next_value : (8 + i + 1) as Field,
                next_index : (MAX_NEW_NULLIFIERS_PER_BASE_ROLLUP + i) as u32 + 1,
            };
        }

        tree_nullifiers[MAX_NEW_NULLIFIERS_PER_BASE_ROLLUP+last_index] = NullifierLeafPreimage {
            leaf_value : (8 + last_index) as Field,
            next_value : 0,
            next_index : 0,
        };

        let mut end_nullifier_tree = NonEmptyMerkleTree::new(
            tree_nullifiers.map(|preimage: NullifierLeafPreimage| preimage.hash()), 
            [0; NULLIFIER_TREE_HEIGHT], 
            [0; NULLIFIER_TREE_HEIGHT - NULLIFIER_SUBTREE_HEIGHT - 1], 
            [0; NULLIFIER_SUBTREE_HEIGHT + 1]
        );

        assert(output.end_nullifier_tree_snapshot.eq(AppendOnlyTreeSnapshot {
            root: end_nullifier_tree.get_root(),
            next_available_leaf_index: 2 * MAX_NEW_NULLIFIERS_PER_BASE_ROLLUP as u32,
        }));
    }

    #[test(should_fail_with = "Invalid low leaf")]
    unconstrained fn new_nullifier_tree_double_spend() {
        let mut builder = BaseRollupInputsBuilder::new();

        builder.pre_existing_nullifiers[0] = NullifierLeafPreimage {
            leaf_value : 0,
            next_value : 7,
            next_index : 1,
        };
        builder.pre_existing_nullifiers[1] = NullifierLeafPreimage {
            leaf_value : 7,
            next_value : 0,
            next_index : 0,
        };

        builder.new_nullifiers.push(NullifierInsertion {
            existing_index: 1,
            value: 8,
        });
        builder.new_nullifiers.push(NullifierInsertion {
            existing_index: 1,
            value: 8,
        });

        builder.fails();
    }

    #[test(should_fail_with = "Invalid low leaf")]
    unconstrained fn new_nullifier_tree_double_spend_same_batch() {
        let mut builder = BaseRollupInputsBuilder::new();

        builder.pre_existing_nullifiers[0] = NullifierLeafPreimage {
            leaf_value : 0,
            next_value : 7,
            next_index : 1,
        };
        builder.pre_existing_nullifiers[1] = NullifierLeafPreimage {
            leaf_value : 7,
            next_value : 0,
            next_index : 0,
        };

        builder.new_nullifiers.push(NullifierInsertion {
            existing_index: 1,
            value: 8,
        });
        builder.new_nullifiers.push(NullifierInsertion {
            existing_index: 1,
            value: 8,
        });

        builder.fails();
    }

    #[test]
    unconstrained fn empty_block_calldata_hash() {
        let outputs = BaseRollupInputsBuilder::new().execute();

        let hash_input_flattened = [0; CALL_DATA_HASH_FULL_FIELDS * 32 + CALL_DATA_HASH_LOG_FIELDS * 16];
        let sha_digest = dep::std::hash::sha256(hash_input_flattened);
        let expected_calldata_hash = U256::from_bytes32(sha_digest).to_u128_limbs();
        for i in 0..NUM_FIELDS_PER_SHA256 {
            assert_eq(outputs.calldata_hash[i], expected_calldata_hash[i]);
        }
    }

    #[test(should_fail_with = "membership check failed")]
    unconstrained fn compute_membership_archive_negative() {
        let mut inputs = BaseRollupInputsBuilder::new().build_inputs();

        inputs.archive_root_membership_witnesses[0].sibling_path[0] = 27;

        let _output = inputs.base_rollup_circuit();
    }

    #[test]
    unconstrained fn constants_dont_change() {
        let inputs = BaseRollupInputsBuilder::new().build_inputs();
        let outputs = inputs.base_rollup_circuit();

        assert(inputs.constants.eq(outputs.constants));
    }

    #[test(should_fail_with = "kernel chain_id does not match the rollup chain_id")]
    unconstrained fn constants_dont_match_kernels_chain_id() {
        let mut builder = BaseRollupInputsBuilder::new();
        builder.constants.global_variables.chain_id = 3;
        builder.fails();
    }

    #[test(should_fail_with = "kernel version does not match the rollup version")]
    unconstrained fn constants_dont_match_kernels_version() {
        let mut builder = BaseRollupInputsBuilder::new();
        builder.constants.global_variables.version = 3;
        builder.fails();
    }

    #[test]
    unconstrained fn subtree_height_is_0() {
        let outputs = BaseRollupInputsBuilder::new().execute();

        assert_eq(outputs.rollup_subtree_height, 0);
    }

    #[test]
    unconstrained fn single_public_state_read() {
        let mut builder = BaseRollupInputsBuilder::new();

        builder.pre_existing_public_data[0] = 27;
        builder.public_data_reads.push(0);

        builder.succeeds();
    }

    #[test]
    unconstrained fn single_public_state_write() {
        let mut builder = BaseRollupInputsBuilder::new();

        builder.pre_existing_public_data[0] = 27;
        builder.public_data_writes.push((0, 28));

        let outputs = builder.execute();

        let mut expected_public_data_tree = NonEmptyMerkleTree::new(
            [28, 0],
            [0; PUBLIC_DATA_TREE_HEIGHT],
            [0; PUBLIC_DATA_TREE_HEIGHT - 1],
            [0; 1]
        );

        assert_eq(outputs.end_public_data_tree_root, expected_public_data_tree.get_root());
    }

    #[test]
    unconstrained fn multiple_public_state_read_writes() {
        let mut builder = BaseRollupInputsBuilder::new();

        builder.pre_existing_public_data[0] = 27;
        builder.pre_existing_public_data[1] = 28;
        builder.pre_existing_public_data[2] = 29;
        builder.pre_existing_public_data[3] = 30;

        builder.public_data_reads.push(0);
        builder.public_data_writes.push((0, 60));
        builder.public_data_writes.push((2, 61));
        builder.public_data_reads.push(3);

        let outputs = builder.execute();

        let mut expected_public_data_tree = NonEmptyMerkleTree::new(
            [60, 28, 61, 30],
            [0; PUBLIC_DATA_TREE_HEIGHT],
            [0; PUBLIC_DATA_TREE_HEIGHT - 2],
            [0; 2]
        );

        assert_eq(outputs.end_public_data_tree_root, expected_public_data_tree.get_root());
    }
}
>>>>>>> 12249bf9
<|MERGE_RESOLUTION|>--- conflicted
+++ resolved
@@ -35,26 +35,17 @@
     PUBLIC_DATA_SUBTREE_HEIGHT,
 };
 use dep::types::abis::previous_kernel_data::PreviousKernelData;
-<<<<<<< HEAD
 use dep::types::abis::membership_witness::{NullifierMembershipWitness, PublicDataMembershipWitness, MembershipWitness};
-use dep::types::abis::membership_witness::BlocksTreeRootMembershipWitness;
-=======
-use dep::types::abis::membership_witness::{NullifierMembershipWitness, MembershipWitness};
 use dep::types::abis::membership_witness::ArchiveRootMembershipWitness;
->>>>>>> 12249bf9
+
 
 struct BaseRollupInputs {
     kernel_data: [PreviousKernelData; KERNELS_PER_BASE_ROLLUP],
     start_note_hash_tree_snapshot: AppendOnlyTreeSnapshot,
     start_nullifier_tree_snapshot: AppendOnlyTreeSnapshot,
     start_contract_tree_snapshot: AppendOnlyTreeSnapshot,
-<<<<<<< HEAD
     start_public_data_tree_snapshot: AppendOnlyTreeSnapshot,
-    start_blocks_tree_snapshot: AppendOnlyTreeSnapshot,
-=======
-    start_public_data_tree_root: Field,
     archive_snapshot: AppendOnlyTreeSnapshot,
->>>>>>> 12249bf9
 
     sorted_new_nullifiers: [Field; MAX_NEW_NULLIFIERS_PER_BASE_ROLLUP],
     sorted_new_nullifiers_indexes: [u32; MAX_NEW_NULLIFIERS_PER_BASE_ROLLUP],
@@ -73,14 +64,10 @@
     low_public_data_writes_preimages: [[PublicDataTreeLeafPreimage; MAX_PUBLIC_DATA_UPDATE_REQUESTS_PER_TX]; KERNELS_PER_BASE_ROLLUP],
     low_public_data_writes_witnesses: [[PublicDataMembershipWitness; MAX_PUBLIC_DATA_UPDATE_REQUESTS_PER_TX]; KERNELS_PER_BASE_ROLLUP],
     
-<<<<<<< HEAD
     public_data_reads_preimages: [[PublicDataTreeLeafPreimage; MAX_PUBLIC_DATA_READS_PER_TX]; KERNELS_PER_BASE_ROLLUP],
     public_data_reads_witnesses: [[PublicDataMembershipWitness; MAX_PUBLIC_DATA_READS_PER_TX]; KERNELS_PER_BASE_ROLLUP],
 
-    blocks_tree_root_membership_witnesses: [BlocksTreeRootMembershipWitness; KERNELS_PER_BASE_ROLLUP],
-=======
     archive_root_membership_witnesses: [ArchiveRootMembershipWitness; KERNELS_PER_BASE_ROLLUP],
->>>>>>> 12249bf9
     
     constants: ConstantRollupData,
 }
@@ -639,7 +626,6 @@
     assert(full_field_greater_than(0 - 1, 0));
 }
 
-<<<<<<< HEAD
 // mod tests {
 //     use crate::{
 //         base::base_rollup_inputs::{
@@ -658,11 +644,11 @@
 //         tests::merkle_tree_utils::{NonEmptyMerkleTree, compute_zero_hashes},
 //         components,
 //     };
-//     use dep::aztec::constants_gen::{
+//     use dep::types::constants::{
 //         CONTRACT_SUBTREE_SIBLING_PATH_LENGTH,
 //         CONTRACT_TREE_HEIGHT,
 //         CONTRACT_SUBTREE_HEIGHT,
-//         BLOCKS_TREE_HEIGHT,
+//         ARCHIVE_HEIGHT,
 //         KERNELS_PER_BASE_ROLLUP,
 //         MAX_NEW_NULLIFIERS_PER_BASE_ROLLUP,
 //         MAX_PUBLIC_DATA_READS_PER_BASE_ROLLUP,
@@ -674,9 +660,10 @@
 //         NULLIFIER_TREE_HEIGHT,
 //         NULLIFIER_SUBTREE_HEIGHT,
 //         PUBLIC_DATA_TREE_HEIGHT,
+//         NUM_FIELDS_PER_SHA256,
 //     };
 //     use dep::types::{
-//         abis::membership_witness::BlocksTreeRootMembershipWitness,
+//         abis::membership_witness::ArchiveRootMembershipWitness,
 //         abis::membership_witness::NullifierMembershipWitness,
 //         abis::new_contract_data::NewContractData,
 //         abis::public_data_read::PublicDataRead,
@@ -693,6 +680,7 @@
 //         existing_index: u64,
 //         value: Field,
 //     }
+
 
 //     struct SortedNullifierTuple {
 //         value: Field,
@@ -764,6 +752,7 @@
 //                 original_index: 0,
 //             }; MAX_NEW_NULLIFIERS_PER_TEST];
 
+
 //             for i in 0..MAX_NEW_NULLIFIERS_PER_TEST {
 //                 sorted_new_nullifier_tuples[i] = SortedNullifierTuple {
 //                     value: self.new_nullifiers.get_unchecked(i).value,
@@ -849,13 +838,13 @@
 //             let mut start_public_data_tree = NonEmptyMerkleTree::new(self.pre_existing_public_data, [0; PUBLIC_DATA_TREE_HEIGHT], [0; PUBLIC_DATA_TREE_HEIGHT - 5], [0; 5]);
 //             let start_public_data_tree_root = start_public_data_tree.get_root();
 
-//             let start_blocks_tree = NonEmptyMerkleTree::new(self.pre_existing_blocks, [0; BLOCKS_TREE_HEIGHT], [0; BLOCKS_TREE_HEIGHT - 1], [0; 1]);
-//             let start_blocks_tree_snapshot = AppendOnlyTreeSnapshot {
-//                 root: start_blocks_tree.get_root(),
-//                 next_available_leaf_index: start_blocks_tree.get_next_available_index() as u32,
+//             let start_archive = NonEmptyMerkleTree::new(self.pre_existing_blocks, [0; ARCHIVE_HEIGHT], [0; ARCHIVE_HEIGHT - 1], [0; 1]);
+//             let archive_snapshot = AppendOnlyTreeSnapshot {
+//                 root: start_archive.get_root(),
+//                 next_available_leaf_index: start_archive.get_next_available_index() as u32,
 //             };
 
-//             self.constants.start_blocks_tree_snapshot = start_blocks_tree_snapshot;
+//             self.constants.archive_snapshot = archive_snapshot;
 
 //             let mut new_public_data_reads_sibling_paths: [[Field; PUBLIC_DATA_TREE_HEIGHT]; MAX_PUBLIC_DATA_READS_PER_BASE_ROLLUP] = dep::std::unsafe::zeroed();
 
@@ -895,7 +884,7 @@
 //                 sorted_new_nullifiers,
 //                 sorted_new_nullifiers_indexes
 //             ) = self.update_nullifier_tree_with_new_leaves(&mut start_nullifier_tree, &mut kernel_data, start_nullifier_tree_snapshot);
-
+            
 //             let new_nullifiers_subtree_sibling_path = BaseRollupInputsBuilder::extract_subtree_sibling_path(start_nullifier_tree.get_sibling_path(self.pre_existing_nullifiers.len()), [0; NULLIFIER_SUBTREE_SIBLING_PATH_LENGTH]);
 
 //             BaseRollupInputs {
@@ -904,7 +893,7 @@
 //                 start_nullifier_tree_snapshot,
 //                 start_contract_tree_snapshot,
 //                 start_public_data_tree_root,
-//                 start_blocks_tree_snapshot,
+//                 archive_snapshot,
 
 //                 sorted_new_nullifiers,
 //                 sorted_new_nullifiers_indexes,
@@ -918,14 +907,14 @@
 //                 new_public_data_update_requests_sibling_paths,  
 //                 new_public_data_reads_sibling_paths,  
 
-//                 blocks_tree_root_membership_witnesses: [
-//                     BlocksTreeRootMembershipWitness {
+//                 archive_root_membership_witnesses: [
+//                     ArchiveRootMembershipWitness {
 //                         leaf_index: 0,
-//                         sibling_path: start_blocks_tree.get_sibling_path(0)
+//                         sibling_path: start_archive.get_sibling_path(0)
 //                     },
-//                     BlocksTreeRootMembershipWitness {
+//                     ArchiveRootMembershipWitness {
 //                         leaf_index: 1,
-//                         sibling_path: start_blocks_tree.get_sibling_path(1)
+//                         sibling_path: start_archive.get_sibling_path(1)
 //                     },
 //                 ],
 
@@ -1262,10 +1251,10 @@
 //     }
 
 //     #[test(should_fail_with = "membership check failed")]
-//     unconstrained fn compute_membership_blocks_tree_negative() {
+//     unconstrained fn compute_membership_archive_negative() {
 //         let mut inputs = BaseRollupInputsBuilder::new().build_inputs();
 
-//         inputs.blocks_tree_root_membership_witnesses[0].sibling_path[0] = 27;
+//         inputs.archive_root_membership_witnesses[0].sibling_path[0] = 27;
 
 //         let _output = inputs.base_rollup_circuit();
 //     }
@@ -1353,723 +1342,4 @@
 
 //         assert_eq(outputs.end_public_data_tree_root, expected_public_data_tree.get_root());
 //     }
-// }
-=======
-mod tests {
-    use crate::{
-        base::base_rollup_inputs::{
-            CALL_DATA_HASH_FULL_FIELDS,
-            CALL_DATA_HASH_LOG_FIELDS,
-            NOTE_HASH_SUBTREE_WIDTH, 
-            NUM_CONTRACT_LEAVES, 
-            BaseRollupInputs,
-            full_field_less_than,
-        },
-        merkle_tree::{calculate_subtree, calculate_empty_tree_root},
-        abis::append_only_tree_snapshot::AppendOnlyTreeSnapshot,
-        abis::base_or_merge_rollup_public_inputs::BaseOrMergeRollupPublicInputs,
-        abis::nullifier_leaf_preimage::NullifierLeafPreimage,
-        abis::constant_rollup_data::ConstantRollupData,
-        tests::merkle_tree_utils::{NonEmptyMerkleTree, compute_zero_hashes},
-        components,
-    };
-    use dep::types::constants::{
-        CONTRACT_SUBTREE_SIBLING_PATH_LENGTH,
-        CONTRACT_TREE_HEIGHT,
-        CONTRACT_SUBTREE_HEIGHT,
-        ARCHIVE_HEIGHT,
-        KERNELS_PER_BASE_ROLLUP,
-        MAX_NEW_NULLIFIERS_PER_BASE_ROLLUP,
-        MAX_PUBLIC_DATA_READS_PER_BASE_ROLLUP,
-        MAX_PUBLIC_DATA_UPDATE_REQUESTS_PER_BASE_ROLLUP,
-        NOTE_HASH_SUBTREE_SIBLING_PATH_LENGTH,
-        NOTE_HASH_TREE_HEIGHT,
-        NOTE_HASH_SUBTREE_HEIGHT,
-        NULLIFIER_SUBTREE_SIBLING_PATH_LENGTH,
-        NULLIFIER_TREE_HEIGHT,
-        NULLIFIER_SUBTREE_HEIGHT,
-        PUBLIC_DATA_TREE_HEIGHT,
-        NUM_FIELDS_PER_SHA256,
-    };
-    use dep::types::{
-        abis::membership_witness::ArchiveRootMembershipWitness,
-        abis::membership_witness::NullifierMembershipWitness,
-        abis::new_contract_data::NewContractData,
-        abis::public_data_read::PublicDataRead,
-        abis::public_data_update_request::PublicDataUpdateRequest,
-        abis::previous_kernel_data::PreviousKernelData,
-        tests::previous_kernel_data_builder::PreviousKernelDataBuilder,
-        address::{Address, EthAddress},
-        utils::bounded_vec::BoundedVec,
-        utils::uint256::U256,
-    };
-    use dep::std::option::Option;
-
-    struct NullifierInsertion {
-        existing_index: u64,
-        value: Field,
-    }
-
-
-    struct SortedNullifierTuple {
-        value: Field,
-        original_index: u32,
-    }
-
-    global MAX_NEW_NULLIFIERS_PER_TEST = 4;
-
-    struct BaseRollupInputsBuilder {
-        kernel_data: [PreviousKernelDataBuilder; KERNELS_PER_BASE_ROLLUP],
-        pre_existing_notes: [Field; NOTE_HASH_SUBTREE_WIDTH],
-        pre_existing_nullifiers: [NullifierLeafPreimage; MAX_NEW_NULLIFIERS_PER_BASE_ROLLUP],
-        pre_existing_contracts: [Field; NUM_CONTRACT_LEAVES],
-        pre_existing_public_data: [Field; MAX_PUBLIC_DATA_READS_PER_BASE_ROLLUP],
-        pre_existing_blocks: [Field; KERNELS_PER_BASE_ROLLUP],
-        public_data_reads: BoundedVec<u64, 2>,
-        public_data_writes: BoundedVec<(u64, Field), 2>,
-        new_nullifiers: BoundedVec<NullifierInsertion, MAX_NEW_NULLIFIERS_PER_TEST>,
-        constants: ConstantRollupData,
-    }
-
-    fn test_compute_empty_root<N>(size: [Field; N]) -> Field {
-        compute_zero_hashes(size)[N - 1]
-    }
-
-    impl BaseRollupInputsBuilder {
-        fn new() -> Self {
-            let mut inputs: BaseRollupInputsBuilder = dep::std::unsafe::zeroed();
-            inputs.constants.global_variables.chain_id = 1;
-            inputs.constants.global_variables.version = 0;
-
-            inputs.kernel_data = inputs.kernel_data.map(|_| {
-                let mut builder = PreviousKernelDataBuilder::new();
-                let _nullifier = builder.end.new_nullifiers.pop();
-                builder.is_public()
-            });
-
-            inputs.pre_existing_blocks = inputs.kernel_data.map(|builder: PreviousKernelDataBuilder|{
-                builder.block_header.block.hash()
-            });
-
-            inputs
-        }
-
-        fn extract_subtree_sibling_path<FULL_HEIGHT, SIBLING_PATH_LENGTH>(path: [Field; FULL_HEIGHT], mut sibling_path: [Field; SIBLING_PATH_LENGTH]) -> [Field; SIBLING_PATH_LENGTH] {
-            let subtree_height = FULL_HEIGHT - SIBLING_PATH_LENGTH;
-            for i in subtree_height..FULL_HEIGHT {
-                sibling_path[i - subtree_height] = path[i];
-            }
-            sibling_path
-        }
-
-        fn update_nullifier_tree_with_new_leaves(
-            mut self, 
-            nullifier_tree: &mut NonEmptyMerkleTree<MAX_NEW_NULLIFIERS_PER_BASE_ROLLUP, NULLIFIER_TREE_HEIGHT, NULLIFIER_SUBTREE_SIBLING_PATH_LENGTH, NULLIFIER_SUBTREE_HEIGHT>, 
-            kernel_data: &mut [PreviousKernelData; KERNELS_PER_BASE_ROLLUP], 
-            start_nullifier_tree_snapshot: AppendOnlyTreeSnapshot
-        ) -> (
-            [NullifierLeafPreimage; MAX_NEW_NULLIFIERS_PER_BASE_ROLLUP], 
-            [NullifierMembershipWitness; MAX_NEW_NULLIFIERS_PER_BASE_ROLLUP],
-            [Field; MAX_NEW_NULLIFIERS_PER_BASE_ROLLUP],
-            [u32; MAX_NEW_NULLIFIERS_PER_BASE_ROLLUP],
-        ) {
-            let mut low_nullifier_leaf_preimages: [NullifierLeafPreimage; MAX_NEW_NULLIFIERS_PER_BASE_ROLLUP] = dep::std::unsafe::zeroed();
-            let mut low_nullifier_membership_witness: [NullifierMembershipWitness; MAX_NEW_NULLIFIERS_PER_BASE_ROLLUP] = dep::std::unsafe::zeroed();
-
-            let mut sorted_new_nullifier_tuples = [SortedNullifierTuple {
-                value: 0,
-                original_index: 0,
-            }; MAX_NEW_NULLIFIERS_PER_TEST];
-
-
-            for i in 0..MAX_NEW_NULLIFIERS_PER_TEST {
-                sorted_new_nullifier_tuples[i] = SortedNullifierTuple {
-                    value: self.new_nullifiers.get_unchecked(i).value,
-                    original_index: i as u32,
-                };
-            }
-            sorted_new_nullifier_tuples = sorted_new_nullifier_tuples.sort_via(|a: SortedNullifierTuple, b: SortedNullifierTuple| {full_field_less_than(b.value, a.value)});
-
-            let mut sorted_new_nullifiers = [0; MAX_NEW_NULLIFIERS_PER_BASE_ROLLUP];
-            let mut sorted_new_nullifiers_indexes = [0; MAX_NEW_NULLIFIERS_PER_BASE_ROLLUP];
-
-            for i in 0..MAX_NEW_NULLIFIERS_PER_BASE_ROLLUP {
-                if (i as u32) < (MAX_NEW_NULLIFIERS_PER_TEST as u32) {
-                    sorted_new_nullifiers[i] = sorted_new_nullifier_tuples[i].value;
-                    sorted_new_nullifiers_indexes[i] = sorted_new_nullifier_tuples[i].original_index;
-                } else {
-                    sorted_new_nullifiers[i] = 0;
-                    sorted_new_nullifiers_indexes[i] = i as u32;
-                }
-            }
-
-            let mut pre_existing_nullifiers = self.pre_existing_nullifiers;
-
-            for i in 0..MAX_NEW_NULLIFIERS_PER_TEST {
-                if (i as u64) < (self.new_nullifiers.len() as u64) {
-                    let sorted_tuple = sorted_new_nullifier_tuples[i];
-                    let new_nullifier = sorted_tuple.value;
-                    let original_index = sorted_tuple.original_index;
-
-                    let low_index = self.new_nullifiers.get_unchecked(original_index as Field).existing_index;
-
-                    kernel_data[0].public_inputs.end.new_nullifiers[original_index] = new_nullifier;
-
-                    let mut low_preimage = pre_existing_nullifiers[low_index];
-                    low_nullifier_leaf_preimages[i] = low_preimage;
-                    low_nullifier_membership_witness[i] = NullifierMembershipWitness {
-                        leaf_index: low_index as Field,
-                        sibling_path: nullifier_tree.get_sibling_path(low_index as Field)
-                    };
-
-                    low_preimage.next_value = new_nullifier;
-                    low_preimage.next_index = start_nullifier_tree_snapshot.next_available_leaf_index + original_index;
-                    pre_existing_nullifiers[low_index] = low_preimage;
-
-                    nullifier_tree.update_leaf(low_index, low_preimage.hash());
-                }
-            }
-
-            (low_nullifier_leaf_preimages, low_nullifier_membership_witness, sorted_new_nullifiers, sorted_new_nullifiers_indexes)
-        } 
-
-        fn build_inputs(mut self) -> BaseRollupInputs {
-            let mut kernel_data = self.kernel_data.map(|builder: PreviousKernelDataBuilder|{
-                builder.finish()
-            });
-
-            let start_note_hash_tree = NonEmptyMerkleTree::new(self.pre_existing_notes, [0; NOTE_HASH_TREE_HEIGHT], [0; NOTE_HASH_TREE_HEIGHT - NOTE_HASH_SUBTREE_HEIGHT], [0; NOTE_HASH_SUBTREE_HEIGHT]);
-            let start_note_hash_tree_snapshot = AppendOnlyTreeSnapshot {
-                root: start_note_hash_tree.get_root(),
-                next_available_leaf_index: start_note_hash_tree.get_next_available_index() as u32,
-            };
-            let new_commitments_subtree_sibling_path = BaseRollupInputsBuilder::extract_subtree_sibling_path(start_note_hash_tree.get_sibling_path(self.pre_existing_notes.len()), [0; NOTE_HASH_SUBTREE_SIBLING_PATH_LENGTH]);
-
-            let mut start_nullifier_tree = NonEmptyMerkleTree::new(
-                self.pre_existing_nullifiers.map(|preimage: NullifierLeafPreimage| preimage.hash()), 
-                [0; NULLIFIER_TREE_HEIGHT], 
-                [0; NULLIFIER_TREE_HEIGHT - NULLIFIER_SUBTREE_HEIGHT], 
-                [0; NULLIFIER_SUBTREE_HEIGHT]
-            );
-
-            let start_nullifier_tree_snapshot = AppendOnlyTreeSnapshot {
-                root: start_nullifier_tree.get_root(),
-                next_available_leaf_index: start_nullifier_tree.get_next_available_index() as u32,
-            };
-
-            let start_contract_tree = NonEmptyMerkleTree::new(self.pre_existing_contracts, [0; CONTRACT_TREE_HEIGHT], [0; CONTRACT_TREE_HEIGHT - 1], [0; 1]);
-            let start_contract_tree_snapshot = AppendOnlyTreeSnapshot {
-                root: start_contract_tree.get_root(),
-                next_available_leaf_index: start_contract_tree.get_next_available_index() as u32,
-            };
-            let new_contracts_subtree_sibling_path = BaseRollupInputsBuilder::extract_subtree_sibling_path(start_contract_tree.get_sibling_path(self.pre_existing_contracts.len()), [0; CONTRACT_SUBTREE_SIBLING_PATH_LENGTH]);
-
-            let mut start_public_data_tree = NonEmptyMerkleTree::new(self.pre_existing_public_data, [0; PUBLIC_DATA_TREE_HEIGHT], [0; PUBLIC_DATA_TREE_HEIGHT - 5], [0; 5]);
-            let start_public_data_tree_root = start_public_data_tree.get_root();
-
-            let start_archive = NonEmptyMerkleTree::new(self.pre_existing_blocks, [0; ARCHIVE_HEIGHT], [0; ARCHIVE_HEIGHT - 1], [0; 1]);
-            let archive_snapshot = AppendOnlyTreeSnapshot {
-                root: start_archive.get_root(),
-                next_available_leaf_index: start_archive.get_next_available_index() as u32,
-            };
-
-            self.constants.archive_snapshot = archive_snapshot;
-
-            let mut new_public_data_reads_sibling_paths: [[Field; PUBLIC_DATA_TREE_HEIGHT]; MAX_PUBLIC_DATA_READS_PER_BASE_ROLLUP] = dep::std::unsafe::zeroed();
-
-            for i in 0..self.public_data_reads.max_len() {
-                if (i as u64) < (self.public_data_reads.len() as u64) {
-                    let index = self.public_data_reads.get_unchecked(i);
-                    let value = self.pre_existing_public_data[index];
-                    kernel_data[0].public_inputs.end.public_data_reads[i] = PublicDataRead {
-                        leaf_index: index as Field,
-                        value: value,
-                    };
-                    new_public_data_reads_sibling_paths[i] = start_public_data_tree.get_sibling_path(index as Field);
-                }
-            }
-
-            let mut new_public_data_update_requests_sibling_paths: [[Field; PUBLIC_DATA_TREE_HEIGHT]; MAX_PUBLIC_DATA_UPDATE_REQUESTS_PER_BASE_ROLLUP] = dep::std::unsafe::zeroed();
-
-            for i in 0..self.public_data_writes.max_len() {
-                if (i as u64) < (self.public_data_writes.len() as u64) {
-                    let write = self.public_data_writes.get_unchecked(i);
-                    let index = write.0;
-                    let new_value = write.1;
-                    let old_value = self.pre_existing_public_data[index];
-                    kernel_data[0].public_inputs.end.public_data_update_requests[i] = PublicDataUpdateRequest {
-                        leaf_index : index as Field,
-                        old_value,
-                        new_value,
-                    };
-                    new_public_data_update_requests_sibling_paths[i] = start_public_data_tree.get_sibling_path(index as Field);
-                    start_public_data_tree.update_leaf(index, new_value);
-                }
-            }
-
-            let (
-                low_nullifier_leaf_preimages, 
-                low_nullifier_membership_witness,
-                sorted_new_nullifiers,
-                sorted_new_nullifiers_indexes
-            ) = self.update_nullifier_tree_with_new_leaves(&mut start_nullifier_tree, &mut kernel_data, start_nullifier_tree_snapshot);
-            
-            let new_nullifiers_subtree_sibling_path = BaseRollupInputsBuilder::extract_subtree_sibling_path(start_nullifier_tree.get_sibling_path(self.pre_existing_nullifiers.len()), [0; NULLIFIER_SUBTREE_SIBLING_PATH_LENGTH]);
-
-            BaseRollupInputs {
-                kernel_data: kernel_data,
-                start_note_hash_tree_snapshot,
-                start_nullifier_tree_snapshot,
-                start_contract_tree_snapshot,
-                start_public_data_tree_root,
-                archive_snapshot,
-
-                sorted_new_nullifiers,
-                sorted_new_nullifiers_indexes,
-
-                low_nullifier_leaf_preimages,
-                low_nullifier_membership_witness,
-
-                new_commitments_subtree_sibling_path, 
-                new_nullifiers_subtree_sibling_path, 
-                new_contracts_subtree_sibling_path, 
-                new_public_data_update_requests_sibling_paths,  
-                new_public_data_reads_sibling_paths,  
-
-                archive_root_membership_witnesses: [
-                    ArchiveRootMembershipWitness {
-                        leaf_index: 0,
-                        sibling_path: start_archive.get_sibling_path(0)
-                    },
-                    ArchiveRootMembershipWitness {
-                        leaf_index: 1,
-                        sibling_path: start_archive.get_sibling_path(1)
-                    },
-                ],
-
-                constants: self.constants,
-            }
-        }
-
-        fn execute(self) -> BaseOrMergeRollupPublicInputs {
-            self.build_inputs().base_rollup_circuit()
-        }
-
-        fn succeeds(self) {
-            let _ = self.execute();
-        }
-
-        fn fails(self) {
-            let _ = self.execute();
-        }
-    }
-
-    #[test]
-    unconstrained fn no_new_contract_leaves() {
-        let outputs = BaseRollupInputsBuilder::new().execute();
-        let expected_start_contract_tree_snapshot = AppendOnlyTreeSnapshot { root: test_compute_empty_root([0; CONTRACT_TREE_HEIGHT]), next_available_leaf_index: 2 };
-        let expected_end_contract_tree_snapshot = AppendOnlyTreeSnapshot { root: test_compute_empty_root([0; CONTRACT_TREE_HEIGHT]), next_available_leaf_index: 4 };
-        assert(outputs.start_contract_tree_snapshot.eq(expected_start_contract_tree_snapshot));
-        assert(outputs.end_contract_tree_snapshot.eq(expected_end_contract_tree_snapshot));
-    }
-
-    #[test]
-    unconstrained fn contract_leaf_inserted() {
-        let new_contract = NewContractData {
-            contract_address: Address::from_field(1),
-            portal_contract_address: EthAddress::from_field(2),
-            function_tree_root: 3
-        };
-
-        let mut builder = BaseRollupInputsBuilder::new();
-
-        let mut new_contracts = builder.kernel_data[0].end.new_contracts;
-        new_contracts.push(new_contract);
-        builder.kernel_data[0].end.new_contracts = new_contracts;
-
-        let mut expected_contracts_tree = NonEmptyMerkleTree::new(
-            [0; 4],
-            [0; CONTRACT_TREE_HEIGHT],
-            [0; CONTRACT_TREE_HEIGHT - 2],
-            [0; 2]
-        );
-
-        let outputs = builder.execute();
-
-        let expected_start_contract_tree_snapshot = AppendOnlyTreeSnapshot { root: expected_contracts_tree.get_root(), next_available_leaf_index: 2 };
-        assert(outputs.start_contract_tree_snapshot.eq(expected_start_contract_tree_snapshot));
-
-        expected_contracts_tree.update_leaf(2, new_contract.hash());
-        let expected_end_contract_tree_snapshot = AppendOnlyTreeSnapshot { root: expected_contracts_tree.get_root(), next_available_leaf_index: 4 };
-        assert(outputs.end_contract_tree_snapshot.eq(expected_end_contract_tree_snapshot));
-    }
-
-    #[test]
-    unconstrained fn contract_leaf_inserted_in_non_empty_snapshot_tree() {
-        let new_contract = NewContractData {
-            contract_address: Address::from_field(1),
-            portal_contract_address: EthAddress::from_field(2),
-            function_tree_root: 3
-        };
-
-        let mut builder = BaseRollupInputsBuilder::new();
-
-        builder.pre_existing_contracts = [1,2];
-
-        let mut new_contracts = builder.kernel_data[0].end.new_contracts;
-        new_contracts.push(new_contract);
-        builder.kernel_data[0].end.new_contracts = new_contracts;
-
-        let mut expected_contracts_tree = NonEmptyMerkleTree::new(
-            [1, 2, 0, 0],
-            [0; CONTRACT_TREE_HEIGHT],
-            [0; CONTRACT_TREE_HEIGHT - 2],
-            [0; 2]
-        );
-
-        let outputs = builder.execute();
-
-        let expected_start_contract_tree_snapshot = AppendOnlyTreeSnapshot { root: expected_contracts_tree.get_root(), next_available_leaf_index: 2 };
-        assert(outputs.start_contract_tree_snapshot.eq(expected_start_contract_tree_snapshot));
-
-        expected_contracts_tree.update_leaf(2, new_contract.hash());
-        let expected_end_contract_tree_snapshot = AppendOnlyTreeSnapshot { root: expected_contracts_tree.get_root(), next_available_leaf_index: 4 };
-        assert(outputs.end_contract_tree_snapshot.eq(expected_end_contract_tree_snapshot));
-    }
-
-    #[test]
-    unconstrained fn new_commitments_tree() {
-        let mut builder = BaseRollupInputsBuilder::new();
-
-        let new_commitments = [27, 28, 29, 30, 31, 32];
-        let mut new_commitments_vec = builder.kernel_data[0].end.new_commitments;
-
-        for i in 0..new_commitments.len() {
-            new_commitments_vec.push(new_commitments[i]);
-        }
-
-        builder.kernel_data[0].end.new_commitments = new_commitments_vec;
-
-        let mut expected_commitments_tree = NonEmptyMerkleTree::new(
-            [0; NOTE_HASH_SUBTREE_WIDTH * 2],
-            [0; NOTE_HASH_TREE_HEIGHT],
-            [0; NOTE_HASH_TREE_HEIGHT - NOTE_HASH_SUBTREE_HEIGHT - 1],
-            [0; NOTE_HASH_SUBTREE_HEIGHT + 1]
-        );
-
-        let outputs = builder.execute();
-
-        let expected_start_note_hash_tree_snapshot = AppendOnlyTreeSnapshot { root: expected_commitments_tree.get_root(), next_available_leaf_index: NOTE_HASH_SUBTREE_WIDTH };
-        assert(outputs.start_note_hash_tree_snapshot.eq(expected_start_note_hash_tree_snapshot));
-
-        for i in 0..new_commitments.len() {
-            expected_commitments_tree.update_leaf(
-                (i as u64) + (NOTE_HASH_SUBTREE_WIDTH as u64),
-                new_commitments[i]
-            );
-        }
-
-        let expected_end_note_hash_tree_snapshot = AppendOnlyTreeSnapshot { root: expected_commitments_tree.get_root(), next_available_leaf_index: NOTE_HASH_SUBTREE_WIDTH * 2 };
-        assert(outputs.end_note_hash_tree_snapshot.eq(expected_end_note_hash_tree_snapshot));
-    }
-
-    #[test]
-    unconstrained fn new_nullifier_tree_empty() {
-        /**
-        * DESCRIPTION
-        */
-
-        // This test checks for insertions of all 0 values
-        // In this special case we will not need to provide sibling paths to check insertion of the nullifier values
-        // This is because 0 values are not actually inserted into the tree, rather the inserted subtree is left
-        // empty to begin with.
-
-        let mut builder = BaseRollupInputsBuilder::new();
-
-        builder.pre_existing_nullifiers[0] = NullifierLeafPreimage {
-            leaf_value : 0,
-            next_value : 7,
-            next_index : 1,
-        };
-        builder.pre_existing_nullifiers[1] = NullifierLeafPreimage {
-            leaf_value : 7,
-            next_value : 0,
-            next_index : 0,
-        };
-
-        builder.succeeds();
-    }
-
-    #[test]
-    unconstrained fn nullifier_insertion_test() {
-        let mut builder = BaseRollupInputsBuilder::new();
-
-        builder.pre_existing_nullifiers[0] = NullifierLeafPreimage {
-            leaf_value : 0,
-            next_value : 7,
-            next_index : 1,
-        };
-        builder.pre_existing_nullifiers[1] = NullifierLeafPreimage {
-            leaf_value : 7,
-            next_value : 0,
-            next_index : 0,
-        };
-
-        builder.new_nullifiers.push(NullifierInsertion {
-            existing_index: 0,
-            value: 1,
-        });
-
-        let mut tree_nullifiers = [NullifierLeafPreimage::default(); MAX_NEW_NULLIFIERS_PER_BASE_ROLLUP * 2];
-        tree_nullifiers[0] = NullifierLeafPreimage {
-            leaf_value : 0,
-            next_value : 1,
-            next_index : MAX_NEW_NULLIFIERS_PER_BASE_ROLLUP as u32,
-        };
-        tree_nullifiers[1] = builder.pre_existing_nullifiers[1];
-        tree_nullifiers[MAX_NEW_NULLIFIERS_PER_BASE_ROLLUP] = NullifierLeafPreimage {
-            leaf_value : 1,
-            next_value : 7,
-            next_index : 1,
-        };
-
-        let mut end_nullifier_tree = NonEmptyMerkleTree::new(
-            tree_nullifiers.map(|preimage: NullifierLeafPreimage| preimage.hash()), 
-            [0; NULLIFIER_TREE_HEIGHT], 
-            [0; NULLIFIER_TREE_HEIGHT - NULLIFIER_SUBTREE_HEIGHT - 1], 
-            [0; NULLIFIER_SUBTREE_HEIGHT + 1]
-        );
-
-        let output = builder.execute();
-
-        assert(output.end_nullifier_tree_snapshot.eq(AppendOnlyTreeSnapshot {
-            root: end_nullifier_tree.get_root(),
-            next_available_leaf_index: 2 * MAX_NEW_NULLIFIERS_PER_BASE_ROLLUP as u32,
-        }));
-    }
-
-    #[test]
-    unconstrained fn new_nullifier_tree_all_larger() {
-        let mut builder = BaseRollupInputsBuilder::new();
-
-        builder.pre_existing_nullifiers[0] = NullifierLeafPreimage {
-            leaf_value : 0,
-            next_value : 7,
-            next_index : 1,
-        };
-        builder.pre_existing_nullifiers[1] = NullifierLeafPreimage {
-            leaf_value : 7,
-            next_value : 0,
-            next_index : 0,
-        };
-
-        builder.new_nullifiers.push(NullifierInsertion {
-            existing_index: 1,
-            value: 8,
-        });
-        for i in 1..builder.new_nullifiers.max_len() {
-            builder.new_nullifiers.push(NullifierInsertion {
-                existing_index: 1,
-                value: (8 + i) as Field,
-            });
-        }
-
-        let output = builder.execute();
-
-        let mut tree_nullifiers = [NullifierLeafPreimage::default(); MAX_NEW_NULLIFIERS_PER_BASE_ROLLUP * 2];
-        tree_nullifiers[0] = builder.pre_existing_nullifiers[0];
-
-        tree_nullifiers[1] = NullifierLeafPreimage {
-            leaf_value : 7,
-            next_value : 8,
-            next_index : MAX_NEW_NULLIFIERS_PER_BASE_ROLLUP as u32,
-        };
-
-        let last_index = builder.new_nullifiers.max_len() - 1;
-        for i in 0..last_index {
-            tree_nullifiers[MAX_NEW_NULLIFIERS_PER_BASE_ROLLUP + i] = NullifierLeafPreimage {
-                leaf_value : (8 + i) as Field,
-                next_value : (8 + i + 1) as Field,
-                next_index : (MAX_NEW_NULLIFIERS_PER_BASE_ROLLUP + i) as u32 + 1,
-            };
-        }
-
-        tree_nullifiers[MAX_NEW_NULLIFIERS_PER_BASE_ROLLUP+last_index] = NullifierLeafPreimage {
-            leaf_value : (8 + last_index) as Field,
-            next_value : 0,
-            next_index : 0,
-        };
-
-        let mut end_nullifier_tree = NonEmptyMerkleTree::new(
-            tree_nullifiers.map(|preimage: NullifierLeafPreimage| preimage.hash()), 
-            [0; NULLIFIER_TREE_HEIGHT], 
-            [0; NULLIFIER_TREE_HEIGHT - NULLIFIER_SUBTREE_HEIGHT - 1], 
-            [0; NULLIFIER_SUBTREE_HEIGHT + 1]
-        );
-
-        assert(output.end_nullifier_tree_snapshot.eq(AppendOnlyTreeSnapshot {
-            root: end_nullifier_tree.get_root(),
-            next_available_leaf_index: 2 * MAX_NEW_NULLIFIERS_PER_BASE_ROLLUP as u32,
-        }));
-    }
-
-    #[test(should_fail_with = "Invalid low leaf")]
-    unconstrained fn new_nullifier_tree_double_spend() {
-        let mut builder = BaseRollupInputsBuilder::new();
-
-        builder.pre_existing_nullifiers[0] = NullifierLeafPreimage {
-            leaf_value : 0,
-            next_value : 7,
-            next_index : 1,
-        };
-        builder.pre_existing_nullifiers[1] = NullifierLeafPreimage {
-            leaf_value : 7,
-            next_value : 0,
-            next_index : 0,
-        };
-
-        builder.new_nullifiers.push(NullifierInsertion {
-            existing_index: 1,
-            value: 8,
-        });
-        builder.new_nullifiers.push(NullifierInsertion {
-            existing_index: 1,
-            value: 8,
-        });
-
-        builder.fails();
-    }
-
-    #[test(should_fail_with = "Invalid low leaf")]
-    unconstrained fn new_nullifier_tree_double_spend_same_batch() {
-        let mut builder = BaseRollupInputsBuilder::new();
-
-        builder.pre_existing_nullifiers[0] = NullifierLeafPreimage {
-            leaf_value : 0,
-            next_value : 7,
-            next_index : 1,
-        };
-        builder.pre_existing_nullifiers[1] = NullifierLeafPreimage {
-            leaf_value : 7,
-            next_value : 0,
-            next_index : 0,
-        };
-
-        builder.new_nullifiers.push(NullifierInsertion {
-            existing_index: 1,
-            value: 8,
-        });
-        builder.new_nullifiers.push(NullifierInsertion {
-            existing_index: 1,
-            value: 8,
-        });
-
-        builder.fails();
-    }
-
-    #[test]
-    unconstrained fn empty_block_calldata_hash() {
-        let outputs = BaseRollupInputsBuilder::new().execute();
-
-        let hash_input_flattened = [0; CALL_DATA_HASH_FULL_FIELDS * 32 + CALL_DATA_HASH_LOG_FIELDS * 16];
-        let sha_digest = dep::std::hash::sha256(hash_input_flattened);
-        let expected_calldata_hash = U256::from_bytes32(sha_digest).to_u128_limbs();
-        for i in 0..NUM_FIELDS_PER_SHA256 {
-            assert_eq(outputs.calldata_hash[i], expected_calldata_hash[i]);
-        }
-    }
-
-    #[test(should_fail_with = "membership check failed")]
-    unconstrained fn compute_membership_archive_negative() {
-        let mut inputs = BaseRollupInputsBuilder::new().build_inputs();
-
-        inputs.archive_root_membership_witnesses[0].sibling_path[0] = 27;
-
-        let _output = inputs.base_rollup_circuit();
-    }
-
-    #[test]
-    unconstrained fn constants_dont_change() {
-        let inputs = BaseRollupInputsBuilder::new().build_inputs();
-        let outputs = inputs.base_rollup_circuit();
-
-        assert(inputs.constants.eq(outputs.constants));
-    }
-
-    #[test(should_fail_with = "kernel chain_id does not match the rollup chain_id")]
-    unconstrained fn constants_dont_match_kernels_chain_id() {
-        let mut builder = BaseRollupInputsBuilder::new();
-        builder.constants.global_variables.chain_id = 3;
-        builder.fails();
-    }
-
-    #[test(should_fail_with = "kernel version does not match the rollup version")]
-    unconstrained fn constants_dont_match_kernels_version() {
-        let mut builder = BaseRollupInputsBuilder::new();
-        builder.constants.global_variables.version = 3;
-        builder.fails();
-    }
-
-    #[test]
-    unconstrained fn subtree_height_is_0() {
-        let outputs = BaseRollupInputsBuilder::new().execute();
-
-        assert_eq(outputs.rollup_subtree_height, 0);
-    }
-
-    #[test]
-    unconstrained fn single_public_state_read() {
-        let mut builder = BaseRollupInputsBuilder::new();
-
-        builder.pre_existing_public_data[0] = 27;
-        builder.public_data_reads.push(0);
-
-        builder.succeeds();
-    }
-
-    #[test]
-    unconstrained fn single_public_state_write() {
-        let mut builder = BaseRollupInputsBuilder::new();
-
-        builder.pre_existing_public_data[0] = 27;
-        builder.public_data_writes.push((0, 28));
-
-        let outputs = builder.execute();
-
-        let mut expected_public_data_tree = NonEmptyMerkleTree::new(
-            [28, 0],
-            [0; PUBLIC_DATA_TREE_HEIGHT],
-            [0; PUBLIC_DATA_TREE_HEIGHT - 1],
-            [0; 1]
-        );
-
-        assert_eq(outputs.end_public_data_tree_root, expected_public_data_tree.get_root());
-    }
-
-    #[test]
-    unconstrained fn multiple_public_state_read_writes() {
-        let mut builder = BaseRollupInputsBuilder::new();
-
-        builder.pre_existing_public_data[0] = 27;
-        builder.pre_existing_public_data[1] = 28;
-        builder.pre_existing_public_data[2] = 29;
-        builder.pre_existing_public_data[3] = 30;
-
-        builder.public_data_reads.push(0);
-        builder.public_data_writes.push((0, 60));
-        builder.public_data_writes.push((2, 61));
-        builder.public_data_reads.push(3);
-
-        let outputs = builder.execute();
-
-        let mut expected_public_data_tree = NonEmptyMerkleTree::new(
-            [60, 28, 61, 30],
-            [0; PUBLIC_DATA_TREE_HEIGHT],
-            [0; PUBLIC_DATA_TREE_HEIGHT - 2],
-            [0; 2]
-        );
-
-        assert_eq(outputs.end_public_data_tree_root, expected_public_data_tree.get_root());
-    }
-}
->>>>>>> 12249bf9
+// }