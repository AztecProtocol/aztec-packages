--- conflicted
+++ resolved
@@ -597,11 +597,7 @@
         abis::side_effect::SideEffect,
         tests::previous_kernel_data_builder::PreviousKernelDataBuilder,
         address::{AztecAddress, EthAddress},
-<<<<<<< HEAD
         contract_class::ContractClassId,
-        utils::bounded_vec::BoundedVec,
-=======
->>>>>>> 09d0730b
         utils::uint256::U256,
         partial_state_reference::PartialStateReference,
     };
