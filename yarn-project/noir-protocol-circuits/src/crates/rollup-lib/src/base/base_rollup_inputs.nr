--- conflicted
+++ resolved
@@ -166,7 +166,7 @@
     // TODO(Kev): This should say calculate_commitments_subtree_root
     // Cpp code says calculate_commitments_subtree, so I'm leaving it as is for now
     fn calculate_commitments_subtree(self) -> Field {
-<<<<<<< HEAD
+        calculate_subtree(self.kernel_data.public_inputs.end.new_commitments)
         let mut commitment_tree_leaves = [0; NOTE_HASH_SUBTREE_WIDTH];
         
         for i in 0..KERNELS_PER_BASE_ROLLUP {
@@ -185,20 +185,6 @@
     }
 
     fn check_nullifier_tree_non_membership_and_insert_to_tree(self) -> AppendOnlyTreeSnapshot {
-        let mut new_nullifiers = [0; MAX_NEW_NULLIFIERS_PER_BASE_ROLLUP];
-
-        for i in 0..2 {
-            for j in 0..MAX_NEW_NULLIFIERS_PER_TX {
-                new_nullifiers[i * MAX_NEW_NULLIFIERS_PER_TX + j] = self.kernel_data[i].public_inputs.end.new_nullifiers[j].value;
-            }
-        };
-
-=======
-        calculate_subtree(self.kernel_data.public_inputs.end.new_commitments)
-    }
-
-    fn check_nullifier_tree_non_membership_and_insert_to_tree(self) -> AppendOnlyTreeSnapshot {
->>>>>>> be1e6f14
         crate::indexed_tree::batch_insert(
             self.start_nullifier_tree_snapshot,
             self.kernel_data.public_inputs.end.new_nullifiers,
@@ -302,27 +288,15 @@
 
         let mut offset = 0;
 
-<<<<<<< HEAD
-            for j in 0..MAX_NEW_COMMITMENTS_PER_TX {
-                calldata_hash_inputs[offset + i * MAX_NEW_COMMITMENTS_PER_TX + j] = new_commitments[j].value;
-            }
-            offset += MAX_NEW_COMMITMENTS_PER_TX * 2;
-
-            for j in 0..MAX_NEW_NULLIFIERS_PER_TX {
-                calldata_hash_inputs[offset + i * MAX_NEW_NULLIFIERS_PER_TX + j] = new_nullifiers[j].value;
-            }
-            offset += MAX_NEW_NULLIFIERS_PER_TX * 2;
-=======
         for j in 0..MAX_NEW_COMMITMENTS_PER_TX {
-            calldata_hash_inputs[offset + j] = new_commitments[j];
+            calldata_hash_inputs[offset + j] = new_commitments[j].value;
         }
         offset += MAX_NEW_COMMITMENTS_PER_TX ;
 
         for j in 0..MAX_NEW_NULLIFIERS_PER_TX {
-            calldata_hash_inputs[offset + j] = new_nullifiers[j];
+            calldata_hash_inputs[offset + j] = new_nullifiers[j].value;
         }
         offset += MAX_NEW_NULLIFIERS_PER_TX ;
->>>>>>> be1e6f14
 
         for j in 0..MAX_PUBLIC_DATA_UPDATE_REQUESTS_PER_TX {
             calldata_hash_inputs[offset + j * 2] =
@@ -837,11 +811,7 @@
 
                     let low_index = self.new_nullifiers.get_unchecked(original_index as Field).existing_index;
 
-<<<<<<< HEAD
                     kernel_data[0].public_inputs.end.new_nullifiers[original_index].value = new_nullifier;
-=======
-                    kernel_data.public_inputs.end.new_nullifiers[original_index] = new_nullifier;
->>>>>>> be1e6f14
 
                     let mut low_preimage = pre_existing_nullifiers[low_index];
                     low_nullifier_leaf_preimages[i] = low_preimage;
