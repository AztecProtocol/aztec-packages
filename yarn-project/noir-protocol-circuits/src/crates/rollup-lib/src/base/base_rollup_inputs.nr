--- conflicted
+++ resolved
@@ -32,13 +32,8 @@
     NULLIFIER_TREE_HEIGHT,
 };
 use dep::types::abis::previous_kernel_data::PreviousKernelData;
-<<<<<<< HEAD
-use dep::types::abis::membership_witness::NullifierMembershipWitness;
+use dep::types::abis::membership_witness::{NullifierMembershipWitness, MembershipWitness};
 use dep::types::abis::membership_witness::BlocksTreeRootMembershipWitness;
-=======
-use dep::types::abis::membership_witness::{NullifierMembershipWitness, MembershipWitness};
-use dep::types::abis::membership_witness::HistoricBlocksTreeRootMembershipWitness;
->>>>>>> 187d2f79
 
 struct BaseRollupInputs {
     kernel_data: [PreviousKernelData; KERNELS_PER_BASE_ROLLUP],
@@ -804,15 +799,9 @@
                 new_contracts_subtree_sibling_path, 
                 new_public_data_update_requests_sibling_paths,  
                 new_public_data_reads_sibling_paths,  
-<<<<<<< HEAD
-                
+
                 blocks_tree_root_membership_witnesses: [
                     BlocksTreeRootMembershipWitness {
-=======
-
-                historic_blocks_tree_root_membership_witnesses: [
-                    HistoricBlocksTreeRootMembershipWitness {
->>>>>>> 187d2f79
                         leaf_index: 0,
                         sibling_path: start_blocks_tree.get_sibling_path(0)
                     },
@@ -1155,11 +1144,7 @@
     }
 
     #[test(should_fail_with = "membership check failed")]
-<<<<<<< HEAD
-    fn compute_membership_blocks_tree_negative() {
-=======
-    unconstrained fn compute_membership_historic_blocks_tree_negative() {
->>>>>>> 187d2f79
+    unconstrained fn compute_membership_blocks_tree_negative() {
         let mut inputs = BaseRollupInputsBuilder::new().build_inputs();
 
         inputs.blocks_tree_root_membership_witnesses[0].sibling_path[0] = 27;
