--- conflicted
+++ resolved
@@ -597,10 +597,7 @@
         abis::side_effect::SideEffect,
         tests::previous_kernel_data_builder::PreviousKernelDataBuilder,
         address::{AztecAddress, EthAddress},
-<<<<<<< HEAD
-=======
         contract_class::ContractClassId,
->>>>>>> 75e30b99
         utils::uint256::U256,
         partial_state_reference::PartialStateReference,
     };
@@ -952,11 +949,7 @@
         let new_contract = NewContractData {
             contract_address: AztecAddress::from_field(1),
             portal_contract_address: EthAddress::from_field(2),
-<<<<<<< HEAD
-            contract_class_id: 3
-=======
             contract_class_id: ContractClassId::from_field(3)
->>>>>>> 75e30b99
         };
 
         let mut builder = BaseRollupInputsBuilder::new();
@@ -985,11 +978,7 @@
         let new_contract = NewContractData {
             contract_address: AztecAddress::from_field(1),
             portal_contract_address: EthAddress::from_field(2),
-<<<<<<< HEAD
-            contract_class_id: 3
-=======
             contract_class_id: ContractClassId::from_field(3)
->>>>>>> 75e30b99
         };
 
         let mut builder = BaseRollupInputsBuilder::new();
