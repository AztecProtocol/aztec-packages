use dep::types::{
    abis::{
        call_request::CallRequest,
        combined_accumulated_data::CombinedAccumulatedData,
        complete_address::CompleteAddress,
        function_data::FunctionData,
        kernel_circuit_public_inputs::KernelCircuitPublicInputsBuilder,
        membership_witness::ReadRequestMembershipWitness,
        new_contract_data::NewContractData,
        private_circuit_public_inputs::PrivateCircuitPublicInputs,
        private_kernel::private_call_data::PrivateCallData,
        previous_kernel_data::PreviousKernelData,
        side_effect::{SideEffect, SideEffectLinkedToNoteHash},
    },
    address::{Address, EthAddress},
    contrakt::deployment_data::ContractDeploymentData,
    constants::{
        EMPTY_NULLIFIED_COMMITMENT,
        MAX_NEW_NULLIFIERS_PER_CALL,
        MAX_NEW_L2_TO_L1_MSGS_PER_CALL,
        MAX_NEW_COMMITMENTS_PER_CALL,
        MAX_PRIVATE_CALL_STACK_LENGTH_PER_CALL,
        MAX_READ_REQUESTS_PER_CALL,
    },
    hash::{
        compute_constructor_hash,
        compute_l2_to_l1_hash,
        compute_logs_hash,
        compute_new_contract_address_hash,
        contract_tree_root_from_siblings,
        function_tree_root_from_siblings,
        read_request_root_from_siblings,
        silo_commitment,
        silo_nullifier,
        stdlib_recursion_verification_key_compress_native_vk,
    },
    utils::{
        arrays::{
            array_length,
            array_to_bounded_vec,
            is_empty_array,
            struct_array_to_bounded_vec,
            validate_array,
        },
        bounded_vec::BoundedVec,
    },
};

pub fn validate_arrays(app_public_inputs : PrivateCircuitPublicInputs) {
    // Each of the following arrays is expected to be zero-padded.
    // In addition, some of the following arrays (new_commitments, etc...) are passed
    // to push_array_to_array() routines which rely on the passed arrays to be well-formed.
    
    validate_array(app_public_inputs.return_values);
    validate_array(app_public_inputs.read_requests);
    validate_array(app_public_inputs.new_commitments);
    validate_array(app_public_inputs.new_nullifiers);
    validate_array(app_public_inputs.nullified_commitments);
    validate_array(app_public_inputs.private_call_stack_hashes);
    validate_array(app_public_inputs.public_call_stack_hashes);
    validate_array(app_public_inputs.new_l2_to_l1_msgs);
    
    // encrypted_logs_hash and unencrypted_logs_hash have their own integrity checks.
}

// Validate all read requests against the historical private data root.
// Use their membership witnesses to do so. If the historical root is not yet
// initialized, initialize it using the first read request here (if present).
//
// More info here:
// - https://discourse.aztec.network/t/to-read-or-not-to-read/178
// - https://discourse.aztec.network/t/spending-notes-which-havent-yet-been-inserted/180
pub fn validate_read_requests(
<<<<<<< HEAD
    historic_note_hash_tree_root: Field,
    read_requests: [SideEffect; MAX_READ_REQUESTS_PER_CALL],
=======
    historical_note_hash_tree_root: Field,
    read_requests: [Field; MAX_READ_REQUESTS_PER_CALL],
>>>>>>> 080230c2
    read_request_membership_witnesses: [ReadRequestMembershipWitness; MAX_READ_REQUESTS_PER_CALL],
) {
    // membership witnesses must resolve to the same private data root
    // for every request in all kernel iterations
    for rr_idx in 0..MAX_READ_REQUESTS_PER_CALL {
        let read_request = read_requests[rr_idx].value;
        let witness = read_request_membership_witnesses[rr_idx];
        
        // A pending commitment is the one that is not yet added to note hash tree
        // A "transient read" is when we try to "read" a pending commitment within a transaction
        // between function calls, as opposed to reading the outputs of a previous transaction
        // which is a "pending read".
        // A transient read is when we try to "read" a pending commitment
        // We determine if it is a transient read depending on the leaf index from the membership witness
        // Note that the Merkle membership proof would be null and void in case of an transient read
        // but we use the leaf index as a placeholder to detect a 'pending note read'.
    
        if (read_request != 0) & (witness.is_transient == false) {
            let root_for_read_request = read_request_root_from_siblings(read_request, witness.leaf_index, witness.sibling_path);
            assert(root_for_read_request == historical_note_hash_tree_root, "note hash tree root mismatch");
            
            // TODO(https://github.com/AztecProtocol/aztec-packages/issues/1354): do we need to enforce
            // that a non-transient read_request was derived from the proper/current contract address?
        }
    }
}

pub fn initialize_end_values(previous_kernel : PreviousKernelData, public_inputs : &mut KernelCircuitPublicInputsBuilder) {
    public_inputs.constants = previous_kernel.public_inputs.constants;

    // Ensure the arrays are the same as previously, before we start pushing more data onto them in other
    // functions within this circuit:
    let start = previous_kernel.public_inputs.end;

    public_inputs.end.read_requests = struct_array_to_bounded_vec(start.read_requests, |c: SideEffect| c.is_zero(), SideEffect::zero());

    public_inputs.end.new_commitments = struct_array_to_bounded_vec(start.new_commitments, |c: SideEffect| c.is_zero(), SideEffect::zero());
    public_inputs.end.new_nullifiers = struct_array_to_bounded_vec(start.new_nullifiers, |c: SideEffectLinkedToNoteHash| c.is_zero(), SideEffectLinkedToNoteHash::zero());
    public_inputs.end.nullified_commitments = array_to_bounded_vec(start.nullified_commitments);

    public_inputs.end.private_call_stack = struct_array_to_bounded_vec(start.private_call_stack, |c: CallRequest| c.is_empty(), CallRequest::empty());
    public_inputs.end.public_call_stack = struct_array_to_bounded_vec(start.public_call_stack, |c: CallRequest| c.is_empty(), CallRequest::empty());
    public_inputs.end.new_l2_to_l1_msgs = array_to_bounded_vec(start.new_l2_to_l1_msgs);

    public_inputs.end.encrypted_logs_hash = start.encrypted_logs_hash;
    public_inputs.end.unencrypted_logs_hash = start.unencrypted_logs_hash;

    public_inputs.end.encrypted_log_preimages_length = start.encrypted_log_preimages_length;
    public_inputs.end.unencrypted_log_preimages_length = start.unencrypted_log_preimages_length;

    public_inputs.end.optionally_revealed_data = start.optionally_revealed_data;
    public_inputs.end.new_contracts = struct_array_to_bounded_vec(start.new_contracts, |ncd: NewContractData| ncd.is_empty(), NewContractData::default());
}

fn perform_static_call_checks(private_call: PrivateCallData) {
    let public_inputs = private_call.call_stack_item.public_inputs;
    let is_static_call = public_inputs.call_context.is_static_call;
    if is_static_call {
        // No state changes are allowed for static calls:
        assert(is_empty_array(public_inputs.new_commitments), "new_commitments must be empty for static calls");
        assert(is_empty_array(public_inputs.new_nullifiers), "new_nullifiers must be empty for static calls");
    }
}

fn is_valid_caller(request: CallRequest, private_call: PrivateCallData) -> bool {
    let call_context = private_call.call_stack_item.public_inputs.call_context;
    let valid_caller_context = request.caller_context.msg_sender.eq(call_context.msg_sender)
        & request.caller_context.storage_contract_address.eq(call_context.storage_contract_address);
    request.caller_contract_address.eq(private_call.call_stack_item.contract_address)
        & (request.caller_context.is_empty() | valid_caller_context)
}

fn validate_call_requests<N>(
    call_requests: BoundedVec<CallRequest, N>,
    hashes: [Field; N],
    private_call: PrivateCallData,
) {
    assert_eq(array_length(hashes), call_requests.len(), "call requests length does not match the expected length");
    for i in 0..N {
        let hash = hashes[i];
        if hash != 0 {
            let request = call_requests.get_unchecked(i);
            assert_eq(request.hash, hash, "call stack hash does not match call request hash");
            assert(is_valid_caller(request, private_call), "invalid caller");
        }
    }
}

pub fn update_end_values(private_call: PrivateCallData, public_inputs: &mut KernelCircuitPublicInputsBuilder) {
    // If this call is a static call, certain operations are disallowed, such as creating new state.
    perform_static_call_checks(private_call);

    let private_call_public_inputs = private_call.call_stack_item.public_inputs;

    let read_requests = private_call_public_inputs.read_requests;
    let read_request_membership_witnesses = private_call.read_request_membership_witnesses;

    let new_commitments = private_call_public_inputs.new_commitments;
    let new_nullifiers = private_call_public_inputs.new_nullifiers;
    let nullified_commitments = private_call_public_inputs.nullified_commitments;

    let storage_contract_address = private_call_public_inputs.call_context.storage_contract_address;
    
    // Transient read requests and witnesses are accumulated in public_inputs.end
    // We silo the read requests (domain separation per contract address)
    let mut siloed_read_requests: BoundedVec<SideEffect, MAX_READ_REQUESTS_PER_CALL> = BoundedVec::new(SideEffect::new());
    for i in 0..MAX_READ_REQUESTS_PER_CALL {
        let read_request = read_requests[i].value;
        let witness = read_request_membership_witnesses[i];
        if witness.is_transient & (read_request != 0) {  // only forward transient to public inputs
            siloed_read_requests.push(SideEffect{
                counter: read_requests[i].counter,
                value: silo_commitment(storage_contract_address, read_request)
        })
        }
    }
    public_inputs.end.read_requests.push_vec(siloed_read_requests);

    // Enhance commitments and nullifiers with domain separation whereby domain is the contract.
    //
    // nullifiers
    let mut siloed_new_nullifiers: BoundedVec<SideEffectLinkedToNoteHash, MAX_NEW_NULLIFIERS_PER_CALL> = BoundedVec::new(SideEffectLinkedToNoteHash::new());
    for i in 0..MAX_NEW_NULLIFIERS_PER_CALL {
        let new_nullifier = new_nullifiers[i].value;
        if new_nullifier != 0 {
            siloed_new_nullifiers.push(SideEffectLinkedToNoteHash{
                value: silo_nullifier(storage_contract_address, new_nullifier))
                counter: new_nullifiers[i].counter,
                note_hash: new_nullifiers[i].note_hash,
        };
        }
    }
    public_inputs.end.new_nullifiers.push_vec(siloed_new_nullifiers);

    // commitments
    let mut siloed_new_commitments: BoundedVec<Field, MAX_NEW_COMMITMENTS_PER_CALL> = BoundedVec::new(0);
    for i in 0..MAX_NEW_COMMITMENTS_PER_CALL {
        let new_commitment = new_commitments[i];
        if new_commitment != 0 {
            siloed_new_commitments.push(silo_commitment(storage_contract_address, new_commitment));
        }
    }
    public_inputs.end.new_commitments.push_vec(siloed_new_commitments);

    // nullified commitments (for matching transient nullifiers to transient commitments)
    // Since every new_nullifiers entry is paired with a nullified_commitment, EMPTY
    // is used here for nullified_commitments of persistable nullifiers. EMPTY will still
    // take up a slot in the nullified_commitments array so that the array lines up properly
    // with new_nullifiers. This is necessary since the constant-size circuit-array functions
    // we use assume that the first 0-valued array entry designates the end of the array.
    let mut siloed_nullified_commitments: BoundedVec<Field, MAX_NEW_NULLIFIERS_PER_CALL> = BoundedVec::new(0);
    for i in 0..MAX_NEW_NULLIFIERS_PER_CALL {
        // TODO(David): There are two ways to specify that a nullified commitment is empty.
        // Either with 0 or the special EMPTY_NULLIFIED_COMMITMENT constant
        // We do not silo when the commitment is either one of these empty states.

        let nullified_commitment_is_zero = nullified_commitments[i] == 0;
        let nullified_commitment_is_empty_constant = nullified_commitments[i] == EMPTY_NULLIFIED_COMMITMENT;
        let siloed_nullified_commitment = if nullified_commitment_is_zero {
            0
        } else if nullified_commitment_is_empty_constant {
            EMPTY_NULLIFIED_COMMITMENT
        } else {
            silo_commitment(storage_contract_address, nullified_commitments[i])
        };

        if siloed_nullified_commitment != 0 {
            siloed_nullified_commitments.push(siloed_nullified_commitment);
        }
    }
    // TODO(Kev): These operations should be carefully checked with the cpp array_push code
    public_inputs.end.nullified_commitments.push_vec(siloed_nullified_commitments);

    // Call stacks
    // Private call stack.
    let private_call_stack = struct_array_to_bounded_vec(private_call.private_call_stack, |c: CallRequest| c.is_empty(), CallRequest::empty());
    validate_call_requests(private_call_stack, private_call_public_inputs.private_call_stack_hashes, private_call);
    public_inputs.end.private_call_stack.push_vec(private_call_stack);
    // Public call stack.
    let public_call_stack = struct_array_to_bounded_vec(private_call.public_call_stack, |c: CallRequest| c.is_empty(), CallRequest::empty());
    validate_call_requests(public_call_stack, private_call_public_inputs.public_call_stack_hashes, private_call);
    public_inputs.end.public_call_stack.push_vec(public_call_stack);

    // new l2 to l1 messages
    let portal_contract_address = private_call.portal_contract_address;
    let new_l2_to_l1_msgs = private_call_public_inputs.new_l2_to_l1_msgs;
    let mut new_l2_to_l1_msgs_to_insert : BoundedVec<Field, MAX_NEW_L2_TO_L1_MSGS_PER_CALL> = BoundedVec::new(0);
    for i in 0..MAX_NEW_L2_TO_L1_MSGS_PER_CALL {
        let msg_is_zero = new_l2_to_l1_msgs[i] == 0;
        if msg_is_zero == false {
            let new_l2_to_l1_msgs = compute_l2_to_l1_hash(storage_contract_address,
                                                                           private_call_public_inputs.version,
                                                                           portal_contract_address,
                                                                           private_call_public_inputs.chain_id,
                                                                           new_l2_to_l1_msgs[i]);
            new_l2_to_l1_msgs_to_insert.push(new_l2_to_l1_msgs)
        }
    }
    public_inputs.end.new_l2_to_l1_msgs.push_vec(new_l2_to_l1_msgs_to_insert);

    // logs hashes
    // See the following thread if not clear:
    // https://discourse.aztec.network/t/proposal-forcing-the-sequencer-to-actually-submit-data-to-l1/426
    let previous_encrypted_logs_hash = public_inputs.end.encrypted_logs_hash;
    let current_encrypted_logs_hash = private_call_public_inputs.encrypted_logs_hash;
    public_inputs.end.encrypted_logs_hash = compute_logs_hash(previous_encrypted_logs_hash,current_encrypted_logs_hash);
    let previous_unencrypted_logs_hash = public_inputs.end.unencrypted_logs_hash;
    let current_unencrypted_logs_hash = private_call_public_inputs.unencrypted_logs_hash;
    public_inputs.end.unencrypted_logs_hash = compute_logs_hash(previous_unencrypted_logs_hash,current_unencrypted_logs_hash);
    
    // Add log preimages lengths from current iteration to accumulated lengths
    public_inputs.end.encrypted_log_preimages_length = public_inputs.end.encrypted_log_preimages_length +
                                                           private_call_public_inputs.encrypted_log_preimages_length;
    public_inputs.end.unencrypted_log_preimages_length = public_inputs.end.unencrypted_log_preimages_length + private_call_public_inputs.unencrypted_log_preimages_length;
}

pub fn contract_logic(private_call : PrivateCallData, public_inputs : &mut KernelCircuitPublicInputsBuilder, contract_dep_data : ContractDeploymentData, function_data : FunctionData) {
    let private_call_public_inputs = private_call.call_stack_item.public_inputs;
    let portal_contract_address = private_call.portal_contract_address;
    let contract_address = private_call.call_stack_item.contract_address;

    // TODO(https://github.com/AztecProtocol/aztec-packages/issues/3062): Why is this using a hash function from the stdlib::recursion namespace
    let private_call_vk_hash =
        stdlib_recursion_verification_key_compress_native_vk(private_call.vk);

    let is_contract_deployment = public_inputs.constants.tx_context.is_contract_deployment_tx;

    // input storage contract address must be 0 if its a constructor call and non-zero otherwise
    if is_contract_deployment {
        //TODO(https://github.com/AztecProtocol/aztec-packages/issues/3062) use locally computed private_call_vk_hash here
        let constructor_hash = compute_constructor_hash(function_data, private_call_public_inputs.args_hash, contract_dep_data.constructor_vk_hash);
        let new_contract_address = CompleteAddress::compute(
            contract_dep_data.deployer_public_key,
            contract_dep_data.contract_address_salt,
            contract_dep_data.function_tree_root,
            constructor_hash,
        ).address;
        
        let new_contract_data = NewContractData {
            contract_address: new_contract_address,
            portal_contract_address,
            function_tree_root: contract_dep_data.function_tree_root,
        };
        public_inputs.end.new_contracts.push(new_contract_data);
        
        // TODO(https://github.com/AztecProtocol/aztec-packages/issues/3062) VKs are mocked out for now
        // assert(contract_dep_data.constructor_vk_hash == private_call_vk_hash, "constructor_vk_hash doesn't match private_call_vk_hash");
        
        assert(contract_address.eq(new_contract_address), "contract address supplied does not match derived address");

        let new_contract_address_nullifier = compute_new_contract_address_hash(new_contract_address);

        public_inputs.end.new_nullifiers.push(new_contract_address_nullifier);
    } else {
        // non-contract deployments must specify contract address being interacted with
        assert(!contract_address.is_zero(), "contract address cannot be zero");

         /* We need to compute the root of the contract tree, starting from the function's VK:
         * - Compute the vk_hash (done above)
         * - Compute the function_leaf: hash(function_selector, is_internal, is_private, vk_hash, acir_hash)
         * - Hash the function_leaf with the function_leaf's sibling_path to get the function_tree_root
         * - Compute the contract_leaf: hash(contract_address, portal_contract_address, function_tree_root)
         * - Hash the contract_leaf with the contract_leaf's sibling_path to get the contract_tree_root
         */

        // The logic below ensures that the contract exists in the contracts tree
        let computed_function_tree_root = function_tree_root_from_siblings(private_call.call_stack_item.function_data.selector,
                                                 private_call.call_stack_item.function_data.is_internal,
                                                 true,  // is_private
                                                 private_call_vk_hash,
                                                 private_call.acir_hash,
                                                 private_call.function_leaf_membership_witness.leaf_index,
                                                 private_call.function_leaf_membership_witness.sibling_path);
        
        let computed_contract_tree_root = contract_tree_root_from_siblings(computed_function_tree_root,
                                                 contract_address,
                                                 portal_contract_address,
                                                 private_call.contract_leaf_membership_witness.leaf_index,
                                                 private_call.contract_leaf_membership_witness.sibling_path);

        let purported_contract_tree_root = private_call.call_stack_item.public_inputs.block_header.contract_tree_root();
        assert_eq(computed_contract_tree_root, purported_contract_tree_root, "computed_contract_tree_root does not match purported_contract_tree_root");
    }
}

pub fn validate_previous_kernel_values(end: CombinedAccumulatedData) {
    assert(end.new_nullifiers[0].value != 0, "The 0th nullifier in the accumulated nullifier array is zero");
}

pub fn validate_call_against_request(private_call: PrivateCallData, request: CallRequest) {
    let call_stack_item = private_call.call_stack_item;
    assert(request.hash == call_stack_item.hash(), "calculated private_call_hash does not match provided private_call_hash at the top of the call stack");

    let call_context = call_stack_item.public_inputs.call_context;

    // Ensures that if the function is internal, only the contract itself can call it.
    if call_stack_item.function_data.is_internal {
        assert(call_context.msg_sender.eq(call_context.storage_contract_address), "call is internal but msg_sender is not self");
    }

    if call_context.is_delegate_call {
        let caller_context = request.caller_context;
        assert(!caller_context.is_empty(), "caller context cannot be empty for delegate calls");
        assert(call_context.msg_sender.eq(caller_context.msg_sender), "call stack msg_sender does not match expected msg_sender for delegate calls");
        assert(call_context.storage_contract_address.eq(caller_context.storage_contract_address), "call stack storage address does not match expected contract address for delegate calls");
        assert(!call_stack_item.contract_address.eq(call_context.storage_contract_address),
            "curent contract address must not match storage contract address for delegate calls");
    } else {
        let caller_contract_address = request.caller_contract_address;
        assert(call_context.msg_sender.eq(caller_contract_address), "call stack msg_sender does not match caller contract address");
        assert(call_context.storage_contract_address.eq(call_stack_item.contract_address), "call stack storage address does not match expected contract address");
    }
}<|MERGE_RESOLUTION|>--- conflicted
+++ resolved
@@ -71,13 +71,8 @@
 // - https://discourse.aztec.network/t/to-read-or-not-to-read/178
 // - https://discourse.aztec.network/t/spending-notes-which-havent-yet-been-inserted/180
 pub fn validate_read_requests(
-<<<<<<< HEAD
-    historic_note_hash_tree_root: Field,
+    historical_note_hash_tree_root: Field,
     read_requests: [SideEffect; MAX_READ_REQUESTS_PER_CALL],
-=======
-    historical_note_hash_tree_root: Field,
-    read_requests: [Field; MAX_READ_REQUESTS_PER_CALL],
->>>>>>> 080230c2
     read_request_membership_witnesses: [ReadRequestMembershipWitness; MAX_READ_REQUESTS_PER_CALL],
 ) {
     // membership witnesses must resolve to the same private data root
