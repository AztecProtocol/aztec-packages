--- conflicted
+++ resolved
@@ -13,12 +13,8 @@
         previous_kernel_data::PreviousKernelData,
         side_effect::{SideEffect, SideEffectLinkedToNoteHash},
     },
-<<<<<<< HEAD
-    address::{AztecAddress, EthAddress, compute_initialization_hash},
-=======
     address::{AztecAddress, EthAddress, PartialAddress, compute_initialization_hash},
     contract_class::ContractClassId,
->>>>>>> 75e30b99
     contrakt::deployment_data::ContractDeploymentData,
     constants::{
         MAX_NEW_NULLIFIERS_PER_CALL,
@@ -37,10 +33,7 @@
         contract_tree_root_from_siblings,
         function_tree_root_from_siblings,
         pedersen_hash,
-<<<<<<< HEAD
-=======
         private_functions_root_from_siblings,
->>>>>>> 75e30b99
         read_request_root_from_siblings,
         silo_commitment,
         silo_nullifier,
@@ -324,21 +317,12 @@
         let computed_initialization_hash = compute_initialization_hash(
             function_data.selector.to_field(),
             private_call_public_inputs.args_hash
-<<<<<<< HEAD
         );
 
         assert(
             computed_initialization_hash == contract_dep_data.initialization_hash, "initialization hash does not match computed one"
         );
 
-=======
-        );
-
-        assert(
-            computed_initialization_hash == contract_dep_data.initialization_hash, "initialization hash does not match computed one"
-        );
-
->>>>>>> 75e30b99
         let new_contract_address = AztecAddress::compute_from_public_key(
             contract_dep_data.public_key,
             contract_dep_data.contract_class_id,
@@ -388,17 +372,6 @@
         );
         // std::println(f"computed_contract_class_id={computed_contract_class_id}");
 
-<<<<<<< HEAD
-        let purported_contract_tree_root = private_call.call_stack_item.public_inputs.historical_header.state.partial.contract_tree.root;
-        // TODO(@spalladino): Re-enable this check using contract classes:
-        // - Compute the function_leaf
-        // - Compute the function_tree_root using the sibling path
-        // - Compute the contract_class_id (needs injecting artifact_hash and bytecode_commitment into kernel)
-        // - Compute the address using the class_id (needs injecting salted_initialization_hash and public_keys_hash)
-        // assert_eq(
-        //     computed_contract_tree_root, purported_contract_tree_root, "computed_contract_tree_root does not match purported_contract_tree_root"
-        // );
-=======
         // Recompute contract address using the preimage which includes the class_id
         let computed_partial_address = PartialAddress::compute_from_salted_initialization_hash(
             computed_contract_class_id,
@@ -412,7 +385,6 @@
         assert(
             computed_address.eq(contract_address), "computed contract address does not match expected one"
         );
->>>>>>> 75e30b99
     }
 }
 
