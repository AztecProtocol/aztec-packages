use dep::types::{
    abis::{
        call_request::CallRequest,
        combined_accumulated_data::CombinedAccumulatedData,
        function_data::FunctionData,
        kernel_circuit_public_inputs::KernelCircuitPublicInputsBuilder,
        membership_witness::ReadRequestMembershipWitness,
        new_contract_data::NewContractData,
        nullifier_key_validation_request::NullifierKeyValidationRequestContext,
        private_circuit_public_inputs::PrivateCircuitPublicInputs,
        private_kernel::private_call_data::PrivateCallData,
        previous_kernel_data::PreviousKernelData,
        side_effect::{SideEffect, SideEffectLinkedToNoteHash},
    },
    address::{AztecAddress, EthAddress, compute_initialization_hash},
    contrakt::deployment_data::ContractDeploymentData,
    constants::{
        MAX_NEW_NULLIFIERS_PER_CALL,
        MAX_NEW_L2_TO_L1_MSGS_PER_CALL,
        MAX_NEW_COMMITMENTS_PER_CALL,
        MAX_PRIVATE_CALL_STACK_LENGTH_PER_CALL,
        MAX_READ_REQUESTS_PER_CALL,
        MAX_NULLIFIER_KEY_VALIDATION_REQUESTS_PER_CALL,
    },
    grumpkin_private_key::GrumpkinPrivateKey,
    hash::{
        compute_constructor_hash,
        compute_l2_to_l1_hash,
        compute_logs_hash,
        compute_new_contract_address_hash,
        contract_tree_root_from_siblings,
        function_tree_root_from_siblings,
        pedersen_hash,
        read_request_root_from_siblings,
        silo_commitment,
        silo_nullifier,
        stdlib_recursion_verification_key_compress_native_vk,
    },
    utils::{
        arrays::{
            array_length,
            array_to_bounded_vec,
            validate_array,
        },
        bounded_vec::BoundedVec,
    },
    traits::{is_empty, is_empty_array},
};

pub fn validate_arrays(app_public_inputs: PrivateCircuitPublicInputs) {
    // Each of the following arrays is expected to be zero-padded.
    // In addition, some of the following arrays (new_commitments, etc...) are passed
    // to push_array_to_array() routines which rely on the passed arrays to be well-formed.

    validate_array(app_public_inputs.return_values);
    validate_array(app_public_inputs.read_requests);
    validate_array(app_public_inputs.nullifier_key_validation_requests);
    validate_array(app_public_inputs.new_commitments);
    validate_array(app_public_inputs.new_nullifiers);
    validate_array(app_public_inputs.private_call_stack_hashes);
    validate_array(app_public_inputs.public_call_stack_hashes);
    validate_array(app_public_inputs.new_l2_to_l1_msgs);
    // encrypted_logs_hash and unencrypted_logs_hash have their own integrity checks.
}

// Validate all read requests against the historical note hash tree root.
// Use their membership witnesses to do so. If the historical root is not yet
// initialized, initialize it using the first read request here (if present).
//
// More info here:
// - https://discourse.aztec.network/t/to-read-or-not-to-read/178
// - https://discourse.aztec.network/t/spending-notes-which-havent-yet-been-inserted/180
pub fn validate_read_requests(
    historical_note_hash_tree_root: Field,
    read_requests: [SideEffect; MAX_READ_REQUESTS_PER_CALL],
    read_request_membership_witnesses: [ReadRequestMembershipWitness; MAX_READ_REQUESTS_PER_CALL]
) {
    // membership witnesses must resolve to the same note hash tree root
    // for every request in all kernel iterations
    for rr_idx in 0..MAX_READ_REQUESTS_PER_CALL {
        let read_request = read_requests[rr_idx].value;
        let witness = read_request_membership_witnesses[rr_idx];

        // A pending commitment is the one that is not yet added to note hash tree
        // A "transient read" is when we try to "read" a pending commitment within a transaction
        // between function calls, as opposed to reading the outputs of a previous transaction
        // which is a "pending read".
        // A transient read is when we try to "read" a pending commitment
        // We determine if it is a transient read depending on the leaf index from the membership witness
        // Note that the Merkle membership proof would be null and void in case of an transient read
        // but we use the leaf index as a placeholder to detect a 'pending note read'.

        if (read_request != 0) & (witness.is_transient == false) {
            let root_for_read_request = read_request_root_from_siblings(read_request, witness.leaf_index, witness.sibling_path);
            assert(root_for_read_request == historical_note_hash_tree_root, "note hash tree root mismatch");
            // TODO(https://github.com/AztecProtocol/aztec-packages/issues/1354): do we need to enforce
            // that a non-transient read_request was derived from the proper/current contract address?
        }
    }
}

pub fn initialize_end_values(
    previous_kernel: PreviousKernelData,
    public_inputs: &mut KernelCircuitPublicInputsBuilder
) {
    public_inputs.constants = previous_kernel.public_inputs.constants;

    // Ensure the arrays are the same as previously, before we start pushing more data onto them in other
    // functions within this circuit:
    let start = previous_kernel.public_inputs.end;

    public_inputs.end.read_requests = array_to_bounded_vec(start.read_requests);
    public_inputs.end.nullifier_key_validation_requests = array_to_bounded_vec(start.nullifier_key_validation_requests);

    public_inputs.end.new_commitments = array_to_bounded_vec(start.new_commitments);
    public_inputs.end.new_nullifiers = array_to_bounded_vec(start.new_nullifiers);

    public_inputs.end.private_call_stack = array_to_bounded_vec(start.private_call_stack);
    public_inputs.end.public_call_stack = array_to_bounded_vec(start.public_call_stack);
    public_inputs.end.new_l2_to_l1_msgs = array_to_bounded_vec(start.new_l2_to_l1_msgs);

    public_inputs.end.encrypted_logs_hash = start.encrypted_logs_hash;
    public_inputs.end.unencrypted_logs_hash = start.unencrypted_logs_hash;

    public_inputs.end.encrypted_log_preimages_length = start.encrypted_log_preimages_length;
    public_inputs.end.unencrypted_log_preimages_length = start.unencrypted_log_preimages_length;

    public_inputs.end.optionally_revealed_data = start.optionally_revealed_data;
    public_inputs.end.new_contracts = array_to_bounded_vec(start.new_contracts);
}

fn perform_static_call_checks(private_call: PrivateCallData) {
    let public_inputs = private_call.call_stack_item.public_inputs;
    let is_static_call = public_inputs.call_context.is_static_call;
    if is_static_call {
        // No state changes are allowed for static calls:
        assert(
            is_empty_array(public_inputs.new_commitments), "new_commitments must be empty for static calls"
        );
        assert(
            is_empty_array(public_inputs.new_nullifiers), "new_nullifiers must be empty for static calls"
        );
    }
}

fn is_valid_caller(request: CallRequest, private_call: PrivateCallData) -> bool {
    let call_context = private_call.call_stack_item.public_inputs.call_context;
    let valid_caller_context = request.caller_context.msg_sender.eq(call_context.msg_sender)
        & request.caller_context.storage_contract_address.eq(call_context.storage_contract_address);
    request.caller_contract_address.eq(private_call.call_stack_item.contract_address)
        & (request.caller_context.is_empty() | valid_caller_context)
}

fn validate_call_requests<N>(
    call_requests: BoundedVec<CallRequest, N>,
    hashes: [Field; N],
    private_call: PrivateCallData
) {
    assert_eq(
        array_length(hashes), call_requests.len(), "call requests length does not match the expected length"
    );
    for i in 0..N {
        let hash = hashes[i];
        if hash != 0 {
            let request = call_requests.get_unchecked(i);
            assert_eq(request.hash, hash, "call stack hash does not match call request hash");
            assert(is_valid_caller(request, private_call), "invalid caller");
        }
    }
}

pub fn update_end_values(private_call: PrivateCallData, public_inputs: &mut KernelCircuitPublicInputsBuilder) {
    // If this call is a static call, certain operations are disallowed, such as creating new state.
    perform_static_call_checks(private_call);

    let private_call_public_inputs = private_call.call_stack_item.public_inputs;

    let read_requests = private_call_public_inputs.read_requests;
    let read_request_membership_witnesses = private_call.read_request_membership_witnesses;

    let nullifier_key_validation_requests = private_call_public_inputs.nullifier_key_validation_requests;

    let new_commitments = private_call_public_inputs.new_commitments;
    let new_nullifiers = private_call_public_inputs.new_nullifiers;

    let storage_contract_address = private_call_public_inputs.call_context.storage_contract_address;

    // Transient read requests and witnesses are accumulated in public_inputs.end
    // We silo the read requests (domain separation per contract address)
    let mut siloed_read_requests: BoundedVec<SideEffect, MAX_READ_REQUESTS_PER_CALL> = BoundedVec::new(SideEffect::empty());
    for i in 0..MAX_READ_REQUESTS_PER_CALL {
        let read_request = read_requests[i].value;
        let witness = read_request_membership_witnesses[i];
        if witness.is_transient & (read_request != 0) { // only forward transient to public inputs
            siloed_read_requests.push(
                SideEffect { counter: read_requests[i].counter, value: silo_commitment(storage_contract_address, read_request) }
            )
        }
    }
    public_inputs.end.read_requests.push_vec(siloed_read_requests);

    // Nullifier key validation requests.
    for i in 0..MAX_NULLIFIER_KEY_VALIDATION_REQUESTS_PER_CALL {
        let request = nullifier_key_validation_requests[i];
        if !is_empty(request) {
            public_inputs.end.nullifier_key_validation_requests.push(request.to_context(storage_contract_address));
        }
    }

    // Enhance commitments and nullifiers with domain separation whereby domain is the contract.
    //
    // nullifiers
    let mut siloed_new_nullifiers: BoundedVec<SideEffectLinkedToNoteHash, MAX_NEW_NULLIFIERS_PER_CALL> = BoundedVec::new(SideEffectLinkedToNoteHash::empty());
    for i in 0..MAX_NEW_NULLIFIERS_PER_CALL {
        let new_nullifier = new_nullifiers[i];
        if new_nullifier.value != 0 {
            let siloed_note_hash = if new_nullifier.note_hash == 0 {
                0
            } else {
                silo_commitment(storage_contract_address, new_nullifier.note_hash)
            };
            siloed_new_nullifiers.push(
                SideEffectLinkedToNoteHash {
                value: silo_nullifier(storage_contract_address, new_nullifier.value),
                counter: new_nullifier.counter,
                note_hash: siloed_note_hash
            }
            );
        }
    }
    public_inputs.end.new_nullifiers.push_vec(siloed_new_nullifiers);

    // commitments
    let mut siloed_new_commitments: BoundedVec<SideEffect, MAX_NEW_COMMITMENTS_PER_CALL> = BoundedVec::new(SideEffect::empty());
    for i in 0..MAX_NEW_COMMITMENTS_PER_CALL {
        let new_commitment = new_commitments[i].value;
        if new_commitment != 0 {
            siloed_new_commitments.push(
                SideEffect { value: silo_commitment(storage_contract_address, new_commitment), counter: new_commitments[i].counter }
            );
        }
    }
    public_inputs.end.new_commitments.push_vec(siloed_new_commitments);

    // Call stacks
    // Private call stack.
    let private_call_stack = array_to_bounded_vec(private_call.private_call_stack);
    validate_call_requests(
        private_call_stack,
        private_call_public_inputs.private_call_stack_hashes,
        private_call
    );
    public_inputs.end.private_call_stack.push_vec(private_call_stack);
    // Public call stack.
    let public_call_stack = array_to_bounded_vec(private_call.public_call_stack);
    validate_call_requests(
        public_call_stack,
        private_call_public_inputs.public_call_stack_hashes,
        private_call
    );
    public_inputs.end.public_call_stack.push_vec(public_call_stack);

    // new l2 to l1 messages
    let portal_contract_address = private_call.portal_contract_address;
    let new_l2_to_l1_msgs = private_call_public_inputs.new_l2_to_l1_msgs;
    let mut new_l2_to_l1_msgs_to_insert : BoundedVec<Field, MAX_NEW_L2_TO_L1_MSGS_PER_CALL> = BoundedVec::new(0);
    for i in 0..MAX_NEW_L2_TO_L1_MSGS_PER_CALL {
        let msg_is_zero = new_l2_to_l1_msgs[i] == 0;
        if msg_is_zero == false {
            let new_l2_to_l1_msgs = compute_l2_to_l1_hash(
                storage_contract_address,
                private_call_public_inputs.version,
                portal_contract_address,
                private_call_public_inputs.chain_id,
                new_l2_to_l1_msgs[i]
            );
            new_l2_to_l1_msgs_to_insert.push(new_l2_to_l1_msgs)
        }
    }
    public_inputs.end.new_l2_to_l1_msgs.push_vec(new_l2_to_l1_msgs_to_insert);

    // logs hashes
    // See the following thread if not clear:
    // https://discourse.aztec.network/t/proposal-forcing-the-sequencer-to-actually-submit-data-to-l1/426
    let previous_encrypted_logs_hash = public_inputs.end.encrypted_logs_hash;
    let current_encrypted_logs_hash = private_call_public_inputs.encrypted_logs_hash;
    public_inputs.end.encrypted_logs_hash = compute_logs_hash(previous_encrypted_logs_hash,current_encrypted_logs_hash);
    let previous_unencrypted_logs_hash = public_inputs.end.unencrypted_logs_hash;
    let current_unencrypted_logs_hash = private_call_public_inputs.unencrypted_logs_hash;
    public_inputs.end.unencrypted_logs_hash = compute_logs_hash(previous_unencrypted_logs_hash,current_unencrypted_logs_hash);

    // Add log preimages lengths from current iteration to accumulated lengths
    public_inputs.end.encrypted_log_preimages_length = public_inputs.end.encrypted_log_preimages_length +
                                                           private_call_public_inputs.encrypted_log_preimages_length;
    public_inputs.end.unencrypted_log_preimages_length = public_inputs.end.unencrypted_log_preimages_length + private_call_public_inputs.unencrypted_log_preimages_length;
}

pub fn contract_logic(
    private_call: PrivateCallData,
    public_inputs: &mut KernelCircuitPublicInputsBuilder,
    contract_dep_data: ContractDeploymentData,
    function_data: FunctionData
) {
    let private_call_public_inputs = private_call.call_stack_item.public_inputs;
    let portal_contract_address = private_call.portal_contract_address;
    let contract_address = private_call.call_stack_item.contract_address;

    // TODO(https://github.com/AztecProtocol/aztec-packages/issues/3062): Why is this using a hash function from the stdlib::recursion namespace
    let private_call_vk_hash = stdlib_recursion_verification_key_compress_native_vk(private_call.vk);

    let is_contract_deployment = public_inputs.constants.tx_context.is_contract_deployment_tx;

    // input storage contract address must be 0 if its a constructor call and non-zero otherwise
    if is_contract_deployment {
        let computed_initialization_hash = compute_initialization_hash(
            function_data.selector.to_field(),
            private_call_public_inputs.args_hash
        );

        assert(
            computed_initialization_hash == contract_dep_data.initialization_hash, "initialization hash does not match computed one"
        );

        let new_contract_address = AztecAddress::compute_from_public_key(
            contract_dep_data.public_key,
            contract_dep_data.contract_class_id,
            contract_dep_data.contract_address_salt,
            contract_dep_data.initialization_hash,
            contract_dep_data.portal_contract_address
        );

        let new_contract_data = NewContractData {
            contract_address: new_contract_address,
            portal_contract_address,
            contract_class_id: contract_dep_data.contract_class_id
        };
        public_inputs.end.new_contracts.push(new_contract_data);

        // TODO(https://github.com/AztecProtocol/aztec-packages/issues/3062) VKs are mocked out for now
        // assert(contract_dep_data.constructor_vk_hash == private_call_vk_hash, "constructor_vk_hash doesn't match private_call_vk_hash");

        assert(
            contract_address.eq(new_contract_address), "contract address supplied does not match derived address"
        );

        let new_contract_address_nullifier = compute_new_contract_address_hash(new_contract_address);

        public_inputs.end.new_nullifiers.push(
            SideEffectLinkedToNoteHash { value: new_contract_address_nullifier, note_hash: 0, counter: 1 }
        );
    } else {
        // non-contract deployments must specify contract address being interacted with
        assert(!contract_address.is_zero(), "contract address cannot be zero");

        /* We need to compute the root of the contract tree, starting from the function's VK:
         * - Compute the vk_hash (done above)
         * - Compute the function_leaf: hash(function_selector, is_internal, is_private, vk_hash, acir_hash)
         * - Hash the function_leaf with the function_leaf's sibling_path to get the function_tree_root
         * - Compute the contract_leaf: hash(contract_address, portal_contract_address, function_tree_root)
         * - Hash the contract_leaf with the contract_leaf's sibling_path to get the contract_tree_root
         */

        // The logic below ensures that the contract exists in the contracts tree
        let computed_function_tree_root = function_tree_root_from_siblings(
            private_call.call_stack_item.function_data.selector,
            private_call.call_stack_item.function_data.is_internal,
            true, // is_private
            private_call_vk_hash,
            private_call.acir_hash,
            private_call.function_leaf_membership_witness.leaf_index,
            private_call.function_leaf_membership_witness.sibling_path
        );

        let computed_contract_tree_root = contract_tree_root_from_siblings(
            computed_function_tree_root,
            contract_address,
            portal_contract_address,
            private_call.contract_leaf_membership_witness.leaf_index,
            private_call.contract_leaf_membership_witness.sibling_path
        );

<<<<<<< HEAD
        let purported_contract_tree_root = private_call.call_stack_item.public_inputs.block_header.contract_tree_root();
        // TODO(@spalladino): Re-enable this check using contract classes:
        // - Compute the function_leaf
        // - Compute the function_tree_root using the sibling path
        // - Compute the contract_class_id (needs injecting artifact_hash and bytecode_commitment into kernel)
        // - Compute the address using the class_id (needs injecting salted_initialization_hash and public_keys_hash)
        // assert_eq(
        //     computed_contract_tree_root, purported_contract_tree_root, "computed_contract_tree_root does not match purported_contract_tree_root"
        // );
=======
        let purported_contract_tree_root = private_call.call_stack_item.public_inputs.historical_header.state.partial.contract_tree.root;
        assert_eq(
            computed_contract_tree_root, purported_contract_tree_root, "computed_contract_tree_root does not match purported_contract_tree_root"
        );
>>>>>>> 0335ec58
    }
}

pub fn validate_previous_kernel_values(end: CombinedAccumulatedData) {
    assert(end.new_nullifiers[0].value != 0, "The 0th nullifier in the accumulated nullifier array is zero");
}

pub fn validate_call_against_request(private_call: PrivateCallData, request: CallRequest) {
    let call_stack_item = private_call.call_stack_item;
    assert(
        request.hash == call_stack_item.hash(), "calculated private_call_hash does not match provided private_call_hash at the top of the call stack"
    );

    let call_context = call_stack_item.public_inputs.call_context;

    // Ensures that if the function is internal, only the contract itself can call it.
    if call_stack_item.function_data.is_internal {
        assert(
            call_context.msg_sender.eq(call_context.storage_contract_address), "call is internal but msg_sender is not self"
        );
    }

    if call_context.is_delegate_call {
        let caller_context = request.caller_context;
        assert(!caller_context.is_empty(), "caller context cannot be empty for delegate calls");
        assert(
            call_context.msg_sender.eq(caller_context.msg_sender), "call stack msg_sender does not match expected msg_sender for delegate calls"
        );
        assert(
            call_context.storage_contract_address.eq(caller_context.storage_contract_address), "call stack storage address does not match expected contract address for delegate calls"
        );
        assert(
            !call_stack_item.contract_address.eq(call_context.storage_contract_address), "curent contract address must not match storage contract address for delegate calls"
        );
    } else {
        let caller_contract_address = request.caller_contract_address;
        assert(
            call_context.msg_sender.eq(caller_contract_address), "call stack msg_sender does not match caller contract address"
        );
        assert(
            call_context.storage_contract_address.eq(call_stack_item.contract_address), "call stack storage address does not match expected contract address"
        );
    }
}

fn field_to_grumpkin_private_key(val: Field) -> GrumpkinPrivateKey {
    let bytes = val.to_be_bytes(32);
    let mut v = 1;
    let mut high = 0;
    let mut low = 0;

    for i in 0..16 {
        high = high + (bytes[15 - i] as Field) * v;
        low = low + (bytes[16 + 15 - i] as Field) * v;
        v = v * 256;
    }

    GrumpkinPrivateKey { high, low }
}

pub fn compute_siloed_nullifier_secret_key(secret_key: GrumpkinPrivateKey, contract_address: AztecAddress) -> GrumpkinPrivateKey {
    // TODO: Temporary hack. Should replace it with a secure way to derive the secret key.
    // Match the way keys are derived in circuits.js/src/keys/index.ts
    let hash = pedersen_hash(
        [secret_key.high, secret_key.low, contract_address.to_field()],
        0
    );
    field_to_grumpkin_private_key(hash)
}<|MERGE_RESOLUTION|>--- conflicted
+++ resolved
@@ -379,8 +379,7 @@
             private_call.contract_leaf_membership_witness.sibling_path
         );
 
-<<<<<<< HEAD
-        let purported_contract_tree_root = private_call.call_stack_item.public_inputs.block_header.contract_tree_root();
+        let purported_contract_tree_root = private_call.call_stack_item.public_inputs.historical_header.state.partial.contract_tree.root;
         // TODO(@spalladino): Re-enable this check using contract classes:
         // - Compute the function_leaf
         // - Compute the function_tree_root using the sibling path
@@ -389,12 +388,6 @@
         // assert_eq(
         //     computed_contract_tree_root, purported_contract_tree_root, "computed_contract_tree_root does not match purported_contract_tree_root"
         // );
-=======
-        let purported_contract_tree_root = private_call.call_stack_item.public_inputs.historical_header.state.partial.contract_tree.root;
-        assert_eq(
-            computed_contract_tree_root, purported_contract_tree_root, "computed_contract_tree_root does not match purported_contract_tree_root"
-        );
->>>>>>> 0335ec58
     }
 }
 
