use crate::common;
<<<<<<< HEAD
use crate::mocked::{Proof, verify_previous_kernel_state};
use crate::transaction::request::TxRequest;
use crate::abis::{
=======
use dep::types::mocked::{Proof, AggregationObject,verify_previous_kernel_state};
use dep::types::transaction::request::TxRequest;
use dep::types::abis::{
>>>>>>> d707d4e3
    combined_constant_data::CombinedConstantData,
    private_kernel::private_call_data::PrivateCallData,
    kernel_circuit_public_inputs::{KernelCircuitPublicInputs, KernelCircuitPublicInputsBuilder}
};
<<<<<<< HEAD
use crate::utils::arrays;
use dep::aztec::constants_gen::EMPTY_NULLIFIED_COMMITMENT;
=======
use dep::types::utils::arrays;
>>>>>>> d707d4e3
use dep::std::unsafe;

// Initialization struct for private inputs to the private kernel
struct PrivateKernelInputsInit {
    tx_request : TxRequest,
    private_call : PrivateCallData,
}

impl PrivateKernelInputsInit {
    fn initialize_end_values(self, public_inputs : &mut KernelCircuitPublicInputsBuilder) {
        let private_call_public_inputs = self.private_call.call_stack_item.public_inputs();
        let constants = CombinedConstantData{
            block_data : private_call_public_inputs.historical_block_data,
            tx_context : self.tx_request.tx_context,
        };

        public_inputs.constants = constants;
    }

    // Confirm that the TxRequest (user's intent) 
    // matches the private call being executed
    fn validate_this_private_call_against_tx_request(self) {
        let tx_request = self.tx_request;
        // Call stack item for the initial call
        let call_stack_item = self.private_call.call_stack_item;
        
        // Checks to ensure that the user's intent matches the initial private call
        //
        // We use the word correct to denote whether it matches the user intent.
        //
        // Ensure we are calling the correct initial contract
        let origin_address_matches = tx_request.origin.eq(call_stack_item.contract_address());
        assert(origin_address_matches, "origin address does not match call stack items contract address");
        //
        // Ensure we are calling the correct initial function in the contract
        let entry_point_function_matches = tx_request.function_data.hash() == call_stack_item.function_data().hash();
        // TODO - Allow special characters in error message.
        // assert(entry_point_function_matches, "tx_request.function_data must match call_stack_item.function_data");
        assert(entry_point_function_matches, "tx_request function_data must match call_stack_item function_data");
        //
        // Ensure we are passing the correct arguments to the function.
        let args_match = tx_request.args_hash == call_stack_item.public_inputs().args_hash;
        assert(args_match, "noir function args passed to tx_request must match args in the call_stack_item");
    }

    fn validate_inputs(self) {
        let call_stack_item = self.private_call.call_stack_item;
        let function_data = call_stack_item.function_data();

        let public_inputs = call_stack_item.public_inputs();

        /* TODO(Mike/David): If we are going to have 3 initial calls on the private call stack,
        * then do we still need the `private_call_stack`
        * despite no longer needing a full `previous_kernel`
        */

        assert(function_data.is_private, "Private kernel circuit can only execute a private function");
        assert(public_inputs.call_context.is_delegate_call == false, "Users cannot make a delegatecall");
        assert(public_inputs.call_context.is_static_call == false, "Users cannot make a static call");
        
        // The below also prevents delegatecall/staticcall in the base case
        assert(public_inputs.call_context.storage_contract_address.eq(call_stack_item.contract_address()), "Storage contract address must be that of the called contract");
    }

    fn update_end_values(self, public_inputs : &mut KernelCircuitPublicInputsBuilder) {
        // We only initialized constants member of public_inputs so far. Therefore, there must not be any
        // new nullifiers or logs as part of public_inputs.
        
        let new_commitments_empty = arrays::is_empty_array(public_inputs.end.new_commitments.storage);
        assert(new_commitments_empty, "public_inputs.end.new_commitments must start as empty in initial kernel iteration");

        let new_nullifiers_empty = arrays::is_empty_array(public_inputs.end.new_nullifiers.storage);
        assert(new_nullifiers_empty, "public_inputs.end.new_nullifiers must start as empty in initial kernel iteration");

        let end_nullified_commitments_empty = arrays::is_empty_array(public_inputs.end.nullified_commitments.storage);
        assert(end_nullified_commitments_empty, "public_inputs.end.nullified_commitments must start as empty in initial kernel iteration");

        let encrypted_logs_hash_empty = arrays::log_hashes_empty(public_inputs.end.encrypted_logs_hash);
        assert(encrypted_logs_hash_empty, "public_inputs.end.encrypted_logs_hash must start as empty in initial kernel iteration");

        let unencrypted_logs_hash_empty = arrays::log_hashes_empty(public_inputs.end.unencrypted_logs_hash);
        assert(unencrypted_logs_hash_empty, "public_inputs.end.unencrypted_logs_hash must start as empty in initial kernel iteration");

        let read_requests_empty = arrays::is_empty_array(public_inputs.end.read_requests.storage);
        assert(read_requests_empty, "public_inputs.end.read_requests must start as empty in initial kernel iteration");

        let pending_read_requests_empty = arrays::is_empty_array(public_inputs.end.pending_read_requests.storage);
        assert(pending_read_requests_empty, "public_inputs.end.pending_read_requests_empty must start as empty in initial kernel iteration");

        assert(public_inputs.end.encrypted_log_preimages_length == 0,"public_inputs.end.encrypted_log_preimages_length must start as 0 in initial kernel iteration");
        assert(public_inputs.end.unencrypted_log_preimages_length == 0,"public_inputs.end.unencrypted_log_preimages_length must start as 0 in initial kernel iteration");

        // Since it's the first iteration, we need to push the the tx hash nullifier into the `new_nullifiers` array
        public_inputs.end.new_nullifiers.push(self.tx_request.hash());
        
        // Push an empty nullified commitment too since each nullifier must
        // be paired with a nonzero (real or "empty") nullified commitment
        public_inputs.end.nullified_commitments.push(EMPTY_NULLIFIED_COMMITMENT);

        // Note that we do not need to nullify the transaction request nonce anymore.
        // Should an account want to additionally use nonces for replay protection or handling cancellations,
        // they will be able to do so in the account contract logic:
        // https://github.com/AztecProtocol/aztec-packages/issues/660
    }

    pub fn native_private_kernel_circuit_initial(self) -> KernelCircuitPublicInputs {
        let mut public_inputs : KernelCircuitPublicInputsBuilder = unsafe::zeroed();
        public_inputs.is_private = true;
        
        self.initialize_end_values(&mut public_inputs);

        self.validate_inputs();

        common::validate_arrays(self.private_call.call_stack_item.public_inputs());

        self.validate_this_private_call_against_tx_request();

        common::validate_call_stack(self.private_call);

        common::validate_read_requests(
            public_inputs.constants.block_data.note_hash_tree_root(),
            self.private_call.call_stack_item.public_inputs().read_requests,
            self.private_call.read_request_membership_witnesses
        );

        // TODO(dbanks12): feels like update_end_values should happen after contract logic
        self.update_end_values(&mut public_inputs);
        common::update_end_values(self.private_call, &mut public_inputs);

        common::contract_logic(self.private_call,
                          &mut public_inputs,
                          self.tx_request.tx_context.contract_deployment_data,
                          self.tx_request.function_data);

        // TODO(David): What previous kernel proof are we talking about, since this is private-kernel-init
        let (is_previous_state_valid, updated_aggregation_object) = verify_previous_kernel_state(public_inputs.end.aggregation_object,self.private_call.proof);
        assert(is_previous_state_valid);

        public_inputs.end.aggregation_object = updated_aggregation_object;

        public_inputs.finish()
    }
}

mod tests {
    use crate::private_kernel_init::PrivateKernelInputsInit;
<<<<<<< HEAD
    use crate::abis::{
        complete_address::CompleteAddress,
        kernel_circuit_public_inputs::KernelCircuitPublicInputs,
        private_kernel::private_call_data::PrivateCallData,
    };
    use crate::tests::{
        testing_harness::PrivateCallDataBuilder,
    };
    use crate::transaction::request::TxRequest;
    use crate::address::Address;
    use crate::hash::{
        compute_constructor_hash,
        compute_logs_hash,
        stdlib_recursion_verification_key_compress_native_vk,
    };
    use crate::utils::arrays::array_length;
=======
    use dep::types::abis::{
        kernel_circuit_public_inputs::{KernelCircuitPublicInputs, KernelCircuitPublicInputsBuilder},
        private_circuit_public_inputs::PrivateCircuitPublicInputs,
        read_request_membership_witness::ReadRequestMembershipWitness,
    };
    use dep::types::tests::{
        testing_harness::{
            create_private_call_data,
            generate_read_requests,
            build_tx_request,
            PrivateAppInputs,
            validate_no_new_deployed_contract,
            validate_deployed_contract_address,
            non_zero_items,
        },
        apps::deposit::{
            deposit_app,
            DepositParams,
        },
        apps::constructor::{
            constructor_app,
            ConstructorParams,
        }
    };
    use dep::types::address::Address;
    use dep::types::hash::{accumulate_sha256};
    use dep::types::utils::uint128::U128;
>>>>>>> d707d4e3
    use dep::aztec::constants_gen::{
        MAX_READ_REQUESTS_PER_CALL,
    };

    struct PrivateKernelInitInputsBuilder {
        tx_request: TxRequest,
        private_call: PrivateCallDataBuilder,
    }

    impl PrivateKernelInitInputsBuilder {
        pub fn new() -> Self {
            PrivateKernelInitInputsBuilder::new_with_config(false)
        }

        pub fn new_constructor() -> Self {
            PrivateKernelInitInputsBuilder::new_with_config(true)
        }

        fn new_with_config(is_constructor: bool) -> Self {
            let private_call = PrivateCallDataBuilder::new(is_constructor);
            let tx_request = private_call.build_tx_request();

            PrivateKernelInitInputsBuilder {
                tx_request,
                private_call,
            }
        }

        pub fn execute(self) -> KernelCircuitPublicInputs {
            let kernel = PrivateKernelInputsInit {
                tx_request: self.tx_request,
                private_call: self.private_call.finish(),
            };

            kernel.native_private_kernel_circuit_initial()
        }

        pub fn failed(self) {
            let _ = self.execute();
        }
    }

    pub fn validate_deployed_contract_address(tx_request: TxRequest, private_call: PrivateCallDataBuilder, public_inputs: KernelCircuitPublicInputs) {
        assert_eq(public_inputs.end.new_contracts.len(), 1);
        let cdd = tx_request.tx_context.contract_deployment_data;

        let private_circuit_vk_hash = stdlib_recursion_verification_key_compress_native_vk(private_call.vk);
        let constructor_hash = compute_constructor_hash(tx_request.function_data, tx_request.args_hash, private_circuit_vk_hash);
        let contract_address = CompleteAddress::compute(cdd.deployer_public_key,
            cdd.contract_address_salt,
            cdd.function_tree_root,
            constructor_hash).address;
        assert(public_inputs.end.new_contracts[0].contract_address.eq(contract_address));
    }

    pub fn validate_no_new_deployed_contract(public_inputs: KernelCircuitPublicInputs) {
        for new_contract in public_inputs.end.new_contracts {
            assert(new_contract.is_empty());
        }
    }

    #[test]
    fn deposit() {
        let mut builder = PrivateKernelInitInputsBuilder::new();

        // Logs for the private call.
        let encrypted_logs_hash = [16, 69];
        let encrypted_log_preimages_length = 100;
        let unencrypted_logs_hash = [26, 47];
        let unencrypted_log_preimages_length = 50;
        builder.private_call.set_encrypted_logs(encrypted_logs_hash, encrypted_log_preimages_length);
        builder.private_call.set_unencrypted_logs(unencrypted_logs_hash, unencrypted_log_preimages_length);

        let public_inputs = builder.execute();

        validate_no_new_deployed_contract(public_inputs);

        // Check the first nullifier is hash of the signed tx request
        let tx_hash = builder.tx_request.hash();
        assert_eq(public_inputs.end.new_nullifiers[0], tx_hash);

        // Log preimages length should increase by `(un)encrypted_log_preimages_length` from private input
        assert_eq(public_inputs.end.encrypted_log_preimages_length, encrypted_log_preimages_length);
        assert_eq(public_inputs.end.unencrypted_log_preimages_length, unencrypted_log_preimages_length);

        // Logs hashes should be a sha256 hash of a 0 value (the previous log hash) and the `(un)encrypted_logs_hash` from private input
        let expected_encrypted_logs_hash = compute_logs_hash([0, 0], encrypted_logs_hash);
        assert_eq(public_inputs.end.encrypted_logs_hash, expected_encrypted_logs_hash);

        let expected_unencrypted_logs_hash = compute_logs_hash([0, 0], unencrypted_logs_hash);
        assert_eq(public_inputs.end.unencrypted_logs_hash, expected_unencrypted_logs_hash);
    }

    #[test]
    fn basic_contract_deployment() {
        let builder = PrivateKernelInitInputsBuilder::new_constructor();

        let public_inputs = builder.execute();

        validate_deployed_contract_address(builder.tx_request, builder.private_call, public_inputs);

        // Since there are no logs, log preimages length should be 0 and both logs hashes should be a sha256 hash of 2 zero
        // values
        assert_eq(public_inputs.end.encrypted_log_preimages_length, 0);
        assert_eq(public_inputs.end.unencrypted_log_preimages_length, 0);

        let expected_logs_hash = compute_logs_hash([0, 0], [0, 0]);
        assert_eq(public_inputs.end.encrypted_logs_hash, expected_logs_hash);
        assert_eq(public_inputs.end.unencrypted_logs_hash, expected_logs_hash);
    }

    #[test(should_fail_with = "invalid array")]
    fn input_validation_malformed_arrays_return_values() {
        let mut builder = PrivateKernelInitInputsBuilder::new_constructor();

        builder.private_call.public_inputs.return_values.push_array([0, 9123]);

        builder.failed();
    }

    #[test(should_fail_with = "invalid array")]
    fn input_validation_malformed_arrays_read_requests() {
        let mut builder = PrivateKernelInitInputsBuilder::new_constructor();

        builder.private_call.public_inputs.read_requests.push_array([0, 9123]);
        
        builder.failed();
    }

    #[test(should_fail_with = "invalid array")]
    fn input_validation_malformed_arrays_commitments() {
        let mut builder = PrivateKernelInitInputsBuilder::new_constructor();

        builder.private_call.public_inputs.new_commitments.push_array([0, 9123]);
        
        builder.failed();
    }

    #[test(should_fail_with = "invalid array")]
    fn input_validation_malformed_arrays_nullifiers() {
        let mut builder = PrivateKernelInitInputsBuilder::new_constructor();

        builder.private_call.public_inputs.new_nullifiers.push_array([0, 9123]);
        
        builder.failed();
    }

    #[test(should_fail_with = "invalid array")]
    fn input_validation_malformed_arrays_nullified_commitments() {
        let mut builder = PrivateKernelInitInputsBuilder::new_constructor();

        builder.private_call.public_inputs.nullified_commitments.push_array([0, 9123]);
        
        builder.failed();
    }

    #[test(should_fail_with = "invalid array")]
    fn input_validation_malformed_arrays_private_call_stack() {
        let mut builder = PrivateKernelInitInputsBuilder::new_constructor();

        builder.private_call.public_inputs.private_call_stack.push_array([0, 9123]);
        
        builder.failed();
    }

    #[test(should_fail_with = "invalid array")]
    fn input_validation_malformed_arrays_public_call_stack() {
        let mut builder = PrivateKernelInitInputsBuilder::new_constructor();

        builder.private_call.public_inputs.public_call_stack.push_array([0, 9123]);
        
        builder.failed();
    }

    #[test(should_fail_with = "invalid array")]
    fn input_validation_malformed_arrays_new_l2_to_l1_msgs() {
        let mut builder = PrivateKernelInitInputsBuilder::new_constructor();

        builder.private_call.public_inputs.new_l2_to_l1_msgs.push_array([0, 9123]);
        
        builder.failed();
    }

    #[test(should_fail_with="call stack item hash does not match preimage hash")]
    fn contract_deployment_call_stack_item_hash_mismatch_fails() {
        let mut builder = PrivateKernelInitInputsBuilder::new_constructor();

        builder.private_call.public_inputs.private_call_stack.push(27);
        
        builder.failed();
    }

    #[test(should_fail_with="contract address supplied does not match derived address")]
    fn contract_deployment_incorrect_contract_address_fails() {
        let mut builder = PrivateKernelInitInputsBuilder::new_constructor();

        let random_address = Address::from_field(27);
        builder.private_call.public_inputs.call_context.storage_contract_address = random_address;
        builder.tx_request.origin = random_address;
        builder.private_call.contract_address = random_address;

        builder.failed();
    }

    #[test(should_fail_with="origin address does not match call stack items contract address")]
    fn contract_deployment_contract_address_mismatch_fails() {
        let mut builder = PrivateKernelInitInputsBuilder::new_constructor();

        let random_address = Address::from_field(27);
        builder.private_call.public_inputs.call_context.storage_contract_address = random_address;
        builder.private_call.contract_address = random_address;

        builder.failed();
    }

    #[test(should_fail_with="tx_request function_data must match call_stack_item function_data")]
    fn contract_deployment_function_data_mismatch_fails() {
        let mut builder = PrivateKernelInitInputsBuilder::new_constructor();

        builder.tx_request.function_data.selector.inner = 27;

        builder.failed();
    }

    #[test(should_fail_with="noir function args passed to tx_request must match args in the call_stack_item")]
    fn contract_deployment_args_hash_mismatch_fails() {
        let mut builder = PrivateKernelInitInputsBuilder::new_constructor();

        // Modify the args hash in tx request.
        builder.tx_request.args_hash = 29;

        builder.failed();
    }

    #[test(should_fail_with="Private kernel circuit can only execute a private function")]
    fn private_function_is_private_false_fails() {
        let mut builder = PrivateKernelInitInputsBuilder::new_constructor();

        // Set is_private in function data to false.
        builder.private_call.function_data.is_private = false;

        builder.failed();
    }

    #[test(should_fail_with="Users cannot make a static call")]
    fn private_function_static_call_fails() {
        let mut builder = PrivateKernelInitInputsBuilder::new_constructor();

        // Set is_static_call to true.
        builder.private_call.public_inputs.call_context.is_static_call = true;

        builder.failed();
    }

    #[test(should_fail_with="Users cannot make a delegatecall")]
    fn private_function_delegate_call_fails() {
        let mut builder = PrivateKernelInitInputsBuilder::new_constructor();

        // Set is_delegate_call to true.
        builder.private_call.public_inputs.call_context.is_delegate_call = true;

        builder.failed();
    }

    #[test(should_fail_with="Storage contract address must be that of the called contract")]
    fn private_function_incorrect_storage_contract_address_fails() {
        let mut builder = PrivateKernelInitInputsBuilder::new_constructor();

        // Set the storage_contract_address to a random scalar.
        builder.private_call.public_inputs.call_context.storage_contract_address = Address::from_field(356);

        builder.failed();
    }

    #[test(should_fail_with="private data tree root mismatch")]
    fn native_read_request_bad_request() {
        let mut builder = PrivateKernelInitInputsBuilder::new();

        builder.private_call.append_read_requests(2);

        // tweak read_request so it gives wrong root when paired with its sibling path
        let read_request = builder.private_call.public_inputs.read_requests.pop();
        builder.private_call.public_inputs.read_requests.push(read_request + 1);

        builder.failed();
    }

    #[test(should_fail_with="private data tree root mismatch")]
    fn native_read_request_bad_leaf_index() {
        let mut builder = PrivateKernelInitInputsBuilder::new();

        builder.private_call.append_read_requests(2);

        // tweak leaf index so it gives wrong root when paired with its request and sibling path
        let mut read_request_membership_witness = builder.private_call.read_request_membership_witnesses.pop();
        read_request_membership_witness.leaf_index += 1;
        builder.private_call.read_request_membership_witnesses.push(read_request_membership_witness);

        builder.failed();
    }

    #[test(should_fail_with="private data tree root mismatch")]
    fn native_read_request_bad_sibling_path() {
        let mut builder = PrivateKernelInitInputsBuilder::new();

        builder.private_call.append_read_requests(2);

        // tweak sibling path so it gives wrong root when paired with its request
        let mut read_request_membership_witness = builder.private_call.read_request_membership_witnesses.pop();
        read_request_membership_witness.sibling_path[1] += 1;
        builder.private_call.read_request_membership_witnesses.push(read_request_membership_witness);

        builder.failed();
    }

    #[test]
    fn native_no_read_requests_works() {
        let mut builder = PrivateKernelInitInputsBuilder::new();

        let public_inputs = builder.execute();

        validate_no_new_deployed_contract(public_inputs);
        // Check the first nullifier is hash of the signed tx request
        assert_eq(public_inputs.end.new_nullifiers[0], builder.tx_request.hash());

        // non-transient read requests are NOT forwarded
        assert_eq(array_length(public_inputs.end.read_requests), 0);
    }

    #[test]
    fn native_one_read_requests_works() {
        let mut builder = PrivateKernelInitInputsBuilder::new();

        builder.private_call.append_read_requests(1);

        let public_inputs = builder.execute();

        validate_no_new_deployed_contract(public_inputs);
        // Check the first nullifier is hash of the signed tx request
        assert_eq(public_inputs.end.new_nullifiers[0], builder.tx_request.hash());

        // non-transient read requests are NOT forwarded
        assert_eq(array_length(public_inputs.end.read_requests), 0);
    }

    #[test]
    fn native_two_read_requests_works() {
        let mut builder = PrivateKernelInitInputsBuilder::new();

        builder.private_call.append_read_requests(2);

        let public_inputs = builder.execute();

        validate_no_new_deployed_contract(public_inputs);
        // Check the first nullifier is hash of the signed tx request
        assert_eq(public_inputs.end.new_nullifiers[0], builder.tx_request.hash());

        // non-transient read requests are NOT forwarded
        assert_eq(array_length(public_inputs.end.read_requests), 0);
    }

    #[test]
    fn native_max_read_requests_works() {
        let mut builder = PrivateKernelInitInputsBuilder::new();

        builder.private_call.append_read_requests(MAX_READ_REQUESTS_PER_CALL);

        let public_inputs = builder.execute();

        validate_no_new_deployed_contract(public_inputs);
        // Check the first nullifier is hash of the signed tx request
        assert_eq(public_inputs.end.new_nullifiers[0], builder.tx_request.hash());

        // non-transient read requests are NOT forwarded
        assert_eq(array_length(public_inputs.end.read_requests), 0);
    }

    #[test]
    fn native_one_transient_read_requests_works() {
        let mut builder = PrivateKernelInitInputsBuilder::new();

        builder.private_call.append_transient_read_requests(1);

        let public_inputs = builder.execute();

        validate_no_new_deployed_contract(public_inputs);
        // Check the first nullifier is hash of the signed tx request
        assert_eq(public_inputs.end.new_nullifiers[0], builder.tx_request.hash());

        // non-transient read requests are NOT forwarded
        assert_eq(array_length(public_inputs.end.read_requests), 1);
    }

    #[test]
    fn native_max_read_requests_one_transient_works() {
        let mut builder = PrivateKernelInitInputsBuilder::new();

        builder.private_call.append_transient_read_requests(1);
        builder.private_call.append_read_requests(MAX_READ_REQUESTS_PER_CALL - 1);

        let public_inputs = builder.execute();

        validate_no_new_deployed_contract(public_inputs);
        // Check the first nullifier is hash of the signed tx request
        assert_eq(public_inputs.end.new_nullifiers[0], builder.tx_request.hash());

        // non-transient read requests are NOT forwarded
        assert_eq(array_length(public_inputs.end.read_requests), 1);
    }

     #[test]
    fn native_max_read_requests_all_transient_works() {
        let mut builder = PrivateKernelInitInputsBuilder::new();

        builder.private_call.append_transient_read_requests(MAX_READ_REQUESTS_PER_CALL);

        let public_inputs = builder.execute();

        validate_no_new_deployed_contract(public_inputs);
        // Check the first nullifier is hash of the signed tx request
        assert_eq(public_inputs.end.new_nullifiers[0], builder.tx_request.hash());

        // non-transient read requests are NOT forwarded
        assert_eq(array_length(public_inputs.end.read_requests), MAX_READ_REQUESTS_PER_CALL);
    }
}<|MERGE_RESOLUTION|>--- conflicted
+++ resolved
@@ -1,23 +1,13 @@
 use crate::common;
-<<<<<<< HEAD
-use crate::mocked::{Proof, verify_previous_kernel_state};
-use crate::transaction::request::TxRequest;
-use crate::abis::{
-=======
-use dep::types::mocked::{Proof, AggregationObject,verify_previous_kernel_state};
+use dep::types::mocked::{Proof, verify_previous_kernel_state};
 use dep::types::transaction::request::TxRequest;
 use dep::types::abis::{
->>>>>>> d707d4e3
     combined_constant_data::CombinedConstantData,
     private_kernel::private_call_data::PrivateCallData,
     kernel_circuit_public_inputs::{KernelCircuitPublicInputs, KernelCircuitPublicInputsBuilder}
 };
-<<<<<<< HEAD
-use crate::utils::arrays;
+use dep::types::utils::arrays;
 use dep::aztec::constants_gen::EMPTY_NULLIFIED_COMMITMENT;
-=======
-use dep::types::utils::arrays;
->>>>>>> d707d4e3
 use dep::std::unsafe;
 
 // Initialization struct for private inputs to the private kernel
@@ -164,52 +154,22 @@
 
 mod tests {
     use crate::private_kernel_init::PrivateKernelInputsInit;
-<<<<<<< HEAD
-    use crate::abis::{
+    use dep::types::abis::{
         complete_address::CompleteAddress,
         kernel_circuit_public_inputs::KernelCircuitPublicInputs,
         private_kernel::private_call_data::PrivateCallData,
     };
-    use crate::tests::{
+    use dep::types::tests::{
         testing_harness::PrivateCallDataBuilder,
     };
-    use crate::transaction::request::TxRequest;
-    use crate::address::Address;
-    use crate::hash::{
+    use dep::types::transaction::request::TxRequest;
+    use dep::types::address::Address;
+    use dep::types::hash::{
         compute_constructor_hash,
         compute_logs_hash,
         stdlib_recursion_verification_key_compress_native_vk,
     };
-    use crate::utils::arrays::array_length;
-=======
-    use dep::types::abis::{
-        kernel_circuit_public_inputs::{KernelCircuitPublicInputs, KernelCircuitPublicInputsBuilder},
-        private_circuit_public_inputs::PrivateCircuitPublicInputs,
-        read_request_membership_witness::ReadRequestMembershipWitness,
-    };
-    use dep::types::tests::{
-        testing_harness::{
-            create_private_call_data,
-            generate_read_requests,
-            build_tx_request,
-            PrivateAppInputs,
-            validate_no_new_deployed_contract,
-            validate_deployed_contract_address,
-            non_zero_items,
-        },
-        apps::deposit::{
-            deposit_app,
-            DepositParams,
-        },
-        apps::constructor::{
-            constructor_app,
-            ConstructorParams,
-        }
-    };
-    use dep::types::address::Address;
-    use dep::types::hash::{accumulate_sha256};
-    use dep::types::utils::uint128::U128;
->>>>>>> d707d4e3
+    use dep::types::utils::arrays::array_length;
     use dep::aztec::constants_gen::{
         MAX_READ_REQUESTS_PER_CALL,
     };
