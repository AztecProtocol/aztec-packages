use dep::aztec::constants_gen::{
    EMPTY_NULLIFIED_COMMITMENT,
    MAX_NEW_COMMITMENTS_PER_TX,
    MAX_NEW_NULLIFIERS_PER_TX,
    MAX_READ_REQUESTS_PER_TX,
};
use crate::common;
<<<<<<< HEAD
use crate::abis::{
=======
use dep::types::mocked::{Proof, AggregationObject, verify_previous_kernel_state};
use dep::types::transaction::request::TxRequest;
use dep::types::abis::{
    combined_constant_data::CombinedConstantData,
>>>>>>> d707d4e3
    previous_kernel_data::PreviousKernelData,
    kernel_circuit_public_inputs::{
        KernelCircuitPublicInputsBuilder, 
        KernelCircuitPublicInputsFinal,
    },
};
<<<<<<< HEAD
use crate::utils::{
=======
use dep::types::utils::{
    arrays,
>>>>>>> d707d4e3
    bounded_vec::BoundedVec,
};
use dep::types::hash::{
    compute_commitment_nonce,
    compute_unique_siloed_commitment,
};
use dep::std::unsafe;

struct PrivateKernelInputsOrdering {
    previous_kernel : PreviousKernelData,

    read_commitment_hints : [Field; MAX_READ_REQUESTS_PER_TX],
    nullifier_commitment_hints : [Field; MAX_NEW_NULLIFIERS_PER_TX],
}

impl PrivateKernelInputsOrdering {
    fn match_reads_to_commitments(public_inputs : &mut KernelCircuitPublicInputsBuilder, read_commitment_hints :[Field; MAX_READ_REQUESTS_PER_TX]) {
        let new_commitments = public_inputs.end.new_commitments;
        let read_requests = public_inputs.end.read_requests;

        // match reads to commitments from the previous call(s)
        for rr_idx in 0..MAX_READ_REQUESTS_PER_TX {
            let read_request = read_requests.get_unchecked(rr_idx);
            let read_commitment_hint = read_commitment_hints[rr_idx];
            //TODO(David): Shouldn't this just be a uint64?
            let hint_pos = read_commitment_hint as u64;

            if (read_request != 0) {
                let mut match_pos = MAX_NEW_COMMITMENTS_PER_TX as u64;
                if (hint_pos < MAX_NEW_COMMITMENTS_PER_TX as u64) {
                    match_pos = if read_request == new_commitments.get_unchecked(hint_pos as Field) { hint_pos } else { match_pos };
                }
            
                assert(match_pos != MAX_NEW_COMMITMENTS_PER_TX as u64, "read request is transient but does not match any commitment");
            }
        }

        // Empty out read requests after matching them to commitments
        public_inputs.end.read_requests = BoundedVec::new(0);
    }

    fn match_nullifiers_to_commitments_and_squash(public_inputs : &mut KernelCircuitPublicInputsBuilder, nullifier_commitment_hints : [Field; MAX_NEW_NULLIFIERS_PER_TX]) {
        // Remark: The commitments in public_inputs.end have already been siloed by contract address!
        // Match nullifiers/nullified_commitments to commitments from the previous call(s)
        let nullified_commitments = public_inputs.end.nullified_commitments.storage;
        let mut new_commitments = public_inputs.end.new_commitments.storage;
        let mut new_nullifiers = public_inputs.end.new_nullifiers.storage;

        for n_idx in 0..MAX_NEW_NULLIFIERS_PER_TX {
            // TODO - should not be able to squash the first nullifier.
            let nullified_commitment = nullified_commitments[n_idx];
            let nullifier_commitment_hint = nullifier_commitment_hints[n_idx];
            let hint_pos = nullifier_commitment_hint as u64;

            // Nullified_commitment of value `EMPTY_NULLIFIED_COMMITMENT` implies non-transient (persistable)
            // nullifier in which case no attempt will be made to match it to a commitment.
            // Non-empty nullified_commitment implies transient nullifier which MUST be matched to a commitment below!
            // 0-valued nullified_commitment is empty and will be ignored
            if (nullified_commitments[n_idx] != 0) & (nullified_commitments[n_idx] != EMPTY_NULLIFIED_COMMITMENT) {
                assert(hint_pos < MAX_NEW_COMMITMENTS_PER_TX as u64, "New nullifier is transient but hint is invalid");
                assert_eq(nullified_commitment, new_commitments[hint_pos], "Hinted commitment does not match");
                // match found!
                // squash both the nullifier and the commitment
                // (set to 0 here and then rearrange array after loop)
                new_commitments[hint_pos] = 0;
                new_nullifiers[n_idx as u64] = 0;
            }
            // non-transient (persistable) nullifiers are just kept in new_nullifiers array and forwarded
            // to public inputs (used later by base rollup circuit)
        }
        // Move all zero-ed (removed) entries of these arrays to the end and preserve ordering of other entries

        let mut new_commitments_vec = BoundedVec::new(0);

        for c_idx in 0..MAX_NEW_COMMITMENTS_PER_TX {
            if new_commitments[c_idx] != 0 {
                new_commitments_vec.push(new_commitments[c_idx]);
            }
        }

        public_inputs.end.new_commitments = new_commitments_vec;

        let mut new_nullifiers_vec = BoundedVec::new(0);

        for n_idx in 0..MAX_NEW_NULLIFIERS_PER_TX {
            if new_nullifiers[n_idx] != 0 {
                new_nullifiers_vec.push(new_nullifiers[n_idx]);
            }
        }

        public_inputs.end.new_nullifiers = new_nullifiers_vec;
    }

    fn apply_commitment_nonces(public_inputs : &mut KernelCircuitPublicInputsBuilder) {
        // Remark: The commitments in public_inputs.end have already been siloed by contract address!
        // tx hash
        let first_nullifier = public_inputs.end.new_nullifiers.get(0);
        let mut unique_commitments = public_inputs.end.new_commitments.storage;

        for c_idx in 0..MAX_NEW_COMMITMENTS_PER_TX {
            // Apply nonce to all non-zero/non-empty commitments
            // Nonce is the hash of the first (0th) nullifier and the commitment's index into new_commitments array
            let nonce = compute_commitment_nonce(first_nullifier, c_idx);
            let commitment = unique_commitments[c_idx];
            if commitment != 0 {
                let unique_commitment = compute_unique_siloed_commitment(nonce, commitment);
                unique_commitments[c_idx] = unique_commitment;
            }
        }

        public_inputs.end.new_commitments.storage = unique_commitments;
    }

    pub fn native_private_kernel_circuit_ordering(self) -> KernelCircuitPublicInputsFinal {
        let mut public_inputs : KernelCircuitPublicInputsBuilder = unsafe::zeroed();
        public_inputs.is_private = true;

        common::validate_previous_kernel_values(self.previous_kernel.public_inputs.end);
        
        // Do this before any functions can modify the inputs.
        common::initialize_end_values(self.previous_kernel, &mut public_inputs);

        // TODO(https://github.com/AztecProtocol/aztec-packages/issues/1486): validate that `len(new_nullifiers) ==
        // len(nullified_commitments)`

        PrivateKernelInputsOrdering::match_reads_to_commitments(&mut public_inputs, self.read_commitment_hints);

        PrivateKernelInputsOrdering::match_nullifiers_to_commitments_and_squash(&mut public_inputs, self.nullifier_commitment_hints);        

        PrivateKernelInputsOrdering::apply_commitment_nonces(&mut public_inputs); 

        public_inputs.to_final()
    }
}

mod tests {
<<<<<<< HEAD
    use crate::abis::kernel_circuit_public_inputs::KernelCircuitPublicInputsFinal;
    use crate::hash::compute_unique_siloed_commitments;
    use crate::private_kernel_ordering::PrivateKernelInputsOrdering;
    use crate::tests::testing_harness::PreviousKernelDataBuilder;
=======
    use dep::types::abis::{
        private_circuit_public_inputs::PrivateCircuitPublicInputs,
        read_request_membership_witness::ReadRequestMembershipWitness,
    };
    use dep::types::address::Address;
    use dep::types::hash::{
        compute_commitment_nonce,
        compute_unique_commitment,
    };
    use crate::private_kernel_ordering::PrivateKernelInputsOrdering;
    use dep::types::tests::{
        apps::constructor::constructor_app,
        testing_harness::{
            create_previous_kernel_data,
            non_zero_items,
            PrivateAppInputs,
        },
    };
>>>>>>> d707d4e3
    use dep::aztec::constants_gen::{
        MAX_READ_REQUESTS_PER_TX,
        MAX_NEW_COMMITMENTS_PER_TX,
        MAX_NEW_NULLIFIERS_PER_TX,
        EMPTY_NULLIFIED_COMMITMENT,
    };
<<<<<<< HEAD
    use crate::utils::{
        arrays::{array_length, is_empty_array, expect_array_fields},
=======
    use dep::types::utils::{
>>>>>>> d707d4e3
        bounded_vec::BoundedVec,
    };

    struct PrivateKernelOrderingInputsBuilder {
        previous_kernel: PreviousKernelDataBuilder,
        read_commitment_hints: [Field; MAX_READ_REQUESTS_PER_TX],
        nullifier_commitment_hints: [Field; MAX_NEW_NULLIFIERS_PER_TX],
    }

    impl PrivateKernelOrderingInputsBuilder {
        pub fn new() -> Self {
            PrivateKernelOrderingInputsBuilder {
                previous_kernel: PreviousKernelDataBuilder::new(false),
                read_commitment_hints: [0; MAX_READ_REQUESTS_PER_TX],
                nullifier_commitment_hints: [0; MAX_NEW_NULLIFIERS_PER_TX],
            }
        }

        pub fn get_new_commitments(self) -> [Field; MAX_NEW_COMMITMENTS_PER_TX] {
            self.previous_kernel.end.new_commitments.storage
        }
        
        pub fn get_new_nullifiers(self) -> [Field; MAX_NEW_NULLIFIERS_PER_TX] {
            self.previous_kernel.end.new_nullifiers.storage
        }

        pub fn get_unique_siloed_commitments(self) -> [Field; MAX_NEW_COMMITMENTS_PER_TX] {
            self.compute_unique_siloed_commitments(self.previous_kernel.end.new_commitments.storage)
        }

        // A helper function that uses the first nullifer in the previous kernel to compute the unique siloed 
        // commitments for the given commitments.
        pub fn compute_unique_siloed_commitments<N>(self, commitments: [Field; N]) -> [Field; N] {
            let first_nullifier = self.previous_kernel.end.new_nullifiers.get_unchecked(0);
            compute_unique_siloed_commitments(first_nullifier, commitments)
        }

        pub fn append_transient_commitments(&mut self, num_commitments: Field) {
            // All new commitments aggregated in the previous kernel are transient commitments.
            self.previous_kernel.append_new_commitments(num_commitments);
        }

        pub fn add_transient_read(&mut self, commitment_index: Field) {
            let read_request_index = self.previous_kernel.add_read_request_for_transient_commitment(commitment_index);
            self.read_commitment_hints[read_request_index] = commitment_index;
        }

        pub fn append_nullifiers(&mut self, num_nullifiers: Field) {
            self.previous_kernel.append_new_nullifiers(num_nullifiers);
        }
        
        pub fn nullify_transient_commitment(&mut self, nullifier_index: Field, commitment_index: Field) {
            self.previous_kernel.end.nullified_commitments.storage[nullifier_index] = self.previous_kernel.end.new_commitments.get(commitment_index); // TODO: util to update vec
            self.nullifier_commitment_hints[nullifier_index] = commitment_index;
        }

        pub fn execute(self) -> KernelCircuitPublicInputsFinal {
            let kernel = PrivateKernelInputsOrdering {
                previous_kernel: self.previous_kernel.finish(),
                read_commitment_hints: self.read_commitment_hints,
                nullifier_commitment_hints: self.nullifier_commitment_hints,
            };
            kernel.native_private_kernel_circuit_ordering()
        }

        pub fn failed(&mut self) {
            let _ = self.execute();
        }
    }

    #[test]
    fn native_matching_one_read_request_to_commitment_works() {
        let mut builder = PrivateKernelOrderingInputsBuilder::new();

        builder.append_transient_commitments(1);
        builder.add_transient_read(0);

        let unique_siloed_commitments = builder.get_unique_siloed_commitments();

        let public_inputs = builder.execute();
        assert(array_length(public_inputs.end.new_commitments) == 1);
        assert(public_inputs.end.new_commitments[0] == unique_siloed_commitments[0]);
    }

    #[test]
    fn native_matching_some_read_requests_to_commitments_works() {
        let mut builder = PrivateKernelOrderingInputsBuilder::new();

        builder.append_transient_commitments(MAX_NEW_COMMITMENTS_PER_TX);
        // Read the commitment at index 1;
        builder.add_transient_read(1);
        // Read the commitment at index 3;
        builder.add_transient_read(3);

        let unique_siloed_commitments = builder.get_unique_siloed_commitments();

        let public_inputs = builder.execute();
        assert_eq(array_length(public_inputs.end.new_commitments), MAX_NEW_COMMITMENTS_PER_TX);
        for i in 0..MAX_NEW_COMMITMENTS_PER_TX {
            assert(public_inputs.end.new_commitments[i] == unique_siloed_commitments[i]);
        }
    }

    #[test(should_fail_with="read request is transient but does not match any commitment")]
    fn native_read_request_unknown_fails() {
        let mut builder = PrivateKernelOrderingInputsBuilder::new();

        builder.append_transient_commitments(1);
        builder.add_transient_read(0);
        // Tweak the read request so that it does not match the commitment at index 0;
        let read_request = builder.previous_kernel.end.read_requests.pop();
        builder.previous_kernel.end.read_requests.push(read_request + 1);

        builder.failed();
    }

    #[test]
    fn native_squash_one_of_one_transient_matches_works() {
        let mut builder = PrivateKernelOrderingInputsBuilder::new();

        builder.append_transient_commitments(1);
        builder.append_nullifiers(2);
        // The nullifier at index 1 is nullifying the commitment at index 0;
        builder.nullify_transient_commitment(1, 0);
        let new_nullifiers = builder.get_new_nullifiers();

        let public_inputs = builder.execute();
        assert(is_empty_array(public_inputs.end.new_commitments));

        // The nullifier at index 1 is chopped.
        let expected_new_nullifiers = [new_nullifiers[0], new_nullifiers[2]];
        assert(expect_array_fields(public_inputs.end.new_nullifiers, expected_new_nullifiers));
    }

    #[test]
    fn native_squash_one_of_two_transient_matches_works() {
        let mut builder = PrivateKernelOrderingInputsBuilder::new();

        builder.append_transient_commitments(2);
        builder.append_nullifiers(2);
        // The nullifier at index 1 is nullifying the commitment at index 0;
        builder.nullify_transient_commitment(1, 0);

        let new_commitments = builder.get_new_commitments();
        // The 0th commitment will be chopped.
        let unique_siloed_commitments = builder.compute_unique_siloed_commitments([new_commitments[1]]);
        let new_nullifiers = builder.get_new_nullifiers();

        let public_inputs = builder.execute();
        assert(expect_array_fields(public_inputs.end.new_commitments, unique_siloed_commitments));

        // The nullifier at index 1 is chopped.
        let expected_new_nullifiers = [new_nullifiers[0], new_nullifiers[2]];
        assert(expect_array_fields(public_inputs.end.new_nullifiers, expected_new_nullifiers));
    }

    #[test]
    fn native_squash_two_of_two_transient_matches_works() {
        let mut builder = PrivateKernelOrderingInputsBuilder::new();

        builder.append_transient_commitments(2);
        builder.append_nullifiers(2);
        // The nullifier at index 1 is nullifying the commitment at index 1;
        builder.nullify_transient_commitment(1, 1);
        // The nullifier at index 2 is nullifying the commitment at index 0;
        builder.nullify_transient_commitment(2, 0);

        let new_nullifiers = builder.get_new_nullifiers();

        let public_inputs = builder.execute();
        assert(is_empty_array(public_inputs.end.new_commitments));
        assert(expect_array_fields(public_inputs.end.new_nullifiers, [new_nullifiers[0]]));
    }

    #[test]
    fn native_empty_nullified_commitment_means_persistent_nullifier_0() {
        let mut builder = PrivateKernelOrderingInputsBuilder::new();

        builder.append_transient_commitments(2);
        builder.append_nullifiers(2);

        let public_inputs = builder.execute();
        assert(array_length(public_inputs.end.new_commitments) == 2);
        assert(array_length(public_inputs.end.new_nullifiers) == 3);
    }

    // same as previous test, but this time there are 0 commitments!
    // (Do we really need this test?)
    #[test]
    fn native_empty_nullified_commitment_means_persistent_nullifier_1() {
        let mut builder = PrivateKernelOrderingInputsBuilder::new();

        builder.append_nullifiers(2);

        let public_inputs = builder.execute();
        assert(array_length(public_inputs.end.new_commitments) == 0);
        assert(array_length(public_inputs.end.new_nullifiers) == 3);
    }

    #[test(should_fail_with="The 0th nullifier in the accumulated nullifier array is zero")]
    fn zero_0th_nullifier_fails() {
        let mut builder = PrivateKernelOrderingInputsBuilder::new();

        builder.previous_kernel.end.new_nullifiers = BoundedVec::new(0);

        builder.failed();
    }

    #[test(should_fail_with="invalid array")]
    fn input_validation_malformed_end_arrays_read_requests() {
        let mut builder = PrivateKernelOrderingInputsBuilder::new();

        builder.previous_kernel.end.read_requests.push_array([0, 9123]);

        builder.failed();
    }

    #[test(should_fail_with="invalid array")]
    fn input_validation_malformed_end_arrays_commitments() {
        let mut builder = PrivateKernelOrderingInputsBuilder::new();

        builder.previous_kernel.end.new_commitments.push_array([0, 9123]);

        builder.failed();
    }

    #[test(should_fail_with="invalid array")]
    fn input_validation_malformed_end_arrays_nullifiers() {
        let mut builder = PrivateKernelOrderingInputsBuilder::new();

        builder.previous_kernel.end.new_nullifiers.push_array([0, 9123]);

        builder.failed();
    }

    #[test(should_fail_with="invalid array")]
    fn input_validation_malformed_end_arrays_nullified_commitments() {
        let mut builder = PrivateKernelOrderingInputsBuilder::new();

        builder.previous_kernel.end.nullified_commitments.push_array([0, EMPTY_NULLIFIED_COMMITMENT]);

        builder.failed();
    }

    #[test(should_fail_with="invalid array")]
    fn input_validation_malformed_end_arrays_private_call_stack() {
        let mut builder = PrivateKernelOrderingInputsBuilder::new();

        builder.previous_kernel.end.private_call_stack.push_array([0, 9123]);

        builder.failed();
    }

    #[test(should_fail_with="invalid array")]
    fn input_validation_malformed_end_arrays_public_call_stack() {
        let mut builder = PrivateKernelOrderingInputsBuilder::new();

        builder.previous_kernel.end.public_call_stack.push_array([0, 9123]);

        builder.failed();
    }

    #[test(should_fail_with="invalid array")]
    fn input_validation_malformed_end_arrays_l2_to_l1_msgs() {
        let mut builder = PrivateKernelOrderingInputsBuilder::new();

        builder.previous_kernel.end.new_l2_to_l1_msgs.push_array([0, 9123]);

        builder.failed();
    }
}<|MERGE_RESOLUTION|>--- conflicted
+++ resolved
@@ -5,26 +5,14 @@
     MAX_READ_REQUESTS_PER_TX,
 };
 use crate::common;
-<<<<<<< HEAD
-use crate::abis::{
-=======
-use dep::types::mocked::{Proof, AggregationObject, verify_previous_kernel_state};
-use dep::types::transaction::request::TxRequest;
 use dep::types::abis::{
-    combined_constant_data::CombinedConstantData,
->>>>>>> d707d4e3
     previous_kernel_data::PreviousKernelData,
     kernel_circuit_public_inputs::{
         KernelCircuitPublicInputsBuilder, 
         KernelCircuitPublicInputsFinal,
     },
 };
-<<<<<<< HEAD
-use crate::utils::{
-=======
 use dep::types::utils::{
-    arrays,
->>>>>>> d707d4e3
     bounded_vec::BoundedVec,
 };
 use dep::types::hash::{
@@ -161,43 +149,18 @@
 }
 
 mod tests {
-<<<<<<< HEAD
-    use crate::abis::kernel_circuit_public_inputs::KernelCircuitPublicInputsFinal;
-    use crate::hash::compute_unique_siloed_commitments;
+    use dep::types::abis::kernel_circuit_public_inputs::KernelCircuitPublicInputsFinal;
+    use dep::types::hash::compute_unique_siloed_commitments;
     use crate::private_kernel_ordering::PrivateKernelInputsOrdering;
-    use crate::tests::testing_harness::PreviousKernelDataBuilder;
-=======
-    use dep::types::abis::{
-        private_circuit_public_inputs::PrivateCircuitPublicInputs,
-        read_request_membership_witness::ReadRequestMembershipWitness,
-    };
-    use dep::types::address::Address;
-    use dep::types::hash::{
-        compute_commitment_nonce,
-        compute_unique_commitment,
-    };
-    use crate::private_kernel_ordering::PrivateKernelInputsOrdering;
-    use dep::types::tests::{
-        apps::constructor::constructor_app,
-        testing_harness::{
-            create_previous_kernel_data,
-            non_zero_items,
-            PrivateAppInputs,
-        },
-    };
->>>>>>> d707d4e3
+    use dep::types::tests::testing_harness::PreviousKernelDataBuilder;
     use dep::aztec::constants_gen::{
         MAX_READ_REQUESTS_PER_TX,
         MAX_NEW_COMMITMENTS_PER_TX,
         MAX_NEW_NULLIFIERS_PER_TX,
         EMPTY_NULLIFIED_COMMITMENT,
     };
-<<<<<<< HEAD
-    use crate::utils::{
+    use dep::types::utils::{
         arrays::{array_length, is_empty_array, expect_array_fields},
-=======
-    use dep::types::utils::{
->>>>>>> d707d4e3
         bounded_vec::BoundedVec,
     };
 
