--- conflicted
+++ resolved
@@ -2,37 +2,10 @@
   AztecAddress,
   ContractDeploymentData,
   EthAddress,
-<<<<<<< HEAD
-  FUNCTION_TREE_HEIGHT,
   FeeLimits,
   FunctionData,
   FunctionLeafPreimage,
   FunctionSelector,
-  KernelCircuitPublicInputs,
-  MAX_NEW_COMMITMENTS_PER_CALL,
-  MAX_NEW_COMMITMENTS_PER_TX,
-  MAX_NEW_L2_TO_L1_MSGS_PER_CALL,
-  MAX_NEW_NULLIFIERS_PER_CALL,
-  MAX_NEW_NULLIFIERS_PER_TX,
-  MAX_OPTIONALLY_REVEALED_DATA_LENGTH_PER_TX,
-  MAX_PHASE_TRANSITIONS_PER_CALL,
-  MAX_PHASE_TRANSITIONS_PER_TX,
-  MAX_PRIVATE_CALL_STACK_LENGTH_PER_CALL,
-  MAX_PRIVATE_CALL_STACK_LENGTH_PER_TX,
-  MAX_PUBLIC_CALL_STACK_LENGTH_PER_CALL,
-  MAX_PUBLIC_CALL_STACK_LENGTH_PER_TX,
-  MAX_PUBLIC_DATA_READS_PER_TX,
-  MAX_PUBLIC_DATA_UPDATE_REQUESTS_PER_TX,
-  MAX_READ_REQUESTS_PER_CALL,
-  MAX_READ_REQUESTS_PER_TX,
-  MembershipWitness,
-  NewContractData,
-  OptionallyRevealedData,
-=======
-  FunctionData,
-  FunctionLeafPreimage,
-  FunctionSelector,
->>>>>>> 90b46510
   Point,
   PrivateKernelInputsInit,
   PrivateKernelInputsInner,
@@ -66,83 +39,9 @@
   it('Executes private kernel init circuit for a contract deployment', async () => {
     logger('Initialized Noir instance with private kernel init circuit');
 
-<<<<<<< HEAD
-    const txOrigin = AztecAddress.fromString('0x25e2c017f5da1f994401e61d26be435e3cfa26efee784c6b4e947f7651bd4104');
-    const argsHash = Fr.fromString('0x113c609cd625d5afd9f09daa2031011af161334e7508be0b1310ad2b7ff166af');
-    const deployerPubKey = new Point(
-      Fr.fromString('0x1de02ddacac6d2f427e5f0d3ce59d7294f146280455dd4c582254e0b4c254b23'),
-      Fr.fromString('0x23cd081dfe9c0d1873b65a36a08858e73a9b30d0339e94c4915d7110e2f07ecd'),
-    );
-    const contractDeploymentData = new ContractDeploymentData(
-      deployerPubKey,
-      Fr.fromString('0x0aefd90a69a643324c7bf0a9bd3b23ada090ad883773fdf0b0ad52a9f7d6f1f6'),
-      Fr.fromString('0x0cad3b5391e40af8743e1053c015e16abac6100a8b917512c083cb4cbb8ccc03'),
-      Fr.fromString('0x1ec59b0313fa504302c3336fc911d688edae67c4fbf229d68c7f36ed8797045c'),
-      EthAddress.ZERO,
-    );
-    const selector = FunctionSelector.fromString('0xaf9f8c44');
-    const functionData = new FunctionData(selector, false, true, true);
-    const txContext = new TxContext(false, false, true, contractDeploymentData, Fr.ZERO, Fr.ZERO, FeeLimits.empty());
-    const txRequest = new TxRequest(txOrigin, functionData, argsHash, txContext);
-
-    const contractAddress = AztecAddress.fromString(
-      '0x25e2c017f5da1f994401e61d26be435e3cfa26efee784c6b4e947f7651bd4104',
-    );
-
-    const newCommitments = makeTuple(MAX_NEW_COMMITMENTS_PER_CALL, () => SideEffect.empty());
-    newCommitments[0] = new SideEffect(
-      Fr.fromString('0x0aced88c953b70873e4a33dde4620dc43a709c15013c46c60d167de8e1c32315'),
-      Fr.ZERO,
-    );
-
-    const newNullifiers = makeTuple(MAX_NEW_NULLIFIERS_PER_CALL, () => SideEffectLinkedToNoteHash.empty());
-    newNullifiers[0] = new SideEffectLinkedToNoteHash(
-      Fr.fromString('0x03579f468b2283611cc4d7adfbb93b8a4815d93ac0b1e1d11dace012cf73c7aa'),
-      Fr.ZERO,
-      Fr.ZERO,
-    );
-
-    const callContext = new CallContext(AztecAddress.ZERO, contractAddress, Fr.ZERO, selector, false, false, true, 0);
-
-    const blockHeader = new BlockHeader(
-      Fr.fromString('0x16642d9ccd8346c403aa4c3fa451178b22534a27035cdaa6ec34ae53b29c50cb'),
-      Fr.fromString('0x0bcfa3e9f1a8922ee92c6dc964d6595907c1804a86753774322b468f69d4f278'),
-      Fr.fromString('0x1864fcdaa80ff2719154fa7c8a9050662972707168d69eac9db6fd3110829f80'),
-      Fr.fromString('0x1864fcdaa80ff2719154fa7c8a9050662972707168d69eac9db6fd3110829f80'),
-      Fr.fromString('0x1759d221795419503f86c032e8f8762f2b739e74835099584b6531f5f27390fe'),
-      Fr.ZERO, // TODO(#3441)
-      Fr.fromString('0x0ccaafdc9c353743970d4e305ae73641ce694f07db67886d2769c9ed88e969d8'),
-      Fr.fromString('0x200569267c0f73ac89aaa414239398db9445dd4ad3a8cf37015cd55b8d4c5e8d'),
-    );
-
-    const appPublicInputs = new PrivateCircuitPublicInputs(
-      callContext,
-      argsHash,
-      makeTuple(RETURN_VALUES_LENGTH, () => Fr.ZERO),
-      makeTuple(MAX_PHASE_TRANSITIONS_PER_CALL, () => SideEffect.empty()),
-      makeTuple(MAX_READ_REQUESTS_PER_CALL, () => SideEffect.empty()),
-      newCommitments,
-      newNullifiers,
-      makeTuple(MAX_PRIVATE_CALL_STACK_LENGTH_PER_CALL, () => Fr.ZERO),
-      makeTuple(MAX_PUBLIC_CALL_STACK_LENGTH_PER_CALL, () => Fr.ZERO),
-      makeTuple(MAX_NEW_L2_TO_L1_MSGS_PER_CALL, () => Fr.ZERO),
-      Fr.ZERO,
-      [Fr.fromString('0x9cc0744c0dde14f24854659b052ffb7e'), Fr.fromString('0x28120e19a5cc9ec344f3d6d41b6fada2')],
-      [Fr.fromString('0xe3b0c44298fc1c149afbf4c8996fb924'), Fr.fromString('0x27ae41e4649b934ca495991b7852b855')],
-      Fr.fromString('0xf8'),
-      Fr.fromString('0x04'),
-      blockHeader,
-      contractDeploymentData,
-      Fr.ZERO,
-      Fr.ZERO,
-    );
-
-    const callStackItem = new PrivateCallStackItem(contractAddress, functionData, appPublicInputs, false);
-=======
     const filepath = resolve(dirname(fileURLToPath(import.meta.url)), './fixtures/nested-call-private-kernel-init.hex');
     const serialized = Buffer.from(readFileSync(filepath).toString(), 'hex');
     const kernelInputs = PrivateKernelInputsInit.fromBuffer(serialized);
->>>>>>> 90b46510
 
     // We check that the test data is for a contract deployment
     expect(kernelInputs.txRequest.txContext.isContractDeploymentTx).toBe(true);
@@ -152,137 +51,6 @@
     expect(kernelOutputs).toMatchSnapshot();
   });
 
-<<<<<<< HEAD
-  // Taken from e2e_nested_contract => performs nested calls => first ordering
-  it('Executes private kernel ordering after a deployment', async () => {
-    const contractAddress = AztecAddress.fromString(
-      '0x25e2c017f5da1f994401e61d26be435e3cfa26efee784c6b4e947f7651bd4104',
-    );
-
-    const deployerPubKey = new Point(
-      Fr.fromString('0x1de02ddacac6d2f427e5f0d3ce59d7294f146280455dd4c582254e0b4c254b23'),
-      Fr.fromString('0x23cd081dfe9c0d1873b65a36a08858e73a9b30d0339e94c4915d7110e2f07ecd'),
-    );
-
-    const contractDeploymentData = new ContractDeploymentData(
-      deployerPubKey,
-      Fr.fromString('0x0aefd90a69a643324c7bf0a9bd3b23ada090ad883773fdf0b0ad52a9f7d6f1f6'),
-      Fr.fromString('0x0cad3b5391e40af8743e1053c015e16abac6100a8b917512c083cb4cbb8ccc03'),
-      Fr.fromString('0x1ec59b0313fa504302c3336fc911d688edae67c4fbf229d68c7f36ed8797045c'),
-      EthAddress.ZERO,
-    );
-    const txContext = new TxContext(false, false, true, contractDeploymentData, Fr.ZERO, Fr.ZERO, FeeLimits.empty());
-    const phaseWatermarks = makeTuple(MAX_PHASE_TRANSITIONS_PER_TX, () => SideEffect.empty());
-    phaseWatermarks[0] = new SideEffect(
-      Fr.fromString('0x0000000000000000000000000000000000000000000000000000000000000001'),
-      Fr.fromString('0x0000000000000000000000000000000000000000000000000000000000000001'),
-    );
-
-    const newCommitments = makeTuple(MAX_NEW_COMMITMENTS_PER_TX, () => SideEffect.empty());
-    newCommitments[0] = new SideEffect(
-      Fr.fromString('0x0aced88c953b70873e4a33dde4620dc43a709c15013c46c60d167de8e1c32315'),
-      Fr.ZERO,
-    );
-
-    const newNullifiers = makeTuple(MAX_NEW_NULLIFIERS_PER_TX, () => SideEffectLinkedToNoteHash.empty());
-    const sortedNewNullifiers = makeTuple(MAX_NEW_NULLIFIERS_PER_TX, i => newNullifiers[i]);
-
-    newNullifiers[0] = new SideEffectLinkedToNoteHash(
-      Fr.fromString('0x0faf656089e5a8d321b64f420fc008005736a0b4f0b8588891241392c82655b9'),
-      Fr.ZERO,
-      new Fr(1),
-    );
-    newNullifiers[1] = new SideEffectLinkedToNoteHash(
-      Fr.fromString('0x4a5d6bc34e84c5a3d7a625a3772f4d2f84c7d46637691ef64ee2711e6c6202'),
-      Fr.ZERO,
-      new Fr(2),
-    );
-    newNullifiers[2] = new SideEffectLinkedToNoteHash(
-      Fr.fromString('0x19085a4478c4aa3994d4a5935eaf5e0d58726a758d398a97f634df22d33d388a'),
-      Fr.ZERO,
-      Fr.ZERO,
-    );
-
-    sortedNewNullifiers[0] = newNullifiers[2];
-    sortedNewNullifiers[1] = newNullifiers[0];
-    sortedNewNullifiers[2] = newNullifiers[1];
-
-    const sortedNewNullifiersIndexes = makeTuple(MAX_NEW_NULLIFIERS_PER_TX, i =>
-      sortedNewNullifiers.indexOf(newNullifiers[i]),
-    );
-
-    const combinedAccumulatedData = new CombinedAccumulatedData(
-      makeTuple(MAX_PHASE_TRANSITIONS_PER_TX, () => SideEffect.empty()),
-      makeTuple(MAX_READ_REQUESTS_PER_TX, () => SideEffect.empty()),
-      newCommitments,
-      newNullifiers,
-      makeTuple(MAX_PRIVATE_CALL_STACK_LENGTH_PER_TX, () => CallRequest.empty()),
-      makeTuple(MAX_PUBLIC_CALL_STACK_LENGTH_PER_TX, () => CallRequest.empty()),
-      makeTuple(MAX_NEW_L2_TO_L1_MSGS_PER_CALL, () => new Fr(0n)),
-      [Fr.fromString('0x57ee9bb1264085ecf4ba8274b233cdc4'), Fr.fromString('0x8a8910cc6b93b4399a1ebd8fbfb405f8')],
-      [Fr.fromString('0x1c9ecec90e28d2461650418635878a5c'), Fr.fromString('0x91e49f47586ecf75f2b0cbb94e897112')],
-      Fr.fromString('0xf8'),
-      new Fr(4),
-      [
-        new NewContractData(
-          contractAddress,
-          EthAddress.ZERO,
-          Fr.fromString('0x0cad3b5391e40af8743e1053c015e16abac6100a8b917512c083cb4cbb8ccc03'),
-        ),
-      ],
-      makeTuple(MAX_OPTIONALLY_REVEALED_DATA_LENGTH_PER_TX, () => OptionallyRevealedData.empty()),
-      makeTuple(MAX_PUBLIC_DATA_UPDATE_REQUESTS_PER_TX, () => PublicDataUpdateRequest.empty()),
-      makeTuple(MAX_PUBLIC_DATA_READS_PER_TX, () => PublicDataRead.empty()),
-    );
-
-    const blockHeader = new BlockHeader(
-      Fr.fromString('0x16642d9ccd8346c403aa4c3fa451178b22534a27035cdaa6ec34ae53b29c50cb'),
-      Fr.fromString('0x0bcfa3e9f1a8922ee92c6dc964d6595907c1804a86753774322b468f69d4f278'),
-      Fr.fromString('0x1864fcdaa80ff2719154fa7c8a9050662972707168d69eac9db6fd3110829f80'),
-      Fr.fromString('0x1864fcdaa80ff2719154fa7c8a9050662972707168d69eac9db6fd3110829f80'),
-      Fr.fromString('0x1759d221795419503f86c032e8f8762f2b739e74835099584b6531f5f27390fe'),
-      Fr.ZERO, // TODO(#3441)
-      Fr.fromString('0x0ccaafdc9c353743970d4e305ae73641ce694f07db67886d2769c9ed88e969d8'),
-      Fr.fromString('0x200569267c0f73ac89aaa414239398db9445dd4ad3a8cf37015cd55b8d4c5e8d'),
-    );
-
-    const constants = new CombinedConstantData(blockHeader, txContext);
-
-    const kernelPublicInputs = new KernelCircuitPublicInputs(
-      AggregationObject.makeFake(),
-      CombinedAccumulatedData.empty(), // empty fee data
-      combinedAccumulatedData,
-      constants,
-      true,
-    );
-
-    const previousKernelData = new PreviousKernelData(
-      kernelPublicInputs,
-      makeEmptyProof(),
-      VerificationKey.makeFake(),
-      0,
-      makeTuple(VK_TREE_HEIGHT, () => Fr.ZERO),
-    );
-
-    const kernelInputs = new PrivateKernelInputsOrdering(
-      previousKernelData,
-      phaseWatermarks,
-      makeTuple(MAX_PHASE_TRANSITIONS_PER_TX, i => i),
-      newCommitments,
-      makeTuple(MAX_NEW_COMMITMENTS_PER_TX, i => i),
-      makeTuple(MAX_READ_REQUESTS_PER_TX, () => Fr.ZERO),
-      sortedNewNullifiers,
-      sortedNewNullifiersIndexes,
-      makeTuple(MAX_NEW_NULLIFIERS_PER_TX, () => Fr.ZERO),
-    );
-
-    const kernelOutputs = await executeOrdering(kernelInputs);
-
-    expect(kernelOutputs).toMatchSnapshot();
-  });
-
-=======
->>>>>>> 90b46510
   // Taken from e2e_nested_contract => performs nested calls => last inner
   // To regenerate fixture data run the following on the yarn-project/e2e folder
   // AZTEC_GENERATE_TEST_DATA=1 yarn test e2e_nested_contract -t 'performs nested calls'
