--- conflicted
+++ resolved
@@ -116,7 +116,16 @@
     const nullifiedCommitments = makeTuple(MAX_NEW_NULLIFIERS_PER_CALL, () => Fr.ZERO);
     nullifiedCommitments[0] = Fr.fromString('0x0f4240');
 
-    const callContext = new CallContext(AztecAddress.ZERO, contractAddress, Fr.ZERO, selector, false, false, true);
+    const callContext = new CallContext(
+      AztecAddress.ZERO,
+      contractAddress,
+      Fr.ZERO,
+      selector,
+      false,
+      false,
+      true,
+      Fr.ZERO,
+    );
 
     const blockHeader = new BlockHeader(
       Fr.fromString('0x16642d9ccd8346c403aa4c3fa451178b22534a27035cdaa6ec34ae53b29c50cb'),
@@ -283,152 +292,9 @@
   it('Executes private kernel inner for a nested call', async () => {
     logger('Initialized Noir instance with private kernel init circuit');
 
-<<<<<<< HEAD
-    const argsHash = Fr.fromString('0x1124bf00bac5cd7fc8570fe0e40c34b8d093801a155d53e0b478d960b3a42481');
-
-    const selector = FunctionSelector.fromString('0x0906bca1');
-    const functionData = new FunctionData(selector, false, true, false);
-    const chainId = Fr.fromString('0x7a69');
-    const version = new Fr(1n);
-    const txContext = new TxContext(false, false, false, ContractDeploymentData.empty(), chainId, version);
-
-    const contractAddress = AztecAddress.fromString(
-      '0x1cef2ccea866fe30510b6ba5d155dc7725dc0dbc487c079221fb19a988687105',
-    );
-
-    const callContext = new CallContext(
-      AztecAddress.fromString('0x0af61403460f2cef4bde3118e1e0868ea4917bf14039de8eb0e5d9d3c30af1a5'),
-      contractAddress,
-      Fr.ZERO,
-      selector,
-      false,
-      false,
-      false,
-    );
-
-    const historicBlockData = new HistoricBlockData(
-      Fr.fromString('0x0dc1f2fbe77c0c72d329cc63f2bd88cd76a30c5802f8138814874cc328148834'),
-      Fr.fromString('0x1861d7a76f4c8f7db95fa8aa1bcbdd5cbf576efe17455fee698f625292667070'),
-      Fr.fromString('0x2f7255183443071e94e90651593c46342978e689e1f4f3e402616fa59633b974'),
-      Fr.fromString('0x1864fcdaa80ff2719154fa7c8a9050662972707168d69eac9db6fd3110829f80'),
-      Fr.fromString('0x0b5dc49ca51b087630220a0d988be8b94a5a1e1f599c94cd9f6bd557008ad85b'),
-      Fr.ZERO,
-      Fr.fromString('0x0ccaafdc9c353743970d4e305ae73641ce694f07db67886d2769c9ed88e969d8'),
-      Fr.fromString('0x13773ca7810cb23562420f51fb9fe9c5fdf596271fc9ab78d768bca514bd6a0f'),
-    );
-
-    const appReturnValues = makeTuple(RETURN_VALUES_LENGTH, () => Fr.ZERO);
-    appReturnValues[0] = Fr.fromString('0x7a6a');
-
-    const appPublicInputs = new PrivateCircuitPublicInputs(
-      callContext,
-      argsHash,
-      appReturnValues,
-      makeTuple(MAX_READ_REQUESTS_PER_CALL, () => SideEffect.empty()),
-      makeTuple(MAX_NEW_COMMITMENTS_PER_CALL, () => SideEffect.empty()),
-      makeTuple(MAX_NEW_NULLIFIERS_PER_CALL, () => SideEffectLinkedToNoteHash.empty()),
-      makeTuple(MAX_NEW_NULLIFIERS_PER_CALL, () => Fr.ZERO),
-      makeTuple(MAX_PRIVATE_CALL_STACK_LENGTH_PER_CALL, () => Fr.ZERO),
-      makeTuple(MAX_PUBLIC_CALL_STACK_LENGTH_PER_CALL, () => Fr.ZERO),
-      makeTuple(MAX_NEW_L2_TO_L1_MSGS_PER_CALL, () => Fr.ZERO),
-      [Fr.fromString('0xe3b0c44298fc1c149afbf4c8996fb924'), Fr.fromString('0x27ae41e4649b934ca495991b7852b855')],
-      [Fr.fromString('0xe3b0c44298fc1c149afbf4c8996fb924'), Fr.fromString('0x27ae41e4649b934ca495991b7852b855')],
-      Fr.fromString('0x04'),
-      Fr.fromString('0x04'),
-      historicBlockData,
-      ContractDeploymentData.empty(),
-      chainId,
-      version,
-    );
-
-    const callStackItem = new PrivateCallStackItem(contractAddress, functionData, appPublicInputs, false);
-
-    const privateCall = new PrivateCallData(
-      callStackItem,
-      makeTuple(MAX_PRIVATE_CALL_STACK_LENGTH_PER_CALL, () => CallRequest.empty()),
-      makeTuple(MAX_PUBLIC_CALL_STACK_LENGTH_PER_CALL, () => CallRequest.empty()),
-      makeEmptyProof(),
-      VerificationKey.makeFake(),
-      new MembershipWitness(FUNCTION_TREE_HEIGHT, 7n, [
-        Fr.fromString('0x22a1419dd08e208cd862bb66fb009fa540fb7178d01108f79eb78a8910646856'),
-        Fr.fromString('0x03f30687851ce0bc4df8e4fa8a5809643e9ae7f752a3ec1e3c120b251036c92e'),
-        Fr.fromString('0x14ae899cd34041169f2476b70040373713d6eb363e74dca7f7f70f36d286b92f'),
-        Fr.fromString('0x044b59fe1a64065611c9ec171fc760af4337fd13bbb833a9b021cfdde27a7f62'),
-      ]),
-      new MembershipWitness(CONTRACT_TREE_HEIGHT, 8n, [
-        Fr.fromString('0x00'),
-        Fr.fromString('0x27b1d0839a5b23baf12a8d195b18ac288fcf401afb2f70b8a4b529ede5fa9fed'),
-        Fr.fromString('0x21dbfd1d029bf447152fcf89e355c334610d1632436ba170f738107266a71550'),
-        Fr.fromString('0x233c769a05f4abccf12ee26e14d7f9eee8f2cb01678c42d802c0e25f05977555'),
-        Fr.fromString('0x06e62084ee7b602fe9abc15632dda3269f56fb0c6e12519a2eb2ec897091919d'),
-        Fr.fromString('0x03c9e2e67178ac638746f068907e6677b4cc7a9592ef234ab6ab518f17efffa0'),
-        Fr.fromString('0x15d28cad4c0736decea8997cb324cf0a0e0602f4d74472cd977bce2c8dd9923f'),
-        Fr.fromString('0x268ed1e1c94c3a45a14db4108bc306613a1c23fab68e0466a002dfb0a3f8d2ab'),
-        Fr.fromString('0x0cd8d5695bc2dde99dd531671f76f1482f14ddba8eeca7cb9686d4a62359c257'),
-        Fr.fromString('0x047fbb7eb974155702149e58ea6ad91f4c6e953e693db35e953e250d8ceac9a9'),
-        Fr.fromString('0xc5ae2526e665e2c7c698c11a06098b7159f720606d50e7660deb55758b0b02'),
-        Fr.fromString('0x2ced19489ab456b8b6c424594cdbbae59c36dfdd4c4621c4032da2d8a9674be5'),
-        Fr.fromString('0x1df5a245ffc1da14b46fe56a605f2a47b1cff1592bab4f66cfe5dfe990af6ab5'),
-        Fr.fromString('0x2871d090615d14eadb52228c635c90e0adf31176f0814f6525c23e7d7b318c93'),
-        Fr.fromString('0x1a2b85ff013d4b2b25074297c7e44aa61f4836d0862b36db2e6ce2b5542f9ea9'),
-        Fr.fromString('0x177b9a10bbee32f77c719c6f8d071a18476cbeb021e155c642bbf93c716ce943'),
-      ]),
-      makeTuple(MAX_READ_REQUESTS_PER_CALL, () => ReadRequestMembershipWitness.empty(0n)),
-      Fr.ZERO,
-      Fr.ZERO,
-    );
-
-    const privateCallStack = makeTuple(MAX_PRIVATE_CALL_STACK_LENGTH_PER_TX, () => CallRequest.empty());
-    privateCallStack[0].hash = Fr.fromString('0x036ce317b74895ab56dc5ed6943f14a73c570ae6cde751a588f4522052bb2b20');
-    privateCallStack[0].callerContractAddress = callContext.msgSender;
-
-    const newCommitments = makeTuple(MAX_NEW_COMMITMENTS_PER_CALL, () => Fr.ZERO);
-    newCommitments[0] = Fr.fromString('0x0aced88c953b70873e4a33dde4620dc43a709c15013c46c60d167de8e1c32315');
-
-    const newNullifiers = makeTuple(MAX_NEW_NULLIFIERS_PER_TX, () => SideEffectLinkedToNoteHash.empty());
-    newNullifiers[0] = new SideEffectLinkedToNoteHash(
-      Fr.fromString('0x02bb8255d7aa321d83b50913205c80c04ee51360dbc8aa3d5393983a39267999'),
-      Fr.ZERO,
-      Fr.ZERO,
-    );
-
-    const nullifiedCommitments = makeTuple(MAX_NEW_NULLIFIERS_PER_TX, () => Fr.ZERO);
-    nullifiedCommitments[0] = Fr.fromString('0x0f4240');
-
-    const combinedAccumulatedData = new CombinedAccumulatedData(
-      AggregationObject.makeFake(),
-      makeTuple(MAX_READ_REQUESTS_PER_TX, () => SideEffect.empty()),
-      makeTuple(MAX_NEW_COMMITMENTS_PER_TX, () => SideEffect.empty()),
-      newNullifiers,
-      nullifiedCommitments,
-      privateCallStack,
-      makeTuple(MAX_PUBLIC_CALL_STACK_LENGTH_PER_TX, () => CallRequest.empty()),
-      makeTuple(MAX_NEW_L2_TO_L1_MSGS_PER_CALL, () => new Fr(0n)),
-      [Fr.fromString('0xd3735899d9fa7162447ca631f0ba2cd5'), Fr.fromString('0xeb57d0965a756d78291da33072610eb2')],
-      [Fr.fromString('0xd3735899d9fa7162447ca631f0ba2cd5'), Fr.fromString('0xeb57d0965a756d78291da33072610eb2')],
-      new Fr(8),
-      new Fr(8),
-      [NewContractData.empty()],
-      makeTuple(MAX_OPTIONALLY_REVEALED_DATA_LENGTH_PER_TX, () => OptionallyRevealedData.empty()),
-      makeTuple(MAX_PUBLIC_DATA_UPDATE_REQUESTS_PER_TX, () => PublicDataUpdateRequest.empty()),
-      makeTuple(MAX_PUBLIC_DATA_READS_PER_TX, () => PublicDataRead.empty()),
-    );
-
-    const constants = new CombinedConstantData(historicBlockData, txContext);
-
-    const kernelPublicInputs = new KernelCircuitPublicInputs(combinedAccumulatedData, constants, true);
-
-    const previousKernelData = new PreviousKernelData(
-      kernelPublicInputs,
-      makeEmptyProof(),
-      VerificationKey.makeFake(),
-      0,
-      makeTuple(VK_TREE_HEIGHT, () => Fr.ZERO),
-=======
     const filepath = resolve(
       dirname(fileURLToPath(import.meta.url)),
       './fixtures/nested-call-private-kernel-inner.hex',
->>>>>>> 080230c2
     );
     const serialized = Buffer.from(readFileSync(filepath).toString(), 'hex');
     const kernelInputs = PrivateKernelInputsInner.fromBuffer(serialized);
