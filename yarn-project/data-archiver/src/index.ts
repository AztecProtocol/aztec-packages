--- conflicted
+++ resolved
@@ -1,9 +1,2 @@
-<<<<<<< HEAD
-/**
- * A placeholder for the Data Archiver.
- */
-export class DataArchiver {}
-=======
 export * from './rollup_emitter.js';
-export * from './rollup.js';
->>>>>>> 24de9a76
+export * from './rollup.js';