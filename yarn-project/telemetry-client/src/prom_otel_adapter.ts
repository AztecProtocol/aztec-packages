import { type Logger, createDebugLogger } from '@aztec/foundation/log';

import { Registry } from 'prom-client';

import { type Meter, type Metrics, type ObservableGauge, type TelemetryClient } from './telemetry.js';

/**
 * Types matching the gossipsub and libp2p services
 */
type TopicStr = string;
export type TopicLabel = string;
export type TopicStrToLabel = Map<TopicStr, TopicLabel>;

export enum MessageSource {
  forward = 'forward',
  publish = 'publish',
}

type NoLabels = Record<string, never>;
type LabelsGeneric = Record<string, string | number>;
type LabelKeys<Labels extends LabelsGeneric> = Extract<keyof Labels, string>;
interface CollectFn<Labels extends LabelsGeneric> {
  (metric: IGauge<Labels>): void;
}

interface IGauge<Labels extends LabelsGeneric = NoLabels> {
  inc: NoLabels extends Labels ? (value?: number) => void : (labels: Labels, value?: number) => void;
  set: NoLabels extends Labels ? (value: number) => void : (labels: Labels, value: number) => void;

  collect?(): void;
  addCollect(collectFn: CollectFn<Labels>): void;
}

interface IHistogram<Labels extends LabelsGeneric = NoLabels> {
  startTimer(): () => void;

  observe: NoLabels extends Labels ? (value: number) => void : (labels: Labels, value: number) => void;

  reset(): void;
}

interface IAvgMinMax<Labels extends LabelsGeneric = NoLabels> {
  set: NoLabels extends Labels ? (values: number[]) => void : (labels: Labels, values: number[]) => void;
}

export type GaugeConfig<Labels extends LabelsGeneric> = {
  name: string;
  help: string;
} & (NoLabels extends Labels
  ? { labelNames?: never }
  : { labelNames: [LabelKeys<Labels>, ...Array<LabelKeys<Labels>>] });

export type HistogramConfig<Labels extends LabelsGeneric> = GaugeConfig<Labels> & {
  buckets?: number[];
};

export type AvgMinMaxConfig<Labels extends LabelsGeneric> = GaugeConfig<Labels>;

export interface MetricsRegister {
  gauge<Labels extends LabelsGeneric = NoLabels>(config: GaugeConfig<Labels>): IGauge<Labels>;
  histogram<Labels extends LabelsGeneric = NoLabels>(config: HistogramConfig<Labels>): IHistogram<Labels>;
  avgMinMax<Labels extends LabelsGeneric = NoLabels>(config: AvgMinMaxConfig<Labels>): IAvgMinMax<Labels>;
}

/**Otel Metrics Adapters
 *
 * Some dependencies we use export metrics directly in a Prometheus format
 * This adapter is used to convert those metrics to a format that we can use with OpenTelemetry
 *
 * Affected services include:
 * - chainsafe/gossipsub
 * - libp2p
 */

export class OtelGauge<Labels extends LabelsGeneric = NoLabels> implements IGauge<Labels> {
  private gauge: ObservableGauge;
  private currentValue: number = 0;
  private labeledValues: Map<string, number> = new Map();
  private collectFns: CollectFn<Labels>[] = [];

  private _collect: () => void = () => {};
  get collect(): () => void {
    return this._collect;
  }
  set collect(fn: () => void) {
    this._collect = fn;
  }

  constructor(
    private logger: Logger,
    meter: Meter,
    name: string,
    help: string,
    private labelNames: Array<keyof Labels> = [],
  ) {
    this.gauge = meter.createObservableGauge(name as Metrics, {
      description: help,
    });

    // Only observe in the callback when collect() is called
<<<<<<< HEAD
    this.gauge.addCallback(this.handleObservation.bind(this));
=======
    this.gauge.addCallback(result => {
      // Execute the main collect function if assigned
      this._collect();

      // Execute all the collect functions
      for (const fn of this.collectFns) {
        fn(this);
      }

      // Report the current values
      if (this.labelNames.length === 0) {
        result.observe(this.currentValue);
        return;
      }

      /**
       * If there are labels, report the current values for each label
       */
      for (const [labelStr, value] of this.labeledValues.entries()) {
        const labels = this.parseLabelsSafely(labelStr);
        if (labels) {
          result.observe(value, labels);
        }
      }
    });
>>>>>>> b11f0f86
  }

  /**
   * Add a collect callback
   * @param collectFn - Callback function
   */
  addCollect(collectFn: CollectFn<Labels>): void {
    this.collectFns.push(collectFn);
  }

  handleObservation(result: any): void {
    // Execute the main collect function if assigned
    this._collect();

    // Execute all the collect functions
    for (const fn of this.collectFns) {
      fn(this);
    }

    // Report the current values
    if (this.labelNames.length === 0) {
      result.observe(this.currentValue);
      return;
    }

    for (const [labelStr, value] of this.labeledValues.entries()) {
      const labels = this.parseLabelsSafely(labelStr);
      if (labels) {
        result.observe(value, labels);
      }
    }
  }

  /**
   * Increments the gauge value
   * @param labelsOrValue - Labels object or numeric value
   * @param value - Value to increment by (defaults to 1)
   */
  inc(value?: number): void;
  inc(labels: Labels, value?: number): void;
  inc(labelsOrValue?: Labels | number, value?: number): void {
    if (typeof labelsOrValue === 'number') {
      this.currentValue += labelsOrValue;
      return;
    }

    if (labelsOrValue) {
      this.validateLabels(labelsOrValue);
      const labelKey = JSON.stringify(labelsOrValue);
      const currentValue = this.labeledValues.get(labelKey) ?? 0;
      this.labeledValues.set(labelKey, currentValue + (value ?? 1));
      return;
    }

    this.currentValue += value ?? 1;
  }

  /**
   * Sets the gauge value
   * @param labelsOrValue - Labels object or numeric value
   * @param value - Value to set
   */
  set(value: number): void;
  set(labels: Labels, value: number): void;
  set(labelsOrValue: Labels | number, value?: number): void {
    if (typeof labelsOrValue === 'number') {
      this.currentValue = labelsOrValue;
      return;
    }

    this.validateLabels(labelsOrValue);
    const labelKey = JSON.stringify(labelsOrValue);
    this.labeledValues.set(labelKey, value!);
  }

  /**
   * Decrements the gauge value
   * @param labels - Optional labels object
   */
  dec(labels?: Labels): void {
    if (labels) {
      this.validateLabels(labels);
      const labelKey = JSON.stringify(labels);
      const currentValue = this.labeledValues.get(labelKey) ?? 0;
      this.labeledValues.set(labelKey, currentValue - 1);
      return;
    }

    this.currentValue -= 1;
  }

  /**
   * Resets the gauge to initial state
   */
  reset(): void {
    this.currentValue = 0;
    this.labeledValues.clear();
  }

  /**
   * Validates that provided labels match the expected schema
   * @param labels - Labels object to validate
   * @throws Error if invalid labels are provided
   */
  private validateLabels(labels: Labels): void {
    if (this.labelNames.length === 0) {
      throw new Error('Gauge was initialized without labels support');
    }

    for (const key of Object.keys(labels)) {
      if (!this.labelNames.includes(key as keyof Labels)) {
        throw new Error(`Invalid label key: ${key}`);
      }
    }
  }

  /**
   * Safely parses label string back to object
   * @param labelStr - Stringified labels object
   * @returns Labels object or null if parsing fails
   */
  private parseLabelsSafely(labelStr: string): Labels | null {
    try {
      return JSON.parse(labelStr) as Labels;
    } catch {
      this.logger.error(`Failed to parse label string: ${labelStr}`);
      return null;
    }
  }
}

/**
 * Noop implementation of a Historgram collec
 */
class NoopOtelHistogram<Labels extends LabelsGeneric = NoLabels> implements IHistogram<Labels> {
  constructor(
    private logger: Logger,
    _meter: Meter,
    _name: string, // Metrics must be registered in the aztec labels registry
    _help: string,
    _buckets: number[] = [],
    _labelNames: Array<keyof Labels> = [],
  ) {}

  // Overload signatures
  observe(_value: number): void;
  observe(_labels: Labels, _value: number): void;
  observe(_valueOrLabels: number | Labels, _value?: number): void {}

  startTimer(_labels?: Labels): (_labels?: Labels) => number {
    return () => 0;
  }

  reset(): void {
    // OpenTelemetry histograms cannot be reset, but we implement the interface
    this.logger.warn('OpenTelemetry histograms cannot be reset');
  }
}

/**
 * Noop implementation of an AvgMinMax collector
 */
class NoopOtelAvgMinMax<Labels extends LabelsGeneric = NoLabels> implements IAvgMinMax<Labels> {
  constructor(
    private _logger: Logger,
    _meter: Meter,
    _name: string, // Metrics must be registered in the aztec labels registry
    _help: string,
    _labelNames: Array<keyof Labels> = [],
  ) {}

  set(_values: number[]): void;
  set(_labels: Labels, _values: number[]): void;
  set(_valueOrLabels: number[] | Labels, _values?: number[]): void {}

  reset(): void {}
}

/**
 * Otel metrics Adapter
 *
 * Maps the PromClient based MetricsRegister from gossipsub and discv5 services to the Otel MetricsRegister
 */
export class OtelMetricsAdapter extends Registry implements MetricsRegister {
  private readonly meter: Meter;

  constructor(telemetryClient: TelemetryClient, private logger: Logger = createDebugLogger('otel-metrics-adapter')) {
    super();
    this.meter = telemetryClient.getMeter('metrics-adapter');
  }

  gauge<Labels extends LabelsGeneric = NoLabels>(configuration: GaugeConfig<Labels>): IGauge<Labels> {
    return new OtelGauge<Labels>(
      this.logger,
      this.meter,
      configuration.name as Metrics,
      configuration.help,
      configuration.labelNames,
    );
  }

  histogram<Labels extends LabelsGeneric = NoLabels>(configuration: HistogramConfig<Labels>): IHistogram<Labels> {
    return new NoopOtelHistogram<Labels>(
      this.logger,
      this.meter,
      configuration.name as Metrics,
      configuration.help,
      configuration.buckets,
      configuration.labelNames,
    );
  }

  avgMinMax<Labels extends LabelsGeneric = NoLabels>(configuration: AvgMinMaxConfig<Labels>): IAvgMinMax<Labels> {
    return new NoopOtelAvgMinMax<Labels>(
      this.logger,
      this.meter,
      configuration.name as Metrics,
      configuration.help,
      configuration.labelNames,
    );
  }
}<|MERGE_RESOLUTION|>--- conflicted
+++ resolved
@@ -98,35 +98,7 @@
     });
 
     // Only observe in the callback when collect() is called
-<<<<<<< HEAD
     this.gauge.addCallback(this.handleObservation.bind(this));
-=======
-    this.gauge.addCallback(result => {
-      // Execute the main collect function if assigned
-      this._collect();
-
-      // Execute all the collect functions
-      for (const fn of this.collectFns) {
-        fn(this);
-      }
-
-      // Report the current values
-      if (this.labelNames.length === 0) {
-        result.observe(this.currentValue);
-        return;
-      }
-
-      /**
-       * If there are labels, report the current values for each label
-       */
-      for (const [labelStr, value] of this.labeledValues.entries()) {
-        const labels = this.parseLabelsSafely(labelStr);
-        if (labels) {
-          result.observe(value, labels);
-        }
-      }
-    });
->>>>>>> b11f0f86
   }
 
   /**
