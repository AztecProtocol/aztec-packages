--- conflicted
+++ resolved
@@ -120,11 +120,7 @@
         }),
       ],
     });
-<<<<<<< HEAD
-    const loggerProvider = registerOtelLoggerProvider(config.logsCollectorUrl);
-=======
-    const loggerProvider = registerOtelLoggerProvider(resource, logsCollector);
->>>>>>> c05b2ae7
+    const loggerProvider = registerOtelLoggerProvider(resource, config.logsCollectorUrl);
 
     const service = new OpenTelemetryClient(resource, meterProvider, tracerProvider, loggerProvider, log);
     service.start();
