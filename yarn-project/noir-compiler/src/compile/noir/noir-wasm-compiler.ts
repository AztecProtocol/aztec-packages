--- conflicted
+++ resolved
@@ -129,7 +129,6 @@
   /**
    * Compiles the Contract.
    */
-<<<<<<< HEAD
   public async compileContract(): Promise<NoirCompilationResult[]> {
     if (!(this.#package.getType() === 'contract' || this.#package.getType() === 'bin')) {
       this.#log(
@@ -137,15 +136,6 @@
       );
       return [];
     }
-=======
-  public async compile(): Promise<NoirCompilationArtifacts[]> {
-    const isContract = this.#package.getType() === 'contract';
-    // limit to contracts-only because the rest of the pipeline only supports processing contracts
-    if (!isContract) {
-      throw new Error('Noir project is not a contract');
-    }
-
->>>>>>> 69dc616e
     this.#debugLog(`Compiling contract at ${this.#package.getEntryPointPath()}`);
     await this.#dependencyManager.resolveDependencies();
     this.#debugLog(`Dependencies: ${this.#dependencyManager.getPackageNames().join(', ')}`);
@@ -153,10 +143,7 @@
     initializeResolver(this.#resolveFile);
 
     try {
-<<<<<<< HEAD
       const isContract: boolean = true; // this.#package.getType() === 'contract';
-=======
->>>>>>> 69dc616e
       const result = compile(this.#package.getEntryPointPath(), isContract, {
         /* eslint-disable camelcase */
         root_dependencies: this.#dependencyManager.getEntrypointDependencies(),
