import {
  ABIParameter,
  ContractArtifact,
  FunctionArtifact,
  isAztecAddressStruct,
  isEthAddressStruct,
  isFunctionSelectorStruct,
  isWrappedFieldStruct,
} from '@aztec/foundation/abi';

/**
 * Returns the corresponding typescript type for a given Noir type.
 * @param type - The input Noir type.
 * @returns An equivalent typescript type.
 */
function abiTypeToTypescript(type: ABIParameter['type']): string {
  switch (type.kind) {
    case 'field':
      return 'FieldLike';
    case 'boolean':
      return 'boolean';
    case 'integer':
      return '(bigint | number)';
    case 'string':
      return 'string';
    case 'array':
      return `${abiTypeToTypescript(type.type)}[]`;
    case 'struct':
      if (isEthAddressStruct(type)) {
        return 'EthAddressLike';
      }
      if (isAztecAddressStruct(type)) {
        return 'AztecAddressLike';
      }
      if (isFunctionSelectorStruct(type)) {
        return 'FunctionSelectorLike';
      }
      if (isWrappedFieldStruct(type)) {
        return 'WrappedFieldLike';
      }
      return `{ ${type.fields.map(f => `${f.name}: ${abiTypeToTypescript(f.type)}`).join(', ')} }`;
    default:
      throw new Error(`Unknown type ${type}`);
  }
}

/**
 * Generates the typescript code to represent a Noir parameter.
 * @param param - A Noir parameter with name and type.
 * @returns The corresponding ts code.
 */
function generateParameter(param: ABIParameter) {
  return `${param.name}: ${abiTypeToTypescript(param.type)}`;
}

/**
 * Generates the typescript code to represent a Noir function as a type.
 * @param param - A Noir function.
 * @returns The corresponding ts code.
 */
function generateMethod(entry: FunctionArtifact) {
  const args = entry.parameters.map(generateParameter).join(', ');
  return `
    /** ${entry.name}(${entry.parameters.map(p => `${p.name}: ${p.type.kind}`).join(', ')}) */
    ${entry.name}: ((${args}) => ContractFunctionInteraction) & Pick<ContractMethod, 'selector'>;`;
}

/**
 * Generates a deploy method for this contract.
 * @param input - Build artifact of the contract.
 * @returns A type-safe deploy method in ts.
 */
function generateDeploy(input: ContractArtifact) {
  const ctor = input.functions.find(f => f.name === 'constructor');
  const args = (ctor?.parameters ?? []).map(generateParameter).join(', ');
  const contractName = `${input.name}Contract`;
  const artifactName = `${contractName}Artifact`;

  return `
  /**
   * Creates a tx to deploy a new instance of this contract.
   */
  public static deploy(wallet: Wallet, ${args}) {
    return new DeployMethod<${input.name}Contract>(Point.ZERO, wallet, ${artifactName}, ${contractName}.at, Array.from(arguments).slice(1));
  }

  /**
   * Creates a tx to deploy a new instance of this contract using the specified public key to derive the address.
   */
  public static deployWithPublicKey(publicKey: PublicKey, wallet: Wallet, ${args}) {
    return new DeployMethod<${input.name}Contract>(publicKey, wallet, ${artifactName}, ${contractName}.at, Array.from(arguments).slice(2));
  }
  `;
}

/**
 * Generates the constructor by supplying the ABI to the parent class so the user doesn't have to.
 * @param name - Name of the contract to derive the ABI name from.
 * @returns A constructor method.
 * @remarks The constructor is private because we want to force the user to use the create method.
 */
function generateConstructor(name: string) {
  return `
  private constructor(
    instance: ContractInstanceWithAddress,
    wallet: Wallet,
  ) {
    super(instance, ${name}ContractArtifact, wallet);
  }
  `;
}

/**
 * Generates the at method for this contract.
 * @param name - Name of the contract to derive the ABI name from.
 * @returns An at method.
 * @remarks We don't use constructor directly because of the async `wallet.getContractData` call.
 */
function generateAt(name: string) {
  return `
  /**
   * Creates a contract instance.
   * @param address - The deployed contract's address.
   * @param wallet - The wallet to use when interacting with the contract.
   * @returns A promise that resolves to a new Contract instance.
   */
  public static async at(
    address: AztecAddress,
    wallet: Wallet,
  ) {
    return Contract.at(address, ${name}Contract.artifact, wallet) as Promise<${name}Contract>;
  }`;
}

/**
 * Generates a static getter for the contract's artifact.
 * @param name - Name of the contract used to derive name of the artifact import.
 */
function generateArtifactGetter(name: string) {
  const artifactName = `${name}ContractArtifact`;
  return `
  /**
   * Returns this contract's artifact.
   */
  public static get artifact(): ContractArtifact {
    return ${artifactName};
  }
  `;
}

/**
 * Generates statements for importing the artifact from json and re-exporting it.
 * @param name - Name of the contract.
 * @param artifactImportPath - Path to load the ABI from.
 * @returns Code.
 */
function generateAbiStatement(name: string, artifactImportPath: string) {
  const stmts = [
    `import ${name}ContractArtifactJson from '${artifactImportPath}' assert { type: 'json' };`,
    `export const ${name}ContractArtifact = loadContractArtifact(${name}ContractArtifactJson as NoirCompiledContract);`,
  ];
  return stmts.join('\n');
}

/**
 * Generates the typescript code to represent a contract.
 * @param input - The compiled Noir artifact.
 * @param artifactImportPath - Optional path to import the artifact (if not set, will be required in the constructor).
 * @returns The corresponding ts code.
 */
export function generateTypescriptContractInterface(input: ContractArtifact, artifactImportPath?: string) {
  const methods = input.functions.filter(f => !f.isInternal).map(generateMethod);
  const deploy = artifactImportPath && generateDeploy(input);
  const ctor = artifactImportPath && generateConstructor(input.name);
  const at = artifactImportPath && generateAt(input.name);
  const artifactStatement = artifactImportPath && generateAbiStatement(input.name, artifactImportPath);
  const artifactGetter = artifactImportPath && generateArtifactGetter(input.name);

  return `
/* Autogenerated file, do not edit! */

/* eslint-disable */
import {
  AztecAddress,
  type AztecAddressLike,
  CompleteAddress,
  Contract,
  type ContractArtifact,
  ContractBase,
  ContractFunctionInteraction,
<<<<<<< HEAD
  type ContractMethod,
=======
  ContractInstanceWithAddress,
  ContractMethod,
>>>>>>> 29b1ea3d
  DeployMethod,
  EthAddress,
  type EthAddressLike,
  type FieldLike,
  Fr,
  type FunctionSelectorLike,
  loadContractArtifact,
  NoirCompiledContract,
  Point,
<<<<<<< HEAD
  type PublicKey,
  type Wallet,
=======
  PublicKey,
  Wallet,
  WrappedFieldLike,
>>>>>>> 29b1ea3d
} from '@aztec/aztec.js';
${artifactStatement}

/**
 * Type-safe interface for contract ${input.name};
 */
export class ${input.name}Contract extends ContractBase {
  ${ctor}

  ${at}

  ${deploy}

  ${artifactGetter}

  /** Type-safe wrappers for the public methods exposed by the contract. */
  declare public methods: {
    ${methods.join('\n')}
  };
}
`;
}<|MERGE_RESOLUTION|>--- conflicted
+++ resolved
@@ -188,12 +188,8 @@
   type ContractArtifact,
   ContractBase,
   ContractFunctionInteraction,
-<<<<<<< HEAD
   type ContractMethod,
-=======
-  ContractInstanceWithAddress,
-  ContractMethod,
->>>>>>> 29b1ea3d
+  type ContractInstanceWithAddress,
   DeployMethod,
   EthAddress,
   type EthAddressLike,
@@ -203,14 +199,9 @@
   loadContractArtifact,
   NoirCompiledContract,
   Point,
-<<<<<<< HEAD
   type PublicKey,
   type Wallet,
-=======
-  PublicKey,
-  Wallet,
-  WrappedFieldLike,
->>>>>>> 29b1ea3d
+  type WrappedFieldLike,
 } from '@aztec/aztec.js';
 ${artifactStatement}
 
