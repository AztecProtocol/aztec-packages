--- conflicted
+++ resolved
@@ -1,13 +1,4 @@
 import {
-<<<<<<< HEAD
-  ABIParameter,
-  BasicValue,
-  ContractArtifact,
-  FunctionArtifact,
-  IntegerValue,
-  StructValue,
-  TypedStructFieldValue,
-=======
   type ABIParameter,
   type BasicValue,
   type ContractArtifact,
@@ -16,7 +7,6 @@
   type StructValue,
   type TupleValue,
   type TypedStructFieldValue,
->>>>>>> db2a4117
   getDefaultInitializer,
   isAztecAddressStruct,
   isEthAddressStruct,
