--- conflicted
+++ resolved
@@ -33,12 +33,8 @@
     "@aztec/aztec-node": "workspace:^",
     "@aztec/foundation": "workspace:^",
     "@aztec/kernel-prover": "workspace:^",
-<<<<<<< HEAD
-    "@aztec/p2p": "workspace:^",
+    "@aztec/tx": "workspace:^",
     "browserify-cipher": "^1.0.1",
-=======
-    "@aztec/tx": "workspace:^",
->>>>>>> 6a1c63e0
     "sha3": "^2.1.4",
     "tslib": "^2.4.0"
   },
