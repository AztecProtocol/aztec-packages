--- conflicted
+++ resolved
@@ -52,14 +52,9 @@
     "@rushstack/eslint-patch": "^1.1.4",
     "@types/jest": "^29.5.0",
     "@types/node": "^18.7.23",
-<<<<<<< HEAD
-    "jest": "^28.1.3",
+    "jest": "^29.5.0",
     "jest-mock-extended": "^3.0.3",
-    "ts-jest": "^28.0.7",
-=======
-    "jest": "^29.5.0",
     "ts-jest": "^29.1.0",
->>>>>>> e3350836
     "ts-node": "^10.9.1",
     "typescript": "^5.0.4"
   },
