--- conflicted
+++ resolved
@@ -21,12 +21,6 @@
     },
     {
       "path": "../tx/tsconfig.dest.json"
-<<<<<<< HEAD
-    },
-    {
-      "path": "../noir-contracts/tsconfig.dest.json"
-=======
->>>>>>> 0c2a87a9
     }
   ],
   "exclude": ["**/*.test.*", "**/fixtures/*"]
