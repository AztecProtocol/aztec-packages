<<<<<<< HEAD
import { AztecAddress, EcdsaSignature, EthAddress, Fr, TxRequest } from '@aztec/circuits.js';
import { ContractData } from '@aztec/l2-block';
=======
import { AztecAddress, EthAddress, Fr, TxRequest } from '@aztec/circuits.js';
>>>>>>> 35d470af
import { Tx, TxHash } from '@aztec/tx';
import { Signature } from '../circuits.js';
import { ContractAbi } from '../noir.js';
import { TxReceipt } from '../tx/index.js';

export interface DeployedContract {
  abi: ContractAbi;
  address: AztecAddress;
  portalAddress: EthAddress;
}

export interface AztecRPCClient {
  addAccount(): Promise<AztecAddress>;
  getAccounts(): Promise<AztecAddress[]>;
  addContracts(contracts: DeployedContract[]): Promise<void>;
  /**
   * Is an L2 contract deployed at this address?
   * @param contractAddress - The contract data address.
   * @returns Whether the contract was deployed.
   */
  isContractDeployed(contract: AztecAddress): Promise<boolean>;
  createDeploymentTxRequest(
    abi: ContractAbi,
    args: any[],
    portalContract: EthAddress,
    contractAddressSalt: Fr,
    from: AztecAddress,
  ): Promise<TxRequest>;
  createTxRequest(functionName: string, args: any[], to: AztecAddress, from: AztecAddress): Promise<TxRequest>;
  signTxRequest(txRequest: TxRequest): Promise<EcdsaSignature>;
  createTx(txRequest: TxRequest, signature: EcdsaSignature): Promise<Tx>;
  sendTx(tx: Tx): Promise<TxHash>;
  getTxReceipt(txHash: TxHash): Promise<TxReceipt>;
  getStorageAt(contract: AztecAddress, storageSlot: Fr): Promise<any>;
  // Uncomment it for milestone 1.5.
  // callTx(functionSelector: Buffer, args: Fr[], to: AztecAddress, from: AztecAddress): Promise<any>;
}<|MERGE_RESOLUTION|>--- conflicted
+++ resolved
@@ -1,11 +1,5 @@
-<<<<<<< HEAD
-import { AztecAddress, EcdsaSignature, EthAddress, Fr, TxRequest } from '@aztec/circuits.js';
-import { ContractData } from '@aztec/l2-block';
-=======
-import { AztecAddress, EthAddress, Fr, TxRequest } from '@aztec/circuits.js';
->>>>>>> 35d470af
+import { AztecAddress, EthAddress, Fr, TxRequest, EcdsaSignature } from '@aztec/circuits.js';
 import { Tx, TxHash } from '@aztec/tx';
-import { Signature } from '../circuits.js';
 import { ContractAbi } from '../noir.js';
 import { TxReceipt } from '../tx/index.js';
 
