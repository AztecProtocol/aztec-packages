import { AztecAddress, EthAddress, Fr, TxRequest } from '@aztec/circuits.js';
<<<<<<< HEAD
import { Tx } from '@aztec/p2p';
=======
import { Tx, TxHash } from '@aztec/tx';
>>>>>>> 9adafb4c
import { Signature } from '../circuits.js';
import { ContractAbi } from '../noir.js';
import { TxReceipt } from '../tx/index.js';

export interface DeployedContract {
  abi: ContractAbi;
  address: AztecAddress;
  portalAddress: EthAddress;
}

export interface AztecRPCClient {
  addAccount(): Promise<AztecAddress>;
  getAccounts(): Promise<AztecAddress[]>;
  addContracts(contracts: DeployedContract[]): Promise<void>;
  getCode(contract: AztecAddress, functionSelector?: Buffer): Promise<string | undefined>;
  createDeploymentTxRequest(
    abi: ContractAbi,
    args: Fr[],
    portalContract: EthAddress,
    contractAddressSalt: Fr,
    from: AztecAddress,
  ): Promise<TxRequest>;
  createTxRequest(functionSelector: Buffer, args: Fr[], to: AztecAddress, from: AztecAddress): Promise<TxRequest>;
  signTxRequest(txRequest: TxRequest): Promise<Signature>;
  createTx(txRequest: TxRequest, signature: Signature): Promise<Tx>;
  sendTx(tx: Tx): Promise<TxHash>;
  getTxReceipt(txHash: TxHash): Promise<TxReceipt | undefined>;
  getStorageAt(contract: AztecAddress, storageSlot: Fr): Promise<any>;
  // Uncomment it for milestone 1.5.
  // callTx(functionSelector: Buffer, args: Fr[], to: AztecAddress, from: AztecAddress): Promise<any>;
}<|MERGE_RESOLUTION|>--- conflicted
+++ resolved
@@ -1,9 +1,5 @@
 import { AztecAddress, EthAddress, Fr, TxRequest } from '@aztec/circuits.js';
-<<<<<<< HEAD
-import { Tx } from '@aztec/p2p';
-=======
 import { Tx, TxHash } from '@aztec/tx';
->>>>>>> 9adafb4c
 import { Signature } from '../circuits.js';
 import { ContractAbi } from '../noir.js';
 import { TxReceipt } from '../tx/index.js';
