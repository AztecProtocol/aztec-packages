--- conflicted
+++ resolved
@@ -1,10 +1,5 @@
-<<<<<<< HEAD
 import { AztecAddress, EthAddress, Fr } from '@aztec/foundation';
 import { TxRequest } from '@aztec/circuits.js';
-=======
-import { AztecAddress, EthAddress, Fr, TxRequest } from '@aztec/circuits.js';
-import { ContractData } from '@aztec/l2-block';
->>>>>>> 1b24ab3a
 import { Tx, TxHash } from '@aztec/tx';
 import { Signature } from '../circuits.js';
 import { ContractAbi } from '../noir.js';
