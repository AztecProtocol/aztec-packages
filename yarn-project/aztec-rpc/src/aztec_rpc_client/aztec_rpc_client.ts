--- conflicted
+++ resolved
@@ -1,11 +1,6 @@
 import { AztecAddress, EthAddress, Fr, TxRequest, EcdsaSignature } from '@aztec/circuits.js';
 import { Tx, TxHash } from '@aztec/tx';
-<<<<<<< HEAD
-import { ContractAbi } from '../noir.js';
-=======
-import { Signature } from '../circuits.js';
 import { ContractAbi } from '@aztec/noir-contracts';
->>>>>>> a120315d
 import { TxReceipt } from '../tx/index.js';
 
 export interface DeployedContract {
