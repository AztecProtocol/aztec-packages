<<<<<<< HEAD
import { AztecAddress, EthAddress, Fr, TxRequest } from '@aztec/circuits.js';
import { Tx } from '@aztec/p2p';
import { Signature } from '../circuits.js';
=======
import { Tx, TxHash } from '@aztec/tx';
import { AztecAddress, EthAddress, Fr, Signature, TxRequest } from '../circuits.js';
>>>>>>> 6a1c63e0
import { ContractAbi } from '../noir.js';
import { TxReceipt } from '../tx/index.js';

export interface AztecRPCClient {
  addAccount(): Promise<AztecAddress>;
  getAccounts(): Promise<AztecAddress[]>;
  getCode(contract: AztecAddress, functionSelector?: Buffer): Promise<string | undefined>;
  createDeploymentTxRequest(
    abi: ContractAbi,
    args: Fr[],
    portalContract: EthAddress,
    contractAddressSalt: Fr,
    from: AztecAddress,
  ): Promise<TxRequest>;
  createTxRequest(functionSelector: Buffer, args: Fr[], to: AztecAddress, from: AztecAddress): Promise<TxRequest>;
  signTxRequest(txRequest: TxRequest): Promise<Signature>;
  createTx(txRequest: TxRequest, signature: Signature): Promise<Tx>;
  sendTx(tx: Tx): Promise<TxHash>;
  getTxReceipt(txHash: TxHash): Promise<TxReceipt | undefined>;
  getStorageAt(contract: AztecAddress, storageSlot: Fr): Promise<any>;
  // Uncomment it for milestone 1.5.
  // callTx(functionSelector: Buffer, args: Fr[], to: AztecAddress, from: AztecAddress): Promise<any>;
}<|MERGE_RESOLUTION|>--- conflicted
+++ resolved
@@ -1,11 +1,6 @@
-<<<<<<< HEAD
 import { AztecAddress, EthAddress, Fr, TxRequest } from '@aztec/circuits.js';
-import { Tx } from '@aztec/p2p';
+import { Tx, TxHash } from '@aztec/tx';
 import { Signature } from '../circuits.js';
-=======
-import { Tx, TxHash } from '@aztec/tx';
-import { AztecAddress, EthAddress, Fr, Signature, TxRequest } from '../circuits.js';
->>>>>>> 6a1c63e0
 import { ContractAbi } from '../noir.js';
 import { TxReceipt } from '../tx/index.js';
 
