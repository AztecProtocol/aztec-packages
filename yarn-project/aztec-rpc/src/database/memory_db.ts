<<<<<<< HEAD
import { AztecAddress, Fr } from '@aztec/foundation';
import { MemoryContractDataSource } from '../contract_data_source/index.js';
import { TxHash } from '../tx/index.js';
=======
import { TxHash } from '@aztec/tx';

import { MemoryContractDatabase } from '../contract_database/index.js';
>>>>>>> 9adafb4c
import { Database } from './database.js';
import { NoteDao } from './note_dao.js';
import { TxDao } from './tx_dao.js';

<<<<<<< HEAD
// TODO Transform this into a mixin?
export class MemoryDB extends MemoryContractDataSource implements Database {
=======
export class MemoryDB extends MemoryContractDatabase implements Database {
>>>>>>> 9adafb4c
  private txs: TxDao[] = [];
  private notes: NoteDao[] = [];

  public getTx(txHash: TxHash) {
    return Promise.resolve(this.txs.find(tx => tx.txHash.equals(txHash)));
  }

<<<<<<< HEAD
  public addNote(note: NoteDao) {
    this.notes.push(note);
    return Promise.resolve();
  }

  public getNote(nullifier: Fr) {
    const found = this.notes.find(note => note.nullifier.toBuffer().equals(nullifier.toBuffer()));
    if (!found) {
      return Promise.reject();
    }
    return Promise.resolve(found);
  }

  public getNotes(contractAddress: AztecAddress, storageSlot: Buffer): Promise<NoteDao[]> {
    return Promise.resolve(
      this.notes.filter(
        note => note.contractAddress.equals(contractAddress) && note.contractSlot.toBuffer().equals(storageSlot),
      ),
    );
  }

=======
>>>>>>> 9adafb4c
  public addOrUpdateTx(tx: TxDao): Promise<void> {
    const index = this.txs.findIndex(t => t.txHash.equals(tx.txHash));
    if (index === -1) {
      this.txs.push(tx);
    } else {
      this.txs[index] = tx;
    }
    return Promise.resolve();
  }
}<|MERGE_RESOLUTION|>--- conflicted
+++ resolved
@@ -1,22 +1,12 @@
-<<<<<<< HEAD
 import { AztecAddress, Fr } from '@aztec/foundation';
-import { MemoryContractDataSource } from '../contract_data_source/index.js';
-import { TxHash } from '../tx/index.js';
-=======
 import { TxHash } from '@aztec/tx';
 
 import { MemoryContractDatabase } from '../contract_database/index.js';
->>>>>>> 9adafb4c
 import { Database } from './database.js';
 import { NoteDao } from './note_dao.js';
 import { TxDao } from './tx_dao.js';
 
-<<<<<<< HEAD
-// TODO Transform this into a mixin?
-export class MemoryDB extends MemoryContractDataSource implements Database {
-=======
 export class MemoryDB extends MemoryContractDatabase implements Database {
->>>>>>> 9adafb4c
   private txs: TxDao[] = [];
   private notes: NoteDao[] = [];
 
@@ -24,7 +14,6 @@
     return Promise.resolve(this.txs.find(tx => tx.txHash.equals(txHash)));
   }
 
-<<<<<<< HEAD
   public addNote(note: NoteDao) {
     this.notes.push(note);
     return Promise.resolve();
@@ -46,8 +35,6 @@
     );
   }
 
-=======
->>>>>>> 9adafb4c
   public addOrUpdateTx(tx: TxDao): Promise<void> {
     const index = this.txs.findIndex(t => t.txHash.equals(tx.txHash));
     if (index === -1) {
