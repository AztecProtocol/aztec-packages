<<<<<<< HEAD
import { CompleteAddress } from '@aztec/circuits.js';
=======
import { HistoricBlockData, PartialAddress } from '@aztec/circuits.js';
>>>>>>> bfc79c26
import { AztecAddress } from '@aztec/foundation/aztec-address';
import { Fr } from '@aztec/foundation/fields';
import { createDebugLogger } from '@aztec/foundation/log';
import { MerkleTreeId, PublicKey, TxHash } from '@aztec/types';

import { MemoryContractDatabase } from '../contract_database/index.js';
import { Database } from './database.js';
import { NoteSpendingInfoDao } from './note_spending_info_dao.js';
import { TxDao } from './tx_dao.js';

/**
 * The MemoryDB class provides an in-memory implementation of a database to manage transactions and auxiliary data.
 * It extends the MemoryContractDatabase, allowing it to store contract-related data as well.
 * The class offers methods to add, fetch, and remove transaction records and auxiliary data based on various filters such as transaction hash, address, and storage slot.
 * As an in-memory database, the stored data will not persist beyond the life of the application instance.
 */
export class MemoryDB extends MemoryContractDatabase implements Database {
  private txTable: TxDao[] = [];
  private noteSpendingInfoTable: NoteSpendingInfoDao[] = [];
  private treeRoots: Record<MerkleTreeId, Fr> | undefined;
<<<<<<< HEAD
  private accounts: CompleteAddress[] = [];
=======
  private globalVariablesHash: Fr | undefined;
  private publicKeysAndPartialAddresses: Map<bigint, [PublicKey, PartialAddress]> = new Map();
>>>>>>> bfc79c26

  constructor(logSuffix?: string) {
    super(createDebugLogger(logSuffix ? 'aztec:memory_db_' + logSuffix : 'aztec:memory_db'));
  }

  public getTx(txHash: TxHash) {
    return Promise.resolve(this.txTable.find(tx => tx.txHash.equals(txHash)));
  }

  public addTx(tx: TxDao) {
    const index = this.txTable.findIndex(t => t.txHash.equals(tx.txHash));
    if (index === -1) {
      this.txTable.push(tx);
    } else {
      this.txTable[index] = tx;
    }
    return Promise.resolve();
  }

  public async addTxs(txs: TxDao[]) {
    await Promise.all(txs.map(tx => this.addTx(tx)));
  }

  public addNoteSpendingInfo(noteSpendingInfoDao: NoteSpendingInfoDao) {
    this.noteSpendingInfoTable.push(noteSpendingInfoDao);
    return Promise.resolve();
  }

  public addNoteSpendingInfoBatch(noteSpendingInfoDaos: NoteSpendingInfoDao[]) {
    this.noteSpendingInfoTable.push(...noteSpendingInfoDaos);
    return Promise.resolve();
  }

  public getNoteSpendingInfo(contract: AztecAddress, storageSlot: Fr) {
    const res = this.noteSpendingInfoTable.filter(
      noteSpendingInfo =>
        noteSpendingInfo.contractAddress.equals(contract) &&
        noteSpendingInfo.storageSlot.toBuffer().equals(storageSlot.toBuffer()),
    );
    return Promise.resolve(res);
  }

  public removeNullifiedNoteSpendingInfo(nullifiers: Fr[], account: PublicKey) {
    const nullifierSet = new Set(nullifiers.map(nullifier => nullifier.toString()));
    const [remaining, removed] = this.noteSpendingInfoTable.reduce(
      (acc: [NoteSpendingInfoDao[], NoteSpendingInfoDao[]], noteSpendingInfo) => {
        const nullifier = noteSpendingInfo.siloedNullifier.toString();
        if (noteSpendingInfo.publicKey.equals(account) && nullifierSet.has(nullifier)) {
          acc[1].push(noteSpendingInfo);
        } else {
          acc[0].push(noteSpendingInfo);
        }
        return acc;
      },
      [[], []],
    );

    this.noteSpendingInfoTable = remaining;

    return Promise.resolve(removed);
  }

  public getTreeRoots(): Record<MerkleTreeId, Fr> {
    const roots = this.treeRoots;
    if (!roots) throw new Error(`Tree roots not set in memory database`);
    return roots;
  }

  public setTreeRoots(roots: Record<MerkleTreeId, Fr>) {
    this.treeRoots = roots;
    return Promise.resolve();
  }

<<<<<<< HEAD
  addCompleteAddress(account: CompleteAddress): Promise<void> {
    const accountIndex = this.accounts.findIndex(r => r.address.equals(account.address));
    if (accountIndex !== -1) {
      throw new Error(`Complete address ${account.address.toString()} already exists in memory database`);
=======
  public getHistoricBlockData(): HistoricBlockData {
    const roots = this.getTreeRoots();
    if (!this.globalVariablesHash) throw new Error(`Global variables hash not set in memory database`);
    return new HistoricBlockData(
      roots[MerkleTreeId.PRIVATE_DATA_TREE],
      roots[MerkleTreeId.NULLIFIER_TREE],
      roots[MerkleTreeId.CONTRACT_TREE],
      roots[MerkleTreeId.L1_TO_L2_MESSAGES_TREE],
      roots[MerkleTreeId.BLOCKS_TREE],
      Fr.ZERO, // todo: private kernel vk tree root
      roots[MerkleTreeId.PUBLIC_DATA_TREE],
      this.globalVariablesHash,
    );
  }

  public async setHistoricBlockData(historicBlockData: HistoricBlockData): Promise<void> {
    this.globalVariablesHash = historicBlockData.globalVariablesHash;
    await this.setTreeRoots({
      [MerkleTreeId.PRIVATE_DATA_TREE]: historicBlockData.privateDataTreeRoot,
      [MerkleTreeId.NULLIFIER_TREE]: historicBlockData.nullifierTreeRoot,
      [MerkleTreeId.CONTRACT_TREE]: historicBlockData.contractTreeRoot,
      [MerkleTreeId.L1_TO_L2_MESSAGES_TREE]: historicBlockData.l1ToL2MessagesTreeRoot,
      [MerkleTreeId.BLOCKS_TREE]: historicBlockData.blocksTreeRoot,
      [MerkleTreeId.PUBLIC_DATA_TREE]: historicBlockData.publicDataTreeRoot,
    });
  }

  addPublicKeyAndPartialAddress(
    address: AztecAddress,
    publicKey: PublicKey,
    partialAddress: PartialAddress,
  ): Promise<void> {
    if (this.publicKeysAndPartialAddresses.has(address.toBigInt())) {
      throw new Error(`Account ${address} already exists`);
>>>>>>> bfc79c26
    }
    this.accounts.push(account);
    return Promise.resolve();
  }

  getCompleteAddress(address: AztecAddress): Promise<CompleteAddress | undefined> {
    const recipient = this.accounts.find(r => r.address.equals(address));
    return Promise.resolve(recipient);
  }

  getCompleteAddresses(): Promise<CompleteAddress[]> {
    return Promise.resolve(this.accounts);
  }
}<|MERGE_RESOLUTION|>--- conflicted
+++ resolved
@@ -1,8 +1,4 @@
-<<<<<<< HEAD
-import { CompleteAddress } from '@aztec/circuits.js';
-=======
-import { HistoricBlockData, PartialAddress } from '@aztec/circuits.js';
->>>>>>> bfc79c26
+import { CompleteAddress, HistoricBlockData } from '@aztec/circuits.js';
 import { AztecAddress } from '@aztec/foundation/aztec-address';
 import { Fr } from '@aztec/foundation/fields';
 import { createDebugLogger } from '@aztec/foundation/log';
@@ -23,12 +19,8 @@
   private txTable: TxDao[] = [];
   private noteSpendingInfoTable: NoteSpendingInfoDao[] = [];
   private treeRoots: Record<MerkleTreeId, Fr> | undefined;
-<<<<<<< HEAD
-  private accounts: CompleteAddress[] = [];
-=======
   private globalVariablesHash: Fr | undefined;
-  private publicKeysAndPartialAddresses: Map<bigint, [PublicKey, PartialAddress]> = new Map();
->>>>>>> bfc79c26
+  private addresses: CompleteAddress[] = [];
 
   constructor(logSuffix?: string) {
     super(createDebugLogger(logSuffix ? 'aztec:memory_db_' + logSuffix : 'aztec:memory_db'));
@@ -102,12 +94,6 @@
     return Promise.resolve();
   }
 
-<<<<<<< HEAD
-  addCompleteAddress(account: CompleteAddress): Promise<void> {
-    const accountIndex = this.accounts.findIndex(r => r.address.equals(account.address));
-    if (accountIndex !== -1) {
-      throw new Error(`Complete address ${account.address.toString()} already exists in memory database`);
-=======
   public getHistoricBlockData(): HistoricBlockData {
     const roots = this.getTreeRoots();
     if (!this.globalVariablesHash) throw new Error(`Global variables hash not set in memory database`);
@@ -135,25 +121,23 @@
     });
   }
 
-  addPublicKeyAndPartialAddress(
-    address: AztecAddress,
-    publicKey: PublicKey,
-    partialAddress: PartialAddress,
-  ): Promise<void> {
-    if (this.publicKeysAndPartialAddresses.has(address.toBigInt())) {
-      throw new Error(`Account ${address} already exists`);
->>>>>>> bfc79c26
+  public addCompleteAddress(completeAddress: CompleteAddress): Promise<void> {
+    const accountIndex = this.addresses.findIndex(r => r.address.equals(completeAddress.address));
+    if (accountIndex !== -1) {
+      throw new Error(
+        `Complete address corresponding to ${completeAddress.address.toString()} already exists in memory database`,
+      );
     }
-    this.accounts.push(account);
+    this.addresses.push(completeAddress);
     return Promise.resolve();
   }
 
-  getCompleteAddress(address: AztecAddress): Promise<CompleteAddress | undefined> {
-    const recipient = this.accounts.find(r => r.address.equals(address));
+  public getCompleteAddress(address: AztecAddress): Promise<CompleteAddress | undefined> {
+    const recipient = this.addresses.find(r => r.address.equals(address));
     return Promise.resolve(recipient);
   }
 
-  getCompleteAddresses(): Promise<CompleteAddress[]> {
-    return Promise.resolve(this.accounts);
+  public getCompleteAddresses(): Promise<CompleteAddress[]> {
+    return Promise.resolve(this.addresses);
   }
 }