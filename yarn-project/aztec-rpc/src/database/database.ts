<<<<<<< HEAD
import { AztecAddress, Fr } from '@aztec/foundation';
import { ContractDataSource } from '../contract_data_source/index.js';
import { TxHash } from '../tx/index.js';
import { NoteDao } from './note_dao.js';
=======
import { TxHash } from '@aztec/tx';

import { ContractDataSource } from '../contract_database/index.js';
>>>>>>> 9adafb4c
import { TxDao } from './tx_dao.js';

export interface Database extends ContractDataSource {
  getTx(txHash: TxHash): Promise<TxDao | undefined>;
<<<<<<< HEAD

  addNote(note: NoteDao): Promise<void>;
  getNote(nullifier: Fr): Promise<NoteDao>;
  getNotes(contractAddress: AztecAddress, storageSlot: Buffer): Promise<NoteDao[]>;
=======
>>>>>>> 9adafb4c
  addOrUpdateTx(tx: TxDao): Promise<void>;
}<|MERGE_RESOLUTION|>--- conflicted
+++ resolved
@@ -1,23 +1,15 @@
-<<<<<<< HEAD
 import { AztecAddress, Fr } from '@aztec/foundation';
-import { ContractDataSource } from '../contract_data_source/index.js';
-import { TxHash } from '../tx/index.js';
-import { NoteDao } from './note_dao.js';
-=======
 import { TxHash } from '@aztec/tx';
 
 import { ContractDataSource } from '../contract_database/index.js';
->>>>>>> 9adafb4c
+import { NoteDao } from './note_dao.js';
 import { TxDao } from './tx_dao.js';
 
 export interface Database extends ContractDataSource {
   getTx(txHash: TxHash): Promise<TxDao | undefined>;
-<<<<<<< HEAD
 
   addNote(note: NoteDao): Promise<void>;
   getNote(nullifier: Fr): Promise<NoteDao>;
   getNotes(contractAddress: AztecAddress, storageSlot: Buffer): Promise<NoteDao[]>;
-=======
->>>>>>> 9adafb4c
   addOrUpdateTx(tx: TxDao): Promise<void>;
 }