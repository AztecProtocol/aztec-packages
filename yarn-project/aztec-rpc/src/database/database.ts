--- conflicted
+++ resolved
@@ -1,18 +1,11 @@
-<<<<<<< HEAD
-import { ContractDatabase, TxHash } from '@aztec/types';
-=======
-import { PartialContractAddress, TxHash } from '@aztec/types';
-import { ContractDatabase } from '../contract_database/index.js';
-import { NoteSpendingInfoDao } from './note_spending_info_dao.js';
-import { TxDao } from './tx_dao.js';
->>>>>>> 8cf3be57
+import { PartialContractAddress, ContractDatabase, TxHash } from '@aztec/types';
 import { AztecAddress } from '@aztec/foundation/aztec-address';
 import { Fr, Point } from '@aztec/foundation/fields';
 import { MerkleTreeId } from '@aztec/types';
 import { PublicKey } from '@aztec/key-store';
 
+import { NoteSpendingInfoDao } from './note_spending_info_dao.js';
 import { TxDao } from './tx_dao.js';
-import { NoteSpendingInfoDao } from './note_spending_info_dao.js';
 
 /**
  * Options for selecting items from the database.
