<<<<<<< HEAD
import { CompleteAddress } from '@aztec/circuits.js';
=======
import { HistoricBlockData, PartialAddress } from '@aztec/circuits.js';
>>>>>>> bfc79c26
import { AztecAddress } from '@aztec/foundation/aztec-address';
import { Fr } from '@aztec/foundation/fields';
import { ContractDatabase, MerkleTreeId, PublicKey, TxHash } from '@aztec/types';

import { NoteSpendingInfoDao } from './note_spending_info_dao.js';
import { TxDao } from './tx_dao.js';

/**
 * A database interface that provides methods for retrieving, adding, and removing transactional data related to Aztec
 * addresses, storage slots, and nullifiers.
 */
export interface Database extends ContractDatabase {
  /**
   * Retrieve a transaction from the MemoryDB using its transaction hash.
   * The function searches for the transaction with the given hash in the txTable and returns it as a Promise.
   * Returns 'undefined' if the transaction is not found in the database.
   *
   * @param txHash - The TxHash of the transaction to be retrieved.
   * @returns A Promise that resolves to the found TxDao instance, or undefined if not found.
   */
  getTx(txHash: TxHash): Promise<TxDao | undefined>;

  /**
   * Adds a TxDao instance to the transaction table.
   * If a transaction with the same hash already exists in the table, it replaces the existing one.
   * Otherwise, it pushes the new transaction to the table.
   *
   * @param tx - The TxDao instance representing the transaction to be added.
   * @returns A Promise that resolves when the transaction is successfully added/updated in the table.
   */
  addTx(tx: TxDao): Promise<void>;

  /**
   * Add an array of transaction data objects.
   * If a transaction with the same hash already exists in the database, it will be updated
   * with the new transaction data. Otherwise, the new transaction will be added to the database.
   *
   * @param txs - An array of TxDao instances representing the transactions to be added to the database.
   * @returns A Promise that resolves when all the transactions have been added or updated.
   */
  addTxs(txs: TxDao[]): Promise<void>;

  /**
   * Get auxiliary transaction data based on contract address and storage slot.
   * It searches for matching NoteSpendingInfoDao objects in the MemoryDB's noteSpendingInfoTable
   * where both the contractAddress and storageSlot properties match the given inputs.
   *
   * @param contract - The contract address.
   * @param storageSlot - A Fr object representing the storage slot to search for in the auxiliary data.
   * @returns An array of NoteSpendingInfoDao objects that fulfill the contract address and storage slot criteria.
   */
  getNoteSpendingInfo(contract: AztecAddress, storageSlot: Fr): Promise<NoteSpendingInfoDao[]>;

  /**
   * Add a NoteSpendingInfoDao instance to the noteSpendingInfoTable.
   * This function is used to store auxiliary data related to a transaction,
   * such as contract address and storage slot, in the database.
   *
   * @param noteSpendingInfoDao - The NoteSpendingInfoDao instance containing the auxiliary data of a transaction.
   * @returns A promise that resolves when the auxiliary data is added to the database.
   */
  addNoteSpendingInfo(noteSpendingInfoDao: NoteSpendingInfoDao): Promise<void>;

  /**
   * Adds an array of NoteSpendingInfoDaos to the noteSpendingInfoTable.
   * This function is used to insert multiple transaction auxiliary data objects into the database at once,
   * which can improve performance when dealing with large numbers of transactions.
   *
   * @param noteSpendingInfoDaos - An array of NoteSpendingInfoDao instances representing the auxiliary data of transactions.
   * @returns A Promise that resolves when all NoteSpendingInfoDaos have been successfully added to the noteSpendingInfoTable.
   */
  addNoteSpendingInfoBatch(noteSpendingInfoDaos: NoteSpendingInfoDao[]): Promise<void>;

  /**
   * Remove nullified transaction auxiliary data records associated with the given account and nullifiers.
   * The function filters the records based on matching account and nullifier values, and updates the
   * noteSpendingInfoTable with the remaining records. It returns an array of removed NoteSpendingInfoDao instances.
   *
   * @param nullifiers - An array of Fr instances representing nullifiers to be matched.
   * @param account - A PublicKey instance representing the account for which the records are being removed.
   * @returns A Promise resolved with an array of removed NoteSpendingInfoDao instances.
   */
  removeNullifiedNoteSpendingInfo(nullifiers: Fr[], account: PublicKey): Promise<NoteSpendingInfoDao[]>;

  /**
   * Retrieve the stored Merkle tree roots from the database.
   * The function returns a Promise that resolves to an object containing the MerkleTreeId as keys
   * and their corresponding Fr values as roots. Throws an error if the tree roots are not set in the
   * memory database.
   *
   * @returns An object containing the Merkle tree roots for each merkle tree id.
   */
  getTreeRoots(): Record<MerkleTreeId, Fr>;

  /**
   * Set the tree roots for the Merkle trees in the database.
   * This function updates the 'treeRoots' property of the instance
   * with the provided 'roots' object containing MerkleTreeId and Fr pairs.
   * Note that this will overwrite any existing tree roots in the database.
   *
   * @param roots - A Record object mapping MerkleTreeIds to their corresponding Fr root values.
   * @returns A Promise that resolves when the tree roots have been successfully updated in the database.
   */
  setTreeRoots(roots: Record<MerkleTreeId, Fr>): Promise<void>;

  /**
<<<<<<< HEAD
   * Adds complete address to the database.
   * @param address - The complete address to add.
   * @returns Empty promise.
=======
   * Retrieve the stored Historic Block Data from the database.
   * The function returns a Promise that resolves to the Historic Block Data.
   * This data is required to reproduce block attestations.
   * Throws an error if the historic block data is not available within the database.
   *
   * note: this data is a combination of the tree roots and the global variables hash.
   */
  getHistoricBlockData(): HistoricBlockData;

  /**
   * Set the latest Historic Block Data.
   * This function updates the 'global variables hash' and `tree roots` property of the instance
   * Note that this will overwrite any existing hash or roots in the database.
   *
   * @param historicBlockData - An object containing the most recent historic block data.
   * @returns A Promise that resolves when the hash has been successfully updated in the database.
   */
  setHistoricBlockData(historicBlockData: HistoricBlockData): Promise<void>;

  /**
   * Adds public key and partial address to a database.
   * @param address - Address of the account to add public key and partial address for.
   * @param publicKey - Public key of the corresponding user.
   * @param partialAddress - The partially computed address of the account contract.
   * @returns A Promise that resolves once the public key has been added to the database.
>>>>>>> bfc79c26
   */
  addCompleteAddress(address: CompleteAddress): Promise<void>;

  /**
   * Retrieves the complete address corresponding to the provided aztec address.
   * @param address - The aztec address of the complete address contract.
   * @returns A promise that resolves to a CompleteAddress instance if the address is found, or undefined if not found.
   */
  getCompleteAddress(address: AztecAddress): Promise<CompleteAddress | undefined>;

  /**
   * Retrieves the list of complete address added to this database
   * @returns A promise that resolves to an array of AztecAddress instances.
   */
  getCompleteAddresses(): Promise<CompleteAddress[]>;
}<|MERGE_RESOLUTION|>--- conflicted
+++ resolved
@@ -1,8 +1,4 @@
-<<<<<<< HEAD
-import { CompleteAddress } from '@aztec/circuits.js';
-=======
-import { HistoricBlockData, PartialAddress } from '@aztec/circuits.js';
->>>>>>> bfc79c26
+import { CompleteAddress, HistoricBlockData } from '@aztec/circuits.js';
 import { AztecAddress } from '@aztec/foundation/aztec-address';
 import { Fr } from '@aztec/foundation/fields';
 import { ContractDatabase, MerkleTreeId, PublicKey, TxHash } from '@aztec/types';
@@ -109,11 +105,6 @@
   setTreeRoots(roots: Record<MerkleTreeId, Fr>): Promise<void>;
 
   /**
-<<<<<<< HEAD
-   * Adds complete address to the database.
-   * @param address - The complete address to add.
-   * @returns Empty promise.
-=======
    * Retrieve the stored Historic Block Data from the database.
    * The function returns a Promise that resolves to the Historic Block Data.
    * This data is required to reproduce block attestations.
@@ -134,12 +125,9 @@
   setHistoricBlockData(historicBlockData: HistoricBlockData): Promise<void>;
 
   /**
-   * Adds public key and partial address to a database.
-   * @param address - Address of the account to add public key and partial address for.
-   * @param publicKey - Public key of the corresponding user.
-   * @param partialAddress - The partially computed address of the account contract.
-   * @returns A Promise that resolves once the public key has been added to the database.
->>>>>>> bfc79c26
+   * Adds complete address to the database.
+   * @param address - The complete address to add.
+   * @returns Empty promise.
    */
   addCompleteAddress(address: CompleteAddress): Promise<void>;
 
