--- conflicted
+++ resolved
@@ -13,23 +13,16 @@
   INITIAL_L2_BLOCK_NUM,
   L2BlockContext,
   MerkleTreeId,
-  NoirLogs,
   SignedTxExecutionRequest,
   Tx,
   NoteSpendingInfo,
   TxExecutionRequest,
-<<<<<<< HEAD
   TxL2Logs,
   L2BlockL2Logs,
 } from '@aztec/types';
 import { ContractDataOracle } from '../contract_data_oracle/index.js';
 import { Database, NoteSpendingInfoDao, TxDao } from '../database/index.js';
-=======
-} from '@aztec/types';
-import { ContractDataOracle } from '../contract_data_oracle/index.js';
 import { KernelOracle } from '../kernel_oracle/index.js';
-import { Database, TxAuxDataDao, TxDao } from '../database/index.js';
->>>>>>> 9b8ba1b9
 import { generateFunctionSelector } from '../index.js';
 import { KernelProver } from '../kernel_prover/index.js';
 import { SimulatorOracle } from '../simulator_oracle/index.js';
@@ -374,19 +367,8 @@
    * @param noteSpendingInfo - An instance of NoteSpendingInfo containing transaction details.
    * @returns A Fr instance representing the computed nullifier.
    */
-<<<<<<< HEAD
   private async computeNullifier(noteSpendingInfo: NoteSpendingInfo) {
-    const simulatorOracle = new SimulatorOracle(
-      new ContractDataOracle(this.db, this.node),
-      this.db,
-      this.keyPair,
-      this.node,
-    );
-    const simulator = new AcirSimulator(simulatorOracle);
-=======
-  private async computeNullifier(txAuxData: TxAuxData) {
     const simulator = this.getAcirSimulator();
->>>>>>> 9b8ba1b9
     // TODO In the future, we'll need to simulate an unconstrained fn associated with the contract ABI and slot
     return Fr.fromBuffer(
       simulator.computeSiloedNullifier(
