import { AcirSimulator } from '@aztec/acir-simulator';
import { AztecNode } from '@aztec/aztec-node';
import { Grumpkin } from '@aztec/barretenberg.js/crypto';
import { EcdsaSignature, KERNEL_NEW_COMMITMENTS_LENGTH, PrivateHistoricTreeRoots, TxRequest } from '@aztec/circuits.js';
import { AztecAddress, Fr, Point, createDebugLogger } from '@aztec/foundation';
import { KernelProver, OutputNoteData } from '@aztec/kernel-prover';
import { INITIAL_L2_BLOCK_NUM } from '@aztec/l1-contracts';
import { EncodedContractFunction, L2BlockContext, Tx, UnverifiedData } from '@aztec/types';
import { NotePreimage, TxAuxData } from '../aztec_rpc_server/tx_aux_data/index.js';
import { ContractDataOracle } from '../contract_data_oracle/index.js';
import { Database, TxAuxDataDao, TxDao } from '../database/index.js';
import { ConstantKeyPair, KeyPair } from '../key_store/index.js';
import { SimulatorOracle } from '../simulator_oracle/index.js';
import { BarretenbergWasm } from '@aztec/barretenberg.js/wasm';
import { FunctionType } from '@aztec/noir-contracts';
import { generateFunctionSelector } from '../index.js';

export class AccountState {
  public syncedToBlock = 0;
  private publicKey: Point;
  private address: AztecAddress;
  private keyPair: KeyPair;

  constructor(
    private readonly privKey: Buffer,
    private db: Database,
    private node: AztecNode,
    private grumpkin: Grumpkin,
    private TXS_PER_BLOCK = 1,
    private log = createDebugLogger('aztec:aztec_rpc_account_state'),
  ) {
    if (privKey.length !== 32) {
      throw new Error(`Invalid private key length. Received ${privKey.length}, expected 32`);
    }
    this.publicKey = Point.fromBuffer(this.grumpkin.mul(Grumpkin.generator, this.privKey));
    this.address = this.publicKey.toAddress();
    this.keyPair = new ConstantKeyPair(this.publicKey, privKey);
  }

  public async isSynchronised() {
    const remoteBlockHeight = await this.node.getBlockHeight();
    return this.syncedToBlock === remoteBlockHeight;
  }

  public getSyncedToBlock() {
    return this.syncedToBlock;
  }

  public getPublicKey() {
    return this.publicKey;
  }

  public getAddress() {
    return this.publicKey.toAddress();
  }

  public getTxs() {
    return this.db.getTxsByAddress(this.address);
  }

  private async getSimulationParameters(txRequest: TxRequest, contractDataOracle: ContractDataOracle) {
    const contractAddress = txRequest.to;
    const functionAbi = await contractDataOracle.getFunctionAbi(
      contractAddress,
      txRequest.functionData.functionSelector,
    );
    const portalContract = await contractDataOracle.getPortalContractAddress(contractAddress);
    const historicRoots = new PrivateHistoricTreeRoots(Fr.ZERO, Fr.ZERO, Fr.ZERO, Fr.ZERO); // TODO - get old roots from the database/node

    return {
      contractAddress,
      functionAbi,
      portalContract,
      historicRoots,
    };
  }

  public async simulate(txRequest: TxRequest, contractDataOracle?: ContractDataOracle) {
    // TODO - Pause syncing while simulating.
    if (!contractDataOracle) {
      contractDataOracle = new ContractDataOracle(this.db, this.node);
    }

<<<<<<< HEAD
    const contractAddress = txRequest.to;
    const functionAbi = await contractDataOracle.getFunctionAbi(
      contractAddress,
      txRequest.functionData.functionSelectorBuffer,
=======
    const { contractAddress, functionAbi, portalContract, historicRoots } = await this.getSimulationParameters(
      txRequest,
      contractDataOracle,
>>>>>>> 7a7626c4
    );

    const simulator = new AcirSimulator(new SimulatorOracle(contractDataOracle, this.db, this.keyPair, this.node));
    this.log('Executing simulator...');
    const result = await simulator.run(txRequest, functionAbi, contractAddress, portalContract, historicRoots);
    this.log('Simulation completed!');

    return result;
  }

  public async simulateUnconstrained(txRequest: TxRequest, contractDataOracle?: ContractDataOracle) {
    if (!contractDataOracle) {
      contractDataOracle = new ContractDataOracle(this.db, this.node);
    }

    const { contractAddress, functionAbi, portalContract, historicRoots } = await this.getSimulationParameters(
      txRequest,
      contractDataOracle,
    );

    const simulator = new AcirSimulator(new SimulatorOracle(contractDataOracle, this.db, this.keyPair, this.node));

    this.log('Executing unconstrained simulator...');
    const result = await simulator.runUnconstrained(
      txRequest,
      functionAbi,
      contractAddress,
      portalContract,
      historicRoots,
    );
    this.log('Unconstrained simulation completed!');

    return result;
  }

  public async simulateAndProve(txRequest: TxRequest, signature: EcdsaSignature, newContractAddress?: AztecAddress) {
    // TODO - Pause syncing while simulating.

    const contractDataOracle = new ContractDataOracle(this.db, this.node);
    const executionResult = await this.simulate(txRequest, contractDataOracle);

    const kernelProver = new KernelProver(contractDataOracle);
    this.log('Executing Prover...');
    const { proof, publicInputs, outputNotes } = await kernelProver.prove(txRequest, signature, executionResult);
    this.log('Proof completed!');

    const unverifiedData = this.createUnverifiedData(outputNotes);

    if (newContractAddress) {
      const newContract = await this.db.getContract(newContractAddress);
      if (!newContract) {
        throw new Error(`Invalid new contract address provided at ${newContractAddress}. Contract not found in DB.`);
      }

      const newContractPublicFunctions = newContract.functions.filter(c => c.functionType === FunctionType.OPEN);
      return Tx.createPrivate(
        publicInputs,
        proof,
        unverifiedData,
        newContractPublicFunctions.map(
          fn =>
            new EncodedContractFunction(
              generateFunctionSelector(fn.name, fn.parameters),
              Buffer.from(fn.bytecode, 'hex'),
            ),
        ),
      );
    }

    return Tx.createPrivate(publicInputs, proof, unverifiedData);
  }

  public async process(l2BlockContexts: L2BlockContext[], unverifiedDatas: UnverifiedData[]): Promise<void> {
    if (l2BlockContexts.length !== unverifiedDatas.length) {
      throw new Error(
        `Number of blocks and unverifiedData is not equal. Received ${l2BlockContexts.length} blocks, ${unverifiedDatas.length} unverified data.`,
      );
    }
    if (!l2BlockContexts.length) {
      return;
    }

    let dataStartIndex =
      (l2BlockContexts[0].block.number - INITIAL_L2_BLOCK_NUM) * this.TXS_PER_BLOCK * KERNEL_NEW_COMMITMENTS_LENGTH;
    // We will store all the decrypted data in this array so that we can later batch insert it all into the database.
    const blocksAndTxAuxData: {
      blockContext: L2BlockContext;
      userPertainingTxIndices: number[];
      txAuxDataDaos: TxAuxDataDao[];
    }[] = [];

    // Iterate over both blocks and unverified data.
    for (let i = 0; i < unverifiedDatas.length; ++i) {
      const dataChunks = unverifiedDatas[i].dataChunks;

      // Try decrypting the unverified data.
      const txIndices: Set<number> = new Set();
      const txAuxDataDaos: TxAuxDataDao[] = [];
      for (let j = 0; j < dataChunks.length; ++j) {
        const txAuxData = TxAuxData.fromEncryptedBuffer(dataChunks[j], this.privKey, this.grumpkin);
        if (txAuxData) {
          // We have successfully decrypted the data.
          const txIndex = Math.floor(j / KERNEL_NEW_COMMITMENTS_LENGTH);
          txIndices.add(txIndex);
          txAuxDataDaos.push({
            ...txAuxData,
            nullifier: await this.computeNullifier(txAuxData),
            index: BigInt(dataStartIndex + j),
            account: this.publicKey,
          });
        }
      }

      blocksAndTxAuxData.push({
        blockContext: l2BlockContexts[i],
        userPertainingTxIndices: [...txIndices],
        txAuxDataDaos,
      });
      dataStartIndex += dataChunks.length;
    }

    await this.processBlocksAndTxAuxData(blocksAndTxAuxData);

    this.syncedToBlock = l2BlockContexts[l2BlockContexts.length - 1].block.number;
    this.log(`Synched block ${this.syncedToBlock}`);
  }

  private async computeNullifier(txAuxData: TxAuxData) {
    const simulatorOracle = new SimulatorOracle(
      new ContractDataOracle(this.db, this.node),
      this.db,
      this.keyPair,
      this.node,
    );
    const simulator = new AcirSimulator(simulatorOracle);
    // TODO In the future, we'll need to simulate an unconstrained fn associated with the contract ABI and slot
    return Fr.fromBuffer(
      simulator.computeSiloedNullifier(
        txAuxData.contractAddress,
        txAuxData.notePreimage.items,
        this.privKey,
        await BarretenbergWasm.get(),
      ),
    );
  }

  private createUnverifiedData(outputNotes: OutputNoteData[]) {
    const dataChunks = outputNotes.map(({ contractAddress, data }) => {
      const { preimage, storageSlot, owner } = data;
      const notePreimage = new NotePreimage(preimage);
      const txAuxData = new TxAuxData(notePreimage, contractAddress, storageSlot);
      const ownerPublicKey = Point.fromBuffer(Buffer.concat([owner.x.toBuffer(), owner.y.toBuffer()]));
      return txAuxData.toEncryptedBuffer(ownerPublicKey, this.grumpkin);
    });
    return new UnverifiedData(dataChunks);
  }

  private async processBlocksAndTxAuxData(
    blocksAndTxAuxData: {
      blockContext: L2BlockContext;
      userPertainingTxIndices: number[];
      txAuxDataDaos: TxAuxDataDao[];
    }[],
  ) {
    const txAuxDataDaosBatch: TxAuxDataDao[] = [];
    const txDaos: TxDao[] = [];
    let newNullifiers: Fr[] = [];

    for (let i = 0; i < blocksAndTxAuxData.length; ++i) {
      const { blockContext, userPertainingTxIndices, txAuxDataDaos } = blocksAndTxAuxData[i];

      // Process all the user pertaining txs.
      userPertainingTxIndices.map((userPertainingTxIndex, j) => {
        const txHash = blockContext.getTxHash(userPertainingTxIndex);
        this.log(`Processing tx ${txHash!.toString()} from block ${blockContext.block.number}`);
        const { newContractData } = blockContext.block.getTx(userPertainingTxIndex);
        const isContractDeployment = !newContractData[0].contractAddress.isZero();
        const txAuxData = txAuxDataDaos[j];
        const [to, contractAddress] = isContractDeployment
          ? [undefined, txAuxData.contractAddress]
          : [txAuxData.contractAddress, undefined];
        txDaos.push({
          txHash,
          blockHash: blockContext.getBlockHash(),
          blockNumber: blockContext.block.number,
          from: this.address,
          to,
          contractAddress,
          error: '',
        });
      });
      txAuxDataDaosBatch.push(...txAuxDataDaos);

      newNullifiers = newNullifiers.concat(blockContext.block.newNullifiers);

      // Ensure all the other txs are updated with newly settled block info.
      await this.updateBlockInfoInBlockTxs(blockContext);
    }
    if (txAuxDataDaosBatch.length) {
      await this.db.addTxAuxDataBatch(txAuxDataDaosBatch);
      txAuxDataDaosBatch.forEach(txAuxData => {
        this.log(`Added tx aux data with nullifier ${txAuxData.nullifier.toString()}}`);
      });
    }
    if (txDaos.length) await this.db.addTxs(txDaos);
    const removedAuxData = await this.db.removeNullifiedTxAuxData(newNullifiers, this.publicKey);
    removedAuxData.forEach(txAuxData => {
      this.log(`Removed tx aux data with nullifier ${txAuxData.nullifier.toString()}}`);
    });
  }

  private async updateBlockInfoInBlockTxs(blockContext: L2BlockContext) {
    for (const txHash of blockContext.getTxHashes()) {
      const txDao: TxDao | undefined = await this.db.getTx(txHash);
      if (txDao !== undefined) {
        txDao.blockHash = blockContext.getBlockHash();
        txDao.blockNumber = blockContext.block.number;
        await this.db.addTx(txDao);
        this.log(`Added tx with hash ${txHash.toString()} from block ${blockContext.block.number}`);
      } else {
        this.log(`Tx with hash ${txHash.toString()} from block ${blockContext.block.number} not found in db`);
      }
    }
  }
}<|MERGE_RESOLUTION|>--- conflicted
+++ resolved
@@ -62,7 +62,7 @@
     const contractAddress = txRequest.to;
     const functionAbi = await contractDataOracle.getFunctionAbi(
       contractAddress,
-      txRequest.functionData.functionSelector,
+      txRequest.functionData.functionSelectorBuffer,
     );
     const portalContract = await contractDataOracle.getPortalContractAddress(contractAddress);
     const historicRoots = new PrivateHistoricTreeRoots(Fr.ZERO, Fr.ZERO, Fr.ZERO, Fr.ZERO); // TODO - get old roots from the database/node
@@ -81,16 +81,9 @@
       contractDataOracle = new ContractDataOracle(this.db, this.node);
     }
 
-<<<<<<< HEAD
-    const contractAddress = txRequest.to;
-    const functionAbi = await contractDataOracle.getFunctionAbi(
-      contractAddress,
-      txRequest.functionData.functionSelectorBuffer,
-=======
     const { contractAddress, functionAbi, portalContract, historicRoots } = await this.getSimulationParameters(
       txRequest,
       contractDataOracle,
->>>>>>> 7a7626c4
     );
 
     const simulator = new AcirSimulator(new SimulatorOracle(contractDataOracle, this.db, this.keyPair, this.node));
