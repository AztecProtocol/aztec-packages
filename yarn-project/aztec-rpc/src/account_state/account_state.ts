import { AcirSimulator } from '@aztec/acir-simulator';
import { AztecNode } from '@aztec/aztec-node';
import { Grumpkin } from '@aztec/barretenberg.js/crypto';
import { BarretenbergWasm } from '@aztec/barretenberg.js/wasm';
import { EcdsaSignature, KERNEL_NEW_COMMITMENTS_LENGTH, PrivateHistoricTreeRoots, TxRequest } from '@aztec/circuits.js';
import { AztecAddress } from '@aztec/foundation/aztec-address';
import { Fr, Point } from '@aztec/foundation/fields';
import { createDebugLogger } from '@aztec/foundation/log';
import { KernelProver, OutputNoteData } from '@aztec/kernel-prover';
import { INITIAL_L2_BLOCK_NUM } from '@aztec/types';
import { FunctionType } from '@aztec/noir-contracts';
import { EncodedContractFunction, L2BlockContext, Tx, UnverifiedData } from '@aztec/types';
import { MerkleTreeId } from '@aztec/types';
import { NotePreimage, TxAuxData } from '../aztec_rpc_server/tx_aux_data/index.js';
import { ContractDataOracle } from '../contract_data_oracle/index.js';
import { Database, TxAuxDataDao, TxDao } from '../database/index.js';
import { generateFunctionSelector } from '../index.js';
import { ConstantKeyPair, KeyPair } from '../key_store/index.js';
import { SimulatorOracle } from '../simulator_oracle/index.js';
<<<<<<< HEAD
import { BarretenbergWasm } from '@aztec/barretenberg.js/wasm';
import { FunctionType } from '@aztec/foundation/abi';
import { generateFunctionSelector } from '../index.js';
import { Fr, Point } from '@aztec/foundation/fields';
import { AztecAddress } from '@aztec/foundation/aztec-address';
import { createDebugLogger } from '@aztec/foundation/log';
=======
>>>>>>> 7b5f2bf3

export class AccountState {
  public syncedToBlock = 0;
  private publicKey: Point;
  private address: AztecAddress;
  private keyPair: KeyPair;

  constructor(
    private readonly privKey: Buffer,
    private db: Database,
    private node: AztecNode,
    private grumpkin: Grumpkin,
    private TXS_PER_BLOCK = 1,
    private log = createDebugLogger('aztec:aztec_rpc_account_state'),
  ) {
    if (privKey.length !== 32) {
      throw new Error(`Invalid private key length. Received ${privKey.length}, expected 32`);
    }
    this.publicKey = Point.fromBuffer(this.grumpkin.mul(Grumpkin.generator, this.privKey));
    this.address = this.publicKey.toAddress();
    this.keyPair = new ConstantKeyPair(this.publicKey, privKey);
  }

  public async isSynchronised() {
    const remoteBlockHeight = await this.node.getBlockHeight();
    return this.syncedToBlock === remoteBlockHeight;
  }

  public getSyncedToBlock() {
    return this.syncedToBlock;
  }

  public getPublicKey() {
    return this.publicKey;
  }

  public getAddress() {
    return this.publicKey.toAddress();
  }

  public getTxs() {
    return this.db.getTxsByAddress(this.address);
  }

  private async getSimulationParameters(txRequest: TxRequest, contractDataOracle: ContractDataOracle) {
    const contractAddress = txRequest.to;
    const functionAbi = await contractDataOracle.getFunctionAbi(
      contractAddress,
      txRequest.functionData.functionSelector,
    );
    const portalContract = await contractDataOracle.getPortalContractAddress(contractAddress);

    const currentRoots = await this.db.getTreeRoots();
    const historicRoots = PrivateHistoricTreeRoots.from({
      contractTreeRoot: currentRoots[MerkleTreeId.CONTRACT_TREE],
      nullifierTreeRoot: currentRoots[MerkleTreeId.NULLIFIER_TREE],
      privateDataTreeRoot: currentRoots[MerkleTreeId.PRIVATE_DATA_TREE],
      privateKernelVkTreeRoot: Fr.ZERO,
    });

    return {
      contractAddress,
      functionAbi,
      portalContract,
      historicRoots,
    };
  }

  public async simulate(txRequest: TxRequest, contractDataOracle?: ContractDataOracle) {
    // TODO - Pause syncing while simulating.
    if (!contractDataOracle) {
      contractDataOracle = new ContractDataOracle(this.db, this.node);
    }

    const { contractAddress, functionAbi, portalContract, historicRoots } = await this.getSimulationParameters(
      txRequest,
      contractDataOracle,
    );

    const simulator = new AcirSimulator(new SimulatorOracle(contractDataOracle, this.db, this.keyPair, this.node));
    this.log('Executing simulator...');
    const result = await simulator.run(txRequest, functionAbi, contractAddress, portalContract, historicRoots);
    this.log('Simulation completed!');

    return result;
  }

  public async simulateUnconstrained(txRequest: TxRequest, contractDataOracle?: ContractDataOracle) {
    if (!contractDataOracle) {
      contractDataOracle = new ContractDataOracle(this.db, this.node);
    }

    const { contractAddress, functionAbi, portalContract, historicRoots } = await this.getSimulationParameters(
      txRequest,
      contractDataOracle,
    );

    const simulator = new AcirSimulator(new SimulatorOracle(contractDataOracle, this.db, this.keyPair, this.node));

    this.log('Executing unconstrained simulator...');
    const result = await simulator.runUnconstrained(
      txRequest,
      functionAbi,
      contractAddress,
      portalContract,
      historicRoots,
    );
    this.log('Unconstrained simulation completed!');

    return result;
  }

  public async simulateAndProve(txRequest: TxRequest, signature: EcdsaSignature, newContractAddress?: AztecAddress) {
    // TODO - Pause syncing while simulating.

    const contractDataOracle = new ContractDataOracle(this.db, this.node);
    const executionResult = await this.simulate(txRequest, contractDataOracle);

    const kernelProver = new KernelProver(contractDataOracle);
    this.log('Executing Prover...');
    const { proof, publicInputs, outputNotes } = await kernelProver.prove(txRequest, signature, executionResult);
    this.log('Proof completed!');

    const unverifiedData = this.createUnverifiedData(outputNotes);

    if (newContractAddress) {
      const newContract = await this.db.getContract(newContractAddress);
      if (!newContract) {
        throw new Error(`Invalid new contract address provided at ${newContractAddress}. Contract not found in DB.`);
      }

      const newContractPublicFunctions = newContract.functions.filter(c => c.functionType === FunctionType.OPEN);
      return Tx.createPrivate(
        publicInputs,
        proof,
        unverifiedData,
        newContractPublicFunctions.map(
          fn =>
            new EncodedContractFunction(
              generateFunctionSelector(fn.name, fn.parameters),
              Buffer.from(fn.bytecode, 'hex'),
            ),
        ),
      );
    }

    return Tx.createPrivate(publicInputs, proof, unverifiedData);
  }

  public async process(l2BlockContexts: L2BlockContext[], unverifiedDatas: UnverifiedData[]): Promise<void> {
    if (l2BlockContexts.length !== unverifiedDatas.length) {
      throw new Error(
        `Number of blocks and unverifiedData is not equal. Received ${l2BlockContexts.length} blocks, ${unverifiedDatas.length} unverified data.`,
      );
    }
    if (!l2BlockContexts.length) {
      return;
    }

    let dataStartIndex =
      (l2BlockContexts[0].block.number - INITIAL_L2_BLOCK_NUM) * this.TXS_PER_BLOCK * KERNEL_NEW_COMMITMENTS_LENGTH;
    // We will store all the decrypted data in this array so that we can later batch insert it all into the database.
    const blocksAndTxAuxData: {
      blockContext: L2BlockContext;
      userPertainingTxIndices: number[];
      txAuxDataDaos: TxAuxDataDao[];
    }[] = [];

    // Iterate over both blocks and unverified data.
    for (let i = 0; i < unverifiedDatas.length; ++i) {
      const dataChunks = unverifiedDatas[i].dataChunks;

      // Try decrypting the unverified data.
      const txIndices: Set<number> = new Set();
      const txAuxDataDaos: TxAuxDataDao[] = [];
      for (let j = 0; j < dataChunks.length; ++j) {
        const txAuxData = TxAuxData.fromEncryptedBuffer(dataChunks[j], this.privKey, this.grumpkin);
        if (txAuxData) {
          // We have successfully decrypted the data.
          const txIndex = Math.floor(j / KERNEL_NEW_COMMITMENTS_LENGTH);
          txIndices.add(txIndex);
          txAuxDataDaos.push({
            ...txAuxData,
            nullifier: await this.computeNullifier(txAuxData),
            index: BigInt(dataStartIndex + j),
            account: this.publicKey,
          });
        }
      }

      blocksAndTxAuxData.push({
        blockContext: l2BlockContexts[i],
        userPertainingTxIndices: [...txIndices],
        txAuxDataDaos,
      });
      dataStartIndex += dataChunks.length;
    }

    await this.processBlocksAndTxAuxData(blocksAndTxAuxData);

    this.syncedToBlock = l2BlockContexts[l2BlockContexts.length - 1].block.number;
    this.log(`Synched block ${this.syncedToBlock}`);
  }

  private async computeNullifier(txAuxData: TxAuxData) {
    const simulatorOracle = new SimulatorOracle(
      new ContractDataOracle(this.db, this.node),
      this.db,
      this.keyPair,
      this.node,
    );
    const simulator = new AcirSimulator(simulatorOracle);
    // TODO In the future, we'll need to simulate an unconstrained fn associated with the contract ABI and slot
    return Fr.fromBuffer(
      simulator.computeSiloedNullifier(
        txAuxData.contractAddress,
        txAuxData.notePreimage.items,
        this.privKey,
        await BarretenbergWasm.get(),
      ),
    );
  }

  private createUnverifiedData(outputNotes: OutputNoteData[]) {
    const dataChunks = outputNotes.map(({ contractAddress, data }) => {
      const { preimage, storageSlot, owner } = data;
      const notePreimage = new NotePreimage(preimage);
      const txAuxData = new TxAuxData(notePreimage, contractAddress, storageSlot);
      const ownerPublicKey = Point.fromBuffer(Buffer.concat([owner.x.toBuffer(), owner.y.toBuffer()]));
      return txAuxData.toEncryptedBuffer(ownerPublicKey, this.grumpkin);
    });
    return new UnverifiedData(dataChunks);
  }

  private async processBlocksAndTxAuxData(
    blocksAndTxAuxData: {
      blockContext: L2BlockContext;
      userPertainingTxIndices: number[];
      txAuxDataDaos: TxAuxDataDao[];
    }[],
  ) {
    const txAuxDataDaosBatch: TxAuxDataDao[] = [];
    const txDaos: TxDao[] = [];
    let newNullifiers: Fr[] = [];

    for (let i = 0; i < blocksAndTxAuxData.length; ++i) {
      const { blockContext, userPertainingTxIndices, txAuxDataDaos } = blocksAndTxAuxData[i];

      // Process all the user pertaining txs.
      userPertainingTxIndices.map((userPertainingTxIndex, j) => {
        const txHash = blockContext.getTxHash(userPertainingTxIndex);
        this.log(`Processing tx ${txHash!.toString()} from block ${blockContext.block.number}`);
        const { newContractData } = blockContext.block.getTx(userPertainingTxIndex);
        const isContractDeployment = !newContractData[0].contractAddress.isZero();
        const txAuxData = txAuxDataDaos[j];
        const [to, contractAddress] = isContractDeployment
          ? [undefined, txAuxData.contractAddress]
          : [txAuxData.contractAddress, undefined];
        txDaos.push({
          txHash,
          blockHash: blockContext.getBlockHash(),
          blockNumber: blockContext.block.number,
          from: this.address,
          to,
          contractAddress,
          error: '',
        });
      });
      txAuxDataDaosBatch.push(...txAuxDataDaos);

      newNullifiers = newNullifiers.concat(blockContext.block.newNullifiers);

      // Ensure all the other txs are updated with newly settled block info.
      await this.updateBlockInfoInBlockTxs(blockContext);
    }
    if (txAuxDataDaosBatch.length) {
      await this.db.addTxAuxDataBatch(txAuxDataDaosBatch);
      txAuxDataDaosBatch.forEach(txAuxData => {
        this.log(`Added tx aux data with nullifier ${txAuxData.nullifier.toString()}}`);
      });
    }
    if (txDaos.length) await this.db.addTxs(txDaos);
    const removedAuxData = await this.db.removeNullifiedTxAuxData(newNullifiers, this.publicKey);
    removedAuxData.forEach(txAuxData => {
      this.log(`Removed tx aux data with nullifier ${txAuxData.nullifier.toString()}}`);
    });
  }

  private async updateBlockInfoInBlockTxs(blockContext: L2BlockContext) {
    for (const txHash of blockContext.getTxHashes()) {
      const txDao: TxDao | undefined = await this.db.getTx(txHash);
      if (txDao !== undefined) {
        txDao.blockHash = blockContext.getBlockHash();
        txDao.blockNumber = blockContext.block.number;
        await this.db.addTx(txDao);
        this.log(`Added tx with hash ${txHash.toString()} from block ${blockContext.block.number}`);
      } else {
        this.log(`Tx with hash ${txHash.toString()} from block ${blockContext.block.number} not found in db`);
      }
    }
  }
}<|MERGE_RESOLUTION|>--- conflicted
+++ resolved
@@ -8,7 +8,7 @@
 import { createDebugLogger } from '@aztec/foundation/log';
 import { KernelProver, OutputNoteData } from '@aztec/kernel-prover';
 import { INITIAL_L2_BLOCK_NUM } from '@aztec/types';
-import { FunctionType } from '@aztec/noir-contracts';
+import { FunctionType } from '@aztec/foundation/abi';
 import { EncodedContractFunction, L2BlockContext, Tx, UnverifiedData } from '@aztec/types';
 import { MerkleTreeId } from '@aztec/types';
 import { NotePreimage, TxAuxData } from '../aztec_rpc_server/tx_aux_data/index.js';
@@ -17,15 +17,6 @@
 import { generateFunctionSelector } from '../index.js';
 import { ConstantKeyPair, KeyPair } from '../key_store/index.js';
 import { SimulatorOracle } from '../simulator_oracle/index.js';
-<<<<<<< HEAD
-import { BarretenbergWasm } from '@aztec/barretenberg.js/wasm';
-import { FunctionType } from '@aztec/foundation/abi';
-import { generateFunctionSelector } from '../index.js';
-import { Fr, Point } from '@aztec/foundation/fields';
-import { AztecAddress } from '@aztec/foundation/aztec-address';
-import { createDebugLogger } from '@aztec/foundation/log';
-=======
->>>>>>> 7b5f2bf3
 
 export class AccountState {
   public syncedToBlock = 0;
