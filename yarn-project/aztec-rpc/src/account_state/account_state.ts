--- conflicted
+++ resolved
@@ -1,8 +1,5 @@
 import { AztecAddress } from '@aztec/circuits.js';
-<<<<<<< HEAD
-=======
 import { TxHash } from '@aztec/tx';
->>>>>>> 9adafb4c
 import { Database } from '../database/index.js';
 
 export class AccountState {
