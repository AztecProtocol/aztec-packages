import { AcirSimulator } from '@aztec/acir-simulator';
import { AztecNode } from '@aztec/aztec-node';
import { Grumpkin } from '@aztec/barretenberg.js/crypto';
<<<<<<< HEAD
import { EcdsaSignature, KERNEL_NEW_COMMITMENTS_LENGTH, PrivateOldTreeRoots, TxRequest } from '@aztec/circuits.js';
=======
import { EcdsaSignature, KERNEL_NEW_COMMITMENTS_LENGTH, PrivateHistoricTreeRoots, TxRequest } from '@aztec/circuits.js';
>>>>>>> 54ad110a
import { AztecAddress, Fr, Point, createDebugLogger } from '@aztec/foundation';
import { KernelProver, OutputNoteData } from '@aztec/kernel-prover';
import { INITIAL_L2_BLOCK_NUM } from '@aztec/l1-contracts';
import { L2BlockContext, Tx, UnverifiedData } from '@aztec/types';
import { NotePreimage, TxAuxData } from '../aztec_rpc_server/tx_aux_data/index.js';
import { ContractDataOracle } from '../contract_data_oracle/index.js';
import { Database, TxAuxDataDao, TxDao } from '../database/index.js';
import { ConstantKeyPair, KeyPair } from '../key_store/index.js';
import { SimulatorOracle } from '../simulator_oracle/index.js';
import { BarretenbergWasm } from '@aztec/barretenberg.js/wasm';

export class AccountState {
  public syncedToBlock = 0;
  private publicKey: Point;
  private address: AztecAddress;
  private keyPair: KeyPair;

  constructor(
    private readonly privKey: Buffer,
    private db: Database,
    private node: AztecNode,
    private grumpkin: Grumpkin,
    private TXS_PER_BLOCK = 1,
    private log = createDebugLogger('aztec:aztec_rpc_account_state'),
  ) {
    if (privKey.length !== 32) {
      throw new Error(`Invalid private key length. Received ${privKey.length}, expected 32`);
    }
    this.publicKey = Point.fromBuffer(this.grumpkin.mul(Grumpkin.generator, this.privKey));
    this.address = this.publicKey.toAddress();
    this.keyPair = new ConstantKeyPair(this.publicKey, privKey);
  }

  public async isSynchronised() {
    const remoteBlockHeight = await this.node.getBlockHeight();
    return this.syncedToBlock === remoteBlockHeight;
  }

  public getSyncedToBlock() {
    return this.syncedToBlock;
  }

  public getPublicKey() {
    return this.publicKey;
  }

  public getAddress() {
    return this.publicKey.toAddress();
  }

  public getTxs() {
    return this.db.getTxsByAddress(this.address);
  }

  public async simulate(txRequest: TxRequest, contractDataOracle?: ContractDataOracle) {
    // TODO - Pause syncing while simulating.

    if (!contractDataOracle) {
      contractDataOracle = new ContractDataOracle(this.db, this.node);
    }

    const contractAddress = txRequest.to;
    const functionAbi = await contractDataOracle.getFunctionAbi(
      contractAddress,
      txRequest.functionData.functionSelector,
    );
    const portalContract = await contractDataOracle.getPortalContractAddress(contractAddress);
<<<<<<< HEAD
    const oldRoots = new PrivateOldTreeRoots(Fr.ZERO, Fr.ZERO, Fr.ZERO, Fr.ZERO); // TODO - get old roots from the database/node
=======
    const historicRoots = new PrivateHistoricTreeRoots(Fr.ZERO, Fr.ZERO, Fr.ZERO, Fr.ZERO); // TODO - get old roots from the database/node
>>>>>>> 54ad110a

    const simulatorOracle = new SimulatorOracle(contractDataOracle, this.db, this.keyPair, this.node);
    const simulator = new AcirSimulator(simulatorOracle);
    this.log('Executing simulator...');
    const result = await simulator.run(txRequest, functionAbi, contractAddress, portalContract, historicRoots);
    this.log('Simulation completed!');

    return result;
  }

  public async simulateAndProve(txRequest: TxRequest, signature: EcdsaSignature) {
    // TODO - Pause syncing while simulating.

    const contractDataOracle = new ContractDataOracle(this.db, this.node);
    const executionResult = await this.simulate(txRequest, contractDataOracle);

    const kernelProver = new KernelProver(contractDataOracle);
    this.log('Executing Prover...');
    const { proof, publicInputs, outputNotes } = await kernelProver.prove(txRequest, signature, executionResult);
    this.log('Proof completed!');

    const unverifiedData = this.createUnverifiedData(outputNotes);

    return Tx.createPrivate(publicInputs, proof, unverifiedData);
  }

  public async process(l2BlockContexts: L2BlockContext[], unverifiedDatas: UnverifiedData[]): Promise<void> {
    if (l2BlockContexts.length !== unverifiedDatas.length) {
      throw new Error(
        `Number of blocks and unverifiedData is not equal. Received ${l2BlockContexts.length} blocks, ${unverifiedDatas.length} unverified data.`,
      );
    }
    if (!l2BlockContexts.length) {
      return;
    }

    let dataStartIndex =
      (l2BlockContexts[0].block.number - INITIAL_L2_BLOCK_NUM) * this.TXS_PER_BLOCK * KERNEL_NEW_COMMITMENTS_LENGTH;
    // We will store all the decrypted data in this array so that we can later batch insert it all into the database.
    const blocksAndTxAuxData: {
      blockContext: L2BlockContext;
      userPertainingTxIndices: number[];
      txAuxDataDaos: TxAuxDataDao[];
    }[] = [];

    // Iterate over both blocks and unverified data.
    for (let i = 0; i < unverifiedDatas.length; ++i) {
      const dataChunks = unverifiedDatas[i].dataChunks;

      // Try decrypting the unverified data.
      const txIndices: Set<number> = new Set();
      const txAuxDataDaos: TxAuxDataDao[] = [];
      for (let j = 0; j < dataChunks.length; ++j) {
        const txAuxData = TxAuxData.fromEncryptedBuffer(dataChunks[j], this.privKey, this.grumpkin);
        if (txAuxData) {
          // We have successfully decrypted the data.
          const txIndex = Math.floor(j / KERNEL_NEW_COMMITMENTS_LENGTH);
          txIndices.add(txIndex);
          txAuxDataDaos.push({
            ...txAuxData,
            nullifier: await this.computeNullifier(txAuxData),
            index: BigInt(dataStartIndex + j),
            account: this.publicKey,
          });
        }
      }

      blocksAndTxAuxData.push({
        blockContext: l2BlockContexts[i],
        userPertainingTxIndices: [...txIndices],
        txAuxDataDaos,
      });
      dataStartIndex += dataChunks.length;
    }

    await this.processBlocksAndTxAuxData(blocksAndTxAuxData);

    this.syncedToBlock = l2BlockContexts[l2BlockContexts.length - 1].block.number;
    this.log(`Synched block ${this.syncedToBlock}`);
  }

  private async computeNullifier(txAuxData: TxAuxData) {
    const simulatorOracle = new SimulatorOracle(
      new ContractDataOracle(this.db, this.node),
      this.db,
      this.keyPair,
      this.node,
    );
    const simulator = new AcirSimulator(simulatorOracle);
    // TODO In the future, we'll need to simulate an unconstrained fn associated with the contract ABI and slot
    return Fr.fromBuffer(
      simulator.computeSiloedNullifier(
        txAuxData.contractAddress,
        txAuxData.notePreimage.items,
        this.privKey,
        await BarretenbergWasm.get(),
      ),
    );
  }

  private createUnverifiedData(outputNotes: OutputNoteData[]) {
    const dataChunks = outputNotes.map(({ contractAddress, data }) => {
      const { preimage, storageSlot, owner } = data;
      const notePreimage = new NotePreimage(preimage);
      const txAuxData = new TxAuxData(notePreimage, contractAddress, storageSlot);
      const ownerPublicKey = Point.fromBuffer(Buffer.concat([owner.x.toBuffer(), owner.y.toBuffer()]));
      return txAuxData.toEncryptedBuffer(ownerPublicKey, this.grumpkin);
    });
    return new UnverifiedData(dataChunks);
  }

  private async processBlocksAndTxAuxData(
    blocksAndTxAuxData: {
      blockContext: L2BlockContext;
      userPertainingTxIndices: number[];
      txAuxDataDaos: TxAuxDataDao[];
    }[],
  ) {
    const txAuxDataDaosBatch: TxAuxDataDao[] = [];
    const txDaos: TxDao[] = [];
    let newNullifiers: Fr[] = [];

    for (let i = 0; i < blocksAndTxAuxData.length; ++i) {
      const { blockContext, userPertainingTxIndices, txAuxDataDaos } = blocksAndTxAuxData[i];

      // Process all the user pertaining txs.
      userPertainingTxIndices.map((userPertainingTxIndex, j) => {
        const txHash = blockContext.getTxHash(userPertainingTxIndex);
        this.log(`Processing tx ${txHash!.toString()} from block ${blockContext.block.number}`);
        const { newContractData } = blockContext.block.getTx(userPertainingTxIndex);
        const isContractDeployment = !newContractData[0].contractAddress.isZero();
        const txAuxData = txAuxDataDaos[j];
        const [to, contractAddress] = isContractDeployment
          ? [undefined, txAuxData.contractAddress]
          : [txAuxData.contractAddress, undefined];
        txDaos.push({
          txHash,
          blockHash: blockContext.getBlockHash(),
          blockNumber: blockContext.block.number,
          from: this.address,
          to,
          contractAddress,
          error: '',
        });
      });
      txAuxDataDaosBatch.push(...txAuxDataDaos);

      newNullifiers = newNullifiers.concat(blockContext.block.newNullifiers);

      // Ensure all the other txs are updated with newly settled block info.
      await this.updateBlockInfoInBlockTxs(blockContext);
    }
    if (txAuxDataDaosBatch.length) {
      await this.db.addTxAuxDataBatch(txAuxDataDaosBatch);
      txAuxDataDaosBatch.forEach(txAuxData => {
        this.log(`Added tx aux data with nullifier ${txAuxData.nullifier.toString()}}`);
      });
    }
    if (txDaos.length) await this.db.addTxs(txDaos);
    const removedAuxData = await this.db.removeNullifiedTxAuxData(newNullifiers, this.publicKey);
    removedAuxData.forEach(txAuxData => {
      this.log(`Removed tx aux data with nullifier ${txAuxData.nullifier.toString()}}`);
    });
  }

  private async updateBlockInfoInBlockTxs(blockContext: L2BlockContext) {
    for (const txHash of blockContext.getTxHashes()) {
      const txDao: TxDao | undefined = await this.db.getTx(txHash);
      if (txDao !== undefined) {
        txDao.blockHash = blockContext.getBlockHash();
        txDao.blockNumber = blockContext.block.number;
        await this.db.addTx(txDao);
        this.log(`Added tx with hash ${txHash.toString()} from block ${blockContext.block.number}`);
      } else {
        this.log(`Tx with hash ${txHash.toString()} from block ${blockContext.block.number} not found in db`);
      }
    }
  }
}<|MERGE_RESOLUTION|>--- conflicted
+++ resolved
@@ -1,11 +1,7 @@
 import { AcirSimulator } from '@aztec/acir-simulator';
 import { AztecNode } from '@aztec/aztec-node';
 import { Grumpkin } from '@aztec/barretenberg.js/crypto';
-<<<<<<< HEAD
-import { EcdsaSignature, KERNEL_NEW_COMMITMENTS_LENGTH, PrivateOldTreeRoots, TxRequest } from '@aztec/circuits.js';
-=======
 import { EcdsaSignature, KERNEL_NEW_COMMITMENTS_LENGTH, PrivateHistoricTreeRoots, TxRequest } from '@aztec/circuits.js';
->>>>>>> 54ad110a
 import { AztecAddress, Fr, Point, createDebugLogger } from '@aztec/foundation';
 import { KernelProver, OutputNoteData } from '@aztec/kernel-prover';
 import { INITIAL_L2_BLOCK_NUM } from '@aztec/l1-contracts';
@@ -73,11 +69,7 @@
       txRequest.functionData.functionSelector,
     );
     const portalContract = await contractDataOracle.getPortalContractAddress(contractAddress);
-<<<<<<< HEAD
-    const oldRoots = new PrivateOldTreeRoots(Fr.ZERO, Fr.ZERO, Fr.ZERO, Fr.ZERO); // TODO - get old roots from the database/node
-=======
     const historicRoots = new PrivateHistoricTreeRoots(Fr.ZERO, Fr.ZERO, Fr.ZERO, Fr.ZERO); // TODO - get old roots from the database/node
->>>>>>> 54ad110a
 
     const simulatorOracle = new SimulatorOracle(contractDataOracle, this.db, this.keyPair, this.node);
     const simulator = new AcirSimulator(simulatorOracle);
