import { AcirSimulator, collectEncryptedLogs, collectEnqueuedPublicFunctionCalls } from '@aztec/acir-simulator';
import { AztecNode } from '@aztec/aztec-node';
import { CircuitsWasm, KERNEL_NEW_COMMITMENTS_LENGTH, PrivateHistoricTreeRoots } from '@aztec/circuits.js';
import { ContractAbi, FunctionType } from '@aztec/foundation/abi';
import { AztecAddress } from '@aztec/foundation/aztec-address';
import { Fr } from '@aztec/foundation/fields';
import { createDebugLogger } from '@aztec/foundation/log';
import { ConstantKeyPair, KeyStore, PublicKey } from '@aztec/key-store';
import {
  EncodedContractFunction,
  ExecutionRequest,
  INITIAL_L2_BLOCK_NUM,
  L2BlockContext,
  L2BlockL2Logs,
  MerkleTreeId,
  NoteSpendingInfo,
  PartialContractAddress,
  Tx,
  TxExecutionRequest,
  TxL2Logs,
} from '@aztec/types';
import { ContractDataOracle } from '../contract_data_oracle/index.js';
import { Database, NoteSpendingInfoDao, TxDao } from '../database/index.js';
import { generateFunctionSelector } from '../index.js';
import { KernelOracle } from '../kernel_oracle/index.js';
import { KernelProver } from '../kernel_prover/index.js';
import { SimulatorOracle } from '../simulator_oracle/index.js';
import { collectUnencryptedLogs } from '@aztec/acir-simulator';
import { Grumpkin } from '@aztec/circuits.js/barretenberg';
import { ContractDao } from '../contract_database/contract_dao.js';

/**
 * Contains all the decrypted data in this array so that we can later batch insert it all into the database.
 */
interface ProcessedData {
  /**
   * Holds L2 block data and associated context.
   */
  blockContext: L2BlockContext;
  /**
   * Indices of private transactions in the block that pertain to the user.
   */
  userPertainingPrivateTxIndices: number[];
  /**
   * A collection of data access objects for transaction auxiliary data.
   */
  noteSpendingInfoDaos: NoteSpendingInfoDao[];
}

/**
 * AccountState is responsible for managing the user's private state and interactions with the Aztec network.
 * It keeps track of the relevant L2 blocks, synchronizes with the network, simulates transactions, and proves them.
 * AccountState also stores the transactions related to the user in a local database and decrypts the sensitive data.
 * The class offers methods to simulate and prove transactions, both for constrained and unconstrained functions,
 * as well as the ability to process blocks and update the user's private state accordingly.
 */
export class AccountState {
  /**
   * The latest L2 block number that the account state has synchronized to.
   */
  public syncedToBlock = 0;

  constructor(
    private readonly publicKey: PublicKey,
    private keyStore: KeyStore,
    private readonly address: AztecAddress,
    private readonly partialContractAddress: PartialContractAddress,
    private db: Database,
    private node: AztecNode,
    private accountContractAbi: ContractAbi,
    private TXS_PER_BLOCK = 4,
    private log = createDebugLogger('aztec:aztec_rpc_account_state'),
  ) {}

  /**
   * Check if the AccountState is synchronised with the remote block height.
   * The function queries the remote block height from the AztecNode and compares it with the syncedToBlock value in the AccountState.
   * If the values are equal, then the AccountState is considered to be synchronised, otherwise not.
   *
   * @returns A boolean indicating whether the AccountState is synchronised with the remote block height or not.
   */
  public async isSynchronised() {
    const remoteBlockHeight = await this.node.getBlockHeight();
    return this.syncedToBlock === remoteBlockHeight;
  }

  /**
   * Get the latest synced block number for this account state.
   * The synced block number represents the highest block number that has been processed successfully
   * by the `AccountState` instance, ensuring that all transactions and associated data is up-to-date.
   *
   * @returns The latest synced block number.
   */
  public getSyncedToBlock() {
    return this.syncedToBlock;
  }

  /**
   * Get the public key of the account associated with this AccountState instance.
   *
   * @returns A Point instance representing the public key.
   */
  public getPublicKey() {
    return this.publicKey;
  }

  /**
   * Get the partial address of the account contract associated with this AccountState instance.
   *
   * @returns The partially constructed address of the account contract.
   */
  public getPartialContractAddress() {
    return this.partialContractAddress;
  }

  /**
   * Get the abi of the account contract backing this account.
   * @returns The account contract abi.
   */
  public getAccountContractAbi() {
    return this.accountContractAbi;
  }

  /**
   * Get the address of the account associated with this AccountState instance.
   *
   * @returns An AztecAddress instance representing the account's address.
   */
  public getAddress() {
    return this.address;
  }

  /**
   * Retrieve all the transactions associated with the current account address.
   * This function fetches the transaction information from the database for the
   * specified Aztec address set in the AccountState instance.
   *
   * @returns An array of transaction objects related to the current account address.
   */
  public getTxs() {
    return this.db.getTxsByAddress(this.address);
  }

  /**
   * Retrieves the simulation parameters required to run an ACIR simulation.
   * This includes the contract address, function ABI, portal contract address, and historic tree roots.
   * The function uses the given 'contractDataOracle' to fetch the necessary data from the node and user's database.
   *
   * @param execRequest - The transaction request object containing details of the contract call.
   * @param contractDataOracle - An instance of ContractDataOracle used to fetch the necessary data.
   * @returns An object containing the contract address, function ABI, portal contract address, and historic tree roots.
   */
  private async getSimulationParameters(
    execRequest: ExecutionRequest | TxExecutionRequest,
    contractDataOracle: ContractDataOracle,
  ) {
    const contractAddress = (execRequest as ExecutionRequest).to ?? (execRequest as TxExecutionRequest).origin;
    const functionAbi = await contractDataOracle.getFunctionAbi(
      contractAddress,
      execRequest.functionData.functionSelectorBuffer,
    );
    const portalContract = await contractDataOracle.getPortalContractAddress(contractAddress);

    const currentRoots = this.db.getTreeRoots();
    const historicRoots = PrivateHistoricTreeRoots.from({
      contractTreeRoot: currentRoots[MerkleTreeId.CONTRACT_TREE],
      nullifierTreeRoot: currentRoots[MerkleTreeId.NULLIFIER_TREE],
      privateDataTreeRoot: currentRoots[MerkleTreeId.PRIVATE_DATA_TREE],
      l1ToL2MessagesTreeRoot: currentRoots[MerkleTreeId.L1_TO_L2_MESSAGES_TREE],
      privateKernelVkTreeRoot: Fr.ZERO,
    });

    return {
      contractAddress,
      functionAbi,
      portalContract,
      historicRoots,
    };
  }

  /**
   * Simulate the execution of a transaction request on an Aztec account state.
   * This function computes the expected state changes resulting from the transaction
   * without actually submitting it to the blockchain. The result will be used for creating the kernel proofs,
   * as well as for estimating gas costs.
   *
   * @param txRequest - The transaction request object containing the necessary data for simulation.
   * @param contractDataOracle - Optional parameter, an instance of ContractDataOracle class for retrieving contract data.
   * @returns A promise that resolves to an object containing the simulation results, including expected output notes and any error messages.
   */
  public async simulate(txRequest: TxExecutionRequest, contractDataOracle?: ContractDataOracle) {
    // TODO - Pause syncing while simulating.
    if (!contractDataOracle) {
      contractDataOracle = new ContractDataOracle(this.db, this.node);
    }

    const { contractAddress, functionAbi, portalContract, historicRoots } = await this.getSimulationParameters(
      txRequest,
      contractDataOracle,
    );

    const simulator = await this.getAcirSimulator(contractDataOracle);
    this.log('Executing simulator...');
    const result = await simulator.run(txRequest, functionAbi, contractAddress, portalContract, historicRoots);
    this.log('Simulation completed!');

    return result;
  }

  /**
   * Simulate an unconstrained transaction on the given contract, without considering constraints set by ACIR.
   * The simulation parameters are fetched using ContractDataOracle and executed using AcirSimulator.
   * Returns the simulation result containing the outputs of the unconstrained function.
   *
   * @param execRequest - The transaction request object containing the target contract and function data.
   * @param contractDataOracle - Optional instance of ContractDataOracle for fetching and caching contract information.
   * @returns The simulation result containing the outputs of the unconstrained function.
   */
  public async simulateUnconstrained(execRequest: ExecutionRequest, contractDataOracle?: ContractDataOracle) {
    if (!contractDataOracle) {
      contractDataOracle = new ContractDataOracle(this.db, this.node);
    }

    const { contractAddress, functionAbi, portalContract, historicRoots } = await this.getSimulationParameters(
      execRequest,
      contractDataOracle,
    );

    const simulator = await this.getAcirSimulator(contractDataOracle);

    this.log('Executing unconstrained simulator...');
    const result = await simulator.runUnconstrained(
      execRequest,
      functionAbi,
      contractAddress,
      portalContract,
      historicRoots,
    );
    this.log('Unconstrained simulation completed!');

    return result;
  }

  /**
   * Simulate a transaction, generate a kernel proof, and create a private transaction object.
   * The function takes in a transaction request and an ECDSA signature. It simulates the transaction,
   * then generates a kernel proof using the simulation result. Finally, it creates a private
   * transaction object with the generated proof and public inputs. If a new contract address is provided,
   * the function will also include the new contract's public functions in the transaction object.
   *
   * @param txExecutionRequest - The transaction request to be simulated and proved.
   * @param signature - The ECDSA signature for the transaction request.
   * @param newContract - Optional. The address of a new contract to be included in the transaction object.
   * @returns A private transaction object containing the proof, public inputs, and encrypted logs.
   */
  public async simulateAndProve(txExecutionRequest: TxExecutionRequest, newContract: ContractDao | undefined) {
    // TODO - Pause syncing while simulating.

    const contractDataOracle = new ContractDataOracle(this.db, this.node);

    const kernelOracle = new KernelOracle(contractDataOracle, this.node);
    const executionResult = await this.simulate(txExecutionRequest, contractDataOracle);

    const kernelProver = new KernelProver(kernelOracle);
<<<<<<< HEAD
    this.log(`Executing kernel prover from account state ${this.address}`);
    const { proof, publicInputs } = await kernelProver.prove(txExecutionRequest.toTxRequest(argsHash), executionResult);
    this.log('Kernel proof completed');
=======
    this.log('Executing Prover...');
    const { proof, publicInputs } = await kernelProver.prove(txExecutionRequest.toTxRequest(), executionResult);
    this.log('Proof completed!');
>>>>>>> c1439a38

    const newContractPublicFunctions = newContract ? this.getNewContractPublicFunctions(newContract) : [];

    const encryptedLogs = new TxL2Logs(collectEncryptedLogs(executionResult));
    const unencryptedLogs = new TxL2Logs(collectUnencryptedLogs(executionResult));

    return Tx.createTx(
      publicInputs,
      proof,
      encryptedLogs,
      unencryptedLogs,
      newContractPublicFunctions,
      collectEnqueuedPublicFunctionCalls(executionResult),
    );
  }

  /**
   * Return public functions from the newly deployed contract to be injected into the tx object.
   * @param newContract - The new contract
   * @returns List of EncodedContractFunction.
   */
  private getNewContractPublicFunctions(newContract: ContractDao) {
    return newContract.functions
      .filter(c => c.functionType === FunctionType.OPEN)
      .map(
        fn =>
          new EncodedContractFunction(
            generateFunctionSelector(fn.name, fn.parameters),
            Buffer.from(fn.bytecode, 'hex'),
          ),
      );
  }

  /**
   * Process the given L2 block contexts and encrypted logs to update the account state.
   * It synchronizes the user's account by decrypting the encrypted logs and processing
   * the transactions and auxiliary data associated with them.
   * Throws an error if the number of block contexts and encrypted logs do not match.
   *
   * @param l2BlockContexts - An array of L2 block contexts to be processed.
   * @param encryptedL2BlockLogs - An array of encrypted logs associated with the L2 block contexts.
   * @returns A promise that resolves once the processing is completed.
   */
  public async process(l2BlockContexts: L2BlockContext[], encryptedL2BlockLogs: L2BlockL2Logs[]): Promise<void> {
    if (l2BlockContexts.length !== encryptedL2BlockLogs.length) {
      throw new Error(
        `Number of blocks and EncryptedLogs is not equal. Received ${l2BlockContexts.length} blocks, ${encryptedL2BlockLogs.length} encrypted logs.`,
      );
    }
    if (!l2BlockContexts.length) {
      return;
    }

    // TODO(Maddiaa): this calculation is brittle.
    // https://github.com/AztecProtocol/aztec-packages/issues/788
    let dataStartIndex =
      (l2BlockContexts[0].block.number - INITIAL_L2_BLOCK_NUM) * this.TXS_PER_BLOCK * KERNEL_NEW_COMMITMENTS_LENGTH;
    const blocksAndNoteSpendingInfo: ProcessedData[] = [];

    // Iterate over both blocks and encrypted logs.
    for (let blockIndex = 0; blockIndex < encryptedL2BlockLogs.length; ++blockIndex) {
      const { txLogs } = encryptedL2BlockLogs[blockIndex];
      let logIndexWithinBlock = 0;

      // Try decrypting the encrypted logs.
      // Note: Public txs don't generate commitments and encrypted logs and for this reason we can ignore them here.
      const privateTxIndices: Set<number> = new Set();
      const noteSpendingInfoDaos: NoteSpendingInfoDao[] = [];
      const privateKey = await this.keyStore.getAccountPrivateKey(this.publicKey);
      const curve = await Grumpkin.new();

      for (let txIndex = 0; txIndex < txLogs.length; ++txIndex) {
        const txFunctionLogs = txLogs[txIndex].functionLogs;
        for (const functionLogs of txFunctionLogs) {
          for (const logs of functionLogs.logs) {
            const noteSpendingInfo = NoteSpendingInfo.fromEncryptedBuffer(logs, privateKey, curve);
            if (noteSpendingInfo) {
              // We have successfully decrypted the data.
              const privateTxIndex = Math.floor(txIndex / KERNEL_NEW_COMMITMENTS_LENGTH);
              privateTxIndices.add(privateTxIndex);
              noteSpendingInfoDaos.push({
                ...noteSpendingInfo,
                nullifier: await this.computeNullifier(noteSpendingInfo),
                index: BigInt(dataStartIndex + logIndexWithinBlock),
                account: this.publicKey,
              });
            }
            logIndexWithinBlock += 1;
          }
        }
      }

      blocksAndNoteSpendingInfo.push({
        blockContext: l2BlockContexts[blockIndex],
        userPertainingPrivateTxIndices: [...privateTxIndices],
        noteSpendingInfoDaos,
      });
      dataStartIndex += txLogs.length;
    }

    await this.processBlocksAndNoteSpendingInfo(blocksAndNoteSpendingInfo);

    this.syncedToBlock = l2BlockContexts[l2BlockContexts.length - 1].block.number;
    this.log(`Synched block ${this.syncedToBlock}`);
  }

  /**
   * Compute the nullifier for a given transaction auxiliary data.
   * The nullifier is calculated using the private key of the account,
   * contract address, and note preimage associated with the noteSpendingInfo.
   * This method assists in identifying spent commitments in the private state.
   *
   * @param noteSpendingInfo - An instance of NoteSpendingInfo containing transaction details.
   * @returns A Fr instance representing the computed nullifier.
   */
  private async computeNullifier(noteSpendingInfo: NoteSpendingInfo) {
    const simulator = await this.getAcirSimulator();
    // TODO In the future, we'll need to simulate an unconstrained fn associated with the contract ABI and slot
    return Fr.fromBuffer(
      simulator.computeSiloedNullifier(
        noteSpendingInfo.contractAddress,
        noteSpendingInfo.storageSlot,
        noteSpendingInfo.notePreimage.items,
        await this.keyStore.getAccountPrivateKey(this.publicKey),
        await CircuitsWasm.get(),
      ),
    );
  }

  /**
   * Process the given blocks and their associated transaction auxiliary data.
   * This function updates the database with information about new transactions,
   * user-pertaining transaction indices, and auxiliary data. It also removes nullified
   * transaction auxiliary data from the database. This function keeps track of new nullifiers
   * and ensures all other transactions are updated with newly settled block information.
   *
   * @param blocksAndNoteSpendingInfo - Array of objects containing L2BlockContexts, user-pertaining transaction indices, and NoteSpendingInfoDaos.
   */
  private async processBlocksAndNoteSpendingInfo(blocksAndNoteSpendingInfo: ProcessedData[]) {
    const noteSpendingInfoDaosBatch: NoteSpendingInfoDao[] = [];
    const txDaos: TxDao[] = [];
    let newNullifiers: Fr[] = [];

    for (let i = 0; i < blocksAndNoteSpendingInfo.length; ++i) {
      const { blockContext, userPertainingPrivateTxIndices, noteSpendingInfoDaos } = blocksAndNoteSpendingInfo[i];

      // Process all the user pertaining private txs.
      userPertainingPrivateTxIndices.map((txIndex, j) => {
        const txHash = blockContext.getTxHash(txIndex);
        this.log(`Processing tx ${txHash!.toString()} from block ${blockContext.block.number}`);
        const { newContractData } = blockContext.block.getTx(txIndex);
        const isContractDeployment = !newContractData[0].contractAddress.isZero();
        const noteSpendingInfo = noteSpendingInfoDaos[j];
        const [to, contractAddress] = isContractDeployment
          ? [undefined, noteSpendingInfo.contractAddress]
          : [noteSpendingInfo.contractAddress, undefined];
        txDaos.push({
          txHash,
          blockHash: blockContext.getBlockHash(),
          blockNumber: blockContext.block.number,
          from: this.address,
          to,
          contractAddress,
          error: '',
        });
      });
      noteSpendingInfoDaosBatch.push(...noteSpendingInfoDaos);

      newNullifiers = newNullifiers.concat(blockContext.block.newNullifiers);

      // Ensure all the other txs are updated with newly settled block info.
      await this.updateBlockInfoInBlockTxs(blockContext);
    }
    if (noteSpendingInfoDaosBatch.length) {
      await this.db.addNoteSpendingInfoBatch(noteSpendingInfoDaosBatch);
      noteSpendingInfoDaosBatch.forEach(noteSpendingInfo => {
        this.log(`Added tx aux data with nullifier ${noteSpendingInfo.nullifier.toString()}}`);
      });
    }
    if (txDaos.length) await this.db.addTxs(txDaos);
    const removedNoteSpendingInfo = await this.db.removeNullifiedNoteSpendingInfo(newNullifiers, this.publicKey);
    removedNoteSpendingInfo.forEach(noteSpendingInfo => {
      this.log(`Removed tx aux data with nullifier ${noteSpendingInfo.nullifier.toString()}}`);
    });
  }

  /**
   * Updates the block information for all transactions in a given block context.
   * The function retrieves transaction data objects from the database using their hashes,
   * sets the block hash and block number to the corresponding values, and saves the updated
   * transaction data back to the database. If a transaction is not found in the database,
   * an informational message is logged.
   *
   * @param blockContext - The L2BlockContext object containing the block information and related data.
   */
  private async updateBlockInfoInBlockTxs(blockContext: L2BlockContext) {
    for (const txHash of blockContext.getTxHashes()) {
      const txDao: TxDao | undefined = await this.db.getTx(txHash);
      if (txDao !== undefined) {
        txDao.blockHash = blockContext.getBlockHash();
        txDao.blockNumber = blockContext.block.number;
        await this.db.addTx(txDao);
        this.log(`Added tx with hash ${txHash.toString()} from block ${blockContext.block.number}`);
      } else if (!txHash.isZero()) {
        this.log(`Tx with hash ${txHash.toString()} from block ${blockContext.block.number} not found in db`);
      }
    }
  }

  private async getAcirSimulator(contractDataOracle?: ContractDataOracle) {
    const privateKey = await this.keyStore.getAccountPrivateKey(this.publicKey);
    const keyPair = new ConstantKeyPair(this.publicKey, privateKey);

    const simulatorOracle = new SimulatorOracle(
      contractDataOracle ?? new ContractDataOracle(this.db, this.node),
      this.db,
      keyPair,
      this.address,
      this.node,
    );
    return new AcirSimulator(simulatorOracle);
  }
}<|MERGE_RESOLUTION|>--- conflicted
+++ resolved
@@ -262,15 +262,9 @@
     const executionResult = await this.simulate(txExecutionRequest, contractDataOracle);
 
     const kernelProver = new KernelProver(kernelOracle);
-<<<<<<< HEAD
     this.log(`Executing kernel prover from account state ${this.address}`);
-    const { proof, publicInputs } = await kernelProver.prove(txExecutionRequest.toTxRequest(argsHash), executionResult);
-    this.log('Kernel proof completed');
-=======
-    this.log('Executing Prover...');
     const { proof, publicInputs } = await kernelProver.prove(txExecutionRequest.toTxRequest(), executionResult);
     this.log('Proof completed!');
->>>>>>> c1439a38
 
     const newContractPublicFunctions = newContract ? this.getNewContractPublicFunctions(newContract) : [];
 
