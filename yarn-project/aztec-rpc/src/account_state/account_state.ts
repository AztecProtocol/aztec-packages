<<<<<<< HEAD
import { AztecAddress } from '@aztec/foundation';
=======
import { AztecAddress } from '@aztec/circuits.js';
import { L2Block } from '@aztec/l2-block';
>>>>>>> 3da1d4df
import { TxHash } from '@aztec/tx';
import { Database } from '../database/index.js';

export class AccountState {
  public syncedTo = 0;
  constructor(public readonly publicKey: AztecAddress, private db: Database) {}

  getTx(txHash: TxHash) {
    return this.db.getTx(txHash);
  }

  syncToBlock(block: L2Block) {
    this.syncedTo = block.number;
  }
}<|MERGE_RESOLUTION|>--- conflicted
+++ resolved
@@ -1,9 +1,5 @@
-<<<<<<< HEAD
 import { AztecAddress } from '@aztec/foundation';
-=======
-import { AztecAddress } from '@aztec/circuits.js';
 import { L2Block } from '@aztec/l2-block';
->>>>>>> 3da1d4df
 import { TxHash } from '@aztec/tx';
 import { Database } from '../database/index.js';
 
