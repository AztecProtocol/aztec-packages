import { AcirSimulator } from '@aztec/acir-simulator';
import { AztecNode } from '@aztec/aztec-node';
import { Grumpkin } from '@aztec/barretenberg.js/crypto';
import { EcdsaSignature, KERNEL_NEW_COMMITMENTS_LENGTH, PrivateHistoricTreeRoots, TxRequest } from '@aztec/circuits.js';
import { AztecAddress, Fr, Point, createDebugLogger } from '@aztec/foundation';
import { KernelProver, OutputNoteData } from '@aztec/kernel-prover';
import { INITIAL_L2_BLOCK_NUM } from '@aztec/l1-contracts';
import { EncodedContractFunction, L2BlockContext, Tx, UnverifiedData } from '@aztec/types';
import { NotePreimage, TxAuxData } from '../aztec_rpc_server/tx_aux_data/index.js';
import { ContractDataOracle } from '../contract_data_oracle/index.js';
import { Database, TxAuxDataDao, TxDao } from '../database/index.js';
import { ConstantKeyPair, KeyPair } from '../key_store/index.js';
import { SimulatorOracle } from '../simulator_oracle/index.js';
import { BarretenbergWasm } from '@aztec/barretenberg.js/wasm';
import { ContractDao } from '../contract_database/contract_dao.js';
import { FunctionType } from '@aztec/noir-contracts';
import { serializeToBuffer } from '@aztec/circuits.js/utils';
import { generateFunctionSelector } from '../index.js';

export class AccountState {
  public syncedToBlock = 0;
  private publicKey: Point;
  private address: AztecAddress;
  private keyPair: KeyPair;

  constructor(
    private readonly privKey: Buffer,
    private db: Database,
    private node: AztecNode,
    private grumpkin: Grumpkin,
    private TXS_PER_BLOCK = 1,
    private log = createDebugLogger('aztec:aztec_rpc_account_state'),
  ) {
    if (privKey.length !== 32) {
      throw new Error(`Invalid private key length. Received ${privKey.length}, expected 32`);
    }
    this.publicKey = Point.fromBuffer(this.grumpkin.mul(Grumpkin.generator, this.privKey));
    this.address = this.publicKey.toAddress();
    this.keyPair = new ConstantKeyPair(this.publicKey, privKey);
  }

  public async isSynchronised() {
    const remoteBlockHeight = await this.node.getBlockHeight();
    return this.syncedToBlock === remoteBlockHeight;
  }

  public getSyncedToBlock() {
    return this.syncedToBlock;
  }

  public getPublicKey() {
    return this.publicKey;
  }

  public getAddress() {
    return this.publicKey.toAddress();
  }

  public getTxs() {
    return this.db.getTxsByAddress(this.address);
  }

  private async getSimulationParameters(txRequest: TxRequest, contractDataOracle: ContractDataOracle) {
    const contractAddress = txRequest.to;
    const functionAbi = await contractDataOracle.getFunctionAbi(
      contractAddress,
      txRequest.functionData.functionSelector,
    );
    const portalContract = await contractDataOracle.getPortalContractAddress(contractAddress);
    const historicRoots = new PrivateHistoricTreeRoots(Fr.ZERO, Fr.ZERO, Fr.ZERO, Fr.ZERO); // TODO - get old roots from the database/node

    return {
      contractAddress,
      functionAbi,
      portalContract,
      historicRoots,
    };
  }

  public async simulate(txRequest: TxRequest, contractDataOracle?: ContractDataOracle) {
    // TODO - Pause syncing while simulating.
    if (!contractDataOracle) {
      contractDataOracle = new ContractDataOracle(this.db, this.node);
    }

    const { contractAddress, functionAbi, portalContract, historicRoots } = await this.getSimulationParameters(
      txRequest,
      contractDataOracle,
    );

    const simulator = new AcirSimulator(new SimulatorOracle(contractDataOracle, this.db, this.keyPair, this.node));
    this.log('Executing simulator...');
    const result = await simulator.run(txRequest, functionAbi, contractAddress, portalContract, historicRoots);
    this.log('Simulation completed!');

    return result;
  }

<<<<<<< HEAD
  public async simulateAndProve(txRequest: TxRequest, signature: EcdsaSignature, newContractAddress?: AztecAddress) {
=======
  public async simulateUnconstrained(txRequest: TxRequest, contractDataOracle?: ContractDataOracle) {
    if (!contractDataOracle) {
      contractDataOracle = new ContractDataOracle(this.db, this.node);
    }

    const { contractAddress, functionAbi, portalContract, historicRoots } = await this.getSimulationParameters(
      txRequest,
      contractDataOracle,
    );

    const simulator = new AcirSimulator(new SimulatorOracle(contractDataOracle, this.db, this.keyPair, this.node));

    this.log('Executing unconstrained simulator...');
    const result = await simulator.runUnconstrained(
      txRequest,
      functionAbi,
      contractAddress,
      portalContract,
      historicRoots,
    );
    this.log('Unconstrained simulation completed!');

    return result;
  }

  public async simulateAndProve(txRequest: TxRequest, signature: EcdsaSignature) {
>>>>>>> 05b67621
    // TODO - Pause syncing while simulating.

    const contractDataOracle = new ContractDataOracle(this.db, this.node);
    const executionResult = await this.simulate(txRequest, contractDataOracle);

    const kernelProver = new KernelProver(contractDataOracle);
    this.log('Executing Prover...');
    const { proof, publicInputs, outputNotes } = await kernelProver.prove(txRequest, signature, executionResult);
    this.log('Proof completed!');

    const unverifiedData = this.createUnverifiedData(outputNotes);

    if (newContractAddress) {
      const newContract = await this.db.getContract(newContractAddress);
      if (!newContract) {
        throw new Error(`Invalid new contract address provided at ${newContractAddress}. Contract not found in DB.`);
      }

      const newContractPublicFunctions = newContract.functions.filter(c => c.functionType === FunctionType.OPEN);
      return Tx.createPrivate(
        publicInputs,
        proof,
        unverifiedData,
        newContractPublicFunctions.map(
          fn =>
            new EncodedContractFunction(
              generateFunctionSelector(fn.name, fn.parameters),
              Buffer.from(fn.bytecode, 'hex'),
            ),
        ),
      );
    }

    return Tx.createPrivate(publicInputs, proof, unverifiedData);
  }

  public async process(l2BlockContexts: L2BlockContext[], unverifiedDatas: UnverifiedData[]): Promise<void> {
    if (l2BlockContexts.length !== unverifiedDatas.length) {
      throw new Error(
        `Number of blocks and unverifiedData is not equal. Received ${l2BlockContexts.length} blocks, ${unverifiedDatas.length} unverified data.`,
      );
    }
    if (!l2BlockContexts.length) {
      return;
    }

    let dataStartIndex =
      (l2BlockContexts[0].block.number - INITIAL_L2_BLOCK_NUM) * this.TXS_PER_BLOCK * KERNEL_NEW_COMMITMENTS_LENGTH;
    // We will store all the decrypted data in this array so that we can later batch insert it all into the database.
    const blocksAndTxAuxData: {
      blockContext: L2BlockContext;
      userPertainingTxIndices: number[];
      txAuxDataDaos: TxAuxDataDao[];
    }[] = [];

    // Iterate over both blocks and unverified data.
    for (let i = 0; i < unverifiedDatas.length; ++i) {
      const dataChunks = unverifiedDatas[i].dataChunks;

      // Try decrypting the unverified data.
      const txIndices: Set<number> = new Set();
      const txAuxDataDaos: TxAuxDataDao[] = [];
      for (let j = 0; j < dataChunks.length; ++j) {
        const txAuxData = TxAuxData.fromEncryptedBuffer(dataChunks[j], this.privKey, this.grumpkin);
        if (txAuxData) {
          // We have successfully decrypted the data.
          const txIndex = Math.floor(j / KERNEL_NEW_COMMITMENTS_LENGTH);
          txIndices.add(txIndex);
          txAuxDataDaos.push({
            ...txAuxData,
            nullifier: await this.computeNullifier(txAuxData),
            index: BigInt(dataStartIndex + j),
            account: this.publicKey,
          });
        }
      }

      blocksAndTxAuxData.push({
        blockContext: l2BlockContexts[i],
        userPertainingTxIndices: [...txIndices],
        txAuxDataDaos,
      });
      dataStartIndex += dataChunks.length;
    }

    await this.processBlocksAndTxAuxData(blocksAndTxAuxData);

    this.syncedToBlock = l2BlockContexts[l2BlockContexts.length - 1].block.number;
    this.log(`Synched block ${this.syncedToBlock}`);
  }

  private async computeNullifier(txAuxData: TxAuxData) {
    const simulatorOracle = new SimulatorOracle(
      new ContractDataOracle(this.db, this.node),
      this.db,
      this.keyPair,
      this.node,
    );
    const simulator = new AcirSimulator(simulatorOracle);
    // TODO In the future, we'll need to simulate an unconstrained fn associated with the contract ABI and slot
    return Fr.fromBuffer(
      simulator.computeSiloedNullifier(
        txAuxData.contractAddress,
        txAuxData.notePreimage.items,
        this.privKey,
        await BarretenbergWasm.get(),
      ),
    );
  }

  private createUnverifiedData(outputNotes: OutputNoteData[]) {
    const dataChunks = outputNotes.map(({ contractAddress, data }) => {
      const { preimage, storageSlot, owner } = data;
      const notePreimage = new NotePreimage(preimage);
      const txAuxData = new TxAuxData(notePreimage, contractAddress, storageSlot);
      const ownerPublicKey = Point.fromBuffer(Buffer.concat([owner.x.toBuffer(), owner.y.toBuffer()]));
      return txAuxData.toEncryptedBuffer(ownerPublicKey, this.grumpkin);
    });
    return new UnverifiedData(dataChunks);
  }

  private async processBlocksAndTxAuxData(
    blocksAndTxAuxData: {
      blockContext: L2BlockContext;
      userPertainingTxIndices: number[];
      txAuxDataDaos: TxAuxDataDao[];
    }[],
  ) {
    const txAuxDataDaosBatch: TxAuxDataDao[] = [];
    const txDaos: TxDao[] = [];
    let newNullifiers: Fr[] = [];

    for (let i = 0; i < blocksAndTxAuxData.length; ++i) {
      const { blockContext, userPertainingTxIndices, txAuxDataDaos } = blocksAndTxAuxData[i];

      // Process all the user pertaining txs.
      userPertainingTxIndices.map((userPertainingTxIndex, j) => {
        const txHash = blockContext.getTxHash(userPertainingTxIndex);
        this.log(`Processing tx ${txHash!.toString()} from block ${blockContext.block.number}`);
        const { newContractData } = blockContext.block.getTx(userPertainingTxIndex);
        const isContractDeployment = !newContractData[0].contractAddress.isZero();
        const txAuxData = txAuxDataDaos[j];
        const [to, contractAddress] = isContractDeployment
          ? [undefined, txAuxData.contractAddress]
          : [txAuxData.contractAddress, undefined];
        txDaos.push({
          txHash,
          blockHash: blockContext.getBlockHash(),
          blockNumber: blockContext.block.number,
          from: this.address,
          to,
          contractAddress,
          error: '',
        });
      });
      txAuxDataDaosBatch.push(...txAuxDataDaos);

      newNullifiers = newNullifiers.concat(blockContext.block.newNullifiers);

      // Ensure all the other txs are updated with newly settled block info.
      await this.updateBlockInfoInBlockTxs(blockContext);
    }
    if (txAuxDataDaosBatch.length) {
      await this.db.addTxAuxDataBatch(txAuxDataDaosBatch);
      txAuxDataDaosBatch.forEach(txAuxData => {
        this.log(`Added tx aux data with nullifier ${txAuxData.nullifier.toString()}}`);
      });
    }
    if (txDaos.length) await this.db.addTxs(txDaos);
    const removedAuxData = await this.db.removeNullifiedTxAuxData(newNullifiers, this.publicKey);
    removedAuxData.forEach(txAuxData => {
      this.log(`Removed tx aux data with nullifier ${txAuxData.nullifier.toString()}}`);
    });
  }

  private async updateBlockInfoInBlockTxs(blockContext: L2BlockContext) {
    for (const txHash of blockContext.getTxHashes()) {
      const txDao: TxDao | undefined = await this.db.getTx(txHash);
      if (txDao !== undefined) {
        txDao.blockHash = blockContext.getBlockHash();
        txDao.blockNumber = blockContext.block.number;
        await this.db.addTx(txDao);
        this.log(`Added tx with hash ${txHash.toString()} from block ${blockContext.block.number}`);
      } else {
        this.log(`Tx with hash ${txHash.toString()} from block ${blockContext.block.number} not found in db`);
      }
    }
  }
}<|MERGE_RESOLUTION|>--- conflicted
+++ resolved
@@ -12,9 +12,7 @@
 import { ConstantKeyPair, KeyPair } from '../key_store/index.js';
 import { SimulatorOracle } from '../simulator_oracle/index.js';
 import { BarretenbergWasm } from '@aztec/barretenberg.js/wasm';
-import { ContractDao } from '../contract_database/contract_dao.js';
 import { FunctionType } from '@aztec/noir-contracts';
-import { serializeToBuffer } from '@aztec/circuits.js/utils';
 import { generateFunctionSelector } from '../index.js';
 
 export class AccountState {
@@ -96,9 +94,6 @@
     return result;
   }
 
-<<<<<<< HEAD
-  public async simulateAndProve(txRequest: TxRequest, signature: EcdsaSignature, newContractAddress?: AztecAddress) {
-=======
   public async simulateUnconstrained(txRequest: TxRequest, contractDataOracle?: ContractDataOracle) {
     if (!contractDataOracle) {
       contractDataOracle = new ContractDataOracle(this.db, this.node);
@@ -124,8 +119,7 @@
     return result;
   }
 
-  public async simulateAndProve(txRequest: TxRequest, signature: EcdsaSignature) {
->>>>>>> 05b67621
+  public async simulateAndProve(txRequest: TxRequest, signature: EcdsaSignature, newContractAddress?: AztecAddress) {
     // TODO - Pause syncing while simulating.
 
     const contractDataOracle = new ContractDataOracle(this.db, this.node);
