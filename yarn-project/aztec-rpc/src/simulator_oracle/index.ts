--- conflicted
+++ resolved
@@ -1,9 +1,4 @@
 import { CommitmentDataOracleInputs, DBOracle, MessageLoadOracleInputs } from '@aztec/acir-simulator';
-<<<<<<< HEAD
-import { AztecAddress, CircuitsWasm, EthAddress, Fr, Point, PrivateHistoricTreeRoots } from '@aztec/circuits.js';
-import { KeyStore } from '@aztec/key-store';
-=======
-import { AztecNode } from '@aztec/aztec-node';
 import {
   AztecAddress,
   CircuitsWasm,
@@ -13,18 +8,13 @@
   Point,
   PrivateHistoricTreeRoots,
 } from '@aztec/circuits.js';
->>>>>>> 7599ea97
 import { FunctionAbi } from '@aztec/foundation/abi';
 import { siloCommitment } from '@aztec/circuits.js/abis';
-import { KeyPair, MerkleTreeId } from '@aztec/types';
+import { KeyStore, MerkleTreeId } from '@aztec/types';
 
 import { ContractDataOracle } from '../contract_data_oracle/index.js';
 import { Database } from '../database/index.js';
-<<<<<<< HEAD
-import { siloCommitment } from '@aztec/circuits.js/abis';
-import { DataCommitmentProvider, L1ToL2MessageProvider, MerkleTreeId, PartialContractAddress } from '@aztec/types';
-=======
->>>>>>> 7599ea97
+import { DataCommitmentProvider, L1ToL2MessageProvider } from '@aztec/types';
 
 /**
  * A data oracle that provides information needed for simulating a transaction.
