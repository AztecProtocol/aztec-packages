--- conflicted
+++ resolved
@@ -1,12 +1,8 @@
 import { DBOracle } from '@aztec/acir-simulator';
 import { AztecNode } from '@aztec/aztec-node';
 import { AztecAddress, EthAddress, Fr } from '@aztec/circuits.js';
-<<<<<<< HEAD
+import { KeyPair } from '@aztec/key-store';
 import { FunctionAbi } from '@aztec/foundation/abi';
-=======
-import { KeyPair } from '@aztec/key-store';
-import { FunctionAbi } from '@aztec/noir-contracts';
->>>>>>> f9ac4097
 import { ContractDataOracle } from '../contract_data_oracle/index.js';
 import { Database } from '../database/index.js';
 
