--- conflicted
+++ resolved
@@ -55,16 +55,7 @@
           const path = await this.node.getDataTreePath(noteDao.index);
           return {
             preimage: noteDao.notePreimage.items,
-<<<<<<< HEAD
-            membershipWitness: new MembershipWitness(
-              PRIVATE_DATA_TREE_HEIGHT, // pathSize
-              noteDao.index, // leafIndex
-              path.data.map(buf => Fr.fromBuffer(buf)), // siblingPath
-            ),
-=======
-            siblingPath: path.toFieldArray(),
-            index: noteDao.index,
->>>>>>> 42c42198
+            membershipWitness: MembershipWitness.fromSiblingPath(noteDao.index, path),
           };
         }),
       ),
