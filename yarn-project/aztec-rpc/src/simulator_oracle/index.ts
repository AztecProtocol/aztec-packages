import { CommitmentDataOracleInputs, DBOracle, MessageLoadOracleInputs } from '@aztec/acir-simulator';
import {
  AztecAddress,
  CircuitsWasm,
  EthAddress,
  Fr,
  PartialContractAddress,
  Point,
  PrivateHistoricTreeRoots,
} from '@aztec/circuits.js';
import { siloCommitment } from '@aztec/circuits.js/abis';
<<<<<<< HEAD
import { FunctionAbi } from '@aztec/foundation/abi';
import { KeyPair, MerkleTreeId } from '@aztec/types';
=======
import { KeyStore, MerkleTreeId } from '@aztec/types';
>>>>>>> eede42b0

import { ContractDataOracle } from '../contract_data_oracle/index.js';
import { Database } from '../database/index.js';
import { DataCommitmentProvider, L1ToL2MessageProvider } from '@aztec/types';

/**
 * A data oracle that provides information needed for simulating a transaction.
 */
export class SimulatorOracle implements DBOracle {
  constructor(
    private contractDataOracle: ContractDataOracle,
    private db: Database,
    private keyStore: KeyStore,
    private l1ToL2MessageProvider: L1ToL2MessageProvider,
    private dataTreeProvider: DataCommitmentProvider,
  ) {}

  /**
   * Retrieve the secret key associated with a specific public key.
   * The function only allows access to the secret keys of the transaction creator,
   * and throws an error if the address does not match the public key address of the key pair.
   *
   * @param _contractAddress - The contract address. Ignored here. But we might want to return different keys for different contracts.
   * @param pubKey - The public key of an account.
   * @returns A Promise that resolves to the secret key as a Buffer.
   * @throws An Error if the input address does not match the public key address of the key pair.
   */
  getSecretKey(_contractAddress: AztecAddress, pubKey: Point): Promise<Buffer> {
    return this.keyStore.getAccountPrivateKey(pubKey);
  }

  /**
   * Retrieve the public key associated to a given address.
   * @param address - Address to fetch the pubkey for.
   * @returns A public key and the corresponding partial contract address, such that the hash of the two resolves to the input address.
   */
  async getPublicKey(address: AztecAddress): Promise<[Point, PartialContractAddress]> {
    const result = await this.db.getPublicKey(address);
    if (!result) throw new Error(`Unknown public key for address ${address.toString()}`);
    return result;
  }

  /**
   * Retrieves a set of notes stored in the database for a given contract address and storage slot.
   * The query result is paginated using 'limit' and 'offset' values.
   * Returns an object containing the total count of notes and an array of note data, including preimage,
   * sibling path, and index for each note.
   *
   * @param contractAddress - The AztecAddress instance representing the contract address.
   * @param storageSlot - The Fr instance representing the storage slot of the notes.
   * @param sortBy - An array of indices of the fields to sort.
   * @param sortOrder - The order of the corresponding index in sortBy. (1: DESC, 2: ASC, 0: Do nothing)
   * @param limit - The number of notes to retrieve per query (pagination limit).
   * @param offset - The starting index for pagination.
   * @returns A Promise that resolves to an object with properties 'count' and 'notes'.
   */
  async getNotes(
    contractAddress: AztecAddress,
    storageSlot: Fr,
    sortBy: number[],
    sortOrder: number[],
    limit: number,
    offset: number,
  ) {
    const noteDaos = await this.db.getNoteSpendingInfo(contractAddress, storageSlot, {
      sortBy,
      sortOrder,
      limit,
      offset,
    });
    return {
      count: noteDaos.length,
      notes: noteDaos.map(({ notePreimage, index }) => ({
        preimage: notePreimage.items,
        // RPC Client can use this index to get full MembershipWitness
        index,
      })),
    };
  }

  /**
   * Retrieve the ABI information of a specific function within a contract.
   * The function is identified by its selector, which is a unique identifier generated from the function signature.
   *
   * @param contractAddress - The contract address.
   * @param functionSelector - The Buffer containing the function selector bytes.
   * @returns A Promise that resolves to a FunctionAbi object containing the ABI information of the target function.
   */
  async getFunctionABI(contractAddress: AztecAddress, functionSelector: Buffer): Promise<FunctionAbi> {
    return await this.contractDataOracle.getFunctionAbi(contractAddress, functionSelector);
  }

  /**
   * Retrieves the portal contract address associated with the given contract address.
   * Throws an error if the input contract address is not found or invalid.
   *
   * @param contractAddress - The address of the contract whose portal address is to be fetched.
   * @returns A Promise that resolves to an EthAddress instance, representing the portal contract address.
   */
  async getPortalContractAddress(contractAddress: AztecAddress): Promise<EthAddress> {
    return await this.contractDataOracle.getPortalContractAddress(contractAddress);
  }

  /**
   * Retreives the L1ToL2Message associated with a specific message key
   * Throws an error if the message key is not found
   *
   * @param msgKey - The key of the message to be retreived
   * @returns A promise that resolves to the message data, a sibling path and the
   *          index of the message in the l1ToL2MessagesTree
   */
  async getL1ToL2Message(msgKey: Fr): Promise<MessageLoadOracleInputs> {
    const messageAndIndex = await this.l1ToL2MessageProvider.getL1ToL2MessageAndIndex(msgKey);
    const message = messageAndIndex.message.toFieldArray();
    const index = messageAndIndex.index;
    const siblingPath = await this.l1ToL2MessageProvider.getL1ToL2MessagesTreePath(index);
    return {
      message,
      siblingPath: siblingPath.toFieldArray(),
      index,
    };
  }

  /**
   * Retrieves the noir oracle data required to prove existence of a given commitment.
   * @param contractAddress - The contract Address.
   * @param commitment - The key of the message being fetched.
   * @returns - A promise that resolves to the commitment data, a sibling path and the
   *            index of the message in the private data tree.
   */
  async getCommitmentOracle(contractAddress: AztecAddress, commitment: Fr): Promise<CommitmentDataOracleInputs> {
    const siloedCommitment = siloCommitment(await CircuitsWasm.get(), contractAddress, commitment);
    const index = await this.dataTreeProvider.findCommitmentIndex(siloedCommitment.toBuffer());
    if (!index) throw new Error('Commitment not found');

    const siblingPath = await this.dataTreeProvider.getDataTreePath(index);
    return await Promise.resolve({
      commitment: siloedCommitment,
      siblingPath: siblingPath.toFieldArray(),
      index,
    });
  }

  getTreeRoots(): PrivateHistoricTreeRoots {
    const roots = this.db.getTreeRoots();

    return PrivateHistoricTreeRoots.from({
      privateKernelVkTreeRoot: Fr.ZERO,
      privateDataTreeRoot: roots[MerkleTreeId.PRIVATE_DATA_TREE],
      contractTreeRoot: roots[MerkleTreeId.CONTRACT_TREE],
      nullifierTreeRoot: roots[MerkleTreeId.NULLIFIER_TREE],
      l1ToL2MessagesTreeRoot: roots[MerkleTreeId.L1_TO_L2_MESSAGES_TREE],
    });
  }
}<|MERGE_RESOLUTION|>--- conflicted
+++ resolved
@@ -9,16 +9,12 @@
   PrivateHistoricTreeRoots,
 } from '@aztec/circuits.js';
 import { siloCommitment } from '@aztec/circuits.js/abis';
-<<<<<<< HEAD
 import { FunctionAbi } from '@aztec/foundation/abi';
-import { KeyPair, MerkleTreeId } from '@aztec/types';
-=======
 import { KeyStore, MerkleTreeId } from '@aztec/types';
->>>>>>> eede42b0
+import { DataCommitmentProvider, L1ToL2MessageProvider } from '@aztec/types';
 
 import { ContractDataOracle } from '../contract_data_oracle/index.js';
 import { Database } from '../database/index.js';
-import { DataCommitmentProvider, L1ToL2MessageProvider } from '@aztec/types';
 
 /**
  * A data oracle that provides information needed for simulating a transaction.
