--- conflicted
+++ resolved
@@ -1,18 +1,14 @@
 import { CommitmentDataOracleInputs, DBOracle, MessageLoadOracleInputs } from '@aztec/acir-simulator';
-<<<<<<< HEAD
-import { AztecAddress, CircuitsWasm, CompleteAddress, EthAddress, Fr, PrivateKey, PublicKey } from '@aztec/circuits.js';
-=======
 import {
   AztecAddress,
   CircuitsWasm,
+  CompleteAddress,
   EthAddress,
   Fr,
   HistoricBlockData,
-  PartialAddress,
   PrivateKey,
   PublicKey,
 } from '@aztec/circuits.js';
->>>>>>> bfc79c26
 import { siloCommitment } from '@aztec/circuits.js/abis';
 import { FunctionAbi } from '@aztec/foundation/abi';
 import { DataCommitmentProvider, KeyStore, L1ToL2MessageProvider } from '@aztec/types';
