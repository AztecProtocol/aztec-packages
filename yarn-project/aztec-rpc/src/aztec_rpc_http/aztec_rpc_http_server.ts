import { AztecAddress } from '@aztec/foundation/aztec-address';
import { Fr, GrumpkinScalar, Point } from '@aztec/foundation/fields';
import { JsonRpcServer } from '@aztec/foundation/json-rpc/server';
import {
  AztecRPC,
  CompleteAddress,
  ContractData,
  ExtendedContractData,
  L2BlockL2Logs,
<<<<<<< HEAD
=======
  NotePreimage,
  PrivateKey,
>>>>>>> f0aa3ca0
  Tx,
  TxExecutionRequest,
  TxHash,
  TxReceipt,
} from '@aztec/types';

import { foundry } from 'viem/chains';

import { EthAddress } from '../index.js';

export const localAnvil = foundry;

/**
 * Wraps an instance of the Aztec RPC Server implementation to a JSON RPC HTTP interface.
 * @returns A new instance of the HTTP server.
 */
export function getHttpRpcServer(aztecRpcServer: AztecRPC): JsonRpcServer {
  const generatedRpcServer = new JsonRpcServer(
    aztecRpcServer,
    {
      CompleteAddress,
      AztecAddress,
      TxExecutionRequest,
      ContractData,
      ExtendedContractData,
      TxHash,
      EthAddress,
      Point,
      Fr,
<<<<<<< HEAD
      GrumpkinScalar,
=======
      NotePreimage,
>>>>>>> f0aa3ca0
    },
    { Tx, TxReceipt, L2BlockL2Logs },
    false,
    ['start', 'stop'],
  );
  return generatedRpcServer;
}<|MERGE_RESOLUTION|>--- conflicted
+++ resolved
@@ -7,11 +7,7 @@
   ContractData,
   ExtendedContractData,
   L2BlockL2Logs,
-<<<<<<< HEAD
-=======
   NotePreimage,
-  PrivateKey,
->>>>>>> f0aa3ca0
   Tx,
   TxExecutionRequest,
   TxHash,
@@ -41,11 +37,8 @@
       EthAddress,
       Point,
       Fr,
-<<<<<<< HEAD
       GrumpkinScalar,
-=======
       NotePreimage,
->>>>>>> f0aa3ca0
     },
     { Tx, TxReceipt, L2BlockL2Logs },
     false,
