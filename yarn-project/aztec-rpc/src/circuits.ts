--- conflicted
+++ resolved
@@ -1,50 +1,5 @@
-<<<<<<< HEAD
-import { randomBytes } from './foundation.js';
-import { FunctionType } from './noir.js';
-
-export class Fr {
-  public static ZERO = new Fr(Buffer.alloc(32));
-
-  public static random() {
-    return new Fr(randomBytes(32));
-  }
-
-  constructor(public readonly buffer: Buffer) {}
-}
-
-export class EthAddress {
-  public static ZERO = new EthAddress(Buffer.alloc(20));
-
-  public static random() {
-    return new EthAddress(randomBytes(20));
-  }
-
-  public static fromString(address: string) {
-    return new EthAddress(Buffer.from(address.replace(/^0x/i, ''), 'hex'));
-  }
-
-  constructor(public readonly buffer: Buffer) {}
-}
-
-export class AztecAddress {
-  public static SIZE = 64;
-
-  public static ZERO = new AztecAddress(Buffer.alloc(AztecAddress.SIZE));
-
-  public static random() {
-    return new AztecAddress(randomBytes(AztecAddress.SIZE));
-  }
-
-  constructor(public readonly buffer: Buffer) {}
-
-  public equals(rhs: AztecAddress) {
-    return this.buffer.equals(rhs.buffer);
-  }
-}
-=======
 import { AztecAddress, Fr } from '@aztec/circuits.js';
 import { randomBytes } from '@aztec/foundation';
->>>>>>> b8e88a9c
 
 export class Signature {
   public static SIZE = 64;
