<<<<<<< HEAD
import { AztecAddress } from '@aztec/foundation';
import { TxRequest } from '@aztec/circuits.js';
=======
import { AztecAddress, TxRequest } from '@aztec/circuits.js';
import { Point } from '@aztec/foundation';
>>>>>>> ca4ce84b
import { Signature } from '../circuits.js';

export interface KeyStore {
  addAccount(): Promise<AztecAddress>;
  getAccounts(): Promise<AztecAddress[]>;
  getAccountPrivateKey(address: AztecAddress): Promise<Buffer>;
  getSigningPublicKeys(): Promise<Point[]>;
  signTxRequest(txRequest: TxRequest): Promise<Signature>;
}<|MERGE_RESOLUTION|>--- conflicted
+++ resolved
@@ -1,10 +1,6 @@
-<<<<<<< HEAD
 import { AztecAddress } from '@aztec/foundation';
 import { TxRequest } from '@aztec/circuits.js';
-=======
-import { AztecAddress, TxRequest } from '@aztec/circuits.js';
 import { Point } from '@aztec/foundation';
->>>>>>> ca4ce84b
 import { Signature } from '../circuits.js';
 
 export interface KeyStore {
