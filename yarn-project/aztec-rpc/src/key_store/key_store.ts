--- conflicted
+++ resolved
@@ -1,20 +1,10 @@
-<<<<<<< HEAD
 import { AztecAddress, EcdsaSignature, TxRequest } from '@aztec/circuits.js';
-=======
-import { AztecAddress, TxRequest } from '@aztec/circuits.js';
 import { Point } from '@aztec/foundation';
-import { Signature } from '../circuits.js';
->>>>>>> 08e01b33
 
 export interface KeyStore {
   addAccount(): Promise<AztecAddress>;
   getAccounts(): Promise<AztecAddress[]>;
   getAccountPrivateKey(address: AztecAddress): Promise<Buffer>;
-<<<<<<< HEAD
-  getSigningPublicKeys(): Promise<AztecAddress[]>;
+  getSigningPublicKeys(): Promise<Point[]>;
   signTxRequest(txRequest: TxRequest): Promise<EcdsaSignature>;
-=======
-  getSigningPublicKeys(): Promise<Point[]>;
-  signTxRequest(txRequest: TxRequest): Promise<Signature>;
->>>>>>> 08e01b33
 }