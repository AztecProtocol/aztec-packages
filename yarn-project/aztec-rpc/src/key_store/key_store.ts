--- conflicted
+++ resolved
@@ -1,9 +1,5 @@
-<<<<<<< HEAD
-import { AztecAddress, EcdsaSignature, TxRequest } from '@aztec/circuits.js';
-=======
 import { AztecAddress } from '@aztec/foundation';
-import { TxRequest } from '@aztec/circuits.js';
->>>>>>> 79c907a2
+import { EcdsaSignature, TxRequest } from '@aztec/circuits.js';
 import { Point } from '@aztec/foundation';
 
 export interface KeyStore {
