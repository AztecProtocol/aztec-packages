--- conflicted
+++ resolved
@@ -1,9 +1,4 @@
-<<<<<<< HEAD
-import { AztecAddress, EthAddress } from '@aztec/foundation';
-import { ContractAbi } from '../noir.js';
-=======
-import { AztecAddress } from '@aztec/circuits.js';
->>>>>>> 3da1d4df
+import { AztecAddress } from '@aztec/foundation';
 import { ContractDao } from './contract_dao.js';
 
 export interface ContractDatabase {
