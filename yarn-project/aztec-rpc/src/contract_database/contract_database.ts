<<<<<<< HEAD
import { AztecAddress, EthAddress } from '@aztec/circuits.js';
import { ContractAbi } from '@aztec/noir-contracts';
=======
import { AztecAddress } from '@aztec/circuits.js';
>>>>>>> 35d470af
import { ContractDao } from './contract_dao.js';

export interface ContractDatabase {
  addContract(contract: ContractDao): Promise<void>;
  getContract(address: AztecAddress): Promise<ContractDao | undefined>;
}<|MERGE_RESOLUTION|>--- conflicted
+++ resolved
@@ -1,9 +1,4 @@
-<<<<<<< HEAD
-import { AztecAddress, EthAddress } from '@aztec/circuits.js';
-import { ContractAbi } from '@aztec/noir-contracts';
-=======
 import { AztecAddress } from '@aztec/circuits.js';
->>>>>>> 35d470af
 import { ContractDao } from './contract_dao.js';
 
 export interface ContractDatabase {
