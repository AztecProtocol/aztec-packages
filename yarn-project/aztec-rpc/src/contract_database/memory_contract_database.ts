--- conflicted
+++ resolved
@@ -1,11 +1,5 @@
-<<<<<<< HEAD
-import { AztecAddress, EthAddress } from '@aztec/foundation';
-import { ContractAbi } from '../noir.js';
-import { contractAbiToContractDao, ContractDao } from './contract_dao.js';
-=======
-import { AztecAddress } from '@aztec/circuits.js';
+import { AztecAddress } from '@aztec/foundation';
 import { ContractDao } from './contract_dao.js';
->>>>>>> 3da1d4df
 import { ContractDatabase } from './contract_database.js';
 
 export class MemoryContractDatabase implements ContractDatabase {
