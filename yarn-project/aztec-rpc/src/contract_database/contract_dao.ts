<<<<<<< HEAD
import { generateFunctionSelector } from '../abi_coder/index.js';
import { AztecAddress, EthAddress } from '@aztec/foundation';
import { ContractAbi, FunctionAbi } from '../noir.js';
=======
import { AztecAddress, EthAddress } from '@aztec/circuits.js';
import { ContractAbi, FunctionAbi } from '@aztec/noir-contracts';
>>>>>>> 3da1d4df

export interface ContractFunctionDao extends FunctionAbi {
  selector: Buffer;
}

export interface ContractDao extends ContractAbi {
  address: AztecAddress;
  portalAddress: EthAddress;
  functions: ContractFunctionDao[];
}<|MERGE_RESOLUTION|>--- conflicted
+++ resolved
@@ -1,11 +1,6 @@
-<<<<<<< HEAD
 import { generateFunctionSelector } from '../abi_coder/index.js';
 import { AztecAddress, EthAddress } from '@aztec/foundation';
-import { ContractAbi, FunctionAbi } from '../noir.js';
-=======
-import { AztecAddress, EthAddress } from '@aztec/circuits.js';
 import { ContractAbi, FunctionAbi } from '@aztec/noir-contracts';
->>>>>>> 3da1d4df
 
 export interface ContractFunctionDao extends FunctionAbi {
   selector: Buffer;
