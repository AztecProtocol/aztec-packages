--- conflicted
+++ resolved
@@ -1,8 +1,4 @@
-<<<<<<< HEAD
-import { CompleteAddress, Fr, PrivateKey } from '@aztec/circuits.js';
-=======
-import { AztecAddress, Fr, HistoricBlockData, PrivateKey } from '@aztec/circuits.js';
->>>>>>> bfc79c26
+import { CompleteAddress, Fr, HistoricBlockData, PrivateKey } from '@aztec/circuits.js';
 import { Grumpkin } from '@aztec/circuits.js/barretenberg';
 import { TestKeyStore } from '@aztec/key-store';
 import { AztecNode, L2Block, MerkleTreeId } from '@aztec/types';
