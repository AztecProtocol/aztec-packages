import { AztecNode } from '@aztec/aztec-node';
import {
  AztecAddress,
  KERNEL_NEW_COMMITMENTS_LENGTH,
  KERNEL_NEW_CONTRACTS_LENGTH,
  KERNEL_NEW_NULLIFIERS_LENGTH,
} from '@aztec/circuits.js';
import { createDebugLogger, InterruptableSleep, keccak } from '@aztec/foundation';
import { L2Block } from '@aztec/l2-block';
import { TxHash } from '@aztec/tx';
import { AccountState } from '../account_state/index.js';
import { Database, TxDao } from '../database/index.js';
<<<<<<< HEAD
import { ContractAbi } from '@aztec/noir-contracts';
=======
>>>>>>> 35d470af

export class Synchroniser {
  private runningPromise?: Promise<void>;
  private accountStates: AccountState[] = [];
  private interruptableSleep = new InterruptableSleep();
  private running = false;

  constructor(
    private node: AztecNode,
    private db: Database,
    private log = createDebugLogger('aztec:aztec_rps_synchroniser'),
  ) {}

  public start(from = 1, take = 1, retryInterval = 1000) {
    if (this.running) {
      return;
    }

    this.running = true;

    const run = async () => {
      while (this.running) {
        try {
          const blocks = await this.node.getBlocks(from, take);

          if (!blocks.length) {
            await this.interruptableSleep.sleep(retryInterval);
            continue;
          }

          await this.decodeBlocks(blocks);

          from += blocks.length;
        } catch (err) {
          console.log(err);
          await this.interruptableSleep.sleep(retryInterval);
        }
      }
    };

    this.runningPromise = run();
    this.log('Started');
  }

  public async stop() {
    this.running = false;
    this.interruptableSleep.interrupt();
    await this.runningPromise;
    this.log('Stopped');
  }

  public async addAccount(account: AztecAddress) {
    this.accountStates.push(new AccountState(account, this.db));
    await Promise.resolve();
  }

  public getAccount(account: AztecAddress) {
    return this.accountStates.find(as => as.publicKey.equals(account));
  }

  public getAccounts() {
    return [...this.accountStates];
  }

  public async getTxByHash(txHash: TxHash): Promise<TxDao> {
    const tx = await this.db.getTx(txHash);
    if (!tx) {
      throw new Error('Transaction not found in RPC database');
    }

    const account = this.getAccount(tx.from);
    if (!account) {
      throw new Error('Unauthorised account.');
    }

    return tx;
  }

  private async decodeBlocks(l2Blocks: L2Block[]) {
    for (const block of l2Blocks) {
      let i = 0;
      const numTxs = Math.floor(block.newCommitments.length / KERNEL_NEW_COMMITMENTS_LENGTH);
      while (i < numTxs) {
        const dataToHash = Buffer.concat(
          [
            block.newCommitments
              .slice(
                i * KERNEL_NEW_COMMITMENTS_LENGTH,
                i * KERNEL_NEW_COMMITMENTS_LENGTH + KERNEL_NEW_COMMITMENTS_LENGTH,
              )
              .map(x => x.toBuffer()),
            block.newNullifiers
              .slice(i * KERNEL_NEW_NULLIFIERS_LENGTH, i * KERNEL_NEW_NULLIFIERS_LENGTH + KERNEL_NEW_NULLIFIERS_LENGTH)
              .map(x => x.toBuffer()),
            block.newContracts
              .slice(i * KERNEL_NEW_CONTRACTS_LENGTH, i * KERNEL_NEW_CONTRACTS_LENGTH + KERNEL_NEW_CONTRACTS_LENGTH)
              .map(x => x.toBuffer()),
          ].flat(),
        );
        const txDao: TxDao | undefined = await this.db.getTx(new TxHash(keccak(dataToHash)));
        if (txDao !== undefined) {
          txDao.blockHash = keccak(block.encode());
          txDao.blockNumber = block.number;
          await this.db.addOrUpdateTx(txDao);
        }
        i++;
      }
      for (const key in this.accountStates) {
        this.accountStates[key].syncToBlock(block);
      }
      this.log(`Synched block ${block.number}`);
    }
  }
}<|MERGE_RESOLUTION|>--- conflicted
+++ resolved
@@ -10,10 +10,6 @@
 import { TxHash } from '@aztec/tx';
 import { AccountState } from '../account_state/index.js';
 import { Database, TxDao } from '../database/index.js';
-<<<<<<< HEAD
-import { ContractAbi } from '@aztec/noir-contracts';
-=======
->>>>>>> 35d470af
 
 export class Synchroniser {
   private runningPromise?: Promise<void>;
