--- conflicted
+++ resolved
@@ -1,24 +1,11 @@
-<<<<<<< HEAD
-import { AztecNode } from '@aztec/aztec-node';
-import { Fr, PartialContractAddress, Point } from '@aztec/circuits.js';
-import { ContractAbi } from '@aztec/foundation/abi';
-import { AztecAddress } from '@aztec/foundation/aztec-address';
-import { createDebugLogger } from '@aztec/foundation/log';
-import { InterruptableSleep } from '@aztec/foundation/sleep';
-import { SchnorrAccountContractAbi } from '@aztec/noir-contracts/examples';
-import { KeyStore, L2BlockContext, LogType, MerkleTreeId, PublicKey, TxHash } from '@aztec/types';
-
-import { AccountState } from '../account_state/index.js';
-import { Database, TxDao } from '../database/index.js';
-
-=======
 import { AztecAddress, Fr, PublicKey } from '@aztec/circuits.js';
 import { createDebugLogger } from '@aztec/foundation/log';
 import { InterruptableSleep } from '@aztec/foundation/sleep';
 import { AztecNode, KeyStore, L2BlockContext, LogType, MerkleTreeId } from '@aztec/types';
+
 import { Database, TxDao } from '../database/index.js';
 import { NoteProcessor } from '../note_processor/index.js';
->>>>>>> eede42b0
+
 /**
  * The Synchroniser class manages the synchronization of note processors and interacts with the Aztec node
  * to obtain encrypted logs, blocks, and other necessary information for the accounts.
