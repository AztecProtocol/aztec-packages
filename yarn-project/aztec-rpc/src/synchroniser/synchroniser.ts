--- conflicted
+++ resolved
@@ -1,18 +1,12 @@
 import { AztecNode } from '@aztec/aztec-node';
-<<<<<<< HEAD
+import { Grumpkin } from '@aztec/barretenberg.js/crypto';
+import { BarretenbergWasm } from '@aztec/barretenberg.js/wasm';
 import {
   AztecAddress
 } from '@aztec/circuits.js';
 import { InterruptableSleep, createDebugLogger, keccak } from '@aztec/foundation';
 import { L2Block } from '@aztec/l2-block';
 import { TxHash, createTxHashes } from '@aztec/tx';
-=======
-import { Grumpkin } from '@aztec/barretenberg.js/crypto';
-import { BarretenbergWasm } from '@aztec/barretenberg.js/wasm';
-import { AztecAddress } from '@aztec/circuits.js';
-import { createDebugLogger, InterruptableSleep } from '@aztec/foundation';
-import { TxHash } from '@aztec/tx';
->>>>>>> 08e01b33
 import { AccountState } from '../account_state/index.js';
 import { Database, TxDao } from '../database/index.js';
 
@@ -29,14 +23,13 @@
     private log = createDebugLogger('aztec:aztec_rpc_synchroniser'),
   ) {}
 
-  public start(from = 1, take = 1, retryInterval = 1000) {
+  public start(fromBlock = 1, take = 1, retryInterval = 1000) {
     if (this.running) {
       return;
     }
 
     this.running = true;
-
-    let fromUnverifiedData = from;
+    let fromUnverifiedData = fromBlock;
 
     const run = async () => {
       while (this.running) {
@@ -98,28 +91,4 @@
 
     return tx;
   }
-<<<<<<< HEAD
-
-  private async decodeBlocks(l2Blocks: L2Block[]) {
-    for (const block of l2Blocks) {
-      for (const txHash of createTxHashes(block)) {
-        const txDao: TxDao | undefined = await this.db.getTx(txHash);
-        if (txDao !== undefined) {
-          txDao.blockHash = keccak(block.encode());
-          txDao.blockNumber = block.number;
-          await this.db.addOrUpdateTx(txDao);
-          this.log(`Added tx with hash ${txHash.toString()} from block ${block.number}`);
-        } else {
-          this.log(`Tx with hash ${txHash.toString()} from block ${block.number} not found in db`);
-        }
-      }
-
-      for (const key in this.accountStates) {
-        this.accountStates[key].syncToBlock(block);
-      }
-      this.log(`Synched block ${block.number}`);
-    }
-  }
-=======
->>>>>>> 08e01b33
 }