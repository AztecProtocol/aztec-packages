--- conflicted
+++ resolved
@@ -29,7 +29,6 @@
     private log = createDebugLogger('aztec:aztec_rpc_synchroniser'),
   ) {}
 
-<<<<<<< HEAD
   /**
    * Starts the synchronisation process by fetching unverified data and blocks from a specified position.
    * Continuously processes the fetched data for all account states until stopped. If there is no data
@@ -39,15 +38,8 @@
    * @param take - The number of unverified data and blocks to fetch in each iteration.
    * @param retryInterval - The time interval (in ms) to wait before retrying if no data is available.
    */
-  public start(from = 1, take = 1, retryInterval = 1000) {
-    if (this.running) {
-      return;
-    }
-
-=======
   public async start(from = 1, take = 1, retryInterval = 1000) {
     if (this.running) return;
->>>>>>> 09b3f3f3
     this.running = true;
 
     await this.initialSync();
@@ -62,15 +54,6 @@
     this.log('Started');
   }
 
-<<<<<<< HEAD
-  /**
-   * Stops the synchronizer gracefully, interrupting any ongoing sleep and waiting for the current
-   * iteration to complete before setting the running state to false. Once stopped, the synchronizer
-   * will no longer process blocks or unverified data and must be restarted using the start method.
-   *
-   * @returns A promise that resolves when the synchronizer has successfully stopped.
-   */
-=======
   protected async initialSync() {
     const [blockNumber, treeRoots] = await Promise.all([this.node.getBlockHeight(), this.node.getTreeRoots()]);
     this.initialSyncBlockHeight = blockNumber;
@@ -137,7 +120,13 @@
     await this.db.setTreeRoots(roots);
   }
 
->>>>>>> 09b3f3f3
+  /**
+   * Stops the synchronizer gracefully, interrupting any ongoing sleep and waiting for the current
+   * iteration to complete before setting the running state to false. Once stopped, the synchronizer
+   * will no longer process blocks or unverified data and must be restarted using the start method.
+   *
+   * @returns A promise that resolves when the synchronizer has successfully stopped.
+   */
   public async stop() {
     this.running = false;
     this.interruptableSleep.interrupt();
