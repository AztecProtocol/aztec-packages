--- conflicted
+++ resolved
@@ -1,24 +1,10 @@
 import { AztecNode } from '@aztec/aztec-node';
-<<<<<<< HEAD
 import { AztecAddress, Fr } from '@aztec/circuits.js';
 import { createDebugLogger } from '@aztec/foundation/log';
 import { InterruptableSleep } from '@aztec/foundation/sleep';
-import { KeyStore, PublicKey } from '@aztec/key-store';
 import { L2BlockContext, LogType, MerkleTreeId } from '@aztec/types';
 import { Database } from '../database/index.js';
 import { NoteProcessor } from '../note_processor/index.js';
-=======
-import { Fr, PartialContractAddress, Point } from '@aztec/circuits.js';
-import { AztecAddress } from '@aztec/foundation/aztec-address';
-import { createDebugLogger } from '@aztec/foundation/log';
-import { InterruptableSleep } from '@aztec/foundation/sleep';
-import { KeyStore, L2BlockContext, LogType, MerkleTreeId, PublicKey, TxHash } from '@aztec/types';
-import { SchnorrAccountContractAbi } from '@aztec/noir-contracts/examples';
-import { ContractAbi } from '@aztec/foundation/abi';
->>>>>>> 7599ea97
-
-import { AccountState } from '../account_state/index.js';
-import { Database, TxDao } from '../database/index.js';
 /**
  * The Synchroniser class manages the synchronization of account states and interacts with the Aztec node
  * to obtain encrypted logs, blocks, and other necessary information for the accounts.
@@ -173,70 +159,12 @@
    * @param keyStore - The key store.
    * @returns A promise that resolves once the account is added to the Synchroniser.
    */
-<<<<<<< HEAD
   public addAccount(publicKey: PublicKey, keyStore: KeyStore) {
     const processor = this.noteProcessors.find(x => x.publicKey.equals(publicKey));
     if (processor) {
       return;
     }
     this.noteProcessors.push(new NoteProcessor(publicKey, keyStore, this.db, this.node));
-=======
-  public addAccount(
-    publicKey: PublicKey,
-    address: AztecAddress,
-    partialContractAddress: PartialContractAddress,
-    abi: ContractAbi = SchnorrAccountContractAbi,
-    keyStore: KeyStore,
-  ) {
-    // check if account exists
-    const account = this.getAccount(address);
-    if (account) {
-      return account;
-    }
-    const accountState = new AccountState(
-      publicKey,
-      keyStore,
-      address,
-      partialContractAddress,
-      this.db,
-      this.node,
-      abi,
-    );
-    this.accountStates.push(accountState);
-    return Promise.resolve(accountState);
-  }
-
-  /**
-   * Retrieve an account state by its AztecAddress from the list of managed account states.
-   * If no account state with the given address is found, returns undefined.
-   *
-   * @param account - The AztecAddress instance representing the account to search for.
-   * @returns The AccountState instance associated with the provided AztecAddress or undefined if not found.
-   */
-  public getAccount(account: AztecAddress) {
-    return this.accountStates.find(as => as.getAddress().equals(account));
-  }
-
-  /**
-   * Retrieve an account state by its AztecAddress from the list of managed account states.
-   * If no account state with the given address is found, returns undefined.
-   *
-   * @param account - The AztecAddress instance representing the account to search for.
-   * @returns The AccountState instance associated with the provided AztecAddress or undefined if not found.
-   */
-  public getAccountByPublicKey(account: Point) {
-    return this.accountStates.find(as => as.getPublicKey().equals(account));
-  }
-
-  /**
-   * Retrieve a shallow copy of the array containing all account states.
-   * The returned array includes all AccountState instances added to the synchronizer.
-   *
-   * @returns An array of AccountState instances.
-   */
-  public getAccounts() {
-    return [...this.accountStates];
->>>>>>> 7599ea97
   }
 
   /**
@@ -249,17 +177,10 @@
     if (!result) {
       return false;
     }
-<<<<<<< HEAD
     const publicKey = result[0];
     const processor = this.noteProcessors.find(x => x.publicKey.equals(publicKey));
     if (!processor) {
       return false;
-=======
-
-    const account = this.getAccount(tx.origin);
-    if (!account) {
-      throw new Error(`Unauthorised account: ${tx.origin}`);
->>>>>>> 7599ea97
     }
     return await processor.isSynchronised();
   }
