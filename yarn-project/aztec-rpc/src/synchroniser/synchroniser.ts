--- conflicted
+++ resolved
@@ -1,26 +1,14 @@
 import { AztecNode } from '@aztec/aztec-node';
 import {
-<<<<<<< HEAD
-=======
-  AztecAddress,
->>>>>>> 3da1d4df
   KERNEL_NEW_COMMITMENTS_LENGTH,
   KERNEL_NEW_CONTRACTS_LENGTH,
   KERNEL_NEW_NULLIFIERS_LENGTH,
 } from '@aztec/circuits.js';
-import { createDebugLogger, InterruptableSleep, keccak } from '@aztec/foundation';
+import { AztecAddress, createDebugLogger, InterruptableSleep, keccak } from '@aztec/foundation';
 import { L2Block } from '@aztec/l2-block';
-<<<<<<< HEAD
-import { 
-  AztecAddress,
-  EthAddress,
-  keccak
-} from '@aztec/foundation';
-=======
 import { TxHash } from '@aztec/tx';
 import { AccountState } from '../account_state/index.js';
 import { Database, TxDao } from '../database/index.js';
->>>>>>> 3da1d4df
 
 export class Synchroniser {
   private runningPromise?: Promise<void>;
