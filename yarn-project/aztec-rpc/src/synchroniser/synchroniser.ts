import { TxHash } from '@aztec/tx';
import { AztecNode } from '@aztec/aztec-node';
import { createDebugLogger, InterruptableSleep } from '@aztec/foundation';
import { AccountState } from '../account_state/index.js';
import {
  AztecAddress,
  EthAddress,
  KERNEL_NEW_COMMITMENTS_LENGTH,
  KERNEL_NEW_CONTRACTS_LENGTH,
  KERNEL_NEW_NULLIFIERS_LENGTH,
} from '@aztec/circuits.js';
import { Database, TxDao } from '../database/index.js';
import { ContractAbi } from '../noir.js';
<<<<<<< HEAD
import { TxHash } from '../tx/index.js';
import { L2Block } from '@aztec/archiver';
import { keccak256 } from '../foundation.js';
=======
import { L2Block } from '@aztec/l2-block';
import { keccak } from '@aztec/foundation';
>>>>>>> 9adafb4c

export class Synchroniser {
  private runningPromise?: Promise<void>;
  private accountStates: AccountState[] = [];
  private interruptableSleep = new InterruptableSleep();
  private running = false;

<<<<<<< HEAD
  constructor(private node: AztecNode, private db: Database, private log = createDebugLogger('aztec:synchroniser')) {}
=======
  constructor(
    private node: AztecNode,
    private db: Database,
    private log = createDebugLogger('aztec:aztec_rps_synchroniser'),
  ) {}
>>>>>>> 9adafb4c

  public start(from = 1, take = 1, retryInterval = 1000) {
    if (this.running) {
      return;
    }

    this.running = true;

    const run = async () => {
      while (this.running) {
        try {
          const blocks = await this.node.getBlocks(from, take);

          if (!blocks.length) {
            await this.interruptableSleep.sleep(retryInterval);
            continue;
          }

          await this.decodeBlocks(blocks);

          from += blocks.length;
        } catch (err) {
          console.log(err);
          await this.interruptableSleep.sleep(retryInterval);
        }
      }
    };

    this.runningPromise = run();
    this.log('Started');
  }

  public async stop() {
    this.running = false;
    this.interruptableSleep.interrupt();
    await this.runningPromise;
    this.log('Stopped');
  }

  public async addAccount(account: AztecAddress) {
    this.accountStates.push(new AccountState(account, this.db));
    await Promise.resolve();
  }

  public getAccount(account: AztecAddress) {
    return this.accountStates.find(as => as.publicKey.toBuffer().equals(account.toBuffer()));
  }

  public getAccounts() {
    return [...this.accountStates];
  }

  public async addPendingContractAbi(contractAddress: AztecAddress, portalContract: EthAddress, abi: ContractAbi) {
    await this.db.addContract(contractAddress, portalContract, abi, false);
  }

  public async getTxReceipt(txHash: TxHash) {
    const tx = await this.db.getTx(txHash);
    if (!tx) {
      return;
    }
    if (!tx.blockHash) {
      return;
    }

    const account = this.getAccount(tx.from);
    if (!account) {
      throw new Error('Unauthorised account.');
    }

    return {
      txHash: tx.txHash,
      blockHash: tx.blockHash,
      blockNumber: tx.blockNumber,
      from: tx.from,
      to: tx.to,
      contractAddress: tx.contractAddress,
      error: tx.error,
      status: !tx.error,
    };
  }

  private async decodeBlocks(l2Blocks: L2Block[]) {
    for (const block of l2Blocks) {
      let i = 0;
      const numTxs = Math.floor(block.newCommitments.length / KERNEL_NEW_COMMITMENTS_LENGTH);
      while (i < numTxs) {
        const dataToHash = Buffer.concat(
          [
            block.newCommitments
              .slice(
                i * KERNEL_NEW_COMMITMENTS_LENGTH,
                i * KERNEL_NEW_COMMITMENTS_LENGTH + KERNEL_NEW_COMMITMENTS_LENGTH,
              )
              .map(x => x.toBuffer()),
            block.newNullifiers
              .slice(i * KERNEL_NEW_NULLIFIERS_LENGTH, i * KERNEL_NEW_NULLIFIERS_LENGTH + KERNEL_NEW_NULLIFIERS_LENGTH)
              .map(x => x.toBuffer()),
            block.newContracts
              .slice(i * KERNEL_NEW_CONTRACTS_LENGTH, i * KERNEL_NEW_CONTRACTS_LENGTH + KERNEL_NEW_CONTRACTS_LENGTH)
              .map(x => x.toBuffer()),
          ].flat(),
        );
<<<<<<< HEAD
        const txDao: TxDao | undefined = await this.db.getTx(new TxHash(keccak256(dataToHash)));
        if (txDao !== undefined) {
          txDao.blockHash = keccak256(block.encode());
=======
        const txDao: TxDao | undefined = await this.db.getTx(new TxHash(keccak(dataToHash)));
        if (txDao !== undefined) {
          txDao.blockHash = keccak(block.encode());
>>>>>>> 9adafb4c
          txDao.blockNumber = block.number;
          await this.db.addOrUpdateTx(txDao);
        }
        i++;
      }
<<<<<<< HEAD
      const contractAddresses = block.newContractData.map(d => new AztecAddress(d.aztecAddress.toBuffer())).flat();
      await this.db.confirmContractsDeployed(contractAddresses);
=======
>>>>>>> 9adafb4c
      this.log(`Synched block ${block.number}`);
    }
  }
}<|MERGE_RESOLUTION|>--- conflicted
+++ resolved
@@ -11,14 +11,8 @@
 } from '@aztec/circuits.js';
 import { Database, TxDao } from '../database/index.js';
 import { ContractAbi } from '../noir.js';
-<<<<<<< HEAD
-import { TxHash } from '../tx/index.js';
-import { L2Block } from '@aztec/archiver';
-import { keccak256 } from '../foundation.js';
-=======
 import { L2Block } from '@aztec/l2-block';
 import { keccak } from '@aztec/foundation';
->>>>>>> 9adafb4c
 
 export class Synchroniser {
   private runningPromise?: Promise<void>;
@@ -26,15 +20,11 @@
   private interruptableSleep = new InterruptableSleep();
   private running = false;
 
-<<<<<<< HEAD
-  constructor(private node: AztecNode, private db: Database, private log = createDebugLogger('aztec:synchroniser')) {}
-=======
   constructor(
     private node: AztecNode,
     private db: Database,
     private log = createDebugLogger('aztec:aztec_rps_synchroniser'),
   ) {}
->>>>>>> 9adafb4c
 
   public start(from = 1, take = 1, retryInterval = 1000) {
     if (this.running) {
@@ -138,25 +128,14 @@
               .map(x => x.toBuffer()),
           ].flat(),
         );
-<<<<<<< HEAD
-        const txDao: TxDao | undefined = await this.db.getTx(new TxHash(keccak256(dataToHash)));
-        if (txDao !== undefined) {
-          txDao.blockHash = keccak256(block.encode());
-=======
         const txDao: TxDao | undefined = await this.db.getTx(new TxHash(keccak(dataToHash)));
         if (txDao !== undefined) {
           txDao.blockHash = keccak(block.encode());
->>>>>>> 9adafb4c
           txDao.blockNumber = block.number;
           await this.db.addOrUpdateTx(txDao);
         }
         i++;
       }
-<<<<<<< HEAD
-      const contractAddresses = block.newContractData.map(d => new AztecAddress(d.aztecAddress.toBuffer())).flat();
-      await this.db.confirmContractsDeployed(contractAddresses);
-=======
->>>>>>> 9adafb4c
       this.log(`Synched block ${block.number}`);
     }
   }
