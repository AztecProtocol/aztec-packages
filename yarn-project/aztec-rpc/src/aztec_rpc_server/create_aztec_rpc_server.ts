--- conflicted
+++ resolved
@@ -2,12 +2,9 @@
 import { TestKeyStore } from '@aztec/key-store';
 import { AztecNode, KeyStore } from '@aztec/types';
 
+import { RpcServerConfig } from '../config/index.js';
 import { Database, MemoryDB } from '../database/index.js';
-<<<<<<< HEAD
 import { AztecRPCServer } from './aztec_rpc_server.js';
-=======
-import { RpcServerConfig } from '../config/index.js';
->>>>>>> eede42b0
 
 /**
  * Optional information for creating an AztecRPCServer.
