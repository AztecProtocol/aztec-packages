import { AcirSimulator } from '@aztec/acir-simulator';
import { AztecNode } from '@aztec/aztec-node';
import { KernelProver } from '@aztec/kernel-simulator';
import { EthAddress } from '../circuits.js';
import { MemoryDB } from '../database/index.js';
import { KeyStore, TestKeyStore } from '../key_store/index.js';
import { Synchroniser } from '../synchroniser/index.js';
import { AztecRPCServer } from './aztec_rpc_server.js';

export async function createAztecRPCServer({
  keyStore,
  node,
  db,
  synchroniser,
<<<<<<< HEAD
  acirSimulator,
  kernelProver,
  rpcUrl,
=======
  simulator,
  proofGenerator,
  ethRpcUrl,
>>>>>>> 70d149f9
  rollupAddress,
  yeeterAddress,
}: {
  keyStore?: KeyStore;
  node?: AztecNode;
  db?: MemoryDB;
  synchroniser?: Synchroniser;
<<<<<<< HEAD
  acirSimulator?: AcirSimulator;
  kernelProver?: KernelProver;
  rpcUrl?: string;
=======
  simulator?: AcirSimulator;
  proofGenerator?: ProofGenerator;
  ethRpcUrl?: string;
>>>>>>> 70d149f9
  rollupAddress?: EthAddress;
  yeeterAddress?: EthAddress;
} = {}) {
  keyStore = keyStore || new TestKeyStore();
  if (!node) {
    if (!ethRpcUrl) {
      throw new Error('`ethRpcUrl` undefined.');
    }
    if (!rollupAddress) {
      throw new Error('`rollupAddress` undefined.');
    }
    if (!yeeterAddress) {
      throw new Error('`yeeterAddress` undefined.');
    }
    node = new AztecNode();
    await node.init(ethRpcUrl, rollupAddress as any, yeeterAddress as any);
  }
  db = db || new MemoryDB();
  synchroniser = synchroniser || new Synchroniser(node, db);
  acirSimulator = acirSimulator || new AcirSimulator();
  kernelProver = kernelProver || new KernelProver();

  return new AztecRPCServer(keyStore, synchroniser, acirSimulator, kernelProver, node, db);
}<|MERGE_RESOLUTION|>--- conflicted
+++ resolved
@@ -12,15 +12,9 @@
   node,
   db,
   synchroniser,
-<<<<<<< HEAD
   acirSimulator,
   kernelProver,
-  rpcUrl,
-=======
-  simulator,
-  proofGenerator,
   ethRpcUrl,
->>>>>>> 70d149f9
   rollupAddress,
   yeeterAddress,
 }: {
@@ -28,15 +22,9 @@
   node?: AztecNode;
   db?: MemoryDB;
   synchroniser?: Synchroniser;
-<<<<<<< HEAD
   acirSimulator?: AcirSimulator;
   kernelProver?: KernelProver;
-  rpcUrl?: string;
-=======
-  simulator?: AcirSimulator;
-  proofGenerator?: ProofGenerator;
   ethRpcUrl?: string;
->>>>>>> 70d149f9
   rollupAddress?: EthAddress;
   yeeterAddress?: EthAddress;
 } = {}) {
