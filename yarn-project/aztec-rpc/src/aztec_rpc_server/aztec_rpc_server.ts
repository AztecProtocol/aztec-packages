import { encodeArguments } from '@aztec/acir-simulator';
import { AztecNode } from '@aztec/aztec-node';
import {
  AztecAddress,
  ContractDeploymentData,
  EcdsaSignature,
  EthAddress,
  FunctionData,
  SignedTxRequest,
  TxContext,
  TxRequest,
} from '@aztec/circuits.js';
<<<<<<< HEAD
import { Fr, Point, createDebugLogger } from '@aztec/foundation';
import { ContractAbi, FunctionType } from '@aztec/foundation';
=======
import { ContractAbi, FunctionType } from '@aztec/noir-contracts';
>>>>>>> 900919fc
import { Tx, TxHash } from '@aztec/types';
import { AztecRPCClient, DeployedContract } from '../aztec_rpc_client/index.js';
import { toContractDao } from '../contract_database/index.js';
import { ContractTree } from '../contract_tree/index.js';
import { Database, TxDao } from '../database/index.js';
import { KeyStore } from '../key_store/index.js';
import { Synchroniser } from '../synchroniser/index.js';
import { TxReceipt, TxStatus } from '../tx/index.js';
import { createDebugLogger } from '@aztec/foundation/log';
import { Fr, Point } from '@aztec/foundation/fields';

/**
 * Implements a remote Aztec RPC client provider.
 * Combines our major components into one API.
 */
export class AztecRPCServer implements AztecRPCClient {
  private synchroniser: Synchroniser;

  constructor(
    private keyStore: KeyStore,
    private node: AztecNode,
    private db: Database,
    private log = createDebugLogger('aztec:rpc_server'),
  ) {
    this.synchroniser = new Synchroniser(node, db);
  }

  public async start() {
    const accounts = await this.keyStore.getAccounts();
    for (const account of accounts) {
      await this.initAccountState(account);
    }
    this.synchroniser.start();
    this.log(`Started. ${accounts.length} initial accounts.`);
  }

  public async stop() {
    await this.synchroniser.stop();
    this.log('Stopped.');
  }

  public async addAccount() {
    const accountAddress = await this.keyStore.addAccount();
    await this.initAccountState(accountAddress);
    return accountAddress;
  }

  public async addContracts(contracts: DeployedContract[]) {
    const contractDaos = contracts.map(c => toContractDao(c.abi, c.address, c.portalContract));
    await Promise.all(contractDaos.map(c => this.db.addContract(c)));
  }

  public async getAccounts(): Promise<AztecAddress[]> {
    const accounts = this.synchroniser.getAccounts();
    return await Promise.all(accounts.map(a => a.getAddress()));
  }

  public getAccountPublicKey(address: AztecAddress): Promise<Point> {
    const account = this.ensureAccount(address);
    return Promise.resolve(account.getPublicKey());
  }

  public async getStorageAt(contract: AztecAddress, storageSlot: Fr) {
    const txAuxData = await this.db.getTxAuxData(contract, storageSlot);
    return txAuxData.map(d => d.notePreimage.items.map(item => item.value));
  }

  /**
   * Is an L2 contract deployed at this address?
   * @param contractAddress - The contract data address.
   * @returns Whether the contract was deployed.
   */
  public async isContractDeployed(contractAddress: AztecAddress): Promise<boolean> {
    return !!(await this.node.getContractInfo(contractAddress));
  }

  public async createDeploymentTxRequest(
    abi: ContractAbi,
    args: any[],
    portalContract: EthAddress,
    contractAddressSalt = Fr.random(),
    from?: AztecAddress,
  ) {
    const fromAddress = this.ensureAccountOrDefault(from);

    const constructorAbi = abi.functions.find(f => f.name === 'constructor');
    if (!constructorAbi) {
      throw new Error('Cannot find constructor in the ABI.');
    }

    const flatArgs = encodeArguments(constructorAbi, args);
    const contractTree = await ContractTree.new(
      abi,
      flatArgs,
      portalContract,
      contractAddressSalt,
      fromAddress,
      this.node,
    );
    const { functionData, vkHash } = contractTree.newContractConstructor!;
    const functionTreeRoot = await contractTree.getFunctionTreeRoot();
    const contractDeploymentData = new ContractDeploymentData(
      Fr.fromBuffer(vkHash),
      functionTreeRoot,
      contractAddressSalt,
      portalContract,
    );
    const txContext = new TxContext(false, false, true, contractDeploymentData);

    const contract = contractTree.contract;
    await this.db.addContract(contract);

    return new TxRequest(
      fromAddress,
      contract.address,
      functionData,
      flatArgs,
      Fr.random(), // nonce
      txContext,
      Fr.ZERO, // chainId
    );
  }

  public async createTxRequest(functionName: string, args: any[], to: AztecAddress, from?: AztecAddress) {
    const fromAddress = this.ensureAccountOrDefault(from);

    const contract = await this.db.getContract(to);
    if (!contract) {
      throw new Error('Unknown contract.');
    }

    const functionDao = contract.functions.find(f => f.name === functionName);
    if (!functionDao) {
      throw new Error('Unknown function.');
    }

    const flatArgs = encodeArguments(functionDao, args, functionDao.functionType === FunctionType.SECRET);

    const functionData = new FunctionData(
      functionDao.selector,
      functionDao.functionType === FunctionType.SECRET,
      false,
    );

    const txContext = new TxContext(
      false,
      false,
      false,
      new ContractDeploymentData(Fr.ZERO, Fr.ZERO, Fr.ZERO, new EthAddress(Buffer.alloc(EthAddress.SIZE_IN_BYTES))),
    );

    return new TxRequest(
      fromAddress,
      to,
      functionData,
      flatArgs,
      Fr.random(), // nonce
      txContext,
      Fr.ZERO, // chainId
    );
  }

  public signTxRequest(txRequest: TxRequest) {
    this.ensureAccount(txRequest.from);
    return this.keyStore.signTxRequest(txRequest);
  }

  public async createTx(txRequest: TxRequest, signature: EcdsaSignature) {
    let toContract: AztecAddress | undefined;
    let newContract: AztecAddress | undefined;
    const accountState = this.ensureAccount(txRequest.from);

    const contractAddress = txRequest.to;
    let tx: Tx;
    if (!txRequest.functionData.isPrivate) {
      // Note: there is no simulation being performed client-side for public functions execution.
      tx = Tx.createPublic(new SignedTxRequest(txRequest, signature));
    } else if (txRequest.functionData.isConstructor) {
      newContract = contractAddress;
      tx = await accountState.simulateAndProve(txRequest, signature, contractAddress);
    } else {
      toContract = contractAddress;
      tx = await accountState.simulateAndProve(txRequest, signature);
    }

    const dao = new TxDao(await tx.getTxHash(), undefined, undefined, txRequest.from, toContract, newContract, '');
    await this.db.addTx(dao);

    return tx;
  }

  /**
   * Send a transaction.
   * @param tx - The transaction
   * @returns A hash of the transaction, used to identify it.
   */
  public async sendTx(tx: Tx): Promise<TxHash> {
    await this.node.sendTx(tx);
    return tx.getTxHash();
  }

  public async viewTx(functionName: string, args: any[], to: AztecAddress, from?: AztecAddress) {
    const txRequest = await this.createTxRequest(functionName, args, to, from);
    const accountState = this.ensureAccount(txRequest.from);
    const executionResult = await accountState.simulateUnconstrained(txRequest);

    // TODO - Return typed result based on the function abi.
    return executionResult;
  }

  /**
   * Fetchs a transaction receipt for a tx
   * @param txHash - The transaction hash
   * @returns A recipt of the transaction
   */
  public async getTxReceipt(txHash: TxHash): Promise<TxReceipt> {
    const localTx = await this.synchroniser.getTxByHash(txHash);
    const partialReceipt = {
      txHash: txHash,
      blockHash: localTx?.blockHash,
      blockNumber: localTx?.blockNumber,
      from: localTx?.from,
      to: localTx?.to,
      contractAddress: localTx?.contractAddress,
      error: '',
    };

    if (localTx?.blockHash) {
      return {
        ...partialReceipt,
        status: TxStatus.MINED,
      };
    }

    const pendingTx = await this.node.getPendingTxByHash(txHash);
    if (pendingTx) {
      return {
        ...partialReceipt,
        status: TxStatus.PENDING,
      };
    }

    // if the transaction mined it will be removed from the pending pool and there is a race condition here as the synchroniser will not have the tx as mined yet, so it will appear dropped
    // until the synchroniser picks this up

    const accountState = this.synchroniser.getAccount(localTx.from);
    if (accountState && !(await accountState.isSynchronised())) {
      // there is a pending L2 block, which means the transaction will not be in the tx pool but may be awaiting mine on L1
      return {
        ...partialReceipt,
        status: TxStatus.PENDING,
      };
    }

    // TODO we should refactor this once the node can store transactions. At that point we should query the node and not deal with block heights.

    return {
      ...partialReceipt,
      status: TxStatus.DROPPED,
      error: 'Tx dropped by P2P node.',
    };
  }

  private async initAccountState(address: AztecAddress) {
    const accountPrivateKey = await this.keyStore.getAccountPrivateKey(address);
    await this.synchroniser.addAccount(accountPrivateKey);
    this.log(`Account added: ${address.toString()}`);
  }

  private ensureAccountOrDefault(account?: AztecAddress) {
    const address = account || this.synchroniser.getAccounts()[0]?.getAddress();
    if (!address) {
      throw new Error('No accounts available in the key store.');
    }

    this.ensureAccount(address);

    return address;
  }

  private ensureAccount(account: AztecAddress) {
    const accountState = this.synchroniser.getAccount(account);
    if (!accountState) {
      throw new Error(`Unknown account: ${account.toShortString()}.`);
    }

    return accountState;
  }
}<|MERGE_RESOLUTION|>--- conflicted
+++ resolved
@@ -10,12 +10,6 @@
   TxContext,
   TxRequest,
 } from '@aztec/circuits.js';
-<<<<<<< HEAD
-import { Fr, Point, createDebugLogger } from '@aztec/foundation';
-import { ContractAbi, FunctionType } from '@aztec/foundation';
-=======
-import { ContractAbi, FunctionType } from '@aztec/noir-contracts';
->>>>>>> 900919fc
 import { Tx, TxHash } from '@aztec/types';
 import { AztecRPCClient, DeployedContract } from '../aztec_rpc_client/index.js';
 import { toContractDao } from '../contract_database/index.js';
@@ -24,6 +18,7 @@
 import { KeyStore } from '../key_store/index.js';
 import { Synchroniser } from '../synchroniser/index.js';
 import { TxReceipt, TxStatus } from '../tx/index.js';
+import { ContractAbi, FunctionType } from '@aztec/foundation/abi';
 import { createDebugLogger } from '@aztec/foundation/log';
 import { Fr, Point } from '@aztec/foundation/fields';
 
