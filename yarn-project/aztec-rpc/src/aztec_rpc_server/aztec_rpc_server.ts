--- conflicted
+++ resolved
@@ -1,24 +1,13 @@
-<<<<<<< HEAD
 import {
   collectEncryptedLogs,
   collectEnqueuedPublicFunctionCalls,
   collectUnencryptedLogs,
-  encodeArguments,
 } from '@aztec/acir-simulator';
 import { AztecNode } from '@aztec/aztec-node';
-import { AztecAddress, FunctionData, PrivateHistoricTreeRoots } from '@aztec/circuits.js';
-import { FunctionType } from '@aztec/foundation/abi';
+import { AztecAddress, FunctionData, PartialContractAddress, PrivateHistoricTreeRoots } from '@aztec/circuits.js';
+import { FunctionType, encodeArguments } from '@aztec/foundation/abi';
 import { Fr, Point } from '@aztec/foundation/fields';
 import { createDebugLogger } from '@aztec/foundation/log';
-import { KeyStore } from '@aztec/key-store';
-=======
-import { AztecNode } from '@aztec/aztec-node';
-import { AztecAddress, EthAddress, FunctionData, PartialContractAddress } from '@aztec/circuits.js';
-import { ContractAbi, FunctionType, encodeArguments, generateFunctionSelector } from '@aztec/foundation/abi';
-import { Fr, Point } from '@aztec/foundation/fields';
-import { createDebugLogger } from '@aztec/foundation/log';
-import { SchnorrAccountContractAbi } from '@aztec/noir-contracts/examples';
->>>>>>> 7599ea97
 import {
   AztecRPC,
   ContractDao,
@@ -29,56 +18,23 @@
   KeyStore,
   L2BlockL2Logs,
   LogType,
-<<<<<<< HEAD
   MerkleTreeId,
-  PartialContractAddress,
+  NodeInfo,
   Tx,
   TxExecutionRequest,
   TxHash,
   TxL2Logs,
-} from '@aztec/types';
-import { AztecRPC, DeployedContract, NodeInfo } from '../aztec_rpc/index.js';
-import { ContractDataOracle } from '../contract_data_oracle/index.js';
-import { ContractDao, getNewContractPublicFunctions, toContractDao } from '../contract_database/index.js';
-=======
-  NodeInfo,
-  PublicKey,
-  Tx,
-  TxExecutionRequest,
-  TxHash,
   TxReceipt,
   TxStatus,
+  getNewContractPublicFunctions,
+  toContractDao,
 } from '@aztec/types';
-
-import { AccountState } from '../account_state/account_state.js';
->>>>>>> 7599ea97
+import { ContractDataOracle } from '../contract_data_oracle/index.js';
 import { Database, TxDao } from '../database/index.js';
 import { KernelOracle } from '../kernel_oracle/index.js';
 import { KernelProver } from '../kernel_prover/kernel_prover.js';
 import { getAcirSimulator } from '../simulator/index.js';
 import { Synchroniser } from '../synchroniser/index.js';
-
-/**
- * Converts the given contract ABI into a ContractDao object that includes additional properties
- * such as the address, portal contract, and function selectors.
- *
- * @param abi - The contract ABI.
- * @param address - The AztecAddress representing the contract's address.
- * @param portalContract - The EthAddress representing the address of the associated portal contract.
- * @returns A ContractDao object containing the provided information along with generated function selectors.
- */
-export function toContractDao(abi: ContractAbi, address: AztecAddress, portalContract: EthAddress): ContractDao {
-  const functions = abi.functions.map(f => ({
-    ...f,
-    selector: generateFunctionSelector(f.name, f.parameters),
-  }));
-  return {
-    ...abi,
-    address,
-    functions,
-    portalContract,
-  };
-}
 
 /**
  * A remote Aztec RPC Client implementation.
@@ -176,31 +132,12 @@
    * @param address - The AztecAddress instance representing the account.
    * @returns A Promise resolving to the Point instance representing the public key.
    */
-<<<<<<< HEAD
   public async getAccountPublicKey(address: AztecAddress): Promise<Point> {
     const result = await this.db.getPublicKey(address);
     if (!result) {
       throw new Error(`Unable to public key for address ${address.toString()}`);
     }
     return Promise.resolve(result[0]);
-=======
-  public getAccountPublicKey(address: AztecAddress): Promise<Point> {
-    const account = this.#ensureAccountAddress(address);
-    return Promise.resolve(account.getPublicKey());
->>>>>>> 7599ea97
-  }
-
-  /**
-   * Retrieve the address associated with a public key.
-   * Throws an error if the account is not found in the key store.
-   *
-   * @param publicKey - The Point instance representing the account public key.
-   * @returns A Promise resolving to the Aztec Address.
-   */
-  public getAccountAddress(publicKey: Point): Promise<AztecAddress> {
-    // const account = this.#ensureAccount(address);
-    const account = this.#ensureAccountPublicKey(publicKey);
-    return Promise.resolve(account.getAddress());
   }
 
   /**
@@ -250,12 +187,7 @@
     await this.db.addTx(
       TxDao.from({
         txHash: await tx.getTxHash(),
-<<<<<<< HEAD
-        from: account,
-        to: account,
-=======
-        origin: account.getAddress(),
->>>>>>> 7599ea97
+        origin: account,
         contractAddress: deployedContractAddress,
       }),
     );
@@ -329,13 +261,8 @@
     // if the transaction mined it will be removed from the pending pool and there is a race condition here as the synchroniser will not have the tx as mined yet, so it will appear dropped
     // until the synchroniser picks this up
 
-<<<<<<< HEAD
-    const isSynchronised = await this.synchroniser.isAccountSynchronised(localTx.from);
+    const isSynchronised = await this.synchroniser.isAccountSynchronised(localTx.origin);
     if (isSynchronised) {
-=======
-    const accountState = this.synchroniser.getAccount(localTx.origin);
-    if (accountState && !(await accountState?.isSynchronised())) {
->>>>>>> 7599ea97
       // there is a pending L2 block, which means the transaction will not be in the tx pool but may be awaiting mine on L1
       return {
         ...partialReceipt,
@@ -437,28 +364,7 @@
       throw new Error('No accounts available in the key store.');
     }
 
-<<<<<<< HEAD
     return address;
-=======
-    return this.#ensureAccountAddress(address);
-  }
-
-  /**
-   * Ensures the given account address exists in the synchroniser.
-   * Retrieves the account state for the provided address and throws an error if the account is not found.
-   *
-   * @param account - The account address.
-   * @returns The account state associated with the given address.
-   * @throws If the account is unknown or not found in the synchroniser.
-   */
-  #ensureAccountAddress(account: AztecAddress) {
-    const accountState = this.synchroniser.getAccount(account);
-    if (!accountState) {
-      throw new Error(`Unknown account: ${account.toShortString()}.`);
-    }
-
-    return accountState;
->>>>>>> 7599ea97
   }
 
   /**
