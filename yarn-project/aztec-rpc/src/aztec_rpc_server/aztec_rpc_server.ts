--- conflicted
+++ resolved
@@ -13,12 +13,15 @@
 import { createDebugLogger } from '@aztec/foundation/log';
 import { KeyStore, PublicKey, getAddressFromPublicKey } from '@aztec/key-store';
 import { AccountContractAbi } from '@aztec/noir-contracts/examples';
-<<<<<<< HEAD
-import { ContractDeploymentTx, ExecutionRequest, PartialContractAddress, Tx, TxExecutionRequest, TxHash } from '@aztec/types';
-=======
-import { ExecutionRequest, Tx, TxExecutionRequest, TxHash } from '@aztec/types';
-import { EcdsaAccountContract } from '../account_impl/ecdsa_account_contract.js';
->>>>>>> 959d5cfc
+import {
+  ContractDeploymentTx,
+  ExecutionRequest,
+  PartialContractAddress,
+  Tx,
+  TxExecutionRequest,
+  TxHash,
+} from '@aztec/types';
+import { SchnorrAccountContract } from '../account_impl/schnorr_account_contract.js';
 import { AccountImplementation } from '../account_impl/index.js';
 import { AccountState } from '../account_state/account_state.js';
 import { AztecRPCClient, DeployedContract } from '../aztec_rpc_client/index.js';
@@ -28,9 +31,7 @@
 import { Synchroniser } from '../synchroniser/index.js';
 import { TxReceipt, TxStatus } from '../tx/index.js';
 import { computePartialContractAddress } from '@aztec/circuits.js/abis';
-import { Curve, Grumpkin, Schnorr, Signer } from '@aztec/circuits.js/barretenberg';
-import { SchnorrExternallyOwnedAccount } from '../account_impl/schnorr_eoa.js';
-import { SchnorrAccountContract } from '../account_impl/schnorr_account_contract.js';
+import { Curve, Signer } from '@aztec/circuits.js/barretenberg';
 
 /**
  * A remote Aztec RPC Client implementation.
@@ -76,22 +77,6 @@
   }
 
   /**
-<<<<<<< HEAD
-   * Adds a new account to the AztecRPCServer instance.
-   *
-   * @returns The AztecAddress of the newly added account.
-   * @deprecated EOAs to be removed.
-   */
-  public async addExternallyOwnedAccount() {
-    const accountPubKey = await this.keyStore.createAccount(await Grumpkin.new(), new Schnorr(await CircuitsWasm.get()));
-    const address = getAddressFromPublicKey(accountPubKey);
-    await this.initAccountState(accountPubKey, address, Fr.random());
-    return address;
-  }
-
-  /**
-=======
->>>>>>> 959d5cfc
    * Creates or registers a new keypair in the keystore and deploys a new account contract for it.
    * @param curve - The curve to use in elliptic curve operations.
    * @param signer - The signer to use for signature generation.
@@ -99,18 +84,26 @@
    * @param abi - Implementation of the account contract to deploy.
    * @returns A tuple with the deployment tx to be awaited and the address of the account.
    */
-<<<<<<< HEAD
-  public async createSmartAccount(curve: Curve, signer: Signer, privKey?: Buffer): Promise<[TxHash, AztecAddress]> {
-    const pubKey = await (privKey ? this.keyStore.addAccount(curve, signer, privKey) : this.keyStore.createAccount(curve, signer));
-=======
-  public async createSmartAccount(privKey?: Buffer, abi = AccountContractAbi): Promise<[TxHash, AztecAddress]> {
-    const pubKey = await (privKey ? this.keyStore.addAccount(privKey) : this.keyStore.createAccount());
->>>>>>> 959d5cfc
+  public async createSmartAccount(
+    curve: Curve,
+    signer: Signer,
+    privKey?: Buffer,
+    abi = AccountContractAbi,
+  ): Promise<[TxHash, AztecAddress]> {
+    const pubKey = await (privKey
+      ? this.keyStore.addAccount(curve, signer, privKey)
+      : this.keyStore.createAccount(curve, signer));
     const portalContract = EthAddress.ZERO;
     const contractAddressSalt = Fr.random();
     const args: any[] = [];
 
-    const { txRequest, contract, partialContractAddress } = await this.prepareDeploy(abi, args, portalContract, contractAddressSalt, pubKey);
+    const { txRequest, contract, partialContractAddress } = await this.prepareDeploy(
+      abi,
+      args,
+      portalContract,
+      contractAddressSalt,
+      pubKey,
+    );
 
     const account = await this.initAccountState(pubKey, contract.address, partialContractAddress);
 
@@ -134,7 +127,13 @@
    * @param partialContractAddress - The partially computed address of the account contract.
    * @returns The address of the account contract.
    */
-  public async registerSmartAccount(curve: Curve, signer: Signer, privKey: Buffer, address: AztecAddress, partialContractAddress: PartialContractAddress) {
+  public async registerSmartAccount(
+    curve: Curve,
+    signer: Signer,
+    privKey: Buffer,
+    address: AztecAddress,
+    partialContractAddress: PartialContractAddress,
+  ) {
     const pubKey = this.keyStore.addAccount(curve, signer, privKey);
     await this.initAccountState(pubKey, address, partialContractAddress);
     return address;
@@ -220,7 +219,13 @@
     const account = this.ensureAccountOrDefault(from);
     const pubKey = account.getPublicKey();
 
-    const { txRequest, contract, partialContractAddress } = await this.prepareDeploy(abi, args, portalContract, contractAddressSalt, pubKey);
+    const { txRequest, contract, partialContractAddress } = await this.prepareDeploy(
+      abi,
+      args,
+      portalContract,
+      contractAddressSalt,
+      pubKey,
+    );
 
     const tx = await account.simulateAndProve(txRequest, contract.address);
 
@@ -258,26 +263,18 @@
     const txContext = new TxContext(false, false, true, contractDeploymentData);
 
     const wasm = await CircuitsWasm.get();
-    const partialContractAddress = computePartialContractAddress(wasm, contractAddressSalt, functionTreeRoot, constructorHash);
+    const partialContractAddress = computePartialContractAddress(
+      wasm,
+      contractAddressSalt,
+      functionTreeRoot,
+      constructorHash,
+    );
 
     const contract = contractTree.contract;
     await this.db.addContract(contract);
 
-<<<<<<< HEAD
-    const txRequest = new TxExecutionRequest(
-      AztecAddress.ZERO,
-      contract.address,
-      functionData,
-      flatArgs,
-      Fr.random(),
-      txContext,
-      Fr.ZERO,
-    );
+    const txRequest = new TxExecutionRequest(contract.address, functionData, flatArgs, txContext);
     return { txRequest, contract, partialContractAddress };
-=======
-    const txRequest = new TxExecutionRequest(contract.address, functionData, flatArgs, txContext);
-    return { txRequest, contract };
->>>>>>> 959d5cfc
   }
 
   /**
@@ -348,12 +345,7 @@
     const partialContractAddress = accountState.getPartialContractAddress();
 
     if (!contract) {
-<<<<<<< HEAD
-      this.log(`Using ECDSA EOA implementation for ${address}`);
-      return new SchnorrExternallyOwnedAccount(address, pubKey, this.keyStore);
-=======
       throw new Error(`Account contract not found at ${address}`);
->>>>>>> 959d5cfc
     } else if (contract.name === 'Account') {
       this.log(`Using ECDSA account contract implementation for ${address}`);
       return new SchnorrAccountContract(address, pubKey, this.keyStore, partialContractAddress);
@@ -456,7 +448,11 @@
    * @param address - The address of the account to initialize.
    * @param partialContractAddress - The partially computed account contract address.
    */
-  private async initAccountState(pubKey: PublicKey, address: AztecAddress, partialContractAddress: PartialContractAddress) {
+  private async initAccountState(
+    pubKey: PublicKey,
+    address: AztecAddress,
+    partialContractAddress: PartialContractAddress,
+  ) {
     const accountPrivateKey = await this.keyStore.getAccountPrivateKey(pubKey);
     const account = await this.synchroniser.addAccount(accountPrivateKey, address, partialContractAddress);
     this.log(`Account added: ${address.toString()}`);
