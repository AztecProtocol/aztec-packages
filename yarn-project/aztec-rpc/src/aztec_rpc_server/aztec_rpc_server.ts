--- conflicted
+++ resolved
@@ -9,23 +9,15 @@
   TxRequest,
   UInt8Vector,
 } from '@aztec/circuits.js';
-<<<<<<< HEAD
-=======
 import { hashVK } from '@aztec/circuits.js/abis';
 import { CircuitsWasm } from '@aztec/circuits.js/wasm';
-import { createDebugLogger, Fr } from '@aztec/foundation';
->>>>>>> 3da1d4df
+import { AztecAddress, EthAddress, createDebugLogger, Fr } from '@aztec/foundation';
 import { KernelProver } from '@aztec/kernel-prover';
 import { Tx, TxHash } from '@aztec/tx';
 import { generateFunctionSelector } from '../abi_coder/index.js';
 import { AztecRPCClient, DeployedContract } from '../aztec_rpc_client/index.js';
-<<<<<<< HEAD
-import { generateContractAddress, selectorToNumber, Signature } from '../circuits.js';
-import { AztecAddress, EthAddress, createDebugLogger, Fr } from '@aztec/foundation';
-=======
 import { Signature } from '../circuits.js';
 import { ContractTree } from '../contract_tree/index.js';
->>>>>>> 3da1d4df
 import { Database } from '../database/database.js';
 import { TxDao } from '../database/tx_dao.js';
 import { KeyStore } from '../key_store/index.js';
