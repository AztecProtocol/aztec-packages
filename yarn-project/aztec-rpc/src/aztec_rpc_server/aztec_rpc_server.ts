import { encodeArguments } from '@aztec/acir-simulator';
import { AztecNode } from '@aztec/aztec-node';
import {
  AztecAddress,
  ContractDeploymentData,
  EcdsaSignature,
  EthAddress,
  FunctionData,
  SignedTxRequest,
  TxContext,
  TxRequest,
} from '@aztec/circuits.js';
<<<<<<< HEAD
=======
import { Fr, Point } from '@aztec/foundation/fields';
import { createDebugLogger } from '@aztec/foundation/log';
import { KeyStore } from '@aztec/key-store';
import { ContractAbi, FunctionType } from '@aztec/noir-contracts';
>>>>>>> f9ac4097
import { Tx, TxHash } from '@aztec/types';
import { AztecRPCClient, DeployedContract } from '../aztec_rpc_client/index.js';
import { toContractDao } from '../contract_database/index.js';
import { ContractTree } from '../contract_tree/index.js';
import { Database, TxDao } from '../database/index.js';
import { Synchroniser } from '../synchroniser/index.js';
import { TxReceipt, TxStatus } from '../tx/index.js';
<<<<<<< HEAD
import { ContractAbi, FunctionType } from '@aztec/foundation/abi';
import { createDebugLogger } from '@aztec/foundation/log';
import { Fr, Point } from '@aztec/foundation/fields';
=======
>>>>>>> f9ac4097

/**
 * A remote Aztec RPC Client implementation.
 */
export class AztecRPCServer implements AztecRPCClient {
  private synchroniser: Synchroniser;

  constructor(
    private keyStore: KeyStore,
    private node: AztecNode,
    private db: Database,
    private log = createDebugLogger('aztec:rpc_server'),
  ) {
    this.synchroniser = new Synchroniser(node, db);
  }

  /**
   * Starts the Aztec RPC server by initializing account states for each registered account and
   * begins the synchronisation process between the Aztec node and the database.
   * It logs the number of initial accounts that were started.
   *
   * @returns A promise that resolves when the server has started successfully.
   */
  public async start() {
    const accounts = await this.keyStore.getAccounts();
    for (const account of accounts) {
      await this.initAccountState(account);
    }
    await this.synchroniser.start();
    this.log(`Started. ${accounts.length} initial accounts.`);
  }

  /**
   * Stops the Aztec RPC server, halting processing of new transactions and shutting down the synchronizer.
   * This function ensures that all ongoing tasks are completed before stopping the server.
   * It is useful for gracefully shutting down the server during maintenance or restarts.
   *
   * @returns A Promise resolving once the server has been stopped successfully.
   */
  public async stop() {
    await this.synchroniser.stop();
    this.log('Stopped.');
  }

  /**
   * Adds a new account to the AztecRPCServer instance.
   *
   * @returns The AztecAddress of the newly added account.
   */
  public async addAccount() {
    const accountAddress = await this.keyStore.addAccount();
    await this.initAccountState(accountAddress);
    return accountAddress;
  }

  /**
   * Add an array of deployed contracts to the database.
   * Each contract should contain ABI, address, and portalContract information.
   *
   * @param contracts - An array of DeployedContract objects containing contract ABI, address, and portalContract.
   * @returns A Promise that resolves once all the contracts have been added to the database.
   */
  public async addContracts(contracts: DeployedContract[]) {
    const contractDaos = contracts.map(c => toContractDao(c.abi, c.address, c.portalContract));
    await Promise.all(contractDaos.map(c => this.db.addContract(c)));
  }

  /**
   * Retrieves the list of Aztec addresses associated with the current accounts in the key store.
   * The addresses are returned as a promise that resolves to an array of AztecAddress objects.
   *
   * @returns A promise that resolves to an array of AztecAddress instances.
   */
  public async getAccounts(): Promise<AztecAddress[]> {
    const accounts = this.synchroniser.getAccounts();
    return await Promise.all(accounts.map(a => a.getAddress()));
  }

  /**
   * Retrieve the public key associated with an address.
   * Throws an error if the account is not found in the key store.
   *
   * @param address - The AztecAddress instance representing the account.
   * @returns A Promise resolving to the Point instance representing the public key.
   */
  public getAccountPublicKey(address: AztecAddress): Promise<Point> {
    const account = this.ensureAccount(address);
    return Promise.resolve(account.getPublicKey());
  }

  /**
   * Retrieves the storage data at a specified contract address and storage slot.
   * The returned data is an array of note preimage items, with each item containing its value.
   *
   * @param contract - The AztecAddress of the target contract.
   * @param storageSlot - The Fr representing the storage slot to be fetched.
   * @returns A promise that resolves to an array of note preimage items, each containing its value.
   */
  public async getStorageAt(contract: AztecAddress, storageSlot: Fr) {
    const txAuxData = await this.db.getTxAuxData(contract, storageSlot);
    return txAuxData.map(d => d.notePreimage.items.map(item => item.value));
  }

  /**
   * Is an L2 contract deployed at this address?
   * @param contractAddress - The contract data address.
   * @returns Whether the contract was deployed.
   */
  public async isContractDeployed(contractAddress: AztecAddress): Promise<boolean> {
    return !!(await this.node.getContractInfo(contractAddress));
  }

  /**
   * Create a deployment transaction request for deploying a new contract.
   * The function generates ContractDeploymentData and a TxRequest instance containing
   * the constructor function data, flat arguments, nonce, and other necessary information.
   * This TxRequest can then be signed and sent to deploy the contract on the Aztec network.
   *
   * @param abi - The contract ABI containing function definitions.
   * @param args - The arguments required for the constructor function of the contract.
   * @param portalContract - The Ethereum address of the portal contract.
   * @param contractAddressSalt - (Optional) Salt value used to generate the contract address.
   * @param from - (Optional) The Aztec address of the account that deploys the contract.
   * @returns A TxRequest instance containing all necessary information for contract deployment.
   */
  public async createDeploymentTxRequest(
    abi: ContractAbi,
    args: any[],
    portalContract: EthAddress,
    contractAddressSalt = Fr.random(),
    from?: AztecAddress,
  ) {
    const fromAddress = this.ensureAccountOrDefault(from);

    const constructorAbi = abi.functions.find(f => f.name === 'constructor');
    if (!constructorAbi) {
      throw new Error('Cannot find constructor in the ABI.');
    }

    const flatArgs = encodeArguments(constructorAbi, args);
    const contractTree = await ContractTree.new(
      abi,
      flatArgs,
      portalContract,
      contractAddressSalt,
      fromAddress,
      this.node,
    );
    const { functionData, vkHash } = contractTree.newContractConstructor!;
    const functionTreeRoot = await contractTree.getFunctionTreeRoot();
    const contractDeploymentData = new ContractDeploymentData(
      Fr.fromBuffer(vkHash),
      functionTreeRoot,
      contractAddressSalt,
      portalContract,
    );
    const txContext = new TxContext(false, false, true, contractDeploymentData);

    const contract = contractTree.contract;
    await this.db.addContract(contract);

    return new TxRequest(
      fromAddress,
      contract.address,
      functionData,
      flatArgs,
      Fr.random(), // nonce
      txContext,
      Fr.ZERO, // chainId
    );
  }

  /**
   * Create a transaction request for a contract function call with the provided arguments.
   * Retrieves necessary information about the contract from the database and constructs a TxRequest object.
   * Throws an error if the contract or function is unknown.
   *
   * @param functionName - Name of the function to be invoked in the contract.
   * @param args - Array of input arguments for the function.
   * @param to - Address of the target contract.
   * @param from - (Optional) Address of the sender (defaults to first available account).
   * @returns A TxRequest instance representing the contract function call and its context.
   */
  public async createTxRequest(functionName: string, args: any[], to: AztecAddress, from?: AztecAddress) {
    const fromAddress = this.ensureAccountOrDefault(from);

    const contract = await this.db.getContract(to);
    if (!contract) {
      throw new Error('Unknown contract.');
    }

    const functionDao = contract.functions.find(f => f.name === functionName);
    if (!functionDao) {
      throw new Error('Unknown function.');
    }

    const flatArgs = encodeArguments(functionDao, args, functionDao.functionType === FunctionType.SECRET);

    const functionData = new FunctionData(
      functionDao.selector,
      functionDao.functionType === FunctionType.SECRET,
      false,
    );

    const txContext = new TxContext(
      false,
      false,
      false,
      new ContractDeploymentData(Fr.ZERO, Fr.ZERO, Fr.ZERO, new EthAddress(Buffer.alloc(EthAddress.SIZE_IN_BYTES))),
    );

    return new TxRequest(
      fromAddress,
      to,
      functionData,
      flatArgs,
      Fr.random(), // nonce
      txContext,
      Fr.ZERO, // chainId
    );
  }

  /**
   * Sign a TxRequest with the creator's private key.
   * This function retrieves the private key of the account specified in the TxRequest 'from' field
   * and signs it, generating an EcdsaSignature which can be used to create a valid kernel proof.
   *
   * @param txRequest - The TxRequest instance containing necessary information for signing.
   * @returns An EcdsaSignature instance representing the signed transaction.
   */
  public signTxRequest(txRequest: TxRequest) {
    this.ensureAccount(txRequest.from);
    return this.keyStore.signTxRequest(txRequest);
  }

  /**
   * Creates a new transaction object from a given signed transaction request.
   * If the transaction is private, it simulates and proves the transaction request using accountState.
   * If it is public, it creates a public transaction without the need for simulation.
   * The resulting transaction object can then be sent to the network for execution using sendTx method.
   *
   * @param txRequest - The signed transaction request containing all necessary details for executing the transaction.
   * @param signature - The ECDSA signature of the transaction request.
   * @returns A transaction object that can be sent to the network.
   */
  public async createTx(txRequest: TxRequest, signature: EcdsaSignature) {
    let toContract: AztecAddress | undefined;
    let newContract: AztecAddress | undefined;
    const accountState = this.ensureAccount(txRequest.from);

    const contractAddress = txRequest.to;
    let tx: Tx;
    if (!txRequest.functionData.isPrivate) {
      // Note: there is no simulation being performed client-side for public functions execution.
      tx = Tx.createPublic(new SignedTxRequest(txRequest, signature));
    } else if (txRequest.functionData.isConstructor) {
      newContract = contractAddress;
      tx = await accountState.simulateAndProve(txRequest, signature, contractAddress);
    } else {
      toContract = contractAddress;
      tx = await accountState.simulateAndProve(txRequest, signature);
    }

    const dao = new TxDao(await tx.getTxHash(), undefined, undefined, txRequest.from, toContract, newContract, '');
    await this.db.addTx(dao);

    return tx;
  }

  /**
   * Send a transaction.
   * @param tx - The transaction.
   * @returns A hash of the transaction, used to identify it.
   */
  public async sendTx(tx: Tx): Promise<TxHash> {
    await this.node.sendTx(tx);
    return tx.getTxHash();
  }

  /**
   * Simulate the execution of a view (read-only) function on a deployed contract without actually modifying state.
   * This is useful to inspect contract state, for example fetching a variable value or calling a getter function.
   * The function takes function name and arguments as parameters, along with the contract address
   * and optionally the sender's address.
   *
   * @param functionName - The name of the function to be called in the contract.
   * @param args - An array of arguments to be passed into the function call.
   * @param to - The address of the contract on which the function will be called.
   * @param from - (Optional) The caller of the transaction.
   * @returns The result of the view function call, structured based on the function ABI.
   */
  public async viewTx(functionName: string, args: any[], to: AztecAddress, from?: AztecAddress) {
    const txRequest = await this.createTxRequest(functionName, args, to, from);
    const accountState = this.ensureAccount(txRequest.from);
    const executionResult = await accountState.simulateUnconstrained(txRequest);

    // TODO - Return typed result based on the function abi.
    return executionResult;
  }

  /**
   * Fetchs a transaction receipt for a tx.
   * @param txHash - The transaction hash.
   * @returns A recipt of the transaction.
   */
  public async getTxReceipt(txHash: TxHash): Promise<TxReceipt> {
    const localTx = await this.synchroniser.getTxByHash(txHash);
    const partialReceipt = {
      txHash: txHash,
      blockHash: localTx?.blockHash,
      blockNumber: localTx?.blockNumber,
      from: localTx?.from,
      to: localTx?.to,
      contractAddress: localTx?.contractAddress,
      error: '',
    };

    if (localTx?.blockHash) {
      return {
        ...partialReceipt,
        status: TxStatus.MINED,
      };
    }

    const pendingTx = await this.node.getPendingTxByHash(txHash);
    if (pendingTx) {
      return {
        ...partialReceipt,
        status: TxStatus.PENDING,
      };
    }

    // if the transaction mined it will be removed from the pending pool and there is a race condition here as the synchroniser will not have the tx as mined yet, so it will appear dropped
    // until the synchroniser picks this up

    const accountState = this.synchroniser.getAccount(localTx.from);
    if (accountState && !(await accountState.isSynchronised())) {
      // there is a pending L2 block, which means the transaction will not be in the tx pool but may be awaiting mine on L1
      return {
        ...partialReceipt,
        status: TxStatus.PENDING,
      };
    }

    // TODO we should refactor this once the node can store transactions. At that point we should query the node and not deal with block heights.

    return {
      ...partialReceipt,
      status: TxStatus.DROPPED,
      error: 'Tx dropped by P2P node.',
    };
  }

  /**
   * Initializes the account state for a given address.
   * It retrieves the private key from the key store and adds the account to the synchroniser.
   * This function is called for all existing accounts during the server start, or when a new account is added afterwards.
   *
   * @param address - The address of the account to initialize.
   */
  private async initAccountState(address: AztecAddress) {
    const accountPrivateKey = await this.keyStore.getAccountPrivateKey(address);
    await this.synchroniser.addAccount(accountPrivateKey);
    this.log(`Account added: ${address.toString()}`);
  }

  /**
   * Retrieves an existing account or the default one if none is provided.
   * Ensures that the given account address exists in the synchroniser, otherwise throws an error.
   * If no account address is provided, it returns the first account from the synchroniser.
   * Throws an error if there are no accounts available in the key store.
   *
   * @param account - (Optional) Address of the account to ensure its existence.
   * @returns The ensured AztecAddress instance.
   */
  private ensureAccountOrDefault(account?: AztecAddress) {
    const address = account || this.synchroniser.getAccounts()[0]?.getAddress();
    if (!address) {
      throw new Error('No accounts available in the key store.');
    }

    this.ensureAccount(address);

    return address;
  }

  /**
   * Ensures the given account address exists in the synchroniser.
   * Retrieves the account state for the provided address and throws an error if the account is not found.
   *
   * @param account - The account address.
   * @returns The account state associated with the given address.
   * @throws If the account is unknown or not found in the synchroniser.
   */
  private ensureAccount(account: AztecAddress) {
    const accountState = this.synchroniser.getAccount(account);
    if (!accountState) {
      throw new Error(`Unknown account: ${account.toShortString()}.`);
    }

    return accountState;
  }
}<|MERGE_RESOLUTION|>--- conflicted
+++ resolved
@@ -10,13 +10,10 @@
   TxContext,
   TxRequest,
 } from '@aztec/circuits.js';
-<<<<<<< HEAD
-=======
 import { Fr, Point } from '@aztec/foundation/fields';
 import { createDebugLogger } from '@aztec/foundation/log';
 import { KeyStore } from '@aztec/key-store';
-import { ContractAbi, FunctionType } from '@aztec/noir-contracts';
->>>>>>> f9ac4097
+import { ContractAbi, FunctionType } from '@aztec/foundation/abi';
 import { Tx, TxHash } from '@aztec/types';
 import { AztecRPCClient, DeployedContract } from '../aztec_rpc_client/index.js';
 import { toContractDao } from '../contract_database/index.js';
@@ -24,12 +21,6 @@
 import { Database, TxDao } from '../database/index.js';
 import { Synchroniser } from '../synchroniser/index.js';
 import { TxReceipt, TxStatus } from '../tx/index.js';
-<<<<<<< HEAD
-import { ContractAbi, FunctionType } from '@aztec/foundation/abi';
-import { createDebugLogger } from '@aztec/foundation/log';
-import { Fr, Point } from '@aztec/foundation/fields';
-=======
->>>>>>> f9ac4097
 
 /**
  * A remote Aztec RPC Client implementation.
