--- conflicted
+++ resolved
@@ -189,11 +189,6 @@
       '',
     );
     await this.db.addOrUpdateTx(dao);
-<<<<<<< HEAD
-
-=======
-    // TODO I think the TX should include all the data from the publicInputs + proof
->>>>>>> 22c55b29
     return tx;
   }
 
