import { AcirSimulator } from '@aztec/acir-simulator';
import { AztecNode } from '@aztec/aztec-node';
import { BarretenbergWasm } from '@aztec/barretenberg.js/wasm';
import {
  ARGS_LENGTH,
  AztecAddress,
  CircuitsWasm,
  computeFunctionTree,
  ContractDeploymentData,
  CONTRACT_TREE_HEIGHT,
  EcdsaSignature,
  EthAddress,
  FunctionData,
  FUNCTION_TREE_HEIGHT,
  MembershipWitness,
  OldTreeRoots,
  PrivateCallStackItem,
  TxContext,
  TxRequest,
  UInt8Vector,
} from '@aztec/circuits.js';
<<<<<<< HEAD
import { createDebugLogger, Fr, toBigIntBE } from '@aztec/foundation';
import { KernelProver, FunctionTreeInfo } from '@aztec/kernel-prover';
import { Tx, TxHash } from '@aztec/tx';
import { generateFunctionSelector } from '../abi_coder/index.js';
import { AztecRPCClient, DeployedContract } from '../aztec_rpc_client/index.js';
import { ContractDao } from '../contract_database/index.js';
=======
import { hashVK } from '@aztec/circuits.js/abis';
import { CircuitsWasm } from '@aztec/circuits.js/wasm';
import { createDebugLogger, Fr } from '@aztec/foundation';
import { KernelProver } from '@aztec/kernel-prover';
import { ContractAbi, FunctionType } from '@aztec/noir-contracts';
import { Tx, TxHash } from '@aztec/tx';
import { generateFunctionSelector } from '../abi_coder/index.js';
import { AztecRPCClient, DeployedContract } from '../aztec_rpc_client/index.js';
import { Signature } from '../circuits.js';
import { toContractDao } from '../contract_database/index.js';
>>>>>>> 08e01b33
import { ContractTree } from '../contract_tree/index.js';
import { Database } from '../database/database.js';
import { TxDao } from '../database/tx_dao.js';
import { KeyStore } from '../key_store/index.js';
import { Synchroniser } from '../synchroniser/index.js';
import { TxReceipt, TxStatus } from '../tx/index.js';
import { hashVK } from '@aztec/circuits.js/abis';

/**
 * Implements a remote Aztec RPC client provider.
 * Combines our major components into one API.
 */
export class AztecRPCServer implements AztecRPCClient {
  private synchroniser: Synchroniser;

  constructor(
    private keyStore: KeyStore,
    private acirSimulator: AcirSimulator,
    private kernelProver: KernelProver,
    private node: AztecNode,
    private db: Database,
    private circuitsWasm: CircuitsWasm,
    bbWasm: BarretenbergWasm,
    private log = createDebugLogger('aztec:rpc_server'),
  ) {
    this.synchroniser = new Synchroniser(node, db, bbWasm);
    this.synchroniser.start();
  }

  public async stop() {
    await this.synchroniser.stop();
  }

  public async addAccount() {
    const accountAddress = await this.keyStore.addAccount();
    const accountPrivateKey = await this.keyStore.getAccountPrivateKey(accountAddress);
    this.log(`adding account ${accountAddress.toString()}`);
    await this.synchroniser.addAccount(accountPrivateKey);
    return accountAddress;
  }

  public async addContracts(contracts: DeployedContract[]) {
    const contractDaos = contracts.map(c => toContractDao(c.abi, c.address, c.portalContract));
    await Promise.all(contractDaos.map(c => this.db.addContract(c)));
  }

  public async getAccounts(): Promise<AztecAddress[]> {
    const accounts = this.synchroniser.getAccounts();
    return await Promise.all(accounts.map(a => a.getPublicKey().toAddress()));
  }

  public async getStorageAt(contract: AztecAddress, storageSlot: Fr) {
    const txAuxData = await this.db.getTxAuxData(contract, storageSlot);
    return txAuxData.map(d => d.notePreimage.items.map(item => item.value));
  }

  /**
   * Is an L2 contract deployed at this address?
   * @param contractAddress - The contract data address.
   * @returns Whether the contract was deployed.
   */
  public async isContractDeployed(contractAddress: AztecAddress): Promise<boolean> {
    return !!(await this.node.getContractData(contractAddress));
  }

  public async createDeploymentTxRequest(
    abi: ContractAbi,
    args: any[],
    portalContract: EthAddress,
    contractAddressSalt: Fr,
    from: AztecAddress,
  ) {
    const constructorAbi = abi.functions.find(f => f.name === 'constructor');
    if (!constructorAbi) {
      throw new Error('Cannot find constructor in the ABI.');
    }

    if (!constructorAbi.verificationKey) {
      throw new Error('Missing verification key for the constructor.');
    }

    const txRequestArgs = args.concat(
      Array(ARGS_LENGTH - args.length)
        .fill(0)
        .map(() => new Fr(0n)),
    );

    const fromAddress = from.equals(AztecAddress.ZERO) ? (await this.keyStore.getAccounts())[0] : from;
    const contractTree = ContractTree.new(
      abi,
      txRequestArgs,
      portalContract,
      contractAddressSalt,
      fromAddress,
      this.circuitsWasm,
    );
    const contract = contractTree.contract;

    const functionData = new FunctionData(
      generateFunctionSelector(constructorAbi.name, constructorAbi.parameters),
      true,
      true,
    );

    const constructorVkHash = Fr.fromBuffer(
      hashVK(this.circuitsWasm, Buffer.from(constructorAbi.verificationKey, 'hex')),
    );

    const contractDeploymentData = new ContractDeploymentData(
      constructorVkHash,
      contractTree.getFunctionTreeRoot(),
      contractAddressSalt,
      portalContract,
    );

    const txContext = new TxContext(false, false, true, contractDeploymentData);

    await this.db.addContract(contract);

    return new TxRequest(
      fromAddress,
      contract.address,
      functionData,
      txRequestArgs,
      Fr.random(), // nonce
      txContext,
      Fr.ZERO, // chainId
    );
  }

  public async createTxRequest(functionName: string, args: any[], to: AztecAddress, from: AztecAddress) {
    const contract = await this.db.getContract(to);
    if (!contract) {
      throw new Error('Unknown contract.');
    }

    const functionDao = contract.functions.find(f => f.name === functionName);
    if (!functionDao) {
      throw new Error('Unknown function.');
    }

    const functionData = new FunctionData(
      functionDao.selector,
      functionDao.functionType === FunctionType.SECRET,
      false,
    );

    const txContext = new TxContext(
      false,
      false,
      true,
      new ContractDeploymentData(Fr.ZERO, Fr.ZERO, Fr.ZERO, new EthAddress(Buffer.alloc(EthAddress.SIZE_IN_BYTES))),
    );

    return new TxRequest(
      from,
      to,
      functionData,
      args,
      Fr.random(), // nonce
      txContext,
      Fr.ZERO, // chainId
    );
  }

  public signTxRequest(txRequest: TxRequest) {
    return this.keyStore.signTxRequest(txRequest);
  }

<<<<<<< HEAD
  public async createTx(txRequest: TxRequest, signature: EcdsaSignature) {
    this.log(`Creating Tx`);
=======
  public async createTx(txRequest: TxRequest, signature: Signature) {
    const accountState = this.synchroniser.getAccount(txRequest.from);
    if (!accountState) {
      throw new Error('Cannot create tx for an unauthorized account.');
    }

>>>>>>> 08e01b33
    const contractAddress = txRequest.to;
    const contract = await this.db.getContract(txRequest.to);
    if (!contract) {
      throw new Error('Unknown contract.');
    }
    const selector = txRequest.functionData.functionSelector;

    const functionDao = contract.functions.find(f => f.selector.equals(selector));
    if (!functionDao) {
      throw new Error('Unknown function.');
    }

    const oldRoots = new OldTreeRoots(Fr.ZERO, Fr.ZERO, Fr.ZERO, Fr.ZERO); // TODO - get old roots from the database/node
    this.log(`Executing simulator...`);
    const executionResult = await this.acirSimulator.run(
      txRequest,
      functionDao,
      contractAddress,
      contract.portalContract,
      oldRoots,
    );

    this.log(`Executing Prover...`);
    const { publicInputs } = await this.kernelProver.prove(
      txRequest as any, // TODO - remove `as any`
      signature,
      executionResult,
      oldRoots as any, // TODO - remove `as any`
      this.circuitsWasm,
      (callStackItem: PrivateCallStackItem) => {
        return this.getFunctionTreeInfo(contract, callStackItem);
      },
      (committment: Buffer) => {
        return this.getContractSiblingPath(committment);
      },
    );
<<<<<<< HEAD
    this.log(`Proof completed!`);
    const tx = new Tx(publicInputs, new UInt8Vector(Buffer.alloc(0)), Buffer.alloc(0));
    const dao: TxDao = new TxDao(tx.txHash, undefined, undefined, txRequest.from, undefined, txRequest.to, '');
    await this.db.addOrUpdateTx(dao);
=======

    const unverifiedData = accountState.createUnverifiedData(contractAddress, executionResult.preimages.newNotes);
    const tx = new Tx(publicInputs, new UInt8Vector(Buffer.alloc(0)), unverifiedData);

    const [toContract, newContract] = txRequest.functionData.isConstructor
      ? [undefined, contractAddress]
      : [contractAddress, undefined];
    const dao = new TxDao(tx.txHash, undefined, undefined, txRequest.from, toContract, newContract, '');
    await this.db.addTx(dao);

>>>>>>> 08e01b33
    return tx;
  }

  private getFunctionTreeInfo(contract: ContractDao, callStackItem: PrivateCallStackItem) {
    return Promise.resolve(this.computeFunctionTreeInfo(contract, callStackItem));
  }

  private computeFunctionTreeInfo(contract: ContractDao, callStackItem: PrivateCallStackItem) {
    const tree = new ContractTree(contract, this.circuitsWasm);
    const functionIndex =
      contract.functions.findIndex(f => f.selector.equals(callStackItem.functionData.functionSelector)) - 1;
    if (functionIndex < 0) {
      return {
        root: Buffer.alloc(32),
        membershipWitness: new MembershipWitness<typeof FUNCTION_TREE_HEIGHT>(
          FUNCTION_TREE_HEIGHT,
          0,
          Array(FUNCTION_TREE_HEIGHT)
            .fill(0)
            .map(() => Fr.ZERO),
        ),
      } as FunctionTreeInfo;
    }

    const leaves = tree.getFunctionLeaves();
    const functionTree = this.getFunctionTree(leaves);
    let rowSize = Math.ceil(functionTree.length / 2);
    let rowOffset = 0;
    let index = functionIndex;
    const nodes: Fr[] = [];
    while (rowSize > 1) {
      const isRight = index & 1;
      nodes.push(functionTree[rowOffset + index + (isRight ? -1 : 1)]);
      rowOffset += rowSize;
      rowSize >>= 1;
      index >>= 1;
    }
    const membershipWitness = new MembershipWitness<typeof FUNCTION_TREE_HEIGHT>(
      FUNCTION_TREE_HEIGHT,
      functionIndex,
      nodes,
    );
    const root = functionTree[functionTree.length - 1].toBuffer();
    return {
      root,
      membershipWitness,
    } as FunctionTreeInfo;
  }

  private getFunctionTree(leaves: Buffer[]) {
    return computeFunctionTree(
      this.circuitsWasm,
      leaves.map(x => new Fr(toBigIntBE(x))),
    );
  }

  /**
   * Send a transaction.
   * @param tx - The transaction
   * @returns A hash of the transaction, used to identify it.
   */
  public async sendTx(tx: Tx): Promise<TxHash> {
    await this.node.sendTx(tx);
    return tx.txHash;
  }

  /**
   * Fetchs a transaction receipt for a tx
   * @param txHash - The transaction hash
   * @returns A recipt of the transaction
   */
  public async getTxReceipt(txHash: TxHash): Promise<TxReceipt> {
    const localTx = await this.synchroniser.getTxByHash(txHash);
    const partialReceipt = {
      txHash: txHash,
      blockHash: localTx?.blockHash,
      blockNumber: localTx?.blockNumber,
      from: localTx?.from,
      to: localTx?.to,
      contractAddress: localTx?.contractAddress,
      error: '',
    };

    if (localTx?.blockHash) {
      return {
        ...partialReceipt,
        status: TxStatus.MINED,
      };
    }

    const pendingTx = await this.node.getPendingTxByHash(txHash);
    this.log(`Pending Tx ${pendingTx?.txHash.toString()}`);
    if (pendingTx) {
      return {
        ...partialReceipt,
        status: TxStatus.PENDING,
      };
    }

    // if the transaction mined it will be removed from the pending pool and there is a race condition here as the synchroniser will not have the tx as mined yet, so it will appear dropped
    // until the synchroniser picks this up

    const accountState = this.synchroniser.getAccount(localTx.from);
    if (accountState && !(await accountState.isSynchronised())) {
      // there is a pending L2 block, which means the transaction will not be in the tx pool but may be awaiting mine on L1
      return {
        ...partialReceipt,
        status: TxStatus.PENDING,
      };
    }

    // TODO we should refactor this once the node can store transactions. At that point we should query the node and not deal with block heights.

    return {
      ...partialReceipt,
      status: TxStatus.DROPPED,
      error: 'Tx dropped by P2P node.',
    };
  }

  private async getContractSiblingPath(committment: Buffer) {
    const index = await this.node.findContractIndex(committment);
    if (index === undefined) {
      throw new Error('Failed to find contract');
    }
    const siblingPath = await this.node.getContractPath(index);
    return new MembershipWitness<typeof CONTRACT_TREE_HEIGHT>(
      CONTRACT_TREE_HEIGHT,
      Number(index),
      siblingPath.data.map(x => new Fr(x.readBigInt64BE())),
    );
  }
}<|MERGE_RESOLUTION|>--- conflicted
+++ resolved
@@ -4,47 +4,35 @@
 import {
   ARGS_LENGTH,
   AztecAddress,
+  CONTRACT_TREE_HEIGHT,
   CircuitsWasm,
-  computeFunctionTree,
   ContractDeploymentData,
-  CONTRACT_TREE_HEIGHT,
   EcdsaSignature,
   EthAddress,
+  FUNCTION_TREE_HEIGHT,
   FunctionData,
-  FUNCTION_TREE_HEIGHT,
   MembershipWitness,
   OldTreeRoots,
   PrivateCallStackItem,
   TxContext,
   TxRequest,
   UInt8Vector,
+  computeFunctionTree
 } from '@aztec/circuits.js';
-<<<<<<< HEAD
-import { createDebugLogger, Fr, toBigIntBE } from '@aztec/foundation';
-import { KernelProver, FunctionTreeInfo } from '@aztec/kernel-prover';
-import { Tx, TxHash } from '@aztec/tx';
-import { generateFunctionSelector } from '../abi_coder/index.js';
-import { AztecRPCClient, DeployedContract } from '../aztec_rpc_client/index.js';
-import { ContractDao } from '../contract_database/index.js';
-=======
 import { hashVK } from '@aztec/circuits.js/abis';
-import { CircuitsWasm } from '@aztec/circuits.js/wasm';
-import { createDebugLogger, Fr } from '@aztec/foundation';
-import { KernelProver } from '@aztec/kernel-prover';
+import { Fr, createDebugLogger, toBigIntBE } from '@aztec/foundation';
+import { FunctionTreeInfo, KernelProver } from '@aztec/kernel-prover';
 import { ContractAbi, FunctionType } from '@aztec/noir-contracts';
 import { Tx, TxHash } from '@aztec/tx';
 import { generateFunctionSelector } from '../abi_coder/index.js';
 import { AztecRPCClient, DeployedContract } from '../aztec_rpc_client/index.js';
-import { Signature } from '../circuits.js';
-import { toContractDao } from '../contract_database/index.js';
->>>>>>> 08e01b33
+import { ContractDao, toContractDao } from '../contract_database/contract_dao.js';
 import { ContractTree } from '../contract_tree/index.js';
 import { Database } from '../database/database.js';
 import { TxDao } from '../database/tx_dao.js';
 import { KeyStore } from '../key_store/index.js';
 import { Synchroniser } from '../synchroniser/index.js';
 import { TxReceipt, TxStatus } from '../tx/index.js';
-import { hashVK } from '@aztec/circuits.js/abis';
 
 /**
  * Implements a remote Aztec RPC client provider.
@@ -207,17 +195,12 @@
     return this.keyStore.signTxRequest(txRequest);
   }
 
-<<<<<<< HEAD
   public async createTx(txRequest: TxRequest, signature: EcdsaSignature) {
-    this.log(`Creating Tx`);
-=======
-  public async createTx(txRequest: TxRequest, signature: Signature) {
     const accountState = this.synchroniser.getAccount(txRequest.from);
     if (!accountState) {
       throw new Error('Cannot create tx for an unauthorized account.');
     }
 
->>>>>>> 08e01b33
     const contractAddress = txRequest.to;
     const contract = await this.db.getContract(txRequest.to);
     if (!contract) {
@@ -254,12 +237,8 @@
         return this.getContractSiblingPath(committment);
       },
     );
-<<<<<<< HEAD
+
     this.log(`Proof completed!`);
-    const tx = new Tx(publicInputs, new UInt8Vector(Buffer.alloc(0)), Buffer.alloc(0));
-    const dao: TxDao = new TxDao(tx.txHash, undefined, undefined, txRequest.from, undefined, txRequest.to, '');
-    await this.db.addOrUpdateTx(dao);
-=======
 
     const unverifiedData = accountState.createUnverifiedData(contractAddress, executionResult.preimages.newNotes);
     const tx = new Tx(publicInputs, new UInt8Vector(Buffer.alloc(0)), unverifiedData);
@@ -270,7 +249,6 @@
     const dao = new TxDao(tx.txHash, undefined, undefined, txRequest.from, toContract, newContract, '');
     await this.db.addTx(dao);
 
->>>>>>> 08e01b33
     return tx;
   }
 
