--- conflicted
+++ resolved
@@ -2,12 +2,6 @@
 import { AztecNode } from '@aztec/aztec-node';
 import {
   ARGS_LENGTH,
-<<<<<<< HEAD
-  TxRequest,
-  UInt8Vector,
-=======
-  AztecAddress,
->>>>>>> d7e3ecc0
   ContractDeploymentData,
   FunctionData,
   OldTreeRoots,
@@ -15,16 +9,12 @@
   TxRequest,
   UInt8Vector,
 } from '@aztec/circuits.js';
-import { createDebugLogger, Fr } from '@aztec/foundation';
 import { KernelProver } from '@aztec/kernel-prover';
 import { Tx, TxHash } from '@aztec/tx';
 import { generateFunctionSelector } from '../abi_coder/index.js';
 import { AztecRPCClient, DeployedContract } from '../aztec_rpc_client/index.js';
 import { generateContractAddress, selectorToNumber, Signature } from '../circuits.js';
-<<<<<<< HEAD
 import { AztecAddress, EthAddress, createDebugLogger, Fr } from '@aztec/foundation';
-=======
->>>>>>> d7e3ecc0
 import { Database } from '../database/database.js';
 import { TxDao } from '../database/tx_dao.js';
 import { KeyStore } from '../key_store/index.js';
