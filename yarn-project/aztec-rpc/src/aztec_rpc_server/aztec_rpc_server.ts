--- conflicted
+++ resolved
@@ -47,12 +47,7 @@
     private db: Database,
     private log = createDebugLogger('aztec:rpc_server'),
   ) {
-<<<<<<< HEAD
-    this.synchroniser = new Synchroniser(node, db, acirSimulator, bbWasm);
-=======
     this.synchroniser = new Synchroniser(node, db, acirSimulator);
-    this.synchroniser.start();
->>>>>>> 9cae9f5e
   }
 
   public async start() {
