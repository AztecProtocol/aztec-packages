--- conflicted
+++ resolved
@@ -6,11 +6,8 @@
 } from '@aztec/acir-simulator';
 import {
   AztecAddress,
-<<<<<<< HEAD
   CircuitsWasm,
-=======
   ConstantHistoricBlockData,
->>>>>>> abe76d9f
   FunctionData,
   PartialContractAddress,
   PrivateKey,
