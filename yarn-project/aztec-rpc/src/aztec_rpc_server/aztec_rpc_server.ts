import { encodeArguments } from '@aztec/acir-simulator';
import { AztecNode } from '@aztec/aztec-node';
import {
  AztecAddress,
  ContractDeploymentData,
  EcdsaSignature,
  EthAddress,
  FunctionData,
  SignedTxRequest,
  TxContext,
  TxRequest,
} from '@aztec/circuits.js';
import { Fr, Point, createDebugLogger } from '@aztec/foundation';
import { ContractAbi, FunctionType } from '@aztec/noir-contracts';
import { PrivateTx, Tx, TxHash } from '@aztec/types';
import { AztecRPCClient, DeployedContract } from '../aztec_rpc_client/index.js';
import { toContractDao } from '../contract_database/index.js';
import { ContractTree } from '../contract_tree/index.js';
import { Database, TxDao } from '../database/index.js';
import { KeyStore } from '../key_store/index.js';
import { Synchroniser } from '../synchroniser/index.js';
import { TxReceipt, TxStatus } from '../tx/index.js';

/**
 * Implements a remote Aztec RPC client provider.
 * Combines our major components into one API.
 */
export class AztecRPCServer implements AztecRPCClient {
  private synchroniser: Synchroniser;

  constructor(
    private keyStore: KeyStore,
    private node: AztecNode,
    private db: Database,
    private log = createDebugLogger('aztec:rpc_server'),
  ) {
    this.synchroniser = new Synchroniser(node, db);
  }

  public async start() {
    const accounts = await this.keyStore.getAccounts();
    for (const account of accounts) {
      await this.initAccountState(account);
    }
    this.synchroniser.start();
    this.log(`Started. ${accounts.length} initial accounts.`);
  }

  public async stop() {
    await this.synchroniser.stop();
    this.log('Stopped.');
  }

  public async addAccount() {
    const accountAddress = await this.keyStore.addAccount();
    await this.initAccountState(accountAddress);
    return accountAddress;
  }

  public async addContracts(contracts: DeployedContract[]) {
    const contractDaos = contracts.map(c => toContractDao(c.abi, c.address, c.portalContract));
    await Promise.all(contractDaos.map(c => this.db.addContract(c)));
  }

  public async getAccounts(): Promise<AztecAddress[]> {
    const accounts = this.synchroniser.getAccounts();
    return await Promise.all(accounts.map(a => a.getAddress()));
  }

  public getAccountPublicKey(address: AztecAddress): Promise<Point> {
    const account = this.ensureAccount(address);
    return Promise.resolve(account.getPublicKey());
  }

  public async getStorageAt(contract: AztecAddress, storageSlot: Fr) {
    const txAuxData = await this.db.getTxAuxData(contract, storageSlot);
    return txAuxData.map(d => d.notePreimage.items.map(item => item.value));
  }

  /**
   * Is an L2 contract deployed at this address?
   * @param contractAddress - The contract data address.
   * @returns Whether the contract was deployed.
   */
  public async isContractDeployed(contractAddress: AztecAddress): Promise<boolean> {
    return !!(await this.node.getContractData(contractAddress));
  }

  public async createDeploymentTxRequest(
    abi: ContractAbi,
    args: any[],
    portalContract: EthAddress,
    contractAddressSalt = Fr.random(),
    from?: AztecAddress,
  ) {
    const fromAddress = this.ensureAccountOrDefault(from);

    const constructorAbi = abi.functions.find(f => f.name === 'constructor');
    if (!constructorAbi) {
      throw new Error('Cannot find constructor in the ABI.');
    }

    const flatArgs = encodeArguments(constructorAbi, args);
    const contractTree = await ContractTree.new(
      abi,
      flatArgs,
      portalContract,
      contractAddressSalt,
      fromAddress,
      this.node,
    );
    const { functionData, vkHash } = contractTree.newContractConstructor!;
    const functionTreeRoot = await contractTree.getFunctionTreeRoot();
    const contractDeploymentData = new ContractDeploymentData(
      Fr.fromBuffer(vkHash),
      functionTreeRoot,
      contractAddressSalt,
      portalContract,
    );
    const txContext = new TxContext(false, false, true, contractDeploymentData);

    const contract = contractTree.contract;
    await this.db.addContract(contract);

    return new TxRequest(
      fromAddress,
      contract.address,
      functionData,
      flatArgs,
      Fr.random(), // nonce
      txContext,
      Fr.ZERO, // chainId
    );
  }

  public async createTxRequest(functionName: string, args: any[], to: AztecAddress, from?: AztecAddress) {
    const fromAddress = this.ensureAccountOrDefault(from);

    const contract = await this.db.getContract(to);
    if (!contract) {
      throw new Error('Unknown contract.');
    }

    const functionDao = contract.functions.find(f => f.name === functionName);
    if (!functionDao) {
      throw new Error('Unknown function.');
    }

    const flatArgs = encodeArguments(functionDao, args, functionDao.functionType === FunctionType.SECRET);

    const functionData = new FunctionData(
      functionDao.selector,
      functionDao.functionType === FunctionType.SECRET,
      false,
    );

    const txContext = new TxContext(
      false,
      false,
      false,
      new ContractDeploymentData(Fr.ZERO, Fr.ZERO, Fr.ZERO, new EthAddress(Buffer.alloc(EthAddress.SIZE_IN_BYTES))),
    );

    return new TxRequest(
      fromAddress,
      to,
      functionData,
      flatArgs,
      Fr.random(), // nonce
      txContext,
      Fr.ZERO, // chainId
    );
  }

  public signTxRequest(txRequest: TxRequest) {
    this.ensureAccount(txRequest.from);
    return this.keyStore.signTxRequest(txRequest);
  }

  public async createTx(txRequest: TxRequest, signature: EcdsaSignature) {
    let toContract: AztecAddress | undefined;
    let newContract: AztecAddress | undefined;
    const accountState = this.ensureAccount(txRequest.from);
<<<<<<< HEAD
=======

    // Note: there is no simulation being performed client-side for public functions execution.
    const tx = txRequest.functionData.isPrivate
      ? await accountState.simulateAndProve(txRequest, signature)
      : Tx.createPublic(new SignedTxRequest(txRequest, signature));

>>>>>>> 7c389d52
    const contractAddress = txRequest.to;
    let tx: PrivateTx;
    if (txRequest.functionData.isConstructor) {
      newContract = contractAddress;
      tx = await accountState.simulateAndProve(txRequest, signature, contractAddress);
    } else {
      toContract = contractAddress;
      tx = await accountState.simulateAndProve(txRequest, signature);
    }

    const dao = new TxDao(await tx.getTxHash(), undefined, undefined, txRequest.from, toContract, newContract, '');
    await this.db.addTx(dao);

    return tx;
  }

  /**
   * Send a transaction.
   * @param tx - The transaction
   * @returns A hash of the transaction, used to identify it.
   */
  public async sendTx(tx: Tx): Promise<TxHash> {
    await this.node.sendTx(tx);
    return tx.getTxHash();
  }

  public async viewTx(functionName: string, args: any[], to: AztecAddress, from?: AztecAddress) {
    const txRequest = await this.createTxRequest(functionName, args, to, from);
    const accountState = this.ensureAccount(txRequest.from);
    const executionResult = await accountState.simulateUnconstrained(txRequest);

    // TODO - Return typed result based on the function abi.
    return executionResult;
  }

  /**
   * Fetchs a transaction receipt for a tx
   * @param txHash - The transaction hash
   * @returns A recipt of the transaction
   */
  public async getTxReceipt(txHash: TxHash): Promise<TxReceipt> {
    const localTx = await this.synchroniser.getTxByHash(txHash);
    const partialReceipt = {
      txHash: txHash,
      blockHash: localTx?.blockHash,
      blockNumber: localTx?.blockNumber,
      from: localTx?.from,
      to: localTx?.to,
      contractAddress: localTx?.contractAddress,
      error: '',
    };

    if (localTx?.blockHash) {
      return {
        ...partialReceipt,
        status: TxStatus.MINED,
      };
    }

    const pendingTx = await this.node.getPendingTxByHash(txHash);
    if (pendingTx) {
      return {
        ...partialReceipt,
        status: TxStatus.PENDING,
      };
    }

    // if the transaction mined it will be removed from the pending pool and there is a race condition here as the synchroniser will not have the tx as mined yet, so it will appear dropped
    // until the synchroniser picks this up

    const accountState = this.synchroniser.getAccount(localTx.from);
    if (accountState && !(await accountState.isSynchronised())) {
      // there is a pending L2 block, which means the transaction will not be in the tx pool but may be awaiting mine on L1
      return {
        ...partialReceipt,
        status: TxStatus.PENDING,
      };
    }

    // TODO we should refactor this once the node can store transactions. At that point we should query the node and not deal with block heights.

    return {
      ...partialReceipt,
      status: TxStatus.DROPPED,
      error: 'Tx dropped by P2P node.',
    };
  }

  private async initAccountState(address: AztecAddress) {
    const accountPrivateKey = await this.keyStore.getAccountPrivateKey(address);
    await this.synchroniser.addAccount(accountPrivateKey);
    this.log(`Account added: ${address.toString()}`);
  }

  private ensureAccountOrDefault(account?: AztecAddress) {
    const address = account || this.synchroniser.getAccounts()[0]?.getAddress();
    if (!address) {
      throw new Error('No accounts available in the key store.');
    }

    this.ensureAccount(address);

    return address;
  }

  private ensureAccount(account: AztecAddress) {
    const accountState = this.synchroniser.getAccount(account);
    if (!accountState) {
      throw new Error(`Unknown account: ${account.toShortString()}.`);
    }

    return accountState;
  }
}<|MERGE_RESOLUTION|>--- conflicted
+++ resolved
@@ -181,15 +181,12 @@
     let toContract: AztecAddress | undefined;
     let newContract: AztecAddress | undefined;
     const accountState = this.ensureAccount(txRequest.from);
-<<<<<<< HEAD
-=======
 
     // Note: there is no simulation being performed client-side for public functions execution.
     const tx = txRequest.functionData.isPrivate
       ? await accountState.simulateAndProve(txRequest, signature)
       : Tx.createPublic(new SignedTxRequest(txRequest, signature));
 
->>>>>>> 7c389d52
     const contractAddress = txRequest.to;
     let tx: PrivateTx;
     if (txRequest.functionData.isConstructor) {
