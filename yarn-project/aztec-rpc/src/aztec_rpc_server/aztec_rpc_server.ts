--- conflicted
+++ resolved
@@ -24,10 +24,6 @@
 import { Database, TxDao } from '../database/index.js';
 import { Synchroniser } from '../synchroniser/index.js';
 import { TxReceipt, TxStatus } from '../tx/index.js';
-<<<<<<< HEAD
-import { computePartialContractAddress, computeSecretMessageHash } from '@aztec/circuits.js/abis';
-=======
->>>>>>> 9dce08e9
 
 /**
  * A remote Aztec RPC Client implementation.
@@ -179,6 +175,16 @@
     return tx;
   }
 
+  /**
+   * TODO: Remove this once no longer required
+   * Adds an account from a private key and account contract deployment information
+   * @param abi - The account contract abi
+   * @param args - The args to the account contract constructor
+   * @param portalContract - The portal contract address to associate with the deployed account contract
+   * @param contractAddressSalt - The salt to be used in the contract address derivation
+   * @param privKey - The account private key
+   * @returns - The contract deployment info
+   */
   public async addAccount2(
     abi: ContractAbi,
     args: any[],
@@ -192,6 +198,16 @@
     return deployInfo;
   }
 
+  /**
+   * TODO: Remove this once no longer required
+   * Generates the deployment info for a contract
+   * @param abi - The account contract abi
+   * @param args - The args to the account contract constructor
+   * @param portalContract - The portal contract address to associate with the deployed account contract
+   * @param contractAddressSalt - The salt to be used in the contract address derivation
+   * @param publicKey - The account public key
+   * @returns - The contract deployment info
+   */
   public async getDeploymentInfo(
     abi: ContractAbi,
     args: any[],
@@ -247,8 +263,8 @@
    * and optionally the sender's address.
    *
    * @param functionName - The name of the function to be called in the contract.
-   * @param args
-   * @param to
+   * @param args - The arguments to be provided to the function.
+   * @param to - The address of the contract to be called.
    * @param from - (Optional) The caller of the transaction.
    * @returns The result of the view function call, structured based on the function ABI.
    */
@@ -444,7 +460,8 @@
   }
 
   /**
-   *
+   * Returns the information about the server's node
+   * @returns - The node information.
    */
   public async getNodeInfo(): Promise<NodeInfo> {
     const [version, chainId] = await Promise.all([this.node.getVersion(), this.node.getChainId()]);
