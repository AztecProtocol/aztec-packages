--- conflicted
+++ resolved
@@ -11,11 +11,8 @@
   TxRequest,
   UInt8Vector,
 } from '@aztec/circuits.js';
-<<<<<<< HEAD
-=======
 import { hashVK } from '@aztec/circuits.js/abis';
 import { CircuitsWasm } from '@aztec/circuits.js/wasm';
->>>>>>> 35d470af
 import { createDebugLogger, Fr } from '@aztec/foundation';
 import { KernelProver } from '@aztec/kernel-prover';
 import { Tx, TxHash } from '@aztec/tx';
@@ -28,10 +25,7 @@
 import { KeyStore } from '../key_store/index.js';
 import { ContractAbi, FunctionType } from '../noir.js';
 import { Synchroniser } from '../synchroniser/index.js';
-<<<<<<< HEAD
-=======
 import { TxReceipt, TxStatus } from '../tx/index.js';
->>>>>>> 35d470af
 
 /**
  * Implements a remote Aztec RPC client provider.
@@ -39,12 +33,14 @@
  */
 export class AztecRPCServer implements AztecRPCClient {
   private synchroniser: Synchroniser;
+
   constructor(
     private keyStore: KeyStore,
     private acirSimulator: AcirSimulator,
     private kernelProver: KernelProver,
     private node: AztecNode,
     private db: Database,
+    private circuitsWasm: CircuitsWasm,
     private log = createDebugLogger('aztec:rpc_server'),
   ) {
     this.synchroniser = new Synchroniser(node, db);
@@ -97,8 +93,6 @@
       throw new Error('Cannot find constructor in the ABI.');
     }
 
-<<<<<<< HEAD
-=======
     if (!constructorAbi.verificationKey) {
       throw new Error('Missing verification key for the constructor.');
     }
@@ -120,22 +114,19 @@
     );
     const contract = contractTree.contract;
 
->>>>>>> 35d470af
     const functionData = new FunctionData(
       selectorToNumber(generateFunctionSelector(constructorAbi.name, constructorAbi.parameters)),
       true,
       true,
     );
 
-    const constructorVkHash = Fr.ZERO;
-    const functionTreeRoot = Fr.ZERO;
+    const constructorVkHash = Fr.fromBuffer(
+      hashVK(this.circuitsWasm, Buffer.from(constructorAbi.verificationKey, 'hex')),
+    );
+
     const contractDeploymentData = new ContractDeploymentData(
       constructorVkHash,
-<<<<<<< HEAD
-      functionTreeRoot,
-=======
       contractTree.getFunctionTreeRoot(),
->>>>>>> 35d470af
       contractAddressSalt,
       portalContract,
     );
