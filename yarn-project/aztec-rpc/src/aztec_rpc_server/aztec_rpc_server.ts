--- conflicted
+++ resolved
@@ -15,30 +15,20 @@
   TxRequest,
   UInt8Vector,
 } from '@aztec/circuits.js';
-<<<<<<< HEAD
-import { CircuitsWasm } from '@aztec/circuits.js/wasm';
-import { hashVK, computeFunctionLeaf, computeFunctionTreeRoot } from '@aztec/circuits.js/abis';
-=======
 import { hashVK } from '@aztec/circuits.js/abis';
-import { CircuitsWasm } from '@aztec/circuits.js/wasm';
->>>>>>> 35d470af
 import { createDebugLogger, Fr } from '@aztec/foundation';
 import { KernelProver } from '@aztec/kernel-prover';
 import { Tx, TxHash } from '@aztec/tx';
 import { generateFunctionSelector } from '../abi_coder/index.js';
 import { AztecRPCClient, DeployedContract } from '../aztec_rpc_client/index.js';
-import { selectorToNumber, Signature } from '../circuits.js';
+import { selectorToNumber } from '../circuits.js';
 import { ContractTree } from '../contract_tree/index.js';
 import { Database } from '../database/database.js';
 import { TxDao } from '../database/tx_dao.js';
 import { KeyStore } from '../key_store/index.js';
 import { ContractAbi, FunctionType } from '../noir.js';
 import { Synchroniser } from '../synchroniser/index.js';
-<<<<<<< HEAD
-import { keccak256 } from '../foundation.js';
-=======
 import { TxReceipt, TxStatus } from '../tx/index.js';
->>>>>>> 35d470af
 
 /**
  * Implements a remote Aztec RPC client provider.
@@ -110,8 +100,6 @@
       throw new Error('Missing verification key for the constructor.');
     }
 
-<<<<<<< HEAD
-=======
     const txRequestArgs = args.concat(
       Array(ARGS_LENGTH - args.length)
         .fill(0)
@@ -129,7 +117,6 @@
     );
     const contract = contractTree.contract;
 
->>>>>>> 35d470af
     const functionData = new FunctionData(
       selectorToNumber(generateFunctionSelector(constructorAbi.name, constructorAbi.parameters)),
       true,
@@ -142,11 +129,7 @@
 
     const contractDeploymentData = new ContractDeploymentData(
       constructorVkHash,
-<<<<<<< HEAD
-      this.generateFunctionTreeRoot(abi),
-=======
       contractTree.getFunctionTreeRoot(),
->>>>>>> 35d470af
       contractAddressSalt,
       portalContract,
     );
@@ -205,26 +188,9 @@
     return this.keyStore.signTxRequest(txRequest);
   }
 
-<<<<<<< HEAD
   public async createTx(txRequest: TxRequest, signature: EcdsaSignature) {
-    let contractAddress;
-
-    if (txRequest.to.equals(AztecAddress.ZERO)) {
-      contractAddress = generateContractAddress(
-        txRequest.from,
-        txRequest.txContext.contractDeploymentData.contractAddressSalt,
-        txRequest.args,
-      );
-    } else {
-      contractAddress = txRequest.to;
-    }
-
-    const contract = await this.db.getContract(contractAddress);
-=======
-  public async createTx(txRequest: TxRequest, signature: Signature) {
     const contractAddress = txRequest.to;
     const contract = await this.db.getContract(txRequest.to);
->>>>>>> 35d470af
 
     if (!contract) {
       throw new Error('Unknown contract.');
@@ -322,20 +288,6 @@
     };
   }
 
-  private generateFunctionTreeRoot(abi: ContractAbi) {
-    const leaves = abi.functions
-      .filter(f => f.functionType !== FunctionType.UNCONSTRAINED)
-      .map(f => {
-        const selector = generateFunctionSelector(f.name, f.parameters);
-        const isPrivate = Buffer.from([f.functionType === FunctionType.SECRET ? 1 : 0]);
-        // All non-unconstrained functions have vks
-        const vkHash = hashVK(this.circuitsWasm, Buffer.from(f.verificationKey!, 'hex'));
-        const acirHash = keccak256(Buffer.from(f.bytecode, 'hex'));
-        return computeFunctionLeaf(this.circuitsWasm, Buffer.concat([selector, isPrivate, vkHash, acirHash]));
-      });
-    return Fr.fromBuffer(computeFunctionTreeRoot(this.circuitsWasm, leaves));
-  }
-
   private async getContractSiblingPath(committment: Buffer) {
     const index = await this.node.findContractIndex(committment);
     if (index === undefined) {
