--- conflicted
+++ resolved
@@ -6,11 +6,8 @@
 import { MockProxy, mock } from 'jest-mock-extended';
 import { MemoryDB } from '../database/memory_db.js';
 import { AztecRPCServer } from './aztec_rpc_server.js';
-<<<<<<< HEAD
 import { AztecNode } from '@aztec/types';
-=======
 import { RpcServerConfig } from '../index.js';
->>>>>>> 566e2756
 
 describe('AztecRpcServer', function () {
   let wasm: CircuitsWasm;
