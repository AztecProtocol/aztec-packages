--- conflicted
+++ resolved
@@ -169,10 +169,6 @@
     let commitmentIndex = 0;
     let nonce: Fr | undefined;
     let innerNullifier: Fr | undefined;
-<<<<<<< HEAD
-=======
-    let commitmentIndex = commitmentStartIndex;
->>>>>>> b1ede85b
     for (; commitmentIndex < commitments.length; ++commitmentIndex) {
       const commitment = commitments[commitmentIndex];
       if (commitment.equals(Fr.ZERO)) break;
