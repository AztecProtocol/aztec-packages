import {
  CircuitsWasm,
  KernelCircuitPublicInputs,
  PreviousKernelData,
  PrivateCallData,
  PrivateCircuitPublicInputs,
  Proof,
  SignedTxRequest,
  makeEmptyProof,
  privateKernelSimInner,
  privateKernelSimInit,
} from '@aztec/circuits.js';
<<<<<<< HEAD
import { computeSiloedCommitment } from '@aztec/circuits.js/abis';
=======
import { pedersenCompressWithHashIndex } from '@aztec/circuits.js/barretenberg';
>>>>>>> 2d5a6b69
import { Fr } from '@aztec/foundation/fields';
import { createDebugLogger } from '@aztec/foundation/log';

/**
 * Represents the output of the proof creation process.
 * Contains the public inputs required for the kernel circuit and the generated proof.
 */
export interface ProofOutput {
  /**
   * The public inputs required for the proof generation process.
   */
  publicInputs: KernelCircuitPublicInputs;
  /**
   * The zk-SNARK proof for the kernel execution.
   */
  proof: Proof;
}

/**
 * ProofCreator provides functionality to create and validate proofs, and retrieve
 * siloed commitments necessary for maintaining transaction privacy and security on the network.
 */
export interface ProofCreator {
  getSiloedCommitments(publicInputs: PrivateCircuitPublicInputs): Promise<Fr[]>;
  createProofInit(signedTxRequest: SignedTxRequest, privateCallData: PrivateCallData): Promise<ProofOutput>;
  createProofInner(previousKernelData: PreviousKernelData, privateCallData: PrivateCallData): Promise<ProofOutput>;
}

/**
 * The KernelProofCreator class is responsible for generating siloed commitments and zero-knowledge proofs
 * for private kernel circuit. It leverages Barretenberg and Circuits Wasm libraries
 * to perform cryptographic operations and proof creation. The class provides methods to compute commitments
 * based on the given public inputs and to generate proofs based on signed transaction requests, previous kernel
 * data, private call data, and a flag indicating whether it's the first iteration or not.
 */
export class KernelProofCreator {
  constructor(private log = createDebugLogger('aztec:kernel_proof_creator')) {}

  /**
   * Computes the siloed commitments for a given set of public inputs.
   *
   * @param publicInputs - The public inputs containing the contract address and new commitments to be used in generating siloed commitments.
   * @returns An array of Fr (finite field) elements representing the siloed commitments.
   */
  public async getSiloedCommitments(publicInputs: PrivateCircuitPublicInputs) {
<<<<<<< HEAD
    const wasm = await CircuitsWasm.get();
    const contractAddress = publicInputs.callContext.storageContractAddress;

    return Promise.all(
      publicInputs.newCommitments.map(commitment => computeSiloedCommitment(wasm, contractAddress, commitment)),
=======
    const bbWasm = await CircuitsWasm.get();
    const contractAddress = publicInputs.callContext.storageContractAddress.toBuffer();
    // TODO
    // Should match `add_contract_address_to_commitment` in hash.hpp.
    // Should use a function exported from circuits.js.
    return publicInputs.newCommitments.map(commitment =>
      Fr.fromBuffer(pedersenCompressWithHashIndex(bbWasm, [contractAddress, commitment.toBuffer()], OUTER_COMMITMENT)),
>>>>>>> 2d5a6b69
    );
  }

  /**
   * Creates a proof output for a given signed transaction request and private call data for the first iteration.
   *
   * @param signedTxRequest - The signed transaction request object.
   * @param privateCallData - The private call data object.
   * @returns A Promise resolving to a ProofOutput object containing public inputs and the kernel proof.
   */
  public async createProofInit(
    signedTxRequest: SignedTxRequest,
    privateCallData: PrivateCallData,
  ): Promise<ProofOutput> {
    const wasm = await CircuitsWasm.get();
    this.log('Executing private kernel simulation init...');
    const publicInputs = privateKernelSimInit(wasm, signedTxRequest, privateCallData);
    this.log('Skipping private kernel proving...');
    // TODO
    const proof = makeEmptyProof();
    this.log('Kernel Prover Completed!');

    return {
      publicInputs,
      proof,
    };
  }

  /**
   * Creates a proof output for a given previous kernel data and private call data for an inner iteration.
   *
   * @param previousKernelData - The previous kernel data object.
   * @param privateCallData - The private call data object.
   * @returns A Promise resolving to a ProofOutput object containing public inputs and the kernel proof.
   */
  public async createProofInner(
    previousKernelData: PreviousKernelData,
    privateCallData: PrivateCallData,
  ): Promise<ProofOutput> {
    const wasm = await CircuitsWasm.get();
    this.log('Executing private kernel simulation inner...');
    const publicInputs = privateKernelSimInner(wasm, previousKernelData, privateCallData);
    this.log('Skipping private kernel proving...');
    // TODO
    const proof = makeEmptyProof();
    this.log('Kernel Prover Completed!');

    return {
      publicInputs,
      proof,
    };
  }
}<|MERGE_RESOLUTION|>--- conflicted
+++ resolved
@@ -10,11 +10,7 @@
   privateKernelSimInner,
   privateKernelSimInit,
 } from '@aztec/circuits.js';
-<<<<<<< HEAD
 import { computeSiloedCommitment } from '@aztec/circuits.js/abis';
-=======
-import { pedersenCompressWithHashIndex } from '@aztec/circuits.js/barretenberg';
->>>>>>> 2d5a6b69
 import { Fr } from '@aztec/foundation/fields';
 import { createDebugLogger } from '@aztec/foundation/log';
 
@@ -60,21 +56,11 @@
    * @returns An array of Fr (finite field) elements representing the siloed commitments.
    */
   public async getSiloedCommitments(publicInputs: PrivateCircuitPublicInputs) {
-<<<<<<< HEAD
     const wasm = await CircuitsWasm.get();
     const contractAddress = publicInputs.callContext.storageContractAddress;
 
     return Promise.all(
       publicInputs.newCommitments.map(commitment => computeSiloedCommitment(wasm, contractAddress, commitment)),
-=======
-    const bbWasm = await CircuitsWasm.get();
-    const contractAddress = publicInputs.callContext.storageContractAddress.toBuffer();
-    // TODO
-    // Should match `add_contract_address_to_commitment` in hash.hpp.
-    // Should use a function exported from circuits.js.
-    return publicInputs.newCommitments.map(commitment =>
-      Fr.fromBuffer(pedersenCompressWithHashIndex(bbWasm, [contractAddress, commitment.toBuffer()], OUTER_COMMITMENT)),
->>>>>>> 2d5a6b69
     );
   }
 
