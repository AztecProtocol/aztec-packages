import { ExecutionResult, NewNoteData } from '@aztec/acir-simulator';
import {
  AztecAddress,
  CONTRACT_TREE_HEIGHT,
  Fr,
  KernelCircuitPublicInputs,
  MembershipWitness,
  PRIVATE_CALL_STACK_LENGTH,
  PreviousKernelData,
  PrivateCallData,
  PrivateCallStackItem,
  SignedTxRequest,
  VK_TREE_HEIGHT,
  VerificationKey,
  makeEmptyProof,
<<<<<<< HEAD
  AztecAddress,
  Fr,
  READ_REQUESTS_LENGTH,
  PRIVATE_DATA_TREE_HEIGHT,
=======
>>>>>>> 769d37c0
} from '@aztec/circuits.js';
import { assertLength } from '@aztec/foundation/serialize';
import { KernelProofCreator, ProofCreator, ProofOutput } from './proof_creator.js';
import { ProvingDataOracle } from './proving_data_oracle.js';

/**
 * Represents an output note data object.
 * Contains the contract address, new note data and commitment for the note,
 * resulting from the execution of a transaction in the Aztec network.
 */
export interface OutputNoteData {
  /**
   * The address of the contract the note was created in.
   */
  contractAddress: AztecAddress;
  /**
   * The encrypted note data for an output note.
   */
  data: NewNoteData;
  /**
   * The unique value representing the note.
   */
  commitment: Fr;
}

/**
 * Represents the output data of the Kernel Prover.
 * Provides information about the newly created notes, along with the public inputs and proof.
 */
export interface KernelProverOutput extends ProofOutput {
  /**
   * An array of output notes containing the contract address, note data, and commitment for each new note.
   */
  outputNotes: OutputNoteData[];
}

/**
 * The KernelProver class is responsible for generating kernel proofs.
 * It takes a transaction request, its signature, and the simulation result as inputs, and outputs a proof
 * along with output notes. The class interacts with a ProvingDataOracle to fetch membership witnesses and
 * constructs private call data based on the execution results.
 */
export class KernelProver {
  constructor(private oracle: ProvingDataOracle, private proofCreator: ProofCreator = new KernelProofCreator()) {}

  /**
   * Generate a proof for a given transaction request, transaction signature, and execution result.
   * The function iterates through the nested executions in the execution result, creates private call data,
   * and generates a proof using the provided ProofCreator instance. It also maintains an index of new notes
   * created during the execution and returns them as a part of the KernelProverOutput.
   *
   * @param signedTxRequest - The authenticated transaction request object.
   * @param executionResult - The execution result object containing nested executions and preimages.
   * @returns A Promise that resolves to a KernelProverOutput object containing proof, public inputs, and output notes.
   */
  async prove(signedTxRequest: SignedTxRequest, executionResult: ExecutionResult): Promise<KernelProverOutput> {
    const executionStack = [executionResult];
    const newNotes: { [commitmentStr: string]: OutputNoteData } = {};
    let firstIteration = true;
    let previousVerificationKey = VerificationKey.makeFake();

    let output: ProofOutput = {
      publicInputs: KernelCircuitPublicInputs.empty(),
      proof: makeEmptyProof(),
    };

    while (executionStack.length) {
      const currentExecution = executionStack.pop()!;
      executionStack.push(...currentExecution.nestedExecutions);
      const privateCallStackPreimages = currentExecution.nestedExecutions.map(result => result.callStackItem);
      if (privateCallStackPreimages.length > PRIVATE_CALL_STACK_LENGTH) {
        throw new Error(
          `Too many items in the call stack. Maximum amount is ${PRIVATE_CALL_STACK_LENGTH}. Got ${privateCallStackPreimages.length}.`,
        );
      }
      // Pad with empty items to reach max/const length expected by circuit.
      privateCallStackPreimages.push(
        ...Array(PRIVATE_CALL_STACK_LENGTH - privateCallStackPreimages.length)
          .fill(0)
          .map(() => PrivateCallStackItem.empty()),
      );

      // TODO(dbanks12): https://github.com/AztecProtocol/aztec-packages/issues/779
      // What if app circuit outputs different #read-requests vs what the RPC client
      // gets from the simulator? And confirm same number of readRequests as indices.
      const readRequestMembershipWitnesses = [];
      for (let rr = 0; rr < currentExecution.readRequestCommitmentIndices.length; rr++) {
        if (currentExecution.callStackItem.publicInputs.readRequests[rr] == Fr.zero()) {
          // TODO(dbanks12): is this needed?
          // if rr is 0 somehow, that means it we have reached the last
          // rr for this private call / kernel iteration
          break;
        }
        const leafIndex = currentExecution.readRequestCommitmentIndices[rr];
        const membershipWitness = await this.oracle.getNoteMembershipWitness(leafIndex);
        readRequestMembershipWitnesses.push(membershipWitness);
      }

      // fill in witnesses for remaining/empty read requests
      readRequestMembershipWitnesses.push(
        ...Array(READ_REQUESTS_LENGTH - readRequestMembershipWitnesses.length)
          .fill(0)
          .map(() => MembershipWitness.empty(PRIVATE_DATA_TREE_HEIGHT, BigInt(0))),
      );

      const privateCallData = await this.createPrivateCallData(
        currentExecution,
        readRequestMembershipWitnesses,
        privateCallStackPreimages,
      );

      if (firstIteration) {
        // TODO(dbanks12): remove historic root from app circuit public inputs and
        // add it to PrivateCallData: https://github.com/AztecProtocol/aztec-packages/issues/778
        privateCallData.callStackItem.publicInputs.historicPrivateDataTreeRoot = await this.oracle.getPrivateDataRoot();

        output = await this.proofCreator.createProofInit(signedTxRequest, privateCallData);
      } else {
        const previousVkMembershipWitness = await this.oracle.getVkMembershipWitness(previousVerificationKey);
        const previousKernelData = new PreviousKernelData(
          output.publicInputs,
          output.proof,
          previousVerificationKey,
          Number(previousVkMembershipWitness.leafIndex),
          assertLength<Fr, typeof VK_TREE_HEIGHT>(previousVkMembershipWitness.siblingPath, VK_TREE_HEIGHT),
        );
        output = await this.proofCreator.createProofInner(previousKernelData, privateCallData);
      }
      (await this.getNewNotes(currentExecution)).forEach(n => {
        newNotes[n.commitment.toString()] = n;
      });
      firstIteration = false;
      previousVerificationKey = privateCallData.vk;
    }

    // Only return the notes whose commitment is in the commitments of the final proof.
    const finalNewCommitments = output.publicInputs.end.newCommitments;
    const outputNotes = finalNewCommitments.map(c => newNotes[c.toString()]).filter(c => !!c);

    return { ...output, outputNotes };
  }

  private async createPrivateCallData(
    { callStackItem, vk }: ExecutionResult,
    readRequestMembershipWitnesses: MembershipWitness<typeof PRIVATE_DATA_TREE_HEIGHT>[],
    privateCallStackPreimages: PrivateCallStackItem[],
  ) {
    const { contractAddress, functionData, publicInputs } = callStackItem;
    const { portalContractAddress } = publicInputs.callContext;

    const contractLeafMembershipWitness = functionData.isConstructor
      ? MembershipWitness.random(CONTRACT_TREE_HEIGHT)
      : await this.oracle.getContractMembershipWitness(contractAddress);

    const functionLeafMembershipWitness = await this.oracle.getFunctionMembershipWitness(
      contractAddress,
      functionData.functionSelectorBuffer,
    );

    // TODO
    // FIXME: https://github.com/AztecProtocol/aztec3-packages/issues/262
    // const acirHash = keccak(Buffer.from(bytecode, 'hex'));
    const acirHash = Fr.fromBuffer(Buffer.alloc(32, 0));

    // TODO
    const proof = makeEmptyProof();

    return new PrivateCallData(
      callStackItem,
      privateCallStackPreimages,
      proof,
      VerificationKey.fromBuffer(vk),
      functionLeafMembershipWitness,
      contractLeafMembershipWitness,
      readRequestMembershipWitnesses,
      portalContractAddress,
      acirHash,
    );
  }

  /**
   * Retrieves the new output notes for a given execution result.
   * The function maps over the new note preimages and associates them with their corresponding
   * commitments in the public inputs of the execution result. It also includes the contract address
   * from the call context of the public inputs.
   *
   * @param executionResult - The execution result object containing note preimages and public inputs.
   * @returns An array of OutputNoteData objects, each representing an output note with its associated data.
   */
  private async getNewNotes(executionResult: ExecutionResult): Promise<OutputNoteData[]> {
    const {
      callStackItem: { publicInputs },
      preimages,
    } = executionResult;
    const contractAddress = publicInputs.callContext.storageContractAddress;
    // Assuming that for each new commitment there's an output note added to the execution result.
    const newCommitments = await this.proofCreator.getSiloedCommitments(publicInputs);
    return preimages.newNotes.map((data, i) => ({
      contractAddress,
      data,
      commitment: newCommitments[i],
    }));
  }
}<|MERGE_RESOLUTION|>--- conflicted
+++ resolved
@@ -6,20 +6,15 @@
   KernelCircuitPublicInputs,
   MembershipWitness,
   PRIVATE_CALL_STACK_LENGTH,
+  PRIVATE_DATA_TREE_HEIGHT,
   PreviousKernelData,
   PrivateCallData,
   PrivateCallStackItem,
+  READ_REQUESTS_LENGTH,
   SignedTxRequest,
   VK_TREE_HEIGHT,
   VerificationKey,
   makeEmptyProof,
-<<<<<<< HEAD
-  AztecAddress,
-  Fr,
-  READ_REQUESTS_LENGTH,
-  PRIVATE_DATA_TREE_HEIGHT,
-=======
->>>>>>> 769d37c0
 } from '@aztec/circuits.js';
 import { assertLength } from '@aztec/foundation/serialize';
 import { KernelProofCreator, ProofCreator, ProofOutput } from './proof_creator.js';
