--- conflicted
+++ resolved
@@ -1,10 +1,5 @@
-<<<<<<< HEAD
-import { AztecAddress } from '@aztec/circuits.js';
-import { TxHash } from './tx_hash.js';
-=======
 import { TxHash } from '@aztec/tx';
 import { AztecAddress } from '@aztec/circuits.js';
->>>>>>> 9adafb4c
 
 export interface TxReceipt {
   txHash: TxHash;
