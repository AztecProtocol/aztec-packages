import { FunctionData } from '@aztec/circuits.js';
import {
  computeContractAddress,
  computeFunctionLeaf,
  computeFunctionTreeRoot,
  hashConstructor,
  hashVK,
} from '@aztec/circuits.js/abis';
import { CircuitsWasm } from '@aztec/circuits.js/wasm';
import { AztecAddress, EthAddress, Fr, keccak } from '@aztec/foundation';
import { generateFunctionSelector } from '../abi_coder/index.js';
import { ContractDao, ContractFunctionDao } from '../contract_database/index.js';
import { ContractAbi, FunctionType } from '@aztec/noir-contracts';

function isConstructor({ name }: { name: string }) {
  return name === 'constructor';
}

async function generateFunctionLeaves(functions: ContractFunctionDao[], wasm: CircuitsWasm) {
  const filteredFunctions = functions.filter(f => f.functionType !== FunctionType.UNCONSTRAINED && !isConstructor(f));
  const result: Buffer[] = [];
  for (let i = 0; i < filteredFunctions.length; i++) {
    const f = filteredFunctions[i];
    const selector = generateFunctionSelector(f.name, f.parameters);
    const isPrivate = f.functionType === FunctionType.SECRET;
    // All non-unconstrained functions have vks
    const vkHash = await hashVK(wasm, Buffer.from(f.verificationKey!, 'hex'));
    const acirHash = keccak(Buffer.from(f.bytecode, 'hex'));
    const fnLeaf = await computeFunctionLeaf(
      wasm,
      Buffer.concat([selector, Buffer.from([isPrivate ? 1 : 0]), vkHash, acirHash]),
    );
    result.push(fnLeaf);
  }
  return result;
}

export class ContractTree {
  private functionLeaves?: Buffer[];

  constructor(public readonly contract: ContractDao, private wasm: CircuitsWasm) {}

  static async new(
    abi: ContractAbi,
    args: Fr[],
    portalContract: EthAddress,
    contractAddressSalt: Fr,
    from: AztecAddress,
    wasm: CircuitsWasm,
  ) {
    const constructorFunc = abi.functions.find(isConstructor);
    if (!constructorFunc) {
      throw new Error('Constructor not found.');
    }

    const functions = abi.functions.map(f => ({
      ...f,
      selector: generateFunctionSelector(f.name, f.parameters),
    }));
    const leaves = await generateFunctionLeaves(functions, wasm);
    const functionTreeRoot = await computeFunctionTreeRoot(wasm, leaves);
    const root = Fr.fromBuffer(functionTreeRoot);
    const constructorSelector = generateFunctionSelector(constructorFunc.name, constructorFunc.parameters);
<<<<<<< HEAD
    const constructorHash = await hashConstructor(
      wasm,
      new FunctionData(constructorSelector),
      args,
      Buffer.from(constructorFunc.verificationKey!, 'hex'),
    );
    const address = await computeContractAddress(
=======
    const vkHash = hashVK(wasm, Buffer.from(constructorFunc.verificationKey!, 'hex'));
    const constructorHash = hashConstructor(wasm, new FunctionData(constructorSelector), args, vkHash);
    const address = computeContractAddress(
>>>>>>> b37857b6
      wasm,
      from,
      contractAddressSalt.toBuffer(),
      root.toBuffer(),
      constructorHash,
    );
    const contractDao: ContractDao = {
      ...abi,
      address,
      functions,
      portalContract,
    };
    return new ContractTree(contractDao, wasm);
  }

  async getFunctionLeaves() {
    if (!this.functionLeaves) {
      this.functionLeaves = await generateFunctionLeaves(this.contract.functions, this.wasm);
    }
    return this.functionLeaves;
  }

  async getFunctionTreeRoot() {
    const leaves = await this.getFunctionLeaves();
    const treeRoot = await computeFunctionTreeRoot(this.wasm, leaves);
    return Fr.fromBuffer(treeRoot);
  }
}<|MERGE_RESOLUTION|>--- conflicted
+++ resolved
@@ -61,19 +61,9 @@
     const functionTreeRoot = await computeFunctionTreeRoot(wasm, leaves);
     const root = Fr.fromBuffer(functionTreeRoot);
     const constructorSelector = generateFunctionSelector(constructorFunc.name, constructorFunc.parameters);
-<<<<<<< HEAD
-    const constructorHash = await hashConstructor(
-      wasm,
-      new FunctionData(constructorSelector),
-      args,
-      Buffer.from(constructorFunc.verificationKey!, 'hex'),
-    );
+    const vkHash = await hashVK(wasm, Buffer.from(constructorFunc.verificationKey!, 'hex'));
+    const constructorHash = await hashConstructor(wasm, new FunctionData(constructorSelector), args, vkHash);
     const address = await computeContractAddress(
-=======
-    const vkHash = hashVK(wasm, Buffer.from(constructorFunc.verificationKey!, 'hex'));
-    const constructorHash = hashConstructor(wasm, new FunctionData(constructorSelector), args, vkHash);
-    const address = computeContractAddress(
->>>>>>> b37857b6
       wasm,
       from,
       contractAddressSalt.toBuffer(),
