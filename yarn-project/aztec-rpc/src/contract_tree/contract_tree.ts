--- conflicted
+++ resolved
@@ -1,7 +1,11 @@
 import { AztecNode } from '@aztec/aztec-node';
 import {
+  AztecAddress,
   CONTRACT_TREE_HEIGHT,
+  CircuitsWasm,
+  EthAddress,
   FUNCTION_TREE_HEIGHT,
+  Fr,
   FunctionData,
   FunctionLeafPreimage,
   MembershipWitness,
@@ -16,23 +20,11 @@
   hashConstructor,
   hashVK,
 } from '@aztec/circuits.js/abis';
-import { CircuitsWasm } from '@aztec/circuits.js/wasm';
-import { ContractAbi, FunctionType } from '@aztec/foundation/abi';
-import { AztecAddress } from '@aztec/foundation/aztec-address';
-import { EthAddress } from '@aztec/foundation/eth-address';
-import { Fr } from '@aztec/foundation/fields';
-import { generateFunctionSelector } from '../abi_coder/index.js';
-import { ContractDao, ContractFunctionDao } from '../contract_database/index.js';
+import { FunctionType, ContractAbi } from '@aztec/foundation/abi';
+import { toTupleOf } from '@aztec/foundation/serialize';
+import { ContractFunctionDao, ContractDao } from '../contract_database/contract_dao.js';
+import { generateFunctionSelector } from '../index.js';
 import { computeFunctionTreeData } from './function_tree_data.js';
-<<<<<<< HEAD
-import { ContractAbi, FunctionType } from '@aztec/foundation/abi';
-import { Fr } from '@aztec/foundation/fields';
-import { keccak } from '@aztec/foundation/crypto';
-import { EthAddress } from '@aztec/foundation/eth-address';
-import { AztecAddress } from '@aztec/foundation/aztec-address';
-import { toTupleOf } from '@aztec/foundation/serialize';
-=======
->>>>>>> 68fc05df
 
 /**
  * Computes the hash of a hex-encoded string representation of a verification key (vk).
