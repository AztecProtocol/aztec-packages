import { AztecNode } from '@aztec/aztec-node';
import {
  CONTRACT_TREE_HEIGHT,
  FUNCTION_TREE_HEIGHT,
  FunctionData,
  FunctionLeafPreimage,
  MembershipWitness,
  NewContractData,
  computeFunctionTree,
} from '@aztec/circuits.js';
import {
  computeContractAddress,
  computeContractLeaf,
  computeFunctionLeaf,
  computeFunctionTreeRoot,
  hashConstructor,
  hashVK,
} from '@aztec/circuits.js/abis';
import { CircuitsWasm } from '@aztec/circuits.js/wasm';
<<<<<<< HEAD
import { AztecAddress, EthAddress, Fr, keccak } from '@aztec/foundation';
import { ContractAbi, FunctionType } from '@aztec/foundation';
=======
import { ContractAbi, FunctionType } from '@aztec/noir-contracts';
>>>>>>> 900919fc
import { generateFunctionSelector } from '../abi_coder/index.js';
import { ContractDao, ContractFunctionDao } from '../contract_database/index.js';
import { computeFunctionTreeData } from './function_tree_data.js';
import { Fr } from '@aztec/foundation/fields';
import { keccak } from '@aztec/foundation/crypto';
import { EthAddress } from '@aztec/foundation/eth-address';
import { AztecAddress } from '@aztec/foundation/aztec-address';

async function hashVKStr(vk: string, wasm: CircuitsWasm) {
  // TODO - check consistent encoding
  return await hashVK(wasm, Buffer.from(vk, 'hex'));
}

function isConstructor({ name }: { name: string }) {
  return name === 'constructor';
}

/**
 * @param functions - Function name and type.
 * @returns Boolean indicating if the function is constrained and therefore in the function tree.
 */
function isConstrained({ name, functionType }: { name: string; functionType: FunctionType }) {
  return functionType !== FunctionType.UNCONSTRAINED && !isConstructor({ name });
}

async function generateFunctionLeaves(functions: ContractFunctionDao[], wasm: CircuitsWasm) {
  const targetFunctions = functions.filter(isConstrained);
  const result: Fr[] = [];
  for (let i = 0; i < targetFunctions.length; i++) {
    const f = targetFunctions[i];
    const selector = generateFunctionSelector(f.name, f.parameters);
    const isPrivate = f.functionType === FunctionType.SECRET;
    // All non-unconstrained functions have vks
    const vkHash = await hashVKStr(f.verificationKey!, wasm);
    const acirHash = keccak(Buffer.from(f.bytecode, 'hex'));
    const fnLeafPreimage = new FunctionLeafPreimage(
      selector,
      isPrivate,
      Fr.fromBuffer(vkHash),
      Fr.fromBuffer(acirHash),
    );
    const fnLeaf = await computeFunctionLeaf(wasm, fnLeafPreimage);
    result.push(fnLeaf);
  }
  return result;
}

export interface NewContractConstructor {
  functionData: FunctionData;
  vkHash: Buffer;
}

export class ContractTree {
  private functionLeaves?: Fr[];
  private functionTree?: Fr[];
  private functionTreeRoot?: Fr;
  private contractMembershipWitness?: MembershipWitness<typeof CONTRACT_TREE_HEIGHT>;

  constructor(
    public readonly contract: ContractDao,
    private node: AztecNode,
    private wasm: CircuitsWasm,
    public readonly newContractConstructor?: NewContractConstructor,
  ) {}

  public static async new(
    abi: ContractAbi,
    args: Fr[],
    portalContract: EthAddress,
    contractAddressSalt: Fr,
    from: AztecAddress,
    node: AztecNode,
  ) {
    const wasm = await CircuitsWasm.get();
    const constructorAbi = abi.functions.find(isConstructor);
    if (!constructorAbi) {
      throw new Error('Constructor not found.');
    }
    if (!constructorAbi.verificationKey) {
      throw new Error('Missing verification key for the constructor.');
    }

    const functions = abi.functions.map(f => ({
      ...f,
      selector: generateFunctionSelector(f.name, f.parameters),
    }));
    const leaves = await generateFunctionLeaves(functions, wasm);
    const root = await computeFunctionTreeRoot(wasm, leaves);
    const constructorSelector = generateFunctionSelector(constructorAbi.name, constructorAbi.parameters);
    const functionData = new FunctionData(constructorSelector, true, true);
    const vkHash = await hashVKStr(constructorAbi.verificationKey, wasm);
    const constructorHash = await hashConstructor(wasm, functionData, args, vkHash);
    const address = await computeContractAddress(wasm, from, contractAddressSalt, root, constructorHash);
    const contractDao: ContractDao = {
      ...abi,
      address,
      functions,
      portalContract,
    };
    const NewContractConstructor = {
      functionData,
      vkHash,
    };
    return new ContractTree(contractDao, node, wasm, NewContractConstructor);
  }

  public getFunctionAbi(functionSelector: Buffer) {
    const abi = this.contract.functions.find(f => f.selector.equals(functionSelector));
    if (!abi) {
      throw new Error(`Unknown function: ${functionSelector}.`);
    }
    return abi;
  }

  public getBytecode(functionSelector: Buffer) {
    return this.getFunctionAbi(functionSelector).bytecode;
  }

  public async getContractMembershipWitness() {
    if (!this.contractMembershipWitness) {
      const { address, portalContract } = this.contract;
      const root = await this.getFunctionTreeRoot();
      const newContractData = new NewContractData(address, portalContract, root);
      const committment = computeContractLeaf(this.wasm, newContractData);
      const index = await this.node.findContractIndex(committment.toBuffer());
      if (index === undefined) {
        throw new Error('Failed to find contract.');
      }

      const siblingPath = await this.node.getContractPath(index);
      this.contractMembershipWitness = new MembershipWitness<typeof CONTRACT_TREE_HEIGHT>(
        CONTRACT_TREE_HEIGHT,
        index,
        siblingPath.data.map(x => new Fr(x.readBigInt64BE())),
      );
    }
    return this.contractMembershipWitness;
  }

  public async getFunctionTreeRoot() {
    if (!this.functionTreeRoot) {
      const leaves = await this.getFunctionLeaves();
      this.functionTreeRoot = await computeFunctionTreeRoot(this.wasm, leaves);
    }
    return this.functionTreeRoot;
  }

  public async getFunctionMembershipWitness(functionSelector: Buffer) {
    const targetFunctions = this.contract.functions.filter(isConstrained);
    const functionIndex = targetFunctions.findIndex(f => f.selector.equals(functionSelector));
    if (functionIndex < 0) {
      return MembershipWitness.empty(FUNCTION_TREE_HEIGHT, 0n);
    }

    if (!this.functionTree) {
      const leaves = await this.getFunctionLeaves();
      this.functionTree = await computeFunctionTree(this.wasm, leaves);
    }
    const functionTreeData = computeFunctionTreeData(this.functionTree, functionIndex);
    return new MembershipWitness<typeof FUNCTION_TREE_HEIGHT>(
      FUNCTION_TREE_HEIGHT,
      BigInt(functionIndex),
      functionTreeData.siblingPath,
    );
  }

  private async getFunctionLeaves() {
    if (!this.functionLeaves) {
      this.functionLeaves = await generateFunctionLeaves(this.contract.functions, this.wasm);
    }
    return this.functionLeaves;
  }
}<|MERGE_RESOLUTION|>--- conflicted
+++ resolved
@@ -17,15 +17,10 @@
   hashVK,
 } from '@aztec/circuits.js/abis';
 import { CircuitsWasm } from '@aztec/circuits.js/wasm';
-<<<<<<< HEAD
-import { AztecAddress, EthAddress, Fr, keccak } from '@aztec/foundation';
-import { ContractAbi, FunctionType } from '@aztec/foundation';
-=======
-import { ContractAbi, FunctionType } from '@aztec/noir-contracts';
->>>>>>> 900919fc
 import { generateFunctionSelector } from '../abi_coder/index.js';
 import { ContractDao, ContractFunctionDao } from '../contract_database/index.js';
 import { computeFunctionTreeData } from './function_tree_data.js';
+import { ContractAbi, FunctionType } from '@aztec/foundation/abi';
 import { Fr } from '@aztec/foundation/fields';
 import { keccak } from '@aztec/foundation/crypto';
 import { EthAddress } from '@aztec/foundation/eth-address';
