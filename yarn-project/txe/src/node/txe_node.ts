--- conflicted
+++ resolved
@@ -21,11 +21,7 @@
   TxHash,
   type TxReceipt,
   TxScopedL2Log,
-<<<<<<< HEAD
-=======
   type TxValidationResult,
-  type UnencryptedL2Log,
->>>>>>> 56128a63
 } from '@aztec/circuit-types';
 import {
   type ARCHIVE_HEIGHT,
