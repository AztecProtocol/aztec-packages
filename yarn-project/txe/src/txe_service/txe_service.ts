--- conflicted
+++ resolved
@@ -18,13 +18,8 @@
 import { protocolContractNames } from '@aztec/protocol-contracts';
 import { getCanonicalProtocolContract } from '@aztec/protocol-contracts/bundle';
 import { enrichPublicSimulationError } from '@aztec/pxe';
-<<<<<<< HEAD
 import { type TypedOracle } from '@aztec/simulator/client';
-import { PackedValuesCache } from '@aztec/simulator/server';
-=======
-import { ExecutionNoteCache, type TypedOracle } from '@aztec/simulator/client';
 import { HashedValuesCache } from '@aztec/simulator/server';
->>>>>>> 2507b6fd
 import { NoopTelemetryClient } from '@aztec/telemetry-client/noop';
 import { MerkleTrees } from '@aztec/world-state';
 
@@ -48,13 +43,7 @@
   static async init(logger: Logger) {
     const store = openTmpStore(true);
     const trees = await MerkleTrees.new(store, new NoopTelemetryClient(), logger);
-<<<<<<< HEAD
-    const packedValuesCache = new PackedValuesCache();
-=======
     const executionCache = new HashedValuesCache();
-    const txHash = new Fr(1); // The txHash is used for computing the revertible nullifiers for non-revertible note hashes. It can be any value for testing.
-    const noteCache = new ExecutionNoteCache(txHash);
->>>>>>> 2507b6fd
     const keyStore = new KeyStore(store);
     const txeDatabase = new TXEDatabase(store);
     // Register protocol contracts.
@@ -64,11 +53,7 @@
       await txeDatabase.addContractInstance(instance);
     }
     logger.debug(`TXE service initialized`);
-<<<<<<< HEAD
-    const txe = new TXE(logger, trees, packedValuesCache, keyStore, txeDatabase);
-=======
-    const txe = new TXE(logger, trees, executionCache, noteCache, keyStore, txeDatabase);
->>>>>>> 2507b6fd
+    const txe = new TXE(logger, trees, executionCache, keyStore, txeDatabase);
     const service = new TXEService(logger, txe);
     await service.advanceBlocksBy(toSingle(new Fr(1n)));
     return service;
