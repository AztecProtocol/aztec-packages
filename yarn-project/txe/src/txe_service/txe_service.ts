import { ContractInstanceStore } from '@aztec/archiver';
import { L2Block, MerkleTreeId, PublicDataWrite } from '@aztec/circuit-types';
import {
  Fr,
  Header,
  PUBLIC_DATA_SUBTREE_HEIGHT,
  PrivateContextInputs,
  PublicDataTreeLeaf,
  getContractInstanceFromDeployParams,
} from '@aztec/circuits.js';
import { computePublicDataTreeLeafSlot } from '@aztec/circuits.js/hash';
import { AztecAddress } from '@aztec/foundation/aztec-address';
import { type Logger } from '@aztec/foundation/log';
import { type AztecKVStore } from '@aztec/kv-store';
import { openTmpStore } from '@aztec/kv-store/utils';
import { ExecutionNoteCache, PackedValuesCache, type TypedOracle } from '@aztec/simulator';
import { MerkleTrees } from '@aztec/world-state';

import { TXE } from '../oracle/txe_oracle.js';
import {
  type ForeignCallArray,
  type ForeignCallSingle,
  fromArray,
  fromSingle,
  toArray,
  toForeignCallResult,
  toSingle,
} from '../util/encoding.js';

export class TXEService {
  private blockNumber = 0;

  constructor(
    private logger: Logger,
    private typedOracle: TypedOracle,
    private store: AztecKVStore,
    private trees: MerkleTrees,
    private contractInstanceStore: ContractInstanceStore,
    private contractAddress: AztecAddress,
  ) {}

  static async init(logger: Logger, contractAddress = AztecAddress.random()) {
    const store = openTmpStore(true);
    const trees = await MerkleTrees.new(store, logger);
    const packedValuesCache = new PackedValuesCache();
    const noteCache = new ExecutionNoteCache();
    const contractInstanceStore = new ContractInstanceStore(store);
    logger.info(`TXE service initialized`);
    const txe = new TXE(logger, trees, packedValuesCache, noteCache, contractInstanceStore, contractAddress);
    const service = new TXEService(logger, txe, store, trees, contractInstanceStore, contractAddress);
    await service.timeTravel(toSingle(new Fr(1n)));
    return service;
  }

  // Cheatcodes

  async getPrivateContextInputs(blockNumber: ForeignCallSingle) {
    const inputs = PrivateContextInputs.empty();
    const stateReference = await this.trees.getStateReference(true);
    inputs.historicalHeader.globalVariables.blockNumber = fromSingle(blockNumber);
    inputs.historicalHeader.state = stateReference;
    inputs.callContext.msgSender = AztecAddress.random();
    inputs.callContext.storageContractAddress = this.contractAddress;
    return toForeignCallResult(inputs.toFields().map(toSingle));
  }

  async timeTravel(blocks: ForeignCallSingle) {
    const nBlocks = fromSingle(blocks).toNumber();
    this.logger.info(`time traveling ${nBlocks} blocks`);
    for (let i = 0; i < nBlocks; i++) {
      const header = Header.empty();
      const l2Block = L2Block.empty();
      header.state = await this.trees.getStateReference(true);
      header.globalVariables.blockNumber = new Fr(this.blockNumber);
      header.state.partial.nullifierTree.root = Fr.fromBuffer(
        (await this.trees.getTreeInfo(MerkleTreeId.NULLIFIER_TREE, true)).root,
      );
      header.state.partial.noteHashTree.root = Fr.fromBuffer(
        (await this.trees.getTreeInfo(MerkleTreeId.NOTE_HASH_TREE, true)).root,
      );
      header.state.partial.publicDataTree.root = Fr.fromBuffer(
        (await this.trees.getTreeInfo(MerkleTreeId.PUBLIC_DATA_TREE, true)).root,
      );
      header.state.l1ToL2MessageTree.root = Fr.fromBuffer(
        (await this.trees.getTreeInfo(MerkleTreeId.L1_TO_L2_MESSAGE_TREE, true)).root,
      );
      l2Block.archive.root = Fr.fromBuffer((await this.trees.getTreeInfo(MerkleTreeId.ARCHIVE, true)).root);
      l2Block.header = header;
      await this.trees.handleL2BlockAndMessages(l2Block, []);
      this.blockNumber++;
    }
    return toForeignCallResult([]);
  }

<<<<<<< HEAD
  async reset() {
    this.blockNumber = 0;
    this.store = openTmpStore(true);
    this.trees = await MerkleTrees.new(this.store, this.logger);
    this.contractInstanceStore = new ContractInstanceStore(this.store);
    this.typedOracle = new TXE(
      this.logger,
      this.trees,
      new PackedValuesCache(),
      new ExecutionNoteCache(),
      this.contractInstanceStore,
      this.contractAddress,
    );
    await this.timeTravel(toSingle(new Fr(1)));
    return toForeignCallResult([]);
  }

  setContractAddress(address = AztecAddress.random()) {
    this.contractAddress = address;
=======
  setContractAddress(address: ForeignCallSingle) {
    const typedAddress = AztecAddress.fromField(fromSingle(address));
    this.contractAddress = typedAddress;
    (this.typedOracle as TXE).setContractAddress(typedAddress);
>>>>>>> fdd5cf1e
    return toForeignCallResult([]);
  }

  async deploy(
    path: ForeignCallArray,
    initializer: ForeignCallArray,
    _length: ForeignCallSingle,
    args: ForeignCallArray,
  ) {
    const pathStr = fromArray(path)
      .map(char => String.fromCharCode(char.toNumber()))
      .join('');
    const initializerStr = fromArray(initializer)
      .map(char => String.fromCharCode(char.toNumber()))
      .join('');
    const decodedArgs = fromArray(args);
    this.logger.debug(`Deploy ${pathStr} with ${initializerStr} and ${decodedArgs}`);
    const contractModule = await import(pathStr);
    // Hacky way of getting the class, the name of the Artifact is always longer
    const contractClass = contractModule[Object.keys(contractModule).sort((a, b) => a.length - b.length)[0]];
    const instance = getContractInstanceFromDeployParams(contractClass.artifact, {
      constructorArgs: decodedArgs,
      salt: Fr.ONE,
      publicKeysHash: Fr.ZERO,
      constructorArtifact: initializerStr,
      deployer: AztecAddress.ZERO,
    });
    this.logger.debug(`Deployed ${contractClass.artifact.name} at ${instance.address}`);
    await this.contractInstanceStore.addContractInstance(instance);
    return toForeignCallResult([toSingle(instance.address)]);
  }

  async directStorageWrite(
    contractAddress: ForeignCallSingle,
    startStorageSlot: ForeignCallSingle,
    values: ForeignCallArray,
  ) {
    const startStorageSlotFr = fromSingle(startStorageSlot);
    const valuesFr = fromArray(values);
    const contractAddressFr = fromSingle(contractAddress);
    const db = this.trees.asLatest();

    const publicDataWrites = valuesFr.map((value, i) => {
      const storageSlot = startStorageSlotFr.add(new Fr(i));
      this.logger.debug(`Oracle storage write: slot=${storageSlot.toString()} value=${value}`);
      return new PublicDataWrite(computePublicDataTreeLeafSlot(contractAddressFr, storageSlot), value);
    });
    await db.batchInsert(
      MerkleTreeId.PUBLIC_DATA_TREE,
      publicDataWrites.map(write => new PublicDataTreeLeaf(write.leafIndex, write.newValue).toBuffer()),
      PUBLIC_DATA_SUBTREE_HEIGHT,
    );
    return toForeignCallResult([toArray(publicDataWrites.map(write => write.newValue))]);
  }

  // PXE oracles

  getRandomField() {
    return toForeignCallResult([toSingle(this.typedOracle.getRandomField())]);
  }

  getContractAddress() {
    return toForeignCallResult([toSingle(this.contractAddress.toField())]);
  }

  getBlockNumber() {
    return toForeignCallResult([toSingle(new Fr(this.blockNumber))]);
  }

  avmOpcodeAddress() {
    return toForeignCallResult([toSingle(this.contractAddress.toField())]);
  }

  avmOpcodeBlockNumber() {
    return toForeignCallResult([toSingle(new Fr(this.blockNumber))]);
  }

<<<<<<< HEAD
=======
  async reset() {
    this.blockNumber = 0;
    this.contractAddress = AztecAddress.random();
    this.store = openTmpStore(true);
    this.trees = await MerkleTrees.new(this.store, this.logger);

    this.typedOracle = new TXE(
      this.logger,
      this.trees,
      new PackedValuesCache(),
      new ExecutionNoteCache(),
      this.contractAddress,
    );
    await this.#timeTravelInner(1);
    return toForeignCallResult([]);
  }

>>>>>>> fdd5cf1e
  async packArgumentsArray(args: ForeignCallArray) {
    const packed = await this.typedOracle.packArgumentsArray(fromArray(args));
    return toForeignCallResult([toSingle(packed)]);
  }

  async packArguments(_length: ForeignCallSingle, values: ForeignCallArray) {
    const packed = await this.typedOracle.packArgumentsArray(fromArray(values));
    return toForeignCallResult([toSingle(packed)]);
  }

  // Since the argument is a slice, noir automatically adds a length field to oracle call.
  async packReturns(_length: ForeignCallSingle, values: ForeignCallArray) {
    const packed = await this.typedOracle.packReturns(fromArray(values));
    return toForeignCallResult([toSingle(packed)]);
  }

  async unpackReturns(returnsHash: ForeignCallSingle) {
    const unpacked = await this.typedOracle.unpackReturns(fromSingle(returnsHash));
    return toForeignCallResult([toArray(unpacked)]);
  }

  // Since the argument is a slice, noir automatically adds a length field to oracle call.
  debugLog(message: ForeignCallArray, _length: ForeignCallSingle, fields: ForeignCallArray) {
    const messageStr = fromArray(message)
      .map(field => String.fromCharCode(field.toNumber()))
      .join('');
    const fieldsFr = fromArray(fields);
    this.typedOracle.debugLog(messageStr, fieldsFr);
    return toForeignCallResult([]);
  }

  async storageRead(startStorageSlot: ForeignCallSingle, numberOfElements: ForeignCallSingle) {
    const values = await this.typedOracle.storageRead(
      fromSingle(startStorageSlot),
      fromSingle(numberOfElements).toNumber(),
    );
    return toForeignCallResult([toArray(values)]);
  }

  async storageWrite(startStorageSlot: ForeignCallSingle, values: ForeignCallArray) {
    const newValues = await this.typedOracle.storageWrite(fromSingle(startStorageSlot), fromArray(values));
    return toForeignCallResult([toArray(newValues)]);
  }

  async getPublicDataTreeWitness(blockNumber: ForeignCallSingle, leafSlot: ForeignCallSingle) {
    const parsedBlockNumber = fromSingle(blockNumber).toNumber();
    const parsedLeafSlot = fromSingle(leafSlot);

    const witness = await this.typedOracle.getPublicDataTreeWitness(parsedBlockNumber, parsedLeafSlot);
    if (!witness) {
      throw new Error(`Public data witness not found for slot ${parsedLeafSlot} at block ${parsedBlockNumber}.`);
    }
    return toForeignCallResult([toArray(witness.toFields())]);
  }

  async getSiblingPath(blockNumber: ForeignCallSingle, treeId: ForeignCallSingle, leafIndex: ForeignCallSingle) {
    const result = await this.typedOracle.getSiblingPath(
      fromSingle(blockNumber).toNumber(),
      fromSingle(treeId).toNumber(),
      fromSingle(leafIndex),
    );
    return toForeignCallResult([toArray(result)]);
  }

  async getNotes(
    storageSlot: ForeignCallSingle,
    numSelects: ForeignCallSingle,
    selectByIndexes: ForeignCallArray,
    selectByOffsets: ForeignCallArray,
    selectByLengths: ForeignCallArray,
    selectValues: ForeignCallArray,
    selectComparators: ForeignCallArray,
    sortByIndexes: ForeignCallArray,
    sortByOffsets: ForeignCallArray,
    sortByLengths: ForeignCallArray,
    sortOrder: ForeignCallArray,
    limit: ForeignCallSingle,
    offset: ForeignCallSingle,
    status: ForeignCallSingle,
    returnSize: ForeignCallSingle,
  ) {
    const noteDatas = await this.typedOracle.getNotes(
      fromSingle(storageSlot),
      fromSingle(numSelects).toNumber(),
      fromArray(selectByIndexes).map(fr => fr.toNumber()),
      fromArray(selectByOffsets).map(fr => fr.toNumber()),
      fromArray(selectByLengths).map(fr => fr.toNumber()),
      fromArray(selectValues),
      fromArray(selectComparators).map(fr => fr.toNumber()),
      fromArray(sortByIndexes).map(fr => fr.toNumber()),
      fromArray(sortByOffsets).map(fr => fr.toNumber()),
      fromArray(sortByLengths).map(fr => fr.toNumber()),
      fromArray(sortOrder).map(fr => fr.toNumber()),
      fromSingle(limit).toNumber(),
      fromSingle(offset).toNumber(),
      fromSingle(status).toNumber(),
    );
    const noteLength = noteDatas?.[0]?.note.items.length ?? 0;
    if (!noteDatas.every(({ note }) => noteLength === note.items.length)) {
      throw new Error('Notes should all be the same length.');
    }

    const contractAddress = noteDatas[0]?.contractAddress ?? Fr.ZERO;
    console.log(`injected header: ${contractAddress}`);

    // Values indicates whether the note is settled or transient.
    const noteTypes = {
      isSettled: new Fr(0),
      isTransient: new Fr(1),
    };
    const flattenData = noteDatas.flatMap(({ nonce, note, index }) => [
      nonce,
      index === undefined ? noteTypes.isTransient : noteTypes.isSettled,
      ...note.items,
    ]);

    const returnFieldSize = fromSingle(returnSize).toNumber();
    const returnData = [noteDatas.length, contractAddress, ...flattenData].map(v => new Fr(v));
    if (returnData.length > returnFieldSize) {
      throw new Error(`Return data size too big. Maximum ${returnFieldSize} fields. Got ${flattenData.length}.`);
    }

    const paddedZeros = Array(returnFieldSize - returnData.length).fill(new Fr(0));
    return toForeignCallResult([toArray([...returnData, ...paddedZeros])]);
  }

  notifyCreatedNote(
    storageSlot: ForeignCallSingle,
    noteTypeId: ForeignCallSingle,
    note: ForeignCallArray,
    innerNoteHash: ForeignCallSingle,
    counter: ForeignCallSingle,
  ) {
    this.typedOracle.notifyCreatedNote(
      fromSingle(storageSlot),
      fromSingle(noteTypeId),
      fromArray(note),
      fromSingle(innerNoteHash),
      fromSingle(counter).toNumber(),
    );
    return toForeignCallResult([toSingle(new Fr(0))]);
  }

  async notifyNullifiedNote(
    innerNullifier: ForeignCallSingle,
    innerNoteHash: ForeignCallSingle,
    counter: ForeignCallSingle,
  ) {
    await this.typedOracle.notifyNullifiedNote(
      fromSingle(innerNullifier),
      fromSingle(innerNoteHash),
      fromSingle(counter).toNumber(),
    );
    return toForeignCallResult([toSingle(new Fr(0))]);
  }

  async checkNullifierExists(innerNullifier: ForeignCallSingle) {
    const exists = await this.typedOracle.checkNullifierExists(fromSingle(innerNullifier));
    return toForeignCallResult([toSingle(new Fr(exists))]);
  }

  async getContractInstance(address: ForeignCallSingle) {
    const instance = await this.typedOracle.getContractInstance(fromSingle(address));
    return toForeignCallResult([
      toArray([
        instance.salt,
        instance.deployer,
        instance.contractClassId,
        instance.initializationHash,
        instance.publicKeysHash,
      ]),
    ]);
  }

  async getPublicKeysAndPartialAddress(address: ForeignCallSingle) {
    const parsedAddress = AztecAddress.fromField(fromSingle(address));
    const { publicKeys, partialAddress } = await this.typedOracle.getCompleteAddress(parsedAddress);

    return toForeignCallResult([toArray([...publicKeys.toFields(), partialAddress])]);
  }
}<|MERGE_RESOLUTION|>--- conflicted
+++ resolved
@@ -3,7 +3,9 @@
 import {
   Fr,
   Header,
+  KeyValidationRequest,
   PUBLIC_DATA_SUBTREE_HEIGHT,
+  Point,
   PrivateContextInputs,
   PublicDataTreeLeaf,
   getContractInstanceFromDeployParams,
@@ -11,6 +13,7 @@
 import { computePublicDataTreeLeafSlot } from '@aztec/circuits.js/hash';
 import { AztecAddress } from '@aztec/foundation/aztec-address';
 import { type Logger } from '@aztec/foundation/log';
+import { KeyStore } from '@aztec/key-store';
 import { type AztecKVStore } from '@aztec/kv-store';
 import { openTmpStore } from '@aztec/kv-store/utils';
 import { ExecutionNoteCache, PackedValuesCache, type TypedOracle } from '@aztec/simulator';
@@ -36,6 +39,7 @@
     private store: AztecKVStore,
     private trees: MerkleTrees,
     private contractInstanceStore: ContractInstanceStore,
+    private keyStore: KeyStore,
     private contractAddress: AztecAddress,
   ) {}
 
@@ -45,9 +49,10 @@
     const packedValuesCache = new PackedValuesCache();
     const noteCache = new ExecutionNoteCache();
     const contractInstanceStore = new ContractInstanceStore(store);
+    const keyStore = new KeyStore(store);
     logger.info(`TXE service initialized`);
-    const txe = new TXE(logger, trees, packedValuesCache, noteCache, contractInstanceStore, contractAddress);
-    const service = new TXEService(logger, txe, store, trees, contractInstanceStore, contractAddress);
+    const txe = new TXE(logger, trees, packedValuesCache, noteCache, contractInstanceStore, keyStore, contractAddress);
+    const service = new TXEService(logger, txe, store, trees, contractInstanceStore, keyStore, contractAddress);
     await service.timeTravel(toSingle(new Fr(1n)));
     return service;
   }
@@ -92,32 +97,29 @@
     return toForeignCallResult([]);
   }
 
-<<<<<<< HEAD
   async reset() {
     this.blockNumber = 0;
     this.store = openTmpStore(true);
     this.trees = await MerkleTrees.new(this.store, this.logger);
     this.contractInstanceStore = new ContractInstanceStore(this.store);
+    this.keyStore = new KeyStore(this.store);
     this.typedOracle = new TXE(
       this.logger,
       this.trees,
       new PackedValuesCache(),
       new ExecutionNoteCache(),
       this.contractInstanceStore,
+      this.keyStore,
       this.contractAddress,
     );
     await this.timeTravel(toSingle(new Fr(1)));
     return toForeignCallResult([]);
   }
 
-  setContractAddress(address = AztecAddress.random()) {
-    this.contractAddress = address;
-=======
   setContractAddress(address: ForeignCallSingle) {
     const typedAddress = AztecAddress.fromField(fromSingle(address));
     this.contractAddress = typedAddress;
     (this.typedOracle as TXE).setContractAddress(typedAddress);
->>>>>>> fdd5cf1e
     return toForeignCallResult([]);
   }
 
@@ -195,26 +197,6 @@
     return toForeignCallResult([toSingle(new Fr(this.blockNumber))]);
   }
 
-<<<<<<< HEAD
-=======
-  async reset() {
-    this.blockNumber = 0;
-    this.contractAddress = AztecAddress.random();
-    this.store = openTmpStore(true);
-    this.trees = await MerkleTrees.new(this.store, this.logger);
-
-    this.typedOracle = new TXE(
-      this.logger,
-      this.trees,
-      new PackedValuesCache(),
-      new ExecutionNoteCache(),
-      this.contractAddress,
-    );
-    await this.#timeTravelInner(1);
-    return toForeignCallResult([]);
-  }
-
->>>>>>> fdd5cf1e
   async packArgumentsArray(args: ForeignCallArray) {
     const packed = await this.typedOracle.packArgumentsArray(fromArray(args));
     return toForeignCallResult([toSingle(packed)]);
@@ -318,7 +300,6 @@
     }
 
     const contractAddress = noteDatas[0]?.contractAddress ?? Fr.ZERO;
-    console.log(`injected header: ${contractAddress}`);
 
     // Values indicates whether the note is settled or transient.
     const noteTypes = {
@@ -395,4 +376,56 @@
 
     return toForeignCallResult([toArray([...publicKeys.toFields(), partialAddress])]);
   }
+
+  async getKeyValidationRequest(pkMHash: ForeignCallSingle) {
+    const keyValidationRequest = await this.typedOracle.getKeyValidationRequest(fromSingle(pkMHash));
+    return toForeignCallResult([toArray(keyValidationRequest.toFields())]);
+  }
+
+  computeEncryptedLog(
+    contractAddress: ForeignCallSingle,
+    storageSlot: ForeignCallSingle,
+    noteTypeId: ForeignCallSingle,
+    ovskApp: ForeignCallSingle,
+    ovpkMX: ForeignCallSingle,
+    ovpkMY: ForeignCallSingle,
+    ivpkMX: ForeignCallSingle,
+    ivpkMY: ForeignCallSingle,
+    preimage: ForeignCallArray,
+  ) {
+    const ovpkM = new Point(fromSingle(ovpkMX), fromSingle(ovpkMY));
+    const ovKeys = new KeyValidationRequest(ovpkM, Fr.fromString(fromSingle(ovskApp).toString()));
+    const ivpkM = new Point(fromSingle(ivpkMX), fromSingle(ivpkMY));
+    const encLog = this.typedOracle.computeEncryptedLog(
+      AztecAddress.fromString(fromSingle(contractAddress).toString()),
+      Fr.fromString(fromSingle(storageSlot).toString()),
+      Fr.fromString(fromSingle(noteTypeId).toString()),
+      ovKeys,
+      ivpkM,
+      fromArray(preimage),
+    );
+    const bytes: Fr[] = [];
+
+    encLog.forEach(v => {
+      bytes.push(new Fr(v));
+    });
+    return toForeignCallResult([toArray(bytes)]);
+  }
+
+  emitEncryptedLog(
+    contractAddress: ForeignCallSingle,
+    randomandomness: ForeignCallSingle,
+    encryptedLog: ForeignCallSingle,
+    counter: ForeignCallSingle,
+  ) {
+    return toForeignCallResult([]);
+  }
+
+  emitEncryptedNoteLog(
+    noteHashCounter: ForeignCallSingle,
+    encryptedNote: ForeignCallArray,
+    counter: ForeignCallSingle,
+  ) {
+    return toForeignCallResult([]);
+  }
 }