--- conflicted
+++ resolved
@@ -461,38 +461,6 @@
     return toForeignCallResult([toArray(keyValidationRequest.toFields())]);
   }
 
-<<<<<<< HEAD
-  emitEncryptedLog(
-    _contractAddress: ForeignCallSingle,
-    _randomness: ForeignCallSingle,
-    _encryptedLog: ForeignCallSingle,
-    _counter: ForeignCallSingle,
-  ) {
-    // TODO(#8811): Implement
-    return toForeignCallResult([]);
-  }
-
-  emitEncryptedNoteLog(
-    _noteHashCounter: ForeignCallSingle,
-    _encryptedNote: ForeignCallArray,
-    _counter: ForeignCallSingle,
-  ) {
-    // TODO(#8811): Implement
-    return toForeignCallResult([]);
-  }
-
-  async emitEncryptedEventLog(
-    _contractAddress: AztecAddress,
-    _randomness: Fr,
-    _encryptedEvent: Buffer,
-    _counter: number,
-  ) {
-    // TODO(#8811): Implement
-    return toForeignCallResult([]);
-  }
-
-=======
->>>>>>> 89cb8d33
   async callPrivateFunction(
     targetContractAddress: ForeignCallSingle,
     functionSelector: ForeignCallSingle,
