import { type ContractInstanceWithAddress, Fr, Point, TxHash } from '@aztec/aztec.js';
import { DEPLOYER_CONTRACT_ADDRESS } from '@aztec/constants';
import type { Logger } from '@aztec/foundation/log';
import { openTmpStore } from '@aztec/kv-store/lmdb-v2';
import type { ProtocolContract } from '@aztec/protocol-contracts';
import { enrichPublicSimulationError } from '@aztec/pxe/server';
import type { TypedOracle } from '@aztec/pxe/simulator';
import { type ContractArtifact, EventSelector, FunctionSelector, NoteSelector } from '@aztec/stdlib/abi';
import { PublicDataWrite } from '@aztec/stdlib/avm';
import { AztecAddress } from '@aztec/stdlib/aztec-address';
import { computePartialAddress } from '@aztec/stdlib/contract';
import { SimulationError } from '@aztec/stdlib/errors';
import { computePublicDataTreeLeafSlot } from '@aztec/stdlib/hash';
<<<<<<< HEAD
import { PublicLogWithTxData } from '@aztec/stdlib/logs';
=======
import { PrivateLogWithTxData, PublicLogWithTxData } from '@aztec/stdlib/logs';
>>>>>>> d91ddc2e
import { MerkleTreeId } from '@aztec/stdlib/trees';

import { TXE } from '../oracle/txe_oracle.js';
import {
  type ForeignCallArray,
  type ForeignCallSingle,
  addressFromSingle,
  arrayOfArraysToBoundedVecOfArrays,
  arrayToBoundedVec,
  bufferToU8Array,
  fromArray,
  fromSingle,
  fromUintArray,
  fromUintBoundedVec,
  toArray,
  toForeignCallResult,
  toSingle,
  toSingleOrArray,
} from '../util/encoding.js';
import { ExpectedFailureError } from '../util/expected_failure_error.js';

export class TXEService {
  public oraclesEnabled = true;

  constructor(
    private logger: Logger,
    private typedOracle: TypedOracle,
  ) {}

  static async init(logger: Logger, protocolContracts: ProtocolContract[]) {
    logger.debug(`TXE service initialized`);
    const store = await openTmpStore('test');
    const txe = await TXE.create(logger, store, protocolContracts);
    const service = new TXEService(logger, txe);
    await service.advanceBlocksBy(toSingle(new Fr(1n)));
    return service;
  }

  // Cheatcodes

  async getPrivateContextInputs(blockNumber: ForeignCallSingle) {
    const inputs = await (this.typedOracle as TXE).getPrivateContextInputs(fromSingle(blockNumber).toNumber());
    return toForeignCallResult(inputs.toFields().map(toSingle));
  }

  async advanceBlocksBy(blocks: ForeignCallSingle) {
    const nBlocks = fromSingle(blocks).toNumber();
    this.logger.debug(`time traveling ${nBlocks} blocks`);

    for (let i = 0; i < nBlocks; i++) {
      const blockNumber = await this.typedOracle.getBlockNumber();
      await (this.typedOracle as TXE).commitState();
      (this.typedOracle as TXE).setBlockNumber(blockNumber + 1);
    }
    return toForeignCallResult([]);
  }

  setContractAddress(address: ForeignCallSingle) {
    const typedAddress = addressFromSingle(address);
    (this.typedOracle as TXE).setContractAddress(typedAddress);
    return toForeignCallResult([]);
  }

  async deriveKeys(secret: ForeignCallSingle) {
    const keys = await (this.typedOracle as TXE).deriveKeys(fromSingle(secret));
    return toForeignCallResult(keys.publicKeys.toFields().map(toSingle));
  }

  async deploy(artifact: ContractArtifact, instance: ContractInstanceWithAddress, secret: ForeignCallSingle) {
    // Emit deployment nullifier
    await (this.typedOracle as TXE).noteCache.nullifierCreated(
      AztecAddress.fromNumber(DEPLOYER_CONTRACT_ADDRESS),
      instance.address.toField(),
    );

    if (!fromSingle(secret).equals(Fr.ZERO)) {
      await this.addAccount(artifact, instance, secret);
    } else {
      await (this.typedOracle as TXE).addContractInstance(instance);
      await (this.typedOracle as TXE).addContractArtifact(instance.currentContractClassId, artifact);
      this.logger.debug(`Deployed ${artifact.name} at ${instance.address}`);
    }

    return toForeignCallResult([
      toArray([
        instance.salt,
        instance.deployer.toField(),
        instance.currentContractClassId,
        instance.initializationHash,
        ...instance.publicKeys.toFields(),
      ]),
    ]);
  }

  async directStorageWrite(
    contractAddress: ForeignCallSingle,
    startStorageSlot: ForeignCallSingle,
    values: ForeignCallArray,
  ) {
    const startStorageSlotFr = fromSingle(startStorageSlot);
    const valuesFr = fromArray(values);
    const contractAddressFr = addressFromSingle(contractAddress);

    const publicDataWrites = await Promise.all(
      valuesFr.map(async (value, i) => {
        const storageSlot = startStorageSlotFr.add(new Fr(i));
        this.logger.debug(`Oracle storage write: slot=${storageSlot.toString()} value=${value}`);
        return new PublicDataWrite(await computePublicDataTreeLeafSlot(contractAddressFr, storageSlot), value);
      }),
    );

    await (this.typedOracle as TXE).addPublicDataWrites(publicDataWrites);

    return toForeignCallResult([toArray(publicDataWrites.map(write => write.value))]);
  }

  async createAccount(secret: ForeignCallSingle) {
    const keyStore = (this.typedOracle as TXE).getKeyStore();
    const secretFr = fromSingle(secret);
    // This is a footgun !
    const completeAddress = await keyStore.addAccount(secretFr, secretFr);
    const accountDataProvider = (this.typedOracle as TXE).getAccountDataProvider();
    await accountDataProvider.setAccount(completeAddress.address, completeAddress);
    const addressDataProvider = (this.typedOracle as TXE).getAddressDataProvider();
    await addressDataProvider.addCompleteAddress(completeAddress);
    this.logger.debug(`Created account ${completeAddress.address}`);
    return toForeignCallResult([
      toSingle(completeAddress.address),
      ...completeAddress.publicKeys.toFields().map(toSingle),
    ]);
  }

  async addAccount(artifact: ContractArtifact, instance: ContractInstanceWithAddress, secret: ForeignCallSingle) {
    this.logger.debug(`Deployed ${artifact.name} at ${instance.address}`);
    await (this.typedOracle as TXE).addContractInstance(instance);
    await (this.typedOracle as TXE).addContractArtifact(instance.currentContractClassId, artifact);

    const keyStore = (this.typedOracle as TXE).getKeyStore();
    const completeAddress = await keyStore.addAccount(fromSingle(secret), await computePartialAddress(instance));
    const accountDataProvider = (this.typedOracle as TXE).getAccountDataProvider();
    await accountDataProvider.setAccount(completeAddress.address, completeAddress);
    const addressDataProvider = (this.typedOracle as TXE).getAddressDataProvider();
    await addressDataProvider.addCompleteAddress(completeAddress);
    this.logger.debug(`Created account ${completeAddress.address}`);
    return toForeignCallResult([
      toSingle(completeAddress.address),
      ...completeAddress.publicKeys.toFields().map(toSingle),
    ]);
  }

  getSideEffectsCounter() {
    const counter = (this.typedOracle as TXE).getSideEffectsCounter();
    return toForeignCallResult([toSingle(new Fr(counter))]);
  }

  async addAuthWitness(address: ForeignCallSingle, messageHash: ForeignCallSingle) {
    await (this.typedOracle as TXE).addAuthWitness(addressFromSingle(address), fromSingle(messageHash));
    return toForeignCallResult([]);
  }

  async assertPublicCallFails(
    address: ForeignCallSingle,
    functionSelector: ForeignCallSingle,
    _length: ForeignCallSingle,
    args: ForeignCallArray,
  ) {
    const parsedAddress = addressFromSingle(address);
    const parsedSelector = fromSingle(functionSelector);
    const extendedArgs = [parsedSelector, ...fromArray(args)];
    const result = await (this.typedOracle as TXE).avmOpcodeCall(parsedAddress, extendedArgs, false);
    if (result.revertCode.isOK()) {
      throw new ExpectedFailureError('Public call did not revert');
    }

    return toForeignCallResult([]);
  }

  async assertPrivateCallFails(
    targetContractAddress: ForeignCallSingle,
    functionSelector: ForeignCallSingle,
    argsHash: ForeignCallSingle,
    sideEffectCounter: ForeignCallSingle,
    isStaticCall: ForeignCallSingle,
  ) {
    try {
      await this.typedOracle.callPrivateFunction(
        addressFromSingle(targetContractAddress),
        FunctionSelector.fromField(fromSingle(functionSelector)),
        fromSingle(argsHash),
        fromSingle(sideEffectCounter).toNumber(),
        fromSingle(isStaticCall).toBool(),
      );
      throw new ExpectedFailureError('Private call did not fail');
    } catch (e) {
      if (e instanceof ExpectedFailureError) {
        throw e;
      }
    }
    return toForeignCallResult([]);
  }

  // PXE oracles

  getRandomField() {
    if (!this.oraclesEnabled) {
      throw new Error(
        'Oracle access from the root of a TXe test are not enabled. Please use env._ to interact with the oracles.',
      );
    }

    return toForeignCallResult([toSingle(this.typedOracle.getRandomField())]);
  }

  async getContractAddress() {
    if (!this.oraclesEnabled) {
      throw new Error(
        'Oracle access from the root of a TXe test are not enabled. Please use env._ to interact with the oracles.',
      );
    }

    const contractAddress = await this.typedOracle.getContractAddress();
    return toForeignCallResult([toSingle(contractAddress.toField())]);
  }

  async getBlockNumber() {
    if (!this.oraclesEnabled) {
      throw new Error(
        'Oracle access from the root of a TXe test are not enabled. Please use env._ to interact with the oracles.',
      );
    }

    const blockNumber = await this.typedOracle.getBlockNumber();
    return toForeignCallResult([toSingle(new Fr(blockNumber))]);
  }

  // Since the argument is a slice, noir automatically adds a length field to oracle call.
  storeInExecutionCache(_length: ForeignCallSingle, values: ForeignCallArray, hash: ForeignCallSingle) {
    if (!this.oraclesEnabled) {
      throw new Error(
        'Oracle access from the root of a TXe test are not enabled. Please use env._ to interact with the oracles.',
      );
    }

    this.typedOracle.storeInExecutionCache(fromArray(values), fromSingle(hash));
    return toForeignCallResult([]);
  }

  async loadFromExecutionCache(hash: ForeignCallSingle) {
    if (!this.oraclesEnabled) {
      throw new Error(
        'Oracle access from the root of a TXe test are not enabled. Please use env._ to interact with the oracles.',
      );
    }

    const returns = await this.typedOracle.loadFromExecutionCache(fromSingle(hash));
    return toForeignCallResult([toArray(returns)]);
  }

  // Since the argument is a slice, noir automatically adds a length field to oracle call.
  debugLog(message: ForeignCallArray, _length: ForeignCallSingle, fields: ForeignCallArray) {
    const messageStr = fromArray(message)
      .map(field => String.fromCharCode(field.toNumber()))
      .join('');
    const fieldsFr = fromArray(fields);
    this.typedOracle.debugLog(messageStr, fieldsFr);
    return toForeignCallResult([]);
  }

  async storageRead(
    contractAddress: ForeignCallSingle,
    startStorageSlot: ForeignCallSingle,
    blockNumber: ForeignCallSingle,
    numberOfElements: ForeignCallSingle,
  ) {
    const values = await this.typedOracle.storageRead(
      addressFromSingle(contractAddress),
      fromSingle(startStorageSlot),
      fromSingle(blockNumber).toNumber(),
      fromSingle(numberOfElements).toNumber(),
    );
    return toForeignCallResult([toArray(values)]);
  }

  async storageWrite(startStorageSlot: ForeignCallSingle, values: ForeignCallArray) {
    const newValues = await this.typedOracle.storageWrite(fromSingle(startStorageSlot), fromArray(values));
    return toForeignCallResult([toArray(newValues)]);
  }

  async getPublicDataWitness(blockNumber: ForeignCallSingle, leafSlot: ForeignCallSingle) {
    if (!this.oraclesEnabled) {
      throw new Error(
        'Oracle access from the root of a TXe test are not enabled. Please use env._ to interact with the oracles.',
      );
    }

    const parsedBlockNumber = fromSingle(blockNumber).toNumber();
    const parsedLeafSlot = fromSingle(leafSlot);

    const witness = await this.typedOracle.getPublicDataWitness(parsedBlockNumber, parsedLeafSlot);
    if (!witness) {
      throw new Error(`Public data witness not found for slot ${parsedLeafSlot} at block ${parsedBlockNumber}.`);
    }
    return toForeignCallResult(witness.toNoirRepresentation());
  }

  async getNotes(
    storageSlot: ForeignCallSingle,
    numSelects: ForeignCallSingle,
    selectByIndexes: ForeignCallArray,
    selectByOffsets: ForeignCallArray,
    selectByLengths: ForeignCallArray,
    selectValues: ForeignCallArray,
    selectComparators: ForeignCallArray,
    sortByIndexes: ForeignCallArray,
    sortByOffsets: ForeignCallArray,
    sortByLengths: ForeignCallArray,
    sortOrder: ForeignCallArray,
    limit: ForeignCallSingle,
    offset: ForeignCallSingle,
    status: ForeignCallSingle,
    maxNotes: ForeignCallSingle,
    packedRetrievedNoteLength: ForeignCallSingle,
  ) {
    if (!this.oraclesEnabled) {
      throw new Error(
        'Oracle access from the root of a TXe test are not enabled. Please use env._ to interact with the oracles.',
      );
    }

    const noteDatas = await this.typedOracle.getNotes(
      fromSingle(storageSlot),
      fromSingle(numSelects).toNumber(),
      fromArray(selectByIndexes).map(fr => fr.toNumber()),
      fromArray(selectByOffsets).map(fr => fr.toNumber()),
      fromArray(selectByLengths).map(fr => fr.toNumber()),
      fromArray(selectValues),
      fromArray(selectComparators).map(fr => fr.toNumber()),
      fromArray(sortByIndexes).map(fr => fr.toNumber()),
      fromArray(sortByOffsets).map(fr => fr.toNumber()),
      fromArray(sortByLengths).map(fr => fr.toNumber()),
      fromArray(sortOrder).map(fr => fr.toNumber()),
      fromSingle(limit).toNumber(),
      fromSingle(offset).toNumber(),
      fromSingle(status).toNumber(),
    );

    if (noteDatas.length > 0) {
      const noteLength = noteDatas[0].note.items.length;
      if (!noteDatas.every(({ note }) => noteLength === note.items.length)) {
        throw new Error('Notes should all be the same length.');
      }
    }

    // The expected return type is a BoundedVec<[Field; packedRetrievedNoteLength], maxNotes> where each
    // array is structured as [contract_address, nonce, nonzero_note_hash_counter, ...packed_note].

    const returnDataAsArrayOfArrays = noteDatas.map(({ contractAddress, nonce, index, note }) => {
      // If index is undefined, the note is transient which implies that the nonzero_note_hash_counter has to be true
      const noteIsTransient = index === undefined;
      const nonzeroNoteHashCounter = noteIsTransient ? true : false;
      // If you change the array on the next line you have to change the `unpack_retrieved_note` function in
      // `aztec/src/note/retrieved_note.nr`
      return [contractAddress, nonce, nonzeroNoteHashCounter, ...note.items];
    });

    // Now we convert each sub-array to an array of ForeignCallSingles
    const returnDataAsArrayOfForeignCallSingleArrays = returnDataAsArrayOfArrays.map(subArray =>
      subArray.map(toSingle),
    );

    // At last we convert the array of arrays to a bounded vec of arrays
    return toForeignCallResult(
      arrayOfArraysToBoundedVecOfArrays(
        returnDataAsArrayOfForeignCallSingleArrays,
        fromSingle(maxNotes).toNumber(),
        fromSingle(packedRetrievedNoteLength).toNumber(),
      ),
    );
  }

  notifyCreatedNote(
    storageSlot: ForeignCallSingle,
    noteTypeId: ForeignCallSingle,
    note: ForeignCallArray,
    noteHash: ForeignCallSingle,
    counter: ForeignCallSingle,
  ) {
    if (!this.oraclesEnabled) {
      throw new Error(
        'Oracle access from the root of a TXe test are not enabled. Please use env._ to interact with the oracles.',
      );
    }

    this.typedOracle.notifyCreatedNote(
      fromSingle(storageSlot),
      NoteSelector.fromField(fromSingle(noteTypeId)),
      fromArray(note),
      fromSingle(noteHash),
      fromSingle(counter).toNumber(),
    );
    return toForeignCallResult([]);
  }

  async notifyNullifiedNote(
    innerNullifier: ForeignCallSingle,
    noteHash: ForeignCallSingle,
    counter: ForeignCallSingle,
  ) {
    if (!this.oraclesEnabled) {
      throw new Error(
        'Oracle access from the root of a TXe test are not enabled. Please use env._ to interact with the oracles.',
      );
    }

    await this.typedOracle.notifyNullifiedNote(
      fromSingle(innerNullifier),
      fromSingle(noteHash),
      fromSingle(counter).toNumber(),
    );
    return toForeignCallResult([]);
  }

  async notifyCreatedNullifier(innerNullifier: ForeignCallSingle) {
    if (!this.oraclesEnabled) {
      throw new Error(
        'Oracle access from the root of a TXe test are not enabled. Please use env._ to interact with the oracles.',
      );
    }

    await this.typedOracle.notifyCreatedNullifier(fromSingle(innerNullifier));
    return toForeignCallResult([]);
  }

  async checkNullifierExists(innerNullifier: ForeignCallSingle) {
    if (!this.oraclesEnabled) {
      throw new Error(
        'Oracle access from the root of a TXe test are not enabled. Please use env._ to interact with the oracles.',
      );
    }

    const exists = await this.typedOracle.checkNullifierExists(fromSingle(innerNullifier));
    return toForeignCallResult([toSingle(new Fr(exists))]);
  }

  async getContractInstance(address: ForeignCallSingle) {
    if (!this.oraclesEnabled) {
      throw new Error(
        'Oracle access from the root of a TXe test are not enabled. Please use env._ to interact with the oracles.',
      );
    }

    const instance = await this.typedOracle.getContractInstance(addressFromSingle(address));
    return toForeignCallResult(
      [
        instance.salt,
        instance.deployer.toField(),
        instance.currentContractClassId,
        instance.initializationHash,
        ...instance.publicKeys.toFields(),
      ].map(toSingle),
    );
  }

  async getPublicKeysAndPartialAddress(address: ForeignCallSingle) {
    if (!this.oraclesEnabled) {
      throw new Error(
        'Oracle access from the root of a TXe test are not enabled. Please use env._ to interact with the oracles.',
      );
    }

    const parsedAddress = addressFromSingle(address);
    const { publicKeys, partialAddress } = await this.typedOracle.getCompleteAddress(parsedAddress);
    return toForeignCallResult([toArray([...publicKeys.toFields(), partialAddress])]);
  }

  async getKeyValidationRequest(pkMHash: ForeignCallSingle) {
    if (!this.oraclesEnabled) {
      throw new Error(
        'Oracle access from the root of a TXe test are not enabled. Please use env._ to interact with the oracles.',
      );
    }

    const keyValidationRequest = await this.typedOracle.getKeyValidationRequest(fromSingle(pkMHash));
    return toForeignCallResult(keyValidationRequest.toFields().map(toSingle));
  }

  async callPrivateFunction(
    targetContractAddress: ForeignCallSingle,
    functionSelector: ForeignCallSingle,
    argsHash: ForeignCallSingle,
    sideEffectCounter: ForeignCallSingle,
    isStaticCall: ForeignCallSingle,
  ) {
    if (!this.oraclesEnabled) {
      throw new Error(
        'Oracle access from the root of a TXe test are not enabled. Please use env._ to interact with the oracles.',
      );
    }

    const result = await this.typedOracle.callPrivateFunction(
      addressFromSingle(targetContractAddress),
      FunctionSelector.fromField(fromSingle(functionSelector)),
      fromSingle(argsHash),
      fromSingle(sideEffectCounter).toNumber(),
      fromSingle(isStaticCall).toBool(),
    );
    return toForeignCallResult([toArray([result.endSideEffectCounter, result.returnsHash])]);
  }

  async getNullifierMembershipWitness(blockNumber: ForeignCallSingle, nullifier: ForeignCallSingle) {
    if (!this.oraclesEnabled) {
      throw new Error(
        'Oracle access from the root of a TXe test are not enabled. Please use env._ to interact with the oracles.',
      );
    }

    const parsedBlockNumber = fromSingle(blockNumber).toNumber();
    const witness = await this.typedOracle.getNullifierMembershipWitness(parsedBlockNumber, fromSingle(nullifier));
    if (!witness) {
      throw new Error(`Nullifier membership witness not found at block ${parsedBlockNumber}.`);
    }
    return toForeignCallResult(witness.toNoirRepresentation());
  }

  async getAuthWitness(messageHash: ForeignCallSingle) {
    if (!this.oraclesEnabled) {
      throw new Error(
        'Oracle access from the root of a TXe test are not enabled. Please use env._ to interact with the oracles.',
      );
    }

    const parsedMessageHash = fromSingle(messageHash);
    const authWitness = await this.typedOracle.getAuthWitness(parsedMessageHash);
    if (!authWitness) {
      throw new Error(`Auth witness not found for message hash ${parsedMessageHash}.`);
    }
    return toForeignCallResult([toArray(authWitness)]);
  }

  public async notifyEnqueuedPublicFunctionCall(
    targetContractAddress: ForeignCallSingle,
    calldataHash: ForeignCallSingle,
    sideEffectCounter: ForeignCallSingle,
    isStaticCall: ForeignCallSingle,
  ) {
    if (!this.oraclesEnabled) {
      throw new Error(
        'Oracle access from the root of a TXe test are not enabled. Please use env._ to interact with the oracles.',
      );
    }

    await this.typedOracle.notifyEnqueuedPublicFunctionCall(
      addressFromSingle(targetContractAddress),
      fromSingle(calldataHash),
      fromSingle(sideEffectCounter).toNumber(),
      fromSingle(isStaticCall).toBool(),
    );
    return toForeignCallResult([]);
  }

  public async notifySetPublicTeardownFunctionCall(
    targetContractAddress: ForeignCallSingle,
    calldataHash: ForeignCallSingle,
    sideEffectCounter: ForeignCallSingle,
    isStaticCall: ForeignCallSingle,
  ) {
    if (!this.oraclesEnabled) {
      throw new Error(
        'Oracle access from the root of a TXe test are not enabled. Please use env._ to interact with the oracles.',
      );
    }

    await this.typedOracle.notifySetPublicTeardownFunctionCall(
      addressFromSingle(targetContractAddress),
      fromSingle(calldataHash),
      fromSingle(sideEffectCounter).toNumber(),
      fromSingle(isStaticCall).toBool(),
    );
    return toForeignCallResult([]);
  }

  public async notifySetMinRevertibleSideEffectCounter(minRevertibleSideEffectCounter: ForeignCallSingle) {
    if (!this.oraclesEnabled) {
      throw new Error(
        'Oracle access from the root of a TXe test are not enabled. Please use env._ to interact with the oracles.',
      );
    }

    await this.typedOracle.notifySetMinRevertibleSideEffectCounter(
      fromSingle(minRevertibleSideEffectCounter).toNumber(),
    );
    return toForeignCallResult([]);
  }

  async getChainId() {
    if (!this.oraclesEnabled) {
      throw new Error(
        'Oracle access from the root of a TXe test are not enabled. Please use env._ to interact with the oracles.',
      );
    }

    return toForeignCallResult([toSingle(await this.typedOracle.getChainId())]);
  }

  async getVersion() {
    if (!this.oraclesEnabled) {
      throw new Error(
        'Oracle access from the root of a TXe test are not enabled. Please use env._ to interact with the oracles.',
      );
    }

    return toForeignCallResult([toSingle(await this.typedOracle.getVersion())]);
  }

  async getBlockHeader(blockNumber: ForeignCallSingle) {
    if (!this.oraclesEnabled) {
      throw new Error(
        'Oracle access from the root of a TXe test are not enabled. Please use env._ to interact with the oracles.',
      );
    }

    const header = await this.typedOracle.getBlockHeader(fromSingle(blockNumber).toNumber());
    if (!header) {
      throw new Error(`Block header not found for block ${blockNumber}.`);
    }
    return toForeignCallResult(header.toFields().map(toSingle));
  }

  async getMembershipWitness(blockNumber: ForeignCallSingle, treeId: ForeignCallSingle, leafValue: ForeignCallSingle) {
    if (!this.oraclesEnabled) {
      throw new Error(
        'Oracle access from the root of a TXe test are not enabled. Please use env._ to interact with the oracles.',
      );
    }

    const parsedBlockNumber = fromSingle(blockNumber).toNumber();
    const parsedTreeId = fromSingle(treeId).toNumber();
    const parsedLeafValue = fromSingle(leafValue);
    const witness = await this.typedOracle.getMembershipWitness(parsedBlockNumber, parsedTreeId, parsedLeafValue);
    if (!witness) {
      throw new Error(
        `Membership witness in tree ${MerkleTreeId[parsedTreeId]} not found for value ${parsedLeafValue} at block ${parsedBlockNumber}.`,
      );
    }
    return toForeignCallResult([toSingle(witness[0]), toArray(witness.slice(1))]);
  }

  async getLowNullifierMembershipWitness(blockNumber: ForeignCallSingle, nullifier: ForeignCallSingle) {
    if (!this.oraclesEnabled) {
      throw new Error(
        'Oracle access from the root of a TXe test are not enabled. Please use env._ to interact with the oracles.',
      );
    }

    const parsedBlockNumber = fromSingle(blockNumber).toNumber();

    const witness = await this.typedOracle.getLowNullifierMembershipWitness(parsedBlockNumber, fromSingle(nullifier));
    if (!witness) {
      throw new Error(`Low nullifier witness not found for nullifier ${nullifier} at block ${parsedBlockNumber}.`);
    }
    return toForeignCallResult(witness.toNoirRepresentation());
  }

  async getIndexedTaggingSecretAsSender(sender: ForeignCallSingle, recipient: ForeignCallSingle) {
    if (!this.oraclesEnabled) {
      throw new Error(
        'Oracle access from the root of a TXe test are not enabled. Please use env._ to interact with the oracles.',
      );
    }

    const secret = await this.typedOracle.getIndexedTaggingSecretAsSender(
      AztecAddress.fromField(fromSingle(sender)),
      AztecAddress.fromField(fromSingle(recipient)),
    );
    return toForeignCallResult(secret.toFields().map(toSingle));
  }

  async fetchTaggedLogs(pendingTaggedLogArrayBaseSlot: ForeignCallSingle) {
    if (!this.oraclesEnabled) {
      throw new Error(
        'Oracle access from the root of a TXe test are not enabled. Please use env._ to interact with the oracles.',
      );
    }

    await this.typedOracle.fetchTaggedLogs(fromSingle(pendingTaggedLogArrayBaseSlot));
    return toForeignCallResult([]);
  }

  public async validateEnqueuedNotes(
    contractAddress: ForeignCallSingle,
<<<<<<< HEAD
    notePendingValidationArrayBaseSlot: ForeignCallSingle,
=======
    noteValidationRequestsArrayBaseSlot: ForeignCallSingle,
>>>>>>> d91ddc2e
  ) {
    if (!this.oraclesEnabled) {
      throw new Error(
        'Oracle access from the root of a TXe test are not enabled. Please use env._ to interact with the oracles.',
      );
    }

    await this.typedOracle.validateEnqueuedNotes(
      AztecAddress.fromField(fromSingle(contractAddress)),
<<<<<<< HEAD
      fromSingle(notePendingValidationArrayBaseSlot),
=======
      fromSingle(noteValidationRequestsArrayBaseSlot),
>>>>>>> d91ddc2e
    );

    return toForeignCallResult([]);
  }

  async getPublicLogByTag(tag: ForeignCallSingle, contractAddress: ForeignCallSingle) {
    if (!this.oraclesEnabled) {
      throw new Error(
        'Oracle access from the root of a TXe test are not enabled. Please use env._ to interact with the oracles.',
      );
    }

    // TODO(AD): this was warning that getPublicLogByTag did not return a promise.
    const log = await Promise.resolve(
      this.typedOracle.getPublicLogByTag(fromSingle(tag), AztecAddress.fromField(fromSingle(contractAddress))),
    );
<<<<<<< HEAD
=======

    if (log == null) {
      return toForeignCallResult([
        toSingle(Fr.ZERO),
        ...PublicLogWithTxData.noirSerializationOfEmpty().map(toSingleOrArray),
      ]);
    } else {
      return toForeignCallResult([toSingle(Fr.ONE), ...log.toNoirSerialization().map(toSingleOrArray)]);
    }
  }

  async getPrivateLogByTag(siloedTag: ForeignCallSingle) {
    if (!this.oraclesEnabled) {
      throw new Error(
        'Oracle access from the root of a TXe test are not enabled. Please use env._ to interact with the oracles.',
      );
    }
>>>>>>> d91ddc2e

    const log = await this.typedOracle.getPrivateLogByTag(fromSingle(siloedTag));
    if (log == null) {
      return toForeignCallResult([
        toSingle(Fr.ZERO),
<<<<<<< HEAD
        ...PublicLogWithTxData.noirSerializationOfEmpty().map(toSingleOrArray),
=======
        ...PrivateLogWithTxData.noirSerializationOfEmpty().map(toSingleOrArray),
>>>>>>> d91ddc2e
      ]);
    } else {
      return toForeignCallResult([toSingle(Fr.ONE), ...log.toNoirSerialization().map(toSingleOrArray)]);
    }
  }

  async storeCapsule(contractAddress: ForeignCallSingle, slot: ForeignCallSingle, capsule: ForeignCallArray) {
    if (!this.oraclesEnabled) {
      throw new Error(
        'Oracle access from the root of a TXe test are not enabled. Please use env._ to interact with the oracles.',
      );
    }

    await this.typedOracle.storeCapsule(
      AztecAddress.fromField(fromSingle(contractAddress)),
      fromSingle(slot),
      fromArray(capsule),
    );
    return toForeignCallResult([]);
  }

  async loadCapsule(contractAddress: ForeignCallSingle, slot: ForeignCallSingle, tSize: ForeignCallSingle) {
    if (!this.oraclesEnabled) {
      throw new Error(
        'Oracle access from the root of a TXe test are not enabled. Please use env._ to interact with the oracles.',
      );
    }

    const values = await this.typedOracle.loadCapsule(
      AztecAddress.fromField(fromSingle(contractAddress)),
      fromSingle(slot),
    );
    // We are going to return a Noir Option struct to represent the possibility of null values. Options are a struct
    // with two fields: `some` (a boolean) and `value` (a field array in this case).
    if (values === null) {
      // No data was found so we set `some` to 0 and pad `value` with zeros get the correct return size.
      return toForeignCallResult([toSingle(new Fr(0)), toArray(Array(fromSingle(tSize).toNumber()).fill(new Fr(0)))]);
    } else {
      // Data was found so we set `some` to 1 and return it along with `value`.
      return toForeignCallResult([toSingle(new Fr(1)), toArray(values)]);
    }
  }

  async deleteCapsule(contractAddress: ForeignCallSingle, slot: ForeignCallSingle) {
    if (!this.oraclesEnabled) {
      throw new Error(
        'Oracle access from the root of a TXe test are not enabled. Please use env._ to interact with the oracles.',
      );
    }

    await this.typedOracle.deleteCapsule(AztecAddress.fromField(fromSingle(contractAddress)), fromSingle(slot));
    return toForeignCallResult([]);
  }

  async copyCapsule(
    contractAddress: ForeignCallSingle,
    srcSlot: ForeignCallSingle,
    dstSlot: ForeignCallSingle,
    numEntries: ForeignCallSingle,
  ) {
    if (!this.oraclesEnabled) {
      throw new Error(
        'Oracle access from the root of a TXe test are not enabled. Please use env._ to interact with the oracles.',
      );
    }

    await this.typedOracle.copyCapsule(
      AztecAddress.fromField(fromSingle(contractAddress)),
      fromSingle(srcSlot),
      fromSingle(dstSlot),
      fromSingle(numEntries).toNumber(),
    );

    return toForeignCallResult([]);
  }

  // TODO: I forgot to add a corresponding function here, when I introduced an oracle method to txe_oracle.ts.
  // The compiler didn't throw an error, so it took me a while to learn of the existence of this file, and that I need
  // to implement this function here. Isn't there a way to programmatically identify that this is missing, given the
  // existence of a txe_oracle method?
  async aes128Decrypt(
    ciphertextBVecStorage: ForeignCallArray,
    ciphertextLength: ForeignCallSingle,
    iv: ForeignCallArray,
    symKey: ForeignCallArray,
  ) {
    if (!this.oraclesEnabled) {
      throw new Error(
        'Oracle access from the root of a TXe test are not enabled. Please use env._ to interact with the oracles.',
      );
    }

    const ciphertext = fromUintBoundedVec(ciphertextBVecStorage, ciphertextLength, 8);
    const ivBuffer = fromUintArray(iv, 8);
    const symKeyBuffer = fromUintArray(symKey, 8);

    const plaintextBuffer = await this.typedOracle.aes128Decrypt(ciphertext, ivBuffer, symKeyBuffer);

    return toForeignCallResult(arrayToBoundedVec(bufferToU8Array(plaintextBuffer), ciphertextBVecStorage.length));
  }

  async getSharedSecret(
    address: ForeignCallSingle,
    ephPKField0: ForeignCallSingle,
    ephPKField1: ForeignCallSingle,
    ephPKField2: ForeignCallSingle,
  ) {
    if (!this.oraclesEnabled) {
      throw new Error(
        'Oracle access from the root of a TXe test are not enabled. Please use env._ to interact with the oracles.',
      );
    }

    const secret = await this.typedOracle.getSharedSecret(
      AztecAddress.fromField(fromSingle(address)),
      Point.fromFields([fromSingle(ephPKField0), fromSingle(ephPKField1), fromSingle(ephPKField2)]),
    );
    return toForeignCallResult(secret.toFields().map(toSingle));
  }

  async storePrivateEventLog(
    contractAddress: ForeignCallSingle,
    recipient: ForeignCallSingle,
    eventSelector: ForeignCallSingle,
    logContent: ForeignCallArray,
    txHash: ForeignCallSingle,
    logIndexInTx: ForeignCallSingle,
    txIndexInBlock: ForeignCallSingle,
  ) {
    if (!this.oraclesEnabled) {
      throw new Error(
        'Oracle access from the root of a TXe test are not enabled. Please use env._ to interact with the oracles.',
      );
    }

    await this.typedOracle.storePrivateEventLog(
      AztecAddress.fromField(fromSingle(contractAddress)),
      AztecAddress.fromField(fromSingle(recipient)),
      EventSelector.fromField(fromSingle(eventSelector)),
      fromArray(logContent),
      new TxHash(fromSingle(txHash)),
      fromSingle(logIndexInTx).toNumber(),
      fromSingle(txIndexInBlock).toNumber(),
    );
    return toForeignCallResult([]);
  }

  // AVM opcodes

  avmOpcodeEmitUnencryptedLog(_message: ForeignCallArray) {
    if (!this.oraclesEnabled) {
      throw new Error(
        'Oracle access from the root of a TXe test are not enabled. Please use env._ to interact with the oracles.',
      );
    }

    // TODO(#8811): Implement
    return toForeignCallResult([]);
  }

  async avmOpcodeStorageRead(slot: ForeignCallSingle) {
    if (!this.oraclesEnabled) {
      throw new Error(
        'Oracle access from the root of a TXe test are not enabled. Please use env._ to interact with the oracles.',
      );
    }

    const value = (await (this.typedOracle as TXE).avmOpcodeStorageRead(fromSingle(slot))).value;
    return toForeignCallResult([toSingle(new Fr(value))]);
  }

  async avmOpcodeStorageWrite(slot: ForeignCallSingle, value: ForeignCallSingle) {
    if (!this.oraclesEnabled) {
      throw new Error(
        'Oracle access from the root of a TXe test are not enabled. Please use env._ to interact with the oracles.',
      );
    }

    await this.typedOracle.storageWrite(fromSingle(slot), [fromSingle(value)]);
    return toForeignCallResult([]);
  }

  async avmOpcodeGetContractInstanceDeployer(address: ForeignCallSingle) {
    if (!this.oraclesEnabled) {
      throw new Error(
        'Oracle access from the root of a TXe test are not enabled. Please use env._ to interact with the oracles.',
      );
    }

    const instance = await this.typedOracle.getContractInstance(addressFromSingle(address));
    return toForeignCallResult([
      toSingle(instance.deployer),
      // AVM requires an extra boolean indicating the instance was found
      toSingle(new Fr(1)),
    ]);
  }

  async avmOpcodeGetContractInstanceClassId(address: ForeignCallSingle) {
    if (!this.oraclesEnabled) {
      throw new Error(
        'Oracle access from the root of a TXe test are not enabled. Please use env._ to interact with the oracles.',
      );
    }

    const instance = await this.typedOracle.getContractInstance(addressFromSingle(address));
    return toForeignCallResult([
      toSingle(instance.currentContractClassId),
      // AVM requires an extra boolean indicating the instance was found
      toSingle(new Fr(1)),
    ]);
  }

  async avmOpcodeGetContractInstanceInitializationHash(address: ForeignCallSingle) {
    if (!this.oraclesEnabled) {
      throw new Error(
        'Oracle access from the root of a TXe test are not enabled. Please use env._ to interact with the oracles.',
      );
    }

    const instance = await this.typedOracle.getContractInstance(addressFromSingle(address));
    return toForeignCallResult([
      toSingle(instance.initializationHash),
      // AVM requires an extra boolean indicating the instance was found
      toSingle(new Fr(1)),
    ]);
  }

  avmOpcodeSender() {
    if (!this.oraclesEnabled) {
      throw new Error(
        'Oracle access from the root of a TXe test are not enabled. Please use env._ to interact with the oracles.',
      );
    }

    const sender = (this.typedOracle as TXE).getMsgSender();
    return toForeignCallResult([toSingle(sender)]);
  }

  async avmOpcodeEmitNullifier(nullifier: ForeignCallSingle) {
    if (!this.oraclesEnabled) {
      throw new Error(
        'Oracle access from the root of a TXe test are not enabled. Please use env._ to interact with the oracles.',
      );
    }

    await (this.typedOracle as TXE).avmOpcodeEmitNullifier(fromSingle(nullifier));
    return toForeignCallResult([]);
  }

  async avmOpcodeEmitNoteHash(noteHash: ForeignCallSingle) {
    if (!this.oraclesEnabled) {
      throw new Error(
        'Oracle access from the root of a TXe test are not enabled. Please use env._ to interact with the oracles.',
      );
    }

    await (this.typedOracle as TXE).avmOpcodeEmitNoteHash(fromSingle(noteHash));
    return toForeignCallResult([]);
  }

  async avmOpcodeNullifierExists(innerNullifier: ForeignCallSingle, targetAddress: ForeignCallSingle) {
    if (!this.oraclesEnabled) {
      throw new Error(
        'Oracle access from the root of a TXe test are not enabled. Please use env._ to interact with the oracles.',
      );
    }

    const exists = await (this.typedOracle as TXE).avmOpcodeNullifierExists(
      fromSingle(innerNullifier),
      AztecAddress.fromField(fromSingle(targetAddress)),
    );
    return toForeignCallResult([toSingle(new Fr(exists))]);
  }

  async avmOpcodeAddress() {
    if (!this.oraclesEnabled) {
      throw new Error(
        'Oracle access from the root of a TXe test are not enabled. Please use env._ to interact with the oracles.',
      );
    }

    const contractAddress = await this.typedOracle.getContractAddress();
    return toForeignCallResult([toSingle(contractAddress.toField())]);
  }

  async avmOpcodeBlockNumber() {
    if (!this.oraclesEnabled) {
      throw new Error(
        'Oracle access from the root of a TXe test are not enabled. Please use env._ to interact with the oracles.',
      );
    }

    const blockNumber = await this.typedOracle.getBlockNumber();
    return toForeignCallResult([toSingle(new Fr(blockNumber))]);
  }

  avmOpcodeIsStaticCall() {
    if (!this.oraclesEnabled) {
      throw new Error(
        'Oracle access from the root of a TXe test are not enabled. Please use env._ to interact with the oracles.',
      );
    }

    const isStaticCall = (this.typedOracle as TXE).getIsStaticCall();
    return toForeignCallResult([toSingle(new Fr(isStaticCall ? 1 : 0))]);
  }

  async avmOpcodeChainId() {
    if (!this.oraclesEnabled) {
      throw new Error(
        'Oracle access from the root of a TXe test are not enabled. Please use env._ to interact with the oracles.',
      );
    }

    const chainId = await (this.typedOracle as TXE).getChainId();
    return toForeignCallResult([toSingle(chainId)]);
  }

  async avmOpcodeVersion() {
    if (!this.oraclesEnabled) {
      throw new Error(
        'Oracle access from the root of a TXe test are not enabled. Please use env._ to interact with the oracles.',
      );
    }

    const version = await (this.typedOracle as TXE).getVersion();
    return toForeignCallResult([toSingle(version)]);
  }

  avmOpcodeReturndataSize() {
    if (!this.oraclesEnabled) {
      throw new Error(
        'Oracle access from the root of a TXe test are not enabled. Please use env._ to interact with the oracles.',
      );
    }

    const size = (this.typedOracle as TXE).avmOpcodeReturndataSize();
    return toForeignCallResult([toSingle(new Fr(size))]);
  }

  avmOpcodeReturndataCopy(rdOffset: ForeignCallSingle, copySize: ForeignCallSingle) {
    if (!this.oraclesEnabled) {
      throw new Error(
        'Oracle access from the root of a TXe test are not enabled. Please use env._ to interact with the oracles.',
      );
    }

    const returndata = (this.typedOracle as TXE).avmOpcodeReturndataCopy(
      fromSingle(rdOffset).toNumber(),
      fromSingle(copySize).toNumber(),
    );
    // This is a slice, so we need to return the length as well.
    return toForeignCallResult([toSingle(new Fr(returndata.length)), toArray(returndata)]);
  }

  async avmOpcodeCall(
    _l2Gas: ForeignCallSingle,
    _daGas: ForeignCallSingle,
    address: ForeignCallSingle,
    _length: ForeignCallSingle,
    args: ForeignCallArray,
  ) {
    if (!this.oraclesEnabled) {
      throw new Error(
        'Oracle access from the root of a TXe test are not enabled. Please use env._ to interact with the oracles.',
      );
    }

    const result = await (this.typedOracle as TXE).avmOpcodeCall(
      addressFromSingle(address),
      fromArray(args),
      /* isStaticCall */ false,
    );

    // Poor man's revert handling
    if (!result.revertCode.isOK()) {
      if (result.revertReason && result.revertReason instanceof SimulationError) {
        await enrichPublicSimulationError(
          result.revertReason,
          (this.typedOracle as TXE).getContractDataProvider(),
          this.logger,
        );
        throw new Error(result.revertReason.message);
      } else {
        throw new Error(`Public function call reverted: ${result.revertReason}`);
      }
    }

    return toForeignCallResult([]);
  }

  async avmOpcodeStaticCall(
    _l2Gas: ForeignCallSingle,
    _daGas: ForeignCallSingle,
    address: ForeignCallSingle,
    _length: ForeignCallSingle,
    args: ForeignCallArray,
  ) {
    if (!this.oraclesEnabled) {
      throw new Error(
        'Oracle access from the root of a TXe test are not enabled. Please use env._ to interact with the oracles.',
      );
    }

    const result = await (this.typedOracle as TXE).avmOpcodeCall(
      addressFromSingle(address),
      fromArray(args),
      /* isStaticCall */ true,
    );

    // Poor man's revert handling
    if (!result.revertCode.isOK()) {
      if (result.revertReason && result.revertReason instanceof SimulationError) {
        await enrichPublicSimulationError(
          result.revertReason,
          (this.typedOracle as TXE).getContractDataProvider(),
          this.logger,
        );
        throw new Error(result.revertReason.message);
      } else {
        throw new Error(`Public function call reverted: ${result.revertReason}`);
      }
    }

    return toForeignCallResult([]);
  }

  avmOpcodeSuccessCopy() {
    if (!this.oraclesEnabled) {
      throw new Error(
        'Oracle access from the root of a TXe test are not enabled. Please use env._ to interact with the oracles.',
      );
    }

    const success = (this.typedOracle as TXE).avmOpcodeSuccessCopy();
    return toForeignCallResult([toSingle(new Fr(success))]);
  }

  async privateCallNewFlow(
    from: ForeignCallSingle,
    targetContractAddress: ForeignCallSingle,
    functionSelector: ForeignCallSingle,
    _argsLength: ForeignCallSingle,
    args: ForeignCallArray,
    argsHash: ForeignCallSingle,
    isStaticCall: ForeignCallSingle,
  ) {
    const result = await (this.typedOracle as TXE).privateCallNewFlow(
      addressFromSingle(from),
      addressFromSingle(targetContractAddress),
      FunctionSelector.fromField(fromSingle(functionSelector)),
      fromArray(args),
      fromSingle(argsHash),
      fromSingle(isStaticCall).toBool(),
    );

    return toForeignCallResult([toArray([result.endSideEffectCounter, result.returnsHash, result.txHash])]);
  }

  disableOracles() {
    this.oraclesEnabled = false;
  }

  enableOracles() {
    this.oraclesEnabled = true;
  }

  async simulateUtilityFunction(
    targetContractAddress: ForeignCallSingle,
    functionSelector: ForeignCallSingle,
    argsHash: ForeignCallSingle,
  ) {
    const result = await (this.typedOracle as TXE).simulateUtilityFunction(
      addressFromSingle(targetContractAddress),
      FunctionSelector.fromField(fromSingle(functionSelector)),
      fromSingle(argsHash),
    );

    return toForeignCallResult([toSingle(result)]);
  }

  async publicCallNewFlow(
    from: ForeignCallSingle,
    address: ForeignCallSingle,
    _length: ForeignCallSingle,
    calldata: ForeignCallArray,
    isStaticCall: ForeignCallSingle,
  ) {
    const result = await (this.typedOracle as TXE).publicCallNewFlow(
      addressFromSingle(from),
      addressFromSingle(address),
      fromArray(calldata),
      fromSingle(isStaticCall).toBool(),
    );

    return toForeignCallResult([toArray([result.returnsHash, result.txHash])]);
  }
}<|MERGE_RESOLUTION|>--- conflicted
+++ resolved
@@ -11,11 +11,7 @@
 import { computePartialAddress } from '@aztec/stdlib/contract';
 import { SimulationError } from '@aztec/stdlib/errors';
 import { computePublicDataTreeLeafSlot } from '@aztec/stdlib/hash';
-<<<<<<< HEAD
-import { PublicLogWithTxData } from '@aztec/stdlib/logs';
-=======
 import { PrivateLogWithTxData, PublicLogWithTxData } from '@aztec/stdlib/logs';
->>>>>>> d91ddc2e
 import { MerkleTreeId } from '@aztec/stdlib/trees';
 
 import { TXE } from '../oracle/txe_oracle.js';
@@ -706,11 +702,7 @@
 
   public async validateEnqueuedNotes(
     contractAddress: ForeignCallSingle,
-<<<<<<< HEAD
-    notePendingValidationArrayBaseSlot: ForeignCallSingle,
-=======
     noteValidationRequestsArrayBaseSlot: ForeignCallSingle,
->>>>>>> d91ddc2e
   ) {
     if (!this.oraclesEnabled) {
       throw new Error(
@@ -720,11 +712,7 @@
 
     await this.typedOracle.validateEnqueuedNotes(
       AztecAddress.fromField(fromSingle(contractAddress)),
-<<<<<<< HEAD
-      fromSingle(notePendingValidationArrayBaseSlot),
-=======
       fromSingle(noteValidationRequestsArrayBaseSlot),
->>>>>>> d91ddc2e
     );
 
     return toForeignCallResult([]);
@@ -741,8 +729,6 @@
     const log = await Promise.resolve(
       this.typedOracle.getPublicLogByTag(fromSingle(tag), AztecAddress.fromField(fromSingle(contractAddress))),
     );
-<<<<<<< HEAD
-=======
 
     if (log == null) {
       return toForeignCallResult([
@@ -760,17 +746,12 @@
         'Oracle access from the root of a TXe test are not enabled. Please use env._ to interact with the oracles.',
       );
     }
->>>>>>> d91ddc2e
 
     const log = await this.typedOracle.getPrivateLogByTag(fromSingle(siloedTag));
     if (log == null) {
       return toForeignCallResult([
         toSingle(Fr.ZERO),
-<<<<<<< HEAD
-        ...PublicLogWithTxData.noirSerializationOfEmpty().map(toSingleOrArray),
-=======
         ...PrivateLogWithTxData.noirSerializationOfEmpty().map(toSingleOrArray),
->>>>>>> d91ddc2e
       ]);
     } else {
       return toForeignCallResult([toSingle(Fr.ONE), ...log.toNoirSerialization().map(toSingleOrArray)]);
