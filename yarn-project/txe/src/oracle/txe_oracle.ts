--- conflicted
+++ resolved
@@ -102,10 +102,7 @@
   ContractClassLog,
   IndexedTaggingSecret,
   PrivateLog,
-<<<<<<< HEAD
-=======
   PrivateLogWithTxData,
->>>>>>> d91ddc2e
   type PublicLog,
   PublicLogWithTxData,
 } from '@aztec/stdlib/logs';
@@ -1180,15 +1177,6 @@
 
   public async validateEnqueuedNotes(
     contractAddress: AztecAddress,
-<<<<<<< HEAD
-    notePendingValidationArrayBaseSlot: Fr,
-  ): Promise<void> {
-    await this.pxeOracleInterface.validateEnqueuedNotes(contractAddress, notePendingValidationArrayBaseSlot);
-  }
-
-  async getPublicLogByTag(tag: Fr, contractAddress: AztecAddress): Promise<PublicLogWithTxData | null> {
-    return await this.pxeOracleInterface.getPublicLogByTag(tag, contractAddress);
-=======
     noteValidationRequestsArrayBaseSlot: Fr,
   ): Promise<void> {
     await this.pxeOracleInterface.validateEnqueuedNotes(contractAddress, noteValidationRequestsArrayBaseSlot);
@@ -1200,7 +1188,6 @@
 
   async getPrivateLogByTag(siloedTag: Fr): Promise<PrivateLogWithTxData | null> {
     return await this.pxeOracleInterface.getPrivateLogByTag(siloedTag);
->>>>>>> d91ddc2e
   }
 
   // AVM oracles
@@ -1671,14 +1658,9 @@
     globals.gasFees = GasFees.empty();
 
     const contractsDB = new PublicContractsDB(new TXEPublicContractDataSource(this));
-<<<<<<< HEAD
-    const simulator = new PublicTxSimulator(this.baseFork, contractsDB, globals, true, true);
-    const processor = new PublicProcessor(globals, this.baseFork, contractsDB, simulator, new TestDateProvider());
-=======
     const guardedMerkleTrees = new GuardedMerkleTreeOperations(this.baseFork);
     const simulator = new PublicTxSimulator(guardedMerkleTrees, contractsDB, globals, true, true);
     const processor = new PublicProcessor(globals, guardedMerkleTrees, contractsDB, simulator, new TestDateProvider());
->>>>>>> d91ddc2e
 
     const constantData = new TxConstantData(blockHeader, txContext, Fr.zero(), Fr.zero());
 
