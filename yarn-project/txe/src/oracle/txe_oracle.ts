--- conflicted
+++ resolved
@@ -761,49 +761,6 @@
     return executionResult;
   }
 
-<<<<<<< HEAD
-=======
-  async callPublicFunction(
-    targetContractAddress: AztecAddress,
-    functionSelector: FunctionSelector,
-    argsHash: Fr,
-    _sideEffectCounter: number,
-    isStaticCall: boolean,
-    isDelegateCall: boolean,
-  ): Promise<Fr[]> {
-    // Store and modify env
-    const currentContractAddress = AztecAddress.fromField(this.contractAddress);
-    const currentMessageSender = AztecAddress.fromField(this.msgSender);
-    const currentFunctionSelector = FunctionSelector.fromField(this.functionSelector.toField());
-    this.setMsgSender(this.contractAddress);
-    this.setContractAddress(targetContractAddress);
-    this.setFunctionSelector(functionSelector);
-
-    const callContext = CallContext.empty();
-    callContext.msgSender = this.msgSender;
-    callContext.functionSelector = this.functionSelector;
-    callContext.storageContractAddress = targetContractAddress;
-    callContext.isStaticCall = isStaticCall;
-    callContext.isDelegateCall = isDelegateCall;
-
-    const args = this.packedValuesCache.unpack(argsHash);
-
-    const executionResult = await this.executePublicFunction(targetContractAddress, args, callContext);
-
-    if (executionResult.reverted) {
-      throw new Error(`Execution reverted with reason: ${executionResult.revertReason}`);
-    }
-
-    // Apply side effects
-    this.sideEffectsCounter += executionResult.endSideEffectCounter.toNumber();
-    this.setContractAddress(currentContractAddress);
-    this.setMsgSender(currentMessageSender);
-    this.setFunctionSelector(currentFunctionSelector);
-
-    return executionResult.returnValues;
-  }
-
->>>>>>> f8a76c1a
   async enqueuePublicFunctionCall(
     targetContractAddress: AztecAddress,
     functionSelector: FunctionSelector,
