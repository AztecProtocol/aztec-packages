--- conflicted
+++ resolved
@@ -419,14 +419,9 @@
     return Promise.resolve();
   }
 
-<<<<<<< HEAD
-  notifyNullifiedNote(innerNullifier: Fr, innerNoteHash: Fr, counter: number) {
-    this.noteCache.nullifyNote(this.contractAddress, innerNullifier, innerNoteHash);
+  notifyNullifiedNote(innerNullifier: Fr, slottedNoteHash: Fr, counter: number) {
+    this.noteCache.nullifyNote(this.contractAddress, innerNullifier, slottedNoteHash);
     this.sideEffectsCounter = counter + 1;
-=======
-  notifyNullifiedNote(innerNullifier: Fr, slottedNoteHash: Fr, _counter: number) {
-    this.noteCache.nullifyNote(this.contractAddress, innerNullifier, slottedNoteHash);
->>>>>>> 43a83aec
     return Promise.resolve();
   }
 
