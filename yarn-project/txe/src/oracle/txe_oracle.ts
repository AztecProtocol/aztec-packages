import {
  AuthWitness,
  type EncryptedL2NoteLog,
  MerkleTreeId,
  Note,
  type NoteStatus,
  NullifierMembershipWitness,
  PublicDataWitness,
  PublicDataWrite,
  PublicExecutionRequest,
  SimulationError,
  type UnencryptedL2Log,
} from '@aztec/circuit-types';
import { type CircuitWitnessGenerationStats } from '@aztec/circuit-types/stats';
import {
  CallContext,
  CombinedConstantData,
  type ContractInstance,
  type ContractInstanceWithAddress,
  Gas,
  Header,
  IndexedTaggingSecret,
  type KeyValidationRequest,
  NULLIFIER_SUBTREE_HEIGHT,
  type NULLIFIER_TREE_HEIGHT,
  type NullifierLeafPreimage,
  PUBLIC_DATA_SUBTREE_HEIGHT,
  type PUBLIC_DATA_TREE_HEIGHT,
  PUBLIC_DISPATCH_SELECTOR,
  PrivateContextInputs,
  PublicDataTreeLeaf,
  type PublicDataTreeLeafPreimage,
<<<<<<< HEAD
  TxContext,
=======
  type PublicDataUpdateRequest,
  TaggingSecret,
>>>>>>> 7a7e75ca
  computeContractClassId,
  computeTaggingSecret,
  deriveKeys,
  getContractClassFromArtifact,
} from '@aztec/circuits.js';
import { Schnorr } from '@aztec/circuits.js/barretenberg';
import { computePublicDataTreeLeafSlot, siloNoteHash, siloNullifier } from '@aztec/circuits.js/hash';
import {
  type ContractArtifact,
  type FunctionAbi,
  FunctionSelector,
  type NoteSelector,
  countArgumentsSize,
} from '@aztec/foundation/abi';
import { AztecAddress } from '@aztec/foundation/aztec-address';
import { poseidon2Hash } from '@aztec/foundation/crypto';
import { Fr } from '@aztec/foundation/fields';
import { type Logger, applyStringFormatting } from '@aztec/foundation/log';
import { Timer } from '@aztec/foundation/timer';
import { type KeyStore } from '@aztec/key-store';
import { ContractDataOracle, enrichPublicSimulationError } from '@aztec/pxe';
import {
  ExecutionError,
  type ExecutionNoteCache,
  type MessageLoadOracleInputs,
  type NoteData,
  Oracle,
  type PackedValuesCache,
  PublicExecutor,
  type TypedOracle,
  acvm,
  createSimulationError,
  extractCallStack,
  extractPrivateCircuitPublicInputs,
  pickNotes,
  resolveAssertionMessageFromError,
  toACVMWitness,
  witnessMapToFields,
} from '@aztec/simulator';
import { NoopTelemetryClient } from '@aztec/telemetry-client/noop';
import { MerkleTreeSnapshotOperationsFacade, type MerkleTrees } from '@aztec/world-state';

import { type EnqueuedPublicCallExecutionResultWithSideEffects } from '../../../simulator/src/public/execution.js';
import { type TXEDatabase } from '../util/txe_database.js';
import { TXEPublicContractDataSource } from '../util/txe_public_contract_data_source.js';
import { TXEWorldStateDB } from '../util/txe_world_state_db.js';

export class TXE implements TypedOracle {
  private blockNumber = 0;
  private sideEffectCounter = 0;
  private contractAddress: AztecAddress;
  private msgSender: AztecAddress;
  private functionSelector = FunctionSelector.fromField(new Fr(0));
  private isStaticCall = false;
  // Return/revert data of the latest nested call.
  private nestedCallReturndata: Fr[] = [];

  private contractDataOracle: ContractDataOracle;

  private version: Fr = Fr.ONE;
  private chainId: Fr = Fr.ONE;

  private logsByTags = new Map<string, EncryptedL2NoteLog[]>();

  constructor(
    private logger: Logger,
    private trees: MerkleTrees,
    private packedValuesCache: PackedValuesCache,
    private noteCache: ExecutionNoteCache,
    private keyStore: KeyStore,
    private txeDatabase: TXEDatabase,
  ) {
    this.contractDataOracle = new ContractDataOracle(txeDatabase);
    this.contractAddress = AztecAddress.random();
    // Default msg_sender (for entrypoints) is now Fr.max_value rather than 0 addr (see #7190 & #7404)
    this.msgSender = AztecAddress.fromField(Fr.MAX_FIELD_VALUE);
  }

  // Utils

  async #getTreesAt(blockNumber: number) {
    const db =
      blockNumber === (await this.getBlockNumber())
        ? await this.trees.getLatest()
        : new MerkleTreeSnapshotOperationsFacade(this.trees, blockNumber);
    return db;
  }

  getChainId() {
    return Promise.resolve(this.chainId);
  }

  getVersion() {
    return Promise.resolve(this.version);
  }

  getMsgSender() {
    return this.msgSender;
  }

  getFunctionSelector() {
    return this.functionSelector;
  }

  setMsgSender(msgSender: Fr) {
    this.msgSender = msgSender;
  }

  setFunctionSelector(functionSelector: FunctionSelector) {
    this.functionSelector = functionSelector;
  }

  getSideEffectsCounter() {
    return this.sideEffectCounter;
  }

  setSideEffectsCounter(sideEffectsCounter: number) {
    this.sideEffectCounter = sideEffectsCounter;
  }

  setContractAddress(contractAddress: AztecAddress) {
    this.contractAddress = contractAddress;
  }

  setBlockNumber(blockNumber: number) {
    this.blockNumber = blockNumber;
  }

  getTrees() {
    return this.trees;
  }

  getContractDataOracle() {
    return this.contractDataOracle;
  }

  getTXEDatabase() {
    return this.txeDatabase;
  }

  getKeyStore() {
    return this.keyStore;
  }

  async addContractInstance(contractInstance: ContractInstanceWithAddress) {
    await this.txeDatabase.addContractInstance(contractInstance);
  }

  async addContractArtifact(artifact: ContractArtifact) {
    const contractClass = getContractClassFromArtifact(artifact);
    await this.txeDatabase.addContractArtifact(computeContractClassId(contractClass), artifact);
  }

  async getPrivateContextInputs(
    blockNumber: number,
    sideEffectsCounter = this.sideEffectCounter,
    isStaticCall = false,
  ) {
    const db = await this.#getTreesAt(blockNumber);
    const previousBlockState = await this.#getTreesAt(blockNumber - 1);

    const stateReference = await db.getStateReference();
    const inputs = PrivateContextInputs.empty();
    inputs.txContext.chainId = this.chainId;
    inputs.txContext.version = this.version;
    inputs.historicalHeader.globalVariables.blockNumber = new Fr(blockNumber);
    inputs.historicalHeader.state = stateReference;
    inputs.historicalHeader.lastArchive.root = Fr.fromBuffer(
      (await previousBlockState.getTreeInfo(MerkleTreeId.ARCHIVE)).root,
    );
    inputs.callContext = new CallContext(this.msgSender, this.contractAddress, this.functionSelector, isStaticCall);
    inputs.startSideEffectCounter = sideEffectsCounter;
    return inputs;
  }

  deriveKeys(secret: Fr) {
    return deriveKeys(secret);
  }

  async addAuthWitness(address: AztecAddress, messageHash: Fr) {
    const account = this.txeDatabase.getAccount(address);
    const privateKey = await this.keyStore.getMasterSecretKey(account.publicKeys.masterIncomingViewingPublicKey);
    const schnorr = new Schnorr();
    const signature = schnorr.constructSignature(messageHash.toBuffer(), privateKey).toBuffer();
    const authWitness = new AuthWitness(messageHash, [...signature]);
    return this.txeDatabase.addAuthWitness(authWitness.requestHash, authWitness.witness);
  }

  async addPublicDataWrites(writes: PublicDataUpdateRequest[]) {
    const db = await this.trees.getLatest();

    // only insert the last write to a given slot
    const uniqueWritesSet = new Map<bigint, PublicDataUpdateRequest>();
    for (const write of writes) {
      uniqueWritesSet.set(write.leafSlot.toBigInt(), write);
    }
    const uniqueWrites = Array.from(uniqueWritesSet.values());

    await db.batchInsert(
      MerkleTreeId.PUBLIC_DATA_TREE,
      uniqueWrites.map(w => new PublicDataTreeLeaf(w.leafSlot, w.newValue).toBuffer()),
      0,
    );
  }

  async addSiloedNullifiers(siloedNullifiers: Fr[]) {
    const db = await this.trees.getLatest();

    await db.batchInsert(
      MerkleTreeId.NULLIFIER_TREE,
      siloedNullifiers.map(n => n.toBuffer()),
      NULLIFIER_SUBTREE_HEIGHT,
    );
  }

  async addNullifiers(contractAddress: AztecAddress, nullifiers: Fr[]) {
    const siloedNullifiers = nullifiers.map(nullifier => siloNullifier(contractAddress, nullifier));
    await this.addSiloedNullifiers(siloedNullifiers);
  }

  async addNoteHashes(contractAddress: AztecAddress, noteHashes: Fr[]) {
    const db = await this.trees.getLatest();
    const siloedNoteHashes = noteHashes.map(noteHash => siloNoteHash(contractAddress, noteHash));
    await db.appendLeaves(MerkleTreeId.NOTE_HASH_TREE, siloedNoteHashes);
  }

  // TypedOracle

  getBlockNumber() {
    return Promise.resolve(this.blockNumber);
  }

  getContractAddress() {
    return Promise.resolve(this.contractAddress);
  }

  setIsStaticCall(isStatic: boolean) {
    this.isStaticCall = isStatic;
  }

  getIsStaticCall() {
    return this.isStaticCall;
  }

  getRandomField() {
    return Fr.random();
  }

  packArgumentsArray(args: Fr[]) {
    return Promise.resolve(this.packedValuesCache.pack(args));
  }

  packReturns(returns: Fr[]) {
    return Promise.resolve(this.packedValuesCache.pack(returns));
  }

  unpackReturns(returnsHash: Fr) {
    return Promise.resolve(this.packedValuesCache.unpack(returnsHash));
  }

  getKeyValidationRequest(pkMHash: Fr): Promise<KeyValidationRequest> {
    return this.keyStore.getKeyValidationRequest(pkMHash, this.contractAddress);
  }

  async getContractInstance(address: AztecAddress): Promise<ContractInstance> {
    const contractInstance = await this.contractDataOracle.getContractInstance(address);
    if (!contractInstance) {
      throw new Error(`Contract instance not found for address ${address}`);
    }
    return contractInstance;
  }

  async getMembershipWitness(blockNumber: number, treeId: MerkleTreeId, leafValue: Fr): Promise<Fr[] | undefined> {
    const db = await this.#getTreesAt(blockNumber);
    const index = await db.findLeafIndex(treeId, leafValue.toBuffer());
    if (!index) {
      throw new Error(`Leaf value: ${leafValue} not found in ${MerkleTreeId[treeId]} at block ${blockNumber}`);
    }
    const siblingPath = await db.getSiblingPath(treeId, index);
    return [new Fr(index), ...siblingPath.toFields()];
  }

  async getSiblingPath(blockNumber: number, treeId: MerkleTreeId, leafIndex: Fr) {
    const committedDb = new MerkleTreeSnapshotOperationsFacade(this.trees, blockNumber);
    const result = await committedDb.getSiblingPath(treeId, leafIndex.toBigInt());
    return result.toFields();
  }

  async getNullifierMembershipWitness(
    blockNumber: number,
    nullifier: Fr,
  ): Promise<NullifierMembershipWitness | undefined> {
    const db = await this.#getTreesAt(blockNumber);
    const index = await db.findLeafIndex(MerkleTreeId.NULLIFIER_TREE, nullifier.toBuffer());
    if (!index) {
      return undefined;
    }

    const leafPreimagePromise = db.getLeafPreimage(MerkleTreeId.NULLIFIER_TREE, index);
    const siblingPathPromise = db.getSiblingPath<typeof NULLIFIER_TREE_HEIGHT>(
      MerkleTreeId.NULLIFIER_TREE,
      BigInt(index),
    );

    const [leafPreimage, siblingPath] = await Promise.all([leafPreimagePromise, siblingPathPromise]);

    if (!leafPreimage) {
      return undefined;
    }

    return new NullifierMembershipWitness(BigInt(index), leafPreimage as NullifierLeafPreimage, siblingPath);
  }

  async getPublicDataTreeWitness(blockNumber: number, leafSlot: Fr): Promise<PublicDataWitness | undefined> {
    const committedDb = new MerkleTreeSnapshotOperationsFacade(this.trees, blockNumber);
    const lowLeafResult = await committedDb.getPreviousValueIndex(MerkleTreeId.PUBLIC_DATA_TREE, leafSlot.toBigInt());
    if (!lowLeafResult) {
      return undefined;
    } else {
      const preimage = (await committedDb.getLeafPreimage(
        MerkleTreeId.PUBLIC_DATA_TREE,
        lowLeafResult.index,
      )) as PublicDataTreeLeafPreimage;
      const path = await committedDb.getSiblingPath<typeof PUBLIC_DATA_TREE_HEIGHT>(
        MerkleTreeId.PUBLIC_DATA_TREE,
        lowLeafResult.index,
      );
      return new PublicDataWitness(lowLeafResult.index, preimage, path);
    }
  }

  getLowNullifierMembershipWitness(
    _blockNumber: number,
    _nullifier: Fr,
  ): Promise<NullifierMembershipWitness | undefined> {
    throw new Error('Method not implemented.');
  }

  async getHeader(blockNumber: number): Promise<Header | undefined> {
    const header = Header.empty();
    const db = await this.#getTreesAt(blockNumber);
    header.state = await db.getStateReference();
    header.globalVariables.blockNumber = new Fr(blockNumber);
    return header;
  }

  getCompleteAddress(account: AztecAddress) {
    return Promise.resolve(this.txeDatabase.getAccount(account));
  }

  getAuthWitness(messageHash: Fr) {
    return this.txeDatabase.getAuthWitness(messageHash);
  }

  popCapsule(): Promise<Fr[]> {
    throw new Error('Method not implemented.');
  }

  getNotes(
    storageSlot: Fr,
    numSelects: number,
    selectByIndexes: number[],
    selectByOffsets: number[],
    selectByLengths: number[],
    selectValues: Fr[],
    selectComparators: number[],
    sortByIndexes: number[],
    sortByOffsets: number[],
    sortByLengths: number[],
    sortOrder: number[],
    limit: number,
    offset: number,
    _status: NoteStatus,
  ) {
    // Nullified pending notes are already removed from the list.
    const pendingNotes = this.noteCache.getNotes(this.contractAddress, storageSlot);

    const notes = pickNotes<NoteData>(pendingNotes, {
      selects: selectByIndexes.slice(0, numSelects).map((index, i) => ({
        selector: { index, offset: selectByOffsets[i], length: selectByLengths[i] },
        value: selectValues[i],
        comparator: selectComparators[i],
      })),
      sorts: sortByIndexes.map((index, i) => ({
        selector: { index, offset: sortByOffsets[i], length: sortByLengths[i] },
        order: sortOrder[i],
      })),
      limit,
      offset,
    });

    this.logger.debug(
      `Returning ${notes.length} notes for ${this.contractAddress} at ${storageSlot}: ${notes
        .map(n => `${n.nonce.toString()}:[${n.note.items.map(i => i.toString()).join(',')}]`)
        .join(', ')}`,
    );

    return Promise.resolve(notes);
  }

  notifyCreatedNote(storageSlot: Fr, noteTypeId: NoteSelector, noteItems: Fr[], noteHash: Fr, counter: number) {
    const note = new Note(noteItems);
    this.noteCache.addNewNote(
      {
        contractAddress: this.contractAddress,
        storageSlot,
        nonce: Fr.ZERO, // Nonce cannot be known during private execution.
        note,
        siloedNullifier: undefined, // Siloed nullifier cannot be known for newly created note.
        noteHash,
      },
      counter,
    );
    this.sideEffectCounter = counter + 1;
    return Promise.resolve();
  }

  notifyNullifiedNote(innerNullifier: Fr, noteHash: Fr, counter: number) {
    this.noteCache.nullifyNote(this.contractAddress, innerNullifier, noteHash);
    this.sideEffectCounter = counter + 1;
    return Promise.resolve();
  }

  async checkNullifierExists(innerNullifier: Fr): Promise<boolean> {
    const nullifier = siloNullifier(this.contractAddress, innerNullifier!);
    const db = await this.trees.getLatest();
    const index = await db.findLeafIndex(MerkleTreeId.NULLIFIER_TREE, nullifier.toBuffer());
    return index !== undefined;
  }

  getL1ToL2MembershipWitness(
    _contractAddress: AztecAddress,
    _messageHash: Fr,
    _secret: Fr,
  ): Promise<MessageLoadOracleInputs<16>> {
    throw new Error('Method not implemented.');
  }

  async storageRead(
    contractAddress: Fr,
    startStorageSlot: Fr,
    blockNumber: number,
    numberOfElements: number,
  ): Promise<Fr[]> {
    const db = await this.#getTreesAt(blockNumber);
    const values = [];
    for (let i = 0n; i < numberOfElements; i++) {
      const storageSlot = startStorageSlot.add(new Fr(i));
      const leafSlot = computePublicDataTreeLeafSlot(contractAddress, storageSlot).toBigInt();

      const lowLeafResult = await db.getPreviousValueIndex(MerkleTreeId.PUBLIC_DATA_TREE, leafSlot);

      let value = Fr.ZERO;
      if (lowLeafResult && lowLeafResult.alreadyPresent) {
        const preimage = (await db.getLeafPreimage(
          MerkleTreeId.PUBLIC_DATA_TREE,
          lowLeafResult.index,
        )) as PublicDataTreeLeafPreimage;
        value = preimage.value;
      }
      this.logger.debug(`Oracle storage read: slot=${storageSlot.toString()} value=${value}`);
      values.push(value);
    }
    return values;
  }

  async storageWrite(startStorageSlot: Fr, values: Fr[]): Promise<Fr[]> {
    const db = await this.trees.getLatest();

    const publicDataWrites = values.map((value, i) => {
      const storageSlot = startStorageSlot.add(new Fr(i));
      this.logger.debug(`Oracle storage write: slot=${storageSlot.toString()} value=${value}`);
      return new PublicDataWrite(computePublicDataTreeLeafSlot(this.contractAddress, storageSlot), value);
    });
    await db.batchInsert(
      MerkleTreeId.PUBLIC_DATA_TREE,
      publicDataWrites.map(write => new PublicDataTreeLeaf(write.leafIndex, write.newValue).toBuffer()),
      PUBLIC_DATA_SUBTREE_HEIGHT,
    );
    return publicDataWrites.map(write => write.newValue);
  }

  emitEncryptedLog(_contractAddress: AztecAddress, _randomness: Fr, _encryptedNote: Buffer, counter: number): void {
    this.sideEffectCounter = counter + 1;
    return;
  }

  emitEncryptedNoteLog(_noteHashCounter: number, _encryptedNote: Buffer, counter: number): void {
    this.sideEffectCounter = counter + 1;
    return;
  }

  emitUnencryptedLog(_log: UnencryptedL2Log, counter: number): void {
    this.sideEffectCounter = counter + 1;
    return;
  }

  emitContractClassUnencryptedLog(_log: UnencryptedL2Log, _counter: number): Fr {
    throw new Error('Method not implemented.');
  }

  async callPrivateFunction(
    targetContractAddress: AztecAddress,
    functionSelector: FunctionSelector,
    argsHash: Fr,
    sideEffectCounter: number,
    isStaticCall: boolean,
  ) {
    this.logger.verbose(
      `Executing external function ${await this.getDebugFunctionName(
        targetContractAddress,
        functionSelector,
      )}@${targetContractAddress} isStaticCall=${isStaticCall}`,
    );

    // Store and modify env
    const currentContractAddress = AztecAddress.fromField(this.contractAddress);
    const currentMessageSender = AztecAddress.fromField(this.msgSender);
    const currentFunctionSelector = FunctionSelector.fromField(this.functionSelector.toField());
    this.setMsgSender(this.contractAddress);
    this.setContractAddress(targetContractAddress);
    this.setFunctionSelector(functionSelector);

    const artifact = await this.contractDataOracle.getFunctionArtifact(targetContractAddress, functionSelector);

    const acir = artifact.bytecode;
    const initialWitness = await this.getInitialWitness(artifact, argsHash, sideEffectCounter, isStaticCall);
    const acvmCallback = new Oracle(this);
    const timer = new Timer();
    try {
      const acirExecutionResult = await acvm(acir, initialWitness, acvmCallback).catch((err: Error) => {
        err.message = resolveAssertionMessageFromError(err, artifact);

        const execError = new ExecutionError(
          err.message,
          {
            contractAddress: targetContractAddress,
            functionSelector,
          },
          extractCallStack(err, artifact.debug),
          { cause: err },
        );
        this.logger.debug(`Error executing private function ${targetContractAddress}:${functionSelector}`);
        throw createSimulationError(execError);
      });
      const duration = timer.ms();
      const publicInputs = extractPrivateCircuitPublicInputs(artifact, acirExecutionResult.partialWitness);

      const initialWitnessSize = witnessMapToFields(initialWitness).length * Fr.SIZE_IN_BYTES;
      this.logger.debug(`Ran external function ${targetContractAddress.toString()}:${functionSelector}`, {
        circuitName: 'app-circuit',
        duration,
        eventName: 'circuit-witness-generation',
        inputSize: initialWitnessSize,
        outputSize: publicInputs.toBuffer().length,
        appCircuitName: 'noname',
      } satisfies CircuitWitnessGenerationStats);

      // Apply side effects
      const endSideEffectCounter = publicInputs.endSideEffectCounter;
      this.sideEffectCounter = endSideEffectCounter.toNumber() + 1;

      await this.addNullifiers(
        targetContractAddress,
        publicInputs.nullifiers.filter(nullifier => !nullifier.isEmpty()).map(nullifier => nullifier.value),
      );

      await this.addNoteHashes(
        targetContractAddress,
        publicInputs.noteHashes.filter(noteHash => !noteHash.isEmpty()).map(noteHash => noteHash.value),
      );

      return { endSideEffectCounter, returnsHash: publicInputs.returnsHash };
    } finally {
      this.setContractAddress(currentContractAddress);
      this.setMsgSender(currentMessageSender);
      this.setFunctionSelector(currentFunctionSelector);
    }
  }

  async getInitialWitness(abi: FunctionAbi, argsHash: Fr, sideEffectCounter: number, isStaticCall: boolean) {
    const argumentsSize = countArgumentsSize(abi);

    const args = this.packedValuesCache.unpack(argsHash);

    if (args.length !== argumentsSize) {
      throw new Error('Invalid arguments size');
    }

    const privateContextInputs = await this.getPrivateContextInputs(
      this.blockNumber - 1,
      sideEffectCounter,
      isStaticCall,
    );

    const fields = [...privateContextInputs.toFields(), ...args];

    return toACVMWitness(0, fields);
  }

  public async getDebugFunctionName(address: AztecAddress, selector: FunctionSelector): Promise<string | undefined> {
    const instance = await this.contractDataOracle.getContractInstance(address);
    if (!instance) {
      return undefined;
    }
    const artifact = await this.contractDataOracle.getContractArtifact(instance!.contractClassId);
    if (!artifact) {
      return undefined;
    }

    const f = artifact.functions.find(f =>
      FunctionSelector.fromNameAndParameters(f.name, f.parameters).equals(selector),
    );
    if (!f) {
      return undefined;
    }

    return `${artifact.name}:${f.name}`;
  }

  private async executePublicFunction(args: Fr[], callContext: CallContext) {
    const execution = new PublicExecutionRequest(callContext, args);

    const db = await this.trees.getLatest();
    const previousBlockState = await this.#getTreesAt(this.blockNumber - 1);

    const combinedConstantData = CombinedConstantData.empty();
    combinedConstantData.globalVariables.chainId = this.chainId;
    combinedConstantData.globalVariables.version = this.version;
    combinedConstantData.globalVariables.blockNumber = new Fr(this.blockNumber);
    combinedConstantData.historicalHeader.globalVariables.chainId = this.chainId;
    combinedConstantData.historicalHeader.globalVariables.version = this.version;
    combinedConstantData.historicalHeader.globalVariables.blockNumber = new Fr(this.blockNumber - 1);
    combinedConstantData.historicalHeader.state = await db.getStateReference();
    combinedConstantData.historicalHeader.lastArchive.root = Fr.fromBuffer(
      (await previousBlockState.getTreeInfo(MerkleTreeId.ARCHIVE)).root,
    );

    combinedConstantData.txContext.chainId = this.chainId;
    combinedConstantData.txContext.version = this.version;

    const simulator = new PublicExecutor(
      new TXEWorldStateDB(db, new TXEPublicContractDataSource(this)),
      new NoopTelemetryClient(),
    );
    const executionResult = await simulator.simulateIsolatedEnqueuedCall(
      execution,
      combinedConstantData.globalVariables,
      Gas.test(),
      /*transactionFee=*/ Fr.ONE,
      /*startSideEffectCounter=*/ this.sideEffectCounter,
    );
    return Promise.resolve(executionResult);
  }

  async enqueuePublicFunctionCall(
    targetContractAddress: AztecAddress,
    functionSelector: FunctionSelector,
    argsHash: Fr,
    _sideEffectCounter: number,
    isStaticCall: boolean,
  ): Promise<Fr> {
    // Store and modify env
    const currentContractAddress = AztecAddress.fromField(this.contractAddress);
    const currentMessageSender = AztecAddress.fromField(this.msgSender);
    const currentFunctionSelector = FunctionSelector.fromField(this.functionSelector.toField());
    this.setMsgSender(this.contractAddress);
    this.setContractAddress(targetContractAddress);
    this.setFunctionSelector(functionSelector);

    const callContext = new CallContext(
      /* msgSender */ currentContractAddress,
      targetContractAddress,
      FunctionSelector.fromField(new Fr(PUBLIC_DISPATCH_SELECTOR)),
      isStaticCall,
    );

    const args = [this.functionSelector.toField(), ...this.packedValuesCache.unpack(argsHash)];
    const newArgsHash = this.packedValuesCache.pack(args);

    const executionResult = await this.executePublicFunction(args, callContext);

    // Poor man's revert handling
    if (executionResult.reverted) {
      if (executionResult.revertReason && executionResult.revertReason instanceof SimulationError) {
        await enrichPublicSimulationError(
          executionResult.revertReason,
          this.contractDataOracle,
          this.txeDatabase,
          this.logger,
        );
        throw new Error(executionResult.revertReason.message);
      } else {
        throw new Error(`Enqueued public function call reverted: ${executionResult.revertReason}`);
      }
    }

    // Apply side effects
    this.sideEffectCounter = executionResult.endSideEffectCounter.toNumber();
    await this.addPublicDataWrites(executionResult.sideEffects.publicDataWrites);
    await this.addNoteHashes(
      targetContractAddress,
      executionResult.sideEffects.noteHashes.map(noteHash => noteHash.value),
    );
    await this.addSiloedNullifiers(executionResult.sideEffects.nullifiers.map(nullifier => nullifier.value));

    this.setContractAddress(currentContractAddress);
    this.setMsgSender(currentMessageSender);
    this.setFunctionSelector(currentFunctionSelector);

    return newArgsHash;
  }

  async setPublicTeardownFunctionCall(
    targetContractAddress: AztecAddress,
    functionSelector: FunctionSelector,
    argsHash: Fr,
    sideEffectCounter: number,
    isStaticCall: boolean,
  ): Promise<Fr> {
    // Definitely not right, in that the teardown should always be last.
    // But useful for executing flows.
    return await this.enqueuePublicFunctionCall(
      targetContractAddress,
      functionSelector,
      argsHash,
      sideEffectCounter,
      isStaticCall,
    );
  }

  notifySetMinRevertibleSideEffectCounter(minRevertibleSideEffectCounter: number) {
    this.noteCache.setMinRevertibleSideEffectCounter(minRevertibleSideEffectCounter);
  }

  debugLog(message: string, fields: Fr[]): void {
    this.logger.verbose(`debug_log ${applyStringFormatting(message, fields)}`);
  }

  emitEncryptedEventLog(
    _contractAddress: AztecAddress,
    _randomness: Fr,
    _encryptedEvent: Buffer,
    counter: number,
  ): void {
    this.sideEffectCounter = counter + 1;
    return;
  }

  async incrementAppTaggingSecretIndexAsSender(sender: AztecAddress, recipient: AztecAddress): Promise<void> {
    const directionalSecret = await this.#calculateTaggingSecret(this.contractAddress, sender, recipient);
    await this.txeDatabase.incrementTaggingSecretsIndexesAsSender([directionalSecret]);
  }

  async getAppTaggingSecretAsSender(sender: AztecAddress, recipient: AztecAddress): Promise<IndexedTaggingSecret> {
    const secret = await this.#calculateTaggingSecret(this.contractAddress, sender, recipient);
    const [index] = await this.txeDatabase.getTaggingSecretsIndexesAsSender([secret]);
    return new IndexedTaggingSecret(secret, index);
  }

  async #calculateTaggingSecret(contractAddress: AztecAddress, sender: AztecAddress, recipient: AztecAddress) {
    const senderCompleteAddress = await this.getCompleteAddress(sender);
    const senderIvsk = await this.keyStore.getMasterIncomingViewingSecretKey(sender);
    const sharedSecret = computeTaggingSecret(senderCompleteAddress, senderIvsk, recipient);
    // Silo the secret to the app so it can't be used to track other app's notes
    const siloedSecret = poseidon2Hash([sharedSecret.x, sharedSecret.y, contractAddress]);
    return siloedSecret;
  }

  syncNotes() {
    // TODO: Implement
    return Promise.resolve();
  }

  // AVM oracles

  async avmOpcodeCall(
    targetContractAddress: AztecAddress,
    args: Fr[],
    isStaticCall: boolean,
  ): Promise<EnqueuedPublicCallExecutionResultWithSideEffects> {
    // Store and modify env
    const currentContractAddress = AztecAddress.fromField(this.contractAddress);
    const currentMessageSender = AztecAddress.fromField(this.msgSender);
    this.setMsgSender(this.contractAddress);
    this.setContractAddress(targetContractAddress);

    const callContext = new CallContext(
      /* msgSender */ currentContractAddress,
      targetContractAddress,
      FunctionSelector.fromField(new Fr(PUBLIC_DISPATCH_SELECTOR)),
      isStaticCall,
    );

    const executionResult = await this.executePublicFunction(args, callContext);
    // Save return/revert data for later.
    this.nestedCallReturndata = executionResult.returnValues;

    // Apply side effects
    if (!executionResult.reverted) {
      this.sideEffectCounter = executionResult.endSideEffectCounter.toNumber();
      await this.addPublicDataWrites(executionResult.sideEffects.publicDataWrites);
      await this.addNoteHashes(
        targetContractAddress,
        executionResult.sideEffects.noteHashes.map(noteHash => noteHash.value),
      );
      await this.addSiloedNullifiers(executionResult.sideEffects.nullifiers.map(nullifier => nullifier.value));
    }

    this.setContractAddress(currentContractAddress);
    this.setMsgSender(currentMessageSender);

    return executionResult;
  }

  avmOpcodeReturndataSize(): number {
    return this.nestedCallReturndata.length;
  }

  avmOpcodeReturndataCopy(rdOffset: number, copySize: number): Fr[] {
    return this.nestedCallReturndata.slice(rdOffset, rdOffset + copySize);
  }

  async avmOpcodeNullifierExists(innerNullifier: Fr, targetAddress: AztecAddress): Promise<boolean> {
    const nullifier = siloNullifier(targetAddress, innerNullifier!);
    const db = await this.trees.getLatest();
    const index = await db.findLeafIndex(MerkleTreeId.NULLIFIER_TREE, nullifier.toBuffer());
    return index !== undefined;
  }

  async avmOpcodeEmitNullifier(nullifier: Fr) {
    const db = await this.trees.getLatest();
    const siloedNullifier = siloNullifier(this.contractAddress, nullifier);
    await db.batchInsert(MerkleTreeId.NULLIFIER_TREE, [siloedNullifier.toBuffer()], NULLIFIER_SUBTREE_HEIGHT);
    return Promise.resolve();
  }

  async avmOpcodeEmitNoteHash(noteHash: Fr) {
    const db = await this.trees.getLatest();
    const siloedNoteHash = siloNoteHash(this.contractAddress, noteHash);
    await db.appendLeaves(MerkleTreeId.NOTE_HASH_TREE, [siloedNoteHash]);
    return Promise.resolve();
  }

  async avmOpcodeStorageRead(slot: Fr) {
    const db = await this.trees.getLatest();

    const leafSlot = computePublicDataTreeLeafSlot(this.contractAddress, slot);

    const lowLeafResult = await db.getPreviousValueIndex(MerkleTreeId.PUBLIC_DATA_TREE, leafSlot.toBigInt());
    if (!lowLeafResult || !lowLeafResult.alreadyPresent) {
      return Fr.ZERO;
    }

    const preimage = (await db.getLeafPreimage(
      MerkleTreeId.PUBLIC_DATA_TREE,
      lowLeafResult.index,
    )) as PublicDataTreeLeafPreimage;

    return preimage.value;
  }
}<|MERGE_RESOLUTION|>--- conflicted
+++ resolved
@@ -30,12 +30,7 @@
   PrivateContextInputs,
   PublicDataTreeLeaf,
   type PublicDataTreeLeafPreimage,
-<<<<<<< HEAD
-  TxContext,
-=======
   type PublicDataUpdateRequest,
-  TaggingSecret,
->>>>>>> 7a7e75ca
   computeContractClassId,
   computeTaggingSecret,
   deriveKeys,
