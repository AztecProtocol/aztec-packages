--- conflicted
+++ resolved
@@ -57,11 +57,11 @@
     return Promise.resolve(false);
   }
 
-<<<<<<< HEAD
   getRegisteredValidators(): Promise<EthAddress[]> {
-=======
+    return Promise.resolve([]);
+  }
+
   filterInCommittee(_slot: SlotTag, _validators: EthAddress[]): Promise<EthAddress[]> {
->>>>>>> 029ec3b8
     return Promise.resolve([]);
   }
 }