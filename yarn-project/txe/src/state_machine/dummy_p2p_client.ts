--- conflicted
+++ resolved
@@ -29,13 +29,7 @@
     throw new Error('DummyP2P does not implement "broadcastProposal"');
   }
 
-<<<<<<< HEAD
-  public registerBlockProposalHandler(
-    _handler: (block: BlockProposal) => Promise<BlockAttestation[] | undefined>,
-  ): void {
-=======
   public registerBlockProposalHandler(_handler: P2PBlockReceivedCallback): void {
->>>>>>> d91ddc2e
     throw new Error('DummyP2P does not implement "registerBlockProposalHandler"');
   }
 
