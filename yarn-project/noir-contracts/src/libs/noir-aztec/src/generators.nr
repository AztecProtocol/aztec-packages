--- conflicted
+++ resolved
@@ -1,17 +1,6 @@
-<<<<<<< HEAD
 // Should be the same as in circuits/cpp/src/aztec3/constants.hpp.
 global NULLIFIER = 5;
 global INITIALISATION_NULLIFIER = 6;
 global L1_TO_L2_MESSAGE_SECRET = 20;
 global FUNCTION_ARGS = 44;
-=======
-global Nonce = 1;
-global NoteHash = 2;
-global NoteStorageSlot = 3;
-global MAPPING_SLORAGE_SLOT = 4;
-global Nullifier = 5;
-global SINGLETON_INITIALISATION = 6;
-global MessageSecret = 20;
-global FUNCTION_ARGS = 44;
-global ContractAddress = 15;
->>>>>>> 8cf3be57
+global ContractAddress = 15;