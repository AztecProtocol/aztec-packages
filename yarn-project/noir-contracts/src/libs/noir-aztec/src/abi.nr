--- conflicted
+++ resolved
@@ -323,11 +323,7 @@
     let mut chunks_hashes = [0; ARGS_HASH_CHUNK_COUNT];
     for i in 0..ARGS_HASH_CHUNK_COUNT {
         let mut chunk_hash = 0;
-<<<<<<< HEAD
-        if i * ARGS_HASH_CHUNK_SIZE < args.len() as u32 {
-=======
         if (i * ARGS_HASH_CHUNK_SIZE) < (args.len() as u32) {
->>>>>>> 8cf3be57
             let mut chunk_args = [0; ARGS_HASH_CHUNK_SIZE];
             for j in 0..ARGS_HASH_CHUNK_SIZE {
                 if (i * ARGS_HASH_CHUNK_COUNT + j) < (args.len() as u32) {
