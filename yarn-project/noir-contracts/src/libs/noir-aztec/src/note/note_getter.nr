--- conflicted
+++ resolved
@@ -5,21 +5,10 @@
     utils::compute_unique_note_hash,
 };
 use crate::oracle;
-<<<<<<< HEAD
-
-// TODO: Remove these when nested array is supported.
-// MAX_NOTE_FIELDS_SIZE + 1: the plus 1 is 1 extra field for nonce.
-// EXTRA_DATA: [number_of_return_notes, contract_address]
-global GET_NOTES_ORACLE_RETURN_SIZE = 338; // MAX_READ_REQUESTS * (MAX_NOTE_FIELDS_SIZE + 1) + EXTRA_DATA = 16 * (20 + 1) + 2
-global GET_NOTE_ORACLE_RETURN_SIZE = 23; // MAX_NOTE_FIELDS_SIZE + 1 + EXTRA_DATA = 20 + 1 + 2
-global MAX_NOTES_PER_PAGE = 10;
-global VIEW_NOTE_ORACLE_RETURN_SIZE = 212; // MAX_NOTES_PER_PAGE * (MAX_NOTE_FIELDS_SIZE + 1) + EXTRA_DATA = 10 * (20 + 1) + 2
-=======
 use crate::constants_gen::MAX_READ_REQUESTS_PER_CALL;
 use crate::constants_gen::GET_NOTE_ORACLE_RETURN_LENGTH;
 use crate::constants_gen::MAX_NOTES_PER_PAGE;
 use crate::constants_gen::VIEW_NOTE_ORACLE_RETURN_LENGTH;
->>>>>>> 16d0f784
 
 fn ensure_note_exists<Note, N>(
     mut context: Context,
@@ -95,13 +84,8 @@
         sort_order[i] = sort_by[i].order;
     };
     let offset = options.offset;
-<<<<<<< HEAD
-    let dummy_notes = [dummy(); abi::MAX_READ_REQUESTS];
-    let zero_fields = [0; GET_NOTES_ORACLE_RETURN_SIZE];
-=======
     let dummy_notes = [dummy(); MAX_READ_REQUESTS_PER_CALL];
     let zero_fields = [0; GET_NOTE_ORACLE_RETURN_LENGTH];
->>>>>>> 16d0f784
     let notes = oracle::notes::get_notes(
         storage_slot,
         note_interface,
