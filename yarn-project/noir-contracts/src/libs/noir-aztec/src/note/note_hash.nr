--- conflicted
+++ resolved
@@ -5,18 +5,11 @@
     pedersen([storage_slot, note_hash])[0]
 }
 
-<<<<<<< HEAD
 fn compute_unique_hash(nonce: Field, inner_note_hash: Field) -> Field {
     pedersen([nonce, inner_note_hash])[0]
 }
 
 fn compute_siloed_hash(contract_address: Field, unique_note_hash: Field) -> Field {
     let inputs = [contract_address, unique_note_hash];
-    pedersen_with_separator(inputs, generators::OUTER_COMMITMENT)[0]
-=======
-fn compute_siloed_note_hash(contract_address: Field, inner_note_hash: Field) -> Field {
-    // TODO: Should include nonce.
-    let inputs = [contract_address, inner_note_hash];
     pedersen_with_separator(inputs, GENERATOR_INDEX__OUTER_COMMITMENT)[0]
->>>>>>> 16d0f784
 }