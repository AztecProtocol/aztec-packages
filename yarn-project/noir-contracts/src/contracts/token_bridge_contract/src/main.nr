--- conflicted
+++ resolved
@@ -95,15 +95,7 @@
         secret_for_L1_to_L2_message_consumption: Field // secret used to consume the L1 to L2 message
     ) {
         // Consume L1 to L2 message and emit nullifier
-        let content_hash = get_mint_private_content_hash(
-            secret_hash_for_redeeming_minted_notes,
-            amount,
-<<<<<<< HEAD
-            canceller.address
-        );
-=======
-            canceller);
->>>>>>> 34e25056
+        let content_hash = get_mint_private_content_hash(secret_hash_for_redeeming_minted_notes, amount, canceller);
         context.consume_l1_to_l2_message(msg_key, content_hash, secret_for_L1_to_L2_message_consumption);
 
         // Mint tokens on L2
@@ -135,17 +127,11 @@
 
         // docs:start:call_assert_token_is_same
         // Assert that user provided token address is same as seen in storage.
-<<<<<<< HEAD
         context.call_public_function(
             context.this_address(),
-            compute_selector("_assert_token_is_same(Field)"),
-            [token.address]
+            compute_selector("_assert_token_is_same((Field))"),
+            [token.to_field()]
         );
-=======
-        context.call_public_function(context.this_address(),
-            compute_selector("_assert_token_is_same((Field))"),
-            [token.to_field()]);
->>>>>>> 34e25056
         // docs:end:call_assert_token_is_same
 
         // Burn tokens
@@ -162,11 +148,7 @@
 
     // /// Unconstrained ///
 
-<<<<<<< HEAD
-    unconstrained fn token() -> pub Field {
-=======
-    unconstrained fn token() -> AztecAddress {
->>>>>>> 34e25056
+    unconstrained fn token() -> pub AztecAddress {
         storage.token.read()
     }
 
