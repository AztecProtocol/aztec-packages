mod types;
mod interfaces;

// Minimal token implementation that supports `AuthWit` accounts and the slow update tree.
// The auth message follows a similar pattern to the cross-chain message and includes a designated caller.
// The designated caller is ALWAYS used here, and not based on a flag as cross-chain.
// message hash = H([caller, contract, selector, ...args])
// To be read as `caller` calls function at `contract` defined by `selector` with `args`
// Including a nonce in the message hash ensures that the message can only be used once.
// The slow updates tree are used for access control related to minters and blacklist.

// TODO's: https://github.com/AztecProtocol/aztec-packages/issues/3210
// We are currently unable to do constructor -> private calls

contract TokenBlacklist {
    // Libs
    use dep::std::option::Option;

    use dep::safe_math::SafeU120;
    use dep::protocol_types::address::AztecAddress;
    use dep::aztec::{
        note::{
            note_getter_options::NoteGetterOptions,
            note_header::NoteHeader,
            utils as note_utils,
        },
        context::{PrivateContext, PublicContext, Context},
        hash::{compute_secret_hash},
        state_vars::{map::Map, public_state::PublicState, set::Set, immutable_singleton::ImmutableSingleton},
        types::type_serialization::{
            field_serialization::{FieldSerializationMethods, FIELD_SERIALIZED_LEN},
            bool_serialization::{BoolSerializationMethods, BOOL_SERIALIZED_LEN},
            address_serialization::{AddressSerializationMethods, AZTEC_ADDRESS_SERIALIZED_LEN},
        },
        selector::compute_selector,
    };

    use dep::field_note::field_note::{FieldNote, FieldNoteMethods, FIELD_NOTE_LEN};

    use dep::authwit::{
        auth::{
            assert_current_call_valid_authwit,
            assert_current_call_valid_authwit_public,
        },
    };

    use crate::types::{
        transparent_note::{TransparentNote, TransparentNoteMethods, TRANSPARENT_NOTE_LEN},
        token_note::{TokenNote, TokenNoteMethods, TOKEN_NOTE_LEN},
        balances_map::{BalancesMap},
        safe_u120_serialization::{SafeU120SerializationMethods, SAFE_U120_SERIALIZED_LEN},
        roles::UserFlags,
    };
    // docs:start:interface
    use crate::interfaces::SlowMap;
    // docs:end:interface

    struct Storage {
        admin: PublicState<AztecAddress, AZTEC_ADDRESS_SERIALIZED_LEN>,
        balances: BalancesMap,
        total_supply: PublicState<SafeU120, SAFE_U120_SERIALIZED_LEN>,
        pending_shields: Set<TransparentNote, TRANSPARENT_NOTE_LEN>,
        public_balances: Map<PublicState<SafeU120, SAFE_U120_SERIALIZED_LEN>>,
        slow_update: ImmutableSingleton<FieldNote, FIELD_NOTE_LEN>,
        public_slow_update: PublicState<AztecAddress, AZTEC_ADDRESS_SERIALIZED_LEN>,
    }

    impl Storage {
        fn init(context: Context) -> pub Self {
            Storage {
                admin: PublicState::new(
                    context,
                    1,
                    AddressSerializationMethods,
                ),
                balances: BalancesMap::new(context, 3),
                total_supply: PublicState::new(
                    context,
                    4,
                    SafeU120SerializationMethods,
                ),
                pending_shields: Set::new(context, 5, TransparentNoteMethods),
                public_balances: Map::new(
                    context,
                    6,
                    |context, slot| {
                        PublicState::new(
                            context,
                            slot,
                            SafeU120SerializationMethods,
                        )
                    },
                ),
                // Below is an abomination to have same value in private and public (immutable in solidity).
                // docs:start:slow_updates_storage
                slow_update: ImmutableSingleton::new(context, 7, FieldNoteMethods),
                public_slow_update: PublicState::new(
                    context,
                    8,
                    AddressSerializationMethods,
                ),
                // docs:end:slow_updates_storage

            }
        }
    }
    // docs:start:constructor
    #[aztec(private)]
    fn constructor(admin: AztecAddress, slow_updates_contract: AztecAddress) {
        let mut slow_note = FieldNote::new(slow_updates_contract.to_field());
        storage.slow_update.initialize(&mut slow_note, Option::none(), false);
    // docs:end:constructor
        let selector = compute_selector("_initialize((Field),(Field))");
        context.call_public_function(context.this_address(),
            selector,
            [admin.to_field(), slow_updates_contract.to_field()]);
        // We cannot do the following atm
        // let roles = UserFlags{is_admin: true, is_minter: false, is_blacklisted: false}.get_value() as Field;
        // SlowMap::at(slow_updates_contract).update_at_private(&mut context, admin.to_field(), roles);
    }

    ////////
    // Looking ugly because we cannot do constructor -> private calls

    #[aztec(private)]
    fn init_slow_tree(user: AztecAddress) {
        let roles = UserFlags { is_admin: true, is_minter: false, is_blacklisted: false }.get_value() as Field;
        // docs:start:get_and_update_private
        let slow = SlowMap::at(AztecAddress::from_field(storage.slow_update.get_note().value));
        slow.update_at_private(&mut context, user.to_field(), roles);
        // docs:end:get_and_update_private
        context.call_public_function(context.this_address(),
            compute_selector("_init_slow_tree((Field))"),
            [context.msg_sender().to_field()]);
    }

    #[aztec(public)]
    internal fn _init_slow_tree(caller: AztecAddress) {
        assert(storage.admin.read().eq(caller), "caller is not admin");
    }

    ///////
    #[aztec(public)]
    internal fn _initialize(new_admin: AztecAddress, slow_updates_contract: AztecAddress) {
        assert(!new_admin.is_zero(), "invalid admin");
        storage.admin.write(new_admin);
        // docs:start:write_slow_update_public
        storage.public_slow_update.write(slow_updates_contract);
        // docs:end:write_slow_update_public
        // docs:start:slowmap_initialize
        SlowMap::at(slow_updates_contract).initialize(context);
        // docs:end:slowmap_initialize

    }

    #[aztec(private)]
    fn update_roles(user: AztecAddress, roles: Field) {
        // docs:start:slowmap_at
        let slow = SlowMap::at(AztecAddress::from_field(storage.slow_update.get_note().value));
        // docs:end:slowmap_at
        let caller_roles = UserFlags::new(slow.read_at(&mut context, context.msg_sender().to_field()) as u120);
        assert(caller_roles.is_admin, "caller is not admin");

        slow.update_at_private(&mut context, user.to_field(), roles);
    }

    #[aztec(public)]
    fn mint_public(to: AztecAddress, amount: Field) {
        // docs:start:get_public
        let slow = SlowMap::at(storage.public_slow_update.read());
        // docs:end:get_public
        // docs:start:read_at_pub
        let to_roles = UserFlags::new(slow.read_at_pub(context, to.to_field()) as u120);
         // docs:end:read_at_pub
        assert(!to_roles.is_blacklisted, "Blacklisted: Recipient");

        let caller_roles = UserFlags::new(slow.read_at_pub(context, context.msg_sender().to_field()) as u120);
        assert(caller_roles.is_minter, "caller is not minter");

        let amount = SafeU120::new(amount);
        let new_balance = storage.public_balances.at(to.to_field()).read().add(amount);
        let supply = storage.total_supply.read().add(amount);

        storage.public_balances.at(to.to_field()).write(new_balance);
        storage.total_supply.write(supply);
    }

    #[aztec(public)]
    fn mint_private(amount: Field, secret_hash: Field) {
        let slow = SlowMap::at(storage.public_slow_update.read());
        let caller_roles = UserFlags::new(slow.read_at_pub(context, context.msg_sender().to_field()) as u120);
        assert(caller_roles.is_minter, "caller is not minter");

        let pending_shields = storage.pending_shields;
        let mut note = TransparentNote::new(amount, secret_hash);
        let supply = storage.total_supply.read().add(SafeU120::new(amount));

        storage.total_supply.write(supply);
        pending_shields.insert_from_public(&mut note);
    }

    #[aztec(public)]
    fn shield(from: AztecAddress, amount: Field, secret_hash: Field, nonce: Field) {
        let slow = SlowMap::at(storage.public_slow_update.read());
        let from_roles = UserFlags::new(slow.read_at_pub(context, from.to_field()) as u120);
        assert(!from_roles.is_blacklisted, "Blacklisted: Sender");

        if (!from.eq(context.msg_sender())) {
            // The redeem is only spendable once, so we need to ensure that you cannot insert multiple shields from the same message.
            assert_current_call_valid_authwit_public(&mut context, from);
        } else {
            assert(nonce == 0, "invalid nonce");
        }

        let amount = SafeU120::new(amount);
        let from_balance = storage.public_balances.at(from.to_field()).read().sub(amount);

        let pending_shields = storage.pending_shields;
        let mut note = TransparentNote::new(amount.value as Field, secret_hash);

        storage.public_balances.at(from.to_field()).write(from_balance);
        pending_shields.insert_from_public(&mut note);
    }

    #[aztec(public)]
    fn transfer_public(from: AztecAddress, to: AztecAddress, amount: Field, nonce: Field) {
        let slow = SlowMap::at(storage.public_slow_update.read());
        let from_roles = UserFlags::new(slow.read_at_pub(context, from.to_field()) as u120);
        assert(!from_roles.is_blacklisted, "Blacklisted: Sender");
        let to_roles = UserFlags::new(slow.read_at_pub(context, to.to_field()) as u120);
        assert(!to_roles.is_blacklisted, "Blacklisted: Recipient");

        if (!from.eq(context.msg_sender())) {
            assert_current_call_valid_authwit_public(&mut context, from);
        } else {
            assert(nonce == 0, "invalid nonce");
        }

        let amount = SafeU120::new(amount);
        let from_balance = storage.public_balances.at(from.to_field()).read().sub(amount);
        storage.public_balances.at(from.to_field()).write(from_balance);

        let to_balance = storage.public_balances.at(to.to_field()).read().add(amount);
        storage.public_balances.at(to.to_field()).write(to_balance);
    }

    #[aztec(public)]
    fn burn_public(from: AztecAddress, amount: Field, nonce: Field) {
        let slow = SlowMap::at(storage.public_slow_update.read());
        let from_roles = UserFlags::new(slow.read_at_pub(context, from.to_field()) as u120);
        assert(!from_roles.is_blacklisted, "Blacklisted: Sender");

        if (!from.eq(context.msg_sender())) {
            assert_current_call_valid_authwit_public(&mut context, from);
        } else {
            assert(nonce == 0, "invalid nonce");
        }

        let amount = SafeU120::new(amount);
        let from_balance = storage.public_balances.at(from.to_field()).read().sub(amount);
        storage.public_balances.at(from.to_field()).write(from_balance);

        let new_supply = storage.total_supply.read().sub(amount);
        storage.total_supply.write(new_supply);
    }

    #[aztec(private)]
    fn redeem_shield(to: AztecAddress, amount: Field, secret: Field) {
        let slow = SlowMap::at(AztecAddress::from_field(storage.slow_update.get_note().value));
        // docs:start:slowmap_read_at
        let to_roles = UserFlags::new(slow.read_at(&mut context, to.to_field()) as u120);
        // docs:end:slowmap_read_at
        assert(!to_roles.is_blacklisted, "Blacklisted: Recipient");

        let pending_shields = storage.pending_shields;
        let secret_hash = compute_secret_hash(secret);
        // Get 1 note (set_limit(1)) which has amount stored in field with index 0 (select(0, amount)) and secret_hash
        // stored in field with index 1 (select(1, secret_hash)).
        let options = NoteGetterOptions::new().select(0, amount).select(1, secret_hash).set_limit(1);
        let notes = pending_shields.get_notes(options);
        let note = notes[0].unwrap_unchecked();
        // Remove the note from the pending shields set
        pending_shields.remove(note);

        // Add the token note to user's balances set
        storage.balances.at(to).add(SafeU120::new(amount));
    }

    #[aztec(private)]
    fn unshield(from: AztecAddress, to: AztecAddress, amount: Field, nonce: Field) {
        let slow = SlowMap::at(AztecAddress::from_field(storage.slow_update.get_note().value));
        let from_roles = UserFlags::new(slow.read_at(&mut context, from.to_field()) as u120);
        assert(!from_roles.is_blacklisted, "Blacklisted: Sender");
        let to_roles = UserFlags::new(slow.read_at(&mut context, to.to_field()) as u120);
        assert(!to_roles.is_blacklisted, "Blacklisted: Recipient");

        if (!from.eq(context.msg_sender())) {
            assert_current_call_valid_authwit(&mut context, from);
        } else {
            assert(nonce == 0, "invalid nonce");
        }

        storage.balances.at(from).sub(SafeU120::new(amount));

        let selector = compute_selector("_increase_public_balance((Field),Field)");
        context.call_public_function(context.this_address(), selector, [to.to_field(), amount]);
    }

    // docs:start:transfer_private
    #[aztec(private)]
    fn transfer(from: AztecAddress, to: AztecAddress, amount: Field, nonce: Field) {
        let slow = SlowMap::at(AztecAddress::from_field(storage.slow_update.get_note().value));
        let from_roles = UserFlags::new(slow.read_at(&mut context, from.to_field()) as u120);
        assert(!from_roles.is_blacklisted, "Blacklisted: Sender");
        let to_roles = UserFlags::new(slow.read_at(&mut context, to.to_field()) as u120);
        assert(!to_roles.is_blacklisted, "Blacklisted: Recipient");
     // docs:end:transfer_private

        if (!from.eq(context.msg_sender())) {
            assert_current_call_valid_authwit(&mut context, from);
        } else {
            assert(nonce == 0, "invalid nonce");
        }

        let amount = SafeU120::new(amount);
        storage.balances.at(from).sub(amount);
        storage.balances.at(to).add(amount);
    }

    #[aztec(private)]
    fn burn(from: AztecAddress, amount: Field, nonce: Field) {
        let slow = SlowMap::at(AztecAddress::from_field(storage.slow_update.get_note().value));
        let from_roles = UserFlags::new(slow.read_at(&mut context, from.to_field()) as u120);
        assert(!from_roles.is_blacklisted, "Blacklisted: Sender");

        if (!from.eq(context.msg_sender())) {
            assert_current_call_valid_authwit(&mut context, from);
        } else {
            assert(nonce == 0, "invalid nonce");
        }

        storage.balances.at(from).sub(SafeU120::new(amount));

        let selector = compute_selector("_reduce_total_supply(Field)");
        context.call_public_function(context.this_address(), selector, [amount]);

    }

    /// Internal ///

    #[aztec(public)]
    internal fn _increase_public_balance(to: AztecAddress, amount: Field) {
        let new_balance = storage.public_balances.at(to.to_field()).read().add(SafeU120::new(amount));
        storage.public_balances.at(to.to_field()).write(new_balance);
    }

    #[aztec(public)]
    internal fn _reduce_total_supply(amount: Field) {
        // Only to be called from burn.
        let new_supply = storage.total_supply.read().sub(SafeU120::new(amount));
        storage.total_supply.write(new_supply);
    }

    /// Unconstrained ///

    unconstrained fn total_supply() -> pub u120 {
        storage.total_supply.read().value
    }

    unconstrained fn balance_of_private(owner: AztecAddress) -> pub u120 {
        storage.balances.at(owner).balance_of().value
    }

<<<<<<< HEAD
    unconstrained fn balance_of_public(owner: AztecAddress) -> pub u120 {
        storage.public_balances.at(owner.address).read().value
=======
    unconstrained fn balance_of_public(owner: AztecAddress) -> u120 {
        storage.public_balances.at(owner.to_field()).read().value
>>>>>>> 34e25056
    }

    // Below this point is the stuff of nightmares.
    // This should ideally not be required. What do we do if vastly different types of preimages?

    // Computes note hash and nullifier.
    // Note 1: Needs to be defined by every contract producing logs.
    // Note 2: Having it in all the contracts gives us the ability to compute the note hash and nullifier differently for different kind of notes.
<<<<<<< HEAD
    unconstrained fn compute_note_hash_and_nullifier(contract_address: Field, nonce: Field, storage_slot: Field, preimage: [Field; TOKEN_NOTE_LEN]) -> pub [Field; 4] {
        let note_header = NoteHeader::new(contract_address, nonce, storage_slot);
=======
    unconstrained fn compute_note_hash_and_nullifier(contract_address: Field, nonce: Field, storage_slot: Field, preimage: [Field; TOKEN_NOTE_LEN]) -> [Field; 4] {
        let _address = AztecAddress::from_field(contract_address); // TODO(benesjan) https://github.com/AztecProtocol/aztec-packages/issues/3669
        let note_header = NoteHeader::new(_address, nonce, storage_slot);
>>>>>>> 34e25056
        if (storage_slot == 5) {
            note_utils::compute_note_hash_and_nullifier(TransparentNoteMethods, note_header, preimage)
        } else if (storage_slot == 7) {
            note_utils::compute_note_hash_and_nullifier(FieldNoteMethods, note_header, preimage)
        } else {
            note_utils::compute_note_hash_and_nullifier(TokenNoteMethods, note_header, preimage)
        }
    }
}<|MERGE_RESOLUTION|>--- conflicted
+++ resolved
@@ -109,11 +109,13 @@
     fn constructor(admin: AztecAddress, slow_updates_contract: AztecAddress) {
         let mut slow_note = FieldNote::new(slow_updates_contract.to_field());
         storage.slow_update.initialize(&mut slow_note, Option::none(), false);
-    // docs:end:constructor
+        // docs:end:constructor
         let selector = compute_selector("_initialize((Field),(Field))");
-        context.call_public_function(context.this_address(),
+        context.call_public_function(
+            context.this_address(),
             selector,
-            [admin.to_field(), slow_updates_contract.to_field()]);
+            [admin.to_field(), slow_updates_contract.to_field()]
+        );
         // We cannot do the following atm
         // let roles = UserFlags{is_admin: true, is_minter: false, is_blacklisted: false}.get_value() as Field;
         // SlowMap::at(slow_updates_contract).update_at_private(&mut context, admin.to_field(), roles);
@@ -129,9 +131,11 @@
         let slow = SlowMap::at(AztecAddress::from_field(storage.slow_update.get_note().value));
         slow.update_at_private(&mut context, user.to_field(), roles);
         // docs:end:get_and_update_private
-        context.call_public_function(context.this_address(),
+        context.call_public_function(
+            context.this_address(),
             compute_selector("_init_slow_tree((Field))"),
-            [context.msg_sender().to_field()]);
+            [context.msg_sender().to_field()]
+        );
     }
 
     #[aztec(public)]
@@ -150,7 +154,6 @@
         // docs:start:slowmap_initialize
         SlowMap::at(slow_updates_contract).initialize(context);
         // docs:end:slowmap_initialize
-
     }
 
     #[aztec(private)]
@@ -171,7 +174,7 @@
         // docs:end:get_public
         // docs:start:read_at_pub
         let to_roles = UserFlags::new(slow.read_at_pub(context, to.to_field()) as u120);
-         // docs:end:read_at_pub
+        // docs:end:read_at_pub
         assert(!to_roles.is_blacklisted, "Blacklisted: Recipient");
 
         let caller_roles = UserFlags::new(slow.read_at_pub(context, context.msg_sender().to_field()) as u120);
@@ -314,7 +317,7 @@
         assert(!from_roles.is_blacklisted, "Blacklisted: Sender");
         let to_roles = UserFlags::new(slow.read_at(&mut context, to.to_field()) as u120);
         assert(!to_roles.is_blacklisted, "Blacklisted: Recipient");
-     // docs:end:transfer_private
+        // docs:end:transfer_private
 
         if (!from.eq(context.msg_sender())) {
             assert_current_call_valid_authwit(&mut context, from);
@@ -343,7 +346,6 @@
 
         let selector = compute_selector("_reduce_total_supply(Field)");
         context.call_public_function(context.this_address(), selector, [amount]);
-
     }
 
     /// Internal ///
@@ -371,13 +373,8 @@
         storage.balances.at(owner).balance_of().value
     }
 
-<<<<<<< HEAD
     unconstrained fn balance_of_public(owner: AztecAddress) -> pub u120 {
-        storage.public_balances.at(owner.address).read().value
-=======
-    unconstrained fn balance_of_public(owner: AztecAddress) -> u120 {
         storage.public_balances.at(owner.to_field()).read().value
->>>>>>> 34e25056
     }
 
     // Below this point is the stuff of nightmares.
@@ -386,14 +383,14 @@
     // Computes note hash and nullifier.
     // Note 1: Needs to be defined by every contract producing logs.
     // Note 2: Having it in all the contracts gives us the ability to compute the note hash and nullifier differently for different kind of notes.
-<<<<<<< HEAD
-    unconstrained fn compute_note_hash_and_nullifier(contract_address: Field, nonce: Field, storage_slot: Field, preimage: [Field; TOKEN_NOTE_LEN]) -> pub [Field; 4] {
-        let note_header = NoteHeader::new(contract_address, nonce, storage_slot);
-=======
-    unconstrained fn compute_note_hash_and_nullifier(contract_address: Field, nonce: Field, storage_slot: Field, preimage: [Field; TOKEN_NOTE_LEN]) -> [Field; 4] {
+    unconstrained fn compute_note_hash_and_nullifier(
+        contract_address: Field,
+        nonce: Field,
+        storage_slot: Field,
+        preimage: [Field; TOKEN_NOTE_LEN]
+    ) -> pub [Field; 4] {
         let _address = AztecAddress::from_field(contract_address); // TODO(benesjan) https://github.com/AztecProtocol/aztec-packages/issues/3669
         let note_header = NoteHeader::new(_address, nonce, storage_slot);
->>>>>>> 34e25056
         if (storage_slot == 5) {
             note_utils::compute_note_hash_and_nullifier(TransparentNoteMethods, note_header, preimage)
         } else if (storage_slot == 7) {
