// docs:start:token_types_all
<<<<<<< HEAD
use dep::aztec::note::{
    note_header::NoteHeader,
    note_interface::NoteInterface,
    utils::compute_siloed_note_hash,
};
use dep::aztec::hash::{compute_secret_hash, pedersen_hash};
=======
use dep::aztec::{
    note::{
        note_header::NoteHeader,
        note_interface::NoteInterface,
        utils::compute_siloed_note_hash,
    },
    hash::{compute_secret_hash, pedersen_hash},
    context::PrivateContext,
};
>>>>>>> 655c322a

global TRANSPARENT_NOTE_LEN: Field = 2;

// Transparent note represents a note that is created in the clear (public execution),
// but can only be spent by those that know the preimage of the "secret_hash"
struct TransparentNote {
    amount: Field,
    secret_hash: Field,
    // the secret is just here for ease of use and won't be (de)serialized
    secret: Field,
    // header is just here to satisfy the NoteInterface
    header: NoteHeader,
}

impl TransparentNote {

    // CONSTRUCTORS

    pub fn new(amount: Field, secret_hash: Field) -> Self {
        TransparentNote {
            amount: amount,
            secret_hash: secret_hash,
            secret: 0,
            header: NoteHeader::empty(),
        }
    }

    // new oracle call primitive
    // get me the secret corresponding to this hash
    pub fn new_from_secret(amount: Field, secret: Field) -> Self {
        TransparentNote {
            amount: amount,
            secret_hash: compute_secret_hash(secret),
            secret: secret,
            header: NoteHeader::empty(),
        }
    }


    // STANDARD NOTE_INTERFACE FUNCTIONS

    pub fn serialize(self) -> [Field; TRANSPARENT_NOTE_LEN] {
        [self.amount, self.secret_hash]
    }

    pub fn deserialize(preimage: [Field; TRANSPARENT_NOTE_LEN]) -> Self {
        TransparentNote {
            amount: preimage[0],
            secret_hash: preimage[1],
            secret: 0,
            header: NoteHeader::empty(),
        }
    }

    pub fn compute_note_hash(self) -> Field {
        // TODO(#1205) Should use a non-zero generator index.
        pedersen_hash([
            self.amount,
            self.secret_hash,
        ],0)
    }

    pub fn compute_nullifier(self) -> Field {
        // TODO(#1386): should use `compute_note_hash_for_read_or_nullify` once public functions inject nonce!
        let siloed_note_hash = compute_siloed_note_hash(TransparentNoteMethods, self);
        // TODO(#1205) Should use a non-zero generator index.
        pedersen_hash([self.secret, siloed_note_hash],0)
    }

    pub fn set_header(&mut self, header: NoteHeader) {
        self.header = header;
    }


    // CUSTOM FUNCTIONS FOR THIS NOTE TYPE

    pub fn knows_secret(self, secret: Field) {
        let hash = compute_secret_hash(secret);
        assert(self.secret_hash == hash);
    }
}

fn deserialize(preimage: [Field; TRANSPARENT_NOTE_LEN]) -> TransparentNote {
    TransparentNote::deserialize(preimage)
}

fn serialize(note: TransparentNote) -> [Field; TRANSPARENT_NOTE_LEN] {
    note.serialize()
}

fn compute_note_hash(note: TransparentNote) -> Field {
    note.compute_note_hash()
}

fn compute_nullifier(note: TransparentNote) -> Field {
    note.compute_nullifier()
}

fn get_header(note: TransparentNote) -> NoteHeader {
    note.header
}

fn set_header(note: &mut TransparentNote, header: NoteHeader) {
    note.set_header(header)
}

fn broadcast(context: &mut PrivateContext, slot: Field, note: TransparentNote) {
    assert(false, "TransparentNote does not support broadcast");
}

global TransparentNoteMethods = NoteInterface {
    deserialize,
    serialize,
    compute_note_hash,
    compute_nullifier,
    get_header,
    set_header,
    broadcast,
};
// docs:end:token_types_all<|MERGE_RESOLUTION|>--- conflicted
+++ resolved
@@ -1,12 +1,4 @@
 // docs:start:token_types_all
-<<<<<<< HEAD
-use dep::aztec::note::{
-    note_header::NoteHeader,
-    note_interface::NoteInterface,
-    utils::compute_siloed_note_hash,
-};
-use dep::aztec::hash::{compute_secret_hash, pedersen_hash};
-=======
 use dep::aztec::{
     note::{
         note_header::NoteHeader,
@@ -16,7 +8,6 @@
     hash::{compute_secret_hash, pedersen_hash},
     context::PrivateContext,
 };
->>>>>>> 655c322a
 
 global TRANSPARENT_NOTE_LEN: Field = 2;
 
