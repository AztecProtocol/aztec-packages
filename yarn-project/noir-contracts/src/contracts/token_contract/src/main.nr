// docs:start:token_all
// docs:start:imports
mod types;
mod util;

// Minimal token implementation that supports `AuthWit` accounts.
// The auth message follows a similar pattern to the cross-chain message and includes a designated caller.
// The designated caller is ALWAYS used here, and not based on a flag as cross-chain.
// message hash = H([caller, contract, selector, ...args])
// To be read as `caller` calls function at `contract` defined by `selector` with `args`
// Including a nonce in the message hash ensures that the message can only be used once.

contract Token {
    // Libs
    use dep::std::option::Option;

    use dep::safe_math::SafeU120;

    use dep::value_note::{
        balance_utils,
        utils::{increment, decrement},
        value_note::{VALUE_NOTE_LEN, ValueNoteMethods, ValueNote},
    };

    use dep::aztec::{
        note::{
            note_header::NoteHeader,
            utils as note_utils,
        },
        context::{PrivateContext, PublicContext, Context},
        state_vars::{map::Map, public_state::PublicState, set::Set},
        types::type_serialisation::field_serialisation::{
            FieldSerialisationMethods, FIELD_SERIALISED_LEN,
        },
        types::address::{AztecAddress},
        oracle::compute_selector::compute_selector,
        auth::{assert_valid_message_for, assert_valid_public_message_for}
    };

    use crate::types::{TransparentNote, TransparentNoteMethods, TRANSPARENT_NOTE_LEN};
    use crate::util::{compute_message_hash};
    // docs:end::imports

    // docs:start:storage_struct
    struct Storage {
        admin: PublicState<Field, FIELD_SERIALISED_LEN>,
        minters: Map<PublicState<Field, FIELD_SERIALISED_LEN>>,
        balances: Map<Set<ValueNote, VALUE_NOTE_LEN>>,
        total_supply: PublicState<Field, FIELD_SERIALISED_LEN>,
        pending_shields: Set<TransparentNote, TRANSPARENT_NOTE_LEN>,
        public_balances: Map<PublicState<Field, FIELD_SERIALISED_LEN>>,
    }
    // docs:end:storage_struct

    // docs:start:storage_init
    impl Storage {
        fn init(context: Context) -> pub Self {
            Storage {
                admin: PublicState::new(
                    context,
                    1,
                    FieldSerialisationMethods,
                ),
                minters: Map::new(
                    context,
                    2,
                    |context, slot| {
                        PublicState::new(
                            context,
                            slot,
                            FieldSerialisationMethods,
                        )
                    },
                ),
                balances: Map::new(
                    context,
                    3,
                    |context, slot| {
                        Set::new(context, slot, ValueNoteMethods)
                    },
                ),
                total_supply: PublicState::new(
                    context,
                    4,
                    FieldSerialisationMethods,
                ),
                pending_shields: Set::new(context, 5, TransparentNoteMethods),
                public_balances: Map::new(
                    context,
                    6,
                    |context, slot| {
                        PublicState::new(
                            context,
                            slot,
                            FieldSerialisationMethods,
                        )
                    },
                ),
            }
        }
    }
    // docs:end:storage_init

    // docs:start:constructor
    #[aztec(private)]
    fn constructor() {
        // Currently not possible to execute public calls from constructor as code not yet available to sequencer.
        // let selector = compute_selector("_initialize((Field))");
        // let _callStackItem = context.call_public_function(context.this_address(), selector, [context.msg_sender()]);
    }
    // docs:end:constructor

    // docs:start:set_admin
    #[aztec(public)]
    fn set_admin(
        new_admin: AztecAddress,
    ) {
        assert(storage.admin.read() == context.msg_sender(), "caller is not admin");
        storage.admin.write(new_admin.address);
    }
    // docs:end:set_admin

    // docs:start:set_minter
    #[aztec(public)]
    fn set_minter(
        minter: AztecAddress,
        approve: bool,
    ) {
        assert(storage.admin.read() == context.msg_sender(), "caller is not admin");
        storage.minters.at(minter.address).write(approve as Field);
    }
    // docs:end:set_minter

    // docs:start:mint_public
    #[aztec(public)]
    fn mint_public(
        to: AztecAddress,
        amount: Field,
    ) -> Field {
        assert(storage.minters.at(context.msg_sender()).read() == 1, "caller is not minter");
        let amount = SafeU120::new(amount);
        let new_balance = SafeU120::new(storage.public_balances.at(to.address).read()).add(amount);
        let supply = SafeU120::new(storage.total_supply.read()).add(amount);

        storage.public_balances.at(to.address).write(new_balance.value as Field);
        storage.total_supply.write(supply.value as Field);
        1
    }
    // docs:end:mint_public

    // docs:start:mint_private
    #[aztec(public)]
    fn mint_private(
        amount: Field,
        secret_hash: Field,
    ) -> Field {
        assert(storage.minters.at(context.msg_sender()).read() == 1, "caller is not minter");
        let pending_shields = storage.pending_shields;
        let mut note = TransparentNote::new(amount, secret_hash);
        let supply = SafeU120::new(storage.total_supply.read()).add(SafeU120::new(amount));

        storage.total_supply.write(supply.value as Field);
        pending_shields.insert_from_public(&mut note);
        1
    }
    // docs:end:mint_private

    // docs:start:shield
    #[aztec(public)]
    fn shield(
        from: AztecAddress,
        amount: Field,
        secret_hash: Field,
        nonce: Field,
    ) -> Field {
        if (from.address != context.msg_sender()) {
            // The redeem is only spendable once, so we need to ensure that you cannot insert multiple shields from the same message.
            let selector = compute_selector("shield((Field),Field,Field,Field)");
            let message_field = compute_message_hash([context.msg_sender(), context.this_address(), selector, from.address, amount, secret_hash, nonce]);
            assert_valid_public_message_for(&mut context, from.address, message_field);
        } else {
            assert(nonce == 0, "invalid nonce");
        }

        let amount = SafeU120::new(amount);
        let from_balance = SafeU120::new(storage.public_balances.at(from.address).read()).sub(amount);

        let pending_shields = storage.pending_shields;
        let mut note = TransparentNote::new(amount.value as Field, secret_hash);

        storage.public_balances.at(from.address).write(from_balance.value as Field);
        pending_shields.insert_from_public(&mut note);
        1
    }
    // docs:end:shield

    // docs:start:transfer_public
    #[aztec(public)]
    fn transfer_public(
        from: AztecAddress,
        to: AztecAddress,
        amount: Field,
        nonce: Field,
    ) -> Field {
        if (from.address != context.msg_sender()) {
            let selector = compute_selector("transfer_public((Field),(Field),Field,Field)");
            let message_field = compute_message_hash([context.msg_sender(), context.this_address(), selector, from.address, to.address, amount, nonce]);
            assert_valid_public_message_for(&mut context, from.address, message_field);
        } else {
            assert(nonce == 0, "invalid nonce");
        }

        let amount = SafeU120::new(amount);
        let from_balance = SafeU120::new(storage.public_balances.at(from.address).read()).sub(amount);
        storage.public_balances.at(from.address).write(from_balance.value as Field);

        let to_balance = SafeU120::new(storage.public_balances.at(to.address).read()).add(amount);
        storage.public_balances.at(to.address).write(to_balance.value as Field);

        1
    }
    // docs:end:transfer_public

    // docs:start:burn_public
    #[aztec(public)]
    fn burn_public(
        from: AztecAddress,
        amount: Field,
        nonce: Field,
    ) -> Field {
        if (from.address != context.msg_sender()) {
            let selector = compute_selector("burn_public((Field),Field,Field)");
            let message_field = compute_message_hash([context.msg_sender(), context.this_address(), selector, from.address, amount, nonce]);
            assert_valid_public_message_for(&mut context, from.address, message_field);
        } else {
            assert(nonce == 0, "invalid nonce");
        }

        let amount = SafeU120::new(amount);
        let from_balance = SafeU120::new(storage.public_balances.at(from.address).read()).sub(amount);
        storage.public_balances.at(from.address).write(from_balance.value as Field);

        let new_supply = SafeU120::new(storage.total_supply.read()).sub(amount);
        storage.total_supply.write(new_supply.value as Field);

        1
    }
    // docs:end:burn_public

    // docs:start:redeem_shield
    #[aztec(private)]
    fn redeem_shield(
        to: AztecAddress,
        amount: Field,
        secret: Field,
    ) -> Field {
        let pending_shields = storage.pending_shields;
        let balance = storage.balances.at(to.address);
        let mut public_note = TransparentNote::new_from_secret(amount, secret);
        
        pending_shields.assert_contains_and_remove_publicly_created(&mut public_note);
        increment(balance, amount, to.address);

        1
    }
    // docs:end:redeem_shield

    // docs:start:unshield
    #[aztec(private)]
    fn unshield(
        from: AztecAddress,
        to: AztecAddress,
        amount: Field,
        nonce: Field,
    ) -> Field {
        if (from.address != context.msg_sender()) {
            let selector = compute_selector("unshield((Field),(Field),Field,Field)");
            let message_field = compute_message_hash([context.msg_sender(), context.this_address(), selector, from.address, to.address, amount, nonce]);
            assert_valid_message_for(&mut context, from.address, message_field);
        } else {
            assert(nonce == 0, "invalid nonce");
        }

        let from_balance = storage.balances.at(from.address);
        decrement(from_balance, amount, from.address);

        let selector = compute_selector("_increase_public_balance((Field),Field)");
        let _void = context.call_public_function(context.this_address(), selector, [to.address, amount]);

        1
    }
    // docs:end:unshield

    // docs:start:transfer
    #[aztec(private)]
    fn transfer(
        from: AztecAddress,
        to: AztecAddress,
        amount: Field,
        nonce: Field,
    ) -> Field {
        if (from.address != context.msg_sender()) {
            let selector = compute_selector("transfer((Field),(Field),Field,Field)");
            let message_field = compute_message_hash([context.msg_sender(), context.this_address(), selector, from.address, to.address, amount, nonce]);
            assert_valid_message_for(&mut context, from.address, message_field);
        } else {
            assert(nonce == 0, "invalid nonce");
        }

        let from_balance = storage.balances.at(from.address);
        let to_balance = storage.balances.at(to.address);

        decrement(from_balance, amount, from.address);
        increment(to_balance, amount, to.address);

        1
    }
    // docs:end:transfer
    
    // docs:start:burn
    #[aztec(private)]
    fn burn(
        from: AztecAddress,
        amount: Field,
        nonce: Field,
    ) -> Field {
        if (from.address != context.msg_sender()) {
            let selector = compute_selector("burn((Field),Field,Field)");
            let message_field = compute_message_hash([context.msg_sender(), context.this_address(), selector, from.address, amount, nonce]);
            assert_valid_message_for(&mut context, from.address, message_field);
        } else {
            assert(nonce == 0, "invalid nonce");
        }

        let from_balance = storage.balances.at(from.address);

        decrement(from_balance, amount, from.address);

        let selector = compute_selector("_reduce_total_supply(Field)");
        let _void = context.call_public_function(context.this_address(), selector, [amount]);

        1
    }
    // docs:end:burn

    /// SHOULD BE Internal ///

    // docs:start:initialize
    // We cannot do this from the constructor currently 
    // Since this should be internal, for now, we ignore the safety checks of it, as they are 
    // enforced by it being internal and only called from the constructor.
    #[aztec(public)]
    fn _initialize(
        new_admin: AztecAddress,
    ) {
        storage.admin.write(new_admin.address);
        storage.minters.at(new_admin.address).write(1);
    }
    // docs:end:initialize

    /// Internal ///

    // docs:start:increase_public_balance
    #[aztec(public)]
    internal fn _increase_public_balance(
        to: AztecAddress,
        amount: Field,
    ) {
        let new_balance = SafeU120::new(storage.public_balances.at(to.address).read()).add(SafeU120::new(amount));
        storage.public_balances.at(to.address).write(new_balance.value as Field);
    }
    // docs:end:increase_public_balance

    // docs:start:reduce_total_supply
    #[aztec(public)]
    internal fn _reduce_total_supply(
        amount: Field,
    ) {
        // Only to be called from burn.
        let new_supply = SafeU120::new(storage.total_supply.read()).sub(SafeU120::new(amount));
        storage.total_supply.write(new_supply.value as Field);
    }
    // docs:end:reduce_total_supply

    /// Unconstrained /// 

<<<<<<< HEAD
    #[aztec(unconstrained)]
=======
    // docs:start:admin
>>>>>>> f56aa02c
    unconstrained fn admin() -> Field {
        storage.admin.read()
    }
    // docs:end:admin

<<<<<<< HEAD
    #[aztec(unconstrained)]
=======
    // docs:start:is_minter
>>>>>>> f56aa02c
    unconstrained fn is_minter(
        minter: AztecAddress,
    ) -> bool {
        storage.minters.at(minter.address).read() as bool
    }
    // docs:end:is_minter

<<<<<<< HEAD
    #[aztec(unconstrained)]
=======
    // docs:start:total_supply
>>>>>>> f56aa02c
    unconstrained fn total_supply() -> Field {
        storage.total_supply.read()
    }
    // docs:end:total_supply

    // docs:start:balance_of_private
    #[aztec(unconstrained)]
    unconstrained fn balance_of_private(
        owner: AztecAddress,
    ) -> Field {
        let owner_balance = storage.balances.at(owner.address);

        balance_utils::get_balance(owner_balance)
    }
    // docs:end:balance_of_private

<<<<<<< HEAD
    #[aztec(unconstrained)]
=======
    // docs:start:balance_of_public
>>>>>>> f56aa02c
    unconstrained fn balance_of_public(
        owner: AztecAddress,
    ) -> Field {
        storage.public_balances.at(owner.address).read()
    }
    // docs:end:balance_of_public

    // Below this point is the stuff of nightmares.
    // This should ideally not be required. What do we do if vastly different types of preimages?

    // docs:start:compute_note_hash_and_nullifier
    // Computes note hash and nullifier.
    // Note 1: Needs to be defined by every contract producing logs.
    // Note 2: Having it in all the contracts gives us the ability to compute the note hash and nullifier differently for different kind of notes.
    unconstrained fn compute_note_hash_and_nullifier(contract_address: Field, nonce: Field, storage_slot: Field, preimage: [Field; VALUE_NOTE_LEN]) -> [Field; 4] {
        let note_header = NoteHeader { contract_address, nonce, storage_slot };
        if (storage_slot == 5) {
            note_utils::compute_note_hash_and_nullifier(TransparentNoteMethods, note_header, preimage)
        } else {
            note_utils::compute_note_hash_and_nullifier(ValueNoteMethods, note_header, preimage)
        }
    }
    // docs:end:compute_note_hash_and_nullifier

}
// docs:end:token_all<|MERGE_RESOLUTION|>--- conflicted
+++ resolved
@@ -384,21 +384,13 @@
 
     /// Unconstrained /// 
 
-<<<<<<< HEAD
-    #[aztec(unconstrained)]
-=======
     // docs:start:admin
->>>>>>> f56aa02c
     unconstrained fn admin() -> Field {
         storage.admin.read()
     }
     // docs:end:admin
 
-<<<<<<< HEAD
-    #[aztec(unconstrained)]
-=======
     // docs:start:is_minter
->>>>>>> f56aa02c
     unconstrained fn is_minter(
         minter: AztecAddress,
     ) -> bool {
@@ -406,11 +398,7 @@
     }
     // docs:end:is_minter
 
-<<<<<<< HEAD
-    #[aztec(unconstrained)]
-=======
     // docs:start:total_supply
->>>>>>> f56aa02c
     unconstrained fn total_supply() -> Field {
         storage.total_supply.read()
     }
@@ -427,11 +415,7 @@
     }
     // docs:end:balance_of_private
 
-<<<<<<< HEAD
-    #[aztec(unconstrained)]
-=======
     // docs:start:balance_of_public
->>>>>>> f56aa02c
     unconstrained fn balance_of_public(
         owner: AztecAddress,
     ) -> Field {
