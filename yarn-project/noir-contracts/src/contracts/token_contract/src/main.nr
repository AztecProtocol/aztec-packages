--- conflicted
+++ resolved
@@ -275,24 +275,13 @@
         secret: Field,
     ) -> Field {
         let pending_shields = storage.pending_shields;
-<<<<<<< HEAD
         let secret_hash = TransparentNote::compute_secret_hash(secret);
         let options = NoteGetterOptions::new().select(0, amount).select(1, secret_hash).set_limit(1);
         let notes = pending_shields.get_notes(options);
         let note = notes[0].unwrap_unchecked();
         pending_shields.remove(note);
 
-        let balance = storage.balances.at(to.address);
-        increment(balance, amount, to.address);
-=======
-        let mut public_note = TransparentNote::new_from_secret(amount, secret);
-        
-        // docs:start:assert_contains_and_remove_publicly_created
-        pending_shields.assert_contains_and_remove_publicly_created(&mut public_note);
-        // docs:end:assert_contains_and_remove_publicly_created
-
         storage.balances.at(to).add(SafeU120::new(amount));
->>>>>>> 0327b544
 
         1
     }
@@ -455,20 +444,13 @@
     // Computes note hash and nullifier.
     // Note 1: Needs to be defined by every contract producing logs.
     // Note 2: Having it in all the contracts gives us the ability to compute the note hash and nullifier differently for different kind of notes.
-<<<<<<< HEAD
-    unconstrained fn compute_note_hash_and_nullifier(contract_address: Field, nonce: Field, storage_slot: Field, preimage: [Field; VALUE_NOTE_LEN]) -> [Field; 4] {
+    unconstrained fn compute_note_hash_and_nullifier(contract_address: Field, nonce: Field, storage_slot: Field, preimage: [Field; TOKEN_NOTE_LEN]) -> [Field; 4] {
         let note_header = NoteHeader::new(contract_address, nonce, storage_slot);
-=======
-    unconstrained fn compute_note_hash_and_nullifier(contract_address: Field, nonce: Field, storage_slot: Field, preimage: [Field; TOKEN_NOTE_LEN]) -> [Field; 4] {
-        let note_header = NoteHeader { contract_address, nonce, storage_slot };
->>>>>>> 0327b544
         if (storage_slot == 5) {
             note_utils::compute_note_hash_and_nullifier(TransparentNoteMethods, note_header, preimage)
         } else {
             note_utils::compute_note_hash_and_nullifier(TokenNoteMethods, note_header, preimage)
         }
     }
-    // docs:end:compute_note_hash_and_nullifier
-
 }
 // docs:end:token_all