// docs:start:token_all
// docs:start:imports
mod types;
mod util;

// Minimal token implementation that supports `AuthWit` accounts.
// The auth message follows a similar pattern to the cross-chain message and includes a designated caller.
// The designated caller is ALWAYS used here, and not based on a flag as cross-chain.
// message hash = H([caller, contract, selector, ...args])
// To be read as `caller` calls function at `contract` defined by `selector` with `args`
// Including a nonce in the message hash ensures that the message can only be used once.

contract Token {
    // Libs
    use dep::std::option::Option;

    use dep::safe_math::SafeU120;

    use dep::value_note::{
        balance_utils,
        utils::{increment, decrement},
        value_note::{VALUE_NOTE_LEN, ValueNoteMethods, ValueNote},
    };

    use dep::aztec::{
        note::{
            note_header::NoteHeader,
            utils as note_utils,
        },
        context::{PrivateContext, PublicContext, Context},
        state_vars::{map::Map, public_state::PublicState, set::Set},
        types::type_serialization::field_serialization::{
            FieldSerializationMethods, FIELD_SERIALIZED_LEN,
        },
        types::address::{AztecAddress},
        oracle::compute_selector::compute_selector,
        auth::{assert_valid_message_for, assert_valid_public_message_for}
    };

    use crate::types::{TransparentNote, TransparentNoteMethods, TRANSPARENT_NOTE_LEN};
    use crate::util::{compute_message_hash};
    // docs:end::imports

    // docs:start:storage_struct
    struct Storage {

        // docs:start:storage_admin
        admin: PublicState<Field, FIELD_SERIALIZED_LEN>,
        // docs:end:storage_admin
        // docs:start:storage_minters
        minters: Map<PublicState<Field, FIELD_SERIALIZED_LEN>>,
        // docs:end:storage_minters
        // docs:start:storage_balances
        balances: Map<Set<ValueNote, VALUE_NOTE_LEN>>,
        // docs:end:storage_balances
        total_supply: PublicState<Field, FIELD_SERIALIZED_LEN>,
        // docs:start:storage_pending_shields
        pending_shields: Set<TransparentNote, TRANSPARENT_NOTE_LEN>,
        // docs:end:storage_pending_shields
        public_balances: Map<PublicState<Field, FIELD_SERIALIZED_LEN>>,
    }
    // docs:end:storage_struct

    // docs:start:storage_init
    impl Storage {
        fn init(context: Context) -> pub Self {
            Storage {
                // docs:start:storage_admin_init
                admin: PublicState::new(
                    context,
                    1,
                    FieldSerializationMethods,
                ),
                // docs:end:storage_admin_init
                // docs:start:storage_minters_init
                minters: Map::new(
                    context,
                    2,
                    |context, slot| {
                        PublicState::new(
                            context,
                            slot,
                            FieldSerializationMethods,
                        )
                    },
                ),
                // docs:end:storage_minters_init
                balances: Map::new(
                    context,
                    3,
                    |context, slot| {
                        Set::new(context, slot, ValueNoteMethods)
                    },
                ),
                total_supply: PublicState::new(
                    context,
                    4,
                    FieldSerializationMethods,
                ),
                // docs:start:storage_pending_shields_init
                pending_shields: Set::new(context, 5, TransparentNoteMethods),
                // docs:end:storage_pending_shields_init
                public_balances: Map::new(
                    context,
                    6,
                    |context, slot| {
                        PublicState::new(
                            context,
                            slot,
                            FieldSerializationMethods,
                        )
                    },
                ),
            }
        }
    }
    // docs:end:storage_init

    // docs:start:constructor
    #[aztec(private)]
    fn constructor() {
        // Currently not possible to execute public calls from constructor as code not yet available to sequencer.
        // let selector = compute_selector("_initialize((Field))");
        // let _callStackItem = context.call_public_function(context.this_address(), selector, [context.msg_sender()]);
    }
    // docs:end:constructor

    // docs:start:set_admin
    #[aztec(public)]
    fn set_admin(
        new_admin: AztecAddress,
    ) {
<<<<<<< HEAD
=======
        // docs:start:public_init_storage
        let storage = Storage::init(Context::public(&mut context));
        // docs:end:public_init_storage
>>>>>>> 5813fb36
        assert(storage.admin.read() == context.msg_sender(), "caller is not admin");
        // docs:start:write_admin
        storage.admin.write(new_admin.address);
        // docs:end:write_admin
    }
    // docs:end:set_admin

    // docs:start:set_minter
    #[aztec(public)]
    fn set_minter(
        minter: AztecAddress,
        approve: bool,
    ) {
<<<<<<< HEAD
=======
        let storage = Storage::init(Context::public(&mut context));
        // docs:start:read_admin
>>>>>>> 5813fb36
        assert(storage.admin.read() == context.msg_sender(), "caller is not admin");
        // docs:end:read_admin
        // docs:start:write_minter
        storage.minters.at(minter.address).write(approve as Field);
        // docs:end:write_minter
    }
    // docs:end:set_minter

    // docs:start:mint_public
    #[aztec(public)]
    fn mint_public(
        to: AztecAddress,
        amount: Field,
    ) -> Field {
<<<<<<< HEAD
=======
        let storage = Storage::init(Context::public(&mut context));
        // docs:start:read_minter
>>>>>>> 5813fb36
        assert(storage.minters.at(context.msg_sender()).read() == 1, "caller is not minter");
        // docs:end:read_minter
        let amount = SafeU120::new(amount);
        let new_balance = SafeU120::new(storage.public_balances.at(to.address).read()).add(amount);
        let supply = SafeU120::new(storage.total_supply.read()).add(amount);

        storage.public_balances.at(to.address).write(new_balance.value as Field);
        storage.total_supply.write(supply.value as Field);
        1
    }
    // docs:end:mint_public

    // docs:start:mint_private
    #[aztec(public)]
    fn mint_private(
        amount: Field,
        secret_hash: Field,
    ) -> Field {
        assert(storage.minters.at(context.msg_sender()).read() == 1, "caller is not minter");
        let pending_shields = storage.pending_shields;
        let mut note = TransparentNote::new(amount, secret_hash);
        let supply = SafeU120::new(storage.total_supply.read()).add(SafeU120::new(amount));

        storage.total_supply.write(supply.value as Field);
        // docs:start:insert_from_public
        pending_shields.insert_from_public(&mut note);
        // docs:end:insert_from_public
        1
    }
    // docs:end:mint_private

    // docs:start:shield
    #[aztec(public)]
    fn shield(
        from: AztecAddress,
        amount: Field,
        secret_hash: Field,
        nonce: Field,
    ) -> Field {
        if (from.address != context.msg_sender()) {
            // The redeem is only spendable once, so we need to ensure that you cannot insert multiple shields from the same message.
            let selector = compute_selector("shield((Field),Field,Field,Field)");
            let message_field = compute_message_hash([context.msg_sender(), context.this_address(), selector, from.address, amount, secret_hash, nonce]);
            assert_valid_public_message_for(&mut context, from.address, message_field);
        } else {
            assert(nonce == 0, "invalid nonce");
        }

        let amount = SafeU120::new(amount);
        let from_balance = SafeU120::new(storage.public_balances.at(from.address).read()).sub(amount);

        let pending_shields = storage.pending_shields;
        let mut note = TransparentNote::new(amount.value as Field, secret_hash);

        storage.public_balances.at(from.address).write(from_balance.value as Field);
        pending_shields.insert_from_public(&mut note);
        1
    }
    // docs:end:shield

    // docs:start:transfer_public
    #[aztec(public)]
    fn transfer_public(
        from: AztecAddress,
        to: AztecAddress,
        amount: Field,
        nonce: Field,
    ) -> Field {
        if (from.address != context.msg_sender()) {
            let selector = compute_selector("transfer_public((Field),(Field),Field,Field)");
            let message_field = compute_message_hash([context.msg_sender(), context.this_address(), selector, from.address, to.address, amount, nonce]);
            assert_valid_public_message_for(&mut context, from.address, message_field);
        } else {
            assert(nonce == 0, "invalid nonce");
        }

        let amount = SafeU120::new(amount);
        let from_balance = SafeU120::new(storage.public_balances.at(from.address).read()).sub(amount);
        storage.public_balances.at(from.address).write(from_balance.value as Field);

        let to_balance = SafeU120::new(storage.public_balances.at(to.address).read()).add(amount);
        storage.public_balances.at(to.address).write(to_balance.value as Field);

        1
    }
    // docs:end:transfer_public

    // docs:start:burn_public
    #[aztec(public)]
    fn burn_public(
        from: AztecAddress,
        amount: Field,
        nonce: Field,
    ) -> Field {
        if (from.address != context.msg_sender()) {
            let selector = compute_selector("burn_public((Field),Field,Field)");
            let message_field = compute_message_hash([context.msg_sender(), context.this_address(), selector, from.address, amount, nonce]);
            assert_valid_public_message_for(&mut context, from.address, message_field);
        } else {
            assert(nonce == 0, "invalid nonce");
        }

        let amount = SafeU120::new(amount);
        let from_balance = SafeU120::new(storage.public_balances.at(from.address).read()).sub(amount);
        storage.public_balances.at(from.address).write(from_balance.value as Field);

        let new_supply = SafeU120::new(storage.total_supply.read()).sub(amount);
        storage.total_supply.write(new_supply.value as Field);

        1
    }
    // docs:end:burn_public

    // docs:start:redeem_shield
    #[aztec(private)]
    fn redeem_shield(
        to: AztecAddress,
        amount: Field,
        secret: Field,
    ) -> Field {
<<<<<<< HEAD
=======
        // docs:start:private_init_storage
        let storage = Storage::init(Context::private(&mut context));
        // docs:end:private_init_storage
>>>>>>> 5813fb36
        let pending_shields = storage.pending_shields;
        let balance = storage.balances.at(to.address);
        let mut public_note = TransparentNote::new_from_secret(amount, secret);
        
        // docs:start:assert_contains_and_remove_publicly_created
        pending_shields.assert_contains_and_remove_publicly_created(&mut public_note);
        // docs:end:assert_contains_and_remove_publicly_created
        increment(balance, amount, to.address);

        1
    }
    // docs:end:redeem_shield

    // docs:start:unshield
    #[aztec(private)]
    fn unshield(
        from: AztecAddress,
        to: AztecAddress,
        amount: Field,
        nonce: Field,
    ) -> Field {
        if (from.address != context.msg_sender()) {
            let selector = compute_selector("unshield((Field),(Field),Field,Field)");
            let message_field = compute_message_hash([context.msg_sender(), context.this_address(), selector, from.address, to.address, amount, nonce]);
            assert_valid_message_for(&mut context, from.address, message_field);
        } else {
            assert(nonce == 0, "invalid nonce");
        }

        let from_balance = storage.balances.at(from.address);
        decrement(from_balance, amount, from.address);

        let selector = compute_selector("_increase_public_balance((Field),Field)");
        let _void = context.call_public_function(context.this_address(), selector, [to.address, amount]);

        1
    }
    // docs:end:unshield

    // docs:start:transfer
    #[aztec(private)]
    fn transfer(
        from: AztecAddress,
        to: AztecAddress,
        amount: Field,
        nonce: Field,
    ) -> Field {
        if (from.address != context.msg_sender()) {
            let selector = compute_selector("transfer((Field),(Field),Field,Field)");
            let message_field = compute_message_hash([context.msg_sender(), context.this_address(), selector, from.address, to.address, amount, nonce]);
            assert_valid_message_for(&mut context, from.address, message_field);
        } else {
            assert(nonce == 0, "invalid nonce");
        }

        let from_balance = storage.balances.at(from.address);
        let to_balance = storage.balances.at(to.address);

        decrement(from_balance, amount, from.address);
        increment(to_balance, amount, to.address);

        1
    }
    // docs:end:transfer
    
    // docs:start:burn
    #[aztec(private)]
    fn burn(
        from: AztecAddress,
        amount: Field,
        nonce: Field,
    ) -> Field {
        if (from.address != context.msg_sender()) {
            let selector = compute_selector("burn((Field),Field,Field)");
            let message_field = compute_message_hash([context.msg_sender(), context.this_address(), selector, from.address, amount, nonce]);
            assert_valid_message_for(&mut context, from.address, message_field);
        } else {
            assert(nonce == 0, "invalid nonce");
        }

        let from_balance = storage.balances.at(from.address);

        decrement(from_balance, amount, from.address);

        let selector = compute_selector("_reduce_total_supply(Field)");
        let _void = context.call_public_function(context.this_address(), selector, [amount]);

        1
    }
    // docs:end:burn

    /// SHOULD BE Internal ///

    // docs:start:initialize
    // We cannot do this from the constructor currently 
    // Since this should be internal, for now, we ignore the safety checks of it, as they are 
    // enforced by it being internal and only called from the constructor.
    #[aztec(public)]
    fn _initialize(
        new_admin: AztecAddress,
    ) {
        storage.admin.write(new_admin.address);
        storage.minters.at(new_admin.address).write(1);
    }
    // docs:end:initialize

    /// Internal ///

    // docs:start:increase_public_balance
    #[aztec(public)]
    internal fn _increase_public_balance(
        to: AztecAddress,
        amount: Field,
    ) {
        let new_balance = SafeU120::new(storage.public_balances.at(to.address).read()).add(SafeU120::new(amount));
        storage.public_balances.at(to.address).write(new_balance.value as Field);
    }
    // docs:end:increase_public_balance

    // docs:start:reduce_total_supply
    #[aztec(public)]
    internal fn _reduce_total_supply(
        amount: Field,
    ) {
        // Only to be called from burn.
        let new_supply = SafeU120::new(storage.total_supply.read()).sub(SafeU120::new(amount));
        storage.total_supply.write(new_supply.value as Field);
    }
    // docs:end:reduce_total_supply

    /// Unconstrained /// 

    // docs:start:admin
    unconstrained fn admin() -> Field {
        storage.admin.read()
    }
    // docs:end:admin

    // docs:start:is_minter
    unconstrained fn is_minter(
        minter: AztecAddress,
    ) -> bool {
        storage.minters.at(minter.address).read() as bool
    }
    // docs:end:is_minter

    // docs:start:total_supply
    unconstrained fn total_supply() -> Field {
        storage.total_supply.read()
    }
    // docs:end:total_supply

    // docs:start:balance_of_private
    unconstrained fn balance_of_private(
        owner: AztecAddress,
    ) -> Field {
        let owner_balance = storage.balances.at(owner.address);

        balance_utils::get_balance(owner_balance)
    }
    // docs:end:balance_of_private

    // docs:start:balance_of_public
    unconstrained fn balance_of_public(
        owner: AztecAddress,
    ) -> Field {
        storage.public_balances.at(owner.address).read()
    }
    // docs:end:balance_of_public

    // Below this point is the stuff of nightmares.
    // This should ideally not be required. What do we do if vastly different types of preimages?

    // docs:start:compute_note_hash_and_nullifier
    // Computes note hash and nullifier.
    // Note 1: Needs to be defined by every contract producing logs.
    // Note 2: Having it in all the contracts gives us the ability to compute the note hash and nullifier differently for different kind of notes.
    unconstrained fn compute_note_hash_and_nullifier(contract_address: Field, nonce: Field, storage_slot: Field, preimage: [Field; VALUE_NOTE_LEN]) -> [Field; 4] {
        let note_header = NoteHeader { contract_address, nonce, storage_slot };
        if (storage_slot == 5) {
            note_utils::compute_note_hash_and_nullifier(TransparentNoteMethods, note_header, preimage)
        } else {
            note_utils::compute_note_hash_and_nullifier(ValueNoteMethods, note_header, preimage)
        }
    }
    // docs:end:compute_note_hash_and_nullifier

}
// docs:end:token_all<|MERGE_RESOLUTION|>--- conflicted
+++ resolved
@@ -130,12 +130,6 @@
     fn set_admin(
         new_admin: AztecAddress,
     ) {
-<<<<<<< HEAD
-=======
-        // docs:start:public_init_storage
-        let storage = Storage::init(Context::public(&mut context));
-        // docs:end:public_init_storage
->>>>>>> 5813fb36
         assert(storage.admin.read() == context.msg_sender(), "caller is not admin");
         // docs:start:write_admin
         storage.admin.write(new_admin.address);
@@ -149,11 +143,7 @@
         minter: AztecAddress,
         approve: bool,
     ) {
-<<<<<<< HEAD
-=======
-        let storage = Storage::init(Context::public(&mut context));
         // docs:start:read_admin
->>>>>>> 5813fb36
         assert(storage.admin.read() == context.msg_sender(), "caller is not admin");
         // docs:end:read_admin
         // docs:start:write_minter
@@ -168,11 +158,7 @@
         to: AztecAddress,
         amount: Field,
     ) -> Field {
-<<<<<<< HEAD
-=======
-        let storage = Storage::init(Context::public(&mut context));
         // docs:start:read_minter
->>>>>>> 5813fb36
         assert(storage.minters.at(context.msg_sender()).read() == 1, "caller is not minter");
         // docs:end:read_minter
         let amount = SafeU120::new(amount);
@@ -293,12 +279,6 @@
         amount: Field,
         secret: Field,
     ) -> Field {
-<<<<<<< HEAD
-=======
-        // docs:start:private_init_storage
-        let storage = Storage::init(Context::private(&mut context));
-        // docs:end:private_init_storage
->>>>>>> 5813fb36
         let pending_shields = storage.pending_shields;
         let balance = storage.balances.at(to.address);
         let mut public_note = TransparentNote::new_from_secret(amount, secret);
