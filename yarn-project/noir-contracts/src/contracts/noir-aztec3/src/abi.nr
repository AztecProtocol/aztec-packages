--- conflicted
+++ resolved
@@ -7,11 +7,7 @@
 global MAX_PRIVATE_CALL_STACK : comptime Field = 4;
 global MAX_PUBLIC_CALL_STACK: comptime Field = 4;
 global MAX_L1_MSG_STACK : comptime Field = 2;
-<<<<<<< HEAD
-global PUBLIC_INPUTS_LENGTH : comptime Field = 52;
-=======
-global PUBLIC_INPUTS_LENGTH : comptime Field = 41;
->>>>>>> c6b68f7f
+global PUBLIC_INPUTS_LENGTH : comptime Field = 45;
 global CONTRACT_STORAGE_UPDATE_REQUESTS_LENGTH : comptime Field = 4;
 global CONTRACT_STORAGE_READS_LENGTH : comptime Field = 4;
 
