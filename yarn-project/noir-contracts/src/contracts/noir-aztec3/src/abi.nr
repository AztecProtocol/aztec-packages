--- conflicted
+++ resolved
@@ -1,21 +1,13 @@
 global MAX_ARGS: comptime Field = 8;
 global MAX_RETURN_VALUES: comptime Field = 4;
-<<<<<<< HEAD
-global MAX_LOGS: comptime Field = 4;
 global MAX_READ_REQUESTS: comptime Field = 4;
-=======
->>>>>>> 596d52d1
 global MAX_NEW_COMMITMENTS: comptime Field = 4;
 global MAX_NEW_NULLIFIERS: comptime Field = 4;
 global MAX_PRIVATE_CALL_STACK : comptime Field = 4;
 global MAX_PUBLIC_CALL_STACK: comptime Field = 4;
 global MAX_L1_MSG_STACK : comptime Field = 2;
-<<<<<<< HEAD
-global PUBLIC_INPUTS_LENGTH : comptime Field = 45;
-=======
 // global LOGS_HASH_SIZE: comptime Field = 2; // Stored in  2 fields in order to fit in all of the 256 bits of sha256 hash.
-global PUBLIC_INPUTS_LENGTH : comptime Field = 37;
->>>>>>> 596d52d1
+global PUBLIC_INPUTS_LENGTH : comptime Field = 41;
 global CONTRACT_STORAGE_UPDATE_REQUESTS_LENGTH : comptime Field = 4;
 global CONTRACT_STORAGE_READS_LENGTH : comptime Field = 4;
 
@@ -104,11 +96,7 @@
     call_context: CallContext,
     args_hash: Field,
     return_values: [Field; crate::abi::MAX_RETURN_VALUES],
-<<<<<<< HEAD
-    emitted_events: [Field; crate::abi::MAX_LOGS],
     read_requests: [Field; crate::abi::MAX_READ_REQUESTS],
-=======
->>>>>>> 596d52d1
     new_commitments: [Field; crate::abi::MAX_NEW_COMMITMENTS],
     new_nullifiers: [Field; crate::abi::MAX_NEW_NULLIFIERS],
     private_call_stack: [Field; crate::abi::MAX_PRIVATE_CALL_STACK],
@@ -136,14 +124,10 @@
 
     fn serialize(self) -> [Field; PUBLIC_INPUTS_LENGTH] {
         let mut fields: BoundedVec<Field, PUBLIC_INPUTS_LENGTH> = BoundedVec::new(0); 
-        fields = fields.push_array(self.call_context.serialize());   
+        fields = fields.push_array(self.call_context.serialize());
         fields = fields.push(self.args_hash);
         fields = fields.push_array(self.return_values);
-<<<<<<< HEAD
-        fields = fields.push_array(self.emitted_events);
         fields = fields.push_array(self.read_requests);
-=======
->>>>>>> 596d52d1
         fields = fields.push_array(self.new_commitments);
         fields = fields.push_array(self.new_nullifiers);
         fields = fields.push_array(self.private_call_stack);
