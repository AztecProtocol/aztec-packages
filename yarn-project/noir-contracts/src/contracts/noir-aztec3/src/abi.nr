--- conflicted
+++ resolved
@@ -119,17 +119,11 @@
     }
 }
 
-<<<<<<< HEAD
 // PUBLIC_INPUTS
 // CALL_CONTEXT_SIZE - 6
 // + ARGS_HASH - 1
 // + MAX_RETURN_VALUES - 4
 // + MAX_READ_REQUESTS - 4
-=======
-// CALL_CONTEXT_SIZE - 6
-// + ARGS_HASH - 1
-// + MAX_RETURN_VALUES - 4
->>>>>>> 94028352
 // + MAX_NEW_COMMITMENTS - 4
 // + MAX_NEW_NULLIFIERS - 4
 // + MAX_PRIVATE_CALL_STACK - 4
@@ -140,13 +134,8 @@
 // + historic_contract_tree_root - 1
 // + historic_l1_to_l2_messages_tree_root - 1
 // + contract_deployment_data - 4
-<<<<<<< HEAD
 // = 6 + 1 + 4 + 4 + 4 + 4 + 4  + 4 + 2 + 1 + 1 + 1 + 1 + 4
 // = 41
-=======
-// = 6 + 1 + 4 + 4 + 4 + 4 + 4 + 2 + 1 + 1 + 1 + 1 + 4
-// = 37
->>>>>>> 94028352
 struct PrivateCircuitPublicInputs {
     call_context: CallContext,
     args_hash: Field,
