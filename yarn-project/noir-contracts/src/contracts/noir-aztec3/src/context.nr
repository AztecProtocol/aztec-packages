use crate::types::vec::BoundedVec;
use crate::abi;

// Oracles
use crate::oracle::get_l1_to_l2_message::get_l1_to_l2_message_call;

// l1 to l2 messaging
use crate::messaging::l1_to_l2_message_getter_data::L1ToL2MessageGetterData;
use crate::messaging::l1_to_l2_message_getter_data::make_l1_to_l2_message_getter_data;

// When finished, one can call .finish() to convert back to the abi
struct PrivateFunctionContext {
    // inputs: abi::Inputs,
    args : BoundedVec<Field, abi::MAX_ARGS>,
    return_values : BoundedVec<Field, abi::MAX_RETURN_VALUES>,

    read_requests: BoundedVec<Field, abi::MAX_READ_REQUESTS>,

    new_commitments: BoundedVec<Field, abi::MAX_NEW_COMMITMENTS>,
    new_nullifiers: BoundedVec<Field, abi::MAX_NEW_NULLIFIERS>,

    private_call_stack : BoundedVec<Field, abi::MAX_PRIVATE_CALL_STACK>,
    public_call_stack : BoundedVec<Field, abi::MAX_PUBLIC_CALL_STACK>,
    new_l2_to_l1_msgs : BoundedVec<Field, abi::MAX_L1_MSG_STACK>,

    // TODO #588, relevant issue: https://github.com/AztecProtocol/aztec-packages/issues/588
    // encrypted_logs_hash : BoundedVec<Field, abi::LOGS_HASH_SIZE>,
    // unencrypted_logs_hash : BoundedVec<Field, abi::LOGS_HASH_SIZE>,
    // encrypted_log_preimages_length : Field,
    // unencrypted_log_preimages_length : Field,
}

impl PrivateFunctionContext {
    // fn new(inputs: abi::Inputs) -> PrivateFunctionContext {
    fn new() -> PrivateFunctionContext {
        PrivateFunctionContext {
            // inputs: inputs,
            args: BoundedVec::new(0),
            return_values: BoundedVec::new(0),

            read_requests: BoundedVec::new(0),

            new_commitments: BoundedVec::new(0),
            new_nullifiers: BoundedVec::new(0),

            private_call_stack: BoundedVec::new(0),
            public_call_stack: BoundedVec::new(0),
            new_l2_to_l1_msgs: BoundedVec::new(0),

            // TODO #588, relevant issue: https://github.com/AztecProtocol/aztec-packages/issues/588
            // encrypted_logs_hash: BoundedVec::new(0),
            // unencrypted_logs_hash: BoundedVec::new(0),
            // encrypted_log_preimages_length: 0,
            // unencrypted_log_preimages_length: 0,
        }
    }

    // When noir uses user-defined serialization of fields, we can return public inputs instead
    fn finish(self, inputs: abi::Inputs) -> [Field; abi::PUBLIC_INPUTS_LENGTH] {
        // TODO hash_index
        let args_hash = dep::std::hash::pedersen(self.args.storage)[0];

        let priv_circuit_pub_inputs = abi::PrivateCircuitPublicInputs {
            call_context: inputs.call_context,
            args_hash: args_hash,
            return_values: self.return_values.storage,
<<<<<<< HEAD
            emitted_events: self.logs.storage,
            read_requests: self.read_requests.storage,
=======
>>>>>>> 596d52d1
            new_commitments: self.new_commitments.storage,
            new_nullifiers: self.new_nullifiers.storage,
            private_call_stack: self.private_call_stack.storage,
            public_call_stack: self.public_call_stack.storage,
            new_l2_to_l1_msgs: self.new_l2_to_l1_msgs.storage,
            // TODO #588, relevant issue: https://github.com/AztecProtocol/aztec-packages/issues/588
            // encrypted_logs_hash: self.encrypted_logs_hash.storage,
            // unencrypted_logs_hash: self.unencrypted_logs_hash.storage,
            // encrypted_log_preimages_length: self.encrypted_log_preimages_length,
            // unencrypted_log_preimages_length: self.unencrypted_log_preimages_length,
            historic_private_data_tree_root: inputs.old_private_data_tree_root,
            historic_private_nullifier_tree_root: inputs.old_nullifier_tree_root,
            historic_contract_tree_root: inputs.old_contract_tree_root,
            historic_l1_to_l2_messages_tree_root: inputs.old_l1_to_l2_messages_tree_root,
            contract_deployment_data: inputs.contract_deployment_data,
        };
        priv_circuit_pub_inputs.serialize()
    }

    fn push_read_request(mut self: Self, read_request: Field) -> Self {
        self.read_requests = self.read_requests.push(read_request);
        self
    }

    fn push_new_note_hash(mut self: Self, note_hash: Field) -> Self {
        self.new_commitments = self.new_commitments.push(note_hash);
        self
    }

    fn push_new_nullifier(mut self: Self, nullifier: Field) -> Self {
        self.new_nullifiers = self.new_nullifiers.push(nullifier);
        self
    }

    fn message_portal(mut self: Self, msg: Field) -> Self {
        self.new_l2_to_l1_msgs = self.new_l2_to_l1_msgs.push(msg);
        self
    }

    // Inputs must be temporarily passed in to prevent too many unknowns
    // Note this returns self to get around an issue where mutable structs do not maintain mutations unless reassigned
    fn consume_l1_to_l2_message(mut self: Self, inputs: abi::Inputs, msg_key: Field, content: Field, secret: Field) -> PrivateFunctionContext {
        let returned_message = get_l1_to_l2_message_call(msg_key);
        let l1_to_l2_message_data = make_l1_to_l2_message_getter_data(returned_message, 0, secret);

        // Check tree roots against the inputs 
        constrain l1_to_l2_message_data.root == inputs.old_l1_to_l2_messages_tree_root;

        // Validate this is the target contract
        constrain l1_to_l2_message_data.message.recipient == inputs.call_context.storage_contract_address;

        // Validate the message hash is correct
        constrain l1_to_l2_message_data.message.content == content;

        // Validate the message secret is correct
        l1_to_l2_message_data.message.validate_message_secret();

        // Compute Nullifier
        let nullifier = l1_to_l2_message_data.message.compute_nullifier();

        // Push nullifier
        self = self.push_new_nullifier(nullifier);

        self
    }
}<|MERGE_RESOLUTION|>--- conflicted
+++ resolved
@@ -64,11 +64,7 @@
             call_context: inputs.call_context,
             args_hash: args_hash,
             return_values: self.return_values.storage,
-<<<<<<< HEAD
-            emitted_events: self.logs.storage,
             read_requests: self.read_requests.storage,
-=======
->>>>>>> 596d52d1
             new_commitments: self.new_commitments.storage,
             new_nullifiers: self.new_nullifiers.storage,
             private_call_stack: self.private_call_stack.storage,
