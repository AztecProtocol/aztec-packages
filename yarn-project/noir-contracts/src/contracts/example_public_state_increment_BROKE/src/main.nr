mod storage;

contract ExamplePublicStateIncrement {
    use dep::aztec::abi;
    use dep::aztec::abi::Hasher;
    use dep::aztec::abi::PrivateContextInputs;
    use dep::aztec::abi::PublicContextInputs;
    use dep::aztec::context::{
        PrivateContext,
        PublicContext,
    };
    use dep::aztec::types::point::Point;
    use crate::storage::Storage;
    use dep::aztec::state_vars::{
        type_serialisation::u32_serialisation::{
            U32SerialisationMethods,
            U32_SERIALISED_LEN,
        },
    };

    // call initialise_a();
    #[aztec(private)]
    fn constructor(
    ) {
        let initialise_a_function_selector: Field = 1234;
        let _return_values = context.call_public_function_no_args(context.this_address(), initialise_a_function_selector);
    }

    // a = 100;
    #[aztec(public)]
<<<<<<< HEAD
    open internal fn initialise_a() {
        let storage = Storage::init(Option::none(), Option::some(&mut context));
=======
    internal fn initialise_a() {
        let storage = Storage::init();
>>>>>>> 3a8e7026
        storage.a.write(100);
    }

    // a += b;
    #[aztec(public)]
    fn increment_a(
        b: Field,
    ) {
        let storage = Storage::init(Option::none(), Option::some(&mut context));
        let mut a = storage.a.read();
        a += b;
        storage.a.write(a);
    }
}<|MERGE_RESOLUTION|>--- conflicted
+++ resolved
@@ -28,13 +28,8 @@
 
     // a = 100;
     #[aztec(public)]
-<<<<<<< HEAD
-    open internal fn initialise_a() {
+    internal fn initialise_a() {
         let storage = Storage::init(Option::none(), Option::some(&mut context));
-=======
-    internal fn initialise_a() {
-        let storage = Storage::init();
->>>>>>> 3a8e7026
         storage.a.write(100);
     }
 
