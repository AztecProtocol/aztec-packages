mod storage;

// A contract used along with `Parent` contract to test nested calls.
contract Child {
    use dep::aztec::abi;
    use dep::aztec::abi::PrivateContextInputs;
    use dep::aztec::abi::PublicContextInputs;
    use dep::aztec::context::{
        PrivateContext,
        PublicContext
    };
    use crate::storage::Storage;
    use dep::aztec::oracle::logs::emit_unencrypted_log;

    fn constructor(
        inputs: PrivateContextInputs,
    ) -> distinct pub abi::PrivateCircuitPublicInputs {
        // Return private circuit public inputs. All private functions need to return this as it is part of the input of the private kernel.
        PrivateContext::new(inputs, 0).finish()
    }

    // Returns a sum of the input and the chain id and version of the contract in private circuit public input's return_values.
    fn value(
        inputs: PrivateContextInputs,
        input: Field,
    ) -> distinct pub abi::PrivateCircuitPublicInputs {
        let mut context = PrivateContext::new(inputs, abi::hash_args([input]));

        context.return_values.push(input + context.chain_id() + context.version());

        // Return private circuit public inputs. All private functions need to return this as it is part of the input of the private kernel.
        context.finish()
    }

    // Returns base_value + 42.
<<<<<<< HEAD
    open fn pubValue(inputs: PublicContextInputs, base_value: Field) -> pub abi::PublicCircuitPublicInputs {
=======
    open fn pubGetValue(inputs: PublicContextInputs, base_value: Field) -> pub abi::PublicCircuitPublicInputs {
>>>>>>> 34454802
        let mut context = PublicContext::new(inputs, abi::hash_args([base_value]));
        
        let returnValue = base_value + context.chain_id() + context.version() + context.block_number() + context.timestamp();

        context.return_values.push(returnValue);
        context.finish()
    }

<<<<<<< HEAD
    // Increments `current_value` by `new_value` and returns `new_value` + 1.
    open fn pubStoreValue(inputs: PublicContextInputs, new_value: Field) -> pub abi::PublicCircuitPublicInputs {
=======
    // Sets `current_value` to `new_value`
    open fn pubSetValue(inputs: PublicContextInputs, new_value: Field) -> pub abi::PublicCircuitPublicInputs {
        let mut context = PublicContext::new(inputs, abi::hash_args([new_value]));

        let storage = Storage::init();
        storage.current_value.write(new_value);
        let _hash = emit_unencrypted_log(new_value);
        context.return_values.push(new_value);
        context.finish()
    }

    // Increments `current_value` by `new_value`
    open fn pubIncValue(inputs: PublicContextInputs, new_value: Field) -> pub abi::PublicCircuitPublicInputs {
>>>>>>> 34454802
        let mut context = PublicContext::new(inputs, abi::hash_args([new_value]));

        let storage = Storage::init();
        let old_value = storage.current_value.read();
<<<<<<< HEAD
        // Compiler complains if we don't assign the result to anything
        let _void1 = storage.current_value.write(old_value + new_value);
        // Compiler fails with "we do not allow private ABI inputs to be returned as public outputs" if we try to
        // return new_value as-is, but then it also complains if we add `pub` to `new_value` in the args, so we
        // just assign it to another variable and tweak it so it's not the same value, and the compiler is happy.
        let return_value = new_value + 1;

        context.return_values.push(return_value);
=======
        storage.current_value.write(old_value + new_value);
        let _hash = emit_unencrypted_log(new_value);
        context.return_values.push(new_value);
>>>>>>> 34454802
        context.finish()
    }
}<|MERGE_RESOLUTION|>--- conflicted
+++ resolved
@@ -33,11 +33,7 @@
     }
 
     // Returns base_value + 42.
-<<<<<<< HEAD
-    open fn pubValue(inputs: PublicContextInputs, base_value: Field) -> pub abi::PublicCircuitPublicInputs {
-=======
     open fn pubGetValue(inputs: PublicContextInputs, base_value: Field) -> pub abi::PublicCircuitPublicInputs {
->>>>>>> 34454802
         let mut context = PublicContext::new(inputs, abi::hash_args([base_value]));
         
         let returnValue = base_value + context.chain_id() + context.version() + context.block_number() + context.timestamp();
@@ -46,10 +42,6 @@
         context.finish()
     }
 
-<<<<<<< HEAD
-    // Increments `current_value` by `new_value` and returns `new_value` + 1.
-    open fn pubStoreValue(inputs: PublicContextInputs, new_value: Field) -> pub abi::PublicCircuitPublicInputs {
-=======
     // Sets `current_value` to `new_value`
     open fn pubSetValue(inputs: PublicContextInputs, new_value: Field) -> pub abi::PublicCircuitPublicInputs {
         let mut context = PublicContext::new(inputs, abi::hash_args([new_value]));
@@ -63,25 +55,13 @@
 
     // Increments `current_value` by `new_value`
     open fn pubIncValue(inputs: PublicContextInputs, new_value: Field) -> pub abi::PublicCircuitPublicInputs {
->>>>>>> 34454802
         let mut context = PublicContext::new(inputs, abi::hash_args([new_value]));
 
         let storage = Storage::init();
         let old_value = storage.current_value.read();
-<<<<<<< HEAD
-        // Compiler complains if we don't assign the result to anything
-        let _void1 = storage.current_value.write(old_value + new_value);
-        // Compiler fails with "we do not allow private ABI inputs to be returned as public outputs" if we try to
-        // return new_value as-is, but then it also complains if we add `pub` to `new_value` in the args, so we
-        // just assign it to another variable and tweak it so it's not the same value, and the compiler is happy.
-        let return_value = new_value + 1;
-
-        context.return_values.push(return_value);
-=======
         storage.current_value.write(old_value + new_value);
         let _hash = emit_unencrypted_log(new_value);
         context.return_values.push(new_value);
->>>>>>> 34454802
         context.finish()
     }
 }