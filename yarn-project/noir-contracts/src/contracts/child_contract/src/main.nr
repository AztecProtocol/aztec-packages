mod storage;

// A contract used along with `Parent` contract to test nested calls.
contract Child {
    use dep::aztec::abi;
    use dep::aztec::abi::Hasher;
    use dep::aztec::abi::PrivateContextInputs;
    use dep::aztec::abi::PublicContextInputs;
    use dep::aztec::context::{
        PrivateContext,
        PublicContext
    };
    use crate::storage::Storage;
    use dep::aztec::oracle::logs::emit_unencrypted_log;

    #[aztec(private)]
    fn constructor()  {}

    // Returns a sum of the input and the chain id and version of the contract in private circuit public input's return_values.
    #[aztec(private)]
    fn value(
        input: Field,
    ) {
        context.return_values.push(input + context.chain_id() + context.version());
    }

    // Returns a sum of the input and the chain id and version of the contract in private circuit public input's return_values. 
    // Can only be called from this contract.
    fn valueInternal(
        inputs: PrivateContextInputs,
        input: Field,
    ) -> distinct pub abi::PrivateCircuitPublicInputs {
        assert(inputs.call_context.msg_sender == inputs.call_context.storage_contract_address);
        let mut context = PrivateContext::new(inputs, abi::hash_args([input]));

        context.return_values.push(input + context.chain_id() + context.version());

        // Return private circuit public inputs. All private functions need to return this as it is part of the input of the private kernel.
        context.finish()
    }

    // Returns base_value + 42.
    #[aztec(public)]
    open fn pubGetValue(base_value: Field) {
        let returnValue = base_value + context.chain_id() + context.version() + context.block_number() + context.timestamp();

        context.return_values.push(returnValue);
    }

    // Sets `current_value` to `new_value`
    #[aztec(public)]
    open fn pubSetValue(new_value: Field) {
        let storage = Storage::init();
        storage.current_value.write(new_value);
        let _hash = emit_unencrypted_log(new_value);
        context.return_values.push(new_value);
    }

    // Increments `current_value` by `new_value`
    #[aztec(public)]
    open fn pubIncValue(new_value: Field) {
        let storage = Storage::init();
        let old_value = storage.current_value.read();
        storage.current_value.write(old_value + new_value);
        let _hash = emit_unencrypted_log(new_value);
        context.return_values.push(new_value);
    }

<<<<<<< HEAD
    // Increments `current_value` by `new_value`. Can only be called from this contract.
    open fn pubIncValueInternal(inputs: PublicContextInputs, new_value: Field) -> pub abi::PublicCircuitPublicInputs {
        assert(inputs.call_context.msg_sender == inputs.call_context.storage_contract_address);
        let mut context = PublicContext::new(inputs, abi::hash_args([new_value]));

        let storage = Storage::init();
        let old_value = storage.current_value.read();
        storage.current_value.write(old_value + new_value);
        let _hash = emit_unencrypted_log(new_value);
        context.return_values.push(new_value);
        context.finish()
    }

    open fn setValueTwiceWithNestedFirst(
        inputs: PublicContextInputs,
    ) -> pub abi::PublicCircuitPublicInputs {
        let mut context = PublicContext::new(inputs, abi::hash_args([]));

=======
    #[aztec(public)]
    open fn setValueTwiceWithNestedFirst() {
>>>>>>> 8b43fdd0
        let pubSetValueSelector = 0x5b0f91b0;
        let _ret = context.call_public_function(context.this_address(), pubSetValueSelector, [10]);

        let storage = Storage::init();
        storage.current_value.write(20);
        let _hash = emit_unencrypted_log(20);
    }

    #[aztec(public)]
    open fn setValueTwiceWithNestedLast() {
        let storage = Storage::init();
        storage.current_value.write(20);
        let _hash = emit_unencrypted_log(20);

        let pubSetValueSelector = 0x5b0f91b0;
        let _ret = context.call_public_function(context.this_address(), pubSetValueSelector, [10]);
    }
}<|MERGE_RESOLUTION|>--- conflicted
+++ resolved
@@ -26,17 +26,12 @@
 
     // Returns a sum of the input and the chain id and version of the contract in private circuit public input's return_values. 
     // Can only be called from this contract.
+    #[aztec(private)]
     fn valueInternal(
-        inputs: PrivateContextInputs,
         input: Field,
-    ) -> distinct pub abi::PrivateCircuitPublicInputs {
+    ) {
         assert(inputs.call_context.msg_sender == inputs.call_context.storage_contract_address);
-        let mut context = PrivateContext::new(inputs, abi::hash_args([input]));
-
         context.return_values.push(input + context.chain_id() + context.version());
-
-        // Return private circuit public inputs. All private functions need to return this as it is part of the input of the private kernel.
-        context.finish()
     }
 
     // Returns base_value + 42.
@@ -66,29 +61,19 @@
         context.return_values.push(new_value);
     }
 
-<<<<<<< HEAD
     // Increments `current_value` by `new_value`. Can only be called from this contract.
-    open fn pubIncValueInternal(inputs: PublicContextInputs, new_value: Field) -> pub abi::PublicCircuitPublicInputs {
+    #[aztec(public)]
+    open fn pubIncValueInternal(new_value: Field) {
+        let storage = Storage::init();
         assert(inputs.call_context.msg_sender == inputs.call_context.storage_contract_address);
-        let mut context = PublicContext::new(inputs, abi::hash_args([new_value]));
-
-        let storage = Storage::init();
         let old_value = storage.current_value.read();
         storage.current_value.write(old_value + new_value);
         let _hash = emit_unencrypted_log(new_value);
         context.return_values.push(new_value);
-        context.finish()
     }
 
-    open fn setValueTwiceWithNestedFirst(
-        inputs: PublicContextInputs,
-    ) -> pub abi::PublicCircuitPublicInputs {
-        let mut context = PublicContext::new(inputs, abi::hash_args([]));
-
-=======
     #[aztec(public)]
     open fn setValueTwiceWithNestedFirst() {
->>>>>>> 8b43fdd0
         let pubSetValueSelector = 0x5b0f91b0;
         let _ret = context.call_public_function(context.this_address(), pubSetValueSelector, [10]);
 
