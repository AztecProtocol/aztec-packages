--- conflicted
+++ resolved
@@ -37,13 +37,8 @@
 
     // Sets `current_value` to `new_value`
     #[aztec(public)]
-<<<<<<< HEAD
-    fn pubSetValue(new_value: Field) {
+    fn pubSetValue(new_value: Field) -> Field {
         let storage = Storage::init(Option::none(), Option::some(&mut context));
-=======
-    fn pubSetValue(new_value: Field) -> Field {
-        let storage = Storage::init();
->>>>>>> 3a8e7026
         storage.current_value.write(new_value);
         let _hash = emit_unencrypted_log(new_value);
         
@@ -52,13 +47,8 @@
 
     // Increments `current_value` by `new_value`
     #[aztec(public)]
-<<<<<<< HEAD
-    fn pubIncValue(new_value: Field) {
+    fn pubIncValue(new_value: Field) -> Field {
         let storage = Storage::init(Option::none(), Option::some(&mut context));
-=======
-    fn pubIncValue(new_value: Field) -> Field {
-        let storage = Storage::init();
->>>>>>> 3a8e7026
         let old_value = storage.current_value.read();
         storage.current_value.write(old_value + new_value);
         let _hash = emit_unencrypted_log(new_value);
@@ -67,15 +57,9 @@
     }
 
     // Increments `current_value` by `new_value`. Can only be called from this contract.
-<<<<<<< HEAD
-    #[aztec(public)]
-    fn pubIncValueInternal(new_value: Field) {
-        let storage = Storage::init(Option::none(), Option::some(&mut context));
-=======
     #[aztec(public)] 
     fn pubIncValueInternal(new_value: Field) -> Field {
-        let storage = Storage::init();
->>>>>>> 3a8e7026
+        let storage = Storage::init(Option::none(), Option::some(&mut context));
         assert(inputs.call_context.msg_sender == inputs.call_context.storage_contract_address);
         let old_value = storage.current_value.read();
         storage.current_value.write(old_value + new_value);
