use dep::std::hash::pedersen;

contract PublicPrivate {
    mod balance_utils;
    mod transparent_note;

    use transparent_note::TransparentNote;

    use dep::aztec3::abi;
    use dep::aztec3::context::PrivateFunctionContext;
    use dep::aztec3::abi::PrivateContextInputs;
    use dep::aztec3::abi::PublicContextInputs;

    // Public state
    use dep::aztec3::state_vars::storage_map::StorageMap;
    use dep::aztec3::state_vars::storage_field::StorageField;

    // Private state
    use dep::aztec3::types::point::Point;
    use dep::aztec3::state_vars::map::Map;
    use dep::aztec3::state_vars::set::Set;
    use dep::aztec3::notes::value_note::Note;

    // oracles
    use dep::aztec3::oracle::logs::emit_encrypted_log;
    use dep::aztec3::oracle::create_commitment::create_commitment;
    use dep::aztec3::oracle::create_l2_to_l1_message::create_l2_to_l1_message;
    use dep::aztec3::oracle::create_nullifier::create_nullifier;
    use dep::aztec3::oracle::get_commitment::get_commitment;

    global balances = Map { storage_slot: 1 };

    fn constructor(
        inputs: PrivateContextInputs,
    ) -> distinct pub abi::PrivateCircuitPublicInputs {
        PrivateFunctionContext::new().finish(inputs)
    }


    open fn mintFromPublicToPrivate(
        _inputs: PublicContextInputs,
        amount: Field,
        secretHash: Field,
<<<<<<< HEAD
        _padding: [Field; dep::aztec3::abi::MAX_ARGS - 2]
=======
        _padding: [Field; abi::MAX_ARGS - 3]
>>>>>>> 05a965aa
    ) {

        // Create a commitment to the amount
        let note = TransparentNote::new(amount, secretHash);

        // Public oracle call to emit new commitment.
        create_commitment(note.get_commitment());
    }

    // Purely exists for testing
    open fn createL2ToL1MessagePublic(
        _inputs: PublicContextInputs,
        amount: Field,
        secretHash: Field,
        _padding: [Field; abi::MAX_ARGS - 3]
    ) {
    
        // Create a commitment to the amount
        let note = TransparentNote::new(amount, secretHash);
        
        // Public oracle call to emit new commitment.
        create_l2_to_l1_message(note.get_commitment());
    }

    // Purely exists for testing
    open fn createNullifierPublic(
        _inputs: PublicContextInputs,
        amount: Field,
        secretHash: Field,
        _padding: [Field; abi::MAX_ARGS - 3]
    ) -> Field {
    
        // Create a commitment to the amount
        let note = TransparentNote::new(amount, secretHash);
        
        // Public oracle call to emit new commitment.
        create_nullifier(note.get_commitment());
        0
    }

    


    fn mintFromPublicMessage(
        inputs: PrivateContextInputs,
        amount: Field,
        secret: Field,
        owner: Point,
    ) -> distinct pub abi::PrivateCircuitPublicInputs {
        let mut context = PrivateFunctionContext::new();
        context.args = context.args.push_array([amount, secret, owner.x, owner.y]);

        // Assert that the note exists within the tree
        let public_note = TransparentNote::new_from_secret(amount, secret);
        context = public_note.consume_in_secret(context, inputs.roots.private_data_tree_root, secret);

        // Mint the tokens
        let owner_balance = balances.at(owner.x);
        let note = Note::new(amount, owner);

        // Insert note and emit encrypted preimage
        context = owner_balance.insert(context, note);
        assert(emit_encrypted_log(inputs.call_context.storage_contract_address, owner_balance.storage_slot, note.owner, note) == 0);

        context.finish(inputs)
    }

    /// ABI getBalance type "unconstrained"
    fn getBalance(
        owner: Point,
        _padding: [Field; abi::MAX_ARGS - 2]
    ) -> pub Field {
        let owner_balance = balances.at(owner.x);
        
        balance_utils::get_balance(owner_balance.storage_slot)
    }
}<|MERGE_RESOLUTION|>--- conflicted
+++ resolved
@@ -41,11 +41,7 @@
         _inputs: PublicContextInputs,
         amount: Field,
         secretHash: Field,
-<<<<<<< HEAD
         _padding: [Field; dep::aztec3::abi::MAX_ARGS - 2]
-=======
-        _padding: [Field; abi::MAX_ARGS - 3]
->>>>>>> 05a965aa
     ) {
 
         // Create a commitment to the amount
