// A contract used along with `Child` contract to test nested calls.
contract Parent {
    use dep::aztec::abi;
    use dep::aztec::abi::PrivateContextInputs;
    use dep::aztec::abi::PublicContextInputs;
    use dep::aztec::context::{
        PrivateContext,
        PublicContext,
    };
    use dep::aztec::public_call_stack_item::call_public_function;

    fn constructor(
        inputs: PrivateContextInputs,
    ) -> distinct pub abi::PrivateCircuitPublicInputs {
        PrivateContext::new(inputs, 0).finish()
    }

    // Private function to call another private function in the targetContract using the provided selector
    fn entryPoint(
        inputs: PrivateContextInputs,
        targetContract: Field,
        targetSelector: Field,
    ) -> distinct pub abi::PrivateCircuitPublicInputs {
        let mut context = PrivateContext::new(inputs, abi::hash_args([
            targetContract,
            targetSelector,
        ]));

        // Call the target private function
        let return_values = context.call_private_function(targetContract, targetSelector, [0]);

        // Copy the return value from the call to this function's return values
        let result = return_values[0];
        context.return_values.push(result);

        // Return private circuit public inputs. All private functions need to return this as it is part of the input of the private kernel.
        context.finish()
    }

    // Public function to directly call another public function to the targetContract using the selector and value provided
    open fn pubEntryPoint(
        inputs: PublicContextInputs,
        targetContract: Field,
        targetSelector: Field,
        initValue: Field
    ) -> pub abi::PublicCircuitPublicInputs {
        let mut context = PublicContext::new(inputs, abi::hash_args([targetContract, targetSelector, initValue]));

        let return_values = call_public_function(targetContract, targetSelector, [initValue]);

        context.return_values.push(return_values[0]);
        context.finish()
    }

    // Same as pubEntryPoint, but calls the target contract twice, using the return value from the first invocation as the argument for the second.
    open fn pubEntryPointTwice(
        inputs: PublicContextInputs,
        targetContract: Field,
        targetSelector: Field,
        initValue: Field
    ) -> pub abi::PublicCircuitPublicInputs {
        let mut context = PublicContext::new(inputs, abi::hash_args([targetContract, targetSelector, initValue]));

        let returnValue = call_public_function(targetContract, targetSelector, [initValue])[0];
        let return_values = call_public_function(targetContract, targetSelector, [returnValue]);

        context.return_values.push(return_values[0]);
        context.finish()
    }

    // Private function to enqueue a call to the targetContract address using the selector and argument provided
    fn enqueueCallToChild(
        inputs: PrivateContextInputs,
        targetContract: Field,
        targetSelector: Field,
        targetValue: Field,
    ) -> distinct pub abi::PrivateCircuitPublicInputs {
        let mut context = PrivateContext::new(inputs, abi::hash_args([
            targetContract,
            targetSelector,
            targetValue,
        ]));

        context.call_public_function(targetContract, targetSelector, [targetValue]);

        // Return private circuit public inputs. All private functions need to return this as it is part of the input of the private kernel.
        context.finish()
    }

    // Private function to enqueue a call to the targetContract address using the selector and argument provided
    fn enqueueCallToChildTwice(
        inputs: PrivateContextInputs,
        targetContract: Field,
        targetSelector: Field,
        targetValue: Field,
    ) -> distinct pub abi::PrivateCircuitPublicInputs {
        let mut context = PrivateContext::new(inputs, abi::hash_args([
            targetContract,
            targetSelector,
            targetValue,
        ]));

        // Enqueue the first public call
        context.call_public_function(targetContract, targetSelector, [targetValue]);
        // Enqueue the second public call
        context.call_public_function(targetContract, targetSelector, [targetValue]);

        // Return private circuit public inputs. All private functions need to return this as it is part of the input of the private kernel.
        context.finish()
    }

    // Private function to enqueue a call to the pubEntryPoint function of this same contract, passing the target arguments provided
    fn enqueueCallToPubEntryPoint(
        inputs: PrivateContextInputs,
        targetContract: Field,
        targetSelector: Field,
        targetValue: Field,
    ) -> distinct pub abi::PrivateCircuitPublicInputs {
        let mut context = PrivateContext::new(inputs, abi::hash_args([
            targetContract,
            targetSelector,
            targetValue,
        ]));

        let pubEntryPointSelector = 3221316504;
<<<<<<< HEAD
        let thisAddress = context.this_address();
        let _return_values = context.call_public_function(thisAddress, pubEntryPointSelector, [targetContract, targetSelector, targetValue]);
=======
        let thisAddress = inputs.call_context.storage_contract_address;
        context.call_public_function(thisAddress, pubEntryPointSelector, [targetContract, targetSelector, targetValue]);
>>>>>>> 2e344e13

        // Return private circuit public inputs. All private functions need to return this as it is part of the input of the private kernel.
        context.finish()
    }

    // Private function to enqueue two calls to the pubEntryPoint function of this same contract, passing the target arguments provided
    fn enqueueCallsToPubEntryPoint(
        inputs: PrivateContextInputs,
        targetContract: Field,
        targetSelector: Field,
        targetValue: Field,
    ) -> distinct pub abi::PrivateCircuitPublicInputs {
        let mut context = PrivateContext::new(inputs, abi::hash_args([
            targetContract,
            targetSelector,
            targetValue,
        ]));

        let pubEntryPointSelector = 3221316504;
        let thisAddress = context.this_address();
        
        context.call_public_function(thisAddress, pubEntryPointSelector, [targetContract, targetSelector, targetValue]);

        context.call_public_function(thisAddress, pubEntryPointSelector, [targetContract, targetSelector, targetValue + 1]);

        // Return private circuit public inputs. All private functions need to return this as it is part of the input of the private kernel.
        context.finish()
    }
}<|MERGE_RESOLUTION|>--- conflicted
+++ resolved
@@ -123,13 +123,8 @@
         ]));
 
         let pubEntryPointSelector = 3221316504;
-<<<<<<< HEAD
         let thisAddress = context.this_address();
-        let _return_values = context.call_public_function(thisAddress, pubEntryPointSelector, [targetContract, targetSelector, targetValue]);
-=======
-        let thisAddress = inputs.call_context.storage_contract_address;
-        context.call_public_function(thisAddress, pubEntryPointSelector, [targetContract, targetSelector, targetValue]);
->>>>>>> 2e344e13
+        let _void = context.call_public_function(thisAddress, pubEntryPointSelector, [targetContract, targetSelector, targetValue]);
 
         // Return private circuit public inputs. All private functions need to return this as it is part of the input of the private kernel.
         context.finish()
