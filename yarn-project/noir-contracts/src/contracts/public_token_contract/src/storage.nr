--- conflicted
+++ resolved
@@ -1,8 +1,4 @@
-<<<<<<< HEAD
-// docs:start:PublicState
 use dep::aztec::context::{PrivateContext, PublicContext};
-=======
->>>>>>> 3a8e7026
 use dep::aztec::state_vars::{
     map::Map,
     // highlight-start:PublicState
