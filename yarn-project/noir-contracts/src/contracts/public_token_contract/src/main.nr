--- conflicted
+++ resolved
@@ -30,15 +30,8 @@
         let storage = Storage::init();
         let recipient_balance = storage.balances.at(recipient);
         let new_amount = recipient_balance.read() + amount;
-<<<<<<< HEAD
-        
-        // TODO(Maddiaa): place emiting the log onto the context
-        let _hash = emit_unencrypted_log("Coins minted");
-
-=======
         // TODO: Remove return value.
         let _hash = emit_unencrypted_log("Coins minted");
->>>>>>> ac1dc4b6
         recipient_balance.write(new_amount);
         
         context.return_values.push(new_amount);
