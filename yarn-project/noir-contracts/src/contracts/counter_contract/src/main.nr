--- conflicted
+++ resolved
@@ -60,32 +60,22 @@
     // docs:end:increment
 
     // docs:start:get_counter
-<<<<<<< HEAD
-    unconstrained fn get_counter(owner: Field) -> pub Field {
-=======
-    unconstrained fn get_counter(owner: AztecAddress) -> Field {
->>>>>>> 34e25056
+    unconstrained fn get_counter(owner: AztecAddress) -> pub Field {
         let counters = storage.counters;
         balance_utils::get_balance(counters.at(owner.to_field()).set)
     }
     // docs:end:get_counter
 
     // docs:start:nullifier
-<<<<<<< HEAD
     unconstrained fn compute_note_hash_and_nullifier(
         contract_address: Field,
         nonce: Field,
         storage_slot: Field,
-        preimage: [Field; VALUE_NOTE_LEN]
+        serialized_note: [Field; VALUE_NOTE_LEN]
     ) -> pub [Field; 4] {
-        let note_header = NoteHeader::new(contract_address, nonce, storage_slot);
-        note_utils::compute_note_hash_and_nullifier(ValueNoteMethods, note_header, preimage)
-=======
-    unconstrained fn compute_note_hash_and_nullifier(contract_address: Field, nonce: Field, storage_slot: Field, serialized_note: [Field; VALUE_NOTE_LEN]) -> [Field; 4] {
         let _address = AztecAddress::from_field(contract_address); // TODO(benesjan) https://github.com/AztecProtocol/aztec-packages/issues/3669
         let note_header = NoteHeader::new(_address, nonce, storage_slot);
         note_utils::compute_note_hash_and_nullifier(ValueNoteMethods, note_header, serialized_note)
->>>>>>> 34e25056
     }
     // docs:end:nullifier
 }