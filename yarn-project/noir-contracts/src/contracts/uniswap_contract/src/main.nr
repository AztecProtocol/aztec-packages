// docs:start:uniswap_setup
mod interfaces;
mod util;

// Demonstrates how to use portal contracts to swap on L1 Uniswap with funds on L2
// Has two separate flows for private and public respectively
// Uses the token bridge contract, which tells which input token we need to talk to and handles the exit funds to L1 
contract Uniswap {
    use dep::protocol_types::address::{
        AztecAddress,
        EthAddress,
    };
    use dep::aztec::{
        context::{PrivateContext, PublicContext, Context},
        oracle::{context::get_portal_address},
        state_vars::{map::Map, public_state::PublicState},
        types::type_serialization::bool_serialization::{
            BoolSerializationMethods, BOOL_SERIALIZED_LEN,
        },
        types::type_serialization::field_serialization::{
            FieldSerializationMethods, FIELD_SERIALIZED_LEN,
        },
        selector::compute_selector,
    };

    use dep::authwit::auth::{IS_VALID_SELECTOR, assert_current_call_valid_authwit_public, compute_authwit_message_hash};

    use crate::interfaces::{Token, TokenBridge};
    use crate::util::{compute_swap_private_content_hash, compute_swap_public_content_hash};

    struct Storage {
        // like with account contracts, stores the approval message on a slot and tracks if they are active
        approved_action: Map<PublicState<bool, BOOL_SERIALIZED_LEN>>,
        // tracks the nonce used to create the approval message for burning funds
        // gets incremented each time after use to prevent replay attacks
        nonce_for_burn_approval: PublicState<Field, FIELD_SERIALIZED_LEN>,
    }

    impl Storage {
        fn init(context: Context) -> Self {
            Storage {
                approved_action: Map::new(
                    context,
                    1,
                    |context, slot| {
                        PublicState::new(context, slot, BoolSerializationMethods)
                    },
                ),
                nonce_for_burn_approval: PublicState::new(context, 2, FieldSerializationMethods),
            }
        }
    }

    #[aztec(private)]
    fn constructor() {}
    // docs:end:uniswap_setup

    // docs:start:swap_public
    #[aztec(public)]
    fn swap_public(
        sender: AztecAddress,
        input_asset_bridge: AztecAddress,
        input_amount: Field,
        output_asset_bridge: AztecAddress,
        // params for using the transfer approval
        nonce_for_transfer_approval: Field,
        // params for the swap
        uniswap_fee_tier: Field,
        minimum_output_amount: Field,
        // params for the depositing output_asset back to Aztec
        recipient: AztecAddress,
        secret_hash_for_L1_to_l2_message: Field,
        deadline_for_L1_to_l2_message: Field,
        canceller_for_L1_to_L2_message: EthAddress,
        caller_on_L1: EthAddress,
        // nonce for someone to call swap on sender's behalf
        nonce_for_swap_approval: Field
    ) {
        if (!sender.eq(context.msg_sender())) {
            assert_current_call_valid_authwit_public(&mut context, sender);
        }

        let input_asset = TokenBridge::at(input_asset_bridge).token(context);

        // Transfer funds to this contract
<<<<<<< HEAD
        Token::at(input_asset.address).transfer_public(
            context,
            sender.address,
=======
        Token::at(input_asset).transfer_public(context,
            sender,
>>>>>>> 34e25056
            context.this_address(),
            input_amount,
            nonce_for_transfer_approval
        );

        // Approve bridge to burn this contract's funds and exit to L1 Uniswap Portal
        let _void = context.call_public_function(
            context.this_address(),
            compute_selector("_approve_bridge_and_exit_input_asset_to_L1((Field),(Field),Field)"),
<<<<<<< HEAD
            [input_asset.address, input_asset_bridge.address, input_amount]
        );
=======
            [input_asset.to_field(), input_asset_bridge.to_field(), input_amount]);
>>>>>>> 34e25056

        // Create swap message and send to Outbox for Uniswap Portal
        // this ensures the integrity of what the user originally intends to do on L1.
        let input_asset_bridge_portal_address = get_portal_address(input_asset_bridge);
        let output_asset_bridge_portal_address = get_portal_address(output_asset_bridge);
        // ensure portal exists - else funds might be lost
        assert(!input_asset_bridge_portal_address.is_zero(), "L1 portal address of input_asset's bridge is 0");
        assert(!output_asset_bridge_portal_address.is_zero(), "L1 portal address of output_asset's bridge is 0");

        let content_hash = compute_swap_public_content_hash(
            input_asset_bridge_portal_address,
            input_amount,
            uniswap_fee_tier,
            output_asset_bridge_portal_address,
            minimum_output_amount,
            recipient,
            secret_hash_for_L1_to_l2_message,
            deadline_for_L1_to_l2_message,
<<<<<<< HEAD
            canceller_for_L1_to_L2_message.address,
            caller_on_L1.address
        );
=======
            canceller_for_L1_to_L2_message,
            caller_on_L1);
>>>>>>> 34e25056
        context.message_portal(content_hash);
    }
    // docs:end:swap_public

    // docs:start:swap_private
    #[aztec(private)]
    fn swap_private(
        input_asset: AztecAddress, // since private, we pass here and later assert that this is as expected by input_bridge
        input_asset_bridge: AztecAddress,
        input_amount: Field,
        output_asset_bridge: AztecAddress,
        // params for using the unshield approval
        nonce_for_unshield_approval: Field,
        // params for the swap
        uniswap_fee_tier: Field,// which uniswap tier to use (eg 3000 for 0.3% fee)
        minimum_output_amount: Field, // minimum output amount to receive (slippage protection for the swap)
        // params for the depositing output_asset back to Aztec
        secret_hash_for_redeeming_minted_notes: Field,// secret hash used to redeem minted notes at a later time. This enables anyone to call this function and mint tokens to a user on their behalf
        secret_hash_for_L1_to_l2_message: Field, // for when l1 uniswap portal inserts the message to consume output assets on L2
        deadline_for_L1_to_l2_message: Field, // for when l1 uniswap portal inserts the message to consume output assets on L2
        canceller_for_L1_to_L2_message: EthAddress, // L1 address of who can cancel the message to consume assets on L2.
        caller_on_L1: EthAddress // ethereum address that can call this function on the L1 portal (0x0 if anyone can call)
    ) {
        // Assert that user provided token address is same as expected by token bridge.
        // we can't directly use `input_asset_bridge.token` because that is a public method and public can't return data to private
        context.call_public_function(
            context.this_address(),
            compute_selector("_assert_token_is_same((Field),(Field))"),
<<<<<<< HEAD
            [input_asset.address, input_asset_bridge.address]
        );

        // Transfer funds to this contract
        Token::at(input_asset.address).unshield(
            &mut context,
=======
            [input_asset.to_field(), input_asset_bridge.to_field()]);

        // Transfer funds to this contract
        Token::at(input_asset).unshield(&mut context,
>>>>>>> 34e25056
            context.msg_sender(),
            context.this_address(),
            input_amount,
            nonce_for_unshield_approval
        );

        // Approve bridge to burn this contract's funds and exit to L1 Uniswap Portal
        context.call_public_function(
            context.this_address(),
            compute_selector("_approve_bridge_and_exit_input_asset_to_L1((Field),(Field),Field)"),
<<<<<<< HEAD
            [input_asset.address, input_asset_bridge.address, input_amount]
        );
=======
            [input_asset.to_field(), input_asset_bridge.to_field(), input_amount]);
>>>>>>> 34e25056

        // Create swap message and send to Outbox for Uniswap Portal
        // this ensures the integrity of what the user originally intends to do on L1.
        let input_asset_bridge_portal_address = get_portal_address(input_asset_bridge);
        let output_asset_bridge_portal_address = get_portal_address(output_asset_bridge);
        // ensure portal exists - else funds might be lost
        assert(!input_asset_bridge_portal_address.is_zero(), "L1 portal address of input_asset's bridge is 0");
        assert(!output_asset_bridge_portal_address.is_zero(), "L1 portal address of output_asset's bridge is 0");

        let content_hash = compute_swap_private_content_hash(
            input_asset_bridge_portal_address,
            input_amount,
            uniswap_fee_tier,
            output_asset_bridge_portal_address,
            minimum_output_amount,
            secret_hash_for_redeeming_minted_notes,
            secret_hash_for_L1_to_l2_message,
            deadline_for_L1_to_l2_message,
<<<<<<< HEAD
            canceller_for_L1_to_L2_message.address,
            caller_on_L1.address
        );
=======
            canceller_for_L1_to_L2_message,
            caller_on_L1);
>>>>>>> 34e25056
        context.message_portal(content_hash);
    }
    // docs:end:swap_private

    // docs:start:authwit_uniswap_get
    // Since the token bridge burns funds on behalf of this contract, this contract has to tell the token contract if the signature is valid
    // implementation is similar to how account contracts validate public approvals.
    // if valid, it returns the IS_VALID selector which is expected by token contract
    #[aztec(public)]
    fn is_valid_public(message_hash: Field) -> Field {
        let value = storage.approved_action.at(message_hash).read();
        if (value) { IS_VALID_SELECTOR } else { 0 }
    }
    // docs:end:authwit_uniswap_get

    // docs:start:authwit_uniswap_set
    // This helper method approves the bridge to burn this contract's funds and exits the input asset to L1
    // Assumes contract already has funds. 
    // Assume `token` relates to `token_bridge` (ie token_bridge.token == token)
    // Note that private can't read public return values so created an internal public that handles everything
    // this method is used for both private and public swaps.
    #[aztec(public)]
    internal fn _approve_bridge_and_exit_input_asset_to_L1(token: AztecAddress, token_bridge: AztecAddress, amount: Field) {
        // approve bridge to burn this contract's funds (required when exiting on L1, as it burns funds on L2):
        let nonce_for_burn_approval = storage.nonce_for_burn_approval.read();
        let selector = compute_selector("burn_public((Field),Field,Field)");
        let message_hash = compute_authwit_message_hash(
            token_bridge,
            token,
            selector,
<<<<<<< HEAD
            [context.this_address(), amount, nonce_for_burn_approval]
        );
=======
            [context.this_address().to_field(), amount, nonce_for_burn_approval]);
>>>>>>> 34e25056
        storage.approved_action.at(message_hash).write(true);

        // increment nonce_for_burn_approval so it won't be used again
        storage.nonce_for_burn_approval.write(nonce_for_burn_approval + 1);

        // Exit to L1 Uniswap Portal !
<<<<<<< HEAD
        TokenBridge::at(token_bridge.address).exit_to_l1_public(
            context,
=======
        TokenBridge::at(token_bridge).exit_to_l1_public(context,
>>>>>>> 34e25056
            context.this_portal_address(),
            amount,
            context.this_portal_address(),
            nonce_for_burn_approval
        );
    }
    // docs:end:authwit_uniswap_set

    // docs:start:assert_token_is_same
    #[aztec(public)]
    internal fn _assert_token_is_same(token: AztecAddress, token_bridge: AztecAddress) {
<<<<<<< HEAD
        assert(
            token.eq(TokenBridge::at(token_bridge.address).token(context)), "input_asset address is not the same as seen in the bridge contract"
        );
=======
        assert(token.eq(TokenBridge::at(token_bridge).token(context)), "input_asset address is not the same as seen in the bridge contract");
>>>>>>> 34e25056
    }
    // docs:end:assert_token_is_same

    // /// Unconstrained /// 

    // this method exists solely for e2e tests to test that nonce gets incremented each time.
    unconstrained fn nonce_for_burn_approval() -> pub Field {
        storage.nonce_for_burn_approval.read()
    }

    // TODO: remove this placeholder once https://github.com/AztecProtocol/aztec-packages/issues/2918 is implemented
    unconstrained fn compute_note_hash_and_nullifier(
        contract_address: Field,
        nonce: Field,
        storage_slot: Field,
        serialized_note: [Field; 0]
    ) -> pub [Field; 4] {
        [0, 0, 0, 0]
    }
}<|MERGE_RESOLUTION|>--- conflicted
+++ resolved
@@ -83,14 +83,9 @@
         let input_asset = TokenBridge::at(input_asset_bridge).token(context);
 
         // Transfer funds to this contract
-<<<<<<< HEAD
-        Token::at(input_asset.address).transfer_public(
+        Token::at(input_asset).transfer_public(
             context,
-            sender.address,
-=======
-        Token::at(input_asset).transfer_public(context,
             sender,
->>>>>>> 34e25056
             context.this_address(),
             input_amount,
             nonce_for_transfer_approval
@@ -100,20 +95,20 @@
         let _void = context.call_public_function(
             context.this_address(),
             compute_selector("_approve_bridge_and_exit_input_asset_to_L1((Field),(Field),Field)"),
-<<<<<<< HEAD
-            [input_asset.address, input_asset_bridge.address, input_amount]
-        );
-=======
-            [input_asset.to_field(), input_asset_bridge.to_field(), input_amount]);
->>>>>>> 34e25056
+            [input_asset.to_field(), input_asset_bridge.to_field(), input_amount]
+        );
 
         // Create swap message and send to Outbox for Uniswap Portal
         // this ensures the integrity of what the user originally intends to do on L1.
         let input_asset_bridge_portal_address = get_portal_address(input_asset_bridge);
         let output_asset_bridge_portal_address = get_portal_address(output_asset_bridge);
         // ensure portal exists - else funds might be lost
-        assert(!input_asset_bridge_portal_address.is_zero(), "L1 portal address of input_asset's bridge is 0");
-        assert(!output_asset_bridge_portal_address.is_zero(), "L1 portal address of output_asset's bridge is 0");
+        assert(
+            !input_asset_bridge_portal_address.is_zero(), "L1 portal address of input_asset's bridge is 0"
+        );
+        assert(
+            !output_asset_bridge_portal_address.is_zero(), "L1 portal address of output_asset's bridge is 0"
+        );
 
         let content_hash = compute_swap_public_content_hash(
             input_asset_bridge_portal_address,
@@ -124,14 +119,9 @@
             recipient,
             secret_hash_for_L1_to_l2_message,
             deadline_for_L1_to_l2_message,
-<<<<<<< HEAD
-            canceller_for_L1_to_L2_message.address,
-            caller_on_L1.address
-        );
-=======
             canceller_for_L1_to_L2_message,
-            caller_on_L1);
->>>>>>> 34e25056
+            caller_on_L1
+        );
         context.message_portal(content_hash);
     }
     // docs:end:swap_public
@@ -160,19 +150,12 @@
         context.call_public_function(
             context.this_address(),
             compute_selector("_assert_token_is_same((Field),(Field))"),
-<<<<<<< HEAD
-            [input_asset.address, input_asset_bridge.address]
+            [input_asset.to_field(), input_asset_bridge.to_field()]
         );
 
         // Transfer funds to this contract
-        Token::at(input_asset.address).unshield(
+        Token::at(input_asset).unshield(
             &mut context,
-=======
-            [input_asset.to_field(), input_asset_bridge.to_field()]);
-
-        // Transfer funds to this contract
-        Token::at(input_asset).unshield(&mut context,
->>>>>>> 34e25056
             context.msg_sender(),
             context.this_address(),
             input_amount,
@@ -183,20 +166,20 @@
         context.call_public_function(
             context.this_address(),
             compute_selector("_approve_bridge_and_exit_input_asset_to_L1((Field),(Field),Field)"),
-<<<<<<< HEAD
-            [input_asset.address, input_asset_bridge.address, input_amount]
-        );
-=======
-            [input_asset.to_field(), input_asset_bridge.to_field(), input_amount]);
->>>>>>> 34e25056
+            [input_asset.to_field(), input_asset_bridge.to_field(), input_amount]
+        );
 
         // Create swap message and send to Outbox for Uniswap Portal
         // this ensures the integrity of what the user originally intends to do on L1.
         let input_asset_bridge_portal_address = get_portal_address(input_asset_bridge);
         let output_asset_bridge_portal_address = get_portal_address(output_asset_bridge);
         // ensure portal exists - else funds might be lost
-        assert(!input_asset_bridge_portal_address.is_zero(), "L1 portal address of input_asset's bridge is 0");
-        assert(!output_asset_bridge_portal_address.is_zero(), "L1 portal address of output_asset's bridge is 0");
+        assert(
+            !input_asset_bridge_portal_address.is_zero(), "L1 portal address of input_asset's bridge is 0"
+        );
+        assert(
+            !output_asset_bridge_portal_address.is_zero(), "L1 portal address of output_asset's bridge is 0"
+        );
 
         let content_hash = compute_swap_private_content_hash(
             input_asset_bridge_portal_address,
@@ -207,14 +190,9 @@
             secret_hash_for_redeeming_minted_notes,
             secret_hash_for_L1_to_l2_message,
             deadline_for_L1_to_l2_message,
-<<<<<<< HEAD
-            canceller_for_L1_to_L2_message.address,
-            caller_on_L1.address
-        );
-=======
             canceller_for_L1_to_L2_message,
-            caller_on_L1);
->>>>>>> 34e25056
+            caller_on_L1
+        );
         context.message_portal(content_hash);
     }
     // docs:end:swap_private
@@ -245,24 +223,16 @@
             token_bridge,
             token,
             selector,
-<<<<<<< HEAD
-            [context.this_address(), amount, nonce_for_burn_approval]
-        );
-=======
-            [context.this_address().to_field(), amount, nonce_for_burn_approval]);
->>>>>>> 34e25056
+            [context.this_address().to_field(), amount, nonce_for_burn_approval]
+        );
         storage.approved_action.at(message_hash).write(true);
 
         // increment nonce_for_burn_approval so it won't be used again
         storage.nonce_for_burn_approval.write(nonce_for_burn_approval + 1);
 
         // Exit to L1 Uniswap Portal !
-<<<<<<< HEAD
-        TokenBridge::at(token_bridge.address).exit_to_l1_public(
+        TokenBridge::at(token_bridge).exit_to_l1_public(
             context,
-=======
-        TokenBridge::at(token_bridge).exit_to_l1_public(context,
->>>>>>> 34e25056
             context.this_portal_address(),
             amount,
             context.this_portal_address(),
@@ -274,13 +244,9 @@
     // docs:start:assert_token_is_same
     #[aztec(public)]
     internal fn _assert_token_is_same(token: AztecAddress, token_bridge: AztecAddress) {
-<<<<<<< HEAD
-        assert(
-            token.eq(TokenBridge::at(token_bridge.address).token(context)), "input_asset address is not the same as seen in the bridge contract"
-        );
-=======
-        assert(token.eq(TokenBridge::at(token_bridge).token(context)), "input_asset address is not the same as seen in the bridge contract");
->>>>>>> 34e25056
+        assert(
+            token.eq(TokenBridge::at(token_bridge).token(context)), "input_asset address is not the same as seen in the bridge contract"
+        );
     }
     // docs:end:assert_token_is_same
 
