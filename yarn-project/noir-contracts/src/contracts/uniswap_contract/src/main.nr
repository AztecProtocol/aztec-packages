// docs:start:uniswap_setup
mod interfaces;
mod util;

// Demonstrates how to use portal contracts to swap on L1 Uniswap with funds on L2
// Has two separate flows for private and public respectively
// Uses the token bridge contract, which tells which input token we need to talk to and handles the exit funds to L1 
contract Uniswap {
    use dep::aztec::{
        context::{PrivateContext, PublicContext, Context},
        oracle::{context::get_portal_address},
        state_vars::{map::Map, public_state::PublicState},
        types::address::{AztecAddress, EthereumAddress},
        types::type_serialization::bool_serialization::{
            BoolSerializationMethods, BOOL_SERIALIZED_LEN,
        },
        types::type_serialization::field_serialization::{
            FieldSerializationMethods, FIELD_SERIALIZED_LEN,
        },
        selector::compute_selector,
    };

    use dep::authwit::auth::{IS_VALID_SELECTOR, assert_current_call_valid_authwit_public, compute_authwit_message_hash};
    
    use crate::interfaces::{Token, TokenBridge};
    use crate::util::{compute_swap_private_content_hash, compute_swap_public_content_hash};

    struct Storage {
        // like with account contracts, stores the approval message on a slot and tracks if they are active
        approved_action: Map<PublicState<bool, BOOL_SERIALIZED_LEN>>,
        // tracks the nonce used to create the approval message for burning funds
        // gets incremented each time after use to prevent replay attacks
        nonce_for_burn_approval: PublicState<Field, FIELD_SERIALIZED_LEN>,
    }

    impl Storage {
        fn init(context: Context) -> pub Self {
            Storage {
                approved_action: Map::new(
                    context,
                    1,
                    |context, slot| {
                        PublicState::new(context, slot, BoolSerializationMethods)
                    },
                ),
                nonce_for_burn_approval: PublicState::new(context, 2, FieldSerializationMethods),
            }
        }
    }
    
    #[aztec(private)]
    fn constructor() {}
// docs:end:uniswap_setup

// docs:start:swap_public
    #[aztec(public)]
    fn swap_public(
        sender: AztecAddress,
        input_asset_bridge: AztecAddress, 
        input_amount: Field,
        output_asset_bridge: AztecAddress,
        // params for using the transfer approval
        nonce_for_transfer_approval: Field,
        // params for the swap
        uniswap_fee_tier: Field,
        minimum_output_amount: Field,
        // params for the depositing output_asset back to Aztec
        recipient: AztecAddress,
        secret_hash_for_L1_to_l2_message: Field,
        deadline_for_L1_to_l2_message: Field,
        canceller_for_L1_to_L2_message: EthereumAddress,
        caller_on_L1: EthereumAddress,
        // nonce for someone to call swap on sender's behalf
        nonce_for_swap_approval: Field,
    ) -> Field {

        if (sender.address != context.msg_sender()) {
            assert_current_call_valid_authwit_public(&mut context, sender);
        }

        let input_asset = TokenBridge::at(input_asset_bridge.address).token(context);

        // Transfer funds to this contract
        Token::at(input_asset.address).transfer_public(
            context,
            sender.address,
            context.this_address(),
            input_amount,
            nonce_for_transfer_approval,
        );

        // Approve bridge to burn this contract's funds and exit to L1 Uniswap Portal
        let _void = context.call_public_function(
            context.this_address(), 
            compute_selector("_approve_bridge_and_exit_input_asset_to_L1((Field),(Field),Field)"), 
            [input_asset.address, input_asset_bridge.address, input_amount],
        );

        // Create swap message and send to Outbox for Uniswap Portal
        // this ensures the integrity of what the user originally intends to do on L1.
        let input_asset_bridge_portal_address = get_portal_address(input_asset_bridge.address);
        let output_asset_bridge_portal_address = get_portal_address(output_asset_bridge.address);
        // ensure portal exists - else funds might be lost
        assert(input_asset_bridge_portal_address != 0, "L1 portal address of input_asset's bridge is 0");
        assert(output_asset_bridge_portal_address != 0, "L1 portal address of output_asset's bridge is 0");

        let content_hash = compute_swap_public_content_hash(
            input_asset_bridge_portal_address,
            input_amount,
            uniswap_fee_tier,
            output_asset_bridge_portal_address,
            minimum_output_amount,
            recipient.address,
            secret_hash_for_L1_to_l2_message,
            deadline_for_L1_to_l2_message,
            canceller_for_L1_to_L2_message.address,
            caller_on_L1.address,
        );
        context.message_portal(content_hash);

        1
    }
// docs:end:swap_public

// docs:start:swap_private
    #[aztec(private)]
    fn swap_private(
        input_asset: AztecAddress, // since private, we pass here and later assert that this is as expected by input_bridge
        input_asset_bridge: AztecAddress, 
        input_amount: Field,
        output_asset_bridge: AztecAddress,
        // params for using the unshield approval
        nonce_for_unshield_approval: Field,
        // params for the swap
        uniswap_fee_tier: Field, // which uniswap tier to use (eg 3000 for 0.3% fee)
        minimum_output_amount: Field, // minimum output amount to receive (slippage protection for the swap)
        // params for the depositing output_asset back to Aztec
        secret_hash_for_redeeming_minted_notes: Field, // secret hash used to redeem minted notes at a later time. This enables anyone to call this function and mint tokens to a user on their behalf
        secret_hash_for_L1_to_l2_message: Field, // for when l1 uniswap portal inserts the message to consume output assets on L2
        deadline_for_L1_to_l2_message: Field, // for when l1 uniswap portal inserts the message to consume output assets on L2
        canceller_for_L1_to_L2_message: EthereumAddress, // L1 address of who can cancel the message to consume assets on L2.
        caller_on_L1: EthereumAddress, // ethereum address that can call this function on the L1 portal (0x0 if anyone can call)
    ) -> Field {

        // Assert that user provided token address is same as expected by token bridge.
        // we can't directly use `input_asset_bridge.token` because that is a public method and public can't return data to private
        context.call_public_function(context.this_address(), compute_selector("_assert_token_is_same((Field),(Field))"), [input_asset.address, input_asset_bridge.address]);

        // Transfer funds to this contract
        Token::at(input_asset.address).unshield(
            &mut context,
            context.msg_sender(),
            context.this_address(),
            input_amount,
            nonce_for_unshield_approval,
        );

        // Approve bridge to burn this contract's funds and exit to L1 Uniswap Portal
        context.call_public_function(
            context.this_address(), 
            compute_selector("_approve_bridge_and_exit_input_asset_to_L1((Field),(Field),Field)"), 
            [input_asset.address, input_asset_bridge.address, input_amount],
        );

        // Create swap message and send to Outbox for Uniswap Portal
        // this ensures the integrity of what the user originally intends to do on L1.
        let input_asset_bridge_portal_address = get_portal_address(input_asset_bridge.address);
        let output_asset_bridge_portal_address = get_portal_address(output_asset_bridge.address);
        // ensure portal exists - else funds might be lost
        assert(input_asset_bridge_portal_address != 0, "L1 portal address of input_asset's bridge is 0");
        assert(output_asset_bridge_portal_address != 0, "L1 portal address of output_asset's bridge is 0");

        let content_hash = compute_swap_private_content_hash(
            input_asset_bridge_portal_address,
            input_amount,
            uniswap_fee_tier,
            output_asset_bridge_portal_address,
            minimum_output_amount,
            secret_hash_for_redeeming_minted_notes,
            secret_hash_for_L1_to_l2_message,
            deadline_for_L1_to_l2_message,
            canceller_for_L1_to_L2_message.address,
            caller_on_L1.address,
        );
        context.message_portal(content_hash);

        1
    }
    // docs:end:swap_private

<<<<<<< HEAD
    // docs:start:is_valid_public
=======
    // docs:start:authwit_uniswap_get
>>>>>>> 447dade3
    // Since the token bridge burns funds on behalf of this contract, this contract has to tell the token contract if the signature is valid
    // implementation is similar to how account contracts validate public approvals.
    // if valid, it returns the IS_VALID selector which is expected by token contract
    #[aztec(public)]
    fn is_valid_public(message_hash: Field) -> Field {
        let value = storage.approved_action.at(message_hash).read();
        if (value){
            IS_VALID_SELECTOR
        } else {
            0
        }
    }
<<<<<<< HEAD
    // docs:end:is_valid_public

    // docs:start:approve_bridge
=======
    // docs:end:authwit_uniswap_get

    // docs:start:authwit_uniswap_set
>>>>>>> 447dade3
    // This helper method approves the bridge to burn this contract's funds and exits the input asset to L1
    // Assumes contract already has funds. 
    // Assume `token` relates to `token_bridge` (ie token_bridge.token == token)
    // Note that private can't read public return values so created an internal public that handles everything
    // this method is used for both private and public swaps.
    #[aztec(public)]
    internal fn _approve_bridge_and_exit_input_asset_to_L1(
        token: AztecAddress,
        token_bridge: AztecAddress, 
        amount: Field,
    ) {
        // approve bridge to burn this contract's funds (required when exiting on L1, as it burns funds on L2):
        let nonce_for_burn_approval = storage.nonce_for_burn_approval.read();
        let selector = compute_selector("burn_public((Field),Field,Field)");
        let message_hash = compute_authwit_message_hash(token_bridge, token, selector, [context.this_address(), amount, nonce_for_burn_approval]);
        storage.approved_action.at(message_hash).write(true);

        // increment nonce_for_burn_approval so it won't be used again
        storage.nonce_for_burn_approval.write(nonce_for_burn_approval + 1);

        // Exit to L1 Uniswap Portal !
        TokenBridge::at(token_bridge.address).exit_to_l1_public(
            context,
            context.this_portal_address(),
            amount,
            context.this_portal_address(),
            nonce_for_burn_approval,
        );
    }
<<<<<<< HEAD
    // docs:end:approve_bridge
    // docs:start:assert_token_is_same
=======
    // docs:end:authwit_uniswap_set

>>>>>>> 447dade3
    #[aztec(public)]
    internal fn _assert_token_is_same(token: AztecAddress, token_bridge: AztecAddress) {
        assert(token.eq(TokenBridge::at(token_bridge.address).token(context)), "input_asset address is not the same as seen in the bridge contract");
    }
<<<<<<< HEAD
}
    // docs:end:assert_token_is_same
=======

    // /// Unconstrained /// 

    // this method exists solely for e2e tests to test that nonce gets incremented each time.
    unconstrained fn nonce_for_burn_approval() -> Field {
        storage.nonce_for_burn_approval.read()
    }

}
>>>>>>> 447dade3
<|MERGE_RESOLUTION|>--- conflicted
+++ resolved
@@ -188,11 +188,7 @@
     }
     // docs:end:swap_private
 
-<<<<<<< HEAD
-    // docs:start:is_valid_public
-=======
     // docs:start:authwit_uniswap_get
->>>>>>> 447dade3
     // Since the token bridge burns funds on behalf of this contract, this contract has to tell the token contract if the signature is valid
     // implementation is similar to how account contracts validate public approvals.
     // if valid, it returns the IS_VALID selector which is expected by token contract
@@ -205,15 +201,9 @@
             0
         }
     }
-<<<<<<< HEAD
-    // docs:end:is_valid_public
-
-    // docs:start:approve_bridge
-=======
     // docs:end:authwit_uniswap_get
 
     // docs:start:authwit_uniswap_set
->>>>>>> 447dade3
     // This helper method approves the bridge to burn this contract's funds and exits the input asset to L1
     // Assumes contract already has funds. 
     // Assume `token` relates to `token_bridge` (ie token_bridge.token == token)
@@ -243,21 +233,14 @@
             nonce_for_burn_approval,
         );
     }
-<<<<<<< HEAD
-    // docs:end:approve_bridge
+
     // docs:start:assert_token_is_same
-=======
-    // docs:end:authwit_uniswap_set
-
->>>>>>> 447dade3
     #[aztec(public)]
     internal fn _assert_token_is_same(token: AztecAddress, token_bridge: AztecAddress) {
         assert(token.eq(TokenBridge::at(token_bridge.address).token(context)), "input_asset address is not the same as seen in the bridge contract");
     }
-<<<<<<< HEAD
-}
     // docs:end:assert_token_is_same
-=======
+
 
     // /// Unconstrained /// 
 
@@ -265,6 +248,5 @@
     unconstrained fn nonce_for_burn_approval() -> Field {
         storage.nonce_for_burn_approval.read()
     }
-
-}
->>>>>>> 447dade3
+    // docs:end:assert_token_is_same
+}