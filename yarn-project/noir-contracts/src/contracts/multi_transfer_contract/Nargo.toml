--- conflicted
+++ resolved
@@ -5,9 +5,4 @@
 type = "contract"
 
 [dependencies]
-<<<<<<< HEAD
-aztec = { path = "../../../../noir-libs/aztec-noir" }
-value_note = { path = "../../../../noir-libs/value-note"}
-=======
-aztec = { path = "../../../../noir-libs/noir-aztec" }
->>>>>>> 7361302b
+aztec = { path = "../../../../noir-libs/aztec-noir" }