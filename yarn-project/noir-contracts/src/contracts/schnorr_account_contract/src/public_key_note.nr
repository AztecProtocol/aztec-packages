--- conflicted
+++ resolved
@@ -1,10 +1,3 @@
-<<<<<<< HEAD
-use dep::aztec::note::note_interface::NoteInterface;
-use dep::aztec::note::note_header::NoteHeader;
-use dep::aztec::note::utils::compute_unique_siloed_note_hash;
-use dep::aztec::oracle::get_secret_key::get_secret_key;
-use dep::aztec::hash::pedersen_hash;
-=======
 use dep::aztec::{
     note::{
         note_header::NoteHeader,
@@ -19,7 +12,6 @@
     log::emit_encrypted_log,
     context::PrivateContext,
 };
->>>>>>> 655c322a
 
 global PUBLIC_KEY_NOTE_LEN: Field = 3;
 
