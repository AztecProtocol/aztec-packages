--- conflicted
+++ resolved
@@ -53,16 +53,12 @@
     }
 
     // TODO: remove this placeholder once https://github.com/AztecProtocol/aztec-packages/issues/2918 is implemented
-<<<<<<< HEAD
-    unconstrained fn compute_note_hash_and_nullifier(contract_address: Field, nonce: Field, storage_slot: Field, serialized_note: [Field; 0]) -> pub [Field; 4] {
-=======
     unconstrained fn compute_note_hash_and_nullifier(
         contract_address: Field,
         nonce: Field,
         storage_slot: Field,
         serialized_note: [Field; 0]
     ) -> pub [Field; 4] {
->>>>>>> 2db2e2a3
         [0, 0, 0, 0]
     }
 }