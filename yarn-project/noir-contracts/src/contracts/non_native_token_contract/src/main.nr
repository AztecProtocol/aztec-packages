mod storage;

// Represents an ERC20 token bridged from L1 to L2 via `l1-contracts/test/portals/TokenPortal.sol`. The bridged user
// balance can be stored in both public and private domain. If the balance is stored in the private domain then it
// is represented as a set of notes in the private data tree. If the balance is stored in the public domain then it is
// represented as a single value in the public data tree.
//
// It is also used to test insertion of a note from public domain into the private data tree. How this works is that
// a user provides a secret hash as an argument on the input of the public function, and the contract then inserts
// a note into the private data tree once the public call is processed. A note can later on be spent by providing
// the secret hash preimage on the input of a private function call.
//
// This flow will be typically used when performing a token swap:
// 1. A calls a private function which enqueues a public call to the DEX contract (with the secret hash on input).
// 2. The sequencer performs the public call to the DEX and the note gets inserted into the private data tree.
// 3. At this point a recipient can spend the note in a private function assuming he/she knows the secret.
contract NonNativeToken {
    // Libs
    use dep::token_utils::{
        balance_utils,
        value_note::{
            value_note::ValueNote,
            filter::get_2_notes,
        }
    };
    use dep::custom_notes::transparent_note::TransparentNote;

    use crate::storage::Storage;

    use dep::aztec::context::Context;
    use dep::aztec::types::point::Point;
    use dep::aztec::{
        abi,
        abi::{
            PublicContextInputs,
            PrivateContextInputs,
        }
    };

    // oracles
    use dep::aztec::oracle::{
        create_l2_to_l1_message::create_l2_to_l1_message,
        create_commitment::create_commitment,
        create_nullifier::create_nullifier,
        get_commitment::get_commitment,
    };

    // public messaging
    use dep::aztec::messaging::consume_l1_to_l2_message_public;
    use dep::aztec::public_call_stack_item::PublicCallStackItem;

    use dep::aztec::log::emit_encrypted_log;
    use dep::aztec::note::note_getter::NoteGetterOptions;

    fn constructor(
        //*********************************/
        // Should eventually be hidden:
        inputs: PrivateContextInputs,
        //*********************************/
        initial_supply: Field, 
        owner: Point,
    ) -> distinct pub abi::PrivateCircuitPublicInputs {
        let storage = Storage::init();
        let balances = storage.balances;

        let mut context = Context::new(inputs, abi::hash_args([initial_supply, owner.x, owner.y]));

        let owner_balance = balances.at(owner.x);
        let note = ValueNote::new(initial_supply, owner);

        // Insert new note to a set of user notes and emit the newly created encrypted note preimage via oracle call.
        context = owner_balance.insert(context, note);
        context = emit_encrypted_log(context, inputs.call_context.storage_contract_address, owner_balance.storage_slot, note.owner, note.serialise());

        // Return private circuit public inputs. All private functions need to return this as it is part of the input of the private kernel.
        context.finish()
    }

    // Mint Private Function
    // This mint function differs to the typical token mint function as it only allows minting 
    // upon consuming valid messages from a token portal contract
    fn mint(
        //*********************************/
        // Should eventually be hidden:
        inputs: PrivateContextInputs,
        //*********************************/
        amount: Field, 
        owner: Point,
        owner_address: Field,
        // This field should be hidden
        msg_key: Field,
        secret: Field,
        canceller: Field,
    ) -> distinct pub abi::PrivateCircuitPublicInputs {
        let storage = Storage::init();
        let balances = storage.balances;

        let mut context = Context::new(inputs, abi::hash_args([
            amount, owner.x, owner.y, owner_address, msg_key, secret, canceller
        ]));

        let content_hash = _get_mint_content_hash(amount, owner_address, canceller);

        // Get the l1 message from an oracle call
        let updated_context = context.consume_l1_to_l2_message(inputs, msg_key, content_hash, secret);
        context = updated_context;

        let owner_balance = balances.at(owner.x);
        let note = ValueNote::new(amount, owner);

        // Insert new note to a set of user notes and emit the newly created encrypted note preimage via oracle call.
        context = owner_balance.insert(context, note);
        context = emit_encrypted_log(context, inputs.call_context.storage_contract_address, owner_balance.storage_slot, note.owner, note.serialise());

        // Return private circuit public inputs. All private functions need to return this as it is part of the input of the private kernel.
        context.finish()
    }



    // Withdraws using user's private balance.
    // @dev Destroys 2 of user's notes and sends a message to the L1 portal contract. That message can then be consumed
    //      by calling the `withdraw` function on the L1 portal contract (assuming the args are set correctly).
    fn withdraw(
        //*********************************/
        // Should eventually be hidden:
        inputs: PrivateContextInputs,
        //*********************************/
        amount: Field, 
        sender: Point, 
        recipient: Field, // ethereum address in the field
        callerOnL1: Field, // ethereum address that can call this function on the L1 portal (0x0 if anyone can call)
    ) -> distinct pub abi::PrivateCircuitPublicInputs {
        let storage = Storage::init();
        let balances = storage.balances;

        let mut initialContext = Context::new(inputs, abi::hash_args([
            amount, sender.x, sender.y, recipient, callerOnL1
        ]));

        // Gets the set of sender's notes and picks 2 of those.
        let sender_balance = balances.at(sender.x);
        let options = NoteGetterOptions::with_filter(get_2_notes, 0);
        let (mut context, notes) = sender_balance.get_notes(initialContext, options);
        let note1 = notes[0];
        let note2 = notes[1];

        // TODO: Removing this return breaks the circuit (???)
        context.return_values = context.return_values.push(note1.is_real as Field);
        context.return_values = context.return_values.push(note2.is_real as Field);

        // Ensure the notes are actually owned by the sender (to prevent user from generating a valid proof while
        // spending someone else's notes).
        note1.validate(sender);
        note2.validate(sender);

        let sum = note1.value + note2.value;
        assert(sum as u120 >= amount as u120);
        let change_value = sum - amount;

        context = sender_balance.remove(context, note1);
        context = sender_balance.remove(context, note2);

        let change_note = ValueNote::new(change_value, sender);

        // Insert new note to a set of user notes and emit the newly created encrypted note preimage via oracle call.
        context = sender_balance.insert(context, change_note);
        context = emit_encrypted_log(context, inputs.call_context.storage_contract_address, sender_balance.storage_slot, change_note.owner, change_note.serialise());
        
        let content = _get_withdraw_content_hash(amount, recipient, callerOnL1);

        context = context.message_portal(content);

        // Return private circuit public inputs. All private functions need to return this as it is part of the input of the private kernel.
        context.finish()
    }

    // Mint Public Function
    // This mint function differs to the typical token mint function as it only allows minting 
    // upon consuming valid messages from a token portal contract
    open fn mintPublic(
        //*********************************/
        // Should eventually be hidden:
        inputs: PublicContextInputs,
        //*********************************/
        amount: Field, 
        owner_address: Field,
        // This field should be hidden
        msg_key: Field,
        secret: Field,
        canceller: Field,
    ) -> Field {
        let storage = Storage::init();
        let public_balances = storage.public_balances;

        let content_hash = _get_mint_content_hash(amount, owner_address, canceller);

        // Consume message and emit nullifier
        consume_l1_to_l2_message_public(inputs, msg_key, content_hash, secret);

        // Update the public balance
        let recipient_balance = public_balances.at(owner_address);
        let new_balance = recipient_balance.read() + amount;
        recipient_balance.write(new_balance);
        new_balance
    }


    // Withdraws using user's public balance.
    open fn withdrawPublic(
        //*********************************/
        // Should eventually be hidden:
        inputs: PublicContextInputs,
        //*********************************/
        amount: Field,
        recipient: Field,
        callerOnL1: Field, // ethereum address that can call this function on the L1 portal (0x0 if anyone can call)
    ) {
        let storage = Storage::init();
        let public_balances = storage.public_balances;
        
        let sender = inputs.call_context.msg_sender;
        let sender_balance = public_balances.at(sender);

        let current_sender_balance: Field = sender_balance.read();

        if (current_sender_balance as u120) > (amount as u120) {
            // User has sufficient balance so we decrement it by `amount`
            let _void1 = sender_balance.write(current_sender_balance - amount);
        }  
        // TODO: Revert if there is not enough balance

        let content = _get_withdraw_content_hash(amount, recipient, callerOnL1);

        // Emit the l2 to l1 message
        create_l2_to_l1_message(content);
    }


    // Transfers `amount` of tokens from `sender`'s private balance to a `recipient`.
    // Note: Copied from ZkToken
    fn transfer(
        //*********************************/
        // Should eventually be hidden:
        inputs: PrivateContextInputs,
        //*********************************/
        amount: Field, 
        sender: Point, 
        recipient: Point,
    ) -> distinct pub abi::PrivateCircuitPublicInputs {
        let storage = Storage::init();
        let balances = storage.balances;

        let mut initialContext = Context::new(inputs, abi::hash_args([
            amount, sender.x, sender.y, recipient.x, recipient.y
        ]));

        // Gets the set of sender's notes and picks 2 of those.
        let sender_balance = balances.at(sender.x);
        let options = NoteGetterOptions::with_filter(get_2_notes, 0);
        let (mut context, notes) = sender_balance.get_notes(initialContext, options);
        let note1 = notes[0];
        let note2 = notes[1];

        // Ensure the notes are actually owned by the sender (to prevent user from generating a valid proof while
        // spending someone else's notes).
        note1.validate(sender);
        note2.validate(sender);

        // Checks that the sum of the notes is greater than or equal to the amount being transferred.
        let sum = note1.value + note2.value;
        assert(sum as u120 >= amount as u120);
        let change_value = sum - amount;

        // Removes the 2 notes from the sender's set of notes.
        context = sender_balance.remove(context, note1);
        context = sender_balance.remove(context, note2);

        // Creates 2 new notes, one for the recipient and one for the sender (change note).
        let change_note = ValueNote::new(change_value, sender);
        let recipient_note = ValueNote::new(amount, recipient);

        // Get the recipient's set of notes.
        let recipient_balance = balances.at(recipient.x);

        // Insert the 2 new notes to the recipient's and sender's sets of notes.
        context = recipient_balance.insert(context, recipient_note);
        context = sender_balance.insert(context, change_note);

        // Emit the newly created encrypted note preimages via oracle calls.
        context = emit_encrypted_log(context, inputs.call_context.storage_contract_address, recipient_balance.storage_slot, recipient_note.owner, recipient_note.serialise());
        context = emit_encrypted_log(context, inputs.call_context.storage_contract_address, sender_balance.storage_slot, change_note.owner, change_note.serialise());

        // Return private circuit public inputs. All private functions need to return this as it is part of the input of the private kernel.
        context.finish()
    }

    // Shield creates a way for a user to move tokens from the public context into the private context.
    open fn shield(
        inputs: PublicContextInputs,
        amount: Field,
        secretHash: Field,
    ) {
        let storage = Storage::init();
        let public_balances = storage.public_balances;

        // Decrease user's balance.
        let sender = inputs.call_context.msg_sender;
        let sender_balance = public_balances.at(sender);
        let current_sender_balance: Field = sender_balance.read();

        assert(current_sender_balance as u120 >= amount as u120);

        // User has sufficient balance so we decrement it by `amount`
        let _void1 = sender_balance.write(current_sender_balance - amount);
        
        // Create a commitment to the amount
        let note = TransparentNote::new(amount, secretHash);
        
        // Public oracle call to emit new commitment.
        create_commitment(note.get_commitment());
    }

    // The shield function takes a public balance, and creates a commitment containing the amount of tokens
    // in the private context. 
    fn redeemShield(
        inputs: PrivateContextInputs,
        amount: Field,
        secret: Field,
        owner: Point,
    ) -> distinct pub abi::PrivateCircuitPublicInputs {
        let storage = Storage::init();
        let balances = storage.balances;

        let mut context = Context::new(inputs, abi::hash_args([
            amount, secret, owner.x, owner.y
        ]));

        // Assert that the note exists within the tree
        let public_note = TransparentNote::new_from_secret(amount, secret);
        context = public_note.consume_in_secret(context, inputs.roots.private_data_tree_root, secret);

        // Mint the tokens
        let owner_balance = balances.at(owner.x);
        let note = ValueNote::new(amount, owner);

        // Insert note and emit encrypted preimage
        context = owner_balance.insert(context, note);
        context = emit_encrypted_log(context, inputs.call_context.storage_contract_address, owner_balance.storage_slot, note.owner, note.serialise());

        context.finish()
    }

    fn unshieldTokens(
        inputs: PrivateContextInputs,
        amount: Field,
        owner: Point,
        recipient: Field,
    ) -> distinct pub abi::PrivateCircuitPublicInputs {
        let storage = Storage::init();
        let balances = storage.balances;

        let mut initialContext = Context::new(inputs, abi::hash_args([
            amount, owner.x, owner.y, recipient
        ]));

        // Remove user balance
        let sender_balance = balances.at(owner.x);
        let options = NoteGetterOptions::with_filter(get_2_notes, 0);
        let (mut context, notes) = sender_balance.get_notes(initialContext, options);
        let note1 = notes[0];
        let note2 = notes[1];

        note1.validate(owner);
        note2.validate(owner);

        let sum = note1.value + note2.value;
        assert(sum as u120 >= amount as u120);
        let change_value = sum - amount;

        context = sender_balance.remove(context, note1);
        context = sender_balance.remove(context, note2);

        let change_note = ValueNote::new(change_value, owner);

        context = sender_balance.insert(context, change_note);
        context = emit_encrypted_log(context, inputs.call_context.storage_contract_address, sender_balance.storage_slot, change_note.owner, change_note.serialise());

        // enqueue a public function to perform the public state update.
        let thisAddress = inputs.call_context.storage_contract_address;
<<<<<<< HEAD
=======
        let mut args = [0; abi::MAX_ARGS];
>>>>>>> 1c56fb18
        
        // addUnshieldedBalance selector (in decimal)
        // recompute by: `cast keccak addUnshieldedBalance(field,field)` -> convert to decimal
        let pubEntryPointSelector = 753269941;
        let (_callStackItem1, mut context1) = PublicCallStackItem::call(thisAddress, pubEntryPointSelector, [amount, recipient], context);

        context1.finish()
    }

    open fn addUnshieldedBalance(
        _inputs: PublicContextInputs,
        amount: Field,
        recipient: Field,
    ) {
        let storage = Storage::init();

        let recipient_balance = storage.public_balances.at(recipient);
        let current_balance = recipient_balance.read();
        let new_balance = current_balance + amount;
        recipient_balance.write(new_balance);
    }


    /// ABI getBalance type "unconstrained"
    fn getBalance(
        owner: Point,
    ) -> pub Field {
        let storage = Storage::init();
        let owner_balance = storage.balances.at(owner.x);
        
        balance_utils::get_balance(owner_balance.storage_slot)
    }

    // Computes a content hash of a deposit/mint message.
    fn _get_mint_content_hash(amount: Field, owner_address: Field, canceller: Field) -> pub Field {
        let mut hash_bytes: [u8; 100] = [0; 100];
        let amount_bytes = amount.to_be_bytes(32);
        let recipient_bytes = owner_address.to_be_bytes(32);
        let canceller_bytes = canceller.to_be_bytes(32);

        for i in 0..32 {
            hash_bytes[i + 4] = amount_bytes[i];
            hash_bytes[i + 36] = recipient_bytes[i];
            hash_bytes[i + 68] = canceller_bytes[i];
        }
        
        // Function selector: 0xeeb73071 keccak256('mint(uint256,bytes32,address)')
        hash_bytes[0] = 0xee;
        hash_bytes[1] = 0xb7;
        hash_bytes[2] = 0x30;
        hash_bytes[3] = 0x71;
        
        let content_sha256 = dep::std::hash::sha256(hash_bytes);

        // // Convert the content_sha256 to a field element
        let mut v = 1;
        let mut high = 0 as Field;
        let mut low = 0 as Field;

        for i in 0..16 {
            high = high + (content_sha256[15 - i] as Field) * v;
            low = low + (content_sha256[16 + 15 - i] as Field) * v;
            v = v * 256;
        }

        // Abuse that a % p + b % p = (a + b) % p and that low < p
        let content_hash = low + high * v;
        content_hash
    }

    // Computes a content hash of a withdraw message.
    fn _get_withdraw_content_hash(amount: Field, recipient: Field, callerOnL1: Field) -> pub Field {
        // Compute the content hash
        // Compute sha256(selector || amount || recipient)
        // then convert to a single field element
        // add that to the l2 to l1 messages
        let mut hash_bytes: [u8; 100] = [0; 100];
        let amount_bytes = amount.to_be_bytes(32);
        let recipient_bytes = recipient.to_be_bytes(32);
        let callerOnL1_bytes = callerOnL1.to_be_bytes(32);
        
        //  0xb460af94, selector for "withdraw(uint256,address,address)"
        hash_bytes[0] = 0xb4;
        hash_bytes[1] = 0x60;
        hash_bytes[2] = 0xaf;
        hash_bytes[3] = 0x94;

        for i in 0..32 {
            hash_bytes[i + 4] = amount_bytes[i];
            hash_bytes[i + 36] = recipient_bytes[i];
            hash_bytes[i + 68] = callerOnL1_bytes[i];
        }
        let content_sha256 = dep::std::hash::sha256(hash_bytes);

        // Convert the content_sha256 to a field element
        let mut v = 1;
        let mut high = 0 as Field;
        let mut low = 0 as Field;
        
        for i in 0..16 {
            high = high + (content_sha256[15 - i] as Field) * v;
            low = low + (content_sha256[16 + 15 - i] as Field) * v;
            v = v * 256;
        }

        // Abuse that a % p + b % p = (a + b) % p and that low < p
        let content = low + high * v;
        content
    }
}<|MERGE_RESOLUTION|>--- conflicted
+++ resolved
@@ -388,10 +388,6 @@
 
         // enqueue a public function to perform the public state update.
         let thisAddress = inputs.call_context.storage_contract_address;
-<<<<<<< HEAD
-=======
-        let mut args = [0; abi::MAX_ARGS];
->>>>>>> 1c56fb18
         
         // addUnshieldedBalance selector (in decimal)
         // recompute by: `cast keccak addUnshieldedBalance(field,field)` -> convert to decimal
