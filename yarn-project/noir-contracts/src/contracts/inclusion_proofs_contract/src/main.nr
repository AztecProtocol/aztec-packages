// A demonstration of inclusion and non-inclusion proofs.
contract InclusionProofs {
<<<<<<< HEAD
    use dep::protocol_types::{
        constants::{
            NOTE_HASH_TREE_HEIGHT,
            PUBLIC_DATA_TREE_HEIGHT,
            GENERATOR_INDEX__PUBLIC_LEAF_INDEX,
        },
        address::AztecAddress,
    };
    use dep::std::merkle::compute_merkle_root;
=======
>>>>>>> 6877ca1c
    use dep::aztec::{
        state_vars::{
            map::Map,
            set::Set,
            public_state::PublicState,
        },
        selector::compute_selector,
        types::{
            type_serialization::field_serialization::FieldSerializationMethods,
        },
        context::Context,
        note::{
            note_getter_options::NoteGetterOptions,
            note_header::NoteHeader,
            utils as note_utils,
        },
        
        history::{
            note_inclusion::{
                prove_note_commitment_inclusion,
                prove_note_inclusion,
            },
            note_validity::{
                prove_note_validity,
            },
            nullifier_inclusion::{
                prove_nullifier_inclusion,
            },
            nullifier_non_inclusion::{
                prove_nullifier_non_inclusion,
                prove_note_not_nullified,
            },
            public_value_inclusion::{
                prove_public_value_inclusion,
            },
        },
    };
    use dep::value_note::value_note::{ValueNote, ValueNoteMethods, VALUE_NOTE_LEN};

    struct Storage {
        private_values: Map<Set<ValueNote, VALUE_NOTE_LEN>>,
        public_value: PublicState<Field, 1>,
    }

    impl Storage {
        fn init(context: Context) -> Self {
            Storage {
                private_values: Map::new(
                    context,
                    1, // Storage slot
                    |context, slot| {
                        Set::new(context, slot, ValueNoteMethods)
                    },
                ),
                public_value: PublicState::new(
                    context,
                    2, // Storage slot
                    FieldSerializationMethods,
                ),
            }
        }
    }

    #[aztec(private)]
    fn constructor(public_value: Field) {
        let selector = compute_selector("_initialize(Field)");
        context.call_public_function(context.this_address(), selector, [public_value]);
    }

    #[aztec(public)]
    internal fn _initialize(value: Field) {
        storage.public_value.write(value);
    }

    // Creates a value note owned by `owner`.
    #[aztec(private)]
    fn create_note(
        owner: AztecAddress,
        value: Field,
    ) {
        let owner_private_values = storage.private_values.at(owner.to_field());
        let mut note = ValueNote::new(value, owner);
        owner_private_values.insert(&mut note, true);
    }


    // Proves that the owner owned a ValueNote at block `block_number`.
    #[aztec(private)]
    fn test_note_inclusion_proof(
        owner: AztecAddress,
        block_number: u32, // The block at which we'll prove that the note exists
        spare_commitment: Field, // This is only used when the note is not found --> used to test the failure case
    ) {
<<<<<<< HEAD
        // TODO: assert that block number is less than the block number of context.block_header
        // --> This will either require a new oracle method that returns block_header.global_variables_hash preimage
        //     or modifying the private context so that we somehow expose it.
        // Blocked by #3564

        // 1) Get block header from oracle and ensure that the block hash is included in the current blocks tree
        //    root.
        let block_header = context.get_block_header(block_number);

        // 2) Get the note from PXE.
        let private_values = storage.private_values.at(owner.to_field());
        let options = NoteGetterOptions::new().select(1, owner.to_field()).set_limit(1);
=======
        // 1) Get the note from PXE.
        let private_values = storage.private_values.at(owner.address);
        let options = NoteGetterOptions::new().select(1, owner.address).set_limit(1);
>>>>>>> 6877ca1c
        let notes = private_values.get_notes(options);
        let maybe_note = notes[0];

        // 2) Prove the note inclusion
        if maybe_note.is_some() {
            prove_note_inclusion(ValueNoteMethods, maybe_note.unwrap_unchecked(), block_number, context);
        } else {
            // Note was not found so we will prove inclusion of the spare commitment
            prove_note_commitment_inclusion(spare_commitment, block_number, context);
        };
    }

    // Proves that the note was not yet nullified at block `block_number`.
    #[aztec(private)]
    fn test_nullifier_non_inclusion_proof(
        owner: AztecAddress,
        block_number: u32, // The block at which we'll prove that the nullifier does not exists
        spare_nullifier: Field, // This is only used when the note is not found --> used to test the failure case
    ) {
        // 2) Get the note from PXE
        let private_values = storage.private_values.at(owner.to_field());
        let options = NoteGetterOptions::new().select(1, owner.to_field()).set_limit(1);
        let notes = private_values.get_notes(options);
        let maybe_note = notes[0];

        // 3) Compute the nullifier from the note
        if maybe_note.is_some() {
            prove_note_not_nullified(ValueNoteMethods, maybe_note.unwrap_unchecked(), block_number, context);
        } else {
            // Note was not found so we will use the spare nullifier
            prove_nullifier_non_inclusion(spare_nullifier, block_number, context);
        };
    }

    #[aztec(private)]
    fn test_note_validity_proof(
        owner: AztecAddress,
        block_number: u32, // The block at which we'll prove that the note exists and is not nullified
    ) {
        // 1) Get the note from PXE.
        let private_values = storage.private_values.at(owner.address);
        let options = NoteGetterOptions::new().select(1, owner.address).set_limit(1);
        let notes = private_values.get_notes(options);
        let note = notes[0].unwrap();

        // 2) Prove the note validity
        prove_note_validity(ValueNoteMethods, note, block_number, context);
    }

    #[aztec(private)]
    fn nullify_note(
        owner: AztecAddress,
    ) {
        let private_values = storage.private_values.at(owner.to_field());
        let options = NoteGetterOptions::new().select(1, owner.to_field()).set_limit(1);
        let notes = private_values.get_notes(options);
        let note = notes[0].unwrap();

        private_values.remove(note);
    }

    // Proves nullifier existed at block `block_number`.
    // Note: I am not getting a nullifier of the note that was created in this contract in this function because it is
    //       currently not possible to obtain a nullified note from PXE.
    #[aztec(private)]
    fn test_nullifier_inclusion_proof(
        nullifier: Field,
        block_number: u32, // The block at which we'll prove that the nullifier not exists in the tree
    ) {
        prove_nullifier_inclusion(nullifier, block_number, context);
    }

    #[aztec(private)]
    fn test_public_value_inclusion_proof(
        public_value: Field,
        block_number: u32, // The block at which we'll prove that the public value exists
    ) {
<<<<<<< HEAD
        // TODO: assert that block number is less than the block number of context.block_header
        // --> This will either require a new oracle method that returns block_header.global_variables_hash preimage
        //     or modifying the private context so that we somehow expose it.
        // Blocked by #3564

        // 1) Get block header from oracle and ensure that the block hash is included in the current blocks tree
        //    root.
        let block_header = context.get_block_header(block_number);

        // 2) Compute the public value leaf index.
        // We have to compute the leaf index here because unlike in the case of note commitments, public values are
        // not siloed with contract address so an oracle could cheat and give us a membership witness for arbitrary
        // value in the public data tree.
        let public_value_leaf_index = pedersen_hash(
            [context.this_address().to_field(), storage.public_value.storage_slot],
            GENERATOR_INDEX__PUBLIC_LEAF_INDEX
        );

        // 3) Get the sibling path of the public value leaf index in the public data tree at block `block_number`.
        let public_data_tree_id = 3; // TODO(#3443)
        let path: [Field; PUBLIC_DATA_TREE_HEIGHT] =
            get_sibling_path(block_number, public_data_tree_id, public_value_leaf_index);

        // 4) Prove that the public value provided on input is in the public data tree
        assert(
            block_header.public_data_tree_root == compute_merkle_root(public_value, public_value_leaf_index, path),
            "Proving public value inclusion failed"
        );

        // --> Now we have traversed the trees all the way up to blocks tree root and that way verified that
        //     a specific `public_value` was really set in a given contract storage slot at block `block_number`.
=======
        prove_public_value_inclusion(public_value, storage.public_value.storage_slot, block_number, context);
>>>>>>> 6877ca1c
    }

    // Computes note hash and nullifier.
    // Note 1: Needs to be defined by every contract producing logs.
    // Note 2: Having it in all the contracts gives us the ability to compute the note hash and nullifier differently for different kind of notes.
    unconstrained fn compute_note_hash_and_nullifier(contract_address: Field, nonce: Field, storage_slot: Field, serialized_note: [Field; VALUE_NOTE_LEN]) -> [Field; 4] {
        let _address = AztecAddress::from_field(contract_address); // Workaround before we update compute_note_hash_and_nullifier compiler check
        let note_header = NoteHeader::new(_address, nonce, storage_slot);
        note_utils::compute_note_hash_and_nullifier(ValueNoteMethods, note_header, serialized_note)
    }
}<|MERGE_RESOLUTION|>--- conflicted
+++ resolved
@@ -1,17 +1,6 @@
 // A demonstration of inclusion and non-inclusion proofs.
 contract InclusionProofs {
-<<<<<<< HEAD
-    use dep::protocol_types::{
-        constants::{
-            NOTE_HASH_TREE_HEIGHT,
-            PUBLIC_DATA_TREE_HEIGHT,
-            GENERATOR_INDEX__PUBLIC_LEAF_INDEX,
-        },
-        address::AztecAddress,
-    };
-    use dep::std::merkle::compute_merkle_root;
-=======
->>>>>>> 6877ca1c
+    use dep::protocol_types::address::AztecAddress;
     use dep::aztec::{
         state_vars::{
             map::Map,
@@ -105,24 +94,9 @@
         block_number: u32, // The block at which we'll prove that the note exists
         spare_commitment: Field, // This is only used when the note is not found --> used to test the failure case
     ) {
-<<<<<<< HEAD
-        // TODO: assert that block number is less than the block number of context.block_header
-        // --> This will either require a new oracle method that returns block_header.global_variables_hash preimage
-        //     or modifying the private context so that we somehow expose it.
-        // Blocked by #3564
-
-        // 1) Get block header from oracle and ensure that the block hash is included in the current blocks tree
-        //    root.
-        let block_header = context.get_block_header(block_number);
-
-        // 2) Get the note from PXE.
+        // 1) Get the note from PXE.
         let private_values = storage.private_values.at(owner.to_field());
         let options = NoteGetterOptions::new().select(1, owner.to_field()).set_limit(1);
-=======
-        // 1) Get the note from PXE.
-        let private_values = storage.private_values.at(owner.address);
-        let options = NoteGetterOptions::new().select(1, owner.address).set_limit(1);
->>>>>>> 6877ca1c
         let notes = private_values.get_notes(options);
         let maybe_note = notes[0];
 
@@ -163,8 +137,8 @@
         block_number: u32, // The block at which we'll prove that the note exists and is not nullified
     ) {
         // 1) Get the note from PXE.
-        let private_values = storage.private_values.at(owner.address);
-        let options = NoteGetterOptions::new().select(1, owner.address).set_limit(1);
+        let private_values = storage.private_values.at(owner.to_field());
+        let options = NoteGetterOptions::new().select(1, owner.to_field()).set_limit(1);
         let notes = private_values.get_notes(options);
         let note = notes[0].unwrap();
 
@@ -200,41 +174,7 @@
         public_value: Field,
         block_number: u32, // The block at which we'll prove that the public value exists
     ) {
-<<<<<<< HEAD
-        // TODO: assert that block number is less than the block number of context.block_header
-        // --> This will either require a new oracle method that returns block_header.global_variables_hash preimage
-        //     or modifying the private context so that we somehow expose it.
-        // Blocked by #3564
-
-        // 1) Get block header from oracle and ensure that the block hash is included in the current blocks tree
-        //    root.
-        let block_header = context.get_block_header(block_number);
-
-        // 2) Compute the public value leaf index.
-        // We have to compute the leaf index here because unlike in the case of note commitments, public values are
-        // not siloed with contract address so an oracle could cheat and give us a membership witness for arbitrary
-        // value in the public data tree.
-        let public_value_leaf_index = pedersen_hash(
-            [context.this_address().to_field(), storage.public_value.storage_slot],
-            GENERATOR_INDEX__PUBLIC_LEAF_INDEX
-        );
-
-        // 3) Get the sibling path of the public value leaf index in the public data tree at block `block_number`.
-        let public_data_tree_id = 3; // TODO(#3443)
-        let path: [Field; PUBLIC_DATA_TREE_HEIGHT] =
-            get_sibling_path(block_number, public_data_tree_id, public_value_leaf_index);
-
-        // 4) Prove that the public value provided on input is in the public data tree
-        assert(
-            block_header.public_data_tree_root == compute_merkle_root(public_value, public_value_leaf_index, path),
-            "Proving public value inclusion failed"
-        );
-
-        // --> Now we have traversed the trees all the way up to blocks tree root and that way verified that
-        //     a specific `public_value` was really set in a given contract storage slot at block `block_number`.
-=======
         prove_public_value_inclusion(public_value, storage.public_value.storage_slot, block_number, context);
->>>>>>> 6877ca1c
     }
 
     // Computes note hash and nullifier.
