--- conflicted
+++ resolved
@@ -36,10 +36,6 @@
             public_value_inclusion::{
                 prove_public_value_inclusion,
             },
-            get_public_data_witness::{
-                get_public_data_witness,
-                PublicDataWitness,
-            }
         },
     };
     use dep::value_note::value_note::{ValueNote, ValueNoteMethods, VALUE_NOTE_LEN};
@@ -178,46 +174,7 @@
         public_value: Field,
         block_number: u32, // The block at which we'll prove that the public value exists
     ) {
-<<<<<<< HEAD
-        // TODO: assert that block number is less than the block number of context.block_header
-        // --> This will either require a new oracle method that returns block_header.global_variables_hash preimage
-        //     or modifying the private context so that we somehow expose it.
-        // Blocked by #3564
-
-        // 1) Get block header from oracle and ensure that the block hash is included in the current blocks tree
-        //    root.
-        let block_header = context.get_block_header(block_number);
-
-        // 2) Compute the leaf slot by siloing the storage slot with our own address
-        let public_value_leaf_slot = pedersen_hash(
-            [context.this_address(), storage.public_value.storage_slot],
-            GENERATOR_INDEX__PUBLIC_LEAF_INDEX
-        );
-
-        // 3) Get the membership witness of the slot
-        let witness = get_public_data_witness(block_number, public_value_leaf_slot);
-
-        // 4) Check that the witness matches the corresponding public_value
-        let preimage = witness.leaf_preimage;
-        if preimage.slot == public_value_leaf_slot {
-            assert_eq(preimage.value, public_value, "Public value does not match value in witness");
-        } else {
-            assert_eq(public_value, 0, "Got non-zero public value for non-existing slot");
-            assert(full_field_less_than(preimage.slot, public_value_leaf_slot), "Invalid witness range");
-            assert(full_field_less_than(public_value_leaf_slot, preimage.next_slot), "Invalid witness range");
-        }
-
-        // 5) Prove that the leaf we validated is in the public data tree
-        assert(
-            block_header.public_data_tree_root == compute_merkle_root(preimage.hash(), witness.index, witness.path),
-            "Proving public value inclusion failed"
-        );
-
-        // --> Now we have traversed the trees all the way up to blocks tree root and that way verified that
-        //     a specific `public_value` was really set in a given contract storage slot at block `block_number`.
-=======
         prove_public_value_inclusion(public_value, storage.public_value.storage_slot, block_number, context);
->>>>>>> e749daa7
     }
 
     // Computes note hash and nullifier.
