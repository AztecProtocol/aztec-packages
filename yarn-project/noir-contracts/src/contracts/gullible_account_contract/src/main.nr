// Since we support account abstraction user accounts are represented by a contract. This contract is one such example
// where the user is not authenticated. This implies that anyone can call this contract and execute any function on its
// behalf.
contract GullibleAccount {
    use dep::std;
    use dep::aztec::entrypoint;
    use dep::aztec::entrypoint::EntrypointPayload;
    use dep::aztec::abi;
    use dep::aztec::abi::PrivateContextInputs;
    use dep::aztec::abi::CallContext;
    use dep::aztec::private_call_stack_item::PrivateCallStackItem;
    use dep::aztec::public_call_stack_item::PublicCallStackItem;
    use dep::aztec::context::Context;
    use dep::aztec::types::vec::BoundedVec;

    // A function which has to be implemented by every account abstraction contract.
    fn entrypoint(
        inputs: PrivateContextInputs,
        payload: EntrypointPayload, // contains a set of arguments, selectors, targets and a nonce
        signature: [Field;3]
    ) -> distinct pub abi::PrivateCircuitPublicInputs {
<<<<<<< HEAD
        let mut context = Context::new();
=======
        // 10 = ENTRYPOINT_PAYLOAD_SIZE + 3
        let mut args: BoundedVec<Field, 10> = BoundedVec::new(0);
        args = args.push_array(payload.serialize());
        args = args.push_array(signature);
        
        let mut context = PrivateFunctionContext::new(inputs, abi::hash_args(args.storage));
>>>>>>> 5740987d

        // Call private functions
        for i in 0..entrypoint::ACCOUNT_MAX_PRIVATE_CALLS {
            let target_address = payload.flattened_targets[i];
            if target_address != 0 {
                let function_selector = payload.flattened_selectors[i];
                let args_hash = payload.flattened_args_hashes[i];
                let (_callStackItem, updated_context) = PrivateCallStackItem::call_with_packed_args(target_address, function_selector, args_hash, context);
                context = updated_context;
            }
        }

        // Call public functions
        for i in entrypoint::ACCOUNT_MAX_PRIVATE_CALLS..entrypoint::ACCOUNT_MAX_CALLS {
            let target_address = payload.flattened_targets[i];
            if target_address != 0 {
                let function_selector = payload.flattened_selectors[i];
                let args_hash = payload.flattened_args_hashes[i];
                let (_callStackItem, updated_context) = PublicCallStackItem::call_with_packed_args(target_address, function_selector, args_hash, context);
                context = updated_context;
            }
        }

<<<<<<< HEAD
        // // Create args_hash manually since we exceed the MAX_ARGS in Context.
        // // Alternatively, we could make Context generic on the args size.
        // // ENTRYPOINT_PAYLOAD_SIZE + size_of(signature) = 21 + 64 = 85
        // let mut args: BoundedVec<Field, 85> = BoundedVec::new(0);
        // args = args.push_array(payload.flattened_args);
        // args = args.push_array(payload.flattened_selectors);
        // args = args.push(payload.nonce);
        // for byte in signature {
        //     args = args.push(byte as Field);
        // }
        // TODO(#499): Use hash index
        // let args_hash = dep::std::hash::pedersen(args.storage)[0];
        
        // TODO(#754): Pedersen is throwing a panic in wasm when computing the hash for too many args.
        let args_hash = 0;

        // Finish returns the already serialized payload, so we just tweak the corresponding field
        // Horrible, yes. But we need to rethink the private function context api anyway.
        // TODO(#745): Do not store args, set hash directly in context API
        let mut ret = context.finish(inputs);
        ret.args_hash = args_hash;
        // Return private circuit public inputs. All private functions need to return this as it is part of the input of the private kernel.
        ret
=======
        context.finish()
>>>>>>> 5740987d
    }

    fn constructor(
        inputs: PrivateContextInputs,
    ) -> distinct pub abi::PrivateCircuitPublicInputs {
        // Return private circuit public inputs. All private functions need to return this as it is part of the input of the private kernel.
<<<<<<< HEAD
        Context::new().finish(inputs)
=======
        PrivateFunctionContext::new(inputs, 0).finish()
>>>>>>> 5740987d
    }
}<|MERGE_RESOLUTION|>--- conflicted
+++ resolved
@@ -19,16 +19,12 @@
         payload: EntrypointPayload, // contains a set of arguments, selectors, targets and a nonce
         signature: [Field;3]
     ) -> distinct pub abi::PrivateCircuitPublicInputs {
-<<<<<<< HEAD
-        let mut context = Context::new();
-=======
         // 10 = ENTRYPOINT_PAYLOAD_SIZE + 3
         let mut args: BoundedVec<Field, 10> = BoundedVec::new(0);
         args = args.push_array(payload.serialize());
         args = args.push_array(signature);
         
-        let mut context = PrivateFunctionContext::new(inputs, abi::hash_args(args.storage));
->>>>>>> 5740987d
+        let mut context = Context::new(inputs, abi::hash_args(args.storage));
 
         // Call private functions
         for i in 0..entrypoint::ACCOUNT_MAX_PRIVATE_CALLS {
@@ -52,43 +48,13 @@
             }
         }
 
-<<<<<<< HEAD
-        // // Create args_hash manually since we exceed the MAX_ARGS in Context.
-        // // Alternatively, we could make Context generic on the args size.
-        // // ENTRYPOINT_PAYLOAD_SIZE + size_of(signature) = 21 + 64 = 85
-        // let mut args: BoundedVec<Field, 85> = BoundedVec::new(0);
-        // args = args.push_array(payload.flattened_args);
-        // args = args.push_array(payload.flattened_selectors);
-        // args = args.push(payload.nonce);
-        // for byte in signature {
-        //     args = args.push(byte as Field);
-        // }
-        // TODO(#499): Use hash index
-        // let args_hash = dep::std::hash::pedersen(args.storage)[0];
-        
-        // TODO(#754): Pedersen is throwing a panic in wasm when computing the hash for too many args.
-        let args_hash = 0;
-
-        // Finish returns the already serialized payload, so we just tweak the corresponding field
-        // Horrible, yes. But we need to rethink the private function context api anyway.
-        // TODO(#745): Do not store args, set hash directly in context API
-        let mut ret = context.finish(inputs);
-        ret.args_hash = args_hash;
-        // Return private circuit public inputs. All private functions need to return this as it is part of the input of the private kernel.
-        ret
-=======
         context.finish()
->>>>>>> 5740987d
     }
 
     fn constructor(
         inputs: PrivateContextInputs,
     ) -> distinct pub abi::PrivateCircuitPublicInputs {
         // Return private circuit public inputs. All private functions need to return this as it is part of the input of the private kernel.
-<<<<<<< HEAD
-        Context::new().finish(inputs)
-=======
-        PrivateFunctionContext::new(inputs, 0).finish()
->>>>>>> 5740987d
+        Context::new(inputs, 0).finish()
     }
 }