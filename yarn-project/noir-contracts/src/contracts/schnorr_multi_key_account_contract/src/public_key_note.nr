use dep::std::hash::pedersen;
use dep::aztec::note::note_interface::NoteInterface;
use dep::aztec::note::note_header::NoteHeader;
use dep::aztec::oracle::get_secret_key::get_secret_key;
use dep::aztec::oracle::get_public_key::get_public_key;
use dep::aztec::note::utils::compute_unique_siloed_note_hash;

global PUBLIC_KEY_NOTE_LEN: Field = 3;

// Stores a public key composed of two fields
// TODO: Do we need to include a nonce, in case we want to read/nullify/recreate with the same pubkey value?
struct PublicKeyNote {
    x: Field,
    y: Field,
    owner: Field, // We store the owner address only to get the secret key to compute the nullifier
    header: NoteHeader,
}

impl PublicKeyNote {
    fn new(x: Field, y: Field, owner: Field) -> Self {
        PublicKeyNote {
            x,
            y,
            owner,
            header: NoteHeader::empty(),
        }
    }

    // Serialise the note as 3 fields
    fn serialise(self) -> [Field; PUBLIC_KEY_NOTE_LEN] {
        [self.x, self.y, self.owner]
    }

    fn compute_nullifier(self) -> Field {
<<<<<<< HEAD
        let unique_siloed_note_hash = compute_unique_siloed_note_hash(PublicKeyNoteInterface, self);
=======
        let siloed_note_hash = compute_siloed_note_hash(PublicKeyNoteMethods, self);
>>>>>>> bd9b36f2
        let owner_nullifying_public_key = get_public_key(self.owner);
        let secret = get_secret_key(owner_nullifying_public_key);
        dep::std::hash::pedersen([
            unique_siloed_note_hash,
            secret,
        ])[0]
    }

    fn set_header(&mut self, header: NoteHeader) {
        self.header = header;
    }

    fn dummy() -> Self {
        PublicKeyNote {
            x: 0,
            y: 0,
            owner: 0,
            header: NoteHeader::empty(),
        }
    }
}

fn deserialise(preimage: [Field; PUBLIC_KEY_NOTE_LEN]) -> PublicKeyNote {
    PublicKeyNote {
        x: preimage[0],
        y: preimage[1],
        owner: preimage[2],
        header: NoteHeader::empty(),
    }
}

fn serialise(note: PublicKeyNote) -> [Field; PUBLIC_KEY_NOTE_LEN] {
    note.serialise()
}

fn compute_note_hash(note: PublicKeyNote) -> Field {
    dep::std::hash::pedersen(note.serialise())[0]
}

fn compute_nullifier(note: PublicKeyNote) -> Field {
    note.compute_nullifier()
}

fn dummy() -> PublicKeyNote {
    PublicKeyNote::dummy()
}

fn get_header(note: PublicKeyNote) -> NoteHeader {
    note.header
}

fn set_header(note: &mut PublicKeyNote, header: NoteHeader) {
    note.set_header(header);
}

global PublicKeyNoteMethods = NoteInterface {
    deserialise,
    serialise,
    compute_note_hash,
    compute_nullifier,
    dummy,
    get_header,
    set_header,
};<|MERGE_RESOLUTION|>--- conflicted
+++ resolved
@@ -32,11 +32,7 @@
     }
 
     fn compute_nullifier(self) -> Field {
-<<<<<<< HEAD
-        let unique_siloed_note_hash = compute_unique_siloed_note_hash(PublicKeyNoteInterface, self);
-=======
-        let siloed_note_hash = compute_siloed_note_hash(PublicKeyNoteMethods, self);
->>>>>>> bd9b36f2
+        let unique_siloed_note_hash = compute_unique_siloed_note_hash(PublicKeyNoteMethods, self);
         let owner_nullifying_public_key = get_public_key(self.owner);
         let secret = get_secret_key(owner_nullifying_public_key);
         dep::std::hash::pedersen([
