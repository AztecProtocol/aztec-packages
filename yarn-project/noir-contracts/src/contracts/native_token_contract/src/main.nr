--- conflicted
+++ resolved
@@ -19,7 +19,10 @@
             note_header::NoteHeader,
             utils as note_utils,
         },
-        oracle::compute_selector::compute_selector,
+        oracle::{
+            compute_selector::compute_selector,
+            logs::emit_unencrypted_log,
+        },
         state_vars::{map::Map, public_state::PublicState, set::Set},
         types::type_serialisation::field_serialisation::{
             FieldSerialisationMethods, FIELD_SERIALISED_LEN,
@@ -34,7 +37,6 @@
         },
     };
 
-<<<<<<< HEAD
     struct Storage {
         balances: Map<Set<ValueNote, VALUE_NOTE_LEN>>,
         total_supply: PublicState<Field, FIELD_SERIALISED_LEN>,
@@ -101,23 +103,6 @@
         }
     }
 
-=======
-    use crate::storage::Storage;
-
-    use dep::aztec::{
-        note::{
-            note_header::NoteHeader,
-            utils as note_utils,
-        },
-        oracle::{
-            logs::emit_unencrypted_log,
-            compute_selector::compute_selector
-        },
-        public_call_stack_item::PublicCallStackItem,
-        types::point::Point
-    };
-
->>>>>>> 28a877bc
     #[aztec(private)]
     fn constructor(
         initial_supply: Field,
