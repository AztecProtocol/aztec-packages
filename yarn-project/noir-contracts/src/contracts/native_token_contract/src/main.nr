--- conflicted
+++ resolved
@@ -50,13 +50,8 @@
     fn owner_mint_pub(
         to: Field,
         amount: Field,
-<<<<<<< HEAD
-    ) {
-        let storage = Storage::init(Option::none(), Option::some(&mut context));
-=======
-    ) -> Field {
-        let storage = Storage::init();
->>>>>>> 3a8e7026
+    ) -> Field {
+        let storage = Storage::init(Option::none(), Option::some(&mut context));
         let new_balance = storage.public_balances.at(to).read() + amount;
         storage.public_balances.at(to).write(new_balance);
         storage.total_supply.write(storage.total_supply.read() + amount);
@@ -69,13 +64,8 @@
     fn owner_mint_priv(
         amount: Field,
         secret_hash: Field,
-<<<<<<< HEAD
-    ) {
-        let storage = Storage::init(Option::none(), Option::some(&mut context));
-=======
-    ) -> Field {
-        let storage = Storage::init();
->>>>>>> 3a8e7026
+    ) -> Field {
+        let storage = Storage::init(Option::none(), Option::some(&mut context));
         let pending_shields = storage.pending_shields;
 
         let mut note = TransparentNote::new(amount, secret_hash);
@@ -142,13 +132,8 @@
         msg_key: Field,
         secret: Field,
         canceller: Field,
-<<<<<<< HEAD
-    ) {
-        let storage = Storage::init(Option::none(), Option::some(&mut context));
-=======
-    ) -> Field {
-        let storage = Storage::init();
->>>>>>> 3a8e7026
+    ) -> Field {
+        let storage = Storage::init(Option::none(), Option::some(&mut context));
         let public_balances = storage.public_balances;
 
         let content_hash = get_mint_content_hash(amount, owner_address, canceller);
