mod storage;

// Test contract to confirm that notes can be inserted and then later
// read (eventually even nullified) in the same TX. This contract
// also contains some "bad" test cases to ensure that notes cannot
// be read/nullified before their creation etc.
contract PendingCommitments {
    // Libs
    use dep::value_note::{
        balance_utils,
        filter::get_2_notes,
        value_note::{VALUE_NOTE_LEN, ValueNote, ValueNoteMethods},
    };

    use crate::storage::Storage;

    use dep::aztec::constants_gen::ARGS_LENGTH;
    use dep::aztec::abi;
    use dep::aztec::abi::PrivateContextInputs;
    use dep::aztec::context::Context;
    use dep::aztec::note::{
        note_getter::NoteGetterOptions,
        note_header::NoteHeader,
        utils as note_utils,
    };
<<<<<<< HEAD
    use dep::aztec::types::point::Point;
    use dep::aztec::state_vars::map::Map;
    use dep::aztec::state_vars::set::Set;
    use dep::aztec::constants_gen::MAX_NOTE_FIELDS_LENGTH;
    use dep::aztec::private_call_stack_item::PrivateCallStackItem;
=======
    use dep::aztec::log::emit_encrypted_log;
    use dep::aztec::oracle::get_public_key::get_public_key;
>>>>>>> ac1dc4b6

    // TODO(dbanks12): consolidate code into internal helper functions
    // (once Noir's support for this is more robust)

    fn constructor(
        //*********************************/
        // Should eventually be hidden:
        inputs: PrivateContextInputs
        //*********************************/
    ) -> distinct pub abi::PrivateCircuitPublicInputs {
        let context = Context::new(inputs, 0);
        context.finish()
    }

    // Confirm can access pending commitments by creating / inserting a note and then
    // getting / reading that note all in the same contract function
    // Realistic way to describe this test is "Mint note A, then burn note A in the same transaction"
    fn test_insert_then_get_then_nullify_flat(
        //*********************************/
        // Should eventually be hidden:
        inputs: PrivateContextInputs,
        //*********************************/
        amount: Field,
        owner: Field,
    ) -> distinct pub abi::PrivateCircuitPublicInputs {
        let storage = Storage::init();
        let mut context = Context::new(inputs, abi::hash_args([amount, owner]));

        let owner_balance = storage.balances.at(owner);
        let mut note = ValueNote::new(amount, owner);

        // Insert note and emit encrypted note preimage via oracle call
        owner_balance.insert(&mut context, &mut note);
        emit_encrypted_log(
            &mut context,
            context.inputs.call_context.storage_contract_address,
            owner_balance.storage_slot,
            owner,
            get_public_key(owner),
            note.serialise(),
        );

        let options = NoteGetterOptions::with_filter(get_2_notes, 0);
        // get note inserted above
        let maybe_notes = owner_balance.get_notes(&mut context, options);

        let note0 = maybe_notes[0].unwrap();
        assert(note.value == note0.value);
        assert(maybe_notes[1].is_none());

        context.return_values.push(note0.value);

        owner_balance.remove(&mut context, note0);

        context.finish()
    }

    // Confirm cannot access commitments inserted later in same function
    fn test_bad_get_then_insert_flat(
        //*********************************/
        // Should eventually be hidden:
        inputs: PrivateContextInputs,
        //*********************************/
        amount: Field,
        owner: Field,
    ) -> distinct pub abi::PrivateCircuitPublicInputs {
        let storage = Storage::init();
        let mut context = Context::new(inputs, abi::hash_args([amount, owner]));

        let owner_balance = storage.balances.at(owner);

        let options = NoteGetterOptions::with_filter(get_2_notes, 0);
        // get note (note inserted at bottom of function shouldn't exist yet)
        let maybe_notes = owner_balance.get_notes(&mut context, options);

        assert(maybe_notes[0].is_none());
        assert(maybe_notes[1].is_none());

        context.return_values.push(0);

        // Insert note and emit encrypted note preimage via oracle call
        let mut note = ValueNote::new(amount, owner);
        owner_balance.insert(&mut context, &mut note);
        emit_encrypted_log(
            &mut context,
            context.inputs.call_context.storage_contract_address,
            owner_balance.storage_slot,
            owner,
            get_public_key(owner),
            note.serialise(),
        );

        context.finish()
    }

    // Nested/inner function to create and insert a note
    fn insert_note(
        //*********************************/
        // Should eventually be hidden:
        inputs: PrivateContextInputs,
        //*********************************/
        amount: Field,
        owner: Field,
    ) -> distinct pub abi::PrivateCircuitPublicInputs {
        let storage = Storage::init();
        let mut context = Context::new(inputs, abi::hash_args([amount, owner]));

        let owner_balance = storage.balances.at(owner);
        let mut note = ValueNote::new(amount, owner);

        // Insert note and emit encrypted note preimage via oracle call
        owner_balance.insert(&mut context, &mut note);
        emit_encrypted_log(
            &mut context,
            context.inputs.call_context.storage_contract_address,
            owner_balance.storage_slot,
            owner,
            get_public_key(owner),
            note.serialise(),
        );

        context.finish()
    }

    // Nested/inner function to get a note and confirm it matches the expected value
    fn get_then_nullify_note(
        //*********************************/
        // Should eventually be hidden:
        inputs: PrivateContextInputs,
        //*********************************/
        expected_value: Field,
        owner: Field,
    ) -> distinct pub abi::PrivateCircuitPublicInputs {
        let storage = Storage::init();
        let mut context = Context::new(inputs, abi::hash_args([expected_value, owner]));

        let owner_balance = storage.balances.at(owner);

        let options = NoteGetterOptions::with_filter(get_2_notes, 0);
        let note = owner_balance.get_notes(&mut context, options)[0].unwrap();

        assert(expected_value == note.value);

        context.return_values.push(expected_value);

        owner_balance.remove(&mut context, note);

        context.finish()
    }

    // Nested/inner function to get a note and confirms that none is returned
    fn get_note_zero_balance(
        //*********************************/
        // Should eventually be hidden:
        inputs: PrivateContextInputs,
        //*********************************/
        owner: Field,
    ) -> distinct pub abi::PrivateCircuitPublicInputs {
        let storage = Storage::init();
        let mut context = Context::new(inputs, abi::hash_args([owner]));

        let owner_balance = storage.balances.at(owner);

        let options = NoteGetterOptions::with_filter(get_2_notes, 0);
        let maybe_notes = owner_balance.get_notes(&mut context, options);

        assert(maybe_notes[0].is_none());
        assert(maybe_notes[1].is_none());

        context.finish()
    }

    // Test pending commitments with note insertion done in a nested call
    // and "read" / get of that pending note/commitment in another nested call
    // Realistic way to describe this test is "Mint note A, then burn note A in the same transaction"
    fn test_insert_then_get_then_nullify_all_in_nested_calls(
        //*********************************/
        // Should eventually be hidden:
        inputs: PrivateContextInputs,
        //*********************************/
        amount: Field,
        owner: Field,
        insert_fn_selector: Field,
        get_then_nullify_fn_selector: Field,
        get_note_zero_fn_selector: Field,
    ) -> distinct pub abi::PrivateCircuitPublicInputs {
        let mut context = Context::new(inputs, abi::hash_args([amount, owner, insert_fn_selector, get_then_nullify_fn_selector, get_note_zero_fn_selector]));

        // args for nested calls
        let mut args = [0; ARGS_LENGTH];
        args[0] = amount;
        args[1] = owner;

        // nested call to create/insert note
        let _callStackItem1 = context.call_private_function(inputs.call_context.storage_contract_address, insert_fn_selector, args);
        // nested call to read and nullify that note
        let _callStackItem2 = context.call_private_function(inputs.call_context.storage_contract_address, get_then_nullify_fn_selector, args);
         // nested call to confirm that balance is zero
        let _callStackItem3 = context.call_private_function(inputs.call_context.storage_contract_address, get_note_zero_fn_selector, [owner]);

        context.finish()
    }

    // same test as above, but insert 2, get 2, nullify 2
    fn test_insert2_then_get2_then_nullify2_all_in_nested_calls(
        //*********************************/
        // Should eventually be hidden:
        inputs: PrivateContextInputs,
        //*********************************/
        amount: Field,
        owner: Field,
        insert_fn_selector: Field,
        get_then_nullify_fn_selector: Field,
    ) -> distinct pub abi::PrivateCircuitPublicInputs {
        let mut context = Context::new(inputs, abi::hash_args([amount, owner, insert_fn_selector, get_then_nullify_fn_selector]));

        // args for nested calls
        let mut args = [0; ARGS_LENGTH];
        args[0] = amount;
        args[1] = owner;

        // nested call to create/insert note
        let _callStackItem1 = context.call_private_function(inputs.call_context.storage_contract_address, insert_fn_selector, args);
        let _callStackItem2 = context.call_private_function(inputs.call_context.storage_contract_address, insert_fn_selector, args);
        // nested call to read and nullify that note
        let _callStackItem3 = context.call_private_function(inputs.call_context.storage_contract_address, get_then_nullify_fn_selector, args);
        let _callStackItem4 = context.call_private_function(inputs.call_context.storage_contract_address, get_then_nullify_fn_selector, args);
        // nested call to confirm that balance is zero
        // TODO(dbanks12): once > 4 nested calls is supported, can confirm 0 balance:
        //let _callStackItem5 = context.call_private_function(inputs.call_context.storage_contract_address, get_note_zero_fn_selector, [owner]);

        context.finish()
    }

    // same test as above, but insert 2, get 1, nullify 1
    fn test_insert2_then_get2_then_nullify1_all_in_nested_calls(
        //*********************************/
        // Should eventually be hidden:
        inputs: PrivateContextInputs,
        //*********************************/
        amount: Field,
        owner: Field,
        insert_fn_selector: Field,
        get_then_nullify_fn_selector: Field,
    ) -> distinct pub abi::PrivateCircuitPublicInputs {
        let mut context = Context::new(inputs, abi::hash_args([amount, owner, insert_fn_selector, get_then_nullify_fn_selector]));

        // args for nested calls
        let mut args = [0; ARGS_LENGTH];
        args[0] = amount;
        args[1] = owner;

        // nested call to create/insert note
        let _callStackItem1 = context.call_private_function(inputs.call_context.storage_contract_address, insert_fn_selector, args);
        let _callStackItem2 = context.call_private_function(inputs.call_context.storage_contract_address, insert_fn_selector, args);
        // nested call to read and nullify that note
        let _callStackItem3 = context.call_private_function(inputs.call_context.storage_contract_address, get_then_nullify_fn_selector, args);

        context.finish()
    }

    // insert 1 note, then get 2 notes (one pending, one persistent) and nullify both.
    // one nullifier will be squashed with the pending note, one will become persistent.
    // ONLY WORKS IF THERE IS A PERSISTENT NOTE TO GET
    fn test_insert1_then_get2_then_nullify2_all_in_nested_calls(
        //*********************************/
        // Should eventually be hidden:
        inputs: PrivateContextInputs,
        //*********************************/
        amount: Field,
        owner: Field,
        insert_fn_selector: Field,
        get_then_nullify_fn_selector: Field,
        get_note_zero_fn_selector: Field,
    ) -> distinct pub abi::PrivateCircuitPublicInputs {
        //let mut context = Context::new(inputs, abi::hash_args([amount, owner, insert_fn_selector, get_then_nullify_fn_selector]));
        let mut context = Context::new(inputs, abi::hash_args([amount, owner, insert_fn_selector, get_then_nullify_fn_selector, get_note_zero_fn_selector]));

        // args for nested calls
        let mut args = [0; ARGS_LENGTH];
        args[0] = amount;
        args[1] = owner;

        // nested call to create/insert note
        let _callStackItem1 = context.call_private_function(inputs.call_context.storage_contract_address, insert_fn_selector, args);
        // nested call to read and nullify that note
        let _callStackItem2 = context.call_private_function(inputs.call_context.storage_contract_address, get_then_nullify_fn_selector, args);
        let _callStackItem3 = context.call_private_function(inputs.call_context.storage_contract_address, get_then_nullify_fn_selector, args);

        let _callStackItem4 = context.call_private_function(inputs.call_context.storage_contract_address, get_note_zero_fn_selector, [owner]);

        context.finish()
    }

    // Confirm cannot get/read a pending commitment in a nested call
    // that is created/inserted later in execution but in the parent.
    // NOTE: This test is especially important in an end-to-end context because the parent call
    // (and therefore the insertion) will be processed in an earlier kernel iteration, but the
    // nested call (later kernel iteration) should not be able to read the commitment despite
    // it being present at that stage in the kernel.
    // If we can somehow force the simulator to allow execution to succeed can ensure that this test fails in the kernel
    //fn test_bad_get_in_nested_call_then_insert(
    //    //*********************************/
    //    // Should eventually be hidden:
    //    inputs: PrivateContextInputs,
    //    //*********************************/
    //    amount: Field,
    //    owner: Field,
    //    get_then_nullify_fn_selector: Field,
    //) -> distinct pub abi::PrivateCircuitPublicInputs {
    //}

    // Computes note hash and nullifier.
    // Note 1: Needs to be defined by every contract producing logs.
    // Note 2: Having it in all the contracts gives us the ability to compute the note hash and nullifier differently for different kind of notes.
    unconstrained fn compute_note_hash_and_nullifier(contract_address: Field, nonce: Field, storage_slot: Field, preimage: [Field; VALUE_NOTE_LEN]) -> [Field; 4] {
        let note_header = NoteHeader { contract_address, nonce, storage_slot };
        note_utils::compute_note_hash_and_nullifier(ValueNoteMethods, note_header, preimage)
    }
}<|MERGE_RESOLUTION|>--- conflicted
+++ resolved
@@ -23,16 +23,13 @@
         note_header::NoteHeader,
         utils as note_utils,
     };
-<<<<<<< HEAD
     use dep::aztec::types::point::Point;
     use dep::aztec::state_vars::map::Map;
     use dep::aztec::state_vars::set::Set;
     use dep::aztec::constants_gen::MAX_NOTE_FIELDS_LENGTH;
     use dep::aztec::private_call_stack_item::PrivateCallStackItem;
-=======
     use dep::aztec::log::emit_encrypted_log;
     use dep::aztec::oracle::get_public_key::get_public_key;
->>>>>>> ac1dc4b6
 
     // TODO(dbanks12): consolidate code into internal helper functions
     // (once Noir's support for this is more robust)
@@ -70,7 +67,6 @@
             &mut context,
             context.inputs.call_context.storage_contract_address,
             owner_balance.storage_slot,
-            owner,
             get_public_key(owner),
             note.serialise(),
         );
@@ -120,7 +116,6 @@
             &mut context,
             context.inputs.call_context.storage_contract_address,
             owner_balance.storage_slot,
-            owner,
             get_public_key(owner),
             note.serialise(),
         );
@@ -149,7 +144,6 @@
             &mut context,
             context.inputs.call_context.storage_contract_address,
             owner_balance.storage_slot,
-            owner,
             get_public_key(owner),
             note.serialise(),
         );
