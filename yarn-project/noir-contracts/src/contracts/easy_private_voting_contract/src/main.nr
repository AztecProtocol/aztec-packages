--- conflicted
+++ resolved
@@ -105,16 +105,12 @@
     }
     // docs:end:get_vote
     // docs:start:compute_note_hash_and_nullifier
-<<<<<<< HEAD
-     unconstrained fn compute_note_hash_and_nullifier(contract_address: Field, nonce: Field, storage_slot: Field, serialized_note: [Field; 0]) -> pub [Field; 4] {
-=======
     unconstrained fn compute_note_hash_and_nullifier(
         contract_address: Field,
         nonce: Field,
         storage_slot: Field,
         serialized_note: [Field; 0]
     ) -> pub [Field; 4] {
->>>>>>> 2db2e2a3
         [0, 0, 0, 0]
     }
     // docs:end:compute_note_hash_and_nullifier
