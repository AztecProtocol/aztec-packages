mod balance_utils;
mod generators;
mod storage;
mod value_note;

contract ZkToken {
    use dep::aztec::abi;
    use dep::aztec::abi::PrivateContextInputs;
    use dep::aztec::context::Context;
    use dep::aztec::note::note_getter::NoteGetterOptions;
    use dep::aztec::types::point::Point;
    use dep::aztec::state_vars::map::Map;
    use dep::aztec::state_vars::set::Set;
    use dep::aztec::log::emit_encrypted_log;
    use dep::aztec::log::emit_unencrypted_log;
    use crate::storage::Storage;
    use crate::value_note::value_note::ValueNote;
    use crate::value_note::filter::get_2_notes;
    use crate::balance_utils;

    // Constructs the contract and sets `initial_supply` which is fully owned by `owner`.
    fn constructor(
        //*********************************/
        // Should eventually be hidden:
        inputs: PrivateContextInputs,
        //*********************************/
        initial_supply: Field, 
        owner: Point,
    ) -> distinct pub abi::PrivateCircuitPublicInputs {
<<<<<<< HEAD
        let storage = Storage::init();
        let mut context = Context::new();
        context.args = context.args.push_array([initial_supply, owner.x, owner.y]);
=======
        let mut context = PrivateFunctionContext::new(inputs, abi::hash_args([initial_supply, owner.x, owner.y]));
>>>>>>> 5740987d

        let owner_balance = storage.balances.at(owner.x);
        let note = ValueNote::new(initial_supply, owner);

        // Insert new note to a set of user notes and emit the newly created encrypted note preimage via oracle call.
        context = owner_balance.insert(context, note);
        let preimage = note.serialise();
        context = emit_encrypted_log(context, inputs.call_context.storage_contract_address, owner_balance.storage_slot, note.owner, preimage);
        context = emit_unencrypted_log(context, "Balance set in constructor");

        // Return private circuit public inputs. All private functions need to return this as it is part of the input of the private kernel.
        context.finish()
    }

    // Mints `amount` of tokens to `owner`.
    fn mint(
        //*********************************/
        // Should eventually be hidden:
        inputs: PrivateContextInputs,
        //*********************************/
        amount: Field, 
        owner: Point,
    ) -> distinct pub abi::PrivateCircuitPublicInputs {
<<<<<<< HEAD
        let storage = Storage::init();
        let mut context = Context::new();
        context.args = context.args.push_array([amount, owner.x, owner.y]);
=======
        let mut context = PrivateFunctionContext::new(inputs, abi::hash_args([amount, owner.x, owner.y]));
>>>>>>> 5740987d

        let owner_balance = storage.balances.at(owner.x);
        let note = ValueNote::new(amount, owner);

        // Insert new note to a set of user notes and emit the newly created encrypted note preimage via oracle call.
        context = owner_balance.insert(context, note);
        let preimage = note.serialise();
        context = emit_encrypted_log(context, inputs.call_context.storage_contract_address, owner_balance.storage_slot, note.owner, preimage);
        context = emit_unencrypted_log(context, "Coins minted");

        // Return private circuit public inputs. All private functions need to return this as it is part of the input of the private kernel..
        context.finish()
    }

    // Transfers `amount` of tokens from `sender` to a `recipient`.
    fn transfer(
        //*********************************/
        // Should eventually be hidden:
        inputs: PrivateContextInputs,
        //*********************************/
        amount: Field, 
        sender: Point, 
        recipient: Point,
    ) -> distinct pub abi::PrivateCircuitPublicInputs {
<<<<<<< HEAD
        let storage = Storage::init();
        let mut initialContext = Context::new();
        initialContext.args = initialContext.args.push_array([amount, sender.x, sender.y, recipient.x, recipient.y]);
=======
        let mut initialContext = PrivateFunctionContext::new(inputs, abi::hash_args([amount, sender.x, sender.y, recipient.x, recipient.y]));
>>>>>>> 5740987d

        // Gets the set of sender's notes and picks 2 of those.
        let sender_balance = storage.balances.at(sender.x);
        let options = NoteGetterOptions::with_filter(get_2_notes, 0);
        let (mut context, notes) = sender_balance.get_notes(initialContext, options);
        let note1 = notes[0];
        let note2 = notes[1];

        // Ensure the notes are actually owned by the sender (to prevent user from generating a valid proof while
        // spending someone else's notes).
        note1.validate(sender);
        note2.validate(sender);

        // Checks that the sum of the notes is greater than or equal to the amount being transferred.
        let sum = note1.value + note2.value;
        assert(sum as u64 >= amount as u64);
        let change_value = sum - amount;

        // Removes the 2 notes from the sender's set of notes.
        context = sender_balance.remove(context, note1);
        context = sender_balance.remove(context, note2);

        // Creates 2 new notes, one for the recipient and one for the sender (change note).
        let change_note = ValueNote::new(change_value, sender);
        let recipient_note = ValueNote::new(amount, recipient);

        // Get the recipient's set of notes.
        let recipient_balance = storage.balances.at(recipient.x);

        // Insert the 2 new notes to the recipient's and sender's sets of notes.
        context = recipient_balance.insert(context, recipient_note);
        context = sender_balance.insert(context, change_note);

        // Emit the newly created encrypted note preimages via oracle calls.
        context = emit_encrypted_log(context, inputs.call_context.storage_contract_address, recipient_balance.storage_slot, recipient_note.owner, recipient_note.serialise());
        context = emit_encrypted_log(context, inputs.call_context.storage_contract_address, sender_balance.storage_slot, change_note.owner, change_note.serialise());
        context = emit_unencrypted_log(context, "Coins transferred");

        // Return private circuit public inputs. All private functions need to return this as it is part of the input of the private kernel..
        context.finish()
    }

    /// ABI getBalance type "unconstrained"
    // Helper function to get the balance of a user ("unconstrained" is a Noir alternative of Solidity's "view" function).
    fn getBalance(
        owner: Point,
    ) -> pub Field {
        let storage = Storage::init();

        // Get the set of notes owned by the user.
        let owner_balance = storage.balances.at(owner.x);

        // Return the sum of all notes in the set.
        balance_utils::get_balance(owner_balance.storage_slot)
    }
}<|MERGE_RESOLUTION|>--- conflicted
+++ resolved
@@ -27,13 +27,8 @@
         initial_supply: Field, 
         owner: Point,
     ) -> distinct pub abi::PrivateCircuitPublicInputs {
-<<<<<<< HEAD
         let storage = Storage::init();
-        let mut context = Context::new();
-        context.args = context.args.push_array([initial_supply, owner.x, owner.y]);
-=======
-        let mut context = PrivateFunctionContext::new(inputs, abi::hash_args([initial_supply, owner.x, owner.y]));
->>>>>>> 5740987d
+        let mut context = Context::new(inputs, abi::hash_args([initial_supply, owner.x, owner.y]));
 
         let owner_balance = storage.balances.at(owner.x);
         let note = ValueNote::new(initial_supply, owner);
@@ -57,13 +52,8 @@
         amount: Field, 
         owner: Point,
     ) -> distinct pub abi::PrivateCircuitPublicInputs {
-<<<<<<< HEAD
         let storage = Storage::init();
-        let mut context = Context::new();
-        context.args = context.args.push_array([amount, owner.x, owner.y]);
-=======
-        let mut context = PrivateFunctionContext::new(inputs, abi::hash_args([amount, owner.x, owner.y]));
->>>>>>> 5740987d
+        let mut context = Context::new(inputs, abi::hash_args([amount, owner.x, owner.y]));
 
         let owner_balance = storage.balances.at(owner.x);
         let note = ValueNote::new(amount, owner);
@@ -88,13 +78,8 @@
         sender: Point, 
         recipient: Point,
     ) -> distinct pub abi::PrivateCircuitPublicInputs {
-<<<<<<< HEAD
         let storage = Storage::init();
-        let mut initialContext = Context::new();
-        initialContext.args = initialContext.args.push_array([amount, sender.x, sender.y, recipient.x, recipient.y]);
-=======
-        let mut initialContext = PrivateFunctionContext::new(inputs, abi::hash_args([amount, sender.x, sender.y, recipient.x, recipient.y]));
->>>>>>> 5740987d
+        let mut initialContext = Context::new(inputs, abi::hash_args([amount, sender.x, sender.y, recipient.x, recipient.y]));
 
         // Gets the set of sender's notes and picks 2 of those.
         let sender_balance = storage.balances.at(sender.x);
