--- conflicted
+++ resolved
@@ -15,14 +15,10 @@
     fn entrypoint(
         inputs: pub PrivateContextInputs,
         payload: pub EntrypointPayload,
-<<<<<<< HEAD
         // TODO(#706): Compress signature as 3 fields
-        signature: pub [u8;64],
+        signature: pub [Field;3],
         owner: pub Point,
         partialContractAddress: pub Field
-=======
-        signature: pub [Field;3]
->>>>>>> 959d5cfc
     ) -> pub [Field; dep::aztec3::abi::PUBLIC_INPUTS_LENGTH] {
         let mut context = PrivateFunctionContext::new();
 
@@ -45,12 +41,8 @@
         // Verify payload signature using ethereum's signing scheme
         let payload_bytes: [u8; entrypoint::ENTRYPOINT_PAYLOAD_SIZE_IN_BYTES] = payload.to_be_bytes();
         let payload_hash: [u8; 32] = std::hash::sha256(payload_bytes);
-<<<<<<< HEAD
         
         let verification = std::schnorr::verify_signature(owner.x, owner.y, signature, payload_hash);
-=======
-        let verification = std::ecdsa_secp256k1::verify_signature(pub_key_x, pub_key_y, decompressed_signature, payload_hash);
->>>>>>> 959d5cfc
         constrain verification == 1;
 
         let reproduced_address = dep::std::hash::pedersen([owner.x, owner.y, partialContractAddress])[0];
