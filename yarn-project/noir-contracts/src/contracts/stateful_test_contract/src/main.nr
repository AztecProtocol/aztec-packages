--- conflicted
+++ resolved
@@ -74,31 +74,21 @@
         increment(recipient_notes, amount, recipient);
     }
 
-<<<<<<< HEAD
-    unconstrained fn summed_values(owner: Field) -> pub Field {
-        let owner_balance = storage.notes.at(owner);
-=======
-    unconstrained fn summed_values(owner: AztecAddress) -> Field {
+    unconstrained fn summed_values(owner: AztecAddress) -> pub Field {
         let owner_balance = storage.notes.at(owner.to_field());
->>>>>>> 34e25056
 
         // Return the sum of all notes in the set.
         balance_utils::get_balance(owner_balance)
     }
 
-<<<<<<< HEAD
     unconstrained fn compute_note_hash_and_nullifier(
         contract_address: Field,
         nonce: Field,
         storage_slot: Field,
         serialized_note: [Field; VALUE_NOTE_LEN]
     ) -> pub [Field; 4] {
-        let note_header = NoteHeader::new(contract_address, nonce, storage_slot);
-=======
-    unconstrained fn compute_note_hash_and_nullifier(contract_address: Field, nonce: Field, storage_slot: Field, serialized_note: [Field; VALUE_NOTE_LEN]) -> [Field; 4] {
         let _address = AztecAddress::from_field(contract_address); // TODO(benesjan) https://github.com/AztecProtocol/aztec-packages/issues/3669
         let note_header = NoteHeader::new(_address, nonce, storage_slot);
->>>>>>> 34e25056
         note_utils::compute_note_hash_and_nullifier(ValueNoteMethods, note_header, serialized_note)
     }
 }