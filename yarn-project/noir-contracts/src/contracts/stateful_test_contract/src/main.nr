--- conflicted
+++ resolved
@@ -81,16 +81,12 @@
         balance_utils::get_balance(owner_balance)
     }
 
-<<<<<<< HEAD
-    unconstrained fn compute_note_hash_and_nullifier(contract_address: Field, nonce: Field, storage_slot: Field, serialized_note: [Field; VALUE_NOTE_LEN]) -> pub [Field; 4] {
-=======
     unconstrained fn compute_note_hash_and_nullifier(
         contract_address: Field,
         nonce: Field,
         storage_slot: Field,
         serialized_note: [Field; VALUE_NOTE_LEN]
     ) -> pub [Field; 4] {
->>>>>>> 2db2e2a3
         let _address = AztecAddress::from_field(contract_address); // TODO(benesjan) https://github.com/AztecProtocol/aztec-packages/issues/3669
         let note_header = NoteHeader::new(_address, nonce, storage_slot);
         note_utils::compute_note_hash_and_nullifier(ValueNoteMethods, note_header, serialized_note)
