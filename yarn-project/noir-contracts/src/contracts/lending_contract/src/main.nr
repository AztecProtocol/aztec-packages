mod storage;
mod interest_math;
mod helpers;
mod interfaces;

// Single asset CDP contract.
// Shoving re-entries up the ass.
// TODO's:
// - Use asset address instead of 0. We only use 0, as there is only one collateral asset :shrug:.
// - Update accumulator should be for specific asset, just abusing only 1 asset atm.
// - A way to repay all debt at once
// - Liquidations
contract Lending {
    use dep::aztec::public_call_stack_item::PublicCallStackItem;
    use dep::safe_math::SafeU120;
    use dep::std::option::Option;
    use crate::storage::{Storage, Asset};
    use crate::interest_math::compute_multiplier;
    use crate::helpers::{covered_by_collateral, DebtReturn, debt_updates, debt_value, compute_identifier};
    use crate::interfaces::{Token, Lending, PriceFeed};

    struct Position {
        collateral: Field,
        static_debt: Field,
        debt: Field,
    }

    // Constructs the contract.
    #[aztec(private)]
    fn constructor(
    ) {}

    #[aztec(public)]
    fn init(
        oracle_address: Field,
        loan_to_value: Field,
        collateral_asset: Field,
        stable_coin: Field,
<<<<<<< HEAD
    ) {
        let storage = Storage::init(Option::none(), Option::some(&mut context));
=======
    ) -> Field {
        let storage = Storage::init();
>>>>>>> 3a8e7026
        let asset_loc = storage.assets.at(0);
        let asset = asset_loc.read();

        assert (loan_to_value as u120 <= 10000);
        assert (asset.last_updated_ts == 0);
        assert (asset.interest_accumulator == 0);

        asset_loc.write(Asset {
            interest_accumulator: 1000000000,
            last_updated_ts: context.timestamp() as u120,
            loan_to_value: loan_to_value as u120,
            oracle_address,
        });

        storage.collateral_asset.write(collateral_asset);
        storage.stable_coin.write(stable_coin);

        1
    }

    // Create a position.
    // keccak256("update_accumulator()") >> 224 -> 0x1873b536
    #[aztec(public)]
<<<<<<< HEAD
    fn update_accumulator() {
        let storage = Storage::init(Option::none(), Option::some(&mut context));
=======
    fn update_accumulator() -> Asset {
        let storage = Storage::init();
>>>>>>> 3a8e7026

        let asset_loc = storage.assets.at(0);
        let mut asset = asset_loc.read();

        let dt: SafeU120 = SafeU120{value: context.timestamp() as u120}.sub(SafeU120{value: asset.last_updated_ts});

        // Only update if time has passed.
        if (!dt.is_zero()) {
            let precision: SafeU120 = SafeU120{value: 1000000000};
            let rate_per_second: u120 = 1268391679; // 4% yearly rate / (60 * 60 * 24 * 365)
            // if rate_per_second < sqrt(WAD) our approx is eq precision + rate * dt
            let multiplier = compute_multiplier(rate_per_second, dt);

            // accumulator *= multiplier, and multiplier >= 1
            asset.interest_accumulator = SafeU120{value: asset.interest_accumulator}.mul_div(multiplier, precision).value;
            asset.last_updated_ts = context.timestamp() as u120;

            asset_loc.write(asset);
        }

        asset
    }

    // This don't need to be on behalf of self. We should be able to repay on behalf of someone else.
    #[aztec(private)]
    fn deposit_private(
        secret: Field,
        asset_owner: Field,
        on_behalf_of: Field,
        amount: Field,
        collateral_asset: Field,
    ) {
        let on_behalf_of = compute_identifier(secret, on_behalf_of, context.msg_sender());
        let _res = Token::at(collateral_asset).unshield(&mut context, asset_owner, context.this_address(), amount);
        // _deposit(on_behalf_of, amount, collateral_asset)
        let _callStackItem2 = context.call_public_function(context.this_address(), 0x08506e50,[on_behalf_of, amount, collateral_asset]);
    }

    #[aztec(public)]
    fn deposit_public(
        owner: Field,
        amount: Field,
        collateral_asset: Field,
    ) -> Field {
        Token::at(collateral_asset).transfer_from_pub(context, context.msg_sender(), context.this_address(), amount);
        let return_values = context.call_public_function(context.this_address(), 0x08506e50, [owner, amount, collateral_asset]);
        
        return_values[0]
    }

    #[aztec(public)]
    // keccak256("_deposit(field,field,field)") >> 224 -> 0x08506e50
    internal fn _deposit(
        owner: Field,
        amount: Field,
        collateral_asset: Field,
    ) -> Field {
        let _asset = Lending::at(context.this_address()).update_accumulator(context);
        let storage = Storage::init(Option::none(), Option::some(&mut context));

        let coll_asset = storage.collateral_asset.read();
        assert(coll_asset == collateral_asset);

        let coll_loc = storage.collateral.at(owner);
        let collateral = coll_loc.read();
        coll_loc.write(collateral + amount);

        1
    }

    #[aztec(private)]
    fn withdraw_private(
        secret: Field,
        to: Field,
        amount: Field
    ) {
        let on_behalf_of = compute_identifier(secret, 0, context.msg_sender());
        let _callStackItem = context.call_public_function(context.this_address(), 0x5af6f634, [on_behalf_of, to, amount]);
    }

    #[aztec(public)]
    fn withdraw_public(
        to: Field,
        amount: Field,
    ) -> Field {
        // _withdraw(msg.sender, to, amount);
        let return_values = context.call_public_function(context.this_address(), 0x5af6f634, [context.msg_sender(), to, amount]);

        return_values[0]
    }

    // keccak256("_withdraw(field,field,field)") >> 224 -> 0x5af6f634
    #[aztec(public)]
    internal fn _withdraw(
        owner: Field,
        recipient: Field,
        amount: Field
    ) -> Field {
        let asset = Lending::at(context.this_address()).update_accumulator(context);
        let price = PriceFeed::at(asset.oracle_address).get_price(context);
        
        let storage = Storage::init(Option::none(), Option::some(&mut context));

        let coll_loc = storage.collateral.at(owner);
        let collateral: Field = coll_loc.read();

        let debt_loc = storage.static_debt.at(owner);
        let static_debt: Field = debt_loc.read();

        // debt_covered will revert if decrease would leave insufficient collateral to cover debt.
        // or trying to remove more collateral than available
        let debt_covered = covered_by_collateral(price, asset.loan_to_value, collateral as u120, 0, amount as u120);
        let debt_returns = debt_updates(asset.interest_accumulator, static_debt as u120, 0, 0);

        assert (debt_returns.debt_value < debt_covered);

        coll_loc.write(collateral - amount);

        // @todo @LHerskind Support both shielding and transfers (for now just transfer)
        let collateral_asset = storage.collateral_asset.read();
        Token::at(collateral_asset).transfer_pub(context, recipient, amount);

        1
    }

    #[aztec(private)]
    fn borrow_private(
        secret: Field,
        to: Field,
        amount: Field
    ) {
        let on_behalf_of = compute_identifier(secret, 0, context.msg_sender());
        // _borrow(msg.sender, to, amount)
        let _callStackItem = context.call_public_function(context.this_address(), 0xceffa31a, [on_behalf_of, to, amount]);
    }

    #[aztec(public)]
    fn borrow_public(
        to: Field,
        amount: Field
    ) -> Field {
        // _borrow(msg.sender, to, amount)
        let return_values = context.call_public_function(context.this_address(), 0xceffa31a, [context.msg_sender(), to, amount]);
        
        return_values[0]
    }

    // keccak256("_borrow(field,field,field)") >> 224 -> 0xceffa31a
    #[aztec(public)]
    internal fn _borrow(
        owner: Field,
        to: Field,
        amount: Field
    ) -> Field {
        let asset = Lending::at(context.this_address()).update_accumulator(context);
        let price = PriceFeed::at(asset.oracle_address).get_price(context);
        
        let storage = Storage::init(Option::none(), Option::some(&mut context));

        // Fetch collateral and static_debt, compute health of current position
        let collateral = storage.collateral.at(owner).read() as u120;
        let static_debt = storage.static_debt.at(owner).read() as u120;

        let debt_covered = covered_by_collateral(price, asset.loan_to_value, collateral, 0, 0);
        let debt_returns = debt_updates(asset.interest_accumulator, static_debt, amount as u120, 0);

        assert (debt_returns.debt_value < debt_covered);

        storage.static_debt.at(owner).write(debt_returns.static_debt as Field);

        // @todo @LHerskind Need to support both private and public minting.
        let stable_coin = storage.stable_coin.read();
        Token::at(stable_coin).owner_mint_pub(context, to, amount);

        1
    }

    #[aztec(private)]
    fn repay_private(
        secret: Field,
        asset_owner: Field,
        on_behalf_of: Field,
        amount: Field,
        stable_coin: Field,
    ) {
        let on_behalf_of = compute_identifier(secret, on_behalf_of, context.msg_sender());
        let _res = Token::at(stable_coin).unshield(&mut context, asset_owner, context.this_address(), amount);
        let _callStackItem = context.call_public_function(context.this_address(), 0xfa94ab54, [on_behalf_of, amount, stable_coin]);
    }

    #[aztec(public)]
    fn repay_public(
        owner: Field,
        amount: Field,
        stable_coin: Field,
    ) -> Field {
        // Should probably just burn the tokens actually :thinking:
        Token::at(stable_coin).transfer_from_pub(context, context.msg_sender(), context.this_address(), amount);
        let return_values = context.call_public_function(context.this_address(), 0xfa94ab54, [owner, amount, stable_coin]);
        
        return_values[0]
    }

    // keccak256("_repay(field,field,field)") >> 224 -> 0xfa94ab54
    #[aztec(public)]
    internal fn _repay(
        owner: Field,
        amount: Field,
        stable_coin: Field,
    ) {
        let asset = Lending::at(context.this_address()).update_accumulator(context);
        let storage = Storage::init(Option::none(), Option::some(&mut context));

        // To ensure that private is using the correct token.
        assert(stable_coin == storage.stable_coin.read());

        let static_debt = storage.static_debt.at(owner).read() as u120;
        let debt_returns = debt_updates(asset.interest_accumulator, static_debt, 0, amount as u120);

        storage.static_debt.at(owner).write(debt_returns.static_debt as Field);
        
        1
    }

    unconstrained fn get_asset(
        assetId: Field,
    ) -> Asset {
        let storage = Storage::init(Option::none(), Option::none());
        storage.assets.at(assetId).read()
    }

    unconstrained fn get_position(
        owner: Field,
    ) -> Position {
        let storage = Storage::init(Option::none(), Option::none());
        let collateral = storage.collateral.at(owner).read();
        let static_debt = storage.static_debt.at(owner).read();
        let asset = storage.assets.at(0).read();
        let debt = debt_value(static_debt as u120, asset.interest_accumulator as u120) as Field;
        Position {collateral, static_debt, debt}
    }

    unconstrained fn get_assets() -> [Field; 2] {
        let storage = Storage::init(Option::none(), Option::none());
        [storage.collateral_asset.read(), storage.stable_coin.read()]
    }
}<|MERGE_RESOLUTION|>--- conflicted
+++ resolved
@@ -36,13 +36,8 @@
         loan_to_value: Field,
         collateral_asset: Field,
         stable_coin: Field,
-<<<<<<< HEAD
-    ) {
-        let storage = Storage::init(Option::none(), Option::some(&mut context));
-=======
-    ) -> Field {
-        let storage = Storage::init();
->>>>>>> 3a8e7026
+    ) -> Field {
+        let storage = Storage::init(Option::none(), Option::some(&mut context));
         let asset_loc = storage.assets.at(0);
         let asset = asset_loc.read();
 
@@ -66,13 +61,8 @@
     // Create a position.
     // keccak256("update_accumulator()") >> 224 -> 0x1873b536
     #[aztec(public)]
-<<<<<<< HEAD
-    fn update_accumulator() {
-        let storage = Storage::init(Option::none(), Option::some(&mut context));
-=======
     fn update_accumulator() -> Asset {
-        let storage = Storage::init();
->>>>>>> 3a8e7026
+        let storage = Storage::init(Option::none(), Option::some(&mut context));
 
         let asset_loc = storage.assets.at(0);
         let mut asset = asset_loc.read();
