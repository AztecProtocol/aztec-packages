mod asset;
mod interest_math;
mod helpers;
mod interfaces;

// Single asset CDP contract.
// Shoving re-entries up the ass.
// TODO's:
// - Use asset address instead of 0. We only use 0, as there is only one collateral asset :shrug:.
// - Update accumulator should be for specific asset, just abusing only 1 asset atm.
// - A way to repay all debt at once
// - Liquidations
contract Lending {
    use dep::protocol_types::address::AztecAddress;
    use dep::safe_math::SafeU120;
    use dep::std::option::Option;
    use dep::aztec::{
        context::{PrivateContext, PublicContext, Context},
        selector::compute_selector,
        state_vars::{
            map::Map,
            public_state::PublicState,
        },
        types::type_serialization::{
            field_serialization::{FieldSerializationMethods, FIELD_SERIALIZED_LEN},
            TypeSerializationInterface,
            address_serialization::{AddressSerializationMethods, AZTEC_ADDRESS_SERIALIZED_LEN},
        },
    };
    use crate::asset::{ASSET_SERIALIZED_LEN, Asset, AssetSerializationMethods};
    use crate::interest_math::compute_multiplier;
    use crate::helpers::{covered_by_collateral, DebtReturn, debt_updates, debt_value, compute_identifier};
    use crate::interfaces::{Token, Lending, PriceFeed};

    // Storage structure, containing all storage, and specifying what slots they use.
    struct Storage {
        collateral_asset: PublicState<AztecAddress, 1>,
        stable_coin: PublicState<AztecAddress, 1>,
        assets: Map<PublicState<Asset, ASSET_SERIALIZED_LEN>>,
        collateral: Map<PublicState<Field, FIELD_SERIALIZED_LEN>>,
        static_debt: Map<PublicState<Field, FIELD_SERIALIZED_LEN>>, // abusing keys very heavily
    }

    impl Storage {
        fn init(context: Context) -> Self {
            Storage {
                collateral_asset: PublicState::new(
                    context,
                    1,
                    AddressSerializationMethods,
                ),
                stable_coin: PublicState::new(
                    context,
                    2,
                    AddressSerializationMethods,
                ),
                assets: Map::new(
                    context,
                    3,
                    |context, slot| {
                        PublicState::new(
                            context,
                            slot,
                            AssetSerializationMethods,
                        )
                    },
                ),
                collateral: Map::new(
                    context,
                    4,
                    |context, slot| {
                        PublicState::new(
                            context,
                            slot,
                            FieldSerializationMethods,
                        )
                    },
                ),
                static_debt: Map::new(
                    context,
                    5,
                    |context, slot| {
                        PublicState::new(
                            context,
                            slot,
                            FieldSerializationMethods,
                        )
                    },
                ),
            }
        }
    }

    struct Position {
        collateral: Field,
        static_debt: Field,
        debt: Field,
    }

    // Constructs the contract.
    #[aztec(private)]
    fn constructor(
    ) {}

    #[aztec(public)]
    fn init(oracle: AztecAddress, loan_to_value: Field, collateral_asset: AztecAddress, stable_coin: AztecAddress) {
        let asset_loc = storage.assets.at(0);
        let asset = asset_loc.read();

        assert(loan_to_value as u120 <= 10000);
        assert(asset.last_updated_ts == 0);
        assert(asset.interest_accumulator == 0);

<<<<<<< HEAD
        asset_loc.write(
            Asset {
            interest_accumulator: 1000000000,
            last_updated_ts: context.timestamp() as u120,
            loan_to_value: loan_to_value as u120,
            oracle_address
        }
        );
=======
        asset_loc.write(Asset {
                interest_accumulator: 1000000000,
                last_updated_ts: context.timestamp() as u120,
                loan_to_value: loan_to_value as u120,
                oracle
            });
>>>>>>> 34e25056

        storage.collateral_asset.write(collateral_asset);
        storage.stable_coin.write(stable_coin);
    }

    // Create a position.
    #[aztec(public)]
    fn update_accumulator() -> Asset {
        let asset_loc = storage.assets.at(0);
        let mut asset = asset_loc.read();

        let dt: SafeU120 = SafeU120 { value: context.timestamp() as u120 }.sub(SafeU120 { value: asset.last_updated_ts });

        // Only update if time has passed.
        if (!dt.is_zero()) {
            let precision: SafeU120 = SafeU120 { value: 1000000000 };
            let rate_per_second: u120 = 1268391679; // 4% yearly rate / (60 * 60 * 24 * 365)
            // if rate_per_second < sqrt(WAD) our approx is eq precision + rate * dt
            let multiplier = compute_multiplier(rate_per_second, dt);

            // accumulator *= multiplier, and multiplier >= 1
            asset.interest_accumulator = SafeU120{value: asset.interest_accumulator}.mul_div(multiplier, precision).value;
            asset.last_updated_ts = context.timestamp() as u120;

            asset_loc.write(asset);
        }

        asset
    }

    #[aztec(private)]
<<<<<<< HEAD
    fn deposit_private(
        from: Field,
        amount: Field,
        nonce: Field,
        secret: Field,
        on_behalf_of: Field,
        collateral_asset: Field
    ) {
        let on_behalf_of = compute_identifier(secret, on_behalf_of, context.msg_sender());
        let _res = Token::at(collateral_asset).unshield(&mut context, from, context.this_address(), amount, nonce);
        // _deposit(on_behalf_of, amount, collateral_asset)
        let selector = compute_selector("_deposit(Field,Field,Field)");
        context.call_public_function(
            context.this_address(),
            selector,
            [on_behalf_of, amount, collateral_asset]
        );
    }

    #[aztec(public)]
    fn deposit_public(amount: Field, nonce: Field, on_behalf_of: Field, collateral_asset: Field) {
        Token::at(collateral_asset).transfer_public(
            context,
            context.msg_sender(),
            context.this_address(),
            amount,
            nonce
        );
        let selector = compute_selector("_deposit(Field,Field,Field)");
        context.call_public_function(
            context.this_address(),
            selector,
            [on_behalf_of, amount, collateral_asset]
        );
=======
    fn deposit_private(from: AztecAddress, amount: Field, nonce: Field, secret: Field, on_behalf_of: Field, collateral_asset: AztecAddress) {
        let on_behalf_of = compute_identifier(secret, on_behalf_of, context.msg_sender().to_field());
        let _res = Token::at(collateral_asset).unshield(&mut context, from, context.this_address(), amount, nonce);
        // _deposit(on_behalf_of, amount, collateral_asset)
        let selector = compute_selector("_deposit((Field),Field,(Field))");
        context.call_public_function(context.this_address(),
            selector,
            [on_behalf_of, amount, collateral_asset.to_field()]);
    }

    #[aztec(public)]
    fn deposit_public(amount: Field, nonce: Field, on_behalf_of: Field, collateral_asset: AztecAddress) {
        Token::at(collateral_asset).transfer_public(context,
            context.msg_sender(),
            context.this_address(),
            amount,
            nonce);
        let selector = compute_selector("_deposit((Field),Field,(Field))");
        context.call_public_function(context.this_address(),
            selector,
            [on_behalf_of, amount, collateral_asset.to_field()]);
>>>>>>> 34e25056
    }

    #[aztec(public)]
    internal fn _deposit(owner: AztecAddress, amount: Field, collateral_asset: AztecAddress) {
        let _asset = Lending::at(context.this_address()).update_accumulator(context);

        let coll_asset = storage.collateral_asset.read();
        assert(coll_asset.eq(collateral_asset));

        let coll_loc = storage.collateral.at(owner.to_field());
        let collateral = coll_loc.read();
        coll_loc.write(collateral + amount);
    }

    #[aztec(private)]
    fn withdraw_private(secret: Field, to: AztecAddress, amount: Field) {
        let on_behalf_of = compute_identifier(secret, 0, context.msg_sender().to_field());
        let selector = compute_selector("_withdraw((Field),(Field),Field)");
        context.call_public_function(context.this_address(), selector, [on_behalf_of, to.to_field(), amount]);
    }

    #[aztec(public)]
<<<<<<< HEAD
    fn withdraw_public(to: Field, amount: Field) {
        let selector = compute_selector("_withdraw(Field,Field,Field)");
        context.call_public_function(
            context.this_address(),
            selector,
            [context.msg_sender(), to, amount]
        );
=======
    fn withdraw_public(to: AztecAddress, amount: Field) {
        let selector = compute_selector("_withdraw((Field),(Field),Field)");
        context.call_public_function(context.this_address(),
            selector,
            [context.msg_sender().to_field(), to.to_field(), amount]);
>>>>>>> 34e25056
    }

    #[aztec(public)]
    internal fn _withdraw(owner: AztecAddress, recipient: AztecAddress, amount: Field) {
        let asset = Lending::at(context.this_address()).update_accumulator(context);
        let price = PriceFeed::at(asset.oracle).get_price(context);

        let coll_loc = storage.collateral.at(owner.to_field());
        let collateral: Field = coll_loc.read();

        let debt_loc = storage.static_debt.at(owner.to_field());
        let static_debt: Field = debt_loc.read();

        // debt_covered will revert if decrease would leave insufficient collateral to cover debt.
        // or trying to remove more collateral than available
        let debt_covered = covered_by_collateral(
            price,
            asset.loan_to_value,
            collateral as u120,
            0,
            amount as u120
        );
        let debt_returns = debt_updates(asset.interest_accumulator, static_debt as u120, 0, 0);

        assert(debt_returns.debt_value < debt_covered);

        coll_loc.write(collateral - amount);

        // @todo @LHerskind Support both shielding and transfers (for now just transfer)
        let collateral_asset = storage.collateral_asset.read();
        Token::at(collateral_asset).transfer_public(context, context.this_address(), recipient, amount, 0);
    }

    #[aztec(private)]
    fn borrow_private(secret: Field, to: AztecAddress, amount: Field) {
        let on_behalf_of = compute_identifier(secret, 0, context.msg_sender().to_field());
        let selector = compute_selector("_borrow((Field),(Field),Field)");
        context.call_public_function(context.this_address(), selector, [on_behalf_of, to.to_field(), amount]);
    }

    #[aztec(public)]
<<<<<<< HEAD
    fn borrow_public(to: Field, amount: Field) {
        let selector = compute_selector("_borrow(Field,Field,Field)");
        context.call_public_function(
            context.this_address(),
            selector,
            [context.msg_sender(), to, amount]
        );
=======
    fn borrow_public(to: AztecAddress, amount: Field) {
        let selector = compute_selector("_borrow((Field),(Field),Field)");
        context.call_public_function(context.this_address(),
            selector,
            [context.msg_sender().to_field(), to.to_field(), amount]);
>>>>>>> 34e25056
    }

    #[aztec(public)]
    internal fn _borrow(owner: AztecAddress, to: AztecAddress, amount: Field) {
        let asset = Lending::at(context.this_address()).update_accumulator(context);
        let price = PriceFeed::at(asset.oracle).get_price(context);

        // Fetch collateral and static_debt, compute health of current position
        let collateral = storage.collateral.at(owner.to_field()).read() as u120;
        let static_debt = storage.static_debt.at(owner.to_field()).read() as u120;

        let debt_covered = covered_by_collateral(price, asset.loan_to_value, collateral, 0, 0);
        let debt_returns = debt_updates(asset.interest_accumulator, static_debt, amount as u120, 0);

        assert(debt_returns.debt_value < debt_covered);

        storage.static_debt.at(owner.to_field()).write(debt_returns.static_debt as Field);

        // @todo @LHerskind Need to support both private and public minting.
        let stable_coin = storage.stable_coin.read();
        Token::at(stable_coin).mint_public(context, to, amount);
    }

    #[aztec(private)]
<<<<<<< HEAD
    fn repay_private(
        from: Field,
        amount: Field,
        nonce: Field,
        secret: Field,
        on_behalf_of: Field,
        stable_coin: Field
    ) {
        let on_behalf_of = compute_identifier(secret, on_behalf_of, context.msg_sender());
        let _res = Token::at(stable_coin).burn(&mut context, from, amount, nonce);
        let selector = compute_selector("_repay(Field,Field,Field)");
        context.call_public_function(
            context.this_address(),
            selector,
            [on_behalf_of, amount, stable_coin]
        );
=======
    fn repay_private(from: AztecAddress, amount: Field, nonce: Field, secret: Field, on_behalf_of: Field, stable_coin: AztecAddress) {
        let on_behalf_of = compute_identifier(secret, on_behalf_of, context.msg_sender().to_field());
        let _res = Token::at(stable_coin).burn(&mut context, from, amount, nonce);
        let selector = compute_selector("_repay((Field),Field,(Field))");
        context.call_public_function(context.this_address(),
            selector,
            [on_behalf_of, amount, stable_coin.to_field()]);
>>>>>>> 34e25056
    }

    #[aztec(public)]
    fn repay_public(amount: Field, nonce: Field, owner: AztecAddress, stable_coin: AztecAddress) {
        Token::at(stable_coin).burn_public(context, context.msg_sender(), amount, nonce);
        let selector = compute_selector("_repay((Field),Field,(Field))");
        context.call_public_function(context.this_address(), selector, [owner.to_field(), amount, stable_coin.to_field()]);
    }

    #[aztec(public)]
    internal fn _repay(owner: AztecAddress, amount: Field, stable_coin: AztecAddress) {
        let asset = Lending::at(context.this_address()).update_accumulator(context);

        // To ensure that private is using the correct token.
        assert(stable_coin.eq(storage.stable_coin.read()));

        let static_debt = storage.static_debt.at(owner.to_field()).read() as u120;
        let debt_returns = debt_updates(asset.interest_accumulator, static_debt, 0, amount as u120);

        storage.static_debt.at(owner.to_field()).write(debt_returns.static_debt as Field);
    }

    unconstrained fn get_asset(assetId: Field) -> pub Asset {
        storage.assets.at(assetId).read()
    }

<<<<<<< HEAD
    unconstrained fn get_position(owner: Field) -> pub Position {
        let collateral = storage.collateral.at(owner).read();
        let static_debt = storage.static_debt.at(owner).read();
=======
    unconstrained fn get_position(owner: AztecAddress) -> Position {
        let collateral = storage.collateral.at(owner.to_field()).read();
        let static_debt = storage.static_debt.at(owner.to_field()).read();
>>>>>>> 34e25056
        let asset = storage.assets.at(0).read();
        let debt = debt_value(static_debt as u120, asset.interest_accumulator as u120) as Field;
        Position { collateral, static_debt, debt }
    }

<<<<<<< HEAD
    unconstrained fn get_assets() -> pub [Field; 2] {
=======
    unconstrained fn get_assets() -> [AztecAddress; 2] {
>>>>>>> 34e25056
        [storage.collateral_asset.read(), storage.stable_coin.read()]
    }

    // TODO: remove this placeholder once https://github.com/AztecProtocol/aztec-packages/issues/2918 is implemented
    unconstrained fn compute_note_hash_and_nullifier(
        contract_address: Field,
        nonce: Field,
        storage_slot: Field,
        serialized_note: [Field; 0]
    ) -> pub [Field; 4] {
        [0, 0, 0, 0]
    }
}<|MERGE_RESOLUTION|>--- conflicted
+++ resolved
@@ -103,7 +103,12 @@
     ) {}
 
     #[aztec(public)]
-    fn init(oracle: AztecAddress, loan_to_value: Field, collateral_asset: AztecAddress, stable_coin: AztecAddress) {
+    fn init(
+        oracle: AztecAddress,
+        loan_to_value: Field,
+        collateral_asset: AztecAddress,
+        stable_coin: AztecAddress
+    ) {
         let asset_loc = storage.assets.at(0);
         let asset = asset_loc.read();
 
@@ -111,23 +116,14 @@
         assert(asset.last_updated_ts == 0);
         assert(asset.interest_accumulator == 0);
 
-<<<<<<< HEAD
         asset_loc.write(
             Asset {
             interest_accumulator: 1000000000,
             last_updated_ts: context.timestamp() as u120,
             loan_to_value: loan_to_value as u120,
-            oracle_address
+            oracle
         }
         );
-=======
-        asset_loc.write(Asset {
-                interest_accumulator: 1000000000,
-                last_updated_ts: context.timestamp() as u120,
-                loan_to_value: loan_to_value as u120,
-                oracle
-            });
->>>>>>> 34e25056
 
         storage.collateral_asset.write(collateral_asset);
         storage.stable_coin.write(stable_coin);
@@ -159,64 +155,40 @@
     }
 
     #[aztec(private)]
-<<<<<<< HEAD
     fn deposit_private(
-        from: Field,
+        from: AztecAddress,
         amount: Field,
         nonce: Field,
         secret: Field,
         on_behalf_of: Field,
-        collateral_asset: Field
+        collateral_asset: AztecAddress
     ) {
-        let on_behalf_of = compute_identifier(secret, on_behalf_of, context.msg_sender());
-        let _res = Token::at(collateral_asset).unshield(&mut context, from, context.this_address(), amount, nonce);
-        // _deposit(on_behalf_of, amount, collateral_asset)
-        let selector = compute_selector("_deposit(Field,Field,Field)");
-        context.call_public_function(
-            context.this_address(),
-            selector,
-            [on_behalf_of, amount, collateral_asset]
-        );
-    }
-
-    #[aztec(public)]
-    fn deposit_public(amount: Field, nonce: Field, on_behalf_of: Field, collateral_asset: Field) {
-        Token::at(collateral_asset).transfer_public(
-            context,
-            context.msg_sender(),
-            context.this_address(),
-            amount,
-            nonce
-        );
-        let selector = compute_selector("_deposit(Field,Field,Field)");
-        context.call_public_function(
-            context.this_address(),
-            selector,
-            [on_behalf_of, amount, collateral_asset]
-        );
-=======
-    fn deposit_private(from: AztecAddress, amount: Field, nonce: Field, secret: Field, on_behalf_of: Field, collateral_asset: AztecAddress) {
         let on_behalf_of = compute_identifier(secret, on_behalf_of, context.msg_sender().to_field());
         let _res = Token::at(collateral_asset).unshield(&mut context, from, context.this_address(), amount, nonce);
         // _deposit(on_behalf_of, amount, collateral_asset)
         let selector = compute_selector("_deposit((Field),Field,(Field))");
-        context.call_public_function(context.this_address(),
-            selector,
-            [on_behalf_of, amount, collateral_asset.to_field()]);
+        context.call_public_function(
+            context.this_address(),
+            selector,
+            [on_behalf_of, amount, collateral_asset.to_field()]
+        );
     }
 
     #[aztec(public)]
     fn deposit_public(amount: Field, nonce: Field, on_behalf_of: Field, collateral_asset: AztecAddress) {
-        Token::at(collateral_asset).transfer_public(context,
+        Token::at(collateral_asset).transfer_public(
+            context,
             context.msg_sender(),
             context.this_address(),
             amount,
-            nonce);
+            nonce
+        );
         let selector = compute_selector("_deposit((Field),Field,(Field))");
-        context.call_public_function(context.this_address(),
-            selector,
-            [on_behalf_of, amount, collateral_asset.to_field()]);
->>>>>>> 34e25056
+        context.call_public_function(
+            context.this_address(),
+            selector,
+            [on_behalf_of, amount, collateral_asset.to_field()]
+        );
     }
 
     #[aztec(public)]
@@ -235,25 +207,21 @@
     fn withdraw_private(secret: Field, to: AztecAddress, amount: Field) {
         let on_behalf_of = compute_identifier(secret, 0, context.msg_sender().to_field());
         let selector = compute_selector("_withdraw((Field),(Field),Field)");
-        context.call_public_function(context.this_address(), selector, [on_behalf_of, to.to_field(), amount]);
-    }
-
-    #[aztec(public)]
-<<<<<<< HEAD
-    fn withdraw_public(to: Field, amount: Field) {
-        let selector = compute_selector("_withdraw(Field,Field,Field)");
-        context.call_public_function(
-            context.this_address(),
-            selector,
-            [context.msg_sender(), to, amount]
-        );
-=======
+        context.call_public_function(
+            context.this_address(),
+            selector,
+            [on_behalf_of, to.to_field(), amount]
+        );
+    }
+
+    #[aztec(public)]
     fn withdraw_public(to: AztecAddress, amount: Field) {
         let selector = compute_selector("_withdraw((Field),(Field),Field)");
-        context.call_public_function(context.this_address(),
-            selector,
-            [context.msg_sender().to_field(), to.to_field(), amount]);
->>>>>>> 34e25056
+        context.call_public_function(
+            context.this_address(),
+            selector,
+            [context.msg_sender().to_field(), to.to_field(), amount]
+        );
     }
 
     #[aztec(public)]
@@ -291,25 +259,21 @@
     fn borrow_private(secret: Field, to: AztecAddress, amount: Field) {
         let on_behalf_of = compute_identifier(secret, 0, context.msg_sender().to_field());
         let selector = compute_selector("_borrow((Field),(Field),Field)");
-        context.call_public_function(context.this_address(), selector, [on_behalf_of, to.to_field(), amount]);
-    }
-
-    #[aztec(public)]
-<<<<<<< HEAD
-    fn borrow_public(to: Field, amount: Field) {
-        let selector = compute_selector("_borrow(Field,Field,Field)");
-        context.call_public_function(
-            context.this_address(),
-            selector,
-            [context.msg_sender(), to, amount]
-        );
-=======
+        context.call_public_function(
+            context.this_address(),
+            selector,
+            [on_behalf_of, to.to_field(), amount]
+        );
+    }
+
+    #[aztec(public)]
     fn borrow_public(to: AztecAddress, amount: Field) {
         let selector = compute_selector("_borrow((Field),(Field),Field)");
-        context.call_public_function(context.this_address(),
-            selector,
-            [context.msg_sender().to_field(), to.to_field(), amount]);
->>>>>>> 34e25056
+        context.call_public_function(
+            context.this_address(),
+            selector,
+            [context.msg_sender().to_field(), to.to_field(), amount]
+        );
     }
 
     #[aztec(public)]
@@ -334,39 +298,33 @@
     }
 
     #[aztec(private)]
-<<<<<<< HEAD
     fn repay_private(
-        from: Field,
+        from: AztecAddress,
         amount: Field,
         nonce: Field,
         secret: Field,
         on_behalf_of: Field,
-        stable_coin: Field
+        stable_coin: AztecAddress
     ) {
-        let on_behalf_of = compute_identifier(secret, on_behalf_of, context.msg_sender());
-        let _res = Token::at(stable_coin).burn(&mut context, from, amount, nonce);
-        let selector = compute_selector("_repay(Field,Field,Field)");
-        context.call_public_function(
-            context.this_address(),
-            selector,
-            [on_behalf_of, amount, stable_coin]
-        );
-=======
-    fn repay_private(from: AztecAddress, amount: Field, nonce: Field, secret: Field, on_behalf_of: Field, stable_coin: AztecAddress) {
         let on_behalf_of = compute_identifier(secret, on_behalf_of, context.msg_sender().to_field());
         let _res = Token::at(stable_coin).burn(&mut context, from, amount, nonce);
         let selector = compute_selector("_repay((Field),Field,(Field))");
-        context.call_public_function(context.this_address(),
-            selector,
-            [on_behalf_of, amount, stable_coin.to_field()]);
->>>>>>> 34e25056
+        context.call_public_function(
+            context.this_address(),
+            selector,
+            [on_behalf_of, amount, stable_coin.to_field()]
+        );
     }
 
     #[aztec(public)]
     fn repay_public(amount: Field, nonce: Field, owner: AztecAddress, stable_coin: AztecAddress) {
         Token::at(stable_coin).burn_public(context, context.msg_sender(), amount, nonce);
         let selector = compute_selector("_repay((Field),Field,(Field))");
-        context.call_public_function(context.this_address(), selector, [owner.to_field(), amount, stable_coin.to_field()]);
+        context.call_public_function(
+            context.this_address(),
+            selector,
+            [owner.to_field(), amount, stable_coin.to_field()]
+        );
     }
 
     #[aztec(public)]
@@ -386,25 +344,15 @@
         storage.assets.at(assetId).read()
     }
 
-<<<<<<< HEAD
-    unconstrained fn get_position(owner: Field) -> pub Position {
-        let collateral = storage.collateral.at(owner).read();
-        let static_debt = storage.static_debt.at(owner).read();
-=======
-    unconstrained fn get_position(owner: AztecAddress) -> Position {
+    unconstrained fn get_position(owner: AztecAddress) -> pub Position {
         let collateral = storage.collateral.at(owner.to_field()).read();
         let static_debt = storage.static_debt.at(owner.to_field()).read();
->>>>>>> 34e25056
         let asset = storage.assets.at(0).read();
         let debt = debt_value(static_debt as u120, asset.interest_accumulator as u120) as Field;
         Position { collateral, static_debt, debt }
     }
 
-<<<<<<< HEAD
-    unconstrained fn get_assets() -> pub [Field; 2] {
-=======
-    unconstrained fn get_assets() -> [AztecAddress; 2] {
->>>>>>> 34e25056
+    unconstrained fn get_assets() -> pub [AztecAddress; 2] {
         [storage.collateral_asset.read(), storage.stable_coin.read()]
     }
 
