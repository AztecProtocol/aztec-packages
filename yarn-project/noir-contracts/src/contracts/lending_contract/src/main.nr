--- conflicted
+++ resolved
@@ -36,28 +36,18 @@
         debt: Field,
     }
 
-<<<<<<< HEAD
     // Constructs the contract.
     #[aztec(private)]
     fn constructor(
     ) {}
 
     #[aztec(public)]
-    open fn init() {
-=======
-    fn constructor(inputs: PrivateContextInputs) -> distinct pub abi::PrivateCircuitPublicInputs {
-        PrivateContext::new(inputs, 0).finish()
-    }
-
     open fn init(
-        inputs: PublicContextInputs,
         oracle_address: Field,
         loan_to_value: Field,
         collateral_asset: Field,
         stable_coin: Field,
-    ) -> pub abi::PublicCircuitPublicInputs {
-        let mut context = PublicContext::new(inputs, abi::hash_args([oracle_address, loan_to_value, collateral_asset, stable_coin]));
->>>>>>> 94053e44
+    ) {
         let storage = Storage::init();
         let asset_loc = storage.assets.at(0);
         let asset = asset_loc.read();
@@ -78,17 +68,11 @@
 
         context.return_values.push(1);
     }
-<<<<<<< HEAD
 
     // Create a position.
-
-    #[aztec(public)]
-    open fn update_tot() {
-=======
     // keccak256("update_accumulator()") >> 224 -> 0x1873b536
-    open fn update_accumulator(inputs: PublicContextInputs) -> pub abi::PublicCircuitPublicInputs {
-        let mut context = PublicContext::new(inputs, abi::hash_args([]));
->>>>>>> 94053e44
+    #[aztec(public)]
+    open fn update_accumulator() {
         let storage = Storage::init();
 
         let asset_loc = storage.assets.at(0);
@@ -110,102 +94,43 @@
             asset_loc.write(asset);
         }
 
-<<<<<<< HEAD
-        context.return_values.push(1);
+        context.return_values.push_array(asset.serialise());
     }
 
     // This don't need to be on behalf of self. We should be able to repay on behalf of someone else.
     #[aztec(private)]
-=======
-        context.return_values.push_array(asset.serialise());
-        context.finish()        
-    }
-
->>>>>>> 94053e44
     fn deposit_private(
         secret: Field,
-<<<<<<< HEAD
-        owner: Field,
-        amount: Field
-    ) {
-        assert (!((secret == 0) as bool & (owner == 0) as bool));
-        let mut account = owner;
-        let me = context.msg_sender();
-
-        if (secret != 0) {
-            account = Account::new(me, secret).key();
-        }
-
-        // Unshield tokens into this contract.
-
-        // _deposit(account, amount)
-        let _callStackItem = context.call_public_function(
-            context.this_address(), 
-            3009041984,
-            [account, amount]
-        );
-=======
         asset_owner: Field,
         on_behalf_of: Field,
         amount: Field,
         collateral_asset: Field,
-    ) -> distinct pub abi::PrivateCircuitPublicInputs {
-        let mut context = PrivateContext::new(inputs, abi::hash_args([
-            secret,
-            asset_owner,
-            on_behalf_of,
-            amount,
-            collateral_asset,
-        ]));
-
+    ) {
         let on_behalf_of = compute_identifier(secret, on_behalf_of, context.msg_sender());
         let _res = Token::at(collateral_asset).unshield(&mut context, asset_owner, context.this_address(), amount);
         // _deposit(on_behalf_of, amount, collateral_asset)
         let _callStackItem2 = context.call_public_function(context.this_address(), 0x08506e50,[on_behalf_of, amount, collateral_asset]);
-        context.finish()
->>>>>>> 94053e44
     }
 
     #[aztec(public)]
     open fn deposit_public(
         owner: Field,
-<<<<<<< HEAD
-        amount: Field
-    ) {
-        // @todo @LHerskind Transfer tokens into this contract. We can't do it now because too few writes.
-    
-        let return_values = context.call_public_function(context.this_address(), 3009041984, [owner, amount]);
-
-=======
         amount: Field,
         collateral_asset: Field,
-    ) -> pub abi::PublicCircuitPublicInputs {
-        let mut context = PublicContext::new(inputs, abi::hash_args([owner, amount, collateral_asset]));
+    ) {
         Token::at(collateral_asset).transfer_from_pub(context, context.msg_sender(), context.this_address(), amount);
         let return_values = context.call_public_function(context.this_address(), 0x08506e50, [owner, amount, collateral_asset]);
->>>>>>> 94053e44
         context.return_values.push(return_values[0]);
     }
 
-<<<<<<< HEAD
-    #[aztec(public)]
-=======
+    #[aztec(public)]
     // keccak256("_deposit(field,field,field)") >> 224 -> 0x08506e50
->>>>>>> 94053e44
     open internal fn _deposit(
         owner: Field,
-<<<<<<< HEAD
-        amount: Field
-    ) {
-        let _void = context.call_public_function_no_args(context.this_address(), 1259373467)[0];
-=======
         amount: Field,
         collateral_asset: Field,
-    ) -> pub abi::PublicCircuitPublicInputs {
-        let mut context = PublicContext::new(inputs, abi::hash_args([owner, amount, collateral_asset]));
+    ) {
         let _asset = Lending::at(context.this_address()).update_accumulator(context);
->>>>>>> 94053e44
-
         let storage = Storage::init();
 
         let coll_asset = storage.collateral_asset.read();
@@ -223,72 +148,31 @@
         secret: Field,
         to: Field,
         amount: Field
-<<<<<<< HEAD
-    ) {
-        let me = context.msg_sender();
-        let account = Account::new(me, secret).key();
-        let _callStackItem = context.call_public_function(
-            context.this_address(), 
-            1065861440,
-            [account, amount]
-        );
-    }
-
-
-    #[aztec(public)]
-    open fn withdraw_public(
-        amount: Field
-    ) {
-        // @todo @LHerskind Transfer tokens into this contract. We can't do it now because too few writes.
-    
-        let return_values = context.call_public_function(context.this_address(), 1065861440, [context.msg_sender(), amount]);
-
-=======
-    ) -> distinct pub abi::PrivateCircuitPublicInputs {
-        let mut context = PrivateContext::new(inputs, abi::hash_args([
-            secret,
-            to,
-            amount
-        ]));
+    ) {
         let on_behalf_of = compute_identifier(secret, 0, context.msg_sender());
         let _callStackItem = context.call_public_function(context.this_address(), 0x5af6f634, [on_behalf_of, to, amount]);
-        context.finish()
-    }
-
+    }
+
+    #[aztec(public)]
     open fn withdraw_public(
-        inputs: PublicContextInputs,
-        to: Field,
-        amount: Field,
-    ) -> pub abi::PublicCircuitPublicInputs {
-        let mut context = PublicContext::new(inputs, abi::hash_args([to, amount]));
+        to: Field,
+        amount: Field,
+    ) {
         // _withdraw(msg.sender, to, amount);
         let return_values = context.call_public_function(context.this_address(), 0x5af6f634, [context.msg_sender(), to, amount]);
->>>>>>> 94053e44
         context.return_values.push(return_values[0]);
     }
 
-<<<<<<< HEAD
-    #[aztec(public)]
-     open internal fn _withdraw(
-=======
     // keccak256("_withdraw(field,field,field)") >> 224 -> 0x5af6f634
+    #[aztec(public)]
     open internal fn _withdraw(
-        inputs: PublicContextInputs,
->>>>>>> 94053e44
         owner: Field,
         recipient: Field,
         amount: Field
-<<<<<<< HEAD
-    ) {
-        let _void = context.call_public_function_no_args(context.this_address(), 1259373467)[0];
-
-=======
-    ) -> pub abi::PublicCircuitPublicInputs {
-        let mut context = PublicContext::new(inputs, abi::hash_args([owner, recipient, amount]));
+    ) {
         let asset = Lending::at(context.this_address()).update_accumulator(context);
         let price = PriceFeed::at(asset.oracle_address).get_price(context);
         
->>>>>>> 94053e44
         let storage = Storage::init();
 
         let coll_loc = storage.collateral.at(owner);
@@ -318,70 +202,32 @@
         secret: Field,
         to: Field,
         amount: Field
-<<<<<<< HEAD
-    ) {
-        let me = context.msg_sender();
-        let account = Account::new(me, secret).key();
-
-        let _callStackItem = context.call_public_function(
-            context.this_address(), 
-            1462609836,
-            [account, amount]
-        );
-=======
-    ) -> distinct pub abi::PrivateCircuitPublicInputs {
-        let mut context = PrivateContext::new(inputs, abi::hash_args([
-            secret,
-            to,
-            amount
-        ]));
+    ) {
         let on_behalf_of = compute_identifier(secret, 0, context.msg_sender());
         // _borrow(msg.sender, to, amount)
         let _callStackItem = context.call_public_function(context.this_address(), 0xceffa31a, [on_behalf_of, to, amount]);
-        context.finish()
->>>>>>> 94053e44
     }
 
     #[aztec(public)]
     open fn borrow_public(
-<<<<<<< HEAD
-        amount: Field
-    ) {
-        let return_values = context.call_public_function(context.this_address(), 1462609836, [context.msg_sender(), amount]);
-
-=======
-        inputs: PublicContextInputs,
-        to: Field,
-        amount: Field
-    ) -> pub abi::PublicCircuitPublicInputs {
-        let mut context = PublicContext::new(inputs, abi::hash_args([to, amount]));
+        to: Field,
+        amount: Field
+    ) {
         // _borrow(msg.sender, to, amount)
         let return_values = context.call_public_function(context.this_address(), 0xceffa31a, [context.msg_sender(), to, amount]);
->>>>>>> 94053e44
         context.return_values.push(return_values[0]);
     }
 
-<<<<<<< HEAD
-    #[aztec(public)]
-=======
     // keccak256("_borrow(field,field,field)") >> 224 -> 0xceffa31a
->>>>>>> 94053e44
+    #[aztec(public)]
     open internal fn _borrow(
         owner: Field,
         to: Field,
         amount: Field
-<<<<<<< HEAD
-    ) {
-        // Access control.
-        let _void = context.call_public_function_no_args(context.this_address(), 1259373467)[0];
-
-=======
-    ) -> pub abi::PublicCircuitPublicInputs {
-        let mut context = PublicContext::new(inputs, abi::hash_args([owner, to, amount]));
+    ) {
         let asset = Lending::at(context.this_address()).update_accumulator(context);
         let price = PriceFeed::at(asset.oracle_address).get_price(context);
         
->>>>>>> 94053e44
         let storage = Storage::init();
 
         // Fetch collateral and static_debt, compute health of current position
@@ -402,92 +248,39 @@
         context.return_values.push(1);
     }
 
-<<<<<<< HEAD
-    // This doesn't need to be on behalf of self. We should be able to repay on behalf of someone else.
-    #[aztec(private)]
-=======
->>>>>>> 94053e44
+    #[aztec(private)]
     fn repay_private(
         secret: Field,
-<<<<<<< HEAD
-        owner: Field,
-        amount: Field
-    ) {
-        assert (!((secret == 0) as bool & (owner == 0) as bool));
-        let mut account = owner;
-        let me = context.msg_sender();
-
-        if (secret != 0) {
-            account = Account::new(me, secret).key();
-        }
-
-        // @todo @lherskind Transfer tokens from me to this contract.
-
-        let _callStackItem = context.call_public_function(
-            context.this_address(), 
-            3985016136,
-            [account, amount]
-        );
-=======
         asset_owner: Field,
         on_behalf_of: Field,
         amount: Field,
         stable_coin: Field,
-    ) -> distinct pub abi::PrivateCircuitPublicInputs {
-        let mut context = PrivateContext::new(inputs, abi::hash_args([
-            secret,
-            asset_owner,
-            on_behalf_of,
-            amount,
-            stable_coin,
-        ]));
+    ) {
         let on_behalf_of = compute_identifier(secret, on_behalf_of, context.msg_sender());
         let _res = Token::at(stable_coin).unshield(&mut context, asset_owner, context.this_address(), amount);
         let _callStackItem = context.call_public_function(context.this_address(), 0xfa94ab54, [on_behalf_of, amount, stable_coin]);
-        context.finish()
->>>>>>> 94053e44
     }
 
     #[aztec(public)]
     open fn repay_public(
         owner: Field,
-<<<<<<< HEAD
-        amount: Field
-    ) {
-        // @todo @LHerskind Transfer tokens from msg.sender to this contract.
-        let return_values = context.call_public_function(context.this_address(), 3985016136, [owner, amount]);
-
-=======
         amount: Field,
         stable_coin: Field,
-    ) -> pub abi::PublicCircuitPublicInputs {
-        let mut context = PublicContext::new(inputs, abi::hash_args([owner, amount, stable_coin]));
+    ) {
         // Should probably just burn the tokens actually :thinking:
         Token::at(stable_coin).transfer_from_pub(context, context.msg_sender(), context.this_address(), amount);
         let return_values = context.call_public_function(context.this_address(), 0xfa94ab54, [owner, amount, stable_coin]);
->>>>>>> 94053e44
         context.return_values.push(return_values[0]);
     }
 
-<<<<<<< HEAD
-    #[aztec(public)]
-=======
     // keccak256("_repay(field,field,field)") >> 224 -> 0xfa94ab54
->>>>>>> 94053e44
+    #[aztec(public)]
     open internal fn _repay(
         owner: Field,
-<<<<<<< HEAD
-        amount: Field
-    ) {
-        let _void = context.call_public_function_no_args(context.this_address(), 1259373467)[0];
-
-=======
         amount: Field,
         stable_coin: Field,
-    ) -> pub abi::PublicCircuitPublicInputs {
-        let mut context = PublicContext::new(inputs, abi::hash_args([owner, amount, stable_coin]));
+    ) {
         let asset = Lending::at(context.this_address()).update_accumulator(context);
->>>>>>> 94053e44
         let storage = Storage::init();
 
         // To ensure that private is using the correct token.
