--- conflicted
+++ resolved
@@ -1,75 +1,5 @@
 mod cards;
 mod game;
-
-<<<<<<< HEAD
-
-
-=======
-use dep::aztec::{
-    context::{PrivateContext, PublicContext, Context},
-    state_vars::{
-        map::Map,
-        public_state::PublicState,
-    },
-};
-
-use dep::std::option::Option;
-
-use cards::{Deck};
-use game::{Game, GameSerializationMethods, GAME_SERIALIZED_LEN};
-
-struct Storage {
-    collections: Map<Deck>,
-    game_decks: Map<Map<Deck>>,
-    games: Map<PublicState<Game, GAME_SERIALIZED_LEN>>,
-}
-
-impl Storage {
-    fn init(
-        context: Context,
-    ) -> Self {
-        Storage {
-            collections: Map::new(
-                context,
-                1,
-                |context, slot| {
-                    Deck::new(
-                        context,
-                        slot,
-                    )
-                },
-            ),
-            game_decks: Map::new(
-                context,
-                2,
-                |context, slot| {
-                    Map::new(
-                        context,
-                        slot,
-                        |context, slot|{
-                            Deck::new(
-                                context,
-                                slot,
-                            )
-                        }
-                    )
-                },
-            ),
-            games: Map::new(
-                context,
-                3,
-                |context, slot| {
-                    PublicState::new(
-                        context,
-                        slot,
-                        GameSerializationMethods,
-                    )
-                },
-            )
-        }
-    }
-}
->>>>>>> 5813fb36
 
 contract CardGame {
     use dep::aztec::{
