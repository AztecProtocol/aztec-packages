--- conflicted
+++ resolved
@@ -133,12 +133,8 @@
         context.call_public_function(
             context.this_address(),
             selector,
-<<<<<<< HEAD
-            [game as Field, player, strength]
+            [game as Field, player.to_field(), strength]
         );
-=======
-            [game as Field, player.to_field(), strength]);
->>>>>>> 34e25056
     }
 
     #[aztec(public)]
@@ -172,12 +168,8 @@
         context.call_public_function(
             context.this_address(),
             selector,
-<<<<<<< HEAD
-            [game as Field, player, card.to_field()]
+            [game as Field, player.to_field(), card.to_field()]
         );
-=======
-            [game as Field, player.to_field(), card.to_field()]);
->>>>>>> 34e25056
         // docs:end:call_public_function
     }
 
@@ -203,19 +195,12 @@
         let mut collection = storage.collections.at(player.to_field());
         let _inserted_cards = collection.add_cards(cards, player);
 
-<<<<<<< HEAD
-        let selector = compute_selector("on_cards_claimed(u32,Field,Field)");
+        let selector = compute_selector("on_cards_claimed(u32,(Field),Field)");
         context.call_public_function(
             context.this_address(),
             selector,
-            [game as Field, player, pedersen_hash(cards_fields, 0)]
+            [game as Field, player.to_field(), pedersen_hash(cards_fields, 0)]
         );
-=======
-        let selector = compute_selector("on_cards_claimed(u32,(Field),Field)");
-        context.call_public_function(context.this_address(),
-            selector,
-            [game as Field, player.to_field(), pedersen_hash(cards_fields, 0)]);
->>>>>>> 34e25056
     }
 
     #[aztec(public)]
@@ -234,24 +219,14 @@
         game_storage.write(game_data);
     }
 
-<<<<<<< HEAD
-    unconstrained fn view_collection_cards(owner: Field, offset: u32) -> pub [Option<Card>; MAX_NOTES_PER_PAGE] {
-        let collection = storage.collections.at(owner);
-=======
-    unconstrained fn view_collection_cards(owner: AztecAddress, offset: u32) -> [Option<Card>; MAX_NOTES_PER_PAGE] {
+    unconstrained fn view_collection_cards(owner: AztecAddress, offset: u32) -> pub [Option<Card>; MAX_NOTES_PER_PAGE] {
         let collection = storage.collections.at(owner.to_field());
->>>>>>> 34e25056
 
         collection.view_cards(offset)
     }
 
-<<<<<<< HEAD
-    unconstrained fn view_game_cards(game: u32, player: Field, offset: u32) -> pub [Option<Card>; MAX_NOTES_PER_PAGE] {
-        let game_deck = storage.game_decks.at(game as Field).at(player);
-=======
-    unconstrained fn view_game_cards(game: u32, player: AztecAddress, offset: u32) -> [Option<Card>; MAX_NOTES_PER_PAGE] {
+    unconstrained fn view_game_cards(game: u32, player: AztecAddress, offset: u32) -> pub [Option<Card>; MAX_NOTES_PER_PAGE] {
         let game_deck = storage.game_decks.at(game as Field).at(player.to_field());
->>>>>>> 34e25056
 
         game_deck.view_cards(offset)
     }
@@ -263,19 +238,14 @@
     // Computes note hash and nullifier.
     // Note 1: Needs to be defined by every contract producing logs.
     // Note 2: Having it in all the contracts gives us the ability to compute the note hash and nullifier differently for different kind of notes.
-<<<<<<< HEAD
     unconstrained fn compute_note_hash_and_nullifier(
         contract_address: Field,
         nonce: Field,
         storage_slot: Field,
         serialized_note: [Field; VALUE_NOTE_LEN]
     ) -> pub [Field; 4] {
-        let note_header = NoteHeader::new(contract_address, nonce, storage_slot);
-=======
-    unconstrained fn compute_note_hash_and_nullifier(contract_address: Field, nonce: Field, storage_slot: Field, serialized_note: [Field; VALUE_NOTE_LEN]) -> [Field; 4] {
         let _address = AztecAddress::from_field(contract_address); // TODO(benesjan) https://github.com/AztecProtocol/aztec-packages/issues/3669
         let note_header = NoteHeader::new(_address, nonce, storage_slot);
->>>>>>> 34e25056
         note_utils::compute_note_hash_and_nullifier(ValueNoteMethods, note_header, serialized_note)
     }
 }