--- conflicted
+++ resolved
@@ -166,16 +166,12 @@
         storage.trees.at(address.to_field()).read_root()
     }
 
-<<<<<<< HEAD
-    unconstrained fn compute_note_hash_and_nullifier(_contract_address: Field, _nonce: Field, _storage_slot: Field, _serialized_note: [Field; 4]) -> pub [Field; 4] {
-=======
     unconstrained fn compute_note_hash_and_nullifier(
         _contract_address: Field,
         _nonce: Field,
         _storage_slot: Field,
         _serialized_note: [Field; 4]
     ) -> pub [Field; 4] {
->>>>>>> 2db2e2a3
         [0x0d, 0x0e, 0x0a, 0x0d]
     }
 }