--- conflicted
+++ resolved
@@ -40,14 +40,7 @@
 
         // Insert new note to a set of user notes and emit the newly created encrypted note preimage via oracle call.
         let sender_balance = storage.balances.at(sender);
-<<<<<<< HEAD
-        send_note(&mut context, sender_balance, initial_supply, sender);
-=======
         increment(&mut context, sender_balance, initial_supply, sender);
-
-        // Return private circuit public inputs. All private functions need to return this as it is part of the input of the private kernel.
-        context.finish()
->>>>>>> 94053e44
     }
 
     // Transfers full balance of tokens from `sender` to a `recipient`.
@@ -87,14 +80,7 @@
 
         // Create new note for the recipient.
         let recipient_balance = storage.balances.at(recipient);
-<<<<<<< HEAD
-        send_note(&mut context, recipient_balance, note_sum, recipient);
-=======
         increment(&mut context, recipient_balance, note_sum, recipient);
-        
-        // Return private circuit public inputs. All private functions need to return this as it is part of the input of the private kernel.
-        context.finish()
->>>>>>> 94053e44
     }
 
     // Helper function to get the balance of a user ("unconstrained" is a Noir alternative of Solidity's "view" function).
