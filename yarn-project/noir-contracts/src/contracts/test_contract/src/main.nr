--- conflicted
+++ resolved
@@ -162,17 +162,13 @@
     }
 
     #[aztec(public)]
-<<<<<<< HEAD
     fn consume_mint_public_message(
-        to: Field,
+        to: AztecAddress,
         amount: Field,
-        canceller: Field,
+        canceller: EthAddress,
         msg_key: Field,
         secret: Field
     ) {
-=======
-    fn consume_mint_public_message(to: AztecAddress, amount: Field, canceller: EthAddress, msg_key: Field, secret: Field) {
->>>>>>> 34e25056
         let content_hash = get_mint_public_content_hash(to, amount, canceller);
         // Consume message and emit nullifier
         context.consume_l1_to_l2_message(msg_key, content_hash, secret);
