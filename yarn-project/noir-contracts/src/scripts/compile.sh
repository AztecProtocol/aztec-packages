#!/bin/bash

# Example:

# If you've compiled Noir from source:
# ./compile.sh --nargo-path=path/to/nargo --verbose zk_token ecdsa_account
# yarn noir:build --nargo-path=path/to/nargo zk_token ecdsa_account

# If nargo is installed properly in your PATH:
# yarn noir:build zk_token ecdsa_account

# Enable strict mode:
# Exit on error (set -e), treat unset variables as an error (set -u),
# and propagate the exit status of the first failing command in a pipeline (set -o pipefail).
set -euo pipefail;

ROOT=$(pwd)
NARGO_COMMAND="nargo"  # Default nargo command

# Function to display script usage
usage() {
  echo "Usage: $0 [--nargo-path=<path>] [--verbose] CONTRACT_NAME [CONTRACT_NAME...]"
  echo "Arguments:"
  echo "  --nargo-path=<path>  Specify the path to the 'nargo' executable (optional)."
  echo "  --verbose            Enable verbose compilation output (optional)."
  echo "  CONTRACT_NAME        Name of the contract(s) to compile and process (omitting the '_contract' suffix)."
  exit 1
}

build() {
  CONTRACT_NAME=$1
  CONTRACT_FOLDER="${CONTRACT_NAME}_contract"
  echo "Compiling $CONTRACT_NAME..."
  cd src/contracts/$CONTRACT_FOLDER
  rm -f target/*

  # If VERBOSE is not set, compile with 'nargo' and redirect standard error (stderr) to /dev/null and standard output (stdout) to /dev/null.
  # If the compilation fails, rerun the compilation with 'nargo' and show the compiler output.
  if [[ -z "${VERBOSE:-}" ]]; then
    "$NARGO_COMMAND" compile main --contracts 2> /dev/null > /dev/null  || (echo "Error compiling contract. Re-running as verbose to show compiler output:"; "$NARGO_COMMAND" compile main --contracts);
  else
    "$NARGO_COMMAND" compile main --contracts
  fi

  cd $ROOT
  echo "Copying output for $CONTRACT_NAME"
  NODE_OPTIONS=--no-warnings yarn ts-node --esm src/scripts/copy_output.ts $CONTRACT_NAME
}

format(){
  echo "Formatting contract folders"
  yarn run -T prettier -w ./src/artifacts/*.json ../aztec.js/src/abis/*.json ./src/types/*.ts
  echo -e "Done\n"
}

# Parse command-line arguments
for arg in "$@"; do
  case $arg in
    --nargo-path=*) # Optional.
      NARGO_COMMAND="${arg#*=}"  # Extract the value after '--nargo-path='
      NARGO_COMMAND=$(eval echo "$NARGO_COMMAND")  # Expand tilde (~) in the path to be the home directory (for example)
      shift  # Move to the next command-line argument
      ;;
    --verbose) # Optional.
      # Set the VERBOSE environment variable to enable verbose mode
      export VERBOSE=1
      shift  # Move to the next command-line argument
      ;;
    *)
      # If an unrecognized argument is provided, we assume it is a CONTRACT_NAME
      # and break out of the loop to start processing the contracts.
      break
      ;;
  esac
done

# Check if at least one CONTRACT_NAME is provided, if not, display usage information.
if [ $# -eq 0 ]; then
  usage
  exit 0
fi

echo "Using $($NARGO_COMMAND --version)"

# Build contracts
for CONTRACT_NAME in "$@"; do
  build $CONTRACT_NAME &
done

<<<<<<< HEAD
  # If VERBOSE is not set, compile with 'nargo' and redirect standard error (stderr) to /dev/null and standard output (stdout) to /dev/null.
  # If the compilation fails, rerun the compilation with 'nargo' and show the compiler output.
  if [[ -z "${VERBOSE:-}" ]]; then
    "$NARGO_COMMAND" compile main --contracts 2> /dev/null > /dev/null  || (echo "Error compiling contract. Re-running as verbose to show compiler output:"; "$NARGO_COMMAND" compile main --contracts);
  else
    "$NARGO_COMMAND" compile main --contracts
  fi
=======
# Format contracts once all background processes have finished
wait
format
>>>>>>> d70e1433

# Check for stale artifacts
for json_path in src/artifacts/*.json; do
  json_file="$(basename "$json_path")";
  contract_name="${json_file%.json}";
  if [ ! -d "./src/contracts/$contract_name" ]; then
    echo "WARN: Source code for artifact '$contract_name' not found. Consider deleting the artifact.";
  fi
done<|MERGE_RESOLUTION|>--- conflicted
+++ resolved
@@ -87,19 +87,9 @@
   build $CONTRACT_NAME &
 done
 
-<<<<<<< HEAD
-  # If VERBOSE is not set, compile with 'nargo' and redirect standard error (stderr) to /dev/null and standard output (stdout) to /dev/null.
-  # If the compilation fails, rerun the compilation with 'nargo' and show the compiler output.
-  if [[ -z "${VERBOSE:-}" ]]; then
-    "$NARGO_COMMAND" compile main --contracts 2> /dev/null > /dev/null  || (echo "Error compiling contract. Re-running as verbose to show compiler output:"; "$NARGO_COMMAND" compile main --contracts);
-  else
-    "$NARGO_COMMAND" compile main --contracts
-  fi
-=======
 # Format contracts once all background processes have finished
 wait
 format
->>>>>>> d70e1433
 
 # Check for stale artifacts
 for json_path in src/artifacts/*.json; do
