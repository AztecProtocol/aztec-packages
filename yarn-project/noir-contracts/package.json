--- conflicted
+++ resolved
@@ -34,13 +34,10 @@
     "rootDir": "./src"
   },
   "dependencies": {
-<<<<<<< HEAD
-=======
     "@aztec/foundation": "workspace:^",
     "@noir-lang/noir-source-resolver": "^1.1.0",
     "@noir-lang/noir_wasm": "0.3.2-29b1f7df",
     "toml": "^3.0.0",
->>>>>>> 75f1a130
     "tslib": "^2.4.0"
   },
   "devDependencies": {
