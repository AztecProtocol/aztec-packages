{
  "name": "@aztec/noir-contracts",
  "version": "0.0.0",
  "type": "module",
  "exports": {
    ".": "./dest/index.js",
    "./examples": "./dest/examples/index.js"
  },
  "typedoc": {
    "entryPoint": "./src/index.ts",
    "displayName": "Noir contracts",
    "tsconfig": "./tsconfig.json"
  },
  "scripts": {
    "prepare": "node ../yarn-project-base/scripts/update_build_manifest.mjs package.json",
    "prepare:check": "node ../yarn-project-base/scripts/update_build_manifest.mjs package.json --check",
    "build": "yarn clean && tsc -b",
    "build:dev": "tsc -b --watch",
    "clean": "rm -rf ./dest .tsbuildinfo",
    "formatting": "run -T prettier --check ./src && run -T eslint ./src",
    "formatting:fix": "run -T prettier -w ./src",
    "test": "NODE_NO_WARNINGS=1 node --experimental-vm-modules $(yarn bin jest) --passWithNoTests",
<<<<<<< HEAD
    "noir:build": "yarn noir:build:test && yarn noir:build:parent && yarn noir:build:child && yarn noir:build:zk_token && yarn noir:build:pub_token && yarn noir:build:l1_token",
=======
    "noir:build": "yarn noir:build:test && yarn noir:build:parent && yarn noir:build:child && yarn noir:build:zk_token && yarn noir:build:pub_token && yarn noir:build:rollup_native_token",
>>>>>>> ddd3abda
    "noir:build:test": "(cd src/contracts/test_contract && nargo compile main --contracts) && ts-node --esm src/scripts/copy_output.ts test",
    "noir:build:parent": "(cd src/contracts/parent_contract && nargo compile main --contracts) && ts-node --esm src/scripts/copy_output.ts parent",
    "noir:build:child": "(cd src/contracts/child_contract && nargo compile main --contracts) && ts-node --esm src/scripts/copy_output.ts child",
    "noir:build:zk_token": "(cd src/contracts/zk_token_contract && nargo compile main --contracts) && ts-node --esm src/scripts/copy_output.ts zk_token",
<<<<<<< HEAD
    "noir:build:pub_token": "(cd src/contracts/public_token_contract && nargo compile main --contracts) && ts-node --esm src/scripts/copy_output.ts public_token",
    "noir:build:l1_token": "(cd src/contracts/non_native_token_contract && nargo compile main --contracts && jq -c '.functions[] |= del(.proving_key, .verification_key)' target/main-NonNativeToken.json > temp.json && mv temp.json target/main-NonNativeToken.json ) && ts-node --esm src/scripts/copy_output.ts non_native_token"
=======
    "noir:build:rollup_native_token": "(cd src/contracts/rollup_native_asset_contract && nargo compile main --contracts && jq -c '.functions[] |= del(.proving_key, .verification_key)' target/main-RollupNativeAsset.json > temp.json && mv temp.json target/main-RollupNativeAsset.json) && ts-node --esm src/scripts/copy_output.ts rollup_native_asset",
    "noir:build:pub_token": "(cd src/contracts/public_token_contract && nargo compile main --contracts) && ts-node --esm src/scripts/copy_output.ts public_token"
>>>>>>> ddd3abda
  },
  "inherits": [
    "../package.common.json"
  ],
  "jest": {
    "preset": "ts-jest/presets/default-esm",
    "moduleNameMapper": {
      "^(\\.{1,2}/.*)\\.js$": "$1"
    },
    "testRegex": "./src/.*\\.test\\.ts$",
    "rootDir": "./src"
  },
  "dependencies": {
    "@aztec/foundation": "workspace:^",
    "tslib": "^2.4.0"
  },
  "devDependencies": {
    "@jest/globals": "^29.5.0",
    "@rushstack/eslint-patch": "^1.1.4",
    "@types/jest": "^29.5.0",
    "@types/lodash.camelcase": "^4.3.7",
    "@types/lodash.snakecase": "^4.1.7",
    "@types/lodash.upperfirst": "^4.3.7",
    "@types/node": "^18.7.23",
    "jest": "^29.5.0",
    "lodash.camelcase": "^4.3.0",
    "lodash.snakecase": "^4.1.1",
    "lodash.upperfirst": "^4.3.1",
    "ts-jest": "^29.1.0",
    "ts-node": "^10.9.1",
    "typescript": "^5.0.4"
  },
  "files": [
    "dest",
    "src",
    "!*.test.*"
  ],
  "types": "./dest/index.d.ts"
}<|MERGE_RESOLUTION|>--- conflicted
+++ resolved
@@ -20,22 +20,14 @@
     "formatting": "run -T prettier --check ./src && run -T eslint ./src",
     "formatting:fix": "run -T prettier -w ./src",
     "test": "NODE_NO_WARNINGS=1 node --experimental-vm-modules $(yarn bin jest) --passWithNoTests",
-<<<<<<< HEAD
-    "noir:build": "yarn noir:build:test && yarn noir:build:parent && yarn noir:build:child && yarn noir:build:zk_token && yarn noir:build:pub_token && yarn noir:build:l1_token",
-=======
-    "noir:build": "yarn noir:build:test && yarn noir:build:parent && yarn noir:build:child && yarn noir:build:zk_token && yarn noir:build:pub_token && yarn noir:build:rollup_native_token",
->>>>>>> ddd3abda
+    "noir:build": "yarn noir:build:test && yarn noir:build:parent && yarn noir:build:child && yarn noir:build:zk_token && yarn noir:build:pub_token && yarn noir:build:l1_token && yarn noir:build:rollup_native_token",
     "noir:build:test": "(cd src/contracts/test_contract && nargo compile main --contracts) && ts-node --esm src/scripts/copy_output.ts test",
     "noir:build:parent": "(cd src/contracts/parent_contract && nargo compile main --contracts) && ts-node --esm src/scripts/copy_output.ts parent",
     "noir:build:child": "(cd src/contracts/child_contract && nargo compile main --contracts) && ts-node --esm src/scripts/copy_output.ts child",
     "noir:build:zk_token": "(cd src/contracts/zk_token_contract && nargo compile main --contracts) && ts-node --esm src/scripts/copy_output.ts zk_token",
-<<<<<<< HEAD
-    "noir:build:pub_token": "(cd src/contracts/public_token_contract && nargo compile main --contracts) && ts-node --esm src/scripts/copy_output.ts public_token",
-    "noir:build:l1_token": "(cd src/contracts/non_native_token_contract && nargo compile main --contracts && jq -c '.functions[] |= del(.proving_key, .verification_key)' target/main-NonNativeToken.json > temp.json && mv temp.json target/main-NonNativeToken.json ) && ts-node --esm src/scripts/copy_output.ts non_native_token"
-=======
+    "noir:build:l1_token": "(cd src/contracts/non_native_token_contract && nargo compile main --contracts && jq -c '.functions[] |= del(.proving_key, .verification_key)' target/main-NonNativeToken.json > temp.json && mv temp.json target/main-NonNativeToken.json ) && ts-node --esm src/scripts/copy_output.ts non_native_token",
     "noir:build:rollup_native_token": "(cd src/contracts/rollup_native_asset_contract && nargo compile main --contracts && jq -c '.functions[] |= del(.proving_key, .verification_key)' target/main-RollupNativeAsset.json > temp.json && mv temp.json target/main-RollupNativeAsset.json) && ts-node --esm src/scripts/copy_output.ts rollup_native_asset",
     "noir:build:pub_token": "(cd src/contracts/public_token_contract && nargo compile main --contracts) && ts-node --esm src/scripts/copy_output.ts public_token"
->>>>>>> ddd3abda
   },
   "inherits": [
     "../package.common.json"
