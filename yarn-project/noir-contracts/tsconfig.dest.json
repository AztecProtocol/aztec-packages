{
<<<<<<< HEAD
  "extends": "..",
=======
  "extends": ".",
  "references": [
    {
      "path": "../foundation/tsconfig.dest.json"
    }
  ],
>>>>>>> 79c907a2
  "exclude": ["**/*.test.*", "**/fixtures/*"]
}<|MERGE_RESOLUTION|>--- conflicted
+++ resolved
@@ -1,13 +1,9 @@
 {
-<<<<<<< HEAD
-  "extends": "..",
-=======
   "extends": ".",
   "references": [
     {
       "path": "../foundation/tsconfig.dest.json"
     }
   ],
->>>>>>> 79c907a2
   "exclude": ["**/*.test.*", "**/fixtures/*"]
 }