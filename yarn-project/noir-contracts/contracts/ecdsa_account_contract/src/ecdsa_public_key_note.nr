use dep::aztec::protocol_types::address::AztecAddress;
use dep::aztec::{
    note::{
        note_header::NoteHeader,
        note_interface::NoteInterface,
        utils::compute_note_hash_for_read_or_nullify,
    },
    oracle::{
        nullifier_key::get_nullifier_secret_key,
        get_public_key::get_public_key,
    },
    log::emit_encrypted_log,
    hash::pedersen_hash,
    context::PrivateContext,
    protocol_types::traits::{Serialize, Deserialize},
};

global ECDSA_PUBLIC_KEY_NOTE_LEN: Field = 5;

// Stores an ECDSA public key composed of two 32-byte elements
// TODO: Do we need to include a nonce, in case we want to read/nullify/recreate with the same pubkey value?
struct EcdsaPublicKeyNote {
    x: [u8; 32],
    y: [u8; 32],
    owner: AztecAddress, // We store the owner address only to get the secret key to compute the nullifier
    header: NoteHeader,
}

impl Serialize<ECDSA_PUBLIC_KEY_NOTE_LEN> for EcdsaPublicKeyNote {
   // serialize the note as 5 fields where:
    // [0] = x[0..31] (upper bound excluded)
    // [1] = x[31]
    // [2] = y[0..31]
    // [3] = y[31]
    // [4] = owner
    fn serialize(self) -> [Field; ECDSA_PUBLIC_KEY_NOTE_LEN] {
        let mut x: Field = 0;
        let mut y: Field = 0;
        let mut mul: Field = 1;

        for i in 1..32 {
          let byte_x: Field = self.x[31 - i] as Field;
          x = x + (byte_x * mul);
          let byte_y: Field = self.y[31 - i] as Field;
          y = y + (byte_y * mul);
          mul *= 256;
        }

        let last_x = self.x[31] as Field;
        let last_y = self.y[31] as Field;
        
        [x, last_x, y, last_y, self.owner.to_field()]
    }
}

impl Deserialize<ECDSA_PUBLIC_KEY_NOTE_LEN> for EcdsaPublicKeyNote {
    fn deserialize(serialized_note: [Field; ECDSA_PUBLIC_KEY_NOTE_LEN]) -> EcdsaPublicKeyNote {
        let mut x: [u8; 32] = [0; 32];
        let mut y: [u8; 32] = [0; 32];

        let part_x = serialized_note[0].to_be_bytes(32);
        for i in 0..31 {
            x[i] = part_x[i + 1];
        }
        x[31] = serialized_note[1].to_be_bytes(32)[31];
<<<<<<< HEAD

        let part_y = serialized_note[2].to_be_bytes(32);
        for i in 0..31 {
            y[i] = part_y[i + 1];
        }
        y[31] = serialized_note[3].to_be_bytes(32)[31];

        EcdsaPublicKeyNote { x, y, owner: AztecAddress::from_field(serialized_note[4]), header: NoteHeader::empty() }
    }

    // TODO: Remove this once https://github.com/noir-lang/noir/issues/4088 is fixed
    fn _deserialized_length_hint() -> [Field; ECDSA_PUBLIC_KEY_NOTE_LEN] {
        [0; ECDSA_PUBLIC_KEY_NOTE_LEN]
    }
}

=======

        let part_y = serialized_note[2].to_be_bytes(32);
        for i in 0..31 {
            y[i] = part_y[i + 1];
        }
        y[31] = serialized_note[3].to_be_bytes(32)[31];

        EcdsaPublicKeyNote { x, y, owner: AztecAddress::from_field(serialized_note[4]), header: NoteHeader::empty() }
    }
}

>>>>>>> 0927091b
impl NoteInterface for EcdsaPublicKeyNote {
    fn compute_note_hash(note: EcdsaPublicKeyNote) -> Field {
        // TODO(#1205) Should use a non-zero generator index.
        pedersen_hash(note.serialize(), 0)
    }

   fn compute_nullifier(self, context: &mut PrivateContext) -> Field {
        let unique_siloed_note_hash = compute_note_hash_for_read_or_nullify(self);
        let secret = context.request_nullifier_secret_key(self.owner);
        // TODO(#1205) Should use a non-zero generator index.
        pedersen_hash([
            unique_siloed_note_hash,
            secret.low,
            secret.high,
        ],0)
    }

    fn compute_nullifier_without_context(self) -> Field {
        let unique_siloed_note_hash = compute_note_hash_for_read_or_nullify(self);
        let secret = get_nullifier_secret_key(self.owner);
        // TODO(#1205) Should use a non-zero generator index.
        pedersen_hash([
            unique_siloed_note_hash,
            secret.low,
            secret.high,
        ],0)
    }

    fn set_header(&mut self, header: NoteHeader) {
        self.header = header;
    }

    fn get_header(self) -> NoteHeader {
        self.header
    }

    // Broadcasts the note as an encrypted log on L1.
    fn broadcast(self, context: &mut PrivateContext, slot: Field) {
        let encryption_pub_key = get_public_key(self.owner);
        emit_encrypted_log(
            context,
            (*context).this_address(),
            slot,
            encryption_pub_key,
            self.serialize(),
        );
    }
}

impl EcdsaPublicKeyNote {
    pub fn new(x: [u8; 32], y: [u8; 32], owner: AztecAddress) -> Self {
        EcdsaPublicKeyNote {
            x,
            y,
            owner,
            header: NoteHeader::empty(),
        }
    }

   
}<|MERGE_RESOLUTION|>--- conflicted
+++ resolved
@@ -63,24 +63,6 @@
             x[i] = part_x[i + 1];
         }
         x[31] = serialized_note[1].to_be_bytes(32)[31];
-<<<<<<< HEAD
-
-        let part_y = serialized_note[2].to_be_bytes(32);
-        for i in 0..31 {
-            y[i] = part_y[i + 1];
-        }
-        y[31] = serialized_note[3].to_be_bytes(32)[31];
-
-        EcdsaPublicKeyNote { x, y, owner: AztecAddress::from_field(serialized_note[4]), header: NoteHeader::empty() }
-    }
-
-    // TODO: Remove this once https://github.com/noir-lang/noir/issues/4088 is fixed
-    fn _deserialized_length_hint() -> [Field; ECDSA_PUBLIC_KEY_NOTE_LEN] {
-        [0; ECDSA_PUBLIC_KEY_NOTE_LEN]
-    }
-}
-
-=======
 
         let part_y = serialized_note[2].to_be_bytes(32);
         for i in 0..31 {
@@ -92,7 +74,6 @@
     }
 }
 
->>>>>>> 0927091b
 impl NoteInterface for EcdsaPublicKeyNote {
     fn compute_note_hash(note: EcdsaPublicKeyNote) -> Field {
         // TODO(#1205) Should use a non-zero generator index.
