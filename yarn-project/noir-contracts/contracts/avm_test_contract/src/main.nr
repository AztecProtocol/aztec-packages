//

contract AvmTest {
    // Libs
    use dep::aztec::protocol_types::address::{
        AztecAddress,
        EthAddress,
    };

    // avm lib
    use dep::aztec::avm::context::AvmContext;

    #[aztec(private)]
    fn constructor() {}

    // Public-vm macro will prefix avm to the function name for transpilation
    #[aztec(public-vm)]
    fn addArgsReturn(argA: Field, argB: Field) -> pub Field {
        argA + argB
    }

    /************************************************************************
     * AvmContext functions
     ************************************************************************/
    #[aztec(public-vm)]
    fn getAddress() -> pub AztecAddress {
<<<<<<< HEAD
        context.address()
=======
        AvmContext::address()
>>>>>>> 9f2a6eb8
    }

    #[aztec(public-vm)]
    fn getStorageAddress() -> pub AztecAddress {
<<<<<<< HEAD
        context.storage_address()
=======
        AvmContext::storage_address()
>>>>>>> 9f2a6eb8
    }

    #[aztec(public-vm)]
    fn getSender() -> pub AztecAddress {
<<<<<<< HEAD
        context.sender()
=======
        AvmContext::sender()
>>>>>>> 9f2a6eb8
    }

    #[aztec(public-vm)]
    fn getOrigin() -> pub AztecAddress {
<<<<<<< HEAD
        context.origin()
=======
        AvmContext::origin()
>>>>>>> 9f2a6eb8
    }

    #[aztec(public-vm)]
    fn getPortal() -> pub EthAddress {
<<<<<<< HEAD
        context.portal()
=======
        AvmContext::portal()
>>>>>>> 9f2a6eb8
    }

    #[aztec(public-vm)]
    fn getFeePerL1Gas() -> pub Field {
<<<<<<< HEAD
        context.fee_per_l1_gas()
=======
        AvmContext::fee_per_l1_gas()
>>>>>>> 9f2a6eb8
    }

    #[aztec(public-vm)]
    fn getFeePerL2Gas() -> pub Field {
<<<<<<< HEAD
        context.fee_per_l2_gas()
=======
        AvmContext::fee_per_l2_gas()
>>>>>>> 9f2a6eb8
    }

    #[aztec(public-vm)]
    fn getFeePerDaGas() -> pub Field {
<<<<<<< HEAD
        context.fee_per_da_gas()
=======
        AvmContext::fee_per_da_gas()
>>>>>>> 9f2a6eb8
    }

    #[aztec(public-vm)]
    fn getChainId() -> pub Field {
<<<<<<< HEAD
        context.chain_id()
=======
        AvmContext::chain_id()
>>>>>>> 9f2a6eb8
    }

    #[aztec(public-vm)]
    fn getVersion() -> pub Field {
<<<<<<< HEAD
        context.version()
=======
        AvmContext::version()
>>>>>>> 9f2a6eb8
    }

    #[aztec(public-vm)]
    fn getBlockNumber() -> pub Field {
<<<<<<< HEAD
        context.block_number()
=======
        AvmContext::block_number()
>>>>>>> 9f2a6eb8
    }

    #[aztec(public-vm)]
    fn getTimestamp() -> pub Field {
<<<<<<< HEAD
        context.timestamp()
=======
        AvmContext::timestamp()
>>>>>>> 9f2a6eb8
    }

    // #[aztec(public-vm)]
    // fn getContractCallDepth() -> pub Field {
<<<<<<< HEAD
    //     context.contract_call_depth()
=======
    //     AvmContext::contract_call_depth()
>>>>>>> 9f2a6eb8
    // }

    // Function required for all contracts
    unconstrained fn compute_note_hash_and_nullifier(
        _contract_address: AztecAddress,
        _nonce: Field,
        _storage_slot: Field,
        _serialized_note: [Field; 1]
    ) -> pub [Field; 4] {
        [0, 0, 0, 0]
    }
}<|MERGE_RESOLUTION|>--- conflicted
+++ resolved
@@ -24,119 +24,67 @@
      ************************************************************************/
     #[aztec(public-vm)]
     fn getAddress() -> pub AztecAddress {
-<<<<<<< HEAD
         context.address()
-=======
-        AvmContext::address()
->>>>>>> 9f2a6eb8
     }
 
     #[aztec(public-vm)]
     fn getStorageAddress() -> pub AztecAddress {
-<<<<<<< HEAD
         context.storage_address()
-=======
-        AvmContext::storage_address()
->>>>>>> 9f2a6eb8
     }
 
     #[aztec(public-vm)]
     fn getSender() -> pub AztecAddress {
-<<<<<<< HEAD
         context.sender()
-=======
-        AvmContext::sender()
->>>>>>> 9f2a6eb8
     }
 
     #[aztec(public-vm)]
     fn getOrigin() -> pub AztecAddress {
-<<<<<<< HEAD
         context.origin()
-=======
-        AvmContext::origin()
->>>>>>> 9f2a6eb8
     }
 
     #[aztec(public-vm)]
     fn getPortal() -> pub EthAddress {
-<<<<<<< HEAD
         context.portal()
-=======
-        AvmContext::portal()
->>>>>>> 9f2a6eb8
     }
 
     #[aztec(public-vm)]
     fn getFeePerL1Gas() -> pub Field {
-<<<<<<< HEAD
         context.fee_per_l1_gas()
-=======
-        AvmContext::fee_per_l1_gas()
->>>>>>> 9f2a6eb8
     }
 
     #[aztec(public-vm)]
     fn getFeePerL2Gas() -> pub Field {
-<<<<<<< HEAD
         context.fee_per_l2_gas()
-=======
-        AvmContext::fee_per_l2_gas()
->>>>>>> 9f2a6eb8
     }
 
     #[aztec(public-vm)]
     fn getFeePerDaGas() -> pub Field {
-<<<<<<< HEAD
         context.fee_per_da_gas()
-=======
-        AvmContext::fee_per_da_gas()
->>>>>>> 9f2a6eb8
     }
 
     #[aztec(public-vm)]
     fn getChainId() -> pub Field {
-<<<<<<< HEAD
         context.chain_id()
-=======
-        AvmContext::chain_id()
->>>>>>> 9f2a6eb8
     }
 
     #[aztec(public-vm)]
     fn getVersion() -> pub Field {
-<<<<<<< HEAD
         context.version()
-=======
-        AvmContext::version()
->>>>>>> 9f2a6eb8
     }
 
     #[aztec(public-vm)]
     fn getBlockNumber() -> pub Field {
-<<<<<<< HEAD
         context.block_number()
-=======
-        AvmContext::block_number()
->>>>>>> 9f2a6eb8
     }
 
     #[aztec(public-vm)]
     fn getTimestamp() -> pub Field {
-<<<<<<< HEAD
         context.timestamp()
-=======
-        AvmContext::timestamp()
->>>>>>> 9f2a6eb8
     }
 
     // #[aztec(public-vm)]
     // fn getContractCallDepth() -> pub Field {
-<<<<<<< HEAD
     //     context.contract_call_depth()
-=======
-    //     AvmContext::contract_call_depth()
->>>>>>> 9f2a6eb8
     // }
 
     // Function required for all contracts
