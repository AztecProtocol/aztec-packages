// docs:start:token_types_all
use dep::aztec::{
    note::{
        note_header::NoteHeader,
        note_interface::NoteInterface,
        utils::compute_siloed_note_hash,
    },
    hash::{compute_secret_hash, pedersen_hash},
    context::PrivateContext,
    protocol_types::traits::{Serialize, Deserialize, Empty}
};

global TRANSPARENT_NOTE_LEN: Field = 2;

// Transparent note represents a note that is created in the clear (public execution),
// but can only be spent by those that know the preimage of the "secret_hash"
struct TransparentNote {
    amount: Field,
    secret_hash: Field,
    // the secret is just here for ease of use and won't be (de)serialized
    secret: Field,
    // header is just here to satisfy the NoteInterface
    header: NoteHeader,
}

impl Serialize<TRANSPARENT_NOTE_LEN> for TransparentNote {
    fn serialize(self) -> [Field; TRANSPARENT_NOTE_LEN] {
        [self.amount, self.secret_hash]
    }
}

impl Deserialize<TRANSPARENT_NOTE_LEN> for TransparentNote {
    fn deserialize(serialized_note: [Field; TRANSPARENT_NOTE_LEN]) -> Self {
        TransparentNote {
            amount: serialized_note[0],
            secret_hash: serialized_note[1],
            secret: 0,
            header: NoteHeader::empty(),
        }
    }

    // TODO: Remove this once https://github.com/noir-lang/noir/issues/4088 is fixed
    fn _deserialized_length_hint() -> [Field; TRANSPARENT_NOTE_LEN] {
        [0; TRANSPARENT_NOTE_LEN]
    }
}

impl Empty for TransparentNote {
    fn empty() -> Self {
        TransparentNote::new(0, 0)
    }

}

impl NoteInterface for TransparentNote {
    fn compute_note_hash(self) -> Field {
        // TODO(#1205) Should use a non-zero generator index.
        pedersen_hash([
            self.amount,
            self.secret_hash,
        ],0)
    }

<<<<<<< HEAD
    fn compute_nullifier(self) -> Field {
=======
    pub fn compute_nullifier(self, _context: &mut PrivateContext) -> Field {
        self.compute_nullifier_without_context()
    }

    pub fn compute_nullifier_without_context(self) -> Field {
>>>>>>> 7c076653
        // TODO(#1386): should use `compute_note_hash_for_read_or_nullify` once public functions inject nonce!
        let siloed_note_hash = compute_siloed_note_hash(self);
        // TODO(#1205) Should use a non-zero generator index.
        pedersen_hash([self.secret, siloed_note_hash],0)
    }

    fn set_header(&mut self, header: NoteHeader) {
        self.header = header;
    }

    fn get_header(note: TransparentNote) -> NoteHeader {
        note.header
    }

    fn broadcast(self, context: &mut PrivateContext, slot: Field) {
        assert(false, "TransparentNote does not support broadcast");
    }
}

impl TransparentNote {

<<<<<<< HEAD
    // CONSTRUCTORS
=======
fn compute_nullifier(note: TransparentNote, context: &mut PrivateContext) -> Field {
    note.compute_nullifier(context)
}

fn compute_nullifier_without_context(note: TransparentNote) -> Field {
    note.compute_nullifier_without_context()
}
>>>>>>> 7c076653

    pub fn new(amount: Field, secret_hash: Field) -> Self {
        TransparentNote {
            amount: amount,
            secret_hash: secret_hash,
            secret: 0,
            header: NoteHeader::empty(),
        }
    }
    // new oracle call primitive
    // get me the secret corresponding to this hash
    pub fn new_from_secret(amount: Field, secret: Field) -> Self {
        TransparentNote {
            amount: amount,
            secret_hash: compute_secret_hash(secret),
            secret: secret,
            header: NoteHeader::empty(),
        }
    }

    // CUSTOM FUNCTIONS FOR THIS NOTE TYPE

    pub fn knows_secret(self, secret: Field) {
        let hash = compute_secret_hash(secret);
        assert(self.secret_hash == hash);
    }
}
<<<<<<< HEAD
=======

global TransparentNoteMethods = NoteInterface {
    deserialize,
    serialize,
    compute_note_hash,
    compute_nullifier,
    compute_nullifier_without_context,
    get_header,
    set_header,
    broadcast,
};
>>>>>>> 7c076653
// docs:end:token_types_all<|MERGE_RESOLUTION|>--- conflicted
+++ resolved
@@ -53,6 +53,7 @@
 }
 
 impl NoteInterface for TransparentNote {
+
     fn compute_note_hash(self) -> Field {
         // TODO(#1205) Should use a non-zero generator index.
         pedersen_hash([
@@ -61,20 +62,17 @@
         ],0)
     }
 
-<<<<<<< HEAD
-    fn compute_nullifier(self) -> Field {
-=======
-    pub fn compute_nullifier(self, _context: &mut PrivateContext) -> Field {
+    fn compute_nullifier(self, _context: &mut PrivateContext) -> Field {
         self.compute_nullifier_without_context()
     }
 
-    pub fn compute_nullifier_without_context(self) -> Field {
->>>>>>> 7c076653
+    fn compute_nullifier_without_context(self) -> Field {
         // TODO(#1386): should use `compute_note_hash_for_read_or_nullify` once public functions inject nonce!
         let siloed_note_hash = compute_siloed_note_hash(self);
         // TODO(#1205) Should use a non-zero generator index.
         pedersen_hash([self.secret, siloed_note_hash],0)
     }
+
 
     fn set_header(&mut self, header: NoteHeader) {
         self.header = header;
@@ -91,17 +89,7 @@
 
 impl TransparentNote {
 
-<<<<<<< HEAD
     // CONSTRUCTORS
-=======
-fn compute_nullifier(note: TransparentNote, context: &mut PrivateContext) -> Field {
-    note.compute_nullifier(context)
-}
-
-fn compute_nullifier_without_context(note: TransparentNote) -> Field {
-    note.compute_nullifier_without_context()
-}
->>>>>>> 7c076653
 
     pub fn new(amount: Field, secret_hash: Field) -> Self {
         TransparentNote {
@@ -129,18 +117,4 @@
         assert(self.secret_hash == hash);
     }
 }
-<<<<<<< HEAD
-=======
-
-global TransparentNoteMethods = NoteInterface {
-    deserialize,
-    serialize,
-    compute_note_hash,
-    compute_nullifier,
-    compute_nullifier_without_context,
-    get_header,
-    set_header,
-    broadcast,
-};
->>>>>>> 7c076653
 // docs:end:token_types_all