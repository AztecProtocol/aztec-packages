// docs:start:token_types_all
use dep::aztec::{
    note::{
        note_header::NoteHeader,
        note_interface::NoteInterface,
        utils::compute_note_hash_for_read_or_nullify,
    },
    hash::{compute_secret_hash, pedersen_hash},
    context::PrivateContext,
    protocol_types::traits::{Serialize, Deserialize, Empty}
};

global TRANSPARENT_NOTE_LEN: Field = 2;

// Transparent note represents a note that is created in the clear (public execution),
// but can only be spent by those that know the preimage of the "secret_hash"
struct TransparentNote {
    amount: Field,
    secret_hash: Field,
    // the secret is just here for ease of use and won't be (de)serialized
    secret: Field,
    // header is just here to satisfy the NoteInterface
    header: NoteHeader,
}

impl Serialize<TRANSPARENT_NOTE_LEN> for TransparentNote {
    fn serialize(self) -> [Field; TRANSPARENT_NOTE_LEN] {
        [self.amount, self.secret_hash]
<<<<<<< HEAD
    }
}

impl Deserialize<TRANSPARENT_NOTE_LEN> for TransparentNote {
    fn deserialize(serialized_note: [Field; TRANSPARENT_NOTE_LEN]) -> Self {
        TransparentNote {
            amount: serialized_note[0],
            secret_hash: serialized_note[1],
            secret: 0,
            header: NoteHeader::empty(),
        }
    }

    // TODO: Remove this once https://github.com/noir-lang/noir/issues/4088 is fixed
    fn _deserialized_length_hint() -> [Field; TRANSPARENT_NOTE_LEN] {
        [0; TRANSPARENT_NOTE_LEN]
    }
}

impl Empty for TransparentNote {
    fn empty() -> Self {
        TransparentNote::new(0, 0)
=======
>>>>>>> 0927091b
    }
}

<<<<<<< HEAD
}

impl NoteInterface for TransparentNote {

=======
impl Deserialize<TRANSPARENT_NOTE_LEN> for TransparentNote {
    fn deserialize(serialized_note: [Field; TRANSPARENT_NOTE_LEN]) -> Self {
        TransparentNote {
            amount: serialized_note[0],
            secret_hash: serialized_note[1],
            secret: 0,
            header: NoteHeader::empty(),
        }
    }
}

impl Empty for TransparentNote {
    fn empty() -> Self {
        TransparentNote::new(0, 0)
    }

}

impl NoteInterface for TransparentNote {

>>>>>>> 0927091b
    fn compute_note_hash(self) -> Field {
        // TODO(#1205) Should use a non-zero generator index.
        pedersen_hash([
            self.amount,
            self.secret_hash,
        ],0)
    }

    fn compute_nullifier(self, _context: &mut PrivateContext) -> Field {
        self.compute_nullifier_without_context()
    }

    fn compute_nullifier_without_context(self) -> Field {
        // TODO(#1386): should use `compute_note_hash_for_read_or_nullify` once public functions inject nonce!
        let siloed_note_hash = compute_note_hash_for_read_or_nullify(self);
        // TODO(#1205) Should use a non-zero generator index.
        pedersen_hash([self.secret, siloed_note_hash],0)
    }


    fn set_header(&mut self, header: NoteHeader) {
        self.header = header;
    }

    fn get_header(note: TransparentNote) -> NoteHeader {
        note.header
    }

    fn broadcast(self, context: &mut PrivateContext, slot: Field) {
        assert(false, "TransparentNote does not support broadcast");
    }
}

impl TransparentNote {

    // CONSTRUCTORS

    pub fn new(amount: Field, secret_hash: Field) -> Self {
        TransparentNote {
            amount: amount,
            secret_hash: secret_hash,
            secret: 0,
            header: NoteHeader::empty(),
        }
    }
    // new oracle call primitive
    // get me the secret corresponding to this hash
    pub fn new_from_secret(amount: Field, secret: Field) -> Self {
        TransparentNote {
            amount: amount,
            secret_hash: compute_secret_hash(secret),
            secret: secret,
            header: NoteHeader::empty(),
        }
    }

    // CUSTOM FUNCTIONS FOR THIS NOTE TYPE

    pub fn knows_secret(self, secret: Field) {
        let hash = compute_secret_hash(secret);
        assert(self.secret_hash == hash);
    }
}
// docs:end:token_types_all<|MERGE_RESOLUTION|>--- conflicted
+++ resolved
@@ -26,40 +26,9 @@
 impl Serialize<TRANSPARENT_NOTE_LEN> for TransparentNote {
     fn serialize(self) -> [Field; TRANSPARENT_NOTE_LEN] {
         [self.amount, self.secret_hash]
-<<<<<<< HEAD
     }
 }
 
-impl Deserialize<TRANSPARENT_NOTE_LEN> for TransparentNote {
-    fn deserialize(serialized_note: [Field; TRANSPARENT_NOTE_LEN]) -> Self {
-        TransparentNote {
-            amount: serialized_note[0],
-            secret_hash: serialized_note[1],
-            secret: 0,
-            header: NoteHeader::empty(),
-        }
-    }
-
-    // TODO: Remove this once https://github.com/noir-lang/noir/issues/4088 is fixed
-    fn _deserialized_length_hint() -> [Field; TRANSPARENT_NOTE_LEN] {
-        [0; TRANSPARENT_NOTE_LEN]
-    }
-}
-
-impl Empty for TransparentNote {
-    fn empty() -> Self {
-        TransparentNote::new(0, 0)
-=======
->>>>>>> 0927091b
-    }
-}
-
-<<<<<<< HEAD
-}
-
-impl NoteInterface for TransparentNote {
-
-=======
 impl Deserialize<TRANSPARENT_NOTE_LEN> for TransparentNote {
     fn deserialize(serialized_note: [Field; TRANSPARENT_NOTE_LEN]) -> Self {
         TransparentNote {
@@ -80,7 +49,6 @@
 
 impl NoteInterface for TransparentNote {
 
->>>>>>> 0927091b
     fn compute_note_hash(self) -> Field {
         // TODO(#1205) Should use a non-zero generator index.
         pedersen_hash([
