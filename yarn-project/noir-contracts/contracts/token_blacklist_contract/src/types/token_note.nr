--- conflicted
+++ resolved
@@ -69,15 +69,9 @@
     }
 
     // docs:start:nullifier
-<<<<<<< HEAD
-    fn compute_nullifier(self) -> Field {
+    fn compute_nullifier(self, context: &mut PrivateContext) -> Field {
         let note_hash_for_nullify = compute_note_hash_for_read_or_nullify(self);
-        let secret = get_secret_key(self.owner);
-=======
-    pub fn compute_nullifier(self, context: &mut PrivateContext) -> Field {
-        let note_hash_for_nullify = compute_note_hash_for_read_or_nullify(TokenNoteMethods, self);
         let secret = context.request_nullifier_secret_key(self.owner);
->>>>>>> 7c076653
         // TODO(#1205) Should use a non-zero generator index.
         pedersen_hash([
             note_hash_for_nullify,
@@ -87,11 +81,8 @@
     }
     // docs:end:nullifier
 
-<<<<<<< HEAD
-    fn set_header(&mut self, header: NoteHeader) {
-=======
-    pub fn compute_nullifier_without_context(self) -> Field {
-        let note_hash_for_nullify = compute_note_hash_for_read_or_nullify(TokenNoteMethods, self);
+    fn compute_nullifier_without_context(self) -> Field {
+        let note_hash_for_nullify = compute_note_hash_for_read_or_nullify(self);
         let secret = get_nullifier_secret_key(self.owner);
         // TODO(#1205) Should use a non-zero generator index.
         pedersen_hash([
@@ -101,8 +92,7 @@
         ],0)
     }
 
-    pub fn set_header(&mut self, header: NoteHeader) {
->>>>>>> 7c076653
+    fn set_header(&mut self, header: NoteHeader) {
         self.header = header;
     }
 
@@ -127,7 +117,6 @@
   }
 }
 
-<<<<<<< HEAD
 impl TokenNote {
     pub fn new(amount: SafeU120, owner: AztecAddress) -> Self {
         Self {
@@ -137,49 +126,4 @@
             header: NoteHeader::empty(),
         }
     }
-}
-=======
-fn deserialize(preimage: [Field; TOKEN_NOTE_LEN]) -> TokenNote {
-    TokenNote::deserialize(preimage)
-}
-
-fn serialize(note: TokenNote) -> [Field; TOKEN_NOTE_LEN] {
-    note.serialize()
-}
-
-fn compute_note_hash(note: TokenNote) -> Field {
-    note.compute_note_hash()
-}
-
-fn compute_nullifier(note: TokenNote, context: &mut PrivateContext) -> Field {
-    note.compute_nullifier(context)
-}
-
-fn compute_nullifier_without_context(note: TokenNote) -> Field {
-    note.compute_nullifier_without_context()
-}
-
-fn get_header(note: TokenNote) -> NoteHeader {
-    note.header
-}
-
-fn set_header(note: &mut TokenNote, header: NoteHeader) {
-    note.set_header(header)
-}
-
-// Broadcasts the note as an encrypted log on L1.
-fn broadcast(context: &mut PrivateContext, slot: Field, note: TokenNote) {
-    note.broadcast(context, slot);
-}
-
-global TokenNoteMethods = NoteInterface {
-    deserialize,
-    serialize,
-    compute_note_hash,
-    compute_nullifier,
-    compute_nullifier_without_context,
-    get_header,
-    set_header,
-    broadcast,
-};
->>>>>>> 7c076653
+}