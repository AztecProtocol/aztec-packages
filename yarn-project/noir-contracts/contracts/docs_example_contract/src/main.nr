--- conflicted
+++ resolved
@@ -16,7 +16,7 @@
     use dep::aztec::protocol_types::{
         abis::function_selector::FunctionSelector,
         address::AztecAddress,
-    };
+    };∫
     use dep::aztec::{
         note::{
             note_header::NoteHeader,
@@ -28,12 +28,8 @@
     // how to import methods from other files/folders within your workspace
     use crate::options::create_account_card_getter_options;
     use crate::types::{
-<<<<<<< HEAD
-        card_note::CardNote,
-=======
-        card_note::{CardNote, CardNoteMethods, CARD_NOTE_LEN},
-        leader::{Leader, LeaderSerializationMethods, LEADER_SERIALIZED_LEN},
->>>>>>> 48af31c1
+        card_note::{CardNote, CardNoteMethods},
+        leader::Leader,
     };
 
     struct Storage {
@@ -53,15 +49,10 @@
             Storage {
                 leader: PublicState::new(
                     context,
-                    1,
-                    LeaderSerializationMethods,
+                    1
                 ),
                 // docs:start:start_vars_singleton
-<<<<<<< HEAD
-                legendary_card: Singleton::new(context, 1),
-=======
-                legendary_card: Singleton::new(context, 2, CardNoteMethods),
->>>>>>> 48af31c1
+                legendary_card: Singleton::new(context, 2),
                 // docs:end:start_vars_singleton
                 // just used for docs example (not for game play):
                 // docs:start:state_vars-MapSingleton
