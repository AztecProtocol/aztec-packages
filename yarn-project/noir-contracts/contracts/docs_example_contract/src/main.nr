mod options;
mod types;

// Following is a very simple game to show case use of singleton in as minimalistic way as possible
// It also serves as an e2e test that you can read and then replace the singleton in the same call
// (tests ordering in the circuit)

// you have a card (singleton). Anyone can create a bigger card. Whoever is bigger will be the leader.
// it also has dummy methods and other examples used for documentation e.g. 
// how to create custom notes, a custom struct for public state, a custom note that may be unencrypted
// also has `options.nr` which shows various ways of using `NoteGetterOptions` to query notes
// it also shows what our macros do behind the scenes!

contract DocsExample {
    // how to import dependencies defined in your workspace
    use dep::aztec::protocol_types::{
        abis::function_selector::FunctionSelector,
        address::AztecAddress,
    };
    use dep::aztec::{
        note::{
            note_header::NoteHeader,
            note_getter_options::{NoteGetterOptions, Comparator},
            note_viewer_options::{NoteViewerOptions},
            utils as note_utils,
        },
        context::{PrivateContext, PublicContext, Context},
        state_vars::{map::Map, public_state::PublicState,singleton::Singleton, immutable_singleton::ImmutableSingleton, set::Set, stable_public_state::StablePublicState},
    };
    // how to import methods from other files/folders within your workspace
    use crate::options::create_account_card_getter_options;
    use crate::types::{
        card_note::{CardNote, CARD_NOTE_LEN},
        leader::Leader,
    };

    struct Storage {
        // Shows how to create a custom struct in Public
        leader: PublicState<Leader>,
        // docs:start:storage-singleton-declaration
        legendary_card: Singleton<CardNote>,
        // docs:end:storage-singleton-declaration
        // just used for docs example to show how to create a singleton map. 
        // docs:start:storage-map-singleton-declaration
        profiles: Map<AztecAddress, Singleton<CardNote>>,
        // docs:end:storage-map-singleton-declaration
        test: Set<CardNote>,
        imm_singleton: ImmutableSingleton<CardNote>,
        stable_value: StablePublicState<Leader>,
    }

<<<<<<< HEAD
=======
    impl Storage {
        fn init(context: Context) -> Self {
            Storage {
                leader: PublicState::new(
                    context,
                    1
                ),
                // docs:start:start_vars_singleton
                legendary_card: Singleton::new(context, 3),
                // docs:end:start_vars_singleton
                // just used for docs example (not for game play):
                // docs:start:state_vars-MapSingleton
                profiles: Map::new(
                    context,
                    4,
                    |context, slot| {
                        Singleton::new(context, slot)
                    },
                ),
                // docs:end:state_vars-MapSingleton
                test: Set::new(context, 5),
                imm_singleton: ImmutableSingleton::new(context, 6),
                stable_value: StablePublicState::new(context, 7),
            }
        }
    }

>>>>>>> 5f9eee48
    #[aztec(private)]
    fn constructor() {}

    #[aztec(public)]
    fn initialize_stable(points: u8) {
        let mut new_leader = Leader { account: context.msg_sender(), points };
        storage.stable_value.initialize(new_leader);
    }

    #[aztec(private)]
    fn match_stable(account: AztecAddress, points: u8) {
        let expected = Leader { account, points };
        let read = storage.stable_value.read_private();

        assert(read.account == expected.account, "Invalid account");
        assert(read.points == expected.points, "Invalid points");
    }

    unconstrained fn get_stable() -> pub Leader {
        storage.stable_value.read_public()
    }

    #[aztec(private)]
    fn initialize_immutable_singleton(randomness: Field, points: u8) {
        let mut new_card = CardNote::new(points, randomness, context.msg_sender());
        storage.imm_singleton.initialize(&mut new_card, true);
    }

    #[aztec(private)]
    // msg_sender() is 0 at deploy time. So created another function
    fn initialize_private(randomness: Field, points: u8) {
        let mut legendary_card = CardNote::new(points, randomness, context.msg_sender());
        // create and broadcast note
        storage.legendary_card.initialize(&mut legendary_card, true);
    }

    #[aztec(private)]
    fn insert_notes(amounts: [u8; 10]) {
        for i in 0..amounts.len() {
            let mut note = CardNote::new(amounts[i], 1, context.msg_sender());
            storage.test.insert(&mut note, true);
        }
    }

    #[aztec(private)]
    fn insert_note(amount: u8, randomness: Field) {
        let mut note = CardNote::new(amount, randomness, context.msg_sender());
        storage.test.insert(&mut note, true);
    }

    // docs:start:state_vars-NoteGetterOptionsComparatorExampleNoir
    unconstrained fn read_note(amount: Field, comparator: u3) -> pub [Option<CardNote>; 10] {
        let options = NoteViewerOptions::new().select(0, amount, Option::some(comparator));
        let notes = storage.test.view_notes(options);

        notes
    }
    // docs:end:state_vars-NoteGetterOptionsComparatorExampleNoir

    #[aztec(private)]
    fn update_legendary_card(randomness: Field, points: u8) {
        let mut new_card = CardNote::new(points, randomness, context.msg_sender());
        storage.legendary_card.replace(&mut new_card, true);

        context.call_public_function(
            context.this_address(),
            FunctionSelector::from_signature("update_leader((Field),u8)"),
            [context.msg_sender().to_field(), points as Field]
        );
    }

    #[aztec(private)]
    fn increase_legendary_points() {
        // Ensure `points` > current value
        // Also serves as a e2e test that you can `get_note()` and then `replace()`

        // docs:start:state_vars-SingletonGet
        let card = storage.legendary_card.get_note(false);
        // docs:end:state_vars-SingletonGet

        let points = card.points + 1;

        let mut new_card = CardNote::new(points, card.randomness, context.msg_sender());
        // docs:start:state_vars-SingletonReplace
        storage.legendary_card.replace(&mut new_card, true);
        // docs:end:state_vars-SingletonReplace

        context.call_public_function(
            context.this_address(),
            FunctionSelector::from_signature("update_leader((Field),u8)"),
            [context.msg_sender().to_field(), points as Field]
        );
    }

    #[aztec(public)]
    internal fn update_leader(account: AztecAddress, points: u8) {
        let new_leader = Leader { account, points };
        storage.leader.write(new_leader);
    }

    unconstrained fn get_leader() -> pub Leader {
        storage.leader.read()
    }

    unconstrained fn get_legendary_card() -> pub CardNote {
        storage.legendary_card.view_note()
    }

    // docs:start:singleton_is_initialized
    unconstrained fn is_legendary_initialized() -> pub bool {
        storage.legendary_card.is_initialized()
    }
    // docs:end:singleton_is_initialized

    unconstrained fn get_imm_card() -> pub CardNote {
        storage.imm_singleton.view_note()
    }

    unconstrained fn is_imm_initialized() -> pub bool {
        storage.imm_singleton.is_initialized()
    }

    // TODO: remove this placeholder once https://github.com/AztecProtocol/aztec-packages/issues/2918 is implemented
    unconstrained fn compute_note_hash_and_nullifier(
        contract_address: AztecAddress,
        nonce: Field,
        storage_slot: Field,
        serialized_note: [Field; CARD_NOTE_LEN]
    ) -> pub [Field; 4] {
        let note_header = NoteHeader::new(contract_address, nonce, storage_slot);
        note_utils::compute_note_hash_and_nullifier(CardNote::deserialize, note_header, serialized_note)
    }

    /// Macro equivalence section
    use dep::aztec::abi;
    use dep::aztec::abi::Hasher;
    use dep::aztec::abi::PrivateContextInputs;
    use dep::aztec::abi::PrivateCircuitPublicInputs;

    // docs:start:simple_macro_example
    #[aztec(private)]
    fn simple_macro_example(a: Field, b: Field) -> Field {
        a + b
    }
    // docs:end:simple_macro_example

    // docs:start:simple_macro_example_expanded
    fn simple_macro_example_expanded(
        // ************************************************************
        // The private context inputs are made available to the circuit by the kernel
        // docs:start:context-example-inputs
        inputs: PrivateContextInputs,
        // docs:end:context-example-inputs
        // ************************************************************

        // Our original inputs!
        a: Field,
        b: Field // The actual return type of our circuit is the PrivateCircuitPublicInputs struct, this will be the 
        // input to our kernel! 
        // docs:start:context-example-return
    ) -> distinct pub abi::PrivateCircuitPublicInputs {
        // docs:end:context-example-return
        // ************************************************************
        // The hasher is a structure used to generate a hash of the circuits inputs. 
        // docs:start:context-example-hasher
        let mut hasher = Hasher::new();
        hasher.add(a);
        hasher.add(b);
        // docs:end:context-example-hasher

        // The context object is created with the inputs and the hash of the inputs
        // docs:start:context-example-context
        let mut context = PrivateContext::new(inputs, hasher.hash());
        // docs:end:context-example-context

        // docs:start:storage-example-context
        let mut storage = Storage::init(Context::private(&mut context));
        // docs:end:storage-example-context
        // ************************************************************

        // Our actual program
        let result = a + b;

        // ************************************************************
        // Return values are pushed into the context
        // docs:start:context-example-context-return
        context.return_values.push(result);
        // docs:end:context-example-context-return

        // The context is returned to be consumed by the kernel circuit!
        // docs:start:context-example-finish
        context.finish()
        // docs:end:context-example-finish
        // ************************************************************
    }
    // docs:end:simple_macro_example_expanded
}<|MERGE_RESOLUTION|>--- conflicted
+++ resolved
@@ -49,36 +49,6 @@
         stable_value: StablePublicState<Leader>,
     }
 
-<<<<<<< HEAD
-=======
-    impl Storage {
-        fn init(context: Context) -> Self {
-            Storage {
-                leader: PublicState::new(
-                    context,
-                    1
-                ),
-                // docs:start:start_vars_singleton
-                legendary_card: Singleton::new(context, 3),
-                // docs:end:start_vars_singleton
-                // just used for docs example (not for game play):
-                // docs:start:state_vars-MapSingleton
-                profiles: Map::new(
-                    context,
-                    4,
-                    |context, slot| {
-                        Singleton::new(context, slot)
-                    },
-                ),
-                // docs:end:state_vars-MapSingleton
-                test: Set::new(context, 5),
-                imm_singleton: ImmutableSingleton::new(context, 6),
-                stable_value: StablePublicState::new(context, 7),
-            }
-        }
-    }
-
->>>>>>> 5f9eee48
     #[aztec(private)]
     fn constructor() {}
 
