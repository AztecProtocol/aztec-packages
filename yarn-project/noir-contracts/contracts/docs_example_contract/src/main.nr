mod options;
mod types;

// Following is a very simple game to show case use of singleton in as minimalistic way as possible
// It also serves as an e2e test that you can read and then replace the singleton in the same call
// (tests ordering in the circuit)

// you have a card (singleton). Anyone can create a bigger card. Whoever is bigger will be the leader.
// it also has dummy methods and other examples used for documentation e.g. 
// how to create custom notes, a custom struct for public state, a custom note that may be unencrypted
// also has `options.nr` which shows various ways of using `NoteGetterOptions` to query notes
// it also shows what our macros do behind the scenes!

contract DocsExample {
    // how to import dependencies defined in your workspace
    use dep::aztec::protocol_types::{
        abis::function_selector::FunctionSelector,
        address::AztecAddress,
    };
    use dep::aztec::{
        note::{
            note_header::NoteHeader,
            utils as note_utils,
        },
        context::{PrivateContext, PublicContext, Context},
        state_vars::{map::Map, public_state::PublicState,singleton::Singleton, immutable_singleton::ImmutableSingleton},
    };
    // how to import methods from other files/folders within your workspace
    use crate::options::create_account_card_getter_options;
    use crate::types::{
        card_note::{CardNote, CARD_NOTE_LEN},
        leader::Leader,
    };

    struct Storage {
        // Shows how to create a custom struct in Public
        leader: PublicState<Leader>,
        // docs:start:storage-singleton-declaration
        legendary_card: Singleton<CardNote>,
        // docs:end:storage-singleton-declaration
        // just used for docs example to show how to create a singleton map. 
        // docs:start:storage-map-singleton-declaration
        profiles: Map<AztecAddress, Singleton<CardNote>>,
        // docs:end:storage-map-singleton-declaration
        imm_singleton: ImmutableSingleton<CardNote, CARD_NOTE_LEN>,
    }

<<<<<<< HEAD
=======
    impl Storage {
        fn init(context: Context) -> Self {
            Storage {
                leader: PublicState::new(
                    context,
                    1
                ),
                // docs:start:start_vars_singleton
                legendary_card: Singleton::new(context, 2),
                // docs:end:start_vars_singleton
                // just used for docs example (not for game play):
                // docs:start:state_vars-MapSingleton
                profiles: Map::new(
                    context,
                    3,
                    |context, slot| {
                        Singleton::new(context, slot)
                    },
                ),
                // docs:end:state_vars-MapSingleton
                imm_singleton: ImmutableSingleton::new(context, 4, CardNoteMethods),
            }
        }
    }

>>>>>>> 19a53139
    #[aztec(private)]
    fn constructor() {}

    #[aztec(private)]
    fn initialize_immutable_singleton(randomness: Field, points: u8) {
        let mut new_card = CardNote::new(points, randomness, context.msg_sender());
        storage.imm_singleton.initialize(&mut new_card, true);
    }

    #[aztec(private)]
    // msg_sender() is 0 at deploy time. So created another function
    fn initialize_private(randomness: Field, points: u8) {
        let mut legendary_card = CardNote::new(points, randomness, context.msg_sender());
        // create and broadcast note
        storage.legendary_card.initialize(&mut legendary_card, true);
    }

    #[aztec(private)]
    fn update_legendary_card(randomness: Field, points: u8) {
        let mut new_card = CardNote::new(points, randomness, context.msg_sender());
        storage.legendary_card.replace(&mut new_card, true);

        context.call_public_function(
            context.this_address(),
            FunctionSelector::from_signature("update_leader((Field),u8)"),
            [context.msg_sender().to_field(), points as Field]
        );
    }

    #[aztec(private)]
    fn increase_legendary_points() {
        // Ensure `points` > current value
        // Also serves as a e2e test that you can `get_note()` and then `replace()`

        // docs:start:state_vars-SingletonGet
        let card = storage.legendary_card.get_note(false);
        // docs:end:state_vars-SingletonGet

        let points = card.points + 1;

        let mut new_card = CardNote::new(points, card.randomness, context.msg_sender());
        // docs:start:state_vars-SingletonReplace
        storage.legendary_card.replace(&mut new_card, true);
        // docs:end:state_vars-SingletonReplace

        context.call_public_function(
            context.this_address(),
            FunctionSelector::from_signature("update_leader((Field),u8)"),
            [context.msg_sender().to_field(), points as Field]
        );
    }

    #[aztec(public)]
    internal fn update_leader(account: AztecAddress, points: u8) {
        let new_leader = Leader { account, points };
        storage.leader.write(new_leader);
    }

    unconstrained fn get_leader() -> pub Leader {
        storage.leader.read()
    }

    unconstrained fn get_legendary_card() -> pub CardNote {
        storage.legendary_card.view_note()
    }

    unconstrained fn is_legendary_initialized() -> pub bool {
        storage.legendary_card.is_initialized()
    }

    unconstrained fn get_imm_card() -> pub CardNote {
        storage.imm_singleton.view_note()
    }

    unconstrained fn is_imm_initialized() -> pub bool {
        storage.imm_singleton.is_initialized()
    }

    // TODO: remove this placeholder once https://github.com/AztecProtocol/aztec-packages/issues/2918 is implemented
    unconstrained fn compute_note_hash_and_nullifier(
        contract_address: AztecAddress,
        nonce: Field,
        storage_slot: Field,
        serialized_note: [Field; CARD_NOTE_LEN]
    ) -> pub [Field; 4] {
        let note_header = NoteHeader::new(contract_address, nonce, storage_slot);
        note_utils::compute_note_hash_and_nullifier(CardNote::deserialize, note_header, serialized_note)
    }

    /// Macro equivalence section
    use dep::aztec::abi;
    use dep::aztec::abi::Hasher;
    use dep::aztec::abi::PrivateContextInputs;
    use dep::aztec::abi::PrivateCircuitPublicInputs;

    // docs:start:simple_macro_example
    #[aztec(private)]
    fn simple_macro_example(a: Field, b: Field) -> Field {
        a + b
    }
    // docs:end:simple_macro_example

    // docs:start:simple_macro_example_expanded
    fn simple_macro_example_expanded(
        // ************************************************************
        // The private context inputs are made available to the circuit by the kernel
        // docs:start:context-example-inputs
        inputs: PrivateContextInputs,
        // docs:end:context-example-inputs
        // ************************************************************

        // Our original inputs!
        a: Field,
        b: Field // The actual return type of our circuit is the PrivateCircuitPublicInputs struct, this will be the 
        // input to our kernel! 
        // docs:start:context-example-return
    ) -> distinct pub abi::PrivateCircuitPublicInputs {
        // docs:end:context-example-return
        // ************************************************************
        // The hasher is a structure used to generate a hash of the circuits inputs. 
        // docs:start:context-example-hasher
        let mut hasher = Hasher::new();
        hasher.add(a);
        hasher.add(b);
        // docs:end:context-example-hasher

        // The context object is created with the inputs and the hash of the inputs
        // docs:start:context-example-context
        let mut context = PrivateContext::new(inputs, hasher.hash());
        // docs:end:context-example-context

        // docs:start:storage-example-context
        let mut storage = Storage::init(Context::private(&mut context));
        // docs:end:storage-example-context
        // ************************************************************

        // Our actual program
        let result = a + b;

        // ************************************************************
        // Return values are pushed into the context
        // docs:start:context-example-context-return
        context.return_values.push(result);
        // docs:end:context-example-context-return

        // The context is returned to be consumed by the kernel circuit!
        // docs:start:context-example-finish
        context.finish()
        // docs:end:context-example-finish
        // ************************************************************
    }
    // docs:end:simple_macro_example_expanded
}<|MERGE_RESOLUTION|>--- conflicted
+++ resolved
@@ -42,37 +42,9 @@
         // docs:start:storage-map-singleton-declaration
         profiles: Map<AztecAddress, Singleton<CardNote>>,
         // docs:end:storage-map-singleton-declaration
-        imm_singleton: ImmutableSingleton<CardNote, CARD_NOTE_LEN>,
-    }
-
-<<<<<<< HEAD
-=======
-    impl Storage {
-        fn init(context: Context) -> Self {
-            Storage {
-                leader: PublicState::new(
-                    context,
-                    1
-                ),
-                // docs:start:start_vars_singleton
-                legendary_card: Singleton::new(context, 2),
-                // docs:end:start_vars_singleton
-                // just used for docs example (not for game play):
-                // docs:start:state_vars-MapSingleton
-                profiles: Map::new(
-                    context,
-                    3,
-                    |context, slot| {
-                        Singleton::new(context, slot)
-                    },
-                ),
-                // docs:end:state_vars-MapSingleton
-                imm_singleton: ImmutableSingleton::new(context, 4, CardNoteMethods),
-            }
-        }
-    }
-
->>>>>>> 19a53139
+        imm_singleton: ImmutableSingleton<CardNote>,
+    }
+
     #[aztec(private)]
     fn constructor() {}
 
