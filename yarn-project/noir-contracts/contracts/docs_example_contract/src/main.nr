mod options;
mod types;

// Following is a very simple game to show case use of singleton in as minimalistic way as possible
// It also serves as an e2e test that you can read and then replace the singleton in the same call
// (tests ordering in the circuit)

// you have a card (singleton). Anyone can create a bigger card. Whoever is bigger will be the leader.
// it also has dummy methods and other examples used for documentation e.g. 
// how to create custom notes, a custom struct for public state, a custom note that may be unencrypted
// also has `options.nr` which shows various ways of using `NoteGetterOptions` to query notes
// it also shows what our macros do behind the scenes!

contract DocsExample {
    // how to import dependencies defined in your workspace
    use dep::aztec::protocol_types::{
        abis::function_selector::FunctionSelector,
        address::AztecAddress,
    };
    use dep::aztec::{
        oracle::{
            debug_log::debug_log_format,
        },
        note::{
            note_header::NoteHeader,
            note_getter_options::{NoteGetterOptions, Comparator},
            note_viewer_options::{NoteViewerOptions},
            utils as note_utils,
        },
        context::{PrivateContext, PublicContext, Context},
<<<<<<< HEAD
        state_vars::{map::Map, public_state::PublicState,singleton::Singleton, set::Set},
=======
        state_vars::{map::Map, public_state::PublicState,singleton::Singleton, immutable_singleton::ImmutableSingleton},
>>>>>>> f8673ca9
    };
    // how to import methods from other files/folders within your workspace
    use crate::options::create_account_card_getter_options;
    use crate::types::{
        card_note::{CardNote, CardNoteMethods, CARD_NOTE_LEN},
        leader::{Leader, LeaderSerializationMethods, LEADER_SERIALIZED_LEN},
    };

    struct Storage {
        // Shows how to create a custom struct in Public
        leader: PublicState<Leader, LEADER_SERIALIZED_LEN>,
        // docs:start:storage-singleton-declaration
        legendary_card: Singleton<CardNote, CARD_NOTE_LEN>,
        // docs:end:storage-singleton-declaration
        // just used for docs example to show how to create a singleton map. 
        // docs:start:storage-map-singleton-declaration
        profiles: Map<AztecAddress, Singleton<CardNote, CARD_NOTE_LEN>>,
        // docs:end:storage-map-singleton-declaration
<<<<<<< HEAD
        test: Set<CardNote, CARD_NOTE_LEN>,
=======
        imm_singleton: ImmutableSingleton<CardNote, CARD_NOTE_LEN>,
>>>>>>> f8673ca9
    }

    impl Storage {
        fn init(context: Context) -> Self {
            Storage {
                leader: PublicState::new(
                    context,
                    1,
                    LeaderSerializationMethods,
                ),
                // docs:start:start_vars_singleton
                legendary_card: Singleton::new(context, 2, CardNoteMethods),
                // docs:end:start_vars_singleton
                // just used for docs example (not for game play):
                // docs:start:state_vars-MapSingleton
                profiles: Map::new(
                    context,
                    3,
                    |context, slot| {
                        Singleton::new(context, slot, CardNoteMethods)
                    },
                ),
                // docs:end:state_vars-MapSingleton
<<<<<<< HEAD
                test: Set::new(context, 4, CardNoteMethods),
=======
                imm_singleton: ImmutableSingleton::new(context, 4, CardNoteMethods),
>>>>>>> f8673ca9
            }
        }
    }

    #[aztec(private)]
    fn constructor() {}

    #[aztec(private)]
    fn initialize_immutable_singleton(randomness: Field, points: u8) {
        let mut new_card = CardNote::new(points, randomness, context.msg_sender());
        storage.imm_singleton.initialize(&mut new_card, true);
    }

    #[aztec(private)]
    // msg_sender() is 0 at deploy time. So created another function
    fn initialize_private(randomness: Field, points: u8) {
        let mut legendary_card = CardNote::new(points, randomness, context.msg_sender());
        // create and broadcast note
        storage.legendary_card.initialize(&mut legendary_card, true);
    }

    #[aztec(private)]
    fn insert_note(amount: u8) {
        let mut note = CardNote::new(amount, 1, context.msg_sender());
        storage.test.insert(&mut note, true);
    }

    unconstrained fn read_note(amount: Field, comparator: u3) -> pub [Option<CardNote>; 10] {
        let options = NoteViewerOptions::new().select(0, amount, Option::some(comparator));
        let notes = storage.test.view_notes(options);

        for i in 0..notes.len() {
            if notes[i].is_some() {
                debug_log_format(
                    "NOTES THAT MATCH: {0}",
                    [notes[i].unwrap_unchecked().points as Field]
                );
            }
        }

        notes
    }

    #[aztec(private)]
    fn update_legendary_card(randomness: Field, points: u8) {
        let mut new_card = CardNote::new(points, randomness, context.msg_sender());
        storage.legendary_card.replace(&mut new_card, true);

        context.call_public_function(
            context.this_address(),
            FunctionSelector::from_signature("update_leader((Field),u8)"),
            [context.msg_sender().to_field(), points as Field]
        );
    }

    #[aztec(private)]
    fn increase_legendary_points() {
        // Ensure `points` > current value
        // Also serves as a e2e test that you can `get_note()` and then `replace()`

        // docs:start:state_vars-SingletonGet
        let card = storage.legendary_card.get_note(false);
        // docs:end:state_vars-SingletonGet

        let points = card.points + 1;

        let mut new_card = CardNote::new(points, card.randomness, context.msg_sender());
        // docs:start:state_vars-SingletonReplace
        storage.legendary_card.replace(&mut new_card, true);
        // docs:end:state_vars-SingletonReplace

        context.call_public_function(
            context.this_address(),
            FunctionSelector::from_signature("update_leader((Field),u8)"),
            [context.msg_sender().to_field(), points as Field]
        );
    }

    #[aztec(public)]
    internal fn update_leader(account: AztecAddress, points: u8) {
        let new_leader = Leader { account, points };
        storage.leader.write(new_leader);
    }

    unconstrained fn get_leader() -> pub Leader {
        storage.leader.read()
    }

    unconstrained fn get_legendary_card() -> pub CardNote {
        storage.legendary_card.view_note()
    }

    unconstrained fn is_legendary_initialized() -> pub bool {
        storage.legendary_card.is_initialized()
    }

    unconstrained fn get_imm_card() -> pub CardNote {
        storage.imm_singleton.view_note()
    }

    unconstrained fn is_imm_initialized() -> pub bool {
        storage.imm_singleton.is_initialized()
    }

    // TODO: remove this placeholder once https://github.com/AztecProtocol/aztec-packages/issues/2918 is implemented
    unconstrained fn compute_note_hash_and_nullifier(
        contract_address: AztecAddress,
        nonce: Field,
        storage_slot: Field,
        serialized_note: [Field; CARD_NOTE_LEN]
    ) -> pub [Field; 4] {
        let note_header = NoteHeader::new(contract_address, nonce, storage_slot);
        note_utils::compute_note_hash_and_nullifier(CardNoteMethods, note_header, serialized_note)
    }

    /// Macro equivalence section
    use dep::aztec::abi;
    use dep::aztec::abi::Hasher;
    use dep::aztec::abi::PrivateContextInputs;
    use dep::aztec::abi::PrivateCircuitPublicInputs;

    // docs:start:simple_macro_example
    #[aztec(private)]
    fn simple_macro_example(a: Field, b: Field) -> Field {
        a + b
    }
    // docs:end:simple_macro_example

    // docs:start:simple_macro_example_expanded
    fn simple_macro_example_expanded(
        // ************************************************************
        // The private context inputs are made available to the circuit by the kernel
        // docs:start:context-example-inputs
        inputs: PrivateContextInputs,
        // docs:end:context-example-inputs
        // ************************************************************

        // Our original inputs!
        a: Field,
        b: Field // The actual return type of our circuit is the PrivateCircuitPublicInputs struct, this will be the 
        // input to our kernel! 
        // docs:start:context-example-return
    ) -> distinct pub abi::PrivateCircuitPublicInputs {
        // docs:end:context-example-return
        // ************************************************************
        // The hasher is a structure used to generate a hash of the circuits inputs. 
        // docs:start:context-example-hasher
        let mut hasher = Hasher::new();
        hasher.add(a);
        hasher.add(b);
        // docs:end:context-example-hasher

        // The context object is created with the inputs and the hash of the inputs
        // docs:start:context-example-context
        let mut context = PrivateContext::new(inputs, hasher.hash());
        // docs:end:context-example-context

        // docs:start:storage-example-context
        let mut storage = Storage::init(Context::private(&mut context));
        // docs:end:storage-example-context
        // ************************************************************

        // Our actual program
        let result = a + b;

        // ************************************************************
        // Return values are pushed into the context
        // docs:start:context-example-context-return
        context.return_values.push(result);
        // docs:end:context-example-context-return

        // The context is returned to be consumed by the kernel circuit!
        // docs:start:context-example-finish
        context.finish()
        // docs:end:context-example-finish
        // ************************************************************
    }
    // docs:end:simple_macro_example_expanded
}<|MERGE_RESOLUTION|>--- conflicted
+++ resolved
@@ -28,11 +28,7 @@
             utils as note_utils,
         },
         context::{PrivateContext, PublicContext, Context},
-<<<<<<< HEAD
-        state_vars::{map::Map, public_state::PublicState,singleton::Singleton, set::Set},
-=======
-        state_vars::{map::Map, public_state::PublicState,singleton::Singleton, immutable_singleton::ImmutableSingleton},
->>>>>>> f8673ca9
+        state_vars::{map::Map, public_state::PublicState,singleton::Singleton, immutable_singleton::ImmutableSingleton, set::Set},
     };
     // how to import methods from other files/folders within your workspace
     use crate::options::create_account_card_getter_options;
@@ -51,11 +47,8 @@
         // docs:start:storage-map-singleton-declaration
         profiles: Map<AztecAddress, Singleton<CardNote, CARD_NOTE_LEN>>,
         // docs:end:storage-map-singleton-declaration
-<<<<<<< HEAD
         test: Set<CardNote, CARD_NOTE_LEN>,
-=======
         imm_singleton: ImmutableSingleton<CardNote, CARD_NOTE_LEN>,
->>>>>>> f8673ca9
     }
 
     impl Storage {
@@ -79,11 +72,8 @@
                     },
                 ),
                 // docs:end:state_vars-MapSingleton
-<<<<<<< HEAD
                 test: Set::new(context, 4, CardNoteMethods),
-=======
                 imm_singleton: ImmutableSingleton::new(context, 4, CardNoteMethods),
->>>>>>> f8673ca9
             }
         }
     }
