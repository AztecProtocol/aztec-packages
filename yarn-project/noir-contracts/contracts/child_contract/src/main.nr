// A contract used along with `Parent` contract to test nested calls.
contract Child {
    use dep::std::option::Option;

    use dep::aztec::{
        abi::CallContext,
        context::{PrivateContext, PublicContext, Context},
        log::emit_unencrypted_log,
        state_vars::{
            public_state::PublicState,
            set::Set
        }
    };
    use dep::aztec::protocol_types::{
        abis::function_selector::FunctionSelector,
        address::AztecAddress,
    };
    use dep::value_note::{
        value_note::{ValueNote, VALUE_NOTE_LEN},
    };

    struct Storage {
        current_value: PublicState<Field>,
        a_private_value: Set<ValueNote>,
    }

<<<<<<< HEAD
    impl Storage {
        fn init(context: Context) -> Self {
            Storage {
                current_value: PublicState::new(
                    context,
                    1,
                ),
                a_private_value: Set::new(
                    context,
                    2
                ),
            }
        }
    }

=======
>>>>>>> 14dd0b88
    #[aztec(private)]
    fn constructor() {}

    // Returns a sum of the input and the chain id and version of the contract in private circuit public input's return_values.
    #[aztec(private)]
    fn value(input: Field) -> Field {
        input + context.chain_id() + context.version()
    }

    fn check_sender(call_context: CallContext) {
        assert(
            call_context.msg_sender.eq(call_context.storage_contract_address), "Sender must be this contract"
        );
    }

    // Returns a sum of the input and the chain id and version of the contract in private circuit public input's return_values. 
    // Can only be called from this contract.
    #[aztec(private)]
    fn valueInternal(input: Field) -> Field {
        check_sender(inputs.call_context);
        input + context.chain_id() + context.version()
    }

    // Returns base_value + chain_id + version + block_number + timestamp
    #[aztec(public)]
    fn pubGetValue(base_value: Field) -> Field {
        let returnValue = base_value
            + context.chain_id()
            + context.version()
            + context.block_number()
            + context.timestamp();

        returnValue
    }

    // Sets `current_value` to `new_value`
    #[aztec(public)]
    fn pubSetValue(new_value: Field) -> Field {
        storage.current_value.write(new_value);
        emit_unencrypted_log(&mut context, new_value);

        new_value
    }

    #[aztec(private)]
    fn privateSetValue(new_value: Field, owner: AztecAddress) -> Field {
        let mut note = ValueNote::new(new_value, owner);
        storage.a_private_value.insert(&mut note, true);
        new_value
    }

    // Increments `current_value` by `new_value`
    #[aztec(public)]
    fn pubIncValue(new_value: Field) -> Field {
        let old_value = storage.current_value.read();
        storage.current_value.write(old_value + new_value);
        emit_unencrypted_log(&mut context, new_value);

        new_value
    }

    // Increments `current_value` by `new_value`. Can only be called from this contract.
    #[aztec(public)] 
    fn pubIncValueInternal(new_value: Field) -> Field {
        check_sender(inputs.call_context);
        let old_value = storage.current_value.read();
        storage.current_value.write(old_value + new_value);
        emit_unencrypted_log(&mut context, new_value);

        new_value
    }

    #[aztec(public)]
    fn setValueTwiceWithNestedFirst() {
        let pubSetValueSelector = FunctionSelector::from_signature("pubSetValue(Field)");
        let _ret = context.call_public_function(context.this_address(), pubSetValueSelector, [10]);

        storage.current_value.write(20);
        emit_unencrypted_log(&mut context, 20);
    }

    #[aztec(public)]
    fn setValueTwiceWithNestedLast() {
        storage.current_value.write(20);
        emit_unencrypted_log(&mut context, 20);

        let pubSetValueSelector = FunctionSelector::from_signature("pubSetValue(Field)");
        let _ret = context.call_public_function(context.this_address(), pubSetValueSelector, [10]);
    }

    // TODO: remove this placeholder once https://github.com/AztecProtocol/aztec-packages/issues/2918 is implemented
    unconstrained fn compute_note_hash_and_nullifier(
        contract_address: AztecAddress,
        nonce: Field,
        storage_slot: Field,
        serialized_note: [Field; 0]
    ) -> pub [Field; 4] {
        [0, 0, 0, 0]
    }
}<|MERGE_RESOLUTION|>--- conflicted
+++ resolved
@@ -24,24 +24,6 @@
         a_private_value: Set<ValueNote>,
     }
 
-<<<<<<< HEAD
-    impl Storage {
-        fn init(context: Context) -> Self {
-            Storage {
-                current_value: PublicState::new(
-                    context,
-                    1,
-                ),
-                a_private_value: Set::new(
-                    context,
-                    2
-                ),
-            }
-        }
-    }
-
-=======
->>>>>>> 14dd0b88
     #[aztec(private)]
     fn constructor() {}
 
