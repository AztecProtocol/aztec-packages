// A contract used along with `Parent` contract to test nested calls.
contract Child {
    use dep::std::option::Option;

    use dep::aztec::{
        abi::CallContext,
        context::{PrivateContext, PublicContext, Context},
        log::emit_unencrypted_log,
<<<<<<< HEAD
        state_vars::{
            public_state::PublicState,
            set::Set,
        },
        
        types::type_serialization::field_serialization::{FieldSerializationMethods, FIELD_SERIALIZED_LEN},
=======
        state_vars::public_state::PublicState,
>>>>>>> 013891fc
    };
    use dep::aztec::protocol_types::{
        abis::function_selector::FunctionSelector,
        address::AztecAddress,
    };
    use dep::value_note::{
        value_note::{ValueNote, ValueNoteMethods, VALUE_NOTE_LEN},
    };

    struct Storage {
<<<<<<< HEAD
        current_value: PublicState<Field, FIELD_SERIALIZED_LEN>,
        a_private_value: Set<ValueNote, VALUE_NOTE_LEN>
=======
        current_value: PublicState<Field>,
>>>>>>> 013891fc
    }

    impl Storage {
        fn init(context: Context) -> Self {
            Storage {
                current_value: PublicState::new(
                    context,
                    1,
                ),
                a_private_value: Set::new(
                    context,
                    2,
                    ValueNoteMethods,
                ),
            }
        }
    }

    #[aztec(private)]
    fn constructor() {}

    // Returns a sum of the input and the chain id and version of the contract in private circuit public input's return_values.
    #[aztec(private)]
    fn value(input: Field) -> Field {
        input + context.chain_id() + context.version()
    }

    fn check_sender(call_context: CallContext) {
        assert(
            call_context.msg_sender.eq(call_context.storage_contract_address), "Sender must be this contract"
        );
    }

    // Returns a sum of the input and the chain id and version of the contract in private circuit public input's return_values. 
    // Can only be called from this contract.
    #[aztec(private)]
    fn valueInternal(input: Field) -> Field {
        check_sender(inputs.call_context);
        input + context.chain_id() + context.version()
    }

    // Returns base_value + chain_id + version + block_number + timestamp
    #[aztec(public)]
    fn pubGetValue(base_value: Field) -> Field {
        let returnValue = base_value
            + context.chain_id()
            + context.version()
            + context.block_number()
            + context.timestamp();

        returnValue
    }

    // Sets `current_value` to `new_value`
    #[aztec(public)]
    fn pubSetValue(new_value: Field) -> Field {
        storage.current_value.write(new_value);
        emit_unencrypted_log(&mut context, new_value);

        new_value
    }

    #[aztec(private)]
    fn privateSetValue(new_value: Field, owner: AztecAddress) -> Field {
        let mut note = ValueNote::new(new_value, owner);
        storage.a_private_value.insert(&mut note, true);
        new_value
    }

    // Increments `current_value` by `new_value`
    #[aztec(public)]
    fn pubIncValue(new_value: Field) -> Field {
        let old_value = storage.current_value.read();
        storage.current_value.write(old_value + new_value);
        emit_unencrypted_log(&mut context, new_value);

        new_value
    }

    // Increments `current_value` by `new_value`. Can only be called from this contract.
    #[aztec(public)] 
    fn pubIncValueInternal(new_value: Field) -> Field {
        check_sender(inputs.call_context);
        let old_value = storage.current_value.read();
        storage.current_value.write(old_value + new_value);
        emit_unencrypted_log(&mut context, new_value);

        new_value
    }

    #[aztec(public)]
    fn setValueTwiceWithNestedFirst() {
        let pubSetValueSelector = FunctionSelector::from_signature("pubSetValue(Field)");
        let _ret = context.call_public_function(context.this_address(), pubSetValueSelector, [10]);

        storage.current_value.write(20);
        emit_unencrypted_log(&mut context, 20);
    }

    #[aztec(public)]
    fn setValueTwiceWithNestedLast() {
        storage.current_value.write(20);
        emit_unencrypted_log(&mut context, 20);

        let pubSetValueSelector = FunctionSelector::from_signature("pubSetValue(Field)");
        let _ret = context.call_public_function(context.this_address(), pubSetValueSelector, [10]);
    }

    // TODO: remove this placeholder once https://github.com/AztecProtocol/aztec-packages/issues/2918 is implemented
    unconstrained fn compute_note_hash_and_nullifier(
        contract_address: AztecAddress,
        nonce: Field,
        storage_slot: Field,
        serialized_note: [Field; 0]
    ) -> pub [Field; 4] {
        [0, 0, 0, 0]
    }
}<|MERGE_RESOLUTION|>--- conflicted
+++ resolved
@@ -6,32 +6,22 @@
         abi::CallContext,
         context::{PrivateContext, PublicContext, Context},
         log::emit_unencrypted_log,
-<<<<<<< HEAD
         state_vars::{
             public_state::PublicState,
-            set::Set,
-        },
-        
-        types::type_serialization::field_serialization::{FieldSerializationMethods, FIELD_SERIALIZED_LEN},
-=======
-        state_vars::public_state::PublicState,
->>>>>>> 013891fc
+            set::Set
+        }
     };
     use dep::aztec::protocol_types::{
         abis::function_selector::FunctionSelector,
         address::AztecAddress,
     };
     use dep::value_note::{
-        value_note::{ValueNote, ValueNoteMethods, VALUE_NOTE_LEN},
+        value_note::{ValueNote, VALUE_NOTE_LEN},
     };
 
     struct Storage {
-<<<<<<< HEAD
-        current_value: PublicState<Field, FIELD_SERIALIZED_LEN>,
-        a_private_value: Set<ValueNote, VALUE_NOTE_LEN>
-=======
         current_value: PublicState<Field>,
->>>>>>> 013891fc
+        a_private_value: Set<ValueNote>,
     }
 
     impl Storage {
@@ -43,8 +33,7 @@
                 ),
                 a_private_value: Set::new(
                     context,
-                    2,
-                    ValueNoteMethods,
+                    2
                 ),
             }
         }
