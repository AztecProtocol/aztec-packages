use dep::aztec::protocol_types::{
    address::AztecAddress,
    traits::{Deserialize, Serialize}
};

// Struct to be used to represent "totals". Generally, there should be one per asset.
// It stores the global values that are shared among all users, such as an accumulator
// and last time it was updated.
// In practice, it should also point to an oracle and have more fields related to
// loan to value ratios and other things, but we did not have enough reads/writes for this.
struct Asset {
    interest_accumulator: u120,
    last_updated_ts: u120,
    loan_to_value: u120,
    oracle: AztecAddress,
}

global ASSET_SERIALIZED_LEN: Field = 4;

impl Serialize<ASSET_SERIALIZED_LEN> for Asset {
    fn serialize(asset: Asset) -> [Field; ASSET_SERIALIZED_LEN] {
        [
            asset.interest_accumulator as Field,
            asset.last_updated_ts as Field,
            asset.loan_to_value as Field,
            asset.oracle.to_field()
        ]
    }
}

impl Deserialize<ASSET_SERIALIZED_LEN> for Asset {
    // Right now we are wasting so many writes. If changing last_updated_ts
    // we will end up rewriting all of them, wasting writes.
    fn deserialize(fields: [Field; ASSET_SERIALIZED_LEN]) -> Asset {
        Asset {
            interest_accumulator: fields[0] as u120,
            last_updated_ts: fields[1] as u120,
            loan_to_value: fields[2] as u120,
            oracle: AztecAddress::from_field(fields[3])
        }
    }
<<<<<<< HEAD

    // TODO: Remove this once https://github.com/noir-lang/noir/issues/4088 is fixed
    fn _deserialized_length_hint() -> [Field; ASSET_SERIALIZED_LEN] {
        [0; ASSET_SERIALIZED_LEN]
    }
=======
>>>>>>> 0927091b
}<|MERGE_RESOLUTION|>--- conflicted
+++ resolved
@@ -39,12 +39,4 @@
             oracle: AztecAddress::from_field(fields[3])
         }
     }
-<<<<<<< HEAD
-
-    // TODO: Remove this once https://github.com/noir-lang/noir/issues/4088 is fixed
-    fn _deserialized_length_hint() -> [Field; ASSET_SERIALIZED_LEN] {
-        [0; ASSET_SERIALIZED_LEN]
-    }
-=======
->>>>>>> 0927091b
 }