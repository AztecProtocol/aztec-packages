--- conflicted
+++ resolved
@@ -41,17 +41,10 @@
   CONTRACT=$1
 
   cd $ROOT
-<<<<<<< HEAD
-  NODE_OPTIONS="--no-warnings --loader ts-node/esm" yarn ts-node --esm src/scripts/copy_source.ts $CONTRACT_NAME
-
-  echo "Creating types for $CONTRACT"
-  NODE_OPTIONS="--no-warnings --loader ts-node/esm" yarn ts-node --esm src/scripts/copy_output.ts $CONTRACT_NAME
-=======
   node --no-warnings --loader ts-node/esm src/scripts/copy_source.ts $CONTRACT_NAME
 
   echo "Creating types for $CONTRACT"
   node --no-warnings --loader ts-node/esm src/scripts/copy_output.ts $CONTRACT_NAME
->>>>>>> a8b26086
 }
 
 format() {
