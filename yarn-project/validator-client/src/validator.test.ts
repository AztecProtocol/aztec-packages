/**
 * Validation logic unit tests
 */
import { TxHash } from '@aztec/circuit-types';
import { makeHeader } from '@aztec/circuits.js/testing';
import { Secp256k1Signer } from '@aztec/foundation/crypto';
import { EthAddress } from '@aztec/foundation/eth-address';
import { Fr } from '@aztec/foundation/fields';
import { type P2P } from '@aztec/p2p';
<<<<<<< HEAD
import { type LightPublicProcessor } from '@aztec/simulator';
=======
import { NoopTelemetryClient } from '@aztec/telemetry-client/noop';
>>>>>>> 9d3b351d

import { describe, expect, it } from '@jest/globals';
import { type MockProxy, mock } from 'jest-mock-extended';
import { type PrivateKeyAccount, generatePrivateKey, privateKeyToAccount } from 'viem/accounts';

import { makeBlockAttestation, makeBlockProposal } from '../../circuit-types/src/p2p/mocks.js';
import { type ValidatorClientConfig } from './config.js';
import { type LightPublicProcessorFactory } from './duties/light_public_processor_factory.js';
import {
  AttestationTimeoutError,
  InvalidValidatorPrivateKeyError,
  PublicProcessorNotProvidedError,
  TransactionsNotAvailableError,
} from './errors/validator.error.js';
import { ValidatorClient } from './validator.js';

describe('ValidationService', () => {
  let config: ValidatorClientConfig;
  let validatorClient: ValidatorClient;
  let p2pClient: MockProxy<P2P>;
  let validatorAccount: PrivateKeyAccount;
  let lightPublicProcessorFactory: MockProxy<LightPublicProcessorFactory>;
  let lightPublicProcessor: MockProxy<LightPublicProcessor>;

  beforeEach(() => {
    p2pClient = mock<P2P>();
    p2pClient.getAttestationsForSlot.mockImplementation(() => Promise.resolve([]));

    lightPublicProcessorFactory = mock<LightPublicProcessorFactory>();
    lightPublicProcessor = mock<LightPublicProcessor>();

    lightPublicProcessorFactory.createWithSyncedState.mockImplementation(() => Promise.resolve(lightPublicProcessor));

    const validatorPrivateKey = generatePrivateKey();
    validatorAccount = privateKeyToAccount(validatorPrivateKey);

    config = {
      validatorPrivateKey: validatorPrivateKey,
      attestationPollingIntervalMs: 1000,
      attestationWaitTimeoutMs: 1000,
      disableValidator: false,
      validatorReEx: false,
    };
    validatorClient = ValidatorClient.new(config, p2pClient, new NoopTelemetryClient());
  });

  it('Should throw error if an invalid private key is provided', () => {
    config.validatorPrivateKey = '0x1234567890123456789';
    expect(() => ValidatorClient.new(config, p2pClient, new NoopTelemetryClient())).toThrow(
      InvalidValidatorPrivateKeyError,
    );
  });

  it('Should throw an error if re-execution is enabled but no public processor is provided', () => {
    config.validatorReEx = true;
    expect(() => ValidatorClient.new(config, p2pClient)).toThrow(PublicProcessorNotProvidedError);
  });

  it('Should create a valid block proposal', async () => {
    const header = makeHeader();
    const archive = Fr.random();
    const txs = [1, 2, 3, 4, 5].map(() => TxHash.random());

    const blockProposal = await validatorClient.createBlockProposal(header, archive, txs);

    expect(blockProposal).toBeDefined();

    const validatorAddress = EthAddress.fromString(validatorAccount.address);
    expect(blockProposal.getSender()).toEqual(validatorAddress);
  });

  it('Should a timeout if we do not collect enough attestations in time', async () => {
    const proposal = makeBlockProposal();

    await expect(validatorClient.collectAttestations(proposal, 2)).rejects.toThrow(AttestationTimeoutError);
  });

  it('Should throw an error if the transactions are not available', async () => {
    const proposal = makeBlockProposal();

    // mock the p2pClient.getTxStatus to return undefined for all transactions
    p2pClient.getTxStatus.mockImplementation(() => undefined);
    // Mock the p2pClient.requestTxs to return undefined for all transactions
    p2pClient.requestTxs.mockImplementation(() => Promise.resolve([undefined]));

    await expect(validatorClient.ensureTransactionsAreAvailable(proposal)).rejects.toThrow(
      TransactionsNotAvailableError,
    );
  });

<<<<<<< HEAD
  it('Should not return an attestation if re-execution fails', async () => {
    const proposal = makeBlockProposal();

    // mock the p2pClient.getTxStatus to return undefined for all transactions
    p2pClient.getTxStatus.mockImplementation(() => undefined);

    const val = ValidatorClient.new(config, p2pClient, lightPublicProcessorFactory);
    lightPublicProcessor.process.mockImplementation(() => {
      throw new Error();
    });

    const attestation = await val.attestToProposal(proposal);
    expect(attestation).toBeUndefined();
=======
  it('Should collect attestations for a proposal', async () => {
    const signer = Secp256k1Signer.random();
    const attestor1 = Secp256k1Signer.random();
    const attestor2 = Secp256k1Signer.random();

    const archive = Fr.random();
    const txHashes = [0, 1, 2, 3, 4, 5].map(() => TxHash.random());

    const proposal = makeBlockProposal({ signer, archive, txHashes });

    // Mock the attestations to be returned
    const expectedAttestations = [
      makeBlockAttestation({ signer: attestor1, archive, txHashes }),
      makeBlockAttestation({ signer: attestor2, archive, txHashes }),
    ];
    p2pClient.getAttestationsForSlot.mockImplementation((slot, proposalId) => {
      if (
        slot === proposal.payload.header.globalVariables.slotNumber.toBigInt() &&
        proposalId === proposal.archive.toString()
      ) {
        return Promise.resolve(expectedAttestations);
      }
      return Promise.resolve([]);
    });

    // Perform the query
    const numberOfRequiredAttestations = 3;
    const attestations = await validatorClient.collectAttestations(proposal, numberOfRequiredAttestations);

    expect(attestations).toHaveLength(numberOfRequiredAttestations);
>>>>>>> 9d3b351d
  });
});<|MERGE_RESOLUTION|>--- conflicted
+++ resolved
@@ -7,11 +7,7 @@
 import { EthAddress } from '@aztec/foundation/eth-address';
 import { Fr } from '@aztec/foundation/fields';
 import { type P2P } from '@aztec/p2p';
-<<<<<<< HEAD
 import { type LightPublicProcessor } from '@aztec/simulator';
-=======
-import { NoopTelemetryClient } from '@aztec/telemetry-client/noop';
->>>>>>> 9d3b351d
 
 import { describe, expect, it } from '@jest/globals';
 import { type MockProxy, mock } from 'jest-mock-extended';
@@ -27,6 +23,7 @@
   TransactionsNotAvailableError,
 } from './errors/validator.error.js';
 import { ValidatorClient } from './validator.js';
+import { NoopTelemetryClient } from '@aztec/telemetry-client/noop';
 
 describe('ValidationService', () => {
   let config: ValidatorClientConfig;
@@ -102,21 +99,21 @@
     );
   });
 
-<<<<<<< HEAD
   it('Should not return an attestation if re-execution fails', async () => {
     const proposal = makeBlockProposal();
 
     // mock the p2pClient.getTxStatus to return undefined for all transactions
     p2pClient.getTxStatus.mockImplementation(() => undefined);
 
-    const val = ValidatorClient.new(config, p2pClient, lightPublicProcessorFactory);
+    const val = ValidatorClient.new(config, p2pClient, new NoopTelemetryClient(), lightPublicProcessorFactory);
     lightPublicProcessor.process.mockImplementation(() => {
       throw new Error();
     });
 
     const attestation = await val.attestToProposal(proposal);
     expect(attestation).toBeUndefined();
-=======
+  });
+
   it('Should collect attestations for a proposal', async () => {
     const signer = Secp256k1Signer.random();
     const attestor1 = Secp256k1Signer.random();
@@ -147,6 +144,5 @@
     const attestations = await validatorClient.collectAttestations(proposal, numberOfRequiredAttestations);
 
     expect(attestations).toHaveLength(numberOfRequiredAttestations);
->>>>>>> 9d3b351d
   });
 });