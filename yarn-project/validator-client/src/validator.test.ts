import type { EpochCache } from '@aztec/epoch-cache';
import { times } from '@aztec/foundation/collection';
import { Secp256k1Signer } from '@aztec/foundation/crypto';
import { EthAddress } from '@aztec/foundation/eth-address';
import { Fr } from '@aztec/foundation/fields';
import { TestDateProvider, Timer } from '@aztec/foundation/timer';
import type { P2P, PeerId } from '@aztec/p2p';
import type { L2Block, L2BlockSource } from '@aztec/stdlib/block';
import type { BlockProposal } from '@aztec/stdlib/p2p';
import { makeBlockAttestation, makeBlockProposal, makeHeader, mockTx } from '@aztec/stdlib/testing';
import { AppendOnlyTreeSnapshot } from '@aztec/stdlib/trees';
import { Tx, TxHash } from '@aztec/stdlib/tx';

import { describe, expect, it, jest } from '@jest/globals';
import { type MockProxy, mock } from 'jest-mock-extended';
import { type PrivateKeyAccount, generatePrivateKey, privateKeyToAccount } from 'viem/accounts';

import type { ValidatorClientConfig } from './config.js';
import {
  AttestationTimeoutError,
  BlockBuilderNotProvidedError,
  InvalidValidatorPrivateKeyError,
} from './errors/validator.error.js';
import { ValidatorClient } from './validator.js';

describe('ValidatorClient', () => {
  let config: ValidatorClientConfig;
  let validatorClient: ValidatorClient;
  let p2pClient: MockProxy<P2P>;
  let blockSource: MockProxy<L2BlockSource>;
  let epochCache: MockProxy<EpochCache>;
  let validatorAccounts: PrivateKeyAccount[];
  let dateProvider: TestDateProvider;

  beforeEach(() => {
    p2pClient = mock<P2P>();
    p2pClient.getAttestationsForSlot.mockImplementation(() => Promise.resolve([]));
    epochCache = mock<EpochCache>();
    blockSource = mock<L2BlockSource>();
    dateProvider = new TestDateProvider();

    const validatorPrivateKeys = [generatePrivateKey(), generatePrivateKey()];
    validatorAccounts = validatorPrivateKeys.map(privateKey => privateKeyToAccount(privateKey));

    config = {
      validatorPrivateKeys: validatorPrivateKeys,
      attestationPollingIntervalMs: 1000,
      disableValidator: false,
      validatorReexecute: false,
    };
    validatorClient = ValidatorClient.new(config, epochCache, p2pClient, blockSource, dateProvider);
  });

<<<<<<< HEAD
  it('Should collect attestations from its own validators', async () => {
    epochCache.filterInCommittee.mockResolvedValueOnce(
      validatorAccounts.map(account => EthAddress.fromString(account.address)),
    );
    const addAttestationsSpy = jest.spyOn(p2pClient, 'addAttestations');
    const proposal = makeBlockProposal();
    // collectAttestations still throws as we don't have a real p2pClient
    await expect(validatorClient.collectAttestations(proposal, 3, new Date(dateProvider.now() + 100))).rejects.toThrow(
      AttestationTimeoutError,
    );
    expect(addAttestationsSpy).toHaveBeenCalled();
    expect(addAttestationsSpy.mock.calls[0][0]).toHaveLength(2);
  });

  it('Should a timeout if we do not collect enough attestations in time', async () => {
    const proposal = makeBlockProposal();

    await expect(validatorClient.collectAttestations(proposal, 2, new Date(dateProvider.now() + 100))).rejects.toThrow(
      AttestationTimeoutError,
    );
  });

  it('Should not return an attestation if re-execution fails', () => {
    const proposal = makeBlockProposal();

    // mock the p2pClient.getTxStatus to return undefined for all transactions
    p2pClient.getTxStatus.mockResolvedValue(undefined);
    p2pClient.hasTxsInPool.mockImplementation(txHashes => Promise.resolve(times(txHashes.length, () => false)));
    epochCache.getProposerAttesterAddressInCurrentOrNextSlot.mockResolvedValue({
      currentProposer: proposal.getSender(),
      nextProposer: proposal.getSender(),
      currentSlot: proposal.slotNumber.toBigInt(),
      nextSlot: proposal.slotNumber.toBigInt() + 1n,
    });
    epochCache.isInCommittee.mockResolvedValue(true);

    const val = ValidatorClient.new(config, epochCache, p2pClient, blockSource, dateProvider);
    val.registerBlockBuilder(() => {
      throw new Error('Failed to build block');
    });
  });

=======
>>>>>>> 3639bf89
  describe('constructor', () => {
    it('should throw error if an invalid private key is provided', () => {
      config.validatorPrivateKeys = ['0x1234567890123456789'];
      expect(() => ValidatorClient.new(config, epochCache, p2pClient, blockSource, dateProvider)).toThrow(
        InvalidValidatorPrivateKeyError,
      );
    });

    it('should throw an error if re-execution is enabled but no block builder is provided', async () => {
      config.validatorReexecute = true;
      const tx = await mockTx();
      const txHashes = await Promise.all([tx.getTxHash()]);
      p2pClient.getTxByHash.mockImplementation(() => Promise.resolve(tx));
      const val = ValidatorClient.new(config, epochCache, p2pClient, blockSource);
      await expect(val.reExecuteTransactions(makeBlockProposal({ txs: [tx], txHashes }), [tx])).rejects.toThrow(
        BlockBuilderNotProvidedError,
      );
    });
  });

  describe('createBlockProposal', () => {
    it('should create a valid block proposal without txs', async () => {
      const header = makeHeader();
      const archive = Fr.random();
      const txs = await Promise.all([1, 2, 3, 4, 5].map(() => mockTx()));

      const blockProposal = await validatorClient.createBlockProposal(
        header.globalVariables.blockNumber,
        header.toPropose(),
        archive,
        header.state,
        txs,
        EthAddress.fromString(validatorAccounts[0].address),
        { publishFullTxs: false },
      );

      expect(blockProposal).toBeDefined();

      const validatorAddress = EthAddress.fromString(validatorAccounts[0].address);
      expect(blockProposal?.getSender()).toEqual(validatorAddress);
      expect(blockProposal!.txs).toBeUndefined();
<<<<<<< HEAD
=======
    });

    it('should create a valid block proposal with txs', async () => {
      const header = makeHeader();
      const archive = Fr.random();
      const txs = await Promise.all([1, 2, 3, 4, 5].map(() => mockTx()));

      const blockProposal = await validatorClient.createBlockProposal(
        header.globalVariables.blockNumber,
        header.toPropose(),
        archive,
        header.state,
        txs,
        { publishFullTxs: true },
      );

      expect(blockProposal).toBeDefined();

      const validatorAddress = EthAddress.fromString(validatorAccount.address);
      expect(blockProposal?.getSender()).toEqual(validatorAddress);
      expect(blockProposal!.txs).toBeDefined();
      expect(blockProposal!.txs).toBe(txs);
>>>>>>> 3639bf89
    });
  });

  describe('collectAttestations', () => {
    it('should timeout if we do not collect enough attestations in time', async () => {
      const proposal = makeBlockProposal();

      await expect(
        validatorClient.collectAttestations(proposal, 2, new Date(dateProvider.now() + 100)),
      ).rejects.toThrow(AttestationTimeoutError);
    });

    it('should collect attestations for a proposal', async () => {
      const signer = Secp256k1Signer.random();
      const attestor1 = Secp256k1Signer.random();
      const attestor2 = Secp256k1Signer.random();

      const archive = Fr.random();
      const txHashes = [0, 1, 2, 3, 4, 5].map(() => TxHash.random());

      const proposal = makeBlockProposal({ signer, archive, txHashes });

      // Mock the attestations to be returned
      const expectedAttestations = [
        makeBlockAttestation({ signer, archive, txHashes }),
        makeBlockAttestation({ signer: attestor1, archive, txHashes }),
        makeBlockAttestation({ signer: attestor2, archive, txHashes }),
      ];
      p2pClient.getAttestationsForSlot.mockImplementation((slot, proposalId) => {
        if (slot === proposal.payload.header.slotNumber.toBigInt() && proposalId === proposal.archive.toString()) {
          return Promise.resolve(expectedAttestations);
        }
        return Promise.resolve([]);
      });

      // Perform the query
      const numberOfRequiredAttestations = 3;
      const attestations = await validatorClient.collectAttestations(
        proposal,
        numberOfRequiredAttestations,
        new Date(dateProvider.now() + 5000),
      );

      expect(attestations).toHaveLength(numberOfRequiredAttestations);
    });
  });

  describe('attestToProposal', () => {
    let proposal: BlockProposal;
    let sender: PeerId;

    const makeTxFromHash = (txHash: TxHash) => ({ getTxHash: () => Promise.resolve(txHash) }) as Tx;

    beforeEach(() => {
      proposal = makeBlockProposal();
      sender = { toString: () => 'proposal-sender-peer-id' } as PeerId;

      p2pClient.getTxStatus.mockResolvedValue('pending');
      p2pClient.hasTxsInPool.mockImplementation(txHashes => Promise.resolve(times(txHashes.length, () => true)));
      p2pClient.getTxByHash.mockImplementation((txHash: TxHash) => Promise.resolve(makeTxFromHash(txHash)));
      p2pClient.getTxsByHash.mockImplementation((txHashes: TxHash[]) => Promise.resolve(txHashes.map(makeTxFromHash)));

      epochCache.isInCommittee.mockResolvedValue(true);
      epochCache.getProposerAttesterAddressInCurrentOrNextSlot.mockResolvedValue({
        currentProposer: proposal.getSender(),
        nextProposer: proposal.getSender(),
        currentSlot: proposal.slotNumber.toBigInt(),
        nextSlot: proposal.slotNumber.toBigInt() + 1n,
      });
      epochCache.filterInCommittee.mockResolvedValue([EthAddress.fromString(validatorAccounts[0].address)]);

      blockSource.getBlock.mockResolvedValue({
        archive: new AppendOnlyTreeSnapshot(proposal.payload.header.lastArchiveRoot, proposal.blockNumber.toNumber()),
      } as L2Block);
    });

    it('should attest to proposal', async () => {
<<<<<<< HEAD
      epochCache.filterInCommittee.mockResolvedValue([EthAddress.fromString(validatorAccounts[0].address)]);
      const attestations = await validatorClient.attestToProposal(proposal, sender);
      expect(attestations).toBeDefined();
      expect(attestations?.length).toBe(1);
=======
      const attestation = await validatorClient.attestToProposal(proposal, sender);
      expect(attestation).toBeDefined();
>>>>>>> 3639bf89
    });

    it('should re-execute and attest to proposal', async () => {
      (validatorClient as any).config.validatorReexecute = true;
      validatorClient.registerBlockBuilder(() =>
        Promise.resolve({
          publicProcessorDuration: 0,
          numTxs: proposal.payload.txHashes.length,
          blockBuildingTimer: new Timer(),
          numFailedTxs: 0,
          block: {
            body: { txEffects: times(proposal.payload.txHashes.length, () => ({})) },
            archive: new AppendOnlyTreeSnapshot(proposal.archive, proposal.blockNumber.toNumber()),
          } as L2Block,
        }),
      );

<<<<<<< HEAD
      const attestations = await validatorClient.attestToProposal(proposal, sender);
      expect(attestations?.length).toBeGreaterThan(0);
=======
      const attestation = await validatorClient.attestToProposal(proposal, sender);
      expect(attestation).toBeDefined();
>>>>>>> 3639bf89
    });

    it('should request txs if missing for attesting', async () => {
      p2pClient.hasTxsInPool.mockImplementation(txHashes => Promise.resolve(times(txHashes.length, i => i === 0)));

      const attestation = await validatorClient.attestToProposal(proposal, sender);
      expect(attestation).toBeDefined();
      expect(p2pClient.getTxsByHash).toHaveBeenCalledWith(proposal.payload.txHashes, sender);
    });

    it('should request txs even if not attestor in this slot', async () => {
      p2pClient.hasTxsInPool.mockImplementation(txHashes => Promise.resolve(times(txHashes.length, () => false)));
<<<<<<< HEAD
      epochCache.filterInCommittee.mockResolvedValue([]);
=======
      epochCache.isInCommittee.mockResolvedValue(false);
>>>>>>> 3639bf89

      const attestation = await validatorClient.attestToProposal(proposal, sender);
      expect(attestation).toBeUndefined();
      expect(p2pClient.getTxsByHash).toHaveBeenCalledWith(proposal.payload.txHashes, sender);
    });

    it('should throw an error if the transactions are not available', async () => {
      // Mock the p2pClient.getTxStatus to return undefined for all transactions
      p2pClient.getTxStatus.mockResolvedValue(undefined);
      p2pClient.getTxsByHash.mockImplementation(txHashes => Promise.resolve(times(txHashes.length, () => undefined)));
      p2pClient.hasTxsInPool.mockImplementation(txHashes => Promise.resolve(times(txHashes.length, () => false)));
      // Mock the p2pClient.requestTxs to return undefined for all transactions
      p2pClient.requestTxsByHash.mockImplementation(() => Promise.resolve([undefined]));

      const attestation = await validatorClient.attestToProposal(proposal, sender);
      expect(attestation).toBeUndefined();
    });

    it('should not return an attestation if re-execution fails', async () => {
      (validatorClient as any).config.validatorReexecute = true;
      validatorClient.registerBlockBuilder(() => {
        throw new Error('Failed to build block');
      });

      const attestation = await validatorClient.attestToProposal(proposal, sender);
      expect(attestation).toBeUndefined();
    });

    it('should not return an attestation if no validators are in the committee', async () => {
      epochCache.filterInCommittee.mockResolvedValueOnce([]);

      const attestation = await validatorClient.attestToProposal(proposal, sender);
      expect(attestation).toBeUndefined();
    });

    it('should not return an attestation if the proposer is not the current proposer', async () => {
      epochCache.getProposerAttesterAddressInCurrentOrNextSlot.mockImplementation(() =>
        Promise.resolve({
          currentProposer: EthAddress.random(),
          nextProposer: EthAddress.random(),
          currentSlot: proposal.slotNumber.toBigInt(),
          nextSlot: proposal.slotNumber.toBigInt() + 1n,
        }),
      );

      const attestation = await validatorClient.attestToProposal(proposal, sender);
      expect(attestation).toBeUndefined();
    });

    it('should attest with all validator keys that are in the committee', async () => {
      epochCache.filterInCommittee.mockResolvedValueOnce(
        validatorAccounts.map(account => EthAddress.fromString(account.address)),
      );

      const attestations = await validatorClient.attestToProposal(proposal, sender);
      expect(attestations?.length).toBe(validatorAccounts.length);
    });

    it('should not return an attestation if the proposal is not for the current or next slot', async () => {
      epochCache.getProposerAttesterAddressInCurrentOrNextSlot.mockResolvedValue({
        currentProposer: proposal.getSender(),
        nextProposer: proposal.getSender(),
        currentSlot: proposal.slotNumber.toBigInt() + 20n,
        nextSlot: proposal.slotNumber.toBigInt() + 21n,
      });

      const attestation = await validatorClient.attestToProposal(proposal, sender);
      expect(attestation).toBeUndefined();
    });
  });
});<|MERGE_RESOLUTION|>--- conflicted
+++ resolved
@@ -51,7 +51,6 @@
     validatorClient = ValidatorClient.new(config, epochCache, p2pClient, blockSource, dateProvider);
   });
 
-<<<<<<< HEAD
   it('Should collect attestations from its own validators', async () => {
     epochCache.filterInCommittee.mockResolvedValueOnce(
       validatorAccounts.map(account => EthAddress.fromString(account.address)),
@@ -94,8 +93,6 @@
     });
   });
 
-=======
->>>>>>> 3639bf89
   describe('constructor', () => {
     it('should throw error if an invalid private key is provided', () => {
       config.validatorPrivateKeys = ['0x1234567890123456789'];
@@ -137,31 +134,6 @@
       const validatorAddress = EthAddress.fromString(validatorAccounts[0].address);
       expect(blockProposal?.getSender()).toEqual(validatorAddress);
       expect(blockProposal!.txs).toBeUndefined();
-<<<<<<< HEAD
-=======
-    });
-
-    it('should create a valid block proposal with txs', async () => {
-      const header = makeHeader();
-      const archive = Fr.random();
-      const txs = await Promise.all([1, 2, 3, 4, 5].map(() => mockTx()));
-
-      const blockProposal = await validatorClient.createBlockProposal(
-        header.globalVariables.blockNumber,
-        header.toPropose(),
-        archive,
-        header.state,
-        txs,
-        { publishFullTxs: true },
-      );
-
-      expect(blockProposal).toBeDefined();
-
-      const validatorAddress = EthAddress.fromString(validatorAccount.address);
-      expect(blockProposal?.getSender()).toEqual(validatorAddress);
-      expect(blockProposal!.txs).toBeDefined();
-      expect(blockProposal!.txs).toBe(txs);
->>>>>>> 3639bf89
     });
   });
 
@@ -239,15 +211,10 @@
     });
 
     it('should attest to proposal', async () => {
-<<<<<<< HEAD
       epochCache.filterInCommittee.mockResolvedValue([EthAddress.fromString(validatorAccounts[0].address)]);
       const attestations = await validatorClient.attestToProposal(proposal, sender);
       expect(attestations).toBeDefined();
       expect(attestations?.length).toBe(1);
-=======
-      const attestation = await validatorClient.attestToProposal(proposal, sender);
-      expect(attestation).toBeDefined();
->>>>>>> 3639bf89
     });
 
     it('should re-execute and attest to proposal', async () => {
@@ -265,13 +232,8 @@
         }),
       );
 
-<<<<<<< HEAD
       const attestations = await validatorClient.attestToProposal(proposal, sender);
       expect(attestations?.length).toBeGreaterThan(0);
-=======
-      const attestation = await validatorClient.attestToProposal(proposal, sender);
-      expect(attestation).toBeDefined();
->>>>>>> 3639bf89
     });
 
     it('should request txs if missing for attesting', async () => {
@@ -284,11 +246,24 @@
 
     it('should request txs even if not attestor in this slot', async () => {
       p2pClient.hasTxsInPool.mockImplementation(txHashes => Promise.resolve(times(txHashes.length, () => false)));
-<<<<<<< HEAD
       epochCache.filterInCommittee.mockResolvedValue([]);
-=======
+
+      const attestation = await validatorClient.attestToProposal(proposal, sender);
+      expect(attestation).toBeUndefined();
+      expect(p2pClient.getTxsByHash).toHaveBeenCalledWith(proposal.payload.txHashes, sender);
+    });
+
+    it('should request txs if missing for attesting', async () => {
+      p2pClient.hasTxsInPool.mockImplementation(txHashes => Promise.resolve(times(txHashes.length, i => i === 0)));
+
+      const attestation = await validatorClient.attestToProposal(proposal, sender);
+      expect(attestation).toBeDefined();
+      expect(p2pClient.getTxsByHash).toHaveBeenCalledWith(proposal.payload.txHashes, sender);
+    });
+
+    it('should request txs even if not attestor in this slot', async () => {
+      p2pClient.hasTxsInPool.mockImplementation(txHashes => Promise.resolve(times(txHashes.length, () => false)));
       epochCache.isInCommittee.mockResolvedValue(false);
->>>>>>> 3639bf89
 
       const attestation = await validatorClient.attestToProposal(proposal, sender);
       expect(attestation).toBeUndefined();
