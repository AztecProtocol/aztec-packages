import { Buffer32 } from '@aztec/foundation/buffer';
import { keccak256 } from '@aztec/foundation/crypto';
import type { EthAddress } from '@aztec/foundation/eth-address';
import type { Fr } from '@aztec/foundation/fields';
import {
  BlockAttestation,
  BlockProposal,
  type BlockProposalOptions,
  ConsensusPayload,
  SignatureDomainSeparator,
} from '@aztec/stdlib/p2p';
import type { ProposedBlockHeader, StateReference, Tx } from '@aztec/stdlib/tx';

import type { ValidatorKeyStore } from '../key_store/interface.js';

export class ValidationService {
  constructor(private keyStore: ValidatorKeyStore) {}

  /**
   * Create a block proposal with the given header, archive, and transactions
   *
   * @param blockNumber - The block number this proposal is for
   * @param header - The block header
   * @param archive - The archive of the current block
   * @param txs - TxHash[] ordered list of transactions
   *
   * @returns A block proposal signing the above information (not the current implementation!!!)
   */
  async createBlockProposal(
    blockNumber: Fr,
    header: ProposedBlockHeader,
    archive: Fr,
    stateReference: StateReference,
    txs: Tx[],
<<<<<<< HEAD
    proposerAttesterAddress: EthAddress,
=======
    options: BlockProposalOptions,
>>>>>>> f7461df5
  ): Promise<BlockProposal> {
    const payloadSigner = (payload: Buffer32) => this.keyStore.signMessageWithAddress(proposerAttesterAddress, payload);
    // TODO: check if this is calculated earlier / can not be recomputed
    const txHashes = await Promise.all(txs.map(tx => tx.getTxHash()));

    return BlockProposal.createProposalFromSigner(
      blockNumber,
      new ConsensusPayload(header, archive, stateReference, txHashes),
      options.publishFullTxs ? txs : undefined,
      payloadSigner,
    );
  }

  /**
   * Attest with all validators to the given block proposal, constructed by the current sequencer
   *
   * NOTE: This is just a blind signing.
   *       We assume that the proposal is valid and DA guarantees have been checked previously.
   *
   * @param proposal - The proposal to attest to
   * @returns attestations
   */
  async attestToProposal(proposal: BlockProposal): Promise<BlockAttestation[]> {
    const buf = Buffer32.fromBuffer(
      keccak256(proposal.payload.getPayloadToSign(SignatureDomainSeparator.blockAttestation)),
    );
    const signatures = await this.keyStore.signMessage(buf);
    return signatures.map(sig => new BlockAttestation(proposal.blockNumber, proposal.payload, sig));
  }
}<|MERGE_RESOLUTION|>--- conflicted
+++ resolved
@@ -32,11 +32,8 @@
     archive: Fr,
     stateReference: StateReference,
     txs: Tx[],
-<<<<<<< HEAD
     proposerAttesterAddress: EthAddress,
-=======
     options: BlockProposalOptions,
->>>>>>> f7461df5
   ): Promise<BlockProposal> {
     const payloadSigner = (payload: Buffer32) => this.keyStore.signMessageWithAddress(proposerAttesterAddress, payload);
     // TODO: check if this is calculated earlier / can not be recomputed
