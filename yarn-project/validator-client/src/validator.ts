import { INITIAL_L2_BLOCK_NUM } from '@aztec/constants';
import type { EpochCache } from '@aztec/epoch-cache';
import { Buffer32 } from '@aztec/foundation/buffer';
import type { EthAddress } from '@aztec/foundation/eth-address';
import { Fr } from '@aztec/foundation/fields';
import { createLogger } from '@aztec/foundation/log';
import { retryUntil } from '@aztec/foundation/retry';
import { RunningPromise } from '@aztec/foundation/running-promise';
import { sleep } from '@aztec/foundation/sleep';
import { DateProvider, Timer } from '@aztec/foundation/timer';
import type { P2P, PeerId } from '@aztec/p2p';
<<<<<<< HEAD
import { AuthRequest, AuthResponse, ReqRespSubProtocol, TxCollector } from '@aztec/p2p';
=======
import { TxProvider } from '@aztec/p2p';
>>>>>>> 0bcf0e8c
import { BlockProposalValidator } from '@aztec/p2p/msg_validators';
import { computeInHashFromL1ToL2Messages } from '@aztec/prover-client/helpers';
import {
  Offense,
  type SlasherConfig,
  WANT_TO_SLASH_EVENT,
  type WantToSlashArgs,
  type Watcher,
  type WatcherEmitter,
} from '@aztec/slasher/config';
import type { L2BlockSource } from '@aztec/stdlib/block';
import { getTimestampForSlot } from '@aztec/stdlib/epoch-helpers';
import type { IFullNodeBlockBuilder, SequencerConfig } from '@aztec/stdlib/interfaces/server';
import type { L1ToL2MessageSource } from '@aztec/stdlib/messaging';
import type { BlockAttestation, BlockProposal, BlockProposalOptions } from '@aztec/stdlib/p2p';
import { GlobalVariables, type ProposedBlockHeader, type StateReference, type Tx } from '@aztec/stdlib/tx';
import {
  AttestationTimeoutError,
  InvalidValidatorPrivateKeyError,
  ReExFailedTxsError,
  ReExStateMismatchError,
  ReExTimeoutError,
  TransactionsNotAvailableError,
} from '@aztec/stdlib/validators';
import { type TelemetryClient, type Tracer, getTelemetryClient } from '@aztec/telemetry-client';

import { EventEmitter } from 'events';

import type { ValidatorClientConfig } from './config.js';
import { ValidationService } from './duties/validation_service.js';
import type { ValidatorKeyStore } from './key_store/interface.js';
import { LocalKeyStore } from './key_store/local_key_store.js';
import { ValidatorMetrics } from './metrics.js';

// We maintain a set of proposers who have proposed invalid blocks.
// Just cap the set to avoid unbounded growth.
const MAX_PROPOSERS_OF_INVALID_BLOCKS = 1000;

export interface Validator {
  start(): Promise<void>;
  registerBlockProposalHandler(): void;

  // Block validation responsibilities
  createBlockProposal(
    blockNumber: number,
    header: ProposedBlockHeader,
    archive: Fr,
    stateReference: StateReference,
    txs: Tx[],
    proposerAddress: EthAddress | undefined,
    options: BlockProposalOptions,
  ): Promise<BlockProposal | undefined>;
  attestToProposal(proposal: BlockProposal, sender: PeerId): Promise<BlockAttestation[] | undefined>;

  broadcastBlockProposal(proposal: BlockProposal): Promise<void>;
  collectAttestations(proposal: BlockProposal, required: number, deadline: Date): Promise<BlockAttestation[]>;
}

/**
 * Validator Client
 */
export class ValidatorClient extends (EventEmitter as new () => WatcherEmitter) implements Validator, Watcher {
  public readonly tracer: Tracer;
  private validationService: ValidationService;
  private metrics: ValidatorMetrics;

  // Used to check if we are sending the same proposal twice
  private previousProposal?: BlockProposal;

  private myAddresses: EthAddress[];
  private lastEpoch: bigint | undefined;
  private epochCacheUpdateLoop: RunningPromise;

  private blockProposalValidator: BlockProposalValidator;

  private proposersOfInvalidBlocks: Set<EthAddress> = new Set();

  protected constructor(
    private blockBuilder: IFullNodeBlockBuilder,
    private keyStore: ValidatorKeyStore,
    private epochCache: EpochCache,
    private p2pClient: P2P,
    private blockSource: L2BlockSource,
    private l1ToL2MessageSource: L1ToL2MessageSource,
    private txProvider: TxProvider,
    private config: ValidatorClientConfig &
      Pick<SequencerConfig, 'txPublicSetupAllowList'> &
      Pick<SlasherConfig, 'slashInvalidBlockEnabled' | 'slashInvalidBlockPenalty' | 'slashInvalidBlockMaxPenalty'>,
    private dateProvider: DateProvider = new DateProvider(),
    telemetry: TelemetryClient = getTelemetryClient(),
    private log = createLogger('validator'),
  ) {
    super();
    this.tracer = telemetry.getTracer('Validator');
    this.metrics = new ValidatorMetrics(telemetry);

    this.validationService = new ValidationService(keyStore);

    this.blockProposalValidator = new BlockProposalValidator(epochCache);

    // Refresh epoch cache every second to trigger alert if participation in committee changes
    this.myAddresses = this.keyStore.getAddresses();
    this.epochCacheUpdateLoop = new RunningPromise(this.handleEpochCommitteeUpdate.bind(this), log, 1000);

    this.log.verbose(`Initialized validator with addresses: ${this.myAddresses.map(a => a.toString()).join(', ')}`);
  }

  private async handleEpochCommitteeUpdate() {
    try {
      const { committee, epoch } = await this.epochCache.getCommittee('now');
      if (!committee) {
        this.log.trace(`No committee found for slot`);
        return;
      }
      if (epoch !== this.lastEpoch) {
        const me = this.myAddresses;
        const committeeSet = new Set(committee.map(v => v.toString()));
        const inCommittee = me.filter(a => committeeSet.has(a.toString()));
        if (inCommittee.length > 0) {
          inCommittee.forEach(a =>
            this.log.info(`Validator ${a.toString()} is on the validator committee for epoch ${epoch}`),
          );
        } else {
          this.log.verbose(
            `Validators ${me.map(a => a.toString()).join(', ')} are not on the validator committee for epoch ${epoch}`,
          );
        }
        this.lastEpoch = epoch;
      }
    } catch (err) {
      this.log.error(`Error updating epoch committee`, err);
    }
  }

  static new(
    config: ValidatorClientConfig &
      Pick<SlasherConfig, 'slashInvalidBlockEnabled' | 'slashInvalidBlockPenalty' | 'slashInvalidBlockMaxPenalty'>,
    blockBuilder: IFullNodeBlockBuilder,
    epochCache: EpochCache,
    p2pClient: P2P,
    blockSource: L2BlockSource,
    l1ToL2MessageSource: L1ToL2MessageSource,
    txProvider: TxProvider,
    dateProvider: DateProvider = new DateProvider(),
    telemetry: TelemetryClient = getTelemetryClient(),
  ) {
    if (!config.validatorPrivateKeys.getValue().length) {
      throw new InvalidValidatorPrivateKeyError();
    }

    const privateKeys = config.validatorPrivateKeys.getValue().map(validatePrivateKey);
    const localKeyStore = new LocalKeyStore(privateKeys);

    const validator = new ValidatorClient(
      blockBuilder,
      localKeyStore,
      epochCache,
      p2pClient,
      blockSource,
      l1ToL2MessageSource,
      txProvider,
      config,
      dateProvider,
      telemetry,
    );

    // TODO(PhilWindle): This seems like it could/should be done inside start()
    validator.registerBlockProposalHandler();
    return validator;
  }

  public getValidatorAddresses() {
    return this.keyStore.getAddresses();
  }

  public configureSlashing(
    config: Partial<
      Pick<SlasherConfig, 'slashInvalidBlockEnabled' | 'slashInvalidBlockPenalty' | 'slashInvalidBlockMaxPenalty'>
    >,
  ) {
    this.config.slashInvalidBlockEnabled = config.slashInvalidBlockEnabled ?? this.config.slashInvalidBlockEnabled;
    this.config.slashInvalidBlockPenalty = config.slashInvalidBlockPenalty ?? this.config.slashInvalidBlockPenalty;
    this.config.slashInvalidBlockMaxPenalty =
      config.slashInvalidBlockMaxPenalty ?? this.config.slashInvalidBlockMaxPenalty;
  }

  public async start() {
    // Sync the committee from the smart contract
    // https://github.com/AztecProtocol/aztec-packages/issues/7962

    const myAddresses = this.keyStore.getAddresses();

    const inCommittee = await this.epochCache.filterInCommittee(myAddresses);
    if (inCommittee.length > 0) {
      this.log.info(
        `Started validator with addresses in current validator committee: ${inCommittee.map(a => a.toString()).join(', ')}`,
      );
    } else {
      this.log.info(`Started validator with addresses: ${myAddresses.map(a => a.toString()).join(', ')}`);
    }
    this.epochCacheUpdateLoop.start();
    await this.p2pClient.addReqRespSubProtocol(ReqRespSubProtocol.AUTH, this.handleAuthRequest.bind(this));
    return Promise.resolve();
  }

  public async stop() {
    await this.epochCacheUpdateLoop.stop();
  }

  public registerBlockProposalHandler() {
    const handler = (block: BlockProposal, proposalSender: PeerId): Promise<BlockAttestation[] | undefined> =>
      this.attestToProposal(block, proposalSender);
    this.p2pClient.registerBlockProposalHandler(handler);
  }

  async attestToProposal(proposal: BlockProposal, proposalSender: PeerId): Promise<BlockAttestation[] | undefined> {
    const slotNumber = proposal.slotNumber.toNumber();
    const blockNumber = proposal.blockNumber;
    const proposer = proposal.getSender();

    // Check that I have any address in current committee before attesting
    const inCommittee = await this.epochCache.filterInCommittee(this.keyStore.getAddresses());
    const partOfCommittee = inCommittee.length > 0;

    const proposalInfo = {
      ...proposal.toBlockInfo(),
      proposer: proposer.toString(),
    };

    this.log.info(`Received proposal for slot ${slotNumber}`, {
      ...proposalInfo,
      txHashes: proposal.payload.txHashes.map(txHash => txHash.toString()),
    });

    // Collect txs from the proposal. Note that we do this before checking if we have an address in the
    // current committee, since we want to collect txs anyway to facilitate propagation.
    const { txs, missingTxs } = await this.txProvider.getTxsForBlockProposal(proposal, {
      pinnedPeer: proposalSender,
      deadline: this.getReexecutionDeadline(proposal, this.blockBuilder.getConfig()),
    });

    // Check that I have any address in current committee before attesting
    if (!partOfCommittee) {
      this.log.verbose(`No validator in the current committee, skipping attestation`, proposalInfo);
      return undefined;
    }

    // Check that the proposal is from the current proposer, or the next proposer.
    // Q: Should this be moved to the block proposal validator, so we disregard proposals from anyone?
    const invalidProposal = await this.blockProposalValidator.validate(proposal);
    if (invalidProposal) {
      this.log.warn(`Proposal is not valid, skipping attestation`, proposalInfo);
      if (partOfCommittee) {
        this.metrics.incFailedAttestations(1, 'invalid_proposal');
      }
      return undefined;
    }

    // Check that the parent proposal is a block we know, otherwise reexecution would fail.
    // Q: Should we move this to the block proposal validator? If there, then p2p would check it
    // before re-broadcasting it. This means that proposals built on top of an L1-reorg'ed-out block
    // would not be rebroadcasted. But it also means that nodes that have not fully synced would
    // not rebroadcast the proposal.
    if (blockNumber > INITIAL_L2_BLOCK_NUM) {
      const config = this.blockBuilder.getConfig();
      const deadline = this.getReexecutionDeadline(proposal, config);
      const currentTime = this.dateProvider.now();
      const timeoutDurationMs = deadline.getTime() - currentTime;
      const parentBlock =
        timeoutDurationMs <= 0
          ? undefined
          : await retryUntil(
              async () => {
                const block = await this.blockSource.getBlock(blockNumber - 1);
                if (block) {
                  return block;
                }
                await this.blockSource.syncImmediate();
                return await this.blockSource.getBlock(blockNumber - 1);
              },
              'Force Archiver Sync',
              timeoutDurationMs / 1000, // Continue retrying until the deadline
              0.5, // Retry every 500ms
            );

      if (parentBlock === undefined) {
        this.log.warn(`Parent block for ${blockNumber} not found, skipping attestation`, proposalInfo);
        if (partOfCommittee) {
          this.metrics.incFailedAttestations(1, 'parent_block_not_found');
        }
        return undefined;
      }

      if (!proposal.payload.header.lastArchiveRoot.equals(parentBlock.archive.root)) {
        this.log.warn(`Parent block archive root for proposal does not match, skipping attestation`, {
          proposalLastArchiveRoot: proposal.payload.header.lastArchiveRoot.toString(),
          parentBlockArchiveRoot: parentBlock.archive.root.toString(),
          ...proposalInfo,
        });
        if (partOfCommittee) {
          this.metrics.incFailedAttestations(1, 'parent_block_does_not_match');
        }
        return undefined;
      }
    }

    // Check that I have the same set of l1ToL2Messages as the proposal
    // Q: Same as above, should this be part of p2p validation?
    const l1ToL2Messages = await this.l1ToL2MessageSource.getL1ToL2Messages(blockNumber);
    const computedInHash = await computeInHashFromL1ToL2Messages(l1ToL2Messages);
    const proposalInHash = proposal.payload.header.contentCommitment.inHash;
    if (!computedInHash.equals(proposalInHash)) {
      this.log.warn(`L1 to L2 messages in hash mismatch, skipping attestation`, {
        proposalInHash: proposalInHash.toString(),
        computedInHash: computedInHash.toString(),
        ...proposalInfo,
      });
      if (partOfCommittee) {
        this.metrics.incFailedAttestations(1, 'in_hash_mismatch');
      }
      return undefined;
    }

    // Check that all of the transactions in the proposal are available in the tx pool before attesting
    if (missingTxs.length > 0) {
      this.log.warn(`Missing ${missingTxs.length} txs to attest to proposal`, { ...proposalInfo, missingTxs });
      if (partOfCommittee) {
        this.metrics.incFailedAttestations(1, 'TransactionsNotAvailableError');
      }
      return undefined;
    }

    // Try re-executing the transactions in the proposal
    try {
      this.log.verbose(`Processing attestation for slot ${slotNumber}`, proposalInfo);
      if (this.config.validatorReexecute) {
        this.log.verbose(`Re-executing transactions in the proposal before attesting`);
        await this.reExecuteTransactions(proposal, txs, l1ToL2Messages);
      }
    } catch (error: any) {
      this.metrics.incFailedAttestations(1, error instanceof Error ? error.name : 'unknown');
      this.log.error(`Error reexecuting txs while processing block proposal`, error, proposalInfo);
      if (error instanceof ReExStateMismatchError && this.config.slashInvalidBlockEnabled) {
        this.log.warn(`Slashing proposer for invalid block proposal`, proposalInfo);
        this.slashInvalidBlock(proposal);
      }
      return undefined;
    }

    // Provided all of the above checks pass, we can attest to the proposal
    this.log.info(`Attesting to proposal for slot ${slotNumber}`, proposalInfo);
    this.metrics.incAttestations(inCommittee.length);

    // If the above function does not throw an error, then we can attest to the proposal
    return this.doAttestToProposal(proposal, inCommittee);
  }

  private getReexecutionDeadline(
    proposal: BlockProposal,
    config: { l1GenesisTime: bigint; slotDuration: number },
  ): Date {
    const nextSlotTimestampSeconds = Number(getTimestampForSlot(proposal.slotNumber.toBigInt() + 1n, config));
    const msNeededForPropagationAndPublishing = this.config.validatorReexecuteDeadlineMs;
    return new Date(nextSlotTimestampSeconds * 1000 - msNeededForPropagationAndPublishing);
  }

  /**
   * Re-execute the transactions in the proposal and check that the state updates match the header state
   * @param proposal - The proposal to re-execute
   */
  async reExecuteTransactions(proposal: BlockProposal, txs: Tx[], l1ToL2Messages: Fr[]): Promise<void> {
    const { header, txHashes } = proposal.payload;

    // If we do not have all of the transactions, then we should fail
    if (txs.length !== txHashes.length) {
      const foundTxHashes = await Promise.all(txs.map(async tx => await tx.getTxHash()));
      const missingTxHashes = txHashes.filter(txHash => !foundTxHashes.includes(txHash));
      throw new TransactionsNotAvailableError(missingTxHashes);
    }

    // Use the sequencer's block building logic to re-execute the transactions
    const timer = new Timer();
    const config = this.blockBuilder.getConfig();
    const globalVariables = GlobalVariables.from({
      ...proposal.payload.header,
      blockNumber: proposal.blockNumber,
      timestamp: header.timestamp,
      chainId: new Fr(config.l1ChainId),
      version: new Fr(config.rollupVersion),
    });

    const { block, failedTxs } = await this.blockBuilder.buildBlock(txs, l1ToL2Messages, globalVariables, {
      deadline: this.getReexecutionDeadline(proposal, config),
    });

    this.log.verbose(`Transaction re-execution complete`);
    const numFailedTxs = failedTxs.length;

    if (numFailedTxs > 0) {
      this.metrics.recordFailedReexecution(proposal);
      throw new ReExFailedTxsError(numFailedTxs);
    }

    if (block.body.txEffects.length !== txHashes.length) {
      this.metrics.recordFailedReexecution(proposal);
      throw new ReExTimeoutError();
    }

    // This function will throw an error if state updates do not match
    if (!block.archive.root.equals(proposal.archive)) {
      this.metrics.recordFailedReexecution(proposal);
      throw new ReExStateMismatchError(
        proposal.archive,
        block.archive.root,
        proposal.payload.stateReference,
        block.header.state,
      );
    }

    this.metrics.recordReex(timer.ms(), txs.length, block.header.totalManaUsed.toNumber() / 1e6);
  }

  private slashInvalidBlock(proposal: BlockProposal) {
    const proposer = proposal.getSender();

    // Trim the set if it's too big.
    if (this.proposersOfInvalidBlocks.size > MAX_PROPOSERS_OF_INVALID_BLOCKS) {
      // remove oldest proposer. `values` is guaranteed to be in insertion order.
      this.proposersOfInvalidBlocks.delete(this.proposersOfInvalidBlocks.values().next().value!);
    }

    this.proposersOfInvalidBlocks.add(proposer);

    this.emit(WANT_TO_SLASH_EVENT, [
      {
        validator: proposer,
        amount: this.config.slashInvalidBlockPenalty,
        offense: Offense.INVALID_BLOCK,
      },
    ]);
  }

  /**
   * Ask this client if we should slash the validator specified in the args.
   * @param args - The validator/amount/offence triple to check
   * @returns True if this validator client re-executed a proposal and found it invalid.
   *
   * NOTE: this will return true even if the validator proposed the invalid block a "long" time ago.
   * Thus, the onus is on the caller to ensure we aren't digging to far in the past.
   *
   * That is fine though, since the only caller is the slasher client, and it is designed to call
   * `shouldSlash` on each of its watchers "very close" to the point in time when the slashable offence occurred;
   * i.e. either we just created the slashing payload, or someone else did and we saw the event on L1.
   */
  public shouldSlash(args: WantToSlashArgs): Promise<boolean> {
    // note we don't check the offence here: we know this person is bad and we're willing to slash up to the max penalty.
    return Promise.resolve(
      args.amount <= this.config.slashInvalidBlockMaxPenalty && this.proposersOfInvalidBlocks.has(args.validator),
    );
  }

  async createBlockProposal(
    blockNumber: number,
    header: ProposedBlockHeader,
    archive: Fr,
    stateReference: StateReference,
    txs: Tx[],
    proposerAddress: EthAddress | undefined,
    options: BlockProposalOptions,
  ): Promise<BlockProposal | undefined> {
    if (this.previousProposal?.slotNumber.equals(header.slotNumber)) {
      this.log.verbose(`Already made a proposal for the same slot, skipping proposal`);
      return Promise.resolve(undefined);
    }

    const newProposal = await this.validationService.createBlockProposal(
      blockNumber,
      header,
      archive,
      stateReference,
      txs,
      proposerAddress,
      options,
    );
    this.previousProposal = newProposal;
    return newProposal;
  }

  async broadcastBlockProposal(proposal: BlockProposal): Promise<void> {
    await this.p2pClient.broadcastProposal(proposal);
  }

  async collectAttestations(proposal: BlockProposal, required: number, deadline: Date): Promise<BlockAttestation[]> {
    // Wait and poll the p2pClient's attestation pool for this block until we have enough attestations
    const slot = proposal.payload.header.slotNumber.toBigInt();
    this.log.debug(`Collecting ${required} attestations for slot ${slot} with deadline ${deadline.toISOString()}`);

    if (+deadline < this.dateProvider.now()) {
      this.log.error(
        `Deadline ${deadline.toISOString()} for collecting ${required} attestations for slot ${slot} is in the past`,
      );
      throw new AttestationTimeoutError(0, required, slot);
    }

    const proposalId = proposal.archive.toString();
    // adds attestations for all of my addresses locally
    const inCommittee = await this.epochCache.filterInCommittee(this.keyStore.getAddresses());
    await this.doAttestToProposal(proposal, inCommittee);

    const myAddresses = this.keyStore.getAddresses();

    let attestations: BlockAttestation[] = [];
    while (true) {
      const collectedAttestations = await this.p2pClient.getAttestationsForSlot(slot, proposalId);
      const oldSenders = attestations.map(attestation => attestation.getSender());
      for (const collected of collectedAttestations) {
        const collectedSender = collected.getSender();
        if (
          !myAddresses.some(address => address.equals(collectedSender)) &&
          !oldSenders.some(sender => sender.equals(collectedSender))
        ) {
          this.log.debug(`Received attestation for slot ${slot} from ${collectedSender.toString()}`);
        }
      }
      attestations = collectedAttestations;

      if (attestations.length >= required) {
        this.log.verbose(`Collected all ${required} attestations for slot ${slot}`);
        return attestations;
      }

      if (+deadline < this.dateProvider.now()) {
        this.log.error(`Timeout ${deadline.toISOString()} waiting for ${required} attestations for slot ${slot}`);
        throw new AttestationTimeoutError(attestations.length, required, slot);
      }

      this.log.debug(`Collected ${attestations.length} attestations so far`);
      await sleep(this.config.attestationPollingIntervalMs);
    }
  }

  private async doAttestToProposal(proposal: BlockProposal, attestors: EthAddress[] = []): Promise<BlockAttestation[]> {
    const attestations = await this.validationService.attestToProposal(proposal, attestors);
    await this.p2pClient.addAttestations(attestations);
    return attestations;
  }

  private async handleAuthRequest(peer: PeerId, msg: Buffer): Promise<Buffer> {
    const authRequest = AuthRequest.fromBuffer(msg);
    const statusMessage = await this.p2pClient.handleAuthFromPeer(authRequest, peer);

    const authResponse = new AuthResponse(statusMessage, authRequest.challenge);
    return Promise.resolve(authResponse.toBuffer());
  }
}

function validatePrivateKey(privateKey: string): Buffer32 {
  try {
    return Buffer32.fromString(privateKey);
  } catch {
    throw new InvalidValidatorPrivateKeyError();
  }
}<|MERGE_RESOLUTION|>--- conflicted
+++ resolved
@@ -9,11 +9,7 @@
 import { sleep } from '@aztec/foundation/sleep';
 import { DateProvider, Timer } from '@aztec/foundation/timer';
 import type { P2P, PeerId } from '@aztec/p2p';
-<<<<<<< HEAD
-import { AuthRequest, AuthResponse, ReqRespSubProtocol, TxCollector } from '@aztec/p2p';
-=======
-import { TxProvider } from '@aztec/p2p';
->>>>>>> 0bcf0e8c
+import { AuthRequest, AuthResponse, ReqRespSubProtocol, TxProvider } from '@aztec/p2p';
 import { BlockProposalValidator } from '@aztec/p2p/msg_validators';
 import { computeInHashFromL1ToL2Messages } from '@aztec/prover-client/helpers';
 import {
