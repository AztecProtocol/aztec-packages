--- conflicted
+++ resolved
@@ -243,13 +243,9 @@
 
     // Use the sequencer's block building logic to re-execute the transactions
     const stopTimer = this.metrics.reExecutionTimer();
-<<<<<<< HEAD
-    const { block } = await this.blockBuilder(txs, header.globalVariables, { validateOnly: true });
-=======
-    const { block, numFailedTxs } = await this.blockBuilder(txs, header.globalVariables, undefined, {
+    const { block, numFailedTxs } = await this.blockBuilder(txs, header.globalVariables, {
       validateOnly: true,
     });
->>>>>>> b4775fd9
     stopTimer();
 
     this.log.verbose(`Transaction re-execution complete`);
