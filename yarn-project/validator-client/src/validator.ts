--- conflicted
+++ resolved
@@ -6,12 +6,8 @@
   type Tx,
   type TxHash,
 } from '@aztec/circuit-types';
-<<<<<<< HEAD
 import { type GlobalVariables, type BlockHeader } from '@aztec/circuits.js';
-=======
-import { type GlobalVariables, type Header } from '@aztec/circuits.js';
 import { type EpochCache } from '@aztec/epoch-cache';
->>>>>>> 6e33cb91
 import { Buffer32 } from '@aztec/foundation/buffer';
 import { type Fr } from '@aztec/foundation/fields';
 import { createDebugLogger } from '@aztec/foundation/log';
@@ -52,11 +48,7 @@
   registerBlockBuilder(blockBuilder: BlockBuilderCallback): void;
 
   // Block validation responsiblities
-<<<<<<< HEAD
-  createBlockProposal(header: BlockHeader, archive: Fr, txs: TxHash[]): Promise<BlockProposal>;
-=======
-  createBlockProposal(header: Header, archive: Fr, txs: TxHash[]): Promise<BlockProposal | undefined>;
->>>>>>> 6e33cb91
+  createBlockProposal(header: BlockHeader, archive: Fr, txs: TxHash[]): Promise<BlockProposal | undefined>;
   attestToProposal(proposal: BlockProposal): void;
 
   broadcastBlockProposal(proposal: BlockProposal): void;
@@ -244,11 +236,7 @@
     }
   }
 
-<<<<<<< HEAD
-  createBlockProposal(header: BlockHeader, archive: Fr, txs: TxHash[]): Promise<BlockProposal> {
-    return this.validationService.createBlockProposal(header, archive, txs);
-=======
-  async createBlockProposal(header: Header, archive: Fr, txs: TxHash[]): Promise<BlockProposal | undefined> {
+  async createBlockProposal(header: BlockHeader, archive: Fr, txs: TxHash[]): Promise<BlockProposal | undefined> {
     if (this.previousProposal?.slotNumber.equals(header.globalVariables.slotNumber)) {
       this.log.verbose(`Already made a proposal for the same slot, skipping proposal`);
       return Promise.resolve(undefined);
@@ -257,7 +245,6 @@
     const newProposal = await this.validationService.createBlockProposal(header, archive, txs);
     this.previousProposal = newProposal;
     return newProposal;
->>>>>>> 6e33cb91
   }
 
   broadcastBlockProposal(proposal: BlockProposal): void {
