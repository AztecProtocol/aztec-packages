import { type BlockAttestation, type BlockProposal, type TxHash } from '@aztec/circuit-types';
import { type Header } from '@aztec/circuits.js';
import { Buffer32 } from '@aztec/foundation/buffer';
import { type Fr } from '@aztec/foundation/fields';
import { createDebugLogger, DebugLogger } from '@aztec/foundation/log';
import { sleep } from '@aztec/foundation/sleep';
import { type P2P } from '@aztec/p2p';
import { type TelemetryClient, WithTracer } from '@aztec/telemetry-client';

import { type ValidatorClientConfig } from './config.js';
import { ValidationService } from './duties/validation_service.js';
import {
  AttestationTimeoutError,
  InvalidValidatorPrivateKeyError,
  TransactionsNotAvailableError,
} from './errors/validator.error.js';
import { type ValidatorKeyStore } from './key_store/interface.js';
import { LocalKeyStore } from './key_store/local_key_store.js';

export interface Validator {
  start(): Promise<void>;
  registerBlockProposalHandler(): void;

  // Block validation responsiblities
  createBlockProposal(header: Header, archive: Fr, txs: TxHash[]): Promise<BlockProposal>;
  attestToProposal(proposal: BlockProposal): void;

  broadcastBlockProposal(proposal: BlockProposal): void;
  collectAttestations(proposal: BlockProposal, numberOfRequiredAttestations: number): Promise<BlockAttestation[]>;
}

/** Validator Client
 */
export class ValidatorClient extends WithTracer implements Validator {
  private validationService: ValidationService;

  constructor(
    keyStore: ValidatorKeyStore,
    private p2pClient: P2P,
    private attestationPoolingIntervalMs: number,
    private attestationWaitTimeoutMs: number,
<<<<<<< HEAD
    private log: DebugLogger,
=======
    telemetry: TelemetryClient,
    private log = createDebugLogger('aztec:validator'),
>>>>>>> 1323a34c
  ) {
    // Instatntiate tracer
    super(telemetry, 'Validator');

<<<<<<< HEAD
    this.log = createDebugLogger('aztec:validator', {validatorAddress: keyStore.getAddress().toString()});
=======
    //TODO: We need to setup and store all of the currently active validators https://github.com/AztecProtocol/aztec-packages/issues/7962
>>>>>>> 1323a34c
    this.validationService = new ValidationService(keyStore);
    this.log.verbose('Initialized validator');
  }

  static new(config: ValidatorClientConfig, p2pClient: P2P, telemetry: TelemetryClient) {
    if (!config.validatorPrivateKey) {
      throw new InvalidValidatorPrivateKeyError();
    }

    const privateKey = validatePrivateKey(config.validatorPrivateKey);
    const localKeyStore = new LocalKeyStore(privateKey);

    const validator = new ValidatorClient(
      localKeyStore,
      p2pClient,
      config.attestationPoolingIntervalMs,
      config.attestationWaitTimeoutMs,
      telemetry,
    );
    validator.registerBlockProposalHandler();
    return validator;
  }

  public start() {
    // Sync the committee from the smart contract
    // https://github.com/AztecProtocol/aztec-packages/issues/7962

    this.log.info('Validator started');
    return Promise.resolve();
  }

  public registerBlockProposalHandler() {
    const handler = (block: BlockProposal): Promise<BlockAttestation | undefined> => {
      return this.attestToProposal(block);
    };
    this.p2pClient.registerBlockProposalHandler(handler);
  }

  async attestToProposal(proposal: BlockProposal): Promise<BlockAttestation | undefined> {
    // Check that all of the tranasctions in the proposal are available in the tx pool before attesting
    try {
      await this.ensureTransactionsAreAvailable(proposal);
    } catch (error: any) {
      if (error instanceof TransactionsNotAvailableError) {
        this.log.error(`Transactions not available, skipping attestation ${error.message}`);
      }
      return undefined;
    }
    this.log.verbose(
      `Transactions available, attesting to proposal with ${proposal.payload.txHashes.length} transactions`,
    );

    // If the above function does not throw an error, then we can attest to the proposal
    return this.validationService.attestToProposal(proposal);
  }

  /**
   * Ensure that all of the transactions in the proposal are available in the tx pool before attesting
   *
   * 1. Check if the local tx pool contains all of the transactions in the proposal
   * 2. If any transactions are not in the local tx pool, request them from the network
   * 3. If we cannot retrieve them from the network, throw an error
   * @param proposal - The proposal to attest to
   */
  async ensureTransactionsAreAvailable(proposal: BlockProposal) {
    const txHashes: TxHash[] = proposal.payload.txHashes;
    const transactionStatuses = await Promise.all(txHashes.map(txHash => this.p2pClient.getTxStatus(txHash)));

    const missingTxs = txHashes.filter((_, index) => !['pending', 'mined'].includes(transactionStatuses[index] ?? ''));

    if (missingTxs.length === 0) {
      return; // All transactions are available
    }

    this.log.verbose(`Missing ${missingTxs.length} transactions in the tx pool, requesting from the network`);

    const requestedTxs = await this.p2pClient.requestTxs(missingTxs);
    if (requestedTxs.some(tx => tx === undefined)) {
      this.log.error(`Failed to request transactions from the network: ${missingTxs.join(', ')}`);
      throw new TransactionsNotAvailableError(missingTxs);
    }
  }

  createBlockProposal(header: Header, archive: Fr, txs: TxHash[]): Promise<BlockProposal> {
    return this.validationService.createBlockProposal(header, archive, txs);
  }

  broadcastBlockProposal(proposal: BlockProposal): void {
    this.p2pClient.broadcastProposal(proposal);
  }

  // TODO(https://github.com/AztecProtocol/aztec-packages/issues/7962)
  async collectAttestations(
    proposal: BlockProposal,
    numberOfRequiredAttestations: number,
  ): Promise<BlockAttestation[]> {
    // Wait and poll the p2pClient's attestation pool for this block until we have enough attestations
    const slot = proposal.payload.header.globalVariables.slotNumber.toBigInt();
    this.log.info(`Waiting for ${numberOfRequiredAttestations} attestations for slot: ${slot}`);

    const proposalId = proposal.p2pMessageIdentifier().toString();
    const myAttestation = await this.validationService.attestToProposal(proposal);

    const startTime = Date.now();

    while (true) {
      const attestations = [myAttestation, ...(await this.p2pClient.getAttestationsForSlot(slot, proposalId))];

      if (attestations.length >= numberOfRequiredAttestations) {
        this.log.info(`Collected all ${numberOfRequiredAttestations} attestations for slot, ${slot}`);
        return attestations;
      }

      const elapsedTime = Date.now() - startTime;
      if (elapsedTime > this.attestationWaitTimeoutMs) {
        this.log.error(`Timeout waiting for ${numberOfRequiredAttestations} attestations for slot, ${slot}`);
        throw new AttestationTimeoutError(numberOfRequiredAttestations, slot);
      }

      this.log.verbose(
        `Collected ${attestations.length} attestations so far, waiting ${this.attestationPoolingIntervalMs}ms for more...`,
      );
      await sleep(this.attestationPoolingIntervalMs);
    }
  }
}

function validatePrivateKey(privateKey: string): Buffer32 {
  try {
    return Buffer32.fromString(privateKey);
  } catch (error) {
    throw new InvalidValidatorPrivateKeyError();
  }
}<|MERGE_RESOLUTION|>--- conflicted
+++ resolved
@@ -39,21 +39,14 @@
     private p2pClient: P2P,
     private attestationPoolingIntervalMs: number,
     private attestationWaitTimeoutMs: number,
-<<<<<<< HEAD
     private log: DebugLogger,
-=======
     telemetry: TelemetryClient,
-    private log = createDebugLogger('aztec:validator'),
->>>>>>> 1323a34c
   ) {
     // Instatntiate tracer
     super(telemetry, 'Validator');
+    this.log = createDebugLogger('aztec:validator', {validatorAddress: keyStore.getAddress().toString()});
+    //TODO: We need to setup and store all of the currently active validators https://github.com/AztecProtocol/aztec-packages/issues/7962
 
-<<<<<<< HEAD
-    this.log = createDebugLogger('aztec:validator', {validatorAddress: keyStore.getAddress().toString()});
-=======
-    //TODO: We need to setup and store all of the currently active validators https://github.com/AztecProtocol/aztec-packages/issues/7962
->>>>>>> 1323a34c
     this.validationService = new ValidationService(keyStore);
     this.log.verbose('Initialized validator');
   }
