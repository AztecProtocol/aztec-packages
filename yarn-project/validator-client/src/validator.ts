--- conflicted
+++ resolved
@@ -79,12 +79,8 @@
     private epochCache: EpochCache,
     private p2pClient: P2P,
     private config: ValidatorClientConfig,
-<<<<<<< HEAD
+    private dateProvider: DateProvider = new DateProvider(),
     telemetry: TelemetryClient = getTelemetryClient(),
-=======
-    private dateProvider: DateProvider = new DateProvider(),
-    telemetry: TelemetryClient = new NoopTelemetryClient(),
->>>>>>> db3d8609
     private log = createLogger('validator'),
   ) {
     // Instantiate tracer
@@ -123,12 +119,8 @@
     config: ValidatorClientConfig,
     epochCache: EpochCache,
     p2pClient: P2P,
-<<<<<<< HEAD
+    dateProvider: DateProvider = new DateProvider(),
     telemetry: TelemetryClient = getTelemetryClient(),
-=======
-    dateProvider: DateProvider = new DateProvider(),
-    telemetry: TelemetryClient = new NoopTelemetryClient(),
->>>>>>> db3d8609
   ) {
     if (!config.validatorPrivateKey) {
       throw new InvalidValidatorPrivateKeyError();
