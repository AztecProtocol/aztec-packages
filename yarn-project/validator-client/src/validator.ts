--- conflicted
+++ resolved
@@ -61,11 +61,7 @@
     txs: Tx[],
     options: BlockProposalOptions,
   ): Promise<BlockProposal | undefined>;
-<<<<<<< HEAD
-  attestToProposal(proposal: BlockProposal, sender: PeerId): void;
-=======
-  attestToProposal(proposal: BlockProposal): Promise<BlockAttestation | undefined>;
->>>>>>> 369f2104
+  attestToProposal(proposal: BlockProposal, sender: PeerId): Promise<BlockAttestation | undefined>;
 
   broadcastBlockProposal(proposal: BlockProposal): Promise<void>;
   collectAttestations(proposal: BlockProposal, required: number, deadline: Date): Promise<BlockAttestation[]>;
