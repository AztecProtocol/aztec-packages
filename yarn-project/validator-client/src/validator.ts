import { INITIAL_L2_BLOCK_NUM } from '@aztec/constants';
import type { EpochCache } from '@aztec/epoch-cache';
import { Buffer32 } from '@aztec/foundation/buffer';
import type { EthAddress } from '@aztec/foundation/eth-address';
import { Fr } from '@aztec/foundation/fields';
import { createLogger } from '@aztec/foundation/log';
import { RunningPromise } from '@aztec/foundation/running-promise';
import { sleep } from '@aztec/foundation/sleep';
import { DateProvider, type Timer } from '@aztec/foundation/timer';
import type { P2P } from '@aztec/p2p';
import { BlockProposalValidator } from '@aztec/p2p/msg_validators';
import type { L2Block, L2BlockSource } from '@aztec/stdlib/block';
import type { BlockAttestation, BlockProposal, BlockProposalOptions } from '@aztec/stdlib/p2p';
import type { ProposedBlockHeader, StateReference, Tx, TxHash } from '@aztec/stdlib/tx';
import { type TelemetryClient, WithTracer, getTelemetryClient } from '@aztec/telemetry-client';

import type { ValidatorClientConfig } from './config.js';
import { ValidationService } from './duties/validation_service.js';
import {
  AttestationTimeoutError,
  BlockBuilderNotProvidedError,
  InvalidValidatorPrivateKeyError,
  ReExFailedTxsError,
  ReExStateMismatchError,
  ReExTimeoutError,
  TransactionsNotAvailableError,
} from './errors/validator.error.js';
import type { ValidatorKeyStore } from './key_store/interface.js';
import { LocalKeyStore } from './key_store/local_key_store.js';
import { ValidatorMetrics } from './metrics.js';

/**
 * Callback function for building a block
 *
 * We reuse the sequencer's block building functionality for re-execution
 */
type BlockBuilderCallback = (
  blockNumber: Fr,
  header: ProposedBlockHeader,
  txs: Iterable<Tx> | AsyncIterableIterator<Tx>,
  opts?: { validateOnly?: boolean },
) => Promise<{
  block: L2Block;
  publicProcessorDuration: number;
  numTxs: number;
  numFailedTxs: number;
  blockBuildingTimer: Timer;
}>;

export interface Validator {
  start(): Promise<void>;
  registerBlockProposalHandler(): void;
  registerBlockBuilder(blockBuilder: BlockBuilderCallback): void;

  // Block validation responsibilities
  createBlockProposal(
    blockNumber: Fr,
    header: ProposedBlockHeader,
    archive: Fr,
    stateReference: StateReference,
    txs: Tx[],
    options: BlockProposalOptions,
  ): Promise<BlockProposal | undefined>;
  attestToProposal(proposal: BlockProposal): void;

  broadcastBlockProposal(proposal: BlockProposal): void;
  collectAttestations(proposal: BlockProposal, required: number, deadline: Date): Promise<BlockAttestation[]>;
}

/**
 * Validator Client
 */
export class ValidatorClient extends WithTracer implements Validator {
  private validationService: ValidationService;
  private metrics: ValidatorMetrics;

  // Used to check if we are sending the same proposal twice
  private previousProposal?: BlockProposal;

  // Callback registered to: sequencer.buildBlock
  private blockBuilder?: BlockBuilderCallback = undefined;

  private myAddresses: EthAddress[];
  private lastEpoch: bigint | undefined;
  private epochCacheUpdateLoop: RunningPromise;

  private blockProposalValidator: BlockProposalValidator;

  constructor(
    private keyStore: ValidatorKeyStore,
    private epochCache: EpochCache,
    private p2pClient: P2P,
    private blockSource: L2BlockSource,
    private config: ValidatorClientConfig,
    private dateProvider: DateProvider = new DateProvider(),
    telemetry: TelemetryClient = getTelemetryClient(),
    private log = createLogger('validator'),
  ) {
    // Instantiate tracer
    super(telemetry, 'Validator');
    this.metrics = new ValidatorMetrics(telemetry);

    this.validationService = new ValidationService(keyStore);

    this.blockProposalValidator = new BlockProposalValidator(epochCache);

    // Refresh epoch cache every second to trigger alert if participation in committee changes
    this.myAddresses = this.keyStore.getAddresses();
    this.epochCacheUpdateLoop = new RunningPromise(this.handleEpochCommitteeUpdate.bind(this), log, 1000);

    this.log.verbose(`Initialized validator with addresses: ${this.myAddresses.map(a => a.toString()).join(', ')}`);
  }

  private async handleEpochCommitteeUpdate() {
    try {
      const { committee, epoch } = await this.epochCache.getCommittee('now');
      if (epoch !== this.lastEpoch) {
        const me = this.myAddresses;
        const committeeSet = new Set(committee.map(v => v.toString()));
        const inCommittee = me.filter(a => committeeSet.has(a.toString()));
        if (inCommittee.length > 0) {
          inCommittee.forEach(a =>
            this.log.info(`Validator ${a.toString()} is on the validator committee for epoch ${epoch}`),
          );
        } else {
          this.log.verbose(
            `Validators ${me.map(a => a.toString()).join(', ')} are not on the validator committee for epoch ${epoch}`,
          );
        }
        this.lastEpoch = epoch;
      }
    } catch (err) {
      this.log.error(`Error updating epoch committee`, err);
    }
  }

  static new(
    config: ValidatorClientConfig,
    epochCache: EpochCache,
    p2pClient: P2P,
    blockSource: L2BlockSource,
    dateProvider: DateProvider = new DateProvider(),
    telemetry: TelemetryClient = getTelemetryClient(),
  ) {
    if (!config.validatorPrivateKeys?.length) {
      throw new InvalidValidatorPrivateKeyError();
    }

    const privateKeys = config.validatorPrivateKeys.map(validatePrivateKey);
    const localKeyStore = new LocalKeyStore(privateKeys);

    const validator = new ValidatorClient(
      localKeyStore,
      epochCache,
      p2pClient,
      blockSource,
      config,
      dateProvider,
      telemetry,
    );
    validator.registerBlockProposalHandler();
    return validator;
  }

  public getValidatorAddresses() {
    return this.keyStore.getAddresses();
  }

  public async start() {
    // Sync the committee from the smart contract
    // https://github.com/AztecProtocol/aztec-packages/issues/7962

    // const me = this.keyStore.getAddress();
    const myAddresses = this.keyStore.getAddresses();

    const inCommittee = await this.epochCache.filterInCommittee(myAddresses);
    if (inCommittee.length > 0) {
      this.log.info(
        `Started validator with addresses in current validator committee:
         ${inCommittee.map(a => a.toString()).join(', ')}`,
      );
    } else {
      this.log.info(`Started validator with addresses:
        ${myAddresses.map(a => a.toString()).join(', ')}`);
    }
    this.epochCacheUpdateLoop.start();
    return Promise.resolve();
  }

  public async stop() {
    await this.epochCacheUpdateLoop.stop();
  }

  public registerBlockProposalHandler() {
    const handler = (block: BlockProposal): Promise<BlockAttestation[] | undefined> => {
      return this.attestToProposal(block);
    };
    this.p2pClient.registerBlockProposalHandler(handler);
  }

  /**
   * Register a callback function for building a block
   *
   * We reuse the sequencer's block building functionality for re-execution
   */
  public registerBlockBuilder(blockBuilder: BlockBuilderCallback) {
    this.blockBuilder = blockBuilder;
  }

  async attestToProposal(proposal: BlockProposal): Promise<BlockAttestation[] | undefined> {
    const slotNumber = proposal.slotNumber.toNumber();
    const blockNumber = proposal.blockNumber.toNumber();
    const proposalInfo = {
      slotNumber,
      blockNumber,
      archive: proposal.payload.archive.toString(),
      txCount: proposal.payload.txHashes.length,
      txHashes: proposal.payload.txHashes.map(txHash => txHash.toString()),
    };
    this.log.verbose(`Received request to attest for slot ${slotNumber}`);

    // Check that I have any address in current committee
    const inCommittee = await this.epochCache.filterInCommittee(this.keyStore.getAddresses());
    // if (!(await this.epochCache.isInCommittee(this.keyStore.getAddress()))) {
    if (inCommittee.length === 0) {
      this.log.verbose(`No validator in the committee, skipping attestation`);
      return undefined;
    }

    // Check that the proposal is from the current proposer, or the next proposer.
    const invalidProposal = await this.blockProposalValidator.validate(proposal);
    if (invalidProposal) {
      this.log.verbose(`Proposal is not valid, skipping attestation`);
      this.metrics.incFailedAttestations(inCommittee.length, 'invalid_proposal');
      return undefined;
    }

    // Check that the parent proposal is a block we know, otherwise reexecution would fail.
    // Q: Should we move this to the block proposal validator? If there, then p2p would check it
    // before re-broadcasting it. This means that proposals built on top of an L1-reorg'ed-out block
    // would not be rebroadcasted. But it also means that nodes that have not fully synced would
    // not rebroadcast the proposal.
    if (blockNumber > INITIAL_L2_BLOCK_NUM) {
      const parentBlock = await this.blockSource.getBlock(blockNumber - 1);
      if (parentBlock === undefined) {
        this.log.verbose(`Parent block for ${blockNumber} not found, skipping attestation`);
        this.metrics.incFailedAttestations(inCommittee.length, 'parent_block_not_found');
        return undefined;
      }
      if (!proposal.payload.header.lastArchiveRoot.equals(parentBlock.archive.root)) {
        this.log.verbose(`Parent block archive root for proposal does not match, skipping attestation`, {
          proposalLastArchiveRoot: proposal.payload.header.lastArchiveRoot.toString(),
          parentBlockArchiveRoot: parentBlock.archive.root.toString(),
          ...proposalInfo,
        });
        this.metrics.incFailedAttestations(inCommittee.length, 'parent_block_does_not_match');
        return undefined;
      }
    }

    // Check that all of the transactions in the proposal are available in the tx pool before attesting
    this.log.verbose(`Processing attestation for slot ${slotNumber}`, proposalInfo);
    try {
      const txs = await this.ensureTransactionsAreAvailable(proposal);

      if (this.config.validatorReexecute) {
        this.log.verbose(`Re-executing transactions in the proposal before attesting`);
        await this.reExecuteTransactions(proposal, txs);
      }
    } catch (error: any) {
      this.metrics.incFailedAttestations(inCommittee.length, error instanceof Error ? error.name : 'unknown');

      // If the transactions are not available, then we should not attempt to attest
      if (error instanceof TransactionsNotAvailableError) {
        this.log.error(`Transactions not available, skipping attestation`, error, proposalInfo);
      } else {
        // This branch most commonly be hit if the transactions are available, but the re-execution fails
        // Catch all error handler
        this.log.error(`Failed to attest to proposal`, error, proposalInfo);
      }
      return undefined;
    }

    // Provided all of the above checks pass, we can attest to the proposal
    this.log.info(`Attesting to proposal for slot ${slotNumber}`, proposalInfo);
    this.metrics.incAttestations(inCommittee.length);

    // If the above function does not throw an error, then we can attest to the proposal
    return this.doAttestToProposal(proposal);
  }

  /**
   * Re-execute the transactions in the proposal and check that the state updates match the header state
   * @param proposal - The proposal to re-execute
   */
  async reExecuteTransactions(proposal: BlockProposal, txs: Tx[]) {
    const { header, txHashes } = proposal.payload;

    // If we do not have all of the transactions, then we should fail
    if (txs.length !== txHashes.length) {
      const foundTxHashes = await Promise.all(txs.map(async tx => await tx.getTxHash()));
      const missingTxHashes = txHashes.filter(txHash => !foundTxHashes.includes(txHash));
      throw new TransactionsNotAvailableError(missingTxHashes);
    }

    // Assertion: This check will fail if re-execution is not enabled
    if (this.blockBuilder === undefined) {
      throw new BlockBuilderNotProvidedError();
    }

    // Use the sequencer's block building logic to re-execute the transactions
    const stopTimer = this.metrics.reExecutionTimer();
    const { block, numFailedTxs } = await this.blockBuilder(proposal.blockNumber, header, txs, {
      validateOnly: true,
    });
    stopTimer();

    this.log.verbose(`Transaction re-execution complete`);

    if (numFailedTxs > 0) {
      this.metrics.recordFailedReexecution(proposal);
      throw new ReExFailedTxsError(numFailedTxs);
    }

    if (block.body.txEffects.length !== txHashes.length) {
      this.metrics.recordFailedReexecution(proposal);
      throw new ReExTimeoutError();
    }

    // This function will throw an error if state updates do not match
    if (!block.archive.root.equals(proposal.archive)) {
      this.metrics.recordFailedReexecution(proposal);
      throw new ReExStateMismatchError();
    }
  }

  /**
   * Ensure that all of the transactions in the proposal are available in the tx pool before attesting
   *
   * 1. Check if the local tx pool contains all of the transactions in the proposal
   * 2. If any transactions are not in the local tx pool, request them from the network
   * 3. If we cannot retrieve them from the network, throw an error
   * @param proposal - The proposal to attest to
   */
  async ensureTransactionsAreAvailable(proposal: BlockProposal): Promise<Tx[]> {
    if (proposal.payload.txHashes.length === 0) {
      this.log.verbose(`Received block proposal with no transactions, skipping transaction availability check`);
      return [];
    }
    // Is this a new style proposal?
    if (proposal.txs && proposal.txs.length > 0 && proposal.txs.length === proposal.payload.txHashes.length) {
      // Yes, any txs that we already have we should use
      this.log.info(`Using new style proposal with ${proposal.txs.length} transactions`);

      // Request from the pool based on the signed hashes in the payload
      const hashesFromPayload = proposal.payload.txHashes;
      const txsToUse = await this.p2pClient.getTxsByHashFromPool(hashesFromPayload);

      const missingTxs = txsToUse.filter(tx => tx === undefined).length;
      if (missingTxs > 0) {
        this.log.verbose(
          `Missing ${missingTxs}/${hashesFromPayload.length} transactions in the tx pool, will attempt to take from the proposal`,
        );
      }

      let usedFromProposal = 0;

      // Fill any holes with txs in the proposal, provided their hash matches the hash in the payload
      for (let i = 0; i < txsToUse.length; i++) {
        if (txsToUse[i] === undefined) {
          // We don't have the transaction, take from the proposal, provided the hash is the same
          const hashOfTxInProposal = await proposal.txs[i].getTxHash();
          if (hashOfTxInProposal.equals(hashesFromPayload[i])) {
            // Hash is equal, we can use the tx from the proposal
            txsToUse[i] = proposal.txs[i];
            usedFromProposal++;
          } else {
            this.log.warn(
              `Unable to take tx: ${hashOfTxInProposal.toString()} from the proposal, it does not match payload hash: ${hashesFromPayload[
                i
              ].toString()}`,
            );
          }
        }
      }

      // See if we still have any holes, if there are then we were not successful and will try the old method
      if (txsToUse.some(tx => tx === undefined)) {
        this.log.warn(`Failed to use transactions from proposal. Falling back to old proposal logic`);
      } else {
        this.log.info(
          `Successfully used ${usedFromProposal}/${hashesFromPayload.length} transactions from the proposal`,
        );

        await this.p2pClient.validate(txsToUse as Tx[]);
        return txsToUse as Tx[];
      }
    }

    this.log.info(`Using old style proposal with ${proposal.payload.txHashes.length} transactions`);

    // Old style proposal, we will perform a request by hash from pool
    // This will request from network any txs that are missing
    const txHashes: TxHash[] = proposal.payload.txHashes;

    // This part is just for logging that we are requesting from the network
    const availability = await this.p2pClient.hasTxsInPool(txHashes);
    const notAvailable = availability.filter(availability => availability === false);
    if (notAvailable.length) {
      this.log.verbose(
        `Missing ${notAvailable.length} transactions in the tx pool, will need to request from the network`,
      );
    }

    // This will request from the network any txs that are missing
    const retrievedTxs = await this.p2pClient.getTxsByHash(txHashes);
    const missingTxs = retrievedTxs
      .map((tx, index) => {
        // Return the hash of any that we did not get
        if (tx === undefined) {
          return txHashes[index];
        } else {
          return undefined;
        }
      })
      .filter(hash => hash !== undefined);
    if (missingTxs.length > 0) {
      throw new TransactionsNotAvailableError(missingTxs as TxHash[]);
    }

    await this.p2pClient.validate(retrievedTxs as Tx[]);

    return retrievedTxs as Tx[];
  }

  async createBlockProposal(
    blockNumber: Fr,
    header: ProposedBlockHeader,
    archive: Fr,
    stateReference: StateReference,
    txs: Tx[],
    options: BlockProposalOptions,
  ): Promise<BlockProposal | undefined> {
    if (this.previousProposal?.slotNumber.equals(header.slotNumber)) {
      this.log.verbose(`Already made a proposal for the same slot, skipping proposal`);
      return Promise.resolve(undefined);
    }

    const { currentProposer: proposerAttesterAddress } =
      await this.epochCache.getProposerAttesterAddressInCurrentOrNextSlot();

    const newProposal = await this.validationService.createBlockProposal(
      blockNumber,
      header,
      archive,
      stateReference,
      txs,
<<<<<<< HEAD
      proposerAttesterAddress,
=======
      options,
>>>>>>> f7461df5
    );
    this.previousProposal = newProposal;
    return newProposal;
  }

  broadcastBlockProposal(proposal: BlockProposal): void {
    this.p2pClient.broadcastProposal(proposal);
  }

  async collectAttestations(proposal: BlockProposal, required: number, deadline: Date): Promise<BlockAttestation[]> {
    // Wait and poll the p2pClient's attestation pool for this block until we have enough attestations
    const slot = proposal.payload.header.slotNumber.toBigInt();
    this.log.debug(`Collecting ${required} attestations for slot ${slot} with deadline ${deadline.toISOString()}`);

    if (+deadline < this.dateProvider.now()) {
      this.log.error(
        `Deadline ${deadline.toISOString()} for collecting ${required} attestations for slot ${slot} is in the past`,
      );
      throw new AttestationTimeoutError(required, slot);
    }

    const proposalId = proposal.archive.toString();
    // adds attestations for all of my addresses locally
    await this.doAttestToProposal(proposal);

    const myAddresses = this.keyStore.getAddresses();

    let attestations: BlockAttestation[] = [];
    while (true) {
      const collectedAttestations = await this.p2pClient.getAttestationsForSlot(slot, proposalId);
      const oldSenders = attestations.map(attestation => attestation.getSender());
      for (const collected of collectedAttestations) {
        const collectedSender = collected.getSender();
        if (
          !myAddresses.some(address => address.equals(collectedSender)) &&
          !oldSenders.some(sender => sender.equals(collectedSender))
        ) {
          this.log.debug(`Received attestation for slot ${slot} from ${collectedSender.toString()}`);
        }
      }
      attestations = collectedAttestations;

      if (attestations.length >= required) {
        this.log.verbose(`Collected all ${required} attestations for slot ${slot}`);
        return attestations;
      }

      if (+deadline < this.dateProvider.now()) {
        this.log.error(`Timeout ${deadline.toISOString()} waiting for ${required} attestations for slot ${slot}`);
        throw new AttestationTimeoutError(required, slot);
      }

      this.log.debug(`Collected ${attestations.length} attestations so far`);
      await sleep(this.config.attestationPollingIntervalMs);
    }
  }

  private async doAttestToProposal(proposal: BlockProposal): Promise<BlockAttestation[]> {
    const attestations = await this.validationService.attestToProposal(proposal);
    await this.p2pClient.addAttestations(attestations);
    return attestations;
  }
}

function validatePrivateKey(privateKey: string): Buffer32 {
  try {
    return Buffer32.fromString(privateKey);
  } catch (error) {
    throw new InvalidValidatorPrivateKeyError();
  }
}<|MERGE_RESOLUTION|>--- conflicted
+++ resolved
@@ -455,11 +455,8 @@
       archive,
       stateReference,
       txs,
-<<<<<<< HEAD
       proposerAttesterAddress,
-=======
       options,
->>>>>>> f7461df5
     );
     this.previousProposal = newProposal;
     return newProposal;
