--- conflicted
+++ resolved
@@ -6,15 +6,9 @@
 import { createLogger } from '@aztec/foundation/log';
 import { RunningPromise } from '@aztec/foundation/running-promise';
 import { sleep } from '@aztec/foundation/sleep';
-<<<<<<< HEAD
-import { DateProvider } from '@aztec/foundation/timer';
-import type { AuthResponse, P2P, PeerId } from '@aztec/p2p';
-import { ReqRespSubProtocol, TxCollector } from '@aztec/p2p';
-=======
 import { DateProvider, Timer } from '@aztec/foundation/timer';
 import type { P2P, PeerId } from '@aztec/p2p';
-import { TxCollector } from '@aztec/p2p';
->>>>>>> fe25e815
+import { ReqRespSubProtocol, TxCollector } from '@aztec/p2p';
 import { BlockProposalValidator } from '@aztec/p2p/msg_validators';
 import { computeInHashFromL1ToL2Messages } from '@aztec/prover-client/helpers';
 import {
