--- conflicted
+++ resolved
@@ -1,26 +1,6 @@
-<<<<<<< HEAD
-import {
-  FunctionData,
-  KERNEL_PUBLIC_CALL_STACK_LENGTH,
-  KernelCircuitPublicInputs,
-  makeEmptyProof,
-  range,
-} from '@aztec/circuits.js';
-import {
-  fr,
-  makeAztecAddress,
-  makeKernelPublicInputs,
-  makePublicCallRequest,
-  makeSchnorrSignature,
-  makeSelector,
-  makeTxContext,
-} from '@aztec/circuits.js/factories';
-import { PrivateTx, PublicTx, SignedTxExecutionRequest, Tx, TxExecutionRequest, NoirLogs } from '@aztec/types';
-=======
 import { KERNEL_PUBLIC_CALL_STACK_LENGTH, makeEmptyProof } from '@aztec/circuits.js';
 import { makeKernelPublicInputs, makePublicCallRequest } from '@aztec/circuits.js/factories';
 import { FunctionL2Logs, Tx, TxL2Logs } from '@aztec/types';
->>>>>>> d0db75d6
 import times from 'lodash.times';
 
 /**
@@ -42,32 +22,4 @@
     [],
     times(KERNEL_PUBLIC_CALL_STACK_LENGTH, makePublicCallRequest),
   );
-<<<<<<< HEAD
-}
-
-/**
- * Testing utility to create a tx with a request to execute a public function.
- */
-export function makePublicTx(seed = 0): PublicTx {
-  return Tx.createPublic(makeSignedTxExecutionRequest(seed));
-}
-
-/**
- * Testing utility to create a signed tx execution request.
- * @param seed - Number to derive values of this object.
- * @returns A SignedTxExecutionRequest.
- */
-function makeSignedTxExecutionRequest(seed: number) {
-  const txRequest = TxExecutionRequest.from({
-    from: makeAztecAddress(seed),
-    to: makeAztecAddress(seed + 0x10),
-    functionData: new FunctionData(makeSelector(seed + 0x100), true, true),
-    args: range(8, seed + 0x200).map(fr),
-    nonce: fr(seed + 0x300),
-    txContext: makeTxContext(seed + 0x400),
-    chainId: fr(seed + 0x500),
-  });
-  return new SignedTxExecutionRequest(txRequest, makeSchnorrSignature(seed + 0x200));
-=======
->>>>>>> d0db75d6
 }