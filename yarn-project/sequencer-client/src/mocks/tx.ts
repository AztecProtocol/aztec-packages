--- conflicted
+++ resolved
@@ -1,16 +1,12 @@
-<<<<<<< HEAD
-import { Proof, KernelCircuitPublicInputs } from '@aztec/circuits.js';
+import { Proof, KernelCircuitPublicInputs, KERNEL_PUBLIC_CALL_STACK_LENGTH } from '@aztec/circuits.js';
 import { makeKernelPublicInputs, makeSignedTxRequest } from '@aztec/circuits.js/factories';
 import { UnverifiedData, PrivateTx, Tx, PublicTx } from '@aztec/types';
-=======
-import { KERNEL_PUBLIC_CALL_STACK_LENGTH, KernelCircuitPublicInputs, UInt8Vector } from '@aztec/circuits.js';
-import { makeKernelPublicInputs, makePublicCallRequest, makeSignedTxRequest } from '@aztec/circuits.js/factories';
-import { PrivateTx, PublicTx, Tx, UnverifiedData } from '@aztec/types';
 import times from 'lodash.times';
->>>>>>> 68fc05df
 
 /**
- * Creates an empty proof.
+ * Makes an empty proof.
+ * Note: Used for local devnet milestone where we are not proving anything yet.
+ * @returns The empty "proof".
  */
 function makeEmptyProof() {
   return new Proof(Buffer.alloc(0));
