/* eslint-disable require-await */
import {
  AggregationObject,
  BaseOrMergeRollupPublicInputs,
  BaseRollupInputs,
  MergeRollupInputs,
  Proof,
  PublicCircuitPublicInputs,
  PublicKernelPublicInputs,
  RootRollupInputs,
  RootRollupPublicInputs,
} from '@aztec/circuits.js';
import { PublicProver, RollupProver } from './index.js';

const EMPTY_PROOF_SIZE = 42;

// TODO: Silently modifying one of the inputs to inject the aggregation object is horrible.
// We should rethink these interfaces.

/**
 * Prover implementation that returns empty proofs and overrides aggregation objects.
 */
export class EmptyRollupProver implements RollupProver {
<<<<<<< HEAD
  async getBaseRollupProof(_input: BaseRollupInputs, publicInputs: BaseOrMergeRollupPublicInputs): Promise<Proof> {
=======
  /**
   * Creates an empty proof for the given input.
   * @param _input - Input to the circuit.
   * @param publicInputs - Public inputs of the circuit obtained via simulation, modified by this call.
   */
  async getBaseRollupProof(
    _input: BaseRollupInputs,
    publicInputs: BaseOrMergeRollupPublicInputs,
  ): Promise<UInt8Vector> {
>>>>>>> d129dcfa
    publicInputs.endAggregationObject = AggregationObject.makeFake();
    return new Proof(Buffer.alloc(EMPTY_PROOF_SIZE, 0));
  }
<<<<<<< HEAD
  async getMergeRollupProof(_input: MergeRollupInputs, publicInputs: BaseOrMergeRollupPublicInputs): Promise<Proof> {
=======

  /**
   * Creates an empty proof for the given input.
   * @param _input - Input to the circuit.
   * @param publicInputs - Public inputs of the circuit obtained via simulation, modified by this call.
   */
  async getMergeRollupProof(
    _input: MergeRollupInputs,
    publicInputs: BaseOrMergeRollupPublicInputs,
  ): Promise<UInt8Vector> {
>>>>>>> d129dcfa
    publicInputs.endAggregationObject = AggregationObject.makeFake();
    return new Proof(Buffer.alloc(EMPTY_PROOF_SIZE, 0));
  }
<<<<<<< HEAD
  async getRootRollupProof(_input: RootRollupInputs, publicInputs: RootRollupPublicInputs): Promise<Proof> {
=======

  /**
   * Creates an empty proof for the given input.
   * @param _input - Input to the circuit.
   * @param publicInputs - Public inputs of the circuit obtained via simulation, modified by this call.
   */
  async getRootRollupProof(_input: RootRollupInputs, publicInputs: RootRollupPublicInputs): Promise<UInt8Vector> {
>>>>>>> d129dcfa
    publicInputs.endAggregationObject = AggregationObject.makeFake();
    return new Proof(Buffer.alloc(EMPTY_PROOF_SIZE, 0));
  }
}

/**
 * Prover implementation that returns empty proofs.
 */
export class EmptyPublicProver implements PublicProver {
<<<<<<< HEAD
  async getPublicCircuitProof(_publicInputs: PublicCircuitPublicInputs): Promise<Proof> {
    return new Proof(Buffer.alloc(EMPTY_PROOF_SIZE, 0));
  }
  async getPublicKernelCircuitProof(_publicInputs: PublicKernelPublicInputs): Promise<Proof> {
    return new Proof(Buffer.alloc(EMPTY_PROOF_SIZE, 0));
=======
  /**
   * Creates an empty proof for the given input.
   * @param _publicInputs - Public inputs obtained via simulation.
   */
  async getPublicCircuitProof(_publicInputs: PublicCircuitPublicInputs): Promise<UInt8Vector> {
    return new UInt8Vector(Buffer.alloc(EMPTY_PROOF_SIZE, 0));
  }

  /**
   * Creates an empty proof for the given input.
   * @param _publicInputs - Public inputs obtained via simulation.
   */
  async getPublicKernelCircuitProof(_publicInputs: PublicKernelPublicInputs): Promise<UInt8Vector> {
    return new UInt8Vector(Buffer.alloc(EMPTY_PROOF_SIZE, 0));
>>>>>>> d129dcfa
  }
}<|MERGE_RESOLUTION|>--- conflicted
+++ resolved
@@ -21,50 +21,31 @@
  * Prover implementation that returns empty proofs and overrides aggregation objects.
  */
 export class EmptyRollupProver implements RollupProver {
-<<<<<<< HEAD
-  async getBaseRollupProof(_input: BaseRollupInputs, publicInputs: BaseOrMergeRollupPublicInputs): Promise<Proof> {
-=======
   /**
    * Creates an empty proof for the given input.
    * @param _input - Input to the circuit.
    * @param publicInputs - Public inputs of the circuit obtained via simulation, modified by this call.
    */
-  async getBaseRollupProof(
-    _input: BaseRollupInputs,
-    publicInputs: BaseOrMergeRollupPublicInputs,
-  ): Promise<UInt8Vector> {
->>>>>>> d129dcfa
+  async getBaseRollupProof(_input: BaseRollupInputs, publicInputs: BaseOrMergeRollupPublicInputs): Promise<Proof> {
     publicInputs.endAggregationObject = AggregationObject.makeFake();
     return new Proof(Buffer.alloc(EMPTY_PROOF_SIZE, 0));
   }
-<<<<<<< HEAD
-  async getMergeRollupProof(_input: MergeRollupInputs, publicInputs: BaseOrMergeRollupPublicInputs): Promise<Proof> {
-=======
 
   /**
    * Creates an empty proof for the given input.
    * @param _input - Input to the circuit.
    * @param publicInputs - Public inputs of the circuit obtained via simulation, modified by this call.
    */
-  async getMergeRollupProof(
-    _input: MergeRollupInputs,
-    publicInputs: BaseOrMergeRollupPublicInputs,
-  ): Promise<UInt8Vector> {
->>>>>>> d129dcfa
+  async getMergeRollupProof(_input: MergeRollupInputs, publicInputs: BaseOrMergeRollupPublicInputs): Promise<Proof> {
     publicInputs.endAggregationObject = AggregationObject.makeFake();
     return new Proof(Buffer.alloc(EMPTY_PROOF_SIZE, 0));
   }
-<<<<<<< HEAD
-  async getRootRollupProof(_input: RootRollupInputs, publicInputs: RootRollupPublicInputs): Promise<Proof> {
-=======
-
   /**
    * Creates an empty proof for the given input.
    * @param _input - Input to the circuit.
    * @param publicInputs - Public inputs of the circuit obtained via simulation, modified by this call.
    */
-  async getRootRollupProof(_input: RootRollupInputs, publicInputs: RootRollupPublicInputs): Promise<UInt8Vector> {
->>>>>>> d129dcfa
+  async getRootRollupProof(_input: RootRollupInputs, publicInputs: RootRollupPublicInputs): Promise<Proof> {
     publicInputs.endAggregationObject = AggregationObject.makeFake();
     return new Proof(Buffer.alloc(EMPTY_PROOF_SIZE, 0));
   }
@@ -74,27 +55,19 @@
  * Prover implementation that returns empty proofs.
  */
 export class EmptyPublicProver implements PublicProver {
-<<<<<<< HEAD
-  async getPublicCircuitProof(_publicInputs: PublicCircuitPublicInputs): Promise<Proof> {
-    return new Proof(Buffer.alloc(EMPTY_PROOF_SIZE, 0));
-  }
-  async getPublicKernelCircuitProof(_publicInputs: PublicKernelPublicInputs): Promise<Proof> {
-    return new Proof(Buffer.alloc(EMPTY_PROOF_SIZE, 0));
-=======
   /**
    * Creates an empty proof for the given input.
    * @param _publicInputs - Public inputs obtained via simulation.
    */
-  async getPublicCircuitProof(_publicInputs: PublicCircuitPublicInputs): Promise<UInt8Vector> {
-    return new UInt8Vector(Buffer.alloc(EMPTY_PROOF_SIZE, 0));
+  async getPublicCircuitProof(_publicInputs: PublicCircuitPublicInputs): Promise<Proof> {
+    return new Proof(Buffer.alloc(EMPTY_PROOF_SIZE, 0));
   }
 
   /**
    * Creates an empty proof for the given input.
    * @param _publicInputs - Public inputs obtained via simulation.
    */
-  async getPublicKernelCircuitProof(_publicInputs: PublicKernelPublicInputs): Promise<UInt8Vector> {
-    return new UInt8Vector(Buffer.alloc(EMPTY_PROOF_SIZE, 0));
->>>>>>> d129dcfa
+  async getPublicKernelCircuitProof(_publicInputs: PublicKernelPublicInputs): Promise<Proof> {
+    return new Proof(Buffer.alloc(EMPTY_PROOF_SIZE, 0));
   }
 }