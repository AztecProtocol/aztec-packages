--- conflicted
+++ resolved
@@ -1,11 +1,6 @@
 import { type Tx, TxExecutionPhase, type TxValidator } from '@aztec/circuit-types';
-<<<<<<< HEAD
 import { type AztecAddress, type Fr, FunctionSelector, type GasFees } from '@aztec/circuits.js';
-import { createDebugLogger } from '@aztec/foundation/log';
-=======
-import { type AztecAddress, type Fr, FunctionSelector } from '@aztec/circuits.js';
 import { createLogger } from '@aztec/foundation/log';
->>>>>>> 804839c7
 import { computeFeePayerBalanceStorageSlot, getExecutionRequestsByPhase } from '@aztec/simulator';
 
 /** Provides a view into public contract state */
