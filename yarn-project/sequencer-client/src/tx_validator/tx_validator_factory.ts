import { type AllowedElement, type ProcessedTx, type Tx, type TxValidator } from '@aztec/circuit-types';
import { type GlobalVariables } from '@aztec/circuits.js';
import { AggregateTxValidator, DataTxValidator, DoubleSpendTxValidator, MetadataTxValidator } from '@aztec/p2p';
import { FeeJuiceAddress } from '@aztec/protocol-contracts/fee-juice';
import { WorldStateDB } from '@aztec/simulator';
import { type ContractDataSource } from '@aztec/types/contracts';
import { type MerkleTreeOperations } from '@aztec/world-state';

import { GasTxValidator } from './gas_validator.js';
import { PhasesTxValidator } from './phases_validator.js';

export class TxValidatorFactory {
  constructor(
    private merkleTreeDb: MerkleTreeOperations,
    private contractDataSource: ContractDataSource,
    private enforceFees: boolean,
  ) {}

  validatorForNewTxs(globalVariables: GlobalVariables, setupAllowList: AllowedElement[]): TxValidator<Tx> {
    const worldStateDB = new WorldStateDB(this.merkleTreeDb, this.contractDataSource);
    return new AggregateTxValidator(
      new DataTxValidator(),
<<<<<<< HEAD
      new MetadataTxValidator(globalVariables),
      new DoubleSpendTxValidator(worldStateDB),
=======
      new MetadataTxValidator(globalVariables.chainId, globalVariables.blockNumber),
      new DoubleSpendTxValidator(new WorldStateDB(this.merkleTreeDb)),
>>>>>>> a098d41e
      new PhasesTxValidator(this.contractDataSource, setupAllowList),
      new GasTxValidator(worldStateDB, FeeJuiceAddress, this.enforceFees),
    );
  }

  validatorForProcessedTxs(): TxValidator<ProcessedTx> {
    return new DoubleSpendTxValidator(new WorldStateDB(this.merkleTreeDb, this.contractDataSource));
  }
}<|MERGE_RESOLUTION|>--- conflicted
+++ resolved
@@ -20,13 +20,8 @@
     const worldStateDB = new WorldStateDB(this.merkleTreeDb, this.contractDataSource);
     return new AggregateTxValidator(
       new DataTxValidator(),
-<<<<<<< HEAD
-      new MetadataTxValidator(globalVariables),
+      new MetadataTxValidator(globalVariables.chainId, globalVariables.blockNumber),
       new DoubleSpendTxValidator(worldStateDB),
-=======
-      new MetadataTxValidator(globalVariables.chainId, globalVariables.blockNumber),
-      new DoubleSpendTxValidator(new WorldStateDB(this.merkleTreeDb)),
->>>>>>> a098d41e
       new PhasesTxValidator(this.contractDataSource, setupAllowList),
       new GasTxValidator(worldStateDB, FeeJuiceAddress, this.enforceFees),
     );
