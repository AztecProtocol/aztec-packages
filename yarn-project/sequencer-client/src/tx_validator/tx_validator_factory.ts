import {
  type AllowedElement,
  MerkleTreeId,
  type MerkleTreeReadOperations,
  type ProcessedTx,
  type Tx,
  type TxValidator,
} from '@aztec/circuit-types';
import { type GlobalVariables } from '@aztec/circuits.js';
<<<<<<< HEAD
import { AggregateTxValidator, DataTxValidator, DoubleSpendTxValidator, MetadataTxValidator } from '@aztec/p2p';
import { ProtocolContractAddress } from '@aztec/protocol-contracts';
import { WorldStateDB } from '@aztec/simulator';
=======
import {
  AggregateTxValidator,
  DataTxValidator,
  DoubleSpendTxValidator,
  MetadataTxValidator,
  type NullifierSource,
} from '@aztec/p2p';
import { FeeJuiceAddress } from '@aztec/protocol-contracts/fee-juice';
import { readPublicState } from '@aztec/simulator';
>>>>>>> e27ead85
import { type ContractDataSource } from '@aztec/types/contracts';

import { GasTxValidator, type PublicStateSource } from './gas_validator.js';
import { PhasesTxValidator } from './phases_validator.js';

export class TxValidatorFactory {
  nullifierSource: NullifierSource;
  publicStateSource: PublicStateSource;
  constructor(
    private committedDb: MerkleTreeReadOperations,
    private contractDataSource: ContractDataSource,
    private enforceFees: boolean,
  ) {
    this.nullifierSource = {
      getNullifierIndex: nullifier => this.committedDb.findLeafIndex(MerkleTreeId.NULLIFIER_TREE, nullifier.toBuffer()),
    };

    this.publicStateSource = {
      storageRead: (contractAddress, slot) => {
        return readPublicState(this.committedDb, contractAddress, slot);
      },
    };
  }

  validatorForNewTxs(globalVariables: GlobalVariables, setupAllowList: AllowedElement[]): TxValidator<Tx> {
    return new AggregateTxValidator(
      new DataTxValidator(),
      new MetadataTxValidator(globalVariables.chainId, globalVariables.blockNumber),
      new DoubleSpendTxValidator(this.nullifierSource),
      new PhasesTxValidator(this.contractDataSource, setupAllowList),
<<<<<<< HEAD
      new GasTxValidator(worldStateDB, ProtocolContractAddress.FeeJuice, this.enforceFees),
=======
      new GasTxValidator(this.publicStateSource, FeeJuiceAddress, this.enforceFees),
>>>>>>> e27ead85
    );
  }

  validatorForProcessedTxs(fork: MerkleTreeReadOperations): TxValidator<ProcessedTx> {
    return new DoubleSpendTxValidator({
      getNullifierIndex: nullifier => fork.findLeafIndex(MerkleTreeId.NULLIFIER_TREE, nullifier.toBuffer()),
    });
  }
}<|MERGE_RESOLUTION|>--- conflicted
+++ resolved
@@ -7,11 +7,6 @@
   type TxValidator,
 } from '@aztec/circuit-types';
 import { type GlobalVariables } from '@aztec/circuits.js';
-<<<<<<< HEAD
-import { AggregateTxValidator, DataTxValidator, DoubleSpendTxValidator, MetadataTxValidator } from '@aztec/p2p';
-import { ProtocolContractAddress } from '@aztec/protocol-contracts';
-import { WorldStateDB } from '@aztec/simulator';
-=======
 import {
   AggregateTxValidator,
   DataTxValidator,
@@ -19,9 +14,8 @@
   MetadataTxValidator,
   type NullifierSource,
 } from '@aztec/p2p';
-import { FeeJuiceAddress } from '@aztec/protocol-contracts/fee-juice';
+import { ProtocolContractAddress } from '@aztec/protocol-contracts';
 import { readPublicState } from '@aztec/simulator';
->>>>>>> e27ead85
 import { type ContractDataSource } from '@aztec/types/contracts';
 
 import { GasTxValidator, type PublicStateSource } from './gas_validator.js';
@@ -52,11 +46,7 @@
       new MetadataTxValidator(globalVariables.chainId, globalVariables.blockNumber),
       new DoubleSpendTxValidator(this.nullifierSource),
       new PhasesTxValidator(this.contractDataSource, setupAllowList),
-<<<<<<< HEAD
-      new GasTxValidator(worldStateDB, ProtocolContractAddress.FeeJuice, this.enforceFees),
-=======
-      new GasTxValidator(this.publicStateSource, FeeJuiceAddress, this.enforceFees),
->>>>>>> e27ead85
+      new GasTxValidator(this.publicStateSource, ProtocolContractAddress.FeeJuice, this.enforceFees),
     );
   }
 
