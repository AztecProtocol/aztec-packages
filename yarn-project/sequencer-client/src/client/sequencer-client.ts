--- conflicted
+++ resolved
@@ -1,9 +1,5 @@
-<<<<<<< HEAD
-import { type L1ToL2MessageSource, type L2BlockSource } from '@aztec/circuit-types';
 import { type EthAddress } from '@aztec/foundation/eth-address';
-=======
 import { type L1ToL2MessageSource, type L2BlockSource, type WorldStateSynchronizer } from '@aztec/circuit-types';
->>>>>>> e3ea298f
 import { type P2P } from '@aztec/p2p';
 import { PublicProcessorFactory, type SimulationProvider } from '@aztec/simulator';
 import { type TelemetryClient } from '@aztec/telemetry-client';
