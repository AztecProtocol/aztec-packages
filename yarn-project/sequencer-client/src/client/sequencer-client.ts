<<<<<<< HEAD
import { type L1ToL2MessageSource, type L2BlockSource } from '@aztec/circuit-types';
=======
import { type L1ToL2MessageSource, type L2BlockSource, type WorldStateSynchronizer } from '@aztec/circuit-types';
>>>>>>> a098d41e
import { type EthAddress } from '@aztec/foundation/eth-address';
import { type P2P } from '@aztec/p2p';
import { PublicProcessorFactory, type SimulationProvider } from '@aztec/simulator';
import { type TelemetryClient } from '@aztec/telemetry-client';
import { type ContractDataSource } from '@aztec/types/contracts';
import { type ValidatorClient } from '@aztec/validator-client';

import { BlockBuilderFactory } from '../block_builder/index.js';
import { type SequencerClientConfig } from '../config.js';
import { GlobalVariableBuilder } from '../global_variable_builder/index.js';
import { L1Publisher } from '../publisher/index.js';
import { Sequencer, type SequencerConfig } from '../sequencer/index.js';
import { TxValidatorFactory } from '../tx_validator/tx_validator_factory.js';

/**
 * Encapsulates the full sequencer and publisher.
 */
export class SequencerClient {
  constructor(private sequencer: Sequencer) {}

  /**
   * Initializes and starts a new instance.
   * @param config - Configuration for the sequencer, publisher, and L1 tx sender.
   * @param p2pClient - P2P client that provides the txs to be sequenced.
   * @param validatorClient - Validator client performs attestation duties when rotating proposers.
   * @param worldStateSynchronizer - Provides access to world state.
   * @param contractDataSource - Provides access to contract bytecode for public executions.
   * @param l2BlockSource - Provides information about the previously published blocks.
   * @param l1ToL2MessageSource - Provides access to L1 to L2 messages.
   * @param prover - An instance of a block prover
   * @param simulationProvider - An instance of a simulation provider
   * @returns A new running instance.
   */
  public static async new(
    config: SequencerClientConfig,
    validatorClient: ValidatorClient | undefined, // allowed to be undefined while we migrate
    p2pClient: P2P,
    worldStateSynchronizer: WorldStateSynchronizer,
    contractDataSource: ContractDataSource,
    l2BlockSource: L2BlockSource,
    l1ToL2MessageSource: L1ToL2MessageSource,
    simulationProvider: SimulationProvider,
    telemetryClient: TelemetryClient,
  ) {
    const publisher = new L1Publisher(config, telemetryClient);
    const globalsBuilder = new GlobalVariableBuilder(config);
    const merkleTreeDb = worldStateSynchronizer.getLatest();

    const publicProcessorFactory = new PublicProcessorFactory(
      merkleTreeDb,
      contractDataSource,
      simulationProvider,
      telemetryClient,
    );

    const sequencer = new Sequencer(
      publisher,
      validatorClient,
      globalsBuilder,
      p2pClient,
      worldStateSynchronizer,
      new BlockBuilderFactory(simulationProvider, telemetryClient),
      l2BlockSource,
      l1ToL2MessageSource,
      publicProcessorFactory,
      new TxValidatorFactory(merkleTreeDb, contractDataSource, !!config.enforceFees),
      telemetryClient,
      config,
    );

    await sequencer.start();
    return new SequencerClient(sequencer);
  }

  /**
   * Updates sequencer config.
   * @param config - New parameters.
   */
  public updateSequencerConfig(config: SequencerConfig) {
    this.sequencer.updateConfig(config);
  }

  /**
   * Stops the sequencer from processing new txs.
   */
  public async stop() {
    await this.sequencer.stop();
  }

  /** Forces the sequencer to bypass all time and tx count checks for the next block and build anyway. */
  public flush() {
    this.sequencer.flush();
  }

  /**
   * Restarts the sequencer after being stopped.
   */
  public restart() {
    this.sequencer.restart();
  }

  get coinbase(): EthAddress {
    return this.sequencer.coinbase;
  }

  get feeRecipient() {
    return this.sequencer.feeRecipient;
  }
}<|MERGE_RESOLUTION|>--- conflicted
+++ resolved
@@ -1,8 +1,4 @@
-<<<<<<< HEAD
-import { type L1ToL2MessageSource, type L2BlockSource } from '@aztec/circuit-types';
-=======
 import { type L1ToL2MessageSource, type L2BlockSource, type WorldStateSynchronizer } from '@aztec/circuit-types';
->>>>>>> a098d41e
 import { type EthAddress } from '@aztec/foundation/eth-address';
 import { type P2P } from '@aztec/p2p';
 import { PublicProcessorFactory, type SimulationProvider } from '@aztec/simulator';
