--- conflicted
+++ resolved
@@ -48,12 +48,8 @@
       p2pClient,
       worldStateSynchroniser,
       blockBuilder,
-<<<<<<< HEAD
-      publicProcessor,
       l2BlockSource,
-=======
       publicProcessorFactory,
->>>>>>> 2eba0f03
       config,
     );
 
