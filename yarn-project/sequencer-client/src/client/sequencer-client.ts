--- conflicted
+++ resolved
@@ -1,13 +1,8 @@
 import { P2P } from '@aztec/p2p';
 import { WorldStateSynchroniser } from '@aztec/world-state';
 
-<<<<<<< HEAD
 import { ContractDataSource, L2BlockSource } from '@aztec/types';
-import { CircuitBlockBuilder } from '../block_builder/circuit_block_builder.js';
-=======
-import { ContractDataSource } from '@aztec/types';
 import { SoloBlockBuilder } from '../block_builder/solo_block_builder.js';
->>>>>>> 2283c3fd
 import { SequencerClientConfig } from '../config.js';
 import { getL1Publisher, getVerificationKeys, Sequencer } from '../index.js';
 import { EmptyPublicProver, EmptyRollupProver } from '../prover/empty.js';
@@ -28,6 +23,7 @@
    * @param p2pClient - P2P client that provides the txs to be sequenced.
    * @param worldStateSynchroniser - Provides access to world state.
    * @param contractDataSource - Provides access to contract bytecode for public executions.
+   * @param l2BlockSource - Provides information about the previously published blocks.
    * @returns A new running instance.
    */
   public static async new(
