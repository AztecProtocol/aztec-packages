--- conflicted
+++ resolved
@@ -14,11 +14,6 @@
 import { createLogger } from '@aztec/foundation/log';
 import type { DateProvider } from '@aztec/foundation/timer';
 import type { P2P } from '@aztec/p2p';
-<<<<<<< HEAD
-import { LightweightBlockBuilderFactory } from '@aztec/prover-client/block-builder';
-import { PublicProcessorFactory } from '@aztec/simulator/server';
-=======
->>>>>>> d91ddc2e
 import type { SlasherClient } from '@aztec/slasher';
 import type { AztecAddress } from '@aztec/stdlib/aztec-address';
 import type { L2BlockSource } from '@aztec/stdlib/block';
