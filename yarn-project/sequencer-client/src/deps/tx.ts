--- conflicted
+++ resolved
@@ -1,11 +1,4 @@
-<<<<<<< HEAD
 import { PrivateKernelPublicInputs, UInt8Vector } from '@aztec/circuits.js';
-import { UnverifiedData } from '@aztec/l2-block';
-=======
-import { pedersenCompressInputs } from '@aztec/barretenberg.js/crypto';
-import { BarretenbergWasm } from '@aztec/barretenberg.js/wasm';
-import { CircuitsWasm, NewContractData, PrivateKernelPublicInputs, UInt8Vector } from '@aztec/circuits.js';
->>>>>>> ca28beac
 import { Tx } from '@aztec/tx';
 import { UnverifiedData } from '@aztec/unverified-data';
 
