--- conflicted
+++ resolved
@@ -1,8 +1,4 @@
 import { PrivateKernelPublicInputs, UInt8Vector } from '@aztec/circuits.js';
-<<<<<<< HEAD
-import { UnverifiedData } from '@aztec/l2-block';
-=======
->>>>>>> b84596d9
 import { Tx } from '@aztec/tx';
 import { UnverifiedData } from '@aztec/unverified-data';
 
