--- conflicted
+++ resolved
@@ -108,9 +108,8 @@
 }
 
 export function makeEmptyTx(): Tx {
-<<<<<<< HEAD
   const isEmpty = true;
-  return new Tx(makeEmptyPrivateKernelPublicInputs(), makeEmptyProof(), isEmpty);
+  return new Tx(makeEmptyPrivateKernelPublicInputs(), makeEmptyProof(), makeEmptyUnverifiedData(), isEmpty);
 }
 
 export function hashNewContractData(wasm: BarretenbergWasm, cd: NewContractData) {
@@ -118,7 +117,4 @@
     wasm,
     [cd.contractAddress, cd.portalContractAddress, cd.functionTreeRoot].map(x => x.toBuffer()),
   );
-=======
-  return new Tx(makeEmptyPrivateKernelPublicInputs(), makeEmptyProof(), makeEmptyUnverifiedData());
->>>>>>> d7e3ecc0
 }