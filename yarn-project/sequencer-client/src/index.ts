export * from './sequencer/index.js';
export * from './config.js';
export * from './publisher/index.js';
export * from './client/index.js';
<<<<<<< HEAD
export * from './deps/tx.js';
export * from './deps/verification_keys.js';
=======
export * from './mocks/tx.js';
export * from './mocks/verification_keys.js';

export type SequencerClientConfig = PublisherConfig & TxSenderConfig & SequencerConfig;
>>>>>>> 8089246e
<|MERGE_RESOLUTION|>--- conflicted
+++ resolved
@@ -2,12 +2,5 @@
 export * from './config.js';
 export * from './publisher/index.js';
 export * from './client/index.js';
-<<<<<<< HEAD
-export * from './deps/tx.js';
-export * from './deps/verification_keys.js';
-=======
 export * from './mocks/tx.js';
-export * from './mocks/verification_keys.js';
-
-export type SequencerClientConfig = PublisherConfig & TxSenderConfig & SequencerConfig;
->>>>>>> 8089246e
+export * from './mocks/verification_keys.js';