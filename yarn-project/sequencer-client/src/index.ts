export * from './client/index.js';
export * from './config.js';
export * from './publisher/index.js';
<<<<<<< HEAD
export { Sequencer, SequencerState } from './sequencer/index.js';
=======
export { FullNodeBlockBuilder as BlockBuilder, Sequencer, SequencerState } from './sequencer/index.js';
>>>>>>> d91ddc2e
export * from './tx_validator/tx_validator_factory.js';

// Used by the node to simulate public parts of transactions. Should these be moved to a shared library?
// ISSUE(#9832)
export * from './global_variable_builder/index.js';<|MERGE_RESOLUTION|>--- conflicted
+++ resolved
@@ -1,11 +1,7 @@
 export * from './client/index.js';
 export * from './config.js';
 export * from './publisher/index.js';
-<<<<<<< HEAD
-export { Sequencer, SequencerState } from './sequencer/index.js';
-=======
 export { FullNodeBlockBuilder as BlockBuilder, Sequencer, SequencerState } from './sequencer/index.js';
->>>>>>> d91ddc2e
 export * from './tx_validator/tx_validator_factory.js';
 
 // Used by the node to simulate public parts of transactions. Should these be moved to a shared library?
