import {
  CommitmentsDB,
  MessageLoadOracleInputs,
  PublicContractsDB,
  PublicExecutor,
  PublicStateDB,
} from '@aztec/acir-simulator';
import { AztecAddress, CircuitsWasm, EthAddress, Fr, FunctionSelector, HistoricBlockData } from '@aztec/circuits.js';
<<<<<<< HEAD
import { ContractDataSource, L1ToL2MessageSource, MerkleTreeId, SiblingPath } from '@aztec/types';
import { MerkleTreeOperations, computePublicDataTreeLeafIndex } from '@aztec/world-state';
=======
import { computePublicDataTreeIndex } from '@aztec/circuits.js/abis';
import { ContractDataSource, ExtendedContractData, L1ToL2MessageSource, MerkleTreeId, Tx } from '@aztec/types';
import { MerkleTreeOperations } from '@aztec/world-state';
>>>>>>> bebc37a9

/**
 * Returns a new PublicExecutor simulator backed by the supplied merkle tree db and contract data source.
 * @param merkleTree - A merkle tree database.
 * @param contractDataSource - A contract data source.
 * @returns A new instance of a PublicExecutor.
 */
export function getPublicExecutor(
  merkleTree: MerkleTreeOperations,
  publicContractsDB: PublicContractsDB,
  l1toL2MessageSource: L1ToL2MessageSource,
  blockData: HistoricBlockData,
) {
  return new PublicExecutor(
    new WorldStatePublicDB(merkleTree),
    publicContractsDB,
    new WorldStateDB(merkleTree, l1toL2MessageSource),
    blockData,
  );
}

/**
 * Implements the PublicContractsDB using a ContractDataSource.
 * Progressively records contracts in transaction as they are processed in a block.
 */
export class ContractsDataSourcePublicDB implements PublicContractsDB {
  cache = new Map<string, ExtendedContractData>();

  constructor(private db: ContractDataSource) {}

  /**
   * Add new contracts from a transaction
   * @param tx - The transaction to add contracts from.
   */
  public addNewContracts(tx: Tx): Promise<void> {
    for (const contract of tx.newContracts) {
      const contractAddress = contract.contractData.contractAddress;

      if (contractAddress.isZero()) {
        continue;
      }

      this.cache.set(contractAddress.toString(), contract);
    }

    return Promise.resolve();
  }

  /**
   * Removes new contracts added from transactions
   * @param tx - The tx's contracts to be removed
   */
  public removeNewContracts(tx: Tx): Promise<void> {
    for (const contract of tx.newContracts) {
      const contractAddress = contract.contractData.contractAddress;

      if (contractAddress.isZero()) {
        continue;
      }

      this.cache.delete(contractAddress.toString());
    }
    return Promise.resolve();
  }

  async getBytecode(address: AztecAddress, selector: FunctionSelector): Promise<Buffer | undefined> {
    const contract = await this.#getContract(address);
    return contract?.getPublicFunction(selector)?.bytecode;
  }
  async getIsInternal(address: AztecAddress, selector: FunctionSelector): Promise<boolean | undefined> {
    const contract = await this.#getContract(address);
    return contract?.getPublicFunction(selector)?.isInternal;
  }
  async getPortalContractAddress(address: AztecAddress): Promise<EthAddress | undefined> {
    const contract = await this.#getContract(address);
    return contract?.contractData.portalContractAddress;
  }

  async #getContract(address: AztecAddress): Promise<ExtendedContractData | undefined> {
    return this.cache.get(address.toString()) ?? (await this.db.getExtendedContractData(address));
  }
}

/**
 * Implements the PublicStateDB using a world-state database.
 */
class WorldStatePublicDB implements PublicStateDB {
  private writeCache: Map<bigint, Fr> = new Map();

  constructor(private db: MerkleTreeOperations) {}

  /**
   * Reads a value from public storage, returning zero if none.
   * @param contract - Owner of the storage.
   * @param slot - Slot to read in the contract storage.
   * @returns The current value in the storage slot.
   */
  public async storageRead(contract: AztecAddress, slot: Fr): Promise<Fr> {
    const index = computePublicDataTreeIndex(await CircuitsWasm.get(), contract, slot).value;
    const cached = this.writeCache.get(index);
    if (cached !== undefined) return cached;
    const value = await this.db.getLeafValue(MerkleTreeId.PUBLIC_DATA_TREE, index);
    return value ? Fr.fromBuffer(value) : Fr.ZERO;
  }

  /**
   * Records a write to public storage.
   * @param contract - Owner of the storage.
   * @param slot - Slot to read in the contract storage.
   * @param newValue - The new value to store.
   */
  public async storageWrite(contract: AztecAddress, slot: Fr, newValue: Fr): Promise<void> {
    const index = computePublicDataTreeIndex(await CircuitsWasm.get(), contract, slot).value;
    this.writeCache.set(index, newValue);
  }
}

/**
 * Implements WorldState db using a world state database.
 */
export class WorldStateDB implements CommitmentsDB {
  constructor(private db: MerkleTreeOperations, private l1ToL2MessageSource: L1ToL2MessageSource) {}

  public async getL1ToL2Message(messageKey: Fr): Promise<MessageLoadOracleInputs> {
    // todo: #697 - make this one lookup.
    const message = await this.l1ToL2MessageSource.getConfirmedL1ToL2Message(messageKey);
    const index = (await this.db.findLeafIndex(MerkleTreeId.L1_TO_L2_MESSAGES_TREE, messageKey.toBuffer()))!;
    const siblingPath = await this.db.getSiblingPath(MerkleTreeId.L1_TO_L2_MESSAGES_TREE, index);

    return {
      message: message.toFieldArray(),
      siblingPath: siblingPath.toFieldArray(),
      index,
    };
  }

<<<<<<< HEAD
  public async findCommitmentIndex(commitment: Buffer): Promise<bigint | undefined> {
    return await this.db.findLeafIndex(MerkleTreeId.PRIVATE_DATA_TREE, commitment);
  }

  public async getDataTreePath(leafIndex: bigint): Promise<SiblingPath<32>> {
    return await this.db.getSiblingPath(MerkleTreeId.PRIVATE_DATA_TREE, leafIndex);
=======
  public async getCommitmentIndex(commitment: Fr): Promise<bigint | undefined> {
    return await this.db.findLeafIndex(MerkleTreeId.NOTE_HASH_TREE, commitment.toBuffer());
>>>>>>> bebc37a9
  }
}<|MERGE_RESOLUTION|>--- conflicted
+++ resolved
@@ -6,14 +6,8 @@
   PublicStateDB,
 } from '@aztec/acir-simulator';
 import { AztecAddress, CircuitsWasm, EthAddress, Fr, FunctionSelector, HistoricBlockData } from '@aztec/circuits.js';
-<<<<<<< HEAD
 import { ContractDataSource, L1ToL2MessageSource, MerkleTreeId, SiblingPath } from '@aztec/types';
 import { MerkleTreeOperations, computePublicDataTreeLeafIndex } from '@aztec/world-state';
-=======
-import { computePublicDataTreeIndex } from '@aztec/circuits.js/abis';
-import { ContractDataSource, ExtendedContractData, L1ToL2MessageSource, MerkleTreeId, Tx } from '@aztec/types';
-import { MerkleTreeOperations } from '@aztec/world-state';
->>>>>>> bebc37a9
 
 /**
  * Returns a new PublicExecutor simulator backed by the supplied merkle tree db and contract data source.
@@ -150,16 +144,11 @@
     };
   }
 
-<<<<<<< HEAD
-  public async findCommitmentIndex(commitment: Buffer): Promise<bigint | undefined> {
-    return await this.db.findLeafIndex(MerkleTreeId.PRIVATE_DATA_TREE, commitment);
+  public async getCommitmentIndex(commitment: Fr): Promise<bigint | undefined> {
+    return await this.db.findLeafIndex(MerkleTreeId.NOTE_HASH_TREE, commitment.toBuffer());
   }
 
   public async getDataTreePath(leafIndex: bigint): Promise<SiblingPath<32>> {
-    return await this.db.getSiblingPath(MerkleTreeId.PRIVATE_DATA_TREE, leafIndex);
-=======
-  public async getCommitmentIndex(commitment: Fr): Promise<bigint | undefined> {
-    return await this.db.findLeafIndex(MerkleTreeId.NOTE_HASH_TREE, commitment.toBuffer());
->>>>>>> bebc37a9
+    return await this.db.getSiblingPath(MerkleTreeId.NOTE_HASH_TREE, leafIndex);
   }
 }