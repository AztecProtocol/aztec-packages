--- conflicted
+++ resolved
@@ -1,13 +1,5 @@
 import {
-<<<<<<< HEAD
-  BaseOrMergeRollupPublicInputs,
-  BaseParityInputs,
-  BaseRollupInputs,
   KernelCircuitPublicInputs,
-  MergeRollupInputs,
-  ParityPublicInputs,
-=======
->>>>>>> a0720ff3
   PublicKernelCircuitPrivateInputs,
   PublicKernelCircuitPublicInputs,
   PublicKernelTailCircuitPrivateInputs,
@@ -40,11 +32,5 @@
    * @param inputs - Inputs to the circuit.
    * @returns The public inputs as outputs of the simulation.
    */
-<<<<<<< HEAD
   publicKernelCircuitTail(inputs: PublicKernelTailCircuitPrivateInputs): Promise<KernelCircuitPublicInputs>;
-}
-export * from './acvm_wasm.js';
-=======
-  publicKernelCircuitTail(inputs: PublicKernelTailCircuitPrivateInputs): Promise<PublicKernelCircuitPublicInputs>;
-}
->>>>>>> a0720ff3
+}