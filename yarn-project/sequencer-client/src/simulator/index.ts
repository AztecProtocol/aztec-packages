import {
  BaseOrMergeRollupPublicInputs,
  BaseRollupInputs,
  MergeRollupInputs,
  PublicKernelCircuitPrivateInputs,
  PublicKernelCircuitPublicInputs,
  PublicKernelTailCircuitPrivateInputs,
  RootRollupInputs,
  RootRollupPublicInputs,
} from '@aztec/circuits.js';

/**
 * Circuit simulator for the rollup circuits.
 */
export interface RollupSimulator {
  /**
   * Simulates the base rollup circuit from its inputs.
   * @param input - Inputs to the circuit.
   * @returns The public inputs as outputs of the simulation.
   */
  baseRollupCircuit(input: BaseRollupInputs): Promise<BaseOrMergeRollupPublicInputs>;
  /**
   * Simulates the merge rollup circuit from its inputs.
   * @param input - Inputs to the circuit.
   * @returns The public inputs as outputs of the simulation.
   */
  mergeRollupCircuit(input: MergeRollupInputs): Promise<BaseOrMergeRollupPublicInputs>;
  /**
   * Simulates the root rollup circuit from its inputs.
   * @param input - Inputs to the circuit.
   * @returns The public inputs as outputs of the simulation.
   */
  rootRollupCircuit(input: RootRollupInputs): Promise<RootRollupPublicInputs>;
}

/**
 * Circuit simulator for the public kernel circuits.
 */
export interface PublicKernelCircuitSimulator {
  /**
   * Simulates the public kernel setup circuit from its inputs.
   * @param inputs - Inputs to the circuit.
   * @returns The public inputs as outputs of the simulation.
   */
  publicKernelCircuitSetup(inputs: PublicKernelCircuitPrivateInputs): Promise<PublicKernelCircuitPublicInputs>;
  /**
   * Simulates the public kernel app logic circuit from its inputs.
   * @param inputs - Inputs to the circuit.
   * @returns The public inputs as outputs of the simulation.
   */
  publicKernelCircuitAppLogic(inputs: PublicKernelCircuitPrivateInputs): Promise<PublicKernelCircuitPublicInputs>;
  /**
   * Simulates the public kernel teardown circuit from its inputs.
   * @param inputs - Inputs to the circuit.
   * @returns The public inputs as outputs of the simulation.
   */
  publicKernelCircuitTeardown(inputs: PublicKernelCircuitPrivateInputs): Promise<PublicKernelCircuitPublicInputs>;
<<<<<<< HEAD
  /**
   * Simulates the public kernel tail circuit from its inputs.
   * @param inputs - Inputs to the circuit.
   * @returns The public inputs as outputs of the simulation.
   */
  publicKernelCircuitTail(inputs: PublicKernelTailCircuitPrivateInputs): Promise<PublicKernelCircuitPublicInputs>;
}
=======
}
export * from './acvm_wasm.js';
>>>>>>> 4b5db50d
<|MERGE_RESOLUTION|>--- conflicted
+++ resolved
@@ -55,7 +55,6 @@
    * @returns The public inputs as outputs of the simulation.
    */
   publicKernelCircuitTeardown(inputs: PublicKernelCircuitPrivateInputs): Promise<PublicKernelCircuitPublicInputs>;
-<<<<<<< HEAD
   /**
    * Simulates the public kernel tail circuit from its inputs.
    * @param inputs - Inputs to the circuit.
@@ -63,7 +62,4 @@
    */
   publicKernelCircuitTail(inputs: PublicKernelTailCircuitPrivateInputs): Promise<PublicKernelCircuitPublicInputs>;
 }
-=======
-}
-export * from './acvm_wasm.js';
->>>>>>> 4b5db50d
+export * from './acvm_wasm.js';