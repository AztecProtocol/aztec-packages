import { PublicDB, PublicExecution } from '@aztec/acir-simulator';
import { BarretenbergWasm } from '@aztec/barretenberg.js/wasm';
import {
  ARGS_LENGTH,
  AztecAddress,
  EMITTED_EVENTS_LENGTH,
  EthAddress,
  Fr,
  L1_MSG_STACK_LENGTH,
  PUBLIC_CALL_STACK_LENGTH,
  PublicCircuitPublicInputs,
  RETURN_VALUES_LENGTH,
  STATE_READS_LENGTH,
  STATE_TRANSITIONS_LENGTH,
  StateRead,
  StateTransition,
  TxRequest,
} from '@aztec/circuits.js';
import { MerkleTreeId, MerkleTreeOperations, computePublicDataTreeLeafIndex } from '@aztec/world-state';
import { PublicCircuitSimulator } from './index.js';

export class FakePublicCircuitSimulator implements PublicCircuitSimulator {
  public readonly db: WorldStatePublicDB;

  constructor(private readonly merkleTree: MerkleTreeOperations) {
    this.db = new WorldStatePublicDB(this.merkleTree);
  }

  public async publicCircuit(
    tx: TxRequest,
    functionBytecode: Buffer,
    portalAddress: EthAddress,
  ): Promise<PublicCircuitPublicInputs> {
    const publicDataTreeInfo = await this.merkleTree.getTreeInfo(MerkleTreeId.PUBLIC_DATA_TREE);
    const historicPublicDataTreeRoot = Fr.fromBuffer(publicDataTreeInfo.root);

    const execution = PublicExecution.fromTransactionRequest(this.db, tx, functionBytecode, portalAddress);

    // Pad args array to reach ARGS_LENGTH
    const result = await execution.run();
    const args = tx.args;
    args.push(...new Array<Fr>(ARGS_LENGTH - tx.args.length).fill(Fr.ZERO));

    const { stateReads, stateTransitions, returnValues } = result;
    returnValues.push(...new Array<Fr>(RETURN_VALUES_LENGTH - result.returnValues.length).fill(Fr.ZERO));
    stateReads.push(...new Array<StateRead>(STATE_READS_LENGTH - result.stateReads.length).fill(StateRead.empty()));
    stateTransitions.push(
      ...new Array<StateTransition>(STATE_TRANSITIONS_LENGTH - result.stateTransitions.length).fill(
        StateTransition.empty(),
      ),
    );

    return PublicCircuitPublicInputs.from({
      args,
      callContext: execution.callContext,
<<<<<<< HEAD
      emittedEvents: new Array<Fr>(EMITTED_EVENTS_LENGTH).fill(Fr.ZERO),
      l1MsgStack: new Array<Fr>(L1_MSG_STACK_LENGTH).fill(Fr.ZERO),
=======
      emittedEvents: [],
      newL2ToL1Msgs: [],
>>>>>>> 3d726660
      proverAddress: AztecAddress.random(),
      publicCallStack: new Array<Fr>(PUBLIC_CALL_STACK_LENGTH).fill(Fr.ZERO),
      returnValues,
      stateReads,
      stateTransitions,
      historicPublicDataTreeRoot,
    });
  }
}

class WorldStatePublicDB implements PublicDB {
  constructor(private db: MerkleTreeOperations) {}

  public async storageRead(contract: AztecAddress, slot: Fr): Promise<Fr> {
    const index = computePublicDataTreeLeafIndex(contract, slot, await BarretenbergWasm.get());
    const value = await this.db.getLeafValue(MerkleTreeId.PUBLIC_DATA_TREE, index);
    return value ? Fr.fromBuffer(value) : Fr.ZERO;
  }
}<|MERGE_RESOLUTION|>--- conflicted
+++ resolved
@@ -6,7 +6,7 @@
   EMITTED_EVENTS_LENGTH,
   EthAddress,
   Fr,
-  L1_MSG_STACK_LENGTH,
+  NEW_L2_TO_L1_MSGS_LENGTH,
   PUBLIC_CALL_STACK_LENGTH,
   PublicCircuitPublicInputs,
   RETURN_VALUES_LENGTH,
@@ -53,13 +53,8 @@
     return PublicCircuitPublicInputs.from({
       args,
       callContext: execution.callContext,
-<<<<<<< HEAD
       emittedEvents: new Array<Fr>(EMITTED_EVENTS_LENGTH).fill(Fr.ZERO),
-      l1MsgStack: new Array<Fr>(L1_MSG_STACK_LENGTH).fill(Fr.ZERO),
-=======
-      emittedEvents: [],
-      newL2ToL1Msgs: [],
->>>>>>> 3d726660
+      newL2ToL1Msgs: new Array<Fr>(NEW_L2_TO_L1_MSGS_LENGTH).fill(Fr.ZERO),
       proverAddress: AztecAddress.random(),
       publicCallStack: new Array<Fr>(PUBLIC_CALL_STACK_LENGTH).fill(Fr.ZERO),
       returnValues,
