import { PublicStateDB, PublicExecution, PublicExecutor, PublicContractsDB } from '@aztec/acir-simulator';
import { BarretenbergWasm } from '@aztec/barretenberg.js/wasm';
import {
  ARGS_LENGTH,
  AztecAddress,
  EMITTED_EVENTS_LENGTH,
  EthAddress,
  Fr,
  NEW_L2_TO_L1_MSGS_LENGTH,
  PUBLIC_CALL_STACK_LENGTH,
  PublicCircuitPublicInputs,
  RETURN_VALUES_LENGTH,
  STATE_READS_LENGTH,
  STATE_TRANSITIONS_LENGTH,
  StateRead,
  StateTransition,
  TxRequest,
} from '@aztec/circuits.js';
import { MerkleTreeOperations, computePublicDataTreeLeafIndex } from '@aztec/world-state';
import { MerkleTreeId } from '@aztec/types';
import { PublicCircuitSimulator } from './index.js';
import { ContractDataSource } from '@aztec/types';

function padArray<T>(array: T[], element: T, requiredLength: number): T[] {
  const initialLength = array.length;
  array.push(...new Array<T>(requiredLength - initialLength).fill(element));
  return array;
}

/**
 * Emulates the PublicCircuit simulator by executing ACIR as if it were Brillig opcodes.
 */
export class FakePublicCircuitSimulator implements PublicCircuitSimulator {
  private readonly stateDb: WorldStatePublicDB;
  private readonly contractsDb: ContractsDataSourcePublicDB;

  constructor(
    private readonly merkleTree: MerkleTreeOperations,
    private readonly contractDataSource: ContractDataSource,
  ) {
    this.stateDb = new WorldStatePublicDB(this.merkleTree);
    this.contractsDb = new ContractsDataSourcePublicDB(this.contractDataSource);
  }

  /**
   * Emulates a simulation of the public circuit for the given tx.
   * @param tx - Transaction request to execute.
   * @param functionBytecode - Bytecode (ACIR for now) of the function to run.
   * @param portalAddress - Corresponding portal address of the contract being run.
   * @returns The resulting PublicCircuitPublicInputs as if the circuit had been simulated.
   */
  public async publicCircuit(tx: TxRequest): Promise<PublicCircuitPublicInputs> {
    const publicDataTreeInfo = await this.merkleTree.getTreeInfo(MerkleTreeId.PUBLIC_DATA_TREE);
    const historicPublicDataTreeRoot = Fr.fromBuffer(publicDataTreeInfo.root);

<<<<<<< HEAD
    const execution = PublicExecution.fromTransactionRequest(this.db, tx, functionBytecode, portalAddress);

    // Pad arrays to reach required length
    const result = await execution.run();
    const args = tx.args;
    const { stateReads, stateTransitions, returnValues } = result;
=======
    const executor = new PublicExecutor(this.stateDb, this.contractsDb);
    const execution = await executor.getPublicExecution(tx);
    const result = await executor.execute(execution);
>>>>>>> c6feff57

    return PublicCircuitPublicInputs.from({
      args: padArray<Fr>(args, Fr.ZERO, ARGS_LENGTH),
      callContext: execution.callContext,
      emittedEvents: padArray([], Fr.ZERO, EMITTED_EVENTS_LENGTH),
      newL2ToL1Msgs: padArray([], Fr.ZERO, NEW_L2_TO_L1_MSGS_LENGTH),
      proverAddress: AztecAddress.random(),
      publicCallStack: padArray([], Fr.ZERO, PUBLIC_CALL_STACK_LENGTH),
      returnValues: padArray<Fr>(returnValues, Fr.ZERO, RETURN_VALUES_LENGTH),
      stateReads: padArray<StateRead>(stateReads, StateRead.empty(), STATE_READS_LENGTH),
      stateTransitions: padArray<StateTransition>(stateTransitions, StateTransition.empty(), STATE_TRANSITIONS_LENGTH),
      historicPublicDataTreeRoot,
    });
  }
}

/**
 * Implements the PublicContractsDB using a ContractDataSource.
 */
class ContractsDataSourcePublicDB implements PublicContractsDB {
  constructor(private db: ContractDataSource) {}
  async getBytecode(address: AztecAddress, functionSelector: Buffer): Promise<Buffer | undefined> {
    return (await this.db.getPublicFunction(address, functionSelector))?.bytecode;
  }
  async getPortalContractAddress(address: AztecAddress): Promise<EthAddress | undefined> {
    return (await this.db.getL2ContractInfo(address))?.portalContractAddress;
  }
}

/**
 * Implements the PublicStateDB using a world-state database.
 */
class WorldStatePublicDB implements PublicStateDB {
  constructor(private db: MerkleTreeOperations) {}

  /**
   * Reads a value from public storage, returning zero if none.
   * @param contract - Owner of the storage.
   * @param slot - Slot to read in the contract storage.
   * @returns The current value in the storage slot.
   */
  public async storageRead(contract: AztecAddress, slot: Fr): Promise<Fr> {
    const index = computePublicDataTreeLeafIndex(contract, slot, await BarretenbergWasm.get());
    const value = await this.db.getLeafValue(MerkleTreeId.PUBLIC_DATA_TREE, index);
    return value ? Fr.fromBuffer(value) : Fr.ZERO;
  }
}<|MERGE_RESOLUTION|>--- conflicted
+++ resolved
@@ -1,4 +1,4 @@
-import { PublicStateDB, PublicExecution, PublicExecutor, PublicContractsDB } from '@aztec/acir-simulator';
+import { PublicStateDB, PublicExecutor, PublicContractsDB } from '@aztec/acir-simulator';
 import { BarretenbergWasm } from '@aztec/barretenberg.js/wasm';
 import {
   ARGS_LENGTH,
@@ -21,6 +21,13 @@
 import { PublicCircuitSimulator } from './index.js';
 import { ContractDataSource } from '@aztec/types';
 
+/**
+ * Helper function to pad arrays with empty elements, in order to reach the required length.
+ * @param array - The array to be padded.
+ * @param element - The (empty) element instance that will fill the array.
+ * @param requiredLength - The total length that the array needs to reach.
+ * @returns The padded array.
+ */
 function padArray<T>(array: T[], element: T, requiredLength: number): T[] {
   const initialLength = array.length;
   array.push(...new Array<T>(requiredLength - initialLength).fill(element));
@@ -53,18 +60,10 @@
     const publicDataTreeInfo = await this.merkleTree.getTreeInfo(MerkleTreeId.PUBLIC_DATA_TREE);
     const historicPublicDataTreeRoot = Fr.fromBuffer(publicDataTreeInfo.root);
 
-<<<<<<< HEAD
-    const execution = PublicExecution.fromTransactionRequest(this.db, tx, functionBytecode, portalAddress);
-
-    // Pad arrays to reach required length
-    const result = await execution.run();
-    const args = tx.args;
-    const { stateReads, stateTransitions, returnValues } = result;
-=======
     const executor = new PublicExecutor(this.stateDb, this.contractsDb);
     const execution = await executor.getPublicExecution(tx);
     const result = await executor.execute(execution);
->>>>>>> c6feff57
+    const { stateReads, stateTransitions, returnValues } = result;
 
     return PublicCircuitPublicInputs.from({
       args: padArray<Fr>(args, Fr.ZERO, ARGS_LENGTH),
