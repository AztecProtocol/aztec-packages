--- conflicted
+++ resolved
@@ -1,11 +1,5 @@
-<<<<<<< HEAD
 import { KernelCircuitPublicInputs, Proof, CombinedHistoricTreeRoots, makeEmptyProof } from '@aztec/circuits.js';
-import { PrivateTx, PublicTx, Tx, TxHash } from '@aztec/types';
-=======
-import { CombinedHistoricTreeRoots, KernelCircuitPublicInputs, makeEmptyProof } from '@aztec/circuits.js';
-import { PrivateTx, Tx, TxHash, UnverifiedData } from '@aztec/types';
-import { Proof } from '../prover/index.js';
->>>>>>> 68fc05df
+import { Tx, TxHash, PrivateTx, UnverifiedData } from '@aztec/types';
 
 /**
  * Represents a tx that has been processed by the sequencer public processor,
