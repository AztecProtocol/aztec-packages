--- conflicted
+++ resolved
@@ -2,16 +2,6 @@
 import {
   Fr,
   MAX_NEW_NULLIFIERS_PER_TX,
-<<<<<<< HEAD
-  MAX_NON_REVERTIBLE_NULLIFIERS_PER_TX,
-  MAX_NULLIFIER_NON_EXISTENT_READ_REQUESTS_PER_TX,
-  MAX_NULLIFIER_READ_REQUESTS_PER_TX,
-  MAX_REVERTIBLE_NULLIFIERS_PER_TX,
-  MembershipWitness,
-  NULLIFIER_TREE_HEIGHT,
-  ReadRequestContext,
-  SideEffectLinkedToNoteHash,
-=======
   type MAX_NULLIFIER_NON_EXISTENT_READ_REQUESTS_PER_TX,
   type MAX_NULLIFIER_READ_REQUESTS_PER_TX,
   MAX_PUBLIC_DATA_READS_PER_TX,
@@ -22,19 +12,13 @@
   PublicDataTreeLeafPreimage,
   type ReadRequestContext,
   type SideEffectLinkedToNoteHash,
->>>>>>> db2a4117
   buildNullifierNonExistentReadRequestHints,
   buildNullifierReadRequestHints,
   mergeAccumulatedData,
 } from '@aztec/circuits.js';
-<<<<<<< HEAD
-import { Tuple } from '@aztec/foundation/serialize';
-import { MerkleTreeOperations } from '@aztec/world-state';
-=======
 import { makeTuple } from '@aztec/foundation/array';
 import { type Tuple } from '@aztec/foundation/serialize';
 import { type MerkleTreeOperations } from '@aztec/world-state';
->>>>>>> db2a4117
 
 export class HintsBuilder {
   constructor(private db: MerkleTreeOperations) {}
