import { pedersenGetHash } from '@aztec/barretenberg.js/crypto';
import {
  CircuitsWasm,
  Fr,
  PUBLIC_CALL_STACK_LENGTH,
  PublicCallData,
  PublicCallStackItem,
  PublicCircuitPublicInputs,
  PublicKernelInputsNoPreviousKernel,
  PublicKernelPublicInputs,
  TxRequest,
} from '@aztec/circuits.js';
import { ContractDataSource, PublicTx, Tx } from '@aztec/types';
<<<<<<< HEAD
import { MerkleTreeId, MerkleTreeOperations } from '@aztec/world-state';
=======
import { MerkleTreeOperations } from '@aztec/world-state';

>>>>>>> 09b3f3f3
import times from 'lodash.times';
import { Proof, PublicProver } from '../prover/index.js';
import { PublicCircuitSimulator, PublicKernelCircuitSimulator } from '../simulator/index.js';
import { ProcessedTx, makeEmptyProcessedTx, makeProcessedTx } from './processed_tx.js';
import { createDebugLogger } from '@aztec/foundation/log';
import { getCombinedHistoricTreeRoots } from './utils.js';

/**
 * Converts Txs lifted from the P2P module into ProcessedTx objects by executing
 * any public function calls in them. Txs with private calls only are unaffected.
 */
export class PublicProcessor {
  constructor(
    protected db: MerkleTreeOperations,
    protected publicCircuit: PublicCircuitSimulator,
    protected publicKernel: PublicKernelCircuitSimulator,
    protected publicProver: PublicProver,
    protected contractDataSource: ContractDataSource,

    private log = createDebugLogger('aztec:sequencer:public-processor'),
  ) {}

  /**
   * Run each tx through the public circuit and the public kernel circuit if needed.
   * @param txs - Txs to process.
   * @returns The list of processed txs with their circuit simulation outputs.
   */
  public async process(txs: Tx[]): Promise<[ProcessedTx[], Tx[]]> {
    const result: ProcessedTx[] = [];
    const failed: Tx[] = [];

    for (const tx of txs) {
      this.log(`Processing tx ${await tx.getTxHash()}`);
      try {
        result.push(await this.processTx(tx));
      } catch (err) {
        this.log(`Error processing tx ${await tx.getTxHash()}: ${err}`);
        failed.push(tx);
      }
    }
    return [result, failed];
  }

  /**
   * Makes an empty processed tx. Useful for padding a block to a power of two number of txs.
   * @returns A processed tx with empty data.
   */
  public async makeEmptyProcessedTx() {
    const historicTreeRoots = await getCombinedHistoricTreeRoots(this.db);
    return makeEmptyProcessedTx(historicTreeRoots);
  }

  protected async processTx(tx: Tx): Promise<ProcessedTx> {
    if (tx.isPublic()) {
      const [publicKernelOutput, publicKernelProof] = await this.processPublicTx(tx);
      return makeProcessedTx(tx, publicKernelOutput, publicKernelProof);
    } else if (tx.isPrivate()) {
      return makeProcessedTx(tx);
    } else {
      return this.makeEmptyProcessedTx();
    }
  }

  // TODO: This is just picking up the txRequest and executing one iteration of it. It disregards
  // any existing private execution information, and any subsequent calls.
  protected async processPublicTx(tx: PublicTx): Promise<[PublicKernelPublicInputs, Proof]> {
    const { txRequest } = tx.txRequest;
    const contractAddress = txRequest.to;
    const fn = await this.contractDataSource.getPublicFunction(
      contractAddress,
      txRequest.functionData.functionSelector,
    );
    const functionSelector = txRequest.functionData.functionSelector;
    if (!fn) throw new Error(`Bytecode not found for ${functionSelector}@${contractAddress}`);
    const contractPublicData = await this.contractDataSource.getL2ContractPublicData(contractAddress);
    if (!contractPublicData) throw new Error(`Portal contract address not found for contract ${contractAddress}`);
    const { portalContractAddress } = contractPublicData.contractData;

    const circuitOutput = await this.publicCircuit.publicCircuit(txRequest, fn.bytecode, portalContractAddress);
    const circuitProof = await this.publicProver.getPublicCircuitProof(circuitOutput);
    const publicCallData = await this.getPublicCallData(txRequest, fn.bytecode, circuitOutput, circuitProof);

    const publicKernelInput = new PublicKernelInputsNoPreviousKernel(tx.txRequest, publicCallData);
    const publicKernelOutput = await this.publicKernel.publicKernelCircuitNoInput(publicKernelInput);
    const publicKernelProof = await this.publicProver.getPublicKernelCircuitProof(publicKernelOutput);

    const contractTreeInfo = await this.db.getTreeInfo(MerkleTreeId.CONTRACT_TREE);
    const privateDataTreeInfo = await this.db.getTreeInfo(MerkleTreeId.PRIVATE_DATA_TREE);
    const nullifierTreeInfo = await this.db.getTreeInfo(MerkleTreeId.NULLIFIER_TREE);

    publicKernelOutput.constants.historicTreeRoots.privateHistoricTreeRoots.nullifierTreeRoot = Fr.fromBuffer(
      nullifierTreeInfo.root,
    );
    publicKernelOutput.constants.historicTreeRoots.privateHistoricTreeRoots.contractTreeRoot = Fr.fromBuffer(
      contractTreeInfo.root,
    );
    publicKernelOutput.constants.historicTreeRoots.privateHistoricTreeRoots.privateDataTreeRoot = Fr.fromBuffer(
      privateDataTreeInfo.root,
    );

    return [publicKernelOutput, publicKernelProof];
  }

  protected async getPublicCallData(
    txRequest: TxRequest,
    functionBytecode: Buffer,
    publicCircuitOutput: PublicCircuitPublicInputs,
    publicCircuitProof: Proof,
  ) {
    // The first call is built from the tx request directly with an empty stack
    const contractAddress = txRequest.to;
    const callStackItem = new PublicCallStackItem(contractAddress, txRequest.functionData, publicCircuitOutput);
    const publicCallStackPreimages: PublicCallStackItem[] = times(PUBLIC_CALL_STACK_LENGTH, PublicCallStackItem.empty);

    // set the msgSender for each call in the call stack
    for (let i = 0; i < publicCallStackPreimages.length; i++) {
      const isDelegateCall = publicCallStackPreimages[i].publicInputs.callContext.isDelegateCall;
      publicCallStackPreimages[i].publicInputs.callContext.msgSender = isDelegateCall
        ? callStackItem.publicInputs.callContext.msgSender
        : callStackItem.contractAddress;
    }
    // TODO: Determine how to calculate bytecode hash
    // See https://github.com/AztecProtocol/aztec3-packages/issues/378
    const bytecodeHash = Fr.fromBuffer(pedersenGetHash(await CircuitsWasm.get(), functionBytecode));
    const portalContractAddress = publicCircuitOutput.callContext.portalContractAddress.toField();

    return new PublicCallData(
      callStackItem,
      publicCallStackPreimages,
      publicCircuitProof,
      portalContractAddress,
      bytecodeHash,
    );
  }
}<|MERGE_RESOLUTION|>--- conflicted
+++ resolved
@@ -11,12 +11,7 @@
   TxRequest,
 } from '@aztec/circuits.js';
 import { ContractDataSource, PublicTx, Tx } from '@aztec/types';
-<<<<<<< HEAD
 import { MerkleTreeId, MerkleTreeOperations } from '@aztec/world-state';
-=======
-import { MerkleTreeOperations } from '@aztec/world-state';
-
->>>>>>> 09b3f3f3
 import times from 'lodash.times';
 import { Proof, PublicProver } from '../prover/index.js';
 import { PublicCircuitSimulator, PublicKernelCircuitSimulator } from '../simulator/index.js';
