import {
  type BlockProver,
  type FailedTx,
  type ProcessedTx,
  type SimulationError,
  Tx,
  makeEmptyProcessedTx,
  makeProcessedTx,
  toTxEffect,
  validateProcessedTx,
} from '@aztec/circuit-types';
import { type TxSequencerProcessingStats } from '@aztec/circuit-types/stats';
import { type GlobalVariables, type Header, type KernelCircuitPublicInputs } from '@aztec/circuits.js';
<<<<<<< HEAD
=======
import { type ProcessReturnValues } from '@aztec/foundation/abi';
>>>>>>> 19dbe46b
import { createDebugLogger } from '@aztec/foundation/log';
import { Timer } from '@aztec/foundation/timer';
import { PublicExecutor, type PublicStateDB, type SimulationProvider } from '@aztec/simulator';
import { type ContractDataSource } from '@aztec/types/contracts';
import { type MerkleTreeOperations } from '@aztec/world-state';

import { type PublicKernelCircuitSimulator } from '../simulator/index.js';
import { ContractsDataSourcePublicDB, WorldStateDB, WorldStatePublicDB } from '../simulator/public_executor.js';
import { RealPublicKernelCircuitSimulator } from '../simulator/public_kernel.js';
import { type TxValidator } from '../tx_validator/tx_validator.js';
import { type AbstractPhaseManager, PublicKernelPhase } from './abstract_phase_manager.js';
import { PhaseManagerFactory } from './phase_manager_factory.js';

/**
 * Creates new instances of PublicProcessor given the provided merkle tree db and contract data source.
 */
export class PublicProcessorFactory {
  constructor(
    private merkleTree: MerkleTreeOperations,
    private contractDataSource: ContractDataSource,
    private simulator: SimulationProvider,
  ) {}

  /**
   * Creates a new instance of a PublicProcessor.
   * @param historicalHeader - The header of a block previous to the one in which the tx is included.
   * @param globalVariables - The global variables for the block being processed.
   * @param newContracts - Provides access to contract bytecode for public executions.
   * @returns A new instance of a PublicProcessor.
   */
  public async create(
    historicalHeader: Header | undefined,
    globalVariables: GlobalVariables,
  ): Promise<PublicProcessor> {
    historicalHeader = historicalHeader ?? (await this.merkleTree.buildInitialHeader());

    const publicContractsDB = new ContractsDataSourcePublicDB(this.contractDataSource);
    const worldStatePublicDB = new WorldStatePublicDB(this.merkleTree);
    const worldStateDB = new WorldStateDB(this.merkleTree);
    const publicExecutor = new PublicExecutor(worldStatePublicDB, publicContractsDB, worldStateDB, historicalHeader);
    return new PublicProcessor(
      this.merkleTree,
      publicExecutor,
      new RealPublicKernelCircuitSimulator(this.simulator),
      globalVariables,
      historicalHeader,
      publicContractsDB,
      worldStatePublicDB,
    );
  }
}

/**
 * Converts Txs lifted from the P2P module into ProcessedTx objects by executing
 * any public function calls in them. Txs with private calls only are unaffected.
 */
export class PublicProcessor {
  constructor(
    protected db: MerkleTreeOperations,
    protected publicExecutor: PublicExecutor,
    protected publicKernel: PublicKernelCircuitSimulator,
    protected globalVariables: GlobalVariables,
    protected historicalHeader: Header,
    protected publicContractsDB: ContractsDataSourcePublicDB,
    protected publicStateDB: PublicStateDB,

    private log = createDebugLogger('aztec:sequencer:public-processor'),
  ) {}

  /**
   * Run each tx through the public circuit and the public kernel circuit if needed.
   * @param txs - Txs to process.
   * @returns The list of processed txs with their circuit simulation outputs.
   */
  public async process(
    txs: Tx[],
    maxTransactions = txs.length,
    blockProver?: BlockProver,
    txValidator?: TxValidator<ProcessedTx>,
  ): Promise<[ProcessedTx[], FailedTx[], ProcessReturnValues[]]> {
    // The processor modifies the tx objects in place, so we need to clone them.
    txs = txs.map(tx => Tx.clone(tx));
    const result: ProcessedTx[] = [];
    const failed: FailedTx[] = [];
    const returns: ProcessReturnValues[] = [];

    for (const tx of txs) {
<<<<<<< HEAD
      try {
        const processedTx = !tx.hasPublicCalls()
          ? makeProcessedTx(tx, tx.data.toKernelCircuitPublicInputs(), tx.proof)
          : await this.processTxWithPublicCalls(tx);
        validateProcessedTx(processedTx);
        result.push(processedTx);
=======
      // only process up to the limit of the block
      if (result.length >= maxTransactions) {
        break;
      }
      try {
        const [processedTx, returnValues] = !tx.hasPublicCalls()
          ? [makeProcessedTx(tx, tx.data.toKernelCircuitPublicInputs(), tx.proof)]
          : await this.processTxWithPublicCalls(tx);
        validateProcessedTx(processedTx);
        // Re-validate the transaction
        if (txValidator) {
          // Only accept processed transactions that are not double-spends,
          // public functions emitting nullifiers would pass earlier check but fail here.
          // Note that we're checking all nullifiers generated in the private execution twice,
          // we could store the ones already checked and skip them here as an optimization.
          const [_, invalid] = await txValidator.validateTxs([processedTx]);
          if (invalid.length) {
            throw new Error(`Transaction ${invalid[0].hash} invalid after processing public functions`);
          }
        }
        // if we were given a prover then send the transaction to it for proving
        if (blockProver) {
          await blockProver.addNewTx(processedTx);
        }
        result.push(processedTx);
        returns.push(returnValues);
>>>>>>> 19dbe46b
      } catch (err: any) {
        const errorMessage = err instanceof Error ? err.message : 'Unknown error';
        this.log.warn(`Failed to process tx ${tx.getTxHash()}: ${errorMessage}`);

        failed.push({
          tx,
          error: err instanceof Error ? err : new Error(errorMessage),
        });
        returns.push([]);
      }
    }

    return [result, failed, returns];
  }

  /**
   * Makes an empty processed tx. Useful for padding a block to a power of two number of txs.
   * @returns A processed tx with empty data.
   */
  public makeEmptyProcessedTx(): ProcessedTx {
    const { chainId, version } = this.globalVariables;
    return makeEmptyProcessedTx(this.historicalHeader.clone(), chainId, version);
  }

  private async processTxWithPublicCalls(tx: Tx): Promise<[ProcessedTx, ProcessReturnValues | undefined]> {
    let returnValues: ProcessReturnValues = undefined;
    let phase: AbstractPhaseManager | undefined = PhaseManagerFactory.phaseFromTx(
      tx,
      this.db,
      this.publicExecutor,
      this.publicKernel,
      this.globalVariables,
      this.historicalHeader,
      this.publicContractsDB,
      this.publicStateDB,
    );
    this.log.debug(`Beginning processing in phase ${phase?.phase} for tx ${tx.getTxHash()}`);
    let proof = tx.proof;
    let publicKernelPublicInput = tx.data.toPublicKernelCircuitPublicInputs();
    let finalKernelOutput: KernelCircuitPublicInputs | undefined;
    let revertReason: SimulationError | undefined;
    const timer = new Timer();
    while (phase) {
      const output = await phase.handle(tx, publicKernelPublicInput, proof);
      if (phase.phase === PublicKernelPhase.APP_LOGIC) {
        returnValues = output.returnValues;
      }
      publicKernelPublicInput = output.publicKernelOutput;
      finalKernelOutput = output.finalKernelOutput;
      proof = output.publicKernelProof;
      revertReason ??= output.revertReason;
      phase = PhaseManagerFactory.phaseFromOutput(
        publicKernelPublicInput,
        phase,
        this.db,
        this.publicExecutor,
        this.publicKernel,
        this.globalVariables,
        this.historicalHeader,
        this.publicContractsDB,
        this.publicStateDB,
      );
    }

    if (!finalKernelOutput) {
      throw new Error('Final public kernel was not executed.');
    }

    const processedTx = makeProcessedTx(tx, finalKernelOutput, proof, revertReason);

    this.log.debug(`Processed public part of ${tx.getTxHash()}`, {
      eventName: 'tx-sequencer-processing',
      duration: timer.ms(),
      effectsSize: toTxEffect(processedTx).toBuffer().length,
      publicDataUpdateRequests:
        processedTx.data.end.publicDataUpdateRequests.filter(x => !x.leafSlot.isZero()).length ?? 0,
      ...tx.getStats(),
    } satisfies TxSequencerProcessingStats);

    return [processedTx, returnValues];
  }

  private async processTxWithPublicCalls(tx: Tx) {
    let phase: AbstractPhaseManager | undefined = PhaseManagerFactory.phaseFromTx(
      tx,
      this.db,
      this.publicExecutor,
      this.publicKernel,
      this.globalVariables,
      this.historicalHeader,
      this.publicContractsDB,
      this.publicStateDB,
    );
    this.log(`Beginning processing in phase ${phase?.phase} for tx ${tx.getTxHash()}`);
    let proof = tx.proof;
    let publicKernelPublicInput = tx.data.toPublicKernelCircuitPublicInputs();
    let finalKernelOutput: KernelCircuitPublicInputs | undefined;
    let revertReason: SimulationError | undefined;
    const timer = new Timer();
    while (phase) {
      const output = await phase.handle(tx, publicKernelPublicInput, proof);
      publicKernelPublicInput = output.publicKernelOutput;
      finalKernelOutput = output.finalKernelOutput;
      proof = output.publicKernelProof;
      revertReason ??= output.revertReason;
      phase = PhaseManagerFactory.phaseFromOutput(
        publicKernelPublicInput,
        phase,
        this.db,
        this.publicExecutor,
        this.publicKernel,
        this.globalVariables,
        this.historicalHeader,
        this.publicContractsDB,
        this.publicStateDB,
      );
    }

    if (!finalKernelOutput) {
      throw new Error('Final public kernel was not executed.');
    }

    const processedTx = makeProcessedTx(tx, finalKernelOutput, proof, revertReason);

    this.log(`Processed public part of ${tx.getTxHash()}`, {
      eventName: 'tx-sequencer-processing',
      duration: timer.ms(),
      effectsSize: toTxEffect(processedTx).toBuffer().length,
      publicDataUpdateRequests:
        processedTx.data.end.publicDataUpdateRequests.filter(x => !x.leafSlot.isZero()).length ?? 0,
      ...tx.getStats(),
    } satisfies TxSequencerProcessingStats);

    return processedTx;
  }
}<|MERGE_RESOLUTION|>--- conflicted
+++ resolved
@@ -11,10 +11,7 @@
 } from '@aztec/circuit-types';
 import { type TxSequencerProcessingStats } from '@aztec/circuit-types/stats';
 import { type GlobalVariables, type Header, type KernelCircuitPublicInputs } from '@aztec/circuits.js';
-<<<<<<< HEAD
-=======
 import { type ProcessReturnValues } from '@aztec/foundation/abi';
->>>>>>> 19dbe46b
 import { createDebugLogger } from '@aztec/foundation/log';
 import { Timer } from '@aztec/foundation/timer';
 import { PublicExecutor, type PublicStateDB, type SimulationProvider } from '@aztec/simulator';
@@ -102,14 +99,6 @@
     const returns: ProcessReturnValues[] = [];
 
     for (const tx of txs) {
-<<<<<<< HEAD
-      try {
-        const processedTx = !tx.hasPublicCalls()
-          ? makeProcessedTx(tx, tx.data.toKernelCircuitPublicInputs(), tx.proof)
-          : await this.processTxWithPublicCalls(tx);
-        validateProcessedTx(processedTx);
-        result.push(processedTx);
-=======
       // only process up to the limit of the block
       if (result.length >= maxTransactions) {
         break;
@@ -136,7 +125,6 @@
         }
         result.push(processedTx);
         returns.push(returnValues);
->>>>>>> 19dbe46b
       } catch (err: any) {
         const errorMessage = err instanceof Error ? err.message : 'Unknown error';
         this.log.warn(`Failed to process tx ${tx.getTxHash()}: ${errorMessage}`);
@@ -218,58 +206,4 @@
 
     return [processedTx, returnValues];
   }
-
-  private async processTxWithPublicCalls(tx: Tx) {
-    let phase: AbstractPhaseManager | undefined = PhaseManagerFactory.phaseFromTx(
-      tx,
-      this.db,
-      this.publicExecutor,
-      this.publicKernel,
-      this.globalVariables,
-      this.historicalHeader,
-      this.publicContractsDB,
-      this.publicStateDB,
-    );
-    this.log(`Beginning processing in phase ${phase?.phase} for tx ${tx.getTxHash()}`);
-    let proof = tx.proof;
-    let publicKernelPublicInput = tx.data.toPublicKernelCircuitPublicInputs();
-    let finalKernelOutput: KernelCircuitPublicInputs | undefined;
-    let revertReason: SimulationError | undefined;
-    const timer = new Timer();
-    while (phase) {
-      const output = await phase.handle(tx, publicKernelPublicInput, proof);
-      publicKernelPublicInput = output.publicKernelOutput;
-      finalKernelOutput = output.finalKernelOutput;
-      proof = output.publicKernelProof;
-      revertReason ??= output.revertReason;
-      phase = PhaseManagerFactory.phaseFromOutput(
-        publicKernelPublicInput,
-        phase,
-        this.db,
-        this.publicExecutor,
-        this.publicKernel,
-        this.globalVariables,
-        this.historicalHeader,
-        this.publicContractsDB,
-        this.publicStateDB,
-      );
-    }
-
-    if (!finalKernelOutput) {
-      throw new Error('Final public kernel was not executed.');
-    }
-
-    const processedTx = makeProcessedTx(tx, finalKernelOutput, proof, revertReason);
-
-    this.log(`Processed public part of ${tx.getTxHash()}`, {
-      eventName: 'tx-sequencer-processing',
-      duration: timer.ms(),
-      effectsSize: toTxEffect(processedTx).toBuffer().length,
-      publicDataUpdateRequests:
-        processedTx.data.end.publicDataUpdateRequests.filter(x => !x.leafSlot.isZero()).length ?? 0,
-      ...tx.getStats(),
-    } satisfies TxSequencerProcessingStats);
-
-    return processedTx;
-  }
 }