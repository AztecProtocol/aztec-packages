<<<<<<< HEAD
import { BarretenbergWasm } from '@aztec/barretenberg.js/wasm';
import {
  CircuitsWasm,
  Fr,
  MembershipWitness,
=======
import { PublicFunctionBytecode } from '@aztec/acir-simulator';
import { pedersenGetHash } from '@aztec/barretenberg.js/crypto';
import {
  CircuitsWasm,
  Fr,
  FunctionData,
>>>>>>> 1117f2fc
  PUBLIC_CALL_STACK_LENGTH,
  PublicCallData,
  PublicCallStackItem,
  PublicCircuitPublicInputs,
  PublicKernelInputsNoPreviousKernel,
  PublicKernelPublicInputs,
  TxRequest,
} from '@aztec/circuits.js';
<<<<<<< HEAD
import { AztecAddress, createDebugLogger } from '@aztec/foundation';
import {
  CompleteContractData,
  ContractData,
  ContractDataSource,
  EncodedContractFunction,
  PublicTx,
  Tx,
} from '@aztec/types';
import { MerkleTreeId, MerkleTreeOperations, computePublicDataTreeLeafIndex } from '@aztec/world-state';
import { pedersenGetHash } from '@aztec/barretenberg.js/crypto';
=======
import { AztecAddress, EthAddress, createDebugLogger } from '@aztec/foundation';
import { PublicTx, Tx } from '@aztec/types';
import { MerkleTreeOperations } from '@aztec/world-state';
>>>>>>> 1117f2fc
import times from 'lodash.times';
import { Proof, PublicProver } from '../prover/index.js';
import { PublicCircuitSimulator, PublicKernelCircuitSimulator } from '../simulator/index.js';
import { ProcessedTx, makeEmptyProcessedTx, makeProcessedTx } from './processed_tx.js';
<<<<<<< HEAD
=======

export interface ContractDataSource {
  getPortalContractAddress(address: AztecAddress): Promise<EthAddress | undefined>;
  getPublicFunction(address: AztecAddress, selector: FunctionData): Promise<PublicFunctionBytecode | undefined>;
}
>>>>>>> 1117f2fc

export class MockContractDataSource implements ContractDataSource {
  getL2ContractDataInBlock(blockNum: number): Promise<ContractData[]> {
    return Promise.resolve([]);
  }
  getL2ContractData(_address: AztecAddress): Promise<CompleteContractData | undefined> {
    return Promise.resolve(undefined);
  }
  getL2ContractInfo(_address: AztecAddress): Promise<ContractData | undefined> {
    return Promise.resolve(undefined);
  }
  getPublicFunction(_address: AztecAddress, _selector: Buffer): Promise<EncodedContractFunction | undefined> {
    return Promise.resolve(undefined);
  }
}

export class PublicProcessor {
  constructor(
    protected db: MerkleTreeOperations,
    protected publicCircuit: PublicCircuitSimulator,
    protected publicKernel: PublicKernelCircuitSimulator,
    protected publicProver: PublicProver,
    protected contractDataSource: ContractDataSource,

    private log = createDebugLogger('aztec:sequencer:public-processor'),
  ) {}

  /**
   * Run each tx through the public circuit and the public kernel circuit if needed.
   * @param txs - txs to process
   * @returns the list of processed txs with their circuit simulation outputs.
   */
  public async process(txs: Tx[]): Promise<[ProcessedTx[], Tx[]]> {
    const result: ProcessedTx[] = [];
    const failed: Tx[] = [];

    for (const tx of txs) {
      this.log(`Processing tx ${await tx.getTxHash()}`);
      try {
        result.push(await this.processTx(tx));
      } catch (err) {
        this.log(`Error processing tx ${await tx.getTxHash()}: ${err}`);
        failed.push(tx);
      }
    }
    return [result, failed];
  }

  protected async processTx(tx: Tx): Promise<ProcessedTx> {
    if (tx.isPublic()) {
      const [publicKernelOutput, publicKernelProof] = await this.processPublicTx(tx);
      return makeProcessedTx(tx, publicKernelOutput, publicKernelProof);
    } else if (tx.isPrivate()) {
      return makeProcessedTx(tx);
    } else {
      return makeEmptyProcessedTx();
    }
  }

  // TODO: This is just picking up the txRequest and executing one iteration of it. It disregards
  // any existing private execution information, and any subsequent calls.
  protected async processPublicTx(tx: PublicTx): Promise<[PublicKernelPublicInputs, Proof]> {
    const { txRequest } = tx.txRequest;
    const contractAddress = txRequest.to;

    const fn = await this.contractDataSource.getPublicFunction(
      contractAddress,
      txRequest.functionData.functionSelector,
    );
    const functionSelector = txRequest.functionData.functionSelector;
    if (!fn) throw new Error(`Bytecode not found for ${functionSelector}@${contractAddress}`);
    const contractData = await this.contractDataSource.getL2ContractData(contractAddress);
    if (!contractData) throw new Error(`Portal contract address not found for contract ${contractAddress}`);
    const { portalContractAddress } = contractData;

    const circuitOutput = await this.publicCircuit.publicCircuit(txRequest, fn.bytecode, portalContractAddress);
    const circuitProof = await this.publicProver.getPublicCircuitProof(circuitOutput);
<<<<<<< HEAD
    const publicCallData = await this.processPublicCallData(txRequest, fn.bytecode, circuitOutput, circuitProof);
=======
    const publicCallData = await this.getPublicCallData(txRequest, functionBytecode, circuitOutput, circuitProof);
>>>>>>> 1117f2fc

    const publicKernelInput = new PublicKernelInputsNoPreviousKernel(tx.txRequest, publicCallData);
    const publicKernelOutput = await this.publicKernel.publicKernelCircuitNoInput(publicKernelInput);
    const publicKernelProof = await this.publicProver.getPublicKernelCircuitProof(publicKernelOutput);

    return [publicKernelOutput, publicKernelProof];
  }

  protected async getPublicCallData(
    txRequest: TxRequest,
    functionBytecode: Buffer,
    publicCircuitOutput: PublicCircuitPublicInputs,
    publicCircuitProof: Proof,
  ) {
    // The first call is built from the tx request directly with an empty stack
    const contractAddress = txRequest.to;
    const callStackItem = new PublicCallStackItem(contractAddress, txRequest.functionData, publicCircuitOutput);
    const publicCallStackPreimages: PublicCallStackItem[] = times(PUBLIC_CALL_STACK_LENGTH, PublicCallStackItem.empty);

<<<<<<< HEAD
    // TODO: How to get the bytecode hash? Pedersen or SHA256? What generator to use?
    const bytecodeHash = Fr.fromBuffer(pedersenGetHash(await CircuitsWasm.get(), functionBytecode));
=======
    // TODO: Determine how to calculate bytecode hash
    // See https://github.com/AztecProtocol/aztec3-packages/issues/378
    const bytecodeHash = Fr.fromBuffer(pedersenGetHash(await CircuitsWasm.get(), functionBytecode.bytecode));
>>>>>>> 1117f2fc
    const portalContractAddress = publicCircuitOutput.callContext.portalContractAddress.toField();

    return new PublicCallData(
      callStackItem,
      publicCallStackPreimages,
      publicCircuitProof,
      portalContractAddress,
      bytecodeHash,
    );
  }
}

export class MockPublicProcessor extends PublicProcessor {
  protected processPublicTx(_tx: PublicTx): Promise<[PublicKernelPublicInputs, Proof]> {
    throw new Error('Public tx not supported by mock public processor');
  }
}<|MERGE_RESOLUTION|>--- conflicted
+++ resolved
@@ -1,17 +1,6 @@
-<<<<<<< HEAD
-import { BarretenbergWasm } from '@aztec/barretenberg.js/wasm';
 import {
   CircuitsWasm,
   Fr,
-  MembershipWitness,
-=======
-import { PublicFunctionBytecode } from '@aztec/acir-simulator';
-import { pedersenGetHash } from '@aztec/barretenberg.js/crypto';
-import {
-  CircuitsWasm,
-  Fr,
-  FunctionData,
->>>>>>> 1117f2fc
   PUBLIC_CALL_STACK_LENGTH,
   PublicCallData,
   PublicCallStackItem,
@@ -20,8 +9,6 @@
   PublicKernelPublicInputs,
   TxRequest,
 } from '@aztec/circuits.js';
-<<<<<<< HEAD
-import { AztecAddress, createDebugLogger } from '@aztec/foundation';
 import {
   CompleteContractData,
   ContractData,
@@ -30,25 +17,13 @@
   PublicTx,
   Tx,
 } from '@aztec/types';
-import { MerkleTreeId, MerkleTreeOperations, computePublicDataTreeLeafIndex } from '@aztec/world-state';
+import { MerkleTreeOperations } from '@aztec/world-state';
 import { pedersenGetHash } from '@aztec/barretenberg.js/crypto';
-=======
-import { AztecAddress, EthAddress, createDebugLogger } from '@aztec/foundation';
-import { PublicTx, Tx } from '@aztec/types';
-import { MerkleTreeOperations } from '@aztec/world-state';
->>>>>>> 1117f2fc
+import { AztecAddress, createDebugLogger } from '@aztec/foundation';
 import times from 'lodash.times';
 import { Proof, PublicProver } from '../prover/index.js';
 import { PublicCircuitSimulator, PublicKernelCircuitSimulator } from '../simulator/index.js';
 import { ProcessedTx, makeEmptyProcessedTx, makeProcessedTx } from './processed_tx.js';
-<<<<<<< HEAD
-=======
-
-export interface ContractDataSource {
-  getPortalContractAddress(address: AztecAddress): Promise<EthAddress | undefined>;
-  getPublicFunction(address: AztecAddress, selector: FunctionData): Promise<PublicFunctionBytecode | undefined>;
-}
->>>>>>> 1117f2fc
 
 export class MockContractDataSource implements ContractDataSource {
   getL2ContractDataInBlock(blockNum: number): Promise<ContractData[]> {
@@ -126,11 +101,7 @@
 
     const circuitOutput = await this.publicCircuit.publicCircuit(txRequest, fn.bytecode, portalContractAddress);
     const circuitProof = await this.publicProver.getPublicCircuitProof(circuitOutput);
-<<<<<<< HEAD
-    const publicCallData = await this.processPublicCallData(txRequest, fn.bytecode, circuitOutput, circuitProof);
-=======
-    const publicCallData = await this.getPublicCallData(txRequest, functionBytecode, circuitOutput, circuitProof);
->>>>>>> 1117f2fc
+    const publicCallData = await this.getPublicCallData(txRequest, fn.bytecode, circuitOutput, circuitProof);
 
     const publicKernelInput = new PublicKernelInputsNoPreviousKernel(tx.txRequest, publicCallData);
     const publicKernelOutput = await this.publicKernel.publicKernelCircuitNoInput(publicKernelInput);
@@ -150,14 +121,9 @@
     const callStackItem = new PublicCallStackItem(contractAddress, txRequest.functionData, publicCircuitOutput);
     const publicCallStackPreimages: PublicCallStackItem[] = times(PUBLIC_CALL_STACK_LENGTH, PublicCallStackItem.empty);
 
-<<<<<<< HEAD
-    // TODO: How to get the bytecode hash? Pedersen or SHA256? What generator to use?
-    const bytecodeHash = Fr.fromBuffer(pedersenGetHash(await CircuitsWasm.get(), functionBytecode));
-=======
     // TODO: Determine how to calculate bytecode hash
     // See https://github.com/AztecProtocol/aztec3-packages/issues/378
-    const bytecodeHash = Fr.fromBuffer(pedersenGetHash(await CircuitsWasm.get(), functionBytecode.bytecode));
->>>>>>> 1117f2fc
+    const bytecodeHash = Fr.fromBuffer(pedersenGetHash(await CircuitsWasm.get(), functionBytecode));
     const portalContractAddress = publicCircuitOutput.callContext.portalContractAddress.toField();
 
     return new PublicCallData(
