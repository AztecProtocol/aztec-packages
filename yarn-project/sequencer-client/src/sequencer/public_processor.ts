import {
  Fr,
  PUBLIC_CALL_STACK_LENGTH,
  PublicCallData,
  PublicCallStackItem,
  PublicCircuitPublicInputs,
  PublicKernelInputsNoPreviousKernel,
  PublicKernelPublicInputs,
  TxRequest,
} from '@aztec/circuits.js';
import { ContractDataSource, PublicTx, Tx, MerkleTreeId } from '@aztec/types';
import { MerkleTreeOperations } from '@aztec/world-state';
import times from 'lodash.times';
import { Proof, PublicProver } from '../prover/index.js';
import { PublicCircuitSimulator, PublicKernelCircuitSimulator } from '../simulator/index.js';
import { ProcessedTx, makeEmptyProcessedTx, makeProcessedTx } from './processed_tx.js';
import { createDebugLogger } from '@aztec/foundation/log';
import { getCombinedHistoricTreeRoots } from './utils.js';

/**
 * Converts Txs lifted from the P2P module into ProcessedTx objects by executing
 * any public function calls in them. Txs with private calls only are unaffected.
 */
export class PublicProcessor {
  constructor(
    protected db: MerkleTreeOperations,
    protected publicCircuit: PublicCircuitSimulator,
    protected publicKernel: PublicKernelCircuitSimulator,
    protected publicProver: PublicProver,
    protected contractDataSource: ContractDataSource,

    private log = createDebugLogger('aztec:sequencer:public-processor'),
  ) {}

  /**
   * Run each tx through the public circuit and the public kernel circuit if needed.
   * @param txs - Txs to process.
   * @returns The list of processed txs with their circuit simulation outputs.
   */
  public async process(txs: Tx[]): Promise<[ProcessedTx[], Tx[]]> {
    const result: ProcessedTx[] = [];
    const failed: Tx[] = [];

    for (const tx of txs) {
      this.log(`Processing tx ${await tx.getTxHash()}`);
      try {
        result.push(await this.processTx(tx));
      } catch (err) {
        this.log(`Error processing tx ${await tx.getTxHash()}: ${err}`);
        failed.push(tx);
      }
    }
    return [result, failed];
  }

  /**
   * Makes an empty processed tx. Useful for padding a block to a power of two number of txs.
   * @returns A processed tx with empty data.
   */
  public async makeEmptyProcessedTx() {
    const historicTreeRoots = await getCombinedHistoricTreeRoots(this.db);
    return makeEmptyProcessedTx(historicTreeRoots);
  }

  protected async processTx(tx: Tx): Promise<ProcessedTx> {
    if (tx.isPublic()) {
      const [publicKernelOutput, publicKernelProof] = await this.processPublicTx(tx);
      return makeProcessedTx(tx, publicKernelOutput, publicKernelProof);
    } else if (tx.isPrivate()) {
      return makeProcessedTx(tx);
    } else {
      return this.makeEmptyProcessedTx();
    }
  }

  // TODO: This is just picking up the txRequest and executing one iteration of it. It disregards
  // any existing private execution information, and any subsequent calls.
  protected async processPublicTx(tx: PublicTx): Promise<[PublicKernelPublicInputs, Proof]> {
    const { txRequest } = tx.txRequest;
<<<<<<< HEAD
    const contractAddress = txRequest.to;
    const fn = await this.contractDataSource.getPublicFunction(
      contractAddress,
      txRequest.functionData.functionSelector,
    );
    const functionSelector = txRequest.functionData.functionSelector;
    if (!fn) throw new Error(`Bytecode not found for ${functionSelector}@${contractAddress}`);
    const contractPublicData = await this.contractDataSource.getL2ContractPublicData(contractAddress);
    if (!contractPublicData) throw new Error(`Portal contract address not found for contract ${contractAddress}`);
    const { portalContractAddress } = contractPublicData.contractData;
=======

    // TODO: Determine how to calculate bytecode hash. Circuits just check it isn't zero for now.
    // See https://github.com/AztecProtocol/aztec3-packages/issues/378
    const bytecodeHash = new Fr(1n);
>>>>>>> c6feff57

    const circuitOutput = await this.publicCircuit.publicCircuit(txRequest);
    const circuitProof = await this.publicProver.getPublicCircuitProof(circuitOutput);
    const publicCallData = this.getPublicCallData(txRequest, bytecodeHash, circuitOutput, circuitProof);

    const publicKernelInput = new PublicKernelInputsNoPreviousKernel(tx.txRequest, publicCallData);
    const publicKernelOutput = await this.publicKernel.publicKernelCircuitNoInput(publicKernelInput);
    const publicKernelProof = await this.publicProver.getPublicKernelCircuitProof(publicKernelOutput);

    const contractTreeInfo = await this.db.getTreeInfo(MerkleTreeId.CONTRACT_TREE);
    const privateDataTreeInfo = await this.db.getTreeInfo(MerkleTreeId.PRIVATE_DATA_TREE);
    const nullifierTreeInfo = await this.db.getTreeInfo(MerkleTreeId.NULLIFIER_TREE);

    publicKernelOutput.constants.historicTreeRoots.privateHistoricTreeRoots.nullifierTreeRoot = Fr.fromBuffer(
      nullifierTreeInfo.root,
    );
    publicKernelOutput.constants.historicTreeRoots.privateHistoricTreeRoots.contractTreeRoot = Fr.fromBuffer(
      contractTreeInfo.root,
    );
    publicKernelOutput.constants.historicTreeRoots.privateHistoricTreeRoots.privateDataTreeRoot = Fr.fromBuffer(
      privateDataTreeInfo.root,
    );

    return [publicKernelOutput, publicKernelProof];
  }

  protected getPublicCallData(
    txRequest: TxRequest,
    bytecodeHash: Fr,
    publicCircuitOutput: PublicCircuitPublicInputs,
    publicCircuitProof: Proof,
  ) {
    // The first call is built from the tx request directly with an empty stack
    const contractAddress = txRequest.to;
    const callStackItem = new PublicCallStackItem(contractAddress, txRequest.functionData, publicCircuitOutput);
    const publicCallStackPreimages: PublicCallStackItem[] = times(PUBLIC_CALL_STACK_LENGTH, PublicCallStackItem.empty);
    const portalContractAddress = publicCircuitOutput.callContext.portalContractAddress.toField();

    // set the msgSender for each call in the call stack
    for (let i = 0; i < publicCallStackPreimages.length; i++) {
      const isDelegateCall = publicCallStackPreimages[i].publicInputs.callContext.isDelegateCall;
      publicCallStackPreimages[i].publicInputs.callContext.msgSender = isDelegateCall
        ? callStackItem.publicInputs.callContext.msgSender
        : callStackItem.contractAddress;
    }

    return new PublicCallData(
      callStackItem,
      publicCallStackPreimages,
      publicCircuitProof,
      portalContractAddress,
      bytecodeHash,
    );
  }
}<|MERGE_RESOLUTION|>--- conflicted
+++ resolved
@@ -77,7 +77,6 @@
   // any existing private execution information, and any subsequent calls.
   protected async processPublicTx(tx: PublicTx): Promise<[PublicKernelPublicInputs, Proof]> {
     const { txRequest } = tx.txRequest;
-<<<<<<< HEAD
     const contractAddress = txRequest.to;
     const fn = await this.contractDataSource.getPublicFunction(
       contractAddress,
@@ -87,13 +86,10 @@
     if (!fn) throw new Error(`Bytecode not found for ${functionSelector}@${contractAddress}`);
     const contractPublicData = await this.contractDataSource.getL2ContractPublicData(contractAddress);
     if (!contractPublicData) throw new Error(`Portal contract address not found for contract ${contractAddress}`);
-    const { portalContractAddress } = contractPublicData.contractData;
-=======
 
     // TODO: Determine how to calculate bytecode hash. Circuits just check it isn't zero for now.
     // See https://github.com/AztecProtocol/aztec3-packages/issues/378
     const bytecodeHash = new Fr(1n);
->>>>>>> c6feff57
 
     const circuitOutput = await this.publicCircuit.publicCircuit(txRequest);
     const circuitProof = await this.publicProver.getPublicCircuitProof(circuitOutput);
