import {
  type FailedTx,
  type ProcessedTx,
  type SimulationError,
  Tx,
  makeEmptyProcessedTx,
  makeProcessedTx,
  toTxEffect,
  validateProcessedTx,
} from '@aztec/circuit-types';
import { type TxSequencerProcessingStats } from '@aztec/circuit-types/stats';
<<<<<<< HEAD
import { type GlobalVariables, type Header, type KernelCircuitPublicInputs } from '@aztec/circuits.js';
=======
import { type GlobalVariables, type Header } from '@aztec/circuits.js';
import { type ProcessReturnValues } from '@aztec/foundation/abi';
>>>>>>> 0249737e
import { createDebugLogger } from '@aztec/foundation/log';
import { Timer } from '@aztec/foundation/timer';
import { PublicExecutor, type PublicStateDB, type SimulationProvider } from '@aztec/simulator';
import { type ContractDataSource } from '@aztec/types/contracts';
import { type MerkleTreeOperations } from '@aztec/world-state';

import { type PublicKernelCircuitSimulator } from '../simulator/index.js';
import { ContractsDataSourcePublicDB, WorldStateDB, WorldStatePublicDB } from '../simulator/public_executor.js';
import { RealPublicKernelCircuitSimulator } from '../simulator/public_kernel.js';
import { type AbstractPhaseManager, PublicKernelPhase } from './abstract_phase_manager.js';
import { PhaseManagerFactory } from './phase_manager_factory.js';

/**
 * Creates new instances of PublicProcessor given the provided merkle tree db and contract data source.
 */
export class PublicProcessorFactory {
  constructor(
    private merkleTree: MerkleTreeOperations,
    private contractDataSource: ContractDataSource,
    private simulator: SimulationProvider,
  ) {}

  /**
   * Creates a new instance of a PublicProcessor.
   * @param historicalHeader - The header of a block previous to the one in which the tx is included.
   * @param globalVariables - The global variables for the block being processed.
   * @param newContracts - Provides access to contract bytecode for public executions.
   * @returns A new instance of a PublicProcessor.
   */
  public async create(
    historicalHeader: Header | undefined,
    globalVariables: GlobalVariables,
  ): Promise<PublicProcessor> {
    historicalHeader = historicalHeader ?? (await this.merkleTree.buildInitialHeader());

    const publicContractsDB = new ContractsDataSourcePublicDB(this.contractDataSource);
    const worldStatePublicDB = new WorldStatePublicDB(this.merkleTree);
    const worldStateDB = new WorldStateDB(this.merkleTree);
    const publicExecutor = new PublicExecutor(worldStatePublicDB, publicContractsDB, worldStateDB, historicalHeader);
    return new PublicProcessor(
      this.merkleTree,
      publicExecutor,
      new RealPublicKernelCircuitSimulator(this.simulator),
      globalVariables,
      historicalHeader,
      publicContractsDB,
      worldStatePublicDB,
    );
  }
}

/**
 * Converts Txs lifted from the P2P module into ProcessedTx objects by executing
 * any public function calls in them. Txs with private calls only are unaffected.
 */
export class PublicProcessor {
  constructor(
    protected db: MerkleTreeOperations,
    protected publicExecutor: PublicExecutor,
    protected publicKernel: PublicKernelCircuitSimulator,
    protected globalVariables: GlobalVariables,
    protected historicalHeader: Header,
    protected publicContractsDB: ContractsDataSourcePublicDB,
    protected publicStateDB: PublicStateDB,

    private log = createDebugLogger('aztec:sequencer:public-processor'),
  ) {}

  /**
   * Run each tx through the public circuit and the public kernel circuit if needed.
   * @param txs - Txs to process.
   * @returns The list of processed txs with their circuit simulation outputs.
   */
  public async process(txs: Tx[]): Promise<[ProcessedTx[], FailedTx[], ProcessReturnValues[]]> {
    // The processor modifies the tx objects in place, so we need to clone them.
    txs = txs.map(tx => Tx.clone(tx));
    const result: ProcessedTx[] = [];
    const failed: FailedTx[] = [];
    const returns: ProcessReturnValues[] = [];

    for (const tx of txs) {
<<<<<<< HEAD
      try {
        const processedTx = !tx.hasPublicCalls()
          ? makeProcessedTx(tx, tx.data.toKernelCircuitPublicInputs(), tx.proof)
          : await this.processTxWithPublicCalls(tx);
        validateProcessedTx(processedTx);
        result.push(processedTx);
=======
      let returnValues: ProcessReturnValues = undefined;
      let phase: AbstractPhaseManager | undefined = PhaseManagerFactory.phaseFromTx(
        tx,
        this.db,
        this.publicExecutor,
        this.publicKernel,
        this.globalVariables,
        this.historicalHeader,
        this.publicContractsDB,
        this.publicStateDB,
      );
      this.log(`Beginning processing in phase ${phase?.phase} for tx ${tx.getTxHash()}`);
      let { publicKernelPublicInput, previousProof: proof } = getPreviousOutputAndProof(tx, undefined, undefined);
      let revertReason: SimulationError | undefined;
      const timer = new Timer();
      try {
        while (phase) {
          const output = await phase.handle(tx, publicKernelPublicInput, proof);
          if (phase.phase === PublicKernelPhase.APP_LOGIC) {
            returnValues = output.returnValues;
          }
          publicKernelPublicInput = output.publicKernelOutput;
          proof = output.publicKernelProof;
          revertReason ??= output.revertReason;
          phase = PhaseManagerFactory.phaseFromOutput(
            publicKernelPublicInput,
            phase,
            this.db,
            this.publicExecutor,
            this.publicKernel,
            this.globalVariables,
            this.historicalHeader,
            this.publicContractsDB,
            this.publicStateDB,
          );
        }

        const processedTransaction = makeProcessedTx(tx, publicKernelPublicInput, proof, revertReason);
        validateProcessedTx(processedTransaction);

        result.push(processedTransaction);
        returns.push(returnValues);

        this.log(`Processed public part of ${tx.data.endNonRevertibleData.newNullifiers[0].value}`, {
          eventName: 'tx-sequencer-processing',
          duration: timer.ms(),
          effectsSize: toTxEffect(processedTransaction).toBuffer().length,
          publicDataUpdateRequests:
            processedTransaction.data.combinedData.publicDataUpdateRequests.filter(x => !x.leafSlot.isZero()).length ??
            0,
          ...tx.getStats(),
        } satisfies TxSequencerProcessingStats);
>>>>>>> 0249737e
      } catch (err: any) {
        const errorMessage = err instanceof Error ? err.message : 'Unknown error';
        this.log.warn(`Failed to process tx ${tx.getTxHash()}: ${errorMessage}`);

        failed.push({
          tx,
          error: err instanceof Error ? err : new Error(errorMessage),
        });
        returns.push([]);
      }
    }

    return [result, failed, returns];
  }

  /**
   * Makes an empty processed tx. Useful for padding a block to a power of two number of txs.
   * @returns A processed tx with empty data.
   */
  public makeEmptyProcessedTx(): ProcessedTx {
    const { chainId, version } = this.globalVariables;
    return makeEmptyProcessedTx(this.historicalHeader, chainId, version);
  }

  private async processTxWithPublicCalls(tx: Tx) {
    let phase: AbstractPhaseManager | undefined = PhaseManagerFactory.phaseFromTx(
      tx,
      this.db,
      this.publicExecutor,
      this.publicKernel,
      this.globalVariables,
      this.historicalHeader,
      this.publicContractsDB,
      this.publicStateDB,
    );
    this.log(`Beginning processing in phase ${phase?.phase} for tx ${tx.getTxHash()}`);
    let proof = tx.proof;
    let publicKernelPublicInput = tx.data.toPublicKernelCircuitPublicInputs();
    let finalKernelOutput: KernelCircuitPublicInputs | undefined;
    let revertReason: SimulationError | undefined;
    const timer = new Timer();
    while (phase) {
      const output = await phase.handle(tx, publicKernelPublicInput, proof);
      publicKernelPublicInput = output.publicKernelOutput;
      finalKernelOutput = output.finalKernelOutput;
      proof = output.publicKernelProof;
      revertReason ??= output.revertReason;
      phase = PhaseManagerFactory.phaseFromOutput(
        publicKernelPublicInput,
        phase,
        this.db,
        this.publicExecutor,
        this.publicKernel,
        this.globalVariables,
        this.historicalHeader,
        this.publicContractsDB,
        this.publicStateDB,
      );
    }

    if (!finalKernelOutput) {
      throw new Error('Final public kernel was not executed.');
    }

    const processedTx = makeProcessedTx(tx, finalKernelOutput, proof, revertReason);

    this.log(`Processed public part of ${tx.getTxHash()}`, {
      eventName: 'tx-sequencer-processing',
      duration: timer.ms(),
      effectsSize: toTxEffect(processedTx).toBuffer().length,
      publicDataUpdateRequests:
        processedTx.data.end.publicDataUpdateRequests.filter(x => !x.leafSlot.isZero()).length ?? 0,
      ...tx.getStats(),
    } satisfies TxSequencerProcessingStats);

    return processedTx;
  }
}<|MERGE_RESOLUTION|>--- conflicted
+++ resolved
@@ -9,12 +9,8 @@
   validateProcessedTx,
 } from '@aztec/circuit-types';
 import { type TxSequencerProcessingStats } from '@aztec/circuit-types/stats';
-<<<<<<< HEAD
 import { type GlobalVariables, type Header, type KernelCircuitPublicInputs } from '@aztec/circuits.js';
-=======
-import { type GlobalVariables, type Header } from '@aztec/circuits.js';
 import { type ProcessReturnValues } from '@aztec/foundation/abi';
->>>>>>> 0249737e
 import { createDebugLogger } from '@aztec/foundation/log';
 import { Timer } from '@aztec/foundation/timer';
 import { PublicExecutor, type PublicStateDB, type SimulationProvider } from '@aztec/simulator';
@@ -96,67 +92,13 @@
     const returns: ProcessReturnValues[] = [];
 
     for (const tx of txs) {
-<<<<<<< HEAD
       try {
-        const processedTx = !tx.hasPublicCalls()
-          ? makeProcessedTx(tx, tx.data.toKernelCircuitPublicInputs(), tx.proof)
+        const [processedTx, returnValues] = !tx.hasPublicCalls()
+          ? [makeProcessedTx(tx, tx.data.toKernelCircuitPublicInputs(), tx.proof)]
           : await this.processTxWithPublicCalls(tx);
         validateProcessedTx(processedTx);
         result.push(processedTx);
-=======
-      let returnValues: ProcessReturnValues = undefined;
-      let phase: AbstractPhaseManager | undefined = PhaseManagerFactory.phaseFromTx(
-        tx,
-        this.db,
-        this.publicExecutor,
-        this.publicKernel,
-        this.globalVariables,
-        this.historicalHeader,
-        this.publicContractsDB,
-        this.publicStateDB,
-      );
-      this.log(`Beginning processing in phase ${phase?.phase} for tx ${tx.getTxHash()}`);
-      let { publicKernelPublicInput, previousProof: proof } = getPreviousOutputAndProof(tx, undefined, undefined);
-      let revertReason: SimulationError | undefined;
-      const timer = new Timer();
-      try {
-        while (phase) {
-          const output = await phase.handle(tx, publicKernelPublicInput, proof);
-          if (phase.phase === PublicKernelPhase.APP_LOGIC) {
-            returnValues = output.returnValues;
-          }
-          publicKernelPublicInput = output.publicKernelOutput;
-          proof = output.publicKernelProof;
-          revertReason ??= output.revertReason;
-          phase = PhaseManagerFactory.phaseFromOutput(
-            publicKernelPublicInput,
-            phase,
-            this.db,
-            this.publicExecutor,
-            this.publicKernel,
-            this.globalVariables,
-            this.historicalHeader,
-            this.publicContractsDB,
-            this.publicStateDB,
-          );
-        }
-
-        const processedTransaction = makeProcessedTx(tx, publicKernelPublicInput, proof, revertReason);
-        validateProcessedTx(processedTransaction);
-
-        result.push(processedTransaction);
         returns.push(returnValues);
-
-        this.log(`Processed public part of ${tx.data.endNonRevertibleData.newNullifiers[0].value}`, {
-          eventName: 'tx-sequencer-processing',
-          duration: timer.ms(),
-          effectsSize: toTxEffect(processedTransaction).toBuffer().length,
-          publicDataUpdateRequests:
-            processedTransaction.data.combinedData.publicDataUpdateRequests.filter(x => !x.leafSlot.isZero()).length ??
-            0,
-          ...tx.getStats(),
-        } satisfies TxSequencerProcessingStats);
->>>>>>> 0249737e
       } catch (err: any) {
         const errorMessage = err instanceof Error ? err.message : 'Unknown error';
         this.log.warn(`Failed to process tx ${tx.getTxHash()}: ${errorMessage}`);
@@ -181,7 +123,8 @@
     return makeEmptyProcessedTx(this.historicalHeader, chainId, version);
   }
 
-  private async processTxWithPublicCalls(tx: Tx) {
+  private async processTxWithPublicCalls(tx: Tx): Promise<[ProcessedTx, ProcessReturnValues | undefined]> {
+    let returnValues: ProcessReturnValues = undefined;
     let phase: AbstractPhaseManager | undefined = PhaseManagerFactory.phaseFromTx(
       tx,
       this.db,
@@ -200,6 +143,9 @@
     const timer = new Timer();
     while (phase) {
       const output = await phase.handle(tx, publicKernelPublicInput, proof);
+      if (phase.phase === PublicKernelPhase.APP_LOGIC) {
+        returnValues = output.returnValues;
+      }
       publicKernelPublicInput = output.publicKernelOutput;
       finalKernelOutput = output.finalKernelOutput;
       proof = output.publicKernelProof;
@@ -232,6 +178,6 @@
       ...tx.getStats(),
     } satisfies TxSequencerProcessingStats);
 
-    return processedTx;
+    return [processedTx, returnValues];
   }
 }