--- conflicted
+++ resolved
@@ -8,13 +8,8 @@
   toTxEffect,
   validateProcessedTx,
 } from '@aztec/circuit-types';
-<<<<<<< HEAD
-import { TxSequencerProcessingStats } from '@aztec/circuit-types/stats';
-import { GlobalVariables, Header, KernelCircuitPublicInputs } from '@aztec/circuits.js';
-=======
 import { type TxSequencerProcessingStats } from '@aztec/circuit-types/stats';
-import { type GlobalVariables, type Header } from '@aztec/circuits.js';
->>>>>>> 75f2cc63
+import { type GlobalVariables, type Header, type KernelCircuitPublicInputs } from '@aztec/circuits.js';
 import { createDebugLogger } from '@aztec/foundation/log';
 import { Timer } from '@aztec/foundation/timer';
 import { PublicExecutor, type PublicStateDB, type SimulationProvider } from '@aztec/simulator';
