--- conflicted
+++ resolved
@@ -39,8 +39,6 @@
 import { ProcessedTx, makeEmptyProcessedTx, makeProcessedTx } from './processed_tx.js';
 import { getCombinedHistoricTreeRoots } from './utils.js';
 import { Tuple, mapTuple } from '@aztec/foundation/serialize';
-<<<<<<< HEAD
-=======
 
 /**
  * Creates new instances of PublicProcessor given the provided merkle tree db and contract data source.
@@ -62,7 +60,6 @@
     );
   }
 }
->>>>>>> 2453b254
 
 /**
  * Converts Txs lifted from the P2P module into ProcessedTx objects by executing
