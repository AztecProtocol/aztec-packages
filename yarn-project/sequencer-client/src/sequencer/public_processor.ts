import { pedersenGetHash } from '@aztec/barretenberg.js/crypto';
import {
  CircuitsWasm,
  Fr,
  PUBLIC_CALL_STACK_LENGTH,
  PublicCallData,
  PublicCallStackItem,
  PublicCircuitPublicInputs,
  PublicKernelInputsNoPreviousKernel,
  PublicKernelPublicInputs,
  TxRequest,
} from '@aztec/circuits.js';
import { createDebugLogger } from '@aztec/foundation';
import { ContractDataSource, PublicTx, Tx } from '@aztec/types';
import { MerkleTreeOperations } from '@aztec/world-state';
<<<<<<< HEAD
import { pedersenGetHash } from '@aztec/barretenberg.js/crypto';

=======
>>>>>>> 3d726660
import times from 'lodash.times';
import { Proof, PublicProver } from '../prover/index.js';
import { PublicCircuitSimulator, PublicKernelCircuitSimulator } from '../simulator/index.js';
import { ProcessedTx, makeEmptyProcessedTx, makeProcessedTx } from './processed_tx.js';
<<<<<<< HEAD
import { createDebugLogger } from '@aztec/foundation/log';
=======
import { getCombinedHistoricTreeRoots } from './utils.js';
>>>>>>> 3d726660

export class PublicProcessor {
  constructor(
    protected db: MerkleTreeOperations,
    protected publicCircuit: PublicCircuitSimulator,
    protected publicKernel: PublicKernelCircuitSimulator,
    protected publicProver: PublicProver,
    protected contractDataSource: ContractDataSource,

    private log = createDebugLogger('aztec:sequencer:public-processor'),
  ) {}

  /**
   * Run each tx through the public circuit and the public kernel circuit if needed.
   * @param txs - txs to process
   * @returns the list of processed txs with their circuit simulation outputs.
   */
  public async process(txs: Tx[]): Promise<[ProcessedTx[], Tx[]]> {
    const result: ProcessedTx[] = [];
    const failed: Tx[] = [];

    for (const tx of txs) {
      this.log(`Processing tx ${await tx.getTxHash()}`);
      try {
        result.push(await this.processTx(tx));
      } catch (err) {
        this.log(`Error processing tx ${await tx.getTxHash()}: ${err}`);
        failed.push(tx);
      }
    }
    return [result, failed];
  }

  public async makeEmptyProcessedTx() {
    const historicTreeRoots = await getCombinedHistoricTreeRoots(this.db);
    return makeEmptyProcessedTx(historicTreeRoots);
  }

  protected async processTx(tx: Tx): Promise<ProcessedTx> {
    if (tx.isPublic()) {
      const [publicKernelOutput, publicKernelProof] = await this.processPublicTx(tx);
      return makeProcessedTx(tx, publicKernelOutput, publicKernelProof);
    } else if (tx.isPrivate()) {
      return makeProcessedTx(tx);
    } else {
      return this.makeEmptyProcessedTx();
    }
  }

  // TODO: This is just picking up the txRequest and executing one iteration of it. It disregards
  // any existing private execution information, and any subsequent calls.
  protected async processPublicTx(tx: PublicTx): Promise<[PublicKernelPublicInputs, Proof]> {
    const { txRequest } = tx.txRequest;
    const contractAddress = txRequest.to;

    const fn = await this.contractDataSource.getPublicFunction(
      contractAddress,
      txRequest.functionData.functionSelector,
    );
    const functionSelector = txRequest.functionData.functionSelector;
    if (!fn) throw new Error(`Bytecode not found for ${functionSelector}@${contractAddress}`);
    const contractPublicData = await this.contractDataSource.getL2ContractPublicData(contractAddress);
    if (!contractPublicData) throw new Error(`Portal contract address not found for contract ${contractAddress}`);
    const { portalContractAddress } = contractPublicData.contractData;

    const circuitOutput = await this.publicCircuit.publicCircuit(txRequest, fn.bytecode, portalContractAddress);
    const circuitProof = await this.publicProver.getPublicCircuitProof(circuitOutput);
    const publicCallData = await this.getPublicCallData(txRequest, fn.bytecode, circuitOutput, circuitProof);

    const publicKernelInput = new PublicKernelInputsNoPreviousKernel(tx.txRequest, publicCallData);
    const publicKernelOutput = await this.publicKernel.publicKernelCircuitNoInput(publicKernelInput);
    const publicKernelProof = await this.publicProver.getPublicKernelCircuitProof(publicKernelOutput);

    return [publicKernelOutput, publicKernelProof];
  }

  protected async getPublicCallData(
    txRequest: TxRequest,
    functionBytecode: Buffer,
    publicCircuitOutput: PublicCircuitPublicInputs,
    publicCircuitProof: Proof,
  ) {
    // The first call is built from the tx request directly with an empty stack
    const contractAddress = txRequest.to;
    const callStackItem = new PublicCallStackItem(contractAddress, txRequest.functionData, publicCircuitOutput);
    const publicCallStackPreimages: PublicCallStackItem[] = times(PUBLIC_CALL_STACK_LENGTH, PublicCallStackItem.empty);

    // TODO: Determine how to calculate bytecode hash
    // See https://github.com/AztecProtocol/aztec3-packages/issues/378
    const bytecodeHash = Fr.fromBuffer(pedersenGetHash(await CircuitsWasm.get(), functionBytecode));
    const portalContractAddress = publicCircuitOutput.callContext.portalContractAddress.toField();

    return new PublicCallData(
      callStackItem,
      publicCallStackPreimages,
      publicCircuitProof,
      portalContractAddress,
      bytecodeHash,
    );
  }
}

export class MockPublicProcessor extends PublicProcessor {
  protected processPublicTx(_tx: PublicTx): Promise<[PublicKernelPublicInputs, Proof]> {
    throw new Error('Public tx not supported by mock public processor');
  }
}<|MERGE_RESOLUTION|>--- conflicted
+++ resolved
@@ -10,23 +10,15 @@
   PublicKernelPublicInputs,
   TxRequest,
 } from '@aztec/circuits.js';
-import { createDebugLogger } from '@aztec/foundation';
 import { ContractDataSource, PublicTx, Tx } from '@aztec/types';
 import { MerkleTreeOperations } from '@aztec/world-state';
-<<<<<<< HEAD
-import { pedersenGetHash } from '@aztec/barretenberg.js/crypto';
 
-=======
->>>>>>> 3d726660
 import times from 'lodash.times';
 import { Proof, PublicProver } from '../prover/index.js';
 import { PublicCircuitSimulator, PublicKernelCircuitSimulator } from '../simulator/index.js';
 import { ProcessedTx, makeEmptyProcessedTx, makeProcessedTx } from './processed_tx.js';
-<<<<<<< HEAD
 import { createDebugLogger } from '@aztec/foundation/log';
-=======
 import { getCombinedHistoricTreeRoots } from './utils.js';
->>>>>>> 3d726660
 
 export class PublicProcessor {
   constructor(
