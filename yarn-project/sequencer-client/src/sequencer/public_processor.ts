--- conflicted
+++ resolved
@@ -217,11 +217,7 @@
       callContext: result.execution.callContext,
       proverAddress: AztecAddress.random(),
       argsHash: await computeVarArgsHash(wasm, result.execution.args),
-<<<<<<< HEAD
-      emittedEvents: padArrayEnd([], Fr.ZERO, EMITTED_EVENTS_LENGTH),
       newCommitments: padArrayEnd([], Fr.ZERO, NEW_COMMITMENTS_LENGTH),
-=======
->>>>>>> 4ed27be3
       newL2ToL1Msgs: padArrayEnd([], Fr.ZERO, NEW_L2_TO_L1_MSGS_LENGTH),
       returnValues: padArrayEnd(result.returnValues, Fr.ZERO, RETURN_VALUES_LENGTH),
       contractStorageReads: padArrayEnd(
