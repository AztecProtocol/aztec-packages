import {
  FailedTx,
  ProcessedTx,
  SimulationError,
  Tx,
  getPreviousOutputAndProof,
  makeEmptyProcessedTx,
  makeProcessedTx,
  toTxEffect,
  validateProcessedTx,
} from '@aztec/circuit-types';
import { TxSequencerProcessingStats } from '@aztec/circuit-types/stats';
import { GlobalVariables, Header, KernelCircuitPublicInputs } from '@aztec/circuits.js';
import { createDebugLogger } from '@aztec/foundation/log';
import { Timer } from '@aztec/foundation/timer';
import { PublicExecutor, PublicStateDB, SimulationProvider } from '@aztec/simulator';
import { ContractDataSource } from '@aztec/types/contracts';
import { MerkleTreeOperations } from '@aztec/world-state';

import { PublicKernelCircuitSimulator } from '../simulator/index.js';
import { ContractsDataSourcePublicDB, WorldStateDB, WorldStatePublicDB } from '../simulator/public_executor.js';
import { RealPublicKernelCircuitSimulator } from '../simulator/public_kernel.js';
import { AbstractPhaseManager } from './abstract_phase_manager.js';
import { PhaseManagerFactory } from './phase_manager_factory.js';
<<<<<<< HEAD
import { FailedTx, ProcessedTx, makeEmptyProcessedTx, makeProcessedTx, validateProcessedTx } from './processed_tx.js';
=======
>>>>>>> a0720ff3

/**
 * Creates new instances of PublicProcessor given the provided merkle tree db and contract data source.
 */
export class PublicProcessorFactory {
  constructor(
    private merkleTree: MerkleTreeOperations,
    private contractDataSource: ContractDataSource,
    private simulator: SimulationProvider,
  ) {}

  /**
   * Creates a new instance of a PublicProcessor.
   * @param historicalHeader - The header of a block previous to the one in which the tx is included.
   * @param globalVariables - The global variables for the block being processed.
   * @param newContracts - Provides access to contract bytecode for public executions.
   * @returns A new instance of a PublicProcessor.
   */
  public async create(
    historicalHeader: Header | undefined,
    globalVariables: GlobalVariables,
  ): Promise<PublicProcessor> {
    historicalHeader = historicalHeader ?? (await this.merkleTree.buildInitialHeader());

    const publicContractsDB = new ContractsDataSourcePublicDB(this.contractDataSource);
    const worldStatePublicDB = new WorldStatePublicDB(this.merkleTree);
    const worldStateDB = new WorldStateDB(this.merkleTree);
    const publicExecutor = new PublicExecutor(worldStatePublicDB, publicContractsDB, worldStateDB, historicalHeader);
    return new PublicProcessor(
      this.merkleTree,
      publicExecutor,
      new RealPublicKernelCircuitSimulator(this.simulator),
      globalVariables,
      historicalHeader,
      publicContractsDB,
      worldStatePublicDB,
    );
  }
}

/**
 * Converts Txs lifted from the P2P module into ProcessedTx objects by executing
 * any public function calls in them. Txs with private calls only are unaffected.
 */
export class PublicProcessor {
  constructor(
    protected db: MerkleTreeOperations,
    protected publicExecutor: PublicExecutor,
    protected publicKernel: PublicKernelCircuitSimulator,
    protected globalVariables: GlobalVariables,
    protected historicalHeader: Header,
    protected publicContractsDB: ContractsDataSourcePublicDB,
    protected publicStateDB: PublicStateDB,

    private log = createDebugLogger('aztec:sequencer:public-processor'),
  ) {}

  /**
   * Run each tx through the public circuit and the public kernel circuit if needed.
   * @param txs - Txs to process.
   * @returns The list of processed txs with their circuit simulation outputs.
   */
  public async process(txs: Tx[]): Promise<[ProcessedTx[], FailedTx[]]> {
    // The processor modifies the tx objects in place, so we need to clone them.
    txs = txs.map(tx => Tx.clone(tx));
    const result: ProcessedTx[] = [];
    const failed: FailedTx[] = [];

    for (const tx of txs) {
<<<<<<< HEAD
      try {
        const processedTx = !tx.hasPublicCalls()
          ? makeProcessedTx(tx, tx.data.toKernelCircuitPublicInputs(), tx.proof)
          : await this.processTxWithPublicCalls(tx);
        validateProcessedTx(processedTx);
        result.push(processedTx);
=======
      let phase: AbstractPhaseManager | undefined = PhaseManagerFactory.phaseFromTx(
        tx,
        this.db,
        this.publicExecutor,
        this.publicKernel,
        this.globalVariables,
        this.historicalHeader,
        this.publicContractsDB,
        this.publicStateDB,
      );
      this.log(`Beginning processing in phase ${phase?.phase} for tx ${tx.getTxHash()}`);
      let { publicKernelPublicInput, previousProof: proof } = getPreviousOutputAndProof(tx, undefined, undefined);
      let revertReason: SimulationError | undefined;
      const timer = new Timer();
      try {
        while (phase) {
          const output = await phase.handle(tx, publicKernelPublicInput, proof);
          publicKernelPublicInput = output.publicKernelOutput;
          proof = output.publicKernelProof;
          revertReason ??= output.revertReason;
          phase = PhaseManagerFactory.phaseFromOutput(
            publicKernelPublicInput,
            phase,
            this.db,
            this.publicExecutor,
            this.publicKernel,
            this.globalVariables,
            this.historicalHeader,
            this.publicContractsDB,
            this.publicStateDB,
          );
        }

        const processedTransaction = makeProcessedTx(tx, publicKernelPublicInput, proof, revertReason);
        validateProcessedTx(processedTransaction);

        result.push(processedTransaction);

        this.log(`Processed public part of ${tx.data.endNonRevertibleData.newNullifiers[0].value}`, {
          eventName: 'tx-sequencer-processing',
          duration: timer.ms(),
          effectsSize: toTxEffect(processedTransaction).toBuffer().length,
          publicDataUpdateRequests:
            processedTransaction.data.combinedData.publicDataUpdateRequests.filter(x => !x.leafSlot.isZero()).length ??
            0,
          ...tx.getStats(),
        } satisfies TxSequencerProcessingStats);
>>>>>>> a0720ff3
      } catch (err: any) {
        const errorMessage = err instanceof Error ? err.message : 'Unknown error';
        this.log.warn(`Failed to process tx ${tx.getTxHash()}: ${errorMessage}`);

        failed.push({
          tx,
          error: err instanceof Error ? err : new Error(errorMessage),
        });
      }
    }

    return [result, failed];
  }

  /**
   * Makes an empty processed tx. Useful for padding a block to a power of two number of txs.
   * @returns A processed tx with empty data.
   */
  public makeEmptyProcessedTx(): ProcessedTx {
    const { chainId, version } = this.globalVariables;
    return makeEmptyProcessedTx(this.historicalHeader, chainId, version);
  }

  private async processTxWithPublicCalls(tx: Tx) {
    let phase: AbstractPhaseManager | undefined = PhaseManagerFactory.phaseFromTx(
      tx,
      this.db,
      this.publicExecutor,
      this.publicKernel,
      this.publicProver,
      this.globalVariables,
      this.historicalHeader,
      this.publicContractsDB,
      this.publicStateDB,
    );
    this.log(`Beginning processing in phase ${phase?.phase} for tx ${tx.getTxHash()}`);
    let proof = tx.proof;
    let publicKernelPublicInput = tx.data.toPublicKernelCircuitPublicInputs();
    let finalKernelOutput: KernelCircuitPublicInputs | undefined;
    let revertReason: SimulationError | undefined;
    const timer = new Timer();
    while (phase) {
      const output = await phase.handle(tx, publicKernelPublicInput, proof);
      publicKernelPublicInput = output.publicKernelOutput;
      finalKernelOutput = output.finalKernelOutput;
      proof = output.publicKernelProof;
      revertReason ??= output.revertReason;
      phase = PhaseManagerFactory.phaseFromOutput(
        publicKernelPublicInput,
        phase,
        this.db,
        this.publicExecutor,
        this.publicKernel,
        this.publicProver,
        this.globalVariables,
        this.historicalHeader,
        this.publicContractsDB,
        this.publicStateDB,
      );
    }

    if (!finalKernelOutput) {
      throw new Error('Final public kernel was not executed.');
    }

    const processedTx = makeProcessedTx(tx, finalKernelOutput, proof, revertReason);

    this.log(`Processed public part of ${tx.getTxHash()}`, {
      eventName: 'tx-sequencer-processing',
      duration: timer.ms(),
      publicDataUpdateRequests:
        processedTx.data.end.publicDataUpdateRequests.filter(x => !x.leafSlot.isZero()).length ?? 0,
      ...tx.getStats(),
    } satisfies TxSequencerProcessingStats);

    return processedTx;
  }
}<|MERGE_RESOLUTION|>--- conflicted
+++ resolved
@@ -3,7 +3,6 @@
   ProcessedTx,
   SimulationError,
   Tx,
-  getPreviousOutputAndProof,
   makeEmptyProcessedTx,
   makeProcessedTx,
   toTxEffect,
@@ -22,10 +21,6 @@
 import { RealPublicKernelCircuitSimulator } from '../simulator/public_kernel.js';
 import { AbstractPhaseManager } from './abstract_phase_manager.js';
 import { PhaseManagerFactory } from './phase_manager_factory.js';
-<<<<<<< HEAD
-import { FailedTx, ProcessedTx, makeEmptyProcessedTx, makeProcessedTx, validateProcessedTx } from './processed_tx.js';
-=======
->>>>>>> a0720ff3
 
 /**
  * Creates new instances of PublicProcessor given the provided merkle tree db and contract data source.
@@ -95,62 +90,12 @@
     const failed: FailedTx[] = [];
 
     for (const tx of txs) {
-<<<<<<< HEAD
       try {
         const processedTx = !tx.hasPublicCalls()
           ? makeProcessedTx(tx, tx.data.toKernelCircuitPublicInputs(), tx.proof)
           : await this.processTxWithPublicCalls(tx);
         validateProcessedTx(processedTx);
         result.push(processedTx);
-=======
-      let phase: AbstractPhaseManager | undefined = PhaseManagerFactory.phaseFromTx(
-        tx,
-        this.db,
-        this.publicExecutor,
-        this.publicKernel,
-        this.globalVariables,
-        this.historicalHeader,
-        this.publicContractsDB,
-        this.publicStateDB,
-      );
-      this.log(`Beginning processing in phase ${phase?.phase} for tx ${tx.getTxHash()}`);
-      let { publicKernelPublicInput, previousProof: proof } = getPreviousOutputAndProof(tx, undefined, undefined);
-      let revertReason: SimulationError | undefined;
-      const timer = new Timer();
-      try {
-        while (phase) {
-          const output = await phase.handle(tx, publicKernelPublicInput, proof);
-          publicKernelPublicInput = output.publicKernelOutput;
-          proof = output.publicKernelProof;
-          revertReason ??= output.revertReason;
-          phase = PhaseManagerFactory.phaseFromOutput(
-            publicKernelPublicInput,
-            phase,
-            this.db,
-            this.publicExecutor,
-            this.publicKernel,
-            this.globalVariables,
-            this.historicalHeader,
-            this.publicContractsDB,
-            this.publicStateDB,
-          );
-        }
-
-        const processedTransaction = makeProcessedTx(tx, publicKernelPublicInput, proof, revertReason);
-        validateProcessedTx(processedTransaction);
-
-        result.push(processedTransaction);
-
-        this.log(`Processed public part of ${tx.data.endNonRevertibleData.newNullifiers[0].value}`, {
-          eventName: 'tx-sequencer-processing',
-          duration: timer.ms(),
-          effectsSize: toTxEffect(processedTransaction).toBuffer().length,
-          publicDataUpdateRequests:
-            processedTransaction.data.combinedData.publicDataUpdateRequests.filter(x => !x.leafSlot.isZero()).length ??
-            0,
-          ...tx.getStats(),
-        } satisfies TxSequencerProcessingStats);
->>>>>>> a0720ff3
       } catch (err: any) {
         const errorMessage = err instanceof Error ? err.message : 'Unknown error';
         this.log.warn(`Failed to process tx ${tx.getTxHash()}: ${errorMessage}`);
@@ -180,7 +125,6 @@
       this.db,
       this.publicExecutor,
       this.publicKernel,
-      this.publicProver,
       this.globalVariables,
       this.historicalHeader,
       this.publicContractsDB,
@@ -204,7 +148,6 @@
         this.db,
         this.publicExecutor,
         this.publicKernel,
-        this.publicProver,
         this.globalVariables,
         this.historicalHeader,
         this.publicContractsDB,
@@ -221,6 +164,7 @@
     this.log(`Processed public part of ${tx.getTxHash()}`, {
       eventName: 'tx-sequencer-processing',
       duration: timer.ms(),
+      effectsSize: toTxEffect(processedTx).toBuffer().length,
       publicDataUpdateRequests:
         processedTx.data.end.publicDataUpdateRequests.filter(x => !x.leafSlot.isZero()).length ?? 0,
       ...tx.getStats(),
