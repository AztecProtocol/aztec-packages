--- conflicted
+++ resolved
@@ -1,17 +1,5 @@
 import { mockTx } from '@aztec/circuit-types';
-import {
-  CallRequest,
-  GlobalVariables,
-  Header,
-<<<<<<< HEAD
-  MAX_PUBLIC_CALL_STACK_LENGTH_PER_TX,
-  Proof,
-  makeEmptyProof,
-=======
-  MAX_NON_REVERTIBLE_PUBLIC_CALL_STACK_LENGTH_PER_TX,
-  MAX_REVERTIBLE_PUBLIC_CALL_STACK_LENGTH_PER_TX,
->>>>>>> a0720ff3
-} from '@aztec/circuits.js';
+import { CallRequest, GlobalVariables, Header, MAX_PUBLIC_CALL_STACK_LENGTH_PER_TX } from '@aztec/circuits.js';
 import { makeTuple } from '@aztec/foundation/array';
 import { PublicExecutor } from '@aztec/simulator';
 import { MerkleTreeOperations, TreeInfo } from '@aztec/world-state';
