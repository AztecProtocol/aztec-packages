import {
  BlockAttestation,
  type BlockBuilder,
  BlockProposal,
  Body,
  ConsensusPayload,
  ContractClassTxL2Logs,
  type EpochProofQuote,
  type L1ToL2MessageSource,
  L2Block,
  type L2BlockSource,
  type MerkleTreeId,
  type MerkleTreeReadOperations,
  type MerkleTreeWriteOperations,
  type Tx,
  TxHash,
<<<<<<< HEAD
  type UnencryptedL2Log,
=======
>>>>>>> 56128a63
  WorldStateRunningState,
  type WorldStateSynchronizer,
  mockEpochProofQuote as baseMockEpochProofQuote,
  makeProcessedTxFromPrivateOnlyTx,
  mockTxForRollup,
} from '@aztec/circuit-types';
import {
  AztecAddress,
  BlockHeader,
  type ContractDataSource,
  EthAddress,
  Fr,
  GasFees,
  GlobalVariables,
  NUMBER_OF_L1_L2_MESSAGES_PER_ROLLUP,
} from '@aztec/circuits.js';
import { makeAppendOnlyTreeSnapshot } from '@aztec/circuits.js/testing';
import { DefaultL1ContractsConfig } from '@aztec/ethereum';
import { Buffer32 } from '@aztec/foundation/buffer';
import { times } from '@aztec/foundation/collection';
import { Signature } from '@aztec/foundation/eth-signature';
import { type Logger, createLogger } from '@aztec/foundation/log';
import { TestDateProvider } from '@aztec/foundation/timer';
import { type P2P, P2PClientState } from '@aztec/p2p';
import { type BlockBuilderFactory } from '@aztec/prover-client/block-builder';
import { type PublicProcessor, type PublicProcessorFactory } from '@aztec/simulator';
import { NoopTelemetryClient } from '@aztec/telemetry-client/noop';
import { type ValidatorClient } from '@aztec/validator-client';

import { expect } from '@jest/globals';
import { type MockProxy, mock, mockFn } from 'jest-mock-extended';

import { type GlobalVariableBuilder } from '../global_variable_builder/global_builder.js';
import { type L1Publisher } from '../publisher/l1-publisher.js';
import { type SlasherClient } from '../slasher/index.js';
import { Sequencer } from './sequencer.js';
import { SequencerState } from './utils.js';

describe('sequencer', () => {
  let publisher: MockProxy<L1Publisher>;
  let validatorClient: MockProxy<ValidatorClient>;
  let globalVariableBuilder: MockProxy<GlobalVariableBuilder>;
  let p2p: MockProxy<P2P>;
  let worldState: MockProxy<WorldStateSynchronizer>;
  let fork: MockProxy<MerkleTreeWriteOperations>;
  let blockBuilder: MockProxy<BlockBuilder>;
  let merkleTreeOps: MockProxy<MerkleTreeReadOperations>;
  let publicProcessor: MockProxy<PublicProcessor>;
  let l2BlockSource: MockProxy<L2BlockSource>;
  let l1ToL2MessageSource: MockProxy<L1ToL2MessageSource>;
  let publicProcessorFactory: MockProxy<PublicProcessorFactory>;

  let lastBlockNumber: number;
  let newBlockNumber: number;
  let newSlotNumber: number;
  let hash: string;
  let logger: Logger;

  let block: L2Block;
  let globalVariables: GlobalVariables;

  let sequencer: TestSubject;

  const {
    aztecEpochDuration: epochDuration,
    aztecSlotDuration: slotDuration,
    ethereumSlotDuration,
  } = DefaultL1ContractsConfig;

  const chainId = new Fr(12345);
  const version = Fr.ZERO;
  const coinbase = EthAddress.random();
  const feeRecipient = AztecAddress.random();
  const gasFees = GasFees.empty();

  const archive = Fr.random();

  const mockedSig = new Signature(Buffer32.fromField(Fr.random()), Buffer32.fromField(Fr.random()), 27);
  const committee = [EthAddress.random()];

  const getSignatures = () => [mockedSig];

  const getAttestations = () => {
    const attestation = new BlockAttestation(new ConsensusPayload(block.header, archive, []), mockedSig);
    (attestation as any).sender = committee[0];
    return [attestation];
  };

  const createBlockProposal = () => {
    return new BlockProposal(new ConsensusPayload(block.header, archive, [TxHash.random()]), mockedSig);
  };

  const processTxs = async (txs: Tx[]) => {
    return await Promise.all(txs.map(tx => makeProcessedTxFromPrivateOnlyTx(tx, Fr.ZERO, undefined, globalVariables)));
  };

  const mockPendingTxs = (txs: Tx[]) => {
    p2p.getPendingTxCount.mockReturnValue(txs.length);
    p2p.iteratePendingTxs.mockReturnValue(txs);
  };

  const makeBlock = async (txs: Tx[]) => {
    const processedTxs = await processTxs(txs);
    const body = new Body(processedTxs.map(tx => tx.txEffect));
    const header = BlockHeader.empty({ globalVariables: globalVariables });
    const archive = makeAppendOnlyTreeSnapshot(newBlockNumber + 1);

    block = new L2Block(archive, header, body);
    return block;
  };

  const makeTx = (seed?: number) => {
    const tx = mockTxForRollup(seed);
    tx.data.constants.txContext.chainId = chainId;
    return tx;
  };

  beforeEach(() => {
    lastBlockNumber = 0;
    newBlockNumber = lastBlockNumber + 1;
    newSlotNumber = newBlockNumber;
    hash = Fr.ZERO.toString();
    logger = createLogger('sequencer:test');

    globalVariables = new GlobalVariables(
      chainId,
      version,
      new Fr(newBlockNumber),
      new Fr(newSlotNumber),
      Fr.ZERO,
      coinbase,
      feeRecipient,
      gasFees,
    );

    publisher = mock<L1Publisher>();
    publisher.getSenderAddress.mockImplementation(() => EthAddress.random());
    publisher.getCurrentEpochCommittee.mockResolvedValue(committee);
    publisher.canProposeAtNextEthBlock.mockResolvedValue([BigInt(newSlotNumber), BigInt(newBlockNumber)]);
    publisher.validateBlockForSubmission.mockResolvedValue();
    publisher.proposeL2Block.mockResolvedValue(true);

    globalVariableBuilder = mock<GlobalVariableBuilder>();
    globalVariableBuilder.buildGlobalVariables.mockResolvedValue(globalVariables);

    blockBuilder = mock<BlockBuilder>();
    blockBuilder.setBlockCompleted.mockImplementation(() => Promise.resolve(block));

    merkleTreeOps = mock<MerkleTreeReadOperations>();
    merkleTreeOps.findLeafIndices.mockImplementation((_treeId: MerkleTreeId, _value: any[]) => {
      return Promise.resolve([undefined]);
    });

    p2p = mock<P2P>({
      getStatus: mockFn().mockResolvedValue({
        state: P2PClientState.IDLE,
        syncedToL2Block: { number: lastBlockNumber, hash },
      }),
    });

    fork = mock<MerkleTreeWriteOperations>();
    worldState = mock<WorldStateSynchronizer>({
      fork: () => Promise.resolve(fork),
      getCommitted: () => merkleTreeOps,
      status: mockFn().mockResolvedValue({
        state: WorldStateRunningState.IDLE,
        syncedToL2Block: { number: lastBlockNumber, hash },
      }),
    });

    publicProcessor = mock<PublicProcessor>();
    publicProcessor.process.mockImplementation(async txsIter => {
      const txs = Array.from(txsIter);
      const processed = await processTxs(txs);
      logger.verbose(`Processed ${txs.length} txs`, { txHashes: txs.map(tx => tx.getTxHash()) });
      return [processed, [], []];
    });

    publicProcessorFactory = mock<PublicProcessorFactory>({
      create: (_a, _b) => publicProcessor,
    });

    l2BlockSource = mock<L2BlockSource>({
      getBlockNumber: mockFn().mockResolvedValue(lastBlockNumber),
      getL2Tips: mockFn().mockResolvedValue({ latest: { number: lastBlockNumber, hash } }),
    });

    l1ToL2MessageSource = mock<L1ToL2MessageSource>({
      getL1ToL2Messages: () => Promise.resolve(Array(NUMBER_OF_L1_L2_MESSAGES_PER_ROLLUP).fill(Fr.ZERO)),
      getBlockNumber: mockFn().mockResolvedValue(lastBlockNumber),
    });

    // all txs use the same allowed FPC class
    const fpcClassId = Fr.random();
    const contractSource = mock<ContractDataSource>({
      getContractClass: mockFn().mockResolvedValue(fpcClassId),
    });

    const blockBuilderFactory = mock<BlockBuilderFactory>({
      create: () => blockBuilder,
    });

    validatorClient = mock<ValidatorClient>();
    validatorClient.collectAttestations.mockImplementation(() => Promise.resolve(getAttestations()));
    validatorClient.createBlockProposal.mockImplementation(() => Promise.resolve(createBlockProposal()));

    const l1GenesisTime = BigInt(Math.floor(Date.now() / 1000));
    const l1Constants = { l1GenesisTime, slotDuration, ethereumSlotDuration };
    const slasherClient = mock<SlasherClient>();

    sequencer = new TestSubject(
      publisher,
      // TODO(md): add the relevant methods to the validator client that will prevent it stalling when waiting for attestations
      validatorClient,
      globalVariableBuilder,
      p2p,
      worldState,
      slasherClient,
      blockBuilderFactory,
      l2BlockSource,
      l1ToL2MessageSource,
      publicProcessorFactory,
      contractSource,
      l1Constants,
      new TestDateProvider(),
      new NoopTelemetryClient(),
      { enforceTimeTable: true, maxTxsPerBlock: 4 },
    );
  });

  it('builds a block out of a single tx', async () => {
    const tx = makeTx();
    const txHash = tx.getTxHash();

    block = await makeBlock([tx]);
    mockPendingTxs([tx]);

    await sequencer.doRealWork();

    expect(blockBuilder.startNewBlock).toHaveBeenCalledWith(
      globalVariables,
      Array(NUMBER_OF_L1_L2_MESSAGES_PER_ROLLUP).fill(new Fr(0n)),
    );

    expect(publisher.proposeL2Block).toHaveBeenCalledTimes(1);
    expect(publisher.proposeL2Block).toHaveBeenCalledWith(block, getSignatures(), [txHash], undefined);
  });

  it.each([
    { delayedState: SequencerState.INITIALIZING_PROPOSAL },
    // It would be nice to add the other states, but we would need to inject delays within the `work` loop
  ])('does not build a block if it does not have enough time left in the slot', async ({ delayedState }) => {
    // trick the sequencer into thinking that we are just too far into slot 1
    sequencer.setL1GenesisTime(
      Math.floor(Date.now() / 1000) - slotDuration * 1 - (sequencer.getTimeTable()[delayedState] + 1),
    );

    const tx = makeTx();
    mockPendingTxs([tx]);
    block = await makeBlock([tx]);

    await expect(sequencer.doRealWork()).rejects.toThrow(
      expect.objectContaining({
        name: 'SequencerTooSlowError',
        message: expect.stringContaining(`Too far into slot to transition to ${delayedState}`),
      }),
    );

    expect(blockBuilder.startNewBlock).not.toHaveBeenCalled();
    expect(publisher.proposeL2Block).not.toHaveBeenCalled();
  });

  it('builds a block when it is their turn', async () => {
    const tx = makeTx();
    const txHash = tx.getTxHash();

    mockPendingTxs([tx]);
    block = await makeBlock([tx]);

    // Not your turn!
    publisher.canProposeAtNextEthBlock.mockRejectedValue(new Error());
    publisher.validateBlockForSubmission.mockRejectedValue(new Error());

    await sequencer.doRealWork();
    expect(blockBuilder.startNewBlock).not.toHaveBeenCalled();

    // Now we can propose, but lets assume that the content is still "bad" (missing sigs etc)
    publisher.canProposeAtNextEthBlock.mockResolvedValue([
      block.header.globalVariables.slotNumber.toBigInt(),
      block.header.globalVariables.blockNumber.toBigInt(),
    ]);

    await sequencer.doRealWork();
    expect(blockBuilder.startNewBlock).not.toHaveBeenCalled();

    // Now it is!
    publisher.validateBlockForSubmission.mockClear();
    publisher.validateBlockForSubmission.mockResolvedValue();

    await sequencer.doRealWork();
    expect(blockBuilder.startNewBlock).toHaveBeenCalledWith(
      globalVariables,
      Array(NUMBER_OF_L1_L2_MESSAGES_PER_ROLLUP).fill(new Fr(0n)),
    );
    expect(publisher.proposeL2Block).toHaveBeenCalledWith(block, getSignatures(), [txHash], undefined);
  });

<<<<<<< HEAD
  it('builds a block out of several txs rejecting double spends', async () => {
    const doubleSpendTxIndex = 1;
    const txs = [mockTxForRollup(0x10000), mockTxForRollup(0x20000), mockTxForRollup(0x30000)];
    txs.forEach(tx => {
      tx.data.constants.txContext.chainId = chainId;
    });
    const validTxHashes = txs.filter((_, i) => i !== doubleSpendTxIndex).map(tx => tx.getTxHash());

    const doubleSpendTx = txs[doubleSpendTxIndex];

    p2p.getPendingTxs.mockResolvedValueOnce(txs);
    blockBuilder.setBlockCompleted.mockResolvedValue(block);
    publisher.proposeL2Block.mockResolvedValueOnce(true);

    globalVariableBuilder.buildGlobalVariables.mockResolvedValueOnce(mockedGlobalVariables);

    // We make a nullifier from tx1 a part of the nullifier tree, so it gets rejected as double spend
    const doubleSpendNullifier = doubleSpendTx.data.forRollup!.end.nullifiers[0].toBuffer();
    merkleTreeOps.findLeafIndices.mockImplementation((treeId: MerkleTreeId, value: any[]) => {
      return Promise.resolve(
        treeId === MerkleTreeId.NULLIFIER_TREE && value[0].equals(doubleSpendNullifier) ? [1n] : [undefined],
      );
    });

    await sequencer.doRealWork();

    expect(blockBuilder.startNewBlock).toHaveBeenCalledWith(
      mockedGlobalVariables,
      Array(NUMBER_OF_L1_L2_MESSAGES_PER_ROLLUP).fill(new Fr(0n)),
    );
    expect(publisher.proposeL2Block).toHaveBeenCalledWith(block, getSignatures(), validTxHashes, undefined);
    expect(p2p.deleteTxs).toHaveBeenCalledWith([doubleSpendTx.getTxHash()]);
  });

  it('builds a block out of several txs rejecting incorrect chain ids', async () => {
    const invalidChainTxIndex = 1;
    const txs = [mockTxForRollup(0x10000), mockTxForRollup(0x20000), mockTxForRollup(0x30000)];
    txs.forEach(tx => {
      tx.data.constants.txContext.chainId = chainId;
    });
    const invalidChainTx = txs[invalidChainTxIndex];
    const validTxHashes = txs.filter((_, i) => i !== invalidChainTxIndex).map(tx => tx.getTxHash());

    p2p.getPendingTxs.mockResolvedValueOnce(txs);
    blockBuilder.setBlockCompleted.mockResolvedValue(block);
    publisher.proposeL2Block.mockResolvedValueOnce(true);

    globalVariableBuilder.buildGlobalVariables.mockResolvedValueOnce(mockedGlobalVariables);

    // We make the chain id on the invalid tx not equal to the configured chain id
    invalidChainTx.data.constants.txContext.chainId = new Fr(1n + chainId.value);

    await sequencer.doRealWork();

    expect(blockBuilder.startNewBlock).toHaveBeenCalledWith(
      mockedGlobalVariables,
      Array(NUMBER_OF_L1_L2_MESSAGES_PER_ROLLUP).fill(new Fr(0n)),
    );
    expect(publisher.proposeL2Block).toHaveBeenCalledWith(block, getSignatures(), validTxHashes, undefined);
    expect(p2p.deleteTxs).toHaveBeenCalledWith([invalidChainTx.getTxHash()]);
  });

  it('builds a block out of several txs dropping the ones that go over max size', async () => {
    const invalidTransactionIndex = 1;

    const txs = [mockTxForRollup(0x10000), mockTxForRollup(0x20000), mockTxForRollup(0x30000)];
    txs.forEach(tx => {
      tx.data.constants.txContext.chainId = chainId;
    });
    const validTxHashes = txs.filter((_, i) => i !== invalidTransactionIndex).map(tx => tx.getTxHash());

    p2p.getPendingTxs.mockResolvedValueOnce(txs);
    blockBuilder.setBlockCompleted.mockResolvedValue(block);
    publisher.proposeL2Block.mockResolvedValueOnce(true);

    globalVariableBuilder.buildGlobalVariables.mockResolvedValueOnce(mockedGlobalVariables);

    // We make txs[1] too big to fit
    (txs[invalidTransactionIndex] as Writeable<Tx>).contractClassLogs = ContractClassTxL2Logs.random(1, 1);
    (txs[invalidTransactionIndex].contractClassLogs.functionLogs[0].logs[0] as Writeable<UnencryptedL2Log>).data =
      randomBytes(1024 * 1022);

    await sequencer.doRealWork();

    expect(blockBuilder.startNewBlock).toHaveBeenCalledWith(
      mockedGlobalVariables,
      Array(NUMBER_OF_L1_L2_MESSAGES_PER_ROLLUP).fill(new Fr(0n)),
    );
    expect(publisher.proposeL2Block).toHaveBeenCalledWith(block, getSignatures(), validTxHashes, undefined);
  });

  it('builds a block out of several txs skipping the ones not providing enough fee per gas', async () => {
    const gasFees = new GasFees(10, 20);
    mockedGlobalVariables.gasFees = gasFees;

    const txs = Array(5)
      .fill(0)
      .map((_, i) => mockTxForRollup(0x10000 * i));

    const skippedTxIndexes = [1, 2];
    const validTxHashes: TxHash[] = [];
    txs.forEach((tx, i) => {
      tx.data.constants.txContext.chainId = chainId;
      const maxFeesPerGas: Writeable<GasFees> = gasFees.clone();
      const feeToAdjust = i % 2 ? 'feePerDaGas' : 'feePerL2Gas';
      if (skippedTxIndexes.includes(i)) {
        // maxFeesPerGas is less than gasFees.
        maxFeesPerGas[feeToAdjust] = maxFeesPerGas[feeToAdjust].sub(new Fr(i + 1));
      } else {
        // maxFeesPerGas is greater than or equal to gasFees.
        maxFeesPerGas[feeToAdjust] = maxFeesPerGas[feeToAdjust].add(new Fr(i));
        validTxHashes.push(tx.getTxHash());
      }
      (tx.data.constants.txContext.gasSettings as Writeable<GasSettings>).maxFeesPerGas = maxFeesPerGas;
    });

    p2p.getPendingTxs.mockResolvedValueOnce(txs);
    blockBuilder.setBlockCompleted.mockResolvedValue(block);
    publisher.proposeL2Block.mockResolvedValueOnce(true);
    globalVariableBuilder.buildGlobalVariables.mockResolvedValueOnce(mockedGlobalVariables);
=======
  it('builds a block out of several txs rejecting invalid txs', async () => {
    const txs = [makeTx(0x10000), makeTx(0x20000), makeTx(0x30000)];
    const validTxs = [txs[0], txs[2]];
    const invalidTx = txs[1];
    const validTxHashes = validTxs.map(tx => tx.getTxHash());

    mockPendingTxs(txs);
    block = await makeBlock([txs[0], txs[2]]);
    publicProcessor.process.mockResolvedValue([
      await processTxs(validTxs),
      [{ tx: invalidTx, error: new Error() }],
      [],
    ]);
>>>>>>> 56128a63

    await sequencer.doRealWork();

    expect(blockBuilder.startNewBlock).toHaveBeenCalledWith(
      globalVariables,
      Array(NUMBER_OF_L1_L2_MESSAGES_PER_ROLLUP).fill(new Fr(0n)),
    );
    expect(publisher.proposeL2Block).toHaveBeenCalledWith(block, getSignatures(), validTxHashes, undefined);
    expect(p2p.deleteTxs).toHaveBeenCalledWith([invalidTx.getTxHash()]);
  });

  it('builds a block once it reaches the minimum number of transactions', async () => {
    const txs = times(8, i => makeTx(i * 0x10000));
    sequencer.updateConfig({ minTxsPerBlock: 4 });

    // block is not built with 0 txs
    mockPendingTxs([]);
    await sequencer.doRealWork();
    expect(blockBuilder.startNewBlock).toHaveBeenCalledTimes(0);

    // block is not built with 3 txs
    mockPendingTxs(txs.slice(0, 3));

    await sequencer.doRealWork();
    expect(blockBuilder.startNewBlock).toHaveBeenCalledTimes(0);

    // block is built with 4 txs
    const neededTxs = txs.slice(0, 4);
    mockPendingTxs(neededTxs);
    block = await makeBlock(neededTxs);

    await sequencer.doRealWork();

    expect(blockBuilder.startNewBlock).toHaveBeenCalledWith(
      globalVariables,
      times(NUMBER_OF_L1_L2_MESSAGES_PER_ROLLUP, Fr.zero),
    );
    expect(publisher.proposeL2Block).toHaveBeenCalledTimes(1);
    expect(publisher.proposeL2Block).toHaveBeenCalledWith(
      block,
      getSignatures(),
      neededTxs.map(tx => tx.getTxHash()),
      undefined,
    );
  });

  it('builds a block that contains zero real transactions once flushed', async () => {
    const txs = times(8, i => makeTx(i * 0x10000));

    sequencer.updateConfig({ minTxsPerBlock: 4 });

    // block is not built with 0 txs
    mockPendingTxs([]);
    await sequencer.doRealWork();
    expect(blockBuilder.startNewBlock).toHaveBeenCalledTimes(0);

    // block is not built with 3 txs
    mockPendingTxs(txs.slice(0, 3));
    await sequencer.doRealWork();
    expect(blockBuilder.startNewBlock).toHaveBeenCalledTimes(0);

    // flush the sequencer and it should build a block
    sequencer.flush();

    // block is built with 0 txs
    mockPendingTxs([]);
    block = await makeBlock([]);

    await sequencer.doRealWork();

    expect(blockBuilder.startNewBlock).toHaveBeenCalledTimes(1);
    expect(blockBuilder.startNewBlock).toHaveBeenCalledWith(
      globalVariables,
      times(NUMBER_OF_L1_L2_MESSAGES_PER_ROLLUP, Fr.zero),
    );
    expect(blockBuilder.addTxs).toHaveBeenCalledWith([]);
    expect(publisher.proposeL2Block).toHaveBeenCalledTimes(1);
    expect(publisher.proposeL2Block).toHaveBeenCalledWith(block, getSignatures(), [], undefined);
  });

  it('builds a block that contains less than the minimum number of transactions once flushed', async () => {
    const txs = times(8, i => makeTx(i * 0x10000));

    sequencer.updateConfig({ minTxsPerBlock: 4 });

    // block is not built with 0 txs
    mockPendingTxs([]);
    await sequencer.doRealWork();
    expect(blockBuilder.startNewBlock).toHaveBeenCalledTimes(0);

    // block is not built with 3 txs
    mockPendingTxs(txs.slice(0, 3));
    await sequencer.doRealWork();
    expect(blockBuilder.startNewBlock).toHaveBeenCalledTimes(0);

    // flush the sequencer and it should build a block
    sequencer.flush();

    // block is built with 3 txs
    const postFlushTxs = txs.slice(0, 3);
    mockPendingTxs(postFlushTxs);
    block = await makeBlock(postFlushTxs);
    const postFlushTxHashes = postFlushTxs.map(tx => tx.getTxHash());

    await sequencer.doRealWork();
    expect(blockBuilder.startNewBlock).toHaveBeenCalledTimes(1);
    expect(blockBuilder.startNewBlock).toHaveBeenCalledWith(
      globalVariables,
      Array(NUMBER_OF_L1_L2_MESSAGES_PER_ROLLUP).fill(new Fr(0n)),
    );
    expect(publisher.proposeL2Block).toHaveBeenCalledTimes(1);

    expect(publisher.proposeL2Block).toHaveBeenCalledWith(block, getSignatures(), postFlushTxHashes, undefined);
  });

  it('aborts building a block if the chain moves underneath it', async () => {
    const tx = makeTx();
    mockPendingTxs([tx]);
    block = await makeBlock([tx]);

    // This could practically be for any reason, e.g., could also be that we have entered a new slot.
    publisher.validateBlockForSubmission.mockResolvedValueOnce().mockRejectedValueOnce(new Error('No block for you'));

    await sequencer.doRealWork();

    expect(publisher.proposeL2Block).not.toHaveBeenCalled();
  });

  describe('proof quotes', () => {
    let tx: Tx;
    let txHash: TxHash;
    let currentEpoch = 0n;

    const setupForBlockNumber = async (blockNumber: number) => {
      newBlockNumber = blockNumber;
      newSlotNumber = blockNumber;
      currentEpoch = BigInt(blockNumber) / BigInt(epochDuration);

      globalVariables = new GlobalVariables(
        chainId,
        version,
        new Fr(blockNumber),
        new Fr(blockNumber),
        Fr.ZERO,
        coinbase,
        feeRecipient,
        gasFees,
      );

      worldState.status.mockResolvedValue({
        state: WorldStateRunningState.IDLE,
        syncedToL2Block: { number: blockNumber - 1, hash },
      });

      p2p.getStatus.mockResolvedValue({
        state: P2PClientState.IDLE,
        syncedToL2Block: { number: blockNumber - 1, hash },
      });

      l2BlockSource.getBlockNumber.mockResolvedValue(blockNumber - 1);

      l1ToL2MessageSource.getBlockNumber.mockResolvedValue(blockNumber - 1);

      globalVariableBuilder.buildGlobalVariables.mockResolvedValue(globalVariables);

      publisher.canProposeAtNextEthBlock.mockResolvedValue([BigInt(newSlotNumber), BigInt(blockNumber)]);
      publisher.claimEpochProofRight.mockResolvedValueOnce(true);
      publisher.getEpochForSlotNumber.mockImplementation((slotNumber: bigint) =>
        Promise.resolve(slotNumber / BigInt(epochDuration)),
      );

      tx = makeTx();
      txHash = tx.getTxHash();

      mockPendingTxs([tx]);
      block = await makeBlock([tx]);
    };

    const mockEpochProofQuote = (opts: { epoch?: bigint; validUntilSlot?: bigint; fee?: number } = {}) =>
      baseMockEpochProofQuote(
        opts.epoch ?? currentEpoch - 1n,
        opts.validUntilSlot ?? block.header.globalVariables.slotNumber.toBigInt() + 1n,
        10000n,
        EthAddress.random(),
        opts.fee ?? 1,
      );

    it('submits a valid proof quote with a block', async () => {
      const blockNumber = epochDuration + 1;
      await setupForBlockNumber(blockNumber);

      const proofQuote = mockEpochProofQuote();

      p2p.getEpochProofQuotes.mockResolvedValue([proofQuote]);
      publisher.validateProofQuote.mockImplementation((x: EpochProofQuote) => Promise.resolve(x));

      // The previous epoch can be claimed
      publisher.getClaimableEpoch.mockImplementation(() => Promise.resolve(currentEpoch - 1n));

      await sequencer.doRealWork();
      expect(publisher.proposeL2Block).toHaveBeenCalledWith(block, getSignatures(), [txHash], proofQuote);
    });

    it('submits a valid proof quote even without a block', async () => {
      const blockNumber = epochDuration + 1;
      await setupForBlockNumber(blockNumber);

      // There are no txs!
      mockPendingTxs([]);

      const proofQuote = mockEpochProofQuote();

      p2p.getEpochProofQuotes.mockResolvedValue([proofQuote]);
      publisher.validateProofQuote.mockImplementation((x: EpochProofQuote) => Promise.resolve(x));

      // The previous epoch can be claimed
      publisher.getClaimableEpoch.mockImplementation(() => Promise.resolve(currentEpoch - 1n));

      await sequencer.doRealWork();
      expect(publisher.claimEpochProofRight).toHaveBeenCalledWith(proofQuote);
      expect(publisher.proposeL2Block).not.toHaveBeenCalled();
    });

    it('does not claim the epoch previous to the first', async () => {
      const blockNumber = 1;
      await setupForBlockNumber(blockNumber);

      const proofQuote = mockEpochProofQuote({ epoch: 0n });

      p2p.getEpochProofQuotes.mockResolvedValue([proofQuote]);
      publisher.validateProofQuote.mockImplementation((x: EpochProofQuote) => Promise.resolve(x));

      publisher.getClaimableEpoch.mockImplementation(() => Promise.resolve(undefined));

      await sequencer.doRealWork();
      expect(publisher.proposeL2Block).toHaveBeenCalledWith(block, getSignatures(), [txHash], undefined);
    });

    it('does not submit a quote with an expired slot number', async () => {
      const blockNumber = epochDuration + 1;
      await setupForBlockNumber(blockNumber);

      const expiredSlotNumber = block.header.globalVariables.slotNumber.toBigInt() - 1n;
      const proofQuote = mockEpochProofQuote({ validUntilSlot: expiredSlotNumber });

      p2p.getEpochProofQuotes.mockResolvedValue([proofQuote]);
      publisher.validateProofQuote.mockImplementation((x: EpochProofQuote) => Promise.resolve(x));

      // The previous epoch can be claimed
      publisher.getClaimableEpoch.mockImplementation(() => Promise.resolve(currentEpoch - 1n));

      await sequencer.doRealWork();
      expect(publisher.proposeL2Block).toHaveBeenCalledWith(block, getSignatures(), [txHash], undefined);
    });

    it('does not submit a valid quote if unable to claim epoch', async () => {
      const blockNumber = epochDuration + 1;
      await setupForBlockNumber(blockNumber);

      const proofQuote = mockEpochProofQuote();

      p2p.getEpochProofQuotes.mockResolvedValue([proofQuote]);
      publisher.validateProofQuote.mockImplementation((x: EpochProofQuote) => Promise.resolve(x));

      publisher.getClaimableEpoch.mockResolvedValue(undefined);

      await sequencer.doRealWork();
      expect(publisher.proposeL2Block).toHaveBeenCalledWith(block, getSignatures(), [txHash], undefined);
    });

    it('does not submit an invalid quote', async () => {
      const blockNumber = epochDuration + 1;
      await setupForBlockNumber(blockNumber);

      const proofQuote = mockEpochProofQuote();

      p2p.getEpochProofQuotes.mockResolvedValue([proofQuote]);
      publisher.proposeL2Block.mockResolvedValueOnce(true);

      // Quote is reported as invalid
      publisher.validateProofQuote.mockImplementation(_ => Promise.resolve(undefined));

      // The previous epoch can be claimed
      publisher.getClaimableEpoch.mockImplementation(() => Promise.resolve(currentEpoch - 1n));

      await sequencer.doRealWork();
      expect(publisher.proposeL2Block).toHaveBeenCalledWith(block, getSignatures(), [txHash], undefined);
    });

    it('selects the lowest cost valid quote', async () => {
      const blockNumber = epochDuration + 1;
      await setupForBlockNumber(blockNumber);

      // Create 3 valid quotes with different fees.
      // And 3 invalid quotes with lower fees
      // We should select the lowest cost valid quote
      const validQuotes = times(3, (i: number) => mockEpochProofQuote({ fee: 10 + i }));

      const expiredSlot = block.header.globalVariables.slotNumber.toBigInt() - 1n;
      const proofQuoteInvalidSlot = mockEpochProofQuote({ validUntilSlot: expiredSlot, fee: 1 });
      const proofQuoteInvalidEpoch = mockEpochProofQuote({ epoch: currentEpoch, fee: 2 });

      // This is deemed invalid by the contract, we identify it by its fee
      const proofQuoteInvalid = mockEpochProofQuote({ fee: 3 });

      const allQuotes = [proofQuoteInvalidSlot, proofQuoteInvalidEpoch, ...validQuotes, proofQuoteInvalid];

      p2p.getEpochProofQuotes.mockResolvedValue(allQuotes);
      publisher.proposeL2Block.mockResolvedValueOnce(true);

      // Quote is reported as invalid
      publisher.validateProofQuote.mockImplementation(p =>
        Promise.resolve(p.payload.basisPointFee === 3 ? undefined : p),
      );

      // The previous epoch can be claimed
      publisher.getClaimableEpoch.mockImplementation(() => Promise.resolve(currentEpoch - 1n));

      await sequencer.doRealWork();
      expect(publisher.proposeL2Block).toHaveBeenCalledWith(block, getSignatures(), [txHash], validQuotes[0]);
    });
  });
});

class TestSubject extends Sequencer {
  public getTimeTable() {
    return this.timeTable;
  }

  public setL1GenesisTime(l1GenesisTime: number) {
    this.l1Constants.l1GenesisTime = BigInt(l1GenesisTime);
  }

  public override doRealWork() {
    this.setState(SequencerState.IDLE, 0n, true /** force */);
    return super.doRealWork();
  }
}<|MERGE_RESOLUTION|>--- conflicted
+++ resolved
@@ -14,10 +14,6 @@
   type MerkleTreeWriteOperations,
   type Tx,
   TxHash,
-<<<<<<< HEAD
-  type UnencryptedL2Log,
-=======
->>>>>>> 56128a63
   WorldStateRunningState,
   type WorldStateSynchronizer,
   mockEpochProofQuote as baseMockEpochProofQuote,
@@ -325,128 +321,6 @@
     expect(publisher.proposeL2Block).toHaveBeenCalledWith(block, getSignatures(), [txHash], undefined);
   });
 
-<<<<<<< HEAD
-  it('builds a block out of several txs rejecting double spends', async () => {
-    const doubleSpendTxIndex = 1;
-    const txs = [mockTxForRollup(0x10000), mockTxForRollup(0x20000), mockTxForRollup(0x30000)];
-    txs.forEach(tx => {
-      tx.data.constants.txContext.chainId = chainId;
-    });
-    const validTxHashes = txs.filter((_, i) => i !== doubleSpendTxIndex).map(tx => tx.getTxHash());
-
-    const doubleSpendTx = txs[doubleSpendTxIndex];
-
-    p2p.getPendingTxs.mockResolvedValueOnce(txs);
-    blockBuilder.setBlockCompleted.mockResolvedValue(block);
-    publisher.proposeL2Block.mockResolvedValueOnce(true);
-
-    globalVariableBuilder.buildGlobalVariables.mockResolvedValueOnce(mockedGlobalVariables);
-
-    // We make a nullifier from tx1 a part of the nullifier tree, so it gets rejected as double spend
-    const doubleSpendNullifier = doubleSpendTx.data.forRollup!.end.nullifiers[0].toBuffer();
-    merkleTreeOps.findLeafIndices.mockImplementation((treeId: MerkleTreeId, value: any[]) => {
-      return Promise.resolve(
-        treeId === MerkleTreeId.NULLIFIER_TREE && value[0].equals(doubleSpendNullifier) ? [1n] : [undefined],
-      );
-    });
-
-    await sequencer.doRealWork();
-
-    expect(blockBuilder.startNewBlock).toHaveBeenCalledWith(
-      mockedGlobalVariables,
-      Array(NUMBER_OF_L1_L2_MESSAGES_PER_ROLLUP).fill(new Fr(0n)),
-    );
-    expect(publisher.proposeL2Block).toHaveBeenCalledWith(block, getSignatures(), validTxHashes, undefined);
-    expect(p2p.deleteTxs).toHaveBeenCalledWith([doubleSpendTx.getTxHash()]);
-  });
-
-  it('builds a block out of several txs rejecting incorrect chain ids', async () => {
-    const invalidChainTxIndex = 1;
-    const txs = [mockTxForRollup(0x10000), mockTxForRollup(0x20000), mockTxForRollup(0x30000)];
-    txs.forEach(tx => {
-      tx.data.constants.txContext.chainId = chainId;
-    });
-    const invalidChainTx = txs[invalidChainTxIndex];
-    const validTxHashes = txs.filter((_, i) => i !== invalidChainTxIndex).map(tx => tx.getTxHash());
-
-    p2p.getPendingTxs.mockResolvedValueOnce(txs);
-    blockBuilder.setBlockCompleted.mockResolvedValue(block);
-    publisher.proposeL2Block.mockResolvedValueOnce(true);
-
-    globalVariableBuilder.buildGlobalVariables.mockResolvedValueOnce(mockedGlobalVariables);
-
-    // We make the chain id on the invalid tx not equal to the configured chain id
-    invalidChainTx.data.constants.txContext.chainId = new Fr(1n + chainId.value);
-
-    await sequencer.doRealWork();
-
-    expect(blockBuilder.startNewBlock).toHaveBeenCalledWith(
-      mockedGlobalVariables,
-      Array(NUMBER_OF_L1_L2_MESSAGES_PER_ROLLUP).fill(new Fr(0n)),
-    );
-    expect(publisher.proposeL2Block).toHaveBeenCalledWith(block, getSignatures(), validTxHashes, undefined);
-    expect(p2p.deleteTxs).toHaveBeenCalledWith([invalidChainTx.getTxHash()]);
-  });
-
-  it('builds a block out of several txs dropping the ones that go over max size', async () => {
-    const invalidTransactionIndex = 1;
-
-    const txs = [mockTxForRollup(0x10000), mockTxForRollup(0x20000), mockTxForRollup(0x30000)];
-    txs.forEach(tx => {
-      tx.data.constants.txContext.chainId = chainId;
-    });
-    const validTxHashes = txs.filter((_, i) => i !== invalidTransactionIndex).map(tx => tx.getTxHash());
-
-    p2p.getPendingTxs.mockResolvedValueOnce(txs);
-    blockBuilder.setBlockCompleted.mockResolvedValue(block);
-    publisher.proposeL2Block.mockResolvedValueOnce(true);
-
-    globalVariableBuilder.buildGlobalVariables.mockResolvedValueOnce(mockedGlobalVariables);
-
-    // We make txs[1] too big to fit
-    (txs[invalidTransactionIndex] as Writeable<Tx>).contractClassLogs = ContractClassTxL2Logs.random(1, 1);
-    (txs[invalidTransactionIndex].contractClassLogs.functionLogs[0].logs[0] as Writeable<UnencryptedL2Log>).data =
-      randomBytes(1024 * 1022);
-
-    await sequencer.doRealWork();
-
-    expect(blockBuilder.startNewBlock).toHaveBeenCalledWith(
-      mockedGlobalVariables,
-      Array(NUMBER_OF_L1_L2_MESSAGES_PER_ROLLUP).fill(new Fr(0n)),
-    );
-    expect(publisher.proposeL2Block).toHaveBeenCalledWith(block, getSignatures(), validTxHashes, undefined);
-  });
-
-  it('builds a block out of several txs skipping the ones not providing enough fee per gas', async () => {
-    const gasFees = new GasFees(10, 20);
-    mockedGlobalVariables.gasFees = gasFees;
-
-    const txs = Array(5)
-      .fill(0)
-      .map((_, i) => mockTxForRollup(0x10000 * i));
-
-    const skippedTxIndexes = [1, 2];
-    const validTxHashes: TxHash[] = [];
-    txs.forEach((tx, i) => {
-      tx.data.constants.txContext.chainId = chainId;
-      const maxFeesPerGas: Writeable<GasFees> = gasFees.clone();
-      const feeToAdjust = i % 2 ? 'feePerDaGas' : 'feePerL2Gas';
-      if (skippedTxIndexes.includes(i)) {
-        // maxFeesPerGas is less than gasFees.
-        maxFeesPerGas[feeToAdjust] = maxFeesPerGas[feeToAdjust].sub(new Fr(i + 1));
-      } else {
-        // maxFeesPerGas is greater than or equal to gasFees.
-        maxFeesPerGas[feeToAdjust] = maxFeesPerGas[feeToAdjust].add(new Fr(i));
-        validTxHashes.push(tx.getTxHash());
-      }
-      (tx.data.constants.txContext.gasSettings as Writeable<GasSettings>).maxFeesPerGas = maxFeesPerGas;
-    });
-
-    p2p.getPendingTxs.mockResolvedValueOnce(txs);
-    blockBuilder.setBlockCompleted.mockResolvedValue(block);
-    publisher.proposeL2Block.mockResolvedValueOnce(true);
-    globalVariableBuilder.buildGlobalVariables.mockResolvedValueOnce(mockedGlobalVariables);
-=======
   it('builds a block out of several txs rejecting invalid txs', async () => {
     const txs = [makeTx(0x10000), makeTx(0x20000), makeTx(0x30000)];
     const validTxs = [txs[0], txs[2]];
@@ -459,8 +333,8 @@
       await processTxs(validTxs),
       [{ tx: invalidTx, error: new Error() }],
       [],
+      å,
     ]);
->>>>>>> 56128a63
 
     await sequencer.doRealWork();
 
