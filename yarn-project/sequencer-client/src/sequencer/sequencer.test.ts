import {
  BlockAttestation,
  type BlockBuilder,
  BlockProposal,
  Body,
  ConsensusPayload,
  type EpochProofQuote,
  type L1ToL2MessageSource,
  L2Block,
  type L2BlockSource,
  type MerkleTreeId,
  type MerkleTreeReadOperations,
  type MerkleTreeWriteOperations,
  type Tx,
  TxHash,
  WorldStateRunningState,
  type WorldStateSynchronizer,
  mockEpochProofQuote as baseMockEpochProofQuote,
  makeProcessedTxFromPrivateOnlyTx,
  mockTxForRollup,
} from '@aztec/circuit-types';
import {
  AztecAddress,
  BlockHeader,
  type ContractDataSource,
  EthAddress,
  Fr,
  type Gas,
  GasFees,
  GlobalVariables,
  NUMBER_OF_L1_L2_MESSAGES_PER_ROLLUP,
} from '@aztec/circuits.js';
import { makeAppendOnlyTreeSnapshot } from '@aztec/circuits.js/testing';
import { DefaultL1ContractsConfig } from '@aztec/ethereum';
import { Buffer32 } from '@aztec/foundation/buffer';
import { times, timesParallel } from '@aztec/foundation/collection';
import { Signature } from '@aztec/foundation/eth-signature';
import { toArray } from '@aztec/foundation/iterable';
import { type Logger, createLogger } from '@aztec/foundation/log';
import { TestDateProvider, type Timer } from '@aztec/foundation/timer';
import { type P2P, P2PClientState } from '@aztec/p2p';
import { type BlockBuilderFactory } from '@aztec/prover-client/block-builder';
import { type PublicProcessor, type PublicProcessorFactory } from '@aztec/simulator/server';
import { type ValidatorClient } from '@aztec/validator-client';

import { expect } from '@jest/globals';
import { type MockProxy, mock, mockFn } from 'jest-mock-extended';

import { type GlobalVariableBuilder } from '../global_variable_builder/global_builder.js';
import { type L1Publisher } from '../publisher/l1-publisher.js';
import { type SlasherClient } from '../slasher/index.js';
import { Sequencer } from './sequencer.js';
import { SequencerState } from './utils.js';

describe('sequencer', () => {
  let publisher: MockProxy<L1Publisher>;
  let validatorClient: MockProxy<ValidatorClient>;
  let globalVariableBuilder: MockProxy<GlobalVariableBuilder>;
  let p2p: MockProxy<P2P>;
  let worldState: MockProxy<WorldStateSynchronizer>;
  let fork: MockProxy<MerkleTreeWriteOperations>;
  let blockBuilder: MockProxy<BlockBuilder>;
  let merkleTreeOps: MockProxy<MerkleTreeReadOperations>;
  let publicProcessor: MockProxy<PublicProcessor>;
  let l2BlockSource: MockProxy<L2BlockSource>;
  let l1ToL2MessageSource: MockProxy<L1ToL2MessageSource>;
  let publicProcessorFactory: MockProxy<PublicProcessorFactory>;

  let initialBlockHeader: BlockHeader;
  let lastBlockNumber: number;
  let newBlockNumber: number;
  let newSlotNumber: number;
  let hash: string;
  let logger: Logger;

  let block: L2Block;
  let globalVariables: GlobalVariables;

  let sequencer: TestSubject;

  const {
    aztecEpochDuration: epochDuration,
    aztecSlotDuration: slotDuration,
    ethereumSlotDuration,
  } = DefaultL1ContractsConfig;

  const chainId = new Fr(12345);
  const version = Fr.ZERO;
  const coinbase = EthAddress.random();
  let feeRecipient: AztecAddress;
  const gasFees = GasFees.empty();

  const archive = Fr.random();

  const mockedSig = new Signature(Buffer32.fromField(Fr.random()), Buffer32.fromField(Fr.random()), 27);
  const committee = [EthAddress.random()];

  const getSignatures = () => [mockedSig];

  const getAttestations = () => {
    const attestation = new BlockAttestation(new ConsensusPayload(block.header, archive, []), mockedSig);
    (attestation as any).sender = committee[0];
    return [attestation];
  };

  const createBlockProposal = () => {
    return new BlockProposal(new ConsensusPayload(block.header, archive, [TxHash.random()]), mockedSig);
  };

  const processTxs = async (txs: Tx[]) => {
    return await Promise.all(txs.map(tx => makeProcessedTxFromPrivateOnlyTx(tx, Fr.ZERO, undefined, globalVariables)));
  };

  const mockTxIterator = async function* (txs: Promise<Tx[]>): AsyncIterableIterator<Tx> {
    for (const tx of await txs) {
      yield tx;
    }
  };

  const mockPendingTxs = (txs: Tx[]) => {
<<<<<<< HEAD
    p2p.getPendingTxCount.mockResolvedValue(txs.length);
    p2p.iteratePendingTxs.mockImplementation(async function* () {
      for (const tx of txs) {
        yield tx;
      }
    });
=======
    p2p.getPendingTxCount.mockReturnValue(Promise.resolve(txs.length));
    p2p.iteratePendingTxs.mockReturnValue(mockTxIterator(Promise.resolve(txs)));
>>>>>>> 3d40260d
  };

  const makeBlock = async (txs: Tx[]) => {
    const processedTxs = await processTxs(txs);
    const body = new Body(processedTxs.map(tx => tx.txEffect));
    const header = BlockHeader.empty({ globalVariables: globalVariables });
    const archive = makeAppendOnlyTreeSnapshot(newBlockNumber + 1);

    block = new L2Block(archive, header, body);
    return block;
  };

  const makeTx = async (seed?: number) => {
    const tx = await mockTxForRollup(seed);
    tx.data.constants.txContext.chainId = chainId;
    return tx;
  };

  const expectPublisherProposeL2Block = (txHashes: TxHash[], proofQuote?: EpochProofQuote) => {
    expect(publisher.proposeL2Block).toHaveBeenCalledTimes(1);
    expect(publisher.proposeL2Block).toHaveBeenCalledWith(block, getSignatures(), txHashes, proofQuote, {
      txTimeoutAt: expect.any(Date),
    });
  };

  beforeEach(async () => {
    feeRecipient = await AztecAddress.random();
    initialBlockHeader = BlockHeader.empty();
    lastBlockNumber = 0;
    newBlockNumber = lastBlockNumber + 1;
    newSlotNumber = newBlockNumber;
    hash = Fr.ZERO.toString();
    logger = createLogger('sequencer:test');

    globalVariables = new GlobalVariables(
      chainId,
      version,
      new Fr(newBlockNumber),
      new Fr(newSlotNumber),
      Fr.ZERO,
      coinbase,
      feeRecipient,
      gasFees,
    );

    publisher = mock<L1Publisher>();
    publisher.getSenderAddress.mockImplementation(() => EthAddress.random());
    publisher.getCurrentEpochCommittee.mockResolvedValue(committee);
    publisher.canProposeAtNextEthBlock.mockResolvedValue([BigInt(newSlotNumber), BigInt(newBlockNumber)]);
    publisher.validateBlockForSubmission.mockResolvedValue(1n);
    publisher.proposeL2Block.mockResolvedValue(true);

    globalVariableBuilder = mock<GlobalVariableBuilder>();
    globalVariableBuilder.buildGlobalVariables.mockResolvedValue(globalVariables);

    blockBuilder = mock<BlockBuilder>();
    blockBuilder.setBlockCompleted.mockImplementation(() => Promise.resolve(block));

    merkleTreeOps = mock<MerkleTreeReadOperations>();
    merkleTreeOps.findLeafIndices.mockImplementation((_treeId: MerkleTreeId, _value: any[]) => {
      return Promise.resolve([undefined]);
    });

    p2p = mock<P2P>({
      getStatus: mockFn().mockResolvedValue({
        state: P2PClientState.IDLE,
        syncedToL2Block: { number: lastBlockNumber, hash },
      }),
    });

    fork = mock<MerkleTreeWriteOperations>({
      getInitialHeader: () => initialBlockHeader,
    });
    worldState = mock<WorldStateSynchronizer>({
      fork: () => Promise.resolve(fork),
      getCommitted: () => merkleTreeOps,
      status: mockFn().mockResolvedValue({
        state: WorldStateRunningState.IDLE,
        syncedToL2Block: { number: lastBlockNumber, hash },
      }),
    });

    publicProcessor = mock<PublicProcessor>();
    publicProcessor.process.mockImplementation(async txsIter => {
      const txs = await toArray(txsIter);
      const processed = await processTxs(txs);
      logger.verbose(`Processed ${txs.length} txs`, { txHashes: txs.map(tx => tx.getTxHash()) });
      return [processed, [], []];
    });

    publicProcessorFactory = mock<PublicProcessorFactory>({
      create: (_a, _b) => publicProcessor,
    });

    l2BlockSource = mock<L2BlockSource>({
      getBlock: mockFn().mockResolvedValue(L2Block.empty()),
      getBlockNumber: mockFn().mockResolvedValue(lastBlockNumber),
      getL2Tips: mockFn().mockResolvedValue({ latest: { number: lastBlockNumber, hash } }),
    });

    l1ToL2MessageSource = mock<L1ToL2MessageSource>({
      getL1ToL2Messages: () => Promise.resolve(Array(NUMBER_OF_L1_L2_MESSAGES_PER_ROLLUP).fill(Fr.ZERO)),
      getBlockNumber: mockFn().mockResolvedValue(lastBlockNumber),
    });

    // all txs use the same allowed FPC class
    const fpcClassId = Fr.random();
    const contractSource = mock<ContractDataSource>({
      getContractClass: mockFn().mockResolvedValue(fpcClassId),
    });

    const blockBuilderFactory = mock<BlockBuilderFactory>({
      create: () => blockBuilder,
    });

    validatorClient = mock<ValidatorClient>();
    validatorClient.collectAttestations.mockImplementation(() => Promise.resolve(getAttestations()));
    validatorClient.createBlockProposal.mockImplementation(() => Promise.resolve(createBlockProposal()));

    const l1GenesisTime = BigInt(Math.floor(Date.now() / 1000));
    const l1Constants = { l1GenesisTime, slotDuration, ethereumSlotDuration };
    const slasherClient = mock<SlasherClient>();
    const config = { enforceTimeTable: true, maxTxsPerBlock: 4 };
    sequencer = new TestSubject(
      publisher,
      // TODO(md): add the relevant methods to the validator client that will prevent it stalling when waiting for attestations
      validatorClient,
      globalVariableBuilder,
      p2p,
      worldState,
      slasherClient,
      blockBuilderFactory,
      l2BlockSource,
      l1ToL2MessageSource,
      publicProcessorFactory,
      contractSource,
      l1Constants,
      new TestDateProvider(),
    );
    await sequencer.updateConfig(config);
  });

  it('builds a block out of a single tx', async () => {
    const tx = await makeTx();
    const txHash = await tx.getTxHash();

    block = await makeBlock([tx]);
    mockPendingTxs([tx]);
    await sequencer.doRealWork();

    expect(blockBuilder.startNewBlock).toHaveBeenCalledWith(
      globalVariables,
      Array(NUMBER_OF_L1_L2_MESSAGES_PER_ROLLUP).fill(new Fr(0n)),
      initialBlockHeader,
    );

    expectPublisherProposeL2Block([txHash]);
  });

  it('builds a block for proposal setting limits', async () => {
    const txs = await timesParallel(5, i => makeTx(i * 0x10000));
    await sequencer.buildBlock(txs, globalVariables, { validateOnly: false });

    expect(publicProcessor.process).toHaveBeenCalledWith(
      txs,
      {
        deadline: expect.any(Date),
        maxTransactions: 4,
        maxBlockSize: expect.any(Number),
        maxBlockGas: expect.anything(),
      },
      expect.anything(),
    );
  });

  it('builds a block for validation ignoring limits', async () => {
    const txs = await timesParallel(5, i => makeTx(i * 0x10000));
    await sequencer.buildBlock(txs, globalVariables, { validateOnly: true });

    expect(publicProcessor.process).toHaveBeenCalledWith(txs, { deadline: expect.any(Date) }, expect.anything());
  });

  it('does not build a block if it does not have enough time left in the slot', async () => {
    // Trick the sequencer into thinking that we are just too far into slot 1
    sequencer.setL1GenesisTime(
      Math.floor(Date.now() / 1000) - slotDuration * 1 - (sequencer.getTimeTable().initialTime + 1),
    );

    const tx = await makeTx();
    mockPendingTxs([tx]);
    block = await makeBlock([tx]);

    await expect(sequencer.doRealWork()).rejects.toThrow(
      expect.objectContaining({
        name: 'SequencerTooSlowError',
        message: expect.stringContaining(`Too far into slot`),
      }),
    );

    expect(blockBuilder.startNewBlock).not.toHaveBeenCalled();
    expect(publisher.proposeL2Block).not.toHaveBeenCalled();
  });

  it('builds a block when it is their turn', async () => {
    const tx = await makeTx();
    const txHash = await tx.getTxHash();

    mockPendingTxs([tx]);
    block = await makeBlock([tx]);

    // Not your turn!
    publisher.canProposeAtNextEthBlock.mockRejectedValue(new Error());
    publisher.validateBlockForSubmission.mockRejectedValue(new Error());

    await sequencer.doRealWork();
    expect(blockBuilder.startNewBlock).not.toHaveBeenCalled();

    // Now we can propose, but lets assume that the content is still "bad" (missing sigs etc)
    publisher.canProposeAtNextEthBlock.mockResolvedValue([
      block.header.globalVariables.slotNumber.toBigInt(),
      block.header.globalVariables.blockNumber.toBigInt(),
    ]);

    await sequencer.doRealWork();
    expect(blockBuilder.startNewBlock).not.toHaveBeenCalled();

    // Now it is!
    publisher.validateBlockForSubmission.mockClear();
    publisher.validateBlockForSubmission.mockResolvedValue(1n);

    await sequencer.doRealWork();
    expect(blockBuilder.startNewBlock).toHaveBeenCalledWith(
      globalVariables,
      Array(NUMBER_OF_L1_L2_MESSAGES_PER_ROLLUP).fill(new Fr(0n)),
      initialBlockHeader,
    );
    expectPublisherProposeL2Block([txHash]);
  });

  it('builds a block out of several txs rejecting invalid txs', async () => {
    const txs = await Promise.all([makeTx(0x10000), makeTx(0x20000), makeTx(0x30000)]);
    const validTxs = [txs[0], txs[2]];
    const invalidTx = txs[1];
    const validTxHashes = await Promise.all(validTxs.map(tx => tx.getTxHash()));

    mockPendingTxs(txs);
    block = await makeBlock([txs[0], txs[2]]);
    publicProcessor.process.mockResolvedValue([
      await processTxs(validTxs),
      [{ tx: invalidTx, error: new Error() }],
      [],
    ]);

    await sequencer.doRealWork();

    expect(blockBuilder.startNewBlock).toHaveBeenCalledWith(
      globalVariables,
      Array(NUMBER_OF_L1_L2_MESSAGES_PER_ROLLUP).fill(new Fr(0n)),
      initialBlockHeader,
    );
    expectPublisherProposeL2Block(validTxHashes);
    expect(p2p.deleteTxs).toHaveBeenCalledWith([await invalidTx.getTxHash()]);
  });

  it('builds a block once it reaches the minimum number of transactions', async () => {
    const txs: Tx[] = await timesParallel(8, i => makeTx(i * 0x10000));
    await sequencer.updateConfig({ minTxsPerBlock: 4 });

    // block is not built with 0 txs
    mockPendingTxs([]);
    await sequencer.doRealWork();
    expect(blockBuilder.startNewBlock).toHaveBeenCalledTimes(0);

    // block is not built with 3 txs
    mockPendingTxs(txs.slice(0, 3));

    await sequencer.doRealWork();
    expect(blockBuilder.startNewBlock).toHaveBeenCalledTimes(0);

    // block is built with 4 txs
    const neededTxs = txs.slice(0, 4);
    mockPendingTxs(neededTxs);
    block = await makeBlock(neededTxs);

    await sequencer.doRealWork();

    expect(blockBuilder.startNewBlock).toHaveBeenCalledWith(
      globalVariables,
      times(NUMBER_OF_L1_L2_MESSAGES_PER_ROLLUP, Fr.zero),
      initialBlockHeader,
    );

    expectPublisherProposeL2Block(await Promise.all(neededTxs.map(tx => tx.getTxHash())));
  });

  it('builds a block that contains zero real transactions once flushed', async () => {
    const txs = await timesParallel(8, i => makeTx(i * 0x10000));

    await sequencer.updateConfig({ minTxsPerBlock: 4 });

    // block is not built with 0 txs
    mockPendingTxs([]);
    await sequencer.doRealWork();
    expect(blockBuilder.startNewBlock).toHaveBeenCalledTimes(0);

    // block is not built with 3 txs
    mockPendingTxs(txs.slice(0, 3));
    await sequencer.doRealWork();
    expect(blockBuilder.startNewBlock).toHaveBeenCalledTimes(0);

    // flush the sequencer and it should build a block
    sequencer.flush();

    // block is built with 0 txs
    mockPendingTxs([]);
    block = await makeBlock([]);

    await sequencer.doRealWork();

    expect(blockBuilder.startNewBlock).toHaveBeenCalledTimes(1);
    expect(blockBuilder.startNewBlock).toHaveBeenCalledWith(
      globalVariables,
      times(NUMBER_OF_L1_L2_MESSAGES_PER_ROLLUP, Fr.zero),
      initialBlockHeader,
    );
    expect(blockBuilder.addTxs).toHaveBeenCalledWith([]);
    expectPublisherProposeL2Block([]);
  });

  it('builds a block that contains less than the minimum number of transactions once flushed', async () => {
    const txs = await timesParallel(8, i => makeTx(i * 0x10000));

    await sequencer.updateConfig({ minTxsPerBlock: 4 });

    // block is not built with 0 txs
    mockPendingTxs([]);
    await sequencer.doRealWork();
    expect(blockBuilder.startNewBlock).toHaveBeenCalledTimes(0);

    // block is not built with 3 txs
    mockPendingTxs(txs.slice(0, 3));
    await sequencer.doRealWork();
    expect(blockBuilder.startNewBlock).toHaveBeenCalledTimes(0);

    // flush the sequencer and it should build a block
    sequencer.flush();

    // block is built with 3 txs
    const postFlushTxs = txs.slice(0, 3);
    mockPendingTxs(postFlushTxs);
    block = await makeBlock(postFlushTxs);
    const postFlushTxHashes = await Promise.all(postFlushTxs.map(tx => tx.getTxHash()));

    await sequencer.doRealWork();
    expect(blockBuilder.startNewBlock).toHaveBeenCalledTimes(1);
    expect(blockBuilder.startNewBlock).toHaveBeenCalledWith(
      globalVariables,
      Array(NUMBER_OF_L1_L2_MESSAGES_PER_ROLLUP).fill(new Fr(0n)),
      initialBlockHeader,
    );

    expectPublisherProposeL2Block(postFlushTxHashes);
  });

  it('aborts building a block if the chain moves underneath it', async () => {
    const tx = await makeTx();
    mockPendingTxs([tx]);
    block = await makeBlock([tx]);

    // This could practically be for any reason, e.g., could also be that we have entered a new slot.
    publisher.validateBlockForSubmission.mockResolvedValueOnce(1n).mockRejectedValueOnce(new Error('No block for you'));

    await sequencer.doRealWork();

    expect(publisher.proposeL2Block).not.toHaveBeenCalled();
  });

  it('does not publish a block if the block proposal failed', async () => {
    const tx = await makeTx();
    mockPendingTxs([tx]);
    block = await makeBlock([tx]);

    validatorClient.createBlockProposal.mockResolvedValue(undefined);

    await sequencer.doRealWork();

    expect(publisher.proposeL2Block).not.toHaveBeenCalled();
  });

  describe('proof quotes', () => {
    let tx: Tx;
    let txHash: TxHash;
    let currentEpoch = 0n;

    const setupForBlockNumber = async (blockNumber: number) => {
      newBlockNumber = blockNumber;
      newSlotNumber = blockNumber;
      currentEpoch = BigInt(blockNumber) / BigInt(epochDuration);

      globalVariables = new GlobalVariables(
        chainId,
        version,
        new Fr(blockNumber),
        new Fr(blockNumber),
        Fr.ZERO,
        coinbase,
        feeRecipient,
        gasFees,
      );

      worldState.status.mockResolvedValue({
        state: WorldStateRunningState.IDLE,
        syncedToL2Block: { number: blockNumber - 1, hash },
      });

      p2p.getStatus.mockResolvedValue({
        state: P2PClientState.IDLE,
        syncedToL2Block: { number: blockNumber - 1, hash },
      });

      l2BlockSource.getBlock.mockResolvedValue(L2Block.random(blockNumber - 1));
      l2BlockSource.getBlockNumber.mockResolvedValue(blockNumber - 1);

      l1ToL2MessageSource.getBlockNumber.mockResolvedValue(blockNumber - 1);

      globalVariableBuilder.buildGlobalVariables.mockResolvedValue(globalVariables);

      publisher.canProposeAtNextEthBlock.mockResolvedValue([BigInt(newSlotNumber), BigInt(blockNumber)]);
      publisher.claimEpochProofRight.mockResolvedValueOnce(true);
      publisher.getEpochForSlotNumber.mockImplementation((slotNumber: bigint) =>
        Promise.resolve(slotNumber / BigInt(epochDuration)),
      );

      tx = await makeTx();
      txHash = await tx.getTxHash();

      mockPendingTxs([tx]);
      block = await makeBlock([tx]);
    };

    const mockEpochProofQuote = (opts: { epoch?: bigint; validUntilSlot?: bigint; fee?: number } = {}) =>
      baseMockEpochProofQuote(
        opts.epoch ?? currentEpoch - 1n,
        opts.validUntilSlot ?? block.header.globalVariables.slotNumber.toBigInt() + 1n,
        10000n,
        EthAddress.random(),
        opts.fee ?? 1,
      );

    it('submits a valid proof quote with a block', async () => {
      const blockNumber = epochDuration + 1;
      await setupForBlockNumber(blockNumber);

      const proofQuote = mockEpochProofQuote();

      p2p.getEpochProofQuotes.mockResolvedValue([proofQuote]);
      publisher.validateProofQuote.mockImplementation((x: EpochProofQuote) => Promise.resolve(x));

      // The previous epoch can be claimed
      publisher.getClaimableEpoch.mockImplementation(() => Promise.resolve(currentEpoch - 1n));

      await sequencer.doRealWork();
      expectPublisherProposeL2Block([txHash], proofQuote);
    });

    it('submits a valid proof quote even without a block', async () => {
      const blockNumber = epochDuration + 1;
      await setupForBlockNumber(blockNumber);

      // There are no txs!
      mockPendingTxs([]);

      const proofQuote = mockEpochProofQuote();

      p2p.getEpochProofQuotes.mockResolvedValue([proofQuote]);
      publisher.validateProofQuote.mockImplementation((x: EpochProofQuote) => Promise.resolve(x));

      // The previous epoch can be claimed
      publisher.getClaimableEpoch.mockImplementation(() => Promise.resolve(currentEpoch - 1n));

      await sequencer.doRealWork();
      expect(publisher.claimEpochProofRight).toHaveBeenCalledWith(proofQuote);
      expect(publisher.proposeL2Block).not.toHaveBeenCalled();
    });

    it('submits a valid proof quote if building a block proposal fails', async () => {
      const blockNumber = epochDuration + 1;
      await setupForBlockNumber(blockNumber);

      const proofQuote = mockEpochProofQuote();

      p2p.getEpochProofQuotes.mockResolvedValue([proofQuote]);
      publisher.validateProofQuote.mockImplementation((x: EpochProofQuote) => Promise.resolve(x));

      // The previous epoch can be claimed
      publisher.getClaimableEpoch.mockImplementation(() => Promise.resolve(currentEpoch - 1n));

      validatorClient.createBlockProposal.mockResolvedValue(undefined);

      await sequencer.doRealWork();
      expect(publisher.claimEpochProofRight).toHaveBeenCalledWith(proofQuote);
      expect(publisher.proposeL2Block).not.toHaveBeenCalled();
    });

    it('does not claim the epoch previous to the first', async () => {
      const blockNumber = 1;
      await setupForBlockNumber(blockNumber);

      const proofQuote = mockEpochProofQuote({ epoch: 0n });

      p2p.getEpochProofQuotes.mockResolvedValue([proofQuote]);
      publisher.validateProofQuote.mockImplementation((x: EpochProofQuote) => Promise.resolve(x));

      publisher.getClaimableEpoch.mockImplementation(() => Promise.resolve(undefined));

      await sequencer.doRealWork();
      expectPublisherProposeL2Block([txHash]);
    });

    it('does not submit a quote with an expired slot number', async () => {
      const blockNumber = epochDuration + 1;
      await setupForBlockNumber(blockNumber);

      const expiredSlotNumber = block.header.globalVariables.slotNumber.toBigInt() - 1n;
      const proofQuote = mockEpochProofQuote({ validUntilSlot: expiredSlotNumber });

      p2p.getEpochProofQuotes.mockResolvedValue([proofQuote]);
      publisher.validateProofQuote.mockImplementation((x: EpochProofQuote) => Promise.resolve(x));

      // The previous epoch can be claimed
      publisher.getClaimableEpoch.mockImplementation(() => Promise.resolve(currentEpoch - 1n));

      await sequencer.doRealWork();
      expectPublisherProposeL2Block([txHash]);
    });

    it('does not submit a valid quote if unable to claim epoch', async () => {
      const blockNumber = epochDuration + 1;
      await setupForBlockNumber(blockNumber);

      const proofQuote = mockEpochProofQuote();

      p2p.getEpochProofQuotes.mockResolvedValue([proofQuote]);
      publisher.validateProofQuote.mockImplementation((x: EpochProofQuote) => Promise.resolve(x));

      publisher.getClaimableEpoch.mockResolvedValue(undefined);

      await sequencer.doRealWork();
      expectPublisherProposeL2Block([txHash]);
    });

    it('does not submit an invalid quote', async () => {
      const blockNumber = epochDuration + 1;
      await setupForBlockNumber(blockNumber);

      const proofQuote = mockEpochProofQuote();

      p2p.getEpochProofQuotes.mockResolvedValue([proofQuote]);
      publisher.proposeL2Block.mockResolvedValueOnce(true);

      // Quote is reported as invalid
      publisher.validateProofQuote.mockImplementation(_ => Promise.resolve(undefined));

      // The previous epoch can be claimed
      publisher.getClaimableEpoch.mockImplementation(() => Promise.resolve(currentEpoch - 1n));

      await sequencer.doRealWork();
      expectPublisherProposeL2Block([txHash]);
    });

    it('selects the lowest cost valid quote', async () => {
      const blockNumber = epochDuration + 1;
      await setupForBlockNumber(blockNumber);

      // Create 3 valid quotes with different fees.
      // And 3 invalid quotes with lower fees
      // We should select the lowest cost valid quote
      const validQuotes = times(3, (i: number) => mockEpochProofQuote({ fee: 10 + i }));

      const expiredSlot = block.header.globalVariables.slotNumber.toBigInt() - 1n;
      const proofQuoteInvalidSlot = mockEpochProofQuote({ validUntilSlot: expiredSlot, fee: 1 });
      const proofQuoteInvalidEpoch = mockEpochProofQuote({ epoch: currentEpoch, fee: 2 });

      // This is deemed invalid by the contract, we identify it by its fee
      const proofQuoteInvalid = mockEpochProofQuote({ fee: 3 });

      const allQuotes = [proofQuoteInvalidSlot, proofQuoteInvalidEpoch, ...validQuotes, proofQuoteInvalid];

      p2p.getEpochProofQuotes.mockResolvedValue(allQuotes);
      publisher.proposeL2Block.mockResolvedValueOnce(true);

      // Quote is reported as invalid
      publisher.validateProofQuote.mockImplementation(p =>
        Promise.resolve(p.payload.basisPointFee === 3 ? undefined : p),
      );

      // The previous epoch can be claimed
      publisher.getClaimableEpoch.mockImplementation(() => Promise.resolve(currentEpoch - 1n));

      await sequencer.doRealWork();
      expectPublisherProposeL2Block([txHash], validQuotes[0]);
    });
  });
});

class TestSubject extends Sequencer {
  public getTimeTable() {
    return this.timetable;
  }

  public setL1GenesisTime(l1GenesisTime: number) {
    this.l1Constants.l1GenesisTime = BigInt(l1GenesisTime);
  }

  public override doRealWork() {
    this.setState(SequencerState.IDLE, 0n, true /** force */);
    return super.doRealWork();
  }

  public override buildBlock(
    pendingTxs: Iterable<Tx> | AsyncIterableIterator<Tx>,
    newGlobalVariables: GlobalVariables,
    opts?: { validateOnly?: boolean | undefined },
  ): Promise<{
    block: L2Block;
    publicGas: Gas;
    publicProcessorDuration: number;
    numMsgs: number;
    numTxs: number;
    numFailedTxs: number;
    blockBuildingTimer: Timer;
  }> {
    return super.buildBlock(pendingTxs, newGlobalVariables, opts);
  }
}<|MERGE_RESOLUTION|>--- conflicted
+++ resolved
@@ -118,17 +118,8 @@
   };
 
   const mockPendingTxs = (txs: Tx[]) => {
-<<<<<<< HEAD
     p2p.getPendingTxCount.mockResolvedValue(txs.length);
-    p2p.iteratePendingTxs.mockImplementation(async function* () {
-      for (const tx of txs) {
-        yield tx;
-      }
-    });
-=======
-    p2p.getPendingTxCount.mockReturnValue(Promise.resolve(txs.length));
     p2p.iteratePendingTxs.mockReturnValue(mockTxIterator(Promise.resolve(txs)));
->>>>>>> 3d40260d
   };
 
   const makeBlock = async (txs: Tx[]) => {
