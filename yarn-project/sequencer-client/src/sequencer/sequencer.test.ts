import {
  BlockAttestation,
  BlockProposal,
  type BlockSimulator,
  type L1ToL2MessageSource,
  L2Block,
  type L2BlockSource,
  type MerkleTreeAdminOperations,
  MerkleTreeId,
  PROVING_STATUS,
  type ProvingSuccess,
  type ProvingTicket,
  Signature,
  type Tx,
  TxHash,
  type UnencryptedL2Log,
  UnencryptedTxL2Logs,
  makeProcessedTx,
  mockTxForRollup,
} from '@aztec/circuit-types';
import {
  AztecAddress,
  EthAddress,
  Fr,
  GasFees,
  GlobalVariables,
  NUMBER_OF_L1_L2_MESSAGES_PER_ROLLUP,
} from '@aztec/circuits.js';
import { Buffer32 } from '@aztec/foundation/buffer';
import { times } from '@aztec/foundation/collection';
import { randomBytes } from '@aztec/foundation/crypto';
import { type Writeable } from '@aztec/foundation/types';
import { type P2P, P2PClientState } from '@aztec/p2p';
import { type PublicProcessor, type PublicProcessorFactory } from '@aztec/simulator';
import { NoopTelemetryClient } from '@aztec/telemetry-client/noop';
import { type ContractDataSource } from '@aztec/types/contracts';
import { type ValidatorClient } from '@aztec/validator-client';
import { WorldStateRunningState, type WorldStateSynchronizer } from '@aztec/world-state';

import { type MockProxy, mock, mockFn } from 'jest-mock-extended';

import { type BlockBuilderFactory } from '../block_builder/index.js';
import { type GlobalVariableBuilder } from '../global_variable_builder/global_builder.js';
import { type L1Publisher } from '../publisher/l1-publisher.js';
import { TxValidatorFactory } from '../tx_validator/tx_validator_factory.js';
import { Sequencer } from './sequencer.js';

describe('sequencer', () => {
  let publisher: MockProxy<L1Publisher>;
  let validatorClient: MockProxy<ValidatorClient>;
  let globalVariableBuilder: MockProxy<GlobalVariableBuilder>;
  let p2p: MockProxy<P2P>;
  let worldState: MockProxy<WorldStateSynchronizer>;
  let blockSimulator: MockProxy<BlockSimulator>;
  let merkleTreeOps: MockProxy<MerkleTreeAdminOperations>;
  let publicProcessor: MockProxy<PublicProcessor>;
  let l2BlockSource: MockProxy<L2BlockSource>;
  let l1ToL2MessageSource: MockProxy<L1ToL2MessageSource>;
  let publicProcessorFactory: MockProxy<PublicProcessorFactory>;

  let lastBlockNumber: number;

  let sequencer: TestSubject;

  const chainId = new Fr(12345);
  const version = Fr.ZERO;
  const coinbase = EthAddress.random();
  const feeRecipient = AztecAddress.random();
  const gasFees = GasFees.empty();

  const archive = Fr.random();

  const mockedSig = new Signature(Buffer32.fromField(Fr.random()), Buffer32.fromField(Fr.random()), 27);

  const committee = [EthAddress.random()];
  const getSignatures = () => [mockedSig];
  const getAttestations = () => {
    const attestation = new BlockAttestation(block.header, archive, [], mockedSig);
    (attestation as any).sender = committee[0];

    return [attestation];
  };

  const createBlockProposal = () => {
    return new BlockProposal(block.header, archive, [TxHash.random()], mockedSig);
  };

  let block: L2Block;
  let mockedGlobalVariables: GlobalVariables;

  beforeEach(() => {
    lastBlockNumber = 0;

    block = L2Block.random(lastBlockNumber + 1);

    mockedGlobalVariables = new GlobalVariables(
      chainId,
      version,
      block.header.globalVariables.blockNumber,
      block.header.globalVariables.slotNumber,
      Fr.ZERO,
      coinbase,
      feeRecipient,
      gasFees,
    );

    publisher = mock<L1Publisher>();
    publisher.getCurrentEpochCommittee.mockResolvedValue(committee);
    publisher.canProposeAtNextEthBlock.mockResolvedValue([
      block.header.globalVariables.slotNumber.toBigInt(),
      block.header.globalVariables.blockNumber.toBigInt(),
    ]);
    publisher.validateBlockForSubmission.mockResolvedValue();

    globalVariableBuilder = mock<GlobalVariableBuilder>();
    merkleTreeOps = mock<MerkleTreeAdminOperations>();
    blockSimulator = mock<BlockSimulator>();

    p2p = mock<P2P>({
      getStatus: () => Promise.resolve({ state: P2PClientState.IDLE, syncedToL2Block: lastBlockNumber }),
    });

    worldState = mock<WorldStateSynchronizer>({
      getLatest: () => merkleTreeOps,
      status: () => Promise.resolve({ state: WorldStateRunningState.IDLE, syncedToL2Block: lastBlockNumber }),
    });

    publicProcessor = mock<PublicProcessor>({
      process: async txs => [
        await Promise.all(txs.map(tx => makeProcessedTx(tx, tx.data.toKernelCircuitPublicInputs(), []))),
        [],
        [],
      ],
    });

    publicProcessorFactory = mock<PublicProcessorFactory>({
      create: (_a, _b) => publicProcessor,
    });

    l2BlockSource = mock<L2BlockSource>({
      getBlockNumber: mockFn().mockResolvedValue(lastBlockNumber),
    });

    l1ToL2MessageSource = mock<L1ToL2MessageSource>({
      getL1ToL2Messages: () => Promise.resolve(Array(NUMBER_OF_L1_L2_MESSAGES_PER_ROLLUP).fill(Fr.ZERO)),
      getBlockNumber: () => Promise.resolve(lastBlockNumber),
    });

    // all txs use the same allowed FPC class
    const fpcClassId = Fr.random();
    const contractSource = mock<ContractDataSource>({
      getContractClass: mockFn().mockResolvedValue(fpcClassId),
    });

    const blockBuilderFactory = mock<BlockBuilderFactory>({
      create: () => blockSimulator,
    });

    validatorClient = mock<ValidatorClient>({
      collectAttestations: mockFn().mockResolvedValue(getAttestations()),
      createBlockProposal: mockFn().mockResolvedValue(createBlockProposal()),
    });

    sequencer = new TestSubject(
      publisher,
      // TDOO(md): add the relevant methods to the validator client that will prevent it stalling when waiting for attestations
      validatorClient,
      globalVariableBuilder,
      p2p,
      worldState,
      blockBuilderFactory,
      l2BlockSource,
      l1ToL2MessageSource,
      publicProcessorFactory,
      new TxValidatorFactory(merkleTreeOps, contractSource, false),
      new NoopTelemetryClient(),
    );
  });

  it('builds a block out of a single tx', async () => {
    const tx = mockTxForRollup();
    tx.data.constants.txContext.chainId = chainId;
    const txHash = tx.getTxHash();

    const result: ProvingSuccess = {
      status: PROVING_STATUS.SUCCESS,
    };
    const ticket: ProvingTicket = {
      provingPromise: Promise.resolve(result),
    };

    p2p.getTxs.mockReturnValueOnce([tx]);
    blockSimulator.startNewBlock.mockResolvedValueOnce(ticket);
    blockSimulator.finaliseBlock.mockResolvedValue({ block });
    publisher.proposeL2Block.mockResolvedValueOnce(true);

    globalVariableBuilder.buildGlobalVariables.mockResolvedValueOnce(mockedGlobalVariables);

    await sequencer.initialSync();
    await sequencer.work();

    expect(blockSimulator.startNewBlock).toHaveBeenCalledWith(
      2,
      mockedGlobalVariables,
      Array(NUMBER_OF_L1_L2_MESSAGES_PER_ROLLUP).fill(new Fr(0n)),
    );
    // Ok, we have an issue that we never actually call the process L2 block
<<<<<<< HEAD
    expect(publisher.processL2Block).toHaveBeenCalledTimes(1);
    expect(publisher.processL2Block).toHaveBeenCalledWith(block, getSignatures(), [txHash]);
=======
    expect(publisher.proposeL2Block).toHaveBeenCalledTimes(1);
    expect(publisher.proposeL2Block).toHaveBeenCalledWith(block, getSignatures(), [txHash]);
>>>>>>> 32fd347f
    expect(blockSimulator.cancelBlock).toHaveBeenCalledTimes(0);
  });

  it('builds a block when it is their turn', async () => {
    const tx = mockTxForRollup();
    tx.data.constants.txContext.chainId = chainId;
    const txHash = tx.getTxHash();
    const result: ProvingSuccess = {
      status: PROVING_STATUS.SUCCESS,
    };
    const ticket: ProvingTicket = {
      provingPromise: Promise.resolve(result),
    };

    p2p.getTxs.mockReturnValue([tx]);
    blockSimulator.startNewBlock.mockResolvedValueOnce(ticket);
    blockSimulator.finaliseBlock.mockResolvedValue({ block });
    publisher.proposeL2Block.mockResolvedValueOnce(true);

    globalVariableBuilder.buildGlobalVariables.mockResolvedValue(mockedGlobalVariables);

    // Not your turn!
    publisher.canProposeAtNextEthBlock.mockRejectedValue(new Error());
    publisher.validateBlockForSubmission.mockRejectedValue(new Error());

    await sequencer.initialSync();
    await sequencer.work();
    expect(blockSimulator.startNewBlock).not.toHaveBeenCalled();

    // Now we can propose, but lets assume that the content is still "bad" (missing sigs etc)
    publisher.canProposeAtNextEthBlock.mockResolvedValue([
      block.header.globalVariables.slotNumber.toBigInt(),
      block.header.globalVariables.blockNumber.toBigInt(),
    ]);

    await sequencer.work();
    expect(blockSimulator.startNewBlock).not.toHaveBeenCalled();

    // Now it is!
    publisher.validateBlockForSubmission.mockClear();
    publisher.validateBlockForSubmission.mockResolvedValue();

    await sequencer.work();
    expect(blockSimulator.startNewBlock).toHaveBeenCalledWith(
      2,
      mockedGlobalVariables,
      Array(NUMBER_OF_L1_L2_MESSAGES_PER_ROLLUP).fill(new Fr(0n)),
    );
<<<<<<< HEAD
    expect(publisher.processL2Block).toHaveBeenCalledWith(block, getSignatures(), [txHash]);
=======
    expect(publisher.proposeL2Block).toHaveBeenCalledWith(block, getSignatures(), [txHash]);
>>>>>>> 32fd347f
    expect(blockSimulator.cancelBlock).toHaveBeenCalledTimes(0);
  });

  it('builds a block out of several txs rejecting double spends', async () => {
    const doubleSpendTxIndex = 1;
    const txs = [mockTxForRollup(0x10000), mockTxForRollup(0x20000), mockTxForRollup(0x30000)];
    txs.forEach(tx => {
      tx.data.constants.txContext.chainId = chainId;
    });
    const validTxHashes = txs.filter((_, i) => i !== doubleSpendTxIndex).map(tx => tx.getTxHash());

    const doubleSpendTx = txs[doubleSpendTxIndex];
    const result: ProvingSuccess = {
      status: PROVING_STATUS.SUCCESS,
    };
    const ticket: ProvingTicket = {
      provingPromise: Promise.resolve(result),
    };

    p2p.getTxs.mockReturnValueOnce(txs);
    blockSimulator.startNewBlock.mockResolvedValueOnce(ticket);
    blockSimulator.finaliseBlock.mockResolvedValue({ block });
    publisher.proposeL2Block.mockResolvedValueOnce(true);

    globalVariableBuilder.buildGlobalVariables.mockResolvedValueOnce(mockedGlobalVariables);

    // We make a nullifier from tx1 a part of the nullifier tree, so it gets rejected as double spend
    const doubleSpendNullifier = doubleSpendTx.data.forRollup!.end.nullifiers[0].toBuffer();
    merkleTreeOps.findLeafIndex.mockImplementation((treeId: MerkleTreeId, value: any) => {
      return Promise.resolve(
        treeId === MerkleTreeId.NULLIFIER_TREE && value.equals(doubleSpendNullifier) ? 1n : undefined,
      );
    });

    await sequencer.initialSync();
    await sequencer.work();

    expect(blockSimulator.startNewBlock).toHaveBeenCalledWith(
      2,
      mockedGlobalVariables,
      Array(NUMBER_OF_L1_L2_MESSAGES_PER_ROLLUP).fill(new Fr(0n)),
    );
<<<<<<< HEAD
    expect(publisher.processL2Block).toHaveBeenCalledWith(block, getSignatures(), validTxHashes);
=======
    expect(publisher.proposeL2Block).toHaveBeenCalledWith(block, getSignatures(), validTxHashes);
>>>>>>> 32fd347f
    expect(p2p.deleteTxs).toHaveBeenCalledWith([doubleSpendTx.getTxHash()]);
    expect(blockSimulator.cancelBlock).toHaveBeenCalledTimes(0);
  });

  it('builds a block out of several txs rejecting incorrect chain ids', async () => {
    const invalidChainTxIndex = 1;
    const txs = [mockTxForRollup(0x10000), mockTxForRollup(0x20000), mockTxForRollup(0x30000)];
    txs.forEach(tx => {
      tx.data.constants.txContext.chainId = chainId;
    });
    const invalidChainTx = txs[invalidChainTxIndex];
    const validTxHashes = txs.filter((_, i) => i !== invalidChainTxIndex).map(tx => tx.getTxHash());

    const result: ProvingSuccess = {
      status: PROVING_STATUS.SUCCESS,
    };
    const ticket: ProvingTicket = {
      provingPromise: Promise.resolve(result),
    };

    p2p.getTxs.mockReturnValueOnce(txs);
    blockSimulator.startNewBlock.mockResolvedValueOnce(ticket);
    blockSimulator.finaliseBlock.mockResolvedValue({ block });
    publisher.proposeL2Block.mockResolvedValueOnce(true);

    globalVariableBuilder.buildGlobalVariables.mockResolvedValueOnce(mockedGlobalVariables);

    // We make the chain id on the invalid tx not equal to the configured chain id
    invalidChainTx.data.constants.txContext.chainId = new Fr(1n + chainId.value);

    await sequencer.initialSync();
    await sequencer.work();

    expect(blockSimulator.startNewBlock).toHaveBeenCalledWith(
      2,
      mockedGlobalVariables,
      Array(NUMBER_OF_L1_L2_MESSAGES_PER_ROLLUP).fill(new Fr(0n)),
    );
<<<<<<< HEAD
    expect(publisher.processL2Block).toHaveBeenCalledWith(block, getSignatures(), validTxHashes);
=======
    expect(publisher.proposeL2Block).toHaveBeenCalledWith(block, getSignatures(), validTxHashes);
>>>>>>> 32fd347f
    expect(p2p.deleteTxs).toHaveBeenCalledWith([invalidChainTx.getTxHash()]);
    expect(blockSimulator.cancelBlock).toHaveBeenCalledTimes(0);
  });

  it('builds a block out of several txs dropping the ones that go over max size', async () => {
    const invalidTransactionIndex = 1;

    const txs = [mockTxForRollup(0x10000), mockTxForRollup(0x20000), mockTxForRollup(0x30000)];
    txs.forEach(tx => {
      tx.data.constants.txContext.chainId = chainId;
    });
    const validTxHashes = txs.filter((_, i) => i !== invalidTransactionIndex).map(tx => tx.getTxHash());

    const result: ProvingSuccess = {
      status: PROVING_STATUS.SUCCESS,
    };
    const ticket: ProvingTicket = {
      provingPromise: Promise.resolve(result),
    };

    p2p.getTxs.mockReturnValueOnce(txs);
    blockSimulator.startNewBlock.mockResolvedValueOnce(ticket);
    blockSimulator.finaliseBlock.mockResolvedValue({ block });
    publisher.proposeL2Block.mockResolvedValueOnce(true);

    globalVariableBuilder.buildGlobalVariables.mockResolvedValueOnce(mockedGlobalVariables);

    // We make txs[1] too big to fit
    (txs[invalidTransactionIndex] as Writeable<Tx>).unencryptedLogs = UnencryptedTxL2Logs.random(2, 4);
    (txs[invalidTransactionIndex].unencryptedLogs.functionLogs[0].logs[0] as Writeable<UnencryptedL2Log>).data =
      randomBytes(1024 * 1022);

    await sequencer.initialSync();
    await sequencer.work();

    expect(blockSimulator.startNewBlock).toHaveBeenCalledWith(
      2,
      mockedGlobalVariables,
      Array(NUMBER_OF_L1_L2_MESSAGES_PER_ROLLUP).fill(new Fr(0n)),
    );
<<<<<<< HEAD
    expect(publisher.processL2Block).toHaveBeenCalledWith(block, getSignatures(), validTxHashes);
=======
    expect(publisher.proposeL2Block).toHaveBeenCalledWith(block, getSignatures(), validTxHashes);
>>>>>>> 32fd347f
    expect(blockSimulator.cancelBlock).toHaveBeenCalledTimes(0);
  });

  it('builds a block once it reaches the minimum number of transactions', async () => {
    const txs = times(8, i => {
      const tx = mockTxForRollup(i * 0x10000);
      tx.data.constants.txContext.chainId = chainId;
      return tx;
    });
    const block = L2Block.random(lastBlockNumber + 1);
    const result: ProvingSuccess = {
      status: PROVING_STATUS.SUCCESS,
    };
    const ticket: ProvingTicket = {
      provingPromise: Promise.resolve(result),
    };

    blockSimulator.startNewBlock.mockResolvedValueOnce(ticket);
    blockSimulator.finaliseBlock.mockResolvedValue({ block });
    publisher.proposeL2Block.mockResolvedValueOnce(true);

    globalVariableBuilder.buildGlobalVariables.mockResolvedValueOnce(mockedGlobalVariables);

    await sequencer.initialSync();

    sequencer.updateConfig({ minTxsPerBlock: 4 });

    // block is not built with 0 txs
    p2p.getTxs.mockReturnValueOnce([]);
    //p2p.getTxs.mockReturnValueOnce(txs.slice(0, 4));
    await sequencer.work();
    expect(blockSimulator.startNewBlock).toHaveBeenCalledTimes(0);

    // block is not built with 3 txs
    p2p.getTxs.mockReturnValueOnce(txs.slice(0, 3));

    await sequencer.work();
    expect(blockSimulator.startNewBlock).toHaveBeenCalledTimes(0);

    // block is built with 4 txs
    p2p.getTxs.mockReturnValueOnce(txs.slice(0, 4));
    const txHashes = txs.slice(0, 4).map(tx => tx.getTxHash());

    await sequencer.work();
    expect(blockSimulator.startNewBlock).toHaveBeenCalledWith(
      4,
      mockedGlobalVariables,
      Array(NUMBER_OF_L1_L2_MESSAGES_PER_ROLLUP).fill(new Fr(0n)),
    );
<<<<<<< HEAD
    expect(publisher.processL2Block).toHaveBeenCalledTimes(1);
    expect(publisher.processL2Block).toHaveBeenCalledWith(block, getSignatures(), txHashes);
=======
    expect(publisher.proposeL2Block).toHaveBeenCalledTimes(1);
    expect(publisher.proposeL2Block).toHaveBeenCalledWith(block, getSignatures(), txHashes);
>>>>>>> 32fd347f
    expect(blockSimulator.cancelBlock).toHaveBeenCalledTimes(0);
  });

  it('builds a block that contains zero real transactions once flushed', async () => {
    const txs = times(8, i => {
      const tx = mockTxForRollup(i * 0x10000);
      tx.data.constants.txContext.chainId = chainId;
      return tx;
    });
    const block = L2Block.random(lastBlockNumber + 1);
    const result: ProvingSuccess = {
      status: PROVING_STATUS.SUCCESS,
    };
    const ticket: ProvingTicket = {
      provingPromise: Promise.resolve(result),
    };

    blockSimulator.startNewBlock.mockResolvedValueOnce(ticket);
    blockSimulator.finaliseBlock.mockResolvedValue({ block });
    publisher.proposeL2Block.mockResolvedValueOnce(true);

    globalVariableBuilder.buildGlobalVariables.mockResolvedValueOnce(mockedGlobalVariables);

    await sequencer.initialSync();

    sequencer.updateConfig({ minTxsPerBlock: 4 });

    // block is not built with 0 txs
    p2p.getTxs.mockReturnValueOnce([]);
    await sequencer.work();
    expect(blockSimulator.startNewBlock).toHaveBeenCalledTimes(0);

    // block is not built with 3 txs
    p2p.getTxs.mockReturnValueOnce(txs.slice(0, 3));
    await sequencer.work();
    expect(blockSimulator.startNewBlock).toHaveBeenCalledTimes(0);

    // flush the sequencer and it should build a block
    sequencer.flush();

    // block is built with 0 txs
    p2p.getTxs.mockReturnValueOnce([]);
    await sequencer.work();
    expect(blockSimulator.startNewBlock).toHaveBeenCalledTimes(1);
    expect(blockSimulator.startNewBlock).toHaveBeenCalledWith(
      2,
      mockedGlobalVariables,
      Array(NUMBER_OF_L1_L2_MESSAGES_PER_ROLLUP).fill(new Fr(0n)),
    );
<<<<<<< HEAD
    expect(publisher.processL2Block).toHaveBeenCalledTimes(1);
    expect(publisher.processL2Block).toHaveBeenCalledWith(block, getSignatures(), []);
=======
    expect(publisher.proposeL2Block).toHaveBeenCalledTimes(1);
    expect(publisher.proposeL2Block).toHaveBeenCalledWith(block, getSignatures(), []);
>>>>>>> 32fd347f
    expect(blockSimulator.cancelBlock).toHaveBeenCalledTimes(0);
  });

  it('builds a block that contains less than the minimum number of transactions once flushed', async () => {
    const txs = times(8, i => {
      const tx = mockTxForRollup(i * 0x10000);
      tx.data.constants.txContext.chainId = chainId;
      return tx;
    });
    const block = L2Block.random(lastBlockNumber + 1);
    const result: ProvingSuccess = {
      status: PROVING_STATUS.SUCCESS,
    };
    const ticket: ProvingTicket = {
      provingPromise: Promise.resolve(result),
    };

    blockSimulator.startNewBlock.mockResolvedValueOnce(ticket);
    blockSimulator.finaliseBlock.mockResolvedValue({ block });
    publisher.proposeL2Block.mockResolvedValueOnce(true);

    globalVariableBuilder.buildGlobalVariables.mockResolvedValueOnce(mockedGlobalVariables);

    await sequencer.initialSync();

    sequencer.updateConfig({ minTxsPerBlock: 4 });

    // block is not built with 0 txs
    p2p.getTxs.mockReturnValueOnce([]);
    await sequencer.work();
    expect(blockSimulator.startNewBlock).toHaveBeenCalledTimes(0);

    // block is not built with 3 txs
    p2p.getTxs.mockReturnValueOnce(txs.slice(0, 3));
    await sequencer.work();
    expect(blockSimulator.startNewBlock).toHaveBeenCalledTimes(0);

    // flush the sequencer and it should build a block
    sequencer.flush();

    // block is built with 3 txs
    const postFlushTxs = txs.slice(0, 3);
    p2p.getTxs.mockReturnValueOnce(postFlushTxs);
    const postFlushTxHashes = postFlushTxs.map(tx => tx.getTxHash());
    await sequencer.work();
    expect(blockSimulator.startNewBlock).toHaveBeenCalledTimes(1);
    expect(blockSimulator.startNewBlock).toHaveBeenCalledWith(
      3,
      mockedGlobalVariables,
      Array(NUMBER_OF_L1_L2_MESSAGES_PER_ROLLUP).fill(new Fr(0n)),
    );
    expect(publisher.proposeL2Block).toHaveBeenCalledTimes(1);

<<<<<<< HEAD
    expect(publisher.processL2Block).toHaveBeenCalledWith(block, getSignatures(), postFlushTxHashes);
=======
    expect(publisher.proposeL2Block).toHaveBeenCalledWith(block, getSignatures(), postFlushTxHashes);
>>>>>>> 32fd347f
    expect(blockSimulator.cancelBlock).toHaveBeenCalledTimes(0);
  });

  it('aborts building a block if the chain moves underneath it', async () => {
    const tx = mockTxForRollup();
    tx.data.constants.txContext.chainId = chainId;
    const result: ProvingSuccess = {
      status: PROVING_STATUS.SUCCESS,
    };
    const ticket: ProvingTicket = {
      provingPromise: Promise.resolve(result),
    };

    p2p.getTxs.mockReturnValueOnce([tx]);
    blockSimulator.startNewBlock.mockResolvedValueOnce(ticket);
    blockSimulator.finaliseBlock.mockResolvedValue({ block });
    publisher.proposeL2Block.mockResolvedValueOnce(true);

    const mockedGlobalVariables = new GlobalVariables(
      chainId,
      version,
      block.header.globalVariables.blockNumber,
      block.header.globalVariables.slotNumber,
      Fr.ZERO,
      coinbase,
      feeRecipient,
      gasFees,
    );

    globalVariableBuilder.buildGlobalVariables.mockResolvedValueOnce(mockedGlobalVariables);

    await sequencer.initialSync();

    // This could practically be for any reason, e.g., could also be that we have entered a new slot.
    publisher.validateBlockForSubmission
      .mockResolvedValueOnce()
      .mockResolvedValueOnce()
      .mockRejectedValueOnce(new Error());

    await sequencer.work();

    expect(publisher.proposeL2Block).not.toHaveBeenCalled();
  });
});

class TestSubject extends Sequencer {
  public override work() {
    return super.work();
  }

  public override initialSync(): Promise<void> {
    return super.initialSync();
  }
}<|MERGE_RESOLUTION|>--- conflicted
+++ resolved
@@ -205,13 +205,8 @@
       Array(NUMBER_OF_L1_L2_MESSAGES_PER_ROLLUP).fill(new Fr(0n)),
     );
     // Ok, we have an issue that we never actually call the process L2 block
-<<<<<<< HEAD
-    expect(publisher.processL2Block).toHaveBeenCalledTimes(1);
-    expect(publisher.processL2Block).toHaveBeenCalledWith(block, getSignatures(), [txHash]);
-=======
     expect(publisher.proposeL2Block).toHaveBeenCalledTimes(1);
     expect(publisher.proposeL2Block).toHaveBeenCalledWith(block, getSignatures(), [txHash]);
->>>>>>> 32fd347f
     expect(blockSimulator.cancelBlock).toHaveBeenCalledTimes(0);
   });
 
@@ -260,11 +255,7 @@
       mockedGlobalVariables,
       Array(NUMBER_OF_L1_L2_MESSAGES_PER_ROLLUP).fill(new Fr(0n)),
     );
-<<<<<<< HEAD
-    expect(publisher.processL2Block).toHaveBeenCalledWith(block, getSignatures(), [txHash]);
-=======
     expect(publisher.proposeL2Block).toHaveBeenCalledWith(block, getSignatures(), [txHash]);
->>>>>>> 32fd347f
     expect(blockSimulator.cancelBlock).toHaveBeenCalledTimes(0);
   });
 
@@ -307,11 +298,7 @@
       mockedGlobalVariables,
       Array(NUMBER_OF_L1_L2_MESSAGES_PER_ROLLUP).fill(new Fr(0n)),
     );
-<<<<<<< HEAD
-    expect(publisher.processL2Block).toHaveBeenCalledWith(block, getSignatures(), validTxHashes);
-=======
     expect(publisher.proposeL2Block).toHaveBeenCalledWith(block, getSignatures(), validTxHashes);
->>>>>>> 32fd347f
     expect(p2p.deleteTxs).toHaveBeenCalledWith([doubleSpendTx.getTxHash()]);
     expect(blockSimulator.cancelBlock).toHaveBeenCalledTimes(0);
   });
@@ -350,11 +337,7 @@
       mockedGlobalVariables,
       Array(NUMBER_OF_L1_L2_MESSAGES_PER_ROLLUP).fill(new Fr(0n)),
     );
-<<<<<<< HEAD
-    expect(publisher.processL2Block).toHaveBeenCalledWith(block, getSignatures(), validTxHashes);
-=======
     expect(publisher.proposeL2Block).toHaveBeenCalledWith(block, getSignatures(), validTxHashes);
->>>>>>> 32fd347f
     expect(p2p.deleteTxs).toHaveBeenCalledWith([invalidChainTx.getTxHash()]);
     expect(blockSimulator.cancelBlock).toHaveBeenCalledTimes(0);
   });
@@ -395,11 +378,7 @@
       mockedGlobalVariables,
       Array(NUMBER_OF_L1_L2_MESSAGES_PER_ROLLUP).fill(new Fr(0n)),
     );
-<<<<<<< HEAD
-    expect(publisher.processL2Block).toHaveBeenCalledWith(block, getSignatures(), validTxHashes);
-=======
     expect(publisher.proposeL2Block).toHaveBeenCalledWith(block, getSignatures(), validTxHashes);
->>>>>>> 32fd347f
     expect(blockSimulator.cancelBlock).toHaveBeenCalledTimes(0);
   });
 
@@ -449,13 +428,8 @@
       mockedGlobalVariables,
       Array(NUMBER_OF_L1_L2_MESSAGES_PER_ROLLUP).fill(new Fr(0n)),
     );
-<<<<<<< HEAD
-    expect(publisher.processL2Block).toHaveBeenCalledTimes(1);
-    expect(publisher.processL2Block).toHaveBeenCalledWith(block, getSignatures(), txHashes);
-=======
     expect(publisher.proposeL2Block).toHaveBeenCalledTimes(1);
     expect(publisher.proposeL2Block).toHaveBeenCalledWith(block, getSignatures(), txHashes);
->>>>>>> 32fd347f
     expect(blockSimulator.cancelBlock).toHaveBeenCalledTimes(0);
   });
 
@@ -505,13 +479,8 @@
       mockedGlobalVariables,
       Array(NUMBER_OF_L1_L2_MESSAGES_PER_ROLLUP).fill(new Fr(0n)),
     );
-<<<<<<< HEAD
-    expect(publisher.processL2Block).toHaveBeenCalledTimes(1);
-    expect(publisher.processL2Block).toHaveBeenCalledWith(block, getSignatures(), []);
-=======
     expect(publisher.proposeL2Block).toHaveBeenCalledTimes(1);
     expect(publisher.proposeL2Block).toHaveBeenCalledWith(block, getSignatures(), []);
->>>>>>> 32fd347f
     expect(blockSimulator.cancelBlock).toHaveBeenCalledTimes(0);
   });
 
@@ -565,11 +534,7 @@
     );
     expect(publisher.proposeL2Block).toHaveBeenCalledTimes(1);
 
-<<<<<<< HEAD
-    expect(publisher.processL2Block).toHaveBeenCalledWith(block, getSignatures(), postFlushTxHashes);
-=======
     expect(publisher.proposeL2Block).toHaveBeenCalledWith(block, getSignatures(), postFlushTxHashes);
->>>>>>> 32fd347f
     expect(blockSimulator.cancelBlock).toHaveBeenCalledTimes(0);
   });
 
