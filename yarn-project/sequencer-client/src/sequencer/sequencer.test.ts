import { CombinedHistoricTreeRoots, Fr, NUMBER_OF_L1_L2_MESSAGES_PER_ROLLUP, makeEmptyProof } from '@aztec/circuits.js';
import { P2P, P2PClientState } from '@aztec/p2p';
import { L2Block, L2BlockSource, MerkleTreeId, PrivateTx, Tx, UnverifiedData } from '@aztec/types';
import { MerkleTreeOperations, WorldStateRunningState, WorldStateSynchroniser } from '@aztec/world-state';
import { MockProxy, mock } from 'jest-mock-extended';
import times from 'lodash.times';
import { BlockBuilder } from '../block_builder/index.js';
import { L1Publisher, makeEmptyPrivateTx, makePrivateTx } from '../index.js';
import { makeEmptyProcessedTx, makeProcessedTx } from './processed_tx.js';
import { PublicProcessor, PublicProcessorFactory } from './public_processor.js';
import { Sequencer } from './sequencer.js';

describe('sequencer', () => {
  let publisher: MockProxy<L1Publisher>;
  let p2p: MockProxy<P2P>;
  let worldState: MockProxy<WorldStateSynchroniser>;
  let blockBuilder: MockProxy<BlockBuilder>;
  let merkleTreeOps: MockProxy<MerkleTreeOperations>;
  let publicProcessor: MockProxy<PublicProcessor>;
<<<<<<< HEAD
  let l2BlockSource: MockProxy<L2BlockSource>;
=======
  let publicProcessorFactory: MockProxy<PublicProcessorFactory>;
>>>>>>> 2eba0f03

  let lastBlockNumber: number;

  let sequencer: TestSubject;

  beforeEach(() => {
    lastBlockNumber = 0;

    publisher = mock<L1Publisher>();
    merkleTreeOps = mock<MerkleTreeOperations>();
    blockBuilder = mock<BlockBuilder>();

    p2p = mock<P2P>({
      getStatus: () => Promise.resolve({ state: P2PClientState.IDLE, syncedToL2Block: lastBlockNumber }),
    });

    worldState = mock<WorldStateSynchroniser>({
      getLatest: () => merkleTreeOps,
      status: () => Promise.resolve({ state: WorldStateRunningState.IDLE, syncedToL2Block: lastBlockNumber }),
    });

    publicProcessor = mock<PublicProcessor>({
      process: async txs => [await Promise.all(txs.map(tx => makeProcessedTx(tx as PrivateTx))), []],
      makeEmptyProcessedTx: () => makeEmptyProcessedTx(CombinedHistoricTreeRoots.empty()),
    });

<<<<<<< HEAD
    l2BlockSource = mock<L2BlockSource>({
      getBlockHeight: () => Promise.resolve(lastBlockNumber),
    });

    sequencer = new TestSubject(publisher, p2p, worldState, blockBuilder, publicProcessor, l2BlockSource, undefined);
=======
    publicProcessorFactory = mock<PublicProcessorFactory>({
      create: () => publicProcessor,
    });

    sequencer = new TestSubject(publisher, p2p, worldState, blockBuilder, publicProcessorFactory);
>>>>>>> 2eba0f03
  });

  it('builds a block out of a single tx', async () => {
    const tx = makePrivateTx();
    const block = L2Block.random(lastBlockNumber + 1);
    const proof = makeEmptyProof();

    p2p.getTxs.mockResolvedValueOnce([tx]);
    blockBuilder.buildL2Block.mockResolvedValueOnce([block, proof]);
    publisher.processL2Block.mockResolvedValueOnce(true);
    publisher.processUnverifiedData.mockResolvedValueOnce(true);

    await sequencer.initialSync();
    await sequencer.work();

    const expectedTxHashes = await Tx.getHashes([tx, ...times(3, makeEmptyPrivateTx)]);
    const expectedUnverifiedData = tx.unverifiedData;

    expect(blockBuilder.buildL2Block).toHaveBeenCalledWith(
      lastBlockNumber + 1,
      expectedTxHashes.map(hash => expect.objectContaining({ hash })),
      Array(NUMBER_OF_L1_L2_MESSAGES_PER_ROLLUP).fill(new Fr(0n)),
    );
    expect(publisher.processL2Block).toHaveBeenCalledWith(block);
    expect(publisher.processUnverifiedData).toHaveBeenCalledWith(
      lastBlockNumber + 1,
      block.getCalldataHash(),
      expectedUnverifiedData,
    );
  });

  it('builds a block out of several txs rejecting double spends', async () => {
    const txs = [makePrivateTx(0x10000), makePrivateTx(0x20000), makePrivateTx(0x30000)];
    const doubleSpendTx = txs[1];
    const block = L2Block.random(lastBlockNumber + 1);
    const proof = makeEmptyProof();

    p2p.getTxs.mockResolvedValueOnce(txs);
    blockBuilder.buildL2Block.mockResolvedValueOnce([block, proof]);
    publisher.processL2Block.mockResolvedValueOnce(true);
    publisher.processUnverifiedData.mockResolvedValueOnce(true);

    // We make a nullifier from tx1 a part of the nullifier tree, so it gets rejected as double spend
    const doubleSpendNullifier = doubleSpendTx.data.end.newNullifiers[0].toBuffer();
    merkleTreeOps.findLeafIndex.mockImplementation((treeId: MerkleTreeId, value: Buffer) => {
      return Promise.resolve(
        treeId === MerkleTreeId.NULLIFIER_TREE && value.equals(doubleSpendNullifier) ? 1n : undefined,
      );
    });

    await sequencer.initialSync();
    await sequencer.work();

    const expectedTxHashes = await Tx.getHashes([txs[0], txs[2], makeEmptyPrivateTx(), makeEmptyPrivateTx()]);
    const expectedUnverifiedData = new UnverifiedData([
      ...txs[0].unverifiedData.dataChunks,
      ...txs[2].unverifiedData.dataChunks,
    ]);

    expect(blockBuilder.buildL2Block).toHaveBeenCalledWith(
      lastBlockNumber + 1,
      expectedTxHashes.map(hash => expect.objectContaining({ hash })),
      Array(NUMBER_OF_L1_L2_MESSAGES_PER_ROLLUP).fill(new Fr(0n)),
    );
    expect(publisher.processL2Block).toHaveBeenCalledWith(block);
    expect(publisher.processUnverifiedData).toHaveBeenCalledWith(
      lastBlockNumber + 1,
      block.getCalldataHash(),
      expectedUnverifiedData,
    );
    expect(p2p.deleteTxs).toHaveBeenCalledWith([await doubleSpendTx.getTxHash()]);
  });
});

class TestSubject extends Sequencer {
  public work() {
    return super.work();
  }

  public initialSync(): Promise<void> {
    return super.initialSync();
  }
}<|MERGE_RESOLUTION|>--- conflicted
+++ resolved
@@ -17,11 +17,8 @@
   let blockBuilder: MockProxy<BlockBuilder>;
   let merkleTreeOps: MockProxy<MerkleTreeOperations>;
   let publicProcessor: MockProxy<PublicProcessor>;
-<<<<<<< HEAD
   let l2BlockSource: MockProxy<L2BlockSource>;
-=======
   let publicProcessorFactory: MockProxy<PublicProcessorFactory>;
->>>>>>> 2eba0f03
 
   let lastBlockNumber: number;
 
@@ -48,19 +45,11 @@
       makeEmptyProcessedTx: () => makeEmptyProcessedTx(CombinedHistoricTreeRoots.empty()),
     });
 
-<<<<<<< HEAD
-    l2BlockSource = mock<L2BlockSource>({
-      getBlockHeight: () => Promise.resolve(lastBlockNumber),
-    });
-
-    sequencer = new TestSubject(publisher, p2p, worldState, blockBuilder, publicProcessor, l2BlockSource, undefined);
-=======
     publicProcessorFactory = mock<PublicProcessorFactory>({
       create: () => publicProcessor,
     });
 
-    sequencer = new TestSubject(publisher, p2p, worldState, blockBuilder, publicProcessorFactory);
->>>>>>> 2eba0f03
+    sequencer = new TestSubject(publisher, p2p, worldState, blockBuilder, l2BlockSource, publicProcessorFactory);
   });
 
   it('builds a block out of a single tx', async () => {
