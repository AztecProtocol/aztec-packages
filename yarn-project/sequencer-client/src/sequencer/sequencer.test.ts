import {
  BlockAttestation,
  type BlockBuilder,
  BlockProposal,
  Body,
  ConsensusPayload,
  type L1ToL2MessageSource,
  L2Block,
  type L2BlockSource,
  type MerkleTreeId,
  type MerkleTreeReadOperations,
  type MerkleTreeWriteOperations,
  type Tx,
  TxHash,
  WorldStateRunningState,
  type WorldStateSynchronizer,
  mockEpochProofQuote as baseMockEpochProofQuote,
  makeProcessedTxFromPrivateOnlyTx,
  mockTxForRollup,
} from '@aztec/circuit-types';
import {
  AztecAddress,
  BlockHeader,
  type ContractDataSource,
  EthAddress,
  Fr,
  type Gas,
  GasFees,
  GlobalVariables,
  NUMBER_OF_L1_L2_MESSAGES_PER_ROLLUP,
} from '@aztec/circuits.js';
import { makeAppendOnlyTreeSnapshot } from '@aztec/circuits.js/testing';
import { DefaultL1ContractsConfig } from '@aztec/ethereum';
import { Buffer32 } from '@aztec/foundation/buffer';
import { times, timesParallel } from '@aztec/foundation/collection';
import { Signature } from '@aztec/foundation/eth-signature';
import { toArray } from '@aztec/foundation/iterable';
import { type Logger, createLogger } from '@aztec/foundation/log';
import { TestDateProvider, type Timer } from '@aztec/foundation/timer';
import { type P2P, P2PClientState } from '@aztec/p2p';
import { type BlockBuilderFactory } from '@aztec/prover-client/block-builder';
import { type PublicProcessor, type PublicProcessorFactory } from '@aztec/simulator/server';
import { type ValidatorClient } from '@aztec/validator-client';

import { expect } from '@jest/globals';
import { type MockProxy, mock, mockFn } from 'jest-mock-extended';

import { type GlobalVariableBuilder } from '../global_variable_builder/global_builder.js';
import { type SequencerPublisher } from '../publisher/sequencer-publisher.js';
import { type SlasherClient } from '../slasher/index.js';
import { Sequencer } from './sequencer.js';
import { SequencerState } from './utils.js';

describe('sequencer', () => {
  let publisher: MockProxy<SequencerPublisher>;
  let validatorClient: MockProxy<ValidatorClient>;
  let globalVariableBuilder: MockProxy<GlobalVariableBuilder>;
  let p2p: MockProxy<P2P>;
  let worldState: MockProxy<WorldStateSynchronizer>;
  let fork: MockProxy<MerkleTreeWriteOperations>;
  let blockBuilder: MockProxy<BlockBuilder>;
  let merkleTreeOps: MockProxy<MerkleTreeReadOperations>;
  let publicProcessor: MockProxy<PublicProcessor>;
  let l2BlockSource: MockProxy<L2BlockSource>;
  let l1ToL2MessageSource: MockProxy<L1ToL2MessageSource>;
  let publicProcessorFactory: MockProxy<PublicProcessorFactory>;

  let initialBlockHeader: BlockHeader;
  let lastBlockNumber: number;
  let newBlockNumber: number;
  let newSlotNumber: number;
  let hash: string;
  let logger: Logger;

  let block: L2Block;
  let globalVariables: GlobalVariables;

  let sequencer: TestSubject;

  const {
    aztecEpochDuration: epochDuration,
    aztecSlotDuration: slotDuration,
    ethereumSlotDuration,
  } = DefaultL1ContractsConfig;

  const chainId = new Fr(12345);
  const version = Fr.ZERO;
  const coinbase = EthAddress.random();
  let feeRecipient: AztecAddress;
  const gasFees = GasFees.empty();

  const archive = Fr.random();

  const mockedSig = new Signature(Buffer32.fromField(Fr.random()), Buffer32.fromField(Fr.random()), 27);
  const committee = [EthAddress.random()];

  const getSignatures = () => [mockedSig];

  const getAttestations = () => {
    const attestation = new BlockAttestation(new ConsensusPayload(block.header, archive, []), mockedSig);
    (attestation as any).sender = committee[0];
    return [attestation];
  };

  const createBlockProposal = () => {
    return new BlockProposal(new ConsensusPayload(block.header, archive, [TxHash.random()]), mockedSig);
  };

  const processTxs = async (txs: Tx[]) => {
    return await Promise.all(txs.map(tx => makeProcessedTxFromPrivateOnlyTx(tx, Fr.ZERO, undefined, globalVariables)));
  };

  const mockTxIterator = async function* (txs: Promise<Tx[]>): AsyncIterableIterator<Tx> {
    for (const tx of await txs) {
      yield tx;
    }
  };

  const mockPendingTxs = (txs: Tx[]) => {
    p2p.getPendingTxCount.mockResolvedValue(txs.length);
<<<<<<< HEAD
    p2p.iteratePendingTxs.mockImplementation(async function* () {
      for (const tx of txs) {
        yield tx;
      }
    });
=======
    // make sure a new iterator is created for every invocation of iteratePendingTxs
    // otherwise we risk iterating over the same iterator more than once (yielding no more values)
    p2p.iteratePendingTxs.mockImplementation(() => mockTxIterator(Promise.resolve(txs)));
>>>>>>> 7a2870f3
  };

  const makeBlock = async (txs: Tx[]) => {
    const processedTxs = await processTxs(txs);
    const body = new Body(processedTxs.map(tx => tx.txEffect));
    const header = BlockHeader.empty({ globalVariables: globalVariables });
    const archive = makeAppendOnlyTreeSnapshot(newBlockNumber + 1);

    block = new L2Block(archive, header, body);
    return block;
  };

  const makeTx = async (seed?: number) => {
    const tx = await mockTxForRollup(seed);
    tx.data.constants.txContext.chainId = chainId;
    return tx;
  };

  const expectPublisherProposeL2Block = (txHashes: TxHash[]) => {
    expect(publisher.enqueueProposeL2Block).toHaveBeenCalledTimes(1);
    expect(publisher.enqueueProposeL2Block).toHaveBeenCalledWith(block, getSignatures(), txHashes, {
      txTimeoutAt: expect.any(Date),
    });
  };

  beforeEach(async () => {
    feeRecipient = await AztecAddress.random();
    initialBlockHeader = BlockHeader.empty();
    lastBlockNumber = 0;
    newBlockNumber = lastBlockNumber + 1;
    newSlotNumber = newBlockNumber;
    hash = Fr.ZERO.toString();
    logger = createLogger('sequencer:test');

    globalVariables = new GlobalVariables(
      chainId,
      version,
      new Fr(newBlockNumber),
      new Fr(newSlotNumber),
      Fr.ZERO,
      coinbase,
      feeRecipient,
      gasFees,
    );

    publisher = mock<SequencerPublisher>();
    publisher.getSenderAddress.mockImplementation(() => EthAddress.random());
    publisher.getForwarderAddress.mockImplementation(() => EthAddress.random());
    publisher.getCurrentEpochCommittee.mockResolvedValue(committee);
    publisher.validateBlockForSubmission.mockResolvedValue(1n);
    publisher.enqueueProposeL2Block.mockResolvedValue(true);
    publisher.enqueueCastVote.mockResolvedValue(true);
    publisher.enqueueClaimEpochProofRight.mockReturnValue(true);
    publisher.canProposeAtNextEthBlock.mockResolvedValue([BigInt(newSlotNumber), BigInt(newBlockNumber)]);

    globalVariableBuilder = mock<GlobalVariableBuilder>();
    globalVariableBuilder.buildGlobalVariables.mockResolvedValue(globalVariables);

    blockBuilder = mock<BlockBuilder>();
    blockBuilder.setBlockCompleted.mockImplementation(() => Promise.resolve(block));

    merkleTreeOps = mock<MerkleTreeReadOperations>();
    merkleTreeOps.findLeafIndices.mockImplementation((_treeId: MerkleTreeId, _value: any[]) => {
      return Promise.resolve([undefined]);
    });

    p2p = mock<P2P>({
      getStatus: mockFn().mockResolvedValue({
        state: P2PClientState.IDLE,
        syncedToL2Block: { number: lastBlockNumber, hash },
      }),
    });

    fork = mock<MerkleTreeWriteOperations>({
      getInitialHeader: () => initialBlockHeader,
    });
    worldState = mock<WorldStateSynchronizer>({
      fork: () => Promise.resolve(fork),
      getCommitted: () => merkleTreeOps,
      status: mockFn().mockResolvedValue({
        state: WorldStateRunningState.IDLE,
        syncedToL2Block: { number: lastBlockNumber, hash },
      }),
    });

    publicProcessor = mock<PublicProcessor>();
    publicProcessor.process.mockImplementation(async txsIter => {
      const txs = await toArray(txsIter);
      const processed = await processTxs(txs);
      logger.verbose(`Processed ${txs.length} txs`, { txHashes: txs.map(tx => tx.getTxHash()) });
      return [processed, [], []];
    });

    publicProcessorFactory = mock<PublicProcessorFactory>({
      create: (_a, _b) => publicProcessor,
    });

    l2BlockSource = mock<L2BlockSource>({
      getBlock: mockFn().mockResolvedValue(L2Block.empty()),
      getBlockNumber: mockFn().mockResolvedValue(lastBlockNumber),
      getL2Tips: mockFn().mockResolvedValue({ latest: { number: lastBlockNumber, hash } }),
    });

    l1ToL2MessageSource = mock<L1ToL2MessageSource>({
      getL1ToL2Messages: () => Promise.resolve(Array(NUMBER_OF_L1_L2_MESSAGES_PER_ROLLUP).fill(Fr.ZERO)),
      getBlockNumber: mockFn().mockResolvedValue(lastBlockNumber),
    });

    // all txs use the same allowed FPC class
    const fpcClassId = Fr.random();
    const contractSource = mock<ContractDataSource>({
      getContractClass: mockFn().mockResolvedValue(fpcClassId),
    });

    const blockBuilderFactory = mock<BlockBuilderFactory>({
      create: () => blockBuilder,
    });

    validatorClient = mock<ValidatorClient>();
    validatorClient.collectAttestations.mockImplementation(() => Promise.resolve(getAttestations()));
    validatorClient.createBlockProposal.mockImplementation(() => Promise.resolve(createBlockProposal()));

    const l1GenesisTime = BigInt(Math.floor(Date.now() / 1000));
    const l1Constants = { l1GenesisTime, slotDuration, ethereumSlotDuration };
    const slasherClient = mock<SlasherClient>();
    const config = { enforceTimeTable: true, maxTxsPerBlock: 4 };
    sequencer = new TestSubject(
      publisher,
      // TODO(md): add the relevant methods to the validator client that will prevent it stalling when waiting for attestations
      validatorClient,
      globalVariableBuilder,
      p2p,
      worldState,
      slasherClient,
      blockBuilderFactory,
      l2BlockSource,
      l1ToL2MessageSource,
      publicProcessorFactory,
      contractSource,
      l1Constants,
      new TestDateProvider(),
    );
    await sequencer.updateConfig(config);
  });

  it('builds a block out of a single tx', async () => {
    const tx = await makeTx();
    const txHash = await tx.getTxHash();

    block = await makeBlock([tx]);
    mockPendingTxs([tx]);
    await sequencer.doRealWork();

    expect(blockBuilder.startNewBlock).toHaveBeenCalledWith(
      globalVariables,
      Array(NUMBER_OF_L1_L2_MESSAGES_PER_ROLLUP).fill(new Fr(0n)),
      initialBlockHeader,
    );

    expectPublisherProposeL2Block([txHash]);
  });

  it('builds a block for proposal setting limits', async () => {
    const txs = await timesParallel(5, i => makeTx(i * 0x10000));
    await sequencer.buildBlock(txs, globalVariables, { validateOnly: false });

    expect(publicProcessor.process).toHaveBeenCalledWith(
      txs,
      {
        deadline: expect.any(Date),
        maxTransactions: 4,
        maxBlockSize: expect.any(Number),
        maxBlockGas: expect.anything(),
      },
      expect.anything(),
    );
  });

  it('builds a block for validation ignoring limits', async () => {
    const txs = await timesParallel(5, i => makeTx(i * 0x10000));
    await sequencer.buildBlock(txs, globalVariables, { validateOnly: true });

    expect(publicProcessor.process).toHaveBeenCalledWith(txs, { deadline: expect.any(Date) }, expect.anything());
  });

  it('does not build a block if it does not have enough time left in the slot', async () => {
    // Trick the sequencer into thinking that we are just too far into slot 1
    sequencer.setL1GenesisTime(
      Math.floor(Date.now() / 1000) - slotDuration * 1 - (sequencer.getTimeTable().initialTime + 1),
    );

    const tx = await makeTx();
    mockPendingTxs([tx]);
    block = await makeBlock([tx]);

    await expect(sequencer.doRealWork()).rejects.toThrow(
      expect.objectContaining({
        name: 'SequencerTooSlowError',
        message: expect.stringContaining(`Too far into slot`),
      }),
    );

    expect(blockBuilder.startNewBlock).not.toHaveBeenCalled();
    expect(publisher.enqueueProposeL2Block).not.toHaveBeenCalled();
  });

  it('builds a block when it is their turn', async () => {
    const tx = await makeTx();
    const txHash = await tx.getTxHash();

    mockPendingTxs([tx]);
    block = await makeBlock([tx]);

    // Not your turn!
    publisher.canProposeAtNextEthBlock.mockReturnValue(Promise.resolve(undefined));
    publisher.validateBlockForSubmission.mockRejectedValue(new Error());

    await sequencer.doRealWork();
    expect(blockBuilder.startNewBlock).not.toHaveBeenCalled();

    // Now we can propose, but lets assume that the content is still "bad" (missing sigs etc)
    publisher.canProposeAtNextEthBlock.mockResolvedValue([
      block.header.globalVariables.slotNumber.toBigInt(),
      block.header.globalVariables.blockNumber.toBigInt(),
    ]);

    await sequencer.doRealWork();
    expect(blockBuilder.startNewBlock).not.toHaveBeenCalled();

    // Now it is!
    publisher.validateBlockForSubmission.mockClear();
    publisher.validateBlockForSubmission.mockResolvedValue(1n);

    await sequencer.doRealWork();
    expect(blockBuilder.startNewBlock).toHaveBeenCalledWith(
      globalVariables,
      Array(NUMBER_OF_L1_L2_MESSAGES_PER_ROLLUP).fill(new Fr(0n)),
      initialBlockHeader,
    );
    expectPublisherProposeL2Block([txHash]);
  });

  it('builds a block out of several txs rejecting invalid txs', async () => {
    const txs = await Promise.all([makeTx(0x10000), makeTx(0x20000), makeTx(0x30000)]);
    const validTxs = [txs[0], txs[2]];
    const invalidTx = txs[1];
    const validTxHashes = await Promise.all(validTxs.map(tx => tx.getTxHash()));

    mockPendingTxs(txs);
    block = await makeBlock([txs[0], txs[2]]);
    publicProcessor.process.mockResolvedValue([
      await processTxs(validTxs),
      [{ tx: invalidTx, error: new Error() }],
      [],
    ]);

    await sequencer.doRealWork();

    expect(blockBuilder.startNewBlock).toHaveBeenCalledWith(
      globalVariables,
      Array(NUMBER_OF_L1_L2_MESSAGES_PER_ROLLUP).fill(new Fr(0n)),
      initialBlockHeader,
    );
    expectPublisherProposeL2Block(validTxHashes);
    expect(p2p.deleteTxs).toHaveBeenCalledWith([await invalidTx.getTxHash()]);
  });

  it('builds a block once it reaches the minimum number of transactions', async () => {
    const txs: Tx[] = await timesParallel(8, i => makeTx(i * 0x10000));
    await sequencer.updateConfig({ minTxsPerBlock: 4 });

    // block is not built with 0 txs
    mockPendingTxs([]);
    await sequencer.doRealWork();
    expect(blockBuilder.startNewBlock).toHaveBeenCalledTimes(0);

    // block is not built with 3 txs
    mockPendingTxs(txs.slice(0, 3));

    await sequencer.doRealWork();
    expect(blockBuilder.startNewBlock).toHaveBeenCalledTimes(0);

    // block is built with 4 txs
    const neededTxs = txs.slice(0, 4);
    mockPendingTxs(neededTxs);
    block = await makeBlock(neededTxs);

    await sequencer.doRealWork();

    expect(blockBuilder.startNewBlock).toHaveBeenCalledWith(
      globalVariables,
      times(NUMBER_OF_L1_L2_MESSAGES_PER_ROLLUP, Fr.zero),
      initialBlockHeader,
    );

    expectPublisherProposeL2Block(await Promise.all(neededTxs.map(tx => tx.getTxHash())));
  });

  it('builds a block that contains zero real transactions once flushed', async () => {
    const txs = await timesParallel(8, i => makeTx(i * 0x10000));

    await sequencer.updateConfig({ minTxsPerBlock: 4 });

    // block is not built with 0 txs
    mockPendingTxs([]);
    await sequencer.doRealWork();
    expect(blockBuilder.startNewBlock).toHaveBeenCalledTimes(0);

    // block is not built with 3 txs
    mockPendingTxs(txs.slice(0, 3));
    await sequencer.doRealWork();
    expect(blockBuilder.startNewBlock).toHaveBeenCalledTimes(0);

    // flush the sequencer and it should build a block
    sequencer.flush();

    // block is built with 0 txs
    mockPendingTxs([]);
    block = await makeBlock([]);

    await sequencer.doRealWork();

    expect(blockBuilder.startNewBlock).toHaveBeenCalledTimes(1);
    expect(blockBuilder.startNewBlock).toHaveBeenCalledWith(
      globalVariables,
      times(NUMBER_OF_L1_L2_MESSAGES_PER_ROLLUP, Fr.zero),
      initialBlockHeader,
    );
    expect(blockBuilder.addTxs).toHaveBeenCalledWith([]);
    expectPublisherProposeL2Block([]);
  });

  it('builds a block that contains less than the minimum number of transactions once flushed', async () => {
    const txs = await timesParallel(8, i => makeTx(i * 0x10000));

    await sequencer.updateConfig({ minTxsPerBlock: 4 });

    // block is not built with 0 txs
    mockPendingTxs([]);
    await sequencer.doRealWork();
    expect(blockBuilder.startNewBlock).toHaveBeenCalledTimes(0);

    // block is not built with 3 txs
    mockPendingTxs(txs.slice(0, 3));
    await sequencer.doRealWork();
    expect(blockBuilder.startNewBlock).toHaveBeenCalledTimes(0);

    // flush the sequencer and it should build a block
    sequencer.flush();

    // block is built with 3 txs
    const postFlushTxs = txs.slice(0, 3);
    mockPendingTxs(postFlushTxs);
    block = await makeBlock(postFlushTxs);
    const postFlushTxHashes = await Promise.all(postFlushTxs.map(tx => tx.getTxHash()));

    await sequencer.doRealWork();
    expect(blockBuilder.startNewBlock).toHaveBeenCalledTimes(1);
    expect(blockBuilder.startNewBlock).toHaveBeenCalledWith(
      globalVariables,
      Array(NUMBER_OF_L1_L2_MESSAGES_PER_ROLLUP).fill(new Fr(0n)),
      initialBlockHeader,
    );

    expectPublisherProposeL2Block(postFlushTxHashes);
  });

  it('aborts building a block if the chain moves underneath it', async () => {
    const tx = await makeTx();
    mockPendingTxs([tx]);
    block = await makeBlock([tx]);

    // This could practically be for any reason, e.g., could also be that we have entered a new slot.
    publisher.validateBlockForSubmission.mockResolvedValueOnce(1n).mockRejectedValueOnce(new Error('No block for you'));

    await sequencer.doRealWork();

    expect(publisher.enqueueProposeL2Block).not.toHaveBeenCalled();
  });

  it('does not publish a block if the block proposal failed', async () => {
    const tx = await makeTx();
    mockPendingTxs([tx]);
    block = await makeBlock([tx]);

    validatorClient.createBlockProposal.mockResolvedValue(undefined);

    await sequencer.doRealWork();

    expect(publisher.enqueueProposeL2Block).not.toHaveBeenCalled();
  });

  it('handles when enqueueProposeL2Block throws', async () => {
    const tx = await makeTx();
    mockPendingTxs([tx]);
    block = await makeBlock([tx]);

    publisher.enqueueProposeL2Block.mockRejectedValueOnce(new Error('Failed to enqueue propose L2 block'));

    await sequencer.doRealWork();
    expectPublisherProposeL2Block([await tx.getTxHash()]);

    // Even though the block publish was not enqueued, we still send any requests
    expect(publisher.sendRequests).toHaveBeenCalledTimes(1);
  });

  describe('proof quotes', () => {
    let tx: Tx;
    let txHash: TxHash;
    let currentEpoch = 0n;

    const setupForBlockNumber = async (blockNumber: number) => {
      newBlockNumber = blockNumber;
      newSlotNumber = blockNumber;
      currentEpoch = BigInt(blockNumber) / BigInt(epochDuration);

      globalVariables = new GlobalVariables(
        chainId,
        version,
        new Fr(blockNumber),
        new Fr(blockNumber),
        Fr.ZERO,
        coinbase,
        feeRecipient,
        gasFees,
      );

      worldState.status.mockResolvedValue({
        state: WorldStateRunningState.IDLE,
        syncedToL2Block: { number: blockNumber - 1, hash },
      });

      p2p.getStatus.mockResolvedValue({
        state: P2PClientState.IDLE,
        syncedToL2Block: { number: blockNumber - 1, hash },
      });

      l2BlockSource.getBlock.mockResolvedValue(L2Block.random(blockNumber - 1));
      l2BlockSource.getBlockNumber.mockResolvedValue(blockNumber - 1);

      l1ToL2MessageSource.getBlockNumber.mockResolvedValue(blockNumber - 1);

      globalVariableBuilder.buildGlobalVariables.mockResolvedValue(globalVariables);

      publisher.enqueueClaimEpochProofRight.mockReturnValueOnce(true);
      publisher.canProposeAtNextEthBlock.mockResolvedValue([BigInt(newSlotNumber), BigInt(blockNumber)]);

      tx = await makeTx();
      txHash = await tx.getTxHash();

      mockPendingTxs([tx]);
      block = await makeBlock([tx]);
    };

    const mockEpochProofQuote = (opts: { epoch?: bigint; validUntilSlot?: bigint; fee?: number } = {}) =>
      baseMockEpochProofQuote(
        opts.epoch ?? currentEpoch - 1n,
        opts.validUntilSlot ?? block.header.globalVariables.slotNumber.toBigInt() + 1n,
        10000n,
        EthAddress.random(),
        opts.fee ?? 1,
      );

    it('submits a valid proof quote with a block', async () => {
      const blockNumber = epochDuration + 1;
      await setupForBlockNumber(blockNumber);

      const proofQuote = mockEpochProofQuote();

      p2p.getEpochProofQuotes.mockResolvedValue([proofQuote]);
      publisher.filterValidQuotes.mockImplementation(() => Promise.resolve([proofQuote]));

      // The previous epoch can be claimed
      publisher.getClaimableEpoch.mockImplementation(() => Promise.resolve(currentEpoch - 1n));

      await sequencer.doRealWork();
      expect(publisher.enqueueClaimEpochProofRight).toHaveBeenCalledWith(proofQuote);
      expectPublisherProposeL2Block([txHash]);
    });

    it('submits a valid proof quote even without a block', async () => {
      const blockNumber = epochDuration + 1;
      await setupForBlockNumber(blockNumber);

      // There are no txs!
      mockPendingTxs([]);

      const proofQuote = mockEpochProofQuote();

      p2p.getEpochProofQuotes.mockResolvedValue([proofQuote]);
      publisher.filterValidQuotes.mockImplementation(() => Promise.resolve([proofQuote]));

      // The previous epoch can be claimed
      publisher.getClaimableEpoch.mockImplementation(() => Promise.resolve(currentEpoch - 1n));

      await sequencer.doRealWork();
      expect(publisher.enqueueClaimEpochProofRight).toHaveBeenCalledWith(proofQuote);
      expect(publisher.enqueueProposeL2Block).not.toHaveBeenCalled();
    });

    it('submits a valid proof quote if building a block proposal fails', async () => {
      const blockNumber = epochDuration + 1;
      await setupForBlockNumber(blockNumber);

      const proofQuote = mockEpochProofQuote();

      p2p.getEpochProofQuotes.mockResolvedValue([proofQuote]);
      publisher.filterValidQuotes.mockImplementation(() => Promise.resolve([proofQuote]));

      // The previous epoch can be claimed
      publisher.getClaimableEpoch.mockImplementation(() => Promise.resolve(currentEpoch - 1n));

      validatorClient.createBlockProposal.mockResolvedValue(undefined);

      await sequencer.doRealWork();
      expect(publisher.enqueueClaimEpochProofRight).toHaveBeenCalledWith(proofQuote);
      expect(publisher.enqueueProposeL2Block).not.toHaveBeenCalled();
    });

    it('does not claim the epoch previous to the first', async () => {
      const blockNumber = 1;
      await setupForBlockNumber(blockNumber);

      const proofQuote = mockEpochProofQuote({ epoch: 0n });

      p2p.getEpochProofQuotes.mockResolvedValue([proofQuote]);
      publisher.filterValidQuotes.mockImplementation(() => Promise.resolve([proofQuote]));

      publisher.getClaimableEpoch.mockImplementation(() => Promise.resolve(undefined));

      await sequencer.doRealWork();
      expectPublisherProposeL2Block([txHash]);
    });

    it('does not submit a quote with an expired slot number', async () => {
      const blockNumber = epochDuration + 1;
      await setupForBlockNumber(blockNumber);

      const expiredSlotNumber = block.header.globalVariables.slotNumber.toBigInt() - 1n;
      const proofQuote = mockEpochProofQuote({ validUntilSlot: expiredSlotNumber });

      p2p.getEpochProofQuotes.mockResolvedValue([proofQuote]);
      publisher.filterValidQuotes.mockImplementation(() => Promise.resolve([proofQuote]));

      // The previous epoch can be claimed
      publisher.getClaimableEpoch.mockImplementation(() => Promise.resolve(currentEpoch - 1n));

      await sequencer.doRealWork();
      expectPublisherProposeL2Block([txHash]);
    });

    it('does not submit a valid quote if unable to claim epoch', async () => {
      const blockNumber = epochDuration + 1;
      await setupForBlockNumber(blockNumber);

      const proofQuote = mockEpochProofQuote();

      p2p.getEpochProofQuotes.mockResolvedValue([proofQuote]);
      publisher.filterValidQuotes.mockImplementation(() => Promise.resolve([proofQuote]));

      publisher.getClaimableEpoch.mockImplementation(() => Promise.resolve(undefined));

      await sequencer.doRealWork();
      expectPublisherProposeL2Block([txHash]);
    });

    it('does not submit an invalid quote', async () => {
      const blockNumber = epochDuration + 1;
      await setupForBlockNumber(blockNumber);

      const proofQuote = mockEpochProofQuote();

      p2p.getEpochProofQuotes.mockResolvedValue([proofQuote]);
      publisher.enqueueProposeL2Block.mockResolvedValueOnce(true);

      // Quote is reported as invalid
      publisher.filterValidQuotes.mockImplementation(() => Promise.reject(new Error('Invalid proof quote')));

      // The previous epoch can be claimed
      publisher.getClaimableEpoch.mockImplementation(() => Promise.resolve(currentEpoch - 1n));

      await sequencer.doRealWork();
      expectPublisherProposeL2Block([txHash]);
    });

    it('selects the lowest cost valid quote', async () => {
      const blockNumber = epochDuration + 1;
      await setupForBlockNumber(blockNumber);

      // Create 3 valid quotes with different fees.
      // And 3 invalid quotes with lower fees
      // We should select the lowest cost valid quote
      const validQuotes = times(3, (i: number) => mockEpochProofQuote({ fee: 10 + i }));

      const expiredSlot = block.header.globalVariables.slotNumber.toBigInt() - 1n;
      const proofQuoteInvalidSlot = mockEpochProofQuote({ validUntilSlot: expiredSlot, fee: 1 });
      const proofQuoteInvalidEpoch = mockEpochProofQuote({ epoch: currentEpoch, fee: 2 });

      // This is deemed invalid by the contract, we identify it by its fee
      const proofQuoteInvalid = mockEpochProofQuote({ fee: 3 });

      const allQuotes = [proofQuoteInvalidSlot, proofQuoteInvalidEpoch, ...validQuotes, proofQuoteInvalid];

      p2p.getEpochProofQuotes.mockResolvedValue(allQuotes);
      publisher.enqueueProposeL2Block.mockResolvedValueOnce(true);

      // Quote is reported as invalid
      publisher.filterValidQuotes.mockImplementation(() => Promise.resolve(validQuotes));

      // The previous epoch can be claimed
      publisher.getClaimableEpoch.mockImplementation(() => Promise.resolve(currentEpoch - 1n));

      await sequencer.doRealWork();
      expect(publisher.enqueueClaimEpochProofRight).toHaveBeenCalledWith(validQuotes[0]);
      expectPublisherProposeL2Block([txHash]);
    });
  });
});

class TestSubject extends Sequencer {
  public getTimeTable() {
    return this.timetable;
  }

  public setL1GenesisTime(l1GenesisTime: number) {
    this.l1Constants.l1GenesisTime = BigInt(l1GenesisTime);
  }

  public override doRealWork() {
    this.setState(SequencerState.IDLE, 0n, true /** force */);
    return super.doRealWork();
  }

  public override buildBlock(
    pendingTxs: Iterable<Tx> | AsyncIterableIterator<Tx>,
    newGlobalVariables: GlobalVariables,
    opts?: { validateOnly?: boolean | undefined },
  ): Promise<{
    block: L2Block;
    publicGas: Gas;
    publicProcessorDuration: number;
    numMsgs: number;
    numTxs: number;
    numFailedTxs: number;
    blockBuildingTimer: Timer;
  }> {
    return super.buildBlock(pendingTxs, newGlobalVariables, opts);
  }
}<|MERGE_RESOLUTION|>--- conflicted
+++ resolved
@@ -118,17 +118,9 @@
 
   const mockPendingTxs = (txs: Tx[]) => {
     p2p.getPendingTxCount.mockResolvedValue(txs.length);
-<<<<<<< HEAD
-    p2p.iteratePendingTxs.mockImplementation(async function* () {
-      for (const tx of txs) {
-        yield tx;
-      }
-    });
-=======
     // make sure a new iterator is created for every invocation of iteratePendingTxs
     // otherwise we risk iterating over the same iterator more than once (yielding no more values)
     p2p.iteratePendingTxs.mockImplementation(() => mockTxIterator(Promise.resolve(txs)));
->>>>>>> 7a2870f3
   };
 
   const makeBlock = async (txs: Tx[]) => {
