import {
  L1ToL2MessageSource,
  L2Block,
  L2BlockSource,
  MerkleTreeId,
  PROVING_STATUS,
  ProverClient,
  ProvingSuccess,
  ProvingTicket,
  makeEmptyProcessedTx,
  makeProcessedTx,
  mockTxForRollup,
} from '@aztec/circuit-types';
import {
  AztecAddress,
  EthAddress,
  Fr,
  GlobalVariables,
  Header,
  NUMBER_OF_L1_L2_MESSAGES_PER_ROLLUP,
  makeEmptyProof,
} from '@aztec/circuits.js';
<<<<<<< HEAD
import { P2P, P2PClientState } from '@aztec/p2p';
import { ContractDataSource } from '@aztec/types/contracts';
import { MerkleTreeOperations, WorldStateRunningState, WorldStateSynchronizer } from '@aztec/world-state';
=======
import { makeProof } from '@aztec/circuits.js/testing';
import { type P2P, P2PClientState } from '@aztec/p2p';
import { type ContractDataSource } from '@aztec/types/contracts';
import { type MerkleTreeOperations, WorldStateRunningState, type WorldStateSynchronizer } from '@aztec/world-state';
>>>>>>> db2a4117

import { MockProxy, mock, mockFn } from 'jest-mock-extended';

import { GlobalVariableBuilder } from '../global_variable_builder/global_builder.js';
import { L1Publisher } from '../index.js';
import { PublicProcessor, PublicProcessorFactory } from './public_processor.js';
import { Sequencer } from './sequencer.js';
import { TxValidatorFactory } from './tx_validator_factory.js';

describe('sequencer', () => {
  let publisher: MockProxy<L1Publisher>;
  let globalVariableBuilder: MockProxy<GlobalVariableBuilder>;
  let p2p: MockProxy<P2P>;
  let worldState: MockProxy<WorldStateSynchronizer>;
  let proverClient: MockProxy<ProverClient>;
  let merkleTreeOps: MockProxy<MerkleTreeOperations>;
  let publicProcessor: MockProxy<PublicProcessor>;
  let l2BlockSource: MockProxy<L2BlockSource>;
  let l1ToL2MessageSource: MockProxy<L1ToL2MessageSource>;
  let publicProcessorFactory: MockProxy<PublicProcessorFactory>;

  let lastBlockNumber: number;

  let sequencer: TestSubject;

  const chainId = new Fr(12345);
  const version = Fr.ZERO;
  const coinbase = EthAddress.random();
  const feeRecipient = AztecAddress.random();

  beforeEach(() => {
    lastBlockNumber = 0;

    publisher = mock<L1Publisher>();
    globalVariableBuilder = mock<GlobalVariableBuilder>();
    merkleTreeOps = mock<MerkleTreeOperations>();
    proverClient = mock<ProverClient>();

    p2p = mock<P2P>({
      getStatus: () => Promise.resolve({ state: P2PClientState.IDLE, syncedToL2Block: lastBlockNumber }),
    });

    worldState = mock<WorldStateSynchronizer>({
      getLatest: () => merkleTreeOps,
      status: () => Promise.resolve({ state: WorldStateRunningState.IDLE, syncedToL2Block: lastBlockNumber }),
    });

    publicProcessor = mock<PublicProcessor>({
      process: async txs => [
        await Promise.all(txs.map(tx => makeProcessedTx(tx, tx.data.toKernelCircuitPublicInputs(), makeProof()))),
        [],
        [],
      ],
      makeEmptyProcessedTx: () => makeEmptyProcessedTx(Header.empty(), chainId, version),
    });

    publicProcessorFactory = mock<PublicProcessorFactory>({
      create: (_a, _b_) => Promise.resolve(publicProcessor),
    });

    l2BlockSource = mock<L2BlockSource>({
      getBlockNumber: mockFn().mockResolvedValue(lastBlockNumber),
    });

    l1ToL2MessageSource = mock<L1ToL2MessageSource>({
      getL1ToL2Messages: () => Promise.resolve(Array(NUMBER_OF_L1_L2_MESSAGES_PER_ROLLUP).fill(Fr.ZERO)),
      getBlockNumber: () => Promise.resolve(lastBlockNumber),
    });

    // all txs use the same allowed FPC class
    const fpcClassId = Fr.random();
    const contractSource = mock<ContractDataSource>({
      getContractClass: mockFn().mockResolvedValue(fpcClassId),
    });

    sequencer = new TestSubject(
      publisher,
      globalVariableBuilder,
      p2p,
      worldState,
      proverClient,
      l2BlockSource,
      l1ToL2MessageSource,
      publicProcessorFactory,
      new TxValidatorFactory(merkleTreeOps, contractSource, EthAddress.random()),
      {
        allowedFeePaymentContractClasses: [fpcClassId],
      },
    );
  });

  it('builds a block out of a single tx', async () => {
    const tx = mockTxForRollup();
    tx.data.constants.txContext.chainId = chainId;
    const block = L2Block.random(lastBlockNumber + 1);
    const proof = makeEmptyProof();
    const result: ProvingSuccess = {
      status: PROVING_STATUS.SUCCESS,
      proof,
      block,
    };
    const ticket: ProvingTicket = {
      provingPromise: Promise.resolve(result),
    };

    p2p.getTxs.mockResolvedValueOnce([tx]);
    proverClient.startNewBlock.mockResolvedValueOnce(ticket);
    publisher.processL2Block.mockResolvedValueOnce(true);
    globalVariableBuilder.buildGlobalVariables.mockResolvedValueOnce(
      new GlobalVariables(chainId, version, new Fr(lastBlockNumber + 1), Fr.ZERO, coinbase, feeRecipient),
    );

    await sequencer.initialSync();
    await sequencer.work();

    expect(proverClient.startNewBlock).toHaveBeenCalledWith(
      1,
      new GlobalVariables(chainId, version, new Fr(lastBlockNumber + 1), Fr.ZERO, coinbase, feeRecipient),
      Array(NUMBER_OF_L1_L2_MESSAGES_PER_ROLLUP).fill(new Fr(0n)),
      publicProcessor.makeEmptyProcessedTx(),
    );
    expect(proverClient.addNewTx).toHaveBeenCalledWith(expect.objectContaining({ hash: tx.getTxHash() }));
    expect(publisher.processL2Block).toHaveBeenCalledWith(block);
  });

  it('builds a block out of several txs rejecting double spends', async () => {
    const txs = [mockTxForRollup(0x10000), mockTxForRollup(0x20000), mockTxForRollup(0x30000)];
    txs.forEach(tx => {
      tx.data.constants.txContext.chainId = chainId;
    });
    const doubleSpendTx = txs[1];
    const block = L2Block.random(lastBlockNumber + 1);
    const proof = makeEmptyProof();
    const result: ProvingSuccess = {
      status: PROVING_STATUS.SUCCESS,
      proof,
      block,
    };
    const ticket: ProvingTicket = {
      provingPromise: Promise.resolve(result),
    };

    p2p.getTxs.mockResolvedValueOnce(txs);
    proverClient.startNewBlock.mockResolvedValueOnce(ticket);
    publisher.processL2Block.mockResolvedValueOnce(true);
    globalVariableBuilder.buildGlobalVariables.mockResolvedValueOnce(
      new GlobalVariables(chainId, version, new Fr(lastBlockNumber + 1), Fr.ZERO, coinbase, feeRecipient),
    );

    // We make a nullifier from tx1 a part of the nullifier tree, so it gets rejected as double spend
    const doubleSpendNullifier = doubleSpendTx.data.forRollup!.end.newNullifiers[0].value.toBuffer();
    merkleTreeOps.findLeafIndex.mockImplementation((treeId: MerkleTreeId, value: any) => {
      return Promise.resolve(
        treeId === MerkleTreeId.NULLIFIER_TREE && value.equals(doubleSpendNullifier) ? 1n : undefined,
      );
    });

    await sequencer.initialSync();
    await sequencer.work();

    expect(proverClient.startNewBlock).toHaveBeenCalledWith(
      2,
      new GlobalVariables(chainId, version, new Fr(lastBlockNumber + 1), Fr.ZERO, coinbase, feeRecipient),
      Array(NUMBER_OF_L1_L2_MESSAGES_PER_ROLLUP).fill(new Fr(0n)),
      publicProcessor.makeEmptyProcessedTx(),
    );
    expect(proverClient.addNewTx).toHaveBeenCalledWith(expect.objectContaining({ hash: txs[0].getTxHash() }));
    expect(proverClient.addNewTx).toHaveBeenCalledWith(expect.objectContaining({ hash: txs[2].getTxHash() }));
    expect(publisher.processL2Block).toHaveBeenCalledWith(block);
    expect(p2p.deleteTxs).toHaveBeenCalledWith([doubleSpendTx.getTxHash()]);
  });

  it('builds a block out of several txs rejecting incorrect chain ids', async () => {
    const txs = [mockTxForRollup(0x10000), mockTxForRollup(0x20000), mockTxForRollup(0x30000)];
    txs.forEach(tx => {
      tx.data.constants.txContext.chainId = chainId;
    });
    const invalidChainTx = txs[1];
    const block = L2Block.random(lastBlockNumber + 1);
    const proof = makeEmptyProof();
    const result: ProvingSuccess = {
      status: PROVING_STATUS.SUCCESS,
      proof,
      block,
    };
    const ticket: ProvingTicket = {
      provingPromise: Promise.resolve(result),
    };

    p2p.getTxs.mockResolvedValueOnce(txs);
    proverClient.startNewBlock.mockResolvedValueOnce(ticket);
    publisher.processL2Block.mockResolvedValueOnce(true);
    globalVariableBuilder.buildGlobalVariables.mockResolvedValueOnce(
      new GlobalVariables(chainId, version, new Fr(lastBlockNumber + 1), Fr.ZERO, coinbase, feeRecipient),
    );

    // We make the chain id on the invalid tx not equal to the configured chain id
    invalidChainTx.data.constants.txContext.chainId = new Fr(1n + chainId.value);

    await sequencer.initialSync();
    await sequencer.work();

    expect(proverClient.startNewBlock).toHaveBeenCalledWith(
      2,
      new GlobalVariables(chainId, version, new Fr(lastBlockNumber + 1), Fr.ZERO, coinbase, feeRecipient),
      Array(NUMBER_OF_L1_L2_MESSAGES_PER_ROLLUP).fill(new Fr(0n)),
      publicProcessor.makeEmptyProcessedTx(),
    );
    expect(proverClient.addNewTx).toHaveBeenCalledWith(expect.objectContaining({ hash: txs[0].getTxHash() }));
    expect(proverClient.addNewTx).toHaveBeenCalledWith(expect.objectContaining({ hash: txs[2].getTxHash() }));
    expect(publisher.processL2Block).toHaveBeenCalledWith(block);
    expect(p2p.deleteTxs).toHaveBeenCalledWith([invalidChainTx.getTxHash()]);
  });

  it('aborts building a block if the chain moves underneath it', async () => {
    const tx = mockTxForRollup();
    tx.data.constants.txContext.chainId = chainId;
    const block = L2Block.random(lastBlockNumber + 1);
    const proof = makeEmptyProof();
    const result: ProvingSuccess = {
      status: PROVING_STATUS.SUCCESS,
      proof,
      block,
    };
    const ticket: ProvingTicket = {
      provingPromise: Promise.resolve(result),
    };

    p2p.getTxs.mockResolvedValueOnce([tx]);
    proverClient.startNewBlock.mockResolvedValueOnce(ticket);
    publisher.processL2Block.mockResolvedValueOnce(true);
    globalVariableBuilder.buildGlobalVariables.mockResolvedValueOnce(
      new GlobalVariables(chainId, version, new Fr(lastBlockNumber + 1), Fr.ZERO, coinbase, feeRecipient),
    );

    await sequencer.initialSync();

    l2BlockSource.getBlockNumber
      // let it work for a bit
      .mockResolvedValueOnce(lastBlockNumber)
      .mockResolvedValueOnce(lastBlockNumber)
      .mockResolvedValueOnce(lastBlockNumber)
      // then tell it to abort
      .mockResolvedValue(lastBlockNumber + 1);

    await sequencer.work();

    expect(publisher.processL2Block).not.toHaveBeenCalled();
  });
});

class TestSubject extends Sequencer {
  public work() {
    return super.work();
  }

  public initialSync(): Promise<void> {
    return super.initialSync();
  }
}<|MERGE_RESOLUTION|>--- conflicted
+++ resolved
@@ -20,16 +20,10 @@
   NUMBER_OF_L1_L2_MESSAGES_PER_ROLLUP,
   makeEmptyProof,
 } from '@aztec/circuits.js';
-<<<<<<< HEAD
-import { P2P, P2PClientState } from '@aztec/p2p';
-import { ContractDataSource } from '@aztec/types/contracts';
-import { MerkleTreeOperations, WorldStateRunningState, WorldStateSynchronizer } from '@aztec/world-state';
-=======
 import { makeProof } from '@aztec/circuits.js/testing';
 import { type P2P, P2PClientState } from '@aztec/p2p';
 import { type ContractDataSource } from '@aztec/types/contracts';
 import { type MerkleTreeOperations, WorldStateRunningState, type WorldStateSynchronizer } from '@aztec/world-state';
->>>>>>> db2a4117
 
 import { MockProxy, mock, mockFn } from 'jest-mock-extended';
 
