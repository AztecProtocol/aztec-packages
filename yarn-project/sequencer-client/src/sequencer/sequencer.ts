--- conflicted
+++ resolved
@@ -1,7 +1,3 @@
-<<<<<<< HEAD
-=======
-import { Fr, RunningPromise, createDebugLogger } from '@aztec/foundation';
->>>>>>> 75244dd6
 import { P2P } from '@aztec/p2p';
 import { ContractData, ContractPublicData, PrivateTx, PublicTx, Tx, UnverifiedData, isPrivateTx } from '@aztec/types';
 import { MerkleTreeId, WorldStateStatus, WorldStateSynchroniser } from '@aztec/world-state';
@@ -12,12 +8,10 @@
 import { SequencerConfig } from './config.js';
 import { ProcessedTx } from './processed_tx.js';
 import { PublicProcessor } from './public_processor.js';
-<<<<<<< HEAD
 import { RunningPromise } from '@aztec/foundation/running-promise';
 import { createDebugLogger } from '@aztec/foundation/log';
-=======
+import { Fr } from '@aztec/foundation/fields';
 import { NUMBER_OF_L1_L2_MESSAGES_PER_ROLLUP } from '@aztec/circuits.js';
->>>>>>> 75244dd6
 
 /**
  * Sequencer client
