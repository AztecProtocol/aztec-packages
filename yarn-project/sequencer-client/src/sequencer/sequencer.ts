--- conflicted
+++ resolved
@@ -488,35 +488,10 @@
    */
   private async buildBlock(
     validTxs: Tx[],
-<<<<<<< HEAD
     newGlobalVariables: GlobalVariables,
     historicalHeader?: Header,
     interrupt?: (processedTxs: ProcessedTx[]) => Promise<void>,
   ) {
-=======
-    proposalHeader: Header,
-    historicalHeader: Header | undefined,
-  ): Promise<void> {
-    await this.publisher.validateBlockForSubmission(proposalHeader);
-
-    const newGlobalVariables = proposalHeader.globalVariables;
-
-    this.metrics.recordNewBlock(newGlobalVariables.blockNumber.toNumber(), validTxs.length);
-    const workTimer = new Timer();
-    const secondsIntoSlot = getSecondsIntoSlot(
-      this.l1GenesisTime,
-      this.aztecSlotDuration,
-      newGlobalVariables.slotNumber.toNumber(),
-    );
-    this.setState(SequencerState.CREATING_BLOCK, secondsIntoSlot);
-    this.log.info(
-      `Building blockNumber=${newGlobalVariables.blockNumber.toNumber()} txCount=${
-        validTxs.length
-      } slotNumber=${newGlobalVariables.slotNumber.toNumber()}`,
-    );
-
-    // Get l1 to l2 messages from the contract
->>>>>>> 8b4ebd1d
     this.log.debug('Requesting L1 to L2 messages from contract');
     const l1ToL2Messages = await this.l1ToL2MessageSource.getL1ToL2Messages(newGlobalVariables.blockNumber.toBigInt());
     this.log.verbose(
@@ -591,7 +566,12 @@
 
     this.metrics.recordNewBlock(newGlobalVariables.blockNumber.toNumber(), validTxs.length);
     const workTimer = new Timer();
-    this.setState(SequencerState.CREATING_BLOCK);
+    const secondsIntoSlot = getSecondsIntoSlot(
+      this.l1GenesisTime,
+      this.aztecSlotDuration,
+      newGlobalVariables.slotNumber.toNumber(),
+    );
+    this.setState(SequencerState.CREATING_BLOCK, secondsIntoSlot);
     this.log.info(
       `Building blockNumber=${newGlobalVariables.blockNumber.toNumber()} txCount=${
         validTxs.length
