--- conflicted
+++ resolved
@@ -373,32 +373,19 @@
     // Check with the rollup if we can indeed propose at the next L2 slot. This check should not fail
     // if all the previous checks are good, but we do it just in case.
     const proposerAddress = proposerInNextSlot ?? EthAddress.ZERO;
-    const canProposeCheck = await this.publisher.canProposeAtNextEthBlock(
-      chainTipArchive,
-      proposerAddress,
-      invalidateBlock,
-    );
-
-<<<<<<< HEAD
+    // const canProposeCheck = await this.publisher.canProposeAtNextEthBlock(
+    //   chainTipArchive,
+    //   proposerAddress,
+    //   invalidateBlock,
+    // );
+
     // Skip L1 validation for genesis case (no previous block to validate against)
     if (syncedTo.block) {
       const chainTipHeaderHash = syncedTo.block.header.toPropose().hash();
       const canProposeCheck = await this.publisher.canProposeAtNextEthBlock(
-        chainTipHeaderHash.toBuffer(),
+        chainTipHeaderHash,
         proposerAddress,
-=======
-    if (canProposeCheck === undefined) {
-      this.log.warn(
-        `Cannot propose block ${newBlockNumber} at slot ${slot} due to failed rollup contract check`,
-        syncLogData,
-      );
-      this.emit('proposer-rollup-check-failed', { reason: 'Rollup contract check failed' });
-      return;
-    } else if (canProposeCheck.slot !== slot) {
-      this.log.warn(
-        `Cannot propose block due to slot mismatch with rollup contract (this can be caused by a clock out of sync). Expected slot ${slot} but got ${canProposeCheck.slot}.`,
-        { ...syncLogData, rollup: canProposeCheck, newBlockNumber, expectedSlot: slot },
->>>>>>> 836cfefc
+        invalidateBlock,
       );
       if (canProposeCheck === undefined) {
         this.log.warn(
