import {
  type EpochProofQuote,
  type L1RollupConstants,
  type L1ToL2MessageSource,
  type L2Block,
  type L2BlockSource,
  SequencerConfigSchema,
  Tx,
  type TxHash,
  type WorldStateSynchronizer,
} from '@aztec/circuit-types';
import type { AllowedElement, Signature, WorldStateSynchronizerStatus } from '@aztec/circuit-types/interfaces';
import { type L2BlockBuiltStats } from '@aztec/circuit-types/stats';
import {
  AppendOnlyTreeSnapshot,
  BlockHeader,
  ContentCommitment,
  type ContractDataSource,
  GENESIS_ARCHIVE_ROOT,
  Gas,
  type GlobalVariables,
  StateReference,
} from '@aztec/circuits.js';
import { AztecAddress } from '@aztec/foundation/aztec-address';
import { omit } from '@aztec/foundation/collection';
import { EthAddress } from '@aztec/foundation/eth-address';
import { Fr } from '@aztec/foundation/fields';
import { toArray } from '@aztec/foundation/iterable';
import { createLogger } from '@aztec/foundation/log';
import { RunningPromise } from '@aztec/foundation/running-promise';
import { pickFromSchema } from '@aztec/foundation/schemas';
import { type DateProvider, Timer, elapsed } from '@aztec/foundation/timer';
import { type P2P } from '@aztec/p2p';
import { type BlockBuilderFactory } from '@aztec/prover-client/block-builder';
import { type PublicProcessorFactory } from '@aztec/simulator/server';
import { Attributes, type TelemetryClient, type Tracer, getTelemetryClient, trackSpan } from '@aztec/telemetry-client';
import { type ValidatorClient } from '@aztec/validator-client';

import { type GlobalVariableBuilder } from '../global_variable_builder/global_builder.js';
import { type SequencerPublisher, VoteType } from '../publisher/sequencer-publisher.js';
import { type SlasherClient } from '../slasher/slasher_client.js';
import { createValidatorsForBlockBuilding } from '../tx_validator/tx_validator_factory.js';
import { getDefaultAllowedSetupFunctions } from './allowed.js';
import { type SequencerConfig } from './config.js';
import { SequencerMetrics } from './metrics.js';
import { SequencerTimetable, SequencerTooSlowError } from './timetable.js';
import { SequencerState, orderAttestations } from './utils.js';

export { SequencerState };

type SequencerRollupConstants = Pick<L1RollupConstants, 'ethereumSlotDuration' | 'l1GenesisTime' | 'slotDuration'>;

/**
 * Sequencer client
 * - Wins a period of time to become the sequencer (depending on finalized protocol).
 * - Chooses a set of txs from the tx pool to be in the rollup.
 * - Simulate the rollup of txs.
 * - Adds proof requests to the request pool (not for this milestone).
 * - Receives results to those proofs from the network (repeats as necessary) (not for this milestone).
 * - Publishes L1 tx(s) to the rollup contract via RollupPublisher.
 */
export class Sequencer {
  private runningPromise?: RunningPromise;
  private pollingIntervalMs: number = 1000;
  private maxTxsPerBlock = 32;
  private minTxsPerBlock = 1;
  private maxL1TxInclusionTimeIntoSlot = 0;
  // TODO: zero values should not be allowed for the following 2 values in PROD
  private _coinbase = EthAddress.ZERO;
  private _feeRecipient = AztecAddress.ZERO;
  private state = SequencerState.STOPPED;
  private allowedInSetup: AllowedElement[] = [];
  private maxBlockSizeInBytes: number = 1024 * 1024;
  private maxBlockGas: Gas = new Gas(100e9, 100e9);
  private metrics: SequencerMetrics;
  private isFlushing: boolean = false;

  /** The maximum number of seconds that the sequencer can be into a slot to transition to a particular state. */
  protected timetable!: SequencerTimetable;

  protected enforceTimeTable: boolean = false;

  constructor(
    protected publisher: SequencerPublisher,
    protected validatorClient: ValidatorClient | undefined, // During migration the validator client can be inactive
    protected globalsBuilder: GlobalVariableBuilder,
    protected p2pClient: P2P,
    protected worldState: WorldStateSynchronizer,
    protected slasherClient: SlasherClient,
    protected blockBuilderFactory: BlockBuilderFactory,
    protected l2BlockSource: L2BlockSource,
    protected l1ToL2MessageSource: L1ToL2MessageSource,
    protected publicProcessorFactory: PublicProcessorFactory,
    protected contractDataSource: ContractDataSource,
    protected l1Constants: SequencerRollupConstants,
    protected dateProvider: DateProvider,
    protected config: SequencerConfig = {},
    telemetry: TelemetryClient = getTelemetryClient(),
    protected log = createLogger('sequencer'),
  ) {
    this.metrics = new SequencerMetrics(telemetry, () => this.state, 'Sequencer');

    // Register the block builder with the validator client for re-execution
    this.validatorClient?.registerBlockBuilder(this.buildBlock.bind(this));

    // Register the slasher on the publisher to fetch slashing payloads
    this.publisher.registerSlashPayloadGetter(this.slasherClient.getSlashPayload.bind(this.slasherClient));
  }

  get tracer(): Tracer {
    return this.metrics.tracer;
  }

  /**
   * Updates sequencer config.
   * @param config - New parameters.
   */
  public async updateConfig(config: SequencerConfig) {
    this.log.info(`Sequencer config set`, omit(pickFromSchema(config, SequencerConfigSchema), 'allowedInSetup'));

    if (config.transactionPollingIntervalMS !== undefined) {
      this.pollingIntervalMs = config.transactionPollingIntervalMS;
    }
    if (config.maxTxsPerBlock !== undefined) {
      this.maxTxsPerBlock = config.maxTxsPerBlock;
    }
    if (config.minTxsPerBlock !== undefined) {
      this.minTxsPerBlock = config.minTxsPerBlock;
    }
    if (config.maxDABlockGas !== undefined) {
      this.maxBlockGas = new Gas(config.maxDABlockGas, this.maxBlockGas.l2Gas);
    }
    if (config.maxL2BlockGas !== undefined) {
      this.maxBlockGas = new Gas(this.maxBlockGas.daGas, config.maxL2BlockGas);
    }
    if (config.coinbase) {
      this._coinbase = config.coinbase;
    }
    if (config.feeRecipient) {
      this._feeRecipient = config.feeRecipient;
    }
    if (config.allowedInSetup) {
      this.allowedInSetup = config.allowedInSetup;
    } else {
      this.allowedInSetup = await getDefaultAllowedSetupFunctions();
    }
    if (config.maxBlockSizeInBytes !== undefined) {
      this.maxBlockSizeInBytes = config.maxBlockSizeInBytes;
    }
    if (config.governanceProposerPayload) {
      this.publisher.setGovernancePayload(config.governanceProposerPayload);
    }
    if (config.maxL1TxInclusionTimeIntoSlot !== undefined) {
      this.maxL1TxInclusionTimeIntoSlot = config.maxL1TxInclusionTimeIntoSlot;
    }
    if (config.enforceTimeTable !== undefined) {
      this.enforceTimeTable = config.enforceTimeTable;
    }

    this.setTimeTable();

    // TODO: Just read everything from the config object as needed instead of copying everything into local vars.
    this.config = config;
  }

  private setTimeTable() {
    this.timetable = new SequencerTimetable(
      this.l1Constants.ethereumSlotDuration,
      this.aztecSlotDuration,
      this.maxL1TxInclusionTimeIntoSlot,
      this.enforceTimeTable,
      this.metrics,
      this.log,
    );
    this.log.verbose(`Sequencer timetable updated`, { enforceTimeTable: this.enforceTimeTable });
  }

  /**
   * Starts the sequencer and moves to IDLE state.
   */
  public async start() {
    await this.updateConfig(this.config);
    this.runningPromise = new RunningPromise(this.work.bind(this), this.log, this.pollingIntervalMs);
    this.setState(SequencerState.IDLE, 0n, true /** force */);
    this.runningPromise.start();
    this.log.info(`Sequencer started with address ${this.publisher.getSenderAddress().toString()}`);
  }

  /**
   * Stops the sequencer from processing txs and moves to STOPPED state.
   */
  public async stop(): Promise<void> {
    this.log.debug(`Stopping sequencer`);
    await this.validatorClient?.stop();
    await this.runningPromise?.stop();
    await this.slasherClient?.stop();
    this.publisher.interrupt();
    this.setState(SequencerState.STOPPED, 0n, true /** force */);
    this.log.info('Stopped sequencer');
  }

  /**
   * Starts a previously stopped sequencer.
   */
  public restart() {
    this.log.info('Restarting sequencer');
    this.publisher.restart();
    this.runningPromise!.start();
    this.setState(SequencerState.IDLE, 0n, true /** force */);
  }

  /**
   * Returns the current state of the sequencer.
   * @returns An object with a state entry with one of SequencerState.
   */
  public status() {
    return { state: this.state };
  }

  /** Forces the sequencer to bypass all time and tx count checks for the next block and build anyway. */
  public flush() {
    this.isFlushing = true;
  }

  /**
   * @notice  Performs most of the sequencer duties:
   *          - Checks if we are up to date
   *          - If we are and we are the sequencer, collect txs and build a block
   *          - Collect attestations for the block
   *          - Submit block
   *          - If our block for some reason is not included, revert the state
   */
  protected async doRealWork() {
    this.setState(SequencerState.SYNCHRONIZING, 0n);
    // Update state when the previous block has been synced
    const prevBlockSynced = await this.isBlockSynced();
    // Do not go forward with new block if the previous one has not been mined and processed
    if (!prevBlockSynced) {
      return;
    }

    this.setState(SequencerState.PROPOSER_CHECK, 0n);

    const chainTip = await this.l2BlockSource.getBlock(-1);

    const newBlockNumber = (chainTip?.header.globalVariables.blockNumber.toNumber() ?? 0) + 1;

    // If we cannot find a tip archive, assume genesis.
    const chainTipArchive = chainTip?.archive.root ?? new Fr(GENESIS_ARCHIVE_ROOT);

    const slot = await this.slotForProposal(chainTipArchive.toBuffer(), BigInt(newBlockNumber));
    if (!slot) {
      this.log.debug(`Cannot propose block ${newBlockNumber}`);
      return;
    }

    this.log.debug(`Can propose block ${newBlockNumber} at slot ${slot}`);

    const newGlobalVariables = await this.globalsBuilder.buildGlobalVariables(
      new Fr(newBlockNumber),
      this._coinbase,
      this._feeRecipient,
      slot,
    );

    const enqueueGovernanceVotePromise = this.publisher.enqueueCastVote(
      slot,
      newGlobalVariables.timestamp.toBigInt(),
      VoteType.GOVERNANCE,
    );
    const enqueueSlashingVotePromise = this.publisher.enqueueCastVote(
      slot,
      newGlobalVariables.timestamp.toBigInt(),
      VoteType.SLASHING,
    );

<<<<<<< HEAD
    // Check the pool has enough txs to build a block
    const pendingTxCount = await this.p2pClient.getPendingTxCount();
    if (pendingTxCount < this.minTxsPerBlock && !this.isFlushing) {
      this.log.verbose(`Not enough txs to propose block. Got ${pendingTxCount} min ${this.minTxsPerBlock}.`, {
        slot,
        blockNumber: newBlockNumber,
      });
      await this.claimEpochProofRightIfAvailable(slot);
      return;
    }
=======
    // Start collecting proof quotes for the previous epoch if needed in the background
    const createProofQuotePromise = this.createProofClaimForPreviousEpoch(slot);
>>>>>>> 7a2870f3

    this.setState(SequencerState.INITIALIZING_PROPOSAL, slot);
    this.log.verbose(`Preparing proposal for block ${newBlockNumber} at slot ${slot}`, {
      chainTipArchive,
      blockNumber: newBlockNumber,
      slot,
    });

<<<<<<< HEAD
    // We don't fetch exactly maxTxsPerBlock txs here because we may not need all of them if we hit a limit before,
    // and also we may need to fetch more if we don't have enough valid txs.
    const pendingTxs = await toArray(this.p2pClient.iteratePendingTxs());

=======
>>>>>>> 7a2870f3
    // If I created a "partial" header here that should make our job much easier.
    const proposalHeader = new BlockHeader(
      new AppendOnlyTreeSnapshot(chainTipArchive, 1),
      ContentCommitment.empty(),
      StateReference.empty(),
      newGlobalVariables,
      Fr.ZERO,
      Fr.ZERO,
    );

    let finishedFlushing = false;
    const pendingTxCount = await this.p2pClient.getPendingTxCount();
    if (pendingTxCount >= this.minTxsPerBlock || this.isFlushing) {
      // We don't fetch exactly maxTxsPerBlock txs here because we may not need all of them if we hit a limit before,
      // and also we may need to fetch more if we don't have enough valid txs.
      const pendingTxs = this.p2pClient.iteratePendingTxs();

      await this.buildBlockAndEnqueuePublish(pendingTxs, proposalHeader).catch(err => {
        this.log.error(`Error building/enqueuing block`, err, { blockNumber: newBlockNumber, slot });
      });
      finishedFlushing = true;
    } else {
      this.log.debug(
        `Not enough txs to build block ${newBlockNumber} at slot ${slot}: got ${pendingTxCount} txs, need ${this.minTxsPerBlock}`,
      );
    }

    await enqueueGovernanceVotePromise.catch(err => {
      this.log.error(`Error enqueuing governance vote`, err, { blockNumber: newBlockNumber, slot });
    });
    await enqueueSlashingVotePromise.catch(err => {
      this.log.error(`Error enqueuing slashing vote`, err, { blockNumber: newBlockNumber, slot });
    });
    await createProofQuotePromise
      .then(quote => (quote ? this.publisher.enqueueClaimEpochProofRight(quote) : undefined))
      .catch(err => {
        this.log.error(`Error creating proof quote`, err, { blockNumber: newBlockNumber, slot });
      });

    await this.publisher.sendRequests();

    if (finishedFlushing) {
      this.isFlushing = false;
    }

    this.setState(SequencerState.IDLE, 0n);
  }

  @trackSpan('Sequencer.work')
  protected async work() {
    try {
      await this.doRealWork();
    } catch (err) {
      if (err instanceof SequencerTooSlowError) {
        this.log.warn(err.message);
      } else {
        // Re-throw other errors
        throw err;
      }
    } finally {
      this.setState(SequencerState.IDLE, 0n);
    }
  }

  public getForwarderAddress() {
    return this.publisher.getForwarderAddress();
  }

  /**
   * Checks if we can propose at the next block and returns the slot number if we can.
   * @param tipArchive - The archive of the previous block.
   * @param proposalBlockNumber - The block number of the proposal.
   * @returns The slot number if we can propose at the next block, otherwise undefined.
   */
  async slotForProposal(tipArchive: Buffer, proposalBlockNumber: bigint): Promise<bigint | undefined> {
    const result = await this.publisher.canProposeAtNextEthBlock(tipArchive);

    if (!result) {
      return undefined;
    }

    const [slot, blockNumber] = result;

    if (proposalBlockNumber !== blockNumber) {
      const msg = `Sequencer block number mismatch. Expected ${proposalBlockNumber} but got ${blockNumber}.`;
      this.log.warn(msg);
      throw new Error(msg);
    }
    return slot;
  }

  /**
   * Sets the sequencer state and checks if we have enough time left in the slot to transition to the new state.
   * @param proposedState - The new state to transition to.
   * @param currentSlotNumber - The current slot number.
   * @param force - Whether to force the transition even if the sequencer is stopped.
   *
   * @dev If the `currentSlotNumber` doesn't matter (e.g. transitioning to IDLE), pass in `0n`;
   * it is only used to check if we have enough time left in the slot to transition to the new state.
   */
  setState(proposedState: SequencerState, currentSlotNumber: bigint, force: boolean = false) {
    if (this.state === SequencerState.STOPPED && force !== true) {
      this.log.warn(`Cannot set sequencer from ${this.state} to ${proposedState} as it is stopped.`);
      return;
    }
    const secondsIntoSlot = this.getSecondsIntoSlot(currentSlotNumber);
    this.timetable.assertTimeLeft(proposedState, secondsIntoSlot);
    this.log.debug(`Transitioning from ${this.state} to ${proposedState}`);
    this.state = proposedState;
  }

  /**
   * Build a block
   *
   * Shared between the sequencer and the validator for re-execution
   *
   * @param pendingTxs - The pending transactions to construct the block from
   * @param newGlobalVariables - The global variables for the new block
   * @param historicalHeader - The historical header of the parent
   * @param opts - Whether to just validate the block as a validator, as opposed to building it as a proposal
   */
  protected async buildBlock(
    pendingTxs: Iterable<Tx> | AsyncIterable<Tx>,
    newGlobalVariables: GlobalVariables,
    opts: { validateOnly?: boolean } = {},
  ) {
    const blockNumber = newGlobalVariables.blockNumber.toNumber();
    const slot = newGlobalVariables.slotNumber.toBigInt();
    this.log.debug(`Requesting L1 to L2 messages from contract for block ${blockNumber}`);
    const l1ToL2Messages = await this.l1ToL2MessageSource.getL1ToL2Messages(BigInt(blockNumber));
    const msgCount = l1ToL2Messages.length;

    this.log.verbose(`Building block ${blockNumber} for slot ${slot}`, {
      slot,
      blockNumber,
      msgCount,
      validator: opts.validateOnly,
    });

    // Sync to the previous block at least
    await this.worldState.syncImmediate(blockNumber - 1);
    this.log.debug(`Synced to previous block ${blockNumber - 1}`);

    // NB: separating the dbs because both should update the state
    const publicProcessorFork = await this.worldState.fork();
    const orchestratorFork = await this.worldState.fork();

    const previousBlockHeader =
      (await this.l2BlockSource.getBlock(blockNumber - 1))?.header ?? orchestratorFork.getInitialHeader();

    try {
      const processor = this.publicProcessorFactory.create(publicProcessorFork, newGlobalVariables, true);
      const blockBuildingTimer = new Timer();
      const blockBuilder = this.blockBuilderFactory.create(orchestratorFork);
      await blockBuilder.startNewBlock(newGlobalVariables, l1ToL2Messages, previousBlockHeader);

      // Deadline for processing depends on whether we're proposing a block
      const secondsIntoSlot = this.getSecondsIntoSlot(slot);
      const processingEndTimeWithinSlot = opts.validateOnly
        ? this.timetable.getValidatorReexecTimeEnd(secondsIntoSlot)
        : this.timetable.getBlockProposalExecTimeEnd(secondsIntoSlot);

      // Deadline is only set if enforceTimeTable is enabled.
      const deadline = this.enforceTimeTable
        ? new Date((this.getSlotStartTimestamp(slot) + processingEndTimeWithinSlot) * 1000)
        : undefined;

      this.log.verbose(`Processing pending txs`, {
        slot,
        slotStart: new Date(this.getSlotStartTimestamp(slot) * 1000),
        now: new Date(this.dateProvider.now()),
        deadline,
      });

      const validators = createValidatorsForBlockBuilding(
        publicProcessorFork,
        this.contractDataSource,
        newGlobalVariables,
        !!this.config.enforceFees,
        this.allowedInSetup,
      );

      // TODO(#11000): Public processor should just handle processing, one tx at a time. It should be responsibility
      // of the sequencer to update world state and iterate over txs. We should refactor this along with unifying the
      // publicProcessorFork and orchestratorFork, to avoid doing tree insertions twice when building the block.
      const proposerLimits = {
        maxTransactions: this.maxTxsPerBlock,
        maxBlockSize: this.maxBlockSizeInBytes,
        maxBlockGas: this.maxBlockGas,
      };
      const limits = opts.validateOnly ? { deadline } : { deadline, ...proposerLimits };
      const [publicProcessorDuration, [processedTxs, failedTxs]] = await elapsed(() =>
        processor.process(pendingTxs, limits, validators),
      );

      if (!opts.validateOnly && failedTxs.length > 0) {
        const failedTxData = failedTxs.map(fail => fail.tx);
        const failedTxHashes = await Tx.getHashes(failedTxData);
        this.log.verbose(`Dropping failed txs ${failedTxHashes.join(', ')}`);
        await this.p2pClient.deleteTxs(failedTxHashes);
      }

      if (
        !opts.validateOnly && // We check for minTxCount only if we are proposing a block, not if we are validating it
        !this.isFlushing && // And we skip the check when flushing, since we want all pending txs to go out, no matter if too few
        this.minTxsPerBlock !== undefined &&
        processedTxs.length < this.minTxsPerBlock
      ) {
        this.log.warn(
          `Block ${blockNumber} has too few txs to be proposed (got ${processedTxs.length} but required ${this.minTxsPerBlock})`,
          { slot, blockNumber, processedTxCount: processedTxs.length },
        );
        throw new Error(`Block has too few successful txs to be proposed`);
      }

      const start = process.hrtime.bigint();
      await blockBuilder.addTxs(processedTxs);
      const end = process.hrtime.bigint();
      const duration = Number(end - start) / 1_000;
      this.metrics.recordBlockBuilderTreeInsertions(duration);

      // All real transactions have been added, set the block as full and pad if needed
      const block = await blockBuilder.setBlockCompleted();

      // How much public gas was processed
      const publicGas = processedTxs.reduce((acc, tx) => acc.add(tx.gasUsed.publicGas), Gas.empty());

      return {
        block,
        publicGas,
        publicProcessorDuration,
        numMsgs: l1ToL2Messages.length,
        numTxs: processedTxs.length,
        numFailedTxs: failedTxs.length,
        blockBuildingTimer,
      };
    } finally {
      // We create a fresh processor each time to reset any cached state (eg storage writes)
      // We wait a bit to close the forks since the processor may still be working on a dangling tx
      // which was interrupted due to the processingDeadline being hit.
      // eslint-disable-next-line @typescript-eslint/no-misused-promises
      setTimeout(async () => {
        try {
          await publicProcessorFork.close();
          await orchestratorFork.close();
        } catch (err) {
          // This can happen if the sequencer is stopped before we hit this timeout.
          this.log.warn(`Error closing forks for block processing`, err);
        }
      }, 5000);
    }
  }

  /**
   * @notice  Build and propose a block to the chain
   *
   * @dev     MUST throw instead of exiting early to ensure that world-state
   *          is being rolled back if the block is dropped.
   *
   * @param pendingTxs - Iterable of pending transactions to construct the block from
   * @param proposalHeader - The partial header constructed for the proposal
   */
  @trackSpan('Sequencer.buildBlockAndEnqueuePublish', (_validTxs, proposalHeader) => ({
    [Attributes.BLOCK_NUMBER]: proposalHeader.globalVariables.blockNumber.toNumber(),
  }))
  private async buildBlockAndEnqueuePublish(
    pendingTxs: Iterable<Tx> | AsyncIterable<Tx>,
    proposalHeader: BlockHeader,
  ): Promise<void> {
    await this.publisher.validateBlockForSubmission(proposalHeader);

    const newGlobalVariables = proposalHeader.globalVariables;
    const blockNumber = newGlobalVariables.blockNumber.toNumber();
    const slot = newGlobalVariables.slotNumber.toBigInt();

    // this.metrics.recordNewBlock(blockNumber, validTxs.length);
    const workTimer = new Timer();
    this.setState(SequencerState.CREATING_BLOCK, slot);

    try {
      const buildBlockRes = await this.buildBlock(pendingTxs, newGlobalVariables);
      const { publicGas, block, publicProcessorDuration, numTxs, numMsgs, blockBuildingTimer } = buildBlockRes;
      this.metrics.recordBuiltBlock(workTimer.ms(), publicGas.l2Gas);

      // TODO(@PhilWindle) We should probably periodically check for things like another
      // block being published before ours instead of just waiting on our block
      await this.publisher.validateBlockForSubmission(block.header);

      const blockStats: L2BlockBuiltStats = {
        eventName: 'l2-block-built',
        creator: this.publisher.getSenderAddress().toString(),
        duration: workTimer.ms(),
        publicProcessDuration: publicProcessorDuration,
        rollupCircuitsDuration: blockBuildingTimer.ms(),
        ...block.getStats(),
      };

      const blockHash = await block.hash();
      const txHashes = block.body.txEffects.map(tx => tx.txHash);
      this.log.info(
        `Built block ${block.number} for slot ${slot} with ${numTxs} txs and ${numMsgs} messages. ${
          publicGas.l2Gas / workTimer.s()
        } mana/s`,
        {
          blockHash,
          globalVariables: block.header.globalVariables.toInspect(),
          txHashes,
          ...blockStats,
        },
      );

      this.log.debug('Collecting attestations');
      const stopCollectingAttestationsTimer = this.metrics.startCollectingAttestationsTimer();
      const attestations = await this.collectAttestations(block, txHashes);
      if (attestations !== undefined) {
        this.log.verbose(`Collected ${attestations.length} attestations`, { blockHash, blockNumber });
      }
      stopCollectingAttestationsTimer();

      return this.enqueuePublishL2Block(block, attestations, txHashes);
    } catch (err) {
      this.metrics.recordFailedBlock();
      throw err;
    }
  }

  @trackSpan('Sequencer.collectAttestations', (block, txHashes) => ({
    [Attributes.BLOCK_NUMBER]: block.number,
    [Attributes.BLOCK_ARCHIVE]: block.archive.toString(),
    [Attributes.BLOCK_TXS_COUNT]: txHashes.length,
  }))
  protected async collectAttestations(block: L2Block, txHashes: TxHash[]): Promise<Signature[] | undefined> {
    // TODO(https://github.com/AztecProtocol/aztec-packages/issues/7962): inefficient to have a round trip in here - this should be cached
    const committee = await this.publisher.getCurrentEpochCommittee();

    if (committee.length === 0) {
      this.log.verbose(`Attesting committee is empty`);
      return undefined;
    } else {
      this.log.debug(`Attesting committee length is ${committee.length}`);
    }

    if (!this.validatorClient) {
      const msg = 'Missing validator client: Cannot collect attestations';
      this.log.error(msg);
      throw new Error(msg);
    }

    const numberOfRequiredAttestations = Math.floor((committee.length * 2) / 3) + 1;
    const slotNumber = block.header.globalVariables.slotNumber.toBigInt();
    this.setState(SequencerState.COLLECTING_ATTESTATIONS, slotNumber);

    this.log.debug('Creating block proposal for validators');
    const proposal = await this.validatorClient.createBlockProposal(block.header, block.archive.root, txHashes);
    if (!proposal) {
      const msg = `Failed to create block proposal`;
      throw new Error(msg);
    }

    this.log.debug('Broadcasting block proposal to validators');
    this.validatorClient.broadcastBlockProposal(proposal);

    const attestationTimeAllowed = this.enforceTimeTable
      ? this.timetable.getMaxAllowedTime(SequencerState.PUBLISHING_BLOCK)!
      : this.aztecSlotDuration;
    const attestationDeadline = new Date(this.dateProvider.now() + attestationTimeAllowed * 1000);
    const attestations = await this.validatorClient.collectAttestations(
      proposal,
      numberOfRequiredAttestations,
      attestationDeadline,
    );

    // note: the smart contract requires that the signatures are provided in the order of the committee
    return orderAttestations(attestations, committee);
  }

  protected async createProofClaimForPreviousEpoch(slotNumber: bigint): Promise<EpochProofQuote | undefined> {
    try {
      // Find out which epoch we are currently in
      const epochToProve = await this.publisher.getClaimableEpoch();

      if (epochToProve === undefined) {
        this.log.trace(`No epoch to claim at slot ${slotNumber}`);
        return undefined;
      }

      // Get quotes for the epoch to be proven
      this.log.debug(`Collecting proof quotes for epoch ${epochToProve}`);
      const p2pQuotes = await this.p2pClient
        .getEpochProofQuotes(epochToProve)
        .then(quotes =>
          quotes
            .filter(x => x.payload.validUntilSlot >= slotNumber)
            .filter(x => x.payload.epochToProve === epochToProve),
        );
      this.log.verbose(`Retrieved ${p2pQuotes.length} quotes for slot ${slotNumber} epoch ${epochToProve}`, {
        epochToProve,
        slotNumber,
        quotes: p2pQuotes.map(q => q.payload),
      });
      if (!p2pQuotes.length) {
        return undefined;
      }

      // ensure these quotes are still valid for the slot and have the contract validate them
      const validQuotes = await this.publisher.filterValidQuotes(p2pQuotes);

      if (!validQuotes.length) {
        this.log.warn(`Failed to find any valid proof quotes`);
        return undefined;
      }
      // pick the quote with the lowest fee
      const sortedQuotes = validQuotes.sort(
        (a: EpochProofQuote, b: EpochProofQuote) => a.payload.basisPointFee - b.payload.basisPointFee,
      );
      const quote = sortedQuotes[0];
      this.log.info(`Selected proof quote for proof claim`, { quote: quote.toInspect() });
      return quote;
    } catch (err) {
      this.log.error(`Failed to create proof claim for previous epoch`, err, { slotNumber });
      return undefined;
    }
  }

  /**
   * Publishes the L2Block to the rollup contract.
   * @param block - The L2Block to be published.
   */
  @trackSpan('Sequencer.enqueuePublishL2Block', block => ({
    [Attributes.BLOCK_NUMBER]: block.number,
  }))
  protected async enqueuePublishL2Block(
    block: L2Block,
    attestations?: Signature[],
    txHashes?: TxHash[],
  ): Promise<void> {
    // Publishes new block to the network and awaits the tx to be mined
    this.setState(SequencerState.PUBLISHING_BLOCK, block.header.globalVariables.slotNumber.toBigInt());

    // Time out tx at the end of the slot
    const slot = block.header.globalVariables.slotNumber.toNumber();
    const txTimeoutAt = new Date((this.getSlotStartTimestamp(slot) + this.aztecSlotDuration) * 1000);

    const enqueued = await this.publisher.enqueueProposeL2Block(block, attestations, txHashes, {
      txTimeoutAt,
    });

    if (!enqueued) {
      throw new Error(`Failed to enqueue publish of block ${block.number}`);
    }
  }

  @trackSpan(
    'Sequencer.claimEpochProofRightIfAvailable',
    slotNumber => ({ [Attributes.SLOT_NUMBER]: Number(slotNumber) }),
    epoch => ({ [Attributes.EPOCH_NUMBER]: Number(epoch) }),
  )
  /** Collects an epoch proof quote if there is an epoch to prove, and submits it to the L1 contract. */
  protected async claimEpochProofRightIfAvailable(slotNumber: bigint) {
    const proofQuote = await this.createProofClaimForPreviousEpoch(slotNumber);
    if (proofQuote === undefined) {
      return;
    }

    const epoch = proofQuote.payload.epochToProve;
    const ctx = { slotNumber, epoch, quote: proofQuote.toInspect() };
    this.log.verbose(`Claiming proof right for epoch ${epoch}`, ctx);
    const enqueued = this.publisher.enqueueClaimEpochProofRight(proofQuote);
    if (!enqueued) {
      throw new Error(`Failed to enqueue claim of proof right for epoch ${epoch}`);
    }
    this.log.info(`Enqueued claim of proof right for epoch ${epoch}`, ctx);
    return epoch;
  }

  /**
   * Returns whether all dependencies have caught up.
   * We don't check against the previous block submitted since it may have been reorg'd out.
   * @returns Boolean indicating if our dependencies are synced to the latest block.
   */
  protected async isBlockSynced() {
    const syncedBlocks = await Promise.all([
      this.worldState.status().then((s: WorldStateSynchronizerStatus) => s.syncedToL2Block),
      this.l2BlockSource.getL2Tips().then(t => t.latest),
      this.p2pClient.getStatus().then(s => s.syncedToL2Block.number),
      this.l1ToL2MessageSource.getBlockNumber(),
    ] as const);
    const [worldState, l2BlockSource, p2p, l1ToL2MessageSource] = syncedBlocks;
    const result =
      // check that world state has caught up with archiver
      // note that the archiver reports undefined hash for the genesis block
      // because it doesn't have access to world state to compute it (facepalm)
      (l2BlockSource.hash === undefined || worldState.hash === l2BlockSource.hash) &&
      // and p2p client and message source are at least at the same block
      // this should change to hashes once p2p client handles reorgs
      // and once we stop pretending that the l1tol2message source is not
      // just the archiver under a different name
      p2p >= l2BlockSource.number &&
      l1ToL2MessageSource >= l2BlockSource.number;

    this.log.debug(`Sequencer sync check ${result ? 'succeeded' : 'failed'}`, {
      worldStateNumber: worldState.number,
      worldStateHash: worldState.hash,
      l2BlockSourceNumber: l2BlockSource.number,
      l2BlockSourceHash: l2BlockSource.hash,
      p2pNumber: p2p,
      l1ToL2MessageSourceNumber: l1ToL2MessageSource,
    });
    return result;
  }

  private getSlotStartTimestamp(slotNumber: number | bigint): number {
    return Number(this.l1Constants.l1GenesisTime) + Number(slotNumber) * this.l1Constants.slotDuration;
  }

  private getSecondsIntoSlot(slotNumber: number | bigint): number {
    const slotStartTimestamp = this.getSlotStartTimestamp(slotNumber);
    return Number((this.dateProvider.now() / 1000 - slotStartTimestamp).toFixed(3));
  }

  get aztecSlotDuration() {
    return this.l1Constants.slotDuration;
  }

  get coinbase(): EthAddress {
    return this._coinbase;
  }

  get feeRecipient(): AztecAddress {
    return this._feeRecipient;
  }
}<|MERGE_RESOLUTION|>--- conflicted
+++ resolved
@@ -274,21 +274,8 @@
       VoteType.SLASHING,
     );
 
-<<<<<<< HEAD
-    // Check the pool has enough txs to build a block
-    const pendingTxCount = await this.p2pClient.getPendingTxCount();
-    if (pendingTxCount < this.minTxsPerBlock && !this.isFlushing) {
-      this.log.verbose(`Not enough txs to propose block. Got ${pendingTxCount} min ${this.minTxsPerBlock}.`, {
-        slot,
-        blockNumber: newBlockNumber,
-      });
-      await this.claimEpochProofRightIfAvailable(slot);
-      return;
-    }
-=======
     // Start collecting proof quotes for the previous epoch if needed in the background
     const createProofQuotePromise = this.createProofClaimForPreviousEpoch(slot);
->>>>>>> 7a2870f3
 
     this.setState(SequencerState.INITIALIZING_PROPOSAL, slot);
     this.log.verbose(`Preparing proposal for block ${newBlockNumber} at slot ${slot}`, {
@@ -297,13 +284,6 @@
       slot,
     });
 
-<<<<<<< HEAD
-    // We don't fetch exactly maxTxsPerBlock txs here because we may not need all of them if we hit a limit before,
-    // and also we may need to fetch more if we don't have enough valid txs.
-    const pendingTxs = await toArray(this.p2pClient.iteratePendingTxs());
-
-=======
->>>>>>> 7a2870f3
     // If I created a "partial" header here that should make our job much easier.
     const proposalHeader = new BlockHeader(
       new AppendOnlyTreeSnapshot(chainTipArchive, 1),
