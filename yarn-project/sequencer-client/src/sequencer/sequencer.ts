import { GlobalVariables } from '@aztec/circuits.js';
import { Fr } from '@aztec/foundation/fields';
import { createDebugLogger } from '@aztec/foundation/log';
import { RunningPromise } from '@aztec/foundation/running-promise';
import { Timer, elapsed } from '@aztec/foundation/timer';
import { P2P } from '@aztec/p2p';
import { ContractDataSource, L1ToL2MessageSource, L2Block, L2BlockSource, MerkleTreeId, Tx } from '@aztec/types';
import { L2BlockBuiltStats } from '@aztec/types/stats';
import { WorldStateStatus, WorldStateSynchronizer } from '@aztec/world-state';

import times from 'lodash.times';

import { BlockBuilder } from '../block_builder/index.js';
import { GlobalVariableBuilder } from '../global_variable_builder/global_builder.js';
import { L1Publisher } from '../publisher/l1-publisher.js';
import { ceilPowerOfTwo } from '../utils.js';
import { SequencerConfig } from './config.js';
import { ProcessedTx } from './processed_tx.js';
import { PublicProcessorFactory } from './public_processor.js';

/**
 * Sequencer client
 * - Wins a period of time to become the sequencer (depending on finalized protocol).
 * - Chooses a set of txs from the tx pool to be in the rollup.
 * - Simulate the rollup of txs.
 * - Adds proof requests to the request pool (not for this milestone).
 * - Receives results to those proofs from the network (repeats as necessary) (not for this milestone).
 * - Publishes L1 tx(s) to the rollup contract via RollupPublisher.
 */
export class Sequencer {
  private runningPromise?: RunningPromise;
  private pollingIntervalMs: number = 1000;
  private maxTxsPerBlock = 32;
  private minTxsPerBLock = 1;
  private lastPublishedBlock = 0;
  private state = SequencerState.STOPPED;

  constructor(
    private publisher: L1Publisher,
    private globalsBuilder: GlobalVariableBuilder,
    private p2pClient: P2P,
    private worldState: WorldStateSynchronizer,
    private blockBuilder: BlockBuilder,
    private l2BlockSource: L2BlockSource,
    private l1ToL2MessageSource: L1ToL2MessageSource,
    private contractDataSource: ContractDataSource,
    private publicProcessorFactory: PublicProcessorFactory,
    config: SequencerConfig = {},
    private log = createDebugLogger('aztec:sequencer'),
  ) {
    this.updateConfig(config);
    this.log(`Initialized sequencer with ${this.minTxsPerBLock}-${this.maxTxsPerBlock} txs per block.`);
  }

  /**
   * Updates sequencer config.
   * @param config - New parameters.
   */
  public updateConfig(config: SequencerConfig) {
    if (config.transactionPollingIntervalMS) this.pollingIntervalMs = config.transactionPollingIntervalMS;
    if (config.maxTxsPerBlock) this.maxTxsPerBlock = config.maxTxsPerBlock;
    if (config.minTxsPerBlock) this.minTxsPerBLock = config.minTxsPerBlock;
  }

  /**
   * Starts the sequencer and moves to IDLE state. Blocks until the initial sync is complete.
   */
  public async start() {
    await this.initialSync();

    this.runningPromise = new RunningPromise(this.work.bind(this), this.pollingIntervalMs);
    this.runningPromise.start();
    this.state = SequencerState.IDLE;
    this.log('Sequencer started');
  }

  /**
   * Stops the sequencer from processing txs and moves to STOPPED state.
   */
  public async stop(): Promise<void> {
    await this.runningPromise?.stop();
    this.publisher.interrupt();
    this.state = SequencerState.STOPPED;
    this.log('Stopped sequencer');
  }

  /**
   * Starts a previously stopped sequencer.
   */
  public restart() {
    this.log('Restarting sequencer');
    this.publisher.restart();
    this.runningPromise!.start();
    this.state = SequencerState.IDLE;
  }

  /**
   * Returns the current state of the sequencer.
   * @returns An object with a state entry with one of SequencerState.
   */
  public status() {
    return { state: this.state };
  }

  protected async initialSync() {
    // TODO: Should we wait for world state to be ready, or is the caller expected to run await start?
    this.lastPublishedBlock = await this.worldState.status().then((s: WorldStateStatus) => s.syncedToL2Block);
  }

  /**
   * Grabs up to maxTxsPerBlock from the p2p client, constructs a block, and pushes it to L1.
   */
  protected async work() {
    try {
      // Update state when the previous block has been synced
      const prevBlockSynced = await this.isBlockSynced();
      if (prevBlockSynced && this.state === SequencerState.PUBLISHING_BLOCK) {
        this.log(`Block has been synced`);
        this.state = SequencerState.IDLE;
      }

      // Do not go forward with new block if the previous one has not been mined and processed
      if (!prevBlockSynced) return;

      const workTimer = new Timer();
      this.state = SequencerState.WAITING_FOR_TXS;

      // Get txs to build the new block
      const pendingTxs = await this.p2pClient.getTxs();
      if (pendingTxs.length < this.minTxsPerBLock) return;
      this.log.info(`Retrieved ${pendingTxs.length} txs from P2P pool`);

      const blockNumber = (await this.l2BlockSource.getBlockNumber()) + 1;
      const newGlobalVariables = await this.globalsBuilder.buildGlobalVariables(new Fr(blockNumber));

      // Filter out invalid txs
      // TODO: It should be responsibility of the P2P layer to validate txs before passing them on here
      const validTxs = await this.takeValidTxs(pendingTxs, newGlobalVariables);
      if (validTxs.length < this.minTxsPerBLock) return;

      this.log.info(`Building block ${blockNumber} with ${validTxs.length} transactions`);
      this.state = SequencerState.CREATING_BLOCK;

<<<<<<< HEAD
      const prevGlobalVariables = (await this.l2BlockSource.getL2Block(-1))?.globalVariables ?? GlobalVariables.empty();
=======
      const newGlobalVariables = await this.globalsBuilder.buildGlobalVariables(new Fr(blockNumber));
      const prevGlobalVariables = (await this.l2BlockSource.getBlock(-1))?.globalVariables ?? GlobalVariables.empty();
>>>>>>> 2ea199fc

      // Process txs and drop the ones that fail processing
      // We create a fresh processor each time to reset any cached state (eg storage writes)
      const processor = await this.publicProcessorFactory.create(prevGlobalVariables, newGlobalVariables);
      const [publicProcessorDuration, [processedTxs, failedTxs]] = await elapsed(() => processor.process(validTxs));
      if (failedTxs.length > 0) {
        const failedTxData = failedTxs.map(fail => fail.tx);
        this.log(`Dropping failed txs ${(await Tx.getHashes(failedTxData)).join(', ')}`);
        await this.p2pClient.deleteTxs(await Tx.getHashes(failedTxData));
      }

      // Only accept processed transactions that are not double-spends,
      // public functions emitting nullifiers would pass earlier check but fail here.
      // Note that we're checking all nullifiers generated in the private execution twice,
<<<<<<< HEAD
      // we could store the ones already checked and skip them here as an optimisation.
      const processedValidTxs = await this.takeValidTxs(processedTxs, newGlobalVariables);
=======
      // we could store the ones already checked and skip them here as an optimization.
      const processedValidTxs = await this.takeValidTxs(processedTxs);
>>>>>>> 2ea199fc

      if (processedValidTxs.length === 0) {
        this.log('No txs processed correctly to build block. Exiting');
        return;
      }

      // Get l1 to l2 messages from the contract
      this.log('Requesting L1 to L2 messages from contract');
      const l1ToL2Messages = await this.getPendingL1ToL2Messages();
      this.log('Successfully retrieved L1 to L2 messages from contract');

      // Build the new block by running the rollup circuits
      this.log(`Assembling block with txs ${processedValidTxs.map(tx => tx.hash).join(', ')}`);

      const emptyTx = await processor.makeEmptyProcessedTx();
      const [rollupCircuitsDuration, block] = await elapsed(() =>
        this.buildBlock(processedValidTxs, l1ToL2Messages, emptyTx, newGlobalVariables),
      );

      this.log(`Assembled block ${block.number}`, {
        eventName: 'l2-block-built',
        duration: workTimer.ms(),
        publicProcessDuration: publicProcessorDuration,
        rollupCircuitsDuration: rollupCircuitsDuration,
        ...block.getStats(),
      } satisfies L2BlockBuiltStats);

      await this.publishExtendedContractData(validTxs, block);

      await this.publishL2Block(block);
      this.log.info(`Submitted rollup block ${block.number} with ${processedValidTxs.length} transactions`);
    } catch (err) {
      this.log.error(`Rolling back world state DB due to error assembling block`, err);
      await this.worldState.getLatest().rollback();
    }
  }

  /**
   * Gets new extended contract data from the txs and publishes it on chain.
   * @param validTxs - The set of real transactions being published as part of the block.
   * @param block - The L2Block to be published.
   */
  protected async publishExtendedContractData(validTxs: Tx[], block: L2Block) {
    // Publishes contract data for txs to the network and awaits the tx to be mined
    this.state = SequencerState.PUBLISHING_CONTRACT_DATA;
    const newContractData = validTxs
      .map(tx => {
        // Currently can only have 1 new contract per tx
        const newContract = tx.data?.end.newContracts[0];
        if (newContract) {
          return tx.newContracts[0];
        }
      })
      .filter((cd): cd is Exclude<typeof cd, undefined> => cd !== undefined);

    const blockHash = block.getCalldataHash();
    this.log(`Publishing extended contract data with block hash ${blockHash.toString('hex')}`);

    const publishedContractData = await this.publisher.processNewContractData(block.number, blockHash, newContractData);
    if (publishedContractData) {
      this.log(`Successfully published new contract data for block ${block.number}`);
    } else if (!publishedContractData && newContractData.length) {
      this.log(`Failed to publish new contract data for block ${block.number}`);
    }
  }

  /**
   * Publishes the L2Block to the rollup contract.
   * @param block - The L2Block to be published.
   */
  protected async publishL2Block(block: L2Block) {
    // Publishes new block to the network and awaits the tx to be mined
    this.state = SequencerState.PUBLISHING_BLOCK;
    const publishedL2Block = await this.publisher.processL2Block(block);
    if (publishedL2Block) {
      this.log(`Successfully published block ${block.number}`);
      this.lastPublishedBlock = block.number;
    } else {
      throw new Error(`Failed to publish block`);
    }
  }

  protected async takeValidTxs<T extends Tx | ProcessedTx>(txs: T[], globalVariables: GlobalVariables): Promise<T[]> {
    const validTxs: T[] = [];
    const txsToDelete = [];
    const thisBlockNullifiers: Set<bigint> = new Set();

    // Process txs until we get to maxTxsPerBlock, rejecting double spends in the process
    for (const tx of txs) {
      if (tx.data.constants.txContext.chainId.value !== globalVariables.chainId.value) {
        this.log(
          `Deleting tx for incorrect chain ${tx.data.constants.txContext.chainId.toString()}, global chain ${globalVariables.chainId.toString()}, tx hash ${await Tx.getHash(
            tx,
          )}`,
        );
        txsToDelete.push(tx);
        continue;
      }
      if (await this.isTxDoubleSpend(tx)) {
        this.log(`Deleting double spend tx ${await Tx.getHash(tx)}`);
        txsToDelete.push(tx);
        continue;
      } else if (this.isTxDoubleSpendSameBlock(tx, thisBlockNullifiers)) {
        // We don't drop these txs from the p2p pool immediately since they become valid
        // again if the current block fails to be published for some reason.
        this.log(`Skipping tx with double-spend for this same block ${await Tx.getHash(tx)}`);
        continue;
      }

      tx.data.end.newNullifiers.forEach(n => thisBlockNullifiers.add(n.toBigInt()));
      validTxs.push(tx);
      if (validTxs.length >= this.maxTxsPerBlock) break;
    }

    // Make sure we remove these from the tx pool so we do not consider it again
    if (txsToDelete.length > 0) {
      await this.p2pClient.deleteTxs(await Tx.getHashes([...txsToDelete]));
    }

    return validTxs;
  }

  /**
   * Returns whether the previous block sent has been mined, and all dependencies have caught up with it.
   * @returns Boolean indicating if our dependencies are synced to the latest block.
   */
  protected async isBlockSynced() {
    const syncedBlocks = await Promise.all([
      this.worldState.status().then((s: WorldStateStatus) => s.syncedToL2Block),
      this.p2pClient.getStatus().then(s => s.syncedToL2Block),
      this.l2BlockSource.getBlockNumber(),
      this.l1ToL2MessageSource.getBlockNumber(),
    ]);
    const min = Math.min(...syncedBlocks);
    return min >= this.lastPublishedBlock;
  }

  /**
   * Pads the set of txs to a power of two and assembles a block by calling the block builder.
   * @param txs - Processed txs to include in the next block.
   * @param newL1ToL2Messages - L1 to L2 messages to be part of the block.
   * @param emptyTx - Empty tx to repeat at the end of the block to pad to a power of two.
   * @param globalVariables - Global variables to use in the block.
   * @returns The new block.
   */
  protected async buildBlock(
    txs: ProcessedTx[],
    newL1ToL2Messages: Fr[],
    emptyTx: ProcessedTx,
    globalVariables: GlobalVariables,
  ) {
    // Pad the txs array with empty txs to be a power of two, at least 4
    const txsTargetSize = Math.max(ceilPowerOfTwo(txs.length), 4);
    const emptyTxCount = txsTargetSize - txs.length;

    const allTxs = [...txs, ...times(emptyTxCount, () => emptyTx)];
    this.log(`Building block ${globalVariables.blockNumber}`);

    const [block] = await this.blockBuilder.buildL2Block(globalVariables, allTxs, newL1ToL2Messages);
    return block;
  }

  /**
   * Calls the archiver to pull upto `NUMBER_OF_L1_L2_MESSAGES_PER_ROLLUP` message keys
   * (archiver returns the top messages sorted by fees)
   * @returns An array of L1 to L2 messages' messageKeys
   */
  protected async getPendingL1ToL2Messages(): Promise<Fr[]> {
    return await this.l1ToL2MessageSource.getPendingL1ToL2Messages();
  }

  /**
   * Returns true if one of the tx nullifiers exist on the block being built.
   * @param tx - The tx to test.
   * @param thisBlockNullifiers - The nullifiers added so far.
   */
  protected isTxDoubleSpendSameBlock(tx: Tx | ProcessedTx, thisBlockNullifiers: Set<bigint>): boolean {
    // We only consider non-empty nullifiers
    const newNullifiers = tx.data.end.newNullifiers.filter(n => !n.isZero());

    for (const nullifier of newNullifiers) {
      if (thisBlockNullifiers.has(nullifier.toBigInt())) {
        return true;
      }
    }
    return false;
  }

  /**
   * Returns true if one of the transaction nullifiers exist.
   * Nullifiers prevent double spends in a private context.
   * @param tx - The transaction.
   * @returns Whether this is a problematic double spend that the L1 contract would reject.
   */
  protected async isTxDoubleSpend(tx: Tx | ProcessedTx): Promise<boolean> {
    // We only consider non-empty nullifiers
    const newNullifiers = tx.data.end.newNullifiers.filter(n => !n.isZero());

    // Ditch this tx if it has a repeated nullifiers
    const uniqNullifiers = new Set(newNullifiers.map(n => n.toBigInt()));
    if (uniqNullifiers.size !== newNullifiers.length) return true;

    for (const nullifier of newNullifiers) {
      // TODO(AD): this is an exhaustive search currently
      const db = this.worldState.getLatest();
      const indexInDb = await db.findLeafIndex(MerkleTreeId.NULLIFIER_TREE, nullifier.toBuffer());
      if (indexInDb !== undefined) return true;
    }
    return false;
  }
}

/**
 * State of the sequencer.
 */
export enum SequencerState {
  /**
   * Will move to WAITING_FOR_TXS after a configured amount of time.
   */
  IDLE,
  /**
   * Polling the P2P module for txs to include in a block. Will move to CREATING_BLOCK if there are valid txs to include, or back to IDLE otherwise.
   */
  WAITING_FOR_TXS,
  /**
   * Creating a new L2 block. Includes processing public function calls and running rollup circuits. Will move to PUBLISHING_CONTRACT_DATA.
   */
  CREATING_BLOCK,
  /**
   * Sending the tx to L1 with encrypted logs and awaiting it to be mined. Will move back to PUBLISHING_BLOCK once finished.
   */
  PUBLISHING_CONTRACT_DATA,
  /**
   * Sending the tx to L1 with the L2 block data and awaiting it to be mined. Will move to IDLE.
   */
  PUBLISHING_BLOCK,
  /**
   * Sequencer is stopped and not processing any txs from the pool.
   */
  STOPPED,
}<|MERGE_RESOLUTION|>--- conflicted
+++ resolved
@@ -141,12 +141,7 @@
       this.log.info(`Building block ${blockNumber} with ${validTxs.length} transactions`);
       this.state = SequencerState.CREATING_BLOCK;
 
-<<<<<<< HEAD
-      const prevGlobalVariables = (await this.l2BlockSource.getL2Block(-1))?.globalVariables ?? GlobalVariables.empty();
-=======
-      const newGlobalVariables = await this.globalsBuilder.buildGlobalVariables(new Fr(blockNumber));
       const prevGlobalVariables = (await this.l2BlockSource.getBlock(-1))?.globalVariables ?? GlobalVariables.empty();
->>>>>>> 2ea199fc
 
       // Process txs and drop the ones that fail processing
       // We create a fresh processor each time to reset any cached state (eg storage writes)
@@ -161,13 +156,8 @@
       // Only accept processed transactions that are not double-spends,
       // public functions emitting nullifiers would pass earlier check but fail here.
       // Note that we're checking all nullifiers generated in the private execution twice,
-<<<<<<< HEAD
       // we could store the ones already checked and skip them here as an optimisation.
       const processedValidTxs = await this.takeValidTxs(processedTxs, newGlobalVariables);
-=======
-      // we could store the ones already checked and skip them here as an optimization.
-      const processedValidTxs = await this.takeValidTxs(processedTxs);
->>>>>>> 2ea199fc
 
       if (processedValidTxs.length === 0) {
         this.log('No txs processed correctly to build block. Exiting');
