import { NUMBER_OF_L1_L2_MESSAGES_PER_ROLLUP } from '@aztec/circuits.js';
import { Fr } from '@aztec/foundation/fields';
import { createDebugLogger } from '@aztec/foundation/log';
import { RunningPromise } from '@aztec/foundation/running-promise';
import { P2P } from '@aztec/p2p';
import {
  ContractData,
  ContractPublicData,
  L2Block,
  MerkleTreeId,
  PrivateTx,
  PublicTx,
  Tx,
  UnverifiedData,
  isPrivateTx,
<<<<<<< HEAD
  L2Block,
  L2BlockSource,
=======
>>>>>>> 2eba0f03
} from '@aztec/types';
import { WorldStateStatus, WorldStateSynchroniser } from '@aztec/world-state';
import times from 'lodash.times';
import { BlockBuilder } from '../block_builder/index.js';
import { L1Publisher } from '../publisher/l1-publisher.js';
import { SequencerConfig } from './config.js';
import { ProcessedTx } from './processed_tx.js';
import { PublicProcessorFactory } from './public_processor.js';

/**
 * Sequencer client
 * - Wins a period of time to become the sequencer (depending on finalised protocol).
 * - Chooses a set of txs from the tx pool to be in the rollup.
 * - Simulate the rollup of txs.
 * - Adds proof requests to the request pool (not for this milestone).
 * - Receives results to those proofs from the network (repeats as necessary) (not for this milestone).
 * - Publishes L1 tx(s) to the rollup contract via RollupPublisher.
 */
export class Sequencer {
  private runningPromise?: RunningPromise;
  private pollingIntervalMs: number;
  private maxTxsPerBlock = 32;
  private minTxsPerBLock = 1;
  private lastPublishedBlock = 0;
  private state = SequencerState.STOPPED;

  constructor(
    private publisher: L1Publisher,
    private p2pClient: P2P,
    private worldState: WorldStateSynchroniser,
    private blockBuilder: BlockBuilder,
<<<<<<< HEAD
    private publicProcessor: PublicProcessor,
    private l2BlockSource: L2BlockSource,
=======
    private publicProcessorFactory: PublicProcessorFactory,
>>>>>>> 2eba0f03
    config?: SequencerConfig,
    private log = createDebugLogger('aztec:sequencer'),
  ) {
    this.pollingIntervalMs = config?.transactionPollingInterval ?? 1_000;
    if (config?.maxTxsPerBlock) {
      this.maxTxsPerBlock = config.maxTxsPerBlock;
    }
    if (config?.minTxsPerBlock) {
      this.minTxsPerBLock = config.minTxsPerBlock;
    }
  }

  /**
   * Starts the sequencer and moves to IDLE state. Blocks until the initial sync is complete.
   */
  public async start() {
    await this.initialSync();

    this.runningPromise = new RunningPromise(this.work.bind(this), this.pollingIntervalMs);
    this.runningPromise.start();
    this.state = SequencerState.IDLE;
    this.log('Sequencer started');
  }

  /**
   * Stops the sequencer from processing txs and moves to STOPPED state.
   */
  public async stop(): Promise<void> {
    await this.runningPromise?.stop();
    this.publisher.interrupt();
    this.state = SequencerState.STOPPED;
    this.log('Stopped sequencer');
  }

  /**
   * Starts a previously stopped sequencer.
   */
  public restart() {
    this.log('Restarting sequencer');
    this.runningPromise!.start();
    this.state = SequencerState.IDLE;
  }

  /**
   * Returns the current state of the sequencer.
   * @returns An object with a state entry with one of SequencerState.
   */
  public status() {
    return { state: this.state };
  }

  protected async initialSync() {
    // TODO: Should we wait for worldstate to be ready, or is the caller expected to run await start?
    this.lastPublishedBlock = await this.worldState.status().then((s: WorldStateStatus) => s.syncedToL2Block);
  }

  /**
   * Grabs up to maxTxsPerBlock from the p2p client, constructs a block, and pushes it to L1.
   */
  protected async work() {
    try {
      // Update state when the previous block has been synced
      const prevBlockSynced = await this.isBlockSynced();
      if (prevBlockSynced && this.state === SequencerState.PUBLISHING_BLOCK) {
        this.log(`Block has been synced`);
        this.state = SequencerState.IDLE;
      }

      // Do not go forward with new block if the previous one has not been mined and processed
      if (!prevBlockSynced) return;

      this.state = SequencerState.WAITING_FOR_TXS;

      // Get txs to build the new block
      const pendingTxs = await this.p2pClient.getTxs();
      if (pendingTxs.length < this.minTxsPerBLock) return;

      // Filter out invalid txs
      const validTxs = await this.takeValidTxs(pendingTxs);
      if (validTxs.length < this.minTxsPerBLock) {
        return;
      }

      this.log(`Processing ${validTxs.length} txs...`);
      this.state = SequencerState.CREATING_BLOCK;

      // Process public txs and drop the ones that fail processing
      // We create a fresh processor each time to reset any cached state (eg storage writes)
      const processor = this.publicProcessorFactory.create();
      const [processedTxs, failedTxs] = await processor.process(validTxs);
      if (failedTxs.length > 0) {
        this.log(`Dropping failed txs ${(await Tx.getHashes(failedTxs)).join(', ')}`);
        await this.p2pClient.deleteTxs(await Tx.getHashes(failedTxs));
      }

      if (processedTxs.length === 0) {
        this.log('No txs processed correctly to build block. Exiting');
        return;
      }

      // Get l1 to l2 messages from the contract
      this.log('Requesting L1 to L2 messages from contract');
      const l1ToL2Messages = this.takeL1ToL2MessagesFromContract();
      this.log('Successfully retrieved L1 to L2 messages from contract');

      // Build the new block by running the rollup circuits
      this.log(`Assembling block with txs ${processedTxs.map(tx => tx.hash).join(', ')}`);
      const emptyTx = await processor.makeEmptyProcessedTx();
      const block = await this.buildBlock(processedTxs, l1ToL2Messages, emptyTx);
      this.log(`Assembled block ${block.number}`);

      await this.publishUnverifiedData(validTxs, block);

      await this.publishL2Block(block);
    } catch (err) {
      this.log(err);
      this.log(`Rolling back world state DB`);
      await this.worldState.getLatest().rollback();
    }
  }

  /**
   * Creates the unverified data from the txs and l2Block and publishes it on chain.
   * @param validTxs - The set of real transactions being published as part of the block.
   * @param block - The L2Block to be published.
   */
  protected async publishUnverifiedData(validTxs: Tx[], block: L2Block) {
    // Publishes new unverified data & contract data for private txs to the network and awaits the tx to be mined
    this.state = SequencerState.PUBLISHING_UNVERIFIED_DATA;
    // Note: Public txs don't generate UnverifiedData and for this reason we can ignore them here.
    const unverifiedData = UnverifiedData.join(validTxs.filter(isPrivateTx).map(tx => tx.unverifiedData));
    const newContractData = validTxs
      .filter(isPrivateTx)
      .map(tx => {
        // Currently can only have 1 new contract per tx
        const newContract = tx.data?.end.newContracts[0];
        if (newContract && tx.newContractPublicFunctions?.length) {
          return new ContractPublicData(
            new ContractData(newContract.contractAddress, newContract.portalContractAddress),
            tx.newContractPublicFunctions,
          );
        }
      })
      .filter((cd): cd is Exclude<typeof cd, undefined> => cd !== undefined);

    const blockHash = block.getCalldataHash();
    this.log(`Publishing data with block hash ${blockHash.toString('hex')}`);

    const publishedUnverifiedData = await this.publisher.processUnverifiedData(block.number, blockHash, unverifiedData);
    if (publishedUnverifiedData) {
      this.log(`Successfully published unverifiedData for block ${block.number}`);
    } else {
      this.log(`Failed to publish unverifiedData for block ${block.number}`);
    }

    const publishedContractData = await this.publisher.processNewContractData(block.number, blockHash, newContractData);
    if (publishedContractData) {
      this.log(`Successfully published new contract data for block ${block.number}`);
    } else if (!publishedContractData && newContractData.length) {
      this.log(`Failed to publish new contract data for block ${block.number}`);
    }
  }

  /**
   * Publishes the L2Block to the rollup contract.
   * @param block - The L2Block to be published.
   */
  protected async publishL2Block(block: L2Block) {
    // Publishes new block to the network and awaits the tx to be mined
    this.state = SequencerState.PUBLISHING_BLOCK;
    const publishedL2Block = await this.publisher.processL2Block(block);
    if (publishedL2Block) {
      this.log(`Successfully published block ${block.number}`);
      this.lastPublishedBlock = block.number;
    } else {
      throw new Error(`Failed to publish block`);
    }
  }

  // TODO: It should be responsibility of the P2P layer to validate txs before passing them on here
  protected async takeValidTxs(txs: Tx[]) {
    const validTxs = [];
    const doubleSpendTxs = [];
    const invalidSigTxs = [];

    // Process txs until we get to maxTxsPerBlock, rejecting double spends in the process
    for (const tx of txs) {
      // TODO(AD) - eventually we should add a limit to how many transactions we
      // skip in this manner and do something more DDOS-proof (like letting the transaction fail and pay a fee).
      if (tx.isPrivate() && (await this.isTxDoubleSpend(tx))) {
        this.log(`Deleting double spend tx ${await tx.getTxHash()}`);
        doubleSpendTxs.push(tx);
        continue;
      }

      if (tx.isPublic() && !(await this.isValidSignature(tx))) {
        this.log(`Deleting invalid signature tx ${await tx.getTxHash()}`);
        invalidSigTxs.push(tx);
        continue;
      }

      validTxs.push(tx);
      if (validTxs.length >= this.maxTxsPerBlock) {
        break;
      }
    }

    // Make sure we remove these from the tx pool so we do not consider it again
    if (doubleSpendTxs.length > 0 || invalidSigTxs.length > 0) {
      await this.p2pClient.deleteTxs(await Tx.getHashes([...doubleSpendTxs, ...invalidSigTxs]));
    }

    return validTxs;
  }

  /**
   * Returns whether the previous block sent has been mined, and all dependencies have caught up with it.
   * @returns Boolean indicating if our dependencies are synced to the latest block.
   */
  protected async isBlockSynced() {
    const syncedBlocks = await Promise.all([
      this.worldState.status().then((s: WorldStateStatus) => s.syncedToL2Block),
      this.p2pClient.getStatus().then(s => s.syncedToL2Block),
    ]);
    const min = Math.min(...syncedBlocks);
    return min >= this.lastPublishedBlock;
  }

  /**
   * Pads the set of txs to a power of two and assembles a block by calling the block builder.
   * @param txs - Processed txs to include in the next block.
   * @param newL1ToL2Messages - L1 to L2 messages to be part of the block.
   * @param emptyTx - Empty tx to repeat at the end of the block to pad to a power of two.
   * @returns The new block.
   */
  protected async buildBlock(txs: ProcessedTx[], newL1ToL2Messages: Fr[], emptyTx: ProcessedTx) {
    // Pad the txs array with empty txs to be a power of two, at least 4
    const power = Math.max(Math.ceil(Math.log2(txs.length)), 2);
    const emptyTxCount = Math.pow(2, power) - txs.length;

<<<<<<< HEAD
    const allTxs = [
      ...txs,
      ...(await Promise.all(times(emptyTxCount, () => this.publicProcessor.makeEmptyProcessedTx()))),
    ];
    const blockNumber = (await this.l2BlockSource.getBlockHeight()) + 1;
    this.log(`Building block ${blockNumber}`);
    const [block] = await this.blockBuilder.buildL2Block(blockNumber, allTxs, newL1ToL2Messages);
=======
    const allTxs = [...txs, ...times(emptyTxCount, () => emptyTx)];
    const [block] = await this.blockBuilder.buildL2Block(this.lastBlockNumber + 1, allTxs, newL1ToL2Messages);
>>>>>>> 2eba0f03
    return block;
  }

  /**
   * Checks on chain messages inbox and selects messages to inlcude within the next rollup block.
   * TODO: This is a stubbed method.
   * @returns An array of L1 to L2 messages.
   */
  protected takeL1ToL2MessagesFromContract(): Fr[] {
    return new Array(NUMBER_OF_L1_L2_MESSAGES_PER_ROLLUP).fill(new Fr(0n));
  }

  /**
   * Returns true if one of the transaction nullifiers exist.
   * Nullifiers prevent double spends in a private context.
   * @param tx - The transaction.
   * @returns Whether this is a problematic double spend that the L1 contract would reject.
   */
  protected async isTxDoubleSpend(tx: PrivateTx): Promise<boolean> {
    // eslint-disable-next-line @typescript-eslint/await-thenable
    for (const nullifier of tx.data.end.newNullifiers) {
      // Skip nullifier if it's empty
      if (nullifier.isZero()) continue;
      // TODO(AD): this is an exhaustive search currently
      if (
        (await this.worldState.getLatest().findLeafIndex(MerkleTreeId.NULLIFIER_TREE, nullifier.toBuffer())) !==
        undefined
      ) {
        // Our nullifier tree has this nullifier already - this transaction is a double spend / not well-formed
        return true;
      }
    }
    return false;
  }

  protected isValidSignature(_tx: PublicTx): Promise<boolean> {
    // TODO: Validate tx ECDSA signature!
    return Promise.resolve(true);
  }
}

/**
 * State of the sequencer.
 */
export enum SequencerState {
  /**
   * Will move to WAITING_FOR_TXS after a configured amount of time.
   */
  IDLE,
  /**
   * Polling the P2P module for txs to include in a block. Will move to CREATING_BLOCK if there are valid txs to include, or back to IDLE otherwise.
   */
  WAITING_FOR_TXS,
  /**
   * Creating a new L2 block. Includes processing public function calls and running rollup circuits. Will move to PUBLISHING_UNVERIFIED_DATA.
   */
  CREATING_BLOCK,
  /**
   * Sending the tx to L1 with unverified data and awaiting it to be mined. Will move back to PUBLISHING_BLOCK once finished.
   */
  PUBLISHING_UNVERIFIED_DATA,
  /**
   * Sending the tx to L1 with the L2 block data and awaiting it to be mined. Will move to IDLE.
   */
  PUBLISHING_BLOCK,
  /**
   * Sequencer is stopped and not processing any txs from the pool.
   */
  STOPPED,
}<|MERGE_RESOLUTION|>--- conflicted
+++ resolved
@@ -6,18 +6,14 @@
 import {
   ContractData,
   ContractPublicData,
-  L2Block,
   MerkleTreeId,
   PrivateTx,
   PublicTx,
   Tx,
   UnverifiedData,
   isPrivateTx,
-<<<<<<< HEAD
   L2Block,
   L2BlockSource,
-=======
->>>>>>> 2eba0f03
 } from '@aztec/types';
 import { WorldStateStatus, WorldStateSynchroniser } from '@aztec/world-state';
 import times from 'lodash.times';
@@ -49,12 +45,8 @@
     private p2pClient: P2P,
     private worldState: WorldStateSynchroniser,
     private blockBuilder: BlockBuilder,
-<<<<<<< HEAD
-    private publicProcessor: PublicProcessor,
     private l2BlockSource: L2BlockSource,
-=======
     private publicProcessorFactory: PublicProcessorFactory,
->>>>>>> 2eba0f03
     config?: SequencerConfig,
     private log = createDebugLogger('aztec:sequencer'),
   ) {
@@ -295,18 +287,10 @@
     const power = Math.max(Math.ceil(Math.log2(txs.length)), 2);
     const emptyTxCount = Math.pow(2, power) - txs.length;
 
-<<<<<<< HEAD
-    const allTxs = [
-      ...txs,
-      ...(await Promise.all(times(emptyTxCount, () => this.publicProcessor.makeEmptyProcessedTx()))),
-    ];
+    const allTxs = [...txs, ...times(emptyTxCount, () => emptyTx)];
     const blockNumber = (await this.l2BlockSource.getBlockHeight()) + 1;
     this.log(`Building block ${blockNumber}`);
     const [block] = await this.blockBuilder.buildL2Block(blockNumber, allTxs, newL1ToL2Messages);
-=======
-    const allTxs = [...txs, ...times(emptyTxCount, () => emptyTx)];
-    const [block] = await this.blockBuilder.buildL2Block(this.lastBlockNumber + 1, allTxs, newL1ToL2Messages);
->>>>>>> 2eba0f03
     return block;
   }
 
