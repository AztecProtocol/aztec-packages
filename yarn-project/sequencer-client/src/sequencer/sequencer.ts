--- conflicted
+++ resolved
@@ -11,7 +11,6 @@
   PrivateTx,
   PublicTx,
   Tx,
-  UnverifiedData,
   isPrivateTx,
   L2BlockSource,
 } from '@aztec/types';
@@ -169,11 +168,6 @@
       this.log(`Rolling back world state DB`);
       await this.worldState.getLatest().rollback();
     }
-  }
-
-  protected getNewLogsData(validTxs: Tx[]) {
-    const newLogsData = UnverifiedData.join(validTxs.filter(isPrivateTx).map(tx => tx.unverifiedData));
-    return newLogsData;
   }
 
   /**
@@ -202,16 +196,6 @@
 
     const blockHash = block.getCalldataHash();
     this.log(`Publishing data with block hash ${blockHash.toString('hex')}`);
-<<<<<<< HEAD
-=======
-
-    const publishedUnverifiedData = await this.publisher.processUnverifiedData(block.number, blockHash, unverifiedData);
-    if (publishedUnverifiedData) {
-      this.log(`Successfully published unverifiedData for block ${block.number}`);
-    } else {
-      this.log(`Failed to publish unverifiedData for block ${block.number}`);
-    }
->>>>>>> afadb91e
 
     const publishedContractData = await this.publisher.processNewContractData(block.number, blockHash, newContractData);
     if (publishedContractData) {
