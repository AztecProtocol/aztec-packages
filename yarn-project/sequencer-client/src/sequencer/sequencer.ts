--- conflicted
+++ resolved
@@ -218,18 +218,13 @@
   protected async buildBlock(txs: ProcessedTx[], newL1ToL2Messages: Fr[]) {
     // Pad the txs array with empty txs to be a power of two, at least 4
     const txsTargetSize = Math.max(ceilPowerOfTwo(txs.length), 4);
-<<<<<<< HEAD
-    const allTxs = [...txs, ...(await Promise.all(times(txsTargetSize - txs.length, makeEmptyProcessedTx)))];
-    const [block] = await this.blockBuilder.buildL2Block(this.lastBlockNumber + 1, allTxs, newL1ToL2Messages);
-=======
     const emptyTxCount = txsTargetSize - txs.length;
 
     const allTxs = [
       ...txs,
       ...(await Promise.all(times(emptyTxCount, () => this.publicProcessor.makeEmptyProcessedTx()))),
     ];
-    const [block] = await this.blockBuilder.buildL2Block(this.lastBlockNumber + 1, allTxs);
->>>>>>> 3d726660
+    const [block] = await this.blockBuilder.buildL2Block(this.lastBlockNumber + 1, allTxs,  newL1ToL2Messages);
     return block;
   }
 
