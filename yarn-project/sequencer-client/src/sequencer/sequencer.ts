--- conflicted
+++ resolved
@@ -13,7 +13,6 @@
   Tx,
   isPrivateTx,
   L2BlockSource,
-  NoirLogs,
 } from '@aztec/types';
 import { WorldStateStatus, WorldStateSynchroniser } from '@aztec/world-state';
 import times from 'lodash.times';
@@ -177,13 +176,7 @@
    */
   protected async publishContractPublicData(validTxs: Tx[], block: L2Block) {
     // Publishes new unverified data & contract data for private txs to the network and awaits the tx to be mined
-<<<<<<< HEAD
     this.state = SequencerState.PUBLISHING_CONTRACT_DATA;
-=======
-    this.state = SequencerState.PUBLISHING_UNVERIFIED_DATA;
-    // Note: Public txs don't generate UnverifiedData and for this reason we can ignore them here.
-    const unverifiedData = NoirLogs.join(validTxs.filter(isPrivateTx).map(tx => tx.encryptedLogs));
->>>>>>> 9878585f
     const newContractData = validTxs
       .filter(isPrivateTx)
       .map(tx => {
