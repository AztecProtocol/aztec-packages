--- conflicted
+++ resolved
@@ -244,12 +244,7 @@
     const newBlockNumber = chainTip.blockNumber + 1;
 
     // If we cannot find a tip archive, assume genesis.
-<<<<<<< HEAD
-    const chainTipArchive =
-      chainTip?.archive.root ?? new Fr((await this.worldState.getCommitted().getTreeInfo(MerkleTreeId.ARCHIVE)).root);
-=======
     const chainTipArchive = chainTip.archive;
->>>>>>> 435a0afe
 
     const slot = await this.slotForProposal(chainTipArchive.toBuffer(), BigInt(newBlockNumber));
     if (!slot) {
@@ -810,7 +805,8 @@
 
       return { blockNumber: block.number, archive: block.archive.root };
     } else {
-      return { blockNumber: INITIAL_L2_BLOCK_NUM - 1, archive: new Fr(GENESIS_ARCHIVE_ROOT) };
+      const archive = new Fr((await this.worldState.getCommitted().getTreeInfo(MerkleTreeId.ARCHIVE)).root);
+      return { blockNumber: INITIAL_L2_BLOCK_NUM - 1, archive };
     }
   }
 
