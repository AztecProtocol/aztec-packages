import { type L2Block, retryUntil } from '@aztec/aztec.js';
import { INITIAL_L2_BLOCK_NUM } from '@aztec/constants';
import type { ViemPublicClient } from '@aztec/ethereum';
import { omit } from '@aztec/foundation/collection';
import { EthAddress } from '@aztec/foundation/eth-address';
import type { Signature } from '@aztec/foundation/eth-signature';
import { Fr } from '@aztec/foundation/fields';
import { createLogger } from '@aztec/foundation/log';
import { RunningPromise } from '@aztec/foundation/running-promise';
import { type DateProvider, Timer, elapsed } from '@aztec/foundation/timer';
import type { P2P } from '@aztec/p2p';
import { getDefaultAllowedSetupFunctions } from '@aztec/p2p/msg_validators';
import type { BlockBuilderFactory } from '@aztec/prover-client/block-builder';
import type { PublicProcessorFactory } from '@aztec/simulator/server';
import { AztecAddress } from '@aztec/stdlib/aztec-address';
import type { CommitteeAttestation, L2BlockSource } from '@aztec/stdlib/block';
import type { ContractDataSource } from '@aztec/stdlib/contract';
import type { L1RollupConstants } from '@aztec/stdlib/epoch-helpers';
import { Gas } from '@aztec/stdlib/gas';
import {
  type AllowedElement,
  SequencerConfigSchema,
  type WorldStateSynchronizer,
} from '@aztec/stdlib/interfaces/server';
import type { L1ToL2MessageSource } from '@aztec/stdlib/messaging';
import { pickFromSchema } from '@aztec/stdlib/schemas';
import type { L2BlockBuiltStats } from '@aztec/stdlib/stats';
import { MerkleTreeId } from '@aztec/stdlib/trees';
import { ContentCommitment, GlobalVariables, ProposedBlockHeader, Tx, type TxHash } from '@aztec/stdlib/tx';
import {
  Attributes,
  L1Metrics,
  type TelemetryClient,
  type Tracer,
  getTelemetryClient,
  trackSpan,
} from '@aztec/telemetry-client';
import type { ValidatorClient } from '@aztec/validator-client';

import type { GlobalVariableBuilder } from '../global_variable_builder/global_builder.js';
import { type SequencerPublisher, VoteType } from '../publisher/sequencer-publisher.js';
import type { SlasherClient } from '../slasher/slasher_client.js';
import { createValidatorForBlockBuilding } from '../tx_validator/tx_validator_factory.js';
import type { SequencerConfig } from './config.js';
import { SequencerMetrics } from './metrics.js';
import { SequencerTimetable, SequencerTooSlowError } from './timetable.js';
import { SequencerState, orderAttestations } from './utils.js';

export { SequencerState };

type SequencerRollupConstants = Pick<L1RollupConstants, 'ethereumSlotDuration' | 'l1GenesisTime' | 'slotDuration'>;

/**
 * Sequencer client
 * - Wins a period of time to become the sequencer (depending on finalized protocol).
 * - Chooses a set of txs from the tx pool to be in the rollup.
 * - Simulate the rollup of txs.
 * - Adds proof requests to the request pool (not for this milestone).
 * - Receives results to those proofs from the network (repeats as necessary) (not for this milestone).
 * - Publishes L1 tx(s) to the rollup contract via RollupPublisher.
 */
export class Sequencer {
  private runningPromise?: RunningPromise;
  private pollingIntervalMs: number = 1000;
  private maxTxsPerBlock = 32;
  private minTxsPerBlock = 1;
  private maxL1TxInclusionTimeIntoSlot = 0;
  // TODO: zero values should not be allowed for the following 2 values in PROD
  private _coinbase = EthAddress.ZERO;
  private _feeRecipient = AztecAddress.ZERO;
  private state = SequencerState.STOPPED;
  private txPublicSetupAllowList: AllowedElement[] = [];
  private maxBlockSizeInBytes: number = 1024 * 1024;
  private maxBlockGas: Gas = new Gas(100e9, 100e9);
  private metrics: SequencerMetrics;
  private l1Metrics: L1Metrics;
  private isFlushing: boolean = false;

  /** The maximum number of seconds that the sequencer can be into a slot to transition to a particular state. */
  protected timetable!: SequencerTimetable;

  protected enforceTimeTable: boolean = false;

  constructor(
    protected publisher: SequencerPublisher,
    protected validatorClient: ValidatorClient | undefined, // During migration the validator client can be inactive
    protected globalsBuilder: GlobalVariableBuilder,
    protected p2pClient: P2P,
    protected worldState: WorldStateSynchronizer,
    protected slasherClient: SlasherClient,
    protected blockBuilderFactory: BlockBuilderFactory,
    protected l2BlockSource: L2BlockSource,
    protected l1ToL2MessageSource: L1ToL2MessageSource,
    protected publicProcessorFactory: PublicProcessorFactory,
    protected contractDataSource: ContractDataSource,
    protected l1Constants: SequencerRollupConstants,
    protected dateProvider: DateProvider,
    protected config: SequencerConfig = {},
    telemetry: TelemetryClient = getTelemetryClient(),
    protected log = createLogger('sequencer'),
  ) {
    this.metrics = new SequencerMetrics(
      telemetry,
      () => this.state,
      this._coinbase,
      this.publisher.getRollupContract(),
      'Sequencer',
    );
    this.l1Metrics = new L1Metrics(
      telemetry.getMeter('SequencerL1Metrics'),
      publisher.l1TxUtils.client as unknown as ViemPublicClient,
      [publisher.getSenderAddress()],
    );

    // Register the block builder with the validator client for re-execution
    this.validatorClient?.registerBlockBuilder(this.buildBlockFromProposal.bind(this));

    // Register the slasher on the publisher to fetch slashing payloads
    this.publisher.registerSlashPayloadGetter(this.slasherClient.getSlashPayload.bind(this.slasherClient));
  }

  get tracer(): Tracer {
    return this.metrics.tracer;
  }

  public getValidatorAddress() {
    return this.validatorClient?.getValidatorAddress();
  }

  /**
   * Updates sequencer config.
   * @param config - New parameters.
   */
  public async updateConfig(config: SequencerConfig) {
    this.log.info(
      `Sequencer config set`,
      omit(pickFromSchema(config, SequencerConfigSchema), 'txPublicSetupAllowList'),
    );

    if (config.transactionPollingIntervalMS !== undefined) {
      this.pollingIntervalMs = config.transactionPollingIntervalMS;
    }
    if (config.maxTxsPerBlock !== undefined) {
      this.maxTxsPerBlock = config.maxTxsPerBlock;
    }
    if (config.minTxsPerBlock !== undefined) {
      this.minTxsPerBlock = config.minTxsPerBlock;
    }
    if (config.maxDABlockGas !== undefined) {
      this.maxBlockGas = new Gas(config.maxDABlockGas, this.maxBlockGas.l2Gas);
    }
    if (config.maxL2BlockGas !== undefined) {
      this.maxBlockGas = new Gas(this.maxBlockGas.daGas, config.maxL2BlockGas);
    }
    if (config.coinbase) {
      this._coinbase = config.coinbase;
    }
    if (config.feeRecipient) {
      this._feeRecipient = config.feeRecipient;
    }
    if (config.txPublicSetupAllowList) {
      this.txPublicSetupAllowList = config.txPublicSetupAllowList;
    } else {
      this.txPublicSetupAllowList = await getDefaultAllowedSetupFunctions();
    }
    if (config.maxBlockSizeInBytes !== undefined) {
      this.maxBlockSizeInBytes = config.maxBlockSizeInBytes;
    }
    if (config.governanceProposerPayload) {
      this.publisher.setGovernancePayload(config.governanceProposerPayload);
    }
    if (config.maxL1TxInclusionTimeIntoSlot !== undefined) {
      this.maxL1TxInclusionTimeIntoSlot = config.maxL1TxInclusionTimeIntoSlot;
    }
    if (config.enforceTimeTable !== undefined) {
      this.enforceTimeTable = config.enforceTimeTable;
    }

    this.setTimeTable();

    // TODO: Just read everything from the config object as needed instead of copying everything into local vars.
    this.config = config;
  }

  private setTimeTable() {
    this.timetable = new SequencerTimetable(
      this.l1Constants.ethereumSlotDuration,
      this.aztecSlotDuration,
      this.maxL1TxInclusionTimeIntoSlot,
      this.enforceTimeTable,
      this.metrics,
      this.log,
    );
    this.log.verbose(`Sequencer timetable updated`, { enforceTimeTable: this.enforceTimeTable });
  }

  /**
   * Starts the sequencer and moves to IDLE state.
   */
  public async start() {
    await this.updateConfig(this.config);
    this.metrics.start();
    this.runningPromise = new RunningPromise(this.work.bind(this), this.log, this.pollingIntervalMs);
    this.setState(SequencerState.IDLE, 0n, true /** force */);
    this.runningPromise.start();
    this.l1Metrics.start();
    this.log.info(`Sequencer started with address ${this.publisher.getSenderAddress().toString()}`);
  }

  /**
   * Stops the sequencer from processing txs and moves to STOPPED state.
   */
  public async stop(): Promise<void> {
    this.log.debug(`Stopping sequencer`);
    this.metrics.stop();
    await this.validatorClient?.stop();
    await this.runningPromise?.stop();
    this.slasherClient.stop();
    this.publisher.interrupt();
    this.setState(SequencerState.STOPPED, 0n, true /** force */);
    this.l1Metrics.stop();
    this.log.info('Stopped sequencer');
  }

  /**
   * Starts a previously stopped sequencer.
   */
  public restart() {
    this.log.info('Restarting sequencer');
    this.publisher.restart();
    this.runningPromise!.start();
    this.setState(SequencerState.IDLE, 0n, true /** force */);
  }

  /**
   * Returns the current state of the sequencer.
   * @returns An object with a state entry with one of SequencerState.
   */
  public status() {
    return { state: this.state };
  }

  /** Forces the sequencer to bypass all time and tx count checks for the next block and build anyway. */
  public flush() {
    this.isFlushing = true;
  }

  /**
   * @notice  Performs most of the sequencer duties:
   *          - Checks if we are up to date
   *          - If we are and we are the sequencer, collect txs and build a block
   *          - Collect attestations for the block
   *          - Submit block
   *          - If our block for some reason is not included, revert the state
   */
  protected async doRealWork() {
    this.setState(SequencerState.SYNCHRONIZING, 0n);
    // Update state when the previous block has been synced
    const chainTip = await this.getChainTip();
    // Do not go forward with new block if the previous one has not been mined and processed
    if (!chainTip) {
      return;
    }

    this.setState(SequencerState.PROPOSER_CHECK, 0n);

    const newBlockNumber = chainTip.blockNumber + 1;

    // If we cannot find a tip archive, assume genesis.
    const chainTipArchive = chainTip.archive;

    const slot = await this.slotForProposal(chainTipArchive.toBuffer(), BigInt(newBlockNumber));
    this.metrics.observeSlotChange(slot, this.publisher.getSenderAddress().toString());
    if (!slot) {
      this.log.debug(`Cannot propose block ${newBlockNumber}`);
      return;
    }

    this.log.debug(`Can propose block ${newBlockNumber} at slot ${slot}`);

    const newGlobalVariables = await this.globalsBuilder.buildGlobalVariables(
      new Fr(newBlockNumber),
      this._coinbase,
      this._feeRecipient,
      slot,
    );

    const enqueueGovernanceVotePromise = this.publisher.enqueueCastVote(
      slot,
      newGlobalVariables.timestamp.toBigInt(),
      VoteType.GOVERNANCE,
    );
    const enqueueSlashingVotePromise = this.publisher.enqueueCastVote(
      slot,
      newGlobalVariables.timestamp.toBigInt(),
      VoteType.SLASHING,
    );

    this.setState(SequencerState.INITIALIZING_PROPOSAL, slot);
    this.log.debug(`Preparing proposal for block ${newBlockNumber} at slot ${slot}`, {
      chainTipArchive,
      blockNumber: newBlockNumber,
      slot,
    });

    // If I created a "partial" header here that should make our job much easier.
    const proposalHeader = ProposedBlockHeader.from({
      ...newGlobalVariables,
      timestamp: newGlobalVariables.timestamp.toBigInt(),
      lastArchiveRoot: chainTipArchive,
      contentCommitment: ContentCommitment.empty(),
      totalManaUsed: Fr.ZERO,
    });

    let finishedFlushing = false;
    const pendingTxCount = await this.p2pClient.getPendingTxCount();
    if (pendingTxCount >= this.minTxsPerBlock || this.isFlushing) {
      // We don't fetch exactly maxTxsPerBlock txs here because we may not need all of them if we hit a limit before,
      // and also we may need to fetch more if we don't have enough valid txs.
      const pendingTxs = this.p2pClient.iteratePendingTxs();

      await this.buildBlockAndEnqueuePublish(pendingTxs, proposalHeader, newGlobalVariables).catch(err => {
        this.log.error(`Error building/enqueuing block`, err, { blockNumber: newBlockNumber, slot });
      });
      finishedFlushing = true;
    } else {
      this.log.verbose(
        `Not enough txs to build block ${newBlockNumber} at slot ${slot} (got ${pendingTxCount} txs, need ${this.minTxsPerBlock})`,
        { chainTipArchive, blockNumber: newBlockNumber, slot },
      );
    }

    await enqueueGovernanceVotePromise.catch(err => {
      this.log.error(`Error enqueuing governance vote`, err, { blockNumber: newBlockNumber, slot });
    });
    await enqueueSlashingVotePromise.catch(err => {
      this.log.error(`Error enqueuing slashing vote`, err, { blockNumber: newBlockNumber, slot });
    });

    const resp = await this.publisher.sendRequests();
    if (resp) {
      const proposedBlock = resp.validActions.find(a => a === 'propose');
      if (proposedBlock) {
        this.metrics.incFilledSlot(this.publisher.getSenderAddress().toString());
      }
    }

    if (finishedFlushing) {
      this.isFlushing = false;
    }

    this.setState(SequencerState.IDLE, 0n);
  }

  @trackSpan('Sequencer.work')
  protected async work() {
    try {
      await this.doRealWork();
    } catch (err) {
      if (err instanceof SequencerTooSlowError) {
        this.log.warn(err.message);
      } else {
        // Re-throw other errors
        throw err;
      }
    } finally {
      this.setState(SequencerState.IDLE, 0n);
    }
  }

  public getForwarderAddress() {
    return this.publisher.getForwarderAddress();
  }

  /**
   * Checks if we can propose at the next block and returns the slot number if we can.
   * @param tipArchive - The archive of the previous block.
   * @param proposalBlockNumber - The block number of the proposal.
   * @returns The slot number if we can propose at the next block, otherwise undefined.
   */
  async slotForProposal(tipArchive: Buffer, proposalBlockNumber: bigint): Promise<bigint | undefined> {
    const result = await this.publisher.canProposeAtNextEthBlock(tipArchive);

    if (!result) {
      return undefined;
    }

    const [slot, blockNumber] = result;

    if (proposalBlockNumber !== blockNumber) {
      const msg = `Sequencer block number mismatch. Expected ${proposalBlockNumber} but got ${blockNumber}.`;
      this.log.warn(msg);
      throw new Error(msg);
    }
    return slot;
  }

  /**
   * Sets the sequencer state and checks if we have enough time left in the slot to transition to the new state.
   * @param proposedState - The new state to transition to.
   * @param currentSlotNumber - The current slot number.
   * @param force - Whether to force the transition even if the sequencer is stopped.
   *
   * @dev If the `currentSlotNumber` doesn't matter (e.g. transitioning to IDLE), pass in `0n`;
   * it is only used to check if we have enough time left in the slot to transition to the new state.
   */
  setState(proposedState: SequencerState, currentSlotNumber: bigint, force: boolean = false) {
    if (this.state === SequencerState.STOPPED && force !== true) {
      this.log.warn(`Cannot set sequencer from ${this.state} to ${proposedState} as it is stopped.`);
      return;
    }
    const secondsIntoSlot = this.getSecondsIntoSlot(currentSlotNumber);
    this.timetable.assertTimeLeft(proposedState, secondsIntoSlot);
    this.log.debug(`Transitioning from ${this.state} to ${proposedState}`);
    this.state = proposedState;
  }

  /**
   * Build a block
   *
   * @param pendingTxs - The pending transactions to construct the block from
   * @param newGlobalVariables - The global variables for the new block
   * @param opts - Whether to just validate the block as a validator, as opposed to building it as a proposal
   */
  protected async buildBlock(
    pendingTxs: Iterable<Tx> | AsyncIterable<Tx>,
    newGlobalVariables: GlobalVariables,
    opts: { validateOnly?: boolean } = {},
  ) {
    const blockNumber = newGlobalVariables.blockNumber.toNumber();
    const slot = newGlobalVariables.slotNumber.toBigInt();
    this.log.debug(`Requesting L1 to L2 messages from contract for block ${blockNumber}`);
    const l1ToL2Messages = await this.l1ToL2MessageSource.getL1ToL2Messages(BigInt(blockNumber));
    const msgCount = l1ToL2Messages.length;

    this.log.verbose(`Building block ${blockNumber} for slot ${slot}`, {
      slot,
      blockNumber,
      msgCount,
      validator: opts.validateOnly,
    });

    // Sync to the previous block at least. If we cannot sync to that block because the archiver hasn't caught up,
    // we keep retrying until the reexecution deadline. Note that this could only happen when we are a validator,
    // for if we are the proposer, then world-state should already be caught up, as we check this earlier.
    await retryUntil(
      () => this.worldState.syncImmediate(blockNumber - 1, true).then(syncedTo => syncedTo >= blockNumber - 1),
      'sync to previous block',
      this.timetable.getValidatorReexecTimeEnd(),
      0.1,
    );
    this.log.debug(`Synced to previous block ${blockNumber - 1}`);

    // NB: separating the dbs because both should update the state
    const publicProcessorDBFork = await this.worldState.fork();
    const orchestratorDBFork = await this.worldState.fork();

    const previousBlockHeader =
      (await this.l2BlockSource.getBlock(blockNumber - 1))?.header ?? orchestratorDBFork.getInitialHeader();

    try {
      const processor = this.publicProcessorFactory.create(publicProcessorDBFork, newGlobalVariables, true);
      const blockBuildingTimer = new Timer();
      const blockBuilder = this.blockBuilderFactory.create(orchestratorDBFork);
      await blockBuilder.startNewBlock(newGlobalVariables, l1ToL2Messages, previousBlockHeader);

      // Deadline for processing depends on whether we're proposing a block
      const secondsIntoSlot = this.getSecondsIntoSlot(slot);
      const processingEndTimeWithinSlot = opts.validateOnly
        ? this.timetable.getValidatorReexecTimeEnd(secondsIntoSlot)
        : this.timetable.getBlockProposalExecTimeEnd(secondsIntoSlot);

      // Deadline is only set if enforceTimeTable is enabled.
      const deadline = this.enforceTimeTable
        ? new Date((this.getSlotStartTimestamp(slot) + processingEndTimeWithinSlot) * 1000)
        : undefined;

      this.log.verbose(`Processing pending txs`, {
        slot,
        slotStart: new Date(this.getSlotStartTimestamp(slot) * 1000),
        now: new Date(this.dateProvider.now()),
        deadline,
      });

      const validator = createValidatorForBlockBuilding(
        publicProcessorDBFork,
        this.contractDataSource,
        newGlobalVariables,
        this.txPublicSetupAllowList,
      );

      // TODO(#11000): Public processor should just handle processing, one tx at a time. It should be responsibility
      // of the sequencer to update world state and iterate over txs. We should refactor this along with unifying the
      // publicProcessorFork and orchestratorFork, to avoid doing tree insertions twice when building the block.
      const proposerLimits = {
        maxTransactions: this.maxTxsPerBlock,
        maxBlockSize: this.maxBlockSizeInBytes,
        maxBlockGas: this.maxBlockGas,
      };
      const limits = opts.validateOnly ? { deadline } : { deadline, ...proposerLimits };
      const [publicProcessorDuration, [processedTxs, failedTxs, usedTxs]] = await elapsed(() =>
        processor.process(pendingTxs, limits, validator),
      );

      if (!opts.validateOnly && failedTxs.length > 0) {
        const failedTxData = failedTxs.map(fail => fail.tx);
        const failedTxHashes = await Tx.getHashes(failedTxData);
        this.log.verbose(`Dropping failed txs ${failedTxHashes.join(', ')}`);
        await this.p2pClient.deleteTxs(failedTxHashes);
      }

      if (
        !opts.validateOnly && // We check for minTxCount only if we are proposing a block, not if we are validating it
        !this.isFlushing && // And we skip the check when flushing, since we want all pending txs to go out, no matter if too few
        this.minTxsPerBlock !== undefined &&
        processedTxs.length < this.minTxsPerBlock
      ) {
        this.log.warn(
          `Block ${blockNumber} has too few txs to be proposed (got ${processedTxs.length} but required ${this.minTxsPerBlock})`,
          { slot, blockNumber, processedTxCount: processedTxs.length },
        );
        throw new Error(`Block has too few successful txs to be proposed`);
      }

      const start = process.hrtime.bigint();
      await blockBuilder.addTxs(processedTxs);
      const end = process.hrtime.bigint();
      const duration = Number(end - start) / 1_000;
      this.metrics.recordBlockBuilderTreeInsertions(duration);

      // All real transactions have been added, set the block as full and pad if needed
      const block = await blockBuilder.setBlockCompleted();

      // How much public gas was processed
      const publicGas = processedTxs.reduce((acc, tx) => acc.add(tx.gasUsed.publicGas), Gas.empty());

      return {
        block,
        publicGas,
        publicProcessorDuration,
        numMsgs: l1ToL2Messages.length,
        numTxs: processedTxs.length,
        numFailedTxs: failedTxs.length,
        blockBuildingTimer,
        usedTxs,
      };
    } finally {
      // We create a fresh processor each time to reset any cached state (eg storage writes)
      // We wait a bit to close the forks since the processor may still be working on a dangling tx
      // which was interrupted due to the processingDeadline being hit.
      // eslint-disable-next-line @typescript-eslint/no-misused-promises
      setTimeout(async () => {
        try {
          await publicProcessorDBFork.close();
          await orchestratorDBFork.close();
        } catch (err) {
          // This can happen if the sequencer is stopped before we hit this timeout.
          this.log.warn(`Error closing forks for block processing`, err);
        }
      }, 5000);
    }
  }

  /**
   * Build a block from a proposal. Used by the validator to re-execute transactions.
   *
   * @param blockNumber - The block number of the proposal.
   * @param header - The header of the proposal.
   * @param pendingTxs - The pending transactions to construct the block from.
   * @param opts - Whether to just validate the block as a validator, as opposed to building it as a proposal.
   */
  async buildBlockFromProposal(
    blockNumber: Fr,
    header: ProposedBlockHeader,
    pendingTxs: Iterable<Tx> | AsyncIterable<Tx>,
    opts: { validateOnly?: boolean } = {},
  ) {
    const { chainId, version } = await this.globalsBuilder.getGlobalConstantVariables();
    const globalVariables = GlobalVariables.from({
      ...header,
      blockNumber,
      timestamp: new Fr(header.timestamp),
      chainId,
      version,
    });
    return await this.buildBlock(pendingTxs, globalVariables, opts);
  }

  /**
   * @notice  Build and propose a block to the chain
   *
   * @dev     MUST throw instead of exiting early to ensure that world-state
   *          is being rolled back if the block is dropped.
   *
   * @param pendingTxs - Iterable of pending transactions to construct the block from
   * @param proposalHeader - The partial header constructed for the proposal
   */
  @trackSpan('Sequencer.buildBlockAndEnqueuePublish', (_validTxs, _proposalHeader, newGlobalVariables) => ({
    [Attributes.BLOCK_NUMBER]: newGlobalVariables.blockNumber.toNumber(),
  }))
  private async buildBlockAndEnqueuePublish(
    pendingTxs: Iterable<Tx> | AsyncIterable<Tx>,
    proposalHeader: ProposedBlockHeader,
    newGlobalVariables: GlobalVariables,
  ): Promise<void> {
    await this.publisher.validateBlockForSubmission(proposalHeader);

    const blockNumber = newGlobalVariables.blockNumber.toNumber();
    const slot = proposalHeader.slotNumber.toBigInt();

    // this.metrics.recordNewBlock(blockNumber, validTxs.length);
    const workTimer = new Timer();
    this.setState(SequencerState.CREATING_BLOCK, slot);

    try {
      const buildBlockRes = await this.buildBlock(pendingTxs, newGlobalVariables);
      const { publicGas, block, publicProcessorDuration, numTxs, numMsgs, blockBuildingTimer, usedTxs } = buildBlockRes;
      this.metrics.recordBuiltBlock(workTimer.ms(), publicGas.l2Gas);

      // TODO(@PhilWindle) We should probably periodically check for things like another
      // block being published before ours instead of just waiting on our block
      await this.publisher.validateBlockForSubmission(block.header.toPropose());

      const blockStats: L2BlockBuiltStats = {
        eventName: 'l2-block-built',
        creator: this.publisher.getSenderAddress().toString(),
        duration: workTimer.ms(),
        publicProcessDuration: publicProcessorDuration,
        rollupCircuitsDuration: blockBuildingTimer.ms(),
        ...block.getStats(),
      };

      const blockHash = await block.hash();
      const txHashes = block.body.txEffects.map(tx => tx.txHash);
      this.log.info(
        `Built block ${block.number} for slot ${slot} with ${numTxs} txs and ${numMsgs} messages. ${
          publicGas.l2Gas / workTimer.s()
        } mana/s`,
        {
          blockHash,
          globalVariables: block.header.globalVariables.toInspect(),
          txHashes,
          ...blockStats,
        },
      );

      this.log.debug('Collecting attestations');
      const stopCollectingAttestationsTimer = this.metrics.startCollectingAttestationsTimer();
      const attestations = await this.collectAttestations(block, usedTxs);
      if (attestations !== undefined) {
        this.log.verbose(`Collected ${attestations.length} attestations`, { blockHash, blockNumber });
      }
      stopCollectingAttestationsTimer();

      return this.enqueuePublishL2Block(block, attestations, txHashes);
    } catch (err) {
      this.metrics.recordFailedBlock();
      throw err;
    }
  }

  @trackSpan('Sequencer.collectAttestations', (block, txHashes) => ({
    [Attributes.BLOCK_NUMBER]: block.number,
    [Attributes.BLOCK_ARCHIVE]: block.archive.toString(),
    [Attributes.BLOCK_TXS_COUNT]: txHashes.length,
  }))
<<<<<<< HEAD
  protected async collectAttestations(block: L2Block, txHashes: TxHash[]): Promise<CommitteeAttestation[] | undefined> {
=======
  protected async collectAttestations(block: L2Block, txs: Tx[]): Promise<Signature[] | undefined> {
>>>>>>> 4fe0c9af
    // TODO(https://github.com/AztecProtocol/aztec-packages/issues/7962): inefficient to have a round trip in here - this should be cached
    const committee = await this.publisher.getCurrentEpochCommittee();

    if (committee.length === 0) {
      this.log.verbose(`Attesting committee is empty`);
      return undefined;
    } else {
      this.log.debug(`Attesting committee length is ${committee.length}`);
    }

    if (!this.validatorClient) {
      const msg = 'Missing validator client: Cannot collect attestations';
      this.log.error(msg);
      throw new Error(msg);
    }

    const numberOfRequiredAttestations = Math.floor((committee.length * 2) / 3) + 1;
    const slotNumber = block.header.globalVariables.slotNumber.toBigInt();
    this.setState(SequencerState.COLLECTING_ATTESTATIONS, slotNumber);

    this.log.debug('Creating block proposal for validators');
    const proposal = await this.validatorClient.createBlockProposal(
      block.header.globalVariables.blockNumber,
      block.header.toPropose(),
      block.archive.root,
      block.header.state,
      txs,
    );
    if (!proposal) {
      const msg = `Failed to create block proposal`;
      throw new Error(msg);
    }

    this.log.debug('Broadcasting block proposal to validators');
    this.validatorClient.broadcastBlockProposal(proposal);

    const attestationTimeAllowed = this.enforceTimeTable
      ? this.timetable.getMaxAllowedTime(SequencerState.PUBLISHING_BLOCK)!
      : this.aztecSlotDuration;
    const attestationDeadline = new Date(this.dateProvider.now() + attestationTimeAllowed * 1000);
    const attestations = await this.validatorClient.collectAttestations(
      proposal,
      numberOfRequiredAttestations,
      attestationDeadline,
    );

    // note: the smart contract requires that the signatures are provided in the order of the committee
    return orderAttestations(attestations, committee);
  }

  /**
   * Publishes the L2Block to the rollup contract.
   * @param block - The L2Block to be published.
   */
  @trackSpan('Sequencer.enqueuePublishL2Block', block => ({
    [Attributes.BLOCK_NUMBER]: block.number,
  }))
  protected async enqueuePublishL2Block(
    block: L2Block,
    attestations?: CommitteeAttestation[],
    txHashes?: TxHash[],
  ): Promise<void> {
    // Publishes new block to the network and awaits the tx to be mined
    this.setState(SequencerState.PUBLISHING_BLOCK, block.header.globalVariables.slotNumber.toBigInt());

    // Time out tx at the end of the slot
    const slot = block.header.globalVariables.slotNumber.toNumber();
    const txTimeoutAt = new Date((this.getSlotStartTimestamp(slot) + this.aztecSlotDuration) * 1000);

    const enqueued = await this.publisher.enqueueProposeL2Block(block, attestations, txHashes, {
      txTimeoutAt,
    });

    if (!enqueued) {
      throw new Error(`Failed to enqueue publish of block ${block.number}`);
    }
  }

  /**
   * Returns whether all dependencies have caught up.
   * We don't check against the previous block submitted since it may have been reorg'd out.
   * @returns Boolean indicating if our dependencies are synced to the latest block.
   */
  protected async getChainTip(): Promise<{ blockNumber: number; archive: Fr } | undefined> {
    const syncedBlocks = await Promise.all([
      this.worldState.status().then(({ syncSummary }) => ({
        number: syncSummary.latestBlockNumber,
        hash: syncSummary.latestBlockHash,
      })),
      this.l2BlockSource.getL2Tips().then(t => t.latest),
      this.p2pClient.getStatus().then(p2p => p2p.syncedToL2Block),
      this.l1ToL2MessageSource.getL2Tips().then(t => t.latest),
    ] as const);

    const [worldState, l2BlockSource, p2p, l1ToL2MessageSource] = syncedBlocks;

    // The archiver reports 'undefined' hash for the genesis block
    // because it doesn't have access to world state to compute it (facepalm)
    const result =
      l2BlockSource.hash === undefined
        ? worldState.number === 0 && p2p.number === 0 && l1ToL2MessageSource.number === 0
        : worldState.hash === l2BlockSource.hash &&
          p2p.hash === l2BlockSource.hash &&
          l1ToL2MessageSource.hash === l2BlockSource.hash;

    this.log.debug(`Sequencer sync check ${result ? 'succeeded' : 'failed'}`, {
      worldState,
      l2BlockSource,
      p2p,
      l1ToL2MessageSource,
    });

    if (!result) {
      return undefined;
    }

    if (worldState.number >= INITIAL_L2_BLOCK_NUM) {
      const block = await this.l2BlockSource.getBlock(worldState.number);
      if (!block) {
        // this shouldn't really happen because a moment ago we checked that all components were in synch
        return undefined;
      }

      return { blockNumber: block.number, archive: block.archive.root };
    } else {
      const archive = new Fr((await this.worldState.getCommitted().getTreeInfo(MerkleTreeId.ARCHIVE)).root);
      return { blockNumber: INITIAL_L2_BLOCK_NUM - 1, archive };
    }
  }

  private getSlotStartTimestamp(slotNumber: number | bigint): number {
    return Number(this.l1Constants.l1GenesisTime) + Number(slotNumber) * this.l1Constants.slotDuration;
  }

  private getSecondsIntoSlot(slotNumber: number | bigint): number {
    const slotStartTimestamp = this.getSlotStartTimestamp(slotNumber);
    return Number((this.dateProvider.now() / 1000 - slotStartTimestamp).toFixed(3));
  }

  get aztecSlotDuration() {
    return this.l1Constants.slotDuration;
  }

  get coinbase(): EthAddress {
    return this._coinbase;
  }

  get feeRecipient(): AztecAddress {
    return this._feeRecipient;
  }

  get maxL2BlockGas(): number | undefined {
    return this.config.maxL2BlockGas;
  }
}<|MERGE_RESOLUTION|>--- conflicted
+++ resolved
@@ -664,11 +664,7 @@
     [Attributes.BLOCK_ARCHIVE]: block.archive.toString(),
     [Attributes.BLOCK_TXS_COUNT]: txHashes.length,
   }))
-<<<<<<< HEAD
-  protected async collectAttestations(block: L2Block, txHashes: TxHash[]): Promise<CommitteeAttestation[] | undefined> {
-=======
-  protected async collectAttestations(block: L2Block, txs: Tx[]): Promise<Signature[] | undefined> {
->>>>>>> 4fe0c9af
+  protected async collectAttestations(block: L2Block, txs: Tx[]): Promise<CommitteeAttestation[] | undefined> {
     // TODO(https://github.com/AztecProtocol/aztec-packages/issues/7962): inefficient to have a round trip in here - this should be cached
     const committee = await this.publisher.getCurrentEpochCommittee();
 
