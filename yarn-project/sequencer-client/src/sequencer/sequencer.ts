import {
  type EpochProofQuote,
  type L1RollupConstants,
  type L1ToL2MessageSource,
  type L2Block,
  type L2BlockSource,
  SequencerConfigSchema,
  Tx,
  type TxHash,
  type WorldStateSynchronizer,
} from '@aztec/circuit-types';
import type { AllowedElement, Signature, WorldStateSynchronizerStatus } from '@aztec/circuit-types/interfaces';
import { type L2BlockBuiltStats } from '@aztec/circuit-types/stats';
import {
  AppendOnlyTreeSnapshot,
  BlockHeader,
  ContentCommitment,
  type ContractDataSource,
  GENESIS_ARCHIVE_ROOT,
  Gas,
  type GlobalVariables,
  StateReference,
} from '@aztec/circuits.js';
import { prettyLogViemErrorMsg } from '@aztec/ethereum';
import { AztecAddress } from '@aztec/foundation/aztec-address';
import { omit } from '@aztec/foundation/collection';
import { EthAddress } from '@aztec/foundation/eth-address';
import { Fr } from '@aztec/foundation/fields';
import { createLogger } from '@aztec/foundation/log';
import { RunningPromise } from '@aztec/foundation/running-promise';
import { pickFromSchema } from '@aztec/foundation/schemas';
import { type DateProvider, Timer, elapsed } from '@aztec/foundation/timer';
import { type P2P } from '@aztec/p2p';
import { type BlockBuilderFactory } from '@aztec/prover-client/block-builder';
import { type PublicProcessorFactory } from '@aztec/simulator/server';
import { Attributes, type TelemetryClient, type Tracer, getTelemetryClient, trackSpan } from '@aztec/telemetry-client';
import { type ValidatorClient } from '@aztec/validator-client';

import { type GlobalVariableBuilder } from '../global_variable_builder/global_builder.js';
import { type L1Publisher, VoteType } from '../publisher/l1-publisher.js';
import { type SlasherClient } from '../slasher/slasher_client.js';
import { createValidatorsForBlockBuilding } from '../tx_validator/tx_validator_factory.js';
import { getDefaultAllowedSetupFunctions } from './allowed.js';
import { type SequencerConfig } from './config.js';
import { SequencerMetrics } from './metrics.js';
import { SequencerTimetable, SequencerTooSlowError } from './timetable.js';
import { SequencerState, orderAttestations } from './utils.js';

export { SequencerState };

type SequencerRollupConstants = Pick<L1RollupConstants, 'ethereumSlotDuration' | 'l1GenesisTime' | 'slotDuration'>;

/**
 * Sequencer client
 * - Wins a period of time to become the sequencer (depending on finalized protocol).
 * - Chooses a set of txs from the tx pool to be in the rollup.
 * - Simulate the rollup of txs.
 * - Adds proof requests to the request pool (not for this milestone).
 * - Receives results to those proofs from the network (repeats as necessary) (not for this milestone).
 * - Publishes L1 tx(s) to the rollup contract via RollupPublisher.
 */
export class Sequencer {
  private runningPromise?: RunningPromise;
  private pollingIntervalMs: number = 1000;
  private maxTxsPerBlock = 32;
  private minTxsPerBLock = 1;
  private maxL1TxInclusionTimeIntoSlot = 0;
  // TODO: zero values should not be allowed for the following 2 values in PROD
  private _coinbase = EthAddress.ZERO;
  private _feeRecipient = AztecAddress.ZERO;
  private state = SequencerState.STOPPED;
  private allowedInSetup: AllowedElement[] = getDefaultAllowedSetupFunctions();
  private maxBlockSizeInBytes: number = 1024 * 1024;
  private maxBlockGas: Gas = new Gas(10e9, 10e9);
  private metrics: SequencerMetrics;
  private isFlushing: boolean = false;

  /** The maximum number of seconds that the sequencer can be into a slot to transition to a particular state. */
  protected timetable!: SequencerTimetable;

  protected enforceTimeTable: boolean = false;

  constructor(
    protected publisher: L1Publisher,
    protected validatorClient: ValidatorClient | undefined, // During migration the validator client can be inactive
    protected globalsBuilder: GlobalVariableBuilder,
    protected p2pClient: P2P,
    protected worldState: WorldStateSynchronizer,
    protected slasherClient: SlasherClient,
    protected blockBuilderFactory: BlockBuilderFactory,
    protected l2BlockSource: L2BlockSource,
    protected l1ToL2MessageSource: L1ToL2MessageSource,
    protected publicProcessorFactory: PublicProcessorFactory,
    protected contractDataSource: ContractDataSource,
    protected l1Constants: SequencerRollupConstants,
    protected dateProvider: DateProvider,
    protected config: SequencerConfig = {},
    telemetry: TelemetryClient = getTelemetryClient(),
    protected log = createLogger('sequencer'),
  ) {
    this.updateConfig(config);
    this.metrics = new SequencerMetrics(telemetry, () => this.state, 'Sequencer');

    // Register the block builder with the validator client for re-execution
    this.validatorClient?.registerBlockBuilder(this.buildBlock.bind(this));

    // Register the slasher on the publisher to fetch slashing payloads
    this.publisher.registerSlashPayloadGetter(this.slasherClient.getSlashPayload.bind(this.slasherClient));
  }

  get tracer(): Tracer {
    return this.metrics.tracer;
  }

  /**
   * Updates sequencer config.
   * @param config - New parameters.
   */
  public updateConfig(config: SequencerConfig) {
    this.log.info(`Sequencer config set`, omit(pickFromSchema(config, SequencerConfigSchema), 'allowedInSetup'));

    if (config.transactionPollingIntervalMS !== undefined) {
      this.pollingIntervalMs = config.transactionPollingIntervalMS;
    }
    if (config.maxTxsPerBlock !== undefined) {
      this.maxTxsPerBlock = config.maxTxsPerBlock;
    }
    if (config.minTxsPerBlock !== undefined) {
      this.minTxsPerBLock = config.minTxsPerBlock;
    }
    if (config.maxDABlockGas !== undefined) {
      this.maxBlockGas = new Gas(config.maxDABlockGas, this.maxBlockGas.l2Gas);
    }
    if (config.maxL2BlockGas !== undefined) {
      this.maxBlockGas = new Gas(this.maxBlockGas.daGas, config.maxL2BlockGas);
    }
    if (config.coinbase) {
      this._coinbase = config.coinbase;
    }
    if (config.feeRecipient) {
      this._feeRecipient = config.feeRecipient;
    }
    if (config.allowedInSetup) {
      this.allowedInSetup = config.allowedInSetup;
    }
    if (config.maxBlockSizeInBytes !== undefined) {
      this.maxBlockSizeInBytes = config.maxBlockSizeInBytes;
    }
    if (config.governanceProposerPayload) {
      this.publisher.setGovernancePayload(config.governanceProposerPayload);
    }
    if (config.maxL1TxInclusionTimeIntoSlot !== undefined) {
      this.maxL1TxInclusionTimeIntoSlot = config.maxL1TxInclusionTimeIntoSlot;
    }
    if (config.enforceTimeTable !== undefined) {
      this.enforceTimeTable = config.enforceTimeTable;
    }

    this.setTimeTable();

    // TODO: Just read everything from the config object as needed instead of copying everything into local vars.
    this.config = config;
  }

  private setTimeTable() {
    this.timetable = new SequencerTimetable(
      this.l1Constants.ethereumSlotDuration,
      this.aztecSlotDuration,
      this.maxL1TxInclusionTimeIntoSlot,
      this.enforceTimeTable,
      this.metrics,
      this.log,
    );
    this.log.verbose(`Sequencer timetable updated`, { enforceTimeTable: this.enforceTimeTable });
  }

  /**
   * Starts the sequencer and moves to IDLE state.
   */
  public start() {
    this.runningPromise = new RunningPromise(this.work.bind(this), this.log, this.pollingIntervalMs);
    this.setState(SequencerState.IDLE, 0n, true /** force */);
    this.runningPromise.start();
    this.log.info(`Sequencer started with address ${this.publisher.getSenderAddress().toString()}`);
    return Promise.resolve();
  }

  /**
   * Stops the sequencer from processing txs and moves to STOPPED state.
   */
  public async stop(): Promise<void> {
    this.log.debug(`Stopping sequencer`);
    await this.validatorClient?.stop();
    await this.runningPromise?.stop();
    await this.slasherClient?.stop();
    this.publisher.interrupt();
    this.setState(SequencerState.STOPPED, 0n, true /** force */);
    this.log.info('Stopped sequencer');
  }

  /**
   * Starts a previously stopped sequencer.
   */
  public restart() {
    this.log.info('Restarting sequencer');
    this.publisher.restart();
    this.runningPromise!.start();
    this.setState(SequencerState.IDLE, 0n, true /** force */);
  }

  /**
   * Returns the current state of the sequencer.
   * @returns An object with a state entry with one of SequencerState.
   */
  public status() {
    return { state: this.state };
  }

  /**
   * @notice  Performs most of the sequencer duties:
   *          - Checks if we are up to date
   *          - If we are and we are the sequencer, collect txs and build a block
   *          - Collect attestations for the block
   *          - Submit block
   *          - If our block for some reason is not included, revert the state
   */
  protected async doRealWork() {
    this.setState(SequencerState.SYNCHRONIZING, 0n);
    // Update state when the previous block has been synced
    const prevBlockSynced = await this.isBlockSynced();
    // Do not go forward with new block if the previous one has not been mined and processed
    if (!prevBlockSynced) {
      return;
    }

    this.setState(SequencerState.PROPOSER_CHECK, 0n);

    const chainTip = await this.l2BlockSource.getBlock(-1);

    const newBlockNumber = (chainTip?.header.globalVariables.blockNumber.toNumber() ?? 0) + 1;

    // If we cannot find a tip archive, assume genesis.
    const chainTipArchive = chainTip?.archive.root ?? new Fr(GENESIS_ARCHIVE_ROOT);

    let slot: bigint;
    try {
      slot = await this.mayProposeBlock(chainTipArchive.toBuffer(), BigInt(newBlockNumber));
    } catch (err) {
      this.log.debug(`Cannot propose for block ${newBlockNumber}`);
      return;
    }

    const newGlobalVariables = await this.globalsBuilder.buildGlobalVariables(
      new Fr(newBlockNumber),
      this._coinbase,
      this._feeRecipient,
      slot,
    );

    void this.publisher.castVote(slot, newGlobalVariables.timestamp.toBigInt(), VoteType.GOVERNANCE);
    void this.publisher.castVote(slot, newGlobalVariables.timestamp.toBigInt(), VoteType.SLASHING);

    // Check the pool has enough txs to build a block
    const pendingTxCount = this.p2pClient.getPendingTxCount();
    if (pendingTxCount < this.minTxsPerBLock && !this.isFlushing) {
      this.log.verbose(`Not enough txs to propose block. Got ${pendingTxCount} min ${this.minTxsPerBLock}.`, {
        slot,
        blockNumber: newBlockNumber,
      });
      await this.claimEpochProofRightIfAvailable(slot);
      return;
    }

    this.setState(SequencerState.INITIALIZING_PROPOSAL, slot);
    this.log.verbose(`Preparing proposal for block ${newBlockNumber} at slot ${slot}`, {
      chainTipArchive,
      blockNumber: newBlockNumber,
      slot,
    });

    // We don't fetch exactly maxTxsPerBlock txs here because we may not need all of them if we hit a limit before,
    // and also we may need to fetch more if we don't have enough valid txs.
    const pendingTxs = this.p2pClient.iteratePendingTxs();

    // If I created a "partial" header here that should make our job much easier.
    const proposalHeader = new BlockHeader(
      new AppendOnlyTreeSnapshot(chainTipArchive, 1),
      ContentCommitment.empty(),
      StateReference.empty(),
      newGlobalVariables,
      Fr.ZERO,
      Fr.ZERO,
    );

    try {
      // TODO(palla/txs) Is the note below still valid? We don't seem to be doing any rollback in there.
      // @note  It is very important that the following function will FAIL and not just return early
      //        if it have made any state changes. If not, we won't rollback the state, and you will
      //        be in for a world of pain.
      await this.buildBlockAndAttemptToPublish(pendingTxs, proposalHeader);
    } catch (err) {
      this.log.error(`Error assembling block`, err, { blockNumber: newBlockNumber, slot });
    }
    this.setState(SequencerState.IDLE, 0n);
  }

  @trackSpan('Sequencer.work')
  protected async work() {
    try {
      await this.doRealWork();
    } catch (err) {
      if (err instanceof SequencerTooSlowError) {
        this.log.warn(err.message);
      } else {
        // Re-throw other errors
        throw err;
      }
    } finally {
      this.setState(SequencerState.IDLE, 0n);
    }
  }

  async mayProposeBlock(tipArchive: Buffer, proposalBlockNumber: bigint): Promise<bigint> {
    // This checks that we can propose, and gives us the slot that we are to propose for
    try {
      const [slot, blockNumber] = await this.publisher.canProposeAtNextEthBlock(tipArchive);

      if (proposalBlockNumber !== blockNumber) {
        const msg = `Sequencer block number mismatch. Expected ${proposalBlockNumber} but got ${blockNumber}.`;
        this.log.warn(msg);
        throw new Error(msg);
      }
      return slot;
    } catch (err) {
      const msg = prettyLogViemErrorMsg(err);
      this.log.debug(
        `Rejected from being able to propose at next block with ${tipArchive.toString('hex')}: ${msg ? `${msg}` : ''}`,
      );
      throw err;
    }
  }

  /**
   * Sets the sequencer state and checks if we have enough time left in the slot to transition to the new state.
   * @param proposedState - The new state to transition to.
   * @param currentSlotNumber - The current slot number.
   * @param force - Whether to force the transition even if the sequencer is stopped.
   *
   * @dev If the `currentSlotNumber` doesn't matter (e.g. transitioning to IDLE), pass in `0n`;
   * it is only used to check if we have enough time left in the slot to transition to the new state.
   */
  setState(proposedState: SequencerState, currentSlotNumber: bigint, force: boolean = false) {
    if (this.state === SequencerState.STOPPED && force !== true) {
      this.log.warn(`Cannot set sequencer from ${this.state} to ${proposedState} as it is stopped.`);
      return;
    }
    const secondsIntoSlot = this.getSecondsIntoSlot(currentSlotNumber);
    this.timetable.assertTimeLeft(proposedState, secondsIntoSlot);
    this.log.debug(`Transitioning from ${this.state} to ${proposedState}`);
    this.state = proposedState;
  }

  /**
   * Build a block
   *
   * Shared between the sequencer and the validator for re-execution
   *
   * @param pendingTxs - The pending transactions to construct the block from
   * @param newGlobalVariables - The global variables for the new block
   * @param historicalHeader - The historical header of the parent
   * @param opts - Whether to just validate the block as a validator, as opposed to building it as a proposal
   */
  private async buildBlock(
    pendingTxs: Iterable<Tx>,
    newGlobalVariables: GlobalVariables,
    opts: { validateOnly?: boolean } = {},
  ) {
    const blockNumber = newGlobalVariables.blockNumber.toNumber();
    const slot = newGlobalVariables.slotNumber.toBigInt();

    this.log.debug(`Requesting L1 to L2 messages from contract for block ${blockNumber}`);
    const l1ToL2Messages = await this.l1ToL2MessageSource.getL1ToL2Messages(BigInt(blockNumber));
    const msgCount = l1ToL2Messages.length;

    this.log.verbose(`Building block ${blockNumber} for slot ${slot}`, {
      slot,
      blockNumber,
      msgCount,
      validator: opts.validateOnly,
    });

    // Sync to the previous block at least
    await this.worldState.syncImmediate(blockNumber - 1);
    this.log.debug(`Synced to previous block ${blockNumber - 1}`);

    // NB: separating the dbs because both should update the state
    const publicProcessorFork = await this.worldState.fork();
    const orchestratorFork = await this.worldState.fork();

    const previousBlockHeader =
      (await this.l2BlockSource.getBlock(blockNumber - 1))?.header ?? orchestratorFork.getInitialHeader();

    try {
      const processor = this.publicProcessorFactory.create(publicProcessorFork, newGlobalVariables, true);
      const blockBuildingTimer = new Timer();
      const blockBuilder = this.blockBuilderFactory.create(orchestratorFork);
      await blockBuilder.startNewBlock(newGlobalVariables, l1ToL2Messages, previousBlockHeader);

      // Deadline for processing depends on whether we're proposing a block
      const secondsIntoSlot = this.getSecondsIntoSlot(slot);
      const processingEndTimeWithinSlot = opts.validateOnly
        ? this.timetable.getValidatorReexecTimeEnd(secondsIntoSlot)
        : this.timetable.getBlockProposalExecTimeEnd(secondsIntoSlot);

      // Deadline is only set if enforceTimeTable is enabled.
      const deadline = this.enforceTimeTable
        ? new Date((this.getSlotStartTimestamp(slot) + processingEndTimeWithinSlot) * 1000)
        : undefined;

      this.log.verbose(`Processing pending txs`, {
        slot,
        slotStart: new Date(this.getSlotStartTimestamp(slot) * 1000),
        now: new Date(this.dateProvider.now()),
        deadline,
      });

      const validators = createValidatorsForBlockBuilding(
        publicProcessorFork,
        this.contractDataSource,
        newGlobalVariables,
        !!this.config.enforceFees,
        this.allowedInSetup,
      );

      // TODO(#11000): Public processor should just handle processing, one tx at a time. It should be responsibility
      // of the sequencer to update world state and iterate over txs. We should refactor this along with unifying the
      // publicProcessorFork and orchestratorFork, to avoid doing tree insertions twice when building the block.
      const limits = { deadline, maxTransactions: this.maxTxsPerBlock, maxBlockSize: this.maxBlockSizeInBytes };
      const [publicProcessorDuration, [processedTxs, failedTxs]] = await elapsed(() =>
        processor.process(pendingTxs, limits, validators),
      );

      if (!opts.validateOnly && failedTxs.length > 0) {
        const failedTxData = failedTxs.map(fail => fail.tx);
        this.log.verbose(`Dropping failed txs ${Tx.getHashes(failedTxData).join(', ')}`);
        await this.p2pClient.deleteTxs(Tx.getHashes(failedTxData));
      }

      if (
        !opts.validateOnly && // We check for minTxCount only if we are proposing a block, not if we are validating it
        !this.isFlushing && // And we skip the check when flushing, since we want all pending txs to go out, no matter if too few
        this.minTxsPerBLock !== undefined &&
        processedTxs.length < this.minTxsPerBLock
      ) {
        this.log.warn(
          `Block ${blockNumber} has too few txs to be proposed (got ${processedTxs.length} but required ${this.minTxsPerBLock})`,
          { slot, blockNumber, processedTxCount: processedTxs.length },
        );
        throw new Error(`Block has too few successful txs to be proposed`);
      }

      const start = process.hrtime.bigint();
      await blockBuilder.addTxs(processedTxs);
      const end = process.hrtime.bigint();
      const duration = Number(end - start) / 1_000;
      this.metrics.recordBlockBuilderTreeInsertions(duration);

      // All real transactions have been added, set the block as full and pad if needed
      const block = await blockBuilder.setBlockCompleted();

      // How much public gas was processed
      const publicGas = processedTxs.reduce((acc, tx) => acc.add(tx.gasUsed.publicGas), Gas.empty());

      return {
        block,
        publicGas,
        publicProcessorDuration,
        numMsgs: l1ToL2Messages.length,
        numTxs: processedTxs.length,
        numFailedTxs: failedTxs.length,
        blockBuildingTimer,
      };
    } finally {
      // We create a fresh processor each time to reset any cached state (eg storage writes)
      // We wait a bit to close the forks since the processor may still be working on a dangling tx
      // which was interrupted due to the processingDeadline being hit.
      setTimeout(async () => {
        try {
          await publicProcessorFork.close();
          await orchestratorFork.close();
        } catch (err) {
          // This can happen if the sequencer is stopped before we hit this timeout.
          this.log.warn(`Error closing forks for block processing`, err);
        }
      }, 5000);
    }
  }

  /**
   * @notice  Build and propose a block to the chain
   *
   * @dev     MUST throw instead of exiting early to ensure that world-state
   *          is being rolled back if the block is dropped.
   *
   * @param pendingTxs - Iterable of pending transactions to construct the block from
   * @param proposalHeader - The partial header constructed for the proposal
   */
  @trackSpan('Sequencer.buildBlockAndAttemptToPublish', (_validTxs, proposalHeader) => ({
    [Attributes.BLOCK_NUMBER]: proposalHeader.globalVariables.blockNumber.toNumber(),
  }))
  private async buildBlockAndAttemptToPublish(pendingTxs: Iterable<Tx>, proposalHeader: BlockHeader): Promise<void> {
    await this.publisher.validateBlockForSubmission(proposalHeader);

    const newGlobalVariables = proposalHeader.globalVariables;
    const blockNumber = newGlobalVariables.blockNumber.toNumber();
    const slot = newGlobalVariables.slotNumber.toBigInt();

    // this.metrics.recordNewBlock(blockNumber, validTxs.length);
    const workTimer = new Timer();
    this.setState(SequencerState.CREATING_BLOCK, slot);

    // Start collecting proof quotes for the previous epoch if needed in the background
    const proofQuotePromise = this.createProofClaimForPreviousEpoch(slot);

    try {
<<<<<<< HEAD
      const buildBlockRes = await this.buildBlock(pendingTxs, newGlobalVariables);
      const { block, publicProcessorDuration, numTxs, numMsgs, blockBuildingTimer } = buildBlockRes;
=======
      const buildBlockRes = await this.buildBlock(pendingTxs, newGlobalVariables, historicalHeader);
      const { publicGas, block, publicProcessorDuration, numTxs, numMsgs, blockBuildingTimer } = buildBlockRes;
>>>>>>> b4775fd9

      // TODO(@PhilWindle) We should probably periodically check for things like another
      // block being published before ours instead of just waiting on our block
      await this.publisher.validateBlockForSubmission(block.header);

      const workDuration = workTimer.ms();
      const blockStats: L2BlockBuiltStats = {
        eventName: 'l2-block-built',
        creator: this.publisher.getSenderAddress().toString(),
        duration: workDuration,
        publicProcessDuration: publicProcessorDuration,
        rollupCircuitsDuration: blockBuildingTimer.ms(),
        ...block.getStats(),
      };

      const blockHash = block.hash();
      const txHashes = block.body.txEffects.map(tx => tx.txHash);
      this.log.info(`Built block ${block.number} for slot ${slot} with ${numTxs} txs`, {
        blockHash,
        globalVariables: block.header.globalVariables.toInspect(),
        txHashes,
        ...blockStats,
      });

      if (this.isFlushing) {
        this.log.verbose(`Sequencer flushing completed`);
      }

      this.isFlushing = false;
      this.log.debug('Collecting attestations');
      const stopCollectingAttestationsTimer = this.metrics.startCollectingAttestationsTimer();
      const attestations = await this.collectAttestations(block, txHashes);
      if (attestations !== undefined) {
        this.log.verbose(`Collected ${attestations.length} attestations`, { blockHash, blockNumber });
      }
      stopCollectingAttestationsTimer();

      // Get the proof quote for the previous epoch, if any
      const proofQuote = await proofQuotePromise;

      await this.publishL2Block(block, attestations, txHashes, proofQuote);
      this.metrics.recordPublishedBlock(workDuration, publicGas.l2Gas);
      const duration = Math.ceil(workDuration);
      const manaPerSecond = Math.ceil((publicGas.l2Gas * 1000) / duration);
      this.log.info(
        `Published block ${block.number} with ${numTxs} txs and ${numMsgs} messages in ${duration} ms at ${manaPerSecond} mana/s`,
        {
          publicGas,
          blockNumber: block.number,
          blockHash: blockHash,
          slot,
          txCount: txHashes.length,
          msgCount: numMsgs,
          duration,
          submitter: this.publisher.getSenderAddress().toString(),
        },
      );
    } catch (err) {
      this.metrics.recordFailedBlock();
      throw err;
    }
  }

  /** Forces the sequencer to bypass all time and tx count checks for the next block and build anyway. */
  public flush() {
    this.isFlushing = true;
  }

  @trackSpan('Sequencer.collectAttestations', (block, txHashes) => ({
    [Attributes.BLOCK_NUMBER]: block.number,
    [Attributes.BLOCK_ARCHIVE]: block.archive.toString(),
    [Attributes.BLOCK_TXS_COUNT]: txHashes.length,
  }))
  protected async collectAttestations(block: L2Block, txHashes: TxHash[]): Promise<Signature[] | undefined> {
    // TODO(https://github.com/AztecProtocol/aztec-packages/issues/7962): inefficient to have a round trip in here - this should be cached
    const committee = await this.publisher.getCurrentEpochCommittee();

    if (committee.length === 0) {
      this.log.verbose(`Attesting committee is empty`);
      return undefined;
    } else {
      this.log.debug(`Attesting committee length is ${committee.length}`);
    }

    if (!this.validatorClient) {
      const msg = 'Missing validator client: Cannot collect attestations';
      this.log.error(msg);
      throw new Error(msg);
    }

    const numberOfRequiredAttestations = Math.floor((committee.length * 2) / 3) + 1;
    const slotNumber = block.header.globalVariables.slotNumber.toBigInt();
    this.setState(SequencerState.COLLECTING_ATTESTATIONS, slotNumber);

    this.log.debug('Creating block proposal for validators');
    const proposal = await this.validatorClient.createBlockProposal(block.header, block.archive.root, txHashes);
    if (!proposal) {
      this.log.warn(`Failed to create block proposal, skipping collecting attestations`);
      return undefined;
    }

    this.log.debug('Broadcasting block proposal to validators');
    this.validatorClient.broadcastBlockProposal(proposal);

    const attestationTimeAllowed = this.enforceTimeTable
      ? this.timetable.getMaxAllowedTime(SequencerState.PUBLISHING_BLOCK)!
      : this.aztecSlotDuration;
    const attestationDeadline = new Date(this.dateProvider.now() + attestationTimeAllowed * 1000);
    const attestations = await this.validatorClient.collectAttestations(
      proposal,
      numberOfRequiredAttestations,
      attestationDeadline,
    );

    // note: the smart contract requires that the signatures are provided in the order of the committee
    return orderAttestations(attestations, committee);
  }

  protected async createProofClaimForPreviousEpoch(slotNumber: bigint): Promise<EpochProofQuote | undefined> {
    try {
      // Find out which epoch we are currently in
      const epochToProve = await this.publisher.getClaimableEpoch();
      if (epochToProve === undefined) {
        this.log.trace(`No epoch to prove at slot ${slotNumber}`);
        return undefined;
      }

      // Get quotes for the epoch to be proven
      this.log.debug(`Collecting proof quotes for epoch ${epochToProve}`);
      const quotes = await this.p2pClient.getEpochProofQuotes(epochToProve);
      this.log.verbose(`Retrieved ${quotes.length} quotes for slot ${slotNumber} epoch ${epochToProve}`, {
        epochToProve,
        slotNumber,
        quotes: quotes.map(q => q.payload),
      });
      // ensure these quotes are still valid for the slot and have the contract validate them
      const validQuotesPromise = Promise.all(
        quotes
          .filter(x => x.payload.validUntilSlot >= slotNumber)
          .filter(x => x.payload.epochToProve === epochToProve)
          .map(x => this.publisher.validateProofQuote(x)),
      );

      const validQuotes = (await validQuotesPromise).filter((q): q is EpochProofQuote => !!q);
      if (!validQuotes.length) {
        this.log.warn(`Failed to find any valid proof quotes`);
        return undefined;
      }
      // pick the quote with the lowest fee
      const sortedQuotes = validQuotes.sort(
        (a: EpochProofQuote, b: EpochProofQuote) => a.payload.basisPointFee - b.payload.basisPointFee,
      );
      const quote = sortedQuotes[0];
      this.log.info(`Selected proof quote for proof claim`, { quote: quote.toInspect() });
      return quote;
    } catch (err) {
      this.log.error(`Failed to create proof claim for previous epoch`, err, { slotNumber });
      return undefined;
    }
  }

  /**
   * Publishes the L2Block to the rollup contract.
   * @param block - The L2Block to be published.
   */
  @trackSpan('Sequencer.publishL2Block', block => ({
    [Attributes.BLOCK_NUMBER]: block.number,
  }))
  protected async publishL2Block(
    block: L2Block,
    attestations?: Signature[],
    txHashes?: TxHash[],
    proofQuote?: EpochProofQuote,
  ) {
    // Publishes new block to the network and awaits the tx to be mined
    this.setState(SequencerState.PUBLISHING_BLOCK, block.header.globalVariables.slotNumber.toBigInt());

    // Time out tx at the end of the slot
    const slot = block.header.globalVariables.slotNumber.toNumber();
    const txTimeoutAt = new Date((this.getSlotStartTimestamp(slot) + this.aztecSlotDuration) * 1000);

    const publishedL2Block = await this.publisher.proposeL2Block(block, attestations, txHashes, proofQuote, {
      txTimeoutAt,
    });
    if (!publishedL2Block) {
      throw new Error(`Failed to publish block ${block.number}`);
    }
  }

  @trackSpan(
    'Sequencer.claimEpochProofRightIfAvailable',
    slotNumber => ({ [Attributes.SLOT_NUMBER]: Number(slotNumber) }),
    epoch => ({ [Attributes.EPOCH_NUMBER]: Number(epoch) }),
  )
  /** Collects an epoch proof quote if there is an epoch to prove, and submits it to the L1 contract. */
  protected async claimEpochProofRightIfAvailable(slotNumber: bigint) {
    const proofQuote = await this.createProofClaimForPreviousEpoch(slotNumber);
    if (proofQuote === undefined) {
      return;
    }

    const epoch = proofQuote.payload.epochToProve;
    const ctx = { slotNumber, epoch, quote: proofQuote.toInspect() };
    this.log.verbose(`Claiming proof right for epoch ${epoch}`, ctx);
    const success = await this.publisher.claimEpochProofRight(proofQuote);
    if (!success) {
      throw new Error(`Failed to claim proof right for epoch ${epoch}`);
    }
    this.log.info(`Claimed proof right for epoch ${epoch}`, ctx);
    return epoch;
  }

  /**
   * Returns whether all dependencies have caught up.
   * We don't check against the previous block submitted since it may have been reorg'd out.
   * @returns Boolean indicating if our dependencies are synced to the latest block.
   */
  protected async isBlockSynced() {
    const syncedBlocks = await Promise.all([
      this.worldState.status().then((s: WorldStateSynchronizerStatus) => s.syncedToL2Block),
      this.l2BlockSource.getL2Tips().then(t => t.latest),
      this.p2pClient.getStatus().then(s => s.syncedToL2Block.number),
      this.l1ToL2MessageSource.getBlockNumber(),
    ] as const);
    const [worldState, l2BlockSource, p2p, l1ToL2MessageSource] = syncedBlocks;
    const result =
      // check that world state has caught up with archiver
      // note that the archiver reports undefined hash for the genesis block
      // because it doesn't have access to world state to compute it (facepalm)
      (l2BlockSource.hash === undefined || worldState.hash === l2BlockSource.hash) &&
      // and p2p client and message source are at least at the same block
      // this should change to hashes once p2p client handles reorgs
      // and once we stop pretending that the l1tol2message source is not
      // just the archiver under a different name
      p2p >= l2BlockSource.number &&
      l1ToL2MessageSource >= l2BlockSource.number;

    this.log.debug(`Sequencer sync check ${result ? 'succeeded' : 'failed'}`, {
      worldStateNumber: worldState.number,
      worldStateHash: worldState.hash,
      l2BlockSourceNumber: l2BlockSource.number,
      l2BlockSourceHash: l2BlockSource.hash,
      p2pNumber: p2p,
      l1ToL2MessageSourceNumber: l1ToL2MessageSource,
    });
    return result;
  }

  private getSlotStartTimestamp(slotNumber: number | bigint): number {
    return Number(this.l1Constants.l1GenesisTime) + Number(slotNumber) * this.l1Constants.slotDuration;
  }

  private getSecondsIntoSlot(slotNumber: number | bigint): number {
    const slotStartTimestamp = this.getSlotStartTimestamp(slotNumber);
    return Number((this.dateProvider.now() / 1000 - slotStartTimestamp).toFixed(3));
  }

  get aztecSlotDuration() {
    return this.l1Constants.slotDuration;
  }

  get coinbase(): EthAddress {
    return this._coinbase;
  }

  get feeRecipient(): AztecAddress {
    return this._feeRecipient;
  }
}<|MERGE_RESOLUTION|>--- conflicted
+++ resolved
@@ -523,13 +523,8 @@
     const proofQuotePromise = this.createProofClaimForPreviousEpoch(slot);
 
     try {
-<<<<<<< HEAD
       const buildBlockRes = await this.buildBlock(pendingTxs, newGlobalVariables);
-      const { block, publicProcessorDuration, numTxs, numMsgs, blockBuildingTimer } = buildBlockRes;
-=======
-      const buildBlockRes = await this.buildBlock(pendingTxs, newGlobalVariables, historicalHeader);
       const { publicGas, block, publicProcessorDuration, numTxs, numMsgs, blockBuildingTimer } = buildBlockRes;
->>>>>>> b4775fd9
 
       // TODO(@PhilWindle) We should probably periodically check for things like another
       // block being published before ours instead of just waiting on our block
