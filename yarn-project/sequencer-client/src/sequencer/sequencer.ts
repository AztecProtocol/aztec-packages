--- conflicted
+++ resolved
@@ -307,11 +307,6 @@
       return;
     }
 
-<<<<<<< HEAD
-    this.log.debug(
-      `${proposerInNextSlot ? `Validator ${proposerInNextSlot.toString()} ` : ''}Can propose block ${newBlockNumber} at slot ${slot}`,
-    );
-=======
     // Double check we are good for proposing at the next block before we start operations.
     // We should never fail this check assuming the logic above is good.
     const proposerAddress = proposerInNextSlot ?? EthAddress.ZERO;
@@ -333,8 +328,9 @@
       return;
     }
 
-    this.log.debug(`Can propose block ${newBlockNumber} at slot ${slot}`);
->>>>>>> 761f5399
+    this.log.debug(
+      `${proposerInNextSlot ? `Validator ${proposerInNextSlot.toString()} ` : ''}Can propose block ${newBlockNumber} at slot ${slot}`,
+    );
 
     const newGlobalVariables = await this.globalsBuilder.buildGlobalVariables(
       new Fr(newBlockNumber),
