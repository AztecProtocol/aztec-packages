--- conflicted
+++ resolved
@@ -9,18 +9,9 @@
 import { type DateProvider, Timer } from '@aztec/foundation/timer';
 import type { P2P } from '@aztec/p2p';
 import { getDefaultAllowedSetupFunctions } from '@aztec/p2p/msg_validators';
-<<<<<<< HEAD
-import type { BlockBuilderFactory } from '@aztec/prover-client/block-builder';
-import type { PublicProcessorFactory } from '@aztec/simulator/server';
 import type { SlasherClient } from '@aztec/slasher';
 import { AztecAddress } from '@aztec/stdlib/aztec-address';
 import type { CommitteeAttestation, L2BlockSource } from '@aztec/stdlib/block';
-import type { ContractDataSource } from '@aztec/stdlib/contract';
-=======
-import type { SlasherClient } from '@aztec/slasher';
-import { AztecAddress } from '@aztec/stdlib/aztec-address';
-import type { CommitteeAttestation, L2BlockSource } from '@aztec/stdlib/block';
->>>>>>> d91ddc2e
 import type { L1RollupConstants } from '@aztec/stdlib/epoch-helpers';
 import { Gas } from '@aztec/stdlib/gas';
 import {
@@ -55,10 +46,6 @@
 
 import type { GlobalVariableBuilder } from '../global_variable_builder/global_builder.js';
 import { type SequencerPublisher, VoteType } from '../publisher/sequencer-publisher.js';
-<<<<<<< HEAD
-import { createValidatorForBlockBuilding } from '../tx_validator/tx_validator_factory.js';
-=======
->>>>>>> d91ddc2e
 import type { SequencerConfig } from './config.js';
 import { SequencerMetrics } from './metrics.js';
 import { SequencerTimetable, SequencerTooSlowError } from './timetable.js';
@@ -343,16 +330,6 @@
       // and also we may need to fetch more if we don't have enough valid txs.
       const pendingTxs = this.p2pClient.iteratePendingTxs();
 
-<<<<<<< HEAD
-      await this.buildBlockAndEnqueuePublish(pendingTxs, proposalHeader, newGlobalVariables).catch(err => {
-        if (err instanceof FormattedViemError) {
-          this.log.verbose(`Unable to build/enqueue block ${err.message}`);
-          return;
-        } else {
-          this.log.error(`Error building/enqueuing block`, err, { blockNumber: newBlockNumber, slot });
-        }
-      });
-=======
       await this.buildBlockAndEnqueuePublish(pendingTxs, proposalHeader, newGlobalVariables, proposerInNextSlot).catch(
         err => {
           if (err instanceof FormattedViemError) {
@@ -363,7 +340,6 @@
           }
         },
       );
->>>>>>> d91ddc2e
       finishedFlushing = true;
     } else {
       this.log.verbose(
@@ -433,152 +409,9 @@
     this.state = proposedState;
   }
 
-<<<<<<< HEAD
-  /**
-   * Build a block
-   *
-   * @param pendingTxs - The pending transactions to construct the block from
-   * @param newGlobalVariables - The global variables for the new block
-   * @param opts - Whether to just validate the block as a validator, as opposed to building it as a proposal
-   */
-  protected async buildBlock(
-    pendingTxs: Iterable<Tx> | AsyncIterable<Tx>,
-    newGlobalVariables: GlobalVariables,
-    opts: { validateOnly?: boolean } = {},
-  ) {
-    const blockNumber = newGlobalVariables.blockNumber.toNumber();
-    const slot = newGlobalVariables.slotNumber.toBigInt();
-    this.log.debug(`Requesting L1 to L2 messages from contract for block ${blockNumber}`);
-    const l1ToL2Messages = await this.l1ToL2MessageSource.getL1ToL2Messages(BigInt(blockNumber));
-    const msgCount = l1ToL2Messages.length;
-
-    this.log.verbose(`Building block ${blockNumber} for slot ${slot}`, {
-      slot,
-      blockNumber,
-      msgCount,
-      validator: opts.validateOnly,
-    });
-
-    // Sync to the previous block at least. If we cannot sync to that block because the archiver hasn't caught up,
-    // we keep retrying until the reexecution deadline. Note that this could only happen when we are a validator,
-    // for if we are the proposer, then world-state should already be caught up, as we check this earlier.
-    await retryUntil(
-      () =>
-        !opts.validateOnly ||
-        this.worldState.syncImmediate(blockNumber - 1, true).then(syncedTo => syncedTo >= blockNumber - 1),
-      'sync to previous block',
-      this.timetable.getValidatorReexecTimeEnd(),
-      0.1,
-    );
-    this.log.debug(`Synced to previous block ${blockNumber - 1}`);
-
-    // NB: separating the dbs because both should update the state
-    const publicProcessorDBFork = await this.worldState.fork();
-
-    const previousBlockHeader =
-      (await this.l2BlockSource.getBlock(blockNumber - 1))?.header ?? publicProcessorDBFork.getInitialHeader();
-
-    try {
-      const processor = this.publicProcessorFactory.create(publicProcessorDBFork, newGlobalVariables, true);
-      const blockBuildingTimer = new Timer();
-      const blockBuilder = this.blockBuilderFactory.create(publicProcessorDBFork);
-      await blockBuilder.startNewBlock(newGlobalVariables, l1ToL2Messages, previousBlockHeader);
-
-      // Deadline for processing depends on whether we're proposing a block
-      const secondsIntoSlot = this.getSecondsIntoSlot(slot);
-      const processingEndTimeWithinSlot = opts.validateOnly
-        ? this.timetable.getValidatorReexecTimeEnd(secondsIntoSlot)
-        : this.timetable.getBlockProposalExecTimeEnd(secondsIntoSlot);
-
-      // Deadline is only set if enforceTimeTable is enabled.
-      const deadline = this.enforceTimeTable
-        ? new Date((this.getSlotStartTimestamp(slot) + processingEndTimeWithinSlot) * 1000)
-        : undefined;
-
-      this.log.verbose(`Processing pending txs`, {
-        slot,
-        slotStart: new Date(this.getSlotStartTimestamp(slot) * 1000),
-        now: new Date(this.dateProvider.now()),
-        deadline,
-      });
-
-      const validator = createValidatorForBlockBuilding(
-        publicProcessorDBFork,
-        this.contractDataSource,
-        newGlobalVariables,
-        this.txPublicSetupAllowList,
-      );
-
-      const proposerLimits = {
-        maxTransactions: this.maxTxsPerBlock,
-        maxBlockSize: this.maxBlockSizeInBytes,
-        maxBlockGas: this.maxBlockGas,
-      };
-      const limits = opts.validateOnly ? { deadline } : { deadline, ...proposerLimits };
-      const [publicProcessorDuration, [processedTxs, failedTxs, usedTxs]] = await elapsed(() =>
-        processor.process(pendingTxs, limits, validator),
-      );
-
-      if (!opts.validateOnly && failedTxs.length > 0) {
-        const failedTxData = failedTxs.map(fail => fail.tx);
-        const failedTxHashes = await Tx.getHashes(failedTxData);
-        this.log.verbose(`Dropping failed txs ${failedTxHashes.join(', ')}`);
-        await this.p2pClient.deleteTxs(failedTxHashes);
-      }
-
-      if (
-        !opts.validateOnly && // We check for minTxCount only if we are proposing a block, not if we are validating it
-        !this.isFlushing && // And we skip the check when flushing, since we want all pending txs to go out, no matter if too few
-        this.minTxsPerBlock !== undefined &&
-        processedTxs.length < this.minTxsPerBlock
-      ) {
-        this.log.warn(
-          `Block ${blockNumber} has too few txs to be proposed (got ${processedTxs.length} but required ${this.minTxsPerBlock})`,
-          { slot, blockNumber, processedTxCount: processedTxs.length },
-        );
-        throw new Error(`Block has too few successful txs to be proposed`);
-      }
-
-      const start = process.hrtime.bigint();
-      await blockBuilder.addTxs(processedTxs);
-      const end = process.hrtime.bigint();
-      const duration = Number(end - start) / 1_000;
-      this.metrics.recordBlockBuilderTreeInsertions(duration);
-
-      // All real transactions have been added, set the block as full and pad if needed
-      const block = await blockBuilder.setBlockCompleted();
-
-      // How much public gas was processed
-      const publicGas = processedTxs.reduce((acc, tx) => acc.add(tx.gasUsed.publicGas), Gas.empty());
-
-      return {
-        block,
-        publicGas,
-        publicProcessorDuration,
-        numMsgs: l1ToL2Messages.length,
-        numTxs: processedTxs.length,
-        numFailedTxs: failedTxs.length,
-        blockBuildingTimer,
-        usedTxs,
-      };
-    } finally {
-      // We create a fresh processor each time to reset any cached state (eg storage writes)
-      // We wait a bit to close the forks since the processor may still be working on a dangling tx
-      // which was interrupted due to the processingDeadline being hit.
-      // eslint-disable-next-line @typescript-eslint/no-misused-promises
-      setTimeout(async () => {
-        try {
-          await publicProcessorDBFork.close();
-        } catch (err) {
-          // This can happen if the sequencer is stopped before we hit this timeout.
-          this.log.warn(`Error closing forks for block processing`, err);
-        }
-      }, 5000);
-=======
   private async dropFailedTxsFromP2P(failedTxs: FailedTx[]) {
     if (failedTxs.length === 0) {
       return;
->>>>>>> d91ddc2e
     }
     const failedTxData = failedTxs.map(fail => fail.tx);
     const failedTxHashes = await Tx.getHashes(failedTxData);
@@ -698,15 +531,11 @@
     [Attributes.BLOCK_ARCHIVE]: block.archive.toString(),
     [Attributes.BLOCK_TXS_COUNT]: txHashes.length,
   }))
-<<<<<<< HEAD
-  protected async collectAttestations(block: L2Block, txs: Tx[]): Promise<CommitteeAttestation[] | undefined> {
-=======
   protected async collectAttestations(
     block: L2Block,
     txs: Tx[],
     proposerAddress: EthAddress,
   ): Promise<CommitteeAttestation[] | undefined> {
->>>>>>> d91ddc2e
     // TODO(https://github.com/AztecProtocol/aztec-packages/issues/7962): inefficient to have a round trip in here - this should be cached
     const committee = await this.publisher.getCurrentEpochCommittee();
 
