--- conflicted
+++ resolved
@@ -1,34 +1,20 @@
-<<<<<<< HEAD
-import { Fr, RunningPromise, createDebugLogger, sleep } from '@aztec/foundation';
-import { P2P } from '@aztec/p2p';
-import {
-  ContractData,
-  ContractPublicData,
-  L2BlockSource,
-=======
 import { P2P } from '@aztec/p2p';
 import {
   MerkleTreeId,
   ContractData,
   ContractPublicData,
->>>>>>> 2283c3fd
   PrivateTx,
   PublicTx,
   Tx,
   UnverifiedData,
   isPrivateTx,
-<<<<<<< HEAD
-} from '@aztec/types';
-import { MerkleTreeId, WorldStateStatus, WorldStateSynchroniser } from '@aztec/world-state';
-=======
   L2Block,
+  L2BlockSource,
 } from '@aztec/types';
 import { WorldStateStatus, WorldStateSynchroniser } from '@aztec/world-state';
->>>>>>> 2283c3fd
 import times from 'lodash.times';
 import { BlockBuilder } from '../block_builder/index.js';
 import { L1Publisher } from '../publisher/l1-publisher.js';
-import { ceilPowerOfTwo } from '../utils.js';
 import { SequencerConfig } from './config.js';
 import { ProcessedTx } from './processed_tx.js';
 import { PublicProcessor } from './public_processor.js';
@@ -165,53 +151,9 @@
       const block = await this.buildBlock(processedTxs, l1ToL2Messages);
       this.log(`Assembled block ${block.number}`);
 
-<<<<<<< HEAD
-      // Publishes new block to the network and awaits the tx to be mined
-      this.state = SequencerState.PUBLISHING_BLOCK;
-      const publishedL2Block = await this.publisher.processL2Block(block);
-      if (publishedL2Block) {
-        this.log(`Successfully published block ${block.number}`);
-        this.lastPublishedBlock = block.number;
-      } else {
-        throw new Error(`Rollup Failed`);
-      }
-
-      // Publishes new unverified data & contract data for private txs to the network and awaits the tx to be mined
-      this.state = SequencerState.PUBLISHING_UNVERIFIED_DATA;
-      const unverifiedData = UnverifiedData.join(validTxs.filter(isPrivateTx).map(tx => tx.unverifiedData));
-      const newContractData = validTxs
-        .filter(isPrivateTx)
-        .map(tx => {
-          // Currently can only have 1 new contract per tx
-          const newContract = tx.data?.end.newContracts[0];
-          if (newContract && tx.newContractPublicFunctions?.length) {
-            return new ContractPublicData(
-              new ContractData(newContract.contractAddress, newContract.portalContractAddress),
-              tx.newContractPublicFunctions,
-            );
-          }
-        })
-        .filter((cd): cd is Exclude<typeof cd, undefined> => cd !== undefined);
-
-      const publishedUnverifiedData = await this.publisher.processUnverifiedData(block.number, unverifiedData);
-      const publishedContractData = await this.publisher.processNewContractData(block.number, newContractData);
-      if (publishedUnverifiedData) {
-        this.log(`Successfully published unverifiedData for block ${block.number}`);
-      } else {
-        this.log(`Failed to publish unverifiedData for block ${block.number}`);
-      }
-
-      if (publishedContractData) {
-        this.log(`Successfully published new contract data for block ${block.number}`);
-      } else if (!publishedContractData && newContractData.length) {
-        this.log(`Failed to publish new contract data for block ${block.number}`);
-      }
-      await sleep(10000);
-=======
       await this.publishUnverifiedData(validTxs, block);
 
       await this.publishL2Block(block);
->>>>>>> 2283c3fd
     } catch (err) {
       this.log(err);
       this.log(`Rolling back world state DB`);
@@ -267,7 +209,6 @@
     const publishedL2Block = await this.publisher.processL2Block(block);
     if (publishedL2Block) {
       this.log(`Successfully published block ${block.number}`);
-      this.lastBlockNumber++;
     } else {
       this.log(`Failed to publish block`);
     }
