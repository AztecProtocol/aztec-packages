--- conflicted
+++ resolved
@@ -553,13 +553,8 @@
     proposalHeader: ProposedBlockHeader,
     newGlobalVariables: GlobalVariables,
     proposerAddress: EthAddress | undefined,
-<<<<<<< HEAD
-  ): Promise<void> {
+  ): Promise<L2Block> {
     await this.publisher.validateBlockHeader(proposalHeader);
-=======
-  ): Promise<L2Block> {
-    await this.publisher.validateBlockForSubmission(proposalHeader);
->>>>>>> d5c48d85
 
     const blockNumber = newGlobalVariables.blockNumber;
     const slot = proposalHeader.slotNumber.toBigInt();
