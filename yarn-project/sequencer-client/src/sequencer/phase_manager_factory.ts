import { type Tx } from '@aztec/circuit-types';
import { type GlobalVariables, type Header, type PublicKernelCircuitPublicInputs } from '@aztec/circuits.js';
import { type PublicExecutor, type PublicStateDB } from '@aztec/simulator';
import { type MerkleTreeOperations } from '@aztec/world-state';

import { type PublicKernelCircuitSimulator } from '../simulator/index.js';
import { type ContractsDataSourcePublicDB } from '../simulator/public_executor.js';
import { type AbstractPhaseManager, PublicKernelPhase } from './abstract_phase_manager.js';
import { AppLogicPhaseManager } from './app_logic_phase_manager.js';
import { SetupPhaseManager } from './setup_phase_manager.js';
import { TailPhaseManager } from './tail_phase_manager.js';
import { TeardownPhaseManager } from './teardown_phase_manager.js';

export class PhaseDidNotChangeError extends Error {
  constructor(phase: PublicKernelPhase) {
    super(`Tried to advance the phase from [${phase}] when the circuit still needs [${phase}]`);
  }
}

export class CannotTransitionToSetupError extends Error {
  constructor() {
    super('Cannot transition to setup phase');
  }
}

export class PhaseManagerFactory {
  public static phaseFromTx(
    tx: Tx,
    db: MerkleTreeOperations,
    publicExecutor: PublicExecutor,
    publicKernel: PublicKernelCircuitSimulator,
    globalVariables: GlobalVariables,
    historicalHeader: Header,
    publicContractsDB: ContractsDataSourcePublicDB,
    publicStateDB: PublicStateDB,
  ): AbstractPhaseManager | undefined {
<<<<<<< HEAD
    const publicInputs = tx.data.toPublicKernelCircuitPublicInputs();
    if (publicInputs.needsSetup) {
=======
    const data = tx.data.forPublic!;
    if (data.needsSetup) {
>>>>>>> 19dbe46b
      return new SetupPhaseManager(
        db,
        publicExecutor,
        publicKernel,
        globalVariables,
        historicalHeader,
        publicContractsDB,
        publicStateDB,
      );
<<<<<<< HEAD
    } else if (publicInputs.needsAppLogic) {
=======
    } else if (data.needsAppLogic) {
>>>>>>> 19dbe46b
      return new AppLogicPhaseManager(
        db,
        publicExecutor,
        publicKernel,
        globalVariables,
        historicalHeader,
        publicContractsDB,
        publicStateDB,
      );
<<<<<<< HEAD
    } else if (publicInputs.needsTeardown) {
=======
    } else if (data.needsTeardown) {
>>>>>>> 19dbe46b
      return new TeardownPhaseManager(
        db,
        publicExecutor,
        publicKernel,
        globalVariables,
        historicalHeader,
        publicContractsDB,
        publicStateDB,
      );
    } else {
      return undefined;
    }
  }

  public static phaseFromOutput(
    output: PublicKernelCircuitPublicInputs,
    currentPhaseManager: AbstractPhaseManager,
    db: MerkleTreeOperations,
    publicExecutor: PublicExecutor,
    publicKernel: PublicKernelCircuitSimulator,
    globalVariables: GlobalVariables,
    historicalHeader: Header,
    publicContractsDB: ContractsDataSourcePublicDB,
    publicStateDB: PublicStateDB,
  ): AbstractPhaseManager | undefined {
    if (output.needsSetup) {
      throw new CannotTransitionToSetupError();
    } else if (output.needsAppLogic) {
      if (currentPhaseManager.phase === PublicKernelPhase.APP_LOGIC) {
        throw new PhaseDidNotChangeError(currentPhaseManager.phase);
      }
      return new AppLogicPhaseManager(
        db,
        publicExecutor,
        publicKernel,
        globalVariables,
        historicalHeader,
        publicContractsDB,
        publicStateDB,
      );
    } else if (output.needsTeardown) {
      if (currentPhaseManager.phase === PublicKernelPhase.TEARDOWN) {
        throw new PhaseDidNotChangeError(currentPhaseManager.phase);
      }
      return new TeardownPhaseManager(
        db,
        publicExecutor,
        publicKernel,
        globalVariables,
        historicalHeader,
        publicContractsDB,
        publicStateDB,
      );
    } else if (currentPhaseManager.phase !== PublicKernelPhase.TAIL) {
      return new TailPhaseManager(
        db,
        publicExecutor,
        publicKernel,
        globalVariables,
        historicalHeader,
        publicContractsDB,
        publicStateDB,
      );
    } else {
      return undefined;
    }
  }
}<|MERGE_RESOLUTION|>--- conflicted
+++ resolved
@@ -34,13 +34,8 @@
     publicContractsDB: ContractsDataSourcePublicDB,
     publicStateDB: PublicStateDB,
   ): AbstractPhaseManager | undefined {
-<<<<<<< HEAD
-    const publicInputs = tx.data.toPublicKernelCircuitPublicInputs();
-    if (publicInputs.needsSetup) {
-=======
     const data = tx.data.forPublic!;
     if (data.needsSetup) {
->>>>>>> 19dbe46b
       return new SetupPhaseManager(
         db,
         publicExecutor,
@@ -50,11 +45,7 @@
         publicContractsDB,
         publicStateDB,
       );
-<<<<<<< HEAD
-    } else if (publicInputs.needsAppLogic) {
-=======
     } else if (data.needsAppLogic) {
->>>>>>> 19dbe46b
       return new AppLogicPhaseManager(
         db,
         publicExecutor,
@@ -64,11 +55,7 @@
         publicContractsDB,
         publicStateDB,
       );
-<<<<<<< HEAD
-    } else if (publicInputs.needsTeardown) {
-=======
     } else if (data.needsTeardown) {
->>>>>>> 19dbe46b
       return new TeardownPhaseManager(
         db,
         publicExecutor,
