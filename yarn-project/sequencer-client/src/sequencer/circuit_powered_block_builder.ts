import { createDebugLogger } from '@aztec/foundation';
import { ContractData, L2Block } from '@aztec/archiver';
import { BarretenbergWasm } from '@aztec/barretenberg.js/wasm';
import {
  AppendOnlyTreeSnapshot,
  BaseRollupInputs,
  BaseRollupPublicInputs,
  ConstantBaseRollupData,
  CONTRACT_TREE_ROOTS_TREE_HEIGHT,
  MembershipWitness,
  NullifierLeafPreimage,
  NULLIFIER_TREE_HEIGHT,
  PreviousKernelData,
  PreviousRollupData,
  PRIVATE_DATA_TREE_ROOTS_TREE_HEIGHT,
  RootRollupInputs,
  RootRollupPublicInputs,
  UInt8Vector,
  VK_TREE_HEIGHT,
} from '@aztec/circuits.js';
<<<<<<< HEAD
import { Fr } from '@aztec/foundation';
=======
import { toBigIntBE } from '@aztec/foundation';
>>>>>>> 07892a00
import { Tx } from '@aztec/tx';
import { MerkleTreeDb, MerkleTreeId } from '@aztec/world-state';
import flatMap from 'lodash.flatmap';
import times from 'lodash.times';
import { hashNewContractData, makeEmptyTx } from '../deps/tx.js';
import { Proof, Prover } from '../prover/index.js';
import { Simulator } from '../simulator/index.js';
import { VerificationKeys } from './vks.js';

const frToBigInt = (fr: Fr) => toBigIntBE(fr.toBuffer());
const bigintToFr = (num: bigint) => new Fr(num);
const bigintToNum = (num: bigint) => Number(num);

// Denotes fields that are not used now, but will be in the future
const FUTURE_FR = new Fr(0n);
const FUTURE_NUM = 0;

// Denotes fields that should be deleted
const DELETE_FR = new Fr(0n);
const DELETE_ANY: any = {};

export class CircuitPoweredBlockBuilder {
  constructor(
    protected db: MerkleTreeDb,
    protected nextRollupId: number,
    protected vks: VerificationKeys,
    protected simulator: Simulator,
    protected prover: Prover,
    protected wasm: BarretenbergWasm,
    protected debug = createDebugLogger('aztec:sequencer'),
  ) {}

  public async buildL2Block(tx: Tx): Promise<[L2Block, UInt8Vector]> {
    const [
      startPrivateDataTreeSnapshot,
      startNullifierTreeSnapshot,
      startContractTreeSnapshot,
      startTreeOfHistoricPrivateDataTreeRootsSnapshot,
      startTreeOfHistoricContractTreeRootsSnapshot,
    ] = await Promise.all(
      [
        MerkleTreeId.DATA_TREE,
        MerkleTreeId.NULLIFIER_TREE,
        MerkleTreeId.CONTRACT_TREE,
        MerkleTreeId.DATA_TREE_ROOTS_TREE,
        MerkleTreeId.CONTRACT_TREE_ROOTS_TREE,
      ].map(tree => this.getTreeSnapshot(tree)),
    );

    // We fill the tx batch with empty txs, we process only one tx at a time for now
    const txs = [tx, makeEmptyTx(), makeEmptyTx(), makeEmptyTx()];
    const [circuitsOutput, proof] = await this.runCircuits(txs);

    const {
      endPrivateDataTreeSnapshot,
      endNullifierTreeSnapshot,
      endContractTreeSnapshot,
      endTreeOfHistoricPrivateDataTreeRootsSnapshot,
      endTreeOfHistoricContractTreeRootsSnapshot,
    } = circuitsOutput;

    // Collect all new nullifiers, commitments, and contracts from all txs in this block
    const newNullifiers = flatMap(txs, tx => tx.data.end.newNullifiers);
    const newCommitments = flatMap(txs, tx => tx.data.end.newCommitments);
    const newContracts = flatMap(txs, tx => tx.data.end.newContracts).map(cd =>
      Fr.fromBuffer(hashNewContractData(this.wasm, cd)),
    );
    const newContractData = flatMap(txs, tx => tx.data.end.newContracts).map(
      n => new ContractData(n.contractAddress, n.portalContractAddress),
    );

    const l2block = L2Block.fromFields({
      number: this.nextRollupId,
      startPrivateDataTreeSnapshot,
      endPrivateDataTreeSnapshot,
      startNullifierTreeSnapshot,
      endNullifierTreeSnapshot,
      startContractTreeSnapshot,
      endContractTreeSnapshot,
      startTreeOfHistoricPrivateDataTreeRootsSnapshot,
      endTreeOfHistoricPrivateDataTreeRootsSnapshot,
      startTreeOfHistoricContractTreeRootsSnapshot,
      endTreeOfHistoricContractTreeRootsSnapshot,
      newCommitments,
      newNullifiers,
      newContracts,
      newContractData,
    });

    return [l2block, proof];
  }

  protected async getTreeSnapshot(id: MerkleTreeId): Promise<AppendOnlyTreeSnapshot> {
    const treeInfo = await this.db.getTreeInfo(id);
    return new AppendOnlyTreeSnapshot(Fr.fromBuffer(treeInfo.root), Number(treeInfo.size));
  }

  protected async runCircuits(txs: Tx[]): Promise<[RootRollupPublicInputs, Proof]> {
    const [tx1, tx2, tx3, tx4] = txs;

    // Simulate both base rollup circuits, updating the data, contract, and nullifier trees in the process
    this.debug(`Running left base rollup simulator`);
    const [baseRollupInputLeft, baseRollupOutputLeft] = await this.baseRollupCircuit(tx1, tx2);
    this.debug(`Running right base rollup simulator`);
    const [baseRollupInputRight, baseRollupOutputRight] = await this.baseRollupCircuit(tx3, tx4);

    // Get the proofs for them in parallel (faked for now)
    this.debug(`Running base rollup circuit provers`);
    const [baseRollupProofLeft, baseRollupProofRight] = await Promise.all([
      this.prover.getBaseRollupProof(baseRollupInputLeft, baseRollupOutputLeft),
      this.prover.getBaseRollupProof(baseRollupInputRight, baseRollupOutputRight),
    ]);

    // Get the input for the root rollup circuit based on the base rollup ones
    this.debug(`Producing root rollup inputs`);
    const rootInput = await this.getRootRollupInput(
      baseRollupOutputLeft,
      baseRollupProofLeft,
      baseRollupOutputRight,
      baseRollupProofRight,
    );

    // Simulate and get proof for the root circuit
    this.debug(`Running root rollup simulator`);
    const rootOutput = await this.simulator.rootRollupCircuit(rootInput);
    this.debug(`Running root rollup circuit prover`);
    const rootProof = await this.prover.getRootRollupProof(rootInput, rootOutput);

    // Update the root trees with the latest data and contract tree roots,
    // and validate them against the output of the root circuit simulation
    this.debug(`Updating and validating root trees`);
    await this.updateRootTrees();
    await this.validateRootOutput(rootOutput);

    return [rootOutput, rootProof];
  }

  protected async baseRollupCircuit(tx1: Tx, tx2: Tx) {
    const rollupInput = await this.buildBaseRollupInput(tx1, tx2);
    const rollupOutput = await this.simulator.baseRollupCircuit(rollupInput);
    await this.validateTrees(rollupOutput);
    return [rollupInput, rollupOutput] as const;
  }

  // Updates our roots trees with the new generated trees after the rollup updates
  protected async updateRootTrees() {
    for (const [newTree, rootTree] of [
      [MerkleTreeId.DATA_TREE, MerkleTreeId.DATA_TREE_ROOTS_TREE],
      [MerkleTreeId.CONTRACT_TREE, MerkleTreeId.CONTRACT_TREE_ROOTS_TREE],
    ] as const) {
      const newTreeInfo = await this.db.getTreeInfo(newTree);
      await this.db.appendLeaves(rootTree, [newTreeInfo.root]);
    }
  }

  // Validate that the new roots we calculated from manual insertions match the outputs of the simulation
  protected async validateTrees(rollupOutput: BaseRollupPublicInputs | RootRollupPublicInputs) {
    await Promise.all([
      this.validateTree(rollupOutput, MerkleTreeId.CONTRACT_TREE, 'Contract'),
      this.validateTree(rollupOutput, MerkleTreeId.DATA_TREE, 'PrivateData'),
      this.validateTree(rollupOutput, MerkleTreeId.NULLIFIER_TREE, 'Nullifier'),
    ]);
  }

  // Validate that the roots of all local trees match the output of the root circuit simulation
  protected async validateRootOutput(rootOutput: RootRollupPublicInputs) {
    await Promise.all([
      this.validateTrees(rootOutput),
      this.validateRootTree(rootOutput, MerkleTreeId.CONTRACT_TREE_ROOTS_TREE, 'Contract'),
      this.validateRootTree(rootOutput, MerkleTreeId.DATA_TREE_ROOTS_TREE, 'PrivateData'),
    ]);
  }

  // Helper for validating a roots tree against a circuit simulation output
  protected async validateRootTree(
    rootOutput: RootRollupPublicInputs,
    treeId: MerkleTreeId,
    name: 'Contract' | 'PrivateData',
  ) {
    const localTree = await this.getTreeSnapshot(treeId);
    const simulatedTree = rootOutput[`endTreeOfHistoric${name}TreeRootsSnapshot`];
    this.validateSimulatedTree(localTree, simulatedTree, name, `Roots ${name}`);
  }

  // Helper for validating a non-roots tree against a circuit simulation output
  protected async validateTree(
    output: BaseRollupPublicInputs | RootRollupPublicInputs,
    treeId: MerkleTreeId,
    name: 'PrivateData' | 'Contract' | 'Nullifier',
  ) {
    const localTree = await this.getTreeSnapshot(treeId);
    const simulatedTree = output[`end${name}TreeSnapshot`];
    this.validateSimulatedTree(localTree, simulatedTree, name);
  }

  // Helper for comparing two trees snapshots
  protected validateSimulatedTree(
    localTree: AppendOnlyTreeSnapshot,
    simulatedTree: AppendOnlyTreeSnapshot,
    name: string,
    label?: string,
  ) {
    if (!simulatedTree.root.toBuffer().equals(localTree.root.toBuffer())) {
      throw new Error(`${label ?? name} tree root mismatch (local ${localTree.root}, simulated ${simulatedTree.root})`);
    }
    if (simulatedTree.nextAvailableLeafIndex !== localTree.nextAvailableLeafIndex) {
      throw new Error(
        `${label ?? name} tree next available leaf index mismatch (local ${
          localTree.nextAvailableLeafIndex
        }, simulated ${simulatedTree.nextAvailableLeafIndex})`,
      );
    }
  }

  // Builds the inputs for the root rollup circuit, without making any changes to trees
  protected async getRootRollupInput(
    rollupOutputLeft: BaseRollupPublicInputs,
    rollupProofLeft: Proof,
    rollupOutputRight: BaseRollupPublicInputs,
    rollupProofRight: Proof,
  ) {
    const previousRollupData: RootRollupInputs['previousRollupData'] = [
      this.getPreviousRollupDataFromBaseRollup(rollupOutputLeft, rollupProofLeft),
      this.getPreviousRollupDataFromBaseRollup(rollupOutputRight, rollupProofRight),
    ];

    const getRootTreeSiblingPath = async (treeId: MerkleTreeId) => {
      // TODO: Synchronize these operations into the tree db to avoid race conditions
      const { size } = await this.db.getTreeInfo(treeId);
      // TODO: Check for off-by-one errors
      const path = await this.db.getSiblingPath(treeId, size);
      return path.data.map(b => Fr.fromBuffer(b));
    };

    const newHistoricContractDataTreeRootSiblingPath = await getRootTreeSiblingPath(
      MerkleTreeId.CONTRACT_TREE_ROOTS_TREE,
    );
    const newHistoricPrivateDataTreeRootSiblingPath = await getRootTreeSiblingPath(MerkleTreeId.DATA_TREE_ROOTS_TREE);

    return RootRollupInputs.from({
      previousRollupData,
      newHistoricContractDataTreeRootSiblingPath,
      newHistoricPrivateDataTreeRootSiblingPath,
    });
  }

  protected getPreviousRollupDataFromBaseRollup(rollupOutput: BaseRollupPublicInputs, rollupProof: Proof) {
    return new PreviousRollupData(
      rollupOutput,
      rollupProof,
      this.vks.baseRollupCircuit,

      // MembershipWitness for a VK tree to be implemented in the future
      FUTURE_NUM,
      Array(VK_TREE_HEIGHT).fill(FUTURE_FR),
    );
  }

  protected getKernelDataFor(tx: Tx) {
    return new PreviousKernelData(
      tx.data,
      tx.proof,

      // VK for the kernel circuit
      this.vks.kernelCircuit,

      // MembershipWitness for a VK tree to be implemented in the future
      FUTURE_NUM,
      Array(VK_TREE_HEIGHT).fill(FUTURE_FR),
    );
  }

  // Scan a tree searching for a specific value and return a membership witness proof for it
  protected async getMembershipWitnessFor<N extends number>(
    value: Fr,
    treeId: MerkleTreeId,
    height: N,
  ): Promise<MembershipWitness<N>> {
    // If this is an empty tx, then just return zeroes
    if (value.value === 0n) return this.makeEmptyMembershipWitness(height);

    const index = await this.db.findLeafIndex(treeId, value.toBuffer());
    if (index === undefined) {
      throw new Error(`Leaf with value ${value} not found in tree ${treeId}`);
    }
    const path = await this.db.getSiblingPath(treeId, index);
    // TODO: Check conversion from bigint to number
    return new MembershipWitness(
      height,
      Number(index),
      path.data.map(b => Fr.fromBuffer(b)),
    );
  }

  protected getContractMembershipWitnessFor(tx: Tx) {
    return this.getMembershipWitnessFor(
      tx.data.constants.oldTreeRoots.contractTreeRoot,
      MerkleTreeId.CONTRACT_TREE_ROOTS_TREE,
      CONTRACT_TREE_ROOTS_TREE_HEIGHT,
    );
  }

  protected getDataMembershipWitnessFor(tx: Tx) {
    return this.getMembershipWitnessFor(
      tx.data.constants.oldTreeRoots.privateDataTreeRoot,
      MerkleTreeId.DATA_TREE_ROOTS_TREE,
      PRIVATE_DATA_TREE_ROOTS_TREE_HEIGHT,
    );
  }

  protected async getConstantBaseRollupData(): Promise<ConstantBaseRollupData> {
    return ConstantBaseRollupData.from({
      baseRollupVkHash: DELETE_FR,
      mergeRollupVkHash: DELETE_FR,
      privateKernelVkTreeRoot: FUTURE_FR,
      publicKernelVkTreeRoot: FUTURE_FR,
      startTreeOfHistoricContractTreeRootsSnapshot: await this.getTreeSnapshot(MerkleTreeId.CONTRACT_TREE_ROOTS_TREE),
      startTreeOfHistoricPrivateDataTreeRootsSnapshot: await this.getTreeSnapshot(MerkleTreeId.DATA_TREE_ROOTS_TREE),
      treeOfHistoricL1ToL2MsgTreeRootsSnapshot: DELETE_ANY,
    });
  }

  protected async getLowNullifierInfo(nullifier: Fr) {
    // Return empty nullifier info for an empty tx
    if (nullifier.value === 0n) {
      return {
        index: 0,
        leafPreimage: new NullifierLeafPreimage(new Fr(0n), new Fr(0n), 0),
        witness: this.makeEmptyMembershipWitness(NULLIFIER_TREE_HEIGHT),
      };
    }

    const tree = MerkleTreeId.NULLIFIER_TREE;
    const prevValueIndex = await this.db.getPreviousValueIndex(tree, frToBigInt(nullifier));
    const prevValueInfo = this.db.getLeafData(tree, prevValueIndex.index);
    if (!prevValueInfo) throw new Error(`Nullifier tree should have one initial leaf`);
    const prevValueSiblingPath = await this.db.getSiblingPath(tree, BigInt(prevValueIndex.index));

    return {
      index: prevValueIndex,
      leafPreimage: new NullifierLeafPreimage(
        bigintToFr(prevValueInfo.value),
        bigintToFr(prevValueInfo.nextValue),
        bigintToNum(prevValueInfo.nextIndex),
      ),
      witness: new MembershipWitness(
        NULLIFIER_TREE_HEIGHT,
        prevValueIndex.index,
        prevValueSiblingPath.data.map(b => Fr.fromBuffer(b)),
      ),
    };
  }

  protected async getSubtreeSiblingPath(treeId: MerkleTreeId, subtreeHeight: number): Promise<Fr[]> {
    // Get sibling path to the last leaf we inserted
    const lastLeafIndex = (await this.db.getTreeInfo(treeId).then(t => t.size)) - 1n;
    const fullSiblingPath = await this.db.getSiblingPath(treeId, lastLeafIndex);

    // Drop the first subtreeHeight items since we only care about the path to the subtree root
    return fullSiblingPath.data.slice(subtreeHeight).map(b => Fr.fromBuffer(b));
  }

  // Builds the base rollup inputs, updating the contract, nullifier, and data trees in the process
  protected async buildBaseRollupInput(tx1: Tx, tx2: Tx) {
    // Get trees info before any changes hit
    const constants = await this.getConstantBaseRollupData();
    const startNullifierTreeSnapshot = await this.getTreeSnapshot(MerkleTreeId.NULLIFIER_TREE);
    const startContractTreeSnapshot = await this.getTreeSnapshot(MerkleTreeId.CONTRACT_TREE);
    const startPrivateDateTreeSnapshot = await this.getTreeSnapshot(MerkleTreeId.DATA_TREE);

    // Update the contract and data trees with the new items being inserted to get the new roots
    // that will be used by the next iteration of the base rollup circuit
    const newContracts = flatMap([tx1, tx2], tx =>
      tx.data.end.newContracts.map(cd => hashNewContractData(this.wasm, cd)),
    );
    const newCommitments = flatMap([tx1, tx2], tx => tx.data.end.newCommitments.map(x => x.toBuffer()));
    await this.db.appendLeaves(MerkleTreeId.CONTRACT_TREE, newContracts);
    await this.db.appendLeaves(MerkleTreeId.DATA_TREE, newCommitments);

    // Update the nullifier tree, capturing the low nullifier info for each individual operation
    const newNullifiers = [...tx1.data.end.newNullifiers, ...tx2.data.end.newNullifiers];
    const lowNullifierInfos = [];
    for (const nullifier of newNullifiers) {
      lowNullifierInfos.push(await this.getLowNullifierInfo(nullifier));
      await this.db.appendLeaves(MerkleTreeId.NULLIFIER_TREE, [nullifier.toBuffer()]);
    }

    // Get the subtree sibling paths for the circuit
    const newCommitmentsSubtreeSiblingPath = await this.getSubtreeSiblingPath(
      MerkleTreeId.DATA_TREE,
      BaseRollupInputs.PRIVATE_DATA_SUBTREE_HEIGHT,
    );
    const newContractsSubtreeSiblingPath = await this.getSubtreeSiblingPath(
      MerkleTreeId.CONTRACT_TREE,
      BaseRollupInputs.CONTRACT_SUBTREE_HEIGHT,
    );
    const newNullifiersSubtreeSiblingPath = await this.getSubtreeSiblingPath(
      MerkleTreeId.NULLIFIER_TREE,
      BaseRollupInputs.NULLIFIER_SUBTREE_HEIGHT,
    );

    return BaseRollupInputs.from({
      constants,
      startNullifierTreeSnapshot,
      startContractTreeSnapshot,
      startPrivateDateTreeSnapshot,
      newCommitmentsSubtreeSiblingPath,
      newContractsSubtreeSiblingPath,
      newNullifiersSubtreeSiblingPath,
      lowNullifierLeafPreimages: lowNullifierInfos.map(i => i.leafPreimage),
      lowNullifierMembershipWitness: lowNullifierInfos.map(i => i.witness),
      kernelData: [this.getKernelDataFor(tx1), this.getKernelDataFor(tx2)],
      historicContractsTreeRootMembershipWitnesses: [
        await this.getContractMembershipWitnessFor(tx1),
        await this.getContractMembershipWitnessFor(tx2),
      ],
      historicPrivateDataTreeRootMembershipWitnesses: [
        await this.getDataMembershipWitnessFor(tx1),
        await this.getDataMembershipWitnessFor(tx2),
      ],
    } as BaseRollupInputs);
  }

  protected makeEmptyMembershipWitness<N extends number>(height: N) {
    return new MembershipWitness(
      height,
      0,
      times(height, () => new Fr(0n)),
    );
  }
}<|MERGE_RESOLUTION|>--- conflicted
+++ resolved
@@ -18,11 +18,7 @@
   UInt8Vector,
   VK_TREE_HEIGHT,
 } from '@aztec/circuits.js';
-<<<<<<< HEAD
-import { Fr } from '@aztec/foundation';
-=======
-import { toBigIntBE } from '@aztec/foundation';
->>>>>>> 07892a00
+import { Fr, toBigIntBE } from '@aztec/foundation';
 import { Tx } from '@aztec/tx';
 import { MerkleTreeDb, MerkleTreeId } from '@aztec/world-state';
 import flatMap from 'lodash.flatmap';
