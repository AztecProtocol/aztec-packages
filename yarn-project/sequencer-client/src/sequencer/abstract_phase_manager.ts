--- conflicted
+++ resolved
@@ -5,14 +5,9 @@
   ContractStorageRead,
   ContractStorageUpdateRequest,
   Fr,
-<<<<<<< HEAD
-  GlobalVariables,
-  Header,
-  KernelCircuitPublicInputs,
-=======
   type GlobalVariables,
   type Header,
->>>>>>> 75f2cc63
+  type KernelCircuitPublicInputs,
   L2ToL1Message,
   MAX_NEW_L2_TO_L1_MSGS_PER_CALL,
   MAX_NEW_NOTE_HASHES_PER_CALL,
