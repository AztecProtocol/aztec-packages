--- conflicted
+++ resolved
@@ -128,15 +128,10 @@
     enqueuedPublicFunctionCalls: PublicCallRequest[],
   ): Record<PublicKernelPhase, PublicCallRequest[]> {
     const publicCallsStack = enqueuedPublicFunctionCalls.slice().reverse();
-<<<<<<< HEAD
-    const nonRevertibleCallStack = publicInputs.endNonRevertibleData.publicCallStack.filter(i => !i.isDefault());
-    const revertibleCallStack = publicInputs.end.publicCallStack.filter(i => !i.isDefault());
-=======
     const nonRevertibleCallStack = publicInputs.forPublic!.endNonRevertibleData.publicCallStack.filter(
-      i => !i.isEmpty(),
+      i => !i.isDefault(),
     );
-    const revertibleCallStack = publicInputs.forPublic!.end.publicCallStack.filter(i => !i.isEmpty());
->>>>>>> 88e8b6de
+    const revertibleCallStack = publicInputs.forPublic!.end.publicCallStack.filter(i => !i.isDefault());
 
     const callRequestsStack = publicCallsStack
       .map(call => call.toCallRequest())
@@ -463,29 +458,16 @@
     ? [publicInputs.endNonRevertibleData, publicInputs.end]
     : [publicInputs.end, publicInputs.endNonRevertibleData];
 
-<<<<<<< HEAD
-  publicInputs.end.publicDataUpdateRequests = padArrayEnd(
-    patch(publicInputs.end.publicDataUpdateRequests),
-    PublicDataUpdateRequest.default(),
-    MAX_REVERTIBLE_PUBLIC_DATA_UPDATE_REQUESTS_PER_TX,
-  );
-
-  publicInputs.endNonRevertibleData.publicDataUpdateRequests = padArrayEnd(
-    patch(publicInputs.endNonRevertibleData.publicDataUpdateRequests),
-    PublicDataUpdateRequest.default(),
-    MAX_NON_REVERTIBLE_PUBLIC_DATA_UPDATE_REQUESTS_PER_TX,
-=======
   curr.publicDataUpdateRequests = padArrayEnd(
     patch(curr.publicDataUpdateRequests.reverse()).reverse(),
-    PublicDataUpdateRequest.empty(),
+    PublicDataUpdateRequest.default(),
     MAX_PUBLIC_DATA_UPDATE_REQUESTS_PER_TX,
   );
 
   prev.publicDataUpdateRequests = padArrayEnd(
     patch(prev.publicDataUpdateRequests.reverse()),
-    PublicDataUpdateRequest.empty(),
+    PublicDataUpdateRequest.default(),
     MAX_PUBLIC_DATA_UPDATE_REQUESTS_PER_TX,
->>>>>>> 88e8b6de
   );
 }
 
@@ -561,14 +543,7 @@
       ...publicInputs[effectSet].publicDataUpdateRequests.slice(0, numUpdatesBeforeThisEnqueuedCall),
       ...simPublicDataUpdateRequests,
     ],
-<<<<<<< HEAD
     PublicDataUpdateRequest.default(),
-    PhaseIsRevertible[phase]
-      ? MAX_REVERTIBLE_PUBLIC_DATA_UPDATE_REQUESTS_PER_TX
-      : MAX_NON_REVERTIBLE_PUBLIC_DATA_UPDATE_REQUESTS_PER_TX,
-=======
-    PublicDataUpdateRequest.empty(),
     MAX_PUBLIC_DATA_UPDATE_REQUESTS_PER_TX,
->>>>>>> 88e8b6de
   );
 }