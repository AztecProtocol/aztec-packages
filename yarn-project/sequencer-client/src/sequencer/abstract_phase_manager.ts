import { MerkleTreeId, type SimulationError, type Tx, type UnencryptedFunctionL2Logs } from '@aztec/circuit-types';
import {
  AztecAddress,
  CallRequest,
  ContractStorageRead,
  ContractStorageUpdateRequest,
  Fr,
  type GlobalVariables,
  type Header,
  type KernelCircuitPublicInputs,
  L2ToL1Message,
  MAX_NEW_L2_TO_L1_MSGS_PER_CALL,
  MAX_NEW_NOTE_HASHES_PER_CALL,
  MAX_NEW_NULLIFIERS_PER_CALL,
  MAX_NULLIFIER_NON_EXISTENT_READ_REQUESTS_PER_CALL,
  MAX_NULLIFIER_READ_REQUESTS_PER_CALL,
  MAX_PUBLIC_CALL_STACK_LENGTH_PER_CALL,
  MAX_PUBLIC_DATA_READS_PER_CALL,
  MAX_PUBLIC_DATA_READS_PER_TX,
  MAX_PUBLIC_DATA_UPDATE_REQUESTS_PER_CALL,
  MAX_PUBLIC_DATA_UPDATE_REQUESTS_PER_TX,
  MembershipWitness,
  type PrivateKernelTailCircuitPublicInputs,
  type Proof,
  PublicCallData,
  type PublicCallRequest,
  PublicCallStackItem,
  PublicCircuitPublicInputs,
  PublicDataRead,
  PublicDataUpdateRequest,
  PublicKernelCircuitPrivateInputs,
  type PublicKernelCircuitPublicInputs,
  PublicKernelData,
<<<<<<< HEAD
  RETURN_VALUES_LENGTH,
=======
>>>>>>> 19dbe46b
  ReadRequest,
  RevertCode,
  SideEffect,
  SideEffectLinkedToNoteHash,
  VK_TREE_HEIGHT,
  VerificationKey,
  makeEmptyProof,
  MAX_UNENCRYPTED_LOGS_PER_CALL,
} from '@aztec/circuits.js';
import { computeVarArgsHash } from '@aztec/circuits.js/hash';
import {
  type AbiType,
  type DecodedReturn,
  type FunctionArtifact,
  type ProcessReturnValues,
  decodeReturnValues,
} from '@aztec/foundation/abi';
import { arrayNonEmptyLength, padArrayEnd } from '@aztec/foundation/collection';
import { type DebugLogger, createDebugLogger } from '@aztec/foundation/log';
import { type Tuple } from '@aztec/foundation/serialize';
import {
  type PublicExecution,
  type PublicExecutionResult,
  type PublicExecutor,
  collectPublicDataReads,
  collectPublicDataUpdateRequests,
  isPublicExecutionResult,
} from '@aztec/simulator';
import { type MerkleTreeOperations } from '@aztec/world-state';

import { type PublicKernelCircuitSimulator } from '../simulator/index.js';
import { HintsBuilder } from './hints_builder.js';
import { lastSideEffectCounter } from './utils.js';

export enum PublicKernelPhase {
  SETUP = 'setup',
  APP_LOGIC = 'app-logic',
  TEARDOWN = 'teardown',
  TAIL = 'tail',
}

export const PhaseIsRevertible: Record<PublicKernelPhase, boolean> = {
  [PublicKernelPhase.SETUP]: false,
  [PublicKernelPhase.APP_LOGIC]: true,
  [PublicKernelPhase.TEARDOWN]: false,
  [PublicKernelPhase.TAIL]: false,
};

export abstract class AbstractPhaseManager {
  protected hintsBuilder: HintsBuilder;
  protected log: DebugLogger;
  constructor(
    protected db: MerkleTreeOperations,
    protected publicExecutor: PublicExecutor,
    protected publicKernel: PublicKernelCircuitSimulator,
    protected globalVariables: GlobalVariables,
    protected historicalHeader: Header,
    public phase: PublicKernelPhase,
  ) {
    this.hintsBuilder = new HintsBuilder(db);
    this.log = createDebugLogger(`aztec:sequencer:${phase}`);
  }
  /**
   *
   * @param tx - the tx to be processed
   * @param publicKernelPublicInputs - the output of the public kernel circuit for the previous phase
   * @param previousPublicKernelProof - the proof of the public kernel circuit for the previous phase
   */
  abstract handle(
    tx: Tx,
    publicKernelPublicInputs: PublicKernelCircuitPublicInputs,
    previousPublicKernelProof: Proof,
  ): Promise<{
    /**
     * the output of the public kernel circuit for this phase
     */
    publicKernelOutput: PublicKernelCircuitPublicInputs;
    /**
     * the final output of the public kernel circuit for this phase
     */
    finalKernelOutput?: KernelCircuitPublicInputs;
    /**
     * the proof of the public kernel circuit for this phase
     */
    publicKernelProof: Proof;
    /**
     * revert reason, if any
     */
    revertReason: SimulationError | undefined;
    returnValues: ProcessReturnValues;
  }>;

  public static extractEnqueuedPublicCallsByPhase(
    publicInputs: PrivateKernelTailCircuitPublicInputs,
    enqueuedPublicFunctionCalls: PublicCallRequest[],
  ): Record<PublicKernelPhase, PublicCallRequest[]> {
    const data = publicInputs.forPublic;
    if (!data) {
      return {
        [PublicKernelPhase.SETUP]: [],
        [PublicKernelPhase.APP_LOGIC]: [],
        [PublicKernelPhase.TEARDOWN]: [],
        [PublicKernelPhase.TAIL]: [],
      };
    }
    const publicCallsStack = enqueuedPublicFunctionCalls.slice().reverse();
<<<<<<< HEAD
    const nonRevertibleCallStack = publicInputs.forPublic!.endNonRevertibleData.publicCallStack.filter(
      i => !i.isEmpty(),
    );
    const revertibleCallStack = publicInputs.forPublic!.end.publicCallStack.filter(i => !i.isEmpty());
=======
    const nonRevertibleCallStack = data.endNonRevertibleData.publicCallStack.filter(i => !i.isEmpty());
    const revertibleCallStack = data.end.publicCallStack.filter(i => !i.isEmpty());
>>>>>>> 19dbe46b

    const callRequestsStack = publicCallsStack
      .map(call => call.toCallRequest())
      .filter(
        // filter out enqueued calls that are not in the public call stack
        // TODO mitch left a question about whether this is only needed when unit testing
        // with mock data
        call => revertibleCallStack.find(p => p.equals(call)) || nonRevertibleCallStack.find(p => p.equals(call)),
      );

    if (callRequestsStack.length === 0) {
      return {
        [PublicKernelPhase.SETUP]: [],
        [PublicKernelPhase.APP_LOGIC]: [],
        [PublicKernelPhase.TEARDOWN]: [],
        [PublicKernelPhase.TAIL]: [],
      };
    }

    // find the first call that is revertible
    const firstRevertibleCallIndex = callRequestsStack.findIndex(
      c => revertibleCallStack.findIndex(p => p.equals(c)) !== -1,
    );

    if (firstRevertibleCallIndex === 0) {
      return {
        [PublicKernelPhase.SETUP]: [],
        [PublicKernelPhase.APP_LOGIC]: publicCallsStack,
        [PublicKernelPhase.TEARDOWN]: [],
        [PublicKernelPhase.TAIL]: [],
      };
    } else if (firstRevertibleCallIndex === -1) {
      // there's no app logic, split the functions between setup (many) and teardown (just one function call)
      return {
        [PublicKernelPhase.SETUP]: publicCallsStack.slice(0, -1),
        [PublicKernelPhase.APP_LOGIC]: [],
        [PublicKernelPhase.TEARDOWN]: [publicCallsStack[publicCallsStack.length - 1]],
        [PublicKernelPhase.TAIL]: [],
      };
    } else {
      return {
        [PublicKernelPhase.SETUP]: publicCallsStack.slice(0, firstRevertibleCallIndex - 1),
        [PublicKernelPhase.APP_LOGIC]: publicCallsStack.slice(firstRevertibleCallIndex),
        [PublicKernelPhase.TEARDOWN]: [publicCallsStack[firstRevertibleCallIndex - 1]],
        [PublicKernelPhase.TAIL]: [],
      };
    }
  }

  protected extractEnqueuedPublicCalls(tx: Tx): PublicCallRequest[] {
    const calls = AbstractPhaseManager.extractEnqueuedPublicCallsByPhase(tx.data, tx.enqueuedPublicFunctionCalls)[
      this.phase
    ];

    return calls;
  }

  protected async processEnqueuedPublicCalls(
    tx: Tx,
    previousPublicKernelOutput: PublicKernelCircuitPublicInputs,
    previousPublicKernelProof: Proof,
  ): Promise<
    [
      PublicKernelCircuitPublicInputs,
      Proof,
      UnencryptedFunctionL2Logs[],
      SimulationError | undefined,
      ProcessReturnValues,
    ]
  > {
    let kernelOutput = previousPublicKernelOutput;
    let kernelProof = previousPublicKernelProof;

    const enqueuedCalls = this.extractEnqueuedPublicCalls(tx);

    if (!enqueuedCalls || !enqueuedCalls.length) {
      return [kernelOutput, kernelProof, [], undefined, undefined];
    }

    const newUnencryptedFunctionLogs: UnencryptedFunctionL2Logs[] = [];

    // TODO(#1684): Should multiple separately enqueued public calls be treated as
    // separate public callstacks to be proven by separate public kernel sequences
    // and submitted separately to the base rollup?

    const returns = [];

    for (const enqueuedCall of enqueuedCalls) {
      const executionStack: (PublicExecution | PublicExecutionResult)[] = [enqueuedCall];

      let currentReturn: DecodedReturn | undefined = undefined;

      // Keep track of which result is for the top/enqueued call
      let enqueuedExecutionResult: PublicExecutionResult | undefined;

      while (executionStack.length) {
        const current = executionStack.pop()!;
        const isExecutionRequest = !isPublicExecutionResult(current);
        const sideEffectCounter = lastSideEffectCounter(tx) + 1;

        const result = isExecutionRequest
          ? await this.publicExecutor.simulate(current, this.globalVariables, sideEffectCounter)
          : current;

        const functionSelector = result.execution.functionData.selector.toString();
        if (result.reverted && !PhaseIsRevertible[this.phase]) {
          this.log.debug(
            `Simulation error on ${result.execution.contractAddress.toString()}:${functionSelector} with reason: ${
              result.revertReason
            }`,
          );
          throw result.revertReason;
        }

        newUnencryptedFunctionLogs.push(result.unencryptedLogs);

        this.log.debug(
          `Running public kernel circuit for ${result.execution.contractAddress.toString()}:${functionSelector}`,
        );
        executionStack.push(...result.nestedExecutions);
        const callData = await this.getPublicCallData(result, isExecutionRequest);

        [kernelOutput, kernelProof] = await this.runKernelCircuit(kernelOutput, kernelProof, callData);

        // sanity check. Note we can't expect them to just be equal, because e.g.
        // if the simulator reverts in app logic, it "resets" and result.reverted will be false when we run teardown,
        // but the kernel carries the reverted flag forward. But if the simulator reverts, so should the kernel.
        if (result.reverted && kernelOutput.revertCode.isOK()) {
          throw new Error(
            `Public kernel circuit did not revert on ${result.execution.contractAddress.toString()}:${functionSelector}, but simulator did.`,
          );
        }

        // We know the phase is revertible due to the above check.
        // So safely return the revert reason and the kernel output (which has had its revertible side effects dropped)
        if (result.reverted) {
          this.log.debug(
            `Reverting on ${result.execution.contractAddress.toString()}:${functionSelector} with reason: ${
              result.revertReason
            }`,
          );
          return [kernelOutput, kernelProof, [], result.revertReason, undefined];
        }

        if (!enqueuedExecutionResult) {
          enqueuedExecutionResult = result;

          // TODO(#5450) Need to use the proper return values here
          const returnTypes: AbiType[] = [
            { kind: 'array', length: result.returnValues.length, type: { kind: 'field' } },
          ];
          const mockArtifact = { returnTypes } as any as FunctionArtifact;

          currentReturn = decodeReturnValues(mockArtifact, result.returnValues);
        }
      }
      // HACK(#1622): Manually patches the ordering of public state actions
      // TODO(#757): Enforce proper ordering of public state actions
      patchPublicStorageActionOrdering(kernelOutput, enqueuedExecutionResult!, this.phase);

      returns.push(currentReturn);
    }

    // TODO(#3675): This should be done in a public kernel circuit
    removeRedundantPublicDataWrites(kernelOutput, this.phase);

    return [kernelOutput, kernelProof, newUnencryptedFunctionLogs, undefined, returns];
  }

  protected async runKernelCircuit(
    previousOutput: PublicKernelCircuitPublicInputs,
    previousProof: Proof,
    callData: PublicCallData,
  ): Promise<[PublicKernelCircuitPublicInputs, Proof]> {
    const output = await this.getKernelCircuitOutput(previousOutput, previousProof, callData);
    return [output, makeEmptyProof()];
  }

  protected getKernelCircuitOutput(
    previousOutput: PublicKernelCircuitPublicInputs,
    previousProof: Proof,
    callData: PublicCallData,
  ): Promise<PublicKernelCircuitPublicInputs> {
    const previousKernel = this.getPreviousKernelData(previousOutput, previousProof);

    const inputs = new PublicKernelCircuitPrivateInputs(previousKernel, callData);
    switch (this.phase) {
      case PublicKernelPhase.SETUP:
        return this.publicKernel.publicKernelCircuitSetup(inputs);
      case PublicKernelPhase.APP_LOGIC:
        return this.publicKernel.publicKernelCircuitAppLogic(inputs);
      case PublicKernelPhase.TEARDOWN:
        return this.publicKernel.publicKernelCircuitTeardown(inputs);
      default:
        throw new Error(`No public kernel circuit for inputs`);
    }
  }

  protected getPreviousKernelData(
    previousOutput: PublicKernelCircuitPublicInputs,
    previousProof: Proof,
  ): PublicKernelData {
    // TODO(@PhilWindle) Fix once we move this to prover-client
    const vk = VerificationKey.makeFake();
    const vkIndex = 0;
    const vkSiblingPath = MembershipWitness.random(VK_TREE_HEIGHT).siblingPath;
    return new PublicKernelData(previousOutput, previousProof, vk, vkIndex, vkSiblingPath);
  }

  protected async getPublicCircuitPublicInputs(result: PublicExecutionResult) {
    const publicDataTreeInfo = await this.db.getTreeInfo(MerkleTreeId.PUBLIC_DATA_TREE);
    this.historicalHeader.state.partial.publicDataTree.root = Fr.fromBuffer(publicDataTreeInfo.root);

    const callStackPreimages = await this.getPublicCallStackPreimages(result);
    const publicCallStackHashes = padArrayEnd(
      callStackPreimages.map(c => c.hash()),
      Fr.ZERO,
      MAX_PUBLIC_CALL_STACK_LENGTH_PER_CALL,
    );

    const unencryptedLogPreimagesLength = new Fr(result.unencryptedLogs.getSerializedLength());

    return PublicCircuitPublicInputs.from({
      callContext: result.execution.callContext,
      proverAddress: AztecAddress.ZERO,
      argsHash: computeVarArgsHash(result.execution.args),
      newNoteHashes: padArrayEnd(result.newNoteHashes, SideEffect.empty(), MAX_NEW_NOTE_HASHES_PER_CALL),
      newNullifiers: padArrayEnd(result.newNullifiers, SideEffectLinkedToNoteHash.empty(), MAX_NEW_NULLIFIERS_PER_CALL),
      newL2ToL1Msgs: padArrayEnd(result.newL2ToL1Messages, L2ToL1Message.empty(), MAX_NEW_L2_TO_L1_MSGS_PER_CALL),
      startSideEffectCounter: result.startSideEffectCounter,
      endSideEffectCounter: result.endSideEffectCounter,
      returnsHash: computeVarArgsHash(result.returnValues),
      nullifierReadRequests: padArrayEnd(
        result.nullifierReadRequests,
        ReadRequest.empty(),
        MAX_NULLIFIER_READ_REQUESTS_PER_CALL,
      ),
      nullifierNonExistentReadRequests: padArrayEnd(
        result.nullifierNonExistentReadRequests,
        ReadRequest.empty(),
        MAX_NULLIFIER_NON_EXISTENT_READ_REQUESTS_PER_CALL,
      ),
      contractStorageReads: padArrayEnd(
        result.contractStorageReads,
        ContractStorageRead.empty(),
        MAX_PUBLIC_DATA_READS_PER_CALL,
      ),
      contractStorageUpdateRequests: padArrayEnd(
        result.contractStorageUpdateRequests,
        ContractStorageUpdateRequest.empty(),
        MAX_PUBLIC_DATA_UPDATE_REQUESTS_PER_CALL,
      ),
      publicCallStackHashes,
      unencryptedLogsHashes: padArrayEnd(result.unencryptedLogsHashes, SideEffect.empty(), MAX_UNENCRYPTED_LOGS_PER_CALL),
      unencryptedLogPreimagesLength,
      historicalHeader: this.historicalHeader,
      // TODO(@just-mitch): need better mapping from simulator to revert code.
      revertCode: result.reverted ? RevertCode.REVERTED : RevertCode.OK,
    });
  }

  protected async getPublicCallStackItem(result: PublicExecutionResult, isExecutionRequest = false) {
    return new PublicCallStackItem(
      result.execution.contractAddress,
      result.execution.functionData,
      await this.getPublicCircuitPublicInputs(result),
      isExecutionRequest,
    );
  }

  protected async getPublicCallStackPreimages(result: PublicExecutionResult): Promise<PublicCallStackItem[]> {
    const nested = result.nestedExecutions;
    if (nested.length > MAX_PUBLIC_CALL_STACK_LENGTH_PER_CALL) {
      throw new Error(
        `Public call stack size exceeded (max ${MAX_PUBLIC_CALL_STACK_LENGTH_PER_CALL}, got ${nested.length})`,
      );
    }

    return await Promise.all(nested.map(n => this.getPublicCallStackItem(n)));
  }

  protected getBytecodeHash(_result: PublicExecutionResult) {
    // TODO: Determine how to calculate bytecode hash. Circuits just check it isn't zero for now.
    // See https://github.com/AztecProtocol/aztec3-packages/issues/378
    const bytecodeHash = new Fr(1n);
    return Promise.resolve(bytecodeHash);
  }

  /**
   * Calculates the PublicCircuitOutput for this execution result along with its proof,
   * and assembles a PublicCallData object from it.
   * @param result - The execution result.
   * @param preimages - The preimages of the callstack items.
   * @param isExecutionRequest - Whether the current callstack item should be considered a public fn execution request.
   * @returns A corresponding PublicCallData object.
   */
  protected async getPublicCallData(result: PublicExecutionResult, isExecutionRequest = false) {
    const bytecodeHash = await this.getBytecodeHash(result);
    const callStackItem = await this.getPublicCallStackItem(result, isExecutionRequest);
    const publicCallRequests = (await this.getPublicCallStackPreimages(result)).map(c =>
      c.toCallRequest(callStackItem.publicInputs.callContext),
    );
    const publicCallStack = padArrayEnd(publicCallRequests, CallRequest.empty(), MAX_PUBLIC_CALL_STACK_LENGTH_PER_CALL);
    const portalContractAddress = result.execution.callContext.portalContractAddress.toField();
    return new PublicCallData(callStackItem, publicCallStack, makeEmptyProof(), portalContractAddress, bytecodeHash);
  }
}

function removeRedundantPublicDataWrites(publicInputs: PublicKernelCircuitPublicInputs, phase: PublicKernelPhase) {
  const lastWritesMap = new Map<string, boolean>();
  const patch = <N extends number>(requests: Tuple<PublicDataUpdateRequest, N>) =>
    requests.filter(write => {
      const leafSlot = write.leafSlot.toString();
      const exists = lastWritesMap.get(leafSlot);
      lastWritesMap.set(leafSlot, true);
      return !exists;
    });

  const [prev, curr] = PhaseIsRevertible[phase]
    ? [publicInputs.endNonRevertibleData, publicInputs.end]
    : [publicInputs.end, publicInputs.endNonRevertibleData];

  curr.publicDataUpdateRequests = padArrayEnd(
    patch(curr.publicDataUpdateRequests.reverse()).reverse(),
    PublicDataUpdateRequest.empty(),
    MAX_PUBLIC_DATA_UPDATE_REQUESTS_PER_TX,
  );

  prev.publicDataUpdateRequests = padArrayEnd(
    patch(prev.publicDataUpdateRequests.reverse()),
    PublicDataUpdateRequest.empty(),
    MAX_PUBLIC_DATA_UPDATE_REQUESTS_PER_TX,
  );
}

// HACK(#1622): this is a hack to fix ordering of public state in the call stack. Since the private kernel
// cannot keep track of side effects that happen after or before a nested call, we override the public
// state actions it emits with whatever we got from the simulator. As a sanity check, we at least verify
// that the elements are the same, so we are only tweaking their ordering.
// See yarn-project/end-to-end/src/e2e_ordering.test.ts
// See https://github.com/AztecProtocol/aztec-packages/issues/1616
// TODO(#757): Enforce proper ordering of public state actions
/**
 * Patch the ordering of storage actions output from the public kernel.
 * @param publicInputs - to be patched here: public inputs to the kernel iteration up to this point
 * @param execResult - result of the top/first execution for this enqueued public call
 */
function patchPublicStorageActionOrdering(
  publicInputs: PublicKernelCircuitPublicInputs,
  execResult: PublicExecutionResult,
  phase: PublicKernelPhase,
) {
  const { publicDataUpdateRequests } = PhaseIsRevertible[phase] ? publicInputs.end : publicInputs.endNonRevertibleData;
  const { publicDataReads } = publicInputs.validationRequests;

  // Convert ContractStorage* objects to PublicData* objects and sort them in execution order.
  // Note, this only pulls simulated reads/writes from the current phase,
  // so the returned result will be a subset of the public kernel output.

  const simPublicDataReads = collectPublicDataReads(execResult);
  // verify that each read is in the kernel output
  for (const read of simPublicDataReads) {
    if (!publicDataReads.find(item => item.equals(read))) {
      throw new Error(
        `Public data reads from simulator do not match those from public kernel.\nFrom simulator: ${simPublicDataReads
          .map(p => p.toFriendlyJSON())
          .join(', ')}\nFrom public kernel: ${publicDataReads.map(i => i.toFriendlyJSON()).join(', ')}`,
      );
    }
  }

  const simPublicDataUpdateRequests = collectPublicDataUpdateRequests(execResult);
  for (const update of simPublicDataUpdateRequests) {
    if (!publicDataUpdateRequests.find(item => item.equals(update))) {
      throw new Error(
        `Public data update requests from simulator do not match those from public kernel.\nFrom simulator: ${simPublicDataUpdateRequests
          .map(p => p.toFriendlyJSON())
          .join(', ')}\nFrom public kernel revertible: ${publicDataUpdateRequests
          .map(i => i.toFriendlyJSON())
          .join(', ')}`,
      );
    }
  }
  // We only want to reorder the items from the public inputs of the
  // most recently processed top/enqueued call.

  const effectSet = PhaseIsRevertible[phase] ? 'end' : 'endNonRevertibleData';

  const numReadsInKernel = arrayNonEmptyLength(publicDataReads, f => f.isEmpty());
  const numReadsBeforeThisEnqueuedCall = numReadsInKernel - simPublicDataReads.length;
  publicInputs.validationRequests.publicDataReads = padArrayEnd(
    [
      // do not mess with items from previous top/enqueued calls in kernel output
      ...publicInputs.validationRequests.publicDataReads.slice(0, numReadsBeforeThisEnqueuedCall),
      ...simPublicDataReads,
    ],
    PublicDataRead.empty(),
    MAX_PUBLIC_DATA_READS_PER_TX,
  );

  const numUpdatesInKernel = arrayNonEmptyLength(publicDataUpdateRequests, f => f.isEmpty());
  const numUpdatesBeforeThisEnqueuedCall = numUpdatesInKernel - simPublicDataUpdateRequests.length;
  publicInputs[effectSet].publicDataUpdateRequests = padArrayEnd(
    [
      ...publicInputs[effectSet].publicDataUpdateRequests.slice(0, numUpdatesBeforeThisEnqueuedCall),
      ...simPublicDataUpdateRequests,
    ],
    PublicDataUpdateRequest.empty(),
    MAX_PUBLIC_DATA_UPDATE_REQUESTS_PER_TX,
  );
}<|MERGE_RESOLUTION|>--- conflicted
+++ resolved
@@ -31,10 +31,6 @@
   PublicKernelCircuitPrivateInputs,
   type PublicKernelCircuitPublicInputs,
   PublicKernelData,
-<<<<<<< HEAD
-  RETURN_VALUES_LENGTH,
-=======
->>>>>>> 19dbe46b
   ReadRequest,
   RevertCode,
   SideEffect,
@@ -141,15 +137,8 @@
       };
     }
     const publicCallsStack = enqueuedPublicFunctionCalls.slice().reverse();
-<<<<<<< HEAD
-    const nonRevertibleCallStack = publicInputs.forPublic!.endNonRevertibleData.publicCallStack.filter(
-      i => !i.isEmpty(),
-    );
-    const revertibleCallStack = publicInputs.forPublic!.end.publicCallStack.filter(i => !i.isEmpty());
-=======
     const nonRevertibleCallStack = data.endNonRevertibleData.publicCallStack.filter(i => !i.isEmpty());
     const revertibleCallStack = data.end.publicCallStack.filter(i => !i.isEmpty());
->>>>>>> 19dbe46b
 
     const callRequestsStack = publicCallsStack
       .map(call => call.toCallRequest())
