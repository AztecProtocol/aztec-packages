import { FunctionL2Logs, MerkleTreeId, Tx } from '@aztec/circuit-types';
import {
  AztecAddress,
  CallRequest,
  ContractStorageRead,
  ContractStorageUpdateRequest,
  Fr,
  GlobalVariables,
  Header,
  L2ToL1Message,
  MAX_NEW_L2_TO_L1_MSGS_PER_CALL,
  MAX_NEW_NOTE_HASHES_PER_CALL,
  MAX_NEW_NULLIFIERS_PER_CALL,
  MAX_NON_REVERTIBLE_PUBLIC_DATA_READS_PER_TX,
  MAX_NON_REVERTIBLE_PUBLIC_DATA_UPDATE_REQUESTS_PER_TX,
  MAX_PUBLIC_CALL_STACK_LENGTH_PER_CALL,
  MAX_PUBLIC_DATA_READS_PER_CALL,
  MAX_PUBLIC_DATA_UPDATE_REQUESTS_PER_CALL,
  MAX_REVERTIBLE_PUBLIC_DATA_READS_PER_TX,
  MAX_REVERTIBLE_PUBLIC_DATA_UPDATE_REQUESTS_PER_TX,
  MembershipWitness,
  PrivateKernelTailCircuitPublicInputs,
  Proof,
  PublicAccumulatedNonRevertibleData,
  PublicAccumulatedRevertibleData,
  PublicCallData,
  PublicCallRequest,
  PublicCallStackItem,
  PublicCircuitPublicInputs,
  PublicDataRead,
  PublicDataUpdateRequest,
  PublicKernelCircuitPrivateInputs,
  PublicKernelCircuitPublicInputs,
  PublicKernelData,
  RETURN_VALUES_LENGTH,
  SideEffect,
  SideEffectLinkedToNoteHash,
  VK_TREE_HEIGHT,
} from '@aztec/circuits.js';
import { computeVarArgsHash } from '@aztec/circuits.js/hash';
import { arrayNonEmptyLength, padArrayEnd } from '@aztec/foundation/collection';
import { DebugLogger, createDebugLogger } from '@aztec/foundation/log';
import { to2Fields } from '@aztec/foundation/serialize';
import {
  PublicExecution,
  PublicExecutionResult,
  PublicExecutor,
  collectPublicDataReads,
  collectPublicDataUpdateRequests,
  isPublicExecutionResult,
} from '@aztec/simulator';
import { MerkleTreeOperations } from '@aztec/world-state';

import { env } from 'process';

import { getVerificationKeys } from '../mocks/verification_keys.js';
import { PublicProver } from '../prover/index.js';
import { PublicKernelCircuitSimulator } from '../simulator/index.js';
import { FailedTx } from './processed_tx.js';

export enum PublicKernelPhase {
  SETUP = 'setup',
  APP_LOGIC = 'app-logic',
  TEARDOWN = 'teardown',
}

export abstract class AbstractPhaseManager {
  protected log: DebugLogger;
  constructor(
    protected db: MerkleTreeOperations,
    protected publicExecutor: PublicExecutor,
    protected publicKernel: PublicKernelCircuitSimulator,
    protected publicProver: PublicProver,
    protected globalVariables: GlobalVariables,
    protected historicalHeader: Header,
    public phase: PublicKernelPhase,
  ) {
    this.log = createDebugLogger(`aztec:sequencer:${phase}`);
  }
  /**
   *
   * @param tx - the tx to be processed
   * @param publicKernelPublicInputs - the output of the public kernel circuit for the previous phase
   * @param previousPublicKernelProof - the proof of the public kernel circuit for the previous phase
   */
  abstract handle(
    tx: Tx,
    publicKernelPublicInputs: PublicKernelCircuitPublicInputs,
    previousPublicKernelProof: Proof,
  ): Promise<{
    /**
     * the output of the public kernel circuit for this phase
     */
    publicKernelOutput: PublicKernelCircuitPublicInputs;
    /**
     * the proof of the public kernel circuit for this phase
     */
    publicKernelProof: Proof;
  }>;
  abstract rollback(tx: Tx, err: unknown): Promise<FailedTx>;

  public static extractEnqueuedPublicCallsByPhase(
    publicInputs: PrivateKernelTailCircuitPublicInputs,
    enqueuedPublicFunctionCalls: PublicCallRequest[],
  ): Record<PublicKernelPhase, PublicCallRequest[]> {
    const publicCallsStack = enqueuedPublicFunctionCalls.slice().reverse();
    const nonRevertibleCallStack = publicInputs.endNonRevertibleData.publicCallStack.filter(i => !i.isEmpty());
    const revertibleCallStack = publicInputs.end.publicCallStack.filter(i => !i.isEmpty());

    const callRequestsStack = publicCallsStack
      .map(call => call.toCallRequest())
      .filter(
        // filter out enqueued calls that are not in the public call stack
        // TODO mitch left a question about whether this is only needed when unit testing
        // with mock data
        call => revertibleCallStack.find(p => p.equals(call)) || nonRevertibleCallStack.find(p => p.equals(call)),
      );

    if (callRequestsStack.length === 0) {
      return {
        [PublicKernelPhase.SETUP]: [],
        [PublicKernelPhase.APP_LOGIC]: [],
        [PublicKernelPhase.TEARDOWN]: [],
      };
    }

    // find the first call that is revertible
    const firstRevertibleCallIndex = callRequestsStack.findIndex(
      c => revertibleCallStack.findIndex(p => p.equals(c)) !== -1,
    );

    if (firstRevertibleCallIndex === 0) {
      return {
        [PublicKernelPhase.SETUP]: [],
        [PublicKernelPhase.APP_LOGIC]: publicCallsStack,
        [PublicKernelPhase.TEARDOWN]: [],
      };
    } else {
      return {
        [PublicKernelPhase.SETUP]: publicCallsStack.slice(0, firstRevertibleCallIndex - 1),
        [PublicKernelPhase.APP_LOGIC]: publicCallsStack.slice(firstRevertibleCallIndex),
        [PublicKernelPhase.TEARDOWN]: [publicCallsStack[firstRevertibleCallIndex - 1]],
      };
    }
  }

  protected extractEnqueuedPublicCalls(tx: Tx): PublicCallRequest[] {
    const calls = AbstractPhaseManager.extractEnqueuedPublicCallsByPhase(tx.data, tx.enqueuedPublicFunctionCalls)[
      this.phase
    ];

    return calls;
  }

  public static getKernelOutputAndProof(
    tx: Tx,
    publicKernelPublicInput?: PublicKernelCircuitPublicInputs,
    previousPublicKernelProof?: Proof,
  ): {
    /**
     * the output of the public kernel circuit for this phase
     */
    publicKernelPublicInput: PublicKernelCircuitPublicInputs;
    /**
     * the proof of the public kernel circuit for this phase
     */
    publicKernelProof: Proof;
  } {
    if (publicKernelPublicInput && previousPublicKernelProof) {
      return {
        publicKernelPublicInput: publicKernelPublicInput,
        publicKernelProof: previousPublicKernelProof,
      };
    } else {
<<<<<<< HEAD
      const publicKernelOutput = new KernelCircuitPublicInputs(
        tx.data.aggregationObject,
        tx.data.metaHwm,
        CombinedAccumulatedData.fromFinalAccumulatedData(tx.data.end),
=======
      const publicKernelPublicInput = new PublicKernelCircuitPublicInputs(
        tx.data.aggregationObject,
        PublicAccumulatedNonRevertibleData.fromPrivateAccumulatedNonRevertibleData(tx.data.endNonRevertibleData),
        PublicAccumulatedRevertibleData.fromPrivateAccumulatedRevertibleData(tx.data.end),
>>>>>>> c1709b3d
        tx.data.constants,
        tx.data.needsSetup,
        tx.data.needsAppLogic,
        tx.data.needsTeardown,
      );
      const publicKernelProof = previousPublicKernelProof || tx.proof;
      return {
        publicKernelPublicInput,
        publicKernelProof,
      };
    }
  }

  protected async processEnqueuedPublicCalls(
    tx: Tx,
    previousPublicKernelOutput: PublicKernelCircuitPublicInputs,
    previousPublicKernelProof: Proof,
  ): Promise<[PublicKernelCircuitPublicInputs, Proof, FunctionL2Logs[]]> {
    let kernelOutput = previousPublicKernelOutput;
    let kernelProof = previousPublicKernelProof;

    const enqueuedCalls = this.extractEnqueuedPublicCalls(tx);

    if (!enqueuedCalls || !enqueuedCalls.length) {
      return [kernelOutput, kernelProof, []];
    }

    const newUnencryptedFunctionLogs: FunctionL2Logs[] = [];

    // TODO(#1684): Should multiple separately enqueued public calls be treated as
    // separate public callstacks to be proven by separate public kernel sequences
    // and submitted separately to the base rollup?

    for (const enqueuedCall of enqueuedCalls) {
      const executionStack: (PublicExecution | PublicExecutionResult)[] = [enqueuedCall];

      // Keep track of which result is for the top/enqueued call
      let enqueuedExecutionResult: PublicExecutionResult | undefined;

      while (executionStack.length) {
        const current = executionStack.pop()!;
        const isExecutionRequest = !isPublicExecutionResult(current);

        // NOTE: temporary glue to incorporate avm execution calls
        const simulator = (execution: PublicExecution, globalVariables: GlobalVariables) =>
          env.AVM_ENABLED
            ? this.publicExecutor.simulateAvm(execution, globalVariables)
            : this.publicExecutor.simulate(execution, globalVariables);

        const result = isExecutionRequest ? await simulator(current, this.globalVariables) : current;

        newUnencryptedFunctionLogs.push(result.unencryptedLogs);
        const functionSelector = result.execution.functionData.selector.toString();
        this.log.debug(
          `Running public kernel circuit for ${result.execution.contractAddress.toString()}:${functionSelector}`,
        );
        executionStack.push(...result.nestedExecutions);
        const callData = await this.getPublicCallData(result, isExecutionRequest);

        [kernelOutput, kernelProof] = await this.runKernelCircuit(callData, kernelOutput, kernelProof);

        if (!enqueuedExecutionResult) {
          enqueuedExecutionResult = result;
        }
      }
      // HACK(#1622): Manually patches the ordering of public state actions
      // TODO(#757): Enforce proper ordering of public state actions
      this.patchPublicStorageActionOrdering(kernelOutput, enqueuedExecutionResult!);
    }

    // TODO(#3675): This should be done in a public kernel circuit
    this.removeRedundantPublicDataWrites(kernelOutput);

    return [kernelOutput, kernelProof, newUnencryptedFunctionLogs];
  }

  protected async runKernelCircuit(
    callData: PublicCallData,
    previousOutput: PublicKernelCircuitPublicInputs,
    previousProof: Proof,
  ): Promise<[PublicKernelCircuitPublicInputs, Proof]> {
    const output = await this.getKernelCircuitOutput(callData, previousOutput, previousProof);
    const proof = await this.publicProver.getPublicKernelCircuitProof(output);
    return [output, proof];
  }

  protected getKernelCircuitOutput(
    callData: PublicCallData,
    previousOutput: PublicKernelCircuitPublicInputs,
    previousProof: Proof,
  ): Promise<PublicKernelCircuitPublicInputs> {
    const previousKernel = this.getPreviousKernelData(previousOutput, previousProof);
    const inputs = new PublicKernelCircuitPrivateInputs(previousKernel, callData);
    switch (this.phase) {
      case PublicKernelPhase.SETUP:
        return this.publicKernel.publicKernelCircuitSetup(inputs);
      case PublicKernelPhase.APP_LOGIC:
        return this.publicKernel.publicKernelCircuitAppLogic(inputs);
      case PublicKernelPhase.TEARDOWN:
        return this.publicKernel.publicKernelCircuitTeardown(inputs);
      default:
        throw new Error(`No public kernel circuit for inputs`);
    }
  }

  protected getPreviousKernelData(
    previousOutput: PublicKernelCircuitPublicInputs,
    previousProof: Proof,
  ): PublicKernelData {
    const vk = getVerificationKeys().publicKernelCircuit;
    const vkIndex = 0;
    const vkSiblingPath = MembershipWitness.random(VK_TREE_HEIGHT).siblingPath;
    return new PublicKernelData(previousOutput, previousProof, vk, vkIndex, vkSiblingPath);
  }

  protected async getPublicCircuitPublicInputs(result: PublicExecutionResult) {
    const publicDataTreeInfo = await this.db.getTreeInfo(MerkleTreeId.PUBLIC_DATA_TREE);
    this.historicalHeader.state.partial.publicDataTree.root = Fr.fromBuffer(publicDataTreeInfo.root);

    const callStackPreimages = await this.getPublicCallStackPreimages(result);
    const publicCallStackHashes = padArrayEnd(
      callStackPreimages.map(c => c.hash()),
      Fr.ZERO,
      MAX_PUBLIC_CALL_STACK_LENGTH_PER_CALL,
    );

    // TODO(https://github.com/AztecProtocol/aztec-packages/issues/1165) --> set this in Noir
    const unencryptedLogsHash = to2Fields(result.unencryptedLogs.hash());
    const unencryptedLogPreimagesLength = new Fr(result.unencryptedLogs.getSerializedLength());

    return PublicCircuitPublicInputs.from({
      callContext: result.execution.callContext,
      proverAddress: AztecAddress.ZERO,
      argsHash: computeVarArgsHash(result.execution.args),
      newNoteHashes: padArrayEnd(result.newNoteHashes, SideEffect.empty(), MAX_NEW_NOTE_HASHES_PER_CALL),
      newNullifiers: padArrayEnd(result.newNullifiers, SideEffectLinkedToNoteHash.empty(), MAX_NEW_NULLIFIERS_PER_CALL),
      newL2ToL1Msgs: padArrayEnd(result.newL2ToL1Messages, L2ToL1Message.empty(), MAX_NEW_L2_TO_L1_MSGS_PER_CALL),
      returnValues: padArrayEnd(result.returnValues, Fr.ZERO, RETURN_VALUES_LENGTH),
      contractStorageReads: padArrayEnd(
        result.contractStorageReads,
        ContractStorageRead.empty(),
        MAX_PUBLIC_DATA_READS_PER_CALL,
      ),
      contractStorageUpdateRequests: padArrayEnd(
        result.contractStorageUpdateRequests,
        ContractStorageUpdateRequest.empty(),
        MAX_PUBLIC_DATA_UPDATE_REQUESTS_PER_CALL,
      ),
      publicCallStackHashes,
      unencryptedLogsHash,
      unencryptedLogPreimagesLength,
      historicalHeader: this.historicalHeader,
    });
  }

  protected async getPublicCallStackItem(result: PublicExecutionResult, isExecutionRequest = false) {
    return new PublicCallStackItem(
      result.execution.contractAddress,
      result.execution.functionData,
      await this.getPublicCircuitPublicInputs(result),
      isExecutionRequest,
    );
  }

  protected async getPublicCallStackPreimages(result: PublicExecutionResult): Promise<PublicCallStackItem[]> {
    const nested = result.nestedExecutions;
    if (nested.length > MAX_PUBLIC_CALL_STACK_LENGTH_PER_CALL) {
      throw new Error(
        `Public call stack size exceeded (max ${MAX_PUBLIC_CALL_STACK_LENGTH_PER_CALL}, got ${nested.length})`,
      );
    }

    return await Promise.all(nested.map(n => this.getPublicCallStackItem(n)));
  }

  protected getBytecodeHash(_result: PublicExecutionResult) {
    // TODO: Determine how to calculate bytecode hash. Circuits just check it isn't zero for now.
    // See https://github.com/AztecProtocol/aztec3-packages/issues/378
    const bytecodeHash = new Fr(1n);
    return Promise.resolve(bytecodeHash);
  }

  /**
   * Calculates the PublicCircuitOutput for this execution result along with its proof,
   * and assembles a PublicCallData object from it.
   * @param result - The execution result.
   * @param preimages - The preimages of the callstack items.
   * @param isExecutionRequest - Whether the current callstack item should be considered a public fn execution request.
   * @returns A corresponding PublicCallData object.
   */
  protected async getPublicCallData(result: PublicExecutionResult, isExecutionRequest = false) {
    const bytecodeHash = await this.getBytecodeHash(result);
    const callStackItem = await this.getPublicCallStackItem(result, isExecutionRequest);
    const publicCallRequests = (await this.getPublicCallStackPreimages(result)).map(c =>
      c.toCallRequest(callStackItem.publicInputs.callContext),
    );
    const publicCallStack = padArrayEnd(publicCallRequests, CallRequest.empty(), MAX_PUBLIC_CALL_STACK_LENGTH_PER_CALL);
    const portalContractAddress = result.execution.callContext.portalContractAddress.toField();
    const proof = await this.publicProver.getPublicCircuitProof(callStackItem.publicInputs);
    return new PublicCallData(callStackItem, publicCallStack, proof, portalContractAddress, bytecodeHash);
  }

  // HACK(#1622): this is a hack to fix ordering of public state in the call stack. Since the private kernel
  // cannot keep track of side effects that happen after or before a nested call, we override the public
  // state actions it emits with whatever we got from the simulator. As a sanity check, we at least verify
  // that the elements are the same, so we are only tweaking their ordering.
  // See yarn-project/end-to-end/src/e2e_ordering.test.ts
  // See https://github.com/AztecProtocol/aztec-packages/issues/1616
  // TODO(#757): Enforce proper ordering of public state actions
  /**
   * Patch the ordering of storage actions output from the public kernel.
   * @param publicInputs - to be patched here: public inputs to the kernel iteration up to this point
   * @param execResult - result of the top/first execution for this enqueued public call
   */
  private patchPublicStorageActionOrdering(
    publicInputs: PublicKernelCircuitPublicInputs,
    execResult: PublicExecutionResult,
  ) {
    const { publicDataReads: revertiblePublicDataReads, publicDataUpdateRequests: revertiblePublicDataUpdateRequests } =
      publicInputs.end; // from kernel
    const {
      publicDataReads: nonRevertiblePublicDataReads,
      publicDataUpdateRequests: nonRevertiblePublicDataUpdateRequests,
    } = publicInputs.endNonRevertibleData; // from kernel

    // Convert ContractStorage* objects to PublicData* objects and sort them in execution order
    const simPublicDataReads = collectPublicDataReads(execResult);
    const simPublicDataUpdateRequests = collectPublicDataUpdateRequests(execResult);

    const simRevertiblePublicDataReads = simPublicDataReads.filter(read =>
      revertiblePublicDataReads.find(item => item.leafSlot.equals(read.leafSlot) && item.value.equals(read.value)),
    );
    const simRevertiblePublicDataUpdateRequests = simPublicDataUpdateRequests.filter(update =>
      revertiblePublicDataUpdateRequests.find(
        item => item.leafSlot.equals(update.leafSlot) && item.newValue.equals(update.newValue),
      ),
    );

    const simNonRevertiblePublicDataReads = simPublicDataReads.filter(read =>
      nonRevertiblePublicDataReads.find(item => item.leafSlot.equals(read.leafSlot) && item.value.equals(read.value)),
    );
    const simNonRevertiblePublicDataUpdateRequests = simPublicDataUpdateRequests.filter(update =>
      nonRevertiblePublicDataUpdateRequests.find(
        item => item.leafSlot.equals(update.leafSlot) && item.newValue.equals(update.newValue),
      ),
    );

    // Assume that kernel public inputs has the right number of items.
    // We only want to reorder the items from the public inputs of the
    // most recently processed top/enqueued call.
    const numRevertibleReadsInKernel = arrayNonEmptyLength(publicInputs.end.publicDataReads, f => f.isEmpty());
    const numRevertibleUpdatesInKernel = arrayNonEmptyLength(publicInputs.end.publicDataUpdateRequests, f =>
      f.isEmpty(),
    );
    const numNonRevertibleReadsInKernel = arrayNonEmptyLength(publicInputs.endNonRevertibleData.publicDataReads, f =>
      f.isEmpty(),
    );
    const numNonRevertibleUpdatesInKernel = arrayNonEmptyLength(
      publicInputs.endNonRevertibleData.publicDataUpdateRequests,
      f => f.isEmpty(),
    );

    // Validate all items in enqueued public calls are in the kernel emitted stack
    const readsAreEqual =
      simRevertiblePublicDataReads.length + simNonRevertiblePublicDataReads.length === simPublicDataReads.length;

    const updatesAreEqual =
      simRevertiblePublicDataUpdateRequests.length + simNonRevertiblePublicDataUpdateRequests.length ===
      simPublicDataUpdateRequests.length;

    if (!readsAreEqual) {
      throw new Error(
        `Public data reads from simulator do not match those from public kernel.\nFrom simulator: ${simPublicDataReads
          .map(p => p.toFriendlyJSON())
          .join(', ')}\nFrom public kernel revertible: ${revertiblePublicDataReads
          .map(i => i.toFriendlyJSON())
          .join(', ')}\nFrom public kernel non-revertible: ${nonRevertiblePublicDataReads
          .map(i => i.toFriendlyJSON())
          .join(', ')}`,
      );
    }
    if (!updatesAreEqual) {
      throw new Error(
        `Public data update requests from simulator do not match those from public kernel.\nFrom simulator: ${simPublicDataUpdateRequests
          .map(p => p.toFriendlyJSON())
          .join(', ')}\nFrom public kernel revertible: ${revertiblePublicDataUpdateRequests
          .map(i => i.toFriendlyJSON())
          .join(', ')}\nFrom public kernel non-revertible: ${nonRevertiblePublicDataUpdateRequests
          .map(i => i.toFriendlyJSON())
          .join(', ')}`,
      );
    }

    const numRevertibleReadsBeforeThisEnqueuedCall = numRevertibleReadsInKernel - simRevertiblePublicDataReads.length;
    const numRevertibleUpdatesBeforeThisEnqueuedCall =
      numRevertibleUpdatesInKernel - simRevertiblePublicDataUpdateRequests.length;

    const numNonRevertibleReadsBeforeThisEnqueuedCall =
      numNonRevertibleReadsInKernel - simNonRevertiblePublicDataReads.length;
    const numNonRevertibleUpdatesBeforeThisEnqueuedCall =
      numNonRevertibleUpdatesInKernel - simNonRevertiblePublicDataUpdateRequests.length;

    // Override revertible kernel output
    publicInputs.end.publicDataReads = padArrayEnd(
      [
        // do not mess with items from previous top/enqueued calls in kernel output
        ...publicInputs.end.publicDataReads.slice(0, numRevertibleReadsBeforeThisEnqueuedCall),
        ...simRevertiblePublicDataReads,
      ],
      PublicDataRead.empty(),
      MAX_REVERTIBLE_PUBLIC_DATA_READS_PER_TX,
    );

    publicInputs.end.publicDataUpdateRequests = padArrayEnd(
      [
        ...publicInputs.end.publicDataUpdateRequests.slice(0, numRevertibleUpdatesBeforeThisEnqueuedCall),
        ...simRevertiblePublicDataUpdateRequests,
      ],
      PublicDataUpdateRequest.empty(),
      MAX_REVERTIBLE_PUBLIC_DATA_UPDATE_REQUESTS_PER_TX,
    );

    publicInputs.endNonRevertibleData.publicDataReads = padArrayEnd(
      [
        ...publicInputs.endNonRevertibleData.publicDataReads.slice(0, numNonRevertibleReadsBeforeThisEnqueuedCall),
        ...simNonRevertiblePublicDataReads,
      ],
      PublicDataRead.empty(),
      MAX_NON_REVERTIBLE_PUBLIC_DATA_READS_PER_TX,
    );

    publicInputs.endNonRevertibleData.publicDataUpdateRequests = padArrayEnd(
      [
        ...publicInputs.endNonRevertibleData.publicDataUpdateRequests.slice(
          0,
          numNonRevertibleUpdatesBeforeThisEnqueuedCall,
        ),
        ...simNonRevertiblePublicDataUpdateRequests,
      ],
      PublicDataUpdateRequest.empty(),
      MAX_NON_REVERTIBLE_PUBLIC_DATA_UPDATE_REQUESTS_PER_TX,
    );
  }

  private removeRedundantPublicDataWrites(publicInputs: PublicKernelCircuitPublicInputs) {
    const lastWritesMap = new Map<string, PublicDataUpdateRequest>();
    for (const write of publicInputs.end.publicDataUpdateRequests) {
      const key = write.leafSlot.toString();
      lastWritesMap.set(key, write);
    }

    const lastWrites = publicInputs.end.publicDataUpdateRequests.filter(write =>
      lastWritesMap.get(write.leafSlot.toString())?.equals(write),
    );

    publicInputs.end.publicDataUpdateRequests = padArrayEnd(
      lastWrites,

      PublicDataUpdateRequest.empty(),
      MAX_REVERTIBLE_PUBLIC_DATA_UPDATE_REQUESTS_PER_TX,
    );
  }
}<|MERGE_RESOLUTION|>--- conflicted
+++ resolved
@@ -172,17 +172,10 @@
         publicKernelProof: previousPublicKernelProof,
       };
     } else {
-<<<<<<< HEAD
-      const publicKernelOutput = new KernelCircuitPublicInputs(
-        tx.data.aggregationObject,
-        tx.data.metaHwm,
-        CombinedAccumulatedData.fromFinalAccumulatedData(tx.data.end),
-=======
       const publicKernelPublicInput = new PublicKernelCircuitPublicInputs(
         tx.data.aggregationObject,
         PublicAccumulatedNonRevertibleData.fromPrivateAccumulatedNonRevertibleData(tx.data.endNonRevertibleData),
         PublicAccumulatedRevertibleData.fromPrivateAccumulatedRevertibleData(tx.data.end),
->>>>>>> c1709b3d
         tx.data.constants,
         tx.data.needsSetup,
         tx.data.needsAppLogic,
