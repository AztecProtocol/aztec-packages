import { type PublicKernelRequest, PublicKernelType, type Tx } from '@aztec/circuit-types';
import {
  type GlobalVariables,
  type Header,
  type Proof,
  type PublicKernelCircuitPublicInputs,
} from '@aztec/circuits.js';
import { type PublicExecutor, type PublicStateDB } from '@aztec/simulator';
import { type MerkleTreeOperations } from '@aztec/world-state';

import { type PublicKernelCircuitSimulator } from '../simulator/index.js';
import { type ContractsDataSourcePublicDB } from '../simulator/public_executor.js';
import { AbstractPhaseManager, PublicKernelPhase } from './abstract_phase_manager.js';

/**
 * The phase manager responsible for performing the fee preparation phase.
 */
export class TeardownPhaseManager extends AbstractPhaseManager {
  constructor(
    protected db: MerkleTreeOperations,
    protected publicExecutor: PublicExecutor,
    protected publicKernel: PublicKernelCircuitSimulator,
    protected globalVariables: GlobalVariables,
    protected historicalHeader: Header,
    protected publicContractsDB: ContractsDataSourcePublicDB,
    protected publicStateDB: PublicStateDB,
    public phase: PublicKernelPhase = PublicKernelPhase.TEARDOWN,
  ) {
    super(db, publicExecutor, publicKernel, globalVariables, historicalHeader, phase);
  }

  override async handle(
    tx: Tx,
    previousPublicKernelOutput: PublicKernelCircuitPublicInputs,
    previousPublicKernelProof: Proof,
  ) {
<<<<<<< HEAD
    this.log(`Processing tx ${tx.getTxHash()}`);
    const [kernelInputs, publicKernelOutput, publicKernelProof, newUnencryptedFunctionLogs, revertReason] =
=======
    this.log.verbose(`Processing tx ${tx.getTxHash()}`);
    const [publicKernelOutput, publicKernelProof, newUnencryptedFunctionLogs, revertReason] =
>>>>>>> 4c3f3fdf
      await this.processEnqueuedPublicCalls(tx, previousPublicKernelOutput, previousPublicKernelProof).catch(
        // the abstract phase manager throws if simulation gives error in a non-revertible phase
        async err => {
          await this.publicStateDB.rollbackToCommit();
          throw err;
        },
      );
    tx.unencryptedLogs.addFunctionLogs(newUnencryptedFunctionLogs);
    await this.publicStateDB.checkpoint();

    const kernelRequests = kernelInputs.map(input => {
      const request: PublicKernelRequest = {
        type: PublicKernelType.APP_LOGIC,
        inputs: input,
      };
      return request;
    });
    return {
      kernelRequests,
      kernelInputs,
      publicKernelOutput,
      publicKernelProof,
      revertReason,
      returnValues: undefined,
    };
  }
}<|MERGE_RESOLUTION|>--- conflicted
+++ resolved
@@ -34,13 +34,8 @@
     previousPublicKernelOutput: PublicKernelCircuitPublicInputs,
     previousPublicKernelProof: Proof,
   ) {
-<<<<<<< HEAD
-    this.log(`Processing tx ${tx.getTxHash()}`);
+    this.log.verbose(`Processing tx ${tx.getTxHash()}`);
     const [kernelInputs, publicKernelOutput, publicKernelProof, newUnencryptedFunctionLogs, revertReason] =
-=======
-    this.log.verbose(`Processing tx ${tx.getTxHash()}`);
-    const [publicKernelOutput, publicKernelProof, newUnencryptedFunctionLogs, revertReason] =
->>>>>>> 4c3f3fdf
       await this.processEnqueuedPublicCalls(tx, previousPublicKernelOutput, previousPublicKernelProof).catch(
         // the abstract phase manager throws if simulation gives error in a non-revertible phase
         async err => {
