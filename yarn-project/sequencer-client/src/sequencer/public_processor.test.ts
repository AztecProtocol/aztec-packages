--- conflicted
+++ resolved
@@ -107,24 +107,6 @@
       const hash = tx.getTxHash();
       const [processed, failed] = await processor.process([tx]);
 
-<<<<<<< HEAD
-      expect(processed).toEqual([
-        {
-          isEmpty: false,
-          hash,
-          data: new PublicKernelPublicInputs(
-            tx.data.aggregationObject,
-            tx.data.metaHwm,
-            CombinedAccumulatedData.fromFinalAccumulatedData(tx.data.end),
-            tx.data.constants,
-          ),
-          proof: tx.proof,
-          encryptedLogs: tx.encryptedLogs,
-          unencryptedLogs: tx.unencryptedLogs,
-          newContracts: tx.newContracts,
-        },
-      ]);
-=======
       expect(processed.length).toBe(1);
 
       const p = processed[0];
@@ -158,7 +140,6 @@
         }
       }
 
->>>>>>> c1709b3d
       expect(failed).toEqual([]);
     });
 
