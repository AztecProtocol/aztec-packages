import { PublicExecution, PublicExecutionResult, PublicExecutor } from '@aztec/acir-simulator';
import {
  ARGS_LENGTH,
  CallContext,
  CircuitsWasm,
  EthAddress,
  Fr,
  FunctionData,
  GlobalVariables,
  MAX_PRIVATE_CALL_STACK_LENGTH_PER_TX,
  MAX_PUBLIC_CALL_STACK_LENGTH_PER_TX,
  PUBLIC_DATA_TREE_HEIGHT,
  Proof,
  PublicCallRequest,
  makeEmptyProof,
  makeTuple,
} from '@aztec/circuits.js';
import { computeCallStackItemHash } from '@aztec/circuits.js/abis';
import {
  makeAztecAddress,
  makeKernelPublicInputs,
  makePublicCallRequest,
  makeSelector,
} from '@aztec/circuits.js/factories';
import { padArrayEnd } from '@aztec/foundation/collection';
import { SiblingPath } from '@aztec/merkle-tree';
import {
  ContractDataSource,
  ContractPublicData,
  EncodedContractFunction,
  ExecutionRequest,
  FunctionL2Logs,
  mockTx,
  Tx,
  TxL2Logs,
} from '@aztec/types';
import { MerkleTreeOperations, TreeInfo } from '@aztec/world-state';
import { MockProxy, mock } from 'jest-mock-extended';
import pick from 'lodash.pick';
import times from 'lodash.times';
import { PublicProver } from '../prover/index.js';
import { PublicKernelCircuitSimulator } from '../simulator/index.js';
import { WasmPublicKernelCircuitSimulator } from '../simulator/public_kernel.js';
import { PublicProcessor } from './public_processor.js';

describe('public_processor', () => {
  let db: MockProxy<MerkleTreeOperations>;
  let publicExecutor: MockProxy<PublicExecutor>;
  let publicProver: MockProxy<PublicProver>;
  let contractDataSource: MockProxy<ContractDataSource>;

  let publicFunction: EncodedContractFunction;
  let contractData: ContractPublicData;
  let proof: Proof;
  let root: Buffer;

  let processor: PublicProcessor;

  beforeEach(() => {
    db = mock<MerkleTreeOperations>();
    publicExecutor = mock<PublicExecutor>();
    publicProver = mock<PublicProver>();
    contractDataSource = mock<ContractDataSource>();

    contractData = ContractPublicData.random();
    publicFunction = EncodedContractFunction.random();
    proof = makeEmptyProof();
    root = Buffer.alloc(32, 5);

    publicProver.getPublicCircuitProof.mockResolvedValue(proof);
    publicProver.getPublicKernelCircuitProof.mockResolvedValue(proof);
    db.getTreeInfo.mockResolvedValue({ root } as TreeInfo);
    contractDataSource.getL2ContractPublicData.mockResolvedValue(contractData);
    contractDataSource.getPublicFunction.mockResolvedValue(publicFunction);
  });

  describe('with mock circuits', () => {
    let publicKernel: MockProxy<PublicKernelCircuitSimulator>;

    beforeEach(() => {
      publicKernel = mock<PublicKernelCircuitSimulator>();
      processor = new PublicProcessor(db, publicExecutor, publicKernel, publicProver, contractDataSource);
    });

    it('skips txs without public execution requests', async function () {
<<<<<<< HEAD
      const tx = mockTx();
      tx.data.end.publicCallStack = makeTuple(KERNEL_PUBLIC_CALL_STACK_LENGTH, Fr.zero);
=======
      const tx = makeTx();
      tx.data.end.publicCallStack = makeTuple(MAX_PUBLIC_CALL_STACK_LENGTH_PER_TX, Fr.zero);
>>>>>>> 8d76c86a
      const hash = await tx.getTxHash();
      const [processed, failed] = await processor.process([tx], GlobalVariables.empty());

      expect(processed).toEqual([
        { isEmpty: false, hash, ...pick(tx, 'data', 'proof', 'encryptedLogs', 'unencryptedLogs') },
      ]);
      expect(failed).toEqual([]);
    });

    it('returns failed txs without aborting entire operation', async function () {
      publicExecutor.execute.mockRejectedValue(new Error(`Failed`));

      const tx = mockTx();
      const [processed, failed] = await processor.process([tx], GlobalVariables.empty());

      expect(processed).toEqual([]);
      expect(failed).toEqual([tx]);
    });
  });

  describe('with actual circuits', () => {
    let publicKernel: PublicKernelCircuitSimulator;
    let wasm: CircuitsWasm;

    beforeAll(async () => {
      wasm = await CircuitsWasm.get();
    });

    beforeEach(() => {
      const path = times(PUBLIC_DATA_TREE_HEIGHT, i => Buffer.alloc(32, i));
      db.getSiblingPath.mockResolvedValue(new SiblingPath<number>(PUBLIC_DATA_TREE_HEIGHT, path));
      publicKernel = new WasmPublicKernelCircuitSimulator();
      processor = new PublicProcessor(db, publicExecutor, publicKernel, publicProver, contractDataSource);
    });

    const expectedTxByHash = async (tx: Tx) =>
      expect.objectContaining({
        hash: await tx.getTxHash(),
        proof,
      });

    it('runs a tx with enqueued public calls', async function () {
      const callRequests: PublicCallRequest[] = [makePublicCallRequest(0x100), makePublicCallRequest(0x100)];
      const callStackItems = await Promise.all(callRequests.map(call => call.toPublicCallStackItem()));
      const callStackHashes = callStackItems.map(call => computeCallStackItemHash(wasm, call));

      const kernelOutput = makeKernelPublicInputs(0x10);
      kernelOutput.end.publicCallStack = padArrayEnd(callStackHashes, Fr.ZERO, MAX_PUBLIC_CALL_STACK_LENGTH_PER_TX);
      kernelOutput.end.privateCallStack = padArrayEnd([], Fr.ZERO, MAX_PRIVATE_CALL_STACK_LENGTH_PER_TX);

      const tx = new Tx(kernelOutput, proof, TxL2Logs.random(2, 3), TxL2Logs.random(3, 2), [], callRequests);

      publicExecutor.execute.mockImplementation(execution => {
        for (const request of callRequests) {
          if (execution.contractAddress.equals(request.contractAddress)) {
            return Promise.resolve(makePublicExecutionResultFromRequest(request));
          }
        }
        throw new Error(`Unexpected execution request: ${execution}`);
      });

      const [processed, failed] = await processor.process([tx], GlobalVariables.empty());

      expect(processed).toHaveLength(1);
      expect(processed).toEqual([await expectedTxByHash(tx)]);
      expect(failed).toHaveLength(0);
      expect(publicExecutor.execute).toHaveBeenCalledTimes(2);
    });

    it('runs a tx with an enqueued public call with nested execution', async function () {
      const callRequest: PublicCallRequest = makePublicCallRequest(0x100);
      const callStackItem = await callRequest.toPublicCallStackItem();
      const callStackHash = computeCallStackItemHash(wasm, callStackItem);

      const kernelOutput = makeKernelPublicInputs(0x10);
      kernelOutput.end.publicCallStack = padArrayEnd([callStackHash], Fr.ZERO, MAX_PUBLIC_CALL_STACK_LENGTH_PER_TX);
      kernelOutput.end.privateCallStack = padArrayEnd([], Fr.ZERO, MAX_PRIVATE_CALL_STACK_LENGTH_PER_TX);

      const tx = new Tx(kernelOutput, proof, TxL2Logs.random(2, 3), TxL2Logs.random(3, 2), [], [callRequest]);

      const publicExecutionResult = makePublicExecutionResultFromRequest(callRequest);
      publicExecutionResult.nestedExecutions = [
        makePublicExecutionResult({
          from: publicExecutionResult.execution.contractAddress,
          to: makeAztecAddress(30),
          functionData: new FunctionData(makeSelector(5), false, false),
          args: new Array(ARGS_LENGTH).fill(Fr.ZERO),
        }),
      ];
      publicExecutor.execute.mockResolvedValue(publicExecutionResult);

      const [processed, failed] = await processor.process([tx], GlobalVariables.empty());

      expect(processed).toHaveLength(1);
      expect(processed).toEqual([await expectedTxByHash(tx)]);
      expect(failed).toHaveLength(0);
      expect(publicExecutor.execute).toHaveBeenCalledTimes(1);
    });
  });
});

function makePublicExecutionResultFromRequest(item: PublicCallRequest): PublicExecutionResult {
  return {
    execution: item,
    nestedExecutions: [],
    returnValues: [new Fr(1n)],
    newCommitments: [],
    newL2ToL1Messages: [],
    newNullifiers: [],
    contractStorageReads: [],
    contractStorageUpdateRequests: [],
    unencryptedLogs: new FunctionL2Logs([]),
  };
}

function makePublicExecutionResult(
  tx: ExecutionRequest,
  nestedExecutions: PublicExecutionResult[] = [],
): PublicExecutionResult {
  const callContext = new CallContext(tx.from, tx.to, EthAddress.ZERO, false, false, false);
  const execution: PublicExecution = {
    callContext,
    contractAddress: tx.to,
    functionData: tx.functionData,
    args: tx.args,
  };
  return {
    execution,
    nestedExecutions,
    returnValues: [],
    newCommitments: [],
    newNullifiers: [],
    newL2ToL1Messages: [],
    contractStorageReads: [],
    contractStorageUpdateRequests: [],
    unencryptedLogs: new FunctionL2Logs([]),
  };
}<|MERGE_RESOLUTION|>--- conflicted
+++ resolved
@@ -83,13 +83,8 @@
     });
 
     it('skips txs without public execution requests', async function () {
-<<<<<<< HEAD
       const tx = mockTx();
-      tx.data.end.publicCallStack = makeTuple(KERNEL_PUBLIC_CALL_STACK_LENGTH, Fr.zero);
-=======
-      const tx = makeTx();
       tx.data.end.publicCallStack = makeTuple(MAX_PUBLIC_CALL_STACK_LENGTH_PER_TX, Fr.zero);
->>>>>>> 8d76c86a
       const hash = await tx.getTxHash();
       const [processed, failed] = await processor.process([tx], GlobalVariables.empty());
 
