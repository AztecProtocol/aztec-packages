--- conflicted
+++ resolved
@@ -25,20 +25,10 @@
   MAX_PUBLIC_CALL_STACK_LENGTH_PER_TX,
   MAX_PUBLIC_DATA_UPDATE_REQUESTS_PER_TX,
   PUBLIC_DATA_TREE_HEIGHT,
-<<<<<<< HEAD
-  PrivateKernelTailCircuitPublicInputs,
-  Proof,
-  PublicAccumulatedNonRevertibleData,
-  PublicAccumulatedRevertibleData,
-  PublicCallRequest,
-  PublicKernelCircuitPublicInputs,
-  ValidationRequests,
-=======
   type PrivateKernelTailCircuitPublicInputs,
   type Proof,
   type PublicCallRequest,
   PublicDataUpdateRequest,
->>>>>>> db2a4117
   makeEmptyProof,
 } from '@aztec/circuits.js';
 import { computePublicDataTreeLeafSlot } from '@aztec/circuits.js/hash';
