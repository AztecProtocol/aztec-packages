import {
  EncryptedTxL2Logs,
  FunctionCall,
  ProcessedTx,
  PublicDataWrite,
  SiblingPath,
  SimulationError,
  Tx,
  UnencryptedFunctionL2Logs,
  UnencryptedTxL2Logs,
  mockTx,
  toTxEffect,
} from '@aztec/circuit-types';
import {
  ARGS_LENGTH,
  AztecAddress,
  CallContext,
  CallRequest,
  ContractStorageUpdateRequest,
  EthAddress,
  Fr,
  FunctionData,
  GlobalVariables,
  Header,
  MAX_PUBLIC_CALL_STACK_LENGTH_PER_TX,
  MAX_PUBLIC_DATA_UPDATE_REQUESTS_PER_TX,
  PUBLIC_DATA_TREE_HEIGHT,
  PrivateKernelTailCircuitPublicInputs,
  Proof,
  PublicCallRequest,
  PublicDataUpdateRequest,
  makeEmptyProof,
} from '@aztec/circuits.js';
import { computePublicDataTreeLeafSlot } from '@aztec/circuits.js/hash';
import {
  fr,
  makeAztecAddress,
  makePrivateKernelTailCircuitPublicInputs,
  makePublicCallRequest,
  makeSelector,
} from '@aztec/circuits.js/testing';
import { makeTuple } from '@aztec/foundation/array';
import { arrayNonEmptyLength, padArrayEnd, times } from '@aztec/foundation/collection';
import { PublicExecution, PublicExecutionResult, PublicExecutor, WASMSimulator } from '@aztec/simulator';
import { MerkleTreeOperations, TreeInfo } from '@aztec/world-state';

import { jest } from '@jest/globals';
import { MockProxy, mock } from 'jest-mock-extended';

import { PublicKernelCircuitSimulator } from '../simulator/index.js';
import { ContractsDataSourcePublicDB, WorldStatePublicDB } from '../simulator/public_executor.js';
import { RealPublicKernelCircuitSimulator } from '../simulator/public_kernel.js';
import { PublicProcessor } from './public_processor.js';

describe('public_processor', () => {
  let db: MockProxy<MerkleTreeOperations>;
  let publicExecutor: MockProxy<PublicExecutor>;
  let publicContractsDB: MockProxy<ContractsDataSourcePublicDB>;
  let publicWorldStateDB: MockProxy<WorldStatePublicDB>;

  let proof: Proof;
  let root: Buffer;

  let processor: PublicProcessor;

  beforeEach(() => {
    db = mock<MerkleTreeOperations>();
    publicExecutor = mock<PublicExecutor>();
    publicContractsDB = mock<ContractsDataSourcePublicDB>();
    publicWorldStateDB = mock<WorldStatePublicDB>();

    proof = makeEmptyProof();
    root = Buffer.alloc(32, 5);

<<<<<<< HEAD
    publicProver.getPublicCircuitProof.mockResolvedValue(proof);
    publicProver.getPublicTailKernelCircuitProof.mockResolvedValue(proof);
    publicProver.getPublicKernelCircuitProof.mockResolvedValue(proof);
=======
>>>>>>> a0720ff3
    db.getTreeInfo.mockResolvedValue({ root } as TreeInfo);
  });

  describe('with mock circuits', () => {
    let publicKernel: MockProxy<PublicKernelCircuitSimulator>;

    beforeEach(() => {
      publicKernel = mock<PublicKernelCircuitSimulator>();
      processor = new PublicProcessor(
        db,
        publicExecutor,
        publicKernel,
        GlobalVariables.empty(),
        Header.empty(),
        publicContractsDB,
        publicWorldStateDB,
      );
    });

    it('skips txs without public execution requests', async function () {
<<<<<<< HEAD
      const tx = mockTx(1, {
        numberOfNonRevertiblePublicCallRequests: 0,
        numberOfRevertiblePublicCallRequests: 0,
      });
=======
      const seed = 1;
      const includeLogs = false;
      const tx = mockTx(seed, includeLogs);
      tx.data.end.publicCallStack = makeTuple(MAX_REVERTIBLE_PUBLIC_CALL_STACK_LENGTH_PER_TX, CallRequest.empty);
      tx.data.end.unencryptedLogsHash = Fr.ZERO;
      tx.data.endNonRevertibleData.publicCallStack = makeTuple(
        MAX_NON_REVERTIBLE_PUBLIC_CALL_STACK_LENGTH_PER_TX,
        CallRequest.empty,
      );
      tx.data.needsSetup = false;
      tx.data.needsAppLogic = false;
      tx.data.needsTeardown = false;
>>>>>>> a0720ff3

      const hash = tx.getTxHash();
      const [processed, failed] = await processor.process([tx]);

      expect(processed.length).toBe(1);

      const p = processed[0];
      const e: ProcessedTx = {
        hash,
<<<<<<< HEAD
        data: tx.data.toKernelCircuitPublicInputs(),
=======
        data: new PublicKernelCircuitPublicInputs(
          tx.data.aggregationObject,
          tx.data.rollupValidationRequests,
          ValidationRequests.empty(),
          PublicAccumulatedNonRevertibleData.fromPrivateAccumulatedNonRevertibleData(tx.data.endNonRevertibleData),
          PublicAccumulatedRevertibleData.fromPrivateAccumulatedRevertibleData(tx.data.end),
          tx.data.constants,
          tx.data.needsSetup,
          tx.data.needsAppLogic,
          tx.data.needsTeardown,
        ),
>>>>>>> a0720ff3
        proof: tx.proof,
        encryptedLogs: tx.encryptedLogs,
        unencryptedLogs: tx.unencryptedLogs,
        isEmpty: false,
        revertReason: undefined,
      };

      // Jest is complaining that the two objects are not equal, but they are.
      // It expects something and says "Received: serializes to the same string"
      // TODO why can't we just expect(p).toEqual(e) here anymore?
      expect(Object.keys(p)).toEqual(Object.keys(e));
      for (const key in e) {
        if (key === 'data') {
          expect(p.data.toBuffer()).toEqual(e.data.toBuffer());
        } else {
          expect(p[key as keyof ProcessedTx]).toEqual(e[key as keyof ProcessedTx]);
        }
      }

      expect(failed).toEqual([]);
    });

    it('returns failed txs without aborting entire operation', async function () {
      publicExecutor.simulate.mockRejectedValue(new SimulationError(`Failed`, []));

      const tx = mockTx(1, { numberOfNonRevertiblePublicCallRequests: 0, numberOfRevertiblePublicCallRequests: 1 });
      const [processed, failed] = await processor.process([tx]);

      expect(processed).toEqual([]);
      expect(failed[0].tx).toEqual(tx);
      expect(failed[0].error).toEqual(new SimulationError(`Failed`, []));
      expect(publicWorldStateDB.commit).toHaveBeenCalledTimes(0);
      expect(publicWorldStateDB.rollbackToCommit).toHaveBeenCalledTimes(1);
    });
  });

  describe('with actual circuits', () => {
    let publicKernel: PublicKernelCircuitSimulator;

    beforeEach(() => {
      const path = times(PUBLIC_DATA_TREE_HEIGHT, i => Buffer.alloc(32, i));
      db.getSiblingPath.mockResolvedValue(new SiblingPath<number>(PUBLIC_DATA_TREE_HEIGHT, path));
      publicKernel = new RealPublicKernelCircuitSimulator(new WASMSimulator());
      processor = new PublicProcessor(
        db,
        publicExecutor,
        publicKernel,
        GlobalVariables.empty(),
        Header.empty(),
        publicContractsDB,
        publicWorldStateDB,
      );
    });

    const expectedTxByHash = (tx: Tx) =>
      expect.objectContaining({
        hash: tx.getTxHash(),
        proof,
      });

    it('runs a tx with enqueued public calls', async function () {
<<<<<<< HEAD
      const tx = mockTx(1, { numberOfNonRevertiblePublicCallRequests: 0, numberOfRevertiblePublicCallRequests: 2 });
=======
      const publicCallRequests: PublicCallRequest[] = [makePublicCallRequest(0x100), makePublicCallRequest(0x100)];
      const callRequests = publicCallRequests.map(call => call.toCallRequest());

      const kernelOutput = makePrivateKernelTailCircuitPublicInputs(0x10);
      kernelOutput.end.publicCallStack = padArrayEnd(
        callRequests,
        CallRequest.empty(),
        MAX_REVERTIBLE_PUBLIC_CALL_STACK_LENGTH_PER_TX,
      );
      kernelOutput.end.privateCallStack = padArrayEnd([], CallRequest.empty(), MAX_PRIVATE_CALL_STACK_LENGTH_PER_TX);

      kernelOutput.endNonRevertibleData.publicCallStack = makeTuple(
        MAX_NON_REVERTIBLE_PUBLIC_CALL_STACK_LENGTH_PER_TX,
        CallRequest.empty,
      );
      kernelOutput.end.unencryptedLogsHash = Fr.ZERO;

      const tx = new Tx(
        kernelOutput,
        proof,
        EncryptedTxL2Logs.empty(),
        UnencryptedTxL2Logs.empty(),
        publicCallRequests,
      );

      tx.data.needsSetup = false;
      tx.data.needsTeardown = false;
>>>>>>> a0720ff3

      publicExecutor.simulate.mockImplementation(execution => {
        for (const request of tx.enqueuedPublicFunctionCalls) {
          if (execution.contractAddress.equals(request.contractAddress)) {
            const result = PublicExecutionResultBuilder.fromPublicCallRequest({ request }).build();
            // result.unencryptedLogs = tx.unencryptedLogs.functionLogs[0];
            return Promise.resolve(result);
          }
        }
        throw new Error(`Unexpected execution request: ${execution}`);
      });

      const [processed, failed] = await processor.process([tx]);

      expect(processed).toHaveLength(1);
      expect(processed).toEqual([expectedTxByHash(tx)]);
      expect(failed).toHaveLength(0);
      expect(publicExecutor.simulate).toHaveBeenCalledTimes(2);
      expect(publicWorldStateDB.commit).toHaveBeenCalledTimes(1);
      expect(publicWorldStateDB.rollbackToCommit).toHaveBeenCalledTimes(0);
    });

    it('runs a tx with an enqueued public call with nested execution', async function () {
<<<<<<< HEAD
      const tx = mockTx(1, { numberOfNonRevertiblePublicCallRequests: 0, numberOfRevertiblePublicCallRequests: 1 });
      const callRequest = tx.enqueuedPublicFunctionCalls[0];
=======
      const callRequest: PublicCallRequest = makePublicCallRequest(0x100);
      const callStackItem = callRequest.toCallRequest();

      const kernelOutput = makePrivateKernelTailCircuitPublicInputs(0x10);
      kernelOutput.end.publicCallStack = padArrayEnd(
        [callStackItem],
        CallRequest.empty(),
        MAX_REVERTIBLE_PUBLIC_CALL_STACK_LENGTH_PER_TX,
      );
      kernelOutput.end.privateCallStack = padArrayEnd([], CallRequest.empty(), MAX_PRIVATE_CALL_STACK_LENGTH_PER_TX);
      kernelOutput.endNonRevertibleData.publicCallStack = makeTuple(
        MAX_NON_REVERTIBLE_PUBLIC_CALL_STACK_LENGTH_PER_TX,
        CallRequest.empty,
      );
      kernelOutput.end.unencryptedLogsHash = Fr.ZERO;

      kernelOutput.needsSetup = false;
      kernelOutput.needsTeardown = false;

      const tx = new Tx(kernelOutput, proof, EncryptedTxL2Logs.empty(), UnencryptedTxL2Logs.empty(), [callRequest]);
>>>>>>> a0720ff3

      const publicExecutionResult = PublicExecutionResultBuilder.fromPublicCallRequest({
        request: callRequest,
        nestedExecutions: [
          PublicExecutionResultBuilder.fromFunctionCall({
            from: callRequest.contractAddress,
            tx: makeFunctionCall(),
          }).build(),
        ],
      }).build();

      publicExecutor.simulate.mockResolvedValue(publicExecutionResult);

      const [processed, failed] = await processor.process([tx]);

      expect(processed).toHaveLength(1);
      expect(processed).toEqual([expectedTxByHash(tx)]);
      expect(failed).toHaveLength(0);
      expect(publicExecutor.simulate).toHaveBeenCalledTimes(1);
      expect(publicWorldStateDB.checkpoint).toHaveBeenCalledTimes(1);
      expect(publicWorldStateDB.rollbackToCheckpoint).toHaveBeenCalledTimes(0);
      expect(publicWorldStateDB.commit).toHaveBeenCalledTimes(1);
      expect(publicWorldStateDB.rollbackToCommit).toHaveBeenCalledTimes(0);
    });

    it('rolls back app logic db updates on failed public execution, but persists setup/teardown', async function () {
      const baseContractAddressSeed = 0x200;
      const baseContractAddress = makeAztecAddress(baseContractAddressSeed);
      const callRequests: PublicCallRequest[] = [
        baseContractAddressSeed,
        baseContractAddressSeed,
        baseContractAddressSeed,
      ].map(makePublicCallRequest);
      callRequests[0].callContext.sideEffectCounter = 2;
      callRequests[1].callContext.sideEffectCounter = 3;
      callRequests[2].callContext.sideEffectCounter = 4;

      const kernelOutput = makePrivateKernelTailCircuitPublicInputs(0x10);
<<<<<<< HEAD
      kernelOutput.forPublic!.endNonRevertibleData.publicDataUpdateRequests = makeTuple(
        MAX_PUBLIC_DATA_UPDATE_REQUESTS_PER_TX,
        PublicDataUpdateRequest.empty,
      );
      kernelOutput.forPublic!.end.publicDataUpdateRequests = makeTuple(
        MAX_PUBLIC_DATA_UPDATE_REQUESTS_PER_TX,
        PublicDataUpdateRequest.empty,
      );
=======
      kernelOutput.end.unencryptedLogsHash = Fr.ZERO;
>>>>>>> a0720ff3

      addKernelPublicCallStack(kernelOutput, {
        setupCalls: [callRequests[0]],
        appLogicCalls: [callRequests[2]],
        teardownCall: callRequests[1],
      });

      const tx = new Tx(
        kernelOutput,
        proof,
        EncryptedTxL2Logs.empty(),
        UnencryptedTxL2Logs.empty(),
        // reverse because `enqueuedPublicFunctions` expects the last element to be the front of the queue
        callRequests.slice().reverse(),
      );

      const contractSlotA = fr(0x100);
      const contractSlotB = fr(0x150);
      const contractSlotC = fr(0x200);

      let simulatorCallCount = 0;
      const simulatorResults: PublicExecutionResult[] = [
        // Setup
        PublicExecutionResultBuilder.fromPublicCallRequest({
          request: callRequests[0],
          contractStorageUpdateRequests: [new ContractStorageUpdateRequest(contractSlotA, fr(0x101))],
        }).build(),

        // App Logic
        PublicExecutionResultBuilder.fromPublicCallRequest({
          request: callRequests[2],
          nestedExecutions: [
            PublicExecutionResultBuilder.fromFunctionCall({
              from: callRequests[1].contractAddress,
              tx: makeFunctionCall(baseContractAddress, makeSelector(5)),
              contractStorageUpdateRequests: [
                new ContractStorageUpdateRequest(contractSlotA, fr(0x102)),
                new ContractStorageUpdateRequest(contractSlotB, fr(0x151)),
              ],
            }).build(),
            PublicExecutionResultBuilder.fromFunctionCall({
              from: callRequests[1].contractAddress,
              tx: makeFunctionCall(baseContractAddress, makeSelector(5)),
              revertReason: new SimulationError('Simulation Failed', []),
            }).build(),
          ],
        }).build(),

        // Teardown
        PublicExecutionResultBuilder.fromPublicCallRequest({
          request: callRequests[1],
          nestedExecutions: [
            PublicExecutionResultBuilder.fromFunctionCall({
              from: callRequests[1].contractAddress,
              tx: makeFunctionCall(baseContractAddress, makeSelector(5)),
              contractStorageUpdateRequests: [new ContractStorageUpdateRequest(contractSlotC, fr(0x201))],
            }).build(),
          ],
        }).build(),
      ];

      publicExecutor.simulate.mockImplementation(execution => {
        if (simulatorCallCount < simulatorResults.length) {
          return Promise.resolve(simulatorResults[simulatorCallCount++]);
        } else {
          throw new Error(`Unexpected execution request: ${execution}, call count: ${simulatorCallCount}`);
        }
      });

      const setupSpy = jest.spyOn(publicKernel, 'publicKernelCircuitSetup');
      const appLogicSpy = jest.spyOn(publicKernel, 'publicKernelCircuitAppLogic');
      const teardownSpy = jest.spyOn(publicKernel, 'publicKernelCircuitTeardown');

      const [processed, failed] = await processor.process([tx]);

      expect(processed).toHaveLength(1);
      expect(processed).toEqual([expectedTxByHash(tx)]);
      expect(failed).toHaveLength(0);

      expect(setupSpy).toHaveBeenCalledTimes(1);
      expect(appLogicSpy).toHaveBeenCalledTimes(2);
      expect(teardownSpy).toHaveBeenCalledTimes(2);
      expect(publicExecutor.simulate).toHaveBeenCalledTimes(3);
      expect(publicWorldStateDB.checkpoint).toHaveBeenCalledTimes(2);
      expect(publicWorldStateDB.rollbackToCheckpoint).toHaveBeenCalledTimes(1);
      expect(publicWorldStateDB.commit).toHaveBeenCalledTimes(1);
      expect(publicWorldStateDB.rollbackToCommit).toHaveBeenCalledTimes(0);

      const txEffect = toTxEffect(processed[0]);
      expect(arrayNonEmptyLength(txEffect.publicDataWrites, PublicDataWrite.isEmpty)).toEqual(2);
      expect(txEffect.publicDataWrites[0]).toEqual(
        new PublicDataWrite(computePublicDataTreeLeafSlot(baseContractAddress, contractSlotA), fr(0x101)),
      );
      expect(txEffect.publicDataWrites[1]).toEqual(
        new PublicDataWrite(computePublicDataTreeLeafSlot(baseContractAddress, contractSlotC), fr(0x201)),
      );
      expect(txEffect.encryptedLogs.getTotalLogCount()).toBe(0);
      expect(txEffect.unencryptedLogs.getTotalLogCount()).toBe(0);
    });

    it('fails a transaction that reverts in setup', async function () {
      const baseContractAddressSeed = 0x200;
      const baseContractAddress = makeAztecAddress(baseContractAddressSeed);
      const callRequests: PublicCallRequest[] = [
        baseContractAddressSeed,
        baseContractAddressSeed,
        baseContractAddressSeed,
      ].map(makePublicCallRequest);
      callRequests[0].callContext.sideEffectCounter = 2;
      callRequests[1].callContext.sideEffectCounter = 3;
      callRequests[2].callContext.sideEffectCounter = 4;

      const kernelOutput = makePrivateKernelTailCircuitPublicInputs(0x10);
<<<<<<< HEAD
=======
      kernelOutput.end.unencryptedLogsHash = Fr.ZERO;
>>>>>>> a0720ff3

      addKernelPublicCallStack(kernelOutput, {
        setupCalls: [callRequests[0]],
        appLogicCalls: [callRequests[2]],
        teardownCall: callRequests[1],
      });

      const tx = new Tx(
        kernelOutput,
        proof,
        EncryptedTxL2Logs.empty(),
        UnencryptedTxL2Logs.empty(),
        // reverse because `enqueuedPublicFunctions` expects the last element to be the front of the queue
        callRequests.slice().reverse(),
      );

      const contractSlotA = fr(0x100);
      const contractSlotB = fr(0x150);
      const contractSlotC = fr(0x200);

      let simulatorCallCount = 0;
      const simulatorResults: PublicExecutionResult[] = [
        // Setup
        PublicExecutionResultBuilder.fromPublicCallRequest({
          request: callRequests[0],
          contractStorageUpdateRequests: [new ContractStorageUpdateRequest(contractSlotA, fr(0x101))],
          nestedExecutions: [
            PublicExecutionResultBuilder.fromFunctionCall({
              from: callRequests[1].contractAddress,
              tx: makeFunctionCall(baseContractAddress, makeSelector(5)),
              contractStorageUpdateRequests: [
                new ContractStorageUpdateRequest(contractSlotA, fr(0x102)),
                new ContractStorageUpdateRequest(contractSlotB, fr(0x151)),
              ],
            }).build(),
            PublicExecutionResultBuilder.fromFunctionCall({
              from: callRequests[1].contractAddress,
              tx: makeFunctionCall(baseContractAddress, makeSelector(5)),
              revertReason: new SimulationError('Simulation Failed', []),
            }).build(),
          ],
        }).build(),

        // App Logic
        PublicExecutionResultBuilder.fromPublicCallRequest({
          request: callRequests[2],
        }).build(),

        // Teardown
        PublicExecutionResultBuilder.fromPublicCallRequest({
          request: callRequests[1],
          nestedExecutions: [
            PublicExecutionResultBuilder.fromFunctionCall({
              from: callRequests[1].contractAddress,
              tx: makeFunctionCall(baseContractAddress, makeSelector(5)),
              contractStorageUpdateRequests: [new ContractStorageUpdateRequest(contractSlotC, fr(0x201))],
            }).build(),
          ],
        }).build(),
      ];

      publicExecutor.simulate.mockImplementation(execution => {
        if (simulatorCallCount < simulatorResults.length) {
          return Promise.resolve(simulatorResults[simulatorCallCount++]);
        } else {
          throw new Error(`Unexpected execution request: ${execution}, call count: ${simulatorCallCount}`);
        }
      });

      const setupSpy = jest.spyOn(publicKernel, 'publicKernelCircuitSetup');
      const appLogicSpy = jest.spyOn(publicKernel, 'publicKernelCircuitAppLogic');
      const teardownSpy = jest.spyOn(publicKernel, 'publicKernelCircuitTeardown');

      const [processed, failed] = await processor.process([tx]);

      expect(processed).toHaveLength(0);
      expect(failed).toHaveLength(1);
      expect(failed[0].tx.getTxHash()).toEqual(tx.getTxHash());

      expect(setupSpy).toHaveBeenCalledTimes(1);
      expect(appLogicSpy).toHaveBeenCalledTimes(0);
      expect(teardownSpy).toHaveBeenCalledTimes(0);
      expect(publicExecutor.simulate).toHaveBeenCalledTimes(1);

      expect(publicWorldStateDB.checkpoint).toHaveBeenCalledTimes(0);
      expect(publicWorldStateDB.rollbackToCheckpoint).toHaveBeenCalledTimes(0);
      expect(publicWorldStateDB.commit).toHaveBeenCalledTimes(0);
      expect(publicWorldStateDB.rollbackToCommit).toHaveBeenCalledTimes(1);
    });

    it('fails a transaction that reverts in teardown', async function () {
      const baseContractAddressSeed = 0x200;
      const baseContractAddress = makeAztecAddress(baseContractAddressSeed);
      const callRequests: PublicCallRequest[] = [
        baseContractAddressSeed,
        baseContractAddressSeed,
        baseContractAddressSeed,
      ].map(makePublicCallRequest);
      callRequests[0].callContext.sideEffectCounter = 2;
      callRequests[1].callContext.sideEffectCounter = 3;
      callRequests[2].callContext.sideEffectCounter = 4;

      const kernelOutput = makePrivateKernelTailCircuitPublicInputs(0x10);
<<<<<<< HEAD
=======
      kernelOutput.end.unencryptedLogsHash = Fr.ZERO;
>>>>>>> a0720ff3

      addKernelPublicCallStack(kernelOutput, {
        setupCalls: [callRequests[0]],
        appLogicCalls: [callRequests[2]],
        teardownCall: callRequests[1],
      });

      const tx = new Tx(
        kernelOutput,
        proof,
        EncryptedTxL2Logs.empty(),
        UnencryptedTxL2Logs.empty(),
        // reverse because `enqueuedPublicFunctions` expects the last element to be the front of the queue
        callRequests.slice().reverse(),
      );

      const contractSlotA = fr(0x100);
      const contractSlotB = fr(0x150);
      const contractSlotC = fr(0x200);

      let simulatorCallCount = 0;
      const simulatorResults: PublicExecutionResult[] = [
        // Setup
        PublicExecutionResultBuilder.fromPublicCallRequest({
          request: callRequests[0],
          contractStorageUpdateRequests: [new ContractStorageUpdateRequest(contractSlotA, fr(0x101))],
          nestedExecutions: [
            PublicExecutionResultBuilder.fromFunctionCall({
              from: callRequests[1].contractAddress,
              tx: makeFunctionCall(baseContractAddress, makeSelector(5)),
              contractStorageUpdateRequests: [
                new ContractStorageUpdateRequest(contractSlotA, fr(0x102)),
                new ContractStorageUpdateRequest(contractSlotB, fr(0x151)),
              ],
            }).build(),
          ],
        }).build(),

        // App Logic
        PublicExecutionResultBuilder.fromPublicCallRequest({
          request: callRequests[2],
        }).build(),

        // Teardown
        PublicExecutionResultBuilder.fromPublicCallRequest({
          request: callRequests[1],
          nestedExecutions: [
            PublicExecutionResultBuilder.fromFunctionCall({
              from: callRequests[1].contractAddress,
              tx: makeFunctionCall(baseContractAddress, makeSelector(5)),
              revertReason: new SimulationError('Simulation Failed', []),
            }).build(),
            PublicExecutionResultBuilder.fromFunctionCall({
              from: callRequests[1].contractAddress,
              tx: makeFunctionCall(baseContractAddress, makeSelector(5)),
              contractStorageUpdateRequests: [new ContractStorageUpdateRequest(contractSlotC, fr(0x201))],
            }).build(),
          ],
        }).build(),
      ];

      publicExecutor.simulate.mockImplementation(execution => {
        if (simulatorCallCount < simulatorResults.length) {
          return Promise.resolve(simulatorResults[simulatorCallCount++]);
        } else {
          throw new Error(`Unexpected execution request: ${execution}, call count: ${simulatorCallCount}`);
        }
      });

      const setupSpy = jest.spyOn(publicKernel, 'publicKernelCircuitSetup');
      const appLogicSpy = jest.spyOn(publicKernel, 'publicKernelCircuitAppLogic');
      const teardownSpy = jest.spyOn(publicKernel, 'publicKernelCircuitTeardown');

      const [processed, failed] = await processor.process([tx]);

      expect(processed).toHaveLength(0);
      expect(failed).toHaveLength(1);
      expect(failed[0].tx.getTxHash()).toEqual(tx.getTxHash());

      expect(setupSpy).toHaveBeenCalledTimes(2);
      expect(appLogicSpy).toHaveBeenCalledTimes(1);
      expect(teardownSpy).toHaveBeenCalledTimes(2);
      expect(publicExecutor.simulate).toHaveBeenCalledTimes(3);
      expect(publicWorldStateDB.checkpoint).toHaveBeenCalledTimes(2);
      expect(publicWorldStateDB.rollbackToCheckpoint).toHaveBeenCalledTimes(0);
      expect(publicWorldStateDB.commit).toHaveBeenCalledTimes(0);
      expect(publicWorldStateDB.rollbackToCommit).toHaveBeenCalledTimes(1);
    });

    it('runs a tx with setup and teardown phases', async function () {
      const baseContractAddressSeed = 0x200;
      const baseContractAddress = makeAztecAddress(baseContractAddressSeed);
      const callRequests: PublicCallRequest[] = [
        baseContractAddressSeed,
        baseContractAddressSeed,
        baseContractAddressSeed,
      ].map(makePublicCallRequest);
      callRequests[0].callContext.sideEffectCounter = 2;
      callRequests[1].callContext.sideEffectCounter = 3;
      callRequests[2].callContext.sideEffectCounter = 4;

      const kernelOutput = makePrivateKernelTailCircuitPublicInputs(0x10);
      kernelOutput.forPublic!.end.encryptedLogsHash = [Fr.ZERO, Fr.ZERO];
      kernelOutput.forPublic!.end.unencryptedLogsHash = [Fr.ZERO, Fr.ZERO];
      kernelOutput.forPublic!.endNonRevertibleData.publicDataUpdateRequests = makeTuple(
        MAX_PUBLIC_DATA_UPDATE_REQUESTS_PER_TX,
        PublicDataUpdateRequest.empty,
      );
      kernelOutput.forPublic!.end.publicDataUpdateRequests = makeTuple(
        MAX_PUBLIC_DATA_UPDATE_REQUESTS_PER_TX,
        PublicDataUpdateRequest.empty,
      );

<<<<<<< HEAD
=======
      kernelOutput.end.unencryptedLogsHash = Fr.ZERO;
>>>>>>> a0720ff3
      addKernelPublicCallStack(kernelOutput, {
        setupCalls: [callRequests[0]],
        appLogicCalls: [callRequests[2]],
        teardownCall: callRequests[1],
      });

      const tx = new Tx(
        kernelOutput,
        proof,
        EncryptedTxL2Logs.empty(),
        UnencryptedTxL2Logs.empty(),
        // reverse because `enqueuedPublicFunctions` expects the last element to be the front of the queue
        callRequests.slice().reverse(),
      );

      // const baseContractAddress = makeAztecAddress(30);
      const contractSlotA = fr(0x100);
      const contractSlotB = fr(0x150);
      const contractSlotC = fr(0x200);

      let simulatorCallCount = 0;
      const simulatorResults: PublicExecutionResult[] = [
        // Setup
        PublicExecutionResultBuilder.fromPublicCallRequest({ request: callRequests[0] }).build(),

        // App Logic
        PublicExecutionResultBuilder.fromPublicCallRequest({
          request: callRequests[2],
          contractStorageUpdateRequests: [
            new ContractStorageUpdateRequest(contractSlotA, fr(0x101)),
            new ContractStorageUpdateRequest(contractSlotB, fr(0x151)),
          ],
        }).build(),

        // Teardown
        PublicExecutionResultBuilder.fromPublicCallRequest({
          request: callRequests[1],
          nestedExecutions: [
            PublicExecutionResultBuilder.fromFunctionCall({
              from: callRequests[1].contractAddress,
              tx: makeFunctionCall(baseContractAddress, makeSelector(5)),
              contractStorageUpdateRequests: [
                new ContractStorageUpdateRequest(contractSlotA, fr(0x101)),
                new ContractStorageUpdateRequest(contractSlotC, fr(0x201)),
              ],
            }).build(),
            PublicExecutionResultBuilder.fromFunctionCall({
              from: callRequests[1].contractAddress,
              tx: makeFunctionCall(baseContractAddress, makeSelector(5)),
              contractStorageUpdateRequests: [new ContractStorageUpdateRequest(contractSlotA, fr(0x102))],
            }).build(),
          ],
        }).build(),
      ];

      publicExecutor.simulate.mockImplementation(execution => {
        if (simulatorCallCount < simulatorResults.length) {
          return Promise.resolve(simulatorResults[simulatorCallCount++]);
        } else {
          throw new Error(`Unexpected execution request: ${execution}, call count: ${simulatorCallCount}`);
        }
      });

      const setupSpy = jest.spyOn(publicKernel, 'publicKernelCircuitSetup');
      const appLogicSpy = jest.spyOn(publicKernel, 'publicKernelCircuitAppLogic');
      const teardownSpy = jest.spyOn(publicKernel, 'publicKernelCircuitTeardown');

      const [processed, failed] = await processor.process([tx]);

      expect(processed).toHaveLength(1);
      expect(processed).toEqual([expectedTxByHash(tx)]);
      expect(failed).toHaveLength(0);

      expect(setupSpy).toHaveBeenCalledTimes(1);
      expect(appLogicSpy).toHaveBeenCalledTimes(1);
      expect(teardownSpy).toHaveBeenCalledTimes(3);
      expect(publicExecutor.simulate).toHaveBeenCalledTimes(3);
      expect(publicWorldStateDB.checkpoint).toHaveBeenCalledTimes(3);
      expect(publicWorldStateDB.rollbackToCheckpoint).toHaveBeenCalledTimes(0);
      expect(publicWorldStateDB.commit).toHaveBeenCalledTimes(1);
      expect(publicWorldStateDB.rollbackToCommit).toHaveBeenCalledTimes(0);

      const txEffect = toTxEffect(processed[0]);
      expect(arrayNonEmptyLength(txEffect.publicDataWrites, PublicDataWrite.isEmpty)).toEqual(3);
      expect(txEffect.publicDataWrites[0]).toEqual(
        new PublicDataWrite(computePublicDataTreeLeafSlot(baseContractAddress, contractSlotC), fr(0x201)),
      );
      expect(txEffect.publicDataWrites[1]).toEqual(
        new PublicDataWrite(computePublicDataTreeLeafSlot(baseContractAddress, contractSlotA), fr(0x102)),
      );
      expect(txEffect.publicDataWrites[2]).toEqual(
        new PublicDataWrite(computePublicDataTreeLeafSlot(baseContractAddress, contractSlotB), fr(0x151)),
      );
      expect(txEffect.encryptedLogs.getTotalLogCount()).toBe(0);
      expect(txEffect.unencryptedLogs.getTotalLogCount()).toBe(0);
    });
  });
});

class PublicExecutionResultBuilder {
  private _execution: PublicExecution;
  private _nestedExecutions: PublicExecutionResult[] = [];
  private _contractStorageUpdateRequests: ContractStorageUpdateRequest[] = [];
  private _returnValues: Fr[] = [];
  private _reverted = false;
  private _revertReason: SimulationError | undefined = undefined;

  constructor(execution: PublicExecution) {
    this._execution = execution;
  }

  static fromPublicCallRequest({
    request,
    returnValues = [new Fr(1n)],
    nestedExecutions = [],
    contractStorageUpdateRequests = [],
  }: {
    request: PublicCallRequest;
    returnValues?: Fr[];
    nestedExecutions?: PublicExecutionResult[];
    contractStorageUpdateRequests?: ContractStorageUpdateRequest[];
  }): PublicExecutionResultBuilder {
    const builder = new PublicExecutionResultBuilder(request);

    builder.withNestedExecutions(...nestedExecutions);
    builder.withContractStorageUpdateRequest(...contractStorageUpdateRequests);
    builder.withReturnValues(...returnValues);

    return builder;
  }

  static fromFunctionCall({
    from,
    tx,
    returnValues = [new Fr(1n)],
    nestedExecutions = [],
    contractStorageUpdateRequests = [],
    revertReason,
  }: {
    from: AztecAddress;
    tx: FunctionCall;
    returnValues?: Fr[];
    nestedExecutions?: PublicExecutionResult[];
    contractStorageUpdateRequests?: ContractStorageUpdateRequest[];
    revertReason?: SimulationError;
  }) {
    const builder = new PublicExecutionResultBuilder({
      callContext: new CallContext(from, tx.to, EthAddress.ZERO, tx.functionData.selector, false, false, 0),
      contractAddress: tx.to,
      functionData: tx.functionData,
      args: tx.args,
    });

    builder.withNestedExecutions(...nestedExecutions);
    builder.withContractStorageUpdateRequest(...contractStorageUpdateRequests);
    builder.withReturnValues(...returnValues);
    if (revertReason) {
      builder.withReverted(revertReason);
    }

    return builder;
  }

  withNestedExecutions(...nested: PublicExecutionResult[]): PublicExecutionResultBuilder {
    this._nestedExecutions.push(...nested);
    return this;
  }

  withContractStorageUpdateRequest(...request: ContractStorageUpdateRequest[]): PublicExecutionResultBuilder {
    this._contractStorageUpdateRequests.push(...request);
    return this;
  }

  withReturnValues(...values: Fr[]): PublicExecutionResultBuilder {
    this._returnValues.push(...values);
    return this;
  }

  withReverted(reason: SimulationError): PublicExecutionResultBuilder {
    this._reverted = true;
    this._revertReason = reason;
    return this;
  }

  build(): PublicExecutionResult {
    return {
      execution: this._execution,
      nestedExecutions: this._nestedExecutions,
      nullifierReadRequests: [],
      nullifierNonExistentReadRequests: [],
      contractStorageUpdateRequests: this._contractStorageUpdateRequests,
      returnValues: this._returnValues,
      newNoteHashes: [],
      newNullifiers: [],
      newL2ToL1Messages: [],
      contractStorageReads: [],
      unencryptedLogs: UnencryptedFunctionL2Logs.empty(),
      startSideEffectCounter: Fr.ZERO,
      endSideEffectCounter: Fr.ZERO,
      reverted: this._reverted,
      revertReason: this._revertReason,
    };
  }
}

const makeFunctionCall = (
  to = makeAztecAddress(30),
  selector = makeSelector(5),
  args = new Array(ARGS_LENGTH).fill(Fr.ZERO),
) => ({ to, functionData: new FunctionData(selector, false), args });

function addKernelPublicCallStack(
  kernelOutput: PrivateKernelTailCircuitPublicInputs,
  calls: {
    setupCalls: PublicCallRequest[];
    appLogicCalls: PublicCallRequest[];
    teardownCall: PublicCallRequest;
  },
) {
  // the first two calls are non-revertible
  // the first is for setup, the second is for teardown
  kernelOutput.forPublic!.endNonRevertibleData.publicCallStack = padArrayEnd(
    // this is a stack, so the first item is the last call
    // and callRequests is in the order of the calls
    [calls.teardownCall.toCallRequest(), ...calls.setupCalls.map(c => c.toCallRequest())],
    CallRequest.empty(),
    MAX_PUBLIC_CALL_STACK_LENGTH_PER_TX,
  );

  kernelOutput.forPublic!.end.publicCallStack = padArrayEnd(
    calls.appLogicCalls.map(c => c.toCallRequest()),
    CallRequest.empty(),
    MAX_PUBLIC_CALL_STACK_LENGTH_PER_TX,
  );
}<|MERGE_RESOLUTION|>--- conflicted
+++ resolved
@@ -72,12 +72,6 @@
     proof = makeEmptyProof();
     root = Buffer.alloc(32, 5);
 
-<<<<<<< HEAD
-    publicProver.getPublicCircuitProof.mockResolvedValue(proof);
-    publicProver.getPublicTailKernelCircuitProof.mockResolvedValue(proof);
-    publicProver.getPublicKernelCircuitProof.mockResolvedValue(proof);
-=======
->>>>>>> a0720ff3
     db.getTreeInfo.mockResolvedValue({ root } as TreeInfo);
   });
 
@@ -98,25 +92,10 @@
     });
 
     it('skips txs without public execution requests', async function () {
-<<<<<<< HEAD
       const tx = mockTx(1, {
         numberOfNonRevertiblePublicCallRequests: 0,
         numberOfRevertiblePublicCallRequests: 0,
       });
-=======
-      const seed = 1;
-      const includeLogs = false;
-      const tx = mockTx(seed, includeLogs);
-      tx.data.end.publicCallStack = makeTuple(MAX_REVERTIBLE_PUBLIC_CALL_STACK_LENGTH_PER_TX, CallRequest.empty);
-      tx.data.end.unencryptedLogsHash = Fr.ZERO;
-      tx.data.endNonRevertibleData.publicCallStack = makeTuple(
-        MAX_NON_REVERTIBLE_PUBLIC_CALL_STACK_LENGTH_PER_TX,
-        CallRequest.empty,
-      );
-      tx.data.needsSetup = false;
-      tx.data.needsAppLogic = false;
-      tx.data.needsTeardown = false;
->>>>>>> a0720ff3
 
       const hash = tx.getTxHash();
       const [processed, failed] = await processor.process([tx]);
@@ -126,21 +105,7 @@
       const p = processed[0];
       const e: ProcessedTx = {
         hash,
-<<<<<<< HEAD
         data: tx.data.toKernelCircuitPublicInputs(),
-=======
-        data: new PublicKernelCircuitPublicInputs(
-          tx.data.aggregationObject,
-          tx.data.rollupValidationRequests,
-          ValidationRequests.empty(),
-          PublicAccumulatedNonRevertibleData.fromPrivateAccumulatedNonRevertibleData(tx.data.endNonRevertibleData),
-          PublicAccumulatedRevertibleData.fromPrivateAccumulatedRevertibleData(tx.data.end),
-          tx.data.constants,
-          tx.data.needsSetup,
-          tx.data.needsAppLogic,
-          tx.data.needsTeardown,
-        ),
->>>>>>> a0720ff3
         proof: tx.proof,
         encryptedLogs: tx.encryptedLogs,
         unencryptedLogs: tx.unencryptedLogs,
@@ -202,37 +167,7 @@
       });
 
     it('runs a tx with enqueued public calls', async function () {
-<<<<<<< HEAD
       const tx = mockTx(1, { numberOfNonRevertiblePublicCallRequests: 0, numberOfRevertiblePublicCallRequests: 2 });
-=======
-      const publicCallRequests: PublicCallRequest[] = [makePublicCallRequest(0x100), makePublicCallRequest(0x100)];
-      const callRequests = publicCallRequests.map(call => call.toCallRequest());
-
-      const kernelOutput = makePrivateKernelTailCircuitPublicInputs(0x10);
-      kernelOutput.end.publicCallStack = padArrayEnd(
-        callRequests,
-        CallRequest.empty(),
-        MAX_REVERTIBLE_PUBLIC_CALL_STACK_LENGTH_PER_TX,
-      );
-      kernelOutput.end.privateCallStack = padArrayEnd([], CallRequest.empty(), MAX_PRIVATE_CALL_STACK_LENGTH_PER_TX);
-
-      kernelOutput.endNonRevertibleData.publicCallStack = makeTuple(
-        MAX_NON_REVERTIBLE_PUBLIC_CALL_STACK_LENGTH_PER_TX,
-        CallRequest.empty,
-      );
-      kernelOutput.end.unencryptedLogsHash = Fr.ZERO;
-
-      const tx = new Tx(
-        kernelOutput,
-        proof,
-        EncryptedTxL2Logs.empty(),
-        UnencryptedTxL2Logs.empty(),
-        publicCallRequests,
-      );
-
-      tx.data.needsSetup = false;
-      tx.data.needsTeardown = false;
->>>>>>> a0720ff3
 
       publicExecutor.simulate.mockImplementation(execution => {
         for (const request of tx.enqueuedPublicFunctionCalls) {
@@ -256,31 +191,8 @@
     });
 
     it('runs a tx with an enqueued public call with nested execution', async function () {
-<<<<<<< HEAD
       const tx = mockTx(1, { numberOfNonRevertiblePublicCallRequests: 0, numberOfRevertiblePublicCallRequests: 1 });
       const callRequest = tx.enqueuedPublicFunctionCalls[0];
-=======
-      const callRequest: PublicCallRequest = makePublicCallRequest(0x100);
-      const callStackItem = callRequest.toCallRequest();
-
-      const kernelOutput = makePrivateKernelTailCircuitPublicInputs(0x10);
-      kernelOutput.end.publicCallStack = padArrayEnd(
-        [callStackItem],
-        CallRequest.empty(),
-        MAX_REVERTIBLE_PUBLIC_CALL_STACK_LENGTH_PER_TX,
-      );
-      kernelOutput.end.privateCallStack = padArrayEnd([], CallRequest.empty(), MAX_PRIVATE_CALL_STACK_LENGTH_PER_TX);
-      kernelOutput.endNonRevertibleData.publicCallStack = makeTuple(
-        MAX_NON_REVERTIBLE_PUBLIC_CALL_STACK_LENGTH_PER_TX,
-        CallRequest.empty,
-      );
-      kernelOutput.end.unencryptedLogsHash = Fr.ZERO;
-
-      kernelOutput.needsSetup = false;
-      kernelOutput.needsTeardown = false;
-
-      const tx = new Tx(kernelOutput, proof, EncryptedTxL2Logs.empty(), UnencryptedTxL2Logs.empty(), [callRequest]);
->>>>>>> a0720ff3
 
       const publicExecutionResult = PublicExecutionResultBuilder.fromPublicCallRequest({
         request: callRequest,
@@ -319,7 +231,6 @@
       callRequests[2].callContext.sideEffectCounter = 4;
 
       const kernelOutput = makePrivateKernelTailCircuitPublicInputs(0x10);
-<<<<<<< HEAD
       kernelOutput.forPublic!.endNonRevertibleData.publicDataUpdateRequests = makeTuple(
         MAX_PUBLIC_DATA_UPDATE_REQUESTS_PER_TX,
         PublicDataUpdateRequest.empty,
@@ -328,9 +239,6 @@
         MAX_PUBLIC_DATA_UPDATE_REQUESTS_PER_TX,
         PublicDataUpdateRequest.empty,
       );
-=======
-      kernelOutput.end.unencryptedLogsHash = Fr.ZERO;
->>>>>>> a0720ff3
 
       addKernelPublicCallStack(kernelOutput, {
         setupCalls: [callRequests[0]],
@@ -444,10 +352,6 @@
       callRequests[2].callContext.sideEffectCounter = 4;
 
       const kernelOutput = makePrivateKernelTailCircuitPublicInputs(0x10);
-<<<<<<< HEAD
-=======
-      kernelOutput.end.unencryptedLogsHash = Fr.ZERO;
->>>>>>> a0720ff3
 
       addKernelPublicCallStack(kernelOutput, {
         setupCalls: [callRequests[0]],
@@ -551,10 +455,6 @@
       callRequests[2].callContext.sideEffectCounter = 4;
 
       const kernelOutput = makePrivateKernelTailCircuitPublicInputs(0x10);
-<<<<<<< HEAD
-=======
-      kernelOutput.end.unencryptedLogsHash = Fr.ZERO;
->>>>>>> a0720ff3
 
       addKernelPublicCallStack(kernelOutput, {
         setupCalls: [callRequests[0]],
@@ -657,8 +557,8 @@
       callRequests[2].callContext.sideEffectCounter = 4;
 
       const kernelOutput = makePrivateKernelTailCircuitPublicInputs(0x10);
-      kernelOutput.forPublic!.end.encryptedLogsHash = [Fr.ZERO, Fr.ZERO];
-      kernelOutput.forPublic!.end.unencryptedLogsHash = [Fr.ZERO, Fr.ZERO];
+      kernelOutput.forPublic!.end.encryptedLogsHash = Fr.ZERO;
+      kernelOutput.forPublic!.end.unencryptedLogsHash = Fr.ZERO;
       kernelOutput.forPublic!.endNonRevertibleData.publicDataUpdateRequests = makeTuple(
         MAX_PUBLIC_DATA_UPDATE_REQUESTS_PER_TX,
         PublicDataUpdateRequest.empty,
@@ -668,10 +568,6 @@
         PublicDataUpdateRequest.empty,
       );
 
-<<<<<<< HEAD
-=======
-      kernelOutput.end.unencryptedLogsHash = Fr.ZERO;
->>>>>>> a0720ff3
       addKernelPublicCallStack(kernelOutput, {
         setupCalls: [callRequests[0]],
         appLogicCalls: [callRequests[2]],
