--- conflicted
+++ resolved
@@ -25,20 +25,10 @@
   MAX_PUBLIC_CALL_STACK_LENGTH_PER_TX,
   MAX_PUBLIC_DATA_UPDATE_REQUESTS_PER_TX,
   PUBLIC_DATA_TREE_HEIGHT,
-<<<<<<< HEAD
-  PrivateKernelTailCircuitPublicInputs,
-  Proof,
-  PublicCallRequest,
-  PublicDataUpdateRequest,
-=======
   type PrivateKernelTailCircuitPublicInputs,
   type Proof,
-  PublicAccumulatedNonRevertibleData,
-  PublicAccumulatedRevertibleData,
   type PublicCallRequest,
-  PublicKernelCircuitPublicInputs,
-  ValidationRequests,
->>>>>>> 75f2cc63
+  PublicDataUpdateRequest,
   makeEmptyProof,
 } from '@aztec/circuits.js';
 import { computePublicDataTreeLeafSlot } from '@aztec/circuits.js/hash';
