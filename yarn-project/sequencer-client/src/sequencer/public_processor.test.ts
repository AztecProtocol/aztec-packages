<<<<<<< HEAD
import { Fr, PUBLIC_CALL_STACK_LENGTH, PUBLIC_DATA_TREE_HEIGHT, Proof, makeEmptyProof } from '@aztec/circuits.js';
import { makeKernelPublicInputs, makePublicCircuitPublicInputs } from '@aztec/circuits.js/factories';
=======
import { PublicExecution, PublicExecutionResult, PublicExecutor } from '@aztec/acir-simulator';
import {
  ARGS_LENGTH,
  CallContext,
  EthAddress,
  Fr,
  FunctionData,
  KERNEL_PUBLIC_CALL_STACK_LENGTH,
  PUBLIC_DATA_TREE_HEIGHT,
  TxRequest,
  makeEmptyProof,
} from '@aztec/circuits.js';
import { makeAztecAddress, makeKernelPublicInputs, makeSelector } from '@aztec/circuits.js/factories';
>>>>>>> 6ca47e65
import { SiblingPath } from '@aztec/merkle-tree';
import { ContractDataSource, ContractPublicData, EncodedContractFunction, Tx } from '@aztec/types';
import { MerkleTreeOperations, TreeInfo } from '@aztec/world-state';
import { jest } from '@jest/globals';
import { MockProxy, mock } from 'jest-mock-extended';
import pick from 'lodash.pick';
import times from 'lodash.times';
import { makePrivateTx, makePublicTx } from '../index.js';
<<<<<<< HEAD
import { PublicProver } from '../prover/index.js';
import { PublicCircuitSimulator, PublicKernelCircuitSimulator } from '../simulator/index.js';
=======
import { Proof, PublicProver } from '../prover/index.js';
import { PublicKernelCircuitSimulator } from '../simulator/index.js';
>>>>>>> 6ca47e65
import { WasmPublicKernelCircuitSimulator } from '../simulator/public_kernel.js';
import { PublicProcessor } from './public_processor.js';

describe('public_processor', () => {
  let db: MockProxy<MerkleTreeOperations>;
  let publicExecutor: MockProxy<PublicExecutor>;
  let publicProver: MockProxy<PublicProver>;
  let contractDataSource: MockProxy<ContractDataSource>;

  let publicFunction: EncodedContractFunction;
  let contractData: ContractPublicData;
  let proof: Proof;
  let root: Buffer;

  let processor: PublicProcessor;

  beforeEach(() => {
    db = mock<MerkleTreeOperations>();
    publicExecutor = mock<PublicExecutor>();
    publicProver = mock<PublicProver>();
    contractDataSource = mock<ContractDataSource>();

    contractData = ContractPublicData.random();
    publicFunction = EncodedContractFunction.random();
    proof = makeEmptyProof();
    root = Buffer.alloc(32, 5);

    publicProver.getPublicCircuitProof.mockResolvedValue(proof);
    publicProver.getPublicKernelCircuitProof.mockResolvedValue(proof);
    db.getTreeInfo.mockResolvedValue({ root } as TreeInfo);
    contractDataSource.getL2ContractPublicData.mockResolvedValue(contractData);
    contractDataSource.getPublicFunction.mockResolvedValue(publicFunction);
  });

  describe('with mock circuits', () => {
    let publicKernel: MockProxy<PublicKernelCircuitSimulator>;

    beforeEach(() => {
      publicKernel = mock<PublicKernelCircuitSimulator>();
      processor = new PublicProcessor(db, publicExecutor, publicKernel, publicProver, contractDataSource);
    });

    it('skips non-public txs', async function () {
      const tx = makePrivateTx();
      const hash = await tx.getTxHash();
      const [processed, failed] = await processor.process([tx]);

      expect(processed).toEqual([{ isEmpty: false, hash, ...pick(tx, 'data', 'proof', 'unverifiedData') }]);
      expect(failed).toEqual([]);
    });

    it('returns failed txs without aborting entire operation', async function () {
      publicExecutor.execute.mockRejectedValue(new Error(`Failed`));

      const tx = makePublicTx();
      const [processed, failed] = await processor.process([tx]);

      expect(processed).toEqual([]);
      expect(failed).toEqual([tx]);
    });

    it('runs a public tx', async function () {
      const tx = makePublicTx();
      const hash = await tx.getTxHash();

      const publicExecutionResult = makePublicExecutionResult(tx.txRequest.txRequest);
      publicExecutor.execute.mockResolvedValue(publicExecutionResult);

      const path = times(PUBLIC_DATA_TREE_HEIGHT, i => Buffer.alloc(32, i));
      db.getSiblingPath.mockResolvedValue(new SiblingPath(path));

      const output = makeKernelPublicInputs();
      publicKernel.publicKernelCircuitNoInput.mockResolvedValue(output);

      const [processed, failed] = await processor.process([tx]);

      expect(processed).toHaveLength(1);
      expect(processed).toEqual([{ isEmpty: false, hash, data: output, proof, ...pick(tx, 'txRequest') }]);
      expect(failed).toEqual([]);

<<<<<<< HEAD
    // mock Public Circuit output (also set storageContractAddress to txRequest.to)
    const publicCircuitOutput = makePublicCircuitPublicInputs(0, tx.txRequest.txRequest.to);
    publicCircuitOutput.publicCallStack = new Array(PUBLIC_CALL_STACK_LENGTH).fill(Fr.ZERO);

    publicCircuit.publicCircuit.mockResolvedValue(publicCircuitOutput);

    const hash = await tx.getTxHash();
    const [processed, failed] = await processor.process([tx]);

<<<<<<< HEAD
    expect(processed[0].data.isPrivate).toBeFalsy();
    expect(processed).toEqual([expect.objectContaining({ hash, proof, ...pick(tx, 'txRequest') })]);
=======
    expect(processed[0].data.isPrivateKernel).toBeFalsy();
    expect(processed).toEqual([expect.objectContaining({ isEmpty: false, hash, proof, ...pick(tx, 'txRequest') })]);
>>>>>>> origin/master
    expect(failed).toEqual([]);
=======
      expect(publicExecutor.execute).toHaveBeenCalled();
      expect(publicKernel.publicKernelCircuitNoInput).toHaveBeenCalled();
    });
  });
>>>>>>> 6ca47e65

  describe('with actual circuits', () => {
    let publicKernel: PublicKernelCircuitSimulator;

    beforeEach(() => {
      const path = times(PUBLIC_DATA_TREE_HEIGHT, i => Buffer.alloc(32, i));
      db.getSiblingPath.mockResolvedValue(new SiblingPath(path));

      publicKernel = new WasmPublicKernelCircuitSimulator();
      processor = new PublicProcessor(db, publicExecutor, publicKernel, publicProver, contractDataSource);
    });

    const expectedProcessedTx = async (tx: Tx) =>
      expect.objectContaining({
        hash: await tx.getTxHash(),
        proof,
        txRequest: tx.txRequest,
        isEmpty: false,
        data: expect.objectContaining({ isPrivateKernel: false }),
      });

    it('runs a public tx', async function () {
      const publicKernelSpy = jest.spyOn(publicKernel, 'publicKernelCircuitNoInput');
      const tx = makePublicTx(0x10);
      tx.txRequest.txRequest.functionData.isConstructor = false;
      tx.txRequest.txRequest.functionData.isPrivate = false;

      const publicExecutionResult = makePublicExecutionResult(tx.txRequest.txRequest);
      publicExecutor.execute.mockResolvedValue(publicExecutionResult);

      const [processed, failed] = await processor.process([tx]);

      expect(processed).toHaveLength(1);
      expect(processed).toEqual([await expectedProcessedTx(tx)]);
      expect(failed).toEqual([]);

      expect(publicExecutor.execute).toHaveBeenCalled();
      expect(publicKernelSpy).toHaveBeenCalled();
    });

    it('runs a public tx with nested execution', async function () {
      const tx = makePublicTx(0x10);
      const txRequest = tx.txRequest.txRequest;
      txRequest.functionData.isConstructor = false;
      txRequest.functionData.isPrivate = false;

      const publicExecutionResult = makePublicExecutionResult(txRequest);
      publicExecutionResult.nestedExecutions = [
        makePublicExecutionResult({
          from: txRequest.to,
          to: makeAztecAddress(30),
          functionData: new FunctionData(makeSelector(5), false, false),
          args: new Array(ARGS_LENGTH).fill(Fr.ZERO),
        }),
      ];
      publicExecutor.execute.mockResolvedValue(publicExecutionResult);

      const [processed, failed] = await processor.process([tx]);

      expect(processed).toHaveLength(1);
      expect(processed).toEqual([await expectedProcessedTx(tx)]);

      const publicCallStack = processed[0].data.end.publicCallStack;
      expect(publicCallStack).toEqual(times(KERNEL_PUBLIC_CALL_STACK_LENGTH, () => expect.any(Fr)));

      expect(failed).toEqual([]);
      expect(publicExecutor.execute).toHaveBeenCalled();
    });

    it('runs a public tx with nested execution two levels deep', async function () {
      const tx = makePublicTx(0x10);
      const txRequest = tx.txRequest.txRequest;
      txRequest.functionData.isConstructor = false;
      txRequest.functionData.isPrivate = false;

      const intermediateContractAddress = makeAztecAddress(30);
      const publicExecutionResult = makePublicExecutionResult(txRequest, [
        makePublicExecutionResult(
          {
            from: txRequest.to,
            to: intermediateContractAddress,
            functionData: new FunctionData(makeSelector(5), false, false),
            args: new Array(ARGS_LENGTH).fill(Fr.ZERO),
          },
          [
            makePublicExecutionResult({
              from: intermediateContractAddress,
              to: makeAztecAddress(40),
              functionData: new FunctionData(makeSelector(15), false, false),
              args: new Array(ARGS_LENGTH).fill(Fr.ZERO),
            }),
          ],
        ),
      ]);
      publicExecutor.execute.mockResolvedValue(publicExecutionResult);

      const [processed, failed] = await processor.process([tx]);

      expect(processed).toHaveLength(1);
      expect(processed).toEqual([await expectedProcessedTx(tx)]);
      expect(failed).toEqual([]);
      expect(publicExecutor.execute).toHaveBeenCalled();
    });
  });
});

function makePublicExecutionResult(
  tx: Pick<TxRequest, 'from' | 'to' | 'functionData' | 'args'>,
  nestedExecutions: PublicExecutionResult[] = [],
): PublicExecutionResult {
  const callContext = new CallContext(tx.from, tx.to, EthAddress.ZERO, false, false, false);
  const execution: PublicExecution = {
    callContext,
    contractAddress: tx.to,
    functionData: tx.functionData,
    args: tx.args,
  };
  return {
    execution,
    nestedExecutions,
    returnValues: [],
    contractStorageReads: [],
    contractStorageUpdateRequests: [],
  };
}<|MERGE_RESOLUTION|>--- conflicted
+++ resolved
@@ -1,21 +1,3 @@
-<<<<<<< HEAD
-import { Fr, PUBLIC_CALL_STACK_LENGTH, PUBLIC_DATA_TREE_HEIGHT, Proof, makeEmptyProof } from '@aztec/circuits.js';
-import { makeKernelPublicInputs, makePublicCircuitPublicInputs } from '@aztec/circuits.js/factories';
-=======
-import { PublicExecution, PublicExecutionResult, PublicExecutor } from '@aztec/acir-simulator';
-import {
-  ARGS_LENGTH,
-  CallContext,
-  EthAddress,
-  Fr,
-  FunctionData,
-  KERNEL_PUBLIC_CALL_STACK_LENGTH,
-  PUBLIC_DATA_TREE_HEIGHT,
-  TxRequest,
-  makeEmptyProof,
-} from '@aztec/circuits.js';
-import { makeAztecAddress, makeKernelPublicInputs, makeSelector } from '@aztec/circuits.js/factories';
->>>>>>> 6ca47e65
 import { SiblingPath } from '@aztec/merkle-tree';
 import { ContractDataSource, ContractPublicData, EncodedContractFunction, Tx } from '@aztec/types';
 import { MerkleTreeOperations, TreeInfo } from '@aztec/world-state';
@@ -24,15 +6,24 @@
 import pick from 'lodash.pick';
 import times from 'lodash.times';
 import { makePrivateTx, makePublicTx } from '../index.js';
-<<<<<<< HEAD
-import { PublicProver } from '../prover/index.js';
-import { PublicCircuitSimulator, PublicKernelCircuitSimulator } from '../simulator/index.js';
-=======
-import { Proof, PublicProver } from '../prover/index.js';
-import { PublicKernelCircuitSimulator } from '../simulator/index.js';
->>>>>>> 6ca47e65
 import { WasmPublicKernelCircuitSimulator } from '../simulator/public_kernel.js';
 import { PublicProcessor } from './public_processor.js';
+import { PublicExecutor, PublicExecutionResult, PublicExecution } from '@aztec/acir-simulator';
+import {
+  Proof,
+  makeEmptyProof,
+  PUBLIC_DATA_TREE_HEIGHT,
+  FunctionData,
+  ARGS_LENGTH,
+  Fr,
+  KERNEL_PUBLIC_CALL_STACK_LENGTH,
+  TxRequest,
+  CallContext,
+  EthAddress,
+} from '@aztec/circuits.js';
+import { makeKernelPublicInputs, makeAztecAddress, makeSelector } from '@aztec/circuits.js/factories';
+import { PublicProver } from '../prover/index.js';
+import { PublicKernelCircuitSimulator } from '../simulator/index.js';
 
 describe('public_processor', () => {
   let db: MockProxy<MerkleTreeOperations>;
@@ -111,30 +102,10 @@
       expect(processed).toEqual([{ isEmpty: false, hash, data: output, proof, ...pick(tx, 'txRequest') }]);
       expect(failed).toEqual([]);
 
-<<<<<<< HEAD
-    // mock Public Circuit output (also set storageContractAddress to txRequest.to)
-    const publicCircuitOutput = makePublicCircuitPublicInputs(0, tx.txRequest.txRequest.to);
-    publicCircuitOutput.publicCallStack = new Array(PUBLIC_CALL_STACK_LENGTH).fill(Fr.ZERO);
-
-    publicCircuit.publicCircuit.mockResolvedValue(publicCircuitOutput);
-
-    const hash = await tx.getTxHash();
-    const [processed, failed] = await processor.process([tx]);
-
-<<<<<<< HEAD
-    expect(processed[0].data.isPrivate).toBeFalsy();
-    expect(processed).toEqual([expect.objectContaining({ hash, proof, ...pick(tx, 'txRequest') })]);
-=======
-    expect(processed[0].data.isPrivateKernel).toBeFalsy();
-    expect(processed).toEqual([expect.objectContaining({ isEmpty: false, hash, proof, ...pick(tx, 'txRequest') })]);
->>>>>>> origin/master
-    expect(failed).toEqual([]);
-=======
       expect(publicExecutor.execute).toHaveBeenCalled();
       expect(publicKernel.publicKernelCircuitNoInput).toHaveBeenCalled();
     });
   });
->>>>>>> 6ca47e65
 
   describe('with actual circuits', () => {
     let publicKernel: PublicKernelCircuitSimulator;
@@ -196,6 +167,8 @@
 
       expect(processed).toHaveLength(1);
       expect(processed).toEqual([await expectedProcessedTx(tx)]);
+      expect(processed[0].data.isPrivate).toBeFalsy();
+      expect(processed).toEqual([expect.objectContaining({ hash, proof, ...pick(tx, 'txRequest') })]);
 
       const publicCallStack = processed[0].data.end.publicCallStack;
       expect(publicCallStack).toEqual(times(KERNEL_PUBLIC_CALL_STACK_LENGTH, () => expect.any(Fr)));
