import { type ProcessedTx, Tx } from '@aztec/circuit-types';
import {
  type AztecAddress,
  type EthAddress,
  Fr,
  type GlobalVariables,
  type PublicCallRequest,
} from '@aztec/circuits.js';
import { pedersenHash } from '@aztec/foundation/crypto';
import { type Logger, createDebugLogger } from '@aztec/foundation/log';
import { getCanonicalGasTokenAddress } from '@aztec/protocol-contracts/gas-token';
import { type ContractDataSource } from '@aztec/types/contracts';

import { AbstractPhaseManager, PublicKernelPhase } from './abstract_phase_manager.js';

/** A source of what nullifiers have been committed to the state trees */
export interface NullifierSource {
  getNullifierIndex: (nullifier: Fr) => Promise<bigint | undefined>;
}

/** Provides a view into public contract state */
export interface PublicStateSource {
  storageRead: (contractAddress: AztecAddress, slot: Fr) => Promise<Fr>;
}

// prefer symbols over booleans so it's clear what the intention is
// vs returning true/false is tied to the function name
// eg. isDoubleSpend vs isValidChain assign different meanings to booleans
const VALID_TX = Symbol('valid_tx');
const INVALID_TX = Symbol('invalid_tx');

type TxValidationStatus = typeof VALID_TX | typeof INVALID_TX;

// the storage slot associated with "storage.balances"
const GAS_TOKEN_BALANCES_SLOT = new Fr(1);

type FeeValidationConfig = {
  gasPortalAddress: EthAddress;
  allowedFeePaymentContractClasses: Fr[];
  allowedFeePaymentContractInstances: AztecAddress[];
};

export class TxValidator {
  #log: Logger;
  #globalVariables: GlobalVariables;
  #nullifierSource: NullifierSource;
  #publicStateSource: PublicStateSource;
  #contractDataSource: ContractDataSource;
  #feeValidationConfig: FeeValidationConfig;

  constructor(
    nullifierSource: NullifierSource,
    publicStateSource: PublicStateSource,
    contractDataSource: ContractDataSource,
    globalVariables: GlobalVariables,
    feeValidationConfig: FeeValidationConfig,
    log = createDebugLogger('aztec:sequencer:tx_validator'),
  ) {
    this.#nullifierSource = nullifierSource;
    this.#publicStateSource = publicStateSource;
    this.#contractDataSource = contractDataSource;
    this.#globalVariables = globalVariables;
    this.#feeValidationConfig = feeValidationConfig;
    this.#log = log;
  }

  /**
   * Validates a list of transactions.
   * @param txs - The transactions to validate.
   * @returns A tuple of valid and invalid transactions.
   */
  public async validateTxs<T extends Tx | ProcessedTx>(txs: T[]): Promise<[validTxs: T[], invalidTxs: T[]]> {
    const validTxs: T[] = [];
    const invalidTxs: T[] = [];
    const thisBlockNullifiers = new Set<bigint>();

    for (const tx of txs) {
      if (this.#validateMetadata(tx) === INVALID_TX) {
        invalidTxs.push(tx);
        continue;
      }

      if ((await this.#validateNullifiers(tx, thisBlockNullifiers)) === INVALID_TX) {
        invalidTxs.push(tx);
        continue;
      }

      // skip already processed transactions
      if (tx instanceof Tx) {
        if ((await this.#validateFee(tx)) === INVALID_TX) {
          invalidTxs.push(tx);
          continue;
        }
        if ((await this.#validateGasBalance(tx)) === INVALID_TX) {
          invalidTxs.push(tx);
          continue;
        }
      }

      if (this.#validateMaxBlockNumber(tx) === INVALID_TX) {
        invalidTxs.push(tx);
        continue;
      }

      validTxs.push(tx);
    }

    return [validTxs, invalidTxs];
  }

  /**
   * It rejects transactions with the wrong chain id.
   * @param tx - The transaction.
   * @returns Whether the transaction is valid.
   */
  #validateMetadata(tx: Tx | ProcessedTx): TxValidationStatus {
    if (!tx.data.constants.txContext.chainId.equals(this.#globalVariables.chainId)) {
      this.#log.warn(
        `Rejecting tx ${Tx.getHash(
          tx,
        )} because of incorrect chain ${tx.data.constants.txContext.chainId.toString()} != ${this.#globalVariables.chainId.toString()}`,
      );
      return INVALID_TX;
    }

    return VALID_TX;
  }

  /**
   * It looks for duplicate nullifiers:
   * - in the same transaction
   * - in the same block
   * - in the nullifier tree
   *
   * Nullifiers prevent double spends in a private context.
   *
   * @param tx - The transaction.
   * @returns Whether this is a problematic double spend that the L1 contract would reject.
   */
  async #validateNullifiers(tx: Tx | ProcessedTx, thisBlockNullifiers: Set<bigint>): Promise<TxValidationStatus> {
<<<<<<< HEAD
    const newNullifiers = tx.data.getNonDefaultNullifiers().map(x => x.value.toBigInt());
=======
    const newNullifiers = tx.data.getNonEmptyNullifiers().map(x => x.toBigInt());
>>>>>>> a9a349db

    // Ditch this tx if it has repeated nullifiers
    const uniqueNullifiers = new Set(newNullifiers);
    if (uniqueNullifiers.size !== newNullifiers.length) {
      this.#log.warn(`Rejecting tx ${Tx.getHash(tx)} for emitting duplicate nullifiers`);
      return INVALID_TX;
    }

    for (const nullifier of newNullifiers) {
      if (thisBlockNullifiers.has(nullifier)) {
        this.#log.warn(`Rejecting tx ${Tx.getHash(tx)} for repeating a nullifier in the same block`);
        return INVALID_TX;
      }

      thisBlockNullifiers.add(nullifier);
    }

    const nullifierIndexes = await Promise.all(
      newNullifiers.map(n => this.#nullifierSource.getNullifierIndex(new Fr(n))),
    );

    const hasDuplicates = nullifierIndexes.some(index => index !== undefined);
    if (hasDuplicates) {
      this.#log.warn(`Rejecting tx ${Tx.getHash(tx)} for repeating nullifiers present in state trees`);
      return INVALID_TX;
    }

    return VALID_TX;
  }

  async #validateGasBalance(tx: Tx): Promise<TxValidationStatus> {
    if (!tx.data.forPublic || !tx.data.forPublic.needsTeardown) {
      return VALID_TX;
    }

    const teardownFn = TxValidator.#extractFeeExecutionCall(tx)!;

    // TODO(#1204) if a generator index is used for the derived storage slot of a map, update it here as well
    const slot = pedersenHash([GAS_TOKEN_BALANCES_SLOT, teardownFn.callContext.msgSender]);
    const gasBalance = await this.#publicStateSource.storageRead(
      getCanonicalGasTokenAddress(this.#feeValidationConfig.gasPortalAddress),
      slot,
    );

    // TODO(#5004) calculate fee needed based on tx limits and gas prices
    const gasAmountNeeded = new Fr(1);
    if (gasBalance.lt(gasAmountNeeded)) {
      this.#log.warn(
        `Rejecting tx ${Tx.getHash(
          tx,
        )} because it should pay for gas but has insufficient balance ${gasBalance.toShortString()} < ${gasAmountNeeded.toShortString()}`,
      );
      return INVALID_TX;
    }

    return VALID_TX;
  }

  #validateMaxBlockNumber(tx: Tx | ProcessedTx): TxValidationStatus {
    const target =
      tx instanceof Tx
        ? tx.data.forRollup?.rollupValidationRequests || tx.data.forPublic!.validationRequests.forRollup
        : tx.data.rollupValidationRequests;
    const maxBlockNumber = target.maxBlockNumber;

    if (maxBlockNumber.isSome && maxBlockNumber.value < this.#globalVariables.blockNumber) {
      this.#log.warn(`Rejecting tx ${Tx.getHash(tx)} for low max block number`);
      return INVALID_TX;
    } else {
      return VALID_TX;
    }
  }

  async #validateFee(tx: Tx): Promise<TxValidationStatus> {
    if (!tx.data.forPublic || !tx.data.forPublic.needsTeardown) {
      // TODO check if fees are mandatory and reject this tx
      this.#log.debug(`Tx ${Tx.getHash(tx)} doesn't pay for gas`);
      return VALID_TX;
    }

    const teardownFn = TxValidator.#extractFeeExecutionCall(tx);
    if (!teardownFn) {
      this.#log.warn(
        `Rejecting tx ${Tx.getHash(tx)} because it should pay for gas but has no enqueued teardown function call`,
      );
      return INVALID_TX;
    }

    const fpcAddress = teardownFn.contractAddress;
    const contractClass = await this.#contractDataSource.getContract(fpcAddress);

    if (!contractClass) {
      return INVALID_TX;
    }

    if (fpcAddress.equals(getCanonicalGasTokenAddress(this.#feeValidationConfig.gasPortalAddress))) {
      return VALID_TX;
    }

    for (const allowedContract of this.#feeValidationConfig.allowedFeePaymentContractInstances) {
      if (fpcAddress.equals(allowedContract)) {
        return VALID_TX;
      }
    }

    for (const allowedContractClass of this.#feeValidationConfig.allowedFeePaymentContractClasses) {
      if (contractClass.contractClassId.equals(allowedContractClass)) {
        return VALID_TX;
      }
    }

    return INVALID_TX;
  }

  static #extractFeeExecutionCall(tx: Tx): PublicCallRequest | undefined {
    const {
      // TODO what if there's more than one function call?
      // if we're to enshrine that teardown = 1 function call, then we should turn this into a single function call
      [PublicKernelPhase.TEARDOWN]: [teardownFn],
    } = AbstractPhaseManager.extractEnqueuedPublicCallsByPhase(tx.data, tx.enqueuedPublicFunctionCalls);

    return teardownFn;
  }
}<|MERGE_RESOLUTION|>--- conflicted
+++ resolved
@@ -138,11 +138,7 @@
    * @returns Whether this is a problematic double spend that the L1 contract would reject.
    */
   async #validateNullifiers(tx: Tx | ProcessedTx, thisBlockNullifiers: Set<bigint>): Promise<TxValidationStatus> {
-<<<<<<< HEAD
-    const newNullifiers = tx.data.getNonDefaultNullifiers().map(x => x.value.toBigInt());
-=======
-    const newNullifiers = tx.data.getNonEmptyNullifiers().map(x => x.toBigInt());
->>>>>>> a9a349db
+    const newNullifiers = tx.data.getNonDefaultNullifiers().map(x => x.toBigInt());
 
     // Ditch this tx if it has repeated nullifiers
     const uniqueNullifiers = new Set(newNullifiers);
