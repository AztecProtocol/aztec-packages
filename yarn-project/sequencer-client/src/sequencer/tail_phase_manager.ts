import { UnencryptedL2Log, Tx, UnencryptedFunctionL2Logs } from '@aztec/circuit-types';
import {
  type Fr,
  type GlobalVariables,
  type Header,
  type KernelCircuitPublicInputs,
<<<<<<< HEAD
  type MAX_NEW_NOTE_HASHES_PER_TX,
=======
  MAX_NEW_NOTE_HASHES_PER_TX,
>>>>>>> 19dbe46b
  type Proof,
  type PublicKernelCircuitPublicInputs,
  PublicKernelTailCircuitPrivateInputs,
  type SideEffect,
  makeEmptyProof,
<<<<<<< HEAD
  MAX_UNENCRYPTED_LOGS_PER_TX,
  Fr,
=======
  mergeAccumulatedData,
  sortByCounter,
>>>>>>> 19dbe46b
} from '@aztec/circuits.js';
import { type Tuple } from '@aztec/foundation/serialize';
import { type PublicExecutor, type PublicStateDB } from '@aztec/simulator';
import { type MerkleTreeOperations } from '@aztec/world-state';

import { type PublicKernelCircuitSimulator } from '../simulator/index.js';
import { type ContractsDataSourcePublicDB } from '../simulator/public_executor.js';
import { AbstractPhaseManager, PublicKernelPhase } from './abstract_phase_manager.js';

export class TailPhaseManager extends AbstractPhaseManager {
  constructor(
    protected db: MerkleTreeOperations,
    protected publicExecutor: PublicExecutor,
    protected publicKernel: PublicKernelCircuitSimulator,
    protected globalVariables: GlobalVariables,
    protected historicalHeader: Header,
    protected publicContractsDB: ContractsDataSourcePublicDB,
    protected publicStateDB: PublicStateDB,
    public readonly phase: PublicKernelPhase = PublicKernelPhase.TAIL,
  ) {
    super(db, publicExecutor, publicKernel, globalVariables, historicalHeader, phase);
  }

  async handle(tx: Tx, previousPublicKernelOutput: PublicKernelCircuitPublicInputs, previousPublicKernelProof: Proof) {
<<<<<<< HEAD
    this.log(`Processing tx ${tx.getTxHash()}`);
    // Temporary hack. Should sort them in the tail circuit.
    previousPublicKernelOutput.end.unencryptedLogsHashes = this.sortNoteHashes<typeof MAX_UNENCRYPTED_LOGS_PER_TX>(previousPublicKernelOutput.end.unencryptedLogsHashes);
=======
    this.log.verbose(`Processing tx ${tx.getTxHash()}`);
>>>>>>> 19dbe46b
    const [finalKernelOutput, publicKernelProof] = await this.runTailKernelCircuit(
      previousPublicKernelOutput,
      previousPublicKernelProof,
    ).catch(
      // the abstract phase manager throws if simulation gives error in non-revertible phase
      async err => {
        await this.publicStateDB.rollbackToCommit();
        throw err;
      },
    );
    // Temporary hack. Should sort them in the tail circuit.
    this.patchLogsOrdering(tx, previousPublicKernelOutput);
    // commit the state updates from this transaction
    await this.publicStateDB.commit();

    return {
      publicKernelOutput: previousPublicKernelOutput,
      finalKernelOutput,
      publicKernelProof,
      revertReason: undefined,
<<<<<<< HEAD
=======
      returnValues: undefined,
>>>>>>> 19dbe46b
    };
  }

  private async runTailKernelCircuit(
    previousOutput: PublicKernelCircuitPublicInputs,
    previousProof: Proof,
  ): Promise<[KernelCircuitPublicInputs, Proof]> {
    const output = await this.simulate(previousOutput, previousProof);
<<<<<<< HEAD
    // Temporary hack. Should sort them in the tail circuit.
    // TODO(#757): Enforce proper ordering of public state actions
    output.end.newNoteHashes = this.sortNoteHashes<typeof MAX_NEW_NOTE_HASHES_PER_TX>(output.end.newNoteHashes);
=======

    // Temporary hack. Should sort them in the tail circuit.
    const noteHashes = mergeAccumulatedData(
      MAX_NEW_NOTE_HASHES_PER_TX,
      previousOutput.endNonRevertibleData.newNoteHashes,
      previousOutput.end.newNoteHashes,
    );
    output.end.newNoteHashes = this.sortNoteHashes<typeof MAX_NEW_NOTE_HASHES_PER_TX>(noteHashes);

>>>>>>> 19dbe46b
    return [output, makeEmptyProof()];
  }

  private async simulate(
    previousOutput: PublicKernelCircuitPublicInputs,
    previousProof: Proof,
  ): Promise<KernelCircuitPublicInputs> {
    const previousKernel = this.getPreviousKernelData(previousOutput, previousProof);

    const { validationRequests, endNonRevertibleData, end } = previousOutput;
    const nullifierReadRequestHints = await this.hintsBuilder.getNullifierReadRequestHints(
      validationRequests.nullifierReadRequests,
      endNonRevertibleData.newNullifiers,
      end.newNullifiers,
    );
    const nullifierNonExistentReadRequestHints = await this.hintsBuilder.getNullifierNonExistentReadRequestHints(
      validationRequests.nullifierNonExistentReadRequests,
      endNonRevertibleData.newNullifiers,
      end.newNullifiers,
    );
    const inputs = new PublicKernelTailCircuitPrivateInputs(
      previousKernel,
      nullifierReadRequestHints,
      nullifierNonExistentReadRequestHints,
    );
    return this.publicKernel.publicKernelCircuitTail(inputs);
  }

<<<<<<< HEAD
  private sortNoteHashes<N extends number>(noteHashes: Tuple<SideEffect, N>): Tuple<SideEffect, N> {
    return noteHashes.sort((n0, n1) => {
      if (n0.isEmpty()) {
        return 1;
      }
      return Number(n0.counter.toBigInt() - n1.counter.toBigInt());
    });
  }

  // As above, this is a hack for unencrypted logs ordering, now they are sorted. Since the public kernel
  // cannot keep track of side effects that happen after or before a nested call, we override the gathered logs.
  // As a sanity check, we at least verify that the elements are the same, so we are only tweaking their ordering.
  // See same fn in pxe_service.ts
  // Added as part of resolving #5017
  private patchLogsOrdering(
    tx: Tx, publicInputs: PublicKernelCircuitPublicInputs,
  ) {
    const unencLogs = tx.unencryptedLogs.unrollLogs();
    const sortedUnencLogs = publicInputs.end.unencryptedLogsHashes;

    let finalUnencLogs: UnencryptedL2Log[] = [];
    sortedUnencLogs.forEach((sideEffect: SideEffect) => {
      if (!sideEffect.isEmpty()) {
        const isLog = (log: UnencryptedL2Log ) => Fr.fromBuffer(log.hash()).equals(sideEffect.value);
        const thisLogIndex = unencLogs.findIndex(isLog);
        finalUnencLogs.push(unencLogs[thisLogIndex]);
      }
    });
    const unencryptedLogs = new UnencryptedFunctionL2Logs(finalUnencLogs);

    tx.unencryptedLogs.functionLogs[0] = unencryptedLogs;
    for (let i = 1; i < tx.unencryptedLogs.functionLogs.length; i++) {
      tx.unencryptedLogs.functionLogs[i] = UnencryptedFunctionL2Logs.empty();
    }
=======
  private sortNoteHashes<N extends number>(noteHashes: Tuple<SideEffect, N>): Tuple<Fr, N> {
    return sortByCounter(noteHashes.map(n => ({ ...n, counter: n.counter.toNumber() }))).map(n => n.value) as Tuple<
      Fr,
      N
    >;
>>>>>>> 19dbe46b
  }
}<|MERGE_RESOLUTION|>--- conflicted
+++ resolved
@@ -1,26 +1,17 @@
 import { UnencryptedL2Log, Tx, UnencryptedFunctionL2Logs } from '@aztec/circuit-types';
 import {
-  type Fr,
+  Fr,
   type GlobalVariables,
   type Header,
   type KernelCircuitPublicInputs,
-<<<<<<< HEAD
-  type MAX_NEW_NOTE_HASHES_PER_TX,
-=======
   MAX_NEW_NOTE_HASHES_PER_TX,
->>>>>>> 19dbe46b
   type Proof,
   type PublicKernelCircuitPublicInputs,
   PublicKernelTailCircuitPrivateInputs,
   type SideEffect,
   makeEmptyProof,
-<<<<<<< HEAD
-  MAX_UNENCRYPTED_LOGS_PER_TX,
-  Fr,
-=======
   mergeAccumulatedData,
   sortByCounter,
->>>>>>> 19dbe46b
 } from '@aztec/circuits.js';
 import { type Tuple } from '@aztec/foundation/serialize';
 import { type PublicExecutor, type PublicStateDB } from '@aztec/simulator';
@@ -45,13 +36,7 @@
   }
 
   async handle(tx: Tx, previousPublicKernelOutput: PublicKernelCircuitPublicInputs, previousPublicKernelProof: Proof) {
-<<<<<<< HEAD
-    this.log(`Processing tx ${tx.getTxHash()}`);
-    // Temporary hack. Should sort them in the tail circuit.
-    previousPublicKernelOutput.end.unencryptedLogsHashes = this.sortNoteHashes<typeof MAX_UNENCRYPTED_LOGS_PER_TX>(previousPublicKernelOutput.end.unencryptedLogsHashes);
-=======
     this.log.verbose(`Processing tx ${tx.getTxHash()}`);
->>>>>>> 19dbe46b
     const [finalKernelOutput, publicKernelProof] = await this.runTailKernelCircuit(
       previousPublicKernelOutput,
       previousPublicKernelProof,
@@ -72,10 +57,7 @@
       finalKernelOutput,
       publicKernelProof,
       revertReason: undefined,
-<<<<<<< HEAD
-=======
       returnValues: undefined,
->>>>>>> 19dbe46b
     };
   }
 
@@ -84,11 +66,6 @@
     previousProof: Proof,
   ): Promise<[KernelCircuitPublicInputs, Proof]> {
     const output = await this.simulate(previousOutput, previousProof);
-<<<<<<< HEAD
-    // Temporary hack. Should sort them in the tail circuit.
-    // TODO(#757): Enforce proper ordering of public state actions
-    output.end.newNoteHashes = this.sortNoteHashes<typeof MAX_NEW_NOTE_HASHES_PER_TX>(output.end.newNoteHashes);
-=======
 
     // Temporary hack. Should sort them in the tail circuit.
     const noteHashes = mergeAccumulatedData(
@@ -98,7 +75,6 @@
     );
     output.end.newNoteHashes = this.sortNoteHashes<typeof MAX_NEW_NOTE_HASHES_PER_TX>(noteHashes);
 
->>>>>>> 19dbe46b
     return [output, makeEmptyProof()];
   }
 
@@ -127,15 +103,12 @@
     return this.publicKernel.publicKernelCircuitTail(inputs);
   }
 
-<<<<<<< HEAD
-  private sortNoteHashes<N extends number>(noteHashes: Tuple<SideEffect, N>): Tuple<SideEffect, N> {
-    return noteHashes.sort((n0, n1) => {
-      if (n0.isEmpty()) {
-        return 1;
-      }
-      return Number(n0.counter.toBigInt() - n1.counter.toBigInt());
-    });
-  }
+private sortNoteHashes<N extends number>(noteHashes: Tuple<SideEffect, N>): Tuple<Fr, N> {
+  return sortByCounter(noteHashes.map(n => ({ ...n, counter: n.counter.toNumber() }))).map(n => n.value) as Tuple<
+    Fr,
+    N
+  >;
+}
 
   // As above, this is a hack for unencrypted logs ordering, now they are sorted. Since the public kernel
   // cannot keep track of side effects that happen after or before a nested call, we override the gathered logs.
@@ -162,12 +135,5 @@
     for (let i = 1; i < tx.unencryptedLogs.functionLogs.length; i++) {
       tx.unencryptedLogs.functionLogs[i] = UnencryptedFunctionL2Logs.empty();
     }
-=======
-  private sortNoteHashes<N extends number>(noteHashes: Tuple<SideEffect, N>): Tuple<Fr, N> {
-    return sortByCounter(noteHashes.map(n => ({ ...n, counter: n.counter.toNumber() }))).map(n => n.value) as Tuple<
-      Fr,
-      N
-    >;
->>>>>>> 19dbe46b
   }
 }