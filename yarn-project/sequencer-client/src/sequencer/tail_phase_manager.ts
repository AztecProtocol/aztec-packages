--- conflicted
+++ resolved
@@ -1,30 +1,18 @@
-<<<<<<< HEAD
-import { Tx } from '@aztec/circuit-types';
-import {
-  GlobalVariables,
-  Header,
-  KernelCircuitPublicInputs,
-  MAX_NEW_NOTE_HASHES_PER_TX,
-  Proof,
-  PublicKernelCircuitPublicInputs,
-  PublicKernelTailCircuitPrivateInputs,
-  SideEffect,
-  makeEmptyProof,
-} from '@aztec/circuits.js';
-import { Tuple } from '@aztec/foundation/serialize';
-import { PublicExecutor, PublicStateDB } from '@aztec/simulator';
-import { MerkleTreeOperations } from '@aztec/world-state';
-=======
 import { type Tx } from '@aztec/circuit-types';
 import {
   type GlobalVariables,
   type Header,
+  type KernelCircuitPublicInputs,
+  type MAX_NEW_NOTE_HASHES_PER_TX,
   type Proof,
   type PublicKernelCircuitPublicInputs,
+  PublicKernelTailCircuitPrivateInputs,
+  type SideEffect,
+  makeEmptyProof,
 } from '@aztec/circuits.js';
+import { type Tuple } from '@aztec/foundation/serialize';
 import { type PublicExecutor, type PublicStateDB } from '@aztec/simulator';
 import { type MerkleTreeOperations } from '@aztec/world-state';
->>>>>>> 75f2cc63
 
 import { type PublicKernelCircuitSimulator } from '../simulator/index.js';
 import { type ContractsDataSourcePublicDB } from '../simulator/public_executor.js';
