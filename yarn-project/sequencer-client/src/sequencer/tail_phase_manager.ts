--- conflicted
+++ resolved
@@ -1,8 +1,4 @@
-<<<<<<< HEAD
-import { type Tx, UnencryptedFunctionL2Logs, type UnencryptedL2Log } from '@aztec/circuit-types';
-=======
-import { type PublicKernelRequest, PublicKernelType, type Tx } from '@aztec/circuit-types';
->>>>>>> cac9cba8
+import { type Tx, UnencryptedFunctionL2Logs, type UnencryptedL2Log, type PublicKernelRequest, PublicKernelType } from '@aztec/circuit-types';
 import {
   Fr,
   type GlobalVariables,
