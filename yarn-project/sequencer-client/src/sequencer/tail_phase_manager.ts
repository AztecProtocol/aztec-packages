--- conflicted
+++ resolved
@@ -102,20 +102,10 @@
     return this.publicKernel.publicKernelCircuitTail(inputs);
   }
 
-<<<<<<< HEAD
-  private sortNoteHashes<N extends number>(noteHashes: Tuple<SideEffect, N>): Tuple<SideEffect, N> {
-    return noteHashes.sort((n0, n1) => {
-      if (n0.isDefault()) {
-        return 1;
-      }
-      return Number(n0.counter.toBigInt() - n1.counter.toBigInt());
-    });
-=======
   private sortNoteHashes<N extends number>(noteHashes: Tuple<SideEffect, N>): Tuple<Fr, N> {
     return sortByCounter(noteHashes.map(n => ({ ...n, counter: n.counter.toNumber() }))).map(n => n.value) as Tuple<
       Fr,
       N
     >;
->>>>>>> a9a349db
   }
 }