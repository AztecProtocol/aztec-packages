--- conflicted
+++ resolved
@@ -48,12 +48,12 @@
     // commit the state updates from this transaction
     await this.publicStateDB.commit();
 
-<<<<<<< HEAD
     return {
       publicKernelOutput: previousPublicKernelOutput,
       finalKernelOutput,
       publicKernelProof,
       revertReason: undefined,
+      returnValues: undefined,
     };
   }
 
@@ -100,8 +100,5 @@
       }
       return Number(n0.counter.toBigInt() - n1.counter.toBigInt());
     });
-=======
-    return { publicKernelOutput, publicKernelProof, revertReason: undefined, returnValues: undefined };
->>>>>>> 0249737e
   }
 }