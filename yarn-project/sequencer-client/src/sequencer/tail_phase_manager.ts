<<<<<<< HEAD
import { Tx } from '@aztec/circuit-types';
import { GlobalVariables, Header, Proof, PublicKernelCircuitPublicInputs } from '@aztec/circuits.js';
import { PublicExecutor, PublicStateDB } from '@aztec/simulator';
import { MerkleTreeOperations } from '@aztec/world-state';
=======
import { type Tx } from '@aztec/circuit-types';
import {
  type GlobalVariables,
  type Header,
  type KernelCircuitPublicInputs,
  type MAX_NEW_NOTE_HASHES_PER_TX,
  type Proof,
  type PublicKernelCircuitPublicInputs,
  PublicKernelTailCircuitPrivateInputs,
  type SideEffect,
  makeEmptyProof,
} from '@aztec/circuits.js';
import { type Tuple } from '@aztec/foundation/serialize';
import { type PublicExecutor, type PublicStateDB } from '@aztec/simulator';
import { type MerkleTreeOperations } from '@aztec/world-state';
>>>>>>> db2a4117

import { PublicKernelCircuitSimulator } from '../simulator/index.js';
import { ContractsDataSourcePublicDB } from '../simulator/public_executor.js';
import { AbstractPhaseManager, PublicKernelPhase } from './abstract_phase_manager.js';

export class TailPhaseManager extends AbstractPhaseManager {
  constructor(
    protected db: MerkleTreeOperations,
    protected publicExecutor: PublicExecutor,
    protected publicKernel: PublicKernelCircuitSimulator,
    protected globalVariables: GlobalVariables,
    protected historicalHeader: Header,
    protected publicContractsDB: ContractsDataSourcePublicDB,
    protected publicStateDB: PublicStateDB,
    public readonly phase: PublicKernelPhase = PublicKernelPhase.TAIL,
  ) {
    super(db, publicExecutor, publicKernel, globalVariables, historicalHeader, phase);
  }

  async handle(tx: Tx, previousPublicKernelOutput: PublicKernelCircuitPublicInputs, previousPublicKernelProof: Proof) {
    this.log(`Processing tx ${tx.getTxHash()}`);
    const [finalKernelOutput, publicKernelProof] = await this.runTailKernelCircuit(
      previousPublicKernelOutput,
      previousPublicKernelProof,
    ).catch(
      // the abstract phase manager throws if simulation gives error in non-revertible phase
      async err => {
        await this.publicStateDB.rollbackToCommit();
        throw err;
      },
    );

    // commit the state updates from this transaction
    await this.publicStateDB.commit();

    return {
      publicKernelOutput: previousPublicKernelOutput,
      finalKernelOutput,
      publicKernelProof,
      revertReason: undefined,
      returnValues: undefined,
    };
  }

  private async runTailKernelCircuit(
    previousOutput: PublicKernelCircuitPublicInputs,
    previousProof: Proof,
  ): Promise<[KernelCircuitPublicInputs, Proof]> {
    const output = await this.simulate(previousOutput, previousProof);
    // Temporary hack. Should sort them in the tail circuit.
    // TODO(#757): Enforce proper ordering of public state actions
    output.end.newNoteHashes = this.sortNoteHashes<typeof MAX_NEW_NOTE_HASHES_PER_TX>(output.end.newNoteHashes);
    return [output, makeEmptyProof()];
  }

  private async simulate(
    previousOutput: PublicKernelCircuitPublicInputs,
    previousProof: Proof,
  ): Promise<KernelCircuitPublicInputs> {
    const previousKernel = this.getPreviousKernelData(previousOutput, previousProof);

    const { validationRequests, endNonRevertibleData, end } = previousOutput;
    const nullifierReadRequestHints = await this.hintsBuilder.getNullifierReadRequestHints(
      validationRequests.nullifierReadRequests,
      endNonRevertibleData.newNullifiers,
      end.newNullifiers,
    );
    const nullifierNonExistentReadRequestHints = await this.hintsBuilder.getNullifierNonExistentReadRequestHints(
      validationRequests.nullifierNonExistentReadRequests,
      endNonRevertibleData.newNullifiers,
      end.newNullifiers,
    );
    const inputs = new PublicKernelTailCircuitPrivateInputs(
      previousKernel,
      nullifierReadRequestHints,
      nullifierNonExistentReadRequestHints,
    );
    return this.publicKernel.publicKernelCircuitTail(inputs);
  }

  private sortNoteHashes<N extends number>(noteHashes: Tuple<SideEffect, N>): Tuple<SideEffect, N> {
    return noteHashes.sort((n0, n1) => {
      if (n0.isEmpty()) {
        return 1;
      }
      return Number(n0.counter.toBigInt() - n1.counter.toBigInt());
    });
  }
}<|MERGE_RESOLUTION|>--- conflicted
+++ resolved
@@ -1,9 +1,3 @@
-<<<<<<< HEAD
-import { Tx } from '@aztec/circuit-types';
-import { GlobalVariables, Header, Proof, PublicKernelCircuitPublicInputs } from '@aztec/circuits.js';
-import { PublicExecutor, PublicStateDB } from '@aztec/simulator';
-import { MerkleTreeOperations } from '@aztec/world-state';
-=======
 import { type Tx } from '@aztec/circuit-types';
 import {
   type GlobalVariables,
@@ -19,7 +13,6 @@
 import { type Tuple } from '@aztec/foundation/serialize';
 import { type PublicExecutor, type PublicStateDB } from '@aztec/simulator';
 import { type MerkleTreeOperations } from '@aztec/world-state';
->>>>>>> db2a4117
 
 import { PublicKernelCircuitSimulator } from '../simulator/index.js';
 import { ContractsDataSourcePublicDB } from '../simulator/public_executor.js';
