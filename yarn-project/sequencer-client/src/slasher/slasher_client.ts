--- conflicted
+++ resolved
@@ -6,18 +6,13 @@
   type L2BlockStreamEvent,
   type L2Tips,
 } from '@aztec/circuit-types';
-<<<<<<< HEAD
-import { INITIAL_L2_BLOCK_NUM } from '@aztec/circuits.js/constants';
+import { INITIAL_L2_BLOCK_NUM } from '@aztec/constants';
 import {
   type L1ContractsConfig,
   type L1ReaderConfig,
   type ViemPublicClient,
   createEthereumChain,
 } from '@aztec/ethereum';
-=======
-import { INITIAL_L2_BLOCK_NUM } from '@aztec/constants';
-import { type L1ContractsConfig, type L1ReaderConfig, createEthereumChain } from '@aztec/ethereum';
->>>>>>> e6f5a09e
 import { EthAddress } from '@aztec/foundation/eth-address';
 import { createLogger } from '@aztec/foundation/log';
 import type { AztecAsyncKVStore, AztecAsyncMap, AztecAsyncSingleton } from '@aztec/kv-store';
