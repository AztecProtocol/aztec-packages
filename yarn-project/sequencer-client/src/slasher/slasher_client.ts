--- conflicted
+++ resolved
@@ -1,5 +1,10 @@
 import { INITIAL_L2_BLOCK_NUM } from '@aztec/constants';
-import { type L1ContractsConfig, type L1ReaderConfig, createEthereumChain } from '@aztec/ethereum';
+import {
+  type L1ContractsConfig,
+  type L1ReaderConfig,
+  type ViemPublicClient,
+  createEthereumChain,
+} from '@aztec/ethereum';
 import { EthAddress } from '@aztec/foundation/eth-address';
 import { createLogger } from '@aztec/foundation/log';
 import type { AztecAsyncKVStore, AztecAsyncMap, AztecAsyncSingleton } from '@aztec/kv-store';
@@ -11,22 +16,7 @@
   L2BlockStream,
   type L2BlockStreamEvent,
   type L2Tips,
-<<<<<<< HEAD
-} from '@aztec/circuits.js/block';
-import { INITIAL_L2_BLOCK_NUM } from '@aztec/constants';
-import {
-  type L1ContractsConfig,
-  type L1ReaderConfig,
-  type ViemPublicClient,
-  createEthereumChain,
-} from '@aztec/ethereum';
-import { EthAddress } from '@aztec/foundation/eth-address';
-import { createLogger } from '@aztec/foundation/log';
-import type { AztecAsyncKVStore, AztecAsyncMap, AztecAsyncSingleton } from '@aztec/kv-store';
-import { SlashFactoryAbi } from '@aztec/l1-artifacts';
-=======
 } from '@aztec/stdlib/block';
->>>>>>> f2b96847
 import { type TelemetryClient, WithTracer, getTelemetryClient } from '@aztec/telemetry-client';
 
 import { type GetContractReturnType, createPublicClient, fallback, getAddress, getContract, http } from 'viem';
