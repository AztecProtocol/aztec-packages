--- conflicted
+++ resolved
@@ -278,11 +278,7 @@
   });
 
   it('does not send propose tx if rollup validation fails', async () => {
-<<<<<<< HEAD
     l1TxUtils.simulate.mockRejectedValueOnce(new Error('Test error'));
-=======
-    rollup.validateHeader.mockRejectedValueOnce(new Error('Test error'));
->>>>>>> d5c48d85
 
     await expect(publisher.enqueueProposeL2Block(l2Block)).rejects.toThrow();
 
