--- conflicted
+++ resolved
@@ -7,15 +7,12 @@
 } from '@aztec/ethereum.js/eth_rpc';
 import { WalletProvider } from '@aztec/ethereum.js/provider';
 import { Rollup, UnverifiedDataEmitter } from '@aztec/l1-contracts';
+import { UnverifiedData } from '@aztec/types';
+import { NewContractData } from '@aztec/circuits.js';
+import { createDebugLogger } from '@aztec/foundation';
+
+import { L1ProcessArgs as ProcessTxArgs, L1PublisherTxSender } from './l1-publisher.js';
 import { TxSenderConfig } from './config.js';
-import { L1ProcessArgs as ProcessTxArgs, L1PublisherTxSender } from './l1-publisher.js';
-import { UnverifiedData } from '@aztec/types';
-<<<<<<< HEAD
-import { NewContractData } from '@aztec/circuits.js';
-=======
-import { createDebugLogger } from '@aztec/foundation';
->>>>>>> 38e3ab53
-
 /**
  * Pushes transactions to the L1 rollup contract using the custom aztec/ethereum.js library.
  */
