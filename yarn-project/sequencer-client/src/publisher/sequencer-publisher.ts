--- conflicted
+++ resolved
@@ -101,17 +101,8 @@
   public epochCache: EpochCache;
 
   protected governanceLog = createLogger('sequencer:publisher:governance');
-<<<<<<< HEAD
-  protected governanceProposerAddress?: EthAddress;
 
   protected slashingLog = createLogger('sequencer:publisher:slashing');
-  protected slashingProposerAddress?: EthAddress;
-=======
-  private governancePayload: EthAddress = EthAddress.ZERO;
-
-  protected slashingLog = createLogger('sequencer:publisher:slashing');
-  private getSlashPayload?: GetSlashPayloadCallBack = undefined;
->>>>>>> 114c5055
 
   private myLastSignals: Record<SignalType, bigint> = {
     [SignalType.GOVERNANCE]: 0n,
@@ -352,7 +343,6 @@
 
     // use sender balance to simulate
     const balance = await this.l1TxUtils.getSenderBalance();
-    console.log(`Simulating validateHeader with balance: ${balance}`);
     await this.l1TxUtils.simulate(
       {
         to: this.rollupContract.address,
@@ -365,7 +355,6 @@
         ...(await this.rollupContract.makePendingBlockNumberOverride(opts?.forcePendingBlockNumber)),
       ],
     );
-    console.log(`Simulated validateHeader`);
   }
 
   /**
