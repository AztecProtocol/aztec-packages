--- conflicted
+++ resolved
@@ -296,9 +296,10 @@
       header.toViem(),
       [] as ViemCommitteeAttestation[],
       `0x${'0'.repeat(64)}`, // 32 empty bytes
-      toHex(header.contentCommitment.blobsHash),
+      header.contentCommitment.blobsHash.toString(),
       flags,
     ] as const;
+
     const ts = BigInt((await this.l1TxUtils.getBlock()).timestamp + this.ethereumSlotDuration);
 
     // use sender balance to simulate
@@ -348,8 +349,11 @@
         CommitteeAttestation.fromAddress(committeeMember),
       );
     }
-    const blobs = await Blob.getBlobs(block.body.toBlobFields());
-    const blobInput = Blob.getEthBlobEvaluationInputs(blobs);
+    // const blobs = await Blob.getBlobs(block.body.toBlobFields());
+    // const blobInput = Blob.getEthBlobEvaluationInputs(blobs);
+
+    const blobs = await Blob.getBlobsPerBlock(block.body.toBlobFields());
+    const blobInput = Blob.getPrefixedEthBlobCommitments(blobs);
 
     const formattedAttestations = attestationData.attestations.map(attest => attest.toViem());
 
@@ -364,14 +368,7 @@
         },
       },
       formattedAttestations,
-<<<<<<< HEAD
       blobInput,
-=======
-      toHex(attestationData.digest),
-      ts,
-      header.contentCommitment.blobsHash.toString(),
-      flags,
->>>>>>> 15c12144
     ] as const;
 
     await this.simulateProposeTx(args, ts);
