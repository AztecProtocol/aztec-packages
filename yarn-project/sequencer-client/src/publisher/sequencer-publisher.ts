import type { L2Block } from '@aztec/aztec.js';
import { Blob } from '@aztec/blob-lib';
import { type BlobSinkClientInterface, createBlobSinkClient } from '@aztec/blob-sink/client';
import type { EpochCache } from '@aztec/epoch-cache';
import {
  FormattedViemError,
  type GasPrice,
  type GovernanceProposerContract,
  type IEmpireBase,
  type L1BlobInputs,
  type L1ContractsConfig,
  type L1GasConfig,
  type L1TxRequest,
  MULTI_CALL_3_ADDRESS,
  Multicall3,
  RollupContract,
  type SlashingProposerContract,
  type TransactionStats,
  type ViemCommitteeAttestations,
  type ViemHeader,
  type ViemStateReference,
  formatViemError,
  tryExtractEvent,
} from '@aztec/ethereum';
import type { L1TxUtilsWithBlobs } from '@aztec/ethereum/l1-tx-utils-with-blobs';
import { sumBigint } from '@aztec/foundation/bigint';
import { toHex as toPaddedHex } from '@aztec/foundation/bigint-buffer';
import { EthAddress } from '@aztec/foundation/eth-address';
import type { Fr } from '@aztec/foundation/fields';
import { createLogger } from '@aztec/foundation/log';
import { DateProvider, Timer } from '@aztec/foundation/timer';
import { EmpireBaseAbi, ErrorsAbi, RollupAbi } from '@aztec/l1-artifacts';
import { CommitteeAttestation, type ValidateBlockResult } from '@aztec/stdlib/block';
import { ConsensusPayload, SignatureDomainSeparator, getHashedSignaturePayload } from '@aztec/stdlib/p2p';
import type { L1PublishBlockStats } from '@aztec/stdlib/stats';
import { type ProposedBlockHeader, StateReference, TxHash } from '@aztec/stdlib/tx';
import { type TelemetryClient, getTelemetryClient } from '@aztec/telemetry-client';

import pick from 'lodash.pick';
<<<<<<< HEAD
import { type TransactionReceipt, encodeFunctionData, getAbiItem, toEventSelector } from 'viem';
=======
import { type TransactionReceipt, type TypedDataDefinition, encodeFunctionData, toHex } from 'viem';
>>>>>>> 836cfefc

import type { PublisherConfig, TxSenderConfig } from './config.js';
import { SequencerPublisherMetrics } from './sequencer-publisher-metrics.js';

/** Arguments to the process method of the rollup contract */
type L1ProcessArgs = {
  /** The L2 block header. */
  header: ProposedBlockHeader;
  /** State reference after the L2 block is applied. */
  stateReference: StateReference;
  /** L2 block blobs containing all tx effects. */
  blobs: Blob[];
  /** L2 block tx hashes */
  txHashes: TxHash[];
  /** Attestations */
  attestations?: CommitteeAttestation[];
};

export enum SignalType {
  GOVERNANCE,
  SLASHING,
}

type GetSlashPayloadCallBack = (slotNumber: bigint) => Promise<EthAddress | undefined>;

const Actions = [
  'propose',
  'governance-signal',
  'slashing-signal',
  'invalidate-by-invalid-attestation',
  'invalidate-by-insufficient-attestations',
] as const;
export type Action = (typeof Actions)[number];

// Sorting for actions such that invalidations go first, then proposals, and last votes
const compareActions = (a: Action, b: Action) => Actions.indexOf(b) - Actions.indexOf(a);

export type InvalidateBlockRequest = {
  request: L1TxRequest;
  reason: 'invalid-attestation' | 'insufficient-attestations';
  gasUsed: bigint;
  blockNumber: number;
  forcePendingBlockNumber: number;
};

interface RequestWithExpiry {
  action: Action;
  request: L1TxRequest;
  lastValidL2Slot: bigint;
  gasConfig?: Pick<L1GasConfig, 'txTimeoutAt' | 'gasLimit'>;
  blobConfig?: L1BlobInputs;
  checkSuccess: (
    request: L1TxRequest,
    result?: { receipt: TransactionReceipt; gasPrice: GasPrice; stats?: TransactionStats; errorMsg?: string },
  ) => boolean;
}

export class SequencerPublisher {
  private interrupted = false;
  private metrics: SequencerPublisherMetrics;
  public epochCache: EpochCache;
  private dateProvider: DateProvider;

  protected governanceLog = createLogger('sequencer:publisher:governance');
  protected governanceProposerAddress?: EthAddress;
  private governancePayload: EthAddress = EthAddress.ZERO;

  protected slashingLog = createLogger('sequencer:publisher:slashing');
  protected slashingProposerAddress?: EthAddress;
  private getSlashPayload?: GetSlashPayloadCallBack = undefined;

  private myLastSignals: Record<SignalType, bigint> = {
    [SignalType.GOVERNANCE]: 0n,
    [SignalType.SLASHING]: 0n,
  };

  protected log = createLogger('sequencer:publisher');
  protected ethereumSlotDuration: bigint;

  private blobSinkClient: BlobSinkClientInterface;
  // @note - with blobs, the below estimate seems too large.
  // Total used for full block from int_l1_pub e2e test: 1m (of which 86k is 1x blob)
  // Total used for emptier block from above test: 429k (of which 84k is 1x blob)
  public static PROPOSE_GAS_GUESS: bigint = 12_000_000n;

  // A CALL to a cold address is 2700 gas
  public static MULTICALL_OVERHEAD_GAS_GUESS = 5000n;

  // Gas report for VotingWithSigTest shows a max gas of 100k, but we've seen it cost 700k+ in testnet
  public static VOTE_GAS_GUESS: bigint = 800_000n;

  public l1TxUtils: L1TxUtilsWithBlobs;
  public rollupContract: RollupContract;
  public govProposerContract: GovernanceProposerContract;
  public slashingProposerContract: SlashingProposerContract;

  protected requests: RequestWithExpiry[] = [];

  constructor(
    private config: TxSenderConfig & PublisherConfig & Pick<L1ContractsConfig, 'ethereumSlotDuration'>,
    deps: {
      telemetry?: TelemetryClient;
      blobSinkClient?: BlobSinkClientInterface;
      l1TxUtils: L1TxUtilsWithBlobs;
      rollupContract: RollupContract;
      slashingProposerContract: SlashingProposerContract;
      governanceProposerContract: GovernanceProposerContract;
      epochCache: EpochCache;
      dateProvider: DateProvider;
    },
  ) {
    this.ethereumSlotDuration = BigInt(config.ethereumSlotDuration);
    this.epochCache = deps.epochCache;
    this.dateProvider = deps.dateProvider;

    this.blobSinkClient =
      deps.blobSinkClient ?? createBlobSinkClient(config, { logger: createLogger('sequencer:blob-sink:client') });

    const telemetry = deps.telemetry ?? getTelemetryClient();
    this.metrics = new SequencerPublisherMetrics(telemetry, 'SequencerPublisher');
    this.l1TxUtils = deps.l1TxUtils;

    this.rollupContract = deps.rollupContract;

    this.govProposerContract = deps.governanceProposerContract;
    this.slashingProposerContract = deps.slashingProposerContract;
  }

  public getRollupContract(): RollupContract {
    return this.rollupContract;
  }

  public registerSlashPayloadGetter(callback: GetSlashPayloadCallBack) {
    this.getSlashPayload = callback;
  }

  public getSenderAddress() {
    return EthAddress.fromString(this.l1TxUtils.getSenderAddress());
  }

  public getGovernancePayload() {
    return this.governancePayload;
  }

  public setGovernancePayload(payload: EthAddress) {
    this.governancePayload = payload;
  }

  public addRequest(request: RequestWithExpiry) {
    this.requests.push(request);
  }

  public getCurrentL2Slot(): bigint {
    return this.epochCache.getEpochAndSlotNow().slot;
  }

  /**
   * Sends all requests that are still valid.
   * @returns one of:
   * - A receipt and stats if the tx succeeded
   * - a receipt and errorMsg if it failed on L1
   * - undefined if no valid requests are found OR the tx failed to send.
   */
  public async sendRequests() {
    const requestsToProcess = [...this.requests];
    this.requests = [];
    if (this.interrupted) {
      return undefined;
    }
    const currentL2Slot = this.getCurrentL2Slot();
    this.log.debug(`Sending requests on L2 slot ${currentL2Slot}`);
    const validRequests = requestsToProcess.filter(request => request.lastValidL2Slot >= currentL2Slot);
    const validActions = validRequests.map(x => x.action);
    const expiredActions = requestsToProcess
      .filter(request => request.lastValidL2Slot < currentL2Slot)
      .map(x => x.action);

    if (validRequests.length !== requestsToProcess.length) {
      this.log.warn(`Some requests were expired for slot ${currentL2Slot}`, {
        validRequests: validRequests.map(request => ({
          action: request.action,
          lastValidL2Slot: request.lastValidL2Slot,
        })),
        requests: requestsToProcess.map(request => ({
          action: request.action,
          lastValidL2Slot: request.lastValidL2Slot,
        })),
      });
    }

    if (validRequests.length === 0) {
      this.log.debug(`No valid requests to send`);
      return undefined;
    }

    // @note - we can only have one blob config per bundle
    // find requests with gas and blob configs
    // See https://github.com/AztecProtocol/aztec-packages/issues/11513
    const gasConfigs = requestsToProcess.filter(request => request.gasConfig).map(request => request.gasConfig);
    const blobConfigs = requestsToProcess.filter(request => request.blobConfig).map(request => request.blobConfig);

    if (blobConfigs.length > 1) {
      throw new Error('Multiple blob configs found');
    }

    const blobConfig = blobConfigs[0];

    // Merge gasConfigs. Yields the sum of gasLimits, and the earliest txTimeoutAt, or undefined if no gasConfig sets them.
    const gasLimits = gasConfigs.map(g => g?.gasLimit).filter((g): g is bigint => g !== undefined);
    const gasLimit = gasLimits.length > 0 ? sumBigint(gasLimits) : undefined; // sum
    const txTimeoutAts = gasConfigs.map(g => g?.txTimeoutAt).filter((g): g is Date => g !== undefined);
    const txTimeoutAt = txTimeoutAts.length > 0 ? new Date(Math.min(...txTimeoutAts.map(g => g.getTime()))) : undefined; // earliest
    const gasConfig: RequestWithExpiry['gasConfig'] = { gasLimit, txTimeoutAt };

    // Sort the requests so that proposals always go first
    // This ensures the committee gets precomputed correctly
    validRequests.sort((a, b) => compareActions(a.action, b.action));

    try {
      this.log.debug('Forwarding transactions', { validRequests: validRequests.map(request => request.action) });
      const result = await Multicall3.forward(
        validRequests.map(request => request.request),
        this.l1TxUtils,
        gasConfig,
        blobConfig,
        this.rollupContract.address,
        this.log,
      );
      const { successfulActions = [], failedActions = [] } = this.callbackBundledTransactions(validRequests, result);
      return { result, expiredActions, sentActions: validActions, successfulActions, failedActions };
    } catch (err) {
      const viemError = formatViemError(err);
      this.log.error(`Failed to publish bundled transactions`, viemError);
      return undefined;
    } finally {
      try {
        this.metrics.recordSenderBalance(await this.l1TxUtils.getSenderBalance(), this.l1TxUtils.getSenderAddress());
      } catch (err) {
        this.log.warn(`Failed to record balance after sending tx: ${err}`);
      }
    }
  }

  private callbackBundledTransactions(
    requests: RequestWithExpiry[],
    result?: { receipt: TransactionReceipt; gasPrice: GasPrice } | FormattedViemError,
  ) {
    const actionsListStr = requests.map(r => r.action).join(', ');
    if (result instanceof FormattedViemError) {
      this.log.error(`Failed to publish bundled transactions (${actionsListStr})`, result);
      return { failedActions: requests.map(r => r.action) };
    } else {
      this.log.verbose(`Published bundled transactions (${actionsListStr})`, { result, requests });
      const successfulActions: Action[] = [];
      const failedActions: Action[] = [];
      for (const request of requests) {
        if (request.checkSuccess(request.request, result)) {
          successfulActions.push(request.action);
        } else {
          failedActions.push(request.action);
        }
      }
      return { successfulActions, failedActions };
    }
  }

  /**
   * @notice  Will call `canProposeAtNextEthBlock` to make sure that it is possible to propose
   * @param lastHeaderHash - The hash of the last header that we expect to be current state
   * @returns The slot and block number if it is possible to propose, undefined otherwise
   */
<<<<<<< HEAD
  public canProposeAtNextEthBlock(lastHeaderHash: Buffer, msgSender: EthAddress) {
=======
  public canProposeAtNextEthBlock(
    tipArchive: Fr,
    msgSender: EthAddress,
    opts: { forcePendingBlockNumber?: number } = {},
  ) {
>>>>>>> 836cfefc
    // TODO: #14291 - should loop through multiple keys to check if any of them can propose
    const ignoredErrors = ['SlotAlreadyInChain', 'InvalidProposer', 'InvalidArchive'];

    return this.rollupContract
<<<<<<< HEAD
      .canProposeAtNextEthBlock(lastHeaderHash, msgSender.toString(), this.ethereumSlotDuration)
=======
      .canProposeAtNextEthBlock(tipArchive.toBuffer(), msgSender.toString(), this.ethereumSlotDuration, opts)
>>>>>>> 836cfefc
      .catch(err => {
        if (err instanceof FormattedViemError && ignoredErrors.find(e => err.message.includes(e))) {
          this.log.warn(`Failed canProposeAtTime check with ${ignoredErrors.find(e => err.message.includes(e))}`, {
            error: err.message,
          });
        } else {
          this.log.error(err.name, err);
        }
        return undefined;
      });
  }
  /**
   * @notice  Will simulate `validateHeader` to make sure that the block header is valid
   * @dev     This is a convenience function that can be used by the sequencer to validate a "partial" header.
   *          It will throw if the block header is invalid.
   * @param header - The block header to validate
   */
  public async validateBlockHeader(
    header: ProposedBlockHeader,
    opts?: { forcePendingBlockNumber: number | undefined },
  ) {
    const flags = { ignoreDA: true, ignoreSignatures: true };

    const args = [
      header.toViem(),
      RollupContract.packAttestations([]),
      [], // no signers
      `0x${'0'.repeat(64)}`, // 32 empty bytes
      header.contentCommitment.blobsHash.toString(),
      flags,
    ] as const;

    const ts = BigInt((await this.l1TxUtils.getBlock()).timestamp + this.ethereumSlotDuration);

    // use sender balance to simulate
    const balance = await this.l1TxUtils.getSenderBalance();
    await this.l1TxUtils.simulate(
      {
        to: this.rollupContract.address,
        data: encodeFunctionData({ abi: RollupAbi, functionName: 'validateHeaderWithAttestations', args }),
        from: MULTI_CALL_3_ADDRESS,
      },
      { time: ts + 1n },
      [
        { address: MULTI_CALL_3_ADDRESS, balance },
        ...(await this.rollupContract.makePendingBlockNumberOverride(opts?.forcePendingBlockNumber)),
      ],
    );
  }

  /**
   * Simulate making a call to invalidate a block with invalid attestations. Returns undefined if no need to invalidate.
   * @param block - The block to invalidate and the criteria for invalidation (as returned by the archiver)
   */
  public async simulateInvalidateBlock(
    validationResult: ValidateBlockResult,
  ): Promise<InvalidateBlockRequest | undefined> {
    if (validationResult.valid) {
      return undefined;
    }

    const { reason, block } = validationResult;
    const blockNumber = block.block.number;
    const logData = { ...block.block.toBlockInfo(), reason };

    const currentBlockNumber = await this.rollupContract.getBlockNumber();
    if (currentBlockNumber < validationResult.block.block.number) {
      this.log.verbose(
        `Skipping block ${blockNumber} invalidation since it has already been removed from the pending chain`,
        { currentBlockNumber, ...logData },
      );
      return undefined;
    }

    const request = this.buildInvalidateBlockRequest(validationResult);
    this.log.debug(`Simulating invalidate block ${blockNumber}`, logData);

    try {
      const { gasUsed } = await this.l1TxUtils.simulate(request, undefined, undefined, ErrorsAbi);
      this.log.verbose(`Simulation for invalidate block ${blockNumber} succeeded`, { ...logData, request, gasUsed });

      return { request, gasUsed, blockNumber, forcePendingBlockNumber: blockNumber - 1, reason };
    } catch (err) {
      const viemError = formatViemError(err);

      // If the error is due to the block not being in the pending chain, and it was indeed removed by someone else,
      // we can safely ignore it and return undefined so we go ahead with block building.
      if (viemError.message?.includes('Rollup__BlockNotInPendingChain')) {
        this.log.verbose(
          `Simulation for invalidate block ${blockNumber} failed due to block not being in pending chain`,
          { ...logData, request, error: viemError.message },
        );
        const latestPendingBlockNumber = await this.rollupContract.getBlockNumber();
        if (latestPendingBlockNumber < blockNumber) {
          this.log.verbose(`Block number ${blockNumber} has already been invalidated`, { ...logData });
          return undefined;
        } else {
          this.log.error(
            `Simulation for invalidate ${blockNumber} failed and it is still in pending chain`,
            viemError,
            logData,
          );
          throw new Error(`Failed to simulate invalidate block ${blockNumber} while it is still in pending chain`, {
            cause: viemError,
          });
        }
      }

      // Otherwise, throw. We cannot build the next block if we cannot invalidate the previous one.
      this.log.error(`Simulation for invalidate block ${blockNumber} failed`, viemError, logData);
      throw new Error(`Failed to simulate invalidate block ${blockNumber}`, { cause: viemError });
    }
  }

  private buildInvalidateBlockRequest(validationResult: ValidateBlockResult) {
    if (validationResult.valid) {
      throw new Error('Cannot invalidate a valid block');
    }

    const { block, committee, reason } = validationResult;
    const logData = { ...block.block.toBlockInfo(), reason };
    this.log.debug(`Simulating invalidate block ${block.block.number}`, logData);

    if (reason === 'invalid-attestation') {
      return this.rollupContract.buildInvalidateBadAttestationRequest(
        block.block.number,
        block.attestations.map(a => a.toViem()),
        committee,
        validationResult.invalidIndex,
      );
    } else if (reason === 'insufficient-attestations') {
      return this.rollupContract.buildInvalidateInsufficientAttestationsRequest(
        block.block.number,
        block.attestations.map(a => a.toViem()),
        committee,
      );
    } else {
      const _: never = reason;
      throw new Error(`Unknown reason for invalidation`);
    }
  }

  /**
   * @notice  Will simulate `propose` to make sure that the block is valid for submission
   *
   * @dev     Throws if unable to propose
   *
   * @param block - The block to propose
   * @param attestationData - The block's attestation data
   *
   */
  public async validateBlockForSubmission(
    block: L2Block,
    attestationData: { digest: Buffer; attestations: CommitteeAttestation[] } = {
      digest: Buffer.alloc(32),
      attestations: [],
    },
    options: { forcePendingBlockNumber?: number },
  ): Promise<bigint> {
    const ts = BigInt((await this.l1TxUtils.getBlock()).timestamp + this.ethereumSlotDuration);

    // If we have no attestations, we still need to provide the empty attestations
    // so that the committee is recalculated correctly
    const ignoreSignatures = attestationData.attestations.length === 0;
    if (ignoreSignatures) {
      const { committee } = await this.epochCache.getCommittee(block.header.globalVariables.slotNumber.toBigInt());
      if (!committee) {
        this.log.warn(`No committee found for slot ${block.header.globalVariables.slotNumber.toBigInt()}`);
        throw new Error(`No committee found for slot ${block.header.globalVariables.slotNumber.toBigInt()}`);
      }
      attestationData.attestations = committee.map(committeeMember =>
        CommitteeAttestation.fromAddress(committeeMember),
      );
    }
    // @note - should we be verifying attestations here against the digest?

    const blobs = await Blob.getBlobsPerBlock(block.body.toBlobFields());
    const blobInput = Blob.getPrefixedEthBlobCommitments(blobs);

    const formattedAttestations = attestationData.attestations.map(attest => attest.toViem());
    const signers = attestationData.attestations
      .filter(attest => !attest.signature.isEmpty())
      .map(attest => attest.address.toString());

    const args = [
      {
        header: block.header.toPropose().toViem(),
        // archive: toHex(block.archive.root.toBuffer()),
        stateReference: block.header.state.toViem(),
        txHashes: block.body.txEffects.map(txEffect => txEffect.txHash.toString()),
        oracleInput: {
          feeAssetPriceModifier: 0n,
        },
      },
      RollupContract.packAttestations(formattedAttestations),
      signers,
      blobInput,
    ] as const;

    await this.simulateProposeTx(args, ts, options);
    return ts;
  }

  private async enqueueCastSignalHelper(
    slotNumber: bigint,
    timestamp: bigint,
    signalType: SignalType,
    payload: EthAddress,
    base: IEmpireBase,
    signerAddress: EthAddress,
    signer: (msg: TypedDataDefinition) => Promise<`0x${string}`>,
  ): Promise<boolean> {
    if (this.myLastSignals[signalType] >= slotNumber) {
      return false;
    }
    if (payload.equals(EthAddress.ZERO)) {
      return false;
    }
    if (signerAddress.equals(EthAddress.ZERO)) {
      this.log.warn(`Cannot enqueue vote cast signal ${signalType} for address zero at slot ${slotNumber}`);
      return false;
    }
    const round = await base.computeRound(slotNumber);
    const roundInfo = await base.getRoundInfo(this.rollupContract.address, round);

    if (roundInfo.lastSignalSlot >= slotNumber) {
      return false;
    }

    const cachedLastVote = this.myLastSignals[signalType];
    this.myLastSignals[signalType] = slotNumber;

    const action = signalType === SignalType.GOVERNANCE ? 'governance-signal' : 'slashing-signal';

    const request = await base.createSignalRequestWithSignature(
      payload.toString(),
      round,
      this.config.l1ChainId,
      signerAddress.toString(),
      signer,
    );
    this.log.debug(`Created ${action} request with signature`, {
      request,
      round,
      signer: this.l1TxUtils.client.account?.address,
      lastValidL2Slot: slotNumber,
    });

    try {
      await this.l1TxUtils.simulate(request, { time: timestamp }, [], ErrorsAbi);
      this.log.debug(`Simulation for ${action} at slot ${slotNumber} succeeded`, { request });
    } catch (err) {
      this.log.warn(`Failed simulation for ${action} at slot ${slotNumber} (enqueuing the action anyway)`, err);
      // Yes, we enqueue the request anyway, in case there was a bug with the simulation itself
    }

    this.addRequest({
      gasConfig: { gasLimit: SequencerPublisher.VOTE_GAS_GUESS },
      action,
      request,
      lastValidL2Slot: slotNumber,
      checkSuccess: (_request, result) => {
        const success =
          result &&
          result.receipt &&
          result.receipt.status === 'success' &&
          tryExtractEvent(result.receipt.logs, base.address.toString(), EmpireBaseAbi, 'SignalCast');

        const logData = { ...result, slotNumber, round, payload: payload.toString() };
        if (!success) {
          this.log.error(
            `Voting in [${action}] for ${payload} at slot ${slotNumber} in round ${round} failed`,
            logData,
          );
          this.myLastSignals[signalType] = cachedLastVote;
          return false;
        } else {
          this.log.info(
            `Voting in [${action}] for ${payload} at slot ${slotNumber} in round ${round} succeeded`,
            logData,
          );
          return true;
        }
      },
    });
    return true;
  }

  private async getSignalConfig(
    slotNumber: bigint,
    signalType: SignalType,
  ): Promise<{ payload: EthAddress; base: IEmpireBase } | undefined> {
    if (signalType === SignalType.GOVERNANCE) {
      return { payload: this.governancePayload, base: this.govProposerContract };
    } else if (signalType === SignalType.SLASHING) {
      if (!this.getSlashPayload) {
        return undefined;
      }
      const slashPayload = await this.getSlashPayload(slotNumber);
      if (!slashPayload) {
        return undefined;
      }
      this.log.info(`Slash payload: ${slashPayload}`);
      return { payload: slashPayload, base: this.slashingProposerContract };
    } else {
      const _: never = signalType;
      throw new Error('Unreachable: Invalid signal type');
    }
  }

  /**
   * Enqueues a castSignal transaction to cast a signal for a given slot number.
   * @param slotNumber - The slot number to cast a signal for.
   * @param timestamp - The timestamp of the slot to cast a signal for.
   * @param signalType - The type of signal to cast.
   * @returns True if the signal was successfully enqueued, false otherwise.
   */
  public async enqueueCastSignal(
    slotNumber: bigint,
    timestamp: bigint,
    signalType: SignalType,
    signerAddress: EthAddress,
    signer: (msg: TypedDataDefinition) => Promise<`0x${string}`>,
  ): Promise<boolean> {
    const signalConfig = await this.getSignalConfig(slotNumber, signalType);
    if (!signalConfig) {
      return false;
    }
    const { payload, base } = signalConfig;
    return this.enqueueCastSignalHelper(slotNumber, timestamp, signalType, payload, base, signerAddress, signer);
  }

  /**
   * Proposes a L2 block on L1.
   *
   * @param block - L2 block to propose.
   * @returns True if the tx has been enqueued, throws otherwise. See #9315
   */
  public async enqueueProposeL2Block(
    block: L2Block,
    attestations?: CommitteeAttestation[],
    txHashes?: TxHash[],
    opts: { txTimeoutAt?: Date; forcePendingBlockNumber?: number } = {},
  ): Promise<boolean> {
    const proposedBlockHeader = block.header.toPropose();

    const consensusPayload = ConsensusPayload.fromBlock(block);
    const digest = getHashedSignaturePayload(consensusPayload, SignatureDomainSeparator.blockAttestation);

    const blobs = await Blob.getBlobsPerBlock(block.body.toBlobFields());
    const proposeTxArgs = {
      header: proposedBlockHeader,
      // archive: block.archive.root.toBuffer(),
      stateReference: block.header.state,
      body: block.body.toBuffer(),
      blobs,
      attestations,
      txHashes: txHashes ?? [],
    };

    let ts: bigint;

    try {
      // @note  This will make sure that we are passing the checks for our header ASSUMING that the data is also made available
      //        This means that we can avoid the simulation issues in later checks.
      //        By simulation issue, I mean the fact that the block.timestamp is equal to the last block, not the next, which
      //        make time consistency checks break.
      const attestationData = { digest: digest.toBuffer(), attestations: attestations ?? [] };
      // TODO(palla): Check whether we're validating twice, once here and once within addProposeTx, since we call simulateProposeTx in both places.
      ts = await this.validateBlockForSubmission(block, attestationData, opts);
    } catch (err: any) {
      this.log.error(`Block validation failed. ${err instanceof Error ? err.message : 'No error message'}`, err, {
        ...block.getStats(),
        slotNumber: block.header.globalVariables.slotNumber.toBigInt(),
        forcePendingBlockNumber: opts.forcePendingBlockNumber,
      });
      throw err;
    }

    this.log.verbose(`Enqueuing block propose transaction`, { ...block.toBlockInfo(), ...opts });
    await this.addProposeTx(block, proposeTxArgs, opts, ts);
    return true;
  }

  public enqueueInvalidateBlock(request: InvalidateBlockRequest | undefined, opts: { txTimeoutAt?: Date } = {}) {
    if (!request) {
      return;
    }

    // We issue the simulation against the rollup contract, so we need to account for the overhead of the multicall3
    const gasLimit = this.l1TxUtils.bumpGasLimit(BigInt(Math.ceil((Number(request.gasUsed) * 64) / 63)));

    const logData = { ...pick(request, 'gasUsed', 'blockNumber'), gasLimit, opts };
    this.log.verbose(`Enqueuing invalidate block request`, logData);
    this.addRequest({
      action: `invalidate-by-${request.reason}`,
      request: request.request,
      gasConfig: { gasLimit, txTimeoutAt: opts.txTimeoutAt },
      lastValidL2Slot: this.getCurrentL2Slot() + 2n,
      checkSuccess: (_req, result) => {
        const success =
          result &&
          result.receipt &&
          result.receipt.status === 'success' &&
          tryExtractEvent(result.receipt.logs, this.rollupContract.address, RollupAbi, 'BlockInvalidated');
        if (!success) {
          this.log.warn(`Invalidate block ${request.blockNumber} failed`, { ...result, ...logData });
        } else {
          this.log.info(`Invalidate block ${request.blockNumber} succeeded`, { ...result, ...logData });
        }
        return !!success;
      },
    });
  }

  /**
   * Calling `interrupt` will cause any in progress call to `publishRollup` to return `false` asap.
   * Be warned, the call may return false even if the tx subsequently gets successfully mined.
   * In practice this shouldn't matter, as we'll only ever be calling `interrupt` when we know it's going to fail.
   * A call to `restart` is required before you can continue publishing.
   */
  public interrupt() {
    this.interrupted = true;
    this.l1TxUtils.interrupt();
  }

  /** Restarts the publisher after calling `interrupt`. */
  public restart() {
    this.interrupted = false;
    this.l1TxUtils.restart();
  }

  private async prepareProposeTx(
    encodedData: L1ProcessArgs,
    timestamp: bigint,
    options: { forcePendingBlockNumber?: number },
  ) {
    if (!this.l1TxUtils.client.account) {
      throw new Error('L1 TX utils needs to be initialized with an account wallet.');
    }
    const kzg = Blob.getViemKzgInstance();
    const blobInput = Blob.getPrefixedEthBlobCommitments(encodedData.blobs);
    this.log.debug('Validating blob input', { blobInput });
    const blobEvaluationGas = await this.l1TxUtils
      .estimateGas(
        this.l1TxUtils.client.account,
        {
          to: this.rollupContract.address,
          data: encodeFunctionData({
            abi: RollupAbi,
            functionName: 'validateBlobs',
            args: [blobInput],
          }),
        },
        {},
        {
          blobs: encodedData.blobs.map(b => b.data),
          kzg,
        },
      )
      .catch(err => {
        const { message, metaMessages } = formatViemError(err);
        this.log.error(`Failed to validate blobs`, message, { metaMessages });
        throw new Error('Failed to validate blobs');
      });

    const attestations = encodedData.attestations ? encodedData.attestations.map(attest => attest.toViem()) : [];
    const txHashes = encodedData.txHashes ? encodedData.txHashes.map(txHash => txHash.toString()) : [];

    const signers = encodedData.attestations
      ?.filter(attest => !attest.signature.isEmpty())
      .map(attest => attest.address.toString());

    const args = [
      {
        header: encodedData.header.toViem(),
        // archive: toHex(encodedData.archive),
        stateReference: encodedData.stateReference.toViem(),
        oracleInput: {
          // We are currently not modifying these. See #9963
          feeAssetPriceModifier: 0n,
        },
        txHashes,
      },
      RollupContract.packAttestations(attestations),
      signers ?? [],
      blobInput,
    ] as const;

    const { rollupData, simulationResult } = await this.simulateProposeTx(args, timestamp, options);

    return { args, blobEvaluationGas, rollupData, simulationResult };
  }

  /**
   * Simulates the propose tx with eth_simulateV1
   * @param args - The propose tx args
   * @param timestamp - The timestamp to simulate proposal at
   * @returns The simulation result
   */
  private async simulateProposeTx(
    args: readonly [
      {
        readonly header: ViemHeader;
        readonly stateReference: ViemStateReference;
        readonly txHashes: `0x${string}`[];
        readonly oracleInput: {
          readonly feeAssetPriceModifier: 0n;
        };
      },
      ViemCommitteeAttestations,
      `0x${string}`[],
      `0x${string}`,
    ],
    timestamp: bigint,
    options: { forcePendingBlockNumber?: number },
  ) {
    const rollupData = encodeFunctionData({
      abi: RollupAbi,
      functionName: 'propose',
      args,
    });

    // override the pending block number if requested
    const forcePendingBlockNumberStateDiff = (
      options.forcePendingBlockNumber !== undefined
        ? await this.rollupContract.makePendingBlockNumberOverride(options.forcePendingBlockNumber)
        : []
    ).flatMap(override => override.stateDiff ?? []);

    const simulationResult = await this.l1TxUtils
      .simulate(
        {
          to: this.rollupContract.address,
          data: rollupData,
          gas: SequencerPublisher.PROPOSE_GAS_GUESS,
        },
        {
          // @note we add 1n to the timestamp because geth implementation doesn't like simulation timestamp to be equal to the current block timestamp
          time: timestamp + 1n,
          // @note reth should have a 30m gas limit per block but throws errors that this tx is beyond limit so we increase here
          gasLimit: SequencerPublisher.PROPOSE_GAS_GUESS * 2n,
        },
        [
          {
            address: this.rollupContract.address,
            // @note we override checkBlob to false since blobs are not part simulate()
            stateDiff: [
              { slot: toPaddedHex(RollupContract.checkBlobStorageSlot, true), value: toPaddedHex(0n, true) },
              ...forcePendingBlockNumberStateDiff,
            ],
          },
        ],
        RollupAbi,
        {
          // @note fallback gas estimate to use if the node doesn't support simulation API
          fallbackGasEstimate: SequencerPublisher.PROPOSE_GAS_GUESS,
        },
      )
      .catch(err => {
        this.log.error(`Failed to simulate propose tx`, err);
        throw err;
      });

    return { rollupData, simulationResult };
  }

  private async addProposeTx(
    block: L2Block,
    encodedData: L1ProcessArgs,
    opts: { txTimeoutAt?: Date; forcePendingBlockNumber?: number } = {},
    timestamp: bigint,
  ): Promise<void> {
    const timer = new Timer();
    const kzg = Blob.getViemKzgInstance();
    const { rollupData, simulationResult, blobEvaluationGas } = await this.prepareProposeTx(
      encodedData,
      timestamp,
      opts,
    );
    const startBlock = await this.l1TxUtils.getBlockNumber();
    const gasLimit = this.l1TxUtils.bumpGasLimit(
      BigInt(Math.ceil((Number(simulationResult.gasUsed) * 64) / 63)) +
        blobEvaluationGas +
        SequencerPublisher.MULTICALL_OVERHEAD_GAS_GUESS, // We issue the simulation against the rollup contract, so we need to account for the overhead of the multicall3
    );

    // Send the blobs to the blob sink preemptively. This helps in tests where the sequencer mistakingly thinks that the propose
    // tx fails but it does get mined. We make sure that the blobs are sent to the blob sink regardless of the tx outcome.
    void this.blobSinkClient.sendBlobsToBlobSink(encodedData.blobs).catch(_err => {
      this.log.error('Failed to send blobs to blob sink');
    });

    return this.addRequest({
      action: 'propose',
      request: {
        to: this.rollupContract.address,
        data: rollupData,
      },
      lastValidL2Slot: block.header.globalVariables.slotNumber.toBigInt(),
      gasConfig: { ...opts, gasLimit },
      blobConfig: {
        blobs: encodedData.blobs.map(b => b.data),
        kzg,
      },
      checkSuccess: (request, result) => {
        if (!result) {
          return false;
        }
        const { receipt, stats, errorMsg } = result;
        const success =
          receipt &&
          receipt.status === 'success' &&
          tryExtractEvent(receipt.logs, this.rollupContract.address, RollupAbi, 'L2BlockProposed');
        if (success) {
          const endBlock = receipt.blockNumber;
          const inclusionBlocks = Number(endBlock - startBlock);
          const publishStats: L1PublishBlockStats = {
            gasPrice: receipt.effectiveGasPrice,
            gasUsed: receipt.gasUsed,
            blobGasUsed: receipt.blobGasUsed ?? 0n,
            blobDataGas: receipt.blobGasPrice ?? 0n,
            transactionHash: receipt.transactionHash,
            ...pick(stats!, 'calldataGas', 'calldataSize', 'sender'),
            ...block.getStats(),
            eventName: 'rollup-published-to-l1',
            blobCount: encodedData.blobs.length,
            inclusionBlocks,
          };
          this.log.info(`Published L2 block to L1 rollup contract`, { ...stats, ...block.getStats(), ...receipt });
          this.metrics.recordProcessBlockTx(timer.ms(), publishStats);

          return true;
        } else {
          this.metrics.recordFailedTx('process');
          this.log.error(`Rollup process tx failed: ${errorMsg ?? 'no error message'}`, undefined, {
            ...block.getStats(),
            receipt,
            txHash: receipt.transactionHash,
            slotNumber: block.header.globalVariables.slotNumber.toBigInt(),
          });
          return false;
        }
      },
    });
  }
}<|MERGE_RESOLUTION|>--- conflicted
+++ resolved
@@ -37,11 +37,7 @@
 import { type TelemetryClient, getTelemetryClient } from '@aztec/telemetry-client';
 
 import pick from 'lodash.pick';
-<<<<<<< HEAD
-import { type TransactionReceipt, encodeFunctionData, getAbiItem, toEventSelector } from 'viem';
-=======
-import { type TransactionReceipt, type TypedDataDefinition, encodeFunctionData, toHex } from 'viem';
->>>>>>> 836cfefc
+import { type TransactionReceipt, type TypedDataDefinition, encodeFunctionData } from 'viem';
 
 import type { PublisherConfig, TxSenderConfig } from './config.js';
 import { SequencerPublisherMetrics } from './sequencer-publisher-metrics.js';
@@ -311,26 +307,20 @@
   /**
    * @notice  Will call `canProposeAtNextEthBlock` to make sure that it is possible to propose
    * @param lastHeaderHash - The hash of the last header that we expect to be current state
+   * @param msgSender - The address of the proposer
+   * @param opts - Optional options to force the pending block number
    * @returns The slot and block number if it is possible to propose, undefined otherwise
    */
-<<<<<<< HEAD
-  public canProposeAtNextEthBlock(lastHeaderHash: Buffer, msgSender: EthAddress) {
-=======
   public canProposeAtNextEthBlock(
-    tipArchive: Fr,
+    lastHeaderHash: Fr,
     msgSender: EthAddress,
     opts: { forcePendingBlockNumber?: number } = {},
   ) {
->>>>>>> 836cfefc
     // TODO: #14291 - should loop through multiple keys to check if any of them can propose
     const ignoredErrors = ['SlotAlreadyInChain', 'InvalidProposer', 'InvalidArchive'];
 
     return this.rollupContract
-<<<<<<< HEAD
-      .canProposeAtNextEthBlock(lastHeaderHash, msgSender.toString(), this.ethereumSlotDuration)
-=======
-      .canProposeAtNextEthBlock(tipArchive.toBuffer(), msgSender.toString(), this.ethereumSlotDuration, opts)
->>>>>>> 836cfefc
+      .canProposeAtNextEthBlock(lastHeaderHash.toBuffer(), msgSender.toString(), this.ethereumSlotDuration, opts)
       .catch(err => {
         if (err instanceof FormattedViemError && ignoredErrors.find(e => err.message.includes(e))) {
           this.log.warn(`Failed canProposeAtTime check with ${ignoredErrors.find(e => err.message.includes(e))}`, {
@@ -518,7 +508,6 @@
     const args = [
       {
         header: block.header.toPropose().toViem(),
-        // archive: toHex(block.archive.root.toBuffer()),
         stateReference: block.header.state.toViem(),
         txHashes: block.body.txEffects.map(txEffect => txEffect.txHash.toString()),
         oracleInput: {
@@ -807,7 +796,6 @@
     const args = [
       {
         header: encodedData.header.toViem(),
-        // archive: toHex(encodedData.archive),
         stateReference: encodedData.stateReference.toViem(),
         oracleInput: {
           // We are currently not modifying these. See #9963
