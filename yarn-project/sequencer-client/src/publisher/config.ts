--- conflicted
+++ resolved
@@ -51,18 +51,10 @@
     parseEnv: (val: string) => (val ? `0x${val.replace('0x', '')}` : NULL_KEY),
     defaultValue: NULL_KEY,
   },
-<<<<<<< HEAD
   viemPollingIntervalMS: {
     env: `${scope}_VIEM_POLLING_INTERVAL_MS`,
     description: 'The polling interval viem uses in ms',
     ...numberConfigHelper(1_000),
-=======
-  requiredConfirmations: {
-    env: `${scope}_REQUIRED_CONFIRMATIONS`,
-    parseEnv: (val: string) => +val,
-    defaultValue: 1,
-    description: 'The number of confirmations required.',
->>>>>>> e83fe03b
   },
 });
 
