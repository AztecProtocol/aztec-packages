--- conflicted
+++ resolved
@@ -3,12 +3,7 @@
 
 import { MockProxy, mock } from 'jest-mock-extended';
 
-<<<<<<< HEAD
-import { sleep } from '../utils.js';
-import { L1Publisher, L1PublisherTxSender, MinimalTransactionReceipt } from './l1-publisher.js';
-=======
 import { L1Publisher, type L1PublisherTxSender, type MinimalTransactionReceipt } from './l1-publisher.js';
->>>>>>> db2a4117
 
 describe('L1Publisher', () => {
   let txSender: MockProxy<L1PublisherTxSender>;
