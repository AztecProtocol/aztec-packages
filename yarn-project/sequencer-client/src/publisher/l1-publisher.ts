import { ContractPublicData, L2Block } from '@aztec/types';

import { L2BlockReceiver } from '../receiver.js';
import { PublisherConfig } from './config.js';
import { UnverifiedData } from '@aztec/types';
import { InterruptableSleep } from '@aztec/foundation/sleep';
import { createDebugLogger } from '@aztec/foundation/log';

/**
 * Minimal information from a tx receipt returned by an L1PublisherTxSender.
 */
export type MinimalTransactionReceipt = {
  /**
   * True if the tx was successful, false if reverted.
   */
  status: boolean;
  /**
   * Hash of the transaction.
   */
  transactionHash: string;
};

/**
 * Pushes txs to the L1 chain and waits for their completion.
 */
export interface L1PublisherTxSender {
  /**
   * Sends a tx to the L1 rollup contract with a new L2 block. Returns once the tx has been mined.
   * @param encodedData - Serialized data for processing the new L2 block.
   * @returns The hash of the mined tx.
   */
  sendProcessTx(encodedData: L1ProcessArgs): Promise<string | undefined>;

  /**
   * Sends a tx to the unverified data emitter contract with unverified data. Returns once the tx has been mined.
   * @param l2BlockNum - Number of the L2 block that owns this unverified data.
   * @param unverifiedData - Data to publish.
   * @returns The hash of the mined tx.
   */
  sendEmitUnverifiedDataTx(l2BlockNum: number, unverifiedData: UnverifiedData): Promise<string | undefined>;

  /**
   * Sends a tx to the unverified data emitter contract with contract deployment data such as bytecode. Returns once the tx has been mined.
   * @param l2BlockNum - Number of the L2 block that owns this unverified data.
   * @param contractData - Data to publish.
   * @returns The hash of the mined tx.
   */
  sendEmitContractDeploymentTx(l2BlockNum: number, contractData: ContractPublicData[]): Promise<string | undefined>;

  /**
   * Returns a tx receipt if the tx has been mined.
   * @param txHash - Hash of the tx to look for.
   * @returns Undefined if the tx hasn't been mined yet, the receipt otherwise.
   */
  getTransactionReceipt(txHash: string): Promise<MinimalTransactionReceipt | undefined>;
}

/**
 * Encoded block data and proof ready to be pushed to the L1 contract.
 */
export type L1ProcessArgs = {
  /**
   * Root rollup proof for an L1 block.
   */
  proof: Buffer;
  /**
   * Serialized L2Block data.
   */
  inputs: Buffer;
};

/**
 * Publishes L2 blocks and unverified data to L1. This implementation does *not* retry a transaction in
 * the event of network congestion, but should work for local development.
 * - If sending (not mining) a tx fails, it retries indefinitely at 1-minute intervals.
 * - If the tx is not mined, keeps polling indefinitely at 1-second intervals.
 *
 * Adapted from https://github.com/AztecProtocol/aztec2-internal/blob/master/falafel/src/rollup_publisher.ts.
 */
export class L1Publisher implements L2BlockReceiver {
  private interruptableSleep = new InterruptableSleep();
  private sleepTimeMs: number;
  private interrupted = false;
  private log = createDebugLogger('aztec:sequencer');

  constructor(private txSender: L1PublisherTxSender, config?: PublisherConfig) {
    this.sleepTimeMs = config?.retryIntervalMs ?? 60_000;
  }

  /**
   * Processes incoming L2 block data by publishing it to the L1 rollup contract.
   * @param l2BlockData - L2 block data to publish.
   * @returns True once the tx has been confirmed and is successful, false on revert or interrupt, blocks otherwise.
   */
  public async processL2Block(l2BlockData: L2Block): Promise<boolean> {
    const proof = Buffer.alloc(0);
    const txData = { proof, inputs: l2BlockData.encode() };

    while (!this.interrupted) {
      if (!(await this.checkFeeDistributorBalance())) {
        this.log(`Fee distributor ETH balance too low, awaiting top up...`);
        await this.sleepOrInterrupted();
        continue;
      }

      const txHash = await this.sendProcessTx(txData);
      if (!txHash) break;

      const receipt = await this.getTransactionReceipt(txHash);
      if (!receipt) break;

      // Tx was mined successfully
      if (receipt.status) return true;

      // Check if someone else incremented the block number
      if (!(await this.checkNextL2BlockNum(l2BlockData.number))) {
        this.log('Publish failed. Contract changed underfoot.');
        break;
      }

      this.log(`Transaction status failed: ${receipt.transactionHash}`);
      await this.sleepOrInterrupted();
    }
<<<<<<< HEAD
=======

    this.log('L2 block data syncing interrupted while processing blocks.');
>>>>>>> 2283c3fd
    return false;
  }

  /**
   * Publishes unverifiedData to L1.
   * @param l2BlockNum - The L2 block number that the unverifiedData is associated with.
   * @param unverifiedData - The unverifiedData to publish.
   * @returns True once the tx has been confirmed and is successful, false on revert or interrupt, blocks otherwise.
   */
  public async processUnverifiedData(l2BlockNum: number, unverifiedData: UnverifiedData): Promise<boolean> {
    while (!this.interrupted) {
      if (!(await this.checkFeeDistributorBalance())) {
        this.log(`Fee distributor ETH balance too low, awaiting top up...`);
        await this.sleepOrInterrupted();
        continue;
      }

      const txHash = await this.sendEmitUnverifiedDataTx(l2BlockNum, unverifiedData);
      if (!txHash) break;

      const receipt = await this.getTransactionReceipt(txHash);
      if (!receipt) break;

      // Tx was mined successfully
      if (receipt.status) return true;

      this.log(`Transaction status failed: ${receipt.transactionHash}`);
      await this.sleepOrInterrupted();
    }

    this.log('L2 block data syncing interrupted while processing unverified data.');
    return false;
  }

  /**
   * Publishes new contract data to L1.
   * @param l2BlockNum - The L2 block number that the new contracts were deployed on.
   * @param contractData - The new contract data to publish.
   * @returns True once the tx has been confirmed and is successful, false on revert or interrupt, blocks otherwise.
   */
  public async processNewContractData(l2BlockNum: number, contractData: ContractPublicData[]) {
    while (!this.interrupted) {
      if (!(await this.checkFeeDistributorBalance())) {
        this.log(`Fee distributor ETH balance too low, awaiting top up...`);
        await this.sleepOrInterrupted();
        continue;
      }

      const txHash = await this.sendEmitNewContractDataTx(l2BlockNum, contractData);
      if (!txHash) break;

      const receipt = await this.getTransactionReceipt(txHash);
      if (!receipt) break;

      // Tx was mined successfully
      if (receipt.status) return true;

      this.log(`Transaction status failed: ${receipt.transactionHash}`);
      await this.sleepOrInterrupted();
    }

    this.log('L2 block data syncing interrupted while processing contract data.');
    return false;
  }

  /**
   * Calling `interrupt` will cause any in progress call to `publishRollup` to return `false` asap.
   * Be warned, the call may return false even if the tx subsequently gets successfully mined.
   * In practice this shouldn't matter, as we'll only ever be calling `interrupt` when we know it's going to fail.
   * A call to `clearInterrupt` is required before you can continue publishing.
   */
  public interrupt() {
    this.interrupted = true;
    this.interruptableSleep.interrupt();
  }

  // TODO: Check fee distributor has at least 0.5 ETH.
  // eslint-disable-next-line require-await
  private async checkFeeDistributorBalance(): Promise<boolean> {
    return true;
  }

  // TODO: Fail if blockchainStatus.nextBlockNum > thisBlockNum.
  private checkNextL2BlockNum(_thisBlockNum: number): Promise<boolean> {
    return Promise.resolve(true);
  }

  private async sendProcessTx(encodedData: L1ProcessArgs): Promise<string | undefined> {
    while (!this.interrupted) {
      try {
        return await this.txSender.sendProcessTx(encodedData);
      } catch (err) {
        this.log(`ROLLUP PUBLISH FAILED`, err);
        return undefined;
      }
    }
  }

  private async sendEmitUnverifiedDataTx(
    l2BlockNum: number,
    unverifiedData: UnverifiedData,
  ): Promise<string | undefined> {
    while (!this.interrupted) {
      try {
        return await this.txSender.sendEmitUnverifiedDataTx(l2BlockNum, unverifiedData);
      } catch (err) {
        this.log(`Error sending unverified data tx to L1`, err);
        await this.sleepOrInterrupted();
      }
    }
  }

  private async sendEmitNewContractDataTx(l2BlockNum: number, contractData: ContractPublicData[]) {
    while (!this.interrupted) {
      try {
        return await this.txSender.sendEmitContractDeploymentTx(l2BlockNum, contractData);
      } catch (err) {
        this.log(`Error sending contract data to L1`, err);
        await this.sleepOrInterrupted();
      }
    }
  }

  private async getTransactionReceipt(txHash: string): Promise<MinimalTransactionReceipt | undefined> {
    while (!this.interrupted) {
      try {
        return await this.txSender.getTransactionReceipt(txHash);
      } catch (err) {
        //this.log(`Error getting tx receipt`, err);
        await this.sleepOrInterrupted();
      }
    }
  }

  protected async sleepOrInterrupted() {
    await this.interruptableSleep.sleep(this.sleepTimeMs);
  }
}<|MERGE_RESOLUTION|>--- conflicted
+++ resolved
@@ -121,11 +121,8 @@
       this.log(`Transaction status failed: ${receipt.transactionHash}`);
       await this.sleepOrInterrupted();
     }
-<<<<<<< HEAD
-=======
 
     this.log('L2 block data syncing interrupted while processing blocks.');
->>>>>>> 2283c3fd
     return false;
   }
 
