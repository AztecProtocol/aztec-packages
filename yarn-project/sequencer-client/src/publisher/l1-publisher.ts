import { ExtendedContractData, L2Block } from '@aztec/circuit-types';
import { L1PublishStats } from '@aztec/circuit-types/stats';
import { createDebugLogger } from '@aztec/foundation/log';
import { InterruptibleSleep } from '@aztec/foundation/sleep';

import pick from 'lodash.pick';

import { L2BlockReceiver } from '../receiver.js';
import { PublisherConfig } from './config.js';

/**
 * Stats for a sent transaction.
 */
export type TransactionStats = {
  /** Hash of the transaction. */
  transactionHash: string;
  /** Size in bytes of the tx calldata */
  calldataSize: number;
  /** Gas required to pay for the calldata inclusion (depends on size and number of zeros)  */
  calldataGas: number;
};

/**
 * Minimal information from a tx receipt returned by an L1PublisherTxSender.
 */
export type MinimalTransactionReceipt = {
  /** True if the tx was successful, false if reverted. */
  status: boolean;
  /** Hash of the transaction. */
  transactionHash: string;
  /** Effective gas used by the tx. */
  gasUsed: bigint;
  /** Effective gas price paid by the tx. */
  gasPrice: bigint;
  /** Logs emitted in this tx. */
  logs: any[];
};

/**
 * Pushes txs to the L1 chain and waits for their completion.
 */
export interface L1PublisherTxSender {
  /**
   * Publishes tx effects to Availability Oracle.
   * @param encodedBody - Encoded block body.
   * @returns The hash of the mined tx.
   */
  sendPublishTx(encodedBody: Buffer): Promise<string | undefined>;

  /**
   * Sends a tx to the L1 rollup contract with a new L2 block. Returns once the tx has been mined.
   * @param encodedData - Serialized data for processing the new L2 block.
   * @returns The hash of the mined tx.
   */
  sendProcessTx(encodedData: L1ProcessArgs): Promise<string | undefined>;

  /**
   * Sends a tx to the contract deployment emitter contract with contract deployment data such as bytecode. Returns once the tx has been mined.
   * @param l2BlockNum - Number of the L2 block that owns this encrypted logs.
   * @param l2BlockHash - The hash of the block corresponding to this data.
   * @param partialAddresses - The partial addresses of the deployed contract
   * @param publicKeys - The public keys of the deployed contract
   * @param newExtendedContractData - Data to publish.
   * @returns The hash of the mined tx.
   * @remarks Partial addresses, public keys and contract data has to be in the same order. Read more {@link https://docs.aztec.network/concepts/foundation/accounts/keys#addresses-partial-addresses-and-public-keys | here}.
   */
  sendEmitContractDeploymentTx(
    l2BlockNum: number,
    l2BlockHash: Buffer,
    newExtendedContractData: ExtendedContractData[],
  ): Promise<(string | undefined)[]>;

  /**
   * Returns a tx receipt if the tx has been mined.
   * @param txHash - Hash of the tx to look for.
   * @returns Undefined if the tx hasn't been mined yet, the receipt otherwise.
   */
  getTransactionReceipt(txHash: string): Promise<MinimalTransactionReceipt | undefined>;

  /**
   * Returns info on a tx by calling eth_getTransaction.
   * @param txHash - Hash of the tx to look for.
   */
  getTransactionStats(txHash: string): Promise<TransactionStats | undefined>;

  /**
   * Returns the current archive root.
   * @returns The current archive root of the rollup contract.
   */
  getCurrentArchive(): Promise<Buffer>;

  /**
   * Checks if the transaction effects of the given block are available.
   * @param block - The block of which to check whether txs are available.
   * @returns True if the txs are available, false otherwise.
   */
  checkIfTxsAreAvailable(block: L2Block): Promise<boolean>;
}

/**
 * Encoded block and proof ready to be pushed to the L1 contract.
 */
export type L1ProcessArgs = {
  /** The L2 block header. */
  header: Buffer;
  /** A root of the archive tree after the L2 block is applied. */
  archive: Buffer;
  /** L2 block body. */
  body: Buffer;
  /** Root rollup proof of the L2 block. */
  proof: Buffer;
};

/**
 * Helper function to filter out undefined items from an array.
 * Also asserts the resulting array is of type <T>.
 * @param item - An item from an array to check if undefined or not.
 * @returns True if the item is not undefined.
 */
function isNotUndefined<T>(item: T | undefined): item is T {
  return item !== undefined;
}

/**
 * Publishes L2 blocks to L1. This implementation does *not* retry a transaction in
 * the event of network congestion, but should work for local development.
 * - If sending (not mining) a tx fails, it retries indefinitely at 1-minute intervals.
 * - If the tx is not mined, keeps polling indefinitely at 1-second intervals.
 *
 * Adapted from https://github.com/AztecProtocol/aztec2-internal/blob/master/falafel/src/rollup_publisher.ts.
 */
export class L1Publisher implements L2BlockReceiver {
  private interruptibleSleep = new InterruptibleSleep();
  private sleepTimeMs: number;
  private interrupted = false;
  private log = createDebugLogger('aztec:sequencer:publisher');

  constructor(private txSender: L1PublisherTxSender, config?: PublisherConfig) {
    this.sleepTimeMs = config?.l1BlockPublishRetryIntervalMS ?? 60_000;
  }

  /**
   * Publishes L2 block on L1.
   * @param block - L2 block to publish.
   * @returns True once the tx has been confirmed and is successful, false on revert or interrupt, blocks otherwise.
   */
  public async processL2Block(block: L2Block): Promise<boolean> {
    // TODO(#4148) Remove this block number check, it's here because we don't currently have proper genesis state on the contract
    const lastArchive = block.header.lastArchive.root.toBuffer();
    if (block.number != 1 && !(await this.checkLastArchiveHash(lastArchive))) {
      this.log(`Detected different last archive prior to publishing a block, aborting publish...`);
      return false;
    }

    const encodedBody = block.body.toBuffer();

    // Publish block transaction effects
    while (!this.interrupted) {
      if (await this.txSender.checkIfTxsAreAvailable(block)) {
        this.log(`Transaction effects of a block ${block.number} already published.`);
        break;
      }

      const txHash = await this.sendPublishTx(encodedBody);
      if (!txHash) {
        return false;
      }

      const receipt = await this.getTransactionReceipt(txHash);
      if (!receipt) {
        return false;
      }

      if (receipt.status) {
        let txsHash;
        if (receipt.logs.length === 1) {
          // txsHash from IAvailabilityOracle.TxsPublished event
          txsHash = receipt.logs[0].data;
        } else {
          this.log(`Expected 1 log, got ${receipt.logs.length}`);
        }

        this.log.info(`Block txs effects published, txsHash: ${txsHash}`);
        break;
      }

      this.log(`AvailabilityOracle.publish tx status failed: ${receipt.transactionHash}`);
      await this.sleepOrInterrupted();
    }

    const processTxArgs = {
      header: block.header.toBuffer(),
      archive: block.archive.root.toBuffer(),
<<<<<<< HEAD
      txsHash: block.body.getCalldataHash(),
=======
>>>>>>> e6d65a7f
      body: encodedBody,
      proof: Buffer.alloc(0),
    };

    // Process block
    while (!this.interrupted) {
      const txHash = await this.sendProcessTx(processTxArgs);
      if (!txHash) {
        break;
      }

      const receipt = await this.getTransactionReceipt(txHash);
      if (!receipt) {
        break;
      }

      // Tx was mined successfully
      if (receipt.status) {
        const tx = await this.txSender.getTransactionStats(txHash);
        const stats: L1PublishStats = {
          ...pick(receipt, 'gasPrice', 'gasUsed', 'transactionHash'),
          ...pick(tx!, 'calldataGas', 'calldataSize'),
          ...block.getStats(),
          eventName: 'rollup-published-to-l1',
        };
        this.log.info(`Published L2 block to L1 rollup contract`, stats);
        return true;
      }

      // Check if someone else incremented the block number
      if (!(await this.checkLastArchiveHash(lastArchive))) {
        this.log('Publish failed. Detected different last archive hash.');
        break;
      }

      this.log(`Rollup.process tx status failed: ${receipt.transactionHash}`);
      await this.sleepOrInterrupted();
    }

    this.log('L2 block data syncing interrupted while processing blocks.');
    return false;
  }

  /**
   * Publishes new contract data to L1.
   * @param l2BlockNum - The L2 block number that the new contracts were deployed on.
   * @param l2BlockHash - The hash of the block corresponding to this data.
   * @param contractData - The new contract data to publish.
   * @returns True once the tx has been confirmed and is successful, false on revert or interrupt, blocks otherwise.
   */
  public async processNewContractData(l2BlockNum: number, l2BlockHash: Buffer, contractData: ExtendedContractData[]) {
    let _contractData: ExtendedContractData[] = [];
    while (!this.interrupted) {
      const arr = _contractData.length ? _contractData : contractData;
      const txHashes = await this.sendEmitNewContractDataTx(l2BlockNum, l2BlockHash, arr);
      if (!txHashes) {
        break;
      }
      // filter successful txs
      _contractData = arr.filter((_, i) => !!txHashes[i]);

      const receipts = await Promise.all(
        txHashes.filter(isNotUndefined).map(txHash => this.getTransactionReceipt(txHash)),
      );
      if (!receipts?.length) {
        break;
      }

      // ALL Txs were mined successfully
      if (receipts.length === contractData.length && receipts.every(r => r?.status)) {
        return true;
      }

      this.log(
        `Transaction status failed: ${receipts
          .filter(r => !r?.status)
          .map(r => r?.transactionHash)
          .join(',')}`,
      );
      await this.sleepOrInterrupted();
    }

    this.log('L2 block data syncing interrupted while processing contract data.');
    return false;
  }

  /**
   * Calling `interrupt` will cause any in progress call to `publishRollup` to return `false` asap.
   * Be warned, the call may return false even if the tx subsequently gets successfully mined.
   * In practice this shouldn't matter, as we'll only ever be calling `interrupt` when we know it's going to fail.
   * A call to `restart` is required before you can continue publishing.
   */
  public interrupt() {
    this.interrupted = true;
    this.interruptibleSleep.interrupt();
  }

  /** Restarts the publisher after calling `interrupt`. */
  public restart() {
    this.interrupted = false;
  }

  /**
   * Verifies that the given value of last archive in a block header equals current archive of the rollup contract
   * @param lastArchive - The last archive of the block we wish to publish.
   * @returns Boolean indicating if the hashes are equal.
   */
  private async checkLastArchiveHash(lastArchive: Buffer): Promise<boolean> {
    const fromChain = await this.txSender.getCurrentArchive();
    const areSame = lastArchive.equals(fromChain);
    if (!areSame) {
      this.log(`CONTRACT ARCHIVE: ${fromChain.toString('hex')}`);
      this.log(`NEW BLOCK LAST ARCHIVE: ${lastArchive.toString('hex')}`);
    }
    return areSame;
  }

  private async sendPublishTx(encodedBody: Buffer): Promise<string | undefined> {
    while (!this.interrupted) {
      try {
        return await this.txSender.sendPublishTx(encodedBody);
      } catch (err) {
        this.log.error(`TxEffects publish failed`, err);
        return undefined;
      }
    }
  }

  private async sendProcessTx(encodedData: L1ProcessArgs): Promise<string | undefined> {
    while (!this.interrupted) {
      try {
        return await this.txSender.sendProcessTx(encodedData);
      } catch (err) {
        this.log.error(`Rollup publish failed`, err);
        return undefined;
      }
    }
  }

  private async sendEmitNewContractDataTx(
    l2BlockNum: number,
    l2BlockHash: Buffer,
    newExtendedContractData: ExtendedContractData[],
  ) {
    while (!this.interrupted) {
      try {
        return await this.txSender.sendEmitContractDeploymentTx(l2BlockNum, l2BlockHash, newExtendedContractData);
      } catch (err) {
        this.log.error(`Error sending contract data to L1`, err);
        await this.sleepOrInterrupted();
      }
    }
  }

  private async getTransactionReceipt(txHash: string): Promise<MinimalTransactionReceipt | undefined> {
    while (!this.interrupted) {
      try {
        return await this.txSender.getTransactionReceipt(txHash);
      } catch (err) {
        //this.log.error(`Error getting tx receipt`, err);
        await this.sleepOrInterrupted();
      }
    }
  }

  protected async sleepOrInterrupted() {
    await this.interruptibleSleep.sleep(this.sleepTimeMs);
  }
}<|MERGE_RESOLUTION|>--- conflicted
+++ resolved
@@ -191,10 +191,6 @@
     const processTxArgs = {
       header: block.header.toBuffer(),
       archive: block.archive.root.toBuffer(),
-<<<<<<< HEAD
-      txsHash: block.body.getCalldataHash(),
-=======
->>>>>>> e6d65a7f
       body: encodedBody,
       proof: Buffer.alloc(0),
     };
