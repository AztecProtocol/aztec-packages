--- conflicted
+++ resolved
@@ -17,11 +17,7 @@
   type Proof,
   type RootRollupPublicInputs,
 } from '@aztec/circuits.js';
-<<<<<<< HEAD
-import { GasUtils, createEthereumChain } from '@aztec/ethereum';
-=======
-import { type L1ContractsConfig, createEthereumChain } from '@aztec/ethereum';
->>>>>>> ada3e3ab
+import { GasUtils, type L1ContractsConfig, createEthereumChain } from '@aztec/ethereum';
 import { makeTuple } from '@aztec/foundation/array';
 import { areArraysEqual, compactArray, times } from '@aztec/foundation/collection';
 import { type Signature } from '@aztec/foundation/eth-signature';
@@ -166,16 +162,12 @@
   public static PROPOSE_GAS_GUESS: bigint = 12_000_000n;
   public static PROPOSE_AND_CLAIM_GAS_GUESS: bigint = this.PROPOSE_GAS_GUESS + 100_000n;
 
-<<<<<<< HEAD
   private readonly gasUtils: GasUtils;
 
-  constructor(config: TxSenderConfig & PublisherConfig, client: TelemetryClient) {
-=======
   constructor(
     config: TxSenderConfig & PublisherConfig & Pick<L1ContractsConfig, 'ethereumSlotDuration'>,
     client: TelemetryClient,
   ) {
->>>>>>> ada3e3ab
     this.sleepTimeMs = config?.l1PublishRetryIntervalMS ?? 60_000;
     this.ethereumSlotDuration = BigInt(config.ethereumSlotDuration);
     this.metrics = new L1PublisherMetrics(client, 'L1Publisher');
