import {
  ConsensusPayload,
  type EpochProofQuote,
  type L2Block,
  type TxHash,
  getHashedSignaturePayload,
} from '@aztec/circuit-types';
import { type L1PublishBlockStats, type L1PublishProofStats } from '@aztec/circuit-types/stats';
import {
  AGGREGATION_OBJECT_LENGTH,
  ETHEREUM_SLOT_DURATION,
  EthAddress,
  type FeeRecipient,
  type Header,
  type Proof,
  type RootRollupPublicInputs,
} from '@aztec/circuits.js';
import { createEthereumChain } from '@aztec/ethereum';
import { makeTuple } from '@aztec/foundation/array';
import { areArraysEqual, times } from '@aztec/foundation/collection';
import { type Signature } from '@aztec/foundation/eth-signature';
import { Fr } from '@aztec/foundation/fields';
import { createDebugLogger } from '@aztec/foundation/log';
import { type Tuple, serializeToBuffer } from '@aztec/foundation/serialize';
import { InterruptibleSleep } from '@aztec/foundation/sleep';
import { Timer } from '@aztec/foundation/timer';
import { RollupAbi } from '@aztec/l1-artifacts';
import { type TelemetryClient } from '@aztec/telemetry-client';

import pick from 'lodash.pick';
import {
  ContractFunctionRevertedError,
  type GetContractReturnType,
  type Hex,
  type HttpTransport,
  type PrivateKeyAccount,
  type PublicClient,
  type WalletClient,
  createPublicClient,
  createWalletClient,
  encodeFunctionData,
  getAddress,
  getContract,
  hexToBytes,
  http,
} from 'viem';
import { privateKeyToAccount } from 'viem/accounts';
import type * as chains from 'viem/chains';

import { type PublisherConfig, type TxSenderConfig } from './config.js';
import { L1PublisherMetrics } from './l1-publisher-metrics.js';
import { prettyLogViemError } from './utils.js';

/**
 * Stats for a sent transaction.
 */
export type TransactionStats = {
  /** Hash of the transaction. */
  transactionHash: string;
  /** Size in bytes of the tx calldata */
  calldataSize: number;
  /** Gas required to pay for the calldata inclusion (depends on size and number of zeros)  */
  calldataGas: number;
};

/**
 * Minimal information from a tx receipt.
 */
export type MinimalTransactionReceipt = {
  /** True if the tx was successful, false if reverted. */
  status: boolean;
  /** Hash of the transaction. */
  transactionHash: string;
  /** Effective gas used by the tx. */
  gasUsed: bigint;
  /** Effective gas price paid by the tx. */
  gasPrice: bigint;
  /** Logs emitted in this tx. */
  logs: any[];
};

/** Arguments to the process method of the rollup contract */
type L1ProcessArgs = {
  /** The L2 block header. */
  header: Buffer;
  /** A root of the archive tree after the L2 block is applied. */
  archive: Buffer;
  /** The L2 block's leaf in the archive tree. */
  blockHash: Buffer;
  /** L2 block body. */
  body: Buffer;
  /** L2 block tx hashes */
  txHashes: TxHash[];
  /** Attestations */
  attestations?: Signature[];
};

/** Arguments to the submitProof method of the rollup contract */
type L1SubmitBlockProofArgs = {
  /** The L2 block header. */
  header: Buffer;
  /** A root of the archive tree after the L2 block is applied. */
  archive: Buffer;
  /** Identifier of the prover. */
  proverId: Buffer;
  /** The proof for the block. */
  proof: Buffer;
  /** The aggregation object for the block's proof. */
  aggregationObject: Buffer;
};

/** Arguments to the submitEpochProof method of the rollup contract */
export type L1SubmitEpochProofArgs = {
  epochSize: number;
  previousArchive: Fr;
  endArchive: Fr;
  previousBlockHash: Fr;
  endBlockHash: Fr;
  endTimestamp: Fr;
  outHash: Fr;
  proverId: Fr;
  fees: Tuple<FeeRecipient, 32>;
  proof: Proof;
};

/**
 * Publishes L2 blocks to L1. This implementation does *not* retry a transaction in
 * the event of network congestion, but should work for local development.
 * - If sending (not mining) a tx fails, it retries indefinitely at 1-minute intervals.
 * - If the tx is not mined, keeps polling indefinitely at 1-second intervals.
 *
 * Adapted from https://github.com/AztecProtocol/aztec2-internal/blob/master/falafel/src/rollup_publisher.ts.
 */
export class L1Publisher {
  private interruptibleSleep = new InterruptibleSleep();
  private sleepTimeMs: number;
  private interrupted = false;
  private metrics: L1PublisherMetrics;
  private log = createDebugLogger('aztec:sequencer:publisher');

  private rollupContract: GetContractReturnType<
    typeof RollupAbi,
    WalletClient<HttpTransport, chains.Chain, PrivateKeyAccount>
  >;
  private publicClient: PublicClient<HttpTransport, chains.Chain>;
  private account: PrivateKeyAccount;

  public static PROPOSE_GAS_GUESS: bigint = 500_000n;
  public static PROPOSE_AND_CLAIM_GAS_GUESS: bigint = 600_000n;

  constructor(config: TxSenderConfig & PublisherConfig, client: TelemetryClient) {
    this.sleepTimeMs = config?.l1PublishRetryIntervalMS ?? 60_000;
    this.metrics = new L1PublisherMetrics(client, 'L1Publisher');

    const { l1RpcUrl: rpcUrl, l1ChainId: chainId, publisherPrivateKey, l1Contracts } = config;
    const chain = createEthereumChain(rpcUrl, chainId);
    this.account = privateKeyToAccount(publisherPrivateKey);
    this.log.debug(`Publishing from address ${this.account.address}`);
    const walletClient = createWalletClient({
      account: this.account,
      chain: chain.chainInfo,
      transport: http(chain.rpcUrl),
    });

    this.publicClient = createPublicClient({
      chain: chain.chainInfo,
      transport: http(chain.rpcUrl),
    });

    this.rollupContract = getContract({
      address: getAddress(l1Contracts.rollupAddress.toString()),
      abi: RollupAbi,
      client: walletClient,
    });
  }

  public getSenderAddress(): Promise<EthAddress> {
    return Promise.resolve(EthAddress.fromString(this.account.address));
  }

  /**
   * @notice  Calls `canProposeAtTime` with the time of the next Ethereum block and the sender address
   *
   * @dev     Throws if unable to propose
   *
   * @param archive - The archive that we expect to be current state
   * @return slot - The L2 slot number  of the next Ethereum block,
   * @return blockNumber - The L2 block number of the next L2 block
   */
  public async canProposeAtNextEthBlock(archive: Buffer): Promise<[bigint, bigint]> {
    const ts = BigInt((await this.publicClient.getBlock()).timestamp + BigInt(ETHEREUM_SLOT_DURATION));
    const [slot, blockNumber] = await this.rollupContract.read.canProposeAtTime([ts, `0x${archive.toString('hex')}`]);
    return [slot, blockNumber];
  }

  public async nextEpochToClaim(): Promise<bigint> {
    return await this.rollupContract.read.nextEpochToClaim();
  }

  public async getEpochForSlotNumber(slotNumber: bigint): Promise<bigint> {
    return await this.rollupContract.read.getEpochAtSlot([slotNumber]);
  }

  public async validateProofQuote(quote: EpochProofQuote): Promise<EpochProofQuote | undefined> {
    const args = [quote.toViemArgs()] as const;
    try {
      await this.rollupContract.read.validateEpochProofRightClaim(args, { account: this.account });
    } catch (err) {
      return undefined;
    }
    return quote;
  }

  /**
   * @notice  Will call `validateHeader` to make sure that it is possible to propose
   *
   * @dev     Throws if unable to propose
   *
   * @param header - The header to propose
   * @param digest - The digest that attestations are signing over
   *
   */
  public async validateBlockForSubmission(
    header: Header,
    attestationData: { digest: Buffer; signatures: Signature[] } = {
      digest: Buffer.alloc(32),
      signatures: [],
    },
  ): Promise<void> {
    const ts = BigInt((await this.publicClient.getBlock()).timestamp + BigInt(ETHEREUM_SLOT_DURATION));

    const formattedSignatures = attestationData.signatures.map(attest => attest.toViemSignature());
    const flags = { ignoreDA: true, ignoreSignatures: formattedSignatures.length == 0 };

    const args = [
      `0x${header.toBuffer().toString('hex')}`,
      formattedSignatures,
      `0x${attestationData.digest.toString('hex')}`,
      ts,
      `0x${header.contentCommitment.txsEffectsHash.toString('hex')}`,
      flags,
    ] as const;

    try {
      await this.rollupContract.read.validateHeader(args, { account: this.account });
    } catch (error: unknown) {
      // Specify the type of error
      if (error instanceof ContractFunctionRevertedError) {
        const err = error as ContractFunctionRevertedError;
        this.log.debug(`Validation failed: ${err.message}`, err.data);
      } else {
        this.log.debug(`Unexpected error during validation: ${error}`);
      }
      throw error;
    }
  }

  public async getCurrentEpochCommittee(): Promise<EthAddress[]> {
    const committee = await this.rollupContract.read.getCurrentEpochCommittee();
    return committee.map(EthAddress.fromString);
  }

  async getTransactionStats(txHash: string): Promise<TransactionStats | undefined> {
    const tx = await this.publicClient.getTransaction({ hash: txHash as Hex });
    if (!tx) {
      return undefined;
    }
    const calldata = hexToBytes(tx.input);
    return {
      transactionHash: tx.hash,
      calldataSize: calldata.length,
      calldataGas: getCalldataGasUsage(calldata),
    };
  }

  /**
   * Proposes a L2 block on L1.
   * @param block - L2 block to propose.
   * @returns True once the tx has been confirmed and is successful, false on revert or interrupt, blocks otherwise.
   */
  public async proposeL2Block(
    block: L2Block,
    attestations?: Signature[],
    txHashes?: TxHash[],
    proofQuote?: EpochProofQuote,
  ): Promise<boolean> {
    const ctx = {
      blockNumber: block.number,
      slotNumber: block.header.globalVariables.slotNumber.toBigInt(),
      blockHash: block.hash().toString(),
    };

    const consensusPayload = new ConsensusPayload(block.header, block.archive.root, txHashes ?? []);

    const digest = getHashedSignaturePayload(consensusPayload);
    const proposeTxArgs = {
      header: block.header.toBuffer(),
      archive: block.archive.root.toBuffer(),
      blockHash: block.header.hash().toBuffer(),
      body: block.body.toBuffer(),
      attestations,
      txHashes: txHashes ?? [],
    };

    // Publish body and propose block (if not already published)
    if (this.interrupted) {
      this.log.verbose('L2 block data syncing interrupted while processing blocks.', ctx);
      return false;
    }

    const timer = new Timer();

    // @note  This will make sure that we are passing the checks for our header ASSUMING that the data is also made available
    //        This means that we can avoid the simulation issues in later checks.
    //        By simulation issue, I mean the fact that the block.timestamp is equal to the last block, not the next, which
    //        make time consistency checks break.
    await this.validateBlockForSubmission(block.header, {
      digest: digest.toBuffer(),
      signatures: attestations ?? [],
    });

    this.log.verbose(`Submitting propose transaction with `);

    const txHash = proofQuote
      ? await this.sendProposeAndClaimTx(proposeTxArgs, proofQuote)
      : await this.sendProposeTx(proposeTxArgs);

    if (!txHash) {
      this.log.info(`Failed to publish block ${block.number} to L1`, ctx);
      return false;
    }

<<<<<<< HEAD
    const receipt = await this.getTransactionReceipt(txHash);
    if (!receipt) {
      this.log.info(`Failed to get receipt for tx ${txHash}`, ctx);
      return false;
    }

    // Tx was mined successfully
    if (receipt.status) {
      const tx = await this.getTransactionStats(txHash);
      const stats: L1PublishBlockStats = {
        ...pick(receipt, 'gasPrice', 'gasUsed', 'transactionHash'),
        ...pick(tx!, 'calldataGas', 'calldataSize'),
        ...block.getStats(),
        eventName: 'rollup-published-to-l1',
      };
      this.log.info(`Published L2 block to L1 rollup contract`, { ...stats, ...ctx });
      this.metrics.recordProcessBlockTx(timer.ms(), stats);

      return true;
=======
      this.metrics.recordFailedTx('process');
      this.log.error(`Rollup.process tx status failed ${receipt.transactionHash}`, {
        ...ctx,
        ...receipt,
      });
      await this.sleepOrInterrupted();
>>>>>>> 3c15da31
    }

    this.metrics.recordFailedTx('process');

    this.log.error(`Rollup.process tx status failed: ${receipt.transactionHash}`, ctx);
    await this.sleepOrInterrupted();
    return false;
  }

  public async submitBlockProof(
    header: Header,
    archiveRoot: Fr,
    proverId: Fr,
    aggregationObject: Fr[],
    proof: Proof,
  ): Promise<boolean> {
    const ctx = { blockNumber: header.globalVariables.blockNumber, slotNumber: header.globalVariables.slotNumber };

    const txArgs: L1SubmitBlockProofArgs = {
      header: header.toBuffer(),
      archive: archiveRoot.toBuffer(),
      proverId: proverId.toBuffer(),
      aggregationObject: serializeToBuffer(aggregationObject),
      proof: proof.withoutPublicInputs(),
    };

    // Process block
    if (!this.interrupted) {
      const timer = new Timer();
      const txHash = await this.sendSubmitBlockProofTx(txArgs);
      if (!txHash) {
        return false;
      }

      const receipt = await this.getTransactionReceipt(txHash);
      if (!receipt) {
        return false;
      }

      // Tx was mined successfully
      if (receipt.status) {
        const tx = await this.getTransactionStats(txHash);
        const stats: L1PublishProofStats = {
          ...pick(receipt, 'gasPrice', 'gasUsed', 'transactionHash'),
          ...pick(tx!, 'calldataGas', 'calldataSize'),
          eventName: 'proof-published-to-l1',
        };
        this.log.info(`Published proof to L1 rollup contract`, { ...stats, ...ctx });
        this.metrics.recordSubmitProof(timer.ms(), stats);
        return true;
      }

      this.metrics.recordFailedTx('submitProof');
      this.log.error(`Rollup.submitProof tx status failed: ${receipt.transactionHash}`, ctx);
      await this.sleepOrInterrupted();
    }

    this.log.verbose('L2 block data syncing interrupted while processing blocks.', ctx);
    return false;
  }

  public async submitEpochProof(args: {
    epochNumber: number;
    fromBlock: number;
    toBlock: number;
    publicInputs: RootRollupPublicInputs;
    proof: Proof;
  }): Promise<boolean> {
    const { epochNumber, fromBlock, toBlock } = args;
    const ctx = { epochNumber, fromBlock, toBlock };
    if (!this.interrupted) {
      const timer = new Timer();

      // Validate epoch proof range and hashes are correct before submitting
      await this.validateEpochProofSubmission(args);

      const txHash = await this.sendSubmitEpochProofTx(args);
      if (!txHash) {
        return false;
      }

      const receipt = await this.getTransactionReceipt(txHash);
      if (!receipt) {
        return false;
      }

      // Tx was mined successfully
      if (receipt.status) {
        const tx = await this.getTransactionStats(txHash);
        const stats: L1PublishProofStats = {
          ...pick(receipt, 'gasPrice', 'gasUsed', 'transactionHash'),
          ...pick(tx!, 'calldataGas', 'calldataSize'),
          eventName: 'proof-published-to-l1',
        };
        this.log.info(`Published epoch proof to L1 rollup contract`, { ...stats, ...ctx });
        this.metrics.recordSubmitProof(timer.ms(), stats);
        return true;
      }

      this.metrics.recordFailedTx('submitProof');
      this.log.error(`Rollup.submitEpochProof tx status failed: ${receipt.transactionHash}`, ctx);
      await this.sleepOrInterrupted();
    }

    this.log.verbose('L2 block data syncing interrupted while processing blocks.', ctx);
    return false;
  }

  private async validateEpochProofSubmission(args: {
    fromBlock: number;
    toBlock: number;
    publicInputs: RootRollupPublicInputs;
    proof: Proof;
  }) {
    const { fromBlock, toBlock, publicInputs, proof } = args;

    // Check that the block numbers match the expected epoch to be proven
    const [pending, proven] = await this.rollupContract.read.tips();
    if (proven !== BigInt(fromBlock) - 1n) {
      throw new Error(`Cannot submit epoch proof for ${fromBlock}-${toBlock} as proven block is ${proven}`);
    }
    if (toBlock > pending) {
      throw new Error(`Cannot submit epoch proof for ${fromBlock}-${toBlock} as pending block is ${pending}`);
    }

    // Check the block hash and archive for the immediate block before the epoch
    const [previousArchive, previousBlockHash] = await this.rollupContract.read.blocks([proven]);
    if (publicInputs.previousArchive.root.toString() !== previousArchive) {
      throw new Error(
        `Previous archive root mismatch: ${publicInputs.previousArchive.root.toString()} !== ${previousArchive}`,
      );
    }
    // TODO: Remove zero check once we inject the proper zero blockhash
    if (previousBlockHash !== Fr.ZERO.toString() && publicInputs.previousBlockHash.toString() !== previousBlockHash) {
      throw new Error(
        `Previous block hash mismatch: ${publicInputs.previousBlockHash.toString()} !== ${previousBlockHash}`,
      );
    }

    // Check the block hash and archive for the last block in the epoch
    const [endArchive, endBlockHash] = await this.rollupContract.read.blocks([BigInt(toBlock)]);
    if (publicInputs.endArchive.root.toString() !== endArchive) {
      throw new Error(`End archive root mismatch: ${publicInputs.endArchive.root.toString()} !== ${endArchive}`);
    }
    if (publicInputs.endBlockHash.toString() !== endBlockHash) {
      throw new Error(`End block hash mismatch: ${publicInputs.endBlockHash.toString()} !== ${endBlockHash}`);
    }

    // Compare the public inputs computed by the contract with the ones injected
    const rollupPublicInputs = await this.rollupContract.read.getEpochProofPublicInputs(
      this.getSubmitEpochProofArgs(args),
    );
    const aggregationObject = proof.isEmpty()
      ? times(AGGREGATION_OBJECT_LENGTH, Fr.zero)
      : proof.extractAggregationObject();
    const argsPublicInputs = [...publicInputs.toFields(), ...aggregationObject];

    if (!areArraysEqual(rollupPublicInputs.map(Fr.fromString), argsPublicInputs, (a, b) => a.equals(b))) {
      const fmt = (inputs: Fr[] | readonly string[]) => inputs.map(x => x.toString()).join(', ');
      throw new Error(
        `Root rollup public inputs mismatch:\nRollup:  ${fmt(rollupPublicInputs)}\nComputed:${fmt(argsPublicInputs)}`,
      );
    }
  }

  /**
   * Calling `interrupt` will cause any in progress call to `publishRollup` to return `false` asap.
   * Be warned, the call may return false even if the tx subsequently gets successfully mined.
   * In practice this shouldn't matter, as we'll only ever be calling `interrupt` when we know it's going to fail.
   * A call to `restart` is required before you can continue publishing.
   */
  public interrupt() {
    this.interrupted = true;
    this.interruptibleSleep.interrupt();
  }

  /** Restarts the publisher after calling `interrupt`. */
  public restart() {
    this.interrupted = false;
  }

  private async sendSubmitBlockProofTx(submitProofArgs: L1SubmitBlockProofArgs): Promise<string | undefined> {
    try {
      const size = Object.values(submitProofArgs).reduce((acc, arg) => acc + arg.length, 0);
      this.log.info(`SubmitProof size=${size} bytes`);

      const { header, archive, proverId, aggregationObject, proof } = submitProofArgs;
      const args = [
        `0x${header.toString('hex')}`,
        `0x${archive.toString('hex')}`,
        `0x${proverId.toString('hex')}`,
        `0x${aggregationObject.toString('hex')}`,
        `0x${proof.toString('hex')}`,
      ] as const;

      await this.rollupContract.simulate.submitBlockRootProof(args, {
        account: this.account,
      });

      return await this.rollupContract.write.submitBlockRootProof(args, {
        account: this.account,
      });
    } catch (err) {
      this.log.error(`Rollup submit proof failed`, err);
      return undefined;
    }
  }

  private async sendSubmitEpochProofTx(args: {
    fromBlock: number;
    toBlock: number;
    publicInputs: RootRollupPublicInputs;
    proof: Proof;
  }): Promise<string | undefined> {
    try {
      const proofHex: Hex = `0x${args.proof.withoutPublicInputs().toString('hex')}`;
      const txArgs = [...this.getSubmitEpochProofArgs(args), proofHex] as const;
      this.log.info(`SubmitEpochProof proofSize=${args.proof.withoutPublicInputs().length} bytes`);
      await this.rollupContract.simulate.submitEpochRootProof(txArgs, { account: this.account });
      return await this.rollupContract.write.submitEpochRootProof(txArgs, { account: this.account });
    } catch (err) {
      this.log.error(`Rollup submit epoch proof failed`, err);
      return undefined;
    }
  }

<<<<<<< HEAD
  private async prepareProposeTx(encodedData: L1ProcessArgs, gasGuess: bigint) {
    // We have to jump a few hoops because viem is not happy around estimating gas for view functions
    const computeTxsEffectsHashGas = await this.publicClient.estimateGas({
      to: this.rollupContract.address,
      data: encodeFunctionData({
        abi: this.rollupContract.abi,
        functionName: 'computeTxsEffectsHash',
        args: [`0x${encodedData.body.toString('hex')}`],
      }),
    });

    // @note  We perform this guesstimate instead of the usual `gasEstimate` since
    //        viem will use the current state to simulate against, which means that
    //        we will fail estimation in the case where we are simulating for the
    //        first ethereum block within our slot (as current time is not in the
    //        slot yet).
    const gasGuesstimate = computeTxsEffectsHashGas + gasGuess;

    const attestations = encodedData.attestations
      ? encodedData.attestations.map(attest => attest.toViemSignature())
      : [];
    const txHashes = encodedData.txHashes ? encodedData.txHashes.map(txHash => txHash.to0xString()) : [];
    const args = [
      `0x${encodedData.header.toString('hex')}`,
      `0x${encodedData.archive.toString('hex')}`,
      `0x${encodedData.blockHash.toString('hex')}`,
      txHashes,
      attestations,
      `0x${encodedData.body.toString('hex')}`,
    ] as const;

    return { args, gasGuesstimate };
=======
  private getSubmitEpochProofArgs(args: {
    fromBlock: number;
    toBlock: number;
    publicInputs: RootRollupPublicInputs;
    proof: Proof;
  }) {
    return [
      BigInt(args.toBlock - args.fromBlock + 1),
      [
        args.publicInputs.previousArchive.root.toString(),
        args.publicInputs.endArchive.root.toString(),
        args.publicInputs.previousBlockHash.toString(),
        args.publicInputs.endBlockHash.toString(),
        args.publicInputs.endTimestamp.toString(),
        args.publicInputs.outHash.toString(),
        args.publicInputs.proverId.toString(),
      ],
      makeTuple(64, i =>
        i % 2 === 0
          ? args.publicInputs.fees[i / 2].recipient.toField().toString()
          : args.publicInputs.fees[(i - 1) / 2].value.toString(),
      ),
      `0x${serializeToBuffer(args.proof.extractAggregationObject()).toString('hex')}`,
    ] as const;
>>>>>>> 3c15da31
  }

  private async sendProposeTx(encodedData: L1ProcessArgs): Promise<string | undefined> {
    if (this.interrupted) {
      return;
    }
    try {
      const { args, gasGuesstimate } = await this.prepareProposeTx(encodedData, L1Publisher.PROPOSE_GAS_GUESS);

      return await this.rollupContract.write.propose(args, {
        account: this.account,
        gas: gasGuesstimate,
      });
    } catch (err) {
      prettyLogViemError(err, this.log);
      this.log.error(`Rollup publish failed`, err);
      return undefined;
    }
  }

  private async sendProposeAndClaimTx(encodedData: L1ProcessArgs, quote: EpochProofQuote): Promise<string | undefined> {
    if (this.interrupted) {
      return;
    }
    try {
      const { args, gasGuesstimate } = await this.prepareProposeTx(
        encodedData,
        L1Publisher.PROPOSE_AND_CLAIM_GAS_GUESS,
      );

      return await this.rollupContract.write.proposeAndClaim([...args, quote.toViemArgs()], {
        account: this.account,
        gas: gasGuesstimate,
      });
    } catch (err) {
      prettyLogViemError(err, this.log);
      this.log.error(`Rollup publish failed`, err);
      return undefined;
    }
  }

  /**
   * Returns a tx receipt if the tx has been mined.
   * @param txHash - Hash of the tx to look for.
   * @returns Undefined if the tx hasn't been mined yet, the receipt otherwise.
   */
  async getTransactionReceipt(txHash: string): Promise<MinimalTransactionReceipt | undefined> {
    while (!this.interrupted) {
      try {
        const receipt = await this.publicClient.getTransactionReceipt({
          hash: txHash as Hex,
        });

        if (receipt) {
          if (receipt.transactionHash !== txHash) {
            throw new Error(`Tx hash mismatch: ${receipt.transactionHash} !== ${txHash}`);
          }

          return {
            status: receipt.status === 'success',
            transactionHash: txHash,
            gasUsed: receipt.gasUsed,
            gasPrice: receipt.effectiveGasPrice,
            logs: receipt.logs,
          };
        }

        this.log.debug(`Receipt not found for tx hash ${txHash}`);
        return undefined;
      } catch (err) {
        //this.log.error(`Error getting tx receipt`, err);
        await this.sleepOrInterrupted();
      }
    }
  }

  protected async sleepOrInterrupted() {
    await this.interruptibleSleep.sleep(this.sleepTimeMs);
  }
}

/**
 * Returns cost of calldata usage in Ethereum.
 * @param data - Calldata.
 * @returns 4 for each zero byte, 16 for each nonzero.
 */
function getCalldataGasUsage(data: Uint8Array) {
  return data.filter(byte => byte === 0).length * 4 + data.filter(byte => byte !== 0).length * 16;
}<|MERGE_RESOLUTION|>--- conflicted
+++ resolved
@@ -308,6 +308,54 @@
       return false;
     }
 
+    {
+      const timer = new Timer();
+
+      // @note  This will make sure that we are passing the checks for our header ASSUMING that the data is also made available
+      //        This means that we can avoid the simulation issues in later checks.
+      //        By simulation issue, I mean the fact that the block.timestamp is equal to the last block, not the next, which
+      //        make time consistency checks break.
+      await this.validateBlockForSubmission(block.header, {
+        digest: digest.toBuffer(),
+        signatures: attestations ?? [],
+      });
+
+      const txHash = await this.sendProposeTx(proposeTxArgs);
+
+      if (!txHash) {
+        this.log.info(`Failed to publish block ${block.number} to L1`, ctx);
+        return false;
+      }
+
+      const receipt = await this.getTransactionReceipt(txHash);
+      if (!receipt) {
+        this.log.info(`Failed to get receipt for tx ${txHash}`, ctx);
+        return false;
+      }
+
+      // Tx was mined successfully
+      if (receipt.status) {
+        const tx = await this.getTransactionStats(txHash);
+        const stats: L1PublishBlockStats = {
+          ...pick(receipt, 'gasPrice', 'gasUsed', 'transactionHash'),
+          ...pick(tx!, 'calldataGas', 'calldataSize'),
+          ...block.getStats(),
+          eventName: 'rollup-published-to-l1',
+        };
+        this.log.info(`Published L2 block to L1 rollup contract`, { ...stats, ...ctx });
+        this.metrics.recordProcessBlockTx(timer.ms(), stats);
+
+        return true;
+      }
+
+      this.metrics.recordFailedTx('process');
+      this.log.error(`Rollup.process tx status failed ${receipt.transactionHash}`, {
+        ...ctx,
+        ...receipt,
+      });
+      await this.sleepOrInterrupted();
+    }
+
     const timer = new Timer();
 
     // @note  This will make sure that we are passing the checks for our header ASSUMING that the data is also made available
@@ -330,7 +378,6 @@
       return false;
     }
 
-<<<<<<< HEAD
     const receipt = await this.getTransactionReceipt(txHash);
     if (!receipt) {
       this.log.info(`Failed to get receipt for tx ${txHash}`, ctx);
@@ -350,14 +397,6 @@
       this.metrics.recordProcessBlockTx(timer.ms(), stats);
 
       return true;
-=======
-      this.metrics.recordFailedTx('process');
-      this.log.error(`Rollup.process tx status failed ${receipt.transactionHash}`, {
-        ...ctx,
-        ...receipt,
-      });
-      await this.sleepOrInterrupted();
->>>>>>> 3c15da31
     }
 
     this.metrics.recordFailedTx('process');
@@ -584,7 +623,6 @@
     }
   }
 
-<<<<<<< HEAD
   private async prepareProposeTx(encodedData: L1ProcessArgs, gasGuess: bigint) {
     // We have to jump a few hoops because viem is not happy around estimating gas for view functions
     const computeTxsEffectsHashGas = await this.publicClient.estimateGas({
@@ -617,7 +655,8 @@
     ] as const;
 
     return { args, gasGuesstimate };
-=======
+  }
+
   private getSubmitEpochProofArgs(args: {
     fromBlock: number;
     toBlock: number;
@@ -642,7 +681,6 @@
       ),
       `0x${serializeToBuffer(args.proof.extractAggregationObject()).toString('hex')}`,
     ] as const;
->>>>>>> 3c15da31
   }
 
   private async sendProposeTx(encodedData: L1ProcessArgs): Promise<string | undefined> {
