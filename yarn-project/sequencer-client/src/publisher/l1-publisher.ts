--- conflicted
+++ resolved
@@ -27,11 +27,7 @@
 import { type Tuple, serializeToBuffer } from '@aztec/foundation/serialize';
 import { InterruptibleSleep } from '@aztec/foundation/sleep';
 import { Timer } from '@aztec/foundation/timer';
-<<<<<<< HEAD
-import { GovernanceProposerAbi, RollupAbi } from '@aztec/l1-artifacts';
-=======
-import { EmpireBaseAbi, ExtRollupLibAbi, LeonidasLibAbi, RollupAbi, SlasherAbi } from '@aztec/l1-artifacts';
->>>>>>> 3b983a45
+import { EmpireBaseAbi, RollupAbi, SlasherAbi } from '@aztec/l1-artifacts';
 import { type TelemetryClient } from '@aztec/telemetry-client';
 
 import pick from 'lodash.pick';
