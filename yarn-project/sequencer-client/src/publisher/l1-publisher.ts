--- conflicted
+++ resolved
@@ -531,31 +531,7 @@
       return false;
     }
 
-<<<<<<< HEAD
-    const { hash: txHash, args, functionName, err } = tx;
-
-    if (err instanceof BaseError) {
-      const errorMsg = await this.tryGetErrorFromRevertedTx(txHash, {
-        args,
-        functionName,
-        abi: RollupAbi,
-        address: this.rollupContract.address,
-      });
-      this.log.error(`Rollup process tx reverted. ${errorMsg}`, undefined, {
-        ...ctx,
-      });
-      this.metrics.recordFailedTx('process');
-      return false;
-    }
-
-    const receipt = await this.getTransactionReceipt(txHash);
-    if (!receipt) {
-      this.log.info(`Failed to get receipt for tx ${txHash}`, ctx);
-      return false;
-    }
-=======
-    const { receipt, args, functionName } = result;
->>>>>>> 6cbd375c
+    const { receipt, args, functionName, err } = result;
 
     // Tx was mined successfully
     if (receipt.status === 'success') {
@@ -573,27 +549,25 @@
       return true;
     }
 
-<<<<<<< HEAD
-=======
     this.metrics.recordFailedTx('process');
 
-    const errorMsg = await this.tryGetErrorFromRevertedTx({
-      args,
-      functionName,
-      abi: RollupAbi,
-      address: this.rollupContract.address,
-      blockNumber: receipt.blockNumber,
-    });
-    this.log.error(`Rollup process tx reverted. ${errorMsg}`, undefined, {
-      ...ctx,
-      txHash: receipt.transactionHash,
-    });
->>>>>>> 6cbd375c
+    if (err instanceof BaseError) {
+      const errorMsg = await this.tryGetErrorFromRevertedTx(txHash, {
+        args,
+        functionName,
+        abi: RollupAbi,
+        address: this.rollupContract.address,
+      });
+      this.log.error(`Rollup process tx reverted. ${errorMsg}`, undefined, {
+        ...ctx,
+      });
+      this.metrics.recordFailedTx('process');
+      return false;
+    }
     await this.sleepOrInterrupted();
     return false;
   }
 
-<<<<<<< HEAD
   private async tryGetErrorFromRevertedTx(
     err: any,
     args: {
@@ -604,15 +578,6 @@
     },
   ) {
     // We keep the input err since the below is not able to catch blob errors
-=======
-  private async tryGetErrorFromRevertedTx(args: {
-    args: any[];
-    functionName: string;
-    abi: any;
-    address: Hex;
-    blockNumber: bigint | undefined;
-  }) {
->>>>>>> 6cbd375c
     try {
       // NB: If this fn starts unexpectedly giving incorrect blob hash errors, it may be because the checkBlob
       // bool is no longer at the slot below. To find the slot, run: forge inspect src/core/Rollup.sol:Rollup storage
@@ -812,34 +777,16 @@
     }
   }
 
-<<<<<<< HEAD
-  private prepareProposeTx(encodedData: L1ProcessArgs, gasGuess: bigint) {
-    // We have to jump a few hoops because viem is not happy around estimating gas for view functions
+  private prepareProposeTx(encodedData: L1ProcessArgs) {
     // NB: Viem does not allow state overrides or blobs in estimate gas calls, so any est gas call will fail
     const proposeGas = 300000n;
-=======
-  private async prepareProposeTx(encodedData: L1ProcessArgs) {
-    const computeTxsEffectsHashGas = await this.l1TxUtils.estimateGas(this.account, {
-      to: this.rollupContract.address,
-      data: encodeFunctionData({
-        abi: this.rollupContract.abi,
-        functionName: 'computeTxsEffectsHash',
-        args: [`0x${encodedData.body.toString('hex')}`],
-      }),
-    });
->>>>>>> 6cbd375c
 
     // @note  We perform this guesstimate instead of the usual `gasEstimate` since
     //        viem will use the current state to simulate against, which means that
     //        we will fail estimation in the case where we are simulating for the
     //        first ethereum block within our slot (as current time is not in the
     //        slot yet).
-<<<<<<< HEAD
     const gasGuesstimate = proposeGas + gasGuess;
-=======
-    const gasGuesstimate = computeTxsEffectsHashGas + L1Publisher.PROPOSE_GAS_GUESS;
-
->>>>>>> 6cbd375c
     const attestations = encodedData.attestations
       ? encodedData.attestations.map(attest => attest.toViemSignature())
       : [];
@@ -897,48 +844,21 @@
 
   private async sendProposeTx(
     encodedData: L1ProcessArgs,
-<<<<<<< HEAD
-  ): Promise<{ hash: string; args: any; functionName: string; err: any | undefined } | undefined> {
-=======
-  ): Promise<{ receipt: TransactionReceipt; args: any; functionName: string } | undefined> {
->>>>>>> 6cbd375c
+  ): Promise<{ receipt: TransactionReceipt; args: any; functionName: string; err: any | undefined } | undefined> {
     if (this.interrupted) {
       return undefined;
     }
     const { args } = this.prepareProposeTx(encodedData, L1Publisher.PROPOSE_GAS_GUESS);
     try {
-<<<<<<< HEAD
-      const data = encodeFunctionData({
-        abi: this.rollupContract.abi,
-        functionName: 'propose',
-        args,
-      });
-
-      const kzg = Blob.getViemKzgInstance();
-
-      // Viem does not allow sending a blob via contract.write()
-      return {
-        hash: await this.walletClient.sendTransaction({
-          data,
-          account: this.account,
-          to: this.rollupContract.address,
-          blobs: encodedData.blobs.map(b => b.data),
-          kzg,
-          maxFeePerBlobGas: 10000000000n, //This is 10 gwei, taken from DEFAULT_MAX_FEE_PER_GAS
-        }),
-        args,
-        functionName: 'propose',
-        err: undefined,
-      };
-    } catch (err: any) {
-      return {
-        hash: `0x00`,
-        args,
-        functionName: 'propose',
-        err,
-      };
-=======
       const { args, gas } = await this.prepareProposeTx(encodedData);
+      // const kzg = Blob.getViemKzgInstance();
+      // hash: await this.walletClient.sendTransaction({
+      //   data,
+      //   account: this.account,
+      //   to: this.rollupContract.address,
+      //   blobs: encodedData.blobs.map(b => b.data),
+      //   kzg,
+      //   maxFeePerBlobGas: 10000000000n, //This is 10 gwei, taken from DEFAULT_MAX_FEE_PER_GAS
       const receipt = await this.l1TxUtils.sendAndMonitorTransaction(
         {
           to: this.rollupContract.address,
@@ -956,24 +876,23 @@
         receipt,
         args,
         functionName: 'propose',
+        err: undefined,
       };
     } catch (err) {
       prettyLogViemError(err, this.log);
-      const errorMessage = err instanceof Error ? err.message : String(err);
-      this.log.error(`Rollup publish failed`, errorMessage);
-      return undefined;
->>>>>>> 6cbd375c
+      return {
+        hash: `0x00`,
+        args,
+        functionName: 'propose',
+        err,
+      };
     }
   }
 
   private async sendProposeAndClaimTx(
     encodedData: L1ProcessArgs,
     quote: EpochProofQuote,
-<<<<<<< HEAD
-  ): Promise<{ hash: string; args: any; functionName: string; err: any | undefined } | undefined> {
-=======
-  ): Promise<{ receipt: TransactionReceipt; args: any; functionName: string } | undefined> {
->>>>>>> 6cbd375c
+  ): Promise<{ receipt: TransactionReceipt; args: any; functionName: string; err: any | undefined } | undefined> {
     if (this.interrupted) {
       return undefined;
     }
@@ -982,38 +901,19 @@
       this.log.info(`ProposeAndClaim`);
       this.log.info(inspect(quote.payload));
 
-<<<<<<< HEAD
-      const data = encodeFunctionData({
-        abi: this.rollupContract.abi,
-        functionName: 'proposeAndClaim',
-        args: [...args, quote.toViemArgs()],
-      });
-
+      const { args, gas } = await this.prepareProposeTx(encodedData);
       const kzg = Blob.getViemKzgInstance();
 
-      // Viem does not allow sending a blob via contract.write()
-      return {
-        hash: await this.walletClient.sendTransaction({
-          data,
-          account: this.account,
-          to: this.rollupContract.address,
-          blobs: encodedData.blobs.map(b => b.data),
-          kzg,
-          maxFeePerBlobGas: 10000000000n, //This is 10 gwei, taken from DEFAULT_MAX_FEE_PER_GAS
-        }),
-        args: [...args, quote.toViemArgs()],
-        functionName: 'proposeAndClaim',
-        err: undefined,
-      };
-    } catch (err) {
-      return {
-        hash: `0x00`,
-        args: [...args, quote.toViemArgs()],
-        functionName: 'proposeAndClaim',
-        err,
-      };
-=======
-      const { args, gas } = await this.prepareProposeTx(encodedData);
+      // // Viem does not allow sending a blob via contract.write()
+      // return {
+      //   hash: await this.walletClient.sendTransaction({
+      //     data,
+      //     account: this.account,
+      //     to: this.rollupContract.address,
+      //     blobs: encodedData.blobs.map(b => b.data),
+      //     kzg,
+      //     maxFeePerBlobGas: 10000000000n, //This is 10 gwei, taken from DEFAULT_MAX_FEE_PER_GAS
+      //   }),
       const receipt = await this.l1TxUtils.sendAndMonitorTransaction(
         {
           to: this.rollupContract.address,
@@ -1033,10 +933,12 @@
       };
     } catch (err) {
       prettyLogViemError(err, this.log);
-      const errorMessage = err instanceof Error ? err.message : String(err);
-      this.log.error(`Rollup publish failed`, errorMessage);
-      return undefined;
->>>>>>> 6cbd375c
+      return {
+        hash: `0x00`,
+        args: [...args, quote.toViemArgs()],
+        functionName: 'proposeAndClaim',
+        err,
+      };
     }
   }
 
