--- conflicted
+++ resolved
@@ -17,11 +17,13 @@
   type Proof,
   type RootRollupPublicInputs,
 } from '@aztec/circuits.js';
-<<<<<<< HEAD
-import { type L1ContractsConfig, L1TxUtils, type L1TxUtilsConfig, createEthereumChain } from '@aztec/ethereum';
-=======
-import { type EthereumChain, type L1ContractsConfig, createEthereumChain } from '@aztec/ethereum';
->>>>>>> c6fdf4bd
+import {
+  type EthereumChain,
+  type L1ContractsConfig,
+  L1TxUtils,
+  type L1TxUtilsConfig,
+  createEthereumChain,
+} from '@aztec/ethereum';
 import { makeTuple } from '@aztec/foundation/array';
 import { areArraysEqual, compactArray, times } from '@aztec/foundation/collection';
 import { type Signature } from '@aztec/foundation/eth-signature';
