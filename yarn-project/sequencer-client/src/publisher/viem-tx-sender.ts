--- conflicted
+++ resolved
@@ -77,11 +77,7 @@
   }
 
   checkIfTxsAreAvailable(block: L2Block): Promise<boolean> {
-<<<<<<< HEAD
-    const args = [`0x${block.body.getCalldataHash().toString('hex').padStart(64, "0")}`] as const;
-=======
-    const args = [`0x${block.body.getTxsEffectsHash().toString('hex')}`] as const;
->>>>>>> 7f216eb0
+    const args = [`0x${block.body.getTxsEffectsHash().toString('hex').padStart(64, "0")}`] as const;
     return this.availabilityOracleContract.read.isAvailable(args);
   }
 
