--- conflicted
+++ resolved
@@ -174,12 +174,8 @@
       const args = [
         `0x${encodedData.header.toString('hex')}`,
         `0x${encodedData.archive.toString('hex')}`,
-<<<<<<< HEAD
-        `0x${encodedData.blockHash.toString('hex')}`,
-        encodedData.attestations,
-=======
+        `0x${encodedData.blockHash.toString('hex')}`,
         attestations,
->>>>>>> 1da5cafe
       ] as const;
 
       const gas = await this.rollupContract.estimateGas.process(args, {
@@ -218,12 +214,8 @@
       const args = [
         `0x${encodedData.header.toString('hex')}`,
         `0x${encodedData.archive.toString('hex')}`,
-<<<<<<< HEAD
-        `0x${encodedData.blockHash.toString('hex')}`,
-        encodedData.attestations,
-=======
+        `0x${encodedData.blockHash.toString('hex')}`,
         attestations,
->>>>>>> 1da5cafe
         `0x${encodedData.body.toString('hex')}`,
       ] as const;
 
