--- conflicted
+++ resolved
@@ -203,16 +203,8 @@
 
   // Builds the block header using the ts block builder
   const buildHeader = async (txs: ProcessedTx[], l1ToL2Messages: Fr[]) => {
-<<<<<<< HEAD
-    await builder.startNewBlock(globals, l1ToL2Messages);
+    await builder.startNewBlock(globalVariables, l1ToL2Messages);
     await builder.addTxs(txs);
-=======
-    const txCount = Math.max(2, txs.length);
-    await builder.startNewBlock(txCount, globalVariables, l1ToL2Messages);
-    for (const tx of txs) {
-      await builder.addNewTx(tx);
-    }
->>>>>>> 3889deff
     const { header } = await builder.setBlockCompleted();
     return header;
   };
@@ -283,11 +275,7 @@
       const vkPath = getVKSiblingPath(vkIndex);
       const vkData = new VkWitnessData(TubeVk, vkIndex, vkPath);
       const tubeData = new PrivateTubeData(tx.data.toKernelCircuitPublicInputs(), emptyProof, vkData);
-<<<<<<< HEAD
-      const hints = await buildBaseRollupHints(tx, globals, expectsFork, spongeBlobState);
-=======
-      const hints = await buildBaseRollupHints(tx, globalVariables, expectsFork);
->>>>>>> 3889deff
+      const hints = await buildBaseRollupHints(tx, globalVariables, expectsFork, spongeBlobState);
       const inputs = new PrivateBaseRollupInputs(tubeData, hints);
       const result = await simulator.getPrivateBaseRollupProof(inputs);
       rollupOutputs.push(result.inputs);
