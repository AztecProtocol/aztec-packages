--- conflicted
+++ resolved
@@ -159,11 +159,7 @@
   });
 
   it('builds a single tx header', async () => {
-<<<<<<< HEAD
-    const txs = times(1, i => makeBloatedProcessedTx(db, vkRoot, protocolContractTreeRoot, i));
-=======
-    const txs = times(1, i => makeBloatedProcessedTx(fork, vkRoot, i));
->>>>>>> e27ead85
+    const txs = times(1, i => makeBloatedProcessedTx(fork, vkRoot, protocolContractTreeRoot, i));
     const header = await buildHeader(txs, l1ToL2Messages);
 
     const expectedHeader = await buildExpectedHeader(txs, l1ToL2Messages);
@@ -181,12 +177,8 @@
   });
 
   // Makes a tx with a non-zero inclusion fee for testing
-<<<<<<< HEAD
   const makeTx = (i: number) =>
-    makeBloatedProcessedTx(db, vkRoot, protocolContractTreeRoot, i, { inclusionFee: new Fr(i) });
-=======
-  const makeTx = (i: number) => makeBloatedProcessedTx(fork, vkRoot, i, { inclusionFee: new Fr(i) });
->>>>>>> e27ead85
+    makeBloatedProcessedTx(fork, vkRoot, protocolContractTreeRoot, i, { inclusionFee: new Fr(i) });
 
   // Builds the block header using the ts block builder
   const buildHeader = async (txs: ProcessedTx[], l1ToL2Messages: Fr[]) => {
@@ -213,17 +205,13 @@
       txs = [
         ...txs,
         ...times(2 - txs.length, () =>
-<<<<<<< HEAD
           makeEmptyProcessedTx(
-            expectsDb.getInitialHeader(),
+            expectsFork.getInitialHeader(),
             globals.chainId,
             globals.version,
             vkRoot,
             protocolContractTreeRoot,
           ),
-=======
-          makeEmptyProcessedTx(expectsFork.getInitialHeader(), globals.chainId, globals.version, vkRoot),
->>>>>>> e27ead85
         ),
       ];
       // No need to run a merge if there's 0-2 txs
