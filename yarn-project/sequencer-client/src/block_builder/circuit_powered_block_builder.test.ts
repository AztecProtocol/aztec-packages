import {
  AppendOnlyTreeSnapshot,
  BaseRollupInputs,
  BaseOrMergeRollupPublicInputs,
  CircuitsWasm,
  Fr,
  RootRollupPublicInputs,
  UInt8Vector,
  computeContractLeaf,
} from '@aztec/circuits.js';
import {
  makeBaseRollupPublicInputs,
  makeNewContractData,
  makePrivateKernelPublicInputs,
  makeRootRollupPublicInputs,
} from '@aztec/circuits.js/factories';
import { Tx } from '@aztec/tx';
import { MerkleTreeId, MerkleTreeOperations, MerkleTrees } from '@aztec/world-state';
import { MockProxy, mock } from 'jest-mock-extended';
import { default as levelup } from 'levelup';
import flatMap from 'lodash.flatmap';
import { default as memdown } from 'memdown';
import { makeEmptyTx, makeEmptyUnverifiedData } from '../deps/tx.js';
import { VerificationKeys, getVerificationKeys } from '../deps/verification_keys.js';
import { EmptyProver } from '../prover/empty.js';
import { Prover } from '../prover/index.js';
import { Simulator } from '../simulator/index.js';
import { WasmCircuitSimulator } from '../simulator/wasm.js';
import { CircuitPoweredBlockBuilder } from './circuit_powered_block_builder.js';
import { computeContractLeaf } from '@aztec/circuits.js/abis';

/* eslint-disable @typescript-eslint/ban-ts-comment */
// @ts-ignore
export const createMemDown = () => memdown();

describe('sequencer/circuit_block_builder', () => {
  let builder: TestSubject;
  let builderDb: MerkleTreeOperations;
  let expectsDb: MerkleTreeOperations;
  let vks: VerificationKeys;

  let simulator: MockProxy<Simulator>;
  let prover: MockProxy<Prover>;

  let blockNumber: number;
  let baseRollupOutputLeft: BaseOrMergeRollupPublicInputs;
  let baseRollupOutputRight: BaseOrMergeRollupPublicInputs;
  let rootRollupOutput: RootRollupPublicInputs;

  let wasm: CircuitsWasm;

  const emptyProof = new UInt8Vector(Buffer.alloc(32, 0));

  beforeAll(async () => {
    wasm = new CircuitsWasm();
    await wasm.init();
  });

  beforeEach(async () => {
    blockNumber = 3;
    builderDb = await MerkleTrees.new(levelup(createMemDown())).then(t => t.asLatest());
    expectsDb = await MerkleTrees.new(levelup(createMemDown())).then(t => t.asLatest());
    vks = getVerificationKeys();
    simulator = mock<Simulator>();
    prover = mock<Prover>();
    builder = new TestSubject(builderDb, vks, simulator, prover, wasm);

    // Populate root trees with first roots from the empty trees
    // TODO: Should this be responsibility of the MerkleTreeDb init?
    await updateRootTrees();

    // Create mock outputs for simualator
    baseRollupOutputLeft = makeBaseRollupPublicInputs();
    baseRollupOutputRight = makeBaseRollupPublicInputs();
    rootRollupOutput = makeRootRollupPublicInputs();

    // Set up mocks
    prover.getBaseRollupProof.mockResolvedValue(emptyProof);
    prover.getRootRollupProof.mockResolvedValue(emptyProof);
    simulator.baseRollupCircuit
      .mockResolvedValueOnce(baseRollupOutputLeft)
      .mockResolvedValueOnce(baseRollupOutputRight);
    simulator.rootRollupCircuit.mockResolvedValue(rootRollupOutput);
  }, 20_000);

  const updateRootTrees = async () => {
    for (const [newTree, rootTree] of [
      [MerkleTreeId.DATA_TREE, MerkleTreeId.DATA_TREE_ROOTS_TREE],
      [MerkleTreeId.CONTRACT_TREE, MerkleTreeId.CONTRACT_TREE_ROOTS_TREE],
    ] as const) {
      const newTreeInfo = await expectsDb.getTreeInfo(newTree);
      await expectsDb.appendLeaves(rootTree, [newTreeInfo.root]);
    }
  };

  // Updates the expectedDb trees based on the new commitments, contracts, and nullifiers from these txs
  const updateExpectedTreesFromTxs = async (txs: Tx[]) => {
    const newContracts = await Promise.all(
      flatMap(txs, tx => tx.data.end.newContracts.map(async n => await computeContractLeaf(wasm, n))),
    );
    for (const [tree, leaves] of [
      [MerkleTreeId.DATA_TREE, flatMap(txs, tx => tx.data.end.newCommitments.map(l => l.toBuffer()))],
<<<<<<< HEAD
      [
        MerkleTreeId.CONTRACT_TREE,
        await Promise.all(txs.flatMap(tx => tx.data.end.newContracts).map(n => computeContractLeaf(wasm, n))),
      ],
=======
      [MerkleTreeId.CONTRACT_TREE, newContracts.map(x => x.toBuffer())],
>>>>>>> b84596d9
      [MerkleTreeId.NULLIFIER_TREE, flatMap(txs, tx => tx.data.end.newNullifiers.map(l => l.toBuffer()))],
    ] as const) {
      await expectsDb.appendLeaves(tree, leaves);
    }
  };

  const getTreeSnapshot = async (tree: MerkleTreeId) => {
    const treeInfo = await expectsDb.getTreeInfo(tree);
    return new AppendOnlyTreeSnapshot(Fr.fromBuffer(treeInfo.root), Number(treeInfo.size));
  };

  const setTxOldTreeRoots = async (tx: Tx) => {
    for (const [name, id] of [
      ['privateDataTreeRoot', MerkleTreeId.DATA_TREE],
      ['contractTreeRoot', MerkleTreeId.CONTRACT_TREE],
      ['nullifierTreeRoot', MerkleTreeId.NULLIFIER_TREE],
    ] as const) {
      tx.data.constants.oldTreeRoots[name] = Fr.fromBuffer((await builderDb.getTreeInfo(id)).root);
    }
  };

  it('builds an L2 block using mock simulator', async () => {
    // Create instance to test
    builder = new TestSubject(builderDb, vks, simulator, prover, wasm);
    await builder.updateRootTrees();

    // Assemble a fake transaction, we'll tweak some fields below
    const tx = new Tx(makePrivateKernelPublicInputs(), emptyProof, makeEmptyUnverifiedData());
    const txsLeft = [tx, makeEmptyTx()];
    const txsRight = [makeEmptyTx(), makeEmptyTx()];

    // Set tree roots to proper values in the tx
    await setTxOldTreeRoots(tx);

    // Calculate what would be the tree roots after the txs from the first base rollup land and update mock circuit output
    await updateExpectedTreesFromTxs(txsLeft);
    baseRollupOutputLeft.endContractTreeSnapshot = await getTreeSnapshot(MerkleTreeId.CONTRACT_TREE);
    baseRollupOutputLeft.endNullifierTreeSnapshot = await getTreeSnapshot(MerkleTreeId.NULLIFIER_TREE);
    baseRollupOutputLeft.endPrivateDataTreeSnapshot = await getTreeSnapshot(MerkleTreeId.DATA_TREE);

    // Same for the two txs on the right
    await updateExpectedTreesFromTxs(txsRight);
    baseRollupOutputRight.endContractTreeSnapshot = await getTreeSnapshot(MerkleTreeId.CONTRACT_TREE);
    baseRollupOutputRight.endNullifierTreeSnapshot = await getTreeSnapshot(MerkleTreeId.NULLIFIER_TREE);
    baseRollupOutputRight.endPrivateDataTreeSnapshot = await getTreeSnapshot(MerkleTreeId.DATA_TREE);

    // And update the root trees now to create proper output to the root rollup circuit
    await updateRootTrees();
    rootRollupOutput.endContractTreeSnapshot = await getTreeSnapshot(MerkleTreeId.CONTRACT_TREE);
    rootRollupOutput.endNullifierTreeSnapshot = await getTreeSnapshot(MerkleTreeId.NULLIFIER_TREE);
    rootRollupOutput.endPrivateDataTreeSnapshot = await getTreeSnapshot(MerkleTreeId.DATA_TREE);
    rootRollupOutput.endTreeOfHistoricContractTreeRootsSnapshot = await getTreeSnapshot(
      MerkleTreeId.CONTRACT_TREE_ROOTS_TREE,
    );
    rootRollupOutput.endTreeOfHistoricPrivateDataTreeRootsSnapshot = await getTreeSnapshot(
      MerkleTreeId.DATA_TREE_ROOTS_TREE,
    );

    // Actually build a block!
    const [l2Block, proof] = await builder.buildL2Block(blockNumber, tx);

    expect(l2Block.number).toEqual(blockNumber);
    expect(proof).toEqual(emptyProof);
  }, 20000);

  it('builds an L2 block with empty txs using wasm circuits', async () => {
    const simulator = new WasmCircuitSimulator(wasm);
    const prover = new EmptyProver();
    builder = new TestSubject(builderDb, vks, simulator, prover, wasm);
    await builder.updateRootTrees();
    const contractTreeBefore = await builderDb.getTreeInfo(MerkleTreeId.CONTRACT_TREE);

    const tx = makeEmptyTx();

    const [l2Block] = await builder.buildL2Block(blockNumber, tx);
    expect(l2Block.number).toEqual(blockNumber);

    const contractTreeAfter = await builderDb.getTreeInfo(MerkleTreeId.CONTRACT_TREE);
    expect(contractTreeAfter.root).toEqual(contractTreeBefore.root);
    expect(contractTreeAfter.size).toEqual(4n);
  });

  it('builds an L2 block with a contract deployment tx using wasm circuits', async () => {
    const simulator = new WasmCircuitSimulator(wasm);
    const prover = new EmptyProver();
    builder = new TestSubject(builderDb, vks, simulator, prover, wasm);
    await builder.updateRootTrees();
    const contractTreeBefore = await builderDb.getTreeInfo(MerkleTreeId.CONTRACT_TREE);

    const tx = makeEmptyTx();
    await setTxOldTreeRoots(tx);
    tx.data.end.newContracts = [makeNewContractData(0x1000)];

    const [l2Block] = await builder.buildL2Block(blockNumber, tx);
    expect(l2Block.number).toEqual(blockNumber);

    await updateExpectedTreesFromTxs([tx]);
    const contractTreeAfter = await builderDb.getTreeInfo(MerkleTreeId.CONTRACT_TREE);
    expect(contractTreeAfter.root).not.toEqual(contractTreeBefore.root);
    expect(contractTreeAfter.root).toEqual(await expectsDb.getTreeInfo(MerkleTreeId.CONTRACT_TREE).then(t => t.root));
    expect(contractTreeAfter.size).toEqual(4n);
  }, 10000);
});

// Test subject class that exposes internal functions for testing
class TestSubject extends CircuitPoweredBlockBuilder {
  public buildBaseRollupInput(tx1: Tx, tx2: Tx): Promise<BaseRollupInputs> {
    return super.buildBaseRollupInput(tx1, tx2);
  }

  public updateRootTrees(): Promise<void> {
    return super.updateRootTrees();
  }
}<|MERGE_RESOLUTION|>--- conflicted
+++ resolved
@@ -100,14 +100,7 @@
     );
     for (const [tree, leaves] of [
       [MerkleTreeId.DATA_TREE, flatMap(txs, tx => tx.data.end.newCommitments.map(l => l.toBuffer()))],
-<<<<<<< HEAD
-      [
-        MerkleTreeId.CONTRACT_TREE,
-        await Promise.all(txs.flatMap(tx => tx.data.end.newContracts).map(n => computeContractLeaf(wasm, n))),
-      ],
-=======
       [MerkleTreeId.CONTRACT_TREE, newContracts.map(x => x.toBuffer())],
->>>>>>> b84596d9
       [MerkleTreeId.NULLIFIER_TREE, flatMap(txs, tx => tx.data.end.newNullifiers.map(l => l.toBuffer()))],
     ] as const) {
       await expectsDb.appendLeaves(tree, leaves);
