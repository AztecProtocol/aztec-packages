--- conflicted
+++ resolved
@@ -35,13 +35,10 @@
 
 import { ProcessedTx } from '../sequencer/processed_tx.js';
 import { BlockBuilder } from './index.js';
-<<<<<<< HEAD
 import { Fr } from '@aztec/foundation/fields';
 import { createDebugLogger } from '@aztec/foundation/log';
 import { toBigIntBE, toBufferBE } from '@aztec/foundation/bigint-buffer';
-=======
 import { toFriendlyJSON } from '@aztec/circuits.js/utils';
->>>>>>> 3d726660
 
 const frToBigInt = (fr: Fr) => toBigIntBE(fr.toBuffer());
 const bigintToFr = (num: bigint) => new Fr(num);
