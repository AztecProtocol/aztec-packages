import { L2Block } from '@aztec/types';
import { ProcessedTx } from '../sequencer/processed_tx.js';
<<<<<<< HEAD
import { Proof } from '@aztec/circuits.js';
=======
import { Fr } from '@aztec/foundation/fields';
>>>>>>> d129dcfa

/**
 * Assembles an L2Block from a set of processed transactions.
 */
export interface BlockBuilder {
  /**
   * Creates a new L2Block with the given number, containing the set of processed txs.
   * Note that the number of txs need to be a power of two.
   * @param blockNumber - Number of the block to assemble.
   * @param txs - Processed txs to include.
   * @param newL1ToL2Messages - L1 to L2 messages to be part of the block.
   * @returns The new L2 block along with its proof from the root circuit.
   */
  buildL2Block(blockNumber: number, txs: ProcessedTx[], newL1ToL2Messages: Fr[]): Promise<[L2Block, Proof]>;
}<|MERGE_RESOLUTION|>--- conflicted
+++ resolved
@@ -1,10 +1,7 @@
 import { L2Block } from '@aztec/types';
 import { ProcessedTx } from '../sequencer/processed_tx.js';
-<<<<<<< HEAD
 import { Proof } from '@aztec/circuits.js';
-=======
 import { Fr } from '@aztec/foundation/fields';
->>>>>>> d129dcfa
 
 /**
  * Assembles an L2Block from a set of processed transactions.
