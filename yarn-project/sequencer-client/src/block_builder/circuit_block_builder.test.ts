import {
  AppendOnlyTreeSnapshot,
  BaseRollupInputs,
  BaseOrMergeRollupPublicInputs,
  CircuitsWasm,
  Fr,
  RootRollupPublicInputs,
  UInt8Vector,
} from '@aztec/circuits.js';
import {
  makeBaseRollupPublicInputs,
  makeNewContractData,
  makePrivateKernelPublicInputs,
  makeRootRollupPublicInputs,
} from '@aztec/circuits.js/factories';
<<<<<<< HEAD
import { Tx } from '@aztec/tx';
import {
  INITIAL_NULLIFIER_TREE_SIZE,
  LeafData,
  MerkleTreeId,
  MerkleTreeOperations,
  MerkleTrees,
} from '@aztec/world-state';
=======
import { Tx } from '@aztec/types';
import { MerkleTreeId, MerkleTreeOperations, MerkleTrees } from '@aztec/world-state';
>>>>>>> 47f47b79
import { MockProxy, mock } from 'jest-mock-extended';
import { default as levelup } from 'levelup';
import flatMap from 'lodash.flatmap';
import { default as memdown } from 'memdown';
import { makeEmptyTx, makeEmptyUnverifiedData } from '../deps/tx.js';
import { VerificationKeys, getVerificationKeys } from '../deps/verification_keys.js';
import { EmptyProver } from '../prover/empty.js';
import { Prover } from '../prover/index.js';
import { Simulator } from '../simulator/index.js';
import { WasmCircuitSimulator } from '../simulator/wasm.js';
import { CircuitBlockBuilder } from './circuit_block_builder.js';
import { computeContractLeaf } from '@aztec/circuits.js/abis';
import { buffer } from 'stream/consumers';
import { toBufferBE } from '@aztec/foundation';

/* eslint-disable @typescript-eslint/ban-ts-comment */
// @ts-ignore
export const createMemDown = () => memdown();

describe('sequencer/circuit_block_builder', () => {
  let builder: TestSubject;
  let builderDb: MerkleTreeOperations;
  let expectsDb: MerkleTreeOperations;
  let vks: VerificationKeys;

  let simulator: MockProxy<Simulator>;
  let prover: MockProxy<Prover>;

  let blockNumber: number;
  let baseRollupOutputLeft: BaseOrMergeRollupPublicInputs;
  let baseRollupOutputRight: BaseOrMergeRollupPublicInputs;
  let rootRollupOutput: RootRollupPublicInputs;

  let wasm: CircuitsWasm;

  const emptyProof = new UInt8Vector(Buffer.alloc(32, 0));

  beforeAll(async () => {
    wasm = await CircuitsWasm.get();
  });

  beforeEach(async () => {
    blockNumber = 3;
    builderDb = await MerkleTrees.new(levelup(createMemDown())).then(t => t.asLatest());
    expectsDb = await MerkleTrees.new(levelup(createMemDown())).then(t => t.asLatest());
    vks = getVerificationKeys();
    simulator = mock<Simulator>();
    prover = mock<Prover>();
    builder = new TestSubject(builderDb, vks, simulator, prover);

    // Populate root trees with first roots from the empty trees
    // TODO: Should this be responsibility of the MerkleTreeDb init?
    await updateRootTrees();

    // Create mock outputs for simualator
    baseRollupOutputLeft = makeBaseRollupPublicInputs();
    baseRollupOutputRight = makeBaseRollupPublicInputs();
    rootRollupOutput = makeRootRollupPublicInputs();

    // Set up mocks
    prover.getBaseRollupProof.mockResolvedValue(emptyProof);
    prover.getRootRollupProof.mockResolvedValue(emptyProof);
    simulator.baseRollupCircuit
      .mockResolvedValueOnce(baseRollupOutputLeft)
      .mockResolvedValueOnce(baseRollupOutputRight);
    simulator.rootRollupCircuit.mockResolvedValue(rootRollupOutput);
  }, 20_000);

  const updateRootTrees = async () => {
    for (const [newTree, rootTree] of [
      [MerkleTreeId.DATA_TREE, MerkleTreeId.DATA_TREE_ROOTS_TREE],
      [MerkleTreeId.CONTRACT_TREE, MerkleTreeId.CONTRACT_TREE_ROOTS_TREE],
    ] as const) {
      const newTreeInfo = await expectsDb.getTreeInfo(newTree);
      await expectsDb.appendLeaves(rootTree, [newTreeInfo.root]);
    }
  };

  // Updates the expectedDb trees based on the new commitments, contracts, and nullifiers from these txs
  const updateExpectedTreesFromTxs = async (txs: Tx[]) => {
    const newContracts = flatMap(txs, tx => tx.data.end.newContracts.map(n => computeContractLeaf(wasm, n)));
    for (const [tree, leaves] of [
      [MerkleTreeId.DATA_TREE, flatMap(txs, tx => tx.data.end.newCommitments.map(l => l.toBuffer()))],
      [MerkleTreeId.CONTRACT_TREE, newContracts.map(x => x.toBuffer())],
      [MerkleTreeId.NULLIFIER_TREE, flatMap(txs, tx => tx.data.end.newNullifiers.map(l => l.toBuffer()))],
    ] as const) {
      await expectsDb.appendLeaves(tree, leaves);
    }
  };

  const getTreeSnapshot = async (tree: MerkleTreeId) => {
    const treeInfo = await expectsDb.getTreeInfo(tree);
    return new AppendOnlyTreeSnapshot(Fr.fromBuffer(treeInfo.root), Number(treeInfo.size));
  };

  const setTxOldTreeRoots = async (tx: Tx) => {
    for (const [name, id] of [
      ['privateDataTreeRoot', MerkleTreeId.DATA_TREE],
      ['contractTreeRoot', MerkleTreeId.CONTRACT_TREE],
      ['nullifierTreeRoot', MerkleTreeId.NULLIFIER_TREE],
    ] as const) {
      tx.data.constants.oldTreeRoots[name] = Fr.fromBuffer((await builderDb.getTreeInfo(id)).root);
    }
  };

  it('builds an L2 block using mock simulator', async () => {
    // Create instance to test
    builder = new TestSubject(builderDb, vks, simulator, prover);
    await builder.updateRootTrees();

    // Assemble a fake transaction, we'll tweak some fields below
    const tx = new Tx(makePrivateKernelPublicInputs(), emptyProof, makeEmptyUnverifiedData());
    const txsLeft = [tx, makeEmptyTx()];
    const txsRight = [makeEmptyTx(), makeEmptyTx()];

    // Set tree roots to proper values in the tx
    await setTxOldTreeRoots(tx);

    // Calculate what would be the tree roots after the txs from the first base rollup land and update mock circuit output
    await updateExpectedTreesFromTxs(txsLeft);
    baseRollupOutputLeft.endContractTreeSnapshot = await getTreeSnapshot(MerkleTreeId.CONTRACT_TREE);
    baseRollupOutputLeft.endNullifierTreeSnapshot = await getTreeSnapshot(MerkleTreeId.NULLIFIER_TREE);
    baseRollupOutputLeft.endPrivateDataTreeSnapshot = await getTreeSnapshot(MerkleTreeId.DATA_TREE);

    // Same for the two txs on the right
    await updateExpectedTreesFromTxs(txsRight);
    baseRollupOutputRight.endContractTreeSnapshot = await getTreeSnapshot(MerkleTreeId.CONTRACT_TREE);
    baseRollupOutputRight.endNullifierTreeSnapshot = await getTreeSnapshot(MerkleTreeId.NULLIFIER_TREE);
    baseRollupOutputRight.endPrivateDataTreeSnapshot = await getTreeSnapshot(MerkleTreeId.DATA_TREE);

    // And update the root trees now to create proper output to the root rollup circuit
    await updateRootTrees();
    rootRollupOutput.endContractTreeSnapshot = await getTreeSnapshot(MerkleTreeId.CONTRACT_TREE);
    rootRollupOutput.endNullifierTreeSnapshot = await getTreeSnapshot(MerkleTreeId.NULLIFIER_TREE);
    rootRollupOutput.endPrivateDataTreeSnapshot = await getTreeSnapshot(MerkleTreeId.DATA_TREE);
    rootRollupOutput.endTreeOfHistoricContractTreeRootsSnapshot = await getTreeSnapshot(
      MerkleTreeId.CONTRACT_TREE_ROOTS_TREE,
    );
    rootRollupOutput.endTreeOfHistoricPrivateDataTreeRootsSnapshot = await getTreeSnapshot(
      MerkleTreeId.DATA_TREE_ROOTS_TREE,
    );

    // Actually build a block!
    const [l2Block, proof] = await builder.buildL2Block(blockNumber, tx);

    expect(l2Block.number).toEqual(blockNumber);
    expect(proof).toEqual(emptyProof);
  }, 20000);

  it('builds an L2 block with empty txs using wasm circuits', async () => {
    const simulator = await WasmCircuitSimulator.new();
    const prover = new EmptyProver();
    builder = new TestSubject(builderDb, vks, simulator, prover);
    await builder.updateRootTrees();
    const contractTreeBefore = await builderDb.getTreeInfo(MerkleTreeId.CONTRACT_TREE);

    const tx = makeEmptyTx();

    const [l2Block] = await builder.buildL2Block(blockNumber, tx);
    expect(l2Block.number).toEqual(blockNumber);

    const contractTreeAfter = await builderDb.getTreeInfo(MerkleTreeId.CONTRACT_TREE);
    expect(contractTreeAfter.root).toEqual(contractTreeBefore.root);
    expect(contractTreeAfter.size).toEqual(4n);
  });

  it('build edge case test', async () => {
    // Regression test - this recreates the edge case

    const simulator = await WasmCircuitSimulator.new();
    const prover = new EmptyProver();
    builder = new TestSubject(builderDb, vks, simulator, prover);
    // update the starting tree
    const updateVals = Array(16).fill(0n);
    updateVals[0] = 19777494491628650244807463906174285795660759352776418619064841306523677458742n;
    updateVals[1] = 10246291467305176436335175657884940686778521321101740385288169037814567547848n;

    await builder.updateRootTrees();
    await builderDb.appendLeaves(
      MerkleTreeId.NULLIFIER_TREE,
      updateVals.map(v => toBufferBE(v, 32)),
    );

    // new added values
    const tx = makeEmptyTx();
    tx.data.end.newNullifiers[0] = new Fr(
      10336601644835972678500657502133589897705389664587188571002640950065546264856n,
    );
    tx.data.end.newNullifiers[1] = new Fr(
      17490072961923661940560522096125238013953043065748521735636170028491723851741n,
    );

    const [l2Block] = await builder.buildL2Block(blockNumber, tx);
    expect(l2Block.number).toEqual(blockNumber);
  });

  it('builds an L2 block with a contract deployment tx using wasm circuits', async () => {
    const simulator = await WasmCircuitSimulator.new();
    const prover = new EmptyProver();
    builder = new TestSubject(builderDb, vks, simulator, prover);
    await builder.updateRootTrees();
    const contractTreeBefore = await builderDb.getTreeInfo(MerkleTreeId.CONTRACT_TREE);

    const tx = makeEmptyTx();
    await setTxOldTreeRoots(tx);
    tx.data.end.newContracts = [makeNewContractData(0x1000)];

    const [l2Block] = await builder.buildL2Block(blockNumber, tx);
    expect(l2Block.number).toEqual(blockNumber);

    await updateExpectedTreesFromTxs([tx]);
    const contractTreeAfter = await builderDb.getTreeInfo(MerkleTreeId.CONTRACT_TREE);
    expect(contractTreeAfter.root).not.toEqual(contractTreeBefore.root);
    expect(contractTreeAfter.root).toEqual(await expectsDb.getTreeInfo(MerkleTreeId.CONTRACT_TREE).then(t => t.root));
    expect(contractTreeAfter.size).toEqual(4n);
  }, 10000);

  it('test nullifier tree impl, inserting descending values', async () => {
    const leaves = [16, 15, 14, 13, 0, 0, 0, 0].map(i => toBufferBE(BigInt(i), 32));
    await expectsDb.appendLeaves(MerkleTreeId.NULLIFIER_TREE, leaves);

    builder = new TestSubject(builderDb, vks, simulator, prover);

    await builder.performBaseRollupBatchInsertionProofs(leaves);

    // assert snapshots
    const expectsSnapshot = await expectsDb.getTreeInfo(MerkleTreeId.NULLIFIER_TREE);
    const buildSnapshot = await builderDb.getTreeInfo(MerkleTreeId.NULLIFIER_TREE);
    expect(buildSnapshot).toEqual(expectsSnapshot);
  });

  it('test nullifier tree impl, inserting ascending values', async () => {
    const leaves = [13, 14, 15, 16, 0, 0, 0, 0].map(i => toBufferBE(BigInt(i), 32));
    await expectsDb.appendLeaves(MerkleTreeId.NULLIFIER_TREE, leaves);
    builder = new TestSubject(builderDb, vks, simulator, prover);

    await builder.performBaseRollupBatchInsertionProofs(leaves);

    // assert snapshots
    const expectsSnapshot = await expectsDb.getTreeInfo(MerkleTreeId.NULLIFIER_TREE);
    const buildSnapshot = await builderDb.getTreeInfo(MerkleTreeId.NULLIFIER_TREE);
    expect(buildSnapshot).toEqual(expectsSnapshot);
  });

  it('test nullifier tree impl, inserting arbitrary random values', async () => {
    const leaves = [1234, 98, 0, 0, 99999, 88, 54, 0].map(i => toBufferBE(BigInt(i), 32));
    await expectsDb.appendLeaves(MerkleTreeId.NULLIFIER_TREE, leaves);
    builder = new TestSubject(builderDb, vks, simulator, prover);

    await builder.performBaseRollupBatchInsertionProofs(leaves);

    // assert snapshots
    const expectsSnapshot = await expectsDb.getTreeInfo(MerkleTreeId.NULLIFIER_TREE);
    const buildSnapshot = await builderDb.getTreeInfo(MerkleTreeId.NULLIFIER_TREE);
    expect(buildSnapshot).toEqual(expectsSnapshot);
  });
<<<<<<< HEAD

  it('test nullifier tree impl, inserting arbitrary random values #2', async () => {
    const leaves = [97, 98, 10, 0, 99999, 88, 100001, 9000000].map(i => toBufferBE(BigInt(i), 32));
    await expectsDb.appendLeaves(MerkleTreeId.NULLIFIER_TREE, leaves);
    builder = new TestSubject(builderDb, vks, simulator, prover);

    await builder.performBaseRollupBatchInsertionProofs(leaves);

    // assert snapshots
    const expectsSnapshot = await expectsDb.getTreeInfo(MerkleTreeId.NULLIFIER_TREE);
    const buildSnapshot = await builderDb.getTreeInfo(MerkleTreeId.NULLIFIER_TREE);
    expect(buildSnapshot).toEqual(expectsSnapshot);
  });
=======
>>>>>>> 47f47b79
});

// Test subject class that exposes internal functions for testing
class TestSubject extends CircuitBlockBuilder {
  public buildBaseRollupInput(tx1: Tx, tx2: Tx): Promise<BaseRollupInputs> {
    return super.buildBaseRollupInput(tx1, tx2);
  }

  public updateRootTrees(): Promise<void> {
    return super.updateRootTrees();
  }
}<|MERGE_RESOLUTION|>--- conflicted
+++ resolved
@@ -13,19 +13,8 @@
   makePrivateKernelPublicInputs,
   makeRootRollupPublicInputs,
 } from '@aztec/circuits.js/factories';
-<<<<<<< HEAD
-import { Tx } from '@aztec/tx';
-import {
-  INITIAL_NULLIFIER_TREE_SIZE,
-  LeafData,
-  MerkleTreeId,
-  MerkleTreeOperations,
-  MerkleTrees,
-} from '@aztec/world-state';
-=======
 import { Tx } from '@aztec/types';
 import { MerkleTreeId, MerkleTreeOperations, MerkleTrees } from '@aztec/world-state';
->>>>>>> 47f47b79
 import { MockProxy, mock } from 'jest-mock-extended';
 import { default as levelup } from 'levelup';
 import flatMap from 'lodash.flatmap';
@@ -38,7 +27,6 @@
 import { WasmCircuitSimulator } from '../simulator/wasm.js';
 import { CircuitBlockBuilder } from './circuit_block_builder.js';
 import { computeContractLeaf } from '@aztec/circuits.js/abis';
-import { buffer } from 'stream/consumers';
 import { toBufferBE } from '@aztec/foundation';
 
 /* eslint-disable @typescript-eslint/ban-ts-comment */
@@ -282,7 +270,6 @@
     const buildSnapshot = await builderDb.getTreeInfo(MerkleTreeId.NULLIFIER_TREE);
     expect(buildSnapshot).toEqual(expectsSnapshot);
   });
-<<<<<<< HEAD
 
   it('test nullifier tree impl, inserting arbitrary random values #2', async () => {
     const leaves = [97, 98, 10, 0, 99999, 88, 100001, 9000000].map(i => toBufferBE(BigInt(i), 32));
@@ -296,8 +283,6 @@
     const buildSnapshot = await builderDb.getTreeInfo(MerkleTreeId.NULLIFIER_TREE);
     expect(buildSnapshot).toEqual(expectsSnapshot);
   });
-=======
->>>>>>> 47f47b79
 });
 
 // Test subject class that exposes internal functions for testing
