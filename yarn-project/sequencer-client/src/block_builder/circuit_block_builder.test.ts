import {
  AppendOnlyTreeSnapshot,
  BaseRollupInputs,
  BaseOrMergeRollupPublicInputs,
  CircuitsWasm,
  Fr,
  RootRollupPublicInputs,
  UInt8Vector,
} from '@aztec/circuits.js';
import {
  makeBaseRollupPublicInputs,
  makeNewContractData,
  makePrivateKernelPublicInputs,
  makeRootRollupPublicInputs,
} from '@aztec/circuits.js/factories';
import { Tx } from '@aztec/types';
import { MerkleTreeId, MerkleTreeOperations, MerkleTrees } from '@aztec/world-state';
import { MockProxy, mock } from 'jest-mock-extended';
import { default as levelup } from 'levelup';
import flatMap from 'lodash.flatmap';
import { default as memdown } from 'memdown';
import { makeEmptyTx, makeEmptyUnverifiedData } from '../deps/tx.js';
import { VerificationKeys, getVerificationKeys } from '../deps/verification_keys.js';
import { EmptyProver } from '../prover/empty.js';
import { Prover } from '../prover/index.js';
import { Simulator } from '../simulator/index.js';
import { WasmCircuitSimulator } from '../simulator/wasm.js';
import { CircuitBlockBuilder } from './circuit_block_builder.js';
import { computeContractLeaf } from '@aztec/circuits.js/abis';
<<<<<<< HEAD
import { toBufferBE } from '@aztec/foundation';
=======
import times from 'lodash.times';
>>>>>>> 463269c6

/* eslint-disable @typescript-eslint/ban-ts-comment */
// @ts-ignore
export const createMemDown = () => memdown();

describe('sequencer/circuit_block_builder', () => {
  let builder: TestSubject;
  let builderDb: MerkleTreeOperations;
  let expectsDb: MerkleTreeOperations;
  let vks: VerificationKeys;

  let simulator: MockProxy<Simulator>;
  let prover: MockProxy<Prover>;

  let blockNumber: number;
  let baseRollupOutputLeft: BaseOrMergeRollupPublicInputs;
  let baseRollupOutputRight: BaseOrMergeRollupPublicInputs;
  let rootRollupOutput: RootRollupPublicInputs;

  let wasm: CircuitsWasm;

  const emptyProof = new UInt8Vector(Buffer.alloc(32, 0));

  beforeAll(async () => {
    wasm = await CircuitsWasm.get();
  });

  beforeEach(async () => {
    blockNumber = 3;
    builderDb = await MerkleTrees.new(levelup(createMemDown())).then(t => t.asLatest());
    expectsDb = await MerkleTrees.new(levelup(createMemDown())).then(t => t.asLatest());
    vks = getVerificationKeys();
    simulator = mock<Simulator>();
    prover = mock<Prover>();
    builder = new TestSubject(builderDb, vks, simulator, prover);

    // Populate root trees with first roots from the empty trees
    // TODO: Should this be responsibility of the MerkleTreeDb init?
    await updateRootTrees();

    // Create mock outputs for simualator
    baseRollupOutputLeft = makeBaseRollupPublicInputs();
    baseRollupOutputRight = makeBaseRollupPublicInputs();
    rootRollupOutput = makeRootRollupPublicInputs();

    // Set up mocks
    prover.getBaseRollupProof.mockResolvedValue(emptyProof);
    prover.getRootRollupProof.mockResolvedValue(emptyProof);
    simulator.baseRollupCircuit
      .mockResolvedValueOnce(baseRollupOutputLeft)
      .mockResolvedValueOnce(baseRollupOutputRight);
    simulator.rootRollupCircuit.mockResolvedValue(rootRollupOutput);
  }, 20_000);

  const updateRootTrees = async () => {
    for (const [newTree, rootTree] of [
      [MerkleTreeId.DATA_TREE, MerkleTreeId.DATA_TREE_ROOTS_TREE],
      [MerkleTreeId.CONTRACT_TREE, MerkleTreeId.CONTRACT_TREE_ROOTS_TREE],
    ] as const) {
      const newTreeInfo = await expectsDb.getTreeInfo(newTree);
      await expectsDb.appendLeaves(rootTree, [newTreeInfo.root]);
    }
  };

  // Updates the expectedDb trees based on the new commitments, contracts, and nullifiers from these txs
  const updateExpectedTreesFromTxs = async (txs: Tx[]) => {
    const newContracts = flatMap(txs, tx => tx.data.end.newContracts.map(n => computeContractLeaf(wasm, n)));
    for (const [tree, leaves] of [
      [MerkleTreeId.DATA_TREE, flatMap(txs, tx => tx.data.end.newCommitments.map(l => l.toBuffer()))],
      [MerkleTreeId.CONTRACT_TREE, newContracts.map(x => x.toBuffer())],
      [MerkleTreeId.NULLIFIER_TREE, flatMap(txs, tx => tx.data.end.newNullifiers.map(l => l.toBuffer()))],
    ] as const) {
      await expectsDb.appendLeaves(tree, leaves);
    }
  };

  const getTreeSnapshot = async (tree: MerkleTreeId) => {
    const treeInfo = await expectsDb.getTreeInfo(tree);
    return new AppendOnlyTreeSnapshot(Fr.fromBuffer(treeInfo.root), Number(treeInfo.size));
  };

  const setTxOldTreeRoots = async (tx: Tx) => {
    for (const [name, id] of [
      ['privateDataTreeRoot', MerkleTreeId.DATA_TREE],
      ['contractTreeRoot', MerkleTreeId.CONTRACT_TREE],
      ['nullifierTreeRoot', MerkleTreeId.NULLIFIER_TREE],
    ] as const) {
      tx.data.constants.oldTreeRoots[name] = Fr.fromBuffer((await builderDb.getTreeInfo(id)).root);
    }
  };

  describe('mock simulator', () => {
    it('builds an L2 block using mock simulator', async () => {
      // Create instance to test
      builder = new TestSubject(builderDb, vks, simulator, prover);
      await builder.updateRootTrees();

      // Assemble a fake transaction, we'll tweak some fields below
      const tx = new Tx(makePrivateKernelPublicInputs(), emptyProof, makeEmptyUnverifiedData());
      const txsLeft = [tx, makeEmptyTx()];
      const txsRight = [makeEmptyTx(), makeEmptyTx()];

      // Set tree roots to proper values in the tx
      await setTxOldTreeRoots(tx);

      // Calculate what would be the tree roots after the txs from the first base rollup land and update mock circuit output
      await updateExpectedTreesFromTxs(txsLeft);
      baseRollupOutputLeft.endContractTreeSnapshot = await getTreeSnapshot(MerkleTreeId.CONTRACT_TREE);
      baseRollupOutputLeft.endNullifierTreeSnapshot = await getTreeSnapshot(MerkleTreeId.NULLIFIER_TREE);
      baseRollupOutputLeft.endPrivateDataTreeSnapshot = await getTreeSnapshot(MerkleTreeId.DATA_TREE);

      // Same for the two txs on the right
      await updateExpectedTreesFromTxs(txsRight);
      baseRollupOutputRight.endContractTreeSnapshot = await getTreeSnapshot(MerkleTreeId.CONTRACT_TREE);
      baseRollupOutputRight.endNullifierTreeSnapshot = await getTreeSnapshot(MerkleTreeId.NULLIFIER_TREE);
      baseRollupOutputRight.endPrivateDataTreeSnapshot = await getTreeSnapshot(MerkleTreeId.DATA_TREE);

      // And update the root trees now to create proper output to the root rollup circuit
      await updateRootTrees();
      rootRollupOutput.endContractTreeSnapshot = await getTreeSnapshot(MerkleTreeId.CONTRACT_TREE);
      rootRollupOutput.endNullifierTreeSnapshot = await getTreeSnapshot(MerkleTreeId.NULLIFIER_TREE);
      rootRollupOutput.endPrivateDataTreeSnapshot = await getTreeSnapshot(MerkleTreeId.DATA_TREE);
      rootRollupOutput.endTreeOfHistoricContractTreeRootsSnapshot = await getTreeSnapshot(
        MerkleTreeId.CONTRACT_TREE_ROOTS_TREE,
      );
      rootRollupOutput.endTreeOfHistoricPrivateDataTreeRootsSnapshot = await getTreeSnapshot(
        MerkleTreeId.DATA_TREE_ROOTS_TREE,
      );

      // Actually build a block!
      const txs = [tx, makeEmptyTx(), makeEmptyTx(), makeEmptyTx()];
      const [l2Block, proof] = await builder.buildL2Block(blockNumber, txs);

      expect(l2Block.number).toEqual(blockNumber);
      expect(proof).toEqual(emptyProof);
    }, 20000);
  });

  describe('circuits simulator', () => {
    beforeEach(async () => {
      const simulator = await WasmCircuitSimulator.new();
      const prover = new EmptyProver();
      builder = new TestSubject(builderDb, vks, simulator, prover);
      await builder.updateRootTrees();
    });

    const makeContractDeployTx = async (seed = 0x1) => {
      const tx = makeEmptyTx();
      await setTxOldTreeRoots(tx);
      tx.data.end.newContracts = [makeNewContractData(seed + 0x1000)];
      return tx;
    };

    it.each([
      [0, 4],
      [1, 4],
      [4, 4],
    ] as const)(
      'builds an L2 block with %i contract deploy txs and %i txs total',
      async (deployCount: number, totalCount: number) => {
        const contractTreeBefore = await builderDb.getTreeInfo(MerkleTreeId.CONTRACT_TREE);

        const txs = [
          ...(await Promise.all(times(deployCount, makeContractDeployTx))),
          ...times(totalCount - deployCount, makeEmptyTx),
        ];

        const [l2Block] = await builder.buildL2Block(blockNumber, txs);
        expect(l2Block.number).toEqual(blockNumber);

        await updateExpectedTreesFromTxs(txs);
        const contractTreeAfter = await builderDb.getTreeInfo(MerkleTreeId.CONTRACT_TREE);

        if (deployCount > 0) {
          expect(contractTreeAfter.root).not.toEqual(contractTreeBefore.root);
        }

        const expectedContractTreeAfter = await expectsDb.getTreeInfo(MerkleTreeId.CONTRACT_TREE).then(t => t.root);
        expect(contractTreeAfter.root).toEqual(expectedContractTreeAfter);
        expect(contractTreeAfter.size).toEqual(BigInt(totalCount));
      },
      10000,
    );
  });
<<<<<<< HEAD

  it('build edge case test', async () => {
    // Regression test - this recreates the edge case

    const simulator = await WasmCircuitSimulator.new();
    const prover = new EmptyProver();
    builder = new TestSubject(builderDb, vks, simulator, prover);
    // update the starting tree
    const updateVals = Array(16).fill(0n);
    updateVals[0] = 19777494491628650244807463906174285795660759352776418619064841306523677458742n;
    updateVals[1] = 10246291467305176436335175657884940686778521321101740385288169037814567547848n;

    await builder.updateRootTrees();
    await builderDb.appendLeaves(
      MerkleTreeId.NULLIFIER_TREE,
      updateVals.map(v => toBufferBE(v, 32)),
    );

    // new added values
    const tx = makeEmptyTx();
    tx.data.end.newNullifiers[0] = new Fr(
      10336601644835972678500657502133589897705389664587188571002640950065546264856n,
    );
    tx.data.end.newNullifiers[1] = new Fr(
      17490072961923661940560522096125238013953043065748521735636170028491723851741n,
    );

    const [l2Block] = await builder.buildL2Block(blockNumber, tx);
    expect(l2Block.number).toEqual(blockNumber);
  });

  it('builds an L2 block with a contract deployment tx using wasm circuits', async () => {
    const simulator = await WasmCircuitSimulator.new();
    const prover = new EmptyProver();
    builder = new TestSubject(builderDb, vks, simulator, prover);
    await builder.updateRootTrees();
    const contractTreeBefore = await builderDb.getTreeInfo(MerkleTreeId.CONTRACT_TREE);

    const tx = makeEmptyTx();
    await setTxOldTreeRoots(tx);
    tx.data.end.newContracts = [makeNewContractData(0x1000)];

    const [l2Block] = await builder.buildL2Block(blockNumber, tx);
    expect(l2Block.number).toEqual(blockNumber);

    await updateExpectedTreesFromTxs([tx]);
    const contractTreeAfter = await builderDb.getTreeInfo(MerkleTreeId.CONTRACT_TREE);
    expect(contractTreeAfter.root).not.toEqual(contractTreeBefore.root);
    expect(contractTreeAfter.root).toEqual(await expectsDb.getTreeInfo(MerkleTreeId.CONTRACT_TREE).then(t => t.root));
    expect(contractTreeAfter.size).toEqual(4n);
  }, 10000);

  it('test nullifier tree impl, inserting descending values', async () => {
    const leaves = [16, 15, 14, 13, 0, 0, 0, 0].map(i => toBufferBE(BigInt(i), 32));
    await expectsDb.appendLeaves(MerkleTreeId.NULLIFIER_TREE, leaves);

    builder = new TestSubject(builderDb, vks, simulator, prover);

    await builder.performBaseRollupBatchInsertionProofs(leaves);

    // assert snapshots
    const expectsSnapshot = await expectsDb.getTreeInfo(MerkleTreeId.NULLIFIER_TREE);
    const buildSnapshot = await builderDb.getTreeInfo(MerkleTreeId.NULLIFIER_TREE);
    expect(buildSnapshot).toEqual(expectsSnapshot);
  });

  it('test nullifier tree impl, inserting ascending values', async () => {
    const leaves = [13, 14, 15, 16, 0, 0, 0, 0].map(i => toBufferBE(BigInt(i), 32));
    await expectsDb.appendLeaves(MerkleTreeId.NULLIFIER_TREE, leaves);
    builder = new TestSubject(builderDb, vks, simulator, prover);

    await builder.performBaseRollupBatchInsertionProofs(leaves);

    // assert snapshots
    const expectsSnapshot = await expectsDb.getTreeInfo(MerkleTreeId.NULLIFIER_TREE);
    const buildSnapshot = await builderDb.getTreeInfo(MerkleTreeId.NULLIFIER_TREE);
    expect(buildSnapshot).toEqual(expectsSnapshot);
  });

  it('test nullifier tree impl, inserting arbitrary random values', async () => {
    const leaves = [1234, 98, 0, 0, 99999, 88, 54, 0].map(i => toBufferBE(BigInt(i), 32));
    await expectsDb.appendLeaves(MerkleTreeId.NULLIFIER_TREE, leaves);
    builder = new TestSubject(builderDb, vks, simulator, prover);

    await builder.performBaseRollupBatchInsertionProofs(leaves);

    // assert snapshots
    const expectsSnapshot = await expectsDb.getTreeInfo(MerkleTreeId.NULLIFIER_TREE);
    const buildSnapshot = await builderDb.getTreeInfo(MerkleTreeId.NULLIFIER_TREE);
    expect(buildSnapshot).toEqual(expectsSnapshot);
  });

  it('test nullifier tree impl, inserting arbitrary random values #2', async () => {
    const leaves = [97, 98, 10, 0, 99999, 88, 100001, 9000000].map(i => toBufferBE(BigInt(i), 32));
    await expectsDb.appendLeaves(MerkleTreeId.NULLIFIER_TREE, leaves);
    builder = new TestSubject(builderDb, vks, simulator, prover);

    await builder.performBaseRollupBatchInsertionProofs(leaves);

    // assert snapshots
    const expectsSnapshot = await expectsDb.getTreeInfo(MerkleTreeId.NULLIFIER_TREE);
    const buildSnapshot = await builderDb.getTreeInfo(MerkleTreeId.NULLIFIER_TREE);
    expect(buildSnapshot).toEqual(expectsSnapshot);
  });
=======
>>>>>>> 463269c6
});

// Test subject class that exposes internal functions for testing
class TestSubject extends CircuitBlockBuilder {
  public buildBaseRollupInput(tx1: Tx, tx2: Tx): Promise<BaseRollupInputs> {
    return super.buildBaseRollupInput(tx1, tx2);
  }

  public updateRootTrees(): Promise<void> {
    return super.updateRootTrees();
  }
}<|MERGE_RESOLUTION|>--- conflicted
+++ resolved
@@ -27,11 +27,8 @@
 import { WasmCircuitSimulator } from '../simulator/wasm.js';
 import { CircuitBlockBuilder } from './circuit_block_builder.js';
 import { computeContractLeaf } from '@aztec/circuits.js/abis';
-<<<<<<< HEAD
 import { toBufferBE } from '@aztec/foundation';
-=======
 import times from 'lodash.times';
->>>>>>> 463269c6
 
 /* eslint-disable @typescript-eslint/ban-ts-comment */
 // @ts-ignore
@@ -215,59 +212,58 @@
       },
       10000,
     );
+
+    it.each([
+      [16, 15, 14, 13, 0, 0, 0, 0],
+      [13, 14, 15, 16, 0, 0, 0, 0],
+      [1234, 98, 0, 0, 99999, 88, 54, 0],
+      [97, 98, 10, 0, 99999, 88, 100001, 9000000],
+    ] as const)('Provides low nullifier tree information correctly', async (nullifiers: number[]) => {
+      const leaves = nullifiers.map(i => toBufferBE(BigInt(i), 32));
+      await expectsDb.appendLeaves(MerkleTreeId.NULLIFIER_TREE, leaves);
+
+      builder = new TestSubject(builderDb, vks, simulator, prover);
+
+      await builder.performBaseRollupBatchInsertionProofs(leaves);
+
+      // assert snapshots
+      const expectsSnapshot = await expectsDb.getTreeInfo(MerkleTreeId.NULLIFIER_TREE);
+      const buildSnapshot = await builderDb.getTreeInfo(MerkleTreeId.NULLIFIER_TREE);
+      expect(buildSnapshot).toEqual(expectsSnapshot);
+    });
+
+    it('build edge case test', async () => {
+      // Regression test - this recreates the edge case
+
+      const simulator = await WasmCircuitSimulator.new();
+      const prover = new EmptyProver();
+      builder = new TestSubject(builderDb, vks, simulator, prover);
+      // update the starting tree
+      const updateVals = Array(16).fill(0n);
+      updateVals[0] = 19777494491628650244807463906174285795660759352776418619064841306523677458742n;
+      updateVals[1] = 10246291467305176436335175657884940686778521321101740385288169037814567547848n;
+
+      await builder.updateRootTrees();
+      await builderDb.appendLeaves(
+        MerkleTreeId.NULLIFIER_TREE,
+        updateVals.map(v => toBufferBE(v, 32)),
+      );
+
+      // new added values
+      const tx = makeEmptyTx();
+      tx.data.end.newNullifiers[0] = new Fr(
+        10336601644835972678500657502133589897705389664587188571002640950065546264856n,
+      );
+      tx.data.end.newNullifiers[1] = new Fr(
+        17490072961923661940560522096125238013953043065748521735636170028491723851741n,
+      );
+
+      const [l2Block] = await builder.buildL2Block(blockNumber, tx);
+      expect(l2Block.number).toEqual(blockNumber);
+    });
   });
-<<<<<<< HEAD
-
-  it('build edge case test', async () => {
-    // Regression test - this recreates the edge case
-
-    const simulator = await WasmCircuitSimulator.new();
-    const prover = new EmptyProver();
-    builder = new TestSubject(builderDb, vks, simulator, prover);
-    // update the starting tree
-    const updateVals = Array(16).fill(0n);
-    updateVals[0] = 19777494491628650244807463906174285795660759352776418619064841306523677458742n;
-    updateVals[1] = 10246291467305176436335175657884940686778521321101740385288169037814567547848n;
-
-    await builder.updateRootTrees();
-    await builderDb.appendLeaves(
-      MerkleTreeId.NULLIFIER_TREE,
-      updateVals.map(v => toBufferBE(v, 32)),
-    );
-
-    // new added values
-    const tx = makeEmptyTx();
-    tx.data.end.newNullifiers[0] = new Fr(
-      10336601644835972678500657502133589897705389664587188571002640950065546264856n,
-    );
-    tx.data.end.newNullifiers[1] = new Fr(
-      17490072961923661940560522096125238013953043065748521735636170028491723851741n,
-    );
-
-    const [l2Block] = await builder.buildL2Block(blockNumber, tx);
-    expect(l2Block.number).toEqual(blockNumber);
-  });
-
-  it('builds an L2 block with a contract deployment tx using wasm circuits', async () => {
-    const simulator = await WasmCircuitSimulator.new();
-    const prover = new EmptyProver();
-    builder = new TestSubject(builderDb, vks, simulator, prover);
-    await builder.updateRootTrees();
-    const contractTreeBefore = await builderDb.getTreeInfo(MerkleTreeId.CONTRACT_TREE);
-
-    const tx = makeEmptyTx();
-    await setTxOldTreeRoots(tx);
-    tx.data.end.newContracts = [makeNewContractData(0x1000)];
-
-    const [l2Block] = await builder.buildL2Block(blockNumber, tx);
-    expect(l2Block.number).toEqual(blockNumber);
-
-    await updateExpectedTreesFromTxs([tx]);
-    const contractTreeAfter = await builderDb.getTreeInfo(MerkleTreeId.CONTRACT_TREE);
-    expect(contractTreeAfter.root).not.toEqual(contractTreeBefore.root);
-    expect(contractTreeAfter.root).toEqual(await expectsDb.getTreeInfo(MerkleTreeId.CONTRACT_TREE).then(t => t.root));
-    expect(contractTreeAfter.size).toEqual(4n);
-  }, 10000);
+
+  // TODO: use the same syntax as above
 
   it('test nullifier tree impl, inserting descending values', async () => {
     const leaves = [16, 15, 14, 13, 0, 0, 0, 0].map(i => toBufferBE(BigInt(i), 32));
@@ -283,46 +279,44 @@
     expect(buildSnapshot).toEqual(expectsSnapshot);
   });
 
-  it('test nullifier tree impl, inserting ascending values', async () => {
-    const leaves = [13, 14, 15, 16, 0, 0, 0, 0].map(i => toBufferBE(BigInt(i), 32));
-    await expectsDb.appendLeaves(MerkleTreeId.NULLIFIER_TREE, leaves);
-    builder = new TestSubject(builderDb, vks, simulator, prover);
-
-    await builder.performBaseRollupBatchInsertionProofs(leaves);
-
-    // assert snapshots
-    const expectsSnapshot = await expectsDb.getTreeInfo(MerkleTreeId.NULLIFIER_TREE);
-    const buildSnapshot = await builderDb.getTreeInfo(MerkleTreeId.NULLIFIER_TREE);
-    expect(buildSnapshot).toEqual(expectsSnapshot);
-  });
-
-  it('test nullifier tree impl, inserting arbitrary random values', async () => {
-    const leaves = [1234, 98, 0, 0, 99999, 88, 54, 0].map(i => toBufferBE(BigInt(i), 32));
-    await expectsDb.appendLeaves(MerkleTreeId.NULLIFIER_TREE, leaves);
-    builder = new TestSubject(builderDb, vks, simulator, prover);
-
-    await builder.performBaseRollupBatchInsertionProofs(leaves);
-
-    // assert snapshots
-    const expectsSnapshot = await expectsDb.getTreeInfo(MerkleTreeId.NULLIFIER_TREE);
-    const buildSnapshot = await builderDb.getTreeInfo(MerkleTreeId.NULLIFIER_TREE);
-    expect(buildSnapshot).toEqual(expectsSnapshot);
-  });
-
-  it('test nullifier tree impl, inserting arbitrary random values #2', async () => {
-    const leaves = [97, 98, 10, 0, 99999, 88, 100001, 9000000].map(i => toBufferBE(BigInt(i), 32));
-    await expectsDb.appendLeaves(MerkleTreeId.NULLIFIER_TREE, leaves);
-    builder = new TestSubject(builderDb, vks, simulator, prover);
-
-    await builder.performBaseRollupBatchInsertionProofs(leaves);
-
-    // assert snapshots
-    const expectsSnapshot = await expectsDb.getTreeInfo(MerkleTreeId.NULLIFIER_TREE);
-    const buildSnapshot = await builderDb.getTreeInfo(MerkleTreeId.NULLIFIER_TREE);
-    expect(buildSnapshot).toEqual(expectsSnapshot);
-  });
-=======
->>>>>>> 463269c6
+  // it('test nullifier tree impl, inserting ascending values', async () => {
+  //   const leaves = [13, 14, 15, 16, 0, 0, 0, 0].map(i => toBufferBE(BigInt(i), 32));
+  //   await expectsDb.appendLeaves(MerkleTreeId.NULLIFIER_TREE, leaves);
+  //   builder = new TestSubject(builderDb, vks, simulator, prover);
+
+  //   await builder.performBaseRollupBatchInsertionProofs(leaves);
+
+  //   // assert snapshots
+  //   const expectsSnapshot = await expectsDb.getTreeInfo(MerkleTreeId.NULLIFIER_TREE);
+  //   const buildSnapshot = await builderDb.getTreeInfo(MerkleTreeId.NULLIFIER_TREE);
+  //   expect(buildSnapshot).toEqual(expectsSnapshot);
+  // });
+
+  // it('test nullifier tree impl, inserting arbitrary random values', async () => {
+  //   const leaves = [1234, 98, 0, 0, 99999, 88, 54, 0].map(i => toBufferBE(BigInt(i), 32));
+  //   await expectsDb.appendLeaves(MerkleTreeId.NULLIFIER_TREE, leaves);
+  //   builder = new TestSubject(builderDb, vks, simulator, prover);
+
+  //   await builder.performBaseRollupBatchInsertionProofs(leaves);
+
+  //   // assert snapshots
+  //   const expectsSnapshot = await expectsDb.getTreeInfo(MerkleTreeId.NULLIFIER_TREE);
+  //   const buildSnapshot = await builderDb.getTreeInfo(MerkleTreeId.NULLIFIER_TREE);
+  //   expect(buildSnapshot).toEqual(expectsSnapshot);
+  // });
+
+  // it('test nullifier tree impl, inserting arbitrary random values #2', async () => {
+  //   const leaves = [97, 98, 10, 0, 99999, 88, 100001, 9000000].map(i => toBufferBE(BigInt(i), 32));
+  //   await expectsDb.appendLeaves(MerkleTreeId.NULLIFIER_TREE, leaves);
+  //   builder = new TestSubject(builderDb, vks, simulator, prover);
+
+  //   await builder.performBaseRollupBatchInsertionProofs(leaves);
+
+  //   // assert snapshots
+  //   const expectsSnapshot = await expectsDb.getTreeInfo(MerkleTreeId.NULLIFIER_TREE);
+  //   const buildSnapshot = await builderDb.getTreeInfo(MerkleTreeId.NULLIFIER_TREE);
+  //   expect(buildSnapshot).toEqual(expectsSnapshot);
+  // });
 });
 
 // Test subject class that exposes internal functions for testing
