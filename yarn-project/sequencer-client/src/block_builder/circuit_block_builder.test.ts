--- conflicted
+++ resolved
@@ -12,10 +12,6 @@
   makeBaseRollupPublicInputs,
   makeKernelPublicInputs,
   makeNewContractData,
-<<<<<<< HEAD
-  makeKernelPublicInputs,
-=======
->>>>>>> 54ad110a
   makeRootRollupPublicInputs,
 } from '@aztec/circuits.js/factories';
 import { toBufferBE } from '@aztec/foundation';
@@ -119,13 +115,9 @@
       ['contractTreeRoot', MerkleTreeId.CONTRACT_TREE],
       ['nullifierTreeRoot', MerkleTreeId.NULLIFIER_TREE],
     ] as const) {
-<<<<<<< HEAD
-      tx.data.constants.oldTreeRoots.privateOldTreeRoots[name] = Fr.fromBuffer((await builderDb.getTreeInfo(id)).root);
-=======
       tx.data.constants.historicTreeRoots.privateHistoricTreeRoots[name] = Fr.fromBuffer(
         (await builderDb.getTreeInfo(id)).root,
       );
->>>>>>> 54ad110a
     }
   };
 
@@ -136,17 +128,11 @@
       await builder.updateRootTrees();
 
       // Assemble a fake transaction, we'll tweak some fields below
-<<<<<<< HEAD
-      const tx = Tx.createPrivate(makeKernelPublicInputs(), emptyProof, makeEmptyUnverifiedData());
-      const txsLeft = [tx, makeEmptyPrivateTx()];
-      const txsRight = [makeEmptyPrivateTx(), makeEmptyPrivateTx()];
-=======
       const tx = await makeProcessedTx(
         Tx.createPrivate(makeKernelPublicInputs(), emptyProof, makeEmptyUnverifiedData()),
       );
       const txsLeft = [tx, await makeEmptyProcessedTx()];
       const txsRight = [await makeEmptyProcessedTx(), await makeEmptyProcessedTx()];
->>>>>>> 54ad110a
 
       // Set tree roots to proper values in the tx
       await setTxHistoricTreeRoots(tx);
