import {
  AppendOnlyTreeSnapshot,
  BaseRollupInputs,
  BaseOrMergeRollupPublicInputs,
  CircuitsWasm,
  Fr,
  RootRollupPublicInputs,
  UInt8Vector,
} from '@aztec/circuits.js';
import {
  makeBaseRollupPublicInputs,
  makeNewContractData,
  makeKernelPublicInputs,
  makeRootRollupPublicInputs,
} from '@aztec/circuits.js/factories';
import { PrivateTx, Tx } from '@aztec/types';
import { MerkleTreeId, MerkleTreeOperations, MerkleTrees } from '@aztec/world-state';
import { MockProxy, mock } from 'jest-mock-extended';
import { default as levelup } from 'levelup';
import flatMap from 'lodash.flatmap';
import { default as memdown, type MemDown } from 'memdown';
import { makeEmptyPrivateTx, makeEmptyUnverifiedData } from '../mocks/tx.js';
import { VerificationKeys, getVerificationKeys } from '../mocks/verification_keys.js';
import { EmptyRollupProver } from '../prover/empty.js';
import { RollupProver } from '../prover/index.js';
import { RollupSimulator } from '../simulator/index.js';
import { WasmCircuitSimulator } from '../simulator/wasm.js';
import { CircuitBlockBuilder } from './circuit_block_builder.js';
import { computeContractLeaf } from '@aztec/circuits.js/abis';
import { toBufferBE } from '@aztec/foundation';
import times from 'lodash.times';

export const createMemDown = () => (memdown as any)() as MemDown<any, any>;

describe('sequencer/circuit_block_builder', () => {
  let builder: TestSubject;
  let builderDb: MerkleTreeOperations;
  let expectsDb: MerkleTreeOperations;
  let vks: VerificationKeys;

  let simulator: MockProxy<RollupSimulator>;
  let prover: MockProxy<RollupProver>;

  let blockNumber: number;
  let baseRollupOutputLeft: BaseOrMergeRollupPublicInputs;
  let baseRollupOutputRight: BaseOrMergeRollupPublicInputs;
  let rootRollupOutput: RootRollupPublicInputs;

  let wasm: CircuitsWasm;

  const emptyProof = new UInt8Vector(Buffer.alloc(32, 0));

  beforeAll(async () => {
    wasm = await CircuitsWasm.get();
  });

  beforeEach(async () => {
    blockNumber = 3;
    builderDb = await MerkleTrees.new(levelup(createMemDown())).then(t => t.asLatest());
    expectsDb = await MerkleTrees.new(levelup(createMemDown())).then(t => t.asLatest());
    vks = getVerificationKeys();
    simulator = mock<RollupSimulator>();
    prover = mock<RollupProver>();
    builder = new TestSubject(builderDb, vks, simulator, prover);

    // Populate root trees with first roots from the empty trees
    // TODO: Should this be responsibility of the MerkleTreeDb init?
    await updateRootTrees();

    // Create mock outputs for simualator
    baseRollupOutputLeft = makeBaseRollupPublicInputs();
    baseRollupOutputRight = makeBaseRollupPublicInputs();
    rootRollupOutput = makeRootRollupPublicInputs();

    // Set up mocks
    prover.getBaseRollupProof.mockResolvedValue(emptyProof);
    prover.getRootRollupProof.mockResolvedValue(emptyProof);
    simulator.baseRollupCircuit
      .mockResolvedValueOnce(baseRollupOutputLeft)
      .mockResolvedValueOnce(baseRollupOutputRight);
    simulator.rootRollupCircuit.mockResolvedValue(rootRollupOutput);
  }, 20_000);

  const updateRootTrees = async () => {
    for (const [newTree, rootTree] of [
      [MerkleTreeId.DATA_TREE, MerkleTreeId.DATA_TREE_ROOTS_TREE],
      [MerkleTreeId.CONTRACT_TREE, MerkleTreeId.CONTRACT_TREE_ROOTS_TREE],
    ] as const) {
      const newTreeInfo = await expectsDb.getTreeInfo(newTree);
      await expectsDb.appendLeaves(rootTree, [newTreeInfo.root]);
    }
  };

  // Updates the expectedDb trees based on the new commitments, contracts, and nullifiers from these txs
  const updateExpectedTreesFromTxs = async (txs: PrivateTx[]) => {
    const newContracts = flatMap(txs, tx => tx.data.end.newContracts.map(n => computeContractLeaf(wasm, n)));
    for (const [tree, leaves] of [
      [MerkleTreeId.DATA_TREE, flatMap(txs, tx => tx.data.end.newCommitments.map(l => l.toBuffer()))],
      [MerkleTreeId.CONTRACT_TREE, newContracts.map(x => x.toBuffer())],
      [MerkleTreeId.NULLIFIER_TREE, flatMap(txs, tx => tx.data.end.newNullifiers.map(l => l.toBuffer()))],
    ] as const) {
      await expectsDb.appendLeaves(tree, leaves);
    }
  };

  const getTreeSnapshot = async (tree: MerkleTreeId) => {
    const treeInfo = await expectsDb.getTreeInfo(tree);
    return new AppendOnlyTreeSnapshot(Fr.fromBuffer(treeInfo.root), Number(treeInfo.size));
  };

  const setTxHistoricTreeRoots = async (tx: PrivateTx) => {
    for (const [name, id] of [
      ['privateDataTreeRoot', MerkleTreeId.DATA_TREE],
      ['contractTreeRoot', MerkleTreeId.CONTRACT_TREE],
      ['nullifierTreeRoot', MerkleTreeId.NULLIFIER_TREE],
    ] as const) {
<<<<<<< HEAD
      tx.data.constants.oldTreeRoots.privateOldTreeRoots[name] = Fr.fromBuffer((await builderDb.getTreeInfo(id)).root);
=======
      tx.data.constants.historicTreeRoots[name] = Fr.fromBuffer((await builderDb.getTreeInfo(id)).root);
>>>>>>> 72aeb37e
    }
  };

  describe('mock simulator', () => {
    it('builds an L2 block using mock simulator', async () => {
      // Create instance to test
      builder = new TestSubject(builderDb, vks, simulator, prover);
      await builder.updateRootTrees();

      // Assemble a fake transaction, we'll tweak some fields below
      const tx = Tx.createPrivate(makeKernelPublicInputs(), emptyProof, makeEmptyUnverifiedData());
      const txsLeft = [tx, makeEmptyPrivateTx()];
      const txsRight = [makeEmptyPrivateTx(), makeEmptyPrivateTx()];

      // Set tree roots to proper values in the tx
      await setTxHistoricTreeRoots(tx);

      // Calculate what would be the tree roots after the txs from the first base rollup land and update mock circuit output
      await updateExpectedTreesFromTxs(txsLeft);
      baseRollupOutputLeft.endContractTreeSnapshot = await getTreeSnapshot(MerkleTreeId.CONTRACT_TREE);
      baseRollupOutputLeft.endNullifierTreeSnapshot = await getTreeSnapshot(MerkleTreeId.NULLIFIER_TREE);
      baseRollupOutputLeft.endPrivateDataTreeSnapshot = await getTreeSnapshot(MerkleTreeId.DATA_TREE);

      // Same for the two txs on the right
      await updateExpectedTreesFromTxs(txsRight);
      baseRollupOutputRight.endContractTreeSnapshot = await getTreeSnapshot(MerkleTreeId.CONTRACT_TREE);
      baseRollupOutputRight.endNullifierTreeSnapshot = await getTreeSnapshot(MerkleTreeId.NULLIFIER_TREE);
      baseRollupOutputRight.endPrivateDataTreeSnapshot = await getTreeSnapshot(MerkleTreeId.DATA_TREE);

      // And update the root trees now to create proper output to the root rollup circuit
      await updateRootTrees();
      rootRollupOutput.endContractTreeSnapshot = await getTreeSnapshot(MerkleTreeId.CONTRACT_TREE);
      rootRollupOutput.endNullifierTreeSnapshot = await getTreeSnapshot(MerkleTreeId.NULLIFIER_TREE);
      rootRollupOutput.endPrivateDataTreeSnapshot = await getTreeSnapshot(MerkleTreeId.DATA_TREE);
      rootRollupOutput.endTreeOfHistoricContractTreeRootsSnapshot = await getTreeSnapshot(
        MerkleTreeId.CONTRACT_TREE_ROOTS_TREE,
      );
      rootRollupOutput.endTreeOfHistoricPrivateDataTreeRootsSnapshot = await getTreeSnapshot(
        MerkleTreeId.DATA_TREE_ROOTS_TREE,
      );

      // Actually build a block!
      const txs = [tx, makeEmptyPrivateTx(), makeEmptyPrivateTx(), makeEmptyPrivateTx()];
      const [l2Block, proof] = await builder.buildL2Block(blockNumber, txs);

      expect(l2Block.number).toEqual(blockNumber);
      expect(proof).toEqual(emptyProof);
    }, 20000);

    // For varying orders of insertions assert the local batch insertion generator creates the correct proofs
    it.each([
      [[16, 15, 14, 13, 0, 0, 0, 0]],
      [[13, 14, 15, 16, 0, 0, 0, 0]],
      [[1234, 98, 0, 0, 99999, 88, 54, 0]],
      [[97, 98, 10, 0, 99999, 88, 100001, 9000000]],
    ] as const)('Preforms nullifier tree batch insertion correctly', async nullifiers => {
      const leaves = nullifiers.map(i => toBufferBE(BigInt(i), 32));
      await expectsDb.appendLeaves(MerkleTreeId.NULLIFIER_TREE, leaves);

      builder = new TestSubject(builderDb, vks, simulator, prover);

      await builder.performBaseRollupBatchInsertionProofs(leaves);

      // assert snapshots
      const expectsSnapshot = await expectsDb.getTreeInfo(MerkleTreeId.NULLIFIER_TREE);
      const buildSnapshot = await builderDb.getTreeInfo(MerkleTreeId.NULLIFIER_TREE);
      expect(buildSnapshot).toEqual(expectsSnapshot);
    });
  });

  describe('circuits simulator', () => {
    beforeEach(async () => {
      const simulator = await WasmCircuitSimulator.new();
      const prover = new EmptyRollupProver();
      builder = new TestSubject(builderDb, vks, simulator, prover);
      await builder.updateRootTrees();
    });

    const makeContractDeployTx = async (seed = 0x1) => {
      const tx = makeEmptyPrivateTx();
      await setTxHistoricTreeRoots(tx);
      tx.data.end.newContracts = [makeNewContractData(seed + 0x1000)];
      return tx;
    };

    it.each([
      [0, 4],
      [1, 4],
      [4, 4],
      [0, 16],
      [16, 16],
    ] as const)(
      'builds an L2 block with %i contract deploy txs and %i txs total',
      async (deployCount: number, totalCount: number) => {
        const contractTreeBefore = await builderDb.getTreeInfo(MerkleTreeId.CONTRACT_TREE);

        const txs = [
          ...(await Promise.all(times(deployCount, makeContractDeployTx))),
          ...times(totalCount - deployCount, makeEmptyPrivateTx),
        ];

        const [l2Block] = await builder.buildL2Block(blockNumber, txs);
        expect(l2Block.number).toEqual(blockNumber);

        await updateExpectedTreesFromTxs(txs);
        const contractTreeAfter = await builderDb.getTreeInfo(MerkleTreeId.CONTRACT_TREE);

        if (deployCount > 0) {
          expect(contractTreeAfter.root).not.toEqual(contractTreeBefore.root);
        }

        const expectedContractTreeAfter = await expectsDb.getTreeInfo(MerkleTreeId.CONTRACT_TREE).then(t => t.root);
        expect(contractTreeAfter.root).toEqual(expectedContractTreeAfter);
        expect(contractTreeAfter.size).toEqual(BigInt(totalCount));
      },
      10000,
    );

    // This test specifically tests nullifier values which previously caused e2e_zk_token test to fail
    it('e2e edge case - regression test', async () => {
      const simulator = await WasmCircuitSimulator.new();
      const prover = new EmptyRollupProver();
      builder = new TestSubject(builderDb, vks, simulator, prover);
      // update the starting tree
      const updateVals = Array(16).fill(0n);
      updateVals[0] = 19777494491628650244807463906174285795660759352776418619064841306523677458742n;
      updateVals[1] = 10246291467305176436335175657884940686778521321101740385288169037814567547848n;

      await builder.updateRootTrees();
      await builderDb.appendLeaves(
        MerkleTreeId.NULLIFIER_TREE,
        updateVals.map(v => toBufferBE(v, 32)),
      );

      // new added values
      const tx = makeEmptyPrivateTx();
      tx.data.end.newNullifiers[0] = new Fr(
        10336601644835972678500657502133589897705389664587188571002640950065546264856n,
      );
      tx.data.end.newNullifiers[1] = new Fr(
        17490072961923661940560522096125238013953043065748521735636170028491723851741n,
      );
      const txs = [tx, makeEmptyPrivateTx(), makeEmptyPrivateTx(), makeEmptyPrivateTx()];

      const [l2Block] = await builder.buildL2Block(blockNumber, txs);
      expect(l2Block.number).toEqual(blockNumber);
    });
  });
});

// Test subject class that exposes internal functions for testing
class TestSubject extends CircuitBlockBuilder {
  public buildBaseRollupInput(tx1: PrivateTx, tx2: PrivateTx): Promise<BaseRollupInputs> {
    return super.buildBaseRollupInput(tx1, tx2);
  }

  public updateRootTrees(): Promise<void> {
    return super.updateRootTrees();
  }
}<|MERGE_RESOLUTION|>--- conflicted
+++ resolved
@@ -114,11 +114,7 @@
       ['contractTreeRoot', MerkleTreeId.CONTRACT_TREE],
       ['nullifierTreeRoot', MerkleTreeId.NULLIFIER_TREE],
     ] as const) {
-<<<<<<< HEAD
       tx.data.constants.oldTreeRoots.privateOldTreeRoots[name] = Fr.fromBuffer((await builderDb.getTreeInfo(id)).root);
-=======
-      tx.data.constants.historicTreeRoots[name] = Fr.fromBuffer((await builderDb.getTreeInfo(id)).root);
->>>>>>> 72aeb37e
     }
   };
 
