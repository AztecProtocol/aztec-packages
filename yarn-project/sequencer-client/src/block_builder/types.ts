--- conflicted
+++ resolved
@@ -3,7 +3,7 @@
 /**
  * Type representing the names of the trees for the base rollup.
  */
-type BaseTreeNames = 'NoteHashTree' | 'ContractTree' | 'NullifierTree';
+type BaseTreeNames = 'NoteHashTree' | 'ContractTree' | 'NullifierTree' | 'PublicDataTree';
 /**
  * Type representing the names of the trees.
  */
@@ -13,13 +13,7 @@
  * Type to assert that only the correct trees are checked when validating rollup tree outputs.
  */
 export type AllowedTreeNames<T extends BaseOrMergeRollupPublicInputs | RootRollupPublicInputs> =
-<<<<<<< HEAD
-  T extends RootRollupPublicInputs
-    ? 'NoteHash' | 'Contract' | 'Nullifier' | 'PublicData' | 'L1ToL2Messages' | 'Blocks'
-    : 'NoteHash' | 'Contract' | 'Nullifier' | 'PublicData';
-=======
   T extends RootRollupPublicInputs ? TreeNames : BaseTreeNames;
->>>>>>> 12249bf9
 
 /**
  * Type to assert the correct object field is indexed when validating rollup tree outputs.
