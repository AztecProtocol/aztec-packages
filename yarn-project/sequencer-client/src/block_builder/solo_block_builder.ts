import {
  AppendOnlyTreeSnapshot,
  BaseOrMergeRollupPublicInputs,
  BaseRollupInputs,
  CONTRACT_TREE_ROOTS_TREE_HEIGHT,
  CircuitsWasm,
  ConstantBaseRollupData,
<<<<<<< HEAD
  KERNEL_NEW_NULLIFIERS_LENGTH,
  L1_TO_L2_MESSAGES_SUBTREE_INSERTION_HEIGHT,
=======
  L1_TO_L2_MESSAGES_SUBTREE_HEIGHT,
>>>>>>> 09b3f3f3
  MembershipWitness,
  MergeRollupInputs,
  NULLIFIER_TREE_HEIGHT,
  NUMBER_OF_L1_L2_MESSAGES_PER_ROLLUP,
  NullifierLeafPreimage,
  PRIVATE_DATA_TREE_ROOTS_TREE_HEIGHT,
  PUBLIC_DATA_TREE_HEIGHT,
  PreviousKernelData,
  PreviousRollupData,
  ROLLUP_VK_TREE_HEIGHT,
  RollupTypes,
  RootRollupInputs,
  RootRollupPublicInputs,
  VK_TREE_HEIGHT,
  VerificationKey,
} from '@aztec/circuits.js';
import { computeContractLeaf } from '@aztec/circuits.js/abis';
import { LeafData, SiblingPath } from '@aztec/merkle-tree';
import { MerkleTreeId, ContractData, L2Block, PublicDataWrite } from '@aztec/types';
import { MerkleTreeOperations } from '@aztec/world-state';
import chunk from 'lodash.chunk';
import flatMap from 'lodash.flatmap';
import times from 'lodash.times';
import { VerificationKeys } from '../mocks/verification_keys.js';
import { Proof, RollupProver } from '../prover/index.js';
import { RollupSimulator } from '../simulator/index.js';

import { ProcessedTx } from '../sequencer/processed_tx.js';
import { BlockBuilder } from './index.js';
import { Fr } from '@aztec/foundation/fields';
import { createDebugLogger } from '@aztec/foundation/log';
import { toBigIntBE, toBufferBE } from '@aztec/foundation/bigint-buffer';
import { toFriendlyJSON } from '@aztec/circuits.js/utils';
import { AllowedTreeNames, OutputWithTreeSnapshot } from './types.js';

const frToBigInt = (fr: Fr) => toBigIntBE(fr.toBuffer());
const bigintToFr = (num: bigint) => new Fr(num);
const bigintToNum = (num: bigint) => Number(num);

// Denotes fields that are not used now, but will be in the future
const FUTURE_FR = new Fr(0n);
const FUTURE_NUM = 0;

// Denotes fields that should be deleted
const DELETE_FR = new Fr(0n);
const DELETE_NUM = 0;

/**
 * All of the data required for the circuit compute and verify nullifiers.
 */
export interface LowNullifierWitnessData {
  /**
   * Preimage of the low nullifier that proves non membership.
   */
  preimage: NullifierLeafPreimage;
  /**
   * Sibling path to prove membership of low nullifier.
   */
  siblingPath: SiblingPath;
  /**
   * The index of low nullifier.
   */
  index: bigint;
}

// Pre-compute empty nullifier witness
const EMPTY_LOW_NULLIFIER_WITNESS: LowNullifierWitnessData = {
  preimage: NullifierLeafPreimage.empty(),
  index: 0n,
  siblingPath: new SiblingPath(Array(NULLIFIER_TREE_HEIGHT).fill(toBufferBE(0n, 32))),
};

/**
 * Builds an L2 block out of a set of ProcessedTx's,
 * using the base, merge, and root rollup circuits.
 */
export class SoloBlockBuilder implements BlockBuilder {
  constructor(
    protected db: MerkleTreeOperations,
    protected vks: VerificationKeys,
    protected simulator: RollupSimulator,
    protected prover: RollupProver,
    protected debug = createDebugLogger('aztec:sequencer'),
  ) {}

  /**
   * Builds an L2 block with the given number containing the given txs, updating state trees.
   * @param blockNumber - Number of the block to create.
   * @param txs - Processed transactions to include in the block.
   * @param newL1ToL2Messages - L1 to L2 messages to be part of the block.
   * @returns The new L2 block and a correctness proof as returned by the root rollup circuit.
   */
  public async buildL2Block(
    blockNumber: number,
    txs: ProcessedTx[],
    newL1ToL2Messages: Fr[],
  ): Promise<[L2Block, Proof]> {
    const [
      startPrivateDataTreeSnapshot,
      startNullifierTreeSnapshot,
      startContractTreeSnapshot,
      startPublicDataTreeSnapshot,
      startTreeOfHistoricPrivateDataTreeRootsSnapshot,
      startTreeOfHistoricContractTreeRootsSnapshot,
      startL1ToL2MessageTreeSnapshot,
      startTreeOfHistoricL1ToL2MessageTreeRootsSnapshot,
    ] = await Promise.all(
      [
        MerkleTreeId.PRIVATE_DATA_TREE,
        MerkleTreeId.NULLIFIER_TREE,
        MerkleTreeId.CONTRACT_TREE,
        MerkleTreeId.PUBLIC_DATA_TREE,
        MerkleTreeId.PRIVATE_DATA_TREE_ROOTS_TREE,
        MerkleTreeId.CONTRACT_TREE_ROOTS_TREE,
        MerkleTreeId.L1_TO_L2_MESSAGES_TREE,
        MerkleTreeId.L1_TO_L2_MESSAGES_ROOTS_TREE,
      ].map(tree => this.getTreeSnapshot(tree)),
    );

    // Check txs are good for processing
    this.validateTxs(txs);

    for (const tx of txs) {
      tx.data.end.newNullifiers = [
        Fr.fromBuffer(tx.hash.buffer),
        ...tx.data.end.newNullifiers.slice(0, KERNEL_NEW_NULLIFIERS_LENGTH - 1),
      ];
      this.debug(`Added nullifier ${tx.hash.toString()}`);
    }

    // We fill the tx batch with empty txs, we process only one tx at a time for now
    const [circuitsOutput, proof] = await this.runCircuits(txs, newL1ToL2Messages);

    const {
      endPrivateDataTreeSnapshot,
      endNullifierTreeSnapshot,
      endContractTreeSnapshot,
      endPublicDataTreeRoot,
      endTreeOfHistoricPrivateDataTreeRootsSnapshot,
      endTreeOfHistoricContractTreeRootsSnapshot,
      endL1ToL2MessageTreeSnapshot,
      endTreeOfHistoricL1ToL2MessageTreeRootsSnapshot,
    } = circuitsOutput;

    // Collect all new nullifiers, commitments, and contracts from all txs in this block
    const wasm = await CircuitsWasm.get();
    const newNullifiers = flatMap(txs, tx => tx.data.end.newNullifiers);
    const newCommitments = flatMap(txs, tx => tx.data.end.newCommitments);
    const newContracts = flatMap(txs, tx => tx.data.end.newContracts).map(cd => computeContractLeaf(wasm, cd));
    const newContractData = flatMap(txs, tx => tx.data.end.newContracts).map(
      n => new ContractData(n.contractAddress, n.portalContractAddress),
    );
    const newPublicDataWrites = flatMap(txs, tx =>
      tx.data.end.stateTransitions.map(t => new PublicDataWrite(t.leafIndex, t.newValue)),
    );

    const l2Block = L2Block.fromFields({
      number: blockNumber,
      startPrivateDataTreeSnapshot,
      endPrivateDataTreeSnapshot,
      startNullifierTreeSnapshot,
      endNullifierTreeSnapshot,
      startContractTreeSnapshot,
      endContractTreeSnapshot,
      startPublicDataTreeRoot: startPublicDataTreeSnapshot.root,
      endPublicDataTreeRoot,
      startTreeOfHistoricPrivateDataTreeRootsSnapshot,
      endTreeOfHistoricPrivateDataTreeRootsSnapshot,
      startTreeOfHistoricContractTreeRootsSnapshot,
      endTreeOfHistoricContractTreeRootsSnapshot,
      startL1ToL2MessageTreeSnapshot,
      endL1ToL2MessageTreeSnapshot,
      startTreeOfHistoricL1ToL2MessageTreeRootsSnapshot,
      endTreeOfHistoricL1ToL2MessageTreeRootsSnapshot,
      newCommitments,
      newNullifiers,
      newContracts,
      newContractData,
      newPublicDataWrites,
      newL1ToL2Messages,
    });

    if (!l2Block.getCalldataHash().equals(circuitsOutput.sha256CalldataHash())) {
      throw new Error(
        `Calldata hash mismatch, ${l2Block.getCalldataHash().toString('hex')} == ${circuitsOutput
          .sha256CalldataHash()
          .toString('hex')} `,
      );
    }

    return [l2Block, proof];
  }

  protected validateTxs(txs: ProcessedTx[]) {
    for (const tx of txs) {
      for (const historicTreeRoot of ['privateDataTreeRoot', 'contractTreeRoot', 'nullifierTreeRoot'] as const) {
        if (tx.data.constants.historicTreeRoots.privateHistoricTreeRoots[historicTreeRoot].isZero()) {
          throw new Error(`Empty ${historicTreeRoot} for tx: ${toFriendlyJSON(tx)}`);
        }
      }
    }
  }

  protected async getTreeSnapshot(id: MerkleTreeId): Promise<AppendOnlyTreeSnapshot> {
    const treeInfo = await this.db.getTreeInfo(id);
    return new AppendOnlyTreeSnapshot(Fr.fromBuffer(treeInfo.root), Number(treeInfo.size));
  }

  protected async runCircuits(txs: ProcessedTx[], newL1ToL2Messages: Fr[]): Promise<[RootRollupPublicInputs, Proof]> {
    // Check that the length of the array of txs is a power of two
    // See https://graphics.stanford.edu/~seander/bithacks.html#DetermineIfPowerOf2
    if (txs.length < 4 || (txs.length & (txs.length - 1)) !== 0) {
      throw new Error(`Length of txs for the block should be a power of two and at least four (got ${txs.length})`);
    }

    // Check that the number of new L1 to L2 messages is the same as the max
    if (newL1ToL2Messages.length !== NUMBER_OF_L1_L2_MESSAGES_PER_ROLLUP) {
      throw new Error(
        `Length of the l1 to l2 messages per block should be a constant ${NUMBER_OF_L1_L2_MESSAGES_PER_ROLLUP} (got ${newL1ToL2Messages.length})`,
      );
    }

    // Run the base rollup circuits for the txs
    const baseRollupOutputs: [BaseOrMergeRollupPublicInputs, Proof][] = [];
    for (const pair of chunk(txs, 2)) {
      const [tx1, tx2] = pair;
      baseRollupOutputs.push(await this.baseRollupCircuit(tx1, tx2));
    }

    // Run merge rollups in layers until we have only two outputs
    let mergeRollupInputs: [BaseOrMergeRollupPublicInputs, Proof][] = baseRollupOutputs;
    let mergeRollupOutputs: [BaseOrMergeRollupPublicInputs, Proof][] = [];
    while (mergeRollupInputs.length > 2) {
      for (const pair of chunk(mergeRollupInputs, 2)) {
        const [r1, r2] = pair;
        mergeRollupOutputs.push(await this.mergeRollupCircuit(r1, r2));
      }
      mergeRollupInputs = mergeRollupOutputs;
      mergeRollupOutputs = [];
    }

    // Run the root rollup with the last two merge rollups (or base, if no merge layers)
    const [mergeOutputLeft, mergeOutputRight] = mergeRollupInputs;
    return this.rootRollupCircuit(mergeOutputLeft, mergeOutputRight, newL1ToL2Messages);
  }

  protected async baseRollupCircuit(
    tx1: ProcessedTx,
    tx2: ProcessedTx,
  ): Promise<[BaseOrMergeRollupPublicInputs, Proof]> {
    this.debug(`Running base rollup for ${tx1.hash} ${tx2.hash}`);
    const rollupInput = await this.buildBaseRollupInput(tx1, tx2);
    const rollupOutput = await this.simulator.baseRollupCircuit(rollupInput);
    await this.validateTrees(rollupOutput);
    const proof = await this.prover.getBaseRollupProof(rollupInput, rollupOutput);
    return [rollupOutput, proof];
  }

  protected async mergeRollupCircuit(
    left: [BaseOrMergeRollupPublicInputs, Proof],
    right: [BaseOrMergeRollupPublicInputs, Proof],
  ): Promise<[BaseOrMergeRollupPublicInputs, Proof]> {
    const vk = this.getVerificationKey(left[0].rollupType);
    const mergeInputs = new MergeRollupInputs([
      this.getPreviousRollupDataFromPublicInputs(left[0], left[1], vk),
      this.getPreviousRollupDataFromPublicInputs(right[0], right[1], vk),
    ]);

    this.debug(`Running merge rollup circuit`);
    const output = await this.simulator.mergeRollupCircuit(mergeInputs);
    const proof = await this.prover.getMergeRollupProof(mergeInputs, output);
    return [output, proof];
  }

  protected getVerificationKey(type: RollupTypes) {
    switch (type) {
      case RollupTypes.Base:
        return this.vks.baseRollupCircuit;
      case RollupTypes.Merge:
        return this.vks.mergeRollupCircuit;
      default:
        throw new Error(`No verification key available for ${type}`);
    }
  }

  protected async rootRollupCircuit(
    left: [BaseOrMergeRollupPublicInputs, Proof],
    right: [BaseOrMergeRollupPublicInputs, Proof],
    newL1ToL2Messages: Fr[],
  ): Promise<[RootRollupPublicInputs, Proof]> {
    this.debug(`Running root rollup circuit`);
    const rootInput = await this.getRootRollupInput(...left, ...right, newL1ToL2Messages);

    // Update the local trees to include the new l1 to l2 messages
    await this.db.appendLeaves(
      MerkleTreeId.L1_TO_L2_MESSAGES_TREE,
      newL1ToL2Messages.map(m => m.toBuffer()),
    );

    // Simulate and get proof for the root circuit
    const rootOutput = await this.simulator.rootRollupCircuit(rootInput);

    const rootProof = await this.prover.getRootRollupProof(rootInput, rootOutput);

    // Update the root trees with the latest data and contract tree roots,
    // and validate them against the output of the root circuit simulation
    this.debug(`Updating and validating root trees`);
    await this.db.updateHistoricRootsTrees();
    await this.validateRootOutput(rootOutput);

    return [rootOutput, rootProof];
  }

  // Validate that the new roots we calculated from manual insertions match the outputs of the simulation
  protected async validateTrees(rollupOutput: BaseOrMergeRollupPublicInputs | RootRollupPublicInputs) {
    await Promise.all([
      this.validateTree(rollupOutput, MerkleTreeId.CONTRACT_TREE, 'Contract'),
      this.validateTree(rollupOutput, MerkleTreeId.PRIVATE_DATA_TREE, 'PrivateData'),
      this.validateTree(rollupOutput, MerkleTreeId.NULLIFIER_TREE, 'Nullifier'),
      this.validatePublicDataTreeRoot(rollupOutput),
    ]);
  }

  // Validate that the roots of all local trees match the output of the root circuit simulation
  protected async validateRootOutput(rootOutput: RootRollupPublicInputs) {
    await Promise.all([
      this.validateTrees(rootOutput),
      this.validateRootTree(rootOutput, MerkleTreeId.CONTRACT_TREE_ROOTS_TREE, 'Contract'),
      this.validateRootTree(rootOutput, MerkleTreeId.PRIVATE_DATA_TREE_ROOTS_TREE, 'PrivateData'),
      this.validateRootTree(rootOutput, MerkleTreeId.L1_TO_L2_MESSAGES_ROOTS_TREE, 'L1ToL2Message'),
      this.validateTree(rootOutput, MerkleTreeId.L1_TO_L2_MESSAGES_TREE, 'L1ToL2Message'),
    ]);
  }

  // Helper for validating a roots tree against a circuit simulation output
  protected async validateRootTree(
    rootOutput: RootRollupPublicInputs,
    treeId: MerkleTreeId,
    name: 'Contract' | 'PrivateData' | 'L1ToL2Message',
  ) {
    const localTree = await this.getTreeSnapshot(treeId);
    const simulatedTree = rootOutput[`endTreeOfHistoric${name}TreeRootsSnapshot`];
    this.validateSimulatedTree(localTree, simulatedTree, name, `Roots ${name}`);
  }

  /**
   * Validates that the root of the public data tree matches the output of the circuit simulation.
   * @param output - The output of the circuit simulation.
   * Note: Public data tree is sparse, so the "next available leaf index" doesn't make sense there.
   *       For this reason we only validate root.
   */
  protected async validatePublicDataTreeRoot(output: BaseOrMergeRollupPublicInputs | RootRollupPublicInputs) {
    const localTree = await this.getTreeSnapshot(MerkleTreeId.PUBLIC_DATA_TREE);
    const simulatedTreeRoot = output[`endPublicDataTreeRoot`];

    if (!simulatedTreeRoot.toBuffer().equals(localTree.root.toBuffer())) {
      throw new Error(`PublicData tree root mismatch (local ${localTree.root}, simulated ${simulatedTreeRoot})`);
    }
  }

  // Helper for validating a non-roots tree against a circuit simulation output
  protected async validateTree<T extends BaseOrMergeRollupPublicInputs | RootRollupPublicInputs>(
    output: T,
    treeId: MerkleTreeId,
    name: AllowedTreeNames<T>,
  ) {
    if ('endL1ToL2MessageTreeSnapshot' in output && !(output instanceof RootRollupPublicInputs)) {
      throw new Error(`The name 'L1ToL2Message' can only be used when output is of type RootRollupPublicInputs`);
    }

    const localTree = await this.getTreeSnapshot(treeId);
    const simulatedTree = (output as OutputWithTreeSnapshot<T>)[`end${name}TreeSnapshot`];
    this.validateSimulatedTree(localTree, simulatedTree, name);
  }

  // Helper for comparing two trees snapshots
  protected validateSimulatedTree(
    localTree: AppendOnlyTreeSnapshot,
    simulatedTree: AppendOnlyTreeSnapshot,
    name: 'PrivateData' | 'Contract' | 'Nullifier' | 'L1ToL2Message',
    label?: string,
  ) {
    if (!simulatedTree.root.toBuffer().equals(localTree.root.toBuffer())) {
      throw new Error(`${label ?? name} tree root mismatch (local ${localTree.root}, simulated ${simulatedTree.root})`);
    }
    if (simulatedTree.nextAvailableLeafIndex !== localTree.nextAvailableLeafIndex) {
      throw new Error(
        `${label ?? name} tree next available leaf index mismatch (local ${
          localTree.nextAvailableLeafIndex
        }, simulated ${simulatedTree.nextAvailableLeafIndex})`,
      );
    }
  }

  // Builds the inputs for the root rollup circuit, without making any changes to trees
  protected async getRootRollupInput(
    rollupOutputLeft: BaseOrMergeRollupPublicInputs,
    rollupProofLeft: Proof,
    rollupOutputRight: BaseOrMergeRollupPublicInputs,
    rollupProofRight: Proof,
    newL1ToL2Messages: Fr[],
  ) {
    const vk = this.getVerificationKey(rollupOutputLeft.rollupType);
    const previousRollupData: RootRollupInputs['previousRollupData'] = [
      this.getPreviousRollupDataFromPublicInputs(rollupOutputLeft, rollupProofLeft, vk),
      this.getPreviousRollupDataFromPublicInputs(rollupOutputRight, rollupProofRight, vk),
    ];

    const getRootTreeSiblingPath = async (treeId: MerkleTreeId) => {
      // TODO: Synchronize these operations into the tree db to avoid race conditions
      const { size } = await this.db.getTreeInfo(treeId);
      // TODO: Check for off-by-one errors
      const path = await this.db.getSiblingPath(treeId, size);
      return path.data.map(b => Fr.fromBuffer(b));
    };

    const newHistoricContractDataTreeRootSiblingPath = await getRootTreeSiblingPath(
      MerkleTreeId.CONTRACT_TREE_ROOTS_TREE,
    );
    const newHistoricPrivateDataTreeRootSiblingPath = await getRootTreeSiblingPath(
      MerkleTreeId.PRIVATE_DATA_TREE_ROOTS_TREE,
    );
    const newHistoricL1ToL2MessageTreeRootSiblingPath = await getRootTreeSiblingPath(
      MerkleTreeId.L1_TO_L2_MESSAGES_ROOTS_TREE,
    );
    const newL1ToL2MessageTreeRootSiblingPath = await this.getSubtreeSiblingPath(
      MerkleTreeId.L1_TO_L2_MESSAGES_TREE,
      L1_TO_L2_MESSAGES_SUBTREE_HEIGHT,
    );

    // Get tree snapshots
    const startL1ToL2MessageTreeSnapshot = await this.getTreeSnapshot(MerkleTreeId.L1_TO_L2_MESSAGES_TREE);
    const startHistoricTreeL1ToL2MessageTreeRootsSnapshot = await this.getTreeSnapshot(
      MerkleTreeId.L1_TO_L2_MESSAGES_ROOTS_TREE,
    );

    return RootRollupInputs.from({
      previousRollupData,
      newHistoricContractDataTreeRootSiblingPath,
      newHistoricPrivateDataTreeRootSiblingPath,
      newL1ToL2Messages,
      newHistoricL1ToL2MessageTreeRootSiblingPath,
      newL1ToL2MessageTreeRootSiblingPath,
      startL1ToL2MessageTreeSnapshot,
      startHistoricTreeL1ToL2MessageTreeRootsSnapshot,
    });
  }

  protected getPreviousRollupDataFromPublicInputs(
    rollupOutput: BaseOrMergeRollupPublicInputs,
    rollupProof: Proof,
    vk: VerificationKey,
  ) {
    return new PreviousRollupData(
      rollupOutput,
      rollupProof,
      vk,

      // MembershipWitness for a VK tree to be implemented in the future
      FUTURE_NUM,
      new MembershipWitness(ROLLUP_VK_TREE_HEIGHT, BigInt(FUTURE_NUM), Array(ROLLUP_VK_TREE_HEIGHT).fill(FUTURE_FR)),
    );
  }

  protected getKernelDataFor(tx: ProcessedTx) {
    return new PreviousKernelData(
      tx.data,
      tx.proof,

      // VK for the kernel circuit
      this.vks.kernelCircuit,

      // MembershipWitness for a VK tree to be implemented in the future
      FUTURE_NUM,
      Array(VK_TREE_HEIGHT).fill(FUTURE_FR),
    );
  }

  // Scan a tree searching for a specific value and return a membership witness proof for it
  protected async getMembershipWitnessFor<N extends number>(
    value: Fr,
    treeId: MerkleTreeId,
    height: N,
  ): Promise<MembershipWitness<N>> {
    // If this is an empty tx, then just return zeroes
    if (value.value === 0n) return this.makeEmptyMembershipWitness(height);

    const index = await this.db.findLeafIndex(treeId, value.toBuffer());
    if (index === undefined) {
      throw new Error(`Leaf with value ${value} not found in tree ${treeId}`);
    }
    const path = await this.db.getSiblingPath(treeId, index);
    // TODO: Check conversion from bigint to number
    return new MembershipWitness(
      height,
      index,
      path.data.map(b => Fr.fromBuffer(b)),
    );
  }

  protected getContractMembershipWitnessFor(tx: ProcessedTx) {
    return this.getMembershipWitnessFor(
      tx.data.constants.historicTreeRoots.privateHistoricTreeRoots.contractTreeRoot,
      MerkleTreeId.CONTRACT_TREE_ROOTS_TREE,
      CONTRACT_TREE_ROOTS_TREE_HEIGHT,
    );
  }

  protected getDataMembershipWitnessFor(tx: ProcessedTx) {
    return this.getMembershipWitnessFor(
      tx.data.constants.historicTreeRoots.privateHistoricTreeRoots.privateDataTreeRoot,
      MerkleTreeId.PRIVATE_DATA_TREE_ROOTS_TREE,
      PRIVATE_DATA_TREE_ROOTS_TREE_HEIGHT,
    );
  }

  protected async getConstantBaseRollupData(): Promise<ConstantBaseRollupData> {
    return ConstantBaseRollupData.from({
      baseRollupVkHash: DELETE_FR,
      mergeRollupVkHash: DELETE_FR,
      privateKernelVkTreeRoot: FUTURE_FR,
      publicKernelVkTreeRoot: FUTURE_FR,
      startTreeOfHistoricContractTreeRootsSnapshot: await this.getTreeSnapshot(MerkleTreeId.CONTRACT_TREE_ROOTS_TREE),
      startTreeOfHistoricPrivateDataTreeRootsSnapshot: await this.getTreeSnapshot(
        MerkleTreeId.PRIVATE_DATA_TREE_ROOTS_TREE,
      ),
      treeOfHistoricL1ToL2MsgTreeRootsSnapshot: new AppendOnlyTreeSnapshot(DELETE_FR, DELETE_NUM),
    });
  }

  protected async getLowNullifierInfo(nullifier: Fr) {
    // Return empty nullifier info for an empty tx
    if (nullifier.value === 0n) {
      return {
        index: 0,
        leafPreimage: new NullifierLeafPreimage(new Fr(0n), new Fr(0n), 0),
        witness: this.makeEmptyMembershipWitness(NULLIFIER_TREE_HEIGHT),
      };
    }

    const tree = MerkleTreeId.NULLIFIER_TREE;
    const prevValueIndex = await this.db.getPreviousValueIndex(tree, frToBigInt(nullifier));
    const prevValueInfo = await this.db.getLeafData(tree, prevValueIndex.index);
    if (!prevValueInfo) throw new Error(`Nullifier tree should have one initial leaf`);
    const prevValueSiblingPath = await this.db.getSiblingPath(tree, BigInt(prevValueIndex.index));

    return {
      index: prevValueIndex,
      leafPreimage: new NullifierLeafPreimage(
        bigintToFr(prevValueInfo.value),
        bigintToFr(prevValueInfo.nextValue),
        bigintToNum(prevValueInfo.nextIndex),
      ),
      witness: new MembershipWitness(
        NULLIFIER_TREE_HEIGHT,
        BigInt(prevValueIndex.index),
        prevValueSiblingPath.data.map(b => Fr.fromBuffer(b)),
      ),
    };
  }

  protected async getSubtreeSiblingPath(treeId: MerkleTreeId, subtreeHeight: number): Promise<Fr[]> {
    // Get sibling path to the last leaf we inserted
    const lastLeafIndex = (await this.db.getTreeInfo(treeId).then(t => t.size)) - 1n;
    const fullSiblingPath = await this.db.getSiblingPath(treeId, lastLeafIndex);

    // Drop the first subtreeHeight items since we only care about the path to the subtree root
    return fullSiblingPath.data.slice(subtreeHeight).map(b => Fr.fromBuffer(b));
  }

  /* eslint-disable jsdoc/require-description-complete-sentence */
  /* The following doc block messes up with complete-sentence, so we just disable it */

  /**
   *
   * Each base rollup needs to provide non membership / inclusion proofs for each of the nullifier.
   * This method will return membership proofs and perform partial node updates that will
   * allow the circuit to incrementally update the tree and perform a batch insertion.
   *
   * This offers massive circuit performance savings over doing incremental insertions.
   *
   * A description of the algorithm can be found here: https://colab.research.google.com/drive/1A0gizduSi4FIiIJZ8OylwIpO9-OTqV-R
   *
   * WARNING: This function has side effects, it will insert values into the tree.
   *
   * Assumptions:
   * 1. There are 8 nullifiers provided and they are either unique or empty. (denoted as 0)
   * 2. If kc 0 has 1 nullifier, and kc 1 has 3 nullifiers the layout will assume to be the sparse
   *   nullifier layout: [kc0-0, 0, 0, 0, kc1-0, kc1-1, kc1-2, 0]
   *
   * Algorithm overview
   *
   * In general, if we want to batch insert items, we first to update their low nullifier to point to them,
   * then batch insert all of the values as at once in the final step.
   * To update a low nullifier, we provide an insertion proof that the low nullifier currently exists to the
   * circuit, then update the low nullifier.
   * Updating this low nullifier will in turn change the root of the tree. Therefore future low nullifier insertion proofs
   * must be given against this new root.
   * As a result, each low nullifier membership proof will be provided against an intermediate tree state, each with differing
   * roots.
   *
   * This become tricky when two items that are being batch inserted need to update the same low nullifier, or need to use
   * a value that is part of the same batch insertion as their low nullifier. In this case a zero low nullifier path is given
   * to the circuit, and it must determine from the set of batch inserted values if the insertion is valid.
   *
   * The following example will illustrate attempting to insert 2,3,20,19 into a tree already containing 0,5,10,15
   *
   * The example will explore two cases. In each case the values low nullifier will exist within the batch insertion,
   * One where the low nullifier comes before the item in the set (2,3), and one where it comes after (20,19).
   *
   * The original tree:                       Pending insertion subtree
   *
   *  index     0       2       3       4         -       -       -       -
   *  -------------------------------------      ----------------------------
   *  val       0       5      10      15         -       -       -       -
   *  nextIdx   1       2       3       0         -       -       -       -
   *  nextVal   5      10      15       0         -       -       -       -
   *
   *
   * Inserting 2: (happy path)
   * 1. Find the low nullifier (0) - provide inclusion proof
   * 2. Update its pointers
   * 3. Insert 2 into the pending subtree
   *
   *  index     0       2       3       4         5       -       -       -
   *  -------------------------------------      ----------------------------
   *  val       0       5      10      15         2       -       -       -
   *  nextIdx   5       2       3       0         2       -       -       -
   *  nextVal   2      10      15       0         5       -       -       -
   *
   * Inserting 3: The low nullifier exists within the insertion current subtree
   * 1. When looking for the low nullifier for 3, we will receive 0 again as we have not inserted 2 into the main tree
   *    This is problematic, as we cannot use either 0 or 2 as our inclusion proof.
   *    Why cant we?
   *      - Index 0 has a val 0 and nextVal of 2. This is NOT enough to prove non inclusion of 2.
   *      - Our existing tree is in a state where we cannot prove non inclusion of 3.
   *    We do not provide a non inclusion proof to out circuit, but prompt it to look within the insertion subtree.
   * 2. Update pending insertion subtree
   * 3. Insert 3 into pending subtree
   *
   * (no inclusion proof provided)
   *  index     0       2       3       4         5       6       -       -
   *  -------------------------------------      ----------------------------
   *  val       0       5      10      15         2       3       -       -
   *  nextIdx   5       2       3       0         6       2       -       -
   *  nextVal   2      10      15       0         3       5       -       -
   *
   * Inserting 20: (happy path)
   * 1. Find the low nullifier (15) - provide inculsion proof
   * 2. Update its pointers
   * 3. Insert 20 into the pending subtree
   *
   *  index     0       2       3       4         5       6       7       -
   *  -------------------------------------      ----------------------------
   *  val       0       5      10      15         2       3      20       -
   *  nextIdx   5       2       3       7         6       2       0       -
   *  nextVal   2      10      15      20         3       5       0       -
   *
   * Inserting 19:
   * 1. In this case we can find a low nullifier, but we are updating a low nullifier that has already been updated
   *    We can provide an inclusion proof of this intermediate tree state.
   * 2. Update its pointers
   * 3. Insert 19 into the pending subtree
   *
   *  index     0       2       3       4         5       6       7       8
   *  -------------------------------------      ----------------------------
   *  val       0       5      10      15         2       3      20       19
   *  nextIdx   5       2       3       8         6       2       0       7
   *  nextVal   2      10      15      19         3       5       0       20
   *
   * Perform subtree insertion
   *
   *  index     0       2       3       4       5       6       7       8
   *  ---------------------------------------------------------------------
   *  val       0       5      10      15       2       3      20       19
   *  nextIdx   5       2       3       8       6       2       0       7
   *  nextVal   2      10      15      19       3       5       0       20
   *
   * TODO: this implementation will change once the zero value is changed from h(0,0,0). Changes incoming over the next sprint
   * @param leaves - Values to insert into the tree
   * @returns The witness data for the leaves to be updated when inserting the new ones.
   */
  public async performBaseRollupBatchInsertionProofs(leaves: Buffer[]): Promise<LowNullifierWitnessData[] | undefined> {
    /* eslint-enable */

    // Keep track of touched low nullifiers
    const touched = new Map<number, bigint[]>();

    // Accumulators
    const lowNullifierWitnesses: LowNullifierWitnessData[] = [];
    const pendingInsertionSubtree: NullifierLeafPreimage[] = [];

    // Start info
    const dbInfo = await this.db.getTreeInfo(MerkleTreeId.NULLIFIER_TREE);
    const startInsertionIndex: bigint = dbInfo.size;

    // Get insertion path for each leaf
    for (let i = 0; i < leaves.length; i++) {
      const newValue = toBigIntBE(leaves[i]);

      // Keep space and just insert zero values
      if (newValue === 0n) {
        pendingInsertionSubtree.push(NullifierLeafPreimage.empty());
        lowNullifierWitnesses.push(EMPTY_LOW_NULLIFIER_WITNESS);
        continue;
      }

      const indexOfPrevious = await this.db.getPreviousValueIndex(MerkleTreeId.NULLIFIER_TREE, newValue);

      // If a touched node has a value that is less greater than the current value
      const prevNodes = touched.get(indexOfPrevious.index);
      if (prevNodes && prevNodes.some(v => v < newValue)) {
        // check the pending low nullifiers for a low nullifier that works
        // This is the case where the next value is less than the pending
        for (let j = 0; j < pendingInsertionSubtree.length; j++) {
          if (pendingInsertionSubtree[j].leafValue.isZero()) continue;

          if (
            pendingInsertionSubtree[j].leafValue.value < newValue &&
            (pendingInsertionSubtree[j].nextValue.value > newValue || pendingInsertionSubtree[j].nextValue.isZero())
          ) {
            // add the new value to the pending low nullifiers
            const currentLeafLowNullifier = new NullifierLeafPreimage(
              new Fr(newValue),
              pendingInsertionSubtree[j].nextValue,
              Number(pendingInsertionSubtree[j].nextIndex),
            );

            pendingInsertionSubtree.push(currentLeafLowNullifier);

            // Update the pending low nullifier to point at the new value
            pendingInsertionSubtree[j].nextValue = new Fr(newValue);
            pendingInsertionSubtree[j].nextIndex = Number(startInsertionIndex) + i;

            break;
          }
        }

        // Any node updated in this space will need to calculate its low nullifier from a previously inserted value
        lowNullifierWitnesses.push(EMPTY_LOW_NULLIFIER_WITNESS);
      } else {
        // Update the touched mapping
        if (prevNodes) {
          prevNodes.push(newValue);
          touched.set(indexOfPrevious.index, prevNodes);
        } else {
          touched.set(indexOfPrevious.index, [newValue]);
        }

        // get the low nullifier
        const lowNullifier = await this.db.getLeafData(MerkleTreeId.NULLIFIER_TREE, indexOfPrevious.index);
        if (lowNullifier === undefined) {
          return undefined;
        }

        const lowNullifierPreimage = new NullifierLeafPreimage(
          new Fr(lowNullifier.value),
          new Fr(lowNullifier.nextValue),
          Number(lowNullifier.nextIndex),
        );
        const siblingPath = await this.db.getSiblingPath(MerkleTreeId.NULLIFIER_TREE, BigInt(indexOfPrevious.index));

        // Update the running paths
        const witness: LowNullifierWitnessData = {
          preimage: lowNullifierPreimage,
          index: BigInt(indexOfPrevious.index),
          siblingPath: siblingPath,
        };
        lowNullifierWitnesses.push(witness);

        // The low nullifier the inserted value will have
        const currentLeafLowNullifier = new NullifierLeafPreimage(
          new Fr(newValue),
          new Fr(lowNullifier.nextValue),
          Number(lowNullifier.nextIndex),
        );
        pendingInsertionSubtree.push(currentLeafLowNullifier);

        // Update the old low nullifier
        lowNullifier.nextValue = newValue;
        lowNullifier.nextIndex = startInsertionIndex + BigInt(i);

        await this.db.updateLeaf(MerkleTreeId.NULLIFIER_TREE, lowNullifier, BigInt(indexOfPrevious.index));
      }
    }

    // Perform batch insertion of new pending values
    for (let i = 0; i < pendingInsertionSubtree.length; i++) {
      const asLeafData: LeafData = {
        value: pendingInsertionSubtree[i].leafValue.value,
        nextValue: pendingInsertionSubtree[i].nextValue.value,
        nextIndex: BigInt(pendingInsertionSubtree[i].nextIndex),
      };

      await this.db.updateLeaf(MerkleTreeId.NULLIFIER_TREE, asLeafData, startInsertionIndex + BigInt(i));
    }

    return lowNullifierWitnesses;
  }

  protected async processPublicStateTransitions(tx: ProcessedTx) {
    const newStateTransitionsSiblingPaths: MembershipWitness<typeof PUBLIC_DATA_TREE_HEIGHT>[] = [];
    for (const stateTransition of tx.data.end.stateTransitions) {
      const index = stateTransition.leafIndex.value;
      const path = await this.db.getSiblingPath(MerkleTreeId.PUBLIC_DATA_TREE, index);
      await this.db.updateLeaf(MerkleTreeId.PUBLIC_DATA_TREE, stateTransition.newValue.toBuffer(), index);
      const witness = new MembershipWitness(PUBLIC_DATA_TREE_HEIGHT, index, path.data.map(Fr.fromBuffer));
      newStateTransitionsSiblingPaths.push(witness);
    }
    return newStateTransitionsSiblingPaths;
  }

  protected async getPublicStateReadsSiblingPaths(tx: ProcessedTx) {
    const newStateReadsSiblingPaths: MembershipWitness<typeof PUBLIC_DATA_TREE_HEIGHT>[] = [];
    for (const stateRead of tx.data.end.stateReads) {
      const index = stateRead.leafIndex.value;
      const path = await this.db.getSiblingPath(MerkleTreeId.PUBLIC_DATA_TREE, index);
      const witness = new MembershipWitness(PUBLIC_DATA_TREE_HEIGHT, index, path.data.map(Fr.fromBuffer));
      newStateReadsSiblingPaths.push(witness);
    }
    return newStateReadsSiblingPaths;
  }

  // Builds the base rollup inputs, updating the contract, nullifier, and data trees in the process
  protected async buildBaseRollupInput(left: ProcessedTx, right: ProcessedTx) {
    const wasm = await CircuitsWasm.get();

    // Get trees info before any changes hit
    const constants = await this.getConstantBaseRollupData();
    const startNullifierTreeSnapshot = await this.getTreeSnapshot(MerkleTreeId.NULLIFIER_TREE);
    const startContractTreeSnapshot = await this.getTreeSnapshot(MerkleTreeId.CONTRACT_TREE);
    const startPrivateDataTreeSnapshot = await this.getTreeSnapshot(MerkleTreeId.PRIVATE_DATA_TREE);
    const startPublicDataTreeSnapshot = await this.getTreeSnapshot(MerkleTreeId.PUBLIC_DATA_TREE);

    // Update the contract and private data trees with the new items being inserted to get the new roots
    // that will be used by the next iteration of the base rollup circuit, skipping the empty ones
    const newContracts = flatMap([left, right], tx =>
      tx.data.end.newContracts.map(cd => computeContractLeaf(wasm, cd)),
    );
    const newCommitments = flatMap([left, right], tx => tx.data.end.newCommitments.map(x => x.toBuffer()));
    await this.db.appendLeaves(
      MerkleTreeId.CONTRACT_TREE,
      newContracts.map(x => x.toBuffer()),
    );

    await this.db.appendLeaves(MerkleTreeId.PRIVATE_DATA_TREE, newCommitments);

    // Update the public data tree and get membership witnesses.
    // All state reads are checked against the unmodified data root when the corresponding tx started,
    // so it's the unmodified tree for tx1, and the one after applying tx1 transitions for tx2.
    // State transitions are checked against the tree as it is iteratively updated.
    // See https://github.com/AztecProtocol/aztec3-packages/issues/270#issuecomment-1522258200
    const leftStateReadSiblingPaths = await this.getPublicStateReadsSiblingPaths(left);
    const leftStateTransitionsSiblingPaths = await this.processPublicStateTransitions(left);
    const rightStateReadSiblingPaths = await this.getPublicStateReadsSiblingPaths(right);
    const rightStateTransitionsSiblingPaths = await this.processPublicStateTransitions(right);

    const newStateReadsSiblingPaths = [...leftStateReadSiblingPaths, ...rightStateReadSiblingPaths];
    const newStateTransitionsSiblingPaths = [...leftStateTransitionsSiblingPaths, ...rightStateTransitionsSiblingPaths];

    // Update the nullifier tree, capturing the low nullifier info for each individual operation
    const newNullifiers = [...left.data.end.newNullifiers, ...right.data.end.newNullifiers];
    for (const nullifier of newNullifiers) {
      this.debug(`Inserting ${nullifier.toString()}`);
    }

    const nullifierWitnesses = await this.performBaseRollupBatchInsertionProofs(newNullifiers.map(fr => fr.toBuffer()));
    if (nullifierWitnesses === undefined) {
      throw new Error(`Could not craft nullifier batch insertion proofs`);
    }

    // Extract witness objects from returned data
    const lowNullifierMembershipWitnesses = nullifierWitnesses.map(w =>
      MembershipWitness.fromBufferArray(w.index, w.siblingPath.data),
    );

    // Get the subtree sibling paths for the circuit
    const newCommitmentsSubtreeSiblingPath = await this.getSubtreeSiblingPath(
      MerkleTreeId.PRIVATE_DATA_TREE,
      BaseRollupInputs.PRIVATE_DATA_SUBTREE_HEIGHT,
    );
    const newContractsSubtreeSiblingPath = await this.getSubtreeSiblingPath(
      MerkleTreeId.CONTRACT_TREE,
      BaseRollupInputs.CONTRACT_SUBTREE_HEIGHT,
    );
    const newNullifiersSubtreeSiblingPath = await this.getSubtreeSiblingPath(
      MerkleTreeId.NULLIFIER_TREE,
      BaseRollupInputs.NULLIFIER_SUBTREE_HEIGHT,
    );

    return BaseRollupInputs.from({
      constants,
      startNullifierTreeSnapshot,
      startContractTreeSnapshot,
      startPrivateDataTreeSnapshot,
      startPublicDataTreeRoot: startPublicDataTreeSnapshot.root,
      newCommitmentsSubtreeSiblingPath,
      newContractsSubtreeSiblingPath,
      newNullifiersSubtreeSiblingPath,
      newStateTransitionsSiblingPaths,
      newStateReadsSiblingPaths,
      lowNullifierLeafPreimages: nullifierWitnesses.map((w: LowNullifierWitnessData) => w.preimage),
      lowNullifierMembershipWitness: lowNullifierMembershipWitnesses,
      kernelData: [this.getKernelDataFor(left), this.getKernelDataFor(right)],
      historicContractsTreeRootMembershipWitnesses: [
        await this.getContractMembershipWitnessFor(left),
        await this.getContractMembershipWitnessFor(right),
      ],
      historicPrivateDataTreeRootMembershipWitnesses: [
        await this.getDataMembershipWitnessFor(left),
        await this.getDataMembershipWitnessFor(right),
      ],
    });
  }

  protected makeEmptyMembershipWitness<N extends number>(height: N) {
    return new MembershipWitness(
      height,
      0n,
      times(height, () => new Fr(0n)),
    );
  }
}<|MERGE_RESOLUTION|>--- conflicted
+++ resolved
@@ -5,12 +5,8 @@
   CONTRACT_TREE_ROOTS_TREE_HEIGHT,
   CircuitsWasm,
   ConstantBaseRollupData,
-<<<<<<< HEAD
   KERNEL_NEW_NULLIFIERS_LENGTH,
-  L1_TO_L2_MESSAGES_SUBTREE_INSERTION_HEIGHT,
-=======
   L1_TO_L2_MESSAGES_SUBTREE_HEIGHT,
->>>>>>> 09b3f3f3
   MembershipWitness,
   MergeRollupInputs,
   NULLIFIER_TREE_HEIGHT,
