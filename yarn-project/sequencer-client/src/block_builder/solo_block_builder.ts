<<<<<<< HEAD
import {
  Body,
  ContractData,
  L2Block,
  MerkleTreeId,
  PublicDataWrite,
  TxEffect,
  TxEffectLogs,
  TxL2Logs,
} from '@aztec/circuit-types';
=======
import { Body, ContractData, L2Block, MerkleTreeId, PublicDataWrite, TxEffect, TxL2Logs } from '@aztec/circuit-types';
>>>>>>> c5eeb4c4
import {
  ARCHIVE_HEIGHT,
  AppendOnlyTreeSnapshot,
  BaseOrMergeRollupPublicInputs,
  BaseRollupInputs,
  CONTRACT_SUBTREE_HEIGHT,
  CONTRACT_SUBTREE_SIBLING_PATH_LENGTH,
  ConstantRollupData,
  GlobalVariables,
  L1_TO_L2_MSG_SUBTREE_HEIGHT,
  L1_TO_L2_MSG_SUBTREE_SIBLING_PATH_LENGTH,
  MAX_NEW_NULLIFIERS_PER_TX,
  MAX_PUBLIC_DATA_READS_PER_TX,
  MAX_PUBLIC_DATA_UPDATE_REQUESTS_PER_TX,
  MembershipWitness,
  MergeRollupInputs,
  NOTE_HASH_SUBTREE_HEIGHT,
  NOTE_HASH_SUBTREE_SIBLING_PATH_LENGTH,
  NULLIFIER_SUBTREE_HEIGHT,
  NULLIFIER_SUBTREE_SIBLING_PATH_LENGTH,
  NULLIFIER_TREE_HEIGHT,
  NUMBER_OF_L1_L2_MESSAGES_PER_ROLLUP,
  NullifierLeafPreimage,
  PUBLIC_DATA_SUBTREE_HEIGHT,
  PUBLIC_DATA_SUBTREE_SIBLING_PATH_LENGTH,
  PUBLIC_DATA_TREE_HEIGHT,
  PartialStateReference,
  PreviousRollupData,
  Proof,
  PublicDataTreeLeaf,
  PublicDataTreeLeafPreimage,
  PublicKernelData,
  ROLLUP_VK_TREE_HEIGHT,
  RollupTypes,
  RootRollupInputs,
  RootRollupPublicInputs,
  SideEffect,
  SideEffectLinkedToNoteHash,
  StateDiffHints,
  StateReference,
  VK_TREE_HEIGHT,
  VerificationKey,
} from '@aztec/circuits.js';
import { makeTuple } from '@aztec/foundation/array';
import { toBigIntBE } from '@aztec/foundation/bigint-buffer';
import { padArrayEnd } from '@aztec/foundation/collection';
import { Fr } from '@aztec/foundation/fields';
import { createDebugLogger } from '@aztec/foundation/log';
import { Tuple, assertLength, toFriendlyJSON } from '@aztec/foundation/serialize';
import { MerkleTreeOperations } from '@aztec/world-state';

import chunk from 'lodash.chunk';

import { VerificationKeys } from '../mocks/verification_keys.js';
import { RollupProver } from '../prover/index.js';
import { ProcessedTx } from '../sequencer/processed_tx.js';
import { RollupSimulator } from '../simulator/index.js';
import { BlockBuilder } from './index.js';
import { TreeNames } from './types.js';

const frToBigInt = (fr: Fr) => toBigIntBE(fr.toBuffer());

// Denotes fields that are not used now, but will be in the future
const FUTURE_FR = new Fr(0n);
const FUTURE_NUM = 0;

// Denotes fields that should be deleted
const DELETE_FR = new Fr(0n);

/**
 * Builds an L2 block out of a set of ProcessedTx's,
 * using the base, merge, and root rollup circuits.
 */
export class SoloBlockBuilder implements BlockBuilder {
  constructor(
    protected db: MerkleTreeOperations,
    protected vks: VerificationKeys,
    protected simulator: RollupSimulator,
    protected prover: RollupProver,
    protected debug = createDebugLogger('aztec:sequencer:solo-block-builder'),
  ) {}

  /**
   * Builds an L2 block with the given number containing the given txs, updating state trees.
   * @param globalVariables - Global variables to be used in the block.
   * @param txs - Processed transactions to include in the block.
   * @param newL1ToL2Messages - L1 to L2 messages to be part of the block.
   * @param timestamp - Timestamp of the block.
   * @returns The new L2 block and a correctness proof as returned by the root rollup circuit.
   */
  public async buildL2Block(
    globalVariables: GlobalVariables,
    txs: ProcessedTx[],
    newL1ToL2Messages: Fr[],
  ): Promise<[L2Block, Proof]> {
    // Check txs are good for processing by checking if all the tree snapshots in header are non-empty
    this.validateTxs(txs);

    // We fill the tx batch with empty txs, we process only one tx at a time for now
    const [circuitsOutput, proof] = await this.runCircuits(globalVariables, txs, newL1ToL2Messages);

<<<<<<< HEAD
    const txEffects: TxEffect[] = txs.map(
      tx =>
        new TxEffect(
          tx.data.end.newCommitments.map((c: SideEffect) => c.value),
          tx.data.end.newNullifiers.map((n: SideEffectLinkedToNoteHash) => n.value),
          tx.data.end.newL2ToL1Msgs,
          tx.data.end.publicDataUpdateRequests.map(t => new PublicDataWrite(t.leafSlot, t.newValue)),
          tx.data.end.newContracts.map(cd => cd.computeLeaf()),
          tx.data.end.newContracts.map(cd => new ContractData(cd.contractAddress, cd.portalContractAddress)),
          new TxEffectLogs(tx.encryptedLogs || new TxL2Logs([]), tx.unencryptedLogs || new TxL2Logs([])),
=======
    // Collect all new nullifiers, commitments, and contracts from all txs in this block
    const txEffects: TxEffect[] = txs.map(
      tx =>
        new TxEffect(
          tx.data.combinedData.newCommitments.map((c: SideEffect) => c.value),
          tx.data.combinedData.newNullifiers.map((n: SideEffectLinkedToNoteHash) => n.value),
          tx.data.combinedData.newL2ToL1Msgs,
          tx.data.combinedData.publicDataUpdateRequests.map(t => new PublicDataWrite(t.leafSlot, t.newValue)),
          tx.data.combinedData.newContracts.map(cd => cd.hash()),
          tx.data.combinedData.newContracts.map(cd => new ContractData(cd.contractAddress, cd.portalContractAddress)),
          tx.encryptedLogs || new TxL2Logs([]),
          tx.unencryptedLogs || new TxL2Logs([]),
>>>>>>> c5eeb4c4
        ),
    );

    const blockBody = new Body(newL1ToL2Messages, txEffects);

    const l2Block = L2Block.fromFields({
      archive: circuitsOutput.archive,
      header: circuitsOutput.header,
      body: blockBody,
    });

    if (!l2Block.body.getCalldataHash().equals(circuitsOutput.header.contentCommitment.txsHash)) {
      throw new Error(
        `Calldata hash mismatch, ${l2Block.body
          .getCalldataHash()
          .toString('hex')} == ${circuitsOutput.header.contentCommitment.txsHash.toString('hex')} `,
      );
    }

    return [l2Block, proof];
  }

  protected validateTxs(txs: ProcessedTx[]) {
    for (const tx of txs) {
      const txHeader = tx.data.constants.historicalHeader;
      if (txHeader.state.l1ToL2MessageTree.isZero()) {
        throw new Error(`Empty L1 to L2 messages tree in tx: ${toFriendlyJSON(tx)}`);
      }
      if (txHeader.state.partial.noteHashTree.isZero()) {
        throw new Error(`Empty note hash tree in tx: ${toFriendlyJSON(tx)}`);
      }
      if (txHeader.state.partial.nullifierTree.isZero()) {
        throw new Error(`Empty nullifier tree in tx: ${toFriendlyJSON(tx)}`);
      }
      if (txHeader.state.partial.contractTree.isZero()) {
        throw new Error(`Empty contract tree in tx: ${toFriendlyJSON(tx)}`);
      }
      if (txHeader.state.partial.publicDataTree.isZero()) {
        throw new Error(`Empty public data tree in tx: ${toFriendlyJSON(tx)}`);
      }
    }
  }

  protected async getTreeSnapshot(id: MerkleTreeId): Promise<AppendOnlyTreeSnapshot> {
    const treeInfo = await this.db.getTreeInfo(id);
    return new AppendOnlyTreeSnapshot(Fr.fromBuffer(treeInfo.root), Number(treeInfo.size));
  }

  protected async runCircuits(
    globalVariables: GlobalVariables,
    txs: ProcessedTx[],
    newL1ToL2Messages: Fr[],
  ): Promise<[RootRollupPublicInputs, Proof]> {
    // Check that the length of the array of txs is a power of two
    // See https://graphics.stanford.edu/~seander/bithacks.html#DetermineIfPowerOf2
    if (txs.length < 2 || (txs.length & (txs.length - 1)) !== 0) {
      throw new Error(`Length of txs for the block should be a power of two and at least two (got ${txs.length})`);
    }

    // padArrayEnd throws if the array is already full. Otherwise it pads till we reach the required size
    const newL1ToL2MessagesTuple = padArrayEnd(newL1ToL2Messages, Fr.ZERO, NUMBER_OF_L1_L2_MESSAGES_PER_ROLLUP);

    // Run the base rollup circuits for the txs
    const baseRollupOutputs: [BaseOrMergeRollupPublicInputs, Proof][] = [];
    for (const tx of txs) {
      baseRollupOutputs.push(await this.baseRollupCircuit(tx, globalVariables));
    }

    // Run merge rollups in layers until we have only two outputs
    let mergeRollupInputs: [BaseOrMergeRollupPublicInputs, Proof][] = baseRollupOutputs;
    let mergeRollupOutputs: [BaseOrMergeRollupPublicInputs, Proof][] = [];
    while (mergeRollupInputs.length > 2) {
      for (const pair of chunk(mergeRollupInputs, 2)) {
        const [r1, r2] = pair;
        mergeRollupOutputs.push(await this.mergeRollupCircuit(r1, r2));
      }
      mergeRollupInputs = mergeRollupOutputs;
      mergeRollupOutputs = [];
    }

    // Run the root rollup with the last two merge rollups (or base, if no merge layers)
    const [mergeOutputLeft, mergeOutputRight] = mergeRollupInputs;
    return this.rootRollupCircuit(mergeOutputLeft, mergeOutputRight, newL1ToL2MessagesTuple);
  }

  protected async baseRollupCircuit(
    tx: ProcessedTx,
    globalVariables: GlobalVariables,
  ): Promise<[BaseOrMergeRollupPublicInputs, Proof]> {
    this.debug(`Running base rollup for ${tx.hash}`);
    const rollupInput = await this.buildBaseRollupInput(tx, globalVariables);
    const rollupOutput = await this.simulator.baseRollupCircuit(rollupInput);
    await this.validatePartialState(rollupOutput.end);
    const proof = await this.prover.getBaseRollupProof(rollupInput, rollupOutput);
    return [rollupOutput, proof];
  }

  protected async mergeRollupCircuit(
    left: [BaseOrMergeRollupPublicInputs, Proof],
    right: [BaseOrMergeRollupPublicInputs, Proof],
  ): Promise<[BaseOrMergeRollupPublicInputs, Proof]> {
    const vk = this.getVerificationKey(left[0].rollupType);
    const mergeInputs = new MergeRollupInputs([
      this.getPreviousRollupDataFromPublicInputs(left[0], left[1], vk),
      this.getPreviousRollupDataFromPublicInputs(right[0], right[1], vk),
    ]);

    this.debug(`Running merge rollup circuit`);
    const output = await this.simulator.mergeRollupCircuit(mergeInputs);
    const proof = await this.prover.getMergeRollupProof(mergeInputs, output);
    return [output, proof];
  }

  protected getVerificationKey(type: RollupTypes) {
    switch (type) {
      case RollupTypes.Base:
        return this.vks.baseRollupCircuit;
      case RollupTypes.Merge:
        return this.vks.mergeRollupCircuit;
      default:
        throw new Error(`No verification key available for ${type}`);
    }
  }

  protected async rootRollupCircuit(
    left: [BaseOrMergeRollupPublicInputs, Proof],
    right: [BaseOrMergeRollupPublicInputs, Proof],
    newL1ToL2Messages: Tuple<Fr, typeof NUMBER_OF_L1_L2_MESSAGES_PER_ROLLUP>,
  ): Promise<[RootRollupPublicInputs, Proof]> {
    this.debug(`Running root rollup circuit`);
    const rootInput = await this.getRootRollupInput(...left, ...right, newL1ToL2Messages);

    // Update the local trees to include the new l1 to l2 messages
    await this.db.appendLeaves(
      MerkleTreeId.L1_TO_L2_MESSAGE_TREE,
      newL1ToL2Messages.map(m => m.toBuffer()),
    );

    // Simulate and get proof for the root circuit
    const rootOutput = await this.simulator.rootRollupCircuit(rootInput);

    const rootProof = await this.prover.getRootRollupProof(rootInput, rootOutput);

    // Update the archive with the latest block header
    this.debug(`Updating and validating root trees`);
    await this.db.updateArchive(rootOutput.header);

    await this.validateRootOutput(rootOutput);

    return [rootOutput, rootProof];
  }

  protected async validatePartialState(partialState: PartialStateReference) {
    await Promise.all([
      this.validateSimulatedTree(
        await this.getTreeSnapshot(MerkleTreeId.NOTE_HASH_TREE),
        partialState.noteHashTree,
        'NoteHashTree',
      ),
      this.validateSimulatedTree(
        await this.getTreeSnapshot(MerkleTreeId.NULLIFIER_TREE),
        partialState.nullifierTree,
        'NullifierTree',
      ),
      this.validateSimulatedTree(
        await this.getTreeSnapshot(MerkleTreeId.CONTRACT_TREE),
        partialState.contractTree,
        'ContractTree',
      ),
      this.validateSimulatedTree(
        await this.getTreeSnapshot(MerkleTreeId.PUBLIC_DATA_TREE),
        partialState.publicDataTree,
        'PublicDataTree',
      ),
    ]);
  }

  protected async validateState(state: StateReference) {
    await Promise.all([
      this.validateSimulatedTree(
        await this.getTreeSnapshot(MerkleTreeId.L1_TO_L2_MESSAGE_TREE),
        state.l1ToL2MessageTree,
        'L1ToL2MessageTree',
      ),
      this.validatePartialState(state.partial),
    ]);
  }

  // Validate that the roots of all local trees match the output of the root circuit simulation
  protected async validateRootOutput(rootOutput: RootRollupPublicInputs) {
    await Promise.all([
      this.validateState(rootOutput.header.state),
      this.validateSimulatedTree(await this.getTreeSnapshot(MerkleTreeId.ARCHIVE), rootOutput.archive, 'Archive'),
    ]);
  }

  // Helper for comparing two trees snapshots
  protected validateSimulatedTree(
    localTree: AppendOnlyTreeSnapshot,
    simulatedTree: AppendOnlyTreeSnapshot,
    name: TreeNames,
    label?: string,
  ) {
    if (!simulatedTree.root.toBuffer().equals(localTree.root.toBuffer())) {
      throw new Error(`${label ?? name} tree root mismatch (local ${localTree.root}, simulated ${simulatedTree.root})`);
    }
    if (simulatedTree.nextAvailableLeafIndex !== localTree.nextAvailableLeafIndex) {
      throw new Error(
        `${label ?? name} tree next available leaf index mismatch (local ${
          localTree.nextAvailableLeafIndex
        }, simulated ${simulatedTree.nextAvailableLeafIndex})`,
      );
    }
  }

  // Builds the inputs for the root rollup circuit, without making any changes to trees
  protected async getRootRollupInput(
    rollupOutputLeft: BaseOrMergeRollupPublicInputs,
    rollupProofLeft: Proof,
    rollupOutputRight: BaseOrMergeRollupPublicInputs,
    rollupProofRight: Proof,
    newL1ToL2Messages: Tuple<Fr, typeof NUMBER_OF_L1_L2_MESSAGES_PER_ROLLUP>,
  ) {
    const vk = this.getVerificationKey(rollupOutputLeft.rollupType);
    const previousRollupData: RootRollupInputs['previousRollupData'] = [
      this.getPreviousRollupDataFromPublicInputs(rollupOutputLeft, rollupProofLeft, vk),
      this.getPreviousRollupDataFromPublicInputs(rollupOutputRight, rollupProofRight, vk),
    ];

    const getRootTreeSiblingPath = async (treeId: MerkleTreeId) => {
      const { size } = await this.db.getTreeInfo(treeId);
      const path = await this.db.getSiblingPath(treeId, size);
      return path.toFields();
    };

    const newL1ToL2MessageTreeRootSiblingPathArray = await this.getSubtreeSiblingPath(
      MerkleTreeId.L1_TO_L2_MESSAGE_TREE,
      L1_TO_L2_MSG_SUBTREE_HEIGHT,
    );

    const newL1ToL2MessageTreeRootSiblingPath = makeTuple(
      L1_TO_L2_MSG_SUBTREE_SIBLING_PATH_LENGTH,
      i =>
        i < newL1ToL2MessageTreeRootSiblingPathArray.length ? newL1ToL2MessageTreeRootSiblingPathArray[i] : Fr.ZERO,
      0,
    );

    // Get tree snapshots
    const startL1ToL2MessageTreeSnapshot = await this.getTreeSnapshot(MerkleTreeId.L1_TO_L2_MESSAGE_TREE);

    // Get blocks tree
    const startArchiveSnapshot = await this.getTreeSnapshot(MerkleTreeId.ARCHIVE);
    const newArchiveSiblingPathArray = await getRootTreeSiblingPath(MerkleTreeId.ARCHIVE);

    const newArchiveSiblingPath = makeTuple(
      ARCHIVE_HEIGHT,
      i => (i < newArchiveSiblingPathArray.length ? newArchiveSiblingPathArray[i] : Fr.ZERO),
      0,
    );

    return RootRollupInputs.from({
      previousRollupData,
      newL1ToL2Messages,
      newL1ToL2MessageTreeRootSiblingPath,
      startL1ToL2MessageTreeSnapshot,
      startArchiveSnapshot,
      newArchiveSiblingPath,
    });
  }

  protected getPreviousRollupDataFromPublicInputs(
    rollupOutput: BaseOrMergeRollupPublicInputs,
    rollupProof: Proof,
    vk: VerificationKey,
  ) {
    return new PreviousRollupData(
      rollupOutput,
      rollupProof,
      vk,

      // MembershipWitness for a VK tree to be implemented in the future
      FUTURE_NUM,
      new MembershipWitness(
        ROLLUP_VK_TREE_HEIGHT,
        BigInt(FUTURE_NUM),
        makeTuple(ROLLUP_VK_TREE_HEIGHT, () => FUTURE_FR),
      ),
    );
  }

  protected getKernelDataFor(tx: ProcessedTx) {
    return new PublicKernelData(
      tx.data,
      tx.proof,

      // VK for the kernel circuit
      this.vks.privateKernelCircuit,

      // MembershipWitness for a VK tree to be implemented in the future
      FUTURE_NUM,
      assertLength(Array(VK_TREE_HEIGHT).fill(FUTURE_FR), VK_TREE_HEIGHT),
    );
  }

  // Scan a tree searching for a specific value and return a membership witness proof for it
  protected async getMembershipWitnessFor<N extends number>(
    value: Fr,
    treeId: MerkleTreeId,
    height: N,
  ): Promise<MembershipWitness<N>> {
    // If this is an empty tx, then just return zeroes
    if (value.isZero()) {
      return this.makeEmptyMembershipWitness(height);
    }

    const index = await this.db.findLeafIndex(treeId, value.toBuffer());
    if (index === undefined) {
      throw new Error(`Leaf with value ${value} not found in tree ${MerkleTreeId[treeId]}`);
    }
    const path = await this.db.getSiblingPath(treeId, index);
    return new MembershipWitness(height, index, assertLength(path.toFields(), height));
  }

  protected async getConstantRollupData(globalVariables: GlobalVariables): Promise<ConstantRollupData> {
    return ConstantRollupData.from({
      baseRollupVkHash: DELETE_FR,
      mergeRollupVkHash: DELETE_FR,
      privateKernelVkTreeRoot: FUTURE_FR,
      publicKernelVkTreeRoot: FUTURE_FR,
      lastArchive: await this.getTreeSnapshot(MerkleTreeId.ARCHIVE),
      globalVariables,
    });
  }

  protected async getLowNullifierInfo(nullifier: Fr) {
    // Return empty nullifier info for an empty tx
    if (nullifier.value === 0n) {
      return {
        index: 0,
        leafPreimage: NullifierLeafPreimage.empty(),
        witness: this.makeEmptyMembershipWitness(NULLIFIER_TREE_HEIGHT),
      };
    }

    const tree = MerkleTreeId.NULLIFIER_TREE;
    const prevValueIndex = await this.db.getPreviousValueIndex(tree, frToBigInt(nullifier));
    if (!prevValueIndex) {
      throw new Error(`Nullifier tree should have one initial leaf`);
    }
    const prevValuePreimage = (await this.db.getLeafPreimage(tree, prevValueIndex.index))!;

    const prevValueSiblingPath = await this.db.getSiblingPath(tree, BigInt(prevValueIndex.index));

    return {
      index: prevValueIndex,
      leafPreimage: prevValuePreimage,
      witness: new MembershipWitness(
        NULLIFIER_TREE_HEIGHT,
        BigInt(prevValueIndex.index),
        assertLength(prevValueSiblingPath.toFields(), NULLIFIER_TREE_HEIGHT),
      ),
    };
  }

  protected async getSubtreeSiblingPath(treeId: MerkleTreeId, subtreeHeight: number): Promise<Fr[]> {
    const nextAvailableLeafIndex = await this.db.getTreeInfo(treeId).then(t => t.size);
    const fullSiblingPath = await this.db.getSiblingPath(treeId, nextAvailableLeafIndex);

    // Drop the first subtreeHeight items since we only care about the path to the subtree root
    return fullSiblingPath.getSubtreeSiblingPath(subtreeHeight).toFields();
  }

  protected async processPublicDataUpdateRequests(tx: ProcessedTx) {
    const combinedPublicDataUpdateRequests = tx.data.combinedData.publicDataUpdateRequests.map(updateRequest => {
      return new PublicDataTreeLeaf(updateRequest.leafSlot, updateRequest.newValue).toBuffer();
    });
    const { lowLeavesWitnessData, newSubtreeSiblingPath, sortedNewLeaves, sortedNewLeavesIndexes } =
      await this.db.batchInsert(
        MerkleTreeId.PUBLIC_DATA_TREE,
        combinedPublicDataUpdateRequests,
        // TODO(#3675) remove oldValue from update requests
        PUBLIC_DATA_SUBTREE_HEIGHT,
      );

    if (lowLeavesWitnessData === undefined) {
      throw new Error(`Could not craft public data batch insertion proofs`);
    }

    const sortedPublicDataWrites = makeTuple(MAX_PUBLIC_DATA_UPDATE_REQUESTS_PER_TX, i => {
      return PublicDataTreeLeaf.fromBuffer(sortedNewLeaves[i]);
    });

    const sortedPublicDataWritesIndexes = makeTuple(MAX_PUBLIC_DATA_UPDATE_REQUESTS_PER_TX, i => {
      return sortedNewLeavesIndexes[i];
    });

    const subtreeSiblingPathAsFields = newSubtreeSiblingPath.toFields();
    const newPublicDataSubtreeSiblingPath = makeTuple(PUBLIC_DATA_SUBTREE_SIBLING_PATH_LENGTH, i => {
      return subtreeSiblingPathAsFields[i];
    });

    const lowPublicDataWritesMembershipWitnesses: Tuple<
      MembershipWitness<typeof PUBLIC_DATA_TREE_HEIGHT>,
      typeof MAX_PUBLIC_DATA_UPDATE_REQUESTS_PER_TX
    > = makeTuple(MAX_PUBLIC_DATA_UPDATE_REQUESTS_PER_TX, i => {
      const witness = lowLeavesWitnessData[i];
      return MembershipWitness.fromBufferArray(
        witness.index,
        assertLength(witness.siblingPath.toBufferArray(), PUBLIC_DATA_TREE_HEIGHT),
      );
    });

    const lowPublicDataWritesPreimages: Tuple<
      PublicDataTreeLeafPreimage,
      typeof MAX_PUBLIC_DATA_UPDATE_REQUESTS_PER_TX
    > = makeTuple(MAX_PUBLIC_DATA_UPDATE_REQUESTS_PER_TX, i => {
      return lowLeavesWitnessData[i].leafPreimage as PublicDataTreeLeafPreimage;
    });

    return {
      lowPublicDataWritesPreimages,
      lowPublicDataWritesMembershipWitnesses,
      newPublicDataSubtreeSiblingPath,
      sortedPublicDataWrites,
      sortedPublicDataWritesIndexes,
    };
  }

  protected async getPublicDataReadsInfo(tx: ProcessedTx) {
    const newPublicDataReadsWitnesses: Tuple<
      MembershipWitness<typeof PUBLIC_DATA_TREE_HEIGHT>,
      typeof MAX_PUBLIC_DATA_READS_PER_TX
    > = makeTuple(MAX_PUBLIC_DATA_READS_PER_TX, () => MembershipWitness.empty(PUBLIC_DATA_TREE_HEIGHT, 0n));

    const newPublicDataReadsPreimages: Tuple<PublicDataTreeLeafPreimage, typeof MAX_PUBLIC_DATA_READS_PER_TX> =
      makeTuple(MAX_PUBLIC_DATA_READS_PER_TX, () => PublicDataTreeLeafPreimage.empty());

    for (const i in tx.data.combinedData.publicDataReads) {
      const leafSlot = tx.data.combinedData.publicDataReads[i].leafSlot.value;
      const lowLeafResult = await this.db.getPreviousValueIndex(MerkleTreeId.PUBLIC_DATA_TREE, leafSlot);
      if (!lowLeafResult) {
        throw new Error(`Public data tree should have one initial leaf`);
      }
      const preimage = await this.db.getLeafPreimage(MerkleTreeId.PUBLIC_DATA_TREE, lowLeafResult.index);
      const path = await this.db.getSiblingPath(MerkleTreeId.PUBLIC_DATA_TREE, lowLeafResult.index);
      newPublicDataReadsWitnesses[i] = new MembershipWitness(
        PUBLIC_DATA_TREE_HEIGHT,
        BigInt(lowLeafResult.index),
        path.toTuple<typeof PUBLIC_DATA_TREE_HEIGHT>(),
      );
      newPublicDataReadsPreimages[i] = preimage! as PublicDataTreeLeafPreimage;
    }
    return {
      newPublicDataReadsWitnesses,
      newPublicDataReadsPreimages,
    };
  }

  // Builds the base rollup inputs, updating the contract, nullifier, and data trees in the process
  protected async buildBaseRollupInput(tx: ProcessedTx, globalVariables: GlobalVariables) {
    // Get trees info before any changes hit
    const constants = await this.getConstantRollupData(globalVariables);
    const start = new PartialStateReference(
      await this.getTreeSnapshot(MerkleTreeId.NOTE_HASH_TREE),
      await this.getTreeSnapshot(MerkleTreeId.NULLIFIER_TREE),
      await this.getTreeSnapshot(MerkleTreeId.CONTRACT_TREE),
      await this.getTreeSnapshot(MerkleTreeId.PUBLIC_DATA_TREE),
    );

    // Get the subtree sibling paths for the circuit
    const noteHashSubtreeSiblingPathArray = await this.getSubtreeSiblingPath(
      MerkleTreeId.NOTE_HASH_TREE,
      NOTE_HASH_SUBTREE_HEIGHT,
    );

    const noteHashSubtreeSiblingPath = makeTuple(NOTE_HASH_SUBTREE_SIBLING_PATH_LENGTH, i =>
      i < noteHashSubtreeSiblingPathArray.length ? noteHashSubtreeSiblingPathArray[i] : Fr.ZERO,
    );

    const contractSubtreeSiblingPathArray = await this.getSubtreeSiblingPath(
      MerkleTreeId.CONTRACT_TREE,
      CONTRACT_SUBTREE_HEIGHT,
    );

    const contractSubtreeSiblingPath = makeTuple(CONTRACT_SUBTREE_SIBLING_PATH_LENGTH, i =>
      i < contractSubtreeSiblingPathArray.length ? contractSubtreeSiblingPathArray[i] : Fr.ZERO,
    );

    // Update the contract and note hash trees with the new items being inserted to get the new roots
    // that will be used by the next iteration of the base rollup circuit, skipping the empty ones
    const newContracts = tx.data.combinedData.newContracts.map(cd => cd.hash());
    const newCommitments = tx.data.combinedData.newCommitments.map(x => x.value.toBuffer());

    await this.db.appendLeaves(
      MerkleTreeId.CONTRACT_TREE,
      newContracts.map(x => x.toBuffer()),
    );

    await this.db.appendLeaves(MerkleTreeId.NOTE_HASH_TREE, newCommitments);

    // The read witnesses for a given TX should be generated before the writes of the same TX are applied.
    // All reads that refer to writes in the same tx are transient and can be simplified out.
    const txPublicDataReadsInfo = await this.getPublicDataReadsInfo(tx);
    const txPublicDataUpdateRequestInfo = await this.processPublicDataUpdateRequests(tx);

    // Update the nullifier tree, capturing the low nullifier info for each individual operation
    const {
      lowLeavesWitnessData: nullifierWitnessLeaves,
      newSubtreeSiblingPath: newNullifiersSubtreeSiblingPath,
      sortedNewLeaves: sortedNewNullifiers,
      sortedNewLeavesIndexes,
    } = await this.db.batchInsert(
      MerkleTreeId.NULLIFIER_TREE,
      tx.data.combinedData.newNullifiers.map(sideEffectLinkedToNoteHash => sideEffectLinkedToNoteHash.value.toBuffer()),
      NULLIFIER_SUBTREE_HEIGHT,
    );
    if (nullifierWitnessLeaves === undefined) {
      throw new Error(`Could not craft nullifier batch insertion proofs`);
    }

    // Extract witness objects from returned data
    const nullifierPredecessorMembershipWitnessesWithoutPadding: MembershipWitness<typeof NULLIFIER_TREE_HEIGHT>[] =
      nullifierWitnessLeaves.map(l =>
        MembershipWitness.fromBufferArray(l.index, assertLength(l.siblingPath.toBufferArray(), NULLIFIER_TREE_HEIGHT)),
      );

    const nullifierSubtreeSiblingPathArray = newNullifiersSubtreeSiblingPath.toFields();

    const nullifierSubtreeSiblingPath = makeTuple(NULLIFIER_SUBTREE_SIBLING_PATH_LENGTH, i =>
      i < nullifierSubtreeSiblingPathArray.length ? nullifierSubtreeSiblingPathArray[i] : Fr.ZERO,
    );

    const publicDataSiblingPath = txPublicDataUpdateRequestInfo.newPublicDataSubtreeSiblingPath;

    const stateDiffHints = StateDiffHints.from({
      nullifierPredecessorPreimages: makeTuple(MAX_NEW_NULLIFIERS_PER_TX, i =>
        i < nullifierWitnessLeaves.length
          ? (nullifierWitnessLeaves[i].leafPreimage as NullifierLeafPreimage)
          : NullifierLeafPreimage.empty(),
      ),
      nullifierPredecessorMembershipWitnesses: makeTuple(MAX_NEW_NULLIFIERS_PER_TX, i =>
        i < nullifierPredecessorMembershipWitnessesWithoutPadding.length
          ? nullifierPredecessorMembershipWitnessesWithoutPadding[i]
          : this.makeEmptyMembershipWitness(NULLIFIER_TREE_HEIGHT),
      ),
      sortedNullifiers: makeTuple(MAX_NEW_NULLIFIERS_PER_TX, i => Fr.fromBuffer(sortedNewNullifiers[i])),
      sortedNullifierIndexes: makeTuple(MAX_NEW_NULLIFIERS_PER_TX, i => sortedNewLeavesIndexes[i]),
      noteHashSubtreeSiblingPath,
      nullifierSubtreeSiblingPath,
      contractSubtreeSiblingPath,
      publicDataSiblingPath,
    });

    const blockHash = tx.data.constants.historicalHeader.hash();
    const archiveRootMembershipWitness = await this.getMembershipWitnessFor(
      blockHash,
      MerkleTreeId.ARCHIVE,
      ARCHIVE_HEIGHT,
    );

    return BaseRollupInputs.from({
      kernelData: this.getKernelDataFor(tx),
      start,
      stateDiffHints,

      sortedPublicDataWrites: txPublicDataUpdateRequestInfo.sortedPublicDataWrites,
      sortedPublicDataWritesIndexes: txPublicDataUpdateRequestInfo.sortedPublicDataWritesIndexes,
      lowPublicDataWritesPreimages: txPublicDataUpdateRequestInfo.lowPublicDataWritesPreimages,
      lowPublicDataWritesMembershipWitnesses: txPublicDataUpdateRequestInfo.lowPublicDataWritesMembershipWitnesses,
      publicDataReadsPreimages: txPublicDataReadsInfo.newPublicDataReadsPreimages,
      publicDataReadsMembershipWitnesses: txPublicDataReadsInfo.newPublicDataReadsWitnesses,

      archiveRootMembershipWitness,

      constants,
    });
  }

  protected makeEmptyMembershipWitness<N extends number>(height: N) {
    return new MembershipWitness(
      height,
      0n,
      makeTuple(height, () => Fr.ZERO),
    );
  }
}<|MERGE_RESOLUTION|>--- conflicted
+++ resolved
@@ -1,4 +1,3 @@
-<<<<<<< HEAD
 import {
   Body,
   ContractData,
@@ -6,12 +5,8 @@
   MerkleTreeId,
   PublicDataWrite,
   TxEffect,
-  TxEffectLogs,
   TxL2Logs,
 } from '@aztec/circuit-types';
-=======
-import { Body, ContractData, L2Block, MerkleTreeId, PublicDataWrite, TxEffect, TxL2Logs } from '@aztec/circuit-types';
->>>>>>> c5eeb4c4
 import {
   ARCHIVE_HEIGHT,
   AppendOnlyTreeSnapshot,
@@ -113,18 +108,6 @@
     // We fill the tx batch with empty txs, we process only one tx at a time for now
     const [circuitsOutput, proof] = await this.runCircuits(globalVariables, txs, newL1ToL2Messages);
 
-<<<<<<< HEAD
-    const txEffects: TxEffect[] = txs.map(
-      tx =>
-        new TxEffect(
-          tx.data.end.newCommitments.map((c: SideEffect) => c.value),
-          tx.data.end.newNullifiers.map((n: SideEffectLinkedToNoteHash) => n.value),
-          tx.data.end.newL2ToL1Msgs,
-          tx.data.end.publicDataUpdateRequests.map(t => new PublicDataWrite(t.leafSlot, t.newValue)),
-          tx.data.end.newContracts.map(cd => cd.computeLeaf()),
-          tx.data.end.newContracts.map(cd => new ContractData(cd.contractAddress, cd.portalContractAddress)),
-          new TxEffectLogs(tx.encryptedLogs || new TxL2Logs([]), tx.unencryptedLogs || new TxL2Logs([])),
-=======
     // Collect all new nullifiers, commitments, and contracts from all txs in this block
     const txEffects: TxEffect[] = txs.map(
       tx =>
@@ -137,7 +120,6 @@
           tx.data.combinedData.newContracts.map(cd => new ContractData(cd.contractAddress, cd.portalContractAddress)),
           tx.encryptedLogs || new TxL2Logs([]),
           tx.unencryptedLogs || new TxL2Logs([]),
->>>>>>> c5eeb4c4
         ),
     );
 
