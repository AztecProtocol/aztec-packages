import {
  ARCHIVE_HEIGHT,
  AppendOnlyTreeSnapshot,
  BaseOrMergeRollupPublicInputs,
  BaseRollupInputs,
  CONTRACT_SUBTREE_HEIGHT,
  CONTRACT_SUBTREE_SIBLING_PATH_LENGTH,
  ConstantRollupData,
  GlobalVariables,
  L1_TO_L2_MSG_SUBTREE_HEIGHT,
  L1_TO_L2_MSG_SUBTREE_SIBLING_PATH_LENGTH,
  MAX_NEW_NULLIFIERS_PER_TX,
  MAX_PUBLIC_DATA_READS_PER_TX,
  MAX_PUBLIC_DATA_UPDATE_REQUESTS_PER_TX,
  MembershipWitness,
  MergeRollupInputs,
  NOTE_HASH_SUBTREE_HEIGHT,
  NOTE_HASH_SUBTREE_SIBLING_PATH_LENGTH,
  NULLIFIER_SUBTREE_HEIGHT,
  NULLIFIER_SUBTREE_SIBLING_PATH_LENGTH,
  NULLIFIER_TREE_HEIGHT,
  NUMBER_OF_L1_L2_MESSAGES_PER_ROLLUP,
  NullifierLeafPreimage,
  PUBLIC_DATA_SUBTREE_HEIGHT,
  PUBLIC_DATA_SUBTREE_SIBLING_PATH_LENGTH,
  PUBLIC_DATA_TREE_HEIGHT,
  PreviousKernelData,
  PreviousRollupData,
  Proof,
  PublicDataTreeLeaf,
  PublicDataTreeLeafPreimage,
  ROLLUP_VK_TREE_HEIGHT,
  RollupTypes,
  RootRollupInputs,
  RootRollupPublicInputs,
  SideEffect,
  SideEffectLinkedToNoteHash,
  VK_TREE_HEIGHT,
  VerificationKey,
  makeTuple,
} from '@aztec/circuits.js';
import {
  computeBlockHash,
  computeBlockHashWithGlobals,
  computeContractLeaf,
  computeGlobalsHash,
} from '@aztec/circuits.js/abis';
import { toFriendlyJSON } from '@aztec/circuits.js/utils';
import { toBigIntBE } from '@aztec/foundation/bigint-buffer';
import { padArrayEnd } from '@aztec/foundation/collection';
import { Fr } from '@aztec/foundation/fields';
import { createDebugLogger } from '@aztec/foundation/log';
import { Tuple, assertLength } from '@aztec/foundation/serialize';
import { ContractData, L2Block, L2BlockL2Logs, MerkleTreeId, PublicDataWrite, TxL2Logs } from '@aztec/types';
import { MerkleTreeOperations } from '@aztec/world-state';

import chunk from 'lodash.chunk';
import flatMap from 'lodash.flatmap';

import { VerificationKeys } from '../mocks/verification_keys.js';
import { RollupProver } from '../prover/index.js';
import { ProcessedTx } from '../sequencer/processed_tx.js';
import { RollupSimulator } from '../simulator/index.js';
import { BlockBuilder } from './index.js';
import { AllowedTreeNames, OutputWithTreeSnapshot, TreeNames } from './types.js';

const frToBigInt = (fr: Fr) => toBigIntBE(fr.toBuffer());

// Denotes fields that are not used now, but will be in the future
const FUTURE_FR = new Fr(0n);
const FUTURE_NUM = 0;

// Denotes fields that should be deleted
const DELETE_FR = new Fr(0n);

/**
 * Builds an L2 block out of a set of ProcessedTx's,
 * using the base, merge, and root rollup circuits.
 */
export class SoloBlockBuilder implements BlockBuilder {
  constructor(
    protected db: MerkleTreeOperations,
    protected vks: VerificationKeys,
    protected simulator: RollupSimulator,
    protected prover: RollupProver,
    protected debug = createDebugLogger('aztec:sequencer:solo-block-builder'),
  ) {}

  /**
   * Builds an L2 block with the given number containing the given txs, updating state trees.
   * @param globalVariables - Global variables to be used in the block.
   * @param txs - Processed transactions to include in the block.
   * @param newL1ToL2Messages - L1 to L2 messages to be part of the block.
   * @param timestamp - Timestamp of the block.
   * @returns The new L2 block and a correctness proof as returned by the root rollup circuit.
   */
  public async buildL2Block(
    globalVariables: GlobalVariables,
    txs: ProcessedTx[],
    newL1ToL2Messages: Fr[],
  ): Promise<[L2Block, Proof]> {
    const [
      startNoteHashTreeSnapshot,
      startNullifierTreeSnapshot,
      startContractTreeSnapshot,
      startPublicDataTreeSnapshot,
      startL1ToL2MessageTreeSnapshot,
      startArchiveSnapshot,
    ] = await Promise.all(
      [
        MerkleTreeId.NOTE_HASH_TREE,
        MerkleTreeId.NULLIFIER_TREE,
        MerkleTreeId.CONTRACT_TREE,
        MerkleTreeId.PUBLIC_DATA_TREE,
        MerkleTreeId.L1_TO_L2_MESSAGES_TREE,
        MerkleTreeId.ARCHIVE,
      ].map(tree => this.getTreeSnapshot(tree)),
    );

    // Check txs are good for processing
    this.validateTxs(txs);

    // We fill the tx batch with empty txs, we process only one tx at a time for now
    const [circuitsOutput, proof] = await this.runCircuits(globalVariables, txs, newL1ToL2Messages);

    const {
      endNoteHashTreeSnapshot,
      endNullifierTreeSnapshot,
      endContractTreeSnapshot,
      endPublicDataTreeSnapshot,
      endL1ToL2MessagesTreeSnapshot,
      endArchiveSnapshot,
    } = circuitsOutput;

    // Collect all new nullifiers, commitments, and contracts from all txs in this block
    const newNullifiers = flatMap(txs, tx => tx.data.end.newNullifiers);
    const newCommitments = flatMap(txs, tx => tx.data.end.newCommitments);
    const newContracts = flatMap(txs, tx => tx.data.end.newContracts).map(cd => computeContractLeaf(cd));
    const newContractData = flatMap(txs, tx => tx.data.end.newContracts).map(
      n => new ContractData(n.contractAddress, n.portalContractAddress),
    );
    const newPublicDataWrites = flatMap(txs, tx =>
      tx.data.end.publicDataUpdateRequests.map(t => new PublicDataWrite(t.leafSlot, t.newValue)),
    );
    const newL2ToL1Msgs = flatMap(txs, tx => tx.data.end.newL2ToL1Msgs);

    // Consolidate logs data from all txs
    const encryptedLogsArr: TxL2Logs[] = [];
    const unencryptedLogsArr: TxL2Logs[] = [];
    for (const tx of txs) {
      const encryptedLogs = tx.encryptedLogs || new TxL2Logs([]);
      encryptedLogsArr.push(encryptedLogs);
      const unencryptedLogs = tx.unencryptedLogs || new TxL2Logs([]);
      unencryptedLogsArr.push(unencryptedLogs);
    }
    const newEncryptedLogs = new L2BlockL2Logs(encryptedLogsArr);
    const newUnencryptedLogs = new L2BlockL2Logs(unencryptedLogsArr);

    const l2Block = L2Block.fromFields({
      number: Number(globalVariables.blockNumber.value),
      globalVariables,
      startNoteHashTreeSnapshot,
      endNoteHashTreeSnapshot,
      startNullifierTreeSnapshot,
      endNullifierTreeSnapshot,
      startContractTreeSnapshot,
      endContractTreeSnapshot,
      startPublicDataTreeSnapshot,
      endPublicDataTreeSnapshot,
      startL1ToL2MessagesTreeSnapshot: startL1ToL2MessageTreeSnapshot,
      endL1ToL2MessagesTreeSnapshot,
      startArchiveSnapshot,
      endArchiveSnapshot,
      newCommitments: newCommitments.map((c: SideEffect) => c.value),
      newNullifiers: newNullifiers.map((n: SideEffectLinkedToNoteHash) => n.value),
      newL2ToL1Msgs,
      newContracts,
      newContractData,
      newPublicDataWrites,
      newL1ToL2Messages,
      newEncryptedLogs,
      newUnencryptedLogs,
    });

    if (!l2Block.getCalldataHash().equals(circuitsOutput.sha256CalldataHash())) {
      throw new Error(
        `Calldata hash mismatch, ${l2Block.getCalldataHash().toString('hex')} == ${circuitsOutput
          .sha256CalldataHash()
          .toString('hex')} `,
      );
    }

    return [l2Block, proof];
  }

  protected validateTxs(txs: ProcessedTx[]) {
    for (const tx of txs) {
      for (const historicalTreeRoot of [
        'noteHashTreeRoot',
        'contractTreeRoot',
        'nullifierTreeRoot',
        'l1ToL2MessagesTreeRoot',
      ] as const) {
        if (tx.data.constants.blockHeader[historicalTreeRoot].isZero()) {
          throw new Error(`Empty ${historicalTreeRoot} for tx: ${toFriendlyJSON(tx)}`);
        }
      }
    }
  }

  protected async getTreeSnapshot(id: MerkleTreeId): Promise<AppendOnlyTreeSnapshot> {
    const treeInfo = await this.db.getTreeInfo(id);
    return new AppendOnlyTreeSnapshot(Fr.fromBuffer(treeInfo.root), Number(treeInfo.size));
  }

  protected async runCircuits(
    globalVariables: GlobalVariables,
    txs: ProcessedTx[],
    newL1ToL2Messages: Fr[],
  ): Promise<[RootRollupPublicInputs, Proof]> {
    // Check that the length of the array of txs is a power of two
    // See https://graphics.stanford.edu/~seander/bithacks.html#DetermineIfPowerOf2
    if (txs.length < 2 || (txs.length & (txs.length - 1)) !== 0) {
      throw new Error(`Length of txs for the block should be a power of two and at least two (got ${txs.length})`);
    }

    // padArrayEnd throws if the array is already full. Otherwise it pads till we reach the required size
    const newL1ToL2MessagesTuple = padArrayEnd(newL1ToL2Messages, Fr.ZERO, NUMBER_OF_L1_L2_MESSAGES_PER_ROLLUP);

    // Run the base rollup circuits for the txs
    const baseRollupOutputs: [BaseOrMergeRollupPublicInputs, Proof][] = [];
    for (const tx of txs) {
      baseRollupOutputs.push(await this.baseRollupCircuit(tx, globalVariables));
    }

    // Run merge rollups in layers until we have only two outputs
    let mergeRollupInputs: [BaseOrMergeRollupPublicInputs, Proof][] = baseRollupOutputs;
    let mergeRollupOutputs: [BaseOrMergeRollupPublicInputs, Proof][] = [];
    while (mergeRollupInputs.length > 2) {
      for (const pair of chunk(mergeRollupInputs, 2)) {
        const [r1, r2] = pair;
        mergeRollupOutputs.push(await this.mergeRollupCircuit(r1, r2));
      }
      mergeRollupInputs = mergeRollupOutputs;
      mergeRollupOutputs = [];
    }

    // Run the root rollup with the last two merge rollups (or base, if no merge layers)
    const [mergeOutputLeft, mergeOutputRight] = mergeRollupInputs;
    return this.rootRollupCircuit(mergeOutputLeft, mergeOutputRight, newL1ToL2MessagesTuple);
  }

  protected async baseRollupCircuit(
    tx: ProcessedTx,
    globalVariables: GlobalVariables,
  ): Promise<[BaseOrMergeRollupPublicInputs, Proof]> {
<<<<<<< HEAD
    this.debug(`Running base rollup for ${tx1.hash} ${tx2.hash}`);
    // throw Error('building input...');// gets past here
    const rollupInput = await this.buildBaseRollupInput(tx1, tx2, globalVariables);
=======
    this.debug(`Running base rollup for ${tx.hash}`);
    const rollupInput = await this.buildBaseRollupInput(tx, globalVariables);
>>>>>>> be1e6f14
    const rollupOutput = await this.simulator.baseRollupCircuit(rollupInput);
    await this.validateTrees(rollupOutput);
    const proof = await this.prover.getBaseRollupProof(rollupInput, rollupOutput);
    return [rollupOutput, proof];
  }

  protected async mergeRollupCircuit(
    left: [BaseOrMergeRollupPublicInputs, Proof],
    right: [BaseOrMergeRollupPublicInputs, Proof],
  ): Promise<[BaseOrMergeRollupPublicInputs, Proof]> {
    const vk = this.getVerificationKey(left[0].rollupType);
    const mergeInputs = new MergeRollupInputs([
      this.getPreviousRollupDataFromPublicInputs(left[0], left[1], vk),
      this.getPreviousRollupDataFromPublicInputs(right[0], right[1], vk),
    ]);

    this.debug(`Running merge rollup circuit`);
    const output = await this.simulator.mergeRollupCircuit(mergeInputs);
    const proof = await this.prover.getMergeRollupProof(mergeInputs, output);
    return [output, proof];
  }

  protected getVerificationKey(type: RollupTypes) {
    switch (type) {
      case RollupTypes.Base:
        return this.vks.baseRollupCircuit;
      case RollupTypes.Merge:
        return this.vks.mergeRollupCircuit;
      default:
        throw new Error(`No verification key available for ${type}`);
    }
  }

  protected async rootRollupCircuit(
    left: [BaseOrMergeRollupPublicInputs, Proof],
    right: [BaseOrMergeRollupPublicInputs, Proof],
    newL1ToL2Messages: Tuple<Fr, typeof NUMBER_OF_L1_L2_MESSAGES_PER_ROLLUP>,
  ): Promise<[RootRollupPublicInputs, Proof]> {
    this.debug(`Running root rollup circuit`);
    const rootInput = await this.getRootRollupInput(...left, ...right, newL1ToL2Messages);

    // Update the local trees to include the new l1 to l2 messages
    await this.db.appendLeaves(
      MerkleTreeId.L1_TO_L2_MESSAGES_TREE,
      newL1ToL2Messages.map(m => m.toBuffer()),
    );

    // Simulate and get proof for the root circuit
    const rootOutput = await this.simulator.rootRollupCircuit(rootInput);

    const rootProof = await this.prover.getRootRollupProof(rootInput, rootOutput);

    // Update the root trees with the latest data and contract tree roots,
    // and validate them against the output of the root circuit simulation
    this.debug(`Updating and validating root trees`);
    const globalVariablesHash = computeGlobalsHash(left[0].constants.globalVariables);
    await this.db.updateLatestGlobalVariablesHash(globalVariablesHash);
    await this.db.updateArchive(globalVariablesHash);

    await this.validateRootOutput(rootOutput);

    return [rootOutput, rootProof];
  }

  async updateArchive(globalVariables: GlobalVariables) {
    // Calculate the block hash and add it to the historical block hashes tree
    const blockHash = await this.calculateBlockHash(globalVariables);
    await this.db.appendLeaves(MerkleTreeId.ARCHIVE, [blockHash.toBuffer()]);
  }

  protected async calculateBlockHash(globals: GlobalVariables) {
    const [noteHashTreeRoot, nullifierTreeRoot, contractTreeRoot, publicDataTreeRoot, l1ToL2MessageTreeRoot] = (
      await Promise.all(
        [
          MerkleTreeId.NOTE_HASH_TREE,
          MerkleTreeId.NULLIFIER_TREE,
          MerkleTreeId.CONTRACT_TREE,
          MerkleTreeId.PUBLIC_DATA_TREE,
          MerkleTreeId.L1_TO_L2_MESSAGES_TREE,
        ].map(tree => this.getTreeSnapshot(tree)),
      )
    ).map(r => r.root);

    const blockHash = computeBlockHashWithGlobals(
      globals,
      noteHashTreeRoot,
      nullifierTreeRoot,
      contractTreeRoot,
      l1ToL2MessageTreeRoot,
      publicDataTreeRoot,
    );
    return blockHash;
  }

  // Validate that the new roots we calculated from manual insertions match the outputs of the simulation
  protected async validateTrees(rollupOutput: BaseOrMergeRollupPublicInputs | RootRollupPublicInputs) {
    await Promise.all([
      this.validateTree(rollupOutput, MerkleTreeId.CONTRACT_TREE, 'ContractTree'),
      this.validateTree(rollupOutput, MerkleTreeId.NOTE_HASH_TREE, 'NoteHashTree'),
      this.validateTree(rollupOutput, MerkleTreeId.NULLIFIER_TREE, 'NullifierTree'),
      this.validateTree(rollupOutput, MerkleTreeId.PUBLIC_DATA_TREE, 'PublicDataTree'),
    ]);
  }

  // Validate that the roots of all local trees match the output of the root circuit simulation
  protected async validateRootOutput(rootOutput: RootRollupPublicInputs) {
    await Promise.all([
      this.validateTrees(rootOutput),
      this.validateTree(rootOutput, MerkleTreeId.ARCHIVE, 'Archive'),
      this.validateTree(rootOutput, MerkleTreeId.L1_TO_L2_MESSAGES_TREE, 'L1ToL2MessagesTree'),
    ]);
  }

  // Helper for validating a non-roots tree against a circuit simulation output
  protected async validateTree<T extends BaseOrMergeRollupPublicInputs | RootRollupPublicInputs>(
    output: T,
    treeId: MerkleTreeId,
    name: AllowedTreeNames<T>,
  ) {
    if ('endL1ToL2MessageTreeSnapshot' in output && !(output instanceof RootRollupPublicInputs)) {
      throw new Error(`The name 'L1ToL2Message' can only be used when output is of type RootRollupPublicInputs`);
    }

    const localTree = await this.getTreeSnapshot(treeId);
    const simulatedTree = (output as OutputWithTreeSnapshot<T>)[`end${name}Snapshot`];
    this.validateSimulatedTree(localTree, simulatedTree, name);
  }

  // Helper for comparing two trees snapshots
  protected validateSimulatedTree(
    localTree: AppendOnlyTreeSnapshot,
    simulatedTree: AppendOnlyTreeSnapshot,
    name: TreeNames,
    label?: string,
  ) {
    if (!simulatedTree.root.toBuffer().equals(localTree.root.toBuffer())) {
      throw new Error(`${label ?? name} tree root mismatch (local ${localTree.root}, simulated ${simulatedTree.root})`);
    }
    if (simulatedTree.nextAvailableLeafIndex !== localTree.nextAvailableLeafIndex) {
      throw new Error(
        `${label ?? name} tree next available leaf index mismatch (local ${
          localTree.nextAvailableLeafIndex
        }, simulated ${simulatedTree.nextAvailableLeafIndex})`,
      );
    }
  }

  // Builds the inputs for the root rollup circuit, without making any changes to trees
  protected async getRootRollupInput(
    rollupOutputLeft: BaseOrMergeRollupPublicInputs,
    rollupProofLeft: Proof,
    rollupOutputRight: BaseOrMergeRollupPublicInputs,
    rollupProofRight: Proof,
    newL1ToL2Messages: Tuple<Fr, typeof NUMBER_OF_L1_L2_MESSAGES_PER_ROLLUP>,
  ) {
    const vk = this.getVerificationKey(rollupOutputLeft.rollupType);
    const previousRollupData: RootRollupInputs['previousRollupData'] = [
      this.getPreviousRollupDataFromPublicInputs(rollupOutputLeft, rollupProofLeft, vk),
      this.getPreviousRollupDataFromPublicInputs(rollupOutputRight, rollupProofRight, vk),
    ];

    const getRootTreeSiblingPath = async (treeId: MerkleTreeId) => {
      // TODO: Synchronize these operations into the tree db to avoid race conditions
      const { size } = await this.db.getTreeInfo(treeId);
      // TODO: Check for off-by-one errors
      const path = await this.db.getSiblingPath(treeId, size);
      return path.toFieldArray();
    };

    const newL1ToL2MessagesTreeRootSiblingPathArray = await this.getSubtreeSiblingPath(
      MerkleTreeId.L1_TO_L2_MESSAGES_TREE,
      L1_TO_L2_MSG_SUBTREE_HEIGHT,
    );

    const newL1ToL2MessagesTreeRootSiblingPath = makeTuple(
      L1_TO_L2_MSG_SUBTREE_SIBLING_PATH_LENGTH,
      i =>
        i < newL1ToL2MessagesTreeRootSiblingPathArray.length ? newL1ToL2MessagesTreeRootSiblingPathArray[i] : Fr.ZERO,
      0,
    );

    // Get tree snapshots
    const startL1ToL2MessagesTreeSnapshot = await this.getTreeSnapshot(MerkleTreeId.L1_TO_L2_MESSAGES_TREE);

    // Get blocks tree
    const startArchiveSnapshot = await this.getTreeSnapshot(MerkleTreeId.ARCHIVE);
    const newArchiveSiblingPathArray = await getRootTreeSiblingPath(MerkleTreeId.ARCHIVE);

    const newArchiveSiblingPath = makeTuple(
      ARCHIVE_HEIGHT,
      i => (i < newArchiveSiblingPathArray.length ? newArchiveSiblingPathArray[i] : Fr.ZERO),
      0,
    );

    return RootRollupInputs.from({
      previousRollupData,
      newL1ToL2Messages,
      newL1ToL2MessagesTreeRootSiblingPath,
      startL1ToL2MessagesTreeSnapshot,
      startArchiveSnapshot,
      newArchiveSiblingPath,
    });
  }

  protected getPreviousRollupDataFromPublicInputs(
    rollupOutput: BaseOrMergeRollupPublicInputs,
    rollupProof: Proof,
    vk: VerificationKey,
  ) {
    return new PreviousRollupData(
      rollupOutput,
      rollupProof,
      vk,

      // MembershipWitness for a VK tree to be implemented in the future
      FUTURE_NUM,
      new MembershipWitness(
        ROLLUP_VK_TREE_HEIGHT,
        BigInt(FUTURE_NUM),
        makeTuple(ROLLUP_VK_TREE_HEIGHT, () => FUTURE_FR),
      ),
    );
  }

  protected getKernelDataFor(tx: ProcessedTx) {
    return new PreviousKernelData(
      tx.data,
      tx.proof,

      // VK for the kernel circuit
      this.vks.privateKernelCircuit,

      // MembershipWitness for a VK tree to be implemented in the future
      FUTURE_NUM,
      assertLength(Array(VK_TREE_HEIGHT).fill(FUTURE_FR), VK_TREE_HEIGHT),
    );
  }

  // Scan a tree searching for a specific value and return a membership witness proof for it
  protected async getMembershipWitnessFor<N extends number>(
    value: Fr,
    treeId: MerkleTreeId,
    height: N,
  ): Promise<MembershipWitness<N>> {
    // If this is an empty tx, then just return zeroes
    if (value.isZero()) {
      return this.makeEmptyMembershipWitness(height);
    }

    const index = await this.db.findLeafIndex(treeId, value.toBuffer());
    if (index === undefined) {
      throw new Error(`Leaf with value ${value} not found in tree ${MerkleTreeId[treeId]}`);
    }
    const path = await this.db.getSiblingPath(treeId, index);
    return new MembershipWitness(height, index, assertLength(path.toFieldArray(), height));
  }

  protected getHistoricalTreesMembershipWitnessFor(tx: ProcessedTx) {
    const blockHeader = tx.data.constants.blockHeader;
    const { noteHashTreeRoot, nullifierTreeRoot, contractTreeRoot, l1ToL2MessagesTreeRoot, publicDataTreeRoot } =
      blockHeader;
    const blockHash = computeBlockHash(
      blockHeader.globalVariablesHash,
      noteHashTreeRoot,
      nullifierTreeRoot,
      contractTreeRoot,
      l1ToL2MessagesTreeRoot,
      publicDataTreeRoot,
    );
    return this.getMembershipWitnessFor(blockHash, MerkleTreeId.ARCHIVE, ARCHIVE_HEIGHT);
  }

  protected async getConstantRollupData(globalVariables: GlobalVariables): Promise<ConstantRollupData> {
    return ConstantRollupData.from({
      baseRollupVkHash: DELETE_FR,
      mergeRollupVkHash: DELETE_FR,
      privateKernelVkTreeRoot: FUTURE_FR,
      publicKernelVkTreeRoot: FUTURE_FR,
      archiveSnapshot: await this.getTreeSnapshot(MerkleTreeId.ARCHIVE),
      globalVariables,
    });
  }

  protected async getLowNullifierInfo(nullifier: Fr) {
    // Return empty nullifier info for an empty tx
    if (nullifier.value === 0n) {
      return {
        index: 0,
        leafPreimage: NullifierLeafPreimage.empty(),
        witness: this.makeEmptyMembershipWitness(NULLIFIER_TREE_HEIGHT),
      };
    }

    const tree = MerkleTreeId.NULLIFIER_TREE;
    const prevValueIndex = await this.db.getPreviousValueIndex(tree, frToBigInt(nullifier));
    if (!prevValueIndex) {
      throw new Error(`Nullifier tree should have one initial leaf`);
    }
    const prevValuePreimage = (await this.db.getLeafPreimage(tree, prevValueIndex.index))!;

    const prevValueSiblingPath = await this.db.getSiblingPath(tree, BigInt(prevValueIndex.index));

    return {
      index: prevValueIndex,
      leafPreimage: prevValuePreimage,
      witness: new MembershipWitness(
        NULLIFIER_TREE_HEIGHT,
        BigInt(prevValueIndex.index),
        assertLength(prevValueSiblingPath.toFieldArray(), NULLIFIER_TREE_HEIGHT),
      ),
    };
  }

  protected async getSubtreeSiblingPath(treeId: MerkleTreeId, subtreeHeight: number): Promise<Fr[]> {
    const nextAvailableLeafIndex = await this.db.getTreeInfo(treeId).then(t => t.size);
    const fullSiblingPath = await this.db.getSiblingPath(treeId, nextAvailableLeafIndex);

    // Drop the first subtreeHeight items since we only care about the path to the subtree root
    return fullSiblingPath.getSubtreeSiblingPath(subtreeHeight).toFieldArray();
  }

  protected async processPublicDataUpdateRequests(tx: ProcessedTx) {
    const { lowLeavesWitnessData, newSubtreeSiblingPath, sortedNewLeaves, sortedNewLeavesIndexes } =
      await this.db.batchInsert(
        MerkleTreeId.PUBLIC_DATA_TREE,
        // TODO(#3675) remove oldValue from update requests
        tx.data.end.publicDataUpdateRequests.map(updateRequest => {
          return new PublicDataTreeLeaf(updateRequest.leafSlot, updateRequest.newValue).toBuffer();
        }),
        PUBLIC_DATA_SUBTREE_HEIGHT,
      );

    if (lowLeavesWitnessData === undefined) {
      throw new Error(`Could not craft public data batch insertion proofs`);
    }

    const sortedPublicDataWrites = makeTuple(MAX_PUBLIC_DATA_UPDATE_REQUESTS_PER_TX, i => {
      return PublicDataTreeLeaf.fromBuffer(sortedNewLeaves[i]);
    });

    const sortedPublicDataWritesIndexes = makeTuple(MAX_PUBLIC_DATA_UPDATE_REQUESTS_PER_TX, i => {
      return sortedNewLeavesIndexes[i];
    });

    const subtreeSiblingPathAsFields = newSubtreeSiblingPath.toFieldArray();
    const newPublicDataSubtreeSiblingPath = makeTuple(PUBLIC_DATA_SUBTREE_SIBLING_PATH_LENGTH, i => {
      return subtreeSiblingPathAsFields[i];
    });

    const lowPublicDataWritesMembershipWitnesses: Tuple<
      MembershipWitness<typeof PUBLIC_DATA_TREE_HEIGHT>,
      typeof MAX_PUBLIC_DATA_UPDATE_REQUESTS_PER_TX
    > = makeTuple(MAX_PUBLIC_DATA_UPDATE_REQUESTS_PER_TX, i => {
      const witness = lowLeavesWitnessData[i];
      return MembershipWitness.fromBufferArray(
        witness.index,
        assertLength(witness.siblingPath.toBufferArray(), PUBLIC_DATA_TREE_HEIGHT),
      );
    });

    const lowPublicDataWritesPreimages: Tuple<
      PublicDataTreeLeafPreimage,
      typeof MAX_PUBLIC_DATA_UPDATE_REQUESTS_PER_TX
    > = makeTuple(MAX_PUBLIC_DATA_UPDATE_REQUESTS_PER_TX, i => {
      return lowLeavesWitnessData[i].leafPreimage as PublicDataTreeLeafPreimage;
    });

    return {
      lowPublicDataWritesPreimages,
      lowPublicDataWritesMembershipWitnesses,
      newPublicDataSubtreeSiblingPath,
      sortedPublicDataWrites,
      sortedPublicDataWritesIndexes,
    };
  }

  protected async getPublicDataReadsInfo(tx: ProcessedTx) {
    const newPublicDataReadsWitnesses: Tuple<
      MembershipWitness<typeof PUBLIC_DATA_TREE_HEIGHT>,
      typeof MAX_PUBLIC_DATA_READS_PER_TX
    > = makeTuple(MAX_PUBLIC_DATA_READS_PER_TX, () => MembershipWitness.empty(PUBLIC_DATA_TREE_HEIGHT, 0n));

    const newPublicDataReadsPreimages: Tuple<PublicDataTreeLeafPreimage, typeof MAX_PUBLIC_DATA_READS_PER_TX> =
      makeTuple(MAX_PUBLIC_DATA_READS_PER_TX, () => PublicDataTreeLeafPreimage.empty());
    for (const i in tx.data.end.publicDataReads) {
      const leafSlot = tx.data.end.publicDataReads[i].leafSlot.value;
      const lowLeafResult = await this.db.getPreviousValueIndex(MerkleTreeId.PUBLIC_DATA_TREE, leafSlot);
      if (!lowLeafResult) {
        throw new Error(`Public data tree should have one initial leaf`);
      }
      const preimage = await this.db.getLeafPreimage(MerkleTreeId.PUBLIC_DATA_TREE, lowLeafResult.index);
      const path = await this.db.getSiblingPath(MerkleTreeId.PUBLIC_DATA_TREE, lowLeafResult.index);
      newPublicDataReadsWitnesses[i] = new MembershipWitness(
        PUBLIC_DATA_TREE_HEIGHT,
        BigInt(lowLeafResult.index),
        path.toTuple<typeof PUBLIC_DATA_TREE_HEIGHT>(),
      );
      newPublicDataReadsPreimages[i] = preimage! as PublicDataTreeLeafPreimage;
    }
    return {
      newPublicDataReadsWitnesses,
      newPublicDataReadsPreimages,
    };
  }

  // Builds the base rollup inputs, updating the contract, nullifier, and data trees in the process
  protected async buildBaseRollupInput(tx: ProcessedTx, globalVariables: GlobalVariables) {
    // Get trees info before any changes hit
    const constants = await this.getConstantRollupData(globalVariables);
    const startNullifierTreeSnapshot = await this.getTreeSnapshot(MerkleTreeId.NULLIFIER_TREE);
    const startContractTreeSnapshot = await this.getTreeSnapshot(MerkleTreeId.CONTRACT_TREE);
    const startNoteHashTreeSnapshot = await this.getTreeSnapshot(MerkleTreeId.NOTE_HASH_TREE);
    const startPublicDataTreeSnapshot = await this.getTreeSnapshot(MerkleTreeId.PUBLIC_DATA_TREE);
    const startArchiveSnapshot = await this.getTreeSnapshot(MerkleTreeId.ARCHIVE);

    // Get the subtree sibling paths for the circuit
    const newCommitmentsSubtreeSiblingPathArray = await this.getSubtreeSiblingPath(
      MerkleTreeId.NOTE_HASH_TREE,
      NOTE_HASH_SUBTREE_HEIGHT,
    );

    const newCommitmentsSubtreeSiblingPath = makeTuple(NOTE_HASH_SUBTREE_SIBLING_PATH_LENGTH, i =>
      i < newCommitmentsSubtreeSiblingPathArray.length ? newCommitmentsSubtreeSiblingPathArray[i] : Fr.ZERO,
    );

    const newContractsSubtreeSiblingPathArray = await this.getSubtreeSiblingPath(
      MerkleTreeId.CONTRACT_TREE,
      CONTRACT_SUBTREE_HEIGHT,
    );

    const newContractsSubtreeSiblingPath = makeTuple(CONTRACT_SUBTREE_SIBLING_PATH_LENGTH, i =>
      i < newContractsSubtreeSiblingPathArray.length ? newContractsSubtreeSiblingPathArray[i] : Fr.ZERO,
    );

    // Update the contract and note hash trees with the new items being inserted to get the new roots
    // that will be used by the next iteration of the base rollup circuit, skipping the empty ones
<<<<<<< HEAD
    const newContracts = flatMap([left, right], tx => tx.data.end.newContracts.map(cd => computeContractLeaf(cd)));
    const newCommitments = flatMap([left, right], tx => tx.data.end.newCommitments.map(x => x.value.toBuffer()));
=======
    const newContracts = tx.data.end.newContracts.map(cd => computeContractLeaf(cd));
    const newCommitments = tx.data.end.newCommitments.map(x => x.toBuffer());
>>>>>>> be1e6f14
    await this.db.appendLeaves(
      MerkleTreeId.CONTRACT_TREE,
      newContracts.map(x => x.toBuffer()),
    );

    await this.db.appendLeaves(MerkleTreeId.NOTE_HASH_TREE, newCommitments);

    // The read witnesses for a given TX should be generated before the writes of the same TX are applied.
    // All reads that refer to writes in the same tx are transient and can be simplified out.
    const txPublicDataReadsInfo = await this.getPublicDataReadsInfo(tx);
    const txPublicDataUpdateRequestInfo = await this.processPublicDataUpdateRequests(tx);

    // Update the nullifier tree, capturing the low nullifier info for each individual operation
    const newNullifiers = tx.data.end.newNullifiers;

    const {
      lowLeavesWitnessData: nullifierWitnessLeaves,
      newSubtreeSiblingPath: newNullifiersSubtreeSiblingPath,
      sortedNewLeaves: sortedNewNullifiers,
      sortedNewLeavesIndexes: sortednewNullifiersIndexes,
    } = await this.db.batchInsert(
      MerkleTreeId.NULLIFIER_TREE,
      newNullifiers.map(sideEffectLinkedToNoteHash => sideEffectLinkedToNoteHash.value.toBuffer()),
      NULLIFIER_SUBTREE_HEIGHT,
    );
    if (nullifierWitnessLeaves === undefined) {
      throw new Error(`Could not craft nullifier batch insertion proofs`);
    }

    // Extract witness objects from returned data
    const lowNullifierMembershipWitnesses: MembershipWitness<typeof NULLIFIER_TREE_HEIGHT>[] =
      nullifierWitnessLeaves.map(l =>
        MembershipWitness.fromBufferArray(l.index, assertLength(l.siblingPath.toBufferArray(), NULLIFIER_TREE_HEIGHT)),
      );

    const newNullifiersSubtreeSiblingPathArray = newNullifiersSubtreeSiblingPath.toFieldArray();

    return BaseRollupInputs.from({
      constants,
      startNullifierTreeSnapshot,
      startContractTreeSnapshot,
      startNoteHashTreeSnapshot,
      startPublicDataTreeSnapshot,
      archiveSnapshot: startArchiveSnapshot,
      sortedPublicDataWrites: txPublicDataUpdateRequestInfo.sortedPublicDataWrites,
      sortedPublicDataWritesIndexes: txPublicDataUpdateRequestInfo.sortedPublicDataWritesIndexes,
      lowPublicDataWritesPreimages: txPublicDataUpdateRequestInfo.lowPublicDataWritesPreimages,
      lowPublicDataWritesMembershipWitnesses: txPublicDataUpdateRequestInfo.lowPublicDataWritesMembershipWitnesses,
      publicDataWritesSubtreeSiblingPath: txPublicDataUpdateRequestInfo.newPublicDataSubtreeSiblingPath,

      sortedNewNullifiers: makeTuple(MAX_NEW_NULLIFIERS_PER_TX, i => Fr.fromBuffer(sortedNewNullifiers[i])),
      sortednewNullifiersIndexes: makeTuple(MAX_NEW_NULLIFIERS_PER_TX, i => sortednewNullifiersIndexes[i]),
      newCommitmentsSubtreeSiblingPath,
      newContractsSubtreeSiblingPath,

      newNullifiersSubtreeSiblingPath: makeTuple(NULLIFIER_SUBTREE_SIBLING_PATH_LENGTH, i =>
        i < newNullifiersSubtreeSiblingPathArray.length ? newNullifiersSubtreeSiblingPathArray[i] : Fr.ZERO,
      ),

      publicDataReadsPreimages: txPublicDataReadsInfo.newPublicDataReadsPreimages,

      publicDataReadsMembershipWitnesses: txPublicDataReadsInfo.newPublicDataReadsWitnesses,

      lowNullifierLeafPreimages: makeTuple(MAX_NEW_NULLIFIERS_PER_TX, i =>
        i < nullifierWitnessLeaves.length
          ? (nullifierWitnessLeaves[i].leafPreimage as NullifierLeafPreimage)
          : NullifierLeafPreimage.empty(),
      ),
      lowNullifierMembershipWitness: makeTuple(MAX_NEW_NULLIFIERS_PER_TX, i =>
        i < lowNullifierMembershipWitnesses.length
          ? lowNullifierMembershipWitnesses[i]
          : this.makeEmptyMembershipWitness(NULLIFIER_TREE_HEIGHT),
      ),
      kernelData: this.getKernelDataFor(tx),
      archiveRootMembershipWitness: await this.getHistoricalTreesMembershipWitnessFor(tx),
    });
  }

  protected makeEmptyMembershipWitness<N extends number>(height: N) {
    return new MembershipWitness(
      height,
      0n,
      makeTuple(height, () => Fr.ZERO),
    );
  }
}<|MERGE_RESOLUTION|>--- conflicted
+++ resolved
@@ -254,14 +254,8 @@
     tx: ProcessedTx,
     globalVariables: GlobalVariables,
   ): Promise<[BaseOrMergeRollupPublicInputs, Proof]> {
-<<<<<<< HEAD
-    this.debug(`Running base rollup for ${tx1.hash} ${tx2.hash}`);
-    // throw Error('building input...');// gets past here
-    const rollupInput = await this.buildBaseRollupInput(tx1, tx2, globalVariables);
-=======
     this.debug(`Running base rollup for ${tx.hash}`);
     const rollupInput = await this.buildBaseRollupInput(tx, globalVariables);
->>>>>>> be1e6f14
     const rollupOutput = await this.simulator.baseRollupCircuit(rollupInput);
     await this.validateTrees(rollupOutput);
     const proof = await this.prover.getBaseRollupProof(rollupInput, rollupOutput);
@@ -698,13 +692,8 @@
 
     // Update the contract and note hash trees with the new items being inserted to get the new roots
     // that will be used by the next iteration of the base rollup circuit, skipping the empty ones
-<<<<<<< HEAD
-    const newContracts = flatMap([left, right], tx => tx.data.end.newContracts.map(cd => computeContractLeaf(cd)));
-    const newCommitments = flatMap([left, right], tx => tx.data.end.newCommitments.map(x => x.value.toBuffer()));
-=======
     const newContracts = tx.data.end.newContracts.map(cd => computeContractLeaf(cd));
-    const newCommitments = tx.data.end.newCommitments.map(x => x.toBuffer());
->>>>>>> be1e6f14
+    const newCommitments = tx.data.end.newCommitments.map(x => x.value.toBuffer());
     await this.db.appendLeaves(
       MerkleTreeId.CONTRACT_TREE,
       newContracts.map(x => x.toBuffer()),
