--- conflicted
+++ resolved
@@ -100,21 +100,6 @@
     // We fill the tx batch with empty txs, we process only one tx at a time for now
     const [circuitsOutput, proof] = await this.runCircuits(globalVariables, txs, newL1ToL2Messages);
 
-<<<<<<< HEAD
-    const txEffects: TxEffect[] = txs.map(
-      tx =>
-        new TxEffect(
-          tx.data.end.newCommitments.map((c: SideEffect) => c.value),
-          tx.data.end.newNullifiers.map((n: SideEffectLinkedToNoteHash) => n.value),
-          tx.data.end.newL2ToL1Msgs,
-          tx.data.end.publicDataUpdateRequests.map(t => new PublicDataWrite(t.leafSlot, t.newValue)),
-          tx.data.end.newContracts.map(cd => cd.computeLeaf()),
-          tx.data.end.newContracts.map(cd => new ContractData(cd.contractAddress, cd.portalContractAddress)),
-          tx.encryptedLogs || new TxL2Logs([]),
-          tx.unencryptedLogs || new TxL2Logs([]),
-        ),
-    );
-=======
     // Collect all new nullifiers, commitments, and contracts from all txs in this block
     const newNullifiers = txs.flatMap(tx => tx.data.combinedData.newNullifiers);
     const newCommitments = txs.flatMap(tx => tx.data.combinedData.newCommitments);
@@ -126,7 +111,6 @@
       tx.data.combinedData.publicDataUpdateRequests.map(t => new PublicDataWrite(t.leafSlot, t.newValue)),
     );
     const newL2ToL1Msgs = txs.flatMap(tx => tx.data.combinedData.newL2ToL1Msgs);
->>>>>>> 13647c24
 
     const blockBody = new Body(newL1ToL2Messages, txEffects);
 
