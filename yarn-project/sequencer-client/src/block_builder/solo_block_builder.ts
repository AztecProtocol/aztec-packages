import {
  AppendOnlyTreeSnapshot,
  BaseOrMergeRollupPublicInputs,
  BaseRollupInputs,
  CONTRACT_TREE_ROOTS_TREE_HEIGHT,
  CircuitsWasm,
  ConstantBaseRollupData,
  L1_TO_L2_MESSAGES_ROOTS_TREE_HEIGHT,
  L1_TO_L2_MESSAGES_SUBTREE_HEIGHT,
  MembershipWitness,
  MergeRollupInputs,
  NULLIFIER_TREE_HEIGHT,
  NUMBER_OF_L1_L2_MESSAGES_PER_ROLLUP,
  NullifierLeafPreimage,
  PRIVATE_DATA_TREE_ROOTS_TREE_HEIGHT,
  PUBLIC_DATA_TREE_HEIGHT,
  PreviousKernelData,
  PreviousRollupData,
  Proof,
  ROLLUP_VK_TREE_HEIGHT,
  RollupTypes,
  RootRollupInputs,
  RootRollupPublicInputs,
  VK_TREE_HEIGHT,
  VerificationKey,
  tupleTimes,
} from '@aztec/circuits.js';
import { computeContractLeaf } from '@aztec/circuits.js/abis';
import { MerkleTreeId, ContractData, L2Block, PublicDataWrite } from '@aztec/types';
import { MerkleTreeOperations } from '@aztec/world-state';
import chunk from 'lodash.chunk';
import flatMap from 'lodash.flatmap';
import { VerificationKeys } from '../mocks/verification_keys.js';
import { RollupProver } from '../prover/index.js';
import { RollupSimulator } from '../simulator/index.js';

import { ProcessedTx } from '../sequencer/processed_tx.js';
import { BlockBuilder } from './index.js';
import { Fr } from '@aztec/foundation/fields';
import { createDebugLogger } from '@aztec/foundation/log';
import { toBigIntBE } from '@aztec/foundation/bigint-buffer';
import { toFriendlyJSON } from '@aztec/circuits.js/utils';
import { AllowedTreeNames, OutputWithTreeSnapshot } from './types.js';
import { toTupleOf } from '@aztec/foundation/serialize';

const frToBigInt = (fr: Fr) => toBigIntBE(fr.toBuffer());
const bigintToFr = (num: bigint) => new Fr(num);
const bigintToNum = (num: bigint) => Number(num);

// Denotes fields that are not used now, but will be in the future
const FUTURE_FR = new Fr(0n);
const FUTURE_NUM = 0;

// Denotes fields that should be deleted
const DELETE_FR = new Fr(0n);

/**
 * Builds an L2 block out of a set of ProcessedTx's,
 * using the base, merge, and root rollup circuits.
 */
export class SoloBlockBuilder implements BlockBuilder {
  constructor(
    protected db: MerkleTreeOperations,
    protected vks: VerificationKeys,
    protected simulator: RollupSimulator,
    protected prover: RollupProver,
    protected debug = createDebugLogger('aztec:sequencer'),
  ) {}

  /**
   * Builds an L2 block with the given number containing the given txs, updating state trees.
   * @param blockNumber - Number of the block to create.
   * @param txs - Processed transactions to include in the block.
   * @param newL1ToL2Messages - L1 to L2 messages to be part of the block.
   * @returns The new L2 block and a correctness proof as returned by the root rollup circuit.
   */
  public async buildL2Block(
    blockNumber: number,
    txs: ProcessedTx[],
    newL1ToL2Messages: Fr[],
  ): Promise<[L2Block, Proof]> {
    const [
      startPrivateDataTreeSnapshot,
      startNullifierTreeSnapshot,
      startContractTreeSnapshot,
      startPublicDataTreeSnapshot,
      startTreeOfHistoricPrivateDataTreeRootsSnapshot,
      startTreeOfHistoricContractTreeRootsSnapshot,
      startL1ToL2MessageTreeSnapshot,
      startTreeOfHistoricL1ToL2MessageTreeRootsSnapshot,
    ] = await Promise.all(
      [
        MerkleTreeId.PRIVATE_DATA_TREE,
        MerkleTreeId.NULLIFIER_TREE,
        MerkleTreeId.CONTRACT_TREE,
        MerkleTreeId.PUBLIC_DATA_TREE,
        MerkleTreeId.PRIVATE_DATA_TREE_ROOTS_TREE,
        MerkleTreeId.CONTRACT_TREE_ROOTS_TREE,
        MerkleTreeId.L1_TO_L2_MESSAGES_TREE,
        MerkleTreeId.L1_TO_L2_MESSAGES_ROOTS_TREE,
      ].map(tree => this.getTreeSnapshot(tree)),
    );

    // Check txs are good for processing
    this.validateTxs(txs);

    // We fill the tx batch with empty txs, we process only one tx at a time for now
    const [circuitsOutput, proof] = await this.runCircuits(txs, newL1ToL2Messages);

    const {
      endPrivateDataTreeSnapshot,
      endNullifierTreeSnapshot,
      endContractTreeSnapshot,
      endPublicDataTreeRoot,
      endTreeOfHistoricPrivateDataTreeRootsSnapshot,
      endTreeOfHistoricContractTreeRootsSnapshot,
      endL1ToL2MessageTreeSnapshot,
      endTreeOfHistoricL1ToL2MessageTreeRootsSnapshot,
    } = circuitsOutput;

    // Collect all new nullifiers, commitments, and contracts from all txs in this block
    const wasm = await CircuitsWasm.get();
    const newNullifiers = flatMap(txs, tx => tx.data.end.newNullifiers);
    const newCommitments = flatMap(txs, tx => tx.data.end.newCommitments);
    const newContracts = flatMap(txs, tx => tx.data.end.newContracts).map(cd => computeContractLeaf(wasm, cd));
    const newContractData = flatMap(txs, tx => tx.data.end.newContracts).map(
      n => new ContractData(n.contractAddress, n.portalContractAddress),
    );
    const newPublicDataWrites = flatMap(txs, tx =>
      tx.data.end.publicDataUpdateRequests.map(t => new PublicDataWrite(t.leafIndex, t.newValue)),
    );
    const newL2ToL1Msgs = flatMap(txs, tx => tx.data.end.newL2ToL1Msgs);

    const l2Block = L2Block.fromFields({
      number: blockNumber,
      startPrivateDataTreeSnapshot,
      endPrivateDataTreeSnapshot,
      startNullifierTreeSnapshot,
      endNullifierTreeSnapshot,
      startContractTreeSnapshot,
      endContractTreeSnapshot,
      startPublicDataTreeRoot: startPublicDataTreeSnapshot.root,
      endPublicDataTreeRoot,
      startTreeOfHistoricPrivateDataTreeRootsSnapshot,
      endTreeOfHistoricPrivateDataTreeRootsSnapshot,
      startTreeOfHistoricContractTreeRootsSnapshot,
      endTreeOfHistoricContractTreeRootsSnapshot,
      startL1ToL2MessageTreeSnapshot,
      endL1ToL2MessageTreeSnapshot,
      startTreeOfHistoricL1ToL2MessageTreeRootsSnapshot,
      endTreeOfHistoricL1ToL2MessageTreeRootsSnapshot,
      newCommitments,
      newNullifiers,
      newL2ToL1Msgs,
      newContracts,
      newContractData,
      newPublicDataWrites,
      newL1ToL2Messages,
    });

    if (!l2Block.getCalldataHash().equals(circuitsOutput.sha256CalldataHash())) {
      throw new Error(
        `Calldata hash mismatch, ${l2Block.getCalldataHash().toString('hex')} == ${circuitsOutput
          .sha256CalldataHash()
          .toString('hex')} `,
      );
    }

    return [l2Block, proof];
  }

  protected validateTxs(txs: ProcessedTx[]) {
    for (const tx of txs) {
      for (const historicTreeRoot of [
        'privateDataTreeRoot',
        'contractTreeRoot',
        'nullifierTreeRoot',
        'l1ToL2MessagesTreeRoot',
      ] as const) {
        if (tx.data.constants.historicTreeRoots.privateHistoricTreeRoots[historicTreeRoot].isZero()) {
          throw new Error(`Empty ${historicTreeRoot} for tx: ${toFriendlyJSON(tx)}`);
        }
      }
    }
  }

  protected async getTreeSnapshot(id: MerkleTreeId): Promise<AppendOnlyTreeSnapshot> {
    const treeInfo = await this.db.getTreeInfo(id);
    return new AppendOnlyTreeSnapshot(Fr.fromBuffer(treeInfo.root), Number(treeInfo.size));
  }

  protected async runCircuits(txs: ProcessedTx[], newL1ToL2Messages: Fr[]): Promise<[RootRollupPublicInputs, Proof]> {
    // Check that the length of the array of txs is a power of two
    // See https://graphics.stanford.edu/~seander/bithacks.html#DetermineIfPowerOf2
    if (txs.length < 4 || (txs.length & (txs.length - 1)) !== 0) {
      throw new Error(`Length of txs for the block should be a power of two and at least four (got ${txs.length})`);
    }

    // Check that the number of new L1 to L2 messages is the same as the max
    if (newL1ToL2Messages.length !== NUMBER_OF_L1_L2_MESSAGES_PER_ROLLUP) {
      throw new Error(
        `Length of the l1 to l2 messages per block should be a constant ${NUMBER_OF_L1_L2_MESSAGES_PER_ROLLUP} (got ${newL1ToL2Messages.length})`,
      );
    }

    // Run the base rollup circuits for the txs
    const baseRollupOutputs: [BaseOrMergeRollupPublicInputs, Proof][] = [];
    for (const pair of chunk(txs, 2)) {
      const [tx1, tx2] = pair;
      baseRollupOutputs.push(await this.baseRollupCircuit(tx1, tx2));
    }

    // Run merge rollups in layers until we have only two outputs
    let mergeRollupInputs: [BaseOrMergeRollupPublicInputs, Proof][] = baseRollupOutputs;
    let mergeRollupOutputs: [BaseOrMergeRollupPublicInputs, Proof][] = [];
    while (mergeRollupInputs.length > 2) {
      for (const pair of chunk(mergeRollupInputs, 2)) {
        const [r1, r2] = pair;
        mergeRollupOutputs.push(await this.mergeRollupCircuit(r1, r2));
      }
      mergeRollupInputs = mergeRollupOutputs;
      mergeRollupOutputs = [];
    }

    // Run the root rollup with the last two merge rollups (or base, if no merge layers)
    const [mergeOutputLeft, mergeOutputRight] = mergeRollupInputs;
    return this.rootRollupCircuit(mergeOutputLeft, mergeOutputRight, newL1ToL2Messages);
  }

  protected async baseRollupCircuit(
    tx1: ProcessedTx,
    tx2: ProcessedTx,
  ): Promise<[BaseOrMergeRollupPublicInputs, Proof]> {
    this.debug(`Running base rollup for ${tx1.hash} ${tx2.hash}`);
    const rollupInput = await this.buildBaseRollupInput(tx1, tx2);
    const rollupOutput = await this.simulator.baseRollupCircuit(rollupInput);
    await this.validateTrees(rollupOutput);
    const proof = await this.prover.getBaseRollupProof(rollupInput, rollupOutput);
    return [rollupOutput, proof];
  }

  protected async mergeRollupCircuit(
    left: [BaseOrMergeRollupPublicInputs, Proof],
    right: [BaseOrMergeRollupPublicInputs, Proof],
  ): Promise<[BaseOrMergeRollupPublicInputs, Proof]> {
    const vk = this.getVerificationKey(left[0].rollupType);
    const mergeInputs = new MergeRollupInputs([
      this.getPreviousRollupDataFromPublicInputs(left[0], left[1], vk),
      this.getPreviousRollupDataFromPublicInputs(right[0], right[1], vk),
    ]);

    this.debug(`Running merge rollup circuit`);
    const output = await this.simulator.mergeRollupCircuit(mergeInputs);
    const proof = await this.prover.getMergeRollupProof(mergeInputs, output);
    return [output, proof];
  }

  protected getVerificationKey(type: RollupTypes) {
    switch (type) {
      case RollupTypes.Base:
        return this.vks.baseRollupCircuit;
      case RollupTypes.Merge:
        return this.vks.mergeRollupCircuit;
      default:
        throw new Error(`No verification key available for ${type}`);
    }
  }

  protected async rootRollupCircuit(
    left: [BaseOrMergeRollupPublicInputs, Proof],
    right: [BaseOrMergeRollupPublicInputs, Proof],
    newL1ToL2Messages: Fr[],
  ): Promise<[RootRollupPublicInputs, Proof]> {
    this.debug(`Running root rollup circuit`);
    const rootInput = await this.getRootRollupInput(...left, ...right, newL1ToL2Messages);

    // Update the local trees to include the new l1 to l2 messages
    await this.db.appendLeaves(
      MerkleTreeId.L1_TO_L2_MESSAGES_TREE,
      newL1ToL2Messages.map(m => m.toBuffer()),
    );

    // Simulate and get proof for the root circuit
    const rootOutput = await this.simulator.rootRollupCircuit(rootInput);

    const rootProof = await this.prover.getRootRollupProof(rootInput, rootOutput);

    // Update the root trees with the latest data and contract tree roots,
    // and validate them against the output of the root circuit simulation
    this.debug(`Updating and validating root trees`);
    await this.db.updateHistoricRootsTrees();
    await this.validateRootOutput(rootOutput);

    return [rootOutput, rootProof];
  }

  // Validate that the new roots we calculated from manual insertions match the outputs of the simulation
  protected async validateTrees(rollupOutput: BaseOrMergeRollupPublicInputs | RootRollupPublicInputs) {
    await Promise.all([
      this.validateTree(rollupOutput, MerkleTreeId.CONTRACT_TREE, 'Contract'),
      this.validateTree(rollupOutput, MerkleTreeId.PRIVATE_DATA_TREE, 'PrivateData'),
      this.validateTree(rollupOutput, MerkleTreeId.NULLIFIER_TREE, 'Nullifier'),
      this.validatePublicDataTreeRoot(rollupOutput),
    ]);
  }

  // Validate that the roots of all local trees match the output of the root circuit simulation
  protected async validateRootOutput(rootOutput: RootRollupPublicInputs) {
    await Promise.all([
      this.validateTrees(rootOutput),
      this.validateRootTree(rootOutput, MerkleTreeId.CONTRACT_TREE_ROOTS_TREE, 'Contract'),
      this.validateRootTree(rootOutput, MerkleTreeId.PRIVATE_DATA_TREE_ROOTS_TREE, 'PrivateData'),
      this.validateRootTree(rootOutput, MerkleTreeId.L1_TO_L2_MESSAGES_ROOTS_TREE, 'L1ToL2Message'),
      this.validateTree(rootOutput, MerkleTreeId.L1_TO_L2_MESSAGES_TREE, 'L1ToL2Message'),
    ]);
  }

  // Helper for validating a roots tree against a circuit simulation output
  protected async validateRootTree(
    rootOutput: RootRollupPublicInputs,
    treeId: MerkleTreeId,
    name: 'Contract' | 'PrivateData' | 'L1ToL2Message',
  ) {
    const localTree = await this.getTreeSnapshot(treeId);
    const simulatedTree = rootOutput[`endTreeOfHistoric${name}TreeRootsSnapshot`];
    this.validateSimulatedTree(localTree, simulatedTree, name, `Roots ${name}`);
  }

  /**
   * Validates that the root of the public data tree matches the output of the circuit simulation.
   * @param output - The output of the circuit simulation.
   * Note: Public data tree is sparse, so the "next available leaf index" doesn't make sense there.
   *       For this reason we only validate root.
   */
  protected async validatePublicDataTreeRoot(output: BaseOrMergeRollupPublicInputs | RootRollupPublicInputs) {
    const localTree = await this.getTreeSnapshot(MerkleTreeId.PUBLIC_DATA_TREE);
    const simulatedTreeRoot = output[`endPublicDataTreeRoot`];

    if (!simulatedTreeRoot.toBuffer().equals(localTree.root.toBuffer())) {
      throw new Error(`PublicData tree root mismatch (local ${localTree.root}, simulated ${simulatedTreeRoot})`);
    }
  }

  // Helper for validating a non-roots tree against a circuit simulation output
  protected async validateTree<T extends BaseOrMergeRollupPublicInputs | RootRollupPublicInputs>(
    output: T,
    treeId: MerkleTreeId,
    name: AllowedTreeNames<T>,
  ) {
    if ('endL1ToL2MessageTreeSnapshot' in output && !(output instanceof RootRollupPublicInputs)) {
      throw new Error(`The name 'L1ToL2Message' can only be used when output is of type RootRollupPublicInputs`);
    }

    const localTree = await this.getTreeSnapshot(treeId);
    const simulatedTree = (output as OutputWithTreeSnapshot<T>)[`end${name}TreeSnapshot`];
    this.validateSimulatedTree(localTree, simulatedTree, name);
  }

  // Helper for comparing two trees snapshots
  protected validateSimulatedTree(
    localTree: AppendOnlyTreeSnapshot,
    simulatedTree: AppendOnlyTreeSnapshot,
    name: 'PrivateData' | 'Contract' | 'Nullifier' | 'L1ToL2Message',
    label?: string,
  ) {
    if (!simulatedTree.root.toBuffer().equals(localTree.root.toBuffer())) {
      throw new Error(`${label ?? name} tree root mismatch (local ${localTree.root}, simulated ${simulatedTree.root})`);
    }
    if (simulatedTree.nextAvailableLeafIndex !== localTree.nextAvailableLeafIndex) {
      throw new Error(
        `${label ?? name} tree next available leaf index mismatch (local ${
          localTree.nextAvailableLeafIndex
        }, simulated ${simulatedTree.nextAvailableLeafIndex})`,
      );
    }
  }

  // Builds the inputs for the root rollup circuit, without making any changes to trees
  protected async getRootRollupInput(
    rollupOutputLeft: BaseOrMergeRollupPublicInputs,
    rollupProofLeft: Proof,
    rollupOutputRight: BaseOrMergeRollupPublicInputs,
    rollupProofRight: Proof,
    newL1ToL2Messages: Fr[],
  ) {
    const vk = this.getVerificationKey(rollupOutputLeft.rollupType);
    const previousRollupData: RootRollupInputs['previousRollupData'] = [
      this.getPreviousRollupDataFromPublicInputs(rollupOutputLeft, rollupProofLeft, vk),
      this.getPreviousRollupDataFromPublicInputs(rollupOutputRight, rollupProofRight, vk),
    ];

    const getRootTreeSiblingPath = async (treeId: MerkleTreeId) => {
      // TODO: Synchronize these operations into the tree db to avoid race conditions
      const { size } = await this.db.getTreeInfo(treeId);
      // TODO: Check for off-by-one errors
      const path = await this.db.getSiblingPath(treeId, size);
      return path.data.map(b => Fr.fromBuffer(b));
    };

    const newHistoricContractDataTreeRootSiblingPath = await getRootTreeSiblingPath(
      MerkleTreeId.CONTRACT_TREE_ROOTS_TREE,
    );
    const newHistoricPrivateDataTreeRootSiblingPath = await getRootTreeSiblingPath(
      MerkleTreeId.PRIVATE_DATA_TREE_ROOTS_TREE,
    );
    const newHistoricL1ToL2MessageTreeRootSiblingPath = await getRootTreeSiblingPath(
      MerkleTreeId.L1_TO_L2_MESSAGES_ROOTS_TREE,
    );
    const newL1ToL2MessageTreeRootSiblingPath = await this.getSubtreeSiblingPath(
      MerkleTreeId.L1_TO_L2_MESSAGES_TREE,
      L1_TO_L2_MESSAGES_SUBTREE_HEIGHT,
    );

    // Get tree snapshots
    const startL1ToL2MessageTreeSnapshot = await this.getTreeSnapshot(MerkleTreeId.L1_TO_L2_MESSAGES_TREE);
    const startHistoricTreeL1ToL2MessageTreeRootsSnapshot = await this.getTreeSnapshot(
      MerkleTreeId.L1_TO_L2_MESSAGES_ROOTS_TREE,
    );

    return RootRollupInputs.from({
      previousRollupData,
      newHistoricContractDataTreeRootSiblingPath,
      newHistoricPrivateDataTreeRootSiblingPath,
      newL1ToL2Messages,
      newHistoricL1ToL2MessageTreeRootSiblingPath,
      newL1ToL2MessageTreeRootSiblingPath,
      startL1ToL2MessageTreeSnapshot,
      startHistoricTreeL1ToL2MessageTreeRootsSnapshot,
    });
  }

  protected getPreviousRollupDataFromPublicInputs(
    rollupOutput: BaseOrMergeRollupPublicInputs,
    rollupProof: Proof,
    vk: VerificationKey,
  ) {
    return new PreviousRollupData(
      rollupOutput,
      rollupProof,
      vk,

      // MembershipWitness for a VK tree to be implemented in the future
      FUTURE_NUM,
      new MembershipWitness(
        ROLLUP_VK_TREE_HEIGHT,
        BigInt(FUTURE_NUM),
        tupleTimes(ROLLUP_VK_TREE_HEIGHT, () => FUTURE_FR),
      ),
    );
  }

  protected getKernelDataFor(tx: ProcessedTx) {
    return new PreviousKernelData(
      tx.data,
      tx.proof,

      // VK for the kernel circuit
      this.vks.privateKernelCircuit,

      // MembershipWitness for a VK tree to be implemented in the future
      FUTURE_NUM,
      toTupleOf(Array(VK_TREE_HEIGHT).fill(FUTURE_FR), VK_TREE_HEIGHT),
    );
  }

  // Scan a tree searching for a specific value and return a membership witness proof for it
  protected async getMembershipWitnessFor<N extends number>(
    value: Fr,
    treeId: MerkleTreeId,
    height: N,
  ): Promise<MembershipWitness<N>> {
    // If this is an empty tx, then just return zeroes
    if (value.value === 0n) return this.makeEmptyMembershipWitness(height);

    const index = await this.db.findLeafIndex(treeId, value.toBuffer());
    if (index === undefined) {
      throw new Error(`Leaf with value ${value} not found in tree ${treeId}`);
    }
    const path = await this.db.getSiblingPath(treeId, index);
    // TODO: Check conversion from bigint to number
    return new MembershipWitness(
      height,
      index,
      toTupleOf(
        path.data.map(b => Fr.fromBuffer(b)),
        height,
      ),
    );
  }

  protected getContractMembershipWitnessFor(tx: ProcessedTx) {
    return this.getMembershipWitnessFor(
      tx.data.constants.historicTreeRoots.privateHistoricTreeRoots.contractTreeRoot,
      MerkleTreeId.CONTRACT_TREE_ROOTS_TREE,
      CONTRACT_TREE_ROOTS_TREE_HEIGHT,
    );
  }

  protected getDataMembershipWitnessFor(tx: ProcessedTx) {
    return this.getMembershipWitnessFor(
      tx.data.constants.historicTreeRoots.privateHistoricTreeRoots.privateDataTreeRoot,
      MerkleTreeId.PRIVATE_DATA_TREE_ROOTS_TREE,
      PRIVATE_DATA_TREE_ROOTS_TREE_HEIGHT,
    );
  }

  protected getL1ToL2MessageMembershipWitnessFor(tx: ProcessedTx) {
    return this.getMembershipWitnessFor(
      tx.data.constants.historicTreeRoots.privateHistoricTreeRoots.l1ToL2MessagesTreeRoot,
      MerkleTreeId.L1_TO_L2_MESSAGES_ROOTS_TREE,
      L1_TO_L2_MESSAGES_ROOTS_TREE_HEIGHT,
    );
  }

  protected async getConstantBaseRollupData(): Promise<ConstantBaseRollupData> {
    return ConstantBaseRollupData.from({
      baseRollupVkHash: DELETE_FR,
      mergeRollupVkHash: DELETE_FR,
      privateKernelVkTreeRoot: FUTURE_FR,
      publicKernelVkTreeRoot: FUTURE_FR,
      startTreeOfHistoricContractTreeRootsSnapshot: await this.getTreeSnapshot(MerkleTreeId.CONTRACT_TREE_ROOTS_TREE),
      startTreeOfHistoricPrivateDataTreeRootsSnapshot: await this.getTreeSnapshot(
        MerkleTreeId.PRIVATE_DATA_TREE_ROOTS_TREE,
      ),
      startTreeOfHistoricL1ToL2MsgTreeRootsSnapshot: await this.getTreeSnapshot(
        MerkleTreeId.L1_TO_L2_MESSAGES_ROOTS_TREE,
      ),
    });
  }

  protected async getLowNullifierInfo(nullifier: Fr) {
    // Return empty nullifier info for an empty tx
    if (nullifier.value === 0n) {
      return {
        index: 0,
        leafPreimage: NullifierLeafPreimage.empty(),
        witness: this.makeEmptyMembershipWitness(NULLIFIER_TREE_HEIGHT),
      };
    }

    const tree = MerkleTreeId.NULLIFIER_TREE;
    const prevValueIndex = await this.db.getPreviousValueIndex(tree, frToBigInt(nullifier));
    const prevValueInfo = await this.db.getLeafData(tree, prevValueIndex.index);
    if (!prevValueInfo) throw new Error(`Nullifier tree should have one initial leaf`);
    const prevValueSiblingPath = await this.db.getSiblingPath(tree, BigInt(prevValueIndex.index));

    return {
      index: prevValueIndex,
      leafPreimage: new NullifierLeafPreimage(
        bigintToFr(prevValueInfo.value),
        bigintToFr(prevValueInfo.nextValue),
        bigintToNum(prevValueInfo.nextIndex),
      ),
      witness: new MembershipWitness(
        NULLIFIER_TREE_HEIGHT,
        BigInt(prevValueIndex.index),
        toTupleOf(
          prevValueSiblingPath.data.map(b => Fr.fromBuffer(b)),
          NULLIFIER_TREE_HEIGHT,
        ),
      ),
    };
  }

  protected async getSubtreeSiblingPath(treeId: MerkleTreeId, subtreeHeight: number): Promise<Fr[]> {
    const nextAvailableLeafIndex = await this.db.getTreeInfo(treeId).then(t => t.size);
    const fullSiblingPath = await this.db.getSiblingPath(treeId, nextAvailableLeafIndex);

    // Drop the first subtreeHeight items since we only care about the path to the subtree root
    return fullSiblingPath.data.slice(subtreeHeight).map(b => Fr.fromBuffer(b));
  }

  protected async processPublicDataUpdateRequests(tx: ProcessedTx) {
    const newPublicDataUpdateRequestsSiblingPaths: MembershipWitness<typeof PUBLIC_DATA_TREE_HEIGHT>[] = [];
    for (const publicDataUpdateRequest of tx.data.end.publicDataUpdateRequests) {
      const index = publicDataUpdateRequest.leafIndex.value;
      const path = await this.db.getSiblingPath(MerkleTreeId.PUBLIC_DATA_TREE, index);
      await this.db.updateLeaf(MerkleTreeId.PUBLIC_DATA_TREE, publicDataUpdateRequest.newValue.toBuffer(), index);
      const witness = new MembershipWitness(
        PUBLIC_DATA_TREE_HEIGHT,
        index,
        toTupleOf(path.data.map(Fr.fromBuffer), PUBLIC_DATA_TREE_HEIGHT),
      );
      newPublicDataUpdateRequestsSiblingPaths.push(witness);
    }
    return newPublicDataUpdateRequestsSiblingPaths;
  }

  protected async getPublicDataReadsSiblingPaths(tx: ProcessedTx) {
    const newPublicDataReadsSiblingPaths: MembershipWitness<typeof PUBLIC_DATA_TREE_HEIGHT>[] = [];
    for (const publicDataRead of tx.data.end.publicDataReads) {
      const index = publicDataRead.leafIndex.value;
      const path = await this.db.getSiblingPath(MerkleTreeId.PUBLIC_DATA_TREE, index);
      const witness = new MembershipWitness(
        PUBLIC_DATA_TREE_HEIGHT,
        index,
        toTupleOf(path.data.map(Fr.fromBuffer), PUBLIC_DATA_TREE_HEIGHT),
      );
      newPublicDataReadsSiblingPaths.push(witness);
    }
    return newPublicDataReadsSiblingPaths;
  }

  // Builds the base rollup inputs, updating the contract, nullifier, and data trees in the process
  protected async buildBaseRollupInput(left: ProcessedTx, right: ProcessedTx) {
    const wasm = await CircuitsWasm.get();

    // Get trees info before any changes hit
    const constants = await this.getConstantBaseRollupData();
    const startNullifierTreeSnapshot = await this.getTreeSnapshot(MerkleTreeId.NULLIFIER_TREE);
    const startContractTreeSnapshot = await this.getTreeSnapshot(MerkleTreeId.CONTRACT_TREE);
    const startPrivateDataTreeSnapshot = await this.getTreeSnapshot(MerkleTreeId.PRIVATE_DATA_TREE);
    const startPublicDataTreeSnapshot = await this.getTreeSnapshot(MerkleTreeId.PUBLIC_DATA_TREE);

    // Get the subtree sibling paths for the circuit
    const newCommitmentsSubtreeSiblingPath = await this.getSubtreeSiblingPath(
      MerkleTreeId.PRIVATE_DATA_TREE,
      BaseRollupInputs.PRIVATE_DATA_SUBTREE_HEIGHT,
    );
    const newContractsSubtreeSiblingPath = await this.getSubtreeSiblingPath(
      MerkleTreeId.CONTRACT_TREE,
      BaseRollupInputs.CONTRACT_SUBTREE_HEIGHT,
    );

    // Update the contract and private data trees with the new items being inserted to get the new roots
    // that will be used by the next iteration of the base rollup circuit, skipping the empty ones
    const newContracts = flatMap([left, right], tx =>
      tx.data.end.newContracts.map(cd => computeContractLeaf(wasm, cd)),
    );
    const newCommitments = flatMap([left, right], tx => tx.data.end.newCommitments.map(x => x.toBuffer()));
    await this.db.appendLeaves(
      MerkleTreeId.CONTRACT_TREE,
      newContracts.map(x => x.toBuffer()),
    );

    await this.db.appendLeaves(MerkleTreeId.PRIVATE_DATA_TREE, newCommitments);

    // Update the public data tree and get membership witnesses.
    // All public data reads are checked against the unmodified data root when the corresponding tx started,
    // so it's the unmodified tree for tx1, and the one after applying tx1 update request for tx2.
    // Update requests are checked against the tree as it is iteratively updated.
    // See https://github.com/AztecProtocol/aztec3-packages/issues/270#issuecomment-1522258200
    const leftPublicDataReadSiblingPaths = await this.getPublicDataReadsSiblingPaths(left);
    const leftPublicDataUpdateRequestsSiblingPaths = await this.processPublicDataUpdateRequests(left);
    const rightPublicDataReadSiblingPaths = await this.getPublicDataReadsSiblingPaths(right);
    const rightPublicDataUpdateRequestsSiblingPaths = await this.processPublicDataUpdateRequests(right);

    const newPublicDataReadsSiblingPaths = [...leftPublicDataReadSiblingPaths, ...rightPublicDataReadSiblingPaths];
    const newPublicDataUpdateRequestsSiblingPaths = [
      ...leftPublicDataUpdateRequestsSiblingPaths,
      ...rightPublicDataUpdateRequestsSiblingPaths,
    ];

    // Update the nullifier tree, capturing the low nullifier info for each individual operation
    const newNullifiers = [...left.data.end.newNullifiers, ...right.data.end.newNullifiers];

    const [nullifierWitnessLeaves, newNullifiersSubtreeSiblingPath] = await this.db.batchInsert(
      MerkleTreeId.NULLIFIER_TREE,
      newNullifiers.map(fr => fr.toBuffer()),
      NULLIFIER_TREE_HEIGHT,
      BaseRollupInputs.NULLIFIER_SUBTREE_HEIGHT,
    );
    if (nullifierWitnessLeaves === undefined) {
      throw new Error(`Could not craft nullifier batch insertion proofs`);
    }

    // Extract witness objects from returned data
<<<<<<< HEAD
    const lowNullifierMembershipWitnesses = nullifierWitnesses.map(
      // TODO(AD) length-aware construction wouldn't need this cast
      w =>
        MembershipWitness.fromBufferArray(w.index, w.siblingPath.data) as MembershipWitness<
          typeof NULLIFIER_TREE_HEIGHT
        >,
=======
    const lowNullifierMembershipWitnesses = nullifierWitnessLeaves.map(l =>
      MembershipWitness.fromBufferArray(l.index, l.siblingPath.data),
>>>>>>> a19c36e5
    );

    return BaseRollupInputs.from({
      constants,
      startNullifierTreeSnapshot,
      startContractTreeSnapshot,
      startPrivateDataTreeSnapshot,
      startPublicDataTreeRoot: startPublicDataTreeSnapshot.root,
      newCommitmentsSubtreeSiblingPath,
      newContractsSubtreeSiblingPath,
      newNullifiersSubtreeSiblingPath: newNullifiersSubtreeSiblingPath.map(b => Fr.fromBuffer(b)),
      newPublicDataUpdateRequestsSiblingPaths,
      newPublicDataReadsSiblingPaths,
<<<<<<< HEAD
      lowNullifierLeafPreimages: nullifierWitnesses.map((w: LowNullifierWitnessData) => w.preimage),
      lowNullifierMembershipWitness: toTupleOf(lowNullifierMembershipWitnesses, NULLIFIER_TREE_HEIGHT),
=======
      lowNullifierLeafPreimages: nullifierWitnessLeaves.map(
        ({ leafData }) =>
          new NullifierLeafPreimage(new Fr(leafData.value), new Fr(leafData.nextValue), Number(leafData.nextIndex)),
      ),
      lowNullifierMembershipWitness: lowNullifierMembershipWitnesses,
>>>>>>> a19c36e5
      kernelData: [this.getKernelDataFor(left), this.getKernelDataFor(right)],
      historicContractsTreeRootMembershipWitnesses: [
        await this.getContractMembershipWitnessFor(left),
        await this.getContractMembershipWitnessFor(right),
      ],
      historicPrivateDataTreeRootMembershipWitnesses: [
        await this.getDataMembershipWitnessFor(left),
        await this.getDataMembershipWitnessFor(right),
      ],
      historicL1ToL2MsgTreeRootMembershipWitnesses: [
        await this.getL1ToL2MessageMembershipWitnessFor(left),
        await this.getL1ToL2MessageMembershipWitnessFor(right),
      ],
    });
  }

  protected makeEmptyMembershipWitness<N extends number>(height: N) {
    return new MembershipWitness(
      height,
      0n,
      tupleTimes(height, () => new Fr(0n)),
    );
  }
}<|MERGE_RESOLUTION|>--- conflicted
+++ resolved
@@ -665,17 +665,8 @@
     }
 
     // Extract witness objects from returned data
-<<<<<<< HEAD
-    const lowNullifierMembershipWitnesses = nullifierWitnesses.map(
-      // TODO(AD) length-aware construction wouldn't need this cast
-      w =>
-        MembershipWitness.fromBufferArray(w.index, w.siblingPath.data) as MembershipWitness<
-          typeof NULLIFIER_TREE_HEIGHT
-        >,
-=======
     const lowNullifierMembershipWitnesses = nullifierWitnessLeaves.map(l =>
       MembershipWitness.fromBufferArray(l.index, l.siblingPath.data),
->>>>>>> a19c36e5
     );
 
     return BaseRollupInputs.from({
@@ -689,16 +680,11 @@
       newNullifiersSubtreeSiblingPath: newNullifiersSubtreeSiblingPath.map(b => Fr.fromBuffer(b)),
       newPublicDataUpdateRequestsSiblingPaths,
       newPublicDataReadsSiblingPaths,
-<<<<<<< HEAD
-      lowNullifierLeafPreimages: nullifierWitnesses.map((w: LowNullifierWitnessData) => w.preimage),
-      lowNullifierMembershipWitness: toTupleOf(lowNullifierMembershipWitnesses, NULLIFIER_TREE_HEIGHT),
-=======
       lowNullifierLeafPreimages: nullifierWitnessLeaves.map(
         ({ leafData }) =>
           new NullifierLeafPreimage(new Fr(leafData.value), new Fr(leafData.nextValue), Number(leafData.nextIndex)),
       ),
       lowNullifierMembershipWitness: lowNullifierMembershipWitnesses,
->>>>>>> a19c36e5
       kernelData: [this.getKernelDataFor(left), this.getKernelDataFor(right)],
       historicContractsTreeRootMembershipWitnesses: [
         await this.getContractMembershipWitnessFor(left),
