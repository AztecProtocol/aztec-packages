import {
  ARCHIVE_HEIGHT,
  AppendOnlyTreeSnapshot,
  BaseOrMergeRollupPublicInputs,
  BaseRollupInputs,
  CONTRACT_SUBTREE_HEIGHT,
  CONTRACT_SUBTREE_SIBLING_PATH_LENGTH,
  ConstantRollupData,
  GlobalVariables,
  L1_TO_L2_MSG_SUBTREE_HEIGHT,
  L1_TO_L2_MSG_SUBTREE_SIBLING_PATH_LENGTH,
  MAX_NEW_NULLIFIERS_PER_BASE_ROLLUP,
  MAX_PUBLIC_DATA_READS_PER_TX,
  MAX_PUBLIC_DATA_UPDATE_REQUESTS_PER_TX,
  MembershipWitness,
  MergeRollupInputs,
  NOTE_HASH_SUBTREE_HEIGHT,
  NOTE_HASH_SUBTREE_SIBLING_PATH_LENGTH,
  NULLIFIER_SUBTREE_HEIGHT,
  NULLIFIER_SUBTREE_SIBLING_PATH_LENGTH,
  NULLIFIER_TREE_HEIGHT,
  NUMBER_OF_L1_L2_MESSAGES_PER_ROLLUP,
  NullifierLeafPreimage,
  PUBLIC_DATA_SUBTREE_HEIGHT,
  PUBLIC_DATA_SUBTREE_SIBLING_PATH_LENGTH,
  PUBLIC_DATA_TREE_HEIGHT,
  PreviousKernelData,
  PreviousRollupData,
  Proof,
  PublicDataTreeLeaf,
  PublicDataTreeLeafPreimage,
  ROLLUP_VK_TREE_HEIGHT,
  RollupTypes,
  RootRollupInputs,
  RootRollupPublicInputs,
  VK_TREE_HEIGHT,
  VerificationKey,
  makeTuple,
} from '@aztec/circuits.js';
import {
  computeBlockHash,
  computeBlockHashWithGlobals,
  computeContractLeaf,
  computeGlobalsHash,
} from '@aztec/circuits.js/abis';
import { toFriendlyJSON } from '@aztec/circuits.js/utils';
import { toBigIntBE } from '@aztec/foundation/bigint-buffer';
import { padArrayEnd } from '@aztec/foundation/collection';
import { Fr } from '@aztec/foundation/fields';
import { createDebugLogger } from '@aztec/foundation/log';
import { Tuple, assertLength } from '@aztec/foundation/serialize';
import { ContractData, L2Block, L2BlockL2Logs, MerkleTreeId, PublicDataWrite, TxL2Logs } from '@aztec/types';
import { MerkleTreeOperations } from '@aztec/world-state';

import chunk from 'lodash.chunk';
import flatMap from 'lodash.flatmap';

import { VerificationKeys } from '../mocks/verification_keys.js';
import { RollupProver } from '../prover/index.js';
import { ProcessedTx } from '../sequencer/processed_tx.js';
import { RollupSimulator } from '../simulator/index.js';
import { BlockBuilder } from './index.js';
import { AllowedTreeNames, OutputWithTreeSnapshot, TreeNames } from './types.js';

const frToBigInt = (fr: Fr) => toBigIntBE(fr.toBuffer());

// Denotes fields that are not used now, but will be in the future
const FUTURE_FR = new Fr(0n);
const FUTURE_NUM = 0;

// Denotes fields that should be deleted
const DELETE_FR = new Fr(0n);

/**
 * Builds an L2 block out of a set of ProcessedTx's,
 * using the base, merge, and root rollup circuits.
 */
export class SoloBlockBuilder implements BlockBuilder {
  constructor(
    protected db: MerkleTreeOperations,
    protected vks: VerificationKeys,
    protected simulator: RollupSimulator,
    protected prover: RollupProver,
    protected debug = createDebugLogger('aztec:sequencer:solo-block-builder'),
  ) {}

  /**
   * Builds an L2 block with the given number containing the given txs, updating state trees.
   * @param globalVariables - Global variables to be used in the block.
   * @param txs - Processed transactions to include in the block.
   * @param newL1ToL2Messages - L1 to L2 messages to be part of the block.
   * @param timestamp - Timestamp of the block.
   * @returns The new L2 block and a correctness proof as returned by the root rollup circuit.
   */
  public async buildL2Block(
    globalVariables: GlobalVariables,
    txs: ProcessedTx[],
    newL1ToL2Messages: Fr[],
  ): Promise<[L2Block, Proof]> {
    const [
      startNoteHashTreeSnapshot,
      startNullifierTreeSnapshot,
      startContractTreeSnapshot,
      startPublicDataTreeSnapshot,
      startL1ToL2MessageTreeSnapshot,
      startArchiveSnapshot,
    ] = await Promise.all(
      [
        MerkleTreeId.NOTE_HASH_TREE,
        MerkleTreeId.NULLIFIER_TREE,
        MerkleTreeId.CONTRACT_TREE,
        MerkleTreeId.PUBLIC_DATA_TREE,
        MerkleTreeId.L1_TO_L2_MESSAGES_TREE,
        MerkleTreeId.ARCHIVE,
      ].map(tree => this.getTreeSnapshot(tree)),
    );

    // Check txs are good for processing
    this.validateTxs(txs);

    // We fill the tx batch with empty txs, we process only one tx at a time for now
    const [circuitsOutput, proof] = await this.runCircuits(globalVariables, txs, newL1ToL2Messages);

    const {
      endNoteHashTreeSnapshot,
      endNullifierTreeSnapshot,
      endContractTreeSnapshot,
      endPublicDataTreeSnapshot,
      endL1ToL2MessagesTreeSnapshot,
      endArchiveSnapshot,
    } = circuitsOutput;

    // Collect all new nullifiers, commitments, and contracts from all txs in this block
    const newNullifiers = flatMap(txs, tx => tx.data.end.newNullifiers);
    const newCommitments = flatMap(txs, tx => tx.data.end.newCommitments);
    const newContracts = flatMap(txs, tx => tx.data.end.newContracts).map(cd => computeContractLeaf(cd));
    const newContractData = flatMap(txs, tx => tx.data.end.newContracts).map(
      n => new ContractData(n.contractAddress, n.portalContractAddress),
    );
    const newPublicDataWrites = flatMap(txs, tx =>
      tx.data.end.publicDataUpdateRequests.map(t => new PublicDataWrite(t.leafSlot, t.newValue)),
    );
    const newL2ToL1Msgs = flatMap(txs, tx => tx.data.end.newL2ToL1Msgs);

    // Consolidate logs data from all txs
    const encryptedLogsArr: TxL2Logs[] = [];
    const unencryptedLogsArr: TxL2Logs[] = [];
    for (const tx of txs) {
      const encryptedLogs = tx.encryptedLogs || new TxL2Logs([]);
      encryptedLogsArr.push(encryptedLogs);
      const unencryptedLogs = tx.unencryptedLogs || new TxL2Logs([]);
      unencryptedLogsArr.push(unencryptedLogs);
    }
    const newEncryptedLogs = new L2BlockL2Logs(encryptedLogsArr);
    const newUnencryptedLogs = new L2BlockL2Logs(unencryptedLogsArr);

    const l2Block = L2Block.fromFields({
      number: Number(globalVariables.blockNumber.value),
      globalVariables,
      startNoteHashTreeSnapshot,
      endNoteHashTreeSnapshot,
      startNullifierTreeSnapshot,
      endNullifierTreeSnapshot,
      startContractTreeSnapshot,
      endContractTreeSnapshot,
      startPublicDataTreeSnapshot,
      endPublicDataTreeSnapshot,
      startL1ToL2MessagesTreeSnapshot: startL1ToL2MessageTreeSnapshot,
      endL1ToL2MessagesTreeSnapshot,
      startArchiveSnapshot,
      endArchiveSnapshot,
      newCommitments,
      newNullifiers,
      newL2ToL1Msgs,
      newContracts,
      newContractData,
      newPublicDataWrites,
      newL1ToL2Messages,
      newEncryptedLogs,
      newUnencryptedLogs,
    });

    if (!l2Block.getCalldataHash().equals(circuitsOutput.sha256CalldataHash())) {
      throw new Error(
        `Calldata hash mismatch, ${l2Block.getCalldataHash().toString('hex')} == ${circuitsOutput
          .sha256CalldataHash()
          .toString('hex')} `,
      );
    }

    return [l2Block, proof];
  }

  protected validateTxs(txs: ProcessedTx[]) {
    for (const tx of txs) {
      for (const historicalTreeRoot of [
        'noteHashTreeRoot',
        'contractTreeRoot',
        'nullifierTreeRoot',
        'l1ToL2MessagesTreeRoot',
      ] as const) {
        if (tx.data.constants.blockHeader[historicalTreeRoot].isZero()) {
          throw new Error(`Empty ${historicalTreeRoot} for tx: ${toFriendlyJSON(tx)}`);
        }
      }
    }
  }

  protected async getTreeSnapshot(id: MerkleTreeId): Promise<AppendOnlyTreeSnapshot> {
    const treeInfo = await this.db.getTreeInfo(id);
    return new AppendOnlyTreeSnapshot(Fr.fromBuffer(treeInfo.root), Number(treeInfo.size));
  }

  protected async runCircuits(
    globalVariables: GlobalVariables,
    txs: ProcessedTx[],
    newL1ToL2Messages: Fr[],
  ): Promise<[RootRollupPublicInputs, Proof]> {
    // Check that the length of the array of txs is a power of two
    // See https://graphics.stanford.edu/~seander/bithacks.html#DetermineIfPowerOf2
    if (txs.length < 4 || (txs.length & (txs.length - 1)) !== 0) {
      throw new Error(`Length of txs for the block should be a power of two and at least four (got ${txs.length})`);
    }

    // padArrayEnd throws if the array is already full. Otherwise it pads till we reach the required size
    const newL1ToL2MessagesTuple = padArrayEnd(newL1ToL2Messages, Fr.ZERO, NUMBER_OF_L1_L2_MESSAGES_PER_ROLLUP);

    // Run the base rollup circuits for the txs
    const baseRollupOutputs: [BaseOrMergeRollupPublicInputs, Proof][] = [];
    for (const pair of chunk(txs, 2)) {
      const [tx1, tx2] = pair;
      baseRollupOutputs.push(await this.baseRollupCircuit(tx1, tx2, globalVariables));
    }

    // Run merge rollups in layers until we have only two outputs
    let mergeRollupInputs: [BaseOrMergeRollupPublicInputs, Proof][] = baseRollupOutputs;
    let mergeRollupOutputs: [BaseOrMergeRollupPublicInputs, Proof][] = [];
    while (mergeRollupInputs.length > 2) {
      for (const pair of chunk(mergeRollupInputs, 2)) {
        const [r1, r2] = pair;
        mergeRollupOutputs.push(await this.mergeRollupCircuit(r1, r2));
      }
      mergeRollupInputs = mergeRollupOutputs;
      mergeRollupOutputs = [];
    }

    // Run the root rollup with the last two merge rollups (or base, if no merge layers)
    const [mergeOutputLeft, mergeOutputRight] = mergeRollupInputs;
    return this.rootRollupCircuit(mergeOutputLeft, mergeOutputRight, newL1ToL2MessagesTuple);
  }

  protected async baseRollupCircuit(
    tx1: ProcessedTx,
    tx2: ProcessedTx,
    globalVariables: GlobalVariables,
  ): Promise<[BaseOrMergeRollupPublicInputs, Proof]> {
    this.debug(`Running base rollup for ${tx1.hash} ${tx2.hash}`);
    const rollupInput = await this.buildBaseRollupInput(tx1, tx2, globalVariables);
    const rollupOutput = await this.simulator.baseRollupCircuit(rollupInput);
    await this.validateTrees(rollupOutput);
    const proof = await this.prover.getBaseRollupProof(rollupInput, rollupOutput);
    return [rollupOutput, proof];
  }

  protected async mergeRollupCircuit(
    left: [BaseOrMergeRollupPublicInputs, Proof],
    right: [BaseOrMergeRollupPublicInputs, Proof],
  ): Promise<[BaseOrMergeRollupPublicInputs, Proof]> {
    const vk = this.getVerificationKey(left[0].rollupType);
    const mergeInputs = new MergeRollupInputs([
      this.getPreviousRollupDataFromPublicInputs(left[0], left[1], vk),
      this.getPreviousRollupDataFromPublicInputs(right[0], right[1], vk),
    ]);

    this.debug(`Running merge rollup circuit`);
    const output = await this.simulator.mergeRollupCircuit(mergeInputs);
    const proof = await this.prover.getMergeRollupProof(mergeInputs, output);
    return [output, proof];
  }

  protected getVerificationKey(type: RollupTypes) {
    switch (type) {
      case RollupTypes.Base:
        return this.vks.baseRollupCircuit;
      case RollupTypes.Merge:
        return this.vks.mergeRollupCircuit;
      default:
        throw new Error(`No verification key available for ${type}`);
    }
  }

  protected async rootRollupCircuit(
    left: [BaseOrMergeRollupPublicInputs, Proof],
    right: [BaseOrMergeRollupPublicInputs, Proof],
    newL1ToL2Messages: Tuple<Fr, typeof NUMBER_OF_L1_L2_MESSAGES_PER_ROLLUP>,
  ): Promise<[RootRollupPublicInputs, Proof]> {
    this.debug(`Running root rollup circuit`);
    const rootInput = await this.getRootRollupInput(...left, ...right, newL1ToL2Messages);

    // Update the local trees to include the new l1 to l2 messages
    await this.db.appendLeaves(
      MerkleTreeId.L1_TO_L2_MESSAGES_TREE,
      newL1ToL2Messages.map(m => m.toBuffer()),
    );

    // Simulate and get proof for the root circuit
    const rootOutput = await this.simulator.rootRollupCircuit(rootInput);

    const rootProof = await this.prover.getRootRollupProof(rootInput, rootOutput);

    // Update the root trees with the latest data and contract tree roots,
    // and validate them against the output of the root circuit simulation
    this.debug(`Updating and validating root trees`);
    const globalVariablesHash = computeGlobalsHash(left[0].constants.globalVariables);
    await this.db.updateLatestGlobalVariablesHash(globalVariablesHash);
    await this.db.updateArchive(globalVariablesHash);

    await this.validateRootOutput(rootOutput);

    return [rootOutput, rootProof];
  }

  async updateArchive(globalVariables: GlobalVariables) {
    // Calculate the block hash and add it to the historical block hashes tree
    const blockHash = await this.calculateBlockHash(globalVariables);
    await this.db.appendLeaves(MerkleTreeId.ARCHIVE, [blockHash.toBuffer()]);
  }

  protected async calculateBlockHash(globals: GlobalVariables) {
    const [noteHashTreeRoot, nullifierTreeRoot, contractTreeRoot, publicDataTreeRoot, l1ToL2MessageTreeRoot] = (
      await Promise.all(
        [
          MerkleTreeId.NOTE_HASH_TREE,
          MerkleTreeId.NULLIFIER_TREE,
          MerkleTreeId.CONTRACT_TREE,
          MerkleTreeId.PUBLIC_DATA_TREE,
          MerkleTreeId.L1_TO_L2_MESSAGES_TREE,
        ].map(tree => this.getTreeSnapshot(tree)),
      )
    ).map(r => r.root);

    const blockHash = computeBlockHashWithGlobals(
      globals,
      noteHashTreeRoot,
      nullifierTreeRoot,
      contractTreeRoot,
      l1ToL2MessageTreeRoot,
      publicDataTreeRoot,
    );
    return blockHash;
  }

  // Validate that the new roots we calculated from manual insertions match the outputs of the simulation
  protected async validateTrees(rollupOutput: BaseOrMergeRollupPublicInputs | RootRollupPublicInputs) {
    await Promise.all([
<<<<<<< HEAD
      this.validateTree(rollupOutput, MerkleTreeId.CONTRACT_TREE, 'Contract'),
      this.validateTree(rollupOutput, MerkleTreeId.NOTE_HASH_TREE, 'NoteHash'),
      this.validateTree(rollupOutput, MerkleTreeId.NULLIFIER_TREE, 'Nullifier'),
      this.validateTree(rollupOutput, MerkleTreeId.PUBLIC_DATA_TREE, 'PublicData'),
=======
      this.validateTree(rollupOutput, MerkleTreeId.CONTRACT_TREE, 'ContractTree'),
      this.validateTree(rollupOutput, MerkleTreeId.NOTE_HASH_TREE, 'NoteHashTree'),
      this.validateTree(rollupOutput, MerkleTreeId.NULLIFIER_TREE, 'NullifierTree'),
      this.validatePublicDataTreeRoot(rollupOutput),
>>>>>>> 12249bf9
    ]);
  }

  // Validate that the roots of all local trees match the output of the root circuit simulation
  protected async validateRootOutput(rootOutput: RootRollupPublicInputs) {
    await Promise.all([
      this.validateTrees(rootOutput),
      this.validateTree(rootOutput, MerkleTreeId.ARCHIVE, 'Archive'),
      this.validateTree(rootOutput, MerkleTreeId.L1_TO_L2_MESSAGES_TREE, 'L1ToL2MessagesTree'),
    ]);
  }

  // Helper for validating a non-roots tree against a circuit simulation output
  protected async validateTree<T extends BaseOrMergeRollupPublicInputs | RootRollupPublicInputs>(
    output: T,
    treeId: MerkleTreeId,
    name: AllowedTreeNames<T>,
  ) {
    if ('endL1ToL2MessageTreeSnapshot' in output && !(output instanceof RootRollupPublicInputs)) {
      throw new Error(`The name 'L1ToL2Message' can only be used when output is of type RootRollupPublicInputs`);
    }

    const localTree = await this.getTreeSnapshot(treeId);
    const simulatedTree = (output as OutputWithTreeSnapshot<T>)[`end${name}Snapshot`];
    this.validateSimulatedTree(localTree, simulatedTree, name);
  }

  // Helper for comparing two trees snapshots
  protected validateSimulatedTree(
    localTree: AppendOnlyTreeSnapshot,
    simulatedTree: AppendOnlyTreeSnapshot,
<<<<<<< HEAD
    name: 'NoteHash' | 'Contract' | 'Nullifier' | 'L1ToL2Messages' | 'Blocks' | 'PublicData',
=======
    name: TreeNames,
>>>>>>> 12249bf9
    label?: string,
  ) {
    if (!simulatedTree.root.toBuffer().equals(localTree.root.toBuffer())) {
      throw new Error(`${label ?? name} tree root mismatch (local ${localTree.root}, simulated ${simulatedTree.root})`);
    }
    if (simulatedTree.nextAvailableLeafIndex !== localTree.nextAvailableLeafIndex) {
      throw new Error(
        `${label ?? name} tree next available leaf index mismatch (local ${
          localTree.nextAvailableLeafIndex
        }, simulated ${simulatedTree.nextAvailableLeafIndex})`,
      );
    }
  }

  // Builds the inputs for the root rollup circuit, without making any changes to trees
  protected async getRootRollupInput(
    rollupOutputLeft: BaseOrMergeRollupPublicInputs,
    rollupProofLeft: Proof,
    rollupOutputRight: BaseOrMergeRollupPublicInputs,
    rollupProofRight: Proof,
    newL1ToL2Messages: Tuple<Fr, typeof NUMBER_OF_L1_L2_MESSAGES_PER_ROLLUP>,
  ) {
    const vk = this.getVerificationKey(rollupOutputLeft.rollupType);
    const previousRollupData: RootRollupInputs['previousRollupData'] = [
      this.getPreviousRollupDataFromPublicInputs(rollupOutputLeft, rollupProofLeft, vk),
      this.getPreviousRollupDataFromPublicInputs(rollupOutputRight, rollupProofRight, vk),
    ];

    const getRootTreeSiblingPath = async (treeId: MerkleTreeId) => {
      // TODO: Synchronize these operations into the tree db to avoid race conditions
      const { size } = await this.db.getTreeInfo(treeId);
      // TODO: Check for off-by-one errors
      const path = await this.db.getSiblingPath(treeId, size);
      return path.toFieldArray();
    };

    const newL1ToL2MessagesTreeRootSiblingPathArray = await this.getSubtreeSiblingPath(
      MerkleTreeId.L1_TO_L2_MESSAGES_TREE,
      L1_TO_L2_MSG_SUBTREE_HEIGHT,
    );

    const newL1ToL2MessagesTreeRootSiblingPath = makeTuple(
      L1_TO_L2_MSG_SUBTREE_SIBLING_PATH_LENGTH,
      i =>
        i < newL1ToL2MessagesTreeRootSiblingPathArray.length ? newL1ToL2MessagesTreeRootSiblingPathArray[i] : Fr.ZERO,
      0,
    );

    // Get tree snapshots
    const startL1ToL2MessagesTreeSnapshot = await this.getTreeSnapshot(MerkleTreeId.L1_TO_L2_MESSAGES_TREE);

    // Get blocks tree
    const startArchiveSnapshot = await this.getTreeSnapshot(MerkleTreeId.ARCHIVE);
    const newArchiveSiblingPathArray = await getRootTreeSiblingPath(MerkleTreeId.ARCHIVE);

    const newArchiveSiblingPath = makeTuple(
      ARCHIVE_HEIGHT,
      i => (i < newArchiveSiblingPathArray.length ? newArchiveSiblingPathArray[i] : Fr.ZERO),
      0,
    );

    return RootRollupInputs.from({
      previousRollupData,
      newL1ToL2Messages,
      newL1ToL2MessagesTreeRootSiblingPath,
      startL1ToL2MessagesTreeSnapshot,
      startArchiveSnapshot,
      newArchiveSiblingPath,
    });
  }

  protected getPreviousRollupDataFromPublicInputs(
    rollupOutput: BaseOrMergeRollupPublicInputs,
    rollupProof: Proof,
    vk: VerificationKey,
  ) {
    return new PreviousRollupData(
      rollupOutput,
      rollupProof,
      vk,

      // MembershipWitness for a VK tree to be implemented in the future
      FUTURE_NUM,
      new MembershipWitness(
        ROLLUP_VK_TREE_HEIGHT,
        BigInt(FUTURE_NUM),
        makeTuple(ROLLUP_VK_TREE_HEIGHT, () => FUTURE_FR),
      ),
    );
  }

  protected getKernelDataFor(tx: ProcessedTx) {
    return new PreviousKernelData(
      tx.data,
      tx.proof,

      // VK for the kernel circuit
      this.vks.privateKernelCircuit,

      // MembershipWitness for a VK tree to be implemented in the future
      FUTURE_NUM,
      assertLength(Array(VK_TREE_HEIGHT).fill(FUTURE_FR), VK_TREE_HEIGHT),
    );
  }

  // Scan a tree searching for a specific value and return a membership witness proof for it
  protected async getMembershipWitnessFor<N extends number>(
    value: Fr,
    treeId: MerkleTreeId,
    height: N,
  ): Promise<MembershipWitness<N>> {
    // If this is an empty tx, then just return zeroes
    if (value.isZero()) {
      return this.makeEmptyMembershipWitness(height);
    }

    const index = await this.db.findLeafIndex(treeId, value.toBuffer());
    if (index === undefined) {
      throw new Error(`Leaf with value ${value} not found in tree ${MerkleTreeId[treeId]}`);
    }
    const path = await this.db.getSiblingPath(treeId, index);
    return new MembershipWitness(height, index, assertLength(path.toFieldArray(), height));
  }

  protected getHistoricalTreesMembershipWitnessFor(tx: ProcessedTx) {
    const blockHeader = tx.data.constants.blockHeader;
    const { noteHashTreeRoot, nullifierTreeRoot, contractTreeRoot, l1ToL2MessagesTreeRoot, publicDataTreeRoot } =
      blockHeader;
    const blockHash = computeBlockHash(
      blockHeader.globalVariablesHash,
      noteHashTreeRoot,
      nullifierTreeRoot,
      contractTreeRoot,
      l1ToL2MessagesTreeRoot,
      publicDataTreeRoot,
    );
    return this.getMembershipWitnessFor(blockHash, MerkleTreeId.ARCHIVE, ARCHIVE_HEIGHT);
  }

  protected async getConstantRollupData(globalVariables: GlobalVariables): Promise<ConstantRollupData> {
    return ConstantRollupData.from({
      baseRollupVkHash: DELETE_FR,
      mergeRollupVkHash: DELETE_FR,
      privateKernelVkTreeRoot: FUTURE_FR,
      publicKernelVkTreeRoot: FUTURE_FR,
      archiveSnapshot: await this.getTreeSnapshot(MerkleTreeId.ARCHIVE),
      globalVariables,
    });
  }

  protected async getLowNullifierInfo(nullifier: Fr) {
    // Return empty nullifier info for an empty tx
    if (nullifier.value === 0n) {
      return {
        index: 0,
        leafPreimage: NullifierLeafPreimage.empty(),
        witness: this.makeEmptyMembershipWitness(NULLIFIER_TREE_HEIGHT),
      };
    }

    const tree = MerkleTreeId.NULLIFIER_TREE;
    const prevValueIndex = await this.db.getPreviousValueIndex(tree, frToBigInt(nullifier));
    if (!prevValueIndex) {
      throw new Error(`Nullifier tree should have one initial leaf`);
    }
    const prevValuePreimage = (await this.db.getLeafPreimage(tree, prevValueIndex.index))!;

    const prevValueSiblingPath = await this.db.getSiblingPath(tree, BigInt(prevValueIndex.index));

    return {
      index: prevValueIndex,
      leafPreimage: prevValuePreimage,
      witness: new MembershipWitness(
        NULLIFIER_TREE_HEIGHT,
        BigInt(prevValueIndex.index),
        assertLength(prevValueSiblingPath.toFieldArray(), NULLIFIER_TREE_HEIGHT),
      ),
    };
  }

  protected async getSubtreeSiblingPath(treeId: MerkleTreeId, subtreeHeight: number): Promise<Fr[]> {
    const nextAvailableLeafIndex = await this.db.getTreeInfo(treeId).then(t => t.size);
    const fullSiblingPath = await this.db.getSiblingPath(treeId, nextAvailableLeafIndex);

    // Drop the first subtreeHeight items since we only care about the path to the subtree root
    return fullSiblingPath.getSubtreeSiblingPath(subtreeHeight).toFieldArray();
  }

  protected async processPublicDataUpdateRequests(tx: ProcessedTx) {
    const { lowLeavesWitnessData, newSubtreeSiblingPath, sortedNewLeaves, sortedNewLeavesIndexes } =
      await this.db.batchInsert(
        MerkleTreeId.PUBLIC_DATA_TREE,
        // TODO remove oldValue from update requests, it's not needed
        tx.data.end.publicDataUpdateRequests.map(updateRequest => {
          return new PublicDataTreeLeaf(updateRequest.leafSlot, updateRequest.newValue).toBuffer();
        }),
        PUBLIC_DATA_SUBTREE_HEIGHT,
      );

    if (lowLeavesWitnessData === undefined) {
      throw new Error(`Could not craft public data batch insertion proofs`);
    }

    const sortedPublicDataWrites = makeTuple(MAX_PUBLIC_DATA_UPDATE_REQUESTS_PER_TX, i => {
      return PublicDataTreeLeaf.fromBuffer(sortedNewLeaves[i]);
    });

    const sortedPublicDataWritesIndexes = makeTuple(MAX_PUBLIC_DATA_UPDATE_REQUESTS_PER_TX, i => {
      return sortedNewLeavesIndexes[i];
    });

    const subtreeSiblingPathAsFields = newSubtreeSiblingPath.toFieldArray();
    const newPublicDataSubtreeSiblingPath = makeTuple(PUBLIC_DATA_SUBTREE_SIBLING_PATH_LENGTH, i => {
      return subtreeSiblingPathAsFields[i];
    });

    const lowPublicDataWritesMembershipWitnesses: Tuple<
      MembershipWitness<typeof PUBLIC_DATA_TREE_HEIGHT>,
      typeof MAX_PUBLIC_DATA_UPDATE_REQUESTS_PER_TX
    > = makeTuple(MAX_PUBLIC_DATA_UPDATE_REQUESTS_PER_TX, i => {
      const witness = lowLeavesWitnessData[i];
      return MembershipWitness.fromBufferArray(
        witness.index,
        assertLength(witness.siblingPath.toBufferArray(), PUBLIC_DATA_TREE_HEIGHT),
      );
    });

    const lowPublicDataWritesPreimages: Tuple<
      PublicDataTreeLeafPreimage,
      typeof MAX_PUBLIC_DATA_UPDATE_REQUESTS_PER_TX
    > = makeTuple(MAX_PUBLIC_DATA_UPDATE_REQUESTS_PER_TX, i => {
      return lowLeavesWitnessData[i].leafPreimage as PublicDataTreeLeafPreimage;
    });

    return {
      lowPublicDataWritesPreimages,
      lowPublicDataWritesMembershipWitnesses,
      newPublicDataSubtreeSiblingPath,
      sortedPublicDataWrites,
      sortedPublicDataWritesIndexes,
    };
  }

  protected async getPublicDataReadsInfo(tx: ProcessedTx) {
    const newPublicDataReadsWitnesses: Tuple<
      MembershipWitness<typeof PUBLIC_DATA_TREE_HEIGHT>,
      typeof MAX_PUBLIC_DATA_READS_PER_TX
    > = makeTuple(MAX_PUBLIC_DATA_READS_PER_TX, () => MembershipWitness.empty(PUBLIC_DATA_TREE_HEIGHT, 0n));

    const newPublicDataReadsPreimages: Tuple<PublicDataTreeLeafPreimage, typeof MAX_PUBLIC_DATA_READS_PER_TX> =
      makeTuple(MAX_PUBLIC_DATA_READS_PER_TX, () => PublicDataTreeLeafPreimage.empty());
    for (const i in tx.data.end.publicDataReads) {
      const leafSlot = tx.data.end.publicDataReads[i].leafSlot.value;
      const lowLeafResult = await this.db.getPreviousValueIndex(MerkleTreeId.PUBLIC_DATA_TREE, leafSlot);
      if (!lowLeafResult) {
        throw new Error(`Public data tree should have one initial leaf`);
      }
      const preimage = await this.db.getLeafPreimage(MerkleTreeId.PUBLIC_DATA_TREE, lowLeafResult.index);
      const path = await this.db.getSiblingPath(MerkleTreeId.PUBLIC_DATA_TREE, lowLeafResult.index);
      newPublicDataReadsWitnesses[i] = new MembershipWitness(
        PUBLIC_DATA_TREE_HEIGHT,
        BigInt(lowLeafResult.index),
        path.toTuple<typeof PUBLIC_DATA_TREE_HEIGHT>(),
      );
      newPublicDataReadsPreimages[i] = preimage! as PublicDataTreeLeafPreimage;
    }
    return {
      newPublicDataReadsWitnesses,
      newPublicDataReadsPreimages,
    };
  }

  // Builds the base rollup inputs, updating the contract, nullifier, and data trees in the process
  protected async buildBaseRollupInput(left: ProcessedTx, right: ProcessedTx, globalVariables: GlobalVariables) {
    // Get trees info before any changes hit
    const constants = await this.getConstantRollupData(globalVariables);
    const startNullifierTreeSnapshot = await this.getTreeSnapshot(MerkleTreeId.NULLIFIER_TREE);
    const startContractTreeSnapshot = await this.getTreeSnapshot(MerkleTreeId.CONTRACT_TREE);
    const startNoteHashTreeSnapshot = await this.getTreeSnapshot(MerkleTreeId.NOTE_HASH_TREE);
    const startPublicDataTreeSnapshot = await this.getTreeSnapshot(MerkleTreeId.PUBLIC_DATA_TREE);
    const startArchiveSnapshot = await this.getTreeSnapshot(MerkleTreeId.ARCHIVE);

    // Get the subtree sibling paths for the circuit
    const newCommitmentsSubtreeSiblingPathArray = await this.getSubtreeSiblingPath(
      MerkleTreeId.NOTE_HASH_TREE,
      NOTE_HASH_SUBTREE_HEIGHT,
    );

    const newCommitmentsSubtreeSiblingPath = makeTuple(NOTE_HASH_SUBTREE_SIBLING_PATH_LENGTH, i =>
      i < newCommitmentsSubtreeSiblingPathArray.length ? newCommitmentsSubtreeSiblingPathArray[i] : Fr.ZERO,
    );

    const newContractsSubtreeSiblingPathArray = await this.getSubtreeSiblingPath(
      MerkleTreeId.CONTRACT_TREE,
      CONTRACT_SUBTREE_HEIGHT,
    );

    const newContractsSubtreeSiblingPath = makeTuple(CONTRACT_SUBTREE_SIBLING_PATH_LENGTH, i =>
      i < newContractsSubtreeSiblingPathArray.length ? newContractsSubtreeSiblingPathArray[i] : Fr.ZERO,
    );

    // Update the contract and note hash trees with the new items being inserted to get the new roots
    // that will be used by the next iteration of the base rollup circuit, skipping the empty ones
    const newContracts = flatMap([left, right], tx => tx.data.end.newContracts.map(cd => computeContractLeaf(cd)));
    const newCommitments = flatMap([left, right], tx => tx.data.end.newCommitments.map(x => x.toBuffer()));
    await this.db.appendLeaves(
      MerkleTreeId.CONTRACT_TREE,
      newContracts.map(x => x.toBuffer()),
    );

    await this.db.appendLeaves(MerkleTreeId.NOTE_HASH_TREE, newCommitments);

    // TODO explain this
    const leftPublicDataReadsInfo = await this.getPublicDataReadsInfo(left);
    const leftPublicDataUpdateRequestInfo = await this.processPublicDataUpdateRequests(left);

    const rightPublicDataReadsInfo = await this.getPublicDataReadsInfo(right);
    const rightPublicDataUpdateRequestInfo = await this.processPublicDataUpdateRequests(right);

    // Update the nullifier tree, capturing the low nullifier info for each individual operation
    const newNullifiers = [...left.data.end.newNullifiers, ...right.data.end.newNullifiers];

    const {
      lowLeavesWitnessData: nullifierWitnessLeaves,
      newSubtreeSiblingPath: newNullifiersSubtreeSiblingPath,
      sortedNewLeaves: sortedNewNullifiers,
      sortedNewLeavesIndexes: sortednewNullifiersIndexes,
    } = await this.db.batchInsert(
      MerkleTreeId.NULLIFIER_TREE,
      newNullifiers.map(fr => fr.toBuffer()),
      NULLIFIER_SUBTREE_HEIGHT,
    );
    if (nullifierWitnessLeaves === undefined) {
      throw new Error(`Could not craft nullifier batch insertion proofs`);
    }

    // Extract witness objects from returned data
    const lowNullifierMembershipWitnesses: MembershipWitness<typeof NULLIFIER_TREE_HEIGHT>[] =
      nullifierWitnessLeaves.map(l =>
        MembershipWitness.fromBufferArray(l.index, assertLength(l.siblingPath.toBufferArray(), NULLIFIER_TREE_HEIGHT)),
      );

    const newNullifiersSubtreeSiblingPathArray = newNullifiersSubtreeSiblingPath.toFieldArray();

    return BaseRollupInputs.from({
      constants,
      startNullifierTreeSnapshot,
      startContractTreeSnapshot,
      startNoteHashTreeSnapshot,
<<<<<<< HEAD
      startPublicDataTreeSnapshot,
      startBlocksTreeSnapshot,
      sortedPublicDataWrites: [
        leftPublicDataUpdateRequestInfo.sortedPublicDataWrites,
        rightPublicDataUpdateRequestInfo.sortedPublicDataWrites,
      ],
      sortedPublicDataWritesIndexes: [
        leftPublicDataUpdateRequestInfo.sortedPublicDataWritesIndexes,
        rightPublicDataUpdateRequestInfo.sortedPublicDataWritesIndexes,
      ],
      lowPublicDataWritesPreimages: [
        leftPublicDataUpdateRequestInfo.lowPublicDataWritesPreimages,
        rightPublicDataUpdateRequestInfo.lowPublicDataWritesPreimages,
      ],
      lowPublicDataWritesMembershipWitnesses: [
        leftPublicDataUpdateRequestInfo.lowPublicDataWritesMembershipWitnesses,
        rightPublicDataUpdateRequestInfo.lowPublicDataWritesMembershipWitnesses,
      ],
      publicDataWritesSubtreeSiblingPaths: [
        leftPublicDataUpdateRequestInfo.newPublicDataSubtreeSiblingPath,
        rightPublicDataUpdateRequestInfo.newPublicDataSubtreeSiblingPath,
      ],

=======
      startPublicDataTreeRoot: startPublicDataTreeSnapshot.root,
      archiveSnapshot: startArchiveSnapshot,
>>>>>>> 12249bf9
      sortedNewNullifiers: makeTuple(MAX_NEW_NULLIFIERS_PER_BASE_ROLLUP, i => Fr.fromBuffer(sortedNewNullifiers[i])),
      sortednewNullifiersIndexes: makeTuple(MAX_NEW_NULLIFIERS_PER_BASE_ROLLUP, i => sortednewNullifiersIndexes[i]),
      newCommitmentsSubtreeSiblingPath,
      newContractsSubtreeSiblingPath,

      newNullifiersSubtreeSiblingPath: makeTuple(NULLIFIER_SUBTREE_SIBLING_PATH_LENGTH, i =>
        i < newNullifiersSubtreeSiblingPathArray.length ? newNullifiersSubtreeSiblingPathArray[i] : Fr.ZERO,
      ),

      publicDataReadsPreimages: [
        leftPublicDataReadsInfo.newPublicDataReadsPreimages,
        rightPublicDataReadsInfo.newPublicDataReadsPreimages,
      ],

      publicDataReadsMembershipWitnesses: [
        leftPublicDataReadsInfo.newPublicDataReadsWitnesses,
        rightPublicDataReadsInfo.newPublicDataReadsWitnesses,
      ],

      lowNullifierLeafPreimages: makeTuple(MAX_NEW_NULLIFIERS_PER_BASE_ROLLUP, i =>
        i < nullifierWitnessLeaves.length
          ? (nullifierWitnessLeaves[i].leafPreimage as NullifierLeafPreimage)
          : NullifierLeafPreimage.empty(),
      ),
      lowNullifierMembershipWitness: makeTuple(MAX_NEW_NULLIFIERS_PER_BASE_ROLLUP, i =>
        i < lowNullifierMembershipWitnesses.length
          ? lowNullifierMembershipWitnesses[i]
          : this.makeEmptyMembershipWitness(NULLIFIER_TREE_HEIGHT),
      ),
      kernelData: [this.getKernelDataFor(left), this.getKernelDataFor(right)],
      archiveRootMembershipWitnesses: [
        await this.getHistoricalTreesMembershipWitnessFor(left),
        await this.getHistoricalTreesMembershipWitnessFor(right),
      ],
    });
  }

  protected makeEmptyMembershipWitness<N extends number>(height: N) {
    return new MembershipWitness(
      height,
      0n,
      makeTuple(height, () => Fr.ZERO),
    );
  }
}<|MERGE_RESOLUTION|>--- conflicted
+++ resolved
@@ -353,17 +353,10 @@
   // Validate that the new roots we calculated from manual insertions match the outputs of the simulation
   protected async validateTrees(rollupOutput: BaseOrMergeRollupPublicInputs | RootRollupPublicInputs) {
     await Promise.all([
-<<<<<<< HEAD
-      this.validateTree(rollupOutput, MerkleTreeId.CONTRACT_TREE, 'Contract'),
-      this.validateTree(rollupOutput, MerkleTreeId.NOTE_HASH_TREE, 'NoteHash'),
-      this.validateTree(rollupOutput, MerkleTreeId.NULLIFIER_TREE, 'Nullifier'),
-      this.validateTree(rollupOutput, MerkleTreeId.PUBLIC_DATA_TREE, 'PublicData'),
-=======
       this.validateTree(rollupOutput, MerkleTreeId.CONTRACT_TREE, 'ContractTree'),
       this.validateTree(rollupOutput, MerkleTreeId.NOTE_HASH_TREE, 'NoteHashTree'),
       this.validateTree(rollupOutput, MerkleTreeId.NULLIFIER_TREE, 'NullifierTree'),
-      this.validatePublicDataTreeRoot(rollupOutput),
->>>>>>> 12249bf9
+      this.validateTree(rollupOutput, MerkleTreeId.PUBLIC_DATA_TREE, 'PublicDataTree'),
     ]);
   }
 
@@ -395,11 +388,7 @@
   protected validateSimulatedTree(
     localTree: AppendOnlyTreeSnapshot,
     simulatedTree: AppendOnlyTreeSnapshot,
-<<<<<<< HEAD
-    name: 'NoteHash' | 'Contract' | 'Nullifier' | 'L1ToL2Messages' | 'Blocks' | 'PublicData',
-=======
     name: TreeNames,
->>>>>>> 12249bf9
     label?: string,
   ) {
     if (!simulatedTree.root.toBuffer().equals(localTree.root.toBuffer())) {
@@ -749,9 +738,8 @@
       startNullifierTreeSnapshot,
       startContractTreeSnapshot,
       startNoteHashTreeSnapshot,
-<<<<<<< HEAD
       startPublicDataTreeSnapshot,
-      startBlocksTreeSnapshot,
+      archiveSnapshot: startArchiveSnapshot,
       sortedPublicDataWrites: [
         leftPublicDataUpdateRequestInfo.sortedPublicDataWrites,
         rightPublicDataUpdateRequestInfo.sortedPublicDataWrites,
@@ -773,10 +761,6 @@
         rightPublicDataUpdateRequestInfo.newPublicDataSubtreeSiblingPath,
       ],
 
-=======
-      startPublicDataTreeRoot: startPublicDataTreeSnapshot.root,
-      archiveSnapshot: startArchiveSnapshot,
->>>>>>> 12249bf9
       sortedNewNullifiers: makeTuple(MAX_NEW_NULLIFIERS_PER_BASE_ROLLUP, i => Fr.fromBuffer(sortedNewNullifiers[i])),
       sortednewNullifiersIndexes: makeTuple(MAX_NEW_NULLIFIERS_PER_BASE_ROLLUP, i => sortednewNullifiersIndexes[i]),
       newCommitmentsSubtreeSiblingPath,
