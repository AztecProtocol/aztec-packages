import {
  Body,
  ContractData,
  ExtendedContractData,
  L2Block,
  MerkleTreeId,
  PublicDataWrite,
  Tx,
  TxEffect,
  TxL2Logs,
  makeEmptyLogs,
  mockTx,
} from '@aztec/circuit-types';
import {
  AppendOnlyTreeSnapshot,
  AztecAddress,
  BaseOrMergeRollupPublicInputs,
  EthAddress,
  Fr,
  GlobalVariables,
  Header,
  MAX_NEW_CONTRACTS_PER_TX,
  MAX_NEW_L2_TO_L1_MSGS_PER_TX,
  MAX_NEW_NOTE_HASHES_PER_TX,
  MAX_NEW_NULLIFIERS_PER_TX,
  MAX_NON_REVERTIBLE_NOTE_HASHES_PER_TX,
  MAX_NON_REVERTIBLE_NULLIFIERS_PER_TX,
  MAX_NON_REVERTIBLE_PUBLIC_DATA_UPDATE_REQUESTS_PER_TX,
  MAX_PUBLIC_CALL_STACK_LENGTH_PER_TX,
  MAX_PUBLIC_DATA_UPDATE_REQUESTS_PER_TX,
  MAX_REVERTIBLE_NOTE_HASHES_PER_TX,
  MAX_REVERTIBLE_NULLIFIERS_PER_TX,
  MAX_REVERTIBLE_PUBLIC_DATA_UPDATE_REQUESTS_PER_TX,
  NULLIFIER_SUBTREE_HEIGHT,
  NUMBER_OF_L1_L2_MESSAGES_PER_ROLLUP,
  PUBLIC_DATA_SUBTREE_HEIGHT,
  PartialStateReference,
  Proof,
  PublicDataTreeLeaf,
  PublicDataUpdateRequest,
  PublicKernelCircuitPublicInputs,
  RootRollupPublicInputs,
  SideEffect,
  SideEffectLinkedToNoteHash,
  StateReference,
} from '@aztec/circuits.js';
import {
  fr,
  makeBaseOrMergeRollupPublicInputs,
  makeNewContractData,
  makeNewSideEffect,
  makeNewSideEffectLinkedToNoteHash,
  makePrivateKernelTailCircuitPublicInputs,
  makeProof,
  makePublicCallRequest,
  makeRootRollupPublicInputs,
} from '@aztec/circuits.js/testing';
import { makeTuple, range } from '@aztec/foundation/array';
import { toBufferBE } from '@aztec/foundation/bigint-buffer';
import { times } from '@aztec/foundation/collection';
<<<<<<< HEAD
import { to2Fields } from '@aztec/foundation/serialize';
=======
import { Tuple, to2Fields } from '@aztec/foundation/serialize';
>>>>>>> c1709b3d
import { openTmpStore } from '@aztec/kv-store/utils';
import { MerkleTreeOperations, MerkleTrees } from '@aztec/world-state';

import { MockProxy, mock } from 'jest-mock-extended';
import { type MemDown, default as memdown } from 'memdown';

import { VerificationKeys, getVerificationKeys } from '../mocks/verification_keys.js';
import { EmptyRollupProver } from '../prover/empty.js';
import { RollupProver } from '../prover/index.js';
import {
  ProcessedTx,
  makeEmptyProcessedTx as makeEmptyProcessedTxFromHistoricalTreeRoots,
  makeProcessedTx,
} from '../sequencer/processed_tx.js';
import { RollupSimulator } from '../simulator/index.js';
import { RealRollupCircuitSimulator } from '../simulator/rollup.js';
import { SoloBlockBuilder } from './solo_block_builder.js';

export const createMemDown = () => (memdown as any)() as MemDown<any, any>;

describe('sequencer/solo_block_builder', () => {
  let builder: SoloBlockBuilder;
  let builderDb: MerkleTreeOperations;
  let expectsDb: MerkleTreeOperations;
  let vks: VerificationKeys;

  let simulator: MockProxy<RollupSimulator>;
  let prover: MockProxy<RollupProver>;

  let blockNumber: number;
  let baseRollupOutputLeft: BaseOrMergeRollupPublicInputs;
  let baseRollupOutputRight: BaseOrMergeRollupPublicInputs;
  let rootRollupOutput: RootRollupPublicInputs;
  let mockL1ToL2Messages: Fr[];

  let globalVariables: GlobalVariables;

  const emptyProof = new Proof(Buffer.alloc(32, 0));

  const chainId = Fr.ZERO;
  const version = Fr.ZERO;
  const coinbase = EthAddress.ZERO;
  const feeRecipient = AztecAddress.ZERO;

  beforeEach(async () => {
    blockNumber = 3;
    globalVariables = new GlobalVariables(chainId, version, new Fr(blockNumber), Fr.ZERO, coinbase, feeRecipient);

    builderDb = await MerkleTrees.new(openTmpStore()).then(t => t.asLatest());
    expectsDb = await MerkleTrees.new(openTmpStore()).then(t => t.asLatest());
    vks = getVerificationKeys();
    simulator = mock<RollupSimulator>();
    prover = mock<RollupProver>();
    builder = new SoloBlockBuilder(builderDb, vks, simulator, prover);

    // Create mock l1 to L2 messages
    mockL1ToL2Messages = new Array(NUMBER_OF_L1_L2_MESSAGES_PER_ROLLUP).fill(new Fr(0n));

    // Create mock outputs for simulator
    baseRollupOutputLeft = makeBaseOrMergeRollupPublicInputs(0, globalVariables);
    baseRollupOutputRight = makeBaseOrMergeRollupPublicInputs(0, globalVariables);
    rootRollupOutput = makeRootRollupPublicInputs(0);
    rootRollupOutput.header.globalVariables = globalVariables;

    // Set up mocks
    prover.getBaseRollupProof.mockResolvedValue(emptyProof);
    prover.getRootRollupProof.mockResolvedValue(emptyProof);
    simulator.baseRollupCircuit
      .mockResolvedValueOnce(baseRollupOutputLeft)
      .mockResolvedValueOnce(baseRollupOutputRight);
    simulator.rootRollupCircuit.mockResolvedValue(rootRollupOutput);
  }, 20_000);

  const makeEmptyProcessedTx = async () => {
    const header = await builderDb.buildInitialHeader();
    return makeEmptyProcessedTxFromHistoricalTreeRoots(header, chainId, version);
  };

  // Updates the expectedDb trees based on the new note hashes, contracts, and nullifiers from these txs
  const updateExpectedTreesFromTxs = async (txs: ProcessedTx[]) => {
    const newContracts = txs.flatMap(tx => tx.data.end.newContracts.map(cd => cd.hash()));
    for (const [tree, leaves] of [
      [
        MerkleTreeId.NOTE_HASH_TREE,
        txs.flatMap(tx =>
          [...tx.data.endNonRevertibleData.newNoteHashes, ...tx.data.end.newNoteHashes].map(l => l.value.toBuffer()),
        ),
      ],
      [MerkleTreeId.CONTRACT_TREE, newContracts.map(x => x.toBuffer())],
    ] as const) {
      await expectsDb.appendLeaves(tree, leaves);
    }
    await expectsDb.batchInsert(
      MerkleTreeId.NULLIFIER_TREE,
      txs.flatMap(tx =>
        [...tx.data.endNonRevertibleData.newNullifiers, ...tx.data.end.newNullifiers].map(x => x.value.toBuffer()),
      ),
      NULLIFIER_SUBTREE_HEIGHT,
    );
    for (const tx of txs) {
      await expectsDb.batchInsert(
        MerkleTreeId.PUBLIC_DATA_TREE,
        [...tx.data.endNonRevertibleData.publicDataUpdateRequests, ...tx.data.end.publicDataUpdateRequests].map(
          write => {
            return new PublicDataTreeLeaf(write.leafSlot, write.newValue).toBuffer();
          },
        ),
        PUBLIC_DATA_SUBTREE_HEIGHT,
      );
    }
  };

  const updateL1ToL2MessageTree = async (l1ToL2Messages: Fr[]) => {
    const asBuffer = l1ToL2Messages.map(m => m.toBuffer());
    await expectsDb.appendLeaves(MerkleTreeId.L1_TO_L2_MESSAGE_TREE, asBuffer);
  };

  const updateArchive = async () => {
    const blockHash = rootRollupOutput.header.hash();
    await expectsDb.appendLeaves(MerkleTreeId.ARCHIVE, [blockHash.toBuffer()]);
  };

  const getTreeSnapshot = async (tree: MerkleTreeId) => {
    const treeInfo = await expectsDb.getTreeInfo(tree);
    return new AppendOnlyTreeSnapshot(Fr.fromBuffer(treeInfo.root), Number(treeInfo.size));
  };

  const getPartialStateReference = async () => {
    return new PartialStateReference(
      await getTreeSnapshot(MerkleTreeId.NOTE_HASH_TREE),
      await getTreeSnapshot(MerkleTreeId.NULLIFIER_TREE),
      await getTreeSnapshot(MerkleTreeId.CONTRACT_TREE),
      await getTreeSnapshot(MerkleTreeId.PUBLIC_DATA_TREE),
    );
  };

  const getStateReference = async () => {
    return new StateReference(
      await getTreeSnapshot(MerkleTreeId.L1_TO_L2_MESSAGE_TREE),
      await getPartialStateReference(),
    );
  };

  const buildMockSimulatorInputs = async () => {
    const kernelOutput = makePrivateKernelTailCircuitPublicInputs();
    kernelOutput.constants.historicalHeader = await expectsDb.buildInitialHeader();

    const tx = makeProcessedTx(
      new Tx(
        kernelOutput,
        emptyProof,
        makeEmptyLogs(),
        makeEmptyLogs(),
        times(MAX_PUBLIC_CALL_STACK_LENGTH_PER_TX, makePublicCallRequest),
        [ExtendedContractData.random()],
      ),
    );

    const txs = [tx, await makeEmptyProcessedTx()];

    // Calculate what would be the tree roots after the first tx and update mock circuit output
    await updateExpectedTreesFromTxs([txs[0]]);
    baseRollupOutputLeft.end = await getPartialStateReference();

    // Same for the tx on the right
    await updateExpectedTreesFromTxs([txs[1]]);
    baseRollupOutputRight.end = await getPartialStateReference();

    // Update l1 to l2 message tree
    await updateL1ToL2MessageTree(mockL1ToL2Messages);

    // Collect all new nullifiers, commitments, and contracts from all txs in this block
    const txEffects: TxEffect[] = txs.map(
      tx =>
        new TxEffect(
          tx.data.combinedData.newNoteHashes.map((c: SideEffect) => c.value) as Tuple<
            Fr,
            typeof MAX_NEW_NOTE_HASHES_PER_TX
          >,
          tx.data.combinedData.newNullifiers.map((n: SideEffectLinkedToNoteHash) => n.value) as Tuple<
            Fr,
            typeof MAX_NEW_NULLIFIERS_PER_TX
          >,
          tx.data.combinedData.newL2ToL1Msgs,
          tx.data.combinedData.publicDataUpdateRequests.map(t => new PublicDataWrite(t.leafSlot, t.newValue)) as Tuple<
            PublicDataWrite,
            typeof MAX_PUBLIC_DATA_UPDATE_REQUESTS_PER_TX
          >,
          tx.data.combinedData.newContracts.map(cd => cd.hash()) as Tuple<Fr, typeof MAX_NEW_CONTRACTS_PER_TX>,
          tx.data.combinedData.newContracts.map(
            cd => new ContractData(cd.contractAddress, cd.portalContractAddress),
          ) as Tuple<ContractData, typeof MAX_NEW_CONTRACTS_PER_TX>,
          tx.encryptedLogs || new TxL2Logs([]),
          tx.unencryptedLogs || new TxL2Logs([]),
        ),
    );

    const body = new Body(mockL1ToL2Messages, txEffects);
    // We are constructing the block here just to get body hash/calldata hash so we can pass in an empty archive and header
    const l2Block = L2Block.fromFields({
      archive: AppendOnlyTreeSnapshot.zero(),
      header: Header.empty(),
      // Only the values below go to body hash/calldata hash
      body,
    });

    // Now we update can make the final header, compute the block hash and update archive
    rootRollupOutput.header.globalVariables = globalVariables;
    rootRollupOutput.header.contentCommitment.txsHash = l2Block.body.getCalldataHash();
    rootRollupOutput.header.state = await getStateReference();

    await updateArchive();
    rootRollupOutput.archive = await getTreeSnapshot(MerkleTreeId.ARCHIVE);

    return txs;
  };

  describe('mock simulator', () => {
    beforeEach(() => {
      // Create instance to test
      builder = new SoloBlockBuilder(builderDb, vks, simulator, prover);
    });

    it('builds an L2 block using mock simulator', async () => {
      // Assemble a fake transaction
      const txs = await buildMockSimulatorInputs();

      // Actually build a block!
      const [l2Block, proof] = await builder.buildL2Block(globalVariables, txs, mockL1ToL2Messages);

      expect(l2Block.number).toEqual(blockNumber);
      expect(proof).toEqual(emptyProof);
    }, 20000);

    it('rejects if too many l1 to l2 messages are provided', async () => {
      // Assemble a fake transaction
      const txs = await buildMockSimulatorInputs();
      const l1ToL2Messages = new Array(100).fill(new Fr(0n));
      await expect(builder.buildL2Block(globalVariables, txs, l1ToL2Messages)).rejects.toThrow();
    });
  });

  describe('circuits simulator', () => {
    beforeEach(() => {
      const simulator = new RealRollupCircuitSimulator();
      const prover = new EmptyRollupProver();
      builder = new SoloBlockBuilder(builderDb, vks, simulator, prover);
    });

    const makeContractDeployProcessedTx = async (seed = 0x1) => {
      const tx = await makeEmptyProcessedTx();
      tx.data.end.newContracts = [makeNewContractData(seed + 0x1000)];
      return tx;
    };

    const makeBloatedProcessedTx = async (seed = 0x1) => {
      const tx = mockTx(seed);
      const kernelOutput = PublicKernelCircuitPublicInputs.empty();
      kernelOutput.constants.historicalHeader = await builderDb.buildInitialHeader();
      kernelOutput.end.publicDataUpdateRequests = makeTuple(
        MAX_REVERTIBLE_PUBLIC_DATA_UPDATE_REQUESTS_PER_TX,
        i => new PublicDataUpdateRequest(fr(i), fr(i + 10)),
        seed + 0x500,
      );
      kernelOutput.endNonRevertibleData.publicDataUpdateRequests = makeTuple(
        MAX_NON_REVERTIBLE_PUBLIC_DATA_UPDATE_REQUESTS_PER_TX,
        i => new PublicDataUpdateRequest(fr(i), fr(i + 10)),
        seed + 0x600,
      );

      const processedTx = makeProcessedTx(tx, kernelOutput, makeProof());

      processedTx.data.end.newNoteHashes = makeTuple(
        MAX_REVERTIBLE_NOTE_HASHES_PER_TX,
        makeNewSideEffect,
        seed + 0x100,
      );
      processedTx.data.endNonRevertibleData.newNoteHashes = makeTuple(
        MAX_NON_REVERTIBLE_NOTE_HASHES_PER_TX,
        makeNewSideEffect,
        seed + 0x100,
      );
      processedTx.data.end.newNullifiers = makeTuple(
        MAX_REVERTIBLE_NULLIFIERS_PER_TX,
        makeNewSideEffectLinkedToNoteHash,
        seed + 0x200,
      );
      processedTx.data.endNonRevertibleData.newNullifiers = makeTuple(
        MAX_NON_REVERTIBLE_NULLIFIERS_PER_TX,
        makeNewSideEffectLinkedToNoteHash,
        seed + 0x300,
      );
      processedTx.data.end.newNullifiers[tx.data.end.newNullifiers.length - 1] = SideEffectLinkedToNoteHash.empty();

      processedTx.data.end.newL2ToL1Msgs = makeTuple(MAX_NEW_L2_TO_L1_MSGS_PER_TX, fr, seed + 0x300);
      processedTx.data.end.newContracts = [makeNewContractData(seed + 0x1000)];
      processedTx.data.end.encryptedLogsHash = to2Fields(processedTx.encryptedLogs.hash());
      processedTx.data.end.unencryptedLogsHash = to2Fields(processedTx.unencryptedLogs.hash());

      return processedTx;
    };

    it.each([
      [0, 4],
      [1, 4],
      [4, 4],
      [0, 16],
      [16, 16],
    ] as const)(
      'builds an L2 block with %i contract deploy txs and %i txs total',
      async (deployCount: number, totalCount: number) => {
        const contractTreeBefore = await builderDb.getTreeInfo(MerkleTreeId.CONTRACT_TREE);

        const txs = [
          ...(await Promise.all(times(deployCount, makeContractDeployProcessedTx))),
          ...(await Promise.all(times(totalCount - deployCount, makeEmptyProcessedTx))),
        ];

        const [l2Block] = await builder.buildL2Block(globalVariables, txs, mockL1ToL2Messages);
        expect(l2Block.number).toEqual(blockNumber);

        await updateExpectedTreesFromTxs(txs);
        const contractTreeAfter = await builderDb.getTreeInfo(MerkleTreeId.CONTRACT_TREE);

        if (deployCount > 0) {
          expect(contractTreeAfter.root).not.toEqual(contractTreeBefore.root);
        }

        const expectedContractTreeAfter = await expectsDb.getTreeInfo(MerkleTreeId.CONTRACT_TREE).then(t => t.root);
        expect(contractTreeAfter.root).toEqual(expectedContractTreeAfter);
        expect(contractTreeAfter.size).toEqual(BigInt(totalCount));
      },
      60000,
    );

    it('builds an empty L2 block', async () => {
      const txs = await Promise.all([
        makeEmptyProcessedTx(),
        makeEmptyProcessedTx(),
        makeEmptyProcessedTx(),
        makeEmptyProcessedTx(),
      ]);

      const [l2Block] = await builder.buildL2Block(globalVariables, txs, mockL1ToL2Messages);
      expect(l2Block.number).toEqual(blockNumber);
    }, 30_000);

    it('builds a mixed L2 block', async () => {
      // Ensure that each transaction has unique (non-intersecting nullifier values)
      const txs = await Promise.all([
        makeBloatedProcessedTx(1 * MAX_NEW_NULLIFIERS_PER_TX),
        makeBloatedProcessedTx(2 * MAX_NEW_NULLIFIERS_PER_TX),
        makeBloatedProcessedTx(3 * MAX_NEW_NULLIFIERS_PER_TX),
        makeBloatedProcessedTx(4 * MAX_NEW_NULLIFIERS_PER_TX),
      ]);

      const l1ToL2Messages = range(NUMBER_OF_L1_L2_MESSAGES_PER_ROLLUP, 1 + 0x400).map(fr);

      const [l2Block] = await builder.buildL2Block(globalVariables, txs, l1ToL2Messages);
      expect(l2Block.number).toEqual(blockNumber);
    }, 200_000);

    // This test specifically tests nullifier values which previously caused e2e_private_token test to fail
    it('e2e_private_token edge case regression test on nullifier values', async () => {
      const simulator = new RealRollupCircuitSimulator();
      const prover = new EmptyRollupProver();
      builder = new SoloBlockBuilder(builderDb, vks, simulator, prover);
      // update the starting tree
      const updateVals = Array(4 * MAX_NEW_NULLIFIERS_PER_TX).fill(0n);
      updateVals[0] = 19777494491628650244807463906174285795660759352776418619064841306523677458742n;
      updateVals[1] = 10246291467305176436335175657884940686778521321101740385288169037814567547848n;

      // new added values
      const tx = await makeEmptyProcessedTx();
      tx.data.end.newNullifiers[0] = new SideEffectLinkedToNoteHash(
        new Fr(10336601644835972678500657502133589897705389664587188571002640950065546264856n),
        Fr.ZERO,
        Fr.ZERO,
      );
      tx.data.end.newNullifiers[1] = new SideEffectLinkedToNoteHash(
        new Fr(17490072961923661940560522096125238013953043065748521735636170028491723851741n),
        Fr.ZERO,
        Fr.ZERO,
      );

      const txs = [tx, await makeEmptyProcessedTx(), await makeEmptyProcessedTx(), await makeEmptyProcessedTx()];

      // Must be built after the txs are created
      await builderDb.batchInsert(
        MerkleTreeId.NULLIFIER_TREE,
        updateVals.map(v => toBufferBE(v, 32)),
        NULLIFIER_SUBTREE_HEIGHT,
      );

      const [l2Block] = await builder.buildL2Block(globalVariables, txs, mockL1ToL2Messages);

      expect(l2Block.number).toEqual(blockNumber);
    }, 20000);
  });

  // describe("Input guard tests", () => {
  // })
});<|MERGE_RESOLUTION|>--- conflicted
+++ resolved
@@ -58,11 +58,7 @@
 import { makeTuple, range } from '@aztec/foundation/array';
 import { toBufferBE } from '@aztec/foundation/bigint-buffer';
 import { times } from '@aztec/foundation/collection';
-<<<<<<< HEAD
-import { to2Fields } from '@aztec/foundation/serialize';
-=======
 import { Tuple, to2Fields } from '@aztec/foundation/serialize';
->>>>>>> c1709b3d
 import { openTmpStore } from '@aztec/kv-store/utils';
 import { MerkleTreeOperations, MerkleTrees } from '@aztec/world-state';
 
