import { Body, L2Block, MerkleTreeId, Tx, TxEffect, makeEmptyLogs, mockTx } from '@aztec/circuit-types';
import {
  AppendOnlyTreeSnapshot,
  AztecAddress,
  BaseOrMergeRollupPublicInputs,
  EthAddress,
  Fr,
  GlobalVariables,
  Header,
  MAX_NEW_L2_TO_L1_MSGS_PER_TX,
  MAX_NEW_NULLIFIERS_PER_TX,
  MAX_NON_REVERTIBLE_NOTE_HASHES_PER_TX,
  MAX_NON_REVERTIBLE_NULLIFIERS_PER_TX,
  MAX_NON_REVERTIBLE_PUBLIC_DATA_UPDATE_REQUESTS_PER_TX,
  MAX_PUBLIC_CALL_STACK_LENGTH_PER_TX,
  MAX_REVERTIBLE_NOTE_HASHES_PER_TX,
  MAX_REVERTIBLE_NULLIFIERS_PER_TX,
  MAX_REVERTIBLE_PUBLIC_DATA_UPDATE_REQUESTS_PER_TX,
  NULLIFIER_SUBTREE_HEIGHT,
  NUMBER_OF_L1_L2_MESSAGES_PER_ROLLUP,
  PUBLIC_DATA_SUBTREE_HEIGHT,
  PartialStateReference,
  Proof,
  PublicDataTreeLeaf,
  PublicDataUpdateRequest,
  PublicKernelCircuitPublicInputs,
  RootRollupPublicInputs,
  SideEffectLinkedToNoteHash,
  StateReference,
} from '@aztec/circuits.js';
import {
  fr,
  makeBaseOrMergeRollupPublicInputs,
  makeNewSideEffect,
  makeNewSideEffectLinkedToNoteHash,
  makePrivateKernelTailCircuitPublicInputs,
  makeProof,
  makePublicCallRequest,
  makeRootRollupPublicInputs,
} from '@aztec/circuits.js/testing';
import { makeTuple, range } from '@aztec/foundation/array';
import { toBufferBE } from '@aztec/foundation/bigint-buffer';
import { padArrayEnd, times } from '@aztec/foundation/collection';
<<<<<<< HEAD
import { Tuple, toTruncField } from '@aztec/foundation/serialize';
=======
import { to2Fields } from '@aztec/foundation/serialize';
>>>>>>> 7f216eb0
import { openTmpStore } from '@aztec/kv-store/utils';
import { MerkleTreeOperations, MerkleTrees } from '@aztec/world-state';

import { jest } from '@jest/globals';
import { MockProxy, mock } from 'jest-mock-extended';
import { type MemDown, default as memdown } from 'memdown';

import { VerificationKeys, getVerificationKeys } from '../mocks/verification_keys.js';
import { EmptyRollupProver } from '../prover/empty.js';
import { RollupProver } from '../prover/index.js';
import {
  ProcessedTx,
  makeEmptyProcessedTx as makeEmptyProcessedTxFromHistoricalTreeRoots,
  makeProcessedTx,
  toTxEffect,
} from '../sequencer/processed_tx.js';
import { WASMSimulator } from '../simulator/acvm_wasm.js';
import { RollupSimulator } from '../simulator/index.js';
import { RealRollupCircuitSimulator } from '../simulator/rollup.js';
import { SoloBlockBuilder } from './solo_block_builder.js';

export const createMemDown = () => (memdown as any)() as MemDown<any, any>;

describe('sequencer/solo_block_builder', () => {
  let builder: SoloBlockBuilder;
  let builderDb: MerkleTreeOperations;
  let expectsDb: MerkleTreeOperations;
  let vks: VerificationKeys;

  let simulator: MockProxy<RollupSimulator>;
  let prover: MockProxy<RollupProver>;

  let blockNumber: number;
  let baseRollupOutputLeft: BaseOrMergeRollupPublicInputs;
  let baseRollupOutputRight: BaseOrMergeRollupPublicInputs;
  let rootRollupOutput: RootRollupPublicInputs;
  let mockL1ToL2Messages: Fr[];

  let globalVariables: GlobalVariables;

  const emptyProof = new Proof(Buffer.alloc(32, 0));

  const chainId = Fr.ZERO;
  const version = Fr.ZERO;
  const coinbase = EthAddress.ZERO;
  const feeRecipient = AztecAddress.ZERO;

  beforeEach(async () => {
    blockNumber = 3;
    globalVariables = new GlobalVariables(chainId, version, new Fr(blockNumber), Fr.ZERO, coinbase, feeRecipient);

    builderDb = await MerkleTrees.new(openTmpStore()).then(t => t.asLatest());
    expectsDb = await MerkleTrees.new(openTmpStore()).then(t => t.asLatest());
    vks = getVerificationKeys();
    simulator = mock<RollupSimulator>();
    prover = mock<RollupProver>();
    builder = new SoloBlockBuilder(builderDb, vks, simulator, prover);

    // Create mock l1 to L2 messages
    mockL1ToL2Messages = new Array(NUMBER_OF_L1_L2_MESSAGES_PER_ROLLUP).fill(new Fr(0n));

    // Create mock outputs for simulator
    baseRollupOutputLeft = makeBaseOrMergeRollupPublicInputs(0, globalVariables);
    baseRollupOutputRight = makeBaseOrMergeRollupPublicInputs(0, globalVariables);
    rootRollupOutput = makeRootRollupPublicInputs(0);
    rootRollupOutput.header.globalVariables = globalVariables;

    // Set up mocks
    prover.getBaseRollupProof.mockResolvedValue(emptyProof);
    prover.getRootRollupProof.mockResolvedValue(emptyProof);
    simulator.baseRollupCircuit
      .mockResolvedValueOnce(baseRollupOutputLeft)
      .mockResolvedValueOnce(baseRollupOutputRight);
    simulator.rootRollupCircuit.mockResolvedValue(rootRollupOutput);
  }, 20_000);

  const makeEmptyProcessedTx = async () => {
    const header = await builderDb.buildInitialHeader();
    return makeEmptyProcessedTxFromHistoricalTreeRoots(header, chainId, version);
  };

  // Updates the expectedDb trees based on the new note hashes, contracts, and nullifiers from these txs
  const updateExpectedTreesFromTxs = async (txs: ProcessedTx[]) => {
    await expectsDb.appendLeaves(
      MerkleTreeId.NOTE_HASH_TREE,
      txs.flatMap(tx =>
        [...tx.data.endNonRevertibleData.newNoteHashes, ...tx.data.end.newNoteHashes].map(l => l.value.toBuffer()),
      ),
    );
    await expectsDb.batchInsert(
      MerkleTreeId.NULLIFIER_TREE,
      txs.flatMap(tx =>
        [...tx.data.endNonRevertibleData.newNullifiers, ...tx.data.end.newNullifiers].map(x => x.value.toBuffer()),
      ),
      NULLIFIER_SUBTREE_HEIGHT,
    );
    for (const tx of txs) {
      await expectsDb.batchInsert(
        MerkleTreeId.PUBLIC_DATA_TREE,
        [...tx.data.endNonRevertibleData.publicDataUpdateRequests, ...tx.data.end.publicDataUpdateRequests].map(
          write => {
            return new PublicDataTreeLeaf(write.leafSlot, write.newValue).toBuffer();
          },
        ),
        PUBLIC_DATA_SUBTREE_HEIGHT,
      );
    }
  };

  const updateL1ToL2MessageTree = async (l1ToL2Messages: Fr[]) => {
    const asBuffer = l1ToL2Messages.map(m => m.toBuffer());
    await expectsDb.appendLeaves(MerkleTreeId.L1_TO_L2_MESSAGE_TREE, asBuffer);
  };

  const updateArchive = async () => {
    const blockHash = rootRollupOutput.header.hash();
    await expectsDb.appendLeaves(MerkleTreeId.ARCHIVE, [blockHash.toBuffer()]);
  };

  const getTreeSnapshot = async (tree: MerkleTreeId) => {
    const treeInfo = await expectsDb.getTreeInfo(tree);
    return new AppendOnlyTreeSnapshot(Fr.fromBuffer(treeInfo.root), Number(treeInfo.size));
  };

  const getPartialStateReference = async () => {
    return new PartialStateReference(
      await getTreeSnapshot(MerkleTreeId.NOTE_HASH_TREE),
      await getTreeSnapshot(MerkleTreeId.NULLIFIER_TREE),
      await getTreeSnapshot(MerkleTreeId.PUBLIC_DATA_TREE),
    );
  };

  const getStateReference = async () => {
    return new StateReference(
      await getTreeSnapshot(MerkleTreeId.L1_TO_L2_MESSAGE_TREE),
      await getPartialStateReference(),
    );
  };

  const buildMockSimulatorInputs = async () => {
    const kernelOutput = makePrivateKernelTailCircuitPublicInputs();
    kernelOutput.constants.historicalHeader = await expectsDb.buildInitialHeader();
    kernelOutput.needsAppLogic = false;
    kernelOutput.needsSetup = false;
    kernelOutput.needsTeardown = false;

    const tx = makeProcessedTx(
      new Tx(
        kernelOutput,
        emptyProof,
        makeEmptyLogs(),
        makeEmptyLogs(),
        times(MAX_PUBLIC_CALL_STACK_LENGTH_PER_TX, makePublicCallRequest),
      ),
    );

    const txs = [tx, await makeEmptyProcessedTx()];

    // Calculate what would be the tree roots after the first tx and update mock circuit output
    await updateExpectedTreesFromTxs([txs[0]]);
    baseRollupOutputLeft.end = await getPartialStateReference();
    baseRollupOutputLeft.txsEffectsHash = to2Fields(toTxEffect(tx).hash());

    // Same for the tx on the right
    await updateExpectedTreesFromTxs([txs[1]]);
    baseRollupOutputRight.end = await getPartialStateReference();
    baseRollupOutputRight.txsEffectsHash = to2Fields(toTxEffect(tx).hash());

    // Update l1 to l2 message tree
    await updateL1ToL2MessageTree(mockL1ToL2Messages);

    // Collect all new nullifiers, commitments, and contracts from all txs in this block
    const txEffects: TxEffect[] = txs.map(tx => toTxEffect(tx));

    const body = new Body(padArrayEnd(mockL1ToL2Messages, Fr.ZERO, NUMBER_OF_L1_L2_MESSAGES_PER_ROLLUP), txEffects);
    // We are constructing the block here just to get body hash/calldata hash so we can pass in an empty archive and header
    const l2Block = L2Block.fromFields({
      archive: AppendOnlyTreeSnapshot.zero(),
      header: Header.empty(),
      // Only the values below go to body hash/calldata hash
      body,
    });

    // Now we update can make the final header, compute the block hash and update archive
    rootRollupOutput.header.globalVariables = globalVariables;
    rootRollupOutput.header.contentCommitment.txsEffectsHash = l2Block.body.getTxsEffectsHash();
    rootRollupOutput.header.state = await getStateReference();

    await updateArchive();
    rootRollupOutput.archive = await getTreeSnapshot(MerkleTreeId.ARCHIVE);

    return txs;
  };

  describe('mock simulator', () => {
    beforeAll(() => {
      jest.spyOn(TxEffect.prototype, 'hash').mockImplementation(() => {
        return Buffer.alloc(32, 0);
      });
    });

    afterAll(() => {
      jest.restoreAllMocks();
    });

    beforeEach(() => {
      // Create instance to test
      builder = new SoloBlockBuilder(builderDb, vks, simulator, prover);
      // since we now assert on the hash of the tx effect while running the base rollup,
      // we need to mock the hash function to return a constant value
    });

    it('builds an L2 block using mock simulator', async () => {
      // Assemble a fake transaction
      const txs = await buildMockSimulatorInputs();

      // Actually build a block!
      const [l2Block, proof] = await builder.buildL2Block(globalVariables, txs, mockL1ToL2Messages);

      expect(l2Block.number).toEqual(blockNumber);
      expect(proof).toEqual(emptyProof);
    }, 20000);

    it('rejects if too many l1 to l2 messages are provided', async () => {
      // Assemble a fake transaction
      const txs = await buildMockSimulatorInputs();
      const l1ToL2Messages = new Array(100).fill(new Fr(0n));
      await expect(builder.buildL2Block(globalVariables, txs, l1ToL2Messages)).rejects.toThrow();
    });
  });

  describe('circuits simulator', () => {
    beforeEach(() => {
      const simulator = new RealRollupCircuitSimulator(new WASMSimulator());
      const prover = new EmptyRollupProver();
      builder = new SoloBlockBuilder(builderDb, vks, simulator, prover);
    });

    const makeBloatedProcessedTx = async (seed = 0x1) => {
      seed *= MAX_NEW_NULLIFIERS_PER_TX; // Ensure no clashing given incremental seeds
      const tx = mockTx(seed);
      const kernelOutput = PublicKernelCircuitPublicInputs.empty();
      kernelOutput.constants.historicalHeader = await builderDb.buildInitialHeader();
      kernelOutput.end.publicDataUpdateRequests = makeTuple(
        MAX_REVERTIBLE_PUBLIC_DATA_UPDATE_REQUESTS_PER_TX,
        i => new PublicDataUpdateRequest(fr(i), fr(i + 10)),
        seed + 0x500,
      );
      kernelOutput.endNonRevertibleData.publicDataUpdateRequests = makeTuple(
        MAX_NON_REVERTIBLE_PUBLIC_DATA_UPDATE_REQUESTS_PER_TX,
        i => new PublicDataUpdateRequest(fr(i), fr(i + 10)),
        seed + 0x600,
      );

      const processedTx = makeProcessedTx(tx, kernelOutput, makeProof());

      processedTx.data.end.newNoteHashes = makeTuple(
        MAX_REVERTIBLE_NOTE_HASHES_PER_TX,
        makeNewSideEffect,
        seed + 0x100,
      );
      processedTx.data.endNonRevertibleData.newNoteHashes = makeTuple(
        MAX_NON_REVERTIBLE_NOTE_HASHES_PER_TX,
        makeNewSideEffect,
        seed + 0x100,
      );
      processedTx.data.end.newNullifiers = makeTuple(
        MAX_REVERTIBLE_NULLIFIERS_PER_TX,
        makeNewSideEffectLinkedToNoteHash,
        seed + 0x100000,
      );

      processedTx.data.endNonRevertibleData.newNullifiers = makeTuple(
        MAX_NON_REVERTIBLE_NULLIFIERS_PER_TX,
        makeNewSideEffectLinkedToNoteHash,
        seed + 0x100000 + MAX_REVERTIBLE_NULLIFIERS_PER_TX,
      );

      processedTx.data.end.newNullifiers[tx.data.end.newNullifiers.length - 1] = SideEffectLinkedToNoteHash.empty();

      processedTx.data.end.newL2ToL1Msgs = makeTuple(MAX_NEW_L2_TO_L1_MSGS_PER_TX, fr, seed + 0x300);
<<<<<<< HEAD
      processedTx.data.end.newContracts = [makeNewContractData(seed + 0x1000)];
      processedTx.data.end.encryptedLogsHash = toTruncField(processedTx.encryptedLogs.hash());
      processedTx.data.end.unencryptedLogsHash = toTruncField(processedTx.unencryptedLogs.hash());
=======
      processedTx.data.end.encryptedLogsHash = to2Fields(processedTx.encryptedLogs.hash());
      processedTx.data.end.unencryptedLogsHash = to2Fields(processedTx.unencryptedLogs.hash());
>>>>>>> 7f216eb0

      return processedTx;
    };

    it.each([
      [0, 4],
      [1, 4],
      [4, 4],
      [0, 16],
      [16, 16],
    ] as const)(
      'builds an L2 block with %i bloated txs and %i txs total',
      async (bloatedCount: number, totalCount: number) => {
        const noteHashTreeBefore = await builderDb.getTreeInfo(MerkleTreeId.NOTE_HASH_TREE);
        const txs = [
          ...(await Promise.all(times(bloatedCount, makeBloatedProcessedTx))),
          ...(await Promise.all(times(totalCount - bloatedCount, makeEmptyProcessedTx))),
        ];

        const [l2Block] = await builder.buildL2Block(globalVariables, txs, mockL1ToL2Messages);
        expect(l2Block.number).toEqual(blockNumber);

        await updateExpectedTreesFromTxs(txs);
        const noteHashTreeAfter = await builderDb.getTreeInfo(MerkleTreeId.NOTE_HASH_TREE);

        if (bloatedCount > 0) {
          expect(noteHashTreeAfter.root).not.toEqual(noteHashTreeBefore.root);
        }

        const expectedNoteHashTreeAfter = await expectsDb.getTreeInfo(MerkleTreeId.NOTE_HASH_TREE).then(t => t.root);
        expect(noteHashTreeAfter.root).toEqual(expectedNoteHashTreeAfter);
      },
      60000,
    );

    it('builds an empty L2 block', async () => {
      const txs = await Promise.all([
        makeEmptyProcessedTx(),
        makeEmptyProcessedTx(),
        makeEmptyProcessedTx(),
        makeEmptyProcessedTx(),
      ]);

      const [l2Block] = await builder.buildL2Block(globalVariables, txs, mockL1ToL2Messages);
      expect(l2Block.number).toEqual(blockNumber);
    }, 30_000);

    it('builds a mixed L2 block', async () => {
      const txs = await Promise.all([
        makeBloatedProcessedTx(1),
        makeBloatedProcessedTx(2),
        makeBloatedProcessedTx(3),
        makeBloatedProcessedTx(4),
      ]);

      const l1ToL2Messages = range(NUMBER_OF_L1_L2_MESSAGES_PER_ROLLUP, 1 + 0x400).map(fr);

      const [l2Block] = await builder.buildL2Block(globalVariables, txs, l1ToL2Messages);
      expect(l2Block.number).toEqual(blockNumber);
    }, 200_000);

    // This test specifically tests nullifier values which previously caused e2e_private_token test to fail
    it('e2e_private_token edge case regression test on nullifier values', async () => {
      const simulator = new RealRollupCircuitSimulator(new WASMSimulator());
      const prover = new EmptyRollupProver();
      builder = new SoloBlockBuilder(builderDb, vks, simulator, prover);
      // update the starting tree
      const updateVals = Array(4 * MAX_NEW_NULLIFIERS_PER_TX).fill(0n);
      updateVals[0] = 19777494491628650244807463906174285795660759352776418619064841306523677458742n;
      updateVals[1] = 10246291467305176436335175657884940686778521321101740385288169037814567547848n;

      // new added values
      const tx = await makeEmptyProcessedTx();
      tx.data.end.newNullifiers[0] = new SideEffectLinkedToNoteHash(
        new Fr(10336601644835972678500657502133589897705389664587188571002640950065546264856n),
        Fr.ZERO,
        Fr.ZERO,
      );
      tx.data.end.newNullifiers[1] = new SideEffectLinkedToNoteHash(
        new Fr(17490072961923661940560522096125238013953043065748521735636170028491723851741n),
        Fr.ZERO,
        Fr.ZERO,
      );

      const txs = [tx, await makeEmptyProcessedTx(), await makeEmptyProcessedTx(), await makeEmptyProcessedTx()];

      // Must be built after the txs are created
      await builderDb.batchInsert(
        MerkleTreeId.NULLIFIER_TREE,
        updateVals.map(v => toBufferBE(v, 32)),
        NULLIFIER_SUBTREE_HEIGHT,
      );

      const [l2Block] = await builder.buildL2Block(globalVariables, txs, mockL1ToL2Messages);

      expect(l2Block.number).toEqual(blockNumber);
    }, 20000);
  });

  // describe("Input guard tests", () => {
  // })
});<|MERGE_RESOLUTION|>--- conflicted
+++ resolved
@@ -41,11 +41,7 @@
 import { makeTuple, range } from '@aztec/foundation/array';
 import { toBufferBE } from '@aztec/foundation/bigint-buffer';
 import { padArrayEnd, times } from '@aztec/foundation/collection';
-<<<<<<< HEAD
 import { Tuple, toTruncField } from '@aztec/foundation/serialize';
-=======
-import { to2Fields } from '@aztec/foundation/serialize';
->>>>>>> 7f216eb0
 import { openTmpStore } from '@aztec/kv-store/utils';
 import { MerkleTreeOperations, MerkleTrees } from '@aztec/world-state';
 
@@ -207,12 +203,12 @@
     // Calculate what would be the tree roots after the first tx and update mock circuit output
     await updateExpectedTreesFromTxs([txs[0]]);
     baseRollupOutputLeft.end = await getPartialStateReference();
-    baseRollupOutputLeft.txsEffectsHash = to2Fields(toTxEffect(tx).hash());
+    baseRollupOutputLeft.txsEffectsHash = toTruncField(toTxEffect(tx).hash());
 
     // Same for the tx on the right
     await updateExpectedTreesFromTxs([txs[1]]);
     baseRollupOutputRight.end = await getPartialStateReference();
-    baseRollupOutputRight.txsEffectsHash = to2Fields(toTxEffect(tx).hash());
+    baseRollupOutputRight.txsEffectsHash = toTruncField(toTxEffect(tx).hash());
 
     // Update l1 to l2 message tree
     await updateL1ToL2MessageTree(mockL1ToL2Messages);
@@ -327,14 +323,8 @@
       processedTx.data.end.newNullifiers[tx.data.end.newNullifiers.length - 1] = SideEffectLinkedToNoteHash.empty();
 
       processedTx.data.end.newL2ToL1Msgs = makeTuple(MAX_NEW_L2_TO_L1_MSGS_PER_TX, fr, seed + 0x300);
-<<<<<<< HEAD
-      processedTx.data.end.newContracts = [makeNewContractData(seed + 0x1000)];
       processedTx.data.end.encryptedLogsHash = toTruncField(processedTx.encryptedLogs.hash());
       processedTx.data.end.unencryptedLogsHash = toTruncField(processedTx.unencryptedLogs.hash());
-=======
-      processedTx.data.end.encryptedLogsHash = to2Fields(processedTx.encryptedLogs.hash());
-      processedTx.data.end.unencryptedLogsHash = to2Fields(processedTx.unencryptedLogs.hash());
->>>>>>> 7f216eb0
 
       return processedTx;
     };
