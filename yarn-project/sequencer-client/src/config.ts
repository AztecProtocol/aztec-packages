import { type AllowedElement } from '@aztec/circuit-types';
import { AztecAddress, Fr, FunctionSelector, getContractClassFromArtifact } from '@aztec/circuits.js';
import { type L1ReaderConfig, l1ReaderConfigMappings } from '@aztec/ethereum';
import {
  type ConfigMappingsType,
  booleanConfigHelper,
  getConfigFromMappings,
  numberConfigHelper,
} from '@aztec/foundation/config';
import { EthAddress } from '@aztec/foundation/eth-address';
import { FPCContract } from '@aztec/noir-contracts.js/FPC';
import { TokenContractArtifact } from '@aztec/noir-contracts.js/Token';
import { ProtocolContractAddress } from '@aztec/protocol-contracts';

import {
  type PublisherConfig,
  type TxSenderConfig,
  getPublisherConfigMappings,
  getTxSenderConfigMappings,
} from './publisher/config.js';
import { type SequencerConfig } from './sequencer/config.js';

/** Chain configuration. */
type ChainConfig = {
  /** The chain id of the ethereum host. */
  l1ChainId: number;
  /** The version of the rollup. */
  version: number;
};

/**
 * Configuration settings for the SequencerClient.
 */
export type SequencerClientConfig = PublisherConfig & TxSenderConfig & SequencerConfig & L1ReaderConfig & ChainConfig;

export const sequencerConfigMappings: ConfigMappingsType<SequencerConfig> = {
  transactionPollingIntervalMS: {
    env: 'SEQ_TX_POLLING_INTERVAL_MS',
    description: 'The number of ms to wait between polling for pending txs.',
    ...numberConfigHelper(1_000),
  },
  maxTxsPerBlock: {
    env: 'SEQ_MAX_TX_PER_BLOCK',
    description: 'The maximum number of txs to include in a block.',
    ...numberConfigHelper(32),
  },
  minTxsPerBlock: {
    env: 'SEQ_MIN_TX_PER_BLOCK',
    description: 'The minimum number of txs to include in a block.',
    ...numberConfigHelper(1),
  },
  minSecondsBetweenBlocks: {
    env: 'SEQ_MIN_SECONDS_BETWEEN_BLOCKS',
    description: 'The minimum number of seconds in-between consecutive blocks.',
    ...numberConfigHelper(0),
  },
  maxSecondsBetweenBlocks: {
    env: 'SEQ_MAX_SECONDS_BETWEEN_BLOCKS',
    description:
      'The maximum number of seconds in-between consecutive blocks. Sequencer will produce a block with less than minTxsPerBlock once this threshold is reached.',
    ...numberConfigHelper(0),
  },
  coinbase: {
    env: 'COINBASE',
    parseEnv: (val: string) => EthAddress.fromString(val),
    description: 'Recipient of block reward.',
  },
  feeRecipient: {
    env: 'FEE_RECIPIENT',
    parseEnv: (val: string) => AztecAddress.fromString(val),
    description: 'Address to receive fees.',
  },
  acvmWorkingDirectory: {
    env: 'ACVM_WORKING_DIRECTORY',
    description: 'The working directory to use for simulation/proving',
  },
  acvmBinaryPath: {
    env: 'ACVM_BINARY_PATH',
    description: 'The path to the ACVM binary',
  },
  allowedInSetup: {
    env: 'SEQ_ALLOWED_SETUP_FN',
    parseEnv: (val: string) => parseSequencerAllowList(val),
    defaultValue: getDefaultAllowedSetupFunctions(),
    description: 'The list of functions calls allowed to run in setup',
    printDefault: () =>
      'AuthRegistry, FeeJuice.increase_public_balance, Token.increase_public_balance, FPC.prepare_fee',
  },
  allowedInTeardown: {
    env: 'SEQ_ALLOWED_TEARDOWN_FN',
    parseEnv: (val: string) => parseSequencerAllowList(val),
    defaultValue: getDefaultAllowedTeardownFunctions(),
    description: 'The list of functions calls allowed to run teardown',
    printDefault: () => 'FPC.pay_refund, FPC.pay_refund_with_shielded_rebate',
  },
  maxBlockSizeInBytes: {
    env: 'SEQ_MAX_BLOCK_SIZE_IN_BYTES',
    description: 'Max block size',
    ...numberConfigHelper(1024 * 1024),
  },
  enforceFees: {
    env: 'ENFORCE_FEES',
    description: 'Whether to require every tx to have a fee payer',
    ...booleanConfigHelper(),
  },
};

export const chainConfigMappings: ConfigMappingsType<ChainConfig> = {
  l1ChainId: l1ReaderConfigMappings.l1ChainId,
  version: {
    env: 'VERSION',
    description: 'The version of the rollup.',
    ...numberConfigHelper(1),
  },
};

export const sequencerClientConfigMappings: ConfigMappingsType<SequencerClientConfig> = {
  ...sequencerConfigMappings,
  ...l1ReaderConfigMappings,
  ...getTxSenderConfigMappings('SEQ'),
  ...getPublisherConfigMappings('SEQ'),
  ...chainConfigMappings,
};

/**
 * Creates an instance of SequencerClientConfig out of environment variables using sensible defaults for integration testing if not set.
 */
export function getConfigEnvVars(): SequencerClientConfig {
  return getConfigFromMappings<SequencerClientConfig>(sequencerClientConfigMappings);
}

/**
 * Parses a string to a list of allowed elements.
 * Each encoded is expected to be of one of the following formats
 * `I:${address}`
 * `I:${address}:${selector}`
 * `C:${classId}`
 * `C:${classId}:${selector}`
 *
 * @param value The string to parse
 * @returns A list of allowed elements
 */
export function parseSequencerAllowList(value: string): AllowedElement[] {
  const entries: AllowedElement[] = [];

  if (!value) {
    return entries;
  }

  for (const val of value.split(',')) {
    const [typeString, identifierString, selectorString] = val.split(':');
    const selector = selectorString !== undefined ? FunctionSelector.fromString(selectorString) : undefined;

    if (typeString === 'I') {
      if (selector) {
        entries.push({
          address: AztecAddress.fromString(identifierString),
          selector,
        });
      } else {
        entries.push({
          address: AztecAddress.fromString(identifierString),
        });
      }
    } else if (typeString === 'C') {
      if (selector) {
        entries.push({
          classId: Fr.fromString(identifierString),
          selector,
        });
      } else {
        entries.push({
          classId: Fr.fromString(identifierString),
        });
      }
    }
  }

  return entries;
}

function getDefaultAllowedSetupFunctions(): AllowedElement[] {
  return [
    // needed for authwit support
    {
      address: ProtocolContractAddress.AuthRegistry,
    },
    // needed for claiming on the same tx as a spend
    {
<<<<<<< HEAD
      address: ProtocolContractAddress.FeeJuice,
      selector: FunctionSelector.fromSignature('_increase_public_balance((Field),Field)'),
=======
      address: FeeJuiceAddress,
      // We can't restrict the selector because public functions get routed via dispatch.
      // selector: FunctionSelector.fromSignature('_increase_public_balance((Field),Field)'),
>>>>>>> 0d5b116b
    },
    // needed for private transfers via FPC
    {
      classId: getContractClassFromArtifact(TokenContractArtifact).id,
      // We can't restrict the selector because public functions get routed via dispatch.
      // selector: FunctionSelector.fromSignature('_increase_public_balance((Field),Field)'),
    },
    {
      classId: getContractClassFromArtifact(FPCContract.artifact).id,
      // We can't restrict the selector because public functions get routed via dispatch.
      // selector: FunctionSelector.fromSignature('prepare_fee((Field),Field,(Field),Field)'),
    },
  ];
}

function getDefaultAllowedTeardownFunctions(): AllowedElement[] {
  return [
    {
      classId: getContractClassFromArtifact(FPCContract.artifact).id,
      selector: FunctionSelector.fromSignature('pay_refund((Field),Field,(Field))'),
    },
    {
      classId: getContractClassFromArtifact(FPCContract.artifact).id,
      selector: FunctionSelector.fromSignature('pay_refund_with_shielded_rebate(Field,(Field),Field)'),
    },
  ];
}<|MERGE_RESOLUTION|>--- conflicted
+++ resolved
@@ -187,14 +187,9 @@
     },
     // needed for claiming on the same tx as a spend
     {
-<<<<<<< HEAD
       address: ProtocolContractAddress.FeeJuice,
-      selector: FunctionSelector.fromSignature('_increase_public_balance((Field),Field)'),
-=======
-      address: FeeJuiceAddress,
       // We can't restrict the selector because public functions get routed via dispatch.
       // selector: FunctionSelector.fromSignature('_increase_public_balance((Field),Field)'),
->>>>>>> 0d5b116b
     },
     // needed for private transfers via FPC
     {
