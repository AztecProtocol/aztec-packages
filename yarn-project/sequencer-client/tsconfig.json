--- conflicted
+++ resolved
@@ -7,12 +7,6 @@
   },
   "references": [
     {
-<<<<<<< HEAD
-      "path": "../simulator"
-    },
-    {
-=======
->>>>>>> c1709b3d
       "path": "../circuit-types"
     },
     {
