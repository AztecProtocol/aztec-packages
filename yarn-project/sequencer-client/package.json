{
  "name": "@aztec/sequencer-client",
  "version": "0.1.0",
  "type": "module",
  "exports": "./dest/index.js",
  "typedocOptions": {
    "entryPoints": [
      "./src/index.ts"
    ],
    "name": "Sequencer Client",
    "tsconfig": "./tsconfig.json"
  },
  "scripts": {
    "build": "yarn clean && tsc -b",
    "build:dev": "tsc -b --watch",
    "clean": "rm -rf ./dest .tsbuildinfo",
    "formatting": "run -T prettier --check ./src && run -T eslint ./src",
    "formatting:fix": "run -T eslint --fix ./src && run -T prettier -w ./src",
    "test": "NODE_NO_WARNINGS=1 node --experimental-vm-modules $(yarn bin jest) --passWithNoTests",
    "test:integration": "concurrently -k -s first -c reset,dim -n test,anvil \"yarn test:integration:run\" \"anvil\"",
    "test:integration:run": "NODE_NO_WARNINGS=1 node --experimental-vm-modules $(yarn bin jest) --no-cache --config jest.integration.config.json"
  },
  "dependencies": {
    "@aztec/circuit-types": "workspace:^",
    "@aztec/circuits.js": "workspace:^",
    "@aztec/ethereum": "workspace:^",
    "@aztec/foundation": "workspace:^",
    "@aztec/l1-artifacts": "workspace:^",
    "@aztec/merkle-tree": "workspace:^",
    "@aztec/noir-protocol-circuits-types": "workspace:^",
    "@aztec/p2p": "workspace:^",
<<<<<<< HEAD
=======
    "@aztec/protocol-contracts": "workspace:^",
>>>>>>> c1709b3d
    "@aztec/simulator": "workspace:^",
    "@aztec/types": "workspace:^",
    "@aztec/world-state": "workspace:^",
    "lodash.chunk": "^4.2.0",
    "lodash.pick": "^4.4.0",
    "tslib": "^2.4.0",
    "viem": "^2.7.15"
  },
  "devDependencies": {
    "@aztec/kv-store": "workspace:^",
    "@jest/globals": "^29.5.0",
    "@types/jest": "^29.5.0",
    "@types/levelup": "^5.1.2",
    "@types/lodash.chunk": "^4.2.7",
    "@types/lodash.pick": "^4.4.7",
    "@types/memdown": "^3.0.0",
    "@types/node": "^18.7.23",
    "concurrently": "^7.6.0",
    "eslint": "^8.37.0",
    "jest": "^29.5.0",
    "jest-mock-extended": "^3.0.3",
    "levelup": "^5.1.1",
    "memdown": "^6.1.1",
    "prettier": "^2.8.7",
    "ts-jest": "^29.1.0",
    "ts-node": "^10.9.1",
    "typescript": "^5.0.4"
  },
  "files": [
    "dest",
    "src",
    "!*.test.*"
  ],
  "types": "./dest/index.d.ts",
  "engines": {
    "node": ">=18"
  }
}<|MERGE_RESOLUTION|>--- conflicted
+++ resolved
@@ -29,10 +29,7 @@
     "@aztec/merkle-tree": "workspace:^",
     "@aztec/noir-protocol-circuits-types": "workspace:^",
     "@aztec/p2p": "workspace:^",
-<<<<<<< HEAD
-=======
     "@aztec/protocol-contracts": "workspace:^",
->>>>>>> c1709b3d
     "@aztec/simulator": "workspace:^",
     "@aztec/types": "workspace:^",
     "@aztec/world-state": "workspace:^",
