--- conflicted
+++ resolved
@@ -15,12 +15,7 @@
     "clean": "rm -rf ./dest .tsbuildinfo",
     "formatting": "run -T prettier --check ./src && run -T eslint ./src",
     "formatting:fix": "run -T eslint --fix ./src && run -T prettier -w ./src",
-<<<<<<< HEAD
-    "test": "HARDWARE_CONCURRENCY=16 RAYON_NUM_THREADS=4 NODE_NO_WARNINGS=1 node --experimental-vm-modules ../node_modules/.bin/jest --passWithNoTests --maxWorkers=8",
-    "start": "DEBUG='aztec:*' && node ./dest/bin/index.js"
-=======
-    "test": "NODE_NO_WARNINGS=1 node --experimental-vm-modules ../node_modules/.bin/jest --passWithNoTests"
->>>>>>> 77b00399
+    "test": "HARDWARE_CONCURRENCY=16 RAYON_NUM_THREADS=4 NODE_NO_WARNINGS=1 node --experimental-vm-modules ../node_modules/.bin/jest --passWithNoTests --maxWorkers=8"
   },
   "inherits": [
     "../package.common.json"
