{
  "name": "@aztec/kv-store",
  "version": "0.1.0",
  "type": "module",
  "exports": {
    ".": "./dest/interfaces/index.js",
    "./lmdb": "./dest/lmdb/index.js",
    "./utils": "./dest/utils.js",
<<<<<<< HEAD
=======
    "./stores": "./dest/stores/index.js",
>>>>>>> ece1d455
    "./config": "./dest/config.js"
  },
  "scripts": {
    "build": "yarn clean && tsc -b",
    "build:dev": "tsc -b --watch",
    "clean": "rm -rf ./dest .tsbuildinfo",
    "formatting": "run -T prettier --check ./src && run -T eslint ./src",
    "formatting:fix": "run -T eslint --fix ./src && run -T prettier -w ./src",
    "test": "NODE_NO_WARNINGS=1 node --experimental-vm-modules ../node_modules/.bin/jest --passWithNoTests",
    "start": "DEBUG='aztec:*' && node ./dest/bin/index.js"
  },
  "inherits": [
    "../package.common.json"
  ],
  "jest": {
    "moduleNameMapper": {
      "^(\\.{1,2}/.*)\\.[cm]?js$": "$1"
    },
    "testRegex": "./src/.*\\.test\\.(js|mjs|ts)$",
    "rootDir": "./src",
    "workerThreads": true,
    "transform": {
      "^.+\\.tsx?$": [
        "@swc/jest",
        {
          "jsc": {
            "parser": {
              "syntax": "typescript",
              "decorators": true
            },
            "transform": {
              "decoratorVersion": "2022-03"
            }
          }
        }
      ]
    },
    "extensionsToTreatAsEsm": [
      ".ts"
    ],
    "reporters": [
      [
        "default",
        {
          "summaryThreshold": 9999
        }
      ]
    ]
  },
  "dependencies": {
<<<<<<< HEAD
=======
    "@aztec/circuit-types": "workspace:^",
>>>>>>> ece1d455
    "@aztec/ethereum": "workspace:^",
    "@aztec/foundation": "workspace:^",
    "lmdb": "^3.0.6"
  },
  "devDependencies": {
    "@aztec/circuits.js": "workspace:^",
    "@jest/globals": "^29.5.0",
    "@types/jest": "^29.5.0",
    "@types/node": "^18.7.23",
    "jest": "^29.5.0",
    "jest-mock-extended": "^3.0.3",
    "ts-node": "^10.9.1",
    "typescript": "^5.0.4"
  },
  "files": [
    "dest",
    "src",
    "!*.test.*"
  ],
  "engines": {
    "node": ">=18"
  }
}<|MERGE_RESOLUTION|>--- conflicted
+++ resolved
@@ -6,10 +6,7 @@
     ".": "./dest/interfaces/index.js",
     "./lmdb": "./dest/lmdb/index.js",
     "./utils": "./dest/utils.js",
-<<<<<<< HEAD
-=======
     "./stores": "./dest/stores/index.js",
->>>>>>> ece1d455
     "./config": "./dest/config.js"
   },
   "scripts": {
@@ -60,10 +57,7 @@
     ]
   },
   "dependencies": {
-<<<<<<< HEAD
-=======
     "@aztec/circuit-types": "workspace:^",
->>>>>>> ece1d455
     "@aztec/ethereum": "workspace:^",
     "@aztec/foundation": "workspace:^",
     "lmdb": "^3.0.6"
