{
  "name": "@aztec/kv-store",
  "version": "0.1.0",
  "type": "module",
  "exports": {
    ".": "./dest/interfaces/index.js",
    "./lmdb": "./dest/lmdb/index.js",
    "./utils": "./dest/utils.js",
<<<<<<< HEAD
    "./stores": "./dest/stores/index.js"
=======
    "./config": "./dest/config.js"
>>>>>>> 58761fcf
  },
  "scripts": {
    "build": "yarn clean && tsc -b",
    "build:dev": "tsc -b --watch",
    "clean": "rm -rf ./dest .tsbuildinfo",
    "formatting": "run -T prettier --check ./src && run -T eslint ./src",
    "formatting:fix": "run -T eslint --fix ./src && run -T prettier -w ./src",
    "test": "NODE_NO_WARNINGS=1 node --experimental-vm-modules ../node_modules/.bin/jest --passWithNoTests",
    "start": "DEBUG='aztec:*' && node ./dest/bin/index.js"
  },
  "inherits": [
    "../package.common.json"
  ],
  "jest": {
    "moduleNameMapper": {
      "^(\\.{1,2}/.*)\\.[cm]?js$": "$1"
    },
    "testRegex": "./src/.*\\.test\\.(js|mjs|ts)$",
    "rootDir": "./src",
    "workerThreads": true,
    "transform": {
      "^.+\\.tsx?$": [
        "@swc/jest",
        {
          "jsc": {
            "parser": {
              "syntax": "typescript",
              "decorators": true
            },
            "transform": {
              "decoratorVersion": "2022-03"
            }
          }
        }
      ]
    },
    "extensionsToTreatAsEsm": [
      ".ts"
    ],
    "reporters": [
      [
        "default",
        {
          "summaryThreshold": 9999
        }
      ]
    ]
  },
  "dependencies": {
<<<<<<< HEAD
    "@aztec/circuit-types": "workspace:^",
=======
    "@aztec/ethereum": "workspace:^",
>>>>>>> 58761fcf
    "@aztec/foundation": "workspace:^",
    "lmdb": "^3.0.6"
  },
  "devDependencies": {
    "@aztec/circuits.js": "workspace:^",
    "@jest/globals": "^29.5.0",
    "@types/jest": "^29.5.0",
    "@types/node": "^18.7.23",
    "jest": "^29.5.0",
    "jest-mock-extended": "^3.0.3",
    "ts-node": "^10.9.1",
    "typescript": "^5.0.4"
  },
  "files": [
    "dest",
    "src",
    "!*.test.*"
  ],
  "engines": {
    "node": ">=18"
  }
}<|MERGE_RESOLUTION|>--- conflicted
+++ resolved
@@ -6,11 +6,7 @@
     ".": "./dest/interfaces/index.js",
     "./lmdb": "./dest/lmdb/index.js",
     "./utils": "./dest/utils.js",
-<<<<<<< HEAD
-    "./stores": "./dest/stores/index.js"
-=======
     "./config": "./dest/config.js"
->>>>>>> 58761fcf
   },
   "scripts": {
     "build": "yarn clean && tsc -b",
@@ -60,11 +56,7 @@
     ]
   },
   "dependencies": {
-<<<<<<< HEAD
-    "@aztec/circuit-types": "workspace:^",
-=======
     "@aztec/ethereum": "workspace:^",
->>>>>>> 58761fcf
     "@aztec/foundation": "workspace:^",
     "lmdb": "^3.0.6"
   },
