--- conflicted
+++ resolved
@@ -15,14 +15,9 @@
     "clean": "rm -rf ./dest .tsbuildinfo",
     "formatting": "run -T prettier --check ./src && run -T eslint ./src",
     "formatting:fix": "run -T eslint --fix ./src && run -T prettier -w ./src",
-<<<<<<< HEAD
     "test:node": "NODE_NO_WARNINGS=1 mocha --config ./.mocharc.json",
     "test:browser": "wtr --config ./web-test-runner.config.mjs",
-    "start": "DEBUG='aztec:*' && node ./dest/bin/index.js",
     "test": "yarn test:node && yarn test:browser"
-=======
-    "test": "NODE_NO_WARNINGS=1 node --experimental-vm-modules ../node_modules/.bin/jest --passWithNoTests"
->>>>>>> f5de7d18
   },
   "inherits": [
     "../package.common.json",
