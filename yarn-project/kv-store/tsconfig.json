{
  "extends": "..",
  "compilerOptions": {
    "outDir": "dest",
    "rootDir": "src",
    "tsBuildInfoFile": ".tsbuildinfo"
  },
  "references": [
    {
<<<<<<< HEAD
      "path": "../ethereum"
    },
    {
      "path": "../foundation"
=======
      "path": "../circuit-types"
    },
    {
      "path": "../ethereum"
    },
    {
      "path": "../foundation"
    },
    {
      "path": "../circuits.js"
>>>>>>> 55564aac
    }
  ],
  "include": ["src"]
}<|MERGE_RESOLUTION|>--- conflicted
+++ resolved
@@ -7,12 +7,6 @@
   },
   "references": [
     {
-<<<<<<< HEAD
-      "path": "../ethereum"
-    },
-    {
-      "path": "../foundation"
-=======
       "path": "../circuit-types"
     },
     {
@@ -23,7 +17,6 @@
     },
     {
       "path": "../circuits.js"
->>>>>>> 55564aac
     }
   ],
   "include": ["src"]
