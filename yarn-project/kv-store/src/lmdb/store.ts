--- conflicted
+++ resolved
@@ -1,9 +1,6 @@
-<<<<<<< HEAD
-=======
 import { createDebugLogger } from '@aztec/foundation/log';
 
 import { mkdtemp } from 'fs/promises';
->>>>>>> e43684cf
 import { type Database, type Key, type RootDatabase, open } from 'lmdb';
 import { tmpdir } from 'os';
 import { join } from 'path';
@@ -57,14 +54,6 @@
    * @param log - A logger to use. Optional
    * @returns The store
    */
-<<<<<<< HEAD
-  static open(path?: string, ephemeral: boolean = false): AztecLmdbStore {
-    const rootDb = open({
-      path,
-      noSync: ephemeral,
-    });
-    return new AztecLmdbStore(rootDb);
-=======
   static open(
     path?: string,
     ephemeral: boolean = false,
@@ -84,7 +73,6 @@
     await this.#rootDb.backup(forkPath, false);
     const forkDb = open(forkPath, { noSync: this.isEphemeral });
     return new AztecLmdbStore(forkDb, this.isEphemeral);
->>>>>>> e43684cf
   }
 
   /**
