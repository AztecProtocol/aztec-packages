import { type L2Block } from '@aztec/circuit-types';
import { type BlockHeader, Fr } from '@aztec/circuits.js';
import { times } from '@aztec/foundation/collection';
import { type AztecKVStore } from '@aztec/kv-store';
import { openTmpStore } from '@aztec/kv-store/utils';

import { L2TipsStore } from './l2_tips_store.js';

describe('L2TipsStore', () => {
  let kvStore: AztecKVStore;
  let tipsStore: L2TipsStore;

  beforeEach(() => {
    kvStore = openTmpStore(true);
    tipsStore = new L2TipsStore(kvStore, 'test');
  });

  const makeBlock = (number: number): L2Block =>
<<<<<<< HEAD
    ({ number, header: { hash: async () => new Fr(number) } as Header } as L2Block);
=======
    ({ number, header: { hash: () => new Fr(number) } as BlockHeader } as L2Block);
>>>>>>> 89cb8d33

  const makeTip = (number: number) => ({ number, hash: number === 0 ? undefined : new Fr(number).toString() });

  const makeTips = (latest: number, proven: number, finalized: number) => ({
    latest: makeTip(latest),
    proven: makeTip(proven),
    finalized: makeTip(finalized),
  });

  it('returns zero if no tips are stored', async () => {
    const tips = await tipsStore.getL2Tips();
    expect(tips).toEqual(makeTips(0, 0, 0));
  });

  it('stores chain tips', async () => {
    await tipsStore.handleBlockStreamEvent({ type: 'blocks-added', blocks: times(20, i => makeBlock(i + 1)) });

    await tipsStore.handleBlockStreamEvent({ type: 'chain-finalized', blockNumber: 5 });
    await tipsStore.handleBlockStreamEvent({ type: 'chain-proven', blockNumber: 8 });
    await tipsStore.handleBlockStreamEvent({ type: 'chain-pruned', blockNumber: 10 });

    const tips = await tipsStore.getL2Tips();
    expect(tips).toEqual(makeTips(10, 8, 5));
  });

  it('sets latest tip from blocks added', async () => {
    await tipsStore.handleBlockStreamEvent({ type: 'blocks-added', blocks: times(3, i => makeBlock(i + 1)) });

    const tips = await tipsStore.getL2Tips();
    expect(tips).toEqual(makeTips(3, 0, 0));

    expect(await tipsStore.getL2BlockHash(1)).toEqual(new Fr(1).toString());
    expect(await tipsStore.getL2BlockHash(2)).toEqual(new Fr(2).toString());
    expect(await tipsStore.getL2BlockHash(3)).toEqual(new Fr(3).toString());
  });

  it('clears block hashes when setting finalized chain', async () => {
    await tipsStore.handleBlockStreamEvent({ type: 'blocks-added', blocks: times(5, i => makeBlock(i + 1)) });
    await tipsStore.handleBlockStreamEvent({ type: 'chain-proven', blockNumber: 3 });
    await tipsStore.handleBlockStreamEvent({ type: 'chain-finalized', blockNumber: 3 });

    const tips = await tipsStore.getL2Tips();
    expect(tips).toEqual(makeTips(5, 3, 3));

    expect(await tipsStore.getL2BlockHash(1)).toBeUndefined();
    expect(await tipsStore.getL2BlockHash(2)).toBeUndefined();

    expect(await tipsStore.getL2BlockHash(3)).toEqual(new Fr(3).toString());
    expect(await tipsStore.getL2BlockHash(4)).toEqual(new Fr(4).toString());
    expect(await tipsStore.getL2BlockHash(5)).toEqual(new Fr(5).toString());
  });
});<|MERGE_RESOLUTION|>--- conflicted
+++ resolved
@@ -16,11 +16,7 @@
   });
 
   const makeBlock = (number: number): L2Block =>
-<<<<<<< HEAD
-    ({ number, header: { hash: async () => new Fr(number) } as Header } as L2Block);
-=======
     ({ number, header: { hash: () => new Fr(number) } as BlockHeader } as L2Block);
->>>>>>> 89cb8d33
 
   const makeTip = (number: number) => ({ number, hash: number === 0 ? undefined : new Fr(number).toString() });
 
