import type { Logger } from '@aztec/foundation/log';

import { type DBSchema, type IDBPDatabase, type IDBPTransaction, deleteDB, openDB } from 'idb';

import type { AztecAsyncArray } from '../interfaces/array.js';
import type { Key, StoreSize, Value } from '../interfaces/common.js';
import type { AztecAsyncCounter } from '../interfaces/counter.js';
import type { AztecAsyncMap } from '../interfaces/map.js';
import type { AztecAsyncMultiMap } from '../interfaces/multi_map.js';
import type { AztecAsyncSet } from '../interfaces/set.js';
import type { AztecAsyncSingleton } from '../interfaces/singleton.js';
import type { AztecAsyncKVStore } from '../interfaces/store.js';
import { IndexedDBAztecArray } from './array.js';
import { IndexedDBAztecMap } from './map.js';
import { IndexedDBAztecMultiMap } from './multi_map.js';
import { IndexedDBAztecSet } from './set.js';
import { IndexedDBAztecSingleton } from './singleton.js';

export type StoredData<V extends Value> = {
  value: V;
  container: string;
  key: string;
  keyCount: number;
  slot: string;
  hash: string;
};

export interface AztecIDBSchema extends DBSchema {
  data: {
    value: StoredData<any>;
    key: string;
    indexes: { container: string; key: string; keyCount: number; hash: string };
  };
}

/**
 * A key-value store backed by IndexedDB.
 */

export class AztecIndexedDBStore implements AztecAsyncKVStore {
  #rootDB: IDBPDatabase<AztecIDBSchema>;
  #name: string;
<<<<<<< HEAD
  #currentTx: IDBPTransaction<AztecIDBSchema, ['data'], 'readwrite'> | undefined;
=======
  #currentTx?: IDBPTransaction<AztecIDBSchema, ['data'], 'readwrite'>;
>>>>>>> 21c9591b

  #containers = new Set<
    | IndexedDBAztecArray<any>
    | IndexedDBAztecMap<any, any>
    | IndexedDBAztecMultiMap<any, any>
    | IndexedDBAztecSet<any>
    | IndexedDBAztecSingleton<any>
  >();

  constructor(
    rootDB: IDBPDatabase<AztecIDBSchema>,
    public readonly isEphemeral: boolean,
    name: string,
  ) {
    this.#rootDB = rootDB;
    this.#name = name;
  }
  /**
   * Creates a new AztecKVStore backed by IndexedDB. The path to the database is optional. If not provided,
   * the database will be stored in a temporary location and be deleted when the process exists.
   *
   *
   * @param path - A path on the disk to store the database. Optional
   * @param ephemeral - true if the store should only exist in memory and not automatically be flushed to disk. Optional
   * @param log - A logger to use. Optional
   * @returns The store
   */
  static async open(log: Logger, name?: string, ephemeral: boolean = false): Promise<AztecIndexedDBStore> {
    name = name && !ephemeral ? name : globalThis.crypto.getRandomValues(new Uint8Array(16)).join('');
    log.debug(`Opening IndexedDB ${ephemeral ? 'temp ' : ''}database with name ${name}`);
    const rootDB = await openDB<AztecIDBSchema>(name, 1, {
      upgrade(db) {
        const objectStore = db.createObjectStore('data', { keyPath: 'slot' });

        objectStore.createIndex('key', ['container', 'key'], { unique: false });
        // Keep count of the maximum number of keys ever inserted in the container
        // This allows unique slots for repeated keys, which is useful for multi-maps
        objectStore.createIndex('keyCount', ['container', 'key', 'keyCount'], { unique: true });
        // Keep an index on the pair key-hash for a given container, allowing us to efficiently
        // delete unique values from multi-maps
        objectStore.createIndex('hash', ['container', 'key', 'hash'], { unique: true });
      },
    });

    const kvStore = new AztecIndexedDBStore(rootDB, ephemeral, name);
    return kvStore;
  }

  /**
   * Creates a new AztecMap in the store.
   * @param name - Name of the map
   * @returns A new AztecMap
   */
  openMap<K extends Key, V extends Value>(name: string): AztecAsyncMap<K, V> {
    const map = new IndexedDBAztecMap<K, V>(this.#rootDB, name);
    this.#containers.add(map);
    return map;
  }

  /**
   * Creates a new AztecSet in the store.
   * @param name - Name of the set
   * @returns A new AztecSet
   */
  openSet<K extends Key>(name: string): AztecAsyncSet<K> {
    const set = new IndexedDBAztecSet<K>(this.#rootDB, name);
    this.#containers.add(set);
    return set;
  }

  /**
   * Creates a new AztecMultiMap in the store. A multi-map stores multiple values for a single key automatically.
   * @param name - Name of the map
   * @returns A new AztecMultiMap
   */
  openMultiMap<K extends Key, V extends Value>(name: string): AztecAsyncMultiMap<K, V> {
    const multimap = new IndexedDBAztecMultiMap<K, V>(this.#rootDB, name);
    this.#containers.add(multimap);
    return multimap;
  }

  openCounter<K extends Key>(_name: string): AztecAsyncCounter<K> {
    throw new Error('Method not implemented.');
  }

  /**
   * Creates a new AztecArray in the store.
   * @param name - Name of the array
   * @returns A new AztecArray
   */
  openArray<T extends Value>(name: string): AztecAsyncArray<T> {
    const array = new IndexedDBAztecArray<T>(this.#rootDB, name);
    this.#containers.add(array);
    return array;
  }

  /**
   * Creates a new AztecSingleton in the store.
   * @param name - Name of the singleton
   * @returns A new AztecSingleton
   */
  openSingleton<T extends Value>(name: string): AztecAsyncSingleton<T> {
    const singleton = new IndexedDBAztecSingleton<T>(this.#rootDB, name);
    this.#containers.add(singleton);
    return singleton;
  }

  /**
   * Runs a callback in a transaction.
   * @param callback - Function to execute in a transaction
   * @returns A promise that resolves to the return value of the callback
   */
  async transactionAsync<T>(callback: () => Promise<T>): Promise<T> {
    // We can only have one transaction at a time for the same store
    // So we need to wait for the current one to finish
    if (this.#currentTx) {
      await this.#currentTx.done;
    }
    this.#currentTx = this.#rootDB.transaction('data', 'readwrite');
    for (const container of this.#containers) {
      container.db = this.#currentTx.store;
    }
    // Avoid awaiting this promise so it doesn't get scheduled in the next microtask
    // By then, the tx would be closed
    const runningPromise = callback();
    // Wait for the transaction to finish
    await this.#currentTx.done;
    for (const container of this.#containers) {
      container.db = undefined;
    }

    // Return the result of the callback.
    // Tx is guaranteed to already be closed, so the await doesn't hurt anything here
    return await runningPromise;
  }

  /**
   * Clears all entries in the store & sub DBs.
   */
  async clear() {
    await this.#rootDB.transaction('data', 'readwrite').store.clear();
  }

  /** Deletes this store and removes the database */
  delete() {
    this.#containers.clear();
    this.#rootDB.close();
    return deleteDB(this.#name);
  }

  estimateSize(): Promise<StoreSize> {
    return Promise.resolve({ mappingSize: 0, physicalFileSize: 0, actualSize: 0, numItems: 0 });
  }

  close(): Promise<void> {
    return Promise.resolve();
  }

  backupTo(_dstPath: string, _compact?: boolean): Promise<void> {
    throw new Error('Method not implemented.');
  }
}<|MERGE_RESOLUTION|>--- conflicted
+++ resolved
@@ -40,11 +40,7 @@
 export class AztecIndexedDBStore implements AztecAsyncKVStore {
   #rootDB: IDBPDatabase<AztecIDBSchema>;
   #name: string;
-<<<<<<< HEAD
   #currentTx: IDBPTransaction<AztecIDBSchema, ['data'], 'readwrite'> | undefined;
-=======
-  #currentTx?: IDBPTransaction<AztecIDBSchema, ['data'], 'readwrite'>;
->>>>>>> 21c9591b
 
   #containers = new Set<
     | IndexedDBAztecArray<any>
