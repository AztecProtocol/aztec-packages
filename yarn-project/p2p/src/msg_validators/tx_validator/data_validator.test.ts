--- conflicted
+++ resolved
@@ -1,13 +1,9 @@
 import { type Tx } from '@aztec/circuit-types';
 import { mockTx } from '@aztec/circuit-types/testing';
-<<<<<<< HEAD
-import { AztecAddress, Fr, FunctionSelector } from '@aztec/circuits.js';
+import { FunctionSelector } from '@aztec/circuits.js/abi';
+import { AztecAddress } from '@aztec/circuits.js/aztec-address';
 import { computeVarArgsHash } from '@aztec/circuits.js/hash';
 import { MAX_ARGS_TO_ALL_ENQUEUED_CALLS } from '@aztec/constants';
-=======
-import { FunctionSelector } from '@aztec/circuits.js/abi';
-import { AztecAddress } from '@aztec/circuits.js/aztec-address';
->>>>>>> 2d9ccb9f
 import { timesParallel } from '@aztec/foundation/collection';
 import { Fr } from '@aztec/foundation/fields';
 
