import { type Tx } from '@aztec/circuit-types';
import { mockTx } from '@aztec/circuit-types/testing';
import { FunctionSelector } from '@aztec/circuits.js/abi';
import { AztecAddress } from '@aztec/circuits.js/aztec-address';
<<<<<<< HEAD
import { ScopedLogHash } from '@aztec/circuits.js/kernel';
import { ContractClassLog } from '@aztec/circuits.js/logs';
import { MAX_CONTRACT_CLASS_LOGS_PER_TX } from '@aztec/constants';
=======
import { computeVarArgsHash } from '@aztec/circuits.js/hash';
import { MAX_FR_ARGS_TO_ALL_ENQUEUED_CALLS } from '@aztec/constants';
>>>>>>> 9139ffb9
import { timesParallel } from '@aztec/foundation/collection';
import { Fr } from '@aztec/foundation/fields';

import { DataTxValidator } from './data_validator.js';

const mockTxs = (numTxs: number) =>
  timesParallel(numTxs, i =>
    mockTx(i, {
      numberOfNonRevertiblePublicCallRequests: 2,
      numberOfRevertiblePublicCallRequests: 2,
      hasPublicTeardownCallRequest: true,
    }),
  );

<<<<<<< HEAD
// Added separately to avoid slowing down test with large CC logs when not required.
const mockTxsWithCCLog = (numTxs: number) =>
  timesParallel(numTxs, async i => {
    const tx = await mockTx(i, {
      numberOfNonRevertiblePublicCallRequests: 2,
      numberOfRevertiblePublicCallRequests: 2,
      hasPublicTeardownCallRequest: true,
    });
    const contractClassLogs = await Promise.all(
      Array(MAX_CONTRACT_CLASS_LOGS_PER_TX).fill(0).map(ContractClassLog.random),
    );
    const logHashes = await Promise.all(
      contractClassLogs.map(async l =>
        ScopedLogHash.fromFields([
          await l.hash(),
          new Fr(i + 3),
          new Fr(l.getEmittedLength()),
          (await AztecAddress.random()).toField(),
        ]),
      ),
    );
    tx.contractClassLogs.push(...contractClassLogs);
    logHashes.forEach((hash, i) => (tx.data.forPublic!.nonRevertibleAccumulatedData.contractClassLogsHashes[i] = hash));
    return tx;
  });
=======
// After modifying a mocked TX's enqueued calls, update its argsHash to match.
const fixPublicCallRequests = async (
  tx: Tx,
  {
    numberOfNonRevertiblePublicCallRequests = 0,
    numberOfRevertiblePublicCallRequests = 1,
    hasPublicTeardownCallRequest = false,
  },
) => {
  let indexOfExecutionRequest = 0;
  for (let i = 0; i < numberOfNonRevertiblePublicCallRequests; i++) {
    tx.data.forPublic!.nonRevertibleAccumulatedData.publicCallRequests[i].argsHash = await computeVarArgsHash(
      tx.enqueuedPublicFunctionCalls[indexOfExecutionRequest].args,
    );
    indexOfExecutionRequest++;
  }
  for (let i = 0; i < numberOfRevertiblePublicCallRequests; i++) {
    tx.data.forPublic!.revertibleAccumulatedData.publicCallRequests[i].argsHash = await computeVarArgsHash(
      tx.enqueuedPublicFunctionCalls[indexOfExecutionRequest].args,
    );
  }
  if (hasPublicTeardownCallRequest) {
    tx.data.forPublic!.publicTeardownCallRequest.argsHash = await computeVarArgsHash(
      tx.publicTeardownFunctionCall.args,
    );
  }
};
>>>>>>> 9139ffb9

describe('TxDataValidator', () => {
  let validator: DataTxValidator;

  beforeEach(() => {
    validator = new DataTxValidator();
  });

  const expectValid = async (txs: Tx[]) => {
    for (const tx of txs) {
      await expect(validator.validateTx(tx)).resolves.toEqual({ result: 'valid' });
    }
  };

  const expectInvalid = async (tx: Tx, reason: string) => {
    await expect(validator.validateTx(tx)).resolves.toEqual({ result: 'invalid', reason: [reason] });
  };

  it('allows transactions with the correct data', async () => {
    const [tx] = await mockTxs(1);
    await expect(validator.validateTx(tx)).resolves.toEqual({ result: 'valid' });
    const [txWithLog] = await mockTxsWithCCLog(1);
    await expect(validator.validateTx(txWithLog)).resolves.toEqual({ result: 'valid' });
  });

  it('accept txs with exactly max args', async () => {
    const goodTx0Settings = {
      numberOfNonRevertiblePublicCallRequests: 0,
      numberOfRevertiblePublicCallRequests: 1,
      hasPublicTeardownCallRequest: false,
    };
    const goodTx0 = await mockTx(1, goodTx0Settings);
    goodTx0.enqueuedPublicFunctionCalls[0].args = Array.from(
      { length: MAX_FR_ARGS_TO_ALL_ENQUEUED_CALLS },
      () => new Fr(1),
    );
    await fixPublicCallRequests(goodTx0, goodTx0Settings);

    await expectValid([goodTx0]);
  });

  it('rejects txs with too many args', async () => {
    const badTx0Settings = {
      numberOfNonRevertiblePublicCallRequests: 1,
      numberOfRevertiblePublicCallRequests: 1,
      hasPublicTeardownCallRequest: true,
    };
    const badTx0 = await mockTx(2, badTx0Settings);
    badTx0.enqueuedPublicFunctionCalls[0].args = Array.from(
      { length: MAX_FR_ARGS_TO_ALL_ENQUEUED_CALLS / 2 },
      () => new Fr(1),
    );
    badTx0.enqueuedPublicFunctionCalls[1].args = Array.from(
      { length: MAX_FR_ARGS_TO_ALL_ENQUEUED_CALLS / 2 },
      () => new Fr(1),
    );
    badTx0.publicTeardownFunctionCall.args = [new Fr(1)];
    await fixPublicCallRequests(badTx0, badTx0Settings);

    const badTx1Settings = {
      numberOfNonRevertiblePublicCallRequests: 0,
      numberOfRevertiblePublicCallRequests: 1,
      hasPublicTeardownCallRequest: false,
    };
    const badTx1 = await mockTx(3, badTx1Settings);
    badTx1.enqueuedPublicFunctionCalls[0].args = Array.from(
      { length: MAX_FR_ARGS_TO_ALL_ENQUEUED_CALLS + 1 },
      () => new Fr(1),
    );
    await fixPublicCallRequests(badTx1, badTx1Settings);

    await expectInvalid(badTx0, 'Too many args in total to enqueued public calls');
    await expectInvalid(badTx1, 'Too many args in total to enqueued public calls');
  });

  it('rejects txs with mismatch non revertible execution requests', async () => {
    const goodTxs = await mockTxs(3);
    const badTxs = await mockTxs(2);
    badTxs[0].data.forPublic!.nonRevertibleAccumulatedData.publicCallRequests[0].argsHash = Fr.random();
    badTxs[1].data.forPublic!.nonRevertibleAccumulatedData.publicCallRequests[1].contractAddress =
      await AztecAddress.random();

    await expectValid(goodTxs);

    await expectInvalid(badTxs[0], 'Incorrect execution request for public call');
    await expectInvalid(badTxs[1], 'Incorrect execution request for public call');
  });

  it('rejects txs with mismatch revertible execution requests', async () => {
    const goodTxs = await mockTxs(3);
    const badTxs = await mockTxs(4);
    badTxs[0].data.forPublic!.revertibleAccumulatedData.publicCallRequests[0].msgSender = await AztecAddress.random();
    badTxs[1].data.forPublic!.revertibleAccumulatedData.publicCallRequests[1].contractAddress =
      await AztecAddress.random();
    badTxs[2].data.forPublic!.revertibleAccumulatedData.publicCallRequests[0].functionSelector =
      FunctionSelector.random();
    badTxs[3].data.forPublic!.revertibleAccumulatedData.publicCallRequests[0].isStaticCall =
      !badTxs[3].enqueuedPublicFunctionCalls[0].callContext.isStaticCall;

    await expectValid(goodTxs);

    await expectInvalid(badTxs[0], 'Incorrect execution request for public call');
    await expectInvalid(badTxs[1], 'Incorrect execution request for public call');
    await expectInvalid(badTxs[2], 'Incorrect execution request for public call');
    await expectInvalid(badTxs[3], 'Incorrect execution request for public call');
  });

  it('rejects txs with mismatch teardown execution requests', async () => {
    const goodTxs = await mockTxs(3);
    const badTxs = await mockTxs(2);
    badTxs[0].data.forPublic!.publicTeardownCallRequest.contractAddress = await AztecAddress.random();
    badTxs[1].data.forPublic!.publicTeardownCallRequest.msgSender = await AztecAddress.random();

    await expectValid(goodTxs);

    await expectInvalid(badTxs[0], 'Incorrect teardown execution request');
    await expectInvalid(badTxs[1], 'Incorrect teardown execution request');
  });

  it('rejects txs with mismatch number of execution requests', async () => {
    const goodTxs = await mockTxs(3);
    const badTxs = await mockTxs(2);
    // Missing an enqueuedPublicFunctionCall.
    const execRequest = badTxs[0].enqueuedPublicFunctionCalls.pop()!;
    // Having an extra enqueuedPublicFunctionCall.
    badTxs[1].enqueuedPublicFunctionCalls.push(execRequest);

    await expectValid(goodTxs);

    await expectInvalid(badTxs[0], 'Wrong number of execution requests for public calls');
    await expectInvalid(badTxs[1], 'Wrong number of execution requests for public calls');
  });

  it('rejects txs with mismatch number of contract class logs', async () => {
    const goodTxs = await mockTxsWithCCLog(3);
    const badTxs = await mockTxsWithCCLog(2);
    // Missing log hashes/log.
    badTxs[0].data.forPublic!.nonRevertibleAccumulatedData.contractClassLogsHashes[
      badTxs[0].contractClassLogs.length - 1
    ] = ScopedLogHash.empty();
    badTxs[1].contractClassLogs.pop();
    // Extra log hashes/log.
    // Can uncomment below if MAX_CONTRACT_CLASS_LOGS_PER_TX > 1 and we do not fill a tx's logs in mockTxsWithCCLog:
    // const extraLogHash = goodTxs[0].data.forPublic!.nonRevertibleAccumulatedData.contractClassLogsHashes[0];
    // badTxs[2].data.forPublic!.nonRevertibleAccumulatedData.contractClassLogsHashes[badTxs[2].contractClassLogs.length] = extraLogHash;
    // const extraLog = goodTxs[0].contractClassLogs[0];
    // badTxs[3].contractClassLogs.push(extraLog);

    await expectValid(goodTxs);

    await expectInvalid(badTxs[0], 'Mismatched number of contract class logs');
    await expectInvalid(badTxs[1], 'Mismatched number of contract class logs');
  });

  // Can uncomment below if MAX_CONTRACT_CLASS_LOGS_PER_TX > 1:
  // it('rejects txs with unsorted contract class logs', async () => {
  //   const goodTxs = await mockTxsWithCCLog(3);
  //   const badTxs = await mockTxsWithCCLog(2);
  //   // Unsorted logHash.
  //   badTxs[0].data.forPublic!.nonRevertibleAccumulatedData.contractClassLogsHashes[1] = badTxs[0].data.forPublic!.nonRevertibleAccumulatedData.contractClassLogsHashes[0];
  //   badTxs[0].data.forPublic!.nonRevertibleAccumulatedData.contractClassLogsHashes[0] = ScopedLogHash.empty();
  //   // Unsorted log.
  //   badTxs[1].contractClassLogs[1] ? badTxs[1].contractClassLogs[1] =  badTxs[1].contractClassLogs[0] : badTxs[1].contractClassLogs.push(badTxs[1].contractClassLogs[0]);
  //   badTxs[1].contractClassLogs[0] = ContractClassLog.empty();

  //   await expectValid(goodTxs);

  //   await expectInvalid(badTxs[0], 'Incorrectly sorted contract class logs');
  //   await expectInvalid(badTxs[1], 'Incorrectly sorted contract class logs');
  // });

  it('rejects txs with mismatched contract class logs', async () => {
    const goodTxs = await mockTxsWithCCLog(3);
    const badTxs = await mockTxsWithCCLog(2);

    const badLogHash = badTxs[0].data.forPublic!.nonRevertibleAccumulatedData.contractClassLogsHashes[0];
    badLogHash.logHash.value = badLogHash.value.add(Fr.ONE);
    badTxs[0].data.forPublic!.nonRevertibleAccumulatedData.contractClassLogsHashes[0] = badLogHash;
    badTxs[1].contractClassLogs[0].fields[0] = badTxs[1].contractClassLogs[0].fields[0].add(Fr.ONE);

    await expectValid(goodTxs);

    await expectInvalid(badTxs[0], 'Mismatched contract class logs');
    await expectInvalid(badTxs[1], 'Mismatched contract class logs');
  });

  it('rejects txs with mismatched contract class logs length', async () => {
    const goodTxs = await mockTxsWithCCLog(3);
    const badTxs = await mockTxsWithCCLog(2);

    badTxs[0].data.forPublic!.nonRevertibleAccumulatedData.contractClassLogsHashes[0].logHash.length += 1;
    // Note: changing the raw log to be longer/shorter results in an incorrect hash, which throws first.
    badTxs[1].contractClassLogs[0].fields[badTxs[1].contractClassLogs[0].getEmittedLength()] = Fr.ONE;
    badTxs[1].data.forPublic!.nonRevertibleAccumulatedData.contractClassLogsHashes[0].logHash.value =
      await badTxs[1].contractClassLogs[0].hash();

    await expectValid(goodTxs);

    await expectInvalid(badTxs[0], 'Mismatched contract class logs length');
    await expectInvalid(badTxs[1], 'Mismatched contract class logs length');
  });
});<|MERGE_RESOLUTION|>--- conflicted
+++ resolved
@@ -2,14 +2,11 @@
 import { mockTx } from '@aztec/circuit-types/testing';
 import { FunctionSelector } from '@aztec/circuits.js/abi';
 import { AztecAddress } from '@aztec/circuits.js/aztec-address';
-<<<<<<< HEAD
+import { computeVarArgsHash } from '@aztec/circuits.js/hash';
 import { ScopedLogHash } from '@aztec/circuits.js/kernel';
 import { ContractClassLog } from '@aztec/circuits.js/logs';
 import { MAX_CONTRACT_CLASS_LOGS_PER_TX } from '@aztec/constants';
-=======
-import { computeVarArgsHash } from '@aztec/circuits.js/hash';
 import { MAX_FR_ARGS_TO_ALL_ENQUEUED_CALLS } from '@aztec/constants';
->>>>>>> 9139ffb9
 import { timesParallel } from '@aztec/foundation/collection';
 import { Fr } from '@aztec/foundation/fields';
 
@@ -24,7 +21,6 @@
     }),
   );
 
-<<<<<<< HEAD
 // Added separately to avoid slowing down test with large CC logs when not required.
 const mockTxsWithCCLog = (numTxs: number) =>
   timesParallel(numTxs, async i => {
@@ -50,7 +46,7 @@
     logHashes.forEach((hash, i) => (tx.data.forPublic!.nonRevertibleAccumulatedData.contractClassLogsHashes[i] = hash));
     return tx;
   });
-=======
+
 // After modifying a mocked TX's enqueued calls, update its argsHash to match.
 const fixPublicCallRequests = async (
   tx: Tx,
@@ -78,7 +74,6 @@
     );
   }
 };
->>>>>>> 9139ffb9
 
 describe('TxDataValidator', () => {
   let validator: DataTxValidator;
