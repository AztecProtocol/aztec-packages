--- conflicted
+++ resolved
@@ -1,13 +1,10 @@
 import { type Tx } from '@aztec/circuit-types';
 import { mockTx } from '@aztec/circuit-types/testing';
-<<<<<<< HEAD
-import { AztecAddress, Fr, FunctionSelector, ScopedLogHash } from '@aztec/circuits.js';
+import { FunctionSelector } from '@aztec/circuits.js/abi';
+import { AztecAddress } from '@aztec/circuits.js/aztec-address';
+import { ScopedLogHash } from '@aztec/circuits.js/kernel';
 import { ContractClassLog } from '@aztec/circuits.js/logs';
 import { MAX_CONTRACT_CLASS_LOGS_PER_TX } from '@aztec/constants';
-=======
-import { FunctionSelector } from '@aztec/circuits.js/abi';
-import { AztecAddress } from '@aztec/circuits.js/aztec-address';
->>>>>>> 80ace045
 import { timesParallel } from '@aztec/foundation/collection';
 import { Fr } from '@aztec/foundation/fields';
 
