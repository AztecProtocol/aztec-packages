import { compactArray } from '@aztec/foundation/collection';
import { type Logger, createLogger } from '@aztec/foundation/log';
import type { BlockProposal } from '@aztec/stdlib/p2p';
import type { Tx, TxHash } from '@aztec/stdlib/tx';
import { type TelemetryClient, getTelemetryClient } from '@aztec/telemetry-client';

import type { PeerId } from '@libp2p/interface';

import type { PeerId } from '@libp2p/interface';

import type { P2PClient } from '../client/p2p_client.js';
import { TxCollectorInstrumentation } from './tx_collect_instrumentation.js';

export class TxCollector {
  private instrumentation: TxCollectorInstrumentation;

  constructor(
    private p2pClient: Pick<
      P2PClient,
      'getTxsByHashFromPool' | 'hasTxsInPool' | 'getTxsByHash' | 'validate' | 'requestTxsByHash' | 'addTxsToPool'
    >,
    private log: Logger = createLogger('p2p:tx-collector'),
    client: TelemetryClient = getTelemetryClient(),
  ) {
    this.instrumentation = new TxCollectorInstrumentation(client, 'TxCollector');
  }

  // Checks the proposal for transactions we don't already have, validates them and adds them to our pool
  private async collectFromProposal(proposal: BlockProposal): Promise<number> {
    // Does this proposal have any transactions?
    if (!proposal.txs || proposal.txs.length === 0) {
      return 0;
    }

    // Get the transactions from the proposal and their hashes
    const txsFromProposal = compactArray(
      await Promise.all(
        proposal.txs.map(tx =>
          tx === undefined
            ? Promise.resolve(undefined)
            : tx.getTxHash().then(hash => ({
                txHash: hash,
                tx,
              })),
        ),
      ),
    );

    // Of the transactions from the proposal, retrieve those that we have in the pool already
    const txsToValidate = [];
    const txsWeAlreadyHave = await this.p2pClient.getTxsByHashFromPool(txsFromProposal.map(tx => tx.txHash));

    // Txs we already have will have holes where we did not find them
    // Where that is the case we need to validate the tx in the proposal
    for (let i = 0; i < txsWeAlreadyHave.length; i++) {
      if (txsWeAlreadyHave[i] === undefined) {
        txsToValidate.push(txsFromProposal[i].tx);
      }
    }

    // Now validate all the transactions from the proposal that we don't have
    // This will throw if any of the transactions are invalid, this is probably correct, if someone sends us a proposal with invalid
    // transactions we probably shouldn't spend any more effort on it
    try {
      await this.p2pClient.validate(txsToValidate);
    } catch (err) {
      this.log.error(`Received proposal with invalid transactions, skipping`);
      throw err;
    }

    // Now store these transactions in our pool, provided these are the txs in proposal.payload.txHashes they will be pinned already
    await this.p2pClient.addTxsToPool(txsToValidate);

    this.log.info(
      `Received proposal with ${proposal.txs.length} transactions, ${txsToValidate.length} of which were new to us`,
    );

    return txsToValidate.length;
  }

<<<<<<< HEAD
  async collectForBlockProposal(
    proposal: BlockProposal,
    peerWhoSentTheProposal: PeerId | undefined,
  ): Promise<{ txs: Tx[]; missing?: TxHash[] }> {
    if (proposal.payload.txHashes.length === 0) {
      this.log.verbose(`Received block proposal with no transactions, skipping transaction availability check`);
      return { txs: [] };
    }

    const txsInMempool = (await this.p2pClient.hasTxsInPool(proposal.payload.txHashes)).filter(Boolean).length;
    this.instrumentation.incTxsFromMempool(txsInMempool);

    // Take txs from the proposal if there are any
    const txTakenFromProposal = await this.collectFromProposal(proposal);
    this.instrumentation.incTxsFromProposals(txTakenFromProposal);

    // Now get the txs we need, either from the pool or the p2p network
    const txHashes: TxHash[] = proposal.payload.txHashes;

=======
  // Checks the proposal for transactions we don't already have, validates them and adds them to our pool
  private async collectFromProposal(proposal: BlockProposal): Promise<void> {
    // Does this proposal have any transactions?
    if (!proposal.txs || proposal.txs.length === 0) {
      return;
    }

    const proposalHashes = new Set<string>((proposal.payload.txHashes ?? []).map(txHash => txHash.toString()));

    // Get the transactions from the proposal and their hashes
    // also, we are only interested in txs that are part of the proposal
    const txsFromProposal = compactArray(
      await Promise.all(
        proposal.txs.map(tx =>
          tx === undefined
            ? Promise.resolve(undefined)
            : tx.getTxHash().then(hash => ({
                txHash: hash,
                tx,
              })),
        ),
      ),
    ).filter(tx => proposalHashes.has(tx.txHash.toString()));

    // Of the transactions from the proposal, retrieve those that we have in the pool already
    const txsToValidate = [];
    const txsWeAlreadyHave = await this.p2pClient.getTxsByHashFromPool(txsFromProposal.map(tx => tx.txHash));

    // Txs we already have will have holes where we did not find them
    // Where that is the case we need to validate the tx in the proposal
    for (let i = 0; i < txsWeAlreadyHave.length; i++) {
      if (txsWeAlreadyHave[i] === undefined) {
        txsToValidate.push(txsFromProposal[i].tx);
      }
    }

    // Now validate all the transactions from the proposal that we don't have
    // This will throw if any of the transactions are invalid, this is probably correct, if someone sends us a proposal with invalid
    // transactions we probably shouldn't spend any more effort on it
    try {
      await this.p2pClient.validate(txsToValidate);
    } catch (err) {
      this.log.error(`Received proposal with invalid transactions, skipping`);
      throw err;
    }

    // Now store these transactions in our pool, provided these are the txs in proposal.payload.txHashes they will be pinned already
    await this.p2pClient.addTxsToPool(txsToValidate);

    this.log.info(
      `Received proposal with ${proposal.txs.length} transactions, ${txsToValidate.length} of which were new`,
    );
  }

  async collectForBlockProposal(
    proposal: BlockProposal,
    peerWhoSentTheProposal: PeerId | undefined,
  ): Promise<{ txs: Tx[]; missing?: TxHash[] }> {
    if (proposal.payload.txHashes.length === 0) {
      this.log.verbose(`Received block proposal with no transactions, skipping transaction availability check`);
      return { txs: [] };
    }

    // Take txs from the proposal if there are any
    await this.collectFromProposal(proposal);

    // Now get the txs we need, either from the pool or the p2p network
    const txHashes: TxHash[] = proposal.payload.txHashes;

>>>>>>> f4f8dea7
    // This will request from the network any txs that are missing
    // NOTE: this could still return missing txs so we need to (1) be careful to handle undefined and (2) keep the txs in the correct order for re-execution
    const maybeRetrievedTxs = await this.p2pClient.getTxsByHash(txHashes, peerWhoSentTheProposal);

    // Get the txs that we didn't get from the network, if any. This will be empty if we got them al
    const missingTxs = compactArray(
      maybeRetrievedTxs.map((tx, index) => (tx === undefined ? txHashes[index] : undefined)),
    );
<<<<<<< HEAD
    this.instrumentation.incMissingTxs(missingTxs.length);

    const txsFromP2P = txHashes.length - txTakenFromProposal - txsInMempool - missingTxs.length;
    this.instrumentation.incTxsFromP2P(txsFromP2P);
=======
>>>>>>> f4f8dea7

    // if we found all txs, this is a noop. If we didn't find all txs then tell the validator to skip attestations because missingTxs.length > 0
    const retrievedTxs = compactArray(maybeRetrievedTxs);
    return { txs: retrievedTxs, missing: missingTxs };
  }
}<|MERGE_RESOLUTION|>--- conflicted
+++ resolved
@@ -3,8 +3,6 @@
 import type { BlockProposal } from '@aztec/stdlib/p2p';
 import type { Tx, TxHash } from '@aztec/stdlib/tx';
 import { type TelemetryClient, getTelemetryClient } from '@aztec/telemetry-client';
-
-import type { PeerId } from '@libp2p/interface';
 
 import type { PeerId } from '@libp2p/interface';
 
@@ -30,80 +28,6 @@
     // Does this proposal have any transactions?
     if (!proposal.txs || proposal.txs.length === 0) {
       return 0;
-    }
-
-    // Get the transactions from the proposal and their hashes
-    const txsFromProposal = compactArray(
-      await Promise.all(
-        proposal.txs.map(tx =>
-          tx === undefined
-            ? Promise.resolve(undefined)
-            : tx.getTxHash().then(hash => ({
-                txHash: hash,
-                tx,
-              })),
-        ),
-      ),
-    );
-
-    // Of the transactions from the proposal, retrieve those that we have in the pool already
-    const txsToValidate = [];
-    const txsWeAlreadyHave = await this.p2pClient.getTxsByHashFromPool(txsFromProposal.map(tx => tx.txHash));
-
-    // Txs we already have will have holes where we did not find them
-    // Where that is the case we need to validate the tx in the proposal
-    for (let i = 0; i < txsWeAlreadyHave.length; i++) {
-      if (txsWeAlreadyHave[i] === undefined) {
-        txsToValidate.push(txsFromProposal[i].tx);
-      }
-    }
-
-    // Now validate all the transactions from the proposal that we don't have
-    // This will throw if any of the transactions are invalid, this is probably correct, if someone sends us a proposal with invalid
-    // transactions we probably shouldn't spend any more effort on it
-    try {
-      await this.p2pClient.validate(txsToValidate);
-    } catch (err) {
-      this.log.error(`Received proposal with invalid transactions, skipping`);
-      throw err;
-    }
-
-    // Now store these transactions in our pool, provided these are the txs in proposal.payload.txHashes they will be pinned already
-    await this.p2pClient.addTxsToPool(txsToValidate);
-
-    this.log.info(
-      `Received proposal with ${proposal.txs.length} transactions, ${txsToValidate.length} of which were new to us`,
-    );
-
-    return txsToValidate.length;
-  }
-
-<<<<<<< HEAD
-  async collectForBlockProposal(
-    proposal: BlockProposal,
-    peerWhoSentTheProposal: PeerId | undefined,
-  ): Promise<{ txs: Tx[]; missing?: TxHash[] }> {
-    if (proposal.payload.txHashes.length === 0) {
-      this.log.verbose(`Received block proposal with no transactions, skipping transaction availability check`);
-      return { txs: [] };
-    }
-
-    const txsInMempool = (await this.p2pClient.hasTxsInPool(proposal.payload.txHashes)).filter(Boolean).length;
-    this.instrumentation.incTxsFromMempool(txsInMempool);
-
-    // Take txs from the proposal if there are any
-    const txTakenFromProposal = await this.collectFromProposal(proposal);
-    this.instrumentation.incTxsFromProposals(txTakenFromProposal);
-
-    // Now get the txs we need, either from the pool or the p2p network
-    const txHashes: TxHash[] = proposal.payload.txHashes;
-
-=======
-  // Checks the proposal for transactions we don't already have, validates them and adds them to our pool
-  private async collectFromProposal(proposal: BlockProposal): Promise<void> {
-    // Does this proposal have any transactions?
-    if (!proposal.txs || proposal.txs.length === 0) {
-      return;
     }
 
     const proposalHashes = new Set<string>((proposal.payload.txHashes ?? []).map(txHash => txHash.toString()));
@@ -151,6 +75,7 @@
     this.log.info(
       `Received proposal with ${proposal.txs.length} transactions, ${txsToValidate.length} of which were new`,
     );
+    return txsToValidate.length;
   }
 
   async collectForBlockProposal(
@@ -162,13 +87,16 @@
       return { txs: [] };
     }
 
+    const txsInMempool = (await this.p2pClient.hasTxsInPool(proposal.payload.txHashes)).filter(Boolean).length;
+    this.instrumentation.incTxsFromMempool(txsInMempool);
+
     // Take txs from the proposal if there are any
-    await this.collectFromProposal(proposal);
+    const txTakenFromProposal = await this.collectFromProposal(proposal);
+    this.instrumentation.incTxsFromProposals(txTakenFromProposal);
 
     // Now get the txs we need, either from the pool or the p2p network
     const txHashes: TxHash[] = proposal.payload.txHashes;
 
->>>>>>> f4f8dea7
     // This will request from the network any txs that are missing
     // NOTE: this could still return missing txs so we need to (1) be careful to handle undefined and (2) keep the txs in the correct order for re-execution
     const maybeRetrievedTxs = await this.p2pClient.getTxsByHash(txHashes, peerWhoSentTheProposal);
@@ -177,13 +105,10 @@
     const missingTxs = compactArray(
       maybeRetrievedTxs.map((tx, index) => (tx === undefined ? txHashes[index] : undefined)),
     );
-<<<<<<< HEAD
     this.instrumentation.incMissingTxs(missingTxs.length);
 
     const txsFromP2P = txHashes.length - txTakenFromProposal - txsInMempool - missingTxs.length;
     this.instrumentation.incTxsFromP2P(txsFromP2P);
-=======
->>>>>>> f4f8dea7
 
     // if we found all txs, this is a noop. If we didn't find all txs then tell the validator to skip attestations because missingTxs.length > 0
     const retrievedTxs = compactArray(maybeRetrievedTxs);
