import type { PeerInfo } from '@aztec/stdlib/interfaces/server';
import type { Gossipable } from '@aztec/stdlib/p2p';
import { Tx, TxHash } from '@aztec/stdlib/tx';

import type { ENR } from '@chainsafe/enr';
import type { PeerId } from '@libp2p/interface';
import EventEmitter from 'events';

import type { ReqRespSubProtocol, SubProtocolMap } from './reqresp/interface.js';
import {
  type P2PBlockReceivedCallback,
  type P2PService,
  type PeerDiscoveryService,
  PeerDiscoveryState,
} from './service.js';

/**
 * A dummy implementation of the P2P Service.
 */
export class DummyP2PService implements P2PService {
  /** Returns an empty array for peers. */
  getPeers(): PeerInfo[] {
    return [];
  }

  /**
   * Starts the dummy implementation.
   * @returns A resolved promise.
   */
  public start() {
    return Promise.resolve();
  }

  /**
   * Stops the dummy implementation.
   * @returns A resolved promise.
   */
  public stop() {
    return Promise.resolve();
  }

  /**
   * Called to have the given message propagated through the P2P network.
   * @param _ - The message to be propagated.
   */
  public propagate<T extends Gossipable>(_: T) {
    return Promise.resolve();
  }

  /**
   * Called upon receipt of settled transactions.
   * @param _ - The hashes of the settled transactions.
   */
  public settledTxs(_: TxHash[]) {}

  /**
   * Register a callback into the validator client for when a block proposal is received
   */
<<<<<<< HEAD
  public registerBlockReceivedCallback(_: (block: BlockProposal) => Promise<BlockAttestation[]>) {}
=======
  public registerBlockReceivedCallback(_callback: P2PBlockReceivedCallback) {}
>>>>>>> d91ddc2e

  /**
   * Sends a request to a peer.
   * @param _protocol - The protocol to send the request on.
   * @param _request - The request to send.
   * @returns The response from the peer, otherwise undefined.
   */
  public sendRequest<Protocol extends ReqRespSubProtocol>(
    _protocol: Protocol,
    _request: InstanceType<SubProtocolMap[Protocol]['request']>,
  ): Promise<InstanceType<SubProtocolMap[Protocol]['response']> | undefined> {
    return Promise.resolve(undefined);
  }

  /**
   * Sends a batch request to a peer.
   * @param _protocol - The protocol to send the request on.
   * @param _requests - The requests to send.
   * @returns The responses from the peer, otherwise undefined.
   */
  public sendBatchRequest<Protocol extends ReqRespSubProtocol>(
    _protocol: Protocol,
    _requests: InstanceType<SubProtocolMap[Protocol]['request']>[],
  ): Promise<InstanceType<SubProtocolMap[Protocol]['response']>[]> {
    return Promise.resolve([]);
  }

  /**
   * Returns the ENR of the peer.
   * @returns The ENR of the peer, otherwise undefined.
   */
  public getEnr(): undefined {
    return undefined;
  }

  validate(_txs: Tx[]): Promise<void> {
    return Promise.resolve();
  }
}

/**
 * A dummy implementation of the Peer Discovery Service.
 */
export class DummyPeerDiscoveryService extends EventEmitter implements PeerDiscoveryService {
  private currentState = PeerDiscoveryState.STOPPED;
  public bootstrapNodeEnrs: ENR[] = [];

  /**
   * Starts the dummy implementation.
   * @returns A resolved promise.
   */
  public start() {
    this.currentState = PeerDiscoveryState.RUNNING;
    return Promise.resolve();
  }
  /**
   * Stops the dummy implementation.
   * @returns A resolved promise.
   */
  public stop() {
    this.currentState = PeerDiscoveryState.STOPPED;
    return Promise.resolve();
  }
  /**
   * Called to discover peers in the network.
   * @returns An array of Enrs.
   */
  public getKadValues() {
    return [];
  }

  public runRandomNodesQuery(): Promise<void> {
    return Promise.resolve();
  }

  public isBootstrapPeer(_: PeerId): boolean {
    return false;
  }

  public getStatus(): PeerDiscoveryState {
    return this.currentState;
  }

  public getEnr(): undefined {
    return undefined;
  }
}<|MERGE_RESOLUTION|>--- conflicted
+++ resolved
@@ -56,11 +56,7 @@
   /**
    * Register a callback into the validator client for when a block proposal is received
    */
-<<<<<<< HEAD
-  public registerBlockReceivedCallback(_: (block: BlockProposal) => Promise<BlockAttestation[]>) {}
-=======
   public registerBlockReceivedCallback(_callback: P2PBlockReceivedCallback) {}
->>>>>>> d91ddc2e
 
   /**
    * Sends a request to a peer.
