export * from './service.js';
export * from './libp2p/libp2p_service.js';
<<<<<<< HEAD
export * from './tx_collector.js';
export * from './dummy_service.js';
export * from './reqresp/index.js';
=======
export * from './tx_provider.js';
export * from './dummy_service.js';
export * from './tx_collection/index.js';
>>>>>>> 0bcf0e8c
<|MERGE_RESOLUTION|>--- conflicted
+++ resolved
@@ -1,11 +1,6 @@
 export * from './service.js';
 export * from './libp2p/libp2p_service.js';
-<<<<<<< HEAD
-export * from './tx_collector.js';
+export * from './tx_provider.js';
 export * from './dummy_service.js';
 export * from './reqresp/index.js';
-=======
-export * from './tx_provider.js';
-export * from './dummy_service.js';
-export * from './tx_collection/index.js';
->>>>>>> 0bcf0e8c
+export * from './tx_collection/index.js';