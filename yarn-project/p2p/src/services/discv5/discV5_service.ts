--- conflicted
+++ resolved
@@ -38,9 +38,6 @@
   public readonly bootstrapNodes: string[] = [];
   private bootstrapNodePeerIds: PeerId[] = [];
   private bootstrapNodeEnrs: ENR[] = [];
-
-  public readonly trustedPeers: string[] = [];
-  private trustedPeersPeerIds: PeerId[] = [];
 
   private startTime = 0;
 
@@ -53,12 +50,7 @@
     super();
     const { tcpAnnounceAddress, udpAnnounceAddress, udpListenAddress, bootstrapNodes, trustedPeers } = config;
     this.bootstrapNodes = bootstrapNodes ?? [];
-<<<<<<< HEAD
-    this.trustedPeers = trustedPeers ?? [];
-
-=======
     this.bootstrapNodeEnrs = this.bootstrapNodes.map(x => ENR.decodeTxt(x));
->>>>>>> 134fef19
     // create ENR from PeerId
     this.enr = SignableENR.createFromPeerId(peerId);
     // Add aztec identification to ENR
@@ -138,31 +130,6 @@
       // Do this conversion once since it involves an async function call
       this.bootstrapNodePeerIds = await Promise.all(this.bootstrapNodeEnrs.map(enr => enr.peerId()));
       this.logger.info(`Adding ${this.bootstrapNodes} bootstrap nodes ENRs: ${this.bootstrapNodes.join(', ')}`);
-<<<<<<< HEAD
-      this.addPeersFromEnrs(bootstrapNodesEnrs);
-    }
-
-    // Add trusted peers ENRs
-    if (this.trustedPeers?.length) {
-      const trustedPeersEnrs = this.trustedPeers.map(enr => ENR.decodeTxt(enr));
-      this.trustedPeersPeerIds = await Promise.all(trustedPeersEnrs.map(enr => enr.peerId()));
-      this.logger.info(`Adding ${this.trustedPeers} trusted peers ENRs: ${this.trustedPeers.join(', ')}`);
-      this.addPeersFromEnrs(trustedPeersEnrs);
-    }
-  }
-
-  public getTrustedPeersPeerIds(): PeerId[] {
-    return this.trustedPeersPeerIds;
-  }
-
-  private addPeersFromEnrs(enrs: ENR[]) {
-    for (const enr of enrs) {
-      try {
-        if (this.config.bootstrapNodeEnrVersionCheck) {
-          const value = enr.kvs.get(AZTEC_ENR_KEY);
-          if (!value) {
-            throw new Error('ENR does not contain aztec key');
-=======
       for (const enr of this.bootstrapNodeEnrs) {
         try {
           if (this.config.bootstrapNodeEnrVersionCheck) {
@@ -171,13 +138,11 @@
               throw new Error('ENR does not contain aztec key');
             }
             checkCompressedComponentVersion(Buffer.from(value).toString(), this.versions);
->>>>>>> 134fef19
           }
-          checkCompressedComponentVersion(Buffer.from(value).toString(), this.versions);
+          this.discv5.addEnr(enr);
+        } catch (e) {
+          this.logger.error(`Error adding bootratrap node ${enr.encodeTxt()}`, e);
         }
-        this.discv5.addEnr(enr);
-      } catch (e) {
-        this.logger.error(`Error adding trusted peer ${enr.encodeTxt()}`, e);
       }
     }
   }
