import { type ComponentsVersions, checkCompressedComponentVersion } from '@aztec/circuit-types';
import { createLogger } from '@aztec/foundation/log';
import { sleep } from '@aztec/foundation/sleep';
import { OtelMetricsAdapter, type TelemetryClient, getTelemetryClient } from '@aztec/telemetry-client';

import { Discv5, type Discv5EventEmitter } from '@chainsafe/discv5';
import { ENR, SignableENR } from '@chainsafe/enr';
import type { PeerId } from '@libp2p/interface';
import { type Multiaddr, multiaddr } from '@multiformats/multiaddr';
import EventEmitter from 'events';

import type { P2PConfig } from '../../config.js';
import { AZTEC_ENR_KEY, AztecENR, Discv5Event, PeerEvent } from '../../types/index.js';
import { convertToMultiaddr } from '../../util.js';
import { setAztecEnrKey } from '../../versioning.js';
import { type PeerDiscoveryService, PeerDiscoveryState } from '../service.js';
<<<<<<< HEAD
=======
import { AZTEC_ENR_KEY, Discv5Event, PeerEvent } from '../types.js';
>>>>>>> cca368a7

const delayBeforeStart = 2000; // 2sec

/**
 * Peer discovery service using Discv5.
 */
export class DiscV5Service extends EventEmitter implements PeerDiscoveryService {
  /** The Discv5 instance */
  private discv5: Discv5 & Discv5EventEmitter;

  /** This instance's ENR */
  private enr: SignableENR;

  /** Version identifiers. */
  private versions: ComponentsVersions;

  /** UDP listen addr */
  private listenMultiAddrUdp: Multiaddr;

  private currentState = PeerDiscoveryState.STOPPED;

  public readonly bootstrapNodes: string[] = [];
  private bootstrapNodePeerIds: PeerId[] = [];

  private startTime = 0;

  constructor(
    private peerId: PeerId,
    private config: P2PConfig,
    telemetry: TelemetryClient = getTelemetryClient(),
    private logger = createLogger('p2p:discv5_service'),
  ) {
    super();
    const { tcpAnnounceAddress, udpAnnounceAddress, udpListenAddress, bootstrapNodes } = config;
    this.bootstrapNodes = bootstrapNodes ?? [];
    // create ENR from PeerId
    this.enr = SignableENR.createFromPeerId(peerId);
    // Add aztec identification to ENR
<<<<<<< HEAD
    this.enr.set(AZTEC_ENR_KEY, Uint8Array.from([AztecENR[config.aztecNetworkId]]));
=======
    this.versions = setAztecEnrKey(this.enr, config);
>>>>>>> cca368a7

    if (!tcpAnnounceAddress) {
      throw new Error('You need to provide at least a TCP announce address.');
    }

    const multiAddrTcp = multiaddr(`${convertToMultiaddr(tcpAnnounceAddress, 'tcp')}/p2p/${peerId.toString()}`);
    // if no udp announce address is provided, use the tcp announce address
    const multiAddrUdp = multiaddr(
      `${convertToMultiaddr(udpAnnounceAddress || tcpAnnounceAddress, 'udp')}/p2p/${peerId.toString()}`,
    );

    this.listenMultiAddrUdp = multiaddr(convertToMultiaddr(udpListenAddress, 'udp'));

    // set location multiaddr in ENR record
    this.enr.setLocationMultiaddr(multiAddrUdp);
    this.enr.setLocationMultiaddr(multiAddrTcp);

    const metricsRegistry = new OtelMetricsAdapter(telemetry);
    this.discv5 = Discv5.create({
      enr: this.enr,
      peerId,
      bindAddrs: { ip4: this.listenMultiAddrUdp },
      config: {
        lookupTimeout: 2000,
        requestTimeout: 2000,
        allowUnverifiedSessions: true,
      },
      metricsRegistry,
    });

    // Hook onto the onEstablished method to check the peer's version from the ENR,
    // so we don't add it to our dht if it doesn't have the correct version.
    // In addition, we'll hook onto onDiscovered to to repeat the same check there,
    // just in case. Note that not adding the peer to the dht could lead to it
    // being "readded" constantly, we'll need to keep an eye on whether this
    // turns out to be a problem or not.
    const origOnEstablished = this.discv5.onEstablished.bind(this.discv5);
    this.discv5.onEstablished = (...args: unknown[]) => {
      const enr = args[1] as ENR;
      if (this.validateEnr(enr)) {
        return origOnEstablished(...args);
      }
    };

    this.discv5.on(Discv5Event.DISCOVERED, this.onDiscovered.bind(this));
    this.discv5.on(Discv5Event.ENR_ADDED, this.onEnrAdded.bind(this));
  }

  public async start(): Promise<void> {
    if (this.currentState === PeerDiscoveryState.RUNNING) {
      throw new Error('DiscV5Service already started');
    }
    this.logger.debug('Starting DiscV5');
    await this.discv5.start();
    this.startTime = Date.now();

    this.logger.info(`DiscV5 service started`, {
      nodeId: this.enr.nodeId,
      peerId: this.peerId,
      enrUdp: await this.enr.getFullMultiaddr('udp'),
      enrTcp: await this.enr.getFullMultiaddr('tcp'),
      versions: this.versions,
    });
    this.currentState = PeerDiscoveryState.RUNNING;

    // Add bootnode ENR if provided
    if (this.bootstrapNodes?.length) {
      // Do this conversion once since it involves an async function call
      const bootstrapNodesEnrs = this.bootstrapNodes.map(enr => ENR.decodeTxt(enr));
      this.bootstrapNodePeerIds = await Promise.all(bootstrapNodesEnrs.map(enr => enr.peerId()));
      this.logger.info(`Adding ${this.bootstrapNodes} bootstrap nodes ENRs: ${this.bootstrapNodes.join(', ')}`);
      for (const enr of bootstrapNodesEnrs) {
        try {
          if (this.config.bootstrapNodeEnrVersionCheck) {
            const value = enr.kvs.get(AZTEC_ENR_KEY);
            if (!value) {
              throw new Error('ENR does not contain aztec key');
            }
            checkCompressedComponentVersion(Buffer.from(value).toString(), this.versions);
          }
          this.discv5.addEnr(enr);
        } catch (e) {
          this.logger.error(`Error adding bootratrap node ${enr.encodeTxt()}`, e);
        }
      }
    }
  }

  public async runRandomNodesQuery(): Promise<void> {
    if (this.currentState !== PeerDiscoveryState.RUNNING) {
      throw new Error('DiscV5Service not running');
    }

    // First, wait some time before starting the peer discovery
    // reference: https://github.com/ChainSafe/lodestar/issues/3423
    const msSinceStart = Date.now() - this.startTime;
    if (Date.now() - this.startTime <= delayBeforeStart) {
      await sleep(delayBeforeStart - msSinceStart);
    }

    try {
      await this.discv5.findRandomNode();
    } catch (err) {
      this.logger.error(`Error running discV5 random node query: ${err}`);
    }
  }

  public getAllPeers(): ENR[] {
    return this.discv5.kadValues();
  }

  public getEnr(): ENR {
    return this.enr.toENR();
  }

  public getPeerId(): PeerId {
    return this.peerId;
  }

  public getStatus(): PeerDiscoveryState {
    return this.currentState;
  }

  public isBootstrapPeer(peerId: PeerId): boolean {
    return this.bootstrapNodePeerIds.some(node => node.equals(peerId));
  }

  public async stop(): Promise<void> {
    await this.discv5.off(Discv5Event.DISCOVERED, this.onDiscovered);
    await this.discv5.off(Discv5Event.ENR_ADDED, this.onEnrAdded);

    await this.discv5.stop();

    this.currentState = PeerDiscoveryState.STOPPED;
  }

  private async onEnrAdded(enr: ENR) {
    const multiAddrTcp = await enr.getFullMultiaddr('tcp');
    const multiAddrUdp = await enr.getFullMultiaddr('udp');
    this.logger.debug(`Added ENR ${enr.encodeTxt()}`, { multiAddrTcp, multiAddrUdp, nodeId: enr.nodeId });
    this.onDiscovered(enr);
  }

  private onDiscovered(enr: ENR) {
    if (this.validateEnr(enr)) {
      this.emit(PeerEvent.DISCOVERED, enr);
    }
  }

  private validateEnr(enr: ENR): boolean {
    // Check the peer is an aztec peer
    const value = enr.kvs.get(AZTEC_ENR_KEY);
<<<<<<< HEAD
    if (value) {
      const network = value[0];
      // check if the peer is on the same network
      if (network === AztecENR[this.config.aztecNetworkId]) {
        this.emit(PeerEvent.DISCOVERED, enr);
=======
    if (!value) {
      this.logger.warn(`Peer ${enr.nodeId} does not have aztec key in ENR`);
      return false;
    }

    let compressedVersion;
    try {
      // And check it has the correct version
      compressedVersion = Buffer.from(value).toString();
      checkCompressedComponentVersion(compressedVersion, this.versions);
      return true;
    } catch (err: any) {
      if (err.name === 'ComponentsVersionsError') {
        this.logger.warn(`Peer ${enr.nodeId} has incorrect version: ${err.message}`, {
          compressedVersion,
          expected: this.versions,
        });
      } else {
        this.logger.error(`Error checking peer version`, err);
>>>>>>> cca368a7
      }
    }
    return false;
  }
}<|MERGE_RESOLUTION|>--- conflicted
+++ resolved
@@ -10,14 +10,10 @@
 import EventEmitter from 'events';
 
 import type { P2PConfig } from '../../config.js';
-import { AZTEC_ENR_KEY, AztecENR, Discv5Event, PeerEvent } from '../../types/index.js';
+import { AZTEC_ENR_KEY, Discv5Event, PeerEvent } from '../../types/index.js';
 import { convertToMultiaddr } from '../../util.js';
 import { setAztecEnrKey } from '../../versioning.js';
 import { type PeerDiscoveryService, PeerDiscoveryState } from '../service.js';
-<<<<<<< HEAD
-=======
-import { AZTEC_ENR_KEY, Discv5Event, PeerEvent } from '../types.js';
->>>>>>> cca368a7
 
 const delayBeforeStart = 2000; // 2sec
 
@@ -56,11 +52,7 @@
     // create ENR from PeerId
     this.enr = SignableENR.createFromPeerId(peerId);
     // Add aztec identification to ENR
-<<<<<<< HEAD
-    this.enr.set(AZTEC_ENR_KEY, Uint8Array.from([AztecENR[config.aztecNetworkId]]));
-=======
     this.versions = setAztecEnrKey(this.enr, config);
->>>>>>> cca368a7
 
     if (!tcpAnnounceAddress) {
       throw new Error('You need to provide at least a TCP announce address.');
@@ -213,13 +205,6 @@
   private validateEnr(enr: ENR): boolean {
     // Check the peer is an aztec peer
     const value = enr.kvs.get(AZTEC_ENR_KEY);
-<<<<<<< HEAD
-    if (value) {
-      const network = value[0];
-      // check if the peer is on the same network
-      if (network === AztecENR[this.config.aztecNetworkId]) {
-        this.emit(PeerEvent.DISCOVERED, enr);
-=======
     if (!value) {
       this.logger.warn(`Peer ${enr.nodeId} does not have aztec key in ENR`);
       return false;
@@ -239,7 +224,6 @@
         });
       } else {
         this.logger.error(`Error checking peer version`, err);
->>>>>>> cca368a7
       }
     }
     return false;
