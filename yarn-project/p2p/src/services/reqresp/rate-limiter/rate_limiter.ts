/**
 * @attribution Rate limiter approach implemented in the lodestar ethereum 2 client.
 * Rationale is that if it was good enough for them, then it should be good enough for us.
 * https://github.com/ChainSafe/lodestar
 */
import { PeerErrorSeverity } from '@aztec/stdlib/p2p';

import type { PeerId } from '@libp2p/interface';

import type { PeerScoring } from '../../peer-manager/peer_scoring.js';
import type { ProtocolRateLimitQuota, ReqRespSubProtocol, ReqRespSubProtocolRateLimits } from '../interface.js';
import { DEFAULT_RATE_LIMITS } from './rate_limits.js';

// Check for disconnected peers every 10 minutes
const CHECK_DISCONNECTED_PEERS_INTERVAL_MS = 10 * 60 * 1000;

/**
 * GCRARateLimiter: A Generic Cell Rate Algorithm (GCRA) based rate limiter.
 *
 * How it works:
 * 1. The rate limiter allows a certain number of operations (quotaCount) within a specified
 *    time interval (quotaTimeMs).
 * 2. It uses a "virtual scheduling time" (VST) to determine when the next operation should be allowed.
 * 3. When an operation is requested, the limiter checks if enough time has passed since the last
 *    allowed operation.
 * 4. If sufficient time has passed, the operation is allowed, and the VST is updated.
 * 5. If not enough time has passed, the operation is denied.
 *
 * The limiter also allows for short bursts of activity, as long as the overall rate doesn't exceed
 * the specified quota over time.
 *
 * Usage example:
 * ```
 * const limiter = new GCRARateLimiter(100, 60000); // 100 operations per minute
 * ```
 */
export class GCRARateLimiter {
  // Virtual scheduling time: i.e. the time at which we should allow the next request
  private vst: number;
  // The interval at which we emit a new token
  private readonly emissionInterval: number;
  // The interval over which we limit the number of requests
  private readonly limitInterval: number;

  /**
   * @param quotaCount - The number of requests to allow over the limit interval
   * @param quotaTimeMs - The time interval over which the quotaCount applies
   */
  constructor(quotaCount: number, quotaTimeMs: number) {
    this.emissionInterval = quotaTimeMs / quotaCount;
    this.limitInterval = quotaTimeMs;
    this.vst = Date.now();
  }

  allow(): boolean {
    const now = Date.now();

    const newVst = Math.max(this.vst, now) + this.emissionInterval;
    if (newVst - now <= this.limitInterval) {
      this.vst = newVst;
      return true;
    }

    return false;
  }
}

interface PeerRateLimiter {
  // The rate limiter for this peer
  limiter: GCRARateLimiter;
  // The last time the peer was accessed - used to determine if the peer is still connected
  lastAccess: number;
}

export enum RateLimitStatus {
  DeniedGlobal,
  DeniedPeer,
  Allowed, // Note: allowed last to prevent enum evaluating to 0 for success
}

export function prettyPrintRateLimitStatus(status: RateLimitStatus) {
  switch (status) {
    case RateLimitStatus.DeniedGlobal:
      return 'DeniedGlobal';
    case RateLimitStatus.DeniedPeer:
      return 'DeniedPeer';
    case RateLimitStatus.Allowed:
      return 'Allowed';
  }
}

/**
 * SubProtocolRateLimiter: A rate limiter for managing request rates on a per-peer and global basis for a specific subprotocol.
 *
 * This class provides a two-tier rate limiting system:
 * 1. A global rate limit for all requests across all peers for this subprotocol.
 * 2. Individual rate limits for each peer.
 *
 * How it works:
 * - When a request comes in, it first checks against the global rate limit.
 * - If the global limit allows, it then checks against the specific peer's rate limit.
 * - The request is only allowed if both the global and peer-specific limits allow it.
 * - It automatically creates and manages rate limiters for new peers as they make requests.
 * - It periodically cleans up rate limiters for inactive peers to conserve memory.
 *
 * Note: Remember to call `start()` to begin the cleanup process and `stop()` when shutting down to clear the cleanup interval.
 */
export class SubProtocolRateLimiter {
  private peerLimiters: Map<string, PeerRateLimiter> = new Map();
  private globalLimiter: GCRARateLimiter;
  private readonly peerQuotaCount: number;
  private readonly peerQuotaTimeMs: number;

  constructor(peerQuotaCount: number, peerQuotaTimeMs: number, globalQuotaCount: number, globalQuotaTimeMs: number) {
    this.peerLimiters = new Map();
    this.globalLimiter = new GCRARateLimiter(globalQuotaCount, globalQuotaTimeMs);
    this.peerQuotaCount = peerQuotaCount;
    this.peerQuotaTimeMs = peerQuotaTimeMs;
  }

  allow(peerId: PeerId): RateLimitStatus {
    if (!this.globalLimiter.allow()) {
      return RateLimitStatus.DeniedGlobal;
    }

    const peerIdStr = peerId.toString();
    let peerLimiter: PeerRateLimiter | undefined = this.peerLimiters.get(peerIdStr);
    if (!peerLimiter) {
      // Create a limiter for this peer
      peerLimiter = {
        limiter: new GCRARateLimiter(this.peerQuotaCount, this.peerQuotaTimeMs),
        lastAccess: Date.now(),
      };
      this.peerLimiters.set(peerIdStr, peerLimiter);
    } else {
      peerLimiter.lastAccess = Date.now();
    }
    const peerLimitAllowed = peerLimiter.limiter.allow();
    if (!peerLimitAllowed) {
      return RateLimitStatus.DeniedPeer;
    }
    return RateLimitStatus.Allowed;
  }

  cleanupInactivePeers() {
    const now = Date.now();
    this.peerLimiters.forEach((peerLimiter, peerId) => {
      if (now - peerLimiter.lastAccess > CHECK_DISCONNECTED_PEERS_INTERVAL_MS) {
        this.peerLimiters.delete(peerId);
      }
    });
  }
}

/**
 * RequestResponseRateLimiter.
 *
 * A rate limiter that is protocol aware, then peer aware.
 * SubProtocols can have their own global / peer level rate limits.
 *
 * How it works:
 * - Initializes with a set of rate limit configurations for different subprotocols.
 * - Creates a separate SubProtocolRateLimiter for each configured subprotocol.
 * - When a request comes in, it routes the rate limiting decision to the appropriate subprotocol limiter.
 * - Peers who exceed their peer rate limits will be penalised by the peer manager.
 *
 * Usage:
 * ```
 * const peerManager = new PeerManager(...);
 * const rateLimits = {
 *   subprotocol1: { peerLimit: { quotaCount: 10, quotaTimeMs: 1000 }, globalLimit: { quotaCount: 100, quotaTimeMs: 1000 } },
 *   subprotocol2: { peerLimit: { quotaCount: 5, quotaTimeMs: 1000 }, globalLimit: { quotaCount: 50, quotaTimeMs: 1000 } }
 * };
 * const limiter = new RequestResponseRateLimiter(peerManager, rateLimits);
 *
 * Note: Ensure to call `stop()` when shutting down to properly clean up all subprotocol limiters.
 */
export class RequestResponseRateLimiter {
  private subProtocolRateLimiters: Map<ReqRespSubProtocol, SubProtocolRateLimiter>;
  private rateLimits: ReqRespSubProtocolRateLimits;

  private cleanupInterval: NodeJS.Timeout | undefined = undefined;

<<<<<<< HEAD
  constructor(private peerScoring: PeerScoring, rateLimits: Partial<ReqRespSubProtocolRateLimits> = {}) {
=======
  constructor(
    private peerScoring: PeerScoring,
    rateLimits: ReqRespSubProtocolRateLimits = DEFAULT_RATE_LIMITS,
  ) {
>>>>>>> 369f2104
    this.subProtocolRateLimiters = new Map();

    this.rateLimits = { ...DEFAULT_RATE_LIMITS, ...rateLimits };
    for (const [subProtocol, protocolLimits] of Object.entries(this.rateLimits)) {
      this.subProtocolRateLimiters.set(
        subProtocol as ReqRespSubProtocol,
        new SubProtocolRateLimiter(
          protocolLimits.peerLimit.quotaCount,
          protocolLimits.peerLimit.quotaTimeMs,
          protocolLimits.globalLimit.quotaCount,
          protocolLimits.globalLimit.quotaTimeMs,
        ),
      );
    }
  }

  start() {
    this.cleanupInterval = setInterval(() => {
      this.cleanupInactivePeers();
    }, CHECK_DISCONNECTED_PEERS_INTERVAL_MS);
  }

  allow(subProtocol: ReqRespSubProtocol, peerId: PeerId): RateLimitStatus {
    const limiter = this.subProtocolRateLimiters.get(subProtocol);
    if (!limiter) {
      return RateLimitStatus.Allowed;
    }
    const rateLimitStatus = limiter.allow(peerId);

    if (rateLimitStatus === RateLimitStatus.DeniedPeer) {
      this.peerScoring.penalizePeer(peerId, PeerErrorSeverity.HighToleranceError);
    }
    return rateLimitStatus;
  }

  cleanupInactivePeers() {
    this.subProtocolRateLimiters.forEach(limiter => limiter.cleanupInactivePeers());
  }

  /**
   * Make sure to call destroy on each of the sub protocol rate limiters when cleaning up
   */
  stop() {
    clearInterval(this.cleanupInterval);
  }

  getRateLimits(protocol: ReqRespSubProtocol): ProtocolRateLimitQuota {
    return this.rateLimits[protocol];
  }
}<|MERGE_RESOLUTION|>--- conflicted
+++ resolved
@@ -181,14 +181,10 @@
 
   private cleanupInterval: NodeJS.Timeout | undefined = undefined;
 
-<<<<<<< HEAD
-  constructor(private peerScoring: PeerScoring, rateLimits: Partial<ReqRespSubProtocolRateLimits> = {}) {
-=======
   constructor(
     private peerScoring: PeerScoring,
-    rateLimits: ReqRespSubProtocolRateLimits = DEFAULT_RATE_LIMITS,
+    rateLimits: Partial<ReqRespSubProtocolRateLimits> = {},
   ) {
->>>>>>> 369f2104
     this.subProtocolRateLimiters = new Map();
 
     this.rateLimits = { ...DEFAULT_RATE_LIMITS, ...rateLimits };
