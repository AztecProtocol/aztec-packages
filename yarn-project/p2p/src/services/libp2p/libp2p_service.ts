--- conflicted
+++ resolved
@@ -630,13 +630,9 @@
         block: block.blockNumber.toNumber(),
       },
     );
-<<<<<<< HEAD
-    const attestations = await this.blockReceivedCallback(block);
-=======
     // Mark the txs in this proposal as non-evictable
     await this.mempools.txPool.markTxsAsNonEvictable(block.payload.txHashes);
-    const attestation = await this.blockReceivedCallback(block);
->>>>>>> f7461df5
+    const attestations = await this.blockReceivedCallback(block);
 
     // TODO: fix up this pattern - the abstraction is not nice
     // The attestation can be undefined if no handler is registered / the validator deems the block invalid
