--- conflicted
+++ resolved
@@ -43,16 +43,25 @@
    */
   public registerBlockReceivedCallback(_: (block: BlockProposal) => Promise<BlockAttestation>) {}
 
-<<<<<<< HEAD
+  /**
+   * Sends a request to a peer.
+   * @param _protocol - The protocol to send the request on.
+   * @param _request - The request to send.
+   * @returns The response from the peer, otherwise undefined.
+   */
   public sendRequest<Protocol extends SubProtocol>(
     _protocol: Protocol,
     _request: InstanceType<SubProtocolMap[Protocol]['request']>,
   ): Promise<InstanceType<SubProtocolMap[Protocol]['response']> | undefined> {
     return Promise.resolve(undefined);
-=======
+  }
+
+  /**
+   * Returns the ENR of the peer.
+   * @returns The ENR of the peer, otherwise undefined.
+   */
   public getEnr(): undefined {
     return undefined;
->>>>>>> e1fbd0f4
   }
 }
 
