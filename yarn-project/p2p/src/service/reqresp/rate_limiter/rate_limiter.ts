--- conflicted
+++ resolved
@@ -202,10 +202,6 @@
         this.peerManager.penalizePeer(peerId, PeerErrorSeverity.MidToleranceError);
         return false;
       case RateLimitStatus.DeniedGlobal:
-<<<<<<< HEAD
-        this.peerManager.penalizePeer(peerId, PeerErrorSeverity.HighToleranceError);
-=======
->>>>>>> 58180186
         return false;
       default:
         return true;
