// @attribution: lodestar impl for inspiration
import { type Logger, createDebugLogger } from '@aztec/foundation/log';
import { executeTimeoutWithCustomError } from '@aztec/foundation/timer';

import { type IncomingStreamData, type PeerId, type Stream } from '@libp2p/interface';
import { pipe } from 'it-pipe';
import { type Libp2p } from 'libp2p';
import { type Uint8ArrayList } from 'uint8arraylist';

import { CollectiveReqRespTimeoutError, IndiviualReqRespTimeoutError } from '../../errors/reqresp.error.js';
import { type P2PReqRespConfig } from './config.js';
import {
  DEFAULT_SUB_PROTOCOL_HANDLERS,
  type ReqRespSubProtocol,
  type ReqRespSubProtocolHandlers,
} from './interface.js';

/**
 * The Request Response Service
 *
 * It allows nodes to request specific information from their peers, its use case covers recovering
 * information that was missed during a syncronisation or a gossip event.
 *
 * This service implements the request response sub protocol, it is heavily inspired from
 * ethereum implementations of the same name.
 *
 * see: https://github.com/ethereum/consensus-specs/blob/dev/specs/phase0/p2p-interface.md#the-reqresp-domain
 */
export class ReqResp {
  protected readonly logger: Logger;

  private abortController: AbortController = new AbortController();

  private overallRequestTimeoutMs: number;
  private individualRequestTimeoutMs: number;

  private subProtocolHandlers: ReqRespSubProtocolHandlers = DEFAULT_SUB_PROTOCOL_HANDLERS;

  constructor(config: P2PReqRespConfig, protected readonly libp2p: Libp2p) {
    this.logger = createDebugLogger('aztec:p2p:reqresp');

    this.overallRequestTimeoutMs = config.overallRequestTimeoutMs;
    this.individualRequestTimeoutMs = config.individualRequestTimeoutMs;
  }

  /**
   * Start the reqresp service
   */
  async start(subProtocolHandlers: ReqRespSubProtocolHandlers) {
    this.subProtocolHandlers = subProtocolHandlers;
    // Register all protocol handlers
    for (const subProtocol of Object.keys(this.subProtocolHandlers)) {
      await this.libp2p.handle(subProtocol, this.streamHandler.bind(this, subProtocol as ReqRespSubProtocol));
    }
  }

  /**
   * Stop the reqresp service
   */
  async stop() {
    // Unregister all handlers
    for (const protocol of Object.keys(this.subProtocolHandlers)) {
      await this.libp2p.unhandle(protocol);
    }
    await this.libp2p.stop();
    this.abortController.abort();
  }

  /**
   * Send a request to peers, returns the first response
   *
   * @param subProtocol - The protocol being requested
   * @param payload - The payload to send
   * @returns - The response from the peer, otherwise undefined
   */
  async sendRequest(subProtocol: ReqRespSubProtocol, payload: Buffer): Promise<Buffer | undefined> {
    const requestFunction = async () => {
      // Get active peers
      const peers = this.libp2p.getPeers();

      // Attempt to ask all of our peers
      for (const peer of peers) {
        const response = await this.sendRequestToPeer(peer, subProtocol, payload);

        // If we get a response, return it, otherwise we iterate onto the next peer
        // We do not consider it a success if we have an empty buffer
        if (response && response.length > 0) {
          return response;
        }
      }
      return undefined;
    };

    try {
      return await executeTimeoutWithCustomError<Buffer | undefined>(
        requestFunction,
        this.overallRequestTimeoutMs,
        () => new CollectiveReqRespTimeoutError(),
      );
    } catch (e: any) {
      this.logger.error(`${e.message} | subProtocol: ${subProtocol}`);
      return undefined;
    }
  }

  /**
   * Sends a request to a specific peer
   *
   * @param peerId - The peer to send the request to
   * @param subProtocol - The protocol to use to request
   * @param payload - The payload to send
   * @returns If the request is successful, the response is returned, otherwise undefined
   */
  async sendRequestToPeer(
    peerId: PeerId,
    subProtocol: ReqRespSubProtocol,
    payload: Buffer,
  ): Promise<Buffer | undefined> {
    let stream: Stream | undefined;
    try {
<<<<<<< HEAD
      const stream = await this.libp2p.dialProtocol(peerId, subProtocol);
      this.logger.debug(`Stream opened with ${peerId.publicKey} for ${subProtocol}`);

      const result = await pipe([payload], stream, this.readMessage);

      await stream.close();
      this.logger.debug(`Stream closed with ${peerId.publicKey} for ${subProtocol}`);

=======
      stream = await this.libp2p.dialProtocol(peerId, subProtocol);

      this.logger.debug(`Stream opened with ${peerId.toString()} for ${subProtocol}`);

      const result = await executeTimeoutWithCustomError<Buffer>(
        (): Promise<Buffer> => pipe([payload], stream!, this.readMessage),
        this.individualRequestTimeoutMs,
        () => new IndiviualReqRespTimeoutError(),
      );

      await stream.close();
      this.logger.debug(`Stream closed with ${peerId.toString()} for ${subProtocol}`);

>>>>>>> 32fd347f
      return result;
    } catch (e: any) {
      this.logger.error(`${e.message} | peerId: ${peerId.toString()} | subProtocol: ${subProtocol}`);
    } finally {
      if (stream) {
        try {
          await stream.close();
          this.logger.debug(`Stream closed with ${peerId.toString()} for ${subProtocol}`);
        } catch (closeError) {
          this.logger.error(
            `Error closing stream: ${closeError instanceof Error ? closeError.message : 'Unknown error'}`,
          );
        }
      }
    }
    return undefined;
  }

  /**
   * Read a message returned from a stream into a single buffer
   */
  private async readMessage(source: AsyncIterable<Uint8ArrayList>): Promise<Buffer> {
    const chunks: Uint8Array[] = [];
    for await (const chunk of source) {
      chunks.push(chunk.subarray());
    }
    const messageData = chunks.concat();
    return Buffer.concat(messageData);
  }

  /**
   * Stream Handler
   * Reads the incoming stream, determines the protocol, then triggers the appropriate handler
   *
   * @param param0 - The incoming stream data
   */
  private async streamHandler(protocol: ReqRespSubProtocol, { stream }: IncomingStreamData) {
    // Store a reference to from this for the async generator
    const handler = this.subProtocolHandlers[protocol];

    try {
      await pipe(
        stream,
        async function* (source: any) {
          for await (const chunkList of source) {
            const msg = Buffer.from(chunkList.subarray());
            yield handler(msg);
          }
        },
        stream,
      );
    } catch (e: any) {
      this.logger.warn(e);
    } finally {
      await stream.close();
    }
  }
}<|MERGE_RESOLUTION|>--- conflicted
+++ resolved
@@ -118,16 +118,6 @@
   ): Promise<Buffer | undefined> {
     let stream: Stream | undefined;
     try {
-<<<<<<< HEAD
-      const stream = await this.libp2p.dialProtocol(peerId, subProtocol);
-      this.logger.debug(`Stream opened with ${peerId.publicKey} for ${subProtocol}`);
-
-      const result = await pipe([payload], stream, this.readMessage);
-
-      await stream.close();
-      this.logger.debug(`Stream closed with ${peerId.publicKey} for ${subProtocol}`);
-
-=======
       stream = await this.libp2p.dialProtocol(peerId, subProtocol);
 
       this.logger.debug(`Stream opened with ${peerId.toString()} for ${subProtocol}`);
@@ -141,7 +131,6 @@
       await stream.close();
       this.logger.debug(`Stream closed with ${peerId.toString()} for ${subProtocol}`);
 
->>>>>>> 32fd347f
       return result;
     } catch (e: any) {
       this.logger.error(`${e.message} | peerId: ${peerId.toString()} | subProtocol: ${subProtocol}`);
