import { createDebugLogger } from '@aztec/foundation/log';

import { type ENR } from '@chainsafe/enr';
import { type PeerId } from '@libp2p/interface';
import { type Multiaddr } from '@multiformats/multiaddr';

import { type P2PConfig } from '../config.js';
import { type PubSubLibp2p } from '../util.js';
<<<<<<< HEAD
import { PeerScoring } from './peer_scoring.js';
=======
import { type PeerErrorSeverity, PeerScoring } from './peer_scoring.js';
>>>>>>> 3ac7ef5d
import { type PeerDiscoveryService } from './service.js';

const MAX_DIAL_ATTEMPTS = 3;
const MAX_CACHED_PEERS = 100;

type CachedPeer = {
  peerId: PeerId;
  enr: ENR;
  multiaddrTcp: Multiaddr;
  dialAttempts: number;
};

export class PeerManager {
  private cachedPeers: Map<string, CachedPeer> = new Map();
<<<<<<< HEAD
  private peerScoring: PeerScoring = new PeerScoring();
=======
  private peerScoring: PeerScoring;
>>>>>>> 3ac7ef5d

  constructor(
    private libP2PNode: PubSubLibp2p,
    private peerDiscoveryService: PeerDiscoveryService,
    private config: P2PConfig,
    private logger = createDebugLogger('aztec:p2p:peer_manager'),
  ) {
    this.peerScoring = new PeerScoring(config);
    // Handle new established connections
    this.libP2PNode.addEventListener('peer:connect', evt => {
      const peerId = evt.detail;
      if (this.peerDiscoveryService.isBootstrapPeer(peerId)) {
        this.logger.debug(`Connected to bootstrap peer ${peerId.toString()}`);
      } else {
        this.logger.debug(`Connected to transaction peer ${peerId.toString()}`);
      }
    });

    // Handle lost connections
    this.libP2PNode.addEventListener('peer:disconnect', evt => {
      const peerId = evt.detail;
      if (this.peerDiscoveryService.isBootstrapPeer(peerId)) {
        this.logger.debug(`Disconnected from bootstrap peer ${peerId.toString()}`);
      } else {
        this.logger.debug(`Disconnected from transaction peer ${peerId.toString()}`);
      }
    });

    // Handle Discovered peers
    this.peerDiscoveryService.on('peer:discovered', async (enr: ENR) => {
      await this.handleDiscoveredPeer(enr);
    });
  }

  public heartbeat() {
    this.discover();
    this.peerScoring.decayAllScores();
  }

<<<<<<< HEAD
  public penalizePeer(peerId: PeerId, penalty: number) {
    const id = peerId.toString();
    this.peerScoring.updateScore(id, -penalty);
=======
  public penalizePeer(peerId: PeerId, penalty: PeerErrorSeverity) {
    const id = peerId.toString();
    const penaltyValue = this.peerScoring.peerPenalties[penalty];
    this.peerScoring.updateScore(id, -penaltyValue);
>>>>>>> 3ac7ef5d
  }

  public getPeerScore(peerId: string): number {
    return this.peerScoring.getScore(peerId);
  }

  /**
   * Discovers peers.
   */
  private discover() {
    // Get current connections
    const connections = this.libP2PNode.getConnections();

    // Calculate how many connections we're looking to make
    const peersToConnect = this.config.maxPeerCount - connections.length;

    this.logger.debug(
      `Connections: ${connections.length}, Peers to connect: ${peersToConnect}, maxPeerCount: ${this.config.maxPeerCount}, cachedPeers: ${this.cachedPeers.size}`,
    );

    // Exit if no peers to connect
    if (peersToConnect <= 0) {
      return;
    }

    const cachedPeersToDial: CachedPeer[] = [];

    const pendingDials = new Set(
      this.libP2PNode
        .getDialQueue()
        .map(pendingDial => pendingDial.peerId?.toString())
        .filter(Boolean) as string[],
    );

    for (const [id, peerData] of this.cachedPeers.entries()) {
      // if already dialling or connected to, remove from cache
      if (pendingDials.has(id) || connections.some(conn => conn.remotePeer.equals(peerData.peerId))) {
        this.cachedPeers.delete(id);
      } else {
        // cachedPeersToDial.set(id, enr);
        cachedPeersToDial.push(peerData);
      }
    }

    // reverse to dial older entries first
    cachedPeersToDial.reverse();

    for (const peer of cachedPeersToDial) {
      this.cachedPeers.delete(peer.peerId.toString());
      void this.dialPeer(peer);
    }

    // if we need more peers, start randomNodesQuery
    if (peersToConnect > 0) {
      this.logger.debug('Running random nodes query');
      void this.peerDiscoveryService.runRandomNodesQuery();
    }
  }

  /**
   *  Handles a discovered peer.
   * @param enr - The discovered peer's ENR.
   */
  private async handleDiscoveredPeer(enr: ENR) {
    // TODO: Will be handling peer scoring here

    // check if peer is already connected
    const [peerId, multiaddrTcp] = await Promise.all([enr.peerId(), enr.getFullMultiaddr('tcp')]);

    this.logger.debug(`Handling discovered peer ${peerId.toString()}, ${multiaddrTcp?.toString()}`);

    // throw if no tcp addr in multiaddr
    if (!multiaddrTcp) {
      this.logger.debug(`No TCP address in discovered node's multiaddr: ${enr.toString()}`);
      return;
    }
    const connections = this.libP2PNode.getConnections();
    if (connections.some(conn => conn.remotePeer.equals(peerId))) {
      this.logger.debug(`Already connected to peer ${peerId.toString()}`);
      return;
    }

    // check if peer is already in cache
    const id = peerId.toString();
    if (this.cachedPeers.has(id)) {
      this.logger.debug(`Already in cache ${id}`);
      return;
    }

    // create cached peer object
    const cachedPeer: CachedPeer = {
      peerId,
      enr,
      multiaddrTcp,
      dialAttempts: 0,
    };

    // Determine if we should dial immediately or not
    if (this.shouldDialPeer()) {
      this.logger.debug(`Dialing peer ${id}`);
      void this.dialPeer(cachedPeer);
    } else {
      this.logger.debug(`Caching peer ${id}`);
      this.cachedPeers.set(id, cachedPeer);
      // Prune set of cached peers
      this.pruneCachedPeers();
    }
  }

  private async dialPeer(peer: CachedPeer) {
    const id = peer.peerId.toString();
    await this.libP2PNode.peerStore.merge(peer.peerId, { multiaddrs: [peer.multiaddrTcp] });

    this.logger.debug(`Dialing peer ${id}`);
    try {
      await this.libP2PNode.dial(peer.multiaddrTcp);
    } catch {
      this.logger.debug(`Failed to dial peer ${id}`);
      peer.dialAttempts++;
      if (peer.dialAttempts < MAX_DIAL_ATTEMPTS) {
        this.cachedPeers.set(id, peer);
      } else {
        this.cachedPeers.delete(id);
      }
    }
  }

  private shouldDialPeer(): boolean {
    const connections = this.libP2PNode.getConnections().length;
    this.logger.debug(`Connections: ${connections}, maxPeerCount: ${this.config.maxPeerCount}`);
    if (connections >= this.config.maxPeerCount) {
      this.logger.debug('Not dialing peer, maxPeerCount reached');
      return false;
    }
    return true;
  }

  private pruneCachedPeers() {
    let peersToDelete = this.cachedPeers.size - MAX_CACHED_PEERS;
    if (peersToDelete <= 0) {
      return;
    }

    // Remove the oldest peers
    for (const key of this.cachedPeers.keys()) {
      this.cachedPeers.delete(key);
      peersToDelete--;
      if (peersToDelete <= 0) {
        break;
      }
    }
  }
}<|MERGE_RESOLUTION|>--- conflicted
+++ resolved
@@ -6,11 +6,7 @@
 
 import { type P2PConfig } from '../config.js';
 import { type PubSubLibp2p } from '../util.js';
-<<<<<<< HEAD
-import { PeerScoring } from './peer_scoring.js';
-=======
 import { type PeerErrorSeverity, PeerScoring } from './peer_scoring.js';
->>>>>>> 3ac7ef5d
 import { type PeerDiscoveryService } from './service.js';
 
 const MAX_DIAL_ATTEMPTS = 3;
@@ -25,11 +21,7 @@
 
 export class PeerManager {
   private cachedPeers: Map<string, CachedPeer> = new Map();
-<<<<<<< HEAD
-  private peerScoring: PeerScoring = new PeerScoring();
-=======
   private peerScoring: PeerScoring;
->>>>>>> 3ac7ef5d
 
   constructor(
     private libP2PNode: PubSubLibp2p,
@@ -69,16 +61,10 @@
     this.peerScoring.decayAllScores();
   }
 
-<<<<<<< HEAD
-  public penalizePeer(peerId: PeerId, penalty: number) {
-    const id = peerId.toString();
-    this.peerScoring.updateScore(id, -penalty);
-=======
   public penalizePeer(peerId: PeerId, penalty: PeerErrorSeverity) {
     const id = peerId.toString();
     const penaltyValue = this.peerScoring.peerPenalties[penalty];
     this.peerScoring.updateScore(id, -penaltyValue);
->>>>>>> 3ac7ef5d
   }
 
   public getPeerScore(peerId: string): number {
