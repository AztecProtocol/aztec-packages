import {
  BlockAttestation,
  BlockProposal,
  type ClientProtocolCircuitVerifier,
  EpochProofQuote,
  type Gossipable,
  type L2BlockSource,
  MerkleTreeId,
  type RawGossipMessage,
  TopicType,
  TopicTypeMap,
  Tx,
  TxHash,
  type WorldStateSynchronizer,
} from '@aztec/circuit-types';
import { Fr } from '@aztec/circuits.js';
import { createDebugLogger } from '@aztec/foundation/log';
import { SerialQueue } from '@aztec/foundation/queue';
import { RunningPromise } from '@aztec/foundation/running-promise';
import type { AztecKVStore } from '@aztec/kv-store';

import { type ENR } from '@chainsafe/enr';
import { type GossipSub, type GossipSubComponents, gossipsub } from '@chainsafe/libp2p-gossipsub';
import { createPeerScoreParams, createTopicScoreParams } from '@chainsafe/libp2p-gossipsub/score';
import { noise } from '@chainsafe/libp2p-noise';
import { yamux } from '@chainsafe/libp2p-yamux';
import { identify } from '@libp2p/identify';
import type { PeerId } from '@libp2p/interface';
import '@libp2p/kad-dht';
import { mplex } from '@libp2p/mplex';
import { createFromJSON, createSecp256k1PeerId } from '@libp2p/peer-id-factory';
import { tcp } from '@libp2p/tcp';
import { createLibp2p } from 'libp2p';

import { type P2PConfig } from '../config.js';
import { type MemPools } from '../mem_pools/interface.js';
import {
  DataTxValidator,
  DoubleSpendTxValidator,
  MetadataTxValidator,
  TxProofValidator,
} from '../tx_validator/index.js';
import { type PubSubLibp2p, convertToMultiaddr } from '../util.js';
import { AztecDatastore } from './data_store.js';
import { PeerManager } from './peer_manager.js';
import { PeerErrorSeverity } from './peer_scoring.js';
import { pingHandler, statusHandler } from './reqresp/handlers.js';
import {
  DEFAULT_SUB_PROTOCOL_HANDLERS,
  DEFAULT_SUB_PROTOCOL_VALIDATORS,
  PING_PROTOCOL,
  type ReqRespSubProtocol,
  type ReqRespSubProtocolHandlers,
  STATUS_PROTOCOL,
  type SubProtocolMap,
  TX_REQ_PROTOCOL,
} from './reqresp/interface.js';
import { ReqResp } from './reqresp/reqresp.js';
import type { P2PService, PeerDiscoveryService } from './service.js';

/**
 * Create a libp2p peer ID from the private key if provided, otherwise creates a new random ID.
 * @param privateKey - Optional peer ID private key as hex string
 * @returns The peer ID.
 */
export async function createLibP2PPeerId(privateKey?: string): Promise<PeerId> {
  if (!privateKey?.length) {
    return await createSecp256k1PeerId();
  }
  const base64 = Buffer.from(privateKey, 'hex').toString('base64');
  return await createFromJSON({
    id: '',
    privKey: base64,
  });
}

/**
 * Lib P2P implementation of the P2PService interface.
 */
export class LibP2PService implements P2PService {
  private jobQueue: SerialQueue = new SerialQueue();
  private peerManager: PeerManager;
  private discoveryRunningPromise?: RunningPromise;

  // Request and response sub service
  private reqresp: ReqResp;

  /**
   * Callback for when a block is received from a peer.
   * @param block - The block received from the peer.
   * @returns The attestation for the block, if any.
   */
  private blockReceivedCallback: (block: BlockProposal) => Promise<BlockAttestation | undefined>;

  constructor(
    private config: P2PConfig,
    private node: PubSubLibp2p,
    private peerDiscoveryService: PeerDiscoveryService,
    private mempools: MemPools,
    private l2BlockSource: L2BlockSource,
    private proofVerifier: ClientProtocolCircuitVerifier,
    private worldStateSynchronizer: WorldStateSynchronizer,
    private requestResponseHandlers: ReqRespSubProtocolHandlers = DEFAULT_SUB_PROTOCOL_HANDLERS,
    private logger = createDebugLogger('aztec:libp2p_service'),
  ) {
    this.peerManager = new PeerManager(node, peerDiscoveryService, config, logger);
    this.node.services.pubsub.score.params.appSpecificScore = (peerId: string) => {
      return this.peerManager.getPeerScore(peerId);
    };
    this.node.services.pubsub.score.params.appSpecificWeight = 10;
    this.reqresp = new ReqResp(config, node, this.peerManager);

    this.blockReceivedCallback = (block: BlockProposal): Promise<BlockAttestation | undefined> => {
      this.logger.verbose(
        `[WARNING] handler not yet registered: Block received callback not set. Received block ${block.p2pMessageIdentifier()} from peer.`,
      );
      return Promise.resolve(undefined);
    };
  }

  /**
   * Starts the LibP2P service.
   * @returns An empty promise.
   */
  public async start() {
    // Check if service is already started
    if (this.node.status === 'started') {
      throw new Error('P2P service already started');
    }

    // Log listen & announce addresses
    const { tcpListenAddress, tcpAnnounceAddress } = this.config;
    this.logger.info(`Starting P2P node on ${tcpListenAddress}`);
    if (!tcpAnnounceAddress) {
      throw new Error('Announce address not provided.');
    }
    const announceTcpMultiaddr = convertToMultiaddr(tcpAnnounceAddress, 'tcp');
    this.logger.info(`Announcing at ${announceTcpMultiaddr}`);

    // Start job queue, peer discovery service and libp2p node
    this.jobQueue.start();
    await this.peerDiscoveryService.start();
    await this.node.start();
    this.logger.info(`Started P2P client with Peer ID ${this.node.peerId.toString()}`);

    // Subscribe to standard GossipSub topics by default
    for (const topic in TopicType) {
      this.subscribeToTopic(TopicTypeMap[topic].p2pTopic);
    }

    // add GossipSub listener
    this.node.services.pubsub.addEventListener('gossipsub:message', async e => {
      const { msg, propagationSource: peerId } = e.detail;
      this.logger.debug(`Received PUBSUB message.`);

      await this.jobQueue.put(() => this.handleNewGossipMessage(msg, peerId));
    });

    // Start running promise for peer discovery
    this.discoveryRunningPromise = new RunningPromise(() => {
      this.peerManager.heartbeat();
    }, this.config.peerCheckIntervalMS);
    this.discoveryRunningPromise.start();

    // Define the sub protocol validators - This is done within this start() method to gain a callback to the existing validateTx function
    const reqrespSubProtocolValidators = {
      ...DEFAULT_SUB_PROTOCOL_VALIDATORS,
      [TX_REQ_PROTOCOL]: this.validateRequestedTx.bind(this),
    };
    await this.reqresp.start(this.requestResponseHandlers, reqrespSubProtocolValidators);
  }

  /**
   * Stops the LibP2P service.
   * @returns An empty promise.
   */
  public async stop() {
    this.logger.debug('Stopping job queue...');
    await this.jobQueue.end();
    this.logger.debug('Stopping running promise...');
    await this.discoveryRunningPromise?.stop();
    this.logger.debug('Stopping peer discovery service...');
    await this.peerDiscoveryService.stop();
    this.logger.debug('Request response service stopped...');
    await this.reqresp.stop();
    this.logger.debug('Stopping LibP2P...');
    await this.stopLibP2P();
    this.logger.info('LibP2P service stopped');
    this.logger.debug('Stopping request response service...');
  }

  /**
   * Creates an instance of the LibP2P service.
   * @param config - The configuration to use when creating the service.
   * @param txPool - The transaction pool to be accessed by the service.
   * @returns The new service.
   */
  public static async new(
    config: P2PConfig,
    peerDiscoveryService: PeerDiscoveryService,
    peerId: PeerId,
    mempools: MemPools,
    l2BlockSource: L2BlockSource,
    proofVerifier: ClientProtocolCircuitVerifier,
    worldStateSynchronizer: WorldStateSynchronizer,
    store: AztecKVStore,
  ) {
    const { tcpListenAddress, tcpAnnounceAddress, minPeerCount, maxPeerCount } = config;
    const bindAddrTcp = convertToMultiaddr(tcpListenAddress, 'tcp');
    // We know tcpAnnounceAddress cannot be null here because we set it or throw when setting up the service.
    const announceAddrTcp = convertToMultiaddr(tcpAnnounceAddress!, 'tcp');

    const datastore = new AztecDatastore(store);

    const node = await createLibp2p({
      start: false,
      peerId,
      addresses: {
        listen: [bindAddrTcp],
        announce: [announceAddrTcp],
      },
      transports: [
        tcp({
          maxConnections: config.maxPeerCount,
          // socket option: the maximum length of the queue of pending connections
          // https://nodejs.org/dist/latest-v18.x/docs/api/net.html#serverlisten
          // it's not safe if we increase this number
          backlog: 5,
          closeServerOnMaxConnections: {
            closeAbove: maxPeerCount ?? Infinity,
            listenBelow: maxPeerCount ?? Infinity,
          },
        }),
      ],
      datastore,
      streamMuxers: [yamux(), mplex()],
      connectionEncryption: [noise()],
      connectionManager: {
        minConnections: minPeerCount,
        maxConnections: maxPeerCount,
      },
      services: {
        identify: identify({
          protocolPrefix: 'aztec',
        }),
        pubsub: gossipsub({
          allowPublishToZeroTopicPeers: true,
          D: config.gossipsubD,
          Dlo: config.gossipsubDlo,
          Dhi: config.gossipsubDhi,
          heartbeatInterval: config.gossipsubInterval,
          mcacheLength: config.gossipsubMcacheLength,
          mcacheGossip: config.gossipsubMcacheGossip,
          scoreParams: createPeerScoreParams({
            topics: {
              [Tx.p2pTopic]: createTopicScoreParams({
                topicWeight: 1,
                invalidMessageDeliveriesWeight: -20,
                invalidMessageDeliveriesDecay: 0.5,
              }),
            },
          }),
        }) as (components: GossipSubComponents) => GossipSub,
      },
    });

    // Create request response protocol handlers
    /**
     * Handler for tx requests
     * @param msg - the tx request message
     * @returns the tx response message
     */
    const txHandler = (msg: Buffer): Promise<Uint8Array> => {
      const txHash = TxHash.fromBuffer(msg);
      const foundTx = mempools.txPool.getTxByHash(txHash);
      const asUint8Array = Uint8Array.from(foundTx ? foundTx.toBuffer() : Buffer.alloc(0));
      return Promise.resolve(asUint8Array);
    };

    const requestResponseHandlers = {
      [PING_PROTOCOL]: pingHandler,
      [STATUS_PROTOCOL]: statusHandler,
      [TX_REQ_PROTOCOL]: txHandler,
    };

    return new LibP2PService(
      config,
      node,
      peerDiscoveryService,
      mempools,
      l2BlockSource,
      proofVerifier,
      worldStateSynchronizer,
      requestResponseHandlers,
    );
  }

  /**
   * Send Request via the ReqResp service
   * The subprotocol defined will determine the request and response types
   *
   * See the subProtocolMap for the mapping of subprotocols to request/response types in `interface.ts`
   *
   * @param protocol The request response protocol to use
   * @param request The request type to send
   * @returns
   */
  sendRequest<SubProtocol extends ReqRespSubProtocol>(
    protocol: SubProtocol,
    request: InstanceType<SubProtocolMap[SubProtocol]['request']>,
  ): Promise<InstanceType<SubProtocolMap[SubProtocol]['response']> | undefined> {
    return this.reqresp.sendRequest(protocol, request);
  }

  /**
   * Get the ENR of the node
   * @returns The ENR of the node
   */
  public getEnr(): ENR | undefined {
    return this.peerDiscoveryService.getEnr();
  }

  public registerBlockReceivedCallback(callback: (block: BlockProposal) => Promise<BlockAttestation | undefined>) {
    this.blockReceivedCallback = callback;
    this.logger.verbose('Block received callback registered');
  }

  /**
   * Subscribes to a topic.
   * @param topic - The topic to subscribe to.
   */
  private subscribeToTopic(topic: string) {
    if (!this.node.services.pubsub) {
      throw new Error('Pubsub service not available.');
    }
    void this.node.services.pubsub.subscribe(topic);
  }

  /**
   * Publishes data to a topic.
   * @param topic - The topic to publish to.
   * @param data - The data to publish.
   * @returns The number of recipients the data was sent to.
   */
  private async publishToTopic(topic: string, data: Uint8Array) {
    if (!this.node.services.pubsub) {
      throw new Error('Pubsub service not available.');
    }
    const result = await this.node.services.pubsub.publish(topic, data);

    return result.recipients.length;
  }

  /**
   * Handles a new gossip message that was received by the client.
   * @param topic - The message's topic.
   * @param data - The message data
   */
  private async handleNewGossipMessage(message: RawGossipMessage, peerId: PeerId) {
    if (message.topic === Tx.p2pTopic) {
      const tx = Tx.fromBuffer(Buffer.from(message.data));
      await this.processTxFromPeer(tx, peerId);
    }
    if (message.topic === BlockAttestation.p2pTopic) {
      const attestation = BlockAttestation.fromBuffer(Buffer.from(message.data));
      await this.processAttestationFromPeer(attestation);
    }
    if (message.topic == BlockProposal.p2pTopic) {
      const block = BlockProposal.fromBuffer(Buffer.from(message.data));
      await this.processBlockFromPeer(block);
    }
    if (message.topic == EpochProofQuote.p2pTopic) {
      const epochProofQuote = EpochProofQuote.fromBuffer(Buffer.from(message.data));
      this.processEpochProofQuoteFromPeer(epochProofQuote);
    }

    return;
  }

  /**Process Attestation From Peer
   * When a proposal is received from a peer, we add it to the attestation pool, so it can be accessed by other services.
   *
   * @param attestation - The attestation to process.
   */
  private async processAttestationFromPeer(attestation: BlockAttestation): Promise<void> {
<<<<<<< HEAD
    this.logger.verbose(`Received attestation ${attestation.p2pMessageIdentifier()} from external peer.`);
    await this.mempools.attestationPool.addAttestations([attestation]);
=======
    this.logger.debug(`Received attestation ${attestation.p2pMessageIdentifier()} from external peer.`);
    await this.attestationPool.addAttestations([attestation]);
>>>>>>> 72e4867f
  }

  /**Process block from peer
   *
   * Pass the received block to the validator client
   *
   * @param block - The block to process.
   */
  // REVIEW: callback pattern https://github.com/AztecProtocol/aztec-packages/issues/7963
  private async processBlockFromPeer(block: BlockProposal): Promise<void> {
    this.logger.verbose(`Received block ${block.p2pMessageIdentifier()} from external peer.`);
    const attestation = await this.blockReceivedCallback(block);

    // TODO: fix up this pattern - the abstraction is not nice
    // The attestation can be undefined if no handler is registered / the validator deems the block invalid
    if (attestation != undefined) {
      this.propagate(attestation);
    }
  }

  private processEpochProofQuoteFromPeer(epochProofQuote: EpochProofQuote): void {
    this.logger.verbose(`Received epoch proof quote ${epochProofQuote.p2pMessageIdentifier()} from external peer.`);
    this.mempools.epochProofQuotePool.addQuote(epochProofQuote);
  }

  /**
   * Propagates provided message to peers.
   * @param message - The message to propagate.
   */
  public propagate<T extends Gossipable>(message: T): void {
    void this.jobQueue.put(() => Promise.resolve(this.sendToPeers(message)));
  }

  private async processTxFromPeer(tx: Tx, peerId: PeerId): Promise<void> {
    const txHash = tx.getTxHash();
    const txHashString = txHash.toString();
    this.logger.verbose(`Received tx ${txHashString} from external peer.`);

    const isValidTx = await this.validatePropagatedTx(tx, peerId);

    if (isValidTx) {
      await this.mempools.txPool.addTxs([tx]);
    }
  }

  /**
   * Validate a tx that has been requested from a peer.
   *
   * The core component of this validator is that the tx hash MUST match the requested tx hash,
   * In order to perform this check, the tx proof must be verified.
   *
   * Note: This function is called from within `ReqResp.sendRequest` as part of the
   * TX_REQ_PROTOCOL subprotocol validation.
   *
   * @param requestedTxHash - The hash of the tx that was requested.
   * @param responseTx - The tx that was received as a response to the request.
   * @param peerId - The peer ID of the peer that sent the tx.
   * @returns True if the tx is valid, false otherwise.
   */
  private async validateRequestedTx(requestedTxHash: TxHash, responseTx: Tx, peerId: PeerId): Promise<boolean> {
    const proofValidator = new TxProofValidator(this.proofVerifier);
    const validProof = await proofValidator.validateTx(responseTx);

    // If the node returns the wrong data, we penalize it
    if (!requestedTxHash.equals(responseTx.getTxHash())) {
      // Returning the wrong data is a low tolerance error
      this.peerManager.penalizePeer(peerId, PeerErrorSeverity.MidToleranceError);
      return false;
    }

    if (!validProof) {
      // If the proof is invalid, but the txHash is correct, then this is an active attack and we severly punish
      this.peerManager.penalizePeer(peerId, PeerErrorSeverity.LowToleranceError);
      return false;
    }

    return true;
  }

  private async validatePropagatedTx(tx: Tx, peerId: PeerId): Promise<boolean> {
    const blockNumber = (await this.l2BlockSource.getBlockNumber()) + 1;
    // basic data validation
    const dataValidator = new DataTxValidator();
    const validData = await dataValidator.validateTx(tx);
    if (!validData) {
      // penalize
      this.node.services.pubsub.score.markInvalidMessageDelivery(peerId.toString(), Tx.p2pTopic);
      return false;
    }

    // metadata validation
    const metadataValidator = new MetadataTxValidator(new Fr(this.config.l1ChainId), new Fr(blockNumber));
    const validMetadata = await metadataValidator.validateTx(tx);
    if (!validMetadata) {
      // penalize
      this.node.services.pubsub.score.markInvalidMessageDelivery(peerId.toString(), Tx.p2pTopic);
      return false;
    }

    // double spend validation
    const doubleSpendValidator = new DoubleSpendTxValidator({
      getNullifierIndex: async (nullifier: Fr) => {
        const merkleTree = this.worldStateSynchronizer.getCommitted();
        const index = await merkleTree.findLeafIndex(MerkleTreeId.NULLIFIER_TREE, nullifier.toBuffer());
        return index;
      },
    });
    const validDoubleSpend = await doubleSpendValidator.validateTx(tx);
    if (!validDoubleSpend) {
      // check if nullifier is older than 20 blocks
      if (blockNumber - this.config.severePeerPenaltyBlockLength > 0) {
        const snapshotValidator = new DoubleSpendTxValidator({
          getNullifierIndex: async (nullifier: Fr) => {
            const merkleTree = this.worldStateSynchronizer.getSnapshot(
              blockNumber - this.config.severePeerPenaltyBlockLength,
            );
            const index = await merkleTree.findLeafIndex(MerkleTreeId.NULLIFIER_TREE, nullifier.toBuffer());
            return index;
          },
        });

        const validSnapshot = await snapshotValidator.validateTx(tx);
        // High penalty if nullifier is older than 20 blocks
        if (!validSnapshot) {
          // penalize
          this.peerManager.penalizePeer(peerId, PeerErrorSeverity.LowToleranceError);
          return false;
        }
      }
      // penalize
      this.peerManager.penalizePeer(peerId, PeerErrorSeverity.HighToleranceError);
      return false;
    }

    // proof validation
    const proofValidator = new TxProofValidator(this.proofVerifier);
    const validProof = await proofValidator.validateTx(tx);
    if (!validProof) {
      // penalize
      this.peerManager.penalizePeer(peerId, PeerErrorSeverity.MidToleranceError);
      return false;
    }

    return true;
  }

  public getPeerScore(peerId: PeerId): number {
    return this.node.services.pubsub.score.score(peerId.toString());
  }

  private async sendToPeers<T extends Gossipable>(message: T) {
    const parent = message.constructor as typeof Gossipable;

    const identifier = message.p2pMessageIdentifier().toString();
    this.logger.verbose(`Sending message ${identifier} to peers`);

    const recipientsNum = await this.publishToTopic(parent.p2pTopic, message.toBuffer());
    this.logger.verbose(`Sent message ${identifier} to ${recipientsNum} peers`);
  }

  // Libp2p seems to hang sometimes if new peers are initiating connections.
  private async stopLibP2P() {
    const TIMEOUT_MS = 5000; // 5 seconds timeout
    const timeout = new Promise((resolve, reject) => {
      setTimeout(() => reject(new Error('Timeout during libp2p.stop()')), TIMEOUT_MS);
    });
    try {
      await Promise.race([this.node.stop(), timeout]);
      this.logger.debug('Libp2p stopped');
    } catch (error) {
      this.logger.error('Error during stop or timeout:', error);
    }
  }
}<|MERGE_RESOLUTION|>--- conflicted
+++ resolved
@@ -383,13 +383,8 @@
    * @param attestation - The attestation to process.
    */
   private async processAttestationFromPeer(attestation: BlockAttestation): Promise<void> {
-<<<<<<< HEAD
-    this.logger.verbose(`Received attestation ${attestation.p2pMessageIdentifier()} from external peer.`);
+    this.logger.debug(`Received attestation ${attestation.p2pMessageIdentifier()} from external peer.`);
     await this.mempools.attestationPool.addAttestations([attestation]);
-=======
-    this.logger.debug(`Received attestation ${attestation.p2pMessageIdentifier()} from external peer.`);
-    await this.attestationPool.addAttestations([attestation]);
->>>>>>> 72e4867f
   }
 
   /**Process block from peer
