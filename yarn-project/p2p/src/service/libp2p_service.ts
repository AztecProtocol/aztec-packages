import { type Tx, type TxHash } from '@aztec/circuit-types';
import { SerialQueue } from '@aztec/foundation/fifo';
import { createDebugLogger } from '@aztec/foundation/log';
import { type AztecKVStore } from '@aztec/kv-store';

import { ENR } from '@chainsafe/enr';
import { noise } from '@chainsafe/libp2p-noise';
import { yamux } from '@chainsafe/libp2p-yamux';
import { identify } from '@libp2p/identify';
<<<<<<< HEAD
import type { IncomingStreamData, PeerId, ServiceMap } from '@libp2p/interface';
=======
import type { IncomingStreamData, PeerId, Stream } from '@libp2p/interface';
import type { ServiceMap } from '@libp2p/interface-libp2p';
import '@libp2p/kad-dht';
>>>>>>> 165a6b2d
import { mplex } from '@libp2p/mplex';
import { peerIdFromString } from '@libp2p/peer-id';
import { createFromJSON, createSecp256k1PeerId, exportToProtobuf } from '@libp2p/peer-id-factory';
import { tcp } from '@libp2p/tcp';
import { pipe } from 'it-pipe';
import { type Libp2p, type Libp2pOptions, type ServiceFactoryMap, createLibp2p } from 'libp2p';

import { type P2PConfig } from '../config.js';
import { type TxPool } from '../tx_pool/index.js';
import { KnownTxLookup } from './known_txs.js';
import { AztecPeerDb, type AztecPeerStore } from './peer_store.js';
import type { P2PService, PeerDiscoveryService } from './service.js';
import {
  Messages,
  createGetTransactionsRequestMessage,
  createTransactionHashesMessage,
  createTransactionsMessage,
  decodeGetTransactionsRequestMessage,
  decodeTransactionHashesMessage,
  decodeTransactionsMessage,
  getEncodedMessage,
} from './tx_messages.js';

/**
 * Create a libp2p peer ID from the private key if provided, otherwise creates a new random ID.
 * @param privateKey - Optional peer ID private key as hex string
 * @returns The peer ID.
 */
export async function createLibP2PPeerId(privateKey?: string) {
  if (!privateKey?.length) {
    return await createSecp256k1PeerId();
  }
  const base64 = Buffer.from(privateKey, 'hex').toString('base64');
  return await createFromJSON({
    id: '',
    privKey: base64,
  });
}

/**
 * Exports a given peer id to a string representation.
 * @param peerId - The peerId instance to be converted.
 * @returns The peer id as a string.
 */
export function exportLibP2PPeerIdToString(peerId: PeerId) {
  return Buffer.from(exportToProtobuf(peerId)).toString('hex');
}

/**
 * Lib P2P implementation of the P2PService interface.
 */
export class LibP2PService implements P2PService {
  private jobQueue: SerialQueue = new SerialQueue();
  private knownTxLookup: KnownTxLookup = new KnownTxLookup();
  constructor(
    private config: P2PConfig,
    private node: Libp2p,
    private peerDiscoveryService: PeerDiscoveryService,
    private peerStore: AztecPeerStore,
    private protocolId: string,
    private txPool: TxPool,
    private bootstrapPeerIds: PeerId[] = [],
    private logger = createDebugLogger('aztec:libp2p_service'),
  ) {}

  /**
   * Starts the LibP2P service.
   * @returns An empty promise.
   */
  public async start() {
    if (this.node.status === 'started') {
      throw new Error('P2P service already started');
    }
    const { enableNat, tcpListenIp, tcpListenPort, announceHostname, announcePort } = this.config;
    this.logger.info(`Starting P2P node on ${tcpListenIp}:${tcpListenPort}`);
    if (announceHostname) {
      this.logger.info(`Announcing at ${announceHostname}/tcp/${announcePort ?? tcpListenPort}`);
    }
    if (enableNat) {
      this.logger.info(`Enabling NAT in libp2p module`);
    }

    // handle discovered peers from external discovery service
    this.peerDiscoveryService.on('peer:discovered', async (enr: ENR) => {
      await this.addPeer(enr);
    });

    this.node.addEventListener('peer:discovery', evt => {
      const peerId = evt.detail.id;
      if (this.isBootstrapPeer(peerId)) {
        this.logger.verbose(`Discovered bootstrap peer ${peerId.toString()}`);
      }
    });

    this.node.addEventListener('peer:connect', evt => {
      const peerId = evt.detail;
      this.handleNewConnection(peerId);
    });

    this.node.addEventListener('peer:disconnect', evt => {
      const peerId = evt.detail;
      if (this.isBootstrapPeer(peerId)) {
        this.logger.verbose(`Disconnect from bootstrap peer ${peerId.toString()}`);
      } else {
        this.logger.verbose(`Disconnected from transaction peer ${peerId.toString()}`);
      }
    });

    this.jobQueue.start();
    await this.peerDiscoveryService.start();
    await this.node.start();
    await this.node.handle(this.protocolId, (incoming: IncomingStreamData) =>
      this.jobQueue.put(() => Promise.resolve(this.handleProtocolDial(incoming))),
    );
    this.logger.info(`Started P2P client with Peer ID ${this.node.peerId.toString()}`);
  }

  /**
   * Stops the LibP2P service.
   * @returns An empty promise.
   */
  public async stop() {
    this.logger.debug('Stopping job queue...');
    await this.jobQueue.end();
    this.logger.debug('Stopping LibP2P...');
    await this.node.stop();
    this.logger.info('LibP2P service stopped');
  }

  /**
   * Creates an instance of the LibP2P service.
   * @param config - The configuration to use when creating the service.
   * @param txPool - The transaction pool to be accessed by the service.
   * @returns The new service.
   */
  public static async new(
    config: P2PConfig,
    peerDiscoveryService: PeerDiscoveryService,
    peerId: PeerId,
    txPool: TxPool,
    store: AztecKVStore,
  ) {
    const { tcpListenIp, tcpListenPort, minPeerCount, maxPeerCount } = config;
    const bindAddrTcp = `/ip4/${tcpListenIp}/tcp/${tcpListenPort}`;

    const opts: Libp2pOptions<ServiceMap> = {
      start: false,
      peerId,
      addresses: {
        listen: [bindAddrTcp],
      },
      transports: [
        tcp({
          maxConnections: config.maxPeerCount,
        }),
      ],
      streamMuxers: [yamux(), mplex()],
      connectionEncryption: [noise()],
      connectionManager: {
        minConnections: minPeerCount,
        maxConnections: maxPeerCount,
      },
    };

    const services: ServiceFactoryMap = {
      identify: identify({
        protocolPrefix: 'aztec',
      }),
    };

    // The autonat service seems quite problematic in that using it seems to cause a lot of attempts
    // to dial ephemeral ports. I suspect that it works better if you can get the uPNPnat service to
    // work as then you would have a permanent port to be dialled.
    // Alas, I struggled to get this to work reliably either. I find there is a race between the
    // service that reads our listener addresses and the uPnP service.
    // The result being the uPnP service can't find an address to use for the port forward.
    // Need to investigate further.
    // if (enableNat) {
    //   services.autoNAT = autoNATService({
    //     protocolPrefix: 'aztec',
    //   });
    //   services.uPnPNAT = uPnPNATService();
    // }

    const node = await createLibp2p({
      ...opts,
      services,
    });
    const protocolId = config.transactionProtocol;

    // Create an LMDB peer store
    const peerDb = new AztecPeerDb(store);

    // extract bootstrap node peer IDs
    let bootstrapPeerIds: PeerId[] = [];
    if (config.bootstrapNodes.length) {
      bootstrapPeerIds = await Promise.all(
        config.bootstrapNodes.map(bootnodeEnr => ENR.decodeTxt(bootnodeEnr).peerId()),
      );
    }

    return new LibP2PService(config, node, peerDiscoveryService, peerDb, protocolId, txPool, bootstrapPeerIds);
  }

  /**
   * Propagates the provided transaction to peers.
   * @param tx - The transaction to propagate.
   */
  public propagateTx(tx: Tx): void {
    void this.jobQueue.put(() => Promise.resolve(this.sendTxToPeers(tx)));
  }

  /**
   * Handles the settling of a new batch of transactions.
   * @param txHashes - The hashes of the newly settled transactions.
   */
  public settledTxs(txHashes: TxHash[]): void {
    this.knownTxLookup.handleSettledTxs(txHashes.map(x => x.toString()));
  }

  private async addPeer(enr: ENR) {
    const peerMultiAddr = await enr.getFullMultiaddr('tcp');
    if (!peerMultiAddr) {
      // No TCP address, can't connect
      return;
    }
    const peerIdStr = peerMultiAddr.getPeerId();

    if (!peerIdStr) {
      this.logger.debug(`Peer ID not found in discovered node's multiaddr: ${peerMultiAddr}`);
      return;
    }

    // check if peer is already known
    const peerId = peerIdFromString(peerIdStr);
    const hasPeer = await this.node.peerStore.has(peerId);

    // add to peer store if not already known
    if (!hasPeer) {
      this.logger.info(`Discovered peer ${enr.peerId().toString()}. Adding to libp2p peer list`);
      let stream: Stream | undefined;
      try {
        stream = await this.node.dialProtocol(peerMultiAddr, this.protocolId);

        // dial successful, add to DB as well
        if (!this.peerStore.getPeer(peerIdStr)) {
          await this.peerStore.addPeer(peerIdStr, enr);
        }
        await stream.close();
      } catch (err) {
        this.logger.error(`Failed to dial peer ${peerIdStr}`, err);
      } finally {
        if (stream) {
          await stream.close();
        }
      }
    }
  }

  private async handleProtocolDial(incomingStreamData: IncomingStreamData) {
    try {
      const { message, peer } = await this.consumeInboundStream(incomingStreamData);
      if (!message.length) {
        this.logger.verbose(`Ignoring 0 byte message from peer${peer.toString()}`);
      }
      await this.processMessage(message, peer);
    } catch (err) {
      this.logger.error(
        `Failed to handle received message from peer ${incomingStreamData.connection.remotePeer.toString()}`,
        err,
      );
    }
  }

  private async consumeInboundStream(incomingStreamData: IncomingStreamData) {
    let buffer = Buffer.alloc(0);
    await pipe(incomingStreamData.stream, async source => {
      for await (const msg of source) {
        const payload = msg.subarray();
        buffer = Buffer.concat([buffer, Buffer.from(payload)]);
      }
    });
    await incomingStreamData.stream.close();
    return { message: buffer, peer: incomingStreamData.connection.remotePeer };
  }

  private handleNewConnection(peerId: PeerId) {
    if (this.isBootstrapPeer(peerId)) {
      this.logger.verbose(`Connected to bootstrap peer ${peerId.toString()}`);
    } else {
      this.logger.verbose(`Connected to transaction peer ${peerId.toString()}`);
      // send the peer our current pooled transaction hashes
      void this.jobQueue.put(async () => {
        await this.sendTxHashesMessageToPeer(peerId);
      });
    }
  }

  private async processMessage(message: Buffer, peerId: PeerId) {
    const type = message.readUInt32BE(0);
    const encodedMessage = getEncodedMessage(message);
    switch (type) {
      case Messages.POOLED_TRANSACTIONS:
        await this.processReceivedTxs(encodedMessage, peerId);
        return;
      case Messages.POOLED_TRANSACTION_HASHES:
        await this.processReceivedTxHashes(encodedMessage, peerId);
        return;
      case Messages.GET_TRANSACTIONS:
        await this.processReceivedGetTransactionsRequest(encodedMessage, peerId);
        return;
    }
    throw new Error(`Unknown message type ${type}`);
  }

  private async processReceivedTxHashes(encodedMessage: Buffer, peerId: PeerId) {
    try {
      const txHashes = decodeTransactionHashesMessage(encodedMessage);
      this.logger.debug(`Received tx hash messages from ${peerId.toString()}`);
      // we send a message requesting the transactions that we don't have from the set of received hashes
      const requiredHashes = txHashes.filter(hash => !this.txPool.hasTx(hash));
      if (!requiredHashes.length) {
        return;
      }
      await this.sendGetTransactionsMessageToPeer(txHashes, peerId);
    } catch (err) {
      this.logger.error(`Failed to process received tx hashes`, err);
    }
  }

  private async processReceivedGetTransactionsRequest(encodedMessage: Buffer, peerId: PeerId) {
    try {
      this.logger.debug(`Received get txs messages from ${peerId.toString()}`);
      // get the transactions in the list that we have and return them
      const removeUndefined = <S>(value: S | undefined): value is S => value != undefined;
      const txHashes = decodeGetTransactionsRequestMessage(encodedMessage);
      const txs = txHashes.map(x => this.txPool.getTxByHash(x)).filter(removeUndefined);
      if (!txs.length) {
        return;
      }
      await this.sendTransactionsMessageToPeer(txs, peerId);
    } catch (err) {
      this.logger.error(`Failed to process get txs request`, err);
    }
  }

  private async processReceivedTxs(encodedMessage: Buffer, peerId: PeerId) {
    try {
      const txs = decodeTransactionsMessage(encodedMessage);
      // Could optimize here and process all txs at once
      // Propagation would need to filter and send custom tx set per peer
      for (const tx of txs) {
        await this.processTxFromPeer(tx, peerId);
      }
    } catch (err) {
      this.logger.error(`Failed to process pooled transactions message`, err);
    }
  }

  private async processTxFromPeer(tx: Tx, peerId: PeerId): Promise<void> {
    const txHash = tx.getTxHash();
    const txHashString = txHash.toString();
    this.knownTxLookup.addPeerForTx(peerId, txHashString);
    this.logger.debug(`Received tx ${txHashString} from peer ${peerId.toString()}`);
    await this.txPool.addTxs([tx]);
    this.propagateTx(tx);
  }

  private async sendTxToPeers(tx: Tx) {
    const txs = createTransactionsMessage([tx]);
    const payload = new Uint8Array(txs);
    const peers = this.getTxPeers();
    const txHash = tx.getTxHash();
    const txHashString = txHash.toString();
    for (const peer of peers) {
      try {
        if (this.knownTxLookup.hasPeerSeenTx(peer, txHashString)) {
          this.logger.debug(`Not sending tx ${txHashString} to peer ${peer.toString()} as they have already seen it`);
          continue;
        }
        this.logger.debug(`Sending tx ${txHashString} to peer ${peer.toString()}`);
        await this.sendRawMessageToPeer(payload, peer);
        this.knownTxLookup.addPeerForTx(peer, txHashString);
      } catch (err) {
        this.logger.error(`Failed to send txs to peer ${peer.toString()}`, err);
        continue;
      }
    }
  }

  private async sendTxHashesMessageToPeer(peer: PeerId) {
    try {
      const hashes = this.txPool.getAllTxHashes();
      if (!hashes.length) {
        return;
      }
      const message = createTransactionHashesMessage(hashes);
      await this.sendRawMessageToPeer(new Uint8Array(message), peer);
    } catch (err) {
      this.logger.error(`Failed to send tx hashes to peer ${peer.toString()}`, err);
    }
  }

  private async sendGetTransactionsMessageToPeer(hashes: TxHash[], peer: PeerId) {
    try {
      const message = createGetTransactionsRequestMessage(hashes);
      await this.sendRawMessageToPeer(new Uint8Array(message), peer);
    } catch (err) {
      this.logger.error(`Failed to send tx request to peer ${peer.toString()}`, err);
    }
  }

  private async sendTransactionsMessageToPeer(txs: Tx[], peer: PeerId) {
    // don't filter out any transactions based on what we think the peer has seen,
    // we have been explicitly asked for these transactions
    const message = createTransactionsMessage(txs);
    await this.sendRawMessageToPeer(message, peer);
    for (const tx of txs) {
      const hash = tx.getTxHash();
      this.knownTxLookup.addPeerForTx(peer, hash.toString());
    }
  }

  private async sendRawMessageToPeer(message: Uint8Array, peer: PeerId) {
    const stream = await this.node.dialProtocol(peer, this.protocolId);
    await pipe([message], stream);
    await stream.close();
  }

  private getTxPeers() {
    return this.node.getPeers().filter(peer => !this.isBootstrapPeer(peer));
  }

  private isBootstrapPeer(peer: PeerId) {
    return this.bootstrapPeerIds.some(bootstrapPeer => bootstrapPeer.equals(peer));
  }
}<|MERGE_RESOLUTION|>--- conflicted
+++ resolved
@@ -7,13 +7,8 @@
 import { noise } from '@chainsafe/libp2p-noise';
 import { yamux } from '@chainsafe/libp2p-yamux';
 import { identify } from '@libp2p/identify';
-<<<<<<< HEAD
-import type { IncomingStreamData, PeerId, ServiceMap } from '@libp2p/interface';
-=======
-import type { IncomingStreamData, PeerId, Stream } from '@libp2p/interface';
-import type { ServiceMap } from '@libp2p/interface-libp2p';
+import type { IncomingStreamData, PeerId, ServiceMap, Stream } from '@libp2p/interface';
 import '@libp2p/kad-dht';
->>>>>>> 165a6b2d
 import { mplex } from '@libp2p/mplex';
 import { peerIdFromString } from '@libp2p/peer-id';
 import { createFromJSON, createSecp256k1PeerId, exportToProtobuf } from '@libp2p/peer-id-factory';
