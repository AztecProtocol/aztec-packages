import { type Tx, type TxHash } from '@aztec/circuit-types';
import { SerialQueue } from '@aztec/foundation/fifo';
import { createDebugLogger } from '@aztec/foundation/log';
import { type AztecKVStore } from '@aztec/kv-store';

import { ENR } from '@chainsafe/enr';
<<<<<<< HEAD
import { type GossipsubEvents, gossipsub } from '@chainsafe/libp2p-gossipsub';
import { noise } from '@chainsafe/libp2p-noise';
import { yamux } from '@chainsafe/libp2p-yamux';
import { identify } from '@libp2p/identify';
import type { IncomingStreamData, PeerId, PubSub, Stream } from '@libp2p/interface';
=======
import { noise } from '@chainsafe/libp2p-noise';
import { yamux } from '@chainsafe/libp2p-yamux';
import { identify } from '@libp2p/identify';
import type { IncomingStreamData, PeerId, Stream } from '@libp2p/interface';
import type { ServiceMap } from '@libp2p/interface-libp2p';
>>>>>>> 72321f9d
import '@libp2p/kad-dht';
import { mplex } from '@libp2p/mplex';
import { peerIdFromString } from '@libp2p/peer-id';
import { createFromJSON, createSecp256k1PeerId, exportToProtobuf } from '@libp2p/peer-id-factory';
import { tcp } from '@libp2p/tcp';
import { pipe } from 'it-pipe';
<<<<<<< HEAD
import { type Libp2p, createLibp2p } from 'libp2p';
=======
import { type Libp2p, type Libp2pOptions, type ServiceFactoryMap, createLibp2p } from 'libp2p';
>>>>>>> 72321f9d

import { type P2PConfig } from '../config.js';
import { type TxPool } from '../tx_pool/index.js';
import { KnownTxLookup } from './known_txs.js';
<<<<<<< HEAD
import { PeerManager } from './peer_manager.js';
import { AztecPeerDb, type AztecPeerStore } from './peer_store.js';
import type { P2PService, PeerDiscoveryService } from './service.js';
import { AztecTxMessageCreator, fromTxMessage } from './tx_messages.js';

export interface PubSubLibp2p extends Libp2p {
  services: {
    pubsub: PubSub<GossipsubEvents>;
  };
}
=======
import { AztecPeerDb, type AztecPeerStore } from './peer_store.js';
import type { P2PService, PeerDiscoveryService } from './service.js';
import {
  Messages,
  createGetTransactionsRequestMessage,
  createTransactionHashesMessage,
  createTransactionsMessage,
  decodeGetTransactionsRequestMessage,
  decodeTransactionHashesMessage,
  decodeTransactionsMessage,
  getEncodedMessage,
} from './tx_messages.js';
>>>>>>> 72321f9d

/**
 * Create a libp2p peer ID from the private key if provided, otherwise creates a new random ID.
 * @param privateKey - Optional peer ID private key as hex string
 * @returns The peer ID.
 */
export async function createLibP2PPeerId(privateKey?: string): Promise<PeerId> {
  if (!privateKey?.length) {
    return await createSecp256k1PeerId();
  }
  const base64 = Buffer.from(privateKey, 'hex').toString('base64');
  return await createFromJSON({
    id: '',
    privKey: base64,
  });
}

/**
 * Exports a given peer id to a string representation.
 * @param peerId - The peerId instance to be converted.
 * @returns The peer id as a string.
 */
export function exportLibP2PPeerIdToString(peerId: PeerId) {
  return Buffer.from(exportToProtobuf(peerId)).toString('hex');
}

/**
 * Lib P2P implementation of the P2PService interface.
 */
export class LibP2PService implements P2PService {
  private jobQueue: SerialQueue = new SerialQueue();
  private knownTxLookup: KnownTxLookup = new KnownTxLookup();
  private messageCreator: AztecTxMessageCreator;
  private peerManager: PeerManager;
  constructor(
    private config: P2PConfig,
<<<<<<< HEAD
    private node: PubSubLibp2p,
=======
    private node: Libp2p,
>>>>>>> 72321f9d
    private peerDiscoveryService: PeerDiscoveryService,
    private peerStore: AztecPeerStore,
    private protocolId: string,
    private txPool: TxPool,
    private bootstrapPeerIds: PeerId[] = [],
    private logger = createDebugLogger('aztec:libp2p_service'),
  ) {
    this.messageCreator = new AztecTxMessageCreator(config.txGossipVersion);
    this.peerManager = new PeerManager(node, peerDiscoveryService, config, logger);
  }

  /**
   * Starts the LibP2P service.
   * @returns An empty promise.
   */
  public async start() {
    if (this.node.status === 'started') {
      throw new Error('P2P service already started');
    }
    const { enableNat, tcpListenIp, tcpListenPort, announceHostname, announcePort } = this.config;
    this.logger.info(`Starting P2P node on ${tcpListenIp}:${tcpListenPort}`);
    if (announceHostname) {
      this.logger.info(`Announcing at ${announceHostname}/tcp/${announcePort ?? tcpListenPort}`);
    }
    if (enableNat) {
      this.logger.info(`Enabling NAT in libp2p module`);
    }

    // handle discovered peers from external discovery service
    this.peerDiscoveryService.on('peer:discovered', async (enr: ENR) => {
      await this.addPeer(enr);
<<<<<<< HEAD
=======
    });

    this.node.addEventListener('peer:discovery', evt => {
      const peerId = evt.detail.id;
      if (this.isBootstrapPeer(peerId)) {
        this.logger.verbose(`Discovered bootstrap peer ${peerId.toString()}`);
      }
>>>>>>> 72321f9d
    });

    this.node.addEventListener('peer:connect', async evt => {
      const peerId = evt.detail;
      await this.handleNewConnection(peerId);
    });

    this.node.addEventListener('peer:disconnect', async evt => {
      const peerId = evt.detail;
      if (this.isBootstrapPeer(peerId)) {
        this.logger.verbose(`Disconnect from bootstrap peer ${peerId.toString()}`);
      } else {
        this.logger.verbose(`Disconnected from transaction peer ${peerId.toString()}`);
        await this.peerManager.updateDiscoveryService();
      }
    });

    this.jobQueue.start();
    await this.peerDiscoveryService.start();
    await this.node.start();
    await this.node.handle(this.protocolId, (incoming: IncomingStreamData) =>
      this.jobQueue.put(() => Promise.resolve(this.handleProtocolDial(incoming))),
    );
    this.logger.info(`Started P2P client with Peer ID ${this.node.peerId.toString()}`);
<<<<<<< HEAD

    // Subscribe to standard topics by default
    this.subscribeToTopic(this.messageCreator.getTopic());

    // add gossipsub listener
    this.node.services.pubsub.addEventListener('gossipsub:message', async e => {
      const { msg } = e.detail;
      this.logger.info(`Received PUBSUB message.`);

      await this.handleNewGossipMessage(msg.topic, msg.data);
    });
=======
>>>>>>> 72321f9d
  }

  /**
   * Stops the LibP2P service.
   * @returns An empty promise.
   */
  public async stop() {
    this.logger.debug('Stopping job queue...');
    await this.jobQueue.end();
    this.logger.debug('Stopping LibP2P...');
    await this.node.stop();
    this.logger.info('LibP2P service stopped');
  }

  /**
   * Creates an instance of the LibP2P service.
   * @param config - The configuration to use when creating the service.
   * @param txPool - The transaction pool to be accessed by the service.
   * @returns The new service.
   */
  public static async new(
    config: P2PConfig,
    peerDiscoveryService: PeerDiscoveryService,
    peerId: PeerId,
    txPool: TxPool,
    store: AztecKVStore,
  ) {
<<<<<<< HEAD
    const { tcpListenIp, tcpListenPort, minPeerCount, maxPeerCount, transactionProtocol: protocolId } = config;
    const bindAddrTcp = `/ip4/${tcpListenIp}/tcp/${tcpListenPort}`;
=======
    const { tcpListenIp, tcpListenPort, minPeerCount, maxPeerCount } = config;
    const opts: Libp2pOptions<ServiceMap> = {
      start: false,
      peerId,
      addresses: {
        listen: [`/ip4/${tcpListenIp}/tcp/${tcpListenPort}`],
      },
      transports: [tcp()],
      streamMuxers: [yamux(), mplex()],
      connectionEncryption: [noise()],
      connectionManager: {
        minConnections: minPeerCount,
        maxConnections: maxPeerCount,
      },
    };

    const services: ServiceFactoryMap = {
      identify: identify({
        protocolPrefix: 'aztec',
      }),
    };
>>>>>>> 72321f9d

    // The autonat service seems quite problematic in that using it seems to cause a lot of attempts
    // to dial ephemeral ports. I suspect that it works better if you can get the uPNPnat service to
    // work as then you would have a permanent port to be dialled.
    // Alas, I struggled to get this to work reliably either. I find there is a race between the
    // service that reads our listener addresses and the uPnP service.
    // The result being the uPnP service can't find an address to use for the port forward.
    // Need to investigate further.
    // if (enableNat) {
    //   services.autoNAT = autoNATService({
    //     protocolPrefix: 'aztec',
    //   });
    //   services.uPnPNAT = uPnPNATService();
    // }

    const node = await createLibp2p({
      start: false,
      peerId,
      addresses: {
        listen: [bindAddrTcp],
      },
      transports: [
        tcp({
          maxConnections: config.maxPeerCount,
        }),
      ],
      streamMuxers: [yamux(), mplex()],
      connectionEncryption: [noise()],
      connectionManager: {
        minConnections: minPeerCount,
        maxConnections: maxPeerCount,
      },
      services: {
        identify: identify({
          protocolPrefix: 'aztec',
        }),
        pubsub: gossipsub({
          allowPublishToZeroTopicPeers: true,
          D: 6,
          Dlo: 4,
          Dhi: 12,
          heartbeatInterval: 1_000,
          mcacheLength: 5,
          mcacheGossip: 3,
        }),
      },
    });
<<<<<<< HEAD
=======
    const protocolId = config.transactionProtocol;
>>>>>>> 72321f9d

    // Create an LMDB peer store
    const peerDb = new AztecPeerDb(store);

    // extract bootstrap node peer IDs
    let bootstrapPeerIds: PeerId[] = [];
    if (config.bootstrapNodes.length) {
      bootstrapPeerIds = await Promise.all(
        config.bootstrapNodes.map(bootnodeEnr => ENR.decodeTxt(bootnodeEnr).peerId()),
      );
    }

    return new LibP2PService(config, node, peerDiscoveryService, peerDb, protocolId, txPool, bootstrapPeerIds);
<<<<<<< HEAD
  }

  /**
   * Subscribes to a topic.
   * @param topic - The topic to subscribe to.
   */
  private subscribeToTopic(topic: string) {
    if (!this.node.services.pubsub) {
      throw new Error('Pubsub service not available.');
    }
    void this.node.services.pubsub.subscribe(topic);
  }

  /**
   * Publishes data to a topic.
   * @param topic - The topic to publish to.
   * @param data - The data to publish.
   * @returns The number of recipients the data was sent to.
   */
  private async publishToTopic(topic: string, data: Uint8Array) {
    if (!this.node.services.pubsub) {
      throw new Error('Pubsub service not available.');
    }
    const result = await this.node.services.pubsub.publish(topic, data);

    return result.recipients.length;
  }

  /**
   * Handles a new gossip message that was received by the client.
   * @param topic - The message's topic.
   * @param data - The message data
   */
  private async handleNewGossipMessage(topic: string, data: Uint8Array) {
    if (topic !== this.messageCreator.getTopic()) {
      // Invalid TX Topic, ignore
      return;
    }

    const tx = fromTxMessage(Buffer.from(data));
    await this.processTxFromPeer(tx);
=======
>>>>>>> 72321f9d
  }

  /**
   * Propagates the provided transaction to peers.
   * @param tx - The transaction to propagate.
   */
  public propagateTx(tx: Tx): void {
    void this.jobQueue.put(() => Promise.resolve(this.sendTxToPeers(tx)));
  }

  /**
   * Handles the settling of a new batch of transactions.
   * @param txHashes - The hashes of the newly settled transactions.
   */
  public settledTxs(txHashes: TxHash[]): void {
    this.knownTxLookup.handleSettledTxs(txHashes.map(x => x.toString()));
  }

  private async addPeer(enr: ENR) {
    const peerMultiAddr = await enr.getFullMultiaddr('tcp');
    if (!peerMultiAddr) {
      // No TCP address, can't connect
      return;
    }
    const peerIdStr = peerMultiAddr.getPeerId();

    if (!peerIdStr) {
      this.logger.debug(`Peer ID not found in discovered node's multiaddr: ${peerMultiAddr}`);
      return;
    }

    // check if peer is already known
    const peerId = peerIdFromString(peerIdStr);
    const hasPeer = await this.node.peerStore.has(peerId);

    // add to peer store if not already known
    if (!hasPeer) {
      this.logger.info(`Discovered peer ${enr.peerId().toString()}. Adding to libp2p peer list`);
      let stream: Stream | undefined;
      try {
        stream = await this.node.dialProtocol(peerMultiAddr, this.protocolId);

        // dial successful, add to DB as well
        if (!this.peerStore.getPeer(peerIdStr)) {
          await this.peerStore.addPeer(peerIdStr, enr);
        }
<<<<<<< HEAD
        await stream.close();
=======
>>>>>>> 72321f9d
      } catch (err) {
        this.logger.error(`Failed to dial peer ${peerIdStr}`, err);
      } finally {
        if (stream) {
          await stream.close();
        }
      }
    }
  }

  private async handleProtocolDial(incomingStreamData: IncomingStreamData) {
    try {
      const { message, peer } = await this.consumeInboundStream(incomingStreamData);
      if (!message.length) {
        this.logger.verbose(`Ignoring 0 byte message from peer${peer.toString()}`);
      }
      // await this.processTransactionMessage(message, peer);
    } catch (err) {
      this.logger.error(
        `Failed to handle received message from peer ${incomingStreamData.connection.remotePeer.toString()}`,
        err,
      );
    }
  }

  private async consumeInboundStream(incomingStreamData: IncomingStreamData) {
    let buffer = Buffer.alloc(0);
    await pipe(incomingStreamData.stream, async source => {
      for await (const msg of source) {
        const payload = msg.subarray();
        buffer = Buffer.concat([buffer, Buffer.from(payload)]);
      }
    });
    await incomingStreamData.stream.close();
    return { message: buffer, peer: incomingStreamData.connection.remotePeer };
  }

  private async handleNewConnection(peerId: PeerId) {
    if (this.isBootstrapPeer(peerId)) {
      this.logger.verbose(`Connected to bootstrap peer ${peerId.toString()}`);
    } else {
      this.logger.verbose(`Connected to transaction peer ${peerId.toString()}`);
      await this.peerManager.updateDiscoveryService();
    }
  }

  private async processTxFromPeer(tx: Tx): Promise<void> {
    const txHash = tx.getTxHash();
    const txHashString = txHash.toString();
    this.logger.debug(`Received tx ${txHashString} from external peer.`);
    await this.txPool.addTxs([tx]);
  }

  private async sendTxToPeers(tx: Tx) {
    const { data: txData } = this.messageCreator.createTxMessage(tx);
    this.logger.debug(`Sending tx ${tx.getTxHash().toString()} to peers`);
    const recipientsNum = await this.publishToTopic(this.messageCreator.getTopic(), txData);
    this.logger.debug(`Sent tx ${tx.getTxHash().toString()} to ${recipientsNum} peers`);
  }

  private isBootstrapPeer(peer: PeerId) {
    return this.bootstrapPeerIds.some(bootstrapPeer => bootstrapPeer.equals(peer));
  }
}<|MERGE_RESOLUTION|>--- conflicted
+++ resolved
@@ -4,35 +4,22 @@
 import { type AztecKVStore } from '@aztec/kv-store';
 
 import { ENR } from '@chainsafe/enr';
-<<<<<<< HEAD
 import { type GossipsubEvents, gossipsub } from '@chainsafe/libp2p-gossipsub';
 import { noise } from '@chainsafe/libp2p-noise';
 import { yamux } from '@chainsafe/libp2p-yamux';
 import { identify } from '@libp2p/identify';
 import type { IncomingStreamData, PeerId, PubSub, Stream } from '@libp2p/interface';
-=======
-import { noise } from '@chainsafe/libp2p-noise';
-import { yamux } from '@chainsafe/libp2p-yamux';
-import { identify } from '@libp2p/identify';
-import type { IncomingStreamData, PeerId, Stream } from '@libp2p/interface';
-import type { ServiceMap } from '@libp2p/interface-libp2p';
->>>>>>> 72321f9d
 import '@libp2p/kad-dht';
 import { mplex } from '@libp2p/mplex';
 import { peerIdFromString } from '@libp2p/peer-id';
 import { createFromJSON, createSecp256k1PeerId, exportToProtobuf } from '@libp2p/peer-id-factory';
 import { tcp } from '@libp2p/tcp';
 import { pipe } from 'it-pipe';
-<<<<<<< HEAD
 import { type Libp2p, createLibp2p } from 'libp2p';
-=======
-import { type Libp2p, type Libp2pOptions, type ServiceFactoryMap, createLibp2p } from 'libp2p';
->>>>>>> 72321f9d
 
 import { type P2PConfig } from '../config.js';
 import { type TxPool } from '../tx_pool/index.js';
 import { KnownTxLookup } from './known_txs.js';
-<<<<<<< HEAD
 import { PeerManager } from './peer_manager.js';
 import { AztecPeerDb, type AztecPeerStore } from './peer_store.js';
 import type { P2PService, PeerDiscoveryService } from './service.js';
@@ -43,20 +30,6 @@
     pubsub: PubSub<GossipsubEvents>;
   };
 }
-=======
-import { AztecPeerDb, type AztecPeerStore } from './peer_store.js';
-import type { P2PService, PeerDiscoveryService } from './service.js';
-import {
-  Messages,
-  createGetTransactionsRequestMessage,
-  createTransactionHashesMessage,
-  createTransactionsMessage,
-  decodeGetTransactionsRequestMessage,
-  decodeTransactionHashesMessage,
-  decodeTransactionsMessage,
-  getEncodedMessage,
-} from './tx_messages.js';
->>>>>>> 72321f9d
 
 /**
  * Create a libp2p peer ID from the private key if provided, otherwise creates a new random ID.
@@ -93,11 +66,7 @@
   private peerManager: PeerManager;
   constructor(
     private config: P2PConfig,
-<<<<<<< HEAD
     private node: PubSubLibp2p,
-=======
-    private node: Libp2p,
->>>>>>> 72321f9d
     private peerDiscoveryService: PeerDiscoveryService,
     private peerStore: AztecPeerStore,
     private protocolId: string,
@@ -129,21 +98,11 @@
     // handle discovered peers from external discovery service
     this.peerDiscoveryService.on('peer:discovered', async (enr: ENR) => {
       await this.addPeer(enr);
-<<<<<<< HEAD
-=======
-    });
-
-    this.node.addEventListener('peer:discovery', evt => {
-      const peerId = evt.detail.id;
-      if (this.isBootstrapPeer(peerId)) {
-        this.logger.verbose(`Discovered bootstrap peer ${peerId.toString()}`);
-      }
->>>>>>> 72321f9d
     });
 
     this.node.addEventListener('peer:connect', async evt => {
       const peerId = evt.detail;
-      await this.handleNewConnection(peerId);
+      await this.handleNewConnection(peerId as PeerId);
     });
 
     this.node.addEventListener('peer:disconnect', async evt => {
@@ -163,7 +122,6 @@
       this.jobQueue.put(() => Promise.resolve(this.handleProtocolDial(incoming))),
     );
     this.logger.info(`Started P2P client with Peer ID ${this.node.peerId.toString()}`);
-<<<<<<< HEAD
 
     // Subscribe to standard topics by default
     this.subscribeToTopic(this.messageCreator.getTopic());
@@ -175,8 +133,6 @@
 
       await this.handleNewGossipMessage(msg.topic, msg.data);
     });
-=======
->>>>>>> 72321f9d
   }
 
   /**
@@ -204,32 +160,8 @@
     txPool: TxPool,
     store: AztecKVStore,
   ) {
-<<<<<<< HEAD
     const { tcpListenIp, tcpListenPort, minPeerCount, maxPeerCount, transactionProtocol: protocolId } = config;
     const bindAddrTcp = `/ip4/${tcpListenIp}/tcp/${tcpListenPort}`;
-=======
-    const { tcpListenIp, tcpListenPort, minPeerCount, maxPeerCount } = config;
-    const opts: Libp2pOptions<ServiceMap> = {
-      start: false,
-      peerId,
-      addresses: {
-        listen: [`/ip4/${tcpListenIp}/tcp/${tcpListenPort}`],
-      },
-      transports: [tcp()],
-      streamMuxers: [yamux(), mplex()],
-      connectionEncryption: [noise()],
-      connectionManager: {
-        minConnections: minPeerCount,
-        maxConnections: maxPeerCount,
-      },
-    };
-
-    const services: ServiceFactoryMap = {
-      identify: identify({
-        protocolPrefix: 'aztec',
-      }),
-    };
->>>>>>> 72321f9d
 
     // The autonat service seems quite problematic in that using it seems to cause a lot of attempts
     // to dial ephemeral ports. I suspect that it works better if you can get the uPNPnat service to
@@ -277,10 +209,6 @@
         }),
       },
     });
-<<<<<<< HEAD
-=======
-    const protocolId = config.transactionProtocol;
->>>>>>> 72321f9d
 
     // Create an LMDB peer store
     const peerDb = new AztecPeerDb(store);
@@ -294,7 +222,6 @@
     }
 
     return new LibP2PService(config, node, peerDiscoveryService, peerDb, protocolId, txPool, bootstrapPeerIds);
-<<<<<<< HEAD
   }
 
   /**
@@ -336,8 +263,6 @@
 
     const tx = fromTxMessage(Buffer.from(data));
     await this.processTxFromPeer(tx);
-=======
->>>>>>> 72321f9d
   }
 
   /**
@@ -384,10 +309,6 @@
         if (!this.peerStore.getPeer(peerIdStr)) {
           await this.peerStore.addPeer(peerIdStr, enr);
         }
-<<<<<<< HEAD
-        await stream.close();
-=======
->>>>>>> 72321f9d
       } catch (err) {
         this.logger.error(`Failed to dial peer ${peerIdStr}`, err);
       } finally {
