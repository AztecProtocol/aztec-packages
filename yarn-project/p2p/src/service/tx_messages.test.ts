--- conflicted
+++ resolved
@@ -1,27 +1,6 @@
-<<<<<<< HEAD
-import { Fr, FunctionData, KERNEL_PUBLIC_CALL_STACK_LENGTH, Proof, range } from '@aztec/circuits.js';
-import {
-  fr,
-  makeAztecAddress,
-  makeSchnorrSignature,
-  makeKernelPublicInputs,
-  makePublicCallRequest,
-  makeSelector,
-  makeTxContext,
-} from '@aztec/circuits.js/factories';
-import {
-  EncodedContractFunction,
-  SignedTxExecutionRequest,
-  Tx,
-  TxExecutionRequest,
-  TxHash,
-  NoirLogs,
-} from '@aztec/types';
-=======
 import { KERNEL_PUBLIC_CALL_STACK_LENGTH, Proof } from '@aztec/circuits.js';
 import { makeKernelPublicInputs, makePublicCallRequest } from '@aztec/circuits.js/factories';
 import { EncodedContractFunction, Tx, TxHash, TxL2Logs } from '@aztec/types';
->>>>>>> d0db75d6
 import { expect } from '@jest/globals';
 import { randomBytes } from 'crypto';
 import times from 'lodash.times';
@@ -51,37 +30,6 @@
   );
 };
 
-<<<<<<< HEAD
-const makeSignedTxExecutionRequest = (seed: number) => {
-  const txRequest = TxExecutionRequest.from({
-    from: makeAztecAddress(seed),
-    to: makeAztecAddress(seed + 0x10),
-    functionData: new FunctionData(makeSelector(seed + 0x100), true, true),
-    args: range(8, seed + 0x200).map(fr),
-    nonce: fr(seed + 0x300),
-    txContext: makeTxContext(seed + 0x400),
-    chainId: fr(seed + 0x500),
-  });
-  return new SignedTxExecutionRequest(txRequest, makeSchnorrSignature(seed + 0x200));
-};
-
-const makePublicTx = () => {
-  return Tx.createPublic(makeSignedTxExecutionRequest(1));
-};
-
-const makePublicPrivateTx = () => {
-  const publicInputs = makeKernelPublicInputs(1);
-  publicInputs.end.publicCallStack = [Fr.ZERO, Fr.ZERO, Fr.ZERO, Fr.ZERO, Fr.ZERO, Fr.ZERO, Fr.ZERO, Fr.ZERO];
-  return Tx.createPrivatePublic(
-    publicInputs,
-    Proof.fromBuffer(randomBytes(512)),
-    NoirLogs.random(8),
-    makeSignedTxExecutionRequest(5),
-  );
-};
-
-=======
->>>>>>> d0db75d6
 const makeTxHash = () => {
   return new TxHash(randomBytes(32));
 };
