import { randomBytes } from '@aztec/foundation/crypto';
import { all } from '@aztec/foundation/iterable';
import { AztecLmdbStore } from '@aztec/kv-store/lmdb';

import {
  type Datastore,
  Key,
  type KeyQueryFilter,
  type KeyQueryOrder,
  type Pair,
  type QueryFilter,
  type QueryOrder,
} from 'interface-datastore';
import drain from 'it-drain';
import length from 'it-length';
import { fromString as uint8ArrayFromString } from 'uint8arrays/from-string';

import { AztecDatastore } from './data_store.js';

const CLEANUP_TIMEOUT = 30_000;

describe('AztecDatastore with AztecLmdbStore', () => {
  let datastore: AztecDatastore;
  let aztecStore: AztecLmdbStore;

  beforeAll(() => {
    aztecStore = AztecLmdbStore.open();
  });

  beforeEach(async () => {
    datastore = new AztecDatastore(aztecStore);
    await aztecStore.clear();
  });

  it('should store and retrieve an item', async () => {
    const key = new Key('testKey');
    const value = new Uint8Array([1, 2, 3]);

    await datastore.put(key, value);
    const retrieved = datastore.get(key);

    expect(retrieved).toEqual(value);
  });

  it('should delete an item', async () => {
    const key = new Key('testKey');
    await datastore.put(key, new Uint8Array([1, 2, 3]));
    await datastore.delete(key);

    try {
      datastore.get(key);
    } catch (err) {
      expect(err).toHaveProperty('code', 'ERR_NOT_FOUND');
    }
  });

  it('batch operations commit correctly', async () => {
    const batch = datastore.batch();
    const key1 = new Key('key1');
    const key2 = new Key('key2');
    const value1 = new Uint8Array([1, 2, 3]);
    const value2 = new Uint8Array([4, 5, 6]);

    batch.put(key1, value1);
    batch.put(key2, value2);
    batch.delete(key1);
    await batch.commit();

    try {
      datastore.get(key1); // key1 should be deleted
    } catch (err) {
      expect(err).toHaveProperty('code', 'ERR_NOT_FOUND');
    }
    const retrieved2 = datastore.get(key2);

    expect(retrieved2.toString()).toEqual(value2.toString()); // key2 should exist
  });

  it('query data by prefix', async () => {
    await datastore.put(new Key('/prefix/123'), new Uint8Array([1, 2, 3]));
    await datastore.put(new Key('/prefix/456'), new Uint8Array([4, 5, 6]));
    await datastore.put(new Key('/foobar/789'), new Uint8Array([7, 8, 9]));

    const query = {
      prefix: '/prefix',
      limit: 2,
    };

    const results = [];
    for await (const item of datastore.query(query)) {
      results.push(item);
    }

    expect(results.length).toBe(2);
    expect(results.every(item => item.key.toString().startsWith(`${query.prefix}`))).toBeTruthy();
  });

  it('handle limits and offsets in queries', async () => {
    await datastore.put(new Key('item1'), new Uint8Array([1]));
    await datastore.put(new Key('item2'), new Uint8Array([2]));
    await datastore.put(new Key('item3'), new Uint8Array([3]));
    await datastore.put(new Key('item4'), new Uint8Array([4]));

    const query = {
      limit: 2,
      offset: 1,
    };

    const results = [];
    for await (const item of datastore.query(query)) {
      results.push(item);
    }

    expect(results.length).toBe(2);
    expect(results[0].key.toString()).toBe('/item2');
    expect(results[1].key.toString()).toBe('/item3');
  });

  it('memory map prunes correctly when limit is exceeded', async () => {
    // Insert more items than the memory limit to force pruning
    for (let i = 0; i < 10; i++) {
      await datastore.put(new Key(`key${i}`), new Uint8Array([i]));
    }

    // Check that data remains accessible even if it's no longer in the memory map
    for (let i = 0; i < 10; i++) {
      const result = datastore.get(new Key(`key${i}`));
      expect(result).toEqual(new Uint8Array([i]));
    }
  });

  it('data consistency with transitions between memory and database', async () => {
    for (let i = 0; i < 20; i++) {
      await datastore.put(new Key(`key${i}`), new Uint8Array([i]));
    }

    // Check data consistency
    for (let i = 0; i < 20; i++) {
      const value = datastore.get(new Key(`key${i}`));
      expect(value).toEqual(new Uint8Array([i]));
    }
  });

  describe('interface-datastore compliance tests', () => {
    interfaceDatastoreTests({
      setup() {
        const _aztecStore = AztecLmdbStore.open();
        const _datastore = new AztecDatastore(_aztecStore);
        // await _aztecStore.clear();
        return _datastore;
      },
      async teardown(store) {
        await all(store.deleteMany(store.queryKeys({})));
      },
    });
  });
});

export interface InterfaceDatastoreTest<D extends Datastore = Datastore> {
  setup(): D | Promise<D>;
  teardown(store: D): void | Promise<void>;
}

export function interfaceDatastoreTests<D extends Datastore = Datastore>(test: InterfaceDatastoreTest<D>): void {
  const cleanup = async (store: D): Promise<void> => {
    await test.teardown(store);
  };

  const createStore = async (): Promise<D> => {
    return await test.setup();
  };

  describe('put', () => {
    let store: D;

    beforeEach(async () => {
      store = await createStore();
    });

    afterEach(async () => {
      await cleanup(store);
    }, CLEANUP_TIMEOUT);

    it('simple', async () => {
      const k = new Key('/z/key');
      const v = uint8ArrayFromString('one');
      await store.put(k, v);

      expect(store.get(k)).toEqual(v);
    });

    it('parallel', async () => {
      const data: Pair[] = [];
      for (let i = 0; i < 52; i++) {
        data.push({ key: new Key(`/z/key${i}`), value: uint8ArrayFromString(`data${i}`) });
      }

      await Promise.all(
        data.map(async d => {
          await store.put(d.key, d.value);
        }),
      );

      const res = await all(store.getMany(data.map(d => d.key)));
      expect(res).toEqual(data);
    });
  });

  describe('putMany', () => {
    let store: D;

    beforeEach(async () => {
      store = await createStore();
    });

    afterEach(async () => {
      await cleanup(store);
    }, CLEANUP_TIMEOUT);

    it('streaming', async () => {
      const data: Pair[] = [];
      for (let i = 0; i < 100; i++) {
        data.push({ key: new Key(`/z/key${i}`), value: uint8ArrayFromString(`data${i}`) });
      }

      let index = 0;

      for await (const key of store.putMany(data)) {
        expect(data[index].key).toEqual(key);
        index++;
      }

      expect(index).toEqual(data.length);

      const res = await all(store.getMany(data.map(d => d.key)));
      expect(res).toEqual(data);
    });
  });

  describe('get', () => {
    let store: D;

    beforeEach(async () => {
      store = await createStore();
    });

    afterEach(async () => {
      await cleanup(store);
    }, CLEANUP_TIMEOUT);

    it('simple', async () => {
      const k = new Key('/z/one');
      await store.put(k, uint8ArrayFromString('hello'));
      const res = await store.get(k);
      expect(res).toEqual(uint8ArrayFromString('hello'));
    });

    it('should throw error for missing key', async () => {
      const k = new Key('/does/not/exist');

      try {
        await store.get(k);
      } catch (err) {
        expect(err).toHaveProperty('code', 'ERR_NOT_FOUND');
        return;
      }
    });
  });

  describe('getMany', () => {
    let store: D;

    beforeEach(async () => {
      store = await createStore();
    });

    afterEach(async () => {
      await cleanup(store);
    }, CLEANUP_TIMEOUT);

    it('streaming', async () => {
      const k = new Key('/z/one');
      await store.put(k, uint8ArrayFromString('hello'));
      const source = [k];

      const res = await all(store.getMany(source));
      expect(res).toHaveLength(1);
      expect(res[0].key).toEqual(k);
      expect(res[0].value).toEqual(uint8ArrayFromString('hello'));
    });

    it('should throw error for missing key', async () => {
      const k = new Key('/does/not/exist');

      try {
        await drain(store.getMany([k]));
      } catch (err) {
        expect(err).toHaveProperty('code', 'ERR_NOT_FOUND');
        return;
      }
    });
  });

  describe('delete', () => {
    let store: D;

    beforeEach(async () => {
      store = await createStore();
    });

    afterEach(async () => {
      await cleanup(store);
    }, CLEANUP_TIMEOUT);

    it('simple', async () => {
      const k = new Key('/z/one');
      await store.put(k, uint8ArrayFromString('hello'));
      await store.get(k);
      await store.delete(k);
      const exists = await store.has(k);
      expect(exists).toEqual(false);
    });

    it('parallel', async () => {
      const data: Array<[Key, Uint8Array]> = [];
      for (let i = 0; i < 100; i++) {
        data.push([new Key(`/a/key${i}`), uint8ArrayFromString(`data${i}`)]);
      }

      await Promise.all(
        data.map(async d => {
          await store.put(d[0], d[1]);
        }),
      );

      const res0 = await Promise.all(data.map(async d => await store.has(d[0])));
      res0.forEach(res => expect(res).toEqual(true));

      await Promise.all(
        data.map(async d => {
          await store.delete(d[0]);
        }),
      );

      const res1 = await Promise.all(data.map(async d => await store.has(d[0])));
      res1.forEach(res => expect(res).toEqual(false));
    });
  });

  describe('deleteMany', () => {
    let store: D;

    beforeEach(async () => {
      store = await createStore();
    });

    afterEach(async () => {
      await cleanup(store);
    }, CLEANUP_TIMEOUT);

    it('streaming', async () => {
      const data = [];
      for (let i = 0; i < 100; i++) {
        data.push({ key: new Key(`/a/key${i}`), value: uint8ArrayFromString(`data${i}`) });
      }

      await drain(store.putMany(data));

      const res0 = await Promise.all(data.map(async d => await store.has(d.key)));
      res0.forEach(res => expect(res).toEqual(true));

      let index = 0;

      for await (const key of store.deleteMany(data.map(d => d.key))) {
        expect(data[index].key).toEqual(key);
        index++;
      }

      expect(index).toEqual(data.length);

      const res1 = await Promise.all(data.map(async d => await store.has(d.key)));
      res1.forEach(res => expect(res).toEqual(false));
    });
  });

  describe('batch', () => {
    let store: D;

    beforeEach(async () => {
      store = await createStore();
    });

    afterEach(async () => {
      await cleanup(store);
<<<<<<< HEAD
    }, 15_000);
=======
    }, CLEANUP_TIMEOUT);
>>>>>>> 2633cfcc

    it('simple', async () => {
      const b = store.batch();

      await store.put(new Key('/z/old'), uint8ArrayFromString('old'));

      b.put(new Key('/a/one'), uint8ArrayFromString('1'));
      b.put(new Key('/q/two'), uint8ArrayFromString('2'));
      b.put(new Key('/q/three'), uint8ArrayFromString('3'));
      b.delete(new Key('/z/old'));
      await b.commit();

      const keys = ['/a/one', '/q/two', '/q/three', '/z/old'];
      const res = await Promise.all(keys.map(async k => await store.has(new Key(k))));

      expect(res).toEqual([true, true, true, false]);
    });

    it(
      'many (3 * 400)',
      async function () {
        // this.timeout();
        const b = store.batch();
        const count = 400;
        for (let i = 0; i < count; i++) {
          b.put(new Key(`/a/hello${i}`), randomBytes(32));
          b.put(new Key(`/q/hello${i}`), randomBytes(64));
          b.put(new Key(`/z/hello${i}`), randomBytes(128));
        }

        await b.commit();

        expect(await length(store.query({ prefix: '/a' }))).toEqual(count);
        expect(await length(store.query({ prefix: '/z' }))).toEqual(count);
        expect(await length(store.query({ prefix: '/q' }))).toEqual(count);
      },
      640 * 1000,
    );
  });

  describe('query', () => {
    let store: D;
    const hello = { key: new Key('/q/1hello'), value: uint8ArrayFromString('1') };
    const world = { key: new Key('/z/2world'), value: uint8ArrayFromString('2') };
    const hello2 = { key: new Key('/z/3hello2'), value: uint8ArrayFromString('3') };

    const filter1: QueryFilter = entry => !entry.key.toString().endsWith('hello');
    const filter2: QueryFilter = entry => entry.key.toString().endsWith('hello2');

    const order1: QueryOrder = (a, b) => {
      if (a.value.toString() < b.value.toString()) {
        return -1;
      }
      return 1;
    };
    const order2: QueryOrder = (a, b) => {
      if (a.value.toString() < b.value.toString()) {
        return 1;
      }
      if (a.value.toString() > b.value.toString()) {
        return -1;
      }
      return 0;
    };

    const tests: Array<[string, any, any[] | number]> = [
      ['empty', {}, [hello, world, hello2]],
      ['prefix', { prefix: '/z' }, [world, hello2]],
      ['1 filter', { filters: [filter1] }, [world, hello2]],
      ['2 filters', { filters: [filter1, filter2] }, [hello2]],
      ['limit', { limit: 1 }, 1],
      ['offset', { offset: 1 }, 2],
      ['1 order (1)', { orders: [order1] }, [hello, world, hello2]],
      ['1 order (reverse 1)', { orders: [order2] }, [hello2, world, hello]],
    ];

    beforeAll(async () => {
      store = await createStore();

      const b = store.batch();

      b.put(hello.key, hello.value);
      b.put(world.key, world.value);
      b.put(hello2.key, hello2.value);

      await b.commit();
    });

    afterAll(async () => {
      await cleanup(store);
    }, CLEANUP_TIMEOUT);

    tests.forEach(([name, query, expected]) =>
      it(name, async () => {
        let res = await all(store.query(query));

        if (Array.isArray(expected)) {
          if (query.orders == null) {
            expect(res).toHaveLength(expected.length);

            const s: QueryOrder = (a, b) => {
              if (a.key.toString() < b.key.toString()) {
                return 1;
              } else {
                return -1;
              }
            };
            res = res.sort(s);
            const exp = expected.sort(s);

            res.forEach((r, i) => {
              expect(r.key.toString()).toEqual(exp[i].key.toString());

              if (r.value == null) {
                expect(exp[i].value).toBeUndefined();
              } else {
                expect(r.value).toEqual(exp[i].value);
              }
            });
          } else {
            expect(res).toEqual(expected);
          }
        } else if (typeof expected === 'number') {
          expect(res).toHaveLength(expected);
        }
      }),
    );

    it('allows mutating the datastore during a query', async () => {
      const hello3 = { key: new Key('/z/4hello3'), value: uint8ArrayFromString('4') };
      let firstIteration = true;

      // eslint-disable-next-line no-empty-pattern
      for await (const {} of store.query({})) {
        if (firstIteration) {
          expect(await store.has(hello2.key)).toBeTruthy();
          await store.delete(hello2.key);
          expect(await store.has(hello2.key)).toBeFalsy();

          await store.put(hello3.key, hello3.value);
          firstIteration = false;
        }
      }

      const results = await all(store.query({}));

      expect(firstIteration).toBeFalsy(); //('Query did not return anything');
      expect(results.map(result => result.key.toString())).toEqual([
        hello.key.toString(),
        world.key.toString(),
        hello3.key.toString(),
      ]);
    });

    it('queries while the datastore is being mutated', async () => {
      const writePromise = store.put(new Key(`/z/key-${Math.random()}`), uint8ArrayFromString('0'));
      const results = await all(store.query({}));
      expect(results.length).toBeGreaterThan(0);
      await writePromise;
    });
  });

  describe('queryKeys', () => {
    let store: D;
    const hello = { key: new Key('/q/1hello'), value: uint8ArrayFromString('1') };
    const world = { key: new Key('/z/2world'), value: uint8ArrayFromString('2') };
    const hello2 = { key: new Key('/z/3hello2'), value: uint8ArrayFromString('3') };

    const filter1: KeyQueryFilter = key => !key.toString().endsWith('hello');
    const filter2: KeyQueryFilter = key => key.toString().endsWith('hello2');

    const order1: KeyQueryOrder = (a, b) => {
      if (a.toString() < b.toString()) {
        return -1;
      }
      return 1;
    };

    const order2: KeyQueryOrder = (a, b) => {
      if (a.toString() < b.toString()) {
        return 1;
      }
      if (a.toString() > b.toString()) {
        return -1;
      }
      return 0;
    };

    const tests: Array<[string, any, any[] | number]> = [
      ['empty', {}, [hello.key, world.key, hello2.key]],
      ['prefix', { prefix: '/z' }, [world.key, hello2.key]],
      ['1 filter', { filters: [filter1] }, [world.key, hello2.key]],
      ['2 filters', { filters: [filter1, filter2] }, [hello2.key]],
      ['limit', { limit: 1 }, 1],
      ['offset', { offset: 1 }, 2],
      ['1 order (1)', { orders: [order1] }, [hello.key, world.key, hello2.key]],
      ['1 order (reverse 1)', { orders: [order2] }, [hello2.key, world.key, hello.key]],
    ];

    beforeAll(async () => {
      store = await createStore();

      const b = store.batch();

      b.put(hello.key, hello.value);
      b.put(world.key, world.value);
      b.put(hello2.key, hello2.value);

      await b.commit();
    });

    afterAll(async () => {
      await cleanup(store);
    }, CLEANUP_TIMEOUT);

    tests.forEach(([name, query, expected]) =>
      it(name, async () => {
        let res = await all(store.queryKeys(query));

        if (Array.isArray(expected)) {
          if (query.orders == null) {
            expect(res).toHaveLength(expected.length);

            const s: KeyQueryOrder = (a, b) => {
              if (a.toString() < b.toString()) {
                return 1;
              } else {
                return -1;
              }
            };
            res = res.sort(s);
            const exp = expected.sort(s);

            res.forEach((r, i) => {
              expect(r.toString()).toEqual(exp[i].toString());
            });
          } else {
            expect(res).toEqual(expected);
          }
        } else if (typeof expected === 'number') {
          expect(res).toHaveLength(expected);
        }
      }),
    );

    it('allows mutating the datastore during a query', async () => {
      const hello3 = { key: new Key('/z/4hello3'), value: uint8ArrayFromString('4') };
      let firstIteration = true;

      // eslint-disable-next-line no-empty-pattern
      for await (const {} of store.queryKeys({})) {
        if (firstIteration) {
          expect(await store.has(hello2.key)).toBeTruthy();
          await store.delete(hello2.key);
          expect(await store.has(hello2.key)).toBeFalsy();

          await store.put(hello3.key, hello3.value);
          firstIteration = false;
        }
      }

      const results = await all(store.queryKeys({}));

      expect(firstIteration).toBeFalsy(); //('Query did not return anything');
      expect(results.map(key => key.toString())).toEqual([
        hello.key.toString(),
        world.key.toString(),
        hello3.key.toString(),
      ]);
    });

    it('queries while the datastore is being mutated', async () => {
      const writePromise = store.put(new Key(`/z/key-${Math.random()}`), uint8ArrayFromString('0'));
      const results = await all(store.queryKeys({}));
      expect(results.length).toBeGreaterThan(0);
      await writePromise;
    });
  });
}<|MERGE_RESOLUTION|>--- conflicted
+++ resolved
@@ -392,11 +392,7 @@
 
     afterEach(async () => {
       await cleanup(store);
-<<<<<<< HEAD
-    }, 15_000);
-=======
-    }, CLEANUP_TIMEOUT);
->>>>>>> 2633cfcc
+    }, CLEANUP_TIMEOUT);
 
     it('simple', async () => {
       const b = store.batch();
