import {
  type ConfigMappingsType,
  booleanConfigHelper,
  getConfigFromMappings,
  numberConfigHelper,
  pickConfigMappings,
} from '@aztec/foundation/config';

import { type P2PReqRespConfig, p2pReqRespConfigMappings } from './service/reqresp/config.js';

/**
 * P2P client configuration values.
 */
export interface P2PConfig extends P2PReqRespConfig {
  /**
   * A flag dictating whether the P2P subsystem should be enabled.
   */
  p2pEnabled: boolean;

  /**
   * The frequency in which to check for new L2 blocks.
   */
  blockCheckIntervalMS: number;

  /**
   * The frequency in which to check for new peers.
   */
  peerCheckIntervalMS: number;

  /**
   * Size of queue of L2 blocks to store.
   */
  l2QueueSize: number;

  /**
   * The announce address for TCP.
   */
  tcpAnnounceAddress?: string;

  /**
   * The announce address for UDP.
   */
  udpAnnounceAddress?: string;

  /**
   * The listen address for TCP.
   */
  tcpListenAddress: string;

  /**
   * The listen address for UDP.
   */
  udpListenAddress: string;

  /**
   * An optional peer id private key. If blank, will generate a random key.
   */
  peerIdPrivateKey?: string;

  /**
   * A list of bootstrap peers to connect to.
   */
  bootstrapNodes: string[];

  /**
   * Protocol identifier for transaction gossiping.
   */
  transactionProtocol: string;

  /**
   * The minimum number of peers (a peer count below this will cause the node to look for more peers)
   */
  minPeerCount: number;

  /**
   * The maximum number of peers (a peer count above this will cause the node to refuse connection attempts)
   */
  maxPeerCount: number;

  /**
   * Data directory for peer & tx databases.
   */
  dataDirectory?: string;

  /**
   * If announceUdpAddress or announceTcpAddress are not provided, query for the IP address of the machine. Default is false.
   */
  queryForIp: boolean;

  /** How many blocks have to pass after a block is proven before its txs are deleted (zero to delete immediately once proven) */
  keepProvenTxsInPoolFor: number;

  /**
   * The interval of the gossipsub heartbeat to perform maintenance tasks.
   */
  gossipsubInterval: number;

  /**
   * The D parameter for the gossipsub protocol.
   */
  gossipsubD: number;

  /**
   * The Dlo parameter for the gossipsub protocol.
   */
  gossipsubDlo: number;

  /**
   * The Dhi parameter for the gossipsub protocol.
   */
  gossipsubDhi: number;

  /**
   * The number of gossipsub interval message cache windows to keep.
   */
  gossipsubMcacheLength: number;

  /**
   * How many message cache windows to include when gossiping with other pears.
   */
  gossipsubMcacheGossip: number;

  /**
   * The 'age' (in # of L2 blocks) of a processed tx after which we heavily penalize a peer for re-sending it.
   */
  severePeerPenaltyBlockLength: number;

  /**
<<<<<<< HEAD
=======
   * The weight of the tx topic for the gossipsub protocol.  This determines how much the score for this specific topic contributes to the overall peer score.
   */
  gossipsubTxTopicWeight: number;

  /**
   * This is the weight applied to the penalty for delivering invalid messages.
   */
  gossipsubTxInvalidMessageDeliveriesWeight: number;

  /**
   * determines how quickly the penalty for invalid message deliveries decays over time. Between 0 and 1.
   */
  gossipsubTxInvalidMessageDeliveriesDecay: number;

  /**
   * The values for the peer scoring system. Passed as a comma separated list of values in order: low, mid, high tolerance errors.
   */
  peerPenaltyValues: number[];

  /**
>>>>>>> 3ac7ef5d
   * The chain id of the L1 chain.
   */
  l1ChainId: number;
}

export const p2pConfigMappings: ConfigMappingsType<P2PConfig> = {
  p2pEnabled: {
    env: 'P2P_ENABLED',
    description: 'A flag dictating whether the P2P subsystem should be enabled.',
    ...booleanConfigHelper(),
  },
  blockCheckIntervalMS: {
    env: 'P2P_BLOCK_CHECK_INTERVAL_MS',
    description: 'The frequency in which to check for new L2 blocks.',
    ...numberConfigHelper(100),
  },
  peerCheckIntervalMS: {
    env: 'P2P_PEER_CHECK_INTERVAL_MS',
    description: 'The frequency in which to check for new peers.',
    ...numberConfigHelper(1_000),
  },
  l2QueueSize: {
    env: 'P2P_L2_QUEUE_SIZE',
    description: 'Size of queue of L2 blocks to store.',
    ...numberConfigHelper(1_000),
  },
  tcpListenAddress: {
    env: 'TCP_LISTEN_ADDR',
    defaultValue: '0.0.0.0:40400',
    description: 'The listen address for TCP. Format: <IP_ADDRESS>:<PORT>.',
  },
  udpListenAddress: {
    env: 'UDP_LISTEN_ADDR',
    defaultValue: '0.0.0.0:40400',
    description: 'The listen address for UDP. Format: <IP_ADDRESS>:<PORT>.',
  },
  tcpAnnounceAddress: {
    env: 'P2P_TCP_ANNOUNCE_ADDR',
    description:
      'The announce address for TCP. Format: <IP_ADDRESS>:<PORT>. Leave IP_ADDRESS blank to query for public IP.',
  },
  udpAnnounceAddress: {
    env: 'P2P_UDP_ANNOUNCE_ADDR',
    description:
      'The announce address for UDP. Format: <IP_ADDRESS>:<PORT>. Leave IP_ADDRESS blank to query for public IP.',
  },
  peerIdPrivateKey: {
    env: 'PEER_ID_PRIVATE_KEY',
    description: 'An optional peer id private key. If blank, will generate a random key.',
  },
  bootstrapNodes: {
    env: 'BOOTSTRAP_NODES',
    parseEnv: (val: string) => val.split(','),
    description: 'A list of bootstrap peer ENRs to connect to. Separated by commas.',
  },
  transactionProtocol: {
    env: 'P2P_TX_PROTOCOL',
    description: 'Protocol identifier for transaction gossiping.',
    defaultValue: '/aztec/0.1.0',
  },
  minPeerCount: {
    env: 'P2P_MIN_PEERS',
    description: 'The minimum number of peers to connect to.',
    ...numberConfigHelper(10),
  },
  maxPeerCount: {
    env: 'P2P_MAX_PEERS',
    description: 'The maximum number of peers to connect to.',
    ...numberConfigHelper(100),
  },
  dataDirectory: {
    env: 'DATA_DIRECTORY',
    description: 'Data directory for peer & tx databases. Will use temporary location if not set.',
  },
  queryForIp: {
    env: 'P2P_QUERY_FOR_IP',
    description:
      'If announceUdpAddress or announceTcpAddress are not provided, query for the IP address of the machine. Default is false.',
    ...booleanConfigHelper(),
  },
  keepProvenTxsInPoolFor: {
    env: 'P2P_TX_POOL_KEEP_PROVEN_FOR',
    description:
      'How many blocks have to pass after a block is proven before its txs are deleted (zero to delete immediately once proven)',
    ...numberConfigHelper(0),
  },
  gossipsubInterval: {
    env: 'P2P_GOSSIPSUB_INTERVAL_MS',
    description: 'The interval of the gossipsub heartbeat to perform maintenance tasks.',
    ...numberConfigHelper(1_000),
  },
  gossipsubD: {
    env: 'P2P_GOSSIPSUB_D',
    description: 'The D parameter for the gossipsub protocol.',
    ...numberConfigHelper(8),
  },
  gossipsubDlo: {
    env: 'P2P_GOSSIPSUB_DLO',
    description: 'The Dlo parameter for the gossipsub protocol.',
    ...numberConfigHelper(4),
  },
  gossipsubDhi: {
    env: 'P2P_GOSSIPSUB_DHI',
    description: 'The Dhi parameter for the gossipsub protocol.',
    ...numberConfigHelper(12),
  },
  gossipsubMcacheLength: {
    env: 'P2P_GOSSIPSUB_MCACHE_LENGTH',
    description: 'The number of gossipsub interval message cache windows to keep.',
    ...numberConfigHelper(5),
  },
  gossipsubMcacheGossip: {
    env: 'P2P_GOSSIPSUB_MCACHE_GOSSIP',
    description: 'How many message cache windows to include when gossiping with other pears.',
    ...numberConfigHelper(3),
  },
<<<<<<< HEAD
=======
  gossipsubTxTopicWeight: {
    env: 'P2P_GOSSIPSUB_TX_TOPIC_WEIGHT',
    description: 'The weight of the tx topic for the gossipsub protocol.',
    ...numberConfigHelper(1),
  },
  gossipsubTxInvalidMessageDeliveriesWeight: {
    env: 'P2P_GOSSIPSUB_TX_INVALID_MESSAGE_DELIVERIES_WEIGHT',
    description: 'The weight of the tx invalid message deliveries for the gossipsub protocol.',
    ...numberConfigHelper(-20),
  },
  gossipsubTxInvalidMessageDeliveriesDecay: {
    env: 'P2P_GOSSIPSUB_TX_INVALID_MESSAGE_DELIVERIES_DECAY',
    description: 'Determines how quickly the penalty for invalid message deliveries decays over time. Between 0 and 1.',
    ...numberConfigHelper(0.5),
  },
  peerPenaltyValues: {
    env: 'P2P_PEER_PENALTY_VALUES',
    parseEnv: (val: string) => val.split(',').map(Number),
    description:
      'The values for the peer scoring system. Passed as a comma separated list of values in order: low, mid, high tolerance errors.',
    defaultValue: [2, 10, 50],
  },
>>>>>>> 3ac7ef5d
  severePeerPenaltyBlockLength: {
    env: 'P2P_SEVERE_PEER_PENALTY_BLOCK_LENGTH',
    description: 'The "age" (in L2 blocks) of a tx after which we heavily penalize a peer for sending it.',
    ...numberConfigHelper(30),
  },
  l1ChainId: {
    env: 'L1_CHAIN_ID',
    description: 'The chain id of the L1 chain.',
    ...numberConfigHelper(31337),
  },
  ...p2pReqRespConfigMappings,
};

/**
 * Gets the config values for p2p client from environment variables.
 * @returns The config values for p2p client.
 */
export function getP2PConfigEnvVars(): P2PConfig {
  return getConfigFromMappings<P2PConfig>(p2pConfigMappings);
}

export function getP2PDefaultConfig(): P2PConfig {
  const result: Partial<P2PConfig> = {};

  for (const [key, mapping] of Object.entries(p2pConfigMappings)) {
    if (mapping.defaultValue !== undefined) {
      result[key as keyof P2PConfig] = mapping.defaultValue;
    }
  }

  return result as P2PConfig;
}

/**
 * Required P2P config values for a bootstrap node.
 */
export type BootnodeConfig = Pick<
  P2PConfig,
  'udpAnnounceAddress' | 'peerIdPrivateKey' | 'minPeerCount' | 'maxPeerCount'
> &
  Required<Pick<P2PConfig, 'udpListenAddress'>>;

const bootnodeConfigKeys: (keyof BootnodeConfig)[] = [
  'udpAnnounceAddress',
  'peerIdPrivateKey',
  'minPeerCount',
  'maxPeerCount',
  'udpListenAddress',
];

export const bootnodeConfigMappings = pickConfigMappings(p2pConfigMappings, bootnodeConfigKeys);<|MERGE_RESOLUTION|>--- conflicted
+++ resolved
@@ -126,8 +126,6 @@
   severePeerPenaltyBlockLength: number;
 
   /**
-<<<<<<< HEAD
-=======
    * The weight of the tx topic for the gossipsub protocol.  This determines how much the score for this specific topic contributes to the overall peer score.
    */
   gossipsubTxTopicWeight: number;
@@ -148,7 +146,6 @@
   peerPenaltyValues: number[];
 
   /**
->>>>>>> 3ac7ef5d
    * The chain id of the L1 chain.
    */
   l1ChainId: number;
@@ -265,8 +262,6 @@
     description: 'How many message cache windows to include when gossiping with other pears.',
     ...numberConfigHelper(3),
   },
-<<<<<<< HEAD
-=======
   gossipsubTxTopicWeight: {
     env: 'P2P_GOSSIPSUB_TX_TOPIC_WEIGHT',
     description: 'The weight of the tx topic for the gossipsub protocol.',
@@ -289,7 +284,6 @@
       'The values for the peer scoring system. Passed as a comma separated list of values in order: low, mid, high tolerance errors.',
     defaultValue: [2, 10, 50],
   },
->>>>>>> 3ac7ef5d
   severePeerPenaltyBlockLength: {
     env: 'P2P_SEVERE_PEER_PENALTY_BLOCK_LENGTH',
     description: 'The "age" (in L2 blocks) of a tx after which we heavily penalize a peer for sending it.',
