--- conflicted
+++ resolved
@@ -212,7 +212,6 @@
       'How many blocks have to pass after a block is proven before its txs are deleted (zero to delete immediately once proven)',
     ...numberConfigHelper(0),
   },
-<<<<<<< HEAD
   gossipsubInterval: {
     env: 'P2P_GOSSIPSUB_INTERVAL_MS',
     description: 'The interval of the gossipsub heartbeat to perform maintenance tasks.',
@@ -253,9 +252,7 @@
     description: 'The chain id of the L1 chain.',
     ...numberConfigHelper(31337),
   },
-=======
   ...p2pReqRespConfigMappings,
->>>>>>> ceda3612
 };
 
 /**
