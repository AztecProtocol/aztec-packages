<<<<<<< HEAD
import {
  type ConfigMappingsType,
  getConfigFromMappings,
  numberConfigHelper,
  pickConfigMappings,
} from '@aztec/foundation/config';

import { SemVer } from 'semver';

=======
>>>>>>> 392cdb1c
/**
 * P2P client configuration values.
 */
export interface P2PConfig {
  /**
   * A flag dictating whether the P2P subsystem should be enabled.
   */
  p2pEnabled: boolean;

  /**
   * The frequency in which to check for new L2 blocks.
   */
  blockCheckIntervalMS: number;

  /**
   * The frequency in which to check for new peers.
   */
  peerCheckIntervalMS: number;

  /**
   * Size of queue of L2 blocks to store.
   */
  l2QueueSize: number;

  /**
   * The announce address for TCP.
   */
  tcpAnnounceAddress?: string;

  /**
   * The announce address for UDP.
   */
  udpAnnounceAddress?: string;

  /**
   * The listen address for TCP.
   */
  tcpListenAddress: string;

  /**
   * The listen address for UDP.
   */
  udpListenAddress: string;

  /**
   * An optional peer id private key. If blank, will generate a random key.
   */
  peerIdPrivateKey?: string;

  /**
   * A list of bootstrap peers to connect to.
   */
  bootstrapNodes: string[];

  /**
   * Protocol identifier for transaction gossiping.
   */
  transactionProtocol: string;

  /**
   * The minimum number of peers (a peer count below this will cause the node to look for more peers)
   */
  minPeerCount: number;

  /**
   * The maximum number of peers (a peer count above this will cause the node to refuse connection attempts)
   */
  maxPeerCount: number;

  /**
   * Data directory for peer & tx databases.
   */
  dataDirectory?: string;

  /**
   * If announceUdpAddress or announceTcpAddress are not provided, query for the IP address of the machine. Default is false.
   */
  queryForIp: boolean;

  /** How many blocks have to pass after a block is proven before its txs are deleted (zero to delete immediately once proven) */
  keepProvenTxsInPoolFor: number;
}

export const p2pConfigMappings: ConfigMappingsType<P2PConfig> = {
  p2pEnabled: {
    env: 'P2P_ENABLED',
    parseEnv: (val: string) => ['1', 'true'].includes(val),
    description: 'A flag dictating whether the P2P subsystem should be enabled.',
  },
  blockCheckIntervalMS: {
    env: 'P2P_BLOCK_CHECK_INTERVAL_MS',
    description: 'The frequency in which to check for new L2 blocks.',
    ...numberConfigHelper(100),
  },
  peerCheckIntervalMS: {
    env: 'P2P_PEER_CHECK_INTERVAL_MS',
    description: 'The frequency in which to check for new peers.',
    ...numberConfigHelper(1_000),
  },
  l2QueueSize: {
    env: 'P2P_L2_QUEUE_SIZE',
    description: 'Size of queue of L2 blocks to store.',
    ...numberConfigHelper(1_000),
  },
  tcpListenAddress: {
    env: 'TCP_LISTEN_ADDR',
    default: '0.0.0.0:40400',
    description: 'The listen address for TCP. Format: <IP_ADDRESS>:<PORT>.',
  },
  udpListenAddress: {
    env: 'UDP_LISTEN_ADDR',
    default: '0.0.0.0:40400',
    description: 'The listen address for UDP. Format: <IP_ADDRESS>:<PORT>.',
  },
  tcpAnnounceAddress: {
    env: 'P2P_TCP_ANNOUNCE_ADDR',
    description:
      'The announce address for TCP. Format: <IP_ADDRESS>:<PORT>. Leave IP_ADDRESS blank to query for public IP.',
  },
  udpAnnounceAddress: {
    env: 'P2P_UDP_ANNOUNCE_ADDR',
    description:
      'The announce address for UDP. Format: <IP_ADDRESS>:<PORT>. Leave IP_ADDRESS blank to query for public IP.',
  },
  peerIdPrivateKey: {
    env: 'PEER_ID_PRIVATE_KEY',
    description: 'An optional peer id private key. If blank, will generate a random key.',
  },
  bootstrapNodes: {
    env: 'BOOTSTRAP_NODES',
    parseEnv: (val: string) => val.split(','),
    description: 'A list of bootstrap peer ENRs to connect to. Separated by commas.',
  },
  transactionProtocol: {
    env: 'P2P_TX_PROTOCOL',
    description: 'Protocol identifier for transaction gossiping.',
    default: '/aztec/0.1.0',
  },
  minPeerCount: {
    env: 'P2P_MIN_PEERS',
    description: 'The minimum number of peers to connect to.',
    ...numberConfigHelper(10),
  },
  maxPeerCount: {
    env: 'P2P_MAX_PEERS',
    description: 'The maximum number of peers to connect to.',
    ...numberConfigHelper(100),
  },
  dataDirectory: {
    env: 'DATA_DIRECTORY',
    description: 'Data directory for peer & tx databases. Will use temporary location if not set.',
  },
  txGossipVersion: {
    env: 'TX_GOSSIP_VERSION',
    description: 'The transaction gossiping message version.',
    parseEnv: (val: string) => new SemVer(val),
    default: new SemVer('0.1.0'),
    printDefault: (val: SemVer) => val.toString(),
  },
  queryForIp: {
    env: 'P2P_QUERY_FOR_IP',
    description:
      'If announceUdpAddress or announceTcpAddress are not provided, query for the IP address of the machine. Default is false.',
    parseEnv: (val: string) => ['1', 'true'].includes(val),
  },
  keepProvenTxsInPoolFor: {
    env: 'P2P_TX_POOL_KEEP_PROVEN_FOR',
    description:
      'How many blocks have to pass after a block is proven before its txs are deleted (zero to delete immediately once proven)',
    ...numberConfigHelper(0),
  },
};

/**
 * Gets the config values for p2p client from environment variables.
 * @returns The config values for p2p client.
 */
export function getP2PConfigEnvVars(): P2PConfig {
<<<<<<< HEAD
  return getConfigFromMappings<P2PConfig>(p2pConfigMappings);
}

/**
 * Required P2P config values for a bootstrap node.
 */
export type BootnodeConfig = Pick<
  P2PConfig,
  'udpAnnounceAddress' | 'peerIdPrivateKey' | 'minPeerCount' | 'maxPeerCount'
> &
  Required<Pick<P2PConfig, 'udpListenAddress'>>;

const bootnodeConfigKeys: (keyof BootnodeConfig)[] = [
  'udpAnnounceAddress',
  'peerIdPrivateKey',
  'minPeerCount',
  'maxPeerCount',
  'udpListenAddress',
];

export const bootnodeConfigMappings = pickConfigMappings(p2pConfigMappings, bootnodeConfigKeys);
=======
  const {
    P2P_ENABLED,
    P2P_BLOCK_CHECK_INTERVAL_MS,
    P2P_PEER_CHECK_INTERVAL_MS,
    P2P_L2_BLOCK_QUEUE_SIZE,
    P2P_TCP_LISTEN_ADDR,
    P2P_UDP_LISTEN_ADDR,
    P2P_TCP_ANNOUNCE_ADDR,
    P2P_UDP_ANNOUNCE_ADDR,
    PEER_ID_PRIVATE_KEY,
    BOOTSTRAP_NODES,
    P2P_NAT_ENABLED,
    P2P_MIN_PEERS,
    P2P_MAX_PEERS,
    DATA_DIRECTORY,
    P2P_TX_PROTOCOL,
    P2P_QUERY_FOR_IP,
    P2P_TX_POOL_KEEP_PROVEN_FOR,
  } = process.env;
  // P2P listen & announce addresses passed in format: <IP_ADDRESS>:<PORT>
  // P2P announce multiaddrs passed in format: /ip4/<IP_ADDRESS>/<protocol>/<PORT>
  const envVars: P2PConfig = {
    tcpAnnounceAddress: P2P_TCP_ANNOUNCE_ADDR,
    udpAnnounceAddress: P2P_UDP_ANNOUNCE_ADDR,
    tcpListenAddress: P2P_TCP_LISTEN_ADDR || '0.0.0.0:40400',
    udpListenAddress: P2P_UDP_LISTEN_ADDR || '0.0.0.0:40400',
    p2pEnabled: P2P_ENABLED === 'true',
    p2pBlockCheckIntervalMS: P2P_BLOCK_CHECK_INTERVAL_MS ? +P2P_BLOCK_CHECK_INTERVAL_MS : 100,
    p2pPeerCheckIntervalMS: P2P_PEER_CHECK_INTERVAL_MS ? +P2P_PEER_CHECK_INTERVAL_MS : 1000,
    p2pL2QueueSize: P2P_L2_BLOCK_QUEUE_SIZE ? +P2P_L2_BLOCK_QUEUE_SIZE : 1000,
    peerIdPrivateKey: PEER_ID_PRIVATE_KEY,
    bootstrapNodes: BOOTSTRAP_NODES ? BOOTSTRAP_NODES.split(',') : [],
    transactionProtocol: P2P_TX_PROTOCOL ? P2P_TX_PROTOCOL : '/aztec/0.1.0',
    enableNat: P2P_NAT_ENABLED === 'true',
    minPeerCount: P2P_MIN_PEERS ? +P2P_MIN_PEERS : 10,
    maxPeerCount: P2P_MAX_PEERS ? +P2P_MAX_PEERS : 100,
    dataDirectory: DATA_DIRECTORY,
    queryForIp: P2P_QUERY_FOR_IP === 'true',
    keepProvenTxsInPoolFor: P2P_TX_POOL_KEEP_PROVEN_FOR ? +P2P_TX_POOL_KEEP_PROVEN_FOR : 0,
  };
  return envVars;
}
>>>>>>> 392cdb1c
<|MERGE_RESOLUTION|>--- conflicted
+++ resolved
@@ -1,4 +1,3 @@
-<<<<<<< HEAD
 import {
   type ConfigMappingsType,
   getConfigFromMappings,
@@ -6,10 +5,6 @@
   pickConfigMappings,
 } from '@aztec/foundation/config';
 
-import { SemVer } from 'semver';
-
-=======
->>>>>>> 392cdb1c
 /**
  * P2P client configuration values.
  */
@@ -162,13 +157,6 @@
     env: 'DATA_DIRECTORY',
     description: 'Data directory for peer & tx databases. Will use temporary location if not set.',
   },
-  txGossipVersion: {
-    env: 'TX_GOSSIP_VERSION',
-    description: 'The transaction gossiping message version.',
-    parseEnv: (val: string) => new SemVer(val),
-    default: new SemVer('0.1.0'),
-    printDefault: (val: SemVer) => val.toString(),
-  },
   queryForIp: {
     env: 'P2P_QUERY_FOR_IP',
     description:
@@ -188,7 +176,6 @@
  * @returns The config values for p2p client.
  */
 export function getP2PConfigEnvVars(): P2PConfig {
-<<<<<<< HEAD
   return getConfigFromMappings<P2PConfig>(p2pConfigMappings);
 }
 
@@ -209,48 +196,4 @@
   'udpListenAddress',
 ];
 
-export const bootnodeConfigMappings = pickConfigMappings(p2pConfigMappings, bootnodeConfigKeys);
-=======
-  const {
-    P2P_ENABLED,
-    P2P_BLOCK_CHECK_INTERVAL_MS,
-    P2P_PEER_CHECK_INTERVAL_MS,
-    P2P_L2_BLOCK_QUEUE_SIZE,
-    P2P_TCP_LISTEN_ADDR,
-    P2P_UDP_LISTEN_ADDR,
-    P2P_TCP_ANNOUNCE_ADDR,
-    P2P_UDP_ANNOUNCE_ADDR,
-    PEER_ID_PRIVATE_KEY,
-    BOOTSTRAP_NODES,
-    P2P_NAT_ENABLED,
-    P2P_MIN_PEERS,
-    P2P_MAX_PEERS,
-    DATA_DIRECTORY,
-    P2P_TX_PROTOCOL,
-    P2P_QUERY_FOR_IP,
-    P2P_TX_POOL_KEEP_PROVEN_FOR,
-  } = process.env;
-  // P2P listen & announce addresses passed in format: <IP_ADDRESS>:<PORT>
-  // P2P announce multiaddrs passed in format: /ip4/<IP_ADDRESS>/<protocol>/<PORT>
-  const envVars: P2PConfig = {
-    tcpAnnounceAddress: P2P_TCP_ANNOUNCE_ADDR,
-    udpAnnounceAddress: P2P_UDP_ANNOUNCE_ADDR,
-    tcpListenAddress: P2P_TCP_LISTEN_ADDR || '0.0.0.0:40400',
-    udpListenAddress: P2P_UDP_LISTEN_ADDR || '0.0.0.0:40400',
-    p2pEnabled: P2P_ENABLED === 'true',
-    p2pBlockCheckIntervalMS: P2P_BLOCK_CHECK_INTERVAL_MS ? +P2P_BLOCK_CHECK_INTERVAL_MS : 100,
-    p2pPeerCheckIntervalMS: P2P_PEER_CHECK_INTERVAL_MS ? +P2P_PEER_CHECK_INTERVAL_MS : 1000,
-    p2pL2QueueSize: P2P_L2_BLOCK_QUEUE_SIZE ? +P2P_L2_BLOCK_QUEUE_SIZE : 1000,
-    peerIdPrivateKey: PEER_ID_PRIVATE_KEY,
-    bootstrapNodes: BOOTSTRAP_NODES ? BOOTSTRAP_NODES.split(',') : [],
-    transactionProtocol: P2P_TX_PROTOCOL ? P2P_TX_PROTOCOL : '/aztec/0.1.0',
-    enableNat: P2P_NAT_ENABLED === 'true',
-    minPeerCount: P2P_MIN_PEERS ? +P2P_MIN_PEERS : 10,
-    maxPeerCount: P2P_MAX_PEERS ? +P2P_MAX_PEERS : 100,
-    dataDirectory: DATA_DIRECTORY,
-    queryForIp: P2P_QUERY_FOR_IP === 'true',
-    keepProvenTxsInPoolFor: P2P_TX_POOL_KEEP_PROVEN_FOR ? +P2P_TX_POOL_KEEP_PROVEN_FOR : 0,
-  };
-  return envVars;
-}
->>>>>>> 392cdb1c
+export const bootnodeConfigMappings = pickConfigMappings(p2pConfigMappings, bootnodeConfigKeys);