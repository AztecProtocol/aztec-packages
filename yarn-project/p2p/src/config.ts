import { type ChainConfig, chainConfigMappings } from '@aztec/circuit-types/config';
import {
  type ConfigMappingsType,
  booleanConfigHelper,
  getConfigFromMappings,
  getDefaultConfig,
  numberConfigHelper,
  pickConfigMappings,
} from '@aztec/foundation/config';
import { type DataStoreConfig, dataConfigMappings } from '@aztec/kv-store/config';

import { type P2PReqRespConfig, p2pReqRespConfigMappings } from './services/reqresp/config.js';
import { type AztecENR } from './types/index.js';

/**
 * P2P client configuration values.
 */
export interface P2PConfig extends P2PReqRespConfig, ChainConfig {
  /**
   * A flag dictating whether the P2P subsystem should be enabled.
   */
  p2pEnabled: boolean;

  /**
   * The frequency in which to check for new L2 blocks.
   */
  blockCheckIntervalMS: number;

  /**
   * The number of blocks to fetch in a single batch.
   */
  blockRequestBatchSize: number;

  /**
   * DEBUG: Disable message validation - for testing purposes only
   */
  debugDisableMessageValidation: boolean;

  /**
   * DEBUG: Disable colocation penalty - for testing purposes only
   */
  debugDisableColocationPenalty: boolean;

  /**
   * The frequency in which to check for new peers.
   */
  peerCheckIntervalMS: number;

  /**
   * Size of queue of L2 blocks to store.
   */
  l2QueueSize: number;

  /**
   * The announce address for TCP.
   */
  tcpAnnounceAddress?: string;

  /**
   * The announce address for UDP.
   */
  udpAnnounceAddress?: string;

  /**
   * The listen address for TCP.
   */
  tcpListenAddress: string;

  /**
   * The listen address for UDP.
   */
  udpListenAddress: string;

  /**
   * An optional peer id private key. If blank, will generate a random key.
   */
  peerIdPrivateKey?: string;

  /**
   * A list of bootstrap peers to connect to.
   */
  bootstrapNodes: string[];

  /** Whether to execute the version check in the bootstrap node ENR. */
  bootstrapNodeEnrVersionCheck: boolean;

  /**
   * Protocol identifier for transaction gossiping.
   */
  transactionProtocol: string;

  /**
   * The maximum number of peers (a peer count above this will cause the node to refuse connection attempts)
   */
  maxPeerCount: number;

  /**
   * If announceUdpAddress or announceTcpAddress are not provided, query for the IP address of the machine. Default is false.
   */
  queryForIp: boolean;

  /** How many blocks have to pass after a block is proven before its txs are deleted (zero to delete immediately once proven) */
  keepProvenTxsInPoolFor: number;

  /** How many slots to keep attestations for. */
  keepAttestationsInPoolFor: number;

  /**
   * The interval of the gossipsub heartbeat to perform maintenance tasks.
   */
  gossipsubInterval: number;

  /**
   * The D parameter for the gossipsub protocol.
   */
  gossipsubD: number;

  /**
   * The Dlo parameter for the gossipsub protocol.
   */
  gossipsubDlo: number;

  /**
   * The Dhi parameter for the gossipsub protocol.
   */
  gossipsubDhi: number;

  /**
   * The Dlazy parameter for the gossipsub protocol.
   */
  gossipsubDLazy: number;

  /**
   * Whether to flood publish messages. - For testing purposes only
   */
  gossipsubFloodPublish: boolean;

  /**
   * The number of gossipsub interval message cache windows to keep.
   */
  gossipsubMcacheLength: number;

  /**
   * How many message cache windows to include when gossiping with other pears.
   */
  gossipsubMcacheGossip: number;

  /**
   * The 'age' (in # of L2 blocks) of a processed tx after which we heavily penalize a peer for re-sending it.
   */
  severePeerPenaltyBlockLength: number;

  /**
   * The weight of the tx topic for the gossipsub protocol.  This determines how much the score for this specific topic contributes to the overall peer score.
   */
  gossipsubTxTopicWeight: number;

  /**
   * This is the weight applied to the penalty for delivering invalid messages.
   */
  gossipsubTxInvalidMessageDeliveriesWeight: number;

  /**
   * determines how quickly the penalty for invalid message deliveries decays over time. Between 0 and 1.
   */
  gossipsubTxInvalidMessageDeliveriesDecay: number;

  /**
   * The values for the peer scoring system. Passed as a comma separated list of values in order: low, mid, high tolerance errors.
   */
  peerPenaltyValues: number[];

  /** Limit of transactions to archive in the tx pool. Once the archived tx limit is reached, the oldest archived txs will be purged. */
  archivedTxLimit: number;

  /**
   * The aztec network identifier.
   */
  aztecNetworkId: keyof typeof AztecENR;
}

export const p2pConfigMappings: ConfigMappingsType<P2PConfig> = {
  p2pEnabled: {
    env: 'P2P_ENABLED',
    description: 'A flag dictating whether the P2P subsystem should be enabled.',
    ...booleanConfigHelper(),
  },
  blockCheckIntervalMS: {
    env: 'P2P_BLOCK_CHECK_INTERVAL_MS',
    description: 'The frequency in which to check for new L2 blocks.',
    ...numberConfigHelper(100),
  },
  debugDisableMessageValidation: {
    env: 'DEBUG_P2P_DISABLE_MESSAGE_VALIDATION',
    description: 'DEBUG: Disable message validation - NEVER set to true in production',
    ...booleanConfigHelper(false),
  },
  debugDisableColocationPenalty: {
    env: 'DEBUG_P2P_DISABLE_COLOCATION_PENALTY',
    description: 'DEBUG: Disable colocation penalty - NEVER set to true in production',
    ...booleanConfigHelper(false),
  },
  peerCheckIntervalMS: {
    env: 'P2P_PEER_CHECK_INTERVAL_MS',
    description: 'The frequency in which to check for new peers.',
    ...numberConfigHelper(30_000),
  },
  l2QueueSize: {
    env: 'P2P_L2_QUEUE_SIZE',
    description: 'Size of queue of L2 blocks to store.',
    ...numberConfigHelper(1_000),
  },
  tcpListenAddress: {
    env: 'P2P_TCP_LISTEN_ADDR',
    defaultValue: '0.0.0.0:40400',
    description: 'The listen address for TCP. Format: <IP_ADDRESS>:<PORT>.',
  },
  udpListenAddress: {
    env: 'P2P_UDP_LISTEN_ADDR',
    defaultValue: '0.0.0.0:40400',
    description: 'The listen address for UDP. Format: <IP_ADDRESS>:<PORT>.',
  },
  tcpAnnounceAddress: {
    env: 'P2P_TCP_ANNOUNCE_ADDR',
    description:
      'The announce address for TCP. Format: <IP_ADDRESS>:<PORT>. Leave IP_ADDRESS blank to query for public IP.',
  },
  udpAnnounceAddress: {
    env: 'P2P_UDP_ANNOUNCE_ADDR',
    description:
      'The announce address for UDP. Format: <IP_ADDRESS>:<PORT>. Leave IP_ADDRESS blank to query for public IP.',
  },
  peerIdPrivateKey: {
    env: 'PEER_ID_PRIVATE_KEY',
    description: 'An optional peer id private key. If blank, will generate a random key.',
  },
  bootstrapNodes: {
    env: 'BOOTSTRAP_NODES',
    parseEnv: (val: string) => val.split(','),
    description: 'A list of bootstrap peer ENRs to connect to. Separated by commas.',
  },
  bootstrapNodeEnrVersionCheck: {
    env: 'P2P_BOOTSTRAP_NODE_ENR_VERSION_CHECK',
    description: 'Whether to check the version of the bootstrap node ENR.',
    ...booleanConfigHelper(),
  },
  transactionProtocol: {
    env: 'P2P_TX_PROTOCOL',
    description: 'Protocol identifier for transaction gossiping.',
    defaultValue: '/aztec/0.1.0',
  },
  maxPeerCount: {
    env: 'P2P_MAX_PEERS',
    description: 'The maximum number of peers to connect to.',
    ...numberConfigHelper(100),
  },
  queryForIp: {
    env: 'P2P_QUERY_FOR_IP',
    description:
      'If announceUdpAddress or announceTcpAddress are not provided, query for the IP address of the machine. Default is false.',
    ...booleanConfigHelper(),
  },
  keepProvenTxsInPoolFor: {
    env: 'P2P_TX_POOL_KEEP_PROVEN_FOR',
    description:
      'How many blocks have to pass after a block is proven before its txs are deleted (zero to delete immediately once proven)',
    ...numberConfigHelper(0),
  },
  keepAttestationsInPoolFor: {
    env: 'P2P_ATTESTATION_POOL_KEEP_FOR',
    description: 'How many slots to keep attestations for.',
    ...numberConfigHelper(96),
  },
  gossipsubInterval: {
    env: 'P2P_GOSSIPSUB_INTERVAL_MS',
    description: 'The interval of the gossipsub heartbeat to perform maintenance tasks.',
    ...numberConfigHelper(700),
  },
  gossipsubD: {
    env: 'P2P_GOSSIPSUB_D',
    description: 'The D parameter for the gossipsub protocol.',
    ...numberConfigHelper(8),
  },
  gossipsubDlo: {
    env: 'P2P_GOSSIPSUB_DLO',
    description: 'The Dlo parameter for the gossipsub protocol.',
    ...numberConfigHelper(4),
  },
  gossipsubDhi: {
    env: 'P2P_GOSSIPSUB_DHI',
    description: 'The Dhi parameter for the gossipsub protocol.',
    ...numberConfigHelper(12),
  },
  gossipsubDLazy: {
    env: 'P2P_GOSSIPSUB_DLAZY',
    description: 'The Dlazy parameter for the gossipsub protocol.',
    ...numberConfigHelper(6),
  },
  gossipsubFloodPublish: {
    env: 'P2P_GOSSIPSUB_FLOOD_PUBLISH',
    description: 'Whether to flood publish messages. - For testing purposes only',
    ...booleanConfigHelper(true),
  },
  gossipsubMcacheLength: {
    env: 'P2P_GOSSIPSUB_MCACHE_LENGTH',
    description: 'The number of gossipsub interval message cache windows to keep.',
    ...numberConfigHelper(6),
  },
  gossipsubMcacheGossip: {
    env: 'P2P_GOSSIPSUB_MCACHE_GOSSIP',
    description: 'How many message cache windows to include when gossiping with other pears.',
    ...numberConfigHelper(3),
  },
  gossipsubTxTopicWeight: {
    env: 'P2P_GOSSIPSUB_TX_TOPIC_WEIGHT',
    description: 'The weight of the tx topic for the gossipsub protocol.',
    ...numberConfigHelper(1),
  },
  gossipsubTxInvalidMessageDeliveriesWeight: {
    env: 'P2P_GOSSIPSUB_TX_INVALID_MESSAGE_DELIVERIES_WEIGHT',
    description: 'The weight of the tx invalid message deliveries for the gossipsub protocol.',
    ...numberConfigHelper(-20),
  },
  gossipsubTxInvalidMessageDeliveriesDecay: {
    env: 'P2P_GOSSIPSUB_TX_INVALID_MESSAGE_DELIVERIES_DECAY',
    description: 'Determines how quickly the penalty for invalid message deliveries decays over time. Between 0 and 1.',
    ...numberConfigHelper(0.5),
  },
  peerPenaltyValues: {
    env: 'P2P_PEER_PENALTY_VALUES',
    parseEnv: (val: string) => val.split(',').map(Number),
    description:
      'The values for the peer scoring system. Passed as a comma separated list of values in order: low, mid, high tolerance errors.',
    defaultValue: [2, 10, 50],
  },
  severePeerPenaltyBlockLength: {
    env: 'P2P_SEVERE_PEER_PENALTY_BLOCK_LENGTH',
    description: 'The "age" (in L2 blocks) of a tx after which we heavily penalize a peer for sending it.',
    ...numberConfigHelper(30),
  },
  blockRequestBatchSize: {
    env: 'P2P_BLOCK_REQUEST_BATCH_SIZE',
    description: 'The number of blocks to fetch in a single batch.',
    ...numberConfigHelper(20),
  },
  archivedTxLimit: {
    env: 'P2P_ARCHIVED_TX_LIMIT',
    description:
      'The number of transactions that will be archived. If the limit is set to 0 then archiving will be disabled.',
    ...numberConfigHelper(0),
  },
  aztecNetworkId: {
    env: 'AZTEC_NETWORK_ID',
    description: 'The aztec network identifier.',
  },
  ...p2pReqRespConfigMappings,
  ...chainConfigMappings,
};

/**
 * Gets the config values for p2p client from environment variables.
 * @returns The config values for p2p client.
 */
export function getP2PConfigFromEnv(): P2PConfig {
  return getConfigFromMappings<P2PConfig>(p2pConfigMappings);
}

export function getP2PDefaultConfig(): P2PConfig {
  return getDefaultConfig<P2PConfig>(p2pConfigMappings);
}

/**
 * Required P2P config values for a bootstrap node.
 */
<<<<<<< HEAD
export type BootnodeConfig = Pick<
  P2PConfig,
  'udpAnnounceAddress' | 'peerIdPrivateKey' | 'aztecNetworkId' | 'bootstrapNodes'
> &
=======
export type BootnodeConfig = Pick<P2PConfig, 'udpAnnounceAddress' | 'peerIdPrivateKey' | 'maxPeerCount'> &
>>>>>>> cca368a7
  Required<Pick<P2PConfig, 'udpListenAddress'>> &
  Pick<DataStoreConfig, 'dataDirectory' | 'dataStoreMapSizeKB'> &
  ChainConfig;

const bootnodeConfigKeys: (keyof BootnodeConfig)[] = [
  'udpAnnounceAddress',
  'peerIdPrivateKey',
<<<<<<< HEAD
=======
  'maxPeerCount',
>>>>>>> cca368a7
  'udpListenAddress',
  'dataDirectory',
  'dataStoreMapSizeKB',
  'aztecNetworkId',
  'bootstrapNodes',
];

export const bootnodeConfigMappings = pickConfigMappings(
  { ...p2pConfigMappings, ...dataConfigMappings },
  bootnodeConfigKeys,
);<|MERGE_RESOLUTION|>--- conflicted
+++ resolved
@@ -372,14 +372,10 @@
 /**
  * Required P2P config values for a bootstrap node.
  */
-<<<<<<< HEAD
 export type BootnodeConfig = Pick<
   P2PConfig,
   'udpAnnounceAddress' | 'peerIdPrivateKey' | 'aztecNetworkId' | 'bootstrapNodes'
 > &
-=======
-export type BootnodeConfig = Pick<P2PConfig, 'udpAnnounceAddress' | 'peerIdPrivateKey' | 'maxPeerCount'> &
->>>>>>> cca368a7
   Required<Pick<P2PConfig, 'udpListenAddress'>> &
   Pick<DataStoreConfig, 'dataDirectory' | 'dataStoreMapSizeKB'> &
   ChainConfig;
@@ -387,10 +383,6 @@
 const bootnodeConfigKeys: (keyof BootnodeConfig)[] = [
   'udpAnnounceAddress',
   'peerIdPrivateKey',
-<<<<<<< HEAD
-=======
-  'maxPeerCount',
->>>>>>> cca368a7
   'udpListenAddress',
   'dataDirectory',
   'dataStoreMapSizeKB',
