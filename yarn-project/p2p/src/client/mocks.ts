--- conflicted
+++ resolved
@@ -1,14 +1,11 @@
 import { L2Block, L2BlockSource } from '@aztec/l2-block';
-<<<<<<< HEAD
-=======
 import { UInt8Vector } from '@aztec/circuits.js';
+import { Tx } from '@aztec/tx';
 import { makePrivateKernelPublicInputs } from '@aztec/circuits.js/factories';
-import { Tx } from './tx.js';
 
 export const MockTx = () => {
   return new Tx(makePrivateKernelPublicInputs(), new UInt8Vector(Buffer.alloc(0)));
 };
->>>>>>> 46735f6f
 
 export class MockBlockSource implements L2BlockSource {
   private l2Blocks: L2Block[];
