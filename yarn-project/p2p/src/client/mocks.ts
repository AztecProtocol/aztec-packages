--- conflicted
+++ resolved
@@ -5,11 +5,7 @@
 import { randomBytes } from 'crypto';
 
 export const MockTx = () => {
-<<<<<<< HEAD
-  return new Tx(makePrivateKernelPublicInputs(), randomBytes(100));
-=======
-  return new Tx(makePrivateKernelPublicInputs(), new UInt8Vector(Buffer.alloc(0)));
->>>>>>> 46735f6f
+  return new Tx(makePrivateKernelPublicInputs(), new UInt8Vector(Buffer.alloc(0)), randomBytes(100));
 };
 
 export class MockBlockSource implements L2BlockSource {
