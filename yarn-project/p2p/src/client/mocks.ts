import { L2Block, L2BlockSource } from '@aztec/l2-block';
import { UInt8Vector } from '@aztec/circuits.js';
import { Tx } from '@aztec/tx';
import { makePrivateKernelPublicInputs } from '@aztec/circuits.js/factories';
<<<<<<< HEAD
import { Tx } from './tx.js';
import { randomBytes } from 'crypto';
=======
>>>>>>> 08a17f2b

export const MockTx = () => {
  return new Tx(makePrivateKernelPublicInputs(), new UInt8Vector(Buffer.alloc(0)), randomBytes(100));
};

export class MockBlockSource implements L2BlockSource {
  private l2Blocks: L2Block[];

  constructor(private numBlocks = 100) {
    this.l2Blocks = [];
    for (let i = 0; i < this.numBlocks; i++) {
      this.l2Blocks.push(L2Block.random(i));
    }
  }

  public getLatestBlockNum() {
    return Promise.resolve(this.l2Blocks.length - 1);
  }

  public getL2Blocks(from: number, take: number) {
    return Promise.resolve(this.l2Blocks.slice(from, from + take));
  }

  public start(): Promise<void> {
    return Promise.resolve();
  }

  public stop(): Promise<void> {
    return Promise.resolve();
  }
}<|MERGE_RESOLUTION|>--- conflicted
+++ resolved
@@ -2,11 +2,7 @@
 import { UInt8Vector } from '@aztec/circuits.js';
 import { Tx } from '@aztec/tx';
 import { makePrivateKernelPublicInputs } from '@aztec/circuits.js/factories';
-<<<<<<< HEAD
-import { Tx } from './tx.js';
 import { randomBytes } from 'crypto';
-=======
->>>>>>> 08a17f2b
 
 export const MockTx = () => {
   return new Tx(makePrivateKernelPublicInputs(), new UInt8Vector(Buffer.alloc(0)), randomBytes(100));
