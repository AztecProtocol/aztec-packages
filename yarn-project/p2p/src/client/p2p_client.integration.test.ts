// An integration test for the p2p client to test req resp protocols
import type { EpochCache } from '@aztec/epoch-cache';
import { Secp256k1Signer } from '@aztec/foundation/crypto';
import { Fr } from '@aztec/foundation/fields';
import { createLogger } from '@aztec/foundation/log';
import { type PromiseWithResolvers, promiseWithResolvers } from '@aztec/foundation/promise';
import { sleep } from '@aztec/foundation/sleep';
import { emptyChainConfig } from '@aztec/stdlib/config';
import type { WorldStateSynchronizer } from '@aztec/stdlib/interfaces/server';
import { BlockAttestation, BlockProposal, PeerErrorSeverity } from '@aztec/stdlib/p2p';
import { type MakeConsensusPayloadOptions, makeBlockProposal, makeHeader, mockTx } from '@aztec/stdlib/testing';
import { Tx, TxHash } from '@aztec/stdlib/tx';

import { describe, expect, it, jest } from '@jest/globals';
import type { PeerId } from '@libp2p/interface';
import { type MockProxy, mock } from 'jest-mock-extended';

import type { P2PClient } from '../client/p2p_client.js';
import { type P2PConfig, getP2PDefaultConfig } from '../config.js';
import type { AttestationPool } from '../mem_pools/attestation_pool/attestation_pool.js';
import { mockAttestation } from '../mem_pools/attestation_pool/mocks.js';
import type { TxPool } from '../mem_pools/tx_pool/index.js';
import type { LibP2PService } from '../services/libp2p/libp2p_service.js';
import { ReqRespStatus } from '../services/reqresp/status.js';
import {
  makeAndStartTestP2PClient,
  makeAndStartTestP2PClients,
  makeTestP2PClients,
} from '../test-helpers/make-test-p2p-clients.js';

const TEST_TIMEOUT = 120000;

const NUMBER_OF_PEERS = 2;

describe('p2p client integration', () => {
  let txPool: MockProxy<TxPool>;
  let attestationPool: MockProxy<AttestationPool>;
  let epochCache: MockProxy<EpochCache>;
  let worldState: MockProxy<WorldStateSynchronizer>;

  let p2pBaseConfig: P2PConfig;

  let clients: P2PClient[] = [];

  beforeEach(() => {
    clients = [];
    txPool = mock<TxPool>();
    attestationPool = mock<AttestationPool>();
    epochCache = mock<EpochCache>();
    worldState = mock<WorldStateSynchronizer>();

    p2pBaseConfig = { ...emptyChainConfig, ...getP2PDefaultConfig() };

    txPool.hasTxs.mockResolvedValue([]);
    txPool.getAllTxs.mockImplementation(() => {
      return Promise.resolve([] as Tx[]);
    });
<<<<<<< HEAD
    txPool.addTxs.mockResolvedValue(1);
=======

    worldState.status.mockResolvedValue({
      state: mock(),
      syncSummary: {
        latestBlockNumber: 0,
        latestBlockHash: '',
        finalisedBlockNumber: 0,
        treesAreSynched: false,
        oldestHistoricBlockNumber: 0,
      },
    });
>>>>>>> cb95d27a
  });

  afterEach(async () => {
    if (clients.length > 0) {
      await shutdown(clients);
    }
    clients = [];
  });

  // Shutdown all test clients
  const shutdown = async (clients: P2PClient[]) => {
    await Promise.all([...clients.map(client => client.stop())]);
    await sleep(1000);
  };

  // Replace the tx handler on a client
  const replaceTxHandler = (client: P2PClient, promise: PromiseWithResolvers<Tx>) => {
    const p2pService = (client as any).p2pService as LibP2PService;
    // @ts-expect-error - we want to spy on received tx handler
    const oldTxHandler = p2pService.handleGossipedTx.bind(p2pService);

    // Mock the function to just call the old one
    const handleGossipedTxSpy = jest.fn(async (payload: Buffer, msgId: string, source: PeerId) => {
      promise.resolve(Tx.fromBuffer(payload));
      await oldTxHandler(payload, msgId, source);
    });
    // @ts-expect-error - replace with our own handler
    p2pService.handleGossipedTx = handleGossipedTxSpy;

    return handleGossipedTxSpy;
  };

  // Replace the block proposal handler on a client
  const replaceBlockProposalHandler = (client: P2PClient, promise: PromiseWithResolvers<BlockProposal>) => {
    const p2pService = (client as any).p2pService as LibP2PService;
    // @ts-expect-error - we want to spy on received proposal handler
    const oldProposalHandler = p2pService.processBlockFromPeer.bind(p2pService);

    // Mock the function to just call the old one
    const handleGossipedProposalSpy = jest.fn(async (payload: Buffer, msgId: string, source: PeerId) => {
      promise.resolve(BlockProposal.fromBuffer(payload));
      await oldProposalHandler(payload, msgId, source);
    });
    // @ts-expect-error - replace with our own handler
    p2pService.processBlockFromPeer = handleGossipedProposalSpy;

    return handleGossipedProposalSpy;
  };

  // Replace the block attestation handler on a client
  const replaceBlockAttestationHandler = (client: P2PClient, promise: PromiseWithResolvers<BlockAttestation>) => {
    const p2pService = (client as any).p2pService as LibP2PService;
    // @ts-expect-error - we want to spy on received attestation handler
    const oldAttestationHandler = p2pService.processAttestationFromPeer.bind(p2pService);

    // Mock the function to just call the old one
    const handleGossipedAttestationSpy = jest.fn(async (payload: Buffer, msgId: string, source: PeerId) => {
      promise.resolve(BlockAttestation.fromBuffer(payload));
      await oldAttestationHandler(payload, msgId, source);
    });
    // @ts-expect-error - replace with our own handler
    p2pService.processAttestationFromPeer = handleGossipedAttestationSpy;

    return handleGossipedAttestationSpy;
  };

  it(
    'Returns undefined if unable to find a transaction from another peer',
    async () => {
      // We want to create a set of nodes and request transaction from them
      // Not using a before each as a the wind down is not working as expected
      clients = (
        await makeAndStartTestP2PClients(NUMBER_OF_PEERS, {
          p2pBaseConfig: { ...emptyChainConfig, ...getP2PDefaultConfig() },
          mockAttestationPool: attestationPool,
          mockTxPool: txPool,
          mockEpochCache: epochCache,
          mockWorldState: worldState,
        })
      ).map(x => x.client);
      const [client1] = clients;

      await sleep(2000);

      // Perform a get tx request from client 1
      const tx = await mockTx();
      const txHash = await tx.getTxHash();

      const requestedTx = await client1.requestTxByHash(txHash);
      expect(requestedTx).toBeUndefined();

      // await shutdown(clients, bootstrapNode);
      await shutdown(clients);
    },
    TEST_TIMEOUT,
  );

  it(
    'Can request a transaction from another peer',
    async () => {
      // We want to create a set of nodes and request transaction from them
      clients = (
        await makeAndStartTestP2PClients(NUMBER_OF_PEERS, {
          p2pBaseConfig,
          mockAttestationPool: attestationPool,
          mockTxPool: txPool,
          mockEpochCache: epochCache,
          mockWorldState: worldState,
        })
      ).map(x => x.client);
      const [client1] = clients;

      // Give the nodes time to discover each other
      await sleep(6000);

      // Perform a get tx request from client 1
      const tx = await mockTx();
      const txHash = await tx.getTxHash();
      // Mock the tx pool to return the tx we are looking for
      txPool.getTxByHash.mockImplementationOnce(() => Promise.resolve(tx));

      const requestedTx = await client1.requestTxByHash(txHash);

      // Expect the tx to be the returned tx to be the same as the one we mocked
      expect(requestedTx?.toBuffer()).toStrictEqual(tx.toBuffer());

      await shutdown(clients);
    },
    TEST_TIMEOUT,
  );

  it(
    'Will penalize peers that send invalid proofs',
    async () => {
      // We want to create a set of nodes and request transaction from them
      clients = (
        await makeAndStartTestP2PClients(NUMBER_OF_PEERS, {
          p2pBaseConfig,
          mockAttestationPool: attestationPool,
          mockTxPool: txPool,
          mockEpochCache: epochCache,
          mockWorldState: worldState,
          alwaysTrueVerifier: false,
        })
      ).map(x => x.client);
      const [client1, client2] = clients;
      const client2PeerId = await client2.getEnr()!.peerId();

      // Give the nodes time to discover each other
      await sleep(6000);

      const penalizePeerSpy = jest.spyOn((client1 as any).p2pService.peerManager, 'penalizePeer');

      // Perform a get tx request from client 1
      const tx = await mockTx();
      const txHash = await tx.getTxHash();

      // Return the correct tx with an invalid proof -> active attack
      txPool.getTxByHash.mockImplementationOnce(() => Promise.resolve(tx));

      const requestedTx = await client1.requestTxByHash(txHash);
      // Even though we got a response, the proof was deemed invalid
      expect(requestedTx).toBeUndefined();

      // Low tolerance error is due to the invalid proof
      expect(penalizePeerSpy).toHaveBeenCalledWith(client2PeerId, PeerErrorSeverity.LowToleranceError);

      await shutdown(clients);
    },
    TEST_TIMEOUT,
  );

  it(
    'Will penalize peers that send the wrong transaction',
    async () => {
      // We want to create a set of nodes and request transaction from them
      clients = (
        await makeAndStartTestP2PClients(NUMBER_OF_PEERS, {
          p2pBaseConfig,
          mockAttestationPool: attestationPool,
          mockTxPool: txPool,
          mockEpochCache: epochCache,
          mockWorldState: worldState,
          alwaysTrueVerifier: true,
        })
      ).map(x => x.client);
      const [client1, client2] = clients;
      const client2PeerId = (await client2.getEnr()?.peerId())!;

      // Give the nodes time to discover each other
      await sleep(6000);

      const penalizePeerSpy = jest.spyOn((client1 as any).p2pService.peerManager, 'penalizePeer');

      // Perform a get tx request from client 1
      const tx = await mockTx();
      const txHash = await tx.getTxHash();
      const tx2 = await mockTx(420);

      // Return an invalid tx
      txPool.getTxByHash.mockImplementationOnce(() => Promise.resolve(tx2));

      const requestedTx = await client1.requestTxByHash(txHash);
      // Even though we got a response, the proof was deemed invalid
      expect(requestedTx).toBeUndefined();

      // Received wrong tx
      expect(penalizePeerSpy).toHaveBeenCalledWith(client2PeerId, PeerErrorSeverity.MidToleranceError);

      await shutdown(clients);
    },
    TEST_TIMEOUT,
  );

  // Test creates 3 nodes. Node 1 sends all message types to others.
  // Test confirms that nodes 2 and 3 receive all messages.
  // Then nodes 2 and 3 are restarted, node 3 is restarted at a new version
  // Again, node 1 sends all message types.
  // Test confirms that node 2 receives all messages, node 3 receives none.
  it(
    'Will propagate messages to peers at the same version',
    async () => {
      // Create a set of nodes, client 1 will send a messages to other peers
      const numberOfNodes = 3;
      // We start at rollup version 1
      const testConfig = {
        p2pBaseConfig: { ...p2pBaseConfig, rollupVersion: 1 },
        mockAttestationPool: attestationPool,
        mockTxPool: txPool,
        mockEpochCache: epochCache,
        mockWorldState: worldState,
        alwaysTrueVerifier: true,
      };

      const clientsAndConfig = await makeAndStartTestP2PClients(numberOfNodes, testConfig);
      const [client1, client2, client3] = clientsAndConfig;

      // Give the nodes time to discover each other
      await sleep(6000);

      // Client 1 sends a tx a block proposal and an attestation and both clients 2 and 3 should receive them
      {
        const client2TxPromise = promiseWithResolvers<Tx>();
        const client2ProposalPromise = promiseWithResolvers<BlockProposal>();
        const client2AttestationPromise = promiseWithResolvers<BlockAttestation>();

        const client3TxPromise = promiseWithResolvers<Tx>();
        const client3ProposalPromise = promiseWithResolvers<BlockProposal>();
        const client3AttestationPromise = promiseWithResolvers<BlockAttestation>();

        // Replace the handlers on clients 2 and 3 so we can detect when they receive messages
        const client2HandleGossipedTxSpy = replaceTxHandler(client2.client, client2TxPromise);
        const client2HandleGossipedProposalSpy = replaceBlockProposalHandler(client2.client, client2ProposalPromise);
        const client2HandleGossipedAttestationSpy = replaceBlockAttestationHandler(
          client2.client,
          client2AttestationPromise,
        );

        const client3HandleGossipedTxSpy = replaceTxHandler(client3.client, client3TxPromise);
        const client3HandleGossipedProposalSpy = replaceBlockProposalHandler(client3.client, client3ProposalPromise);
        const client3HandleGossipedAttestationSpy = replaceBlockAttestationHandler(
          client3.client,
          client3AttestationPromise,
        );

        // Client 1 sends a transaction, it should propagate to clients 2 and 3
        const tx = await mockTx();
        await client1.client.sendTx(tx);

        // Client 1 sends a block proposal
        const dummyPayload: MakeConsensusPayloadOptions = {
          signer: Secp256k1Signer.random(),
          header: makeHeader(),
          archive: Fr.random(),
          txHashes: [TxHash.random()],
        };
        const blockProposal = makeBlockProposal(dummyPayload);
        await client1.client.broadcastProposal(blockProposal);

        // client 1 sends an attestation
        const attestation = mockAttestation(
          Secp256k1Signer.random(),
          Number(dummyPayload.header!.getSlot()),
          dummyPayload.archive,
          dummyPayload.txHashes,
        );
        await (client1.client as any).p2pService.broadcastAttestation(attestation);

        // Clients 2 and 3 should receive all messages
        const messagesPromise = Promise.all([
          client2TxPromise.promise,
          client3TxPromise.promise,
          client2ProposalPromise.promise,
          client3ProposalPromise.promise,
          client2AttestationPromise.promise,
          client3AttestationPromise.promise,
        ]);
        const messages = await Promise.race([messagesPromise, sleep(2000).then(() => undefined)]);
        expect(messages).toBeDefined();
        expect(client2HandleGossipedTxSpy).toHaveBeenCalled();
        expect(client2HandleGossipedProposalSpy).toHaveBeenCalled();
        expect(client2HandleGossipedAttestationSpy).toHaveBeenCalled();
        expect(client3HandleGossipedTxSpy).toHaveBeenCalled();
        expect(client3HandleGossipedProposalSpy).toHaveBeenCalled();
        expect(client3HandleGossipedAttestationSpy).toHaveBeenCalled();

        if (messages) {
          const hashes = await Promise.all([tx, messages[0], messages[1]].map(tx => tx!.getTxHash()));
          expect(hashes[0].toString()).toEqual(hashes[1].toString());
          expect(hashes[0].toString()).toEqual(hashes[2].toString());

          expect(messages[2].payload.toString()).toEqual(blockProposal.payload.toString());
          expect(messages[3].payload.toString()).toEqual(blockProposal.payload.toString());
          expect(messages[4].payload.toString()).toEqual(attestation.payload.toString());
          expect(messages[5].payload.toString()).toEqual(attestation.payload.toString());
        }
      }

      // Now stop clients 2 and 3
      await Promise.all([client2.client.stop(), client3.client.stop()]);

      // We set client 3 to rollup version 2
      const newP2PConfig: P2PConfig = {
        ...testConfig.p2pBaseConfig,
        rollupVersion: 2,
      };

      // We re-create client 2 as before, but client 3 moves to a new rollup version
      const newEnrs = [client1.enr, client2.enr, client3.enr];
      const newClient2 = await makeAndStartTestP2PClient(client2.peerPrivateKey, client2.port, newEnrs, {
        ...testConfig,
        logger: createLogger(`p2p:new-client-2`),
      });
      const newClient3 = await makeAndStartTestP2PClient(client3.peerPrivateKey, client3.port, newEnrs, {
        ...testConfig,
        p2pBaseConfig: newP2PConfig,
        logger: createLogger(`p2p:new-client-3`),
      });

      // Give everyone time to connect again
      await sleep(5000);

      // Client 1 sends a tx a block proposal and an attestation and only client 2 should receive them, client 3 is now on a new version
      {
        const client2TxPromise = promiseWithResolvers<Tx>();
        const client2ProposalPromise = promiseWithResolvers<BlockProposal>();
        const client2AttestationPromise = promiseWithResolvers<BlockAttestation>();

        const client3TxPromise = promiseWithResolvers<Tx>();
        const client3ProposalPromise = promiseWithResolvers<BlockProposal>();
        const client3AttestationPromise = promiseWithResolvers<BlockAttestation>();

        // Replace the handlers on clients 2 and 3 so we can detect when they receive messages
        const client2HandleGossipedTxSpy = replaceTxHandler(newClient2, client2TxPromise);
        const client2HandleGossipedProposalSpy = replaceBlockProposalHandler(newClient2, client2ProposalPromise);
        const client2HandleGossipedAttestationSpy = replaceBlockAttestationHandler(
          newClient2,
          client2AttestationPromise,
        );

        const client3HandleGossipedTxSpy = replaceTxHandler(newClient3, client3TxPromise);
        const client3HandleGossipedProposalSpy = replaceBlockProposalHandler(newClient3, client3ProposalPromise);
        const client3HandleGossipedAttestationSpy = replaceBlockAttestationHandler(
          newClient3,
          client3AttestationPromise,
        );

        // Client 1 sends a transaction, it should propagate to clients 2 and 3
        const tx = await mockTx();
        await client1.client.sendTx(tx);

        // Client 1 sends a block proposal
        const dummyPayload: MakeConsensusPayloadOptions = {
          signer: Secp256k1Signer.random(),
          header: makeHeader(),
          archive: Fr.random(),
          txHashes: [TxHash.random()],
        };
        const blockProposal = makeBlockProposal(dummyPayload);
        await client1.client.broadcastProposal(blockProposal);

        // client 1 sends an attestation
        const attestation = mockAttestation(
          Secp256k1Signer.random(),
          Number(dummyPayload.header!.getSlot()),
          dummyPayload.archive,
          dummyPayload.txHashes,
        );
        await (client1.client as any).p2pService.broadcastAttestation(attestation);

        // Only client 2 should receive the messages
        const client2MessagesPromises = Promise.all([
          client2TxPromise.promise,
          client2ProposalPromise.promise,
          client2AttestationPromise.promise,
        ]);

        // We use Promise.any as no messages should be received
        const client3MessagesPromises = Promise.any([
          client3TxPromise.promise,
          client3ProposalPromise.promise,
          client3AttestationPromise.promise,
        ]);

        const [client2Messages, client3Messages] = await Promise.all([
          Promise.race([client2MessagesPromises, sleep(2000).then(() => undefined)]),
          Promise.race([client3MessagesPromises, sleep(2000).then(() => undefined)]),
        ]);

        // We expect that all messages were received by client 2
        expect(client2Messages).toBeDefined();
        expect(client2HandleGossipedTxSpy).toHaveBeenCalled();
        expect(client2HandleGossipedProposalSpy).toHaveBeenCalled();
        expect(client2HandleGossipedAttestationSpy).toHaveBeenCalled();

        if (client2Messages) {
          const hashes = await Promise.all([tx, client2Messages[0]].map(tx => tx!.getTxHash()));
          expect(hashes[0].toString()).toEqual(hashes[1].toString());

          expect(client2Messages[1].payload.toString()).toEqual(blockProposal.payload.toString());
          expect(client2Messages[2].payload.toString()).toEqual(attestation.payload.toString());
        }

        // We expect that no messages were received by client 3
        expect(client3Messages).toBeUndefined();
        expect(client3HandleGossipedTxSpy).not.toHaveBeenCalled();
        expect(client3HandleGossipedProposalSpy).not.toHaveBeenCalled();
        expect(client3HandleGossipedAttestationSpy).not.toHaveBeenCalled();
      }

      await shutdown([client1.client, newClient2, newClient3]);
    },
    TEST_TIMEOUT,
  );

  it(
    'should not disconnect clients when it returns correct status',
    async () => {
      clients = (
        await makeTestP2PClients(NUMBER_OF_PEERS, {
          p2pBaseConfig,
          mockAttestationPool: attestationPool,
          mockTxPool: txPool,
          mockEpochCache: epochCache,
          mockWorldState: worldState,
        })
      ).map(x => x.client);

      const disconnectSpies = clients.map(c => jest.spyOn((c as any).p2pService.peerManager, 'disconnectPeer'));
      const statusHandshakeSpies = clients.map(c =>
        jest.spyOn((c as any).p2pService.peerManager, 'exchangeStatusHandshake'),
      );

      for (const c of clients) {
        await c.start();
      }

      await sleep(2000);
      for (const handshakeSpy of statusHandshakeSpies) {
        expect(handshakeSpy).toHaveBeenCalled();
      }

      for (const disconnectSpy of disconnectSpies) {
        expect(disconnectSpy).not.toHaveBeenCalled();
      }

      await shutdown(clients);
    },
    TEST_TIMEOUT,
  );

  it(
    'should disconnect client when it returns status with wrong version',
    async () => {
      clients = (
        await makeTestP2PClients(NUMBER_OF_PEERS, {
          p2pBaseConfig,
          mockAttestationPool: attestationPool,
          mockTxPool: txPool,
          mockEpochCache: epochCache,
          mockWorldState: worldState,
        })
      ).map(x => x.client);
      const [c0] = clients;
      (c0 as any).p2pService.peerManager.protocolVersion = 'WRONG_VERSION';

      const disconnectSpy = jest.spyOn((c0 as any).p2pService.peerManager, 'disconnectPeer');
      const statusHandshakeSpies = clients.map(c =>
        jest.spyOn((c as any).p2pService.peerManager, 'exchangeStatusHandshake'),
      );

      for (const c of clients) {
        await c.start();
      }

      await sleep(2000);
      for (const handshakeSpy of statusHandshakeSpies) {
        expect(handshakeSpy).toHaveBeenCalled();
      }

      expect(disconnectSpy).toHaveBeenCalled();

      await shutdown(clients);
    },
    TEST_TIMEOUT,
  );

  it(
    'should disconnect client when it returns an invalid status',
    async () => {
      const peerTestCount = 3;
      clients = (
        await makeTestP2PClients(peerTestCount, {
          p2pBaseConfig,
          mockAttestationPool: attestationPool,
          mockTxPool: txPool,
          mockEpochCache: epochCache,
          mockWorldState: worldState,
        })
      ).map(x => x.client);
      const [_c0, c1, _c2] = clients;

      const statusHandshakeSpies = clients.map(c =>
        jest.spyOn((c as any).p2pService.peerManager, 'exchangeStatusHandshake'),
      );
      const disconnectSpies = clients.map(c => jest.spyOn((c as any).p2pService.peerManager, 'disconnectPeer'));

      const c1PeerManager = (c1 as any).p2pService.peerManager;
      const realSend = c1PeerManager.reqresp.sendRequestToPeer.bind(c1PeerManager.reqresp);

      jest
        .spyOn(c1PeerManager.reqresp, 'sendRequestToPeer')
        // mock single Invalid Status message c1 receives
        //eslint-disable-next-line require-await
        .mockImplementationOnce(async () => ({
          status: ReqRespStatus.SUCCESS,
          data: Buffer.from('invalid status'),
        }))
        //eslint-disable-next-line require-await
        .mockImplementation(async (...args) => {
          // all other calls behave normally
          return realSend(...args);
        });

      for (const c of clients) {
        await c.start();
      }

      await sleep(2000);

      expect(disconnectSpies[0]).not.toHaveBeenCalled();
      expect(disconnectSpies[1]).toHaveBeenCalled(); // c1 disconnected
      expect(disconnectSpies[2]).not.toHaveBeenCalled();

      const expectedHandshakeCount = peerTestCount - 1;
      // c2 established connection exactly once with both c0 and c1
      expect(statusHandshakeSpies[2]).toHaveBeenCalledTimes(expectedHandshakeCount);

      // c1 received invalid status from c0 exactly once
      // the connection between c0 and c1 was retried
      // this is why we have one more call to handshake count
      expect(statusHandshakeSpies[0]).toHaveBeenCalledTimes(expectedHandshakeCount + 1);
      expect(statusHandshakeSpies[1]).toHaveBeenCalledTimes(expectedHandshakeCount + 1);

      await shutdown(clients);
    },
    TEST_TIMEOUT,
  );
});<|MERGE_RESOLUTION|>--- conflicted
+++ resolved
@@ -55,9 +55,7 @@
     txPool.getAllTxs.mockImplementation(() => {
       return Promise.resolve([] as Tx[]);
     });
-<<<<<<< HEAD
     txPool.addTxs.mockResolvedValue(1);
-=======
 
     worldState.status.mockResolvedValue({
       state: mock(),
@@ -69,7 +67,6 @@
         oldestHistoricBlockNumber: 0,
       },
     });
->>>>>>> cb95d27a
   });
 
   afterEach(async () => {
