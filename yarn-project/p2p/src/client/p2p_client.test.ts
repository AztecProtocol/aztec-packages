import { MockL2BlockSource } from '@aztec/archiver/test';
import { Fr } from '@aztec/foundation/fields';
import { retryUntil } from '@aztec/foundation/retry';
import { sleep } from '@aztec/foundation/sleep';
import { P2PClientType } from '@aztec/stdlib/p2p';
import { mockTx } from '@aztec/stdlib/testing';

import { expect } from '@jest/globals';
import { type MockProxy, mock } from 'jest-mock-extended';

import type { P2PService } from '../index.js';
import type { AttestationPool } from '../mem_pools/attestation_pool/attestation_pool.js';
import type { MemPools } from '../mem_pools/interface.js';
import type { TxPool } from '../mem_pools/tx_pool/index.js';
import { P2PClient } from './p2p_client.js';

describe('In-Memory P2P Client', () => {
  let txPool: MockProxy<TxPool>;
  let attestationPool: MockProxy<AttestationPool>;
  let mempools: MemPools;
  let blockSource: MockL2BlockSource;
  let p2pService: MockProxy<P2PService>;
  let client: P2PClient;

  beforeEach(async () => {
    txPool = mock<TxPool>();
    txPool.getAllTxs.mockResolvedValue([]);
    txPool.getPendingTxHashes.mockResolvedValue([]);
    txPool.getMinedTxHashes.mockResolvedValue([]);
    txPool.getAllTxHashes.mockResolvedValue([]);

    p2pService = mock<P2PService>();

    attestationPool = mock<AttestationPool>();

    blockSource = new MockL2BlockSource();
    await blockSource.createBlocks(100);

    mempools = {
      txPool,
      attestationPool,
    };

    client = new P2PClient(P2PClientType.Full, blockSource, mempools, p2pService);
  });

  const advanceToProvenBlock = async (getProvenBlockNumber: number) => {
    blockSource.setProvenBlockNumber(getProvenBlockNumber);
<<<<<<< HEAD
    blockSource.setProvenEpochNumber(provenEpochNumber);
    await retryUntil(
      () => Promise.resolve(client.getSyncedProvenBlockNum() >= getProvenBlockNumber),
      'synced',
      10,
      0.1,
    );
=======
    await retryUntil(async () => (await client.getSyncedProvenBlockNum()) >= getProvenBlockNumber, 'synced', 10, 0.1);
>>>>>>> ce24b7bd
  };

  afterEach(async () => {
    if (client.isReady()) {
      await client.stop();
    }
  });

  it('can start & stop', async () => {
    expect(client.isReady()).toEqual(false);

    await client.start();
    expect(client.isReady()).toEqual(true);

    await client.stop();
    expect(client.isReady()).toEqual(false);
  });

  it('adds txs to pool', async () => {
    await client.start();
    const tx1 = await mockTx();
    const tx2 = await mockTx();
    await client.sendTx(tx1);
    await client.sendTx(tx2);

    expect(txPool.addTxs).toHaveBeenCalledTimes(2);
    await client.stop();
  });

  it('rejects txs after being stopped', async () => {
    await client.start();
    const tx1 = await mockTx();
    const tx2 = await mockTx();
    await client.sendTx(tx1);
    await client.sendTx(tx2);

    expect(txPool.addTxs).toHaveBeenCalledTimes(2);
    await client.stop();
    const tx3 = await mockTx();
    await expect(client.sendTx(tx3)).rejects.toThrow();
    expect(txPool.addTxs).toHaveBeenCalledTimes(2);
  });

  it('deletes txs once block is proven', async () => {
    blockSource.setProvenBlockNumber(0);
    await client.start();
    expect(txPool.deleteTxs).not.toHaveBeenCalled();

    await advanceToProvenBlock(5);

    expect(txPool.deleteTxs).toHaveBeenCalledTimes(5);
    await client.stop();
  });

  it('deletes txs after waiting the set number of blocks', async () => {
    client = new P2PClient(P2PClientType.Full, blockSource, mempools, p2pService, {
      keepProvenTxsInPoolFor: 10,
    });
    blockSource.setProvenBlockNumber(0);
    await client.start();
    expect(txPool.deleteTxs).not.toHaveBeenCalled();

    await advanceToProvenBlock(5);
    expect(txPool.deleteTxs).not.toHaveBeenCalled();

    await advanceToProvenBlock(12);
    expect(txPool.deleteTxs).toHaveBeenCalledTimes(2);

    await advanceToProvenBlock(20);
    expect(txPool.deleteTxs).toHaveBeenCalledTimes(10);
    await client.stop();
  });

  describe('Chain prunes', () => {
    it('deletes txs created from a pruned block', async () => {
      client = new P2PClient(P2PClientType.Full, blockSource, mempools, p2pService, {
        keepProvenTxsInPoolFor: 10,
      });
      blockSource.setProvenBlockNumber(0);
      await client.start();

      // add two txs to the pool. One build against block 90, one against block 95
      // then prune the chain back to block 90
      // only one tx should be deleted
      const goodTx = await mockTx();
      goodTx.data.constants.historicalHeader.globalVariables.blockNumber = new Fr(90);

      const badTx = await mockTx();
      badTx.data.constants.historicalHeader.globalVariables.blockNumber = new Fr(95);

      txPool.getAllTxs.mockResolvedValue([goodTx, badTx]);

      blockSource.removeBlocks(10);
      await sleep(150);
      expect(txPool.deleteTxs).toHaveBeenCalledWith([await badTx.getTxHash()]);
      await client.stop();
    });

    it('moves mined and valid txs back to the pending set', async () => {
      client = new P2PClient(P2PClientType.Full, blockSource, mempools, p2pService, {
        keepProvenTxsInPoolFor: 10,
      });
      blockSource.setProvenBlockNumber(0);
      await client.start();

      // add three txs to the pool built against different blocks
      // then prune the chain back to block 90
      // only one tx should be deleted
      const goodButOldTx = await mockTx();
      goodButOldTx.data.constants.historicalHeader.globalVariables.blockNumber = new Fr(89);

      const goodTx = await mockTx();
      goodTx.data.constants.historicalHeader.globalVariables.blockNumber = new Fr(90);

      const badTx = await mockTx();
      badTx.data.constants.historicalHeader.globalVariables.blockNumber = new Fr(95);

      txPool.getAllTxs.mockResolvedValue([goodButOldTx, goodTx, badTx]);
      txPool.getMinedTxHashes.mockResolvedValue([
        [await goodButOldTx.getTxHash(), 90],
        [await goodTx.getTxHash(), 91],
      ]);

      blockSource.removeBlocks(10);
      await sleep(150);
      expect(txPool.deleteTxs).toHaveBeenCalledWith([await badTx.getTxHash()]);
      await sleep(150);
      expect(txPool.markMinedAsPending).toHaveBeenCalledWith([await goodTx.getTxHash()]);
      await client.stop();
    });

    // P2P client must be running before the block source starts syncing
    it('when the block source is syncing, the p2p client stays in sync', async () => {
      blockSource = new MockL2BlockSource();
      client = new P2PClient(P2PClientType.Full, blockSource, mempools, p2pService, {
        keepProvenTxsInPoolFor: 10,
      });

      await client.start();

      // On startup, the tips in the p2p client should be the same as the tips in the block source
      expect(await blockSource.getProvenBlockNumber()).toEqual(client.getSyncedProvenBlockNum());
      expect(await blockSource.getBlockNumber()).toEqual(client.getSyncedLatestBlockNum());

      await blockSource.createBlocks(10);

      // Wait for the p2p client to sync with the block source
      await retryUntil(
        async () => client.getSyncedLatestBlockNum() === (await blockSource.getBlockNumber()),
        'synced',
        10,
        0.1,
      );

      expect(await blockSource.getProvenBlockNumber()).toEqual(client.getSyncedProvenBlockNum());
    });
  });

  describe('Attestation pool pruning', () => {
    it('deletes attestations older than the number of slots we want to keep in the pool', async () => {
      const advanceToProvenBlockNumber = 20;
      const keepAttestationsInPoolFor = 12;

      blockSource.setProvenBlockNumber(0);
      (client as any).keepAttestationsInPoolFor = keepAttestationsInPoolFor;
      await client.start();
      expect(attestationPool.deleteAttestationsOlderThan).not.toHaveBeenCalled();

      await advanceToProvenBlock(advanceToProvenBlockNumber);
      expect(attestationPool.deleteAttestationsOlderThan).toHaveBeenCalledTimes(1);
      expect(attestationPool.deleteAttestationsOlderThan).toHaveBeenCalledWith(
        BigInt(advanceToProvenBlockNumber - keepAttestationsInPoolFor),
      );
    });
  });
});<|MERGE_RESOLUTION|>--- conflicted
+++ resolved
@@ -46,17 +46,12 @@
 
   const advanceToProvenBlock = async (getProvenBlockNumber: number) => {
     blockSource.setProvenBlockNumber(getProvenBlockNumber);
-<<<<<<< HEAD
-    blockSource.setProvenEpochNumber(provenEpochNumber);
     await retryUntil(
       () => Promise.resolve(client.getSyncedProvenBlockNum() >= getProvenBlockNumber),
       'synced',
       10,
       0.1,
     );
-=======
-    await retryUntil(async () => (await client.getSyncedProvenBlockNum()) >= getProvenBlockNumber, 'synced', 10, 0.1);
->>>>>>> ce24b7bd
   };
 
   afterEach(async () => {
