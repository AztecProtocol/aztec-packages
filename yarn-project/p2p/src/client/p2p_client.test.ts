import { MockL2BlockSource } from '@aztec/archiver/test';
import { L2Block, P2PClientType, mockEpochProofQuote, mockTx } from '@aztec/circuit-types';
import { Fr } from '@aztec/circuits.js';
import { retryUntil } from '@aztec/foundation/retry';
import { sleep } from '@aztec/foundation/sleep';
import { type AztecAsyncKVStore } from '@aztec/kv-store';
import { openTmpStore } from '@aztec/kv-store/lmdb-v2';

import { expect } from '@jest/globals';
import { type MockProxy, mock } from 'jest-mock-extended';

import { type EpochProofQuotePool, type P2PService } from '../index.js';
import { type AttestationPool } from '../mem_pools/attestation_pool/attestation_pool.js';
import { type MemPools } from '../mem_pools/interface.js';
import { type TxPool } from '../mem_pools/tx_pool/index.js';
import { P2PClient } from './p2p_client.js';

describe('In-Memory P2P Client', () => {
  let txPool: MockProxy<TxPool>;
  let attestationPool: MockProxy<AttestationPool>;
  let epochProofQuotePool: MockProxy<EpochProofQuotePool>;
  let mempools: MemPools;
  let blockSource: MockL2BlockSource;
  let p2pService: MockProxy<P2PService>;
  let kvStore: AztecAsyncKVStore;
  let client: P2PClient;

  beforeEach(async () => {
    txPool = mock<TxPool>();
<<<<<<< HEAD
    txPool.getAllTxs.mockResolvedValue([]);
    txPool.getPendingTxHashes.mockResolvedValue([]);
    txPool.getMinedTxHashes.mockResolvedValue([]);
    txPool.getAllTxHashes.mockResolvedValue([]);
=======
    txPool.getAllTxs.mockReturnValue([]);
    txPool.getPendingTxHashes.mockReturnValue(Promise.resolve([]));
    txPool.getMinedTxHashes.mockReturnValue([]);
    txPool.getAllTxHashes.mockReturnValue([]);
>>>>>>> 3d40260d

    p2pService = mock<P2PService>();

    attestationPool = mock<AttestationPool>();

    epochProofQuotePool = mock<EpochProofQuotePool>();
    epochProofQuotePool.getQuotes.mockReturnValue([]);

    blockSource = new MockL2BlockSource();
    await blockSource.createBlocks(100);

    mempools = {
      txPool,
      attestationPool,
      epochProofQuotePool,
    };

    kvStore = await openTmpStore('test');
    client = new P2PClient(P2PClientType.Full, kvStore, blockSource, mempools, p2pService);
  });

  afterEach(async () => {
    await kvStore.close();
  });

  const advanceToProvenBlock = async (getProvenBlockNumber: number, provenEpochNumber = getProvenBlockNumber) => {
    blockSource.setProvenBlockNumber(getProvenBlockNumber);
    blockSource.setProvenEpochNumber(provenEpochNumber);
    await retryUntil(async () => (await client.getSyncedProvenBlockNum()) >= getProvenBlockNumber, 'synced', 10, 0.1);
  };

  afterEach(async () => {
    if (client.isReady()) {
      await client.stop();
    }
  });

  it('can start & stop', async () => {
    expect(client.isReady()).toEqual(false);

    await client.start();
    expect(client.isReady()).toEqual(true);

    await client.stop();
    expect(client.isReady()).toEqual(false);
  });

  it('adds txs to pool', async () => {
    await client.start();
    const tx1 = await mockTx();
    const tx2 = await mockTx();
    await client.sendTx(tx1);
    await client.sendTx(tx2);

    expect(txPool.addTxs).toHaveBeenCalledTimes(2);
    await client.stop();
  });

  it('rejects txs after being stopped', async () => {
    await client.start();
    const tx1 = await mockTx();
    const tx2 = await mockTx();
    await client.sendTx(tx1);
    await client.sendTx(tx2);

    expect(txPool.addTxs).toHaveBeenCalledTimes(2);
    await client.stop();
    const tx3 = await mockTx();
    await expect(client.sendTx(tx3)).rejects.toThrow();
    expect(txPool.addTxs).toHaveBeenCalledTimes(2);
  });

  it('restores the previous block number it was at', async () => {
    await client.start();
    const synchedBlock = await client.getSyncedLatestBlockNum();
    await client.stop();

    const client2 = new P2PClient(P2PClientType.Full, kvStore, blockSource, mempools, p2pService);
    await expect(client2.getSyncedLatestBlockNum()).resolves.toEqual(synchedBlock);
  });

  it('deletes txs once block is proven', async () => {
    blockSource.setProvenBlockNumber(0);
    await client.start();
    expect(txPool.deleteTxs).not.toHaveBeenCalled();

    await advanceToProvenBlock(5);
    expect(txPool.deleteTxs).toHaveBeenCalledTimes(5);
    await client.stop();
  });

  it('deletes txs after waiting the set number of blocks', async () => {
    client = new P2PClient(P2PClientType.Full, kvStore, blockSource, mempools, p2pService, {
      keepProvenTxsInPoolFor: 10,
    });
    blockSource.setProvenBlockNumber(0);
    await client.start();
    expect(txPool.deleteTxs).not.toHaveBeenCalled();

    await advanceToProvenBlock(5);
    expect(txPool.deleteTxs).not.toHaveBeenCalled();

    await advanceToProvenBlock(12);
    expect(txPool.deleteTxs).toHaveBeenCalledTimes(2);

    await advanceToProvenBlock(20);
    expect(txPool.deleteTxs).toHaveBeenCalledTimes(10);
    await client.stop();
  });

  it('stores and returns epoch proof quotes', async () => {
    client = new P2PClient(P2PClientType.Full, kvStore, blockSource, mempools, p2pService);

    blockSource.setProvenEpochNumber(2);
    await client.start();

    const proofQuotes = [
      mockEpochProofQuote(3n),
      mockEpochProofQuote(2n),
      mockEpochProofQuote(3n),
      mockEpochProofQuote(4n),
      mockEpochProofQuote(2n),
      mockEpochProofQuote(3n),
    ];

    for (const quote of proofQuotes) {
      await client.addEpochProofQuote(quote);
    }
    expect(epochProofQuotePool.addQuote).toBeCalledTimes(proofQuotes.length);

    for (let i = 0; i < proofQuotes.length; i++) {
      expect(epochProofQuotePool.addQuote).toHaveBeenNthCalledWith(i + 1, proofQuotes[i]);
    }
    expect(epochProofQuotePool.addQuote).toBeCalledTimes(proofQuotes.length);

    await client.getEpochProofQuotes(2n);

    expect(epochProofQuotePool.getQuotes).toBeCalledTimes(1);
    expect(epochProofQuotePool.getQuotes).toBeCalledWith(2n);
  });

  // TODO(#10737) flake cc Maddiaa0
  it.skip('deletes expired proof quotes', async () => {
    client = new P2PClient(P2PClientType.Full, kvStore, blockSource, mempools, p2pService);

    blockSource.setProvenEpochNumber(1);
    blockSource.setProvenBlockNumber(1);
    await client.start();

    const proofQuotes = [
      mockEpochProofQuote(3n),
      mockEpochProofQuote(2n),
      mockEpochProofQuote(3n),
      mockEpochProofQuote(4n),
      mockEpochProofQuote(2n),
      mockEpochProofQuote(3n),
    ];

    for (const quote of proofQuotes) {
      client.broadcastEpochProofQuote(quote);
    }

    epochProofQuotePool.deleteQuotesToEpoch.mockReset();

    await advanceToProvenBlock(3, 3);

    expect(epochProofQuotePool.deleteQuotesToEpoch).toBeCalledWith(3n);
  });

  describe('Chain prunes', () => {
    // TODO(#10737) flake cc Maddiaa0
    it.skip('moves the tips on a chain reorg', async () => {
      blockSource.setProvenBlockNumber(0);
      await client.start();

      await advanceToProvenBlock(90);

      await expect(client.getL2Tips()).resolves.toEqual({
        latest: { number: 100, hash: expect.any(String) },
        proven: { number: 90, hash: expect.any(String) },
        finalized: { number: 90, hash: expect.any(String) },
      });

      blockSource.removeBlocks(10);

      // give the client a chance to react to the reorg
      await sleep(100);

      await expect(client.getL2Tips()).resolves.toEqual({
        latest: { number: 90, hash: expect.any(String) },
        proven: { number: 90, hash: expect.any(String) },
        finalized: { number: 90, hash: expect.any(String) },
      });

      blockSource.addBlocks([await L2Block.random(91), await L2Block.random(92)]);

      // give the client a chance to react to the new blocks
      await sleep(100);

      await expect(client.getL2Tips()).resolves.toEqual({
        latest: { number: 92, hash: expect.any(String) },
        proven: { number: 90, hash: expect.any(String) },
        finalized: { number: 90, hash: expect.any(String) },
      });
    });

    it('deletes txs created from a pruned block', async () => {
      client = new P2PClient(P2PClientType.Full, kvStore, blockSource, mempools, p2pService, {
        keepProvenTxsInPoolFor: 10,
      });
      blockSource.setProvenBlockNumber(0);
      await client.start();

      // add two txs to the pool. One build against block 90, one against block 95
      // then prune the chain back to block 90
      // only one tx should be deleted
      const goodTx = await mockTx();
      goodTx.data.constants.historicalHeader.globalVariables.blockNumber = new Fr(90);

      const badTx = await mockTx();
      badTx.data.constants.historicalHeader.globalVariables.blockNumber = new Fr(95);

      txPool.getAllTxs.mockResolvedValue([goodTx, badTx]);

      blockSource.removeBlocks(10);
      await sleep(150);
      expect(txPool.deleteTxs).toHaveBeenCalledWith([await badTx.getTxHash()]);
      await client.stop();
    });

    it('moves mined and valid txs back to the pending set', async () => {
      client = new P2PClient(P2PClientType.Full, kvStore, blockSource, mempools, p2pService, {
        keepProvenTxsInPoolFor: 10,
      });
      blockSource.setProvenBlockNumber(0);
      await client.start();

      // add three txs to the pool built against different blocks
      // then prune the chain back to block 90
      // only one tx should be deleted
      const goodButOldTx = await mockTx();
      goodButOldTx.data.constants.historicalHeader.globalVariables.blockNumber = new Fr(89);

      const goodTx = await mockTx();
      goodTx.data.constants.historicalHeader.globalVariables.blockNumber = new Fr(90);

      const badTx = await mockTx();
      badTx.data.constants.historicalHeader.globalVariables.blockNumber = new Fr(95);

<<<<<<< HEAD
      txPool.getAllTxs.mockResolvedValue([goodButOldTx, goodTx, badTx]);
      txPool.getMinedTxHashes.mockResolvedValue([
        [goodButOldTx.getTxHash(), 90],
        [goodTx.getTxHash(), 91],
=======
      txPool.getAllTxs.mockReturnValue([goodButOldTx, goodTx, badTx]);
      txPool.getMinedTxHashes.mockReturnValue([
        [await goodButOldTx.getTxHash(), 90],
        [await goodTx.getTxHash(), 91],
>>>>>>> 3d40260d
      ]);

      blockSource.removeBlocks(10);
      await sleep(150);
      expect(txPool.deleteTxs).toHaveBeenCalledWith([await badTx.getTxHash()]);
      await sleep(150);
      expect(txPool.markMinedAsPending).toHaveBeenCalledWith([await goodTx.getTxHash()]);
      await client.stop();
    });
  });

  describe('Attestation pool pruning', () => {
    it('deletes attestations older than the number of slots we want to keep in the pool', async () => {
      const advanceToProvenBlockNumber = 20;
      const keepAttestationsInPoolFor = 12;

      blockSource.setProvenBlockNumber(0);
      (client as any).keepAttestationsInPoolFor = keepAttestationsInPoolFor;
      await client.start();
      expect(attestationPool.deleteAttestationsOlderThan).not.toHaveBeenCalled();

      await advanceToProvenBlock(advanceToProvenBlockNumber);

      expect(attestationPool.deleteAttestationsOlderThan).toHaveBeenCalledTimes(1);
      expect(attestationPool.deleteAttestationsOlderThan).toHaveBeenCalledWith(
        BigInt(advanceToProvenBlockNumber - keepAttestationsInPoolFor),
      );
    });
  });
});<|MERGE_RESOLUTION|>--- conflicted
+++ resolved
@@ -27,17 +27,10 @@
 
   beforeEach(async () => {
     txPool = mock<TxPool>();
-<<<<<<< HEAD
     txPool.getAllTxs.mockResolvedValue([]);
     txPool.getPendingTxHashes.mockResolvedValue([]);
     txPool.getMinedTxHashes.mockResolvedValue([]);
     txPool.getAllTxHashes.mockResolvedValue([]);
-=======
-    txPool.getAllTxs.mockReturnValue([]);
-    txPool.getPendingTxHashes.mockReturnValue(Promise.resolve([]));
-    txPool.getMinedTxHashes.mockReturnValue([]);
-    txPool.getAllTxHashes.mockReturnValue([]);
->>>>>>> 3d40260d
 
     p2pService = mock<P2PService>();
 
@@ -287,17 +280,10 @@
       const badTx = await mockTx();
       badTx.data.constants.historicalHeader.globalVariables.blockNumber = new Fr(95);
 
-<<<<<<< HEAD
       txPool.getAllTxs.mockResolvedValue([goodButOldTx, goodTx, badTx]);
       txPool.getMinedTxHashes.mockResolvedValue([
-        [goodButOldTx.getTxHash(), 90],
-        [goodTx.getTxHash(), 91],
-=======
-      txPool.getAllTxs.mockReturnValue([goodButOldTx, goodTx, badTx]);
-      txPool.getMinedTxHashes.mockReturnValue([
         [await goodButOldTx.getTxHash(), 90],
         [await goodTx.getTxHash(), 91],
->>>>>>> 3d40260d
       ]);
 
       blockSource.removeBlocks(10);
