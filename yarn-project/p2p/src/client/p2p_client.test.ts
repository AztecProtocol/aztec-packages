--- conflicted
+++ resolved
@@ -44,11 +44,8 @@
       stop: jest.fn(),
       propagate: jest.fn(),
       registerBlockReceivedCallback: jest.fn(),
-<<<<<<< HEAD
       sendRequest: jest.fn(),
-=======
       getEnr: jest.fn(),
->>>>>>> e1fbd0f4
     };
 
     attestationPool = {
