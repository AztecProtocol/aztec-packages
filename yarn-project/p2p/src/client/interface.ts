--- conflicted
+++ resolved
@@ -1,10 +1,6 @@
 import type { L2BlockId } from '@aztec/stdlib/block';
 import type { P2PApiFull } from '@aztec/stdlib/interfaces/server';
-<<<<<<< HEAD
-import { BlockAttestation, type BlockProposal, type P2PClientType } from '@aztec/stdlib/p2p';
-=======
 import type { BlockProposal, P2PClientType } from '@aztec/stdlib/p2p';
->>>>>>> d91ddc2e
 import type { Tx, TxHash } from '@aztec/stdlib/tx';
 
 import type { ENR } from '@chainsafe/enr';
@@ -56,11 +52,7 @@
    */
   // REVIEW: https://github.com/AztecProtocol/aztec-packages/issues/7963
   // ^ This pattern is not my favorite (md)
-<<<<<<< HEAD
-  registerBlockProposalHandler(handler: (block: BlockProposal) => Promise<BlockAttestation[] | undefined>): void;
-=======
   registerBlockProposalHandler(callback: P2PBlockReceivedCallback): void;
->>>>>>> d91ddc2e
 
   /**
    * Request a list of transactions from another peer by their tx hashes.
