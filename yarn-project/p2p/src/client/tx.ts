--- conflicted
+++ resolved
@@ -15,17 +15,14 @@
  */
 export class Tx {
   private _id?: Buffer;
-<<<<<<< HEAD
 
   /**
    * 
-   * @param txData - Tx inputs.
+   * @param data - Tx inputs.
+   * @param proof - Tx proof.
    * @param unverifiedData  - Information not needed to verify the tx (e.g. encrypted note pre-images etc.)
    */
-  constructor(private txData: PrivateKernelPublicInputs, public unverifiedData: Buffer) {}
-=======
-  constructor(public readonly data: PrivateKernelPublicInputs, public readonly proof: UInt8Vector) {}
->>>>>>> 46735f6f
+  constructor(public readonly data: PrivateKernelPublicInputs, public readonly proof: UInt8Vector, public readonly unverifiedData: Buffer) {}
 
   /**
    * Construct & return transaction ID.
