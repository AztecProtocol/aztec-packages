import {
  type BlockAttestation,
  type BlockProposal,
  type EpochProofQuote,
  type L2Block,
  type L2BlockId,
  type L2BlockSource,
  type L2BlockStreamEvent,
  type L2Tips,
  type P2PApi,
  type P2PClientType,
  type PeerInfo,
  type Tx,
  type TxHash,
} from '@aztec/circuit-types';
import { INITIAL_L2_BLOCK_NUM } from '@aztec/circuits.js/constants';
import { createLogger } from '@aztec/foundation/log';
import { type AztecAsyncKVStore, type AztecAsyncMap, type AztecAsyncSingleton } from '@aztec/kv-store';
import {
  Attributes,
  type TelemetryClient,
  TraceableL2BlockStream,
  WithTracer,
  getTelemetryClient,
  trackSpan,
} from '@aztec/telemetry-client';

import { type ENR } from '@chainsafe/enr';

import { type P2PConfig, getP2PDefaultConfig } from '../config.js';
import { type AttestationPool } from '../mem_pools/attestation_pool/attestation_pool.js';
import { type EpochProofQuotePool } from '../mem_pools/epoch_proof_quote_pool/epoch_proof_quote_pool.js';
import { type MemPools } from '../mem_pools/interface.js';
import { type TxPool } from '../mem_pools/tx_pool/index.js';
import { ReqRespSubProtocol } from '../services/reqresp/interface.js';
import type { P2PService } from '../services/service.js';

/**
 * Enum defining the possible states of the p2p client.
 */
export enum P2PClientState {
  IDLE,
  SYNCHING,
  RUNNING,
  STOPPED,
}

/**
 * The synchronization status of the P2P client.
 */
export interface P2PSyncState {
  /**
   * The current state of the p2p client.
   */
  state: P2PClientState;
  /**
   * The block number that the p2p client is synced to.
   */
  syncedToL2Block: L2BlockId;
}

/**
 * Interface of a P2P client.
 **/
export type P2P<T extends P2PClientType = P2PClientType.Full> = P2PApi<T> & {
  /**
   * Broadcasts a block proposal to other peers.
   *
   * @param proposal - the block proposal
   */
  broadcastProposal(proposal: BlockProposal): void;

  /**
   * Queries the EpochProofQuote pool for quotes for the given epoch
   *
   * @param epoch  - the epoch to query
   * @returns EpochProofQuotes
   */
  getEpochProofQuotes(epoch: bigint): Promise<EpochProofQuote[]>;

  /**
   * Adds an EpochProofQuote to the pool and broadcasts an EpochProofQuote to other peers.
   *
   * @param quote - the quote to broadcast
   */
  addEpochProofQuote(quote: EpochProofQuote): Promise<void>;

  /**
   * Registers a callback from the validator client that determines how to behave when
   * foreign block proposals are received
   *
   * @param handler - A function taking a received block proposal and producing an attestation
   */
  // REVIEW: https://github.com/AztecProtocol/aztec-packages/issues/7963
  // ^ This pattern is not my favorite (md)
  registerBlockProposalHandler(handler: (block: BlockProposal) => Promise<BlockAttestation | undefined>): void;

  /**
   * Request a list of transactions from another peer by their tx hashes.
   * @param txHashes - Hashes of the txs to query.
   * @returns A list of transactions or undefined if the transactions are not found.
   */
  requestTxs(txHashes: TxHash[]): Promise<(Tx | undefined)[]>;

  /**
   * Request a transaction from another peer by its tx hash.
   * @param txHash - Hash of the tx to query.
   */
  requestTxByHash(txHash: TxHash): Promise<Tx | undefined>;

  /**
   * Verifies the 'tx' and, if valid, adds it to local tx pool and forwards it to other peers.
   * @param tx - The transaction.
   **/
  sendTx(tx: Tx): Promise<void>;

  /**
   * Deletes 'txs' from the pool, given hashes.
   * NOT used if we use sendTx as reconcileTxPool will handle this.
   * @param txHashes - Hashes to check.
   **/
  deleteTxs(txHashes: TxHash[]): Promise<void>;

  /**
   * Returns a transaction in the transaction pool by its hash.
   * @param txHash  - Hash of tx to return.
   * @returns A single tx or undefined.
   */
  getTxByHashFromPool(txHash: TxHash): Promise<Tx | undefined>;

  /**
   * Returns a transaction in the transaction pool by its hash, requesting it from the network if it is not found.
   * @param txHash  - Hash of tx to return.
   * @returns A single tx or undefined.
   */
  getTxByHash(txHash: TxHash): Promise<Tx | undefined>;

  /**
   * Returns an archived transaction from the transaction pool by its hash.
   * @param txHash  - Hash of tx to return.
   * @returns A single tx or undefined.
   */
  getArchivedTxByHash(txHash: TxHash): Promise<Tx | undefined>;

  /**
   * Returns whether the given tx hash is flagged as pending or mined.
   * @param txHash - Hash of the tx to query.
   * @returns Pending or mined depending on its status, or undefined if not found.
   */
  getTxStatus(txHash: TxHash): Promise<'pending' | 'mined' | undefined>;

  /** Returns an iterator over pending txs on the mempool. */
<<<<<<< HEAD
  iteratePendingTxs(): AsyncIterable<Tx>;
=======
  iteratePendingTxs(): AsyncIterableIterator<Tx>;
>>>>>>> 7a2870f3

  /** Returns the number of pending txs in the mempool. */
  getPendingTxCount(): Promise<number>;

  /**
   * Starts the p2p client.
   * @returns A promise signalling the completion of the block sync.
   */
  start(): Promise<void>;

  /**
   * Stops the p2p client.
   * @returns A promise signalling the completion of the stop process.
   */
  stop(): Promise<void>;

  /**
   * Indicates if the p2p client is ready for transaction submission.
   * @returns A boolean flag indicating readiness.
   */
  isReady(): boolean;

  /**
   * Returns the current status of the p2p client.
   */
  getStatus(): Promise<P2PSyncState>;

  /**
   * Returns the ENR of this node, if any.
   */
  getEnr(): ENR | undefined;

  /** Identifies a p2p client. */
  isP2PClient(): true;
};

/**
 * The P2P client implementation.
 */
export class P2PClient<T extends P2PClientType = P2PClientType.Full>
  extends WithTracer
  implements P2P, P2P<P2PClientType.Prover>
{
  /** The JS promise that will be running to keep the client's data in sync. Can be interrupted if the client is stopped. */
  private runningPromise!: Promise<void>;

  private currentState = P2PClientState.IDLE;
  private syncPromise = Promise.resolve();
  private syncResolve?: () => void = undefined;
  private latestBlockNumberAtStart = -1;
  private provenBlockNumberAtStart = -1;

  private synchedBlockHashes: AztecAsyncMap<number, string>;
  private synchedLatestBlockNumber: AztecAsyncSingleton<number>;
  private synchedProvenBlockNumber: AztecAsyncSingleton<number>;

  private txPool: TxPool;
  private attestationPool: T extends P2PClientType.Full ? AttestationPool : undefined;
  private epochProofQuotePool: EpochProofQuotePool;

  /** How many slots to keep attestations for. */
  private keepAttestationsInPoolFor: number;
  /** How many slots to keep proven txs for. */
  private keepProvenTxsFor: number;

  private blockStream;

  /**
   * In-memory P2P client constructor.
   * @param store - The client's instance of the KV store.
   * @param l2BlockSource - P2P client's source for fetching existing blocks.
   * @param txPool - The client's instance of a transaction pool. Defaults to in-memory implementation.
   * @param p2pService - The concrete instance of p2p networking to use.
   * @param keepProvenTxsFor - How many blocks have to pass after a block is proven before its txs are deleted (zero to delete immediately once proven).
   * @param log - A logger.
   */
  constructor(
    _clientType: T,
    store: AztecAsyncKVStore,
    private l2BlockSource: L2BlockSource,
    mempools: MemPools<T>,
    private p2pService: P2PService,
    config: Partial<P2PConfig> = {},
    telemetry: TelemetryClient = getTelemetryClient(),
    private log = createLogger('p2p'),
  ) {
    super(telemetry, 'P2PClient');

    const { keepProvenTxsInPoolFor, blockCheckIntervalMS, blockRequestBatchSize, keepAttestationsInPoolFor } = {
      ...getP2PDefaultConfig(),
      ...config,
    };
    this.keepProvenTxsFor = keepProvenTxsInPoolFor;
    this.keepAttestationsInPoolFor = keepAttestationsInPoolFor;

    const tracer = telemetry.getTracer('P2PL2BlockStream');
    const logger = createLogger('p2p:l2-block-stream');
    this.blockStream = new TraceableL2BlockStream(l2BlockSource, this, this, tracer, 'P2PL2BlockStream', logger, {
      batchSize: blockRequestBatchSize,
      pollIntervalMS: blockCheckIntervalMS,
    });

    this.synchedBlockHashes = store.openMap('p2p_pool_block_hashes');
    this.synchedLatestBlockNumber = store.openSingleton('p2p_pool_last_l2_block');
    this.synchedProvenBlockNumber = store.openSingleton('p2p_pool_last_proven_l2_block');

    this.txPool = mempools.txPool;
    this.epochProofQuotePool = mempools.epochProofQuotePool;
    this.attestationPool = mempools.attestationPool!;
  }

  public isP2PClient(): true {
    return true;
  }

  public getPeers(includePending?: boolean): Promise<PeerInfo[]> {
    return Promise.resolve(this.p2pService.getPeers(includePending));
  }

  public getL2BlockHash(number: number): Promise<string | undefined> {
    return this.synchedBlockHashes.getAsync(number);
  }

  public async getL2Tips(): Promise<L2Tips> {
    const latestBlockNumber = await this.getSyncedLatestBlockNum();
    let latestBlockHash: string | undefined;
    const provenBlockNumber = await this.getSyncedProvenBlockNum();
    let provenBlockHash: string | undefined;

    if (latestBlockNumber > 0) {
      latestBlockHash = await this.synchedBlockHashes.getAsync(latestBlockNumber);
      if (typeof latestBlockHash === 'undefined') {
        this.log.warn(`Block hash for latest block ${latestBlockNumber} not found`);
        throw new Error();
      }
    }

    if (provenBlockNumber > 0) {
      provenBlockHash = await this.synchedBlockHashes.getAsync(provenBlockNumber);
      if (typeof provenBlockHash === 'undefined') {
        this.log.warn(`Block hash for proven block ${provenBlockNumber} not found`);
        throw new Error();
      }
    }

    return Promise.resolve({
      latest: { hash: latestBlockHash!, number: latestBlockNumber },
      proven: { hash: provenBlockHash!, number: provenBlockNumber },
      finalized: { hash: provenBlockHash!, number: provenBlockNumber },
    });
  }

  public async handleBlockStreamEvent(event: L2BlockStreamEvent): Promise<void> {
    this.log.debug(`Handling block stream event ${event.type}`);
    switch (event.type) {
      case 'blocks-added':
        await this.handleLatestL2Blocks(event.blocks);
        break;
      case 'chain-finalized':
        // TODO (alexg): I think we can prune the block hashes map here
        break;
      case 'chain-proven': {
        const from = (await this.getSyncedProvenBlockNum()) + 1;
        const limit = event.blockNumber - from + 1;
        await this.handleProvenL2Blocks(await this.l2BlockSource.getBlocks(from, limit));
        break;
      }
      case 'chain-pruned':
        await this.handlePruneL2Blocks(event.blockNumber);
        break;
      default: {
        const _: never = event;
        break;
      }
    }
  }

  #assertIsReady() {
    // this.log.info('Checking if p2p client is ready, current state: ', this.currentState);
    if (!this.isReady()) {
      throw new Error('P2P client not ready');
    }
  }

  /**
   * Adds an EpochProofQuote to the pool and broadcasts an EpochProofQuote to other peers.
   * @param quote - the quote to broadcast
   */
  addEpochProofQuote(quote: EpochProofQuote): Promise<void> {
    this.epochProofQuotePool.addQuote(quote);
    this.broadcastEpochProofQuote(quote);
    return Promise.resolve();
  }

  getEpochProofQuotes(epoch: bigint): Promise<EpochProofQuote[]> {
    return Promise.resolve(this.epochProofQuotePool.getQuotes(epoch));
  }

  broadcastEpochProofQuote(quote: EpochProofQuote): void {
    this.#assertIsReady();
    this.log.info('Broadcasting epoch proof quote', quote.toViemArgs());
    return this.p2pService.propagate(quote);
  }

  /**
   * Starts the P2P client.
   * @returns An empty promise signalling the synching process.
   */
  public async start() {
    if (this.currentState === P2PClientState.STOPPED) {
      throw new Error('P2P client already stopped');
    }
    if (this.currentState !== P2PClientState.IDLE) {
      return this.syncPromise;
    }

    // get the current latest block numbers
    this.latestBlockNumberAtStart = await this.l2BlockSource.getBlockNumber();
    this.provenBlockNumberAtStart = await this.l2BlockSource.getProvenBlockNumber();

    const syncedLatestBlock = (await this.getSyncedLatestBlockNum()) + 1;
    const syncedProvenBlock = (await this.getSyncedProvenBlockNum()) + 1;

    // if there are blocks to be retrieved, go to a synching state
    if (syncedLatestBlock <= this.latestBlockNumberAtStart || syncedProvenBlock <= this.provenBlockNumberAtStart) {
      this.setCurrentState(P2PClientState.SYNCHING);
      this.syncPromise = new Promise(resolve => {
        this.syncResolve = resolve;
      });
      this.log.verbose(`Starting sync from ${syncedLatestBlock} (last proven ${syncedProvenBlock})`);
    } else {
      // if no blocks to be retrieved, go straight to running
      this.setCurrentState(P2PClientState.RUNNING);
      this.syncPromise = Promise.resolve();
      await this.p2pService.start();
      this.log.debug(`Block ${syncedLatestBlock} (proven ${syncedProvenBlock}) already beyond current block`);
    }

    this.blockStream.start();
    this.log.verbose(`Started block downloader from block ${syncedLatestBlock}`);

    return this.syncPromise;
  }

  /**
   * Allows consumers to stop the instance of the P2P client.
   * 'ready' will now return 'false' and the running promise that keeps the client synced is interrupted.
   */
  public async stop() {
    this.log.debug('Stopping p2p client...');
    await this.p2pService.stop();
    this.log.debug('Stopped p2p service');
    await this.blockStream.stop();
    this.log.debug('Stopped block downloader');
    await this.runningPromise;
    this.setCurrentState(P2PClientState.STOPPED);
    this.log.info('P2P client stopped.');
  }

  @trackSpan('p2pClient.broadcastProposal', async proposal => ({
    [Attributes.BLOCK_NUMBER]: proposal.payload.header.globalVariables.blockNumber.toNumber(),
    [Attributes.SLOT_NUMBER]: proposal.payload.header.globalVariables.slotNumber.toNumber(),
    [Attributes.BLOCK_ARCHIVE]: proposal.archive.toString(),
    [Attributes.P2P_ID]: (await proposal.p2pMessageIdentifier()).toString(),
  }))
  public broadcastProposal(proposal: BlockProposal): void {
    this.log.verbose(`Broadcasting proposal ${proposal.p2pMessageIdentifier()} to peers`);
    return this.p2pService.propagate(proposal);
  }

  public async getAttestationsForSlot(slot: bigint, proposalId: string): Promise<BlockAttestation[]> {
    return (await this.attestationPool?.getAttestationsForSlot(slot, proposalId)) ?? [];
  }

  // REVIEW: https://github.com/AztecProtocol/aztec-packages/issues/7963
  // ^ This pattern is not my favorite (md)
  public registerBlockProposalHandler(handler: (block: BlockProposal) => Promise<BlockAttestation | undefined>): void {
    this.p2pService.registerBlockReceivedCallback(handler);
  }

  /**
   * Requests the transactions with the given hashes from the network.
   *
   * If a transaction can be retrieved, it will be returned, if not an undefined
   * will be returned. In place.
   *
   * @param txHashes - The hashes of the transactions to request.
   * @returns A promise that resolves to an array of transactions or undefined.
   */
  public async requestTxs(txHashes: TxHash[]): Promise<(Tx | undefined)[]> {
    const res = await this.p2pService.sendBatchRequest(ReqRespSubProtocol.TX, txHashes);
    return Promise.resolve(res ?? []);
  }

  /**
   * Uses the Request Response protocol to request a transaction from the network.
   *
   * If the underlying request response protocol fails, then we return undefined.
   * If it succeeds then we add the transaction to our transaction pool and return.
   *
   * @param txHash - The hash of the transaction to request.
   * @returns A promise that resolves to a transaction or undefined.
   */
  public async requestTxByHash(txHash: TxHash): Promise<Tx | undefined> {
    const tx = await this.p2pService.sendRequest(ReqRespSubProtocol.TX, txHash);

    if (tx) {
      this.log.debug(`Received tx ${txHash.toString()} from peer`);
      await this.txPool.addTxs([tx]);
    } else {
      this.log.debug(`Failed to receive tx ${txHash.toString()} from peer`);
    }

    return tx;
  }

  public getPendingTxs(): Promise<Tx[]> {
    return Promise.resolve(this.getTxs('pending'));
  }

  public async getPendingTxCount(): Promise<number> {
    const pendingTxs = await this.txPool.getPendingTxHashes();
    return pendingTxs.length;
  }

<<<<<<< HEAD
  public async *iteratePendingTxs() {
=======
  public async *iteratePendingTxs(): AsyncIterableIterator<Tx> {
>>>>>>> 7a2870f3
    for (const txHash of await this.txPool.getPendingTxHashes()) {
      const tx = await this.txPool.getTxByHash(txHash);
      if (tx) {
        yield tx;
      }
    }
  }

  /**
   * Returns all transactions in the transaction pool.
   * @returns An array of Txs.
   */
  public async getTxs(filter: 'all' | 'pending' | 'mined'): Promise<Tx[]> {
    if (filter === 'all') {
      return this.txPool.getAllTxs();
    } else if (filter === 'mined') {
      const minedHashes = await this.txPool.getMinedTxHashes();
      const minedTx = await Promise.all(minedHashes.map(([txHash]) => this.txPool.getTxByHash(txHash)));
      return minedTx.filter((tx): tx is Tx => !!tx);
    } else if (filter === 'pending') {
      const pendingHashses = await this.txPool.getPendingTxHashes();
      const pendingTxs = await Promise.all(pendingHashses.map(txHash => this.txPool.getTxByHash(txHash)));
      return pendingTxs.filter((tx): tx is Tx => !!tx);
    } else {
      const _: never = filter;
      throw new Error(`Unknown filter ${filter}`);
    }
  }

  /**
   * Returns a transaction in the transaction pool by its hash.
   * @param txHash - Hash of the transaction to look for in the pool.
   * @returns A single tx or undefined.
   */
  getTxByHashFromPool(txHash: TxHash): Promise<Tx | undefined> {
    return this.txPool.getTxByHash(txHash);
  }

  /**
   * Returns a transaction in the transaction pool by its hash.
   * If the transaction is not in the pool, it will be requested from the network.
   * @param txHash - Hash of the transaction to look for in the pool.
   * @returns A single tx or undefined.
   */
  async getTxByHash(txHash: TxHash): Promise<Tx | undefined> {
    const tx = await this.txPool.getTxByHash(txHash);
    if (tx) {
      return tx;
    }
    return this.requestTxByHash(txHash);
  }

  /**
   * Returns an archived transaction in the transaction pool by its hash.
   * @param txHash - Hash of the archived transaction to look for.
   * @returns A single tx or undefined.
   */
  getArchivedTxByHash(txHash: TxHash): Promise<Tx | undefined> {
    return this.txPool.getArchivedTxByHash(txHash);
  }

  /**
   * Verifies the 'tx' and, if valid, adds it to local tx pool and forwards it to other peers.
   * @param tx - The tx to verify.
   * @returns Empty promise.
   **/
  public async sendTx(tx: Tx): Promise<void> {
    this.#assertIsReady();
    await this.txPool.addTxs([tx]);
    this.p2pService.propagate(tx);
  }

  /**
   * Returns whether the given tx hash is flagged as pending or mined.
   * @param txHash - Hash of the tx to query.
   * @returns Pending or mined depending on its status, or undefined if not found.
   */
  public getTxStatus(txHash: TxHash): Promise<'pending' | 'mined' | undefined> {
    return this.txPool.getTxStatus(txHash);
  }

  public getEnr(): ENR | undefined {
    return this.p2pService.getEnr();
  }

  public getEncodedEnr(): Promise<string | undefined> {
    return Promise.resolve(this.p2pService.getEnr()?.encodeTxt());
  }

  /**
   * Deletes the 'txs' from the pool.
   * NOT used if we use sendTx as reconcileTxPool will handle this.
   * @param txHashes - Hashes of the transactions to delete.
   * @returns Empty promise.
   **/
  public async deleteTxs(txHashes: TxHash[]): Promise<void> {
    this.#assertIsReady();
    await this.txPool.deleteTxs(txHashes);
  }

  /**
   * Public function to check if the p2p client is fully synced and ready to receive txs.
   * @returns True if the P2P client is ready to receive txs.
   */
  public isReady() {
    return this.currentState === P2PClientState.RUNNING;
  }

  /**
   * Public function to check the latest block number that the P2P client is synced to.
   * @returns Block number of latest L2 Block we've synced with.
   */
  public async getSyncedLatestBlockNum(): Promise<number> {
    return (await this.synchedLatestBlockNumber.getAsync()) ?? INITIAL_L2_BLOCK_NUM - 1;
  }

  /**
   * Public function to check the latest proven block number that the P2P client is synced to.
   * @returns Block number of latest proven L2 Block we've synced with.
   */
  public async getSyncedProvenBlockNum(): Promise<number> {
    return (await this.synchedProvenBlockNumber.getAsync()) ?? INITIAL_L2_BLOCK_NUM - 1;
  }

  /**
   * Method to check the status the p2p client.
   * @returns Information about p2p client status: state & syncedToBlockNum.
   */
  public async getStatus(): Promise<P2PSyncState> {
    const blockNumber = await this.getSyncedLatestBlockNum();
    const blockHash =
      blockNumber === 0
        ? ''
        : await this.l2BlockSource
            .getBlockHeader(blockNumber)
            .then(header => header?.hash())
            .then(hash => hash?.toString());

    return {
      state: this.currentState,
      syncedToL2Block: { number: blockNumber, hash: blockHash },
    } as P2PSyncState;
  }

  /**
   * Mark all txs from these blocks as mined.
   * @param blocks - A list of existing blocks with txs that the P2P client needs to ensure the tx pool is reconciled with.
   * @returns Empty promise.
   */
  private async markTxsAsMinedFromBlocks(blocks: L2Block[]): Promise<void> {
    for (const block of blocks) {
      const txHashes = block.body.txEffects.map(txEffect => txEffect.txHash);
      await this.txPool.markAsMined(txHashes, block.number);
    }
  }

  /**
   * Deletes txs from these blocks.
   * @param blocks - A list of existing blocks with txs that the P2P client needs to ensure the tx pool is reconciled with.
   * @returns Empty promise.
   */
  private async deleteTxsFromBlocks(blocks: L2Block[]): Promise<void> {
    this.log.debug(`Deleting txs from blocks ${blocks[0].number} to ${blocks[blocks.length - 1].number}`);
    for (const block of blocks) {
      const txHashes = block.body.txEffects.map(txEffect => txEffect.txHash);
      await this.txPool.deleteTxs(txHashes);
    }
  }

  /**
   * Handles new mined blocks by marking the txs in them as mined.
   * @param blocks - A list of existing blocks with txs that the P2P client needs to ensure the tx pool is reconciled with.
   * @returns Empty promise.
   */
  private async handleLatestL2Blocks(blocks: L2Block[]): Promise<void> {
    if (!blocks.length) {
      return Promise.resolve();
    }

    await this.markTxsAsMinedFromBlocks(blocks);
    const lastBlockNum = blocks[blocks.length - 1].number;
    await Promise.all(
      blocks.map(async block => this.synchedBlockHashes.set(block.number, (await block.hash()).toString())),
    );
    await this.synchedLatestBlockNumber.set(lastBlockNum);
    this.log.verbose(`Synched to latest block ${lastBlockNum}`);
    await this.startServiceIfSynched();
  }

  /**
   * Handles new proven blocks by deleting the txs in them, or by deleting the txs in blocks `keepProvenTxsFor` ago.
   * @param blocks - A list of proven L2 blocks.
   * @returns Empty promise.
   */
  private async handleProvenL2Blocks(blocks: L2Block[]): Promise<void> {
    if (!blocks.length) {
      return Promise.resolve();
    }

    const firstBlockNum = blocks[0].number;
    const lastBlockNum = blocks[blocks.length - 1].number;
    const lastBlockSlot = blocks[blocks.length - 1].header.globalVariables.slotNumber.toBigInt();

    // If keepProvenTxsFor is 0, we delete all txs from all proven blocks.
    if (this.keepProvenTxsFor === 0) {
      await this.deleteTxsFromBlocks(blocks);
    } else if (lastBlockNum - this.keepProvenTxsFor >= INITIAL_L2_BLOCK_NUM) {
      const fromBlock = Math.max(INITIAL_L2_BLOCK_NUM, firstBlockNum - this.keepProvenTxsFor);
      const toBlock = lastBlockNum - this.keepProvenTxsFor;
      const limit = toBlock - fromBlock + 1;
      const blocksToDeleteTxsFrom = await this.l2BlockSource.getBlocks(fromBlock, limit, true);
      await this.deleteTxsFromBlocks(blocksToDeleteTxsFrom);
    }

    // We delete attestations older than the last block slot minus the number of slots we want to keep in the pool.
    const lastBlockSlotMinusKeepAttestationsInPoolFor = lastBlockSlot - BigInt(this.keepAttestationsInPoolFor);
    if (lastBlockSlotMinusKeepAttestationsInPoolFor >= BigInt(INITIAL_L2_BLOCK_NUM)) {
      await this.attestationPool?.deleteAttestationsOlderThan(lastBlockSlotMinusKeepAttestationsInPoolFor);
    }

    const provenEpochNumber = await this.l2BlockSource.getProvenL2EpochNumber();
    if (provenEpochNumber !== undefined) {
      this.epochProofQuotePool.deleteQuotesToEpoch(BigInt(provenEpochNumber));
    }

    await this.synchedProvenBlockNumber.set(lastBlockNum);
    this.log.debug(`Synched to proven block ${lastBlockNum}`);

    await this.startServiceIfSynched();
  }

  /**
   * Updates the tx pool after a chain prune.
   * @param latestBlock - The block number the chain was pruned to.
   */
  private async handlePruneL2Blocks(latestBlock: number): Promise<void> {
    const txsToDelete: TxHash[] = [];
    for (const tx of await this.txPool.getAllTxs()) {
      // every tx that's been generated against a block that has now been pruned is no longer valid
      if (tx.data.constants.historicalHeader.globalVariables.blockNumber.toNumber() > latestBlock) {
        txsToDelete.push(await tx.getTxHash());
      }
    }

    this.log.info(
      `Detected chain prune. Removing invalid txs count=${
        txsToDelete.length
      } newLatestBlock=${latestBlock} previousLatestBlock=${this.getSyncedLatestBlockNum()}`,
    );

    // delete invalid txs (both pending and mined)
    await this.txPool.deleteTxs(txsToDelete);

    // everything left in the mined set was built against a block on the proven chain so its still valid
    // move back to pending the txs that were reorged out of the chain
    // NOTE: we can't move _all_ txs back to pending because the tx pool could keep hold of mined txs for longer
    // (see this.keepProvenTxsFor)
    const txsToMoveToPending: TxHash[] = [];
    for (const [txHash, blockNumber] of await this.txPool.getMinedTxHashes()) {
      if (blockNumber > latestBlock) {
        txsToMoveToPending.push(txHash);
      }
    }

    this.log.info(`Moving ${txsToMoveToPending.length} mined txs back to pending`);
    await this.txPool.markMinedAsPending(txsToMoveToPending);

    await this.synchedLatestBlockNumber.set(latestBlock);
    // no need to update block hashes, as they will be updated as new blocks are added
  }

  private async startServiceIfSynched() {
    if (
      this.currentState === P2PClientState.SYNCHING &&
      (await this.getSyncedLatestBlockNum()) >= this.latestBlockNumberAtStart &&
      (await this.getSyncedProvenBlockNum()) >= this.provenBlockNumberAtStart
    ) {
      this.log.debug(`Synched to blocks at start`);
      this.setCurrentState(P2PClientState.RUNNING);
      if (this.syncResolve !== undefined) {
        this.syncResolve();
        await this.p2pService.start();
      }
    }
  }

  /**
   * Method to set the value of the current state.
   * @param newState - New state value.
   */
  private setCurrentState(newState: P2PClientState) {
    const oldState = this.currentState;
    this.currentState = newState;
    this.log.debug(`Moved from state ${P2PClientState[oldState]} to ${P2PClientState[this.currentState]}`);
  }
<<<<<<< HEAD

  private async publishStoredTxs() {
    if (!this.isReady()) {
      return;
    }

    const txs = await this.txPool.getAllTxs();
    if (txs.length > 0) {
      this.log.debug(`Publishing ${txs.length} previously stored txs`);
      await Promise.all(txs.map(tx => this.p2pService.propagate(tx)));
    }
  }
=======
>>>>>>> 7a2870f3
}<|MERGE_RESOLUTION|>--- conflicted
+++ resolved
@@ -150,11 +150,7 @@
   getTxStatus(txHash: TxHash): Promise<'pending' | 'mined' | undefined>;
 
   /** Returns an iterator over pending txs on the mempool. */
-<<<<<<< HEAD
-  iteratePendingTxs(): AsyncIterable<Tx>;
-=======
   iteratePendingTxs(): AsyncIterableIterator<Tx>;
->>>>>>> 7a2870f3
 
   /** Returns the number of pending txs in the mempool. */
   getPendingTxCount(): Promise<number>;
@@ -480,11 +476,7 @@
     return pendingTxs.length;
   }
 
-<<<<<<< HEAD
-  public async *iteratePendingTxs() {
-=======
   public async *iteratePendingTxs(): AsyncIterableIterator<Tx> {
->>>>>>> 7a2870f3
     for (const txHash of await this.txPool.getPendingTxHashes()) {
       const tx = await this.txPool.getTxByHash(txHash);
       if (tx) {
@@ -780,19 +772,4 @@
     this.currentState = newState;
     this.log.debug(`Moved from state ${P2PClientState[oldState]} to ${P2PClientState[this.currentState]}`);
   }
-<<<<<<< HEAD
-
-  private async publishStoredTxs() {
-    if (!this.isReady()) {
-      return;
-    }
-
-    const txs = await this.txPool.getAllTxs();
-    if (txs.length > 0) {
-      this.log.debug(`Publishing ${txs.length} previously stored txs`);
-      await Promise.all(txs.map(tx => this.p2pService.propagate(tx)));
-    }
-  }
-=======
->>>>>>> 7a2870f3
 }