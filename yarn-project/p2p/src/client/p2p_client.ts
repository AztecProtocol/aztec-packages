--- conflicted
+++ resolved
@@ -150,11 +150,7 @@
   getTxStatus(txHash: TxHash): Promise<'pending' | 'mined' | undefined>;
 
   /** Returns an iterator over pending txs on the mempool. */
-<<<<<<< HEAD
-  iteratePendingTxs(): AsyncIterable<Tx>;
-=======
   iteratePendingTxs(): AsyncIterableIterator<Tx>;
->>>>>>> 3d40260d
 
   /** Returns the number of pending txs in the mempool. */
   getPendingTxCount(): Promise<number>;
@@ -476,23 +472,13 @@
   }
 
   public async getPendingTxCount(): Promise<number> {
-<<<<<<< HEAD
     const pendingTxs = await this.txPool.getPendingTxHashes();
     return pendingTxs.length;
   }
 
-  public async *iteratePendingTxs() {
+  public async *iteratePendingTxs(): AsyncIterableIterator<Tx> {
     for (const txHash of await this.txPool.getPendingTxHashes()) {
       const tx = await this.txPool.getTxByHash(txHash);
-=======
-    return (await this.txPool.getPendingTxHashes()).length;
-  }
-
-  public async *iteratePendingTxs(): AsyncIterableIterator<Tx> {
-    const txHashes = await this.txPool.getPendingTxHashes();
-    for (const txHash of txHashes) {
-      const tx = this.txPool.getTxByHash(txHash);
->>>>>>> 3d40260d
       if (tx) {
         yield tx;
       }
@@ -511,14 +497,9 @@
       const minedTx = await Promise.all(minedHashes.map(([txHash]) => this.txPool.getTxByHash(txHash)));
       return minedTx.filter((tx): tx is Tx => !!tx);
     } else if (filter === 'pending') {
-<<<<<<< HEAD
       const pendingHashses = await this.txPool.getPendingTxHashes();
       const pendingTxs = await Promise.all(pendingHashses.map(txHash => this.txPool.getTxByHash(txHash)));
       return pendingTxs.filter((tx): tx is Tx => !!tx);
-=======
-      const txHashes = await this.txPool.getPendingTxHashes();
-      return txHashes.map(txHash => this.txPool.getTxByHash(txHash)).filter((tx): tx is Tx => !!tx);
->>>>>>> 3d40260d
     } else {
       const _: never = filter;
       throw new Error(`Unknown filter ${filter}`);
@@ -627,18 +608,14 @@
   public async getStatus(): Promise<P2PSyncState> {
     const blockNumber = await this.getSyncedLatestBlockNum();
     const blockHash =
-      blockNumber == 0
+      blockNumber === 0
         ? ''
-<<<<<<< HEAD
-        : await this.l2BlockSource.getBlockHeader(blockNumber).then(header => header?.hash().toString());
-    return {
-=======
         : await this.l2BlockSource
             .getBlockHeader(blockNumber)
             .then(header => header?.hash())
             .then(hash => hash?.toString());
-    return Promise.resolve({
->>>>>>> 3d40260d
+
+    return {
       state: this.currentState,
       syncedToL2Block: { number: blockNumber, hash: blockHash },
     } as P2PSyncState;
