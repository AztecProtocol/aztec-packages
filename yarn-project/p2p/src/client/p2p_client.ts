import { INITIAL_L2_BLOCK_NUM } from '@aztec/constants';
import { createLogger } from '@aztec/foundation/log';
import type { AztecAsyncKVStore, AztecAsyncMap, AztecAsyncSingleton } from '@aztec/kv-store';
import type {
  L2Block,
  L2BlockId,
  L2BlockSource,
  L2BlockStream,
  L2BlockStreamEvent,
  L2Tips,
  PublishedL2Block,
} from '@aztec/stdlib/block';
import type { ContractDataSource } from '@aztec/stdlib/contract';
import type { PeerInfo } from '@aztec/stdlib/interfaces/server';
import { BlockAttestation, type BlockProposal, type P2PClientType } from '@aztec/stdlib/p2p';
import type { Tx, TxHash } from '@aztec/stdlib/tx';
import {
  Attributes,
  type TelemetryClient,
  TraceableL2BlockStream,
  WithTracer,
  getTelemetryClient,
  trackSpan,
} from '@aztec/telemetry-client';

import type { ENR } from '@chainsafe/enr';
import type { PeerId } from '@libp2p/interface';

import { type P2PConfig, getP2PDefaultConfig } from '../config.js';
import type { AttestationPool } from '../mem_pools/attestation_pool/attestation_pool.js';
import type { MemPools } from '../mem_pools/interface.js';
import type { TxPool } from '../mem_pools/tx_pool/index.js';
import { ReqRespSubProtocol } from '../services/reqresp/interface.js';
import type { P2PBlockReceivedCallback, P2PService } from '../services/service.js';
import { TxCollector } from '../services/tx_collector.js';
import { type P2P, P2PClientState, type P2PSyncState } from './interface.js';

/**
 * The P2P client implementation.
 */
export class P2PClient<T extends P2PClientType = P2PClientType.Full>
  extends WithTracer
  implements P2P, P2P<P2PClientType.Prover>
{
  /** The JS promise that will be running to keep the client's data in sync. Can be interrupted if the client is stopped. */
  private runningPromise!: Promise<void>;

  private currentState = P2PClientState.IDLE;
  private syncPromise = Promise.resolve();
  private syncResolve?: () => void = undefined;
  private latestBlockNumberAtStart = -1;
  private provenBlockNumberAtStart = -1;
  private finalizedBlockNumberAtStart = -1;

  private synchedBlockHashes: AztecAsyncMap<number, string>;
  private synchedLatestBlockNumber: AztecAsyncSingleton<number>;
  private synchedProvenBlockNumber: AztecAsyncSingleton<number>;
  private synchedFinalizedBlockNumber: AztecAsyncSingleton<number>;
  private synchedLatestSlot: AztecAsyncSingleton<bigint>;

  private txPool: TxPool;
  private attestationPool: T extends P2PClientType.Full ? AttestationPool : undefined;

  private config: P2PConfig;

  private blockStream: L2BlockStream | undefined;

  /**
   * In-memory P2P client constructor.
   * @param store - The client's instance of the KV store.
   * @param l2BlockSource - P2P client's source for fetching existing blocks.
   * @param txPool - The client's instance of a transaction pool. Defaults to in-memory implementation.
   * @param p2pService - The concrete instance of p2p networking to use.
   * @param log - A logger.
   */
  constructor(
    _clientType: T,
    private store: AztecAsyncKVStore,
    private l2BlockSource: L2BlockSource & ContractDataSource,
    mempools: MemPools<T>,
    private p2pService: P2PService,
    config: Partial<P2PConfig> = {},
    private telemetry: TelemetryClient = getTelemetryClient(),
    private log = createLogger('p2p'),
  ) {
    super(telemetry, 'P2PClient');

    this.config = { ...getP2PDefaultConfig(), ...config };
    this.txPool = mempools.txPool;
    this.attestationPool = mempools.attestationPool!;

    // Default to collecting all txs when we see a valid proposal
    // This can be overridden by the validator client to attest, and it will call collectForBlockProposal on its own
    const txCollector = new TxCollector(this, this.log);
    this.registerBlockProposalHandler(async (block, sender) => {
      this.log.debug(`Received block proposal from ${sender.toString()}`);
      await txCollector.collectForBlockProposal(block, sender);
      return undefined;
    });

    // REFACTOR: Try replacing these with an L2TipsStore
    this.synchedBlockHashes = store.openMap('p2p_pool_block_hashes');
    this.synchedLatestBlockNumber = store.openSingleton('p2p_pool_last_l2_block');
    this.synchedProvenBlockNumber = store.openSingleton('p2p_pool_last_proven_l2_block');
    this.synchedFinalizedBlockNumber = store.openSingleton('p2p_pool_last_finalized_l2_block');
    this.synchedLatestSlot = store.openSingleton('p2p_pool_last_l2_slot');
  }

  public clear(): Promise<void> {
    return this.store.clear();
  }

  public isP2PClient(): true {
    return true;
  }

  public getPeers(includePending?: boolean): Promise<PeerInfo[]> {
    return Promise.resolve(this.p2pService.getPeers(includePending));
  }

  public getL2BlockHash(number: number): Promise<string | undefined> {
    return this.synchedBlockHashes.getAsync(number);
  }

  public updateP2PConfig(config: Partial<P2PConfig>): Promise<void> {
    this.txPool.updateConfig(config);
    return Promise.resolve();
  }

  public async getL2Tips(): Promise<L2Tips> {
    const latestBlockNumber = await this.getSyncedLatestBlockNum();
    let latestBlockHash: string | undefined;

    const provenBlockNumber = await this.getSyncedProvenBlockNum();
    let provenBlockHash: string | undefined;

    const finalizedBlockNumber = await this.getSyncedFinalizedBlockNum();
    let finalizedBlockHash: string | undefined;

    if (latestBlockNumber > 0) {
      latestBlockHash = await this.synchedBlockHashes.getAsync(latestBlockNumber);
      if (typeof latestBlockHash === 'undefined') {
        throw new Error(`Block hash for latest block ${latestBlockNumber} not found in p2p client`);
      }
    }

    if (provenBlockNumber > 0) {
      provenBlockHash = await this.synchedBlockHashes.getAsync(provenBlockNumber);
      if (typeof provenBlockHash === 'undefined') {
        throw new Error(`Block hash for proven block ${provenBlockNumber} not found in p2p client`);
      }
    }

    if (finalizedBlockNumber > 0) {
      finalizedBlockHash = await this.synchedBlockHashes.getAsync(finalizedBlockNumber);
      if (typeof finalizedBlockHash === 'undefined') {
        throw new Error(`Block hash for finalized block ${finalizedBlockNumber} not found in p2p client`);
      }
    }

    return {
      latest: { hash: latestBlockHash!, number: latestBlockNumber },
      proven: { hash: provenBlockHash!, number: provenBlockNumber },
      finalized: { hash: finalizedBlockHash!, number: finalizedBlockNumber },
    };
  }

  public async handleBlockStreamEvent(event: L2BlockStreamEvent): Promise<void> {
    this.log.debug(`Handling block stream event ${event.type}`);
    switch (event.type) {
      case 'blocks-added':
        await this.handleLatestL2Blocks(event.blocks);
        break;
      case 'chain-finalized': {
        // TODO (alexg): I think we can prune the block hashes map here
        await this.setBlockHash(event.block);
        const from = (await this.getSyncedFinalizedBlockNum()) + 1;
        const limit = event.block.number - from + 1;
        if (limit > 0) {
          await this.handleFinalizedL2Blocks(await this.l2BlockSource.getBlocks(from, limit));
        }
        break;
      }
      case 'chain-proven': {
        await this.setBlockHash(event.block);
        await this.synchedProvenBlockNumber.set(event.block.number);
        break;
      }
      case 'chain-pruned':
        await this.setBlockHash(event.block);
        await this.handlePruneL2Blocks(event.block.number);
        break;
      default: {
        const _: never = event;
        break;
      }
    }
  }

  private async setBlockHash(block: L2BlockId): Promise<void> {
    if (block.hash !== undefined) {
      await this.synchedBlockHashes.set(block.number, block.hash.toString());
    }
  }

  #assertIsReady() {
    // this.log.info('Checking if p2p client is ready, current state: ', this.currentState);
    if (!this.isReady()) {
      throw new Error('P2P client not ready');
    }
  }

  /**
   * Starts the P2P client.
   * @returns An empty promise signalling the synching process.
   */
  public async start() {
    if (this.currentState === P2PClientState.STOPPED) {
      throw new Error('P2P client already stopped');
    }
    if (this.currentState !== P2PClientState.IDLE) {
      return this.syncPromise;
    }

    // get the current latest block numbers
    const latestBlockNumbers = await this.l2BlockSource.getL2Tips();
    this.latestBlockNumberAtStart = latestBlockNumbers.latest.number;
    this.provenBlockNumberAtStart = latestBlockNumbers.proven.number;
    this.finalizedBlockNumberAtStart = latestBlockNumbers.finalized.number;

    const syncedLatestBlock = (await this.getSyncedLatestBlockNum()) + 1;
    const syncedProvenBlock = (await this.getSyncedProvenBlockNum()) + 1;
    const syncedFinalizedBlock = (await this.getSyncedFinalizedBlockNum()) + 1;

    if (
      (await this.txPool.isEmpty()) &&
      (this.attestationPool === undefined || (await this.attestationPool?.isEmpty()))
    ) {
      // if mempools are empty, we don't care about syncing prior blocks
      this.initBlockStream(this.latestBlockNumberAtStart);
      this.setCurrentState(P2PClientState.RUNNING);
      this.syncPromise = Promise.resolve();
      await this.p2pService.start();
      this.log.info(`Starting p2p client from block ${this.latestBlockNumberAtStart} with empty mempools`);
    } else if (
      syncedLatestBlock <= this.latestBlockNumberAtStart ||
      syncedProvenBlock <= this.provenBlockNumberAtStart ||
      syncedFinalizedBlock <= this.finalizedBlockNumberAtStart
    ) {
      // if there are blocks to be retrieved, go to a synching state
      // this gets resolved on `startServiceIfSynched`
      this.initBlockStream();
      this.setCurrentState(P2PClientState.SYNCHING);
      this.syncPromise = new Promise(resolve => {
        this.syncResolve = resolve;
      });
      this.log.info(`Initiating p2p sync from ${syncedLatestBlock}`, {
        syncedLatestBlock,
        syncedProvenBlock,
        syncedFinalizedBlock,
      });
    } else {
      // if no blocks to be retrieved, go straight to running
      this.initBlockStream();
      this.setCurrentState(P2PClientState.RUNNING);
      this.syncPromise = Promise.resolve();
      await this.p2pService.start();
      this.log.info(`Starting P2P client synced to ${syncedLatestBlock}`, {
        syncedLatestBlock,
        syncedProvenBlock,
        syncedFinalizedBlock,
      });
    }

    this.blockStream!.start();
    return this.syncPromise;
  }

  private initBlockStream(startingBlock?: number) {
    if (!this.blockStream) {
      const { blockRequestBatchSize: batchSize, blockCheckIntervalMS: pollIntervalMS } = this.config;
      this.blockStream = new TraceableL2BlockStream(
        this.l2BlockSource,
        this,
        this,
        this.telemetry.getTracer('P2PL2BlockStream'),
        'P2PL2BlockStream',
        createLogger('p2p:l2-block-stream'),
        { batchSize, pollIntervalMS, startingBlock },
      );
    }
  }

  /**
   * Allows consumers to stop the instance of the P2P client.
   * 'ready' will now return 'false' and the running promise that keeps the client synced is interrupted.
   */
  public async stop() {
    this.log.debug('Stopping p2p client...');
    await this.p2pService.stop();
    this.log.debug('Stopped p2p service');
    await this.blockStream?.stop();
    this.log.debug('Stopped block downloader');
    await this.runningPromise;
    this.setCurrentState(P2PClientState.STOPPED);
    this.log.info('P2P client stopped.');
  }

  /** Triggers a sync to the archiver. Used for testing. */
  public async sync() {
    this.initBlockStream();
    await this.blockStream!.sync();
  }

  @trackSpan('p2pClient.broadcastProposal', async proposal => ({
    [Attributes.BLOCK_NUMBER]: proposal.blockNumber.toNumber(),
    [Attributes.SLOT_NUMBER]: proposal.slotNumber.toNumber(),
    [Attributes.BLOCK_ARCHIVE]: proposal.archive.toString(),
    [Attributes.P2P_ID]: (await proposal.p2pMessageIdentifier()).toString(),
  }))
  public broadcastProposal(proposal: BlockProposal): Promise<void> {
    this.log.verbose(`Broadcasting proposal for slot ${proposal.slotNumber.toNumber()} to peers`);
    return this.p2pService.propagate(proposal);
  }

  public async getAttestationsForSlot(slot: bigint, proposalId?: string): Promise<BlockAttestation[]> {
    return (
      (await (proposalId
        ? this.attestationPool?.getAttestationsForSlotAndProposal(slot, proposalId)
        : this.attestationPool?.getAttestationsForSlot(slot))) ?? []
    );
  }

  public addAttestations(attestations: BlockAttestation[]): Promise<void> {
    return this.attestationPool?.addAttestations(attestations) ?? Promise.resolve();
  }

  // REVIEW: https://github.com/AztecProtocol/aztec-packages/issues/7963
  // ^ This pattern is not my favorite (md)
<<<<<<< HEAD
  public registerBlockProposalHandler(
    handler: (block: BlockProposal) => Promise<BlockAttestation[] | undefined>,
  ): void {
=======
  public registerBlockProposalHandler(handler: P2PBlockReceivedCallback): void {
>>>>>>> d91ddc2e
    this.p2pService.registerBlockReceivedCallback(handler);
  }

  /**
   * Uses the Request Response protocol to request a transaction from the network.
   *
   * If the underlying request response protocol fails, then we return undefined.
   * If it succeeds then we add the transaction to our transaction pool and return.
   *
   * @param txHash - The hash of the transaction to request.
   * @returns A promise that resolves to a transaction or undefined.
   */
  public async requestTxByHash(txHash: TxHash): Promise<Tx | undefined> {
    const tx = await this.p2pService.sendRequest(ReqRespSubProtocol.TX, txHash);

    if (tx) {
      this.log.debug(`Received tx ${txHash.toString()} from peer`);
      await this.txPool.addTxs([tx]);
    } else {
      this.log.debug(`Failed to receive tx ${txHash.toString()} from peer`);
    }

    return tx;
  }

  /**
   * Uses the batched Request Response protocol to request a set of transactions from the network.
   */
  public async requestTxsByHash(txHashes: TxHash[], pinnedPeerId: PeerId | undefined): Promise<(Tx | undefined)[]> {
    const timeoutMs = 8000; // Longer timeout for now
    const maxPeers = Math.min(Math.ceil(txHashes.length / 3), 10);
    const maxRetryAttempts = 10; // Keep retrying within the timeout

    const txs = await this.p2pService.sendBatchRequest(
      ReqRespSubProtocol.TX,
      txHashes,
      pinnedPeerId,
      timeoutMs,
      maxPeers,
      maxRetryAttempts,
    );

    // Some transactions may return undefined, so we filter them out
    const filteredTxs = txs.filter((tx): tx is Tx => !!tx);
    if (filteredTxs.length > 0) {
      await this.txPool.addTxs(filteredTxs);
    }
    const txHashesStr = txHashes.map(tx => tx.toString()).join(', ');
    this.log.debug(`Requested txs ${txHashesStr} (${filteredTxs.length} / ${txHashes.length}}) from peers`);

    // We return all transactions, even the not found ones to the caller, such they can handle missing items themselves.
    return txs;
  }

  public getPendingTxs(): Promise<Tx[]> {
    return this.getTxs('pending');
  }

  public getPendingTxCount(): Promise<number> {
    return this.txPool.getPendingTxCount();
  }

  public async *iteratePendingTxs(): AsyncIterableIterator<Tx> {
    for (const txHash of await this.txPool.getPendingTxHashes()) {
      const tx = await this.txPool.getTxByHash(txHash);
      if (tx) {
        yield tx;
      }
    }
  }

  /**
   * Returns all transactions in the transaction pool.
   * @returns An array of Txs.
   */
  public async getTxs(filter: 'all' | 'pending' | 'mined'): Promise<Tx[]> {
    if (filter === 'all') {
      return this.txPool.getAllTxs();
    } else if (filter === 'mined') {
      const minedHashes = await this.txPool.getMinedTxHashes();
      const minedTx = await Promise.all(minedHashes.map(([txHash]) => this.txPool.getTxByHash(txHash)));
      return minedTx.filter((tx): tx is Tx => !!tx);
    } else if (filter === 'pending') {
      const pendingHashses = await this.txPool.getPendingTxHashes();
      const pendingTxs = await Promise.all(pendingHashses.map(txHash => this.txPool.getTxByHash(txHash)));
      return pendingTxs.filter((tx): tx is Tx => !!tx);
    } else {
      const _: never = filter;
      throw new Error(`Unknown filter ${filter}`);
    }
  }

  /**
   * Returns a transaction in the transaction pool by its hash.
   * @param txHash - Hash of the transaction to look for in the pool.
   * @returns A single tx or undefined.
   */
  getTxByHashFromPool(txHash: TxHash): Promise<Tx | undefined> {
    return this.txPool.getTxByHash(txHash);
  }

  /**
   * Returns transactions in the transaction pool by hash.
   * @param txHashes - Hashes of the transactions to look for.
   * @returns The txs found, in the same order as the requested hashes. If a tx is not found, it will be undefined.
   */
  getTxsByHashFromPool(txHashes: TxHash[]): Promise<(Tx | undefined)[]> {
    return this.txPool.getTxsByHash(txHashes);
  }

  hasTxsInPool(txHashes: TxHash[]): Promise<boolean[]> {
    return this.txPool.hasTxs(txHashes);
  }

  /**
   * Returns a transaction in the transaction pool by its hash.
   * If the transaction is not in the pool, it will be requested from the network.
   * @param txHash - Hash of the transaction to look for in the pool.
   * @returns A single tx or undefined.
   */
  async getTxByHash(txHash: TxHash): Promise<Tx | undefined> {
    const tx = await this.txPool.getTxByHash(txHash);
    if (tx) {
      return tx;
    }
    return this.requestTxByHash(txHash);
  }

  /**
   * Returns transactions in the transaction pool by hash.
   * If a transaction is not in the pool, it will be requested from the network.
   * @param txHashes - Hashes of the transactions to look for.
   * @returns The txs found, or undefined if not found in the order requested.
   */
  async getTxsByHash(txHashes: TxHash[], pinnedPeerId: PeerId | undefined): Promise<(Tx | undefined)[]> {
    const txs = await Promise.all(txHashes.map(txHash => this.txPool.getTxByHash(txHash)));
    const missingTxHashes = txs
      .map((tx, index) => [tx, index] as const)
      .filter(([tx, _index]) => !tx)
      .map(([_tx, index]) => txHashes[index]);

    if (missingTxHashes.length === 0) {
      return txs as Tx[];
    }

    const missingTxs = await this.requestTxsByHash(missingTxHashes, pinnedPeerId);
    const fetchedMissingTxs = missingTxs.filter((tx): tx is Tx => !!tx);

    // TODO: optimize
    // Merge the found txs in order
    const mergingTxsPromises = txHashes.map(async txHash => {
      // Is it in the txs list from the mempool?
      for (const tx of txs) {
        if (tx !== undefined && (await tx.getTxHash()).equals(txHash)) {
          return tx;
        }
      }

      // Is it in the fetched missing txs?
      for (const tx of fetchedMissingTxs) {
        if (tx !== undefined && (await tx.getTxHash()).equals(txHash)) {
          return tx;
        }
      }

      // Otherwise return undefined
      return undefined;
    });

    return await Promise.all(mergingTxsPromises);
  }

  /**
   * Returns an archived transaction in the transaction pool by its hash.
   * @param txHash - Hash of the archived transaction to look for.
   * @returns A single tx or undefined.
   */
  getArchivedTxByHash(txHash: TxHash): Promise<Tx | undefined> {
    return this.txPool.getArchivedTxByHash(txHash);
  }

  /**
   * Verifies the 'tx' and, if valid, adds it to local tx pool and forwards it to other peers.
   * @param tx - The tx to verify.
   * @returns Empty promise.
   **/
  public async sendTx(tx: Tx): Promise<void> {
    const addedCount = await this.addTxsToPool([tx]);
    const txAddedSuccessfully = addedCount === 1;
    if (txAddedSuccessfully) {
      await this.p2pService.propagate(tx);
    }
  }

  /**
   * Adds transactions to the pool. Does not send to peers or validate the txs.
   * @param txs - The transactions.
   **/
  public async addTxsToPool(txs: Tx[]): Promise<number> {
    this.#assertIsReady();
    return await this.txPool.addTxs(txs);
  }

  /**
   * Returns whether the given tx hash is flagged as pending or mined.
   * @param txHash - Hash of the tx to query.
   * @returns Pending or mined depending on its status, or undefined if not found.
   */
  public getTxStatus(txHash: TxHash): Promise<'pending' | 'mined' | undefined> {
    return this.txPool.getTxStatus(txHash);
  }

  public getEnr(): ENR | undefined {
    return this.p2pService.getEnr();
  }

  public getEncodedEnr(): Promise<string | undefined> {
    return Promise.resolve(this.p2pService.getEnr()?.encodeTxt());
  }

  /**
   * Deletes the 'txs' from the pool.
   * NOT used if we use sendTx as reconcileTxPool will handle this.
   * @param txHashes - Hashes of the transactions to delete.
   * @returns Empty promise.
   **/
  public async deleteTxs(txHashes: TxHash[]): Promise<void> {
    this.#assertIsReady();
    await this.txPool.deleteTxs(txHashes);
  }

  /**
   * Public function to check if the p2p client is fully synced and ready to receive txs.
   * @returns True if the P2P client is ready to receive txs.
   */
  public isReady() {
    return this.currentState === P2PClientState.RUNNING;
  }

  /**
   * Public function to check the latest block number that the P2P client is synced to.
   * @returns Block number of latest L2 Block we've synced with.
   */
  public async getSyncedLatestBlockNum(): Promise<number> {
    return (await this.synchedLatestBlockNumber.getAsync()) ?? INITIAL_L2_BLOCK_NUM - 1;
  }

  /**
   * Public function to check the latest proven block number that the P2P client is synced to.
   * @returns Block number of latest proven L2 Block we've synced with.
   */
  public async getSyncedProvenBlockNum(): Promise<number> {
    return (await this.synchedProvenBlockNumber.getAsync()) ?? INITIAL_L2_BLOCK_NUM - 1;
  }

  public async getSyncedFinalizedBlockNum(): Promise<number> {
    return (await this.synchedFinalizedBlockNumber.getAsync()) ?? INITIAL_L2_BLOCK_NUM - 1;
  }

  /** Returns latest L2 slot for which we have seen an L2 block. */
  public async getSyncedLatestSlot(): Promise<bigint> {
    return (await this.synchedLatestSlot.getAsync()) ?? BigInt(0);
  }

  /**
   * Method to check the status the p2p client.
   * @returns Information about p2p client status: state & syncedToBlockNum.
   */
  public async getStatus(): Promise<P2PSyncState> {
    const blockNumber = await this.getSyncedLatestBlockNum();
    const blockHash =
      blockNumber === 0
        ? ''
        : await this.l2BlockSource
            .getBlockHeader(blockNumber)
            .then(header => header?.hash())
            .then(hash => hash?.toString());

    return {
      state: this.currentState,
      syncedToL2Block: { number: blockNumber, hash: blockHash },
    } as P2PSyncState;
  }

  /**
   * Mark all txs from these blocks as mined.
   * @param blocks - A list of existing blocks with txs that the P2P client needs to ensure the tx pool is reconciled with.
   * @returns Empty promise.
   */
  private async markTxsAsMinedFromBlocks(blocks: L2Block[]): Promise<void> {
    for (const block of blocks) {
      const txHashes = block.body.txEffects.map(txEffect => txEffect.txHash);
      await this.txPool.markAsMined(txHashes, block.number);
    }
  }

  /**
   * Deletes txs from these blocks.
   * @param blocks - A list of existing blocks with txs that the P2P client needs to ensure the tx pool is reconciled with.
   * @returns Empty promise.
   */
  private async deleteTxsFromBlocks(blocks: L2Block[]): Promise<void> {
    this.log.debug(`Deleting txs from blocks ${blocks[0].number} to ${blocks[blocks.length - 1].number}`);
    for (const block of blocks) {
      const txHashes = block.body.txEffects.map(txEffect => txEffect.txHash);
      await this.txPool.deleteTxs(txHashes);
    }
  }

  /**
   * Handles new mined blocks by marking the txs in them as mined.
   * @param blocks - A list of existing blocks with txs that the P2P client needs to ensure the tx pool is reconciled with.
   * @returns Empty promise.
   */
  private async handleLatestL2Blocks(blocks: PublishedL2Block[]): Promise<void> {
    if (!blocks.length) {
      return Promise.resolve();
    }

    await this.markTxsAsMinedFromBlocks(blocks.map(b => b.block));
    void this.requestMissingTxsFromUnprovenBlocks(blocks.map(b => b.block));

    const lastBlock = blocks.at(-1)!.block;

    await Promise.all(
      blocks.map(async block =>
        this.setBlockHash({
          number: block.block.number,
          hash: await block.block.hash().then(h => h.toString()),
        }),
      ),
    );

    await this.synchedLatestBlockNumber.set(lastBlock.number);
    await this.synchedLatestSlot.set(lastBlock.header.getSlot());
    this.log.verbose(`Synched to latest block ${lastBlock.number}`);
    await this.startServiceIfSynched();
  }

  /** Request txs for unproven blocks so the prover node has more chances to get them. */
  private async requestMissingTxsFromUnprovenBlocks(blocks: L2Block[]): Promise<void> {
    try {
      const provenBlockNumber = Math.max(await this.getSyncedProvenBlockNum(), this.provenBlockNumberAtStart);
      const unprovenBlocks = blocks.filter(block => block.number > provenBlockNumber);
      const txHashes = unprovenBlocks.flatMap(block => block.body.txEffects.map(txEffect => txEffect.txHash));
      const missingTxHashes = await this.txPool
        .hasTxs(txHashes)
        .then(availability => txHashes.filter((_, index) => !availability[index]));
      if (missingTxHashes.length > 0) {
        this.log.verbose(
          `Requesting ${missingTxHashes.length} missing txs from peers for ${unprovenBlocks.length} unproven mined blocks`,
          { missingTxHashes, unprovenBlockNumbers: unprovenBlocks.map(block => block.number) },
        );
        await this.requestTxsByHash(missingTxHashes, undefined);
      }
    } catch (err) {
      this.log.error(`Error requesting missing txs from unproven blocks`, err, {
        blocks: blocks.map(block => block.number),
      });
    }
  }

  /**
   * Handles new finalized blocks by deleting the txs and attestations in them.
   * @param blocks - A list of finalized L2 blocks.
   * @returns Empty promise.
   */
  private async handleFinalizedL2Blocks(blocks: L2Block[]): Promise<void> {
    this.log.trace(`Handling finalized blocks ${blocks.length} up to ${blocks.at(-1)?.number}`);
    if (!blocks.length) {
      return Promise.resolve();
    }

    const lastBlockNum = blocks[blocks.length - 1].number;
    const lastBlockSlot = blocks[blocks.length - 1].header.getSlot();

    await this.deleteTxsFromBlocks(blocks);
    await this.attestationPool?.deleteAttestationsOlderThan(lastBlockSlot);

    await this.synchedFinalizedBlockNumber.set(lastBlockNum);
    this.log.debug(`Synched to finalized block ${lastBlockNum}`);

    await this.startServiceIfSynched();
  }

  /**
   * Updates the tx pool after a chain prune.
   * @param latestBlock - The block number the chain was pruned to.
   */
  private async handlePruneL2Blocks(latestBlock: number): Promise<void> {
    // NOTE: temporary fix for alphanet, deleting ALL txs that were in the epoch from the pool #13723
    // TODO: undo once fixed: #13770
    const txsToDelete = new Map<string, TxHash>();
    const minedTxs = await this.txPool.getMinedTxHashes();
    for (const [txHash, blockNumber] of minedTxs) {
      if (blockNumber > latestBlock) {
        txsToDelete.set(txHash.toString(), txHash);
      }
    }

    // Find transactions that reference pruned blocks in their historical header
    for (const tx of await this.txPool.getAllTxs()) {
      // every tx that's been generated against a block that has now been pruned is no longer valid
      if (tx.data.constants.historicalHeader.globalVariables.blockNumber.toNumber() > latestBlock) {
        const txHash = await tx.getTxHash();
        txsToDelete.set(txHash.toString(), txHash);
      }
    }

    this.log.info(
      `Detected chain prune. Removing invalid txs count=${
        txsToDelete.size
      } newLatestBlock=${latestBlock} previousLatestBlock=${await this.getSyncedLatestBlockNum()}`,
    );

    // delete invalid txs (both pending and mined)
    await this.txPool.deleteTxs(Array.from(txsToDelete.values()));

    // everything left in the mined set was built against a block on the proven chain so its still valid
    // move back to pending the txs that were reorged out of the chain
    // NOTE: we can't move _all_ txs back to pending because the tx pool could keep hold of mined txs for longer
    // (see this.keepProvenTxsFor)

    // NOTE: given current fix for alphanet, the code below is redundant as all these txs will be deleted.
    // TODO: bring back once fixed: #13770
    // const txsToMoveToPending: TxHash[] = [];
    // for (const [txHash, blockNumber] of minedTxs) {
    //   if (blockNumber > latestBlock) {
    //     txsToMoveToPending.push(txHash);
    //   }
    // }

    // this.log.info(`Moving ${txsToMoveToPending.length} mined txs back to pending`);
    // await this.txPool.markMinedAsPending(txsToMoveToPending);

    await this.synchedLatestBlockNumber.set(latestBlock);
    // no need to update block hashes, as they will be updated as new blocks are added
  }

  private async startServiceIfSynched() {
    if (this.currentState !== P2PClientState.SYNCHING) {
      return;
    }
    const syncedFinalizedBlock = await this.getSyncedFinalizedBlockNum();
    const syncedProvenBlock = await this.getSyncedProvenBlockNum();
    const syncedLatestBlock = await this.getSyncedLatestBlockNum();

    if (
      syncedLatestBlock >= this.latestBlockNumberAtStart &&
      syncedProvenBlock >= this.provenBlockNumberAtStart &&
      syncedFinalizedBlock >= this.finalizedBlockNumberAtStart
    ) {
      this.log.info(`Completed P2P client sync to block ${syncedLatestBlock}. Starting service.`, {
        syncedLatestBlock,
        syncedProvenBlock,
        syncedFinalizedBlock,
      });
      this.setCurrentState(P2PClientState.RUNNING);
      if (this.syncResolve !== undefined) {
        this.syncResolve();
        await this.p2pService.start();
      }
    }
  }

  /**
   * Method to set the value of the current state.
   * @param newState - New state value.
   */
  private setCurrentState(newState: P2PClientState) {
    const oldState = this.currentState;
    this.currentState = newState;
    this.log.debug(`Moved from state ${P2PClientState[oldState]} to ${P2PClientState[this.currentState]}`);
  }

  public validate(txs: Tx[]): Promise<void> {
    return this.p2pService.validate(txs);
  }

  /**
   * Marks transactions as non-evictable in the pool.
   * @param txHashes - Hashes of the transactions to mark as non-evictable.
   */
  public markTxsAsNonEvictable(txHashes: TxHash[]): Promise<void> {
    return this.txPool.markTxsAsNonEvictable(txHashes);
  }
}<|MERGE_RESOLUTION|>--- conflicted
+++ resolved
@@ -337,13 +337,7 @@
 
   // REVIEW: https://github.com/AztecProtocol/aztec-packages/issues/7963
   // ^ This pattern is not my favorite (md)
-<<<<<<< HEAD
-  public registerBlockProposalHandler(
-    handler: (block: BlockProposal) => Promise<BlockAttestation[] | undefined>,
-  ): void {
-=======
   public registerBlockProposalHandler(handler: P2PBlockReceivedCallback): void {
->>>>>>> d91ddc2e
     this.p2pService.registerBlockReceivedCallback(handler);
   }
 
