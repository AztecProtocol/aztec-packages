--- conflicted
+++ resolved
@@ -58,7 +58,6 @@
 /**
  * Interface of a P2P client.
  **/
-<<<<<<< HEAD
 export type P2P<T extends P2PClientType = P2PClientType.Full> = P2PApi<T> & {
   /**
    * Broadcasts a block proposal to other peers.
@@ -194,121 +193,12 @@
 
   /** Identifies a p2p client. */
   isP2PClient(): true;
+
+  /** Identifies a p2p client. */
+  isP2PClient(): true;
+
+  updateP2PConfig(config: Partial<P2PConfig>): Promise<void>;
 };
-=======
-export type P2P<T extends P2PClientType = P2PClientType.Full> = ProverCoordination &
-  P2PApi<T> & {
-    /**
-     * Broadcasts a block proposal to other peers.
-     *
-     * @param proposal - the block proposal
-     */
-    broadcastProposal(proposal: BlockProposal): void;
-
-    /**
-     * Registers a callback from the validator client that determines how to behave when
-     * foreign block proposals are received
-     *
-     * @param handler - A function taking a received block proposal and producing an attestation
-     */
-    // REVIEW: https://github.com/AztecProtocol/aztec-packages/issues/7963
-    // ^ This pattern is not my favorite (md)
-    registerBlockProposalHandler(handler: (block: BlockProposal) => Promise<BlockAttestation | undefined>): void;
-
-    /**
-     * Request a list of transactions from another peer by their tx hashes.
-     * @param txHashes - Hashes of the txs to query.
-     * @returns A list of transactions or undefined if the transactions are not found.
-     */
-    requestTxs(txHashes: TxHash[]): Promise<(Tx | undefined)[]>;
-
-    /**
-     * Request a transaction from another peer by its tx hash.
-     * @param txHash - Hash of the tx to query.
-     */
-    requestTxByHash(txHash: TxHash): Promise<Tx | undefined>;
-
-    /**
-     * Verifies the 'tx' and, if valid, adds it to local tx pool and forwards it to other peers.
-     * @param tx - The transaction.
-     **/
-    sendTx(tx: Tx): Promise<void>;
-
-    /**
-     * Deletes 'txs' from the pool, given hashes.
-     * NOT used if we use sendTx as reconcileTxPool will handle this.
-     * @param txHashes - Hashes to check.
-     **/
-    deleteTxs(txHashes: TxHash[]): Promise<void>;
-
-    /**
-     * Returns a transaction in the transaction pool by its hash.
-     * @param txHash  - Hash of tx to return.
-     * @returns A single tx or undefined.
-     */
-    getTxByHashFromPool(txHash: TxHash): Promise<Tx | undefined>;
-
-    /**
-     * Returns a transaction in the transaction pool by its hash, requesting it from the network if it is not found.
-     * @param txHash  - Hash of tx to return.
-     * @returns A single tx or undefined.
-     */
-    getTxByHash(txHash: TxHash): Promise<Tx | undefined>;
-
-    /**
-     * Returns an archived transaction from the transaction pool by its hash.
-     * @param txHash  - Hash of tx to return.
-     * @returns A single tx or undefined.
-     */
-    getArchivedTxByHash(txHash: TxHash): Promise<Tx | undefined>;
-
-    /**
-     * Returns whether the given tx hash is flagged as pending or mined.
-     * @param txHash - Hash of the tx to query.
-     * @returns Pending or mined depending on its status, or undefined if not found.
-     */
-    getTxStatus(txHash: TxHash): Promise<'pending' | 'mined' | undefined>;
-
-    /** Returns an iterator over pending txs on the mempool. */
-    iteratePendingTxs(): AsyncIterableIterator<Tx>;
-
-    /** Returns the number of pending txs in the mempool. */
-    getPendingTxCount(): Promise<number>;
-
-    /**
-     * Starts the p2p client.
-     * @returns A promise signalling the completion of the block sync.
-     */
-    start(): Promise<void>;
-
-    /**
-     * Stops the p2p client.
-     * @returns A promise signalling the completion of the stop process.
-     */
-    stop(): Promise<void>;
-
-    /**
-     * Indicates if the p2p client is ready for transaction submission.
-     * @returns A boolean flag indicating readiness.
-     */
-    isReady(): boolean;
-
-    /**
-     * Returns the current status of the p2p client.
-     */
-    getStatus(): Promise<P2PSyncState>;
-
-    /**
-     * Returns the ENR of this node, if any.
-     */
-    getEnr(): ENR | undefined;
-
-    /** Identifies a p2p client. */
-    isP2PClient(): true;
-
-    updateP2PConfig(config: Partial<P2PConfig>): Promise<void>;
-  };
->>>>>>> 1c20920d
 
 /**
  * The P2P client implementation.
