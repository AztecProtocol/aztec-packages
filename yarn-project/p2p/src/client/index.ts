--- conflicted
+++ resolved
@@ -65,20 +65,7 @@
   } else {
     p2pService = new DummyP2PService();
   }
-<<<<<<< HEAD
-  return new P2PClient(
-    store,
-    l2BlockSource,
-    txPool,
-    attestationsPool,
-    epochProofQuotePool,
-    p2pService,
-    config.keepProvenTxsInPoolFor,
-    telemetry,
-  );
-=======
-  return new P2PClient(store, l2BlockSource, mempools, p2pService, config.keepProvenTxsInPoolFor);
->>>>>>> 666fc382
+  return new P2PClient(store, l2BlockSource, mempools, p2pService, config.keepProvenTxsInPoolFor, telemetry);
 };
 
 async function configureP2PClientAddresses(_config: P2PConfig & DataStoreConfig): Promise<P2PConfig & DataStoreConfig> {
