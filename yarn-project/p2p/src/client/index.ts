--- conflicted
+++ resolved
@@ -1,9 +1,5 @@
-<<<<<<< HEAD
 import type { ClientProtocolCircuitVerifier, L2BlockSource, WorldStateSynchronizer } from '@aztec/circuit-types';
-=======
-import { type L2BlockSource } from '@aztec/circuit-types';
 import { createDebugLogger } from '@aztec/foundation/log';
->>>>>>> 8ee8595d
 import { type AztecKVStore } from '@aztec/kv-store';
 import { type DataStoreConfig, createStore } from '@aztec/kv-store/utils';
 import { type TelemetryClient } from '@aztec/telemetry-client';
@@ -21,27 +17,19 @@
 export * from './p2p_client.js';
 
 export const createP2PClient = async (
-<<<<<<< HEAD
-  _config: P2PConfig,
-  store: AztecKVStore,
-  txPool: TxPool,
+  _config: P2PConfig & DataStoreConfig,
   attestationsPool: AttestationPool,
   l2BlockSource: L2BlockSource,
   proofVerifier: ClientProtocolCircuitVerifier,
   worldStateSynchronizer: WorldStateSynchronizer,
-=======
-  config: P2PConfig & DataStoreConfig,
-  attestationsPool: AttestationPool,
-  l2BlockSource: L2BlockSource,
   telemetry: TelemetryClient = new NoopTelemetryClient(),
   deps: { txPool?: TxPool; store?: AztecKVStore } = {},
->>>>>>> 8ee8595d
 ) => {
+  let config = { ..._config };
   const store = deps.store ?? (await createStore('p2p', config, createDebugLogger('aztec:p2p:lmdb')));
   const txPool = deps.txPool ?? new AztecKVTxPool(store, telemetry);
 
   let p2pService;
-  let config = { ..._config };
 
   if (_config.p2pEnabled) {
     config = await configureP2PClientAddresses(_config);
@@ -67,7 +55,7 @@
   return new P2PClient(store, l2BlockSource, txPool, attestationsPool, p2pService, config.keepProvenTxsInPoolFor);
 };
 
-async function configureP2PClientAddresses(_config: P2PConfig) {
+async function configureP2PClientAddresses(_config: P2PConfig & DataStoreConfig): Promise<P2PConfig & DataStoreConfig> {
   const config = { ..._config };
   const {
     tcpAnnounceAddress: configTcpAnnounceAddress,
