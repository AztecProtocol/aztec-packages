--- conflicted
+++ resolved
@@ -8,12 +8,7 @@
 import { createLogger } from '@aztec/foundation/log';
 import { type AztecAsyncKVStore } from '@aztec/kv-store';
 import { type DataStoreConfig } from '@aztec/kv-store/config';
-<<<<<<< HEAD
-import { createStore } from '@aztec/kv-store/lmdb';
-import { createStore as createStoreV2 } from '@aztec/kv-store/lmdb-v2';
-=======
 import { createStore } from '@aztec/kv-store/lmdb-v2';
->>>>>>> 7a2870f3
 import { type TelemetryClient, getTelemetryClient } from '@aztec/telemetry-client';
 
 import { P2PClient } from '../client/p2p_client.js';
@@ -48,14 +43,8 @@
 ) => {
   let config = { ..._config };
   const logger = createLogger('p2p');
-<<<<<<< HEAD
-  const store = deps.store ?? (await createStore('p2p', config, createLogger('p2p:lmdb')));
-  const mempool = await createStoreV2('p2p-v2', config, createLogger('p2p:lmdb-v2'));
-  const archive = await createStoreV2('p2p-archive', config, createLogger('p2p-archive:lmdb-v2'));
-=======
   const store = deps.store ?? (await createStore('p2p', config, createLogger('p2p:lmdb-v2')));
   const archive = await createStore('p2p-archive', config, createLogger('p2p-archive:lmdb-v2'));
->>>>>>> 7a2870f3
 
   const mempools: MemPools<T> = {
     txPool: deps.txPool ?? new AztecKVTxPool(mempool, archive, telemetry, config.archivedTxLimit),
