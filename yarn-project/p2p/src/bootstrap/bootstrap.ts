import { createDebugLogger } from '@aztec/foundation/log';

import { Discv5, type Discv5EventEmitter } from '@chainsafe/discv5';
import { SignableENR } from '@chainsafe/enr';
import { type Multiaddr, multiaddr } from '@multiformats/multiaddr';

import { type P2PConfig } from '../config.js';
import { createLibP2PPeerId } from '../service/index.js';

/**
 * Encapsulates a 'Bootstrap' node, used for the purpose of assisting new joiners in acquiring peers.
 */
export class BootstrapNode {
  private node?: Discv5 = undefined;

  constructor(private logger = createDebugLogger('aztec:p2p_bootstrap')) {}

  /**
   * Starts the bootstrap node.
   * @param config - The P2P configuration.
   * @returns An empty promise.
   */
  public async start(config: P2PConfig) {
    const { peerIdPrivateKey, udpListenIp, udpListenPort, announceHostname, announcePort } = config;
    const peerId = await createLibP2PPeerId(peerIdPrivateKey);
<<<<<<< HEAD
    const enr = SignableENR.createFromPeerId(peerId);
=======
    this.logger.info(
      `Starting bootstrap node ${peerId} on ${tcpListenIp}:${tcpListenPort} announced at ${announceHostname}:${
        announcePort ?? tcpListenPort
      }`,
    );
>>>>>>> 57a1d69f

    const listenAddrUdp = multiaddr(`/ip4/${udpListenIp}/udp/${udpListenPort}`);
    const publicAddr = multiaddr(`${announceHostname}/udp/${announcePort}`);
    enr.setLocationMultiaddr(publicAddr);

    this.logger(`Starting bootstrap node ${peerId}, listening on ${listenAddrUdp.toString()}`);

    this.node = Discv5.create({
      enr,
      peerId,
      bindAddrs: { ip4: listenAddrUdp },
      config: {
        lookupTimeout: 2000,
      },
    });

<<<<<<< HEAD
    (this.node as Discv5EventEmitter).on('multiaddrUpdated', (addr: Multiaddr) => {
      this.logger('Advertised socket address updated', { addr: addr.toString() });
    });
    (this.node as Discv5EventEmitter).on('discovered', async (enr: SignableENR) => {
      const addr = await enr.getFullMultiaddr('udp');
      this.logger(`Discovered new peer, enr: ${enr.encodeTxt()}, addr: ${addr?.toString()}`);
    });

    try {
      await this.node.start();
      this.logger('Discv5 started');
    } catch (e) {
      this.logger.error('Error starting Discv5', e);
    }

    // console.log('ENR: ', Buffer.from(enr.encode()).toString('base64'));
    this.logger(`ENR:  ${this.node?.enr.encodeTxt()}`);
=======
    await this.node.start();
    this.logger.debug(`lib p2p has started`);

    // print out listening addresses
    this.logger.info('Listening on addresses:');
    this.node.getMultiaddrs().forEach(addr => {
      this.logger.info(addr.toString());
    });

    this.node.addEventListener('peer:discovery', evt => {
      this.logger.verbose(format('Discovered %s', evt.detail.id.toString())); // Log discovered peer
    });

    this.node.addEventListener('peer:connect', evt => {
      this.logger.verbose(format('Connected to %s', evt.detail.toString())); // Log connected peer
    });

    this.node.addEventListener('peer:disconnect', evt => {
      this.logger.verbose(format('Disconnected from %s', evt.detail.toString())); // Log connected peer
    });
>>>>>>> 57a1d69f
  }

  /**
   * Stops the bootstrap node.
   * @returns And empty promise.
   */
  public async stop() {
    // stop libp2p
    await this.node?.stop();
    this.logger.debug('libp2p has stopped');
  }

  /**
   * Returns the peerId of this node.
   * @returns The node's peer Id
   */
  public getPeerId() {
    return this.node?.peerId;
  }

  public getENR() {
    if (!this.node) {
      throw new Error('Node not started');
    }
    return this.node?.enr.toENR();
  }
}<|MERGE_RESOLUTION|>--- conflicted
+++ resolved
@@ -23,15 +23,7 @@
   public async start(config: P2PConfig) {
     const { peerIdPrivateKey, udpListenIp, udpListenPort, announceHostname, announcePort } = config;
     const peerId = await createLibP2PPeerId(peerIdPrivateKey);
-<<<<<<< HEAD
     const enr = SignableENR.createFromPeerId(peerId);
-=======
-    this.logger.info(
-      `Starting bootstrap node ${peerId} on ${tcpListenIp}:${tcpListenPort} announced at ${announceHostname}:${
-        announcePort ?? tcpListenPort
-      }`,
-    );
->>>>>>> 57a1d69f
 
     const listenAddrUdp = multiaddr(`/ip4/${udpListenIp}/udp/${udpListenPort}`);
     const publicAddr = multiaddr(`${announceHostname}/udp/${announcePort}`);
@@ -48,7 +40,6 @@
       },
     });
 
-<<<<<<< HEAD
     (this.node as Discv5EventEmitter).on('multiaddrUpdated', (addr: Multiaddr) => {
       this.logger('Advertised socket address updated', { addr: addr.toString() });
     });
@@ -64,30 +55,7 @@
       this.logger.error('Error starting Discv5', e);
     }
 
-    // console.log('ENR: ', Buffer.from(enr.encode()).toString('base64'));
     this.logger(`ENR:  ${this.node?.enr.encodeTxt()}`);
-=======
-    await this.node.start();
-    this.logger.debug(`lib p2p has started`);
-
-    // print out listening addresses
-    this.logger.info('Listening on addresses:');
-    this.node.getMultiaddrs().forEach(addr => {
-      this.logger.info(addr.toString());
-    });
-
-    this.node.addEventListener('peer:discovery', evt => {
-      this.logger.verbose(format('Discovered %s', evt.detail.id.toString())); // Log discovered peer
-    });
-
-    this.node.addEventListener('peer:connect', evt => {
-      this.logger.verbose(format('Connected to %s', evt.detail.toString())); // Log connected peer
-    });
-
-    this.node.addEventListener('peer:disconnect', evt => {
-      this.logger.verbose(format('Disconnected from %s', evt.detail.toString())); // Log connected peer
-    });
->>>>>>> 57a1d69f
   }
 
   /**
