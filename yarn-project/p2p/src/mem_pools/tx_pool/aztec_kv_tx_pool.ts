--- conflicted
+++ resolved
@@ -116,16 +116,9 @@
     });
   }
 
-<<<<<<< HEAD
   public async getPendingTxHashes(): Promise<TxHash[]> {
     const vals = await toArray(this.#pendingTxPriorityToHash.valuesAsync({ reverse: true }));
     return vals.map(x => TxHash.fromString(x));
-=======
-  public getPendingTxHashes(): Promise<TxHash[]> {
-    return Promise.resolve(
-      Array.from(this.#pendingTxPriorityToHash.values({ reverse: true })).map(x => TxHash.fromString(x)),
-    );
->>>>>>> 3d40260d
   }
 
   public async getMinedTxHashes(): Promise<[TxHash, number][]> {
@@ -181,34 +174,31 @@
    * @param txs - An array of txs to be added to the pool.
    * @returns Empty promise.
    */
-<<<<<<< HEAD
-  public addTxs(txs: Tx[]): Promise<void> {
-    return this.#store.transactionAsync(async () => {
-=======
   public async addTxs(txs: Tx[]): Promise<void> {
     const hashesAndStats = await Promise.all(
       txs.map(async tx => ({ txHash: await tx.getTxHash(), txStats: await tx.getStats() })),
     );
-    return this.#store.transaction(() => {
->>>>>>> 3d40260d
+    await this.#store.transactionAsync(async () => {
       let pendingCount = 0;
-      txs.forEach((tx, i) => {
-        const { txHash, txStats } = hashesAndStats[i];
-        this.#log.verbose(`Adding tx ${txHash.toString()} to pool`, {
-          eventName: 'tx-added-to-pool',
-          ...txStats,
-        } satisfies TxAddedToPoolStats);
-
-        const key = txHash.toString();
-        await this.#txs.set(key, tx.toBuffer());
-
-        if (!(await this.#minedTxHashToBlock.hasAsync(key))) {
-          pendingCount++;
-          // REFACTOR: Use an lmdb conditional write to avoid race conditions with this write tx
-          void this.#pendingTxPriorityToHash.set(getPendingTxPriority(tx), key);
-          this.#metrics.recordSize(tx);
-        }
-      });
+      await Promise.all(
+        txs.map(async (tx, i) => {
+          const { txHash, txStats } = hashesAndStats[i];
+          this.#log.verbose(`Adding tx ${txHash.toString()} to pool`, {
+            eventName: 'tx-added-to-pool',
+            ...txStats,
+          } satisfies TxAddedToPoolStats);
+
+          const key = txHash.toString();
+          await this.#txs.set(key, tx.toBuffer());
+
+          if (!(await this.#minedTxHashToBlock.hasAsync(key))) {
+            pendingCount++;
+            // REFACTOR: Use an lmdb conditional write to avoid race conditions with this write tx
+            await this.#pendingTxPriorityToHash.set(getPendingTxPriority(tx), key);
+            this.#metrics.recordSize(tx);
+          }
+        }),
+      );
 
       this.#metrics.recordAddedObjects(pendingCount, 'pending');
     });
@@ -283,47 +273,38 @@
    * @param txs - The list of transactions to archive.
    * @returns Empty promise.
    */
-<<<<<<< HEAD
-  private archiveTxs(txs: Tx[]): Promise<void> {
-    return this.#archive.transactionAsync(async () => {
-=======
   private async archiveTxs(txs: Tx[]): Promise<void> {
     const txHashes = await Promise.all(txs.map(tx => tx.getTxHash()));
-    return this.#archive.transaction(() => {
->>>>>>> 3d40260d
+    await this.#archive.transactionAsync(async () => {
       // calcualte the head and tail indices of the archived txs by insertion order.
       let headIdx =
         ((await this.#archivedTxIndices.entriesAsync({ limit: 1, reverse: true }).next()).value?.[0] ?? -1) + 1;
       let tailIdx = (await this.#archivedTxIndices.entriesAsync({ limit: 1 }).next()).value?.[0] ?? 0;
 
-      txs.forEach((tx, i) => {
-        while (headIdx - tailIdx >= this.#archivedTxLimit) {
-          const txHash = await this.#archivedTxIndices.getAsync(tailIdx);
-          if (txHash) {
-            void this.#archivedTxs.delete(txHash);
-            void this.#archivedTxIndices.delete(tailIdx);
+      await Promise.all(
+        txs.map(async (tx, i) => {
+          while (headIdx - tailIdx >= this.#archivedTxLimit) {
+            const txHash = await this.#archivedTxIndices.getAsync(tailIdx);
+            if (txHash) {
+              await this.#archivedTxs.delete(txHash);
+              await this.#archivedTxIndices.delete(tailIdx);
+            }
+            tailIdx++;
           }
-          tailIdx++;
-        }
-
-        const archivedTx: Tx = new Tx(
-          tx.data,
-          ClientIvcProof.empty(),
-          tx.contractClassLogs,
-          tx.enqueuedPublicFunctionCalls,
-          tx.publicTeardownFunctionCall,
-        );
-<<<<<<< HEAD
-        const txHash = tx.getTxHash().toString();
-        await this.#archivedTxs.set(txHash, archivedTx.toBuffer());
-        await this.#archivedTxIndices.set(headIdx, txHash);
-=======
-        const txHash = txHashes[i].toString();
-        void this.#archivedTxs.set(txHash, archivedTx.toBuffer());
-        void this.#archivedTxIndices.set(headIdx, txHash);
->>>>>>> 3d40260d
-        headIdx++;
-      });
+
+          const archivedTx: Tx = new Tx(
+            tx.data,
+            ClientIvcProof.empty(),
+            tx.contractClassLogs,
+            tx.enqueuedPublicFunctionCalls,
+            tx.publicTeardownFunctionCall,
+          );
+          const txHash = txHashes[i].toString();
+          await this.#archivedTxs.set(txHash, archivedTx.toBuffer());
+          await this.#archivedTxIndices.set(headIdx, txHash);
+          headIdx++;
+        }),
+      );
     });
   }
 }