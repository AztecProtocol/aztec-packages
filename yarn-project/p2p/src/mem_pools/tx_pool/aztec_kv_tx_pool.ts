import { Fr } from '@aztec/foundation/fields';
import { toArray } from '@aztec/foundation/iterable';
import { type Logger, createLogger } from '@aztec/foundation/log';
import type { AztecAsyncKVStore, AztecAsyncMap, AztecAsyncMultiMap, AztecAsyncSingleton } from '@aztec/kv-store';
import { ProtocolContractAddress } from '@aztec/protocol-contracts';
import { GasFees } from '@aztec/stdlib/gas';
import type { MerkleTreeReadOperations, WorldStateSynchronizer } from '@aztec/stdlib/interfaces/server';
import { ClientIvcProof } from '@aztec/stdlib/proofs';
import type { TxAddedToPoolStats } from '@aztec/stdlib/stats';
import { DatabasePublicStateSource } from '@aztec/stdlib/trees';
import { Tx, TxHash } from '@aztec/stdlib/tx';
import { type TelemetryClient, getTelemetryClient } from '@aztec/telemetry-client';

import assert from 'assert';

import { ArchiveCache } from '../../msg_validators/tx_validator/archive_cache.js';
import { GasTxValidator } from '../../msg_validators/tx_validator/gas_validator.js';
import { PoolInstrumentation, PoolName, type PoolStatsCallback } from '../instrumentation.js';
import { getPendingTxPriority } from './priority.js';
import type { TxPool, TxPoolOptions } from './tx_pool.js';

/**
 * KV implementation of the Transaction Pool.
 */
export class AztecKVTxPool implements TxPool {
  #store: AztecAsyncKVStore;

  /** Our tx pool, stored as a Map, with K: tx hash and V: the transaction. */
  #txs: AztecAsyncMap<string, Buffer>;

  /** The maximum cumulative tx size that the pending txs in the pool take up. */
  #maxTxPoolSize: number = 0;

  /** The tx evicion logic will kick after pool size is greater than maxTxPoolSize * txPoolOverflowFactor */
  txPoolOverflowFactor: number = 1;

  /** Index from tx hash to the block number in which they were mined, filtered by mined txs. */
  #minedTxHashToBlock: AztecAsyncMap<string, number>;

  /** Count of total mined txs. */
  #minedTxCount: AztecAsyncSingleton<number>;

  /** Index from tx priority (stored as hex) to its tx hash, filtered by pending txs. */
  #pendingTxPriorityToHash: AztecAsyncMultiMap<string, string>;

  /** Index from tx hash to its tx size (in bytes), filtered by pending txs. */
  #pendingTxHashToSize: AztecAsyncMap<string, number>;

  /** Index from tx hash to its header hash, filtered by pending txs. */
  #pendingTxHashToHeaderHash: AztecAsyncMap<string, string>;

  /** The cumulative tx size in bytes that the pending txs in the pool take up. */
  #pendingTxSize: AztecAsyncSingleton<number>;

  /** In-memory mapping of pending tx hashes to the hydrated pending tx in the pool. */
  #pendingTxs: Map<string, Tx>;

  /** In-memory set of txs that should not be evicted from the pool. */
  #nonEvictableTxs: Set<string>;

  /** KV store for archived txs. */
  #archive: AztecAsyncKVStore;

  /** Archived txs map for future lookup. */
  #archivedTxs: AztecAsyncMap<string, Buffer>;

  /** Indexes of the archived txs by insertion order. */
  #archivedTxIndices: AztecAsyncMap<number, string>;

  /** Number of txs to archive. */
  #archivedTxLimit: number = 0;

  /** The world state synchronizer used in the node. */
  #worldStateSynchronizer: WorldStateSynchronizer;

  #log: Logger;

  #metrics: PoolInstrumentation<Tx>;

  /**
   * Class constructor for KV TxPool. Initiates our transaction pool as an AztecMap.
   * @param store - A KV store for live txs in the pool.
   * @param archive - A KV store for archived txs.
   * @param telemetry - A telemetry client.
   * @param archivedTxLimit - The number of txs to archive.
   * @param log - A logger.
   */
  constructor(
    store: AztecAsyncKVStore,
    archive: AztecAsyncKVStore,
    worldStateSynchronizer: WorldStateSynchronizer,
    telemetry: TelemetryClient = getTelemetryClient(),
    config: TxPoolOptions = {},
    log = createLogger('p2p:tx_pool'),
  ) {
    this.#log = log;
    this.updateConfig(config);

    this.#txs = store.openMap('txs');
    this.#minedTxHashToBlock = store.openMap('txHashToBlockMined');
    this.#minedTxCount = store.openSingleton('minedTxCount');
    this.#pendingTxPriorityToHash = store.openMultiMap('pendingTxFeeToHash');
    this.#pendingTxHashToSize = store.openMap('pendingTxHashToSize');
    this.#pendingTxHashToHeaderHash = store.openMap('pendingTxHashToHeaderHash');
    this.#pendingTxSize = store.openSingleton('pendingTxSize');

    this.#pendingTxs = new Map<string, Tx>();
    this.#nonEvictableTxs = new Set<string>();

    this.#archivedTxs = archive.openMap('archivedTxs');
    this.#archivedTxIndices = archive.openMap('archivedTxIndices');

    this.#store = store;
    this.#archive = archive;
    this.#worldStateSynchronizer = worldStateSynchronizer;
    this.#metrics = new PoolInstrumentation(telemetry, PoolName.TX_POOL, this.countTxs, () => store.estimateSize());
  }

  private countTxs: PoolStatsCallback = async () => {
    const [pending = 0, mined = 0] = await Promise.all([
      this.#pendingTxCount.getAsync(),
      this.#minedTxCount.getAsync(),
    ]);

    return Promise.resolve({
      itemCount: {
        pending,
        mined,
      },
    });
  };

  public async isEmpty(): Promise<boolean> {
    for await (const _ of this.#txs.entriesAsync()) {
      return false;
    }
    return true;
  }

  public async markAsMined(txHashes: TxHash[], blockNumber: number): Promise<void> {
    if (txHashes.length === 0) {
      return Promise.resolve();
    }

    let deletedPending = 0;
    const minedNullifiers = new Set<string>();
    const minedFeePayers = new Set<string>();

    await this.#store.transactionAsync(async () => {
      let pendingTxSize = (await this.#pendingTxSize.getAsync()) ?? 0;
      for (const hash of txHashes) {
        const key = hash.toString();
        await this.#minedTxHashToBlock.set(key, blockNumber);

        const tx = await this.getPendingTxByHash(hash);
        if (tx) {
          const nullifiers = tx.data.getNonEmptyNullifiers();
          nullifiers.forEach(nullifier => minedNullifiers.add(nullifier.toString()));
          minedFeePayers.add(tx.data.feePayer.toString());

          deletedPending++;
          pendingTxSize -= tx.getSize();
          await this.removePendingTxIndices(tx, key);
        }
      }
      await this.#pendingTxSize.set(pendingTxSize);
<<<<<<< HEAD

      const numTxsEvicted = await this.evictInvalidTxsAfterMining(
        txHashes,
        blockNumber,
        minedNullifiers,
        minedFeePayers,
      );
      this.#metrics.recordRemovedObjects(deletedPending + numTxsEvicted, 'pending');
=======
      await this.increasePendingTxCount(-deletedPending);
      await this.evictInvalidTxsAfterMining(txHashes, blockNumber, minedNullifiers, minedFeePayers);
>>>>>>> e18950b3
    });
    // We update this after the transaction above. This ensures that the non-evictable transactions are not evicted
    // until any that have been mined are marked as such.
    // The non-evictable set is not considered when evicting transactions that are invalid after a block is mined.
    this.#nonEvictableTxs.clear();
  }

  public async markMinedAsPending(txHashes: TxHash[]): Promise<void> {
    if (txHashes.length === 0) {
      return Promise.resolve();
    }

    let markedAsPending = 0;
    await this.#store.transactionAsync(async () => {
      let pendingTxSize = (await this.#pendingTxSize.getAsync()) ?? 0;
      for (const hash of txHashes) {
        const key = hash.toString();
        await this.#minedTxHashToBlock.delete(key);

        // Rehydrate the tx in the in-memory pending txs mapping
        const tx = await this.getPendingTxByHash(hash);
        if (tx) {
          await this.addPendingTxIndices(tx, key);
          pendingTxSize += tx.getSize();
          markedAsPending++;
        }
      }

      await this.#pendingTxSize.set(pendingTxSize);
    });

    await this.evictInvalidTxsAfterReorg(txHashes);
    await this.evictLowPriorityTxs(txHashes);

<<<<<<< HEAD
    this.#metrics.recordAddedObjects(markedAsPending - numNewTxsEvicted, 'pending');
    this.#metrics.recordRemovedObjects(numInvalidTxsEvicted + numLowPriorityTxsEvicted - numNewTxsEvicted, 'pending');
    this.#metrics.recordRemovedObjects(markedAsPending, 'mined');
=======
    await this.increasePendingTxCount(markedAsPending);
>>>>>>> e18950b3
  }

  public async getPendingTxHashes(): Promise<TxHash[]> {
    const vals = await toArray(this.#pendingTxPriorityToHash.valuesAsync({ reverse: true }));
    return vals.map(x => TxHash.fromString(x));
  }

  public async getMinedTxHashes(): Promise<[TxHash, number][]> {
    const vals = await toArray(this.#minedTxHashToBlock.entriesAsync());
    return vals.map(([txHash, blockNumber]) => [TxHash.fromString(txHash), blockNumber]);
  }

  public async getPendingTxCount(): Promise<number> {
    return (await this.#pendingTxHashToHeaderHash.sizeAsync()) ?? 0;
  }

  public async getTxStatus(txHash: TxHash): Promise<'pending' | 'mined' | undefined> {
    const key = txHash.toString();
    const [isMined, isKnown] = await Promise.all([this.#minedTxHashToBlock.hasAsync(key), this.#txs.hasAsync(key)]);

    if (isMined) {
      return 'mined';
    } else if (isKnown) {
      return 'pending';
    } else {
      return undefined;
    }
  }

  /**
   * Checks if a transaction exists in the pool and returns it.
   * @param txHash - The generated tx hash.
   * @returns The transaction, if found, 'undefined' otherwise.
   */
  public async getTxByHash(txHash: TxHash): Promise<Tx | undefined> {
    const buffer = await this.#txs.getAsync(txHash.toString());
    if (buffer) {
      const tx = Tx.fromBuffer(buffer);
      tx.setTxHash(txHash);
      return tx;
    }
    return undefined;
  }

  async getTxsByHash(txHashes: TxHash[]): Promise<(Tx | undefined)[]> {
    const txs = await Promise.all(txHashes.map(txHash => this.#txs.getAsync(txHash.toString())));
    return txs.map((buffer, index) => {
      if (buffer) {
        const tx = Tx.fromBuffer(buffer);
        tx.setTxHash(txHashes[index]);
        return tx;
      }
      return undefined;
    });
  }

  async hasTxs(txHashes: TxHash[]): Promise<boolean[]> {
    return await Promise.all(txHashes.map(txHash => this.#txs.hasAsync(txHash.toString())));
  }

  /**
   * Checks if an archived tx exists and returns it.
   * @param txHash - The tx hash.
   * @returns The transaction metadata, if found, 'undefined' otherwise.
   */
  public async getArchivedTxByHash(txHash: TxHash): Promise<Tx | undefined> {
    const buffer = await this.#archivedTxs.getAsync(txHash.toString());
    if (buffer) {
      const tx = Tx.fromBuffer(buffer);
      tx.setTxHash(txHash);
      return tx;
    }
    return undefined;
  }

  /**
   * Adds a list of transactions to the pool. Duplicates are ignored.
   * @param txs - An array of txs to be added to the pool.
   * @returns Empty promise.
   */
  public async addTxs(txs: Tx[]): Promise<number> {
    let addedCount = 0;
    let addedButMined = 0;
    const hashesAndStats = await Promise.all(
      txs.map(async tx => ({ txHash: await tx.getTxHash(), txStats: await tx.getStats() })),
    );
    await this.#store.transactionAsync(async () => {
      let pendingTxSize = (await this.#pendingTxSize.getAsync()) ?? 0;
      await Promise.all(
        txs.map(async (tx, i) => {
          const { txHash, txStats } = hashesAndStats[i];
          const key = txHash.toString();
          if (await this.#txs.hasAsync(key)) {
            this.#log.debug(`Tx ${txHash.toString()} already exists in the pool`);
            return;
          }

          this.#log.verbose(`Adding tx ${txHash.toString()} to pool`, {
            eventName: 'tx-added-to-pool',
            ...txStats,
          } satisfies TxAddedToPoolStats);

          await this.#txs.set(key, tx.toBuffer());

          if (!(await this.#minedTxHashToBlock.hasAsync(key))) {
            addedCount++;
            pendingTxSize += tx.getSize();
            await this.addPendingTxIndices(tx, key);
            this.#metrics.recordSize(tx);
          } else {
            addedButMined++;
          }
        }),
      );

<<<<<<< HEAD
=======
      if (addedCount > 0) {
        await this.increasePendingTxCount(addedCount);
      }

      if (addedButMined > 0) {
        await this.increaseMinedTxCount(addedButMined);
      }

>>>>>>> e18950b3
      await this.#pendingTxSize.set(pendingTxSize);

      await this.evictLowPriorityTxs(hashesAndStats.map(({ txHash }) => txHash));
    });

    return addedCount;
  }

  /**
   * Deletes transactions from the pool. Tx hashes that are not present are ignored.
   * @param txHashes - An array of tx hashes to be removed from the tx pool.
   * @returns Empty promise.
   */
  public deleteTxs(txHashes: TxHash[], eviction = false): Promise<void> {
    let pendingDeleted = 0;
    let minedDeleted = 0;

    const deletedTxs: Tx[] = [];
    const poolDbTx = this.#store.transactionAsync(async () => {
      let pendingTxSize = (await this.#pendingTxSize.getAsync()) ?? 0;
      for (const hash of txHashes) {
        const key = hash.toString();
        const tx = await this.getTxByHash(hash);

        if (tx) {
          const isMined = await this.#minedTxHashToBlock.hasAsync(key);
          if (isMined) {
            minedDeleted++;
          } else {
            pendingDeleted++;
            pendingTxSize -= tx.getSize();
            await this.removePendingTxIndices(tx, key);
          }

          if (!eviction && this.#archivedTxLimit) {
            deletedTxs.push(tx);
          }

          await this.#txs.delete(key);
          await this.#minedTxHashToBlock.delete(key);
        }
      }

      await this.#pendingTxSize.set(pendingTxSize);
<<<<<<< HEAD

      this.#metrics.recordRemovedObjects(pendingDeleted, 'pending');
      this.#metrics.recordRemovedObjects(minedDeleted, 'mined');
=======
      await this.increasePendingTxCount(-pendingDeleted);
      await this.increaseMinedTxCount(-minedDeleted);
>>>>>>> e18950b3
    });

    return this.#archivedTxLimit ? poolDbTx.then(() => this.archiveTxs(deletedTxs)) : poolDbTx;
  }

  /**
   * Gets all the transactions stored in the pool.
   * @returns Array of tx objects in the order they were added to the pool.
   */
  public async getAllTxs(): Promise<Tx[]> {
    const vals = await toArray(this.#txs.entriesAsync());
    return vals.map(([hash, buffer]) => {
      const tx = Tx.fromBuffer(buffer);
      tx.setTxHash(TxHash.fromString(hash));
      return tx;
    });
  }

  /**
   * Gets the hashes of all transactions currently in the tx pool.
   * @returns An array of transaction hashes found in the tx pool.
   */
  public async getAllTxHashes(): Promise<TxHash[]> {
    const vals = await toArray(this.#txs.keysAsync());
    return vals.map(x => TxHash.fromString(x));
  }

  public updateConfig({ maxTxPoolSize, txPoolOverflowFactor, archivedTxLimit }: TxPoolOptions): void {
    if (typeof maxTxPoolSize === 'number') {
      assert(maxTxPoolSize >= 0, 'maxTxPoolSize must be greater or equal to 0');
      this.#maxTxPoolSize = maxTxPoolSize;

      if (maxTxPoolSize === 0) {
        this.#log.info(`Disabling maximum tx mempool size. Tx eviction stopped`);
      } else {
        this.#log.info(`Setting maximum tx mempool size`, { maxTxPoolSize });
      }
    }

    if (typeof txPoolOverflowFactor === 'number') {
      assert(txPoolOverflowFactor >= 1, 'txPoolOveflowFactor must be greater or equal to 1');
      this.txPoolOverflowFactor = txPoolOverflowFactor;
      this.#log.info(`Allowing tx pool size to grow above limit`, { maxTxPoolSize, txPoolOverflowFactor });
    }

    if (typeof archivedTxLimit === 'number') {
      assert(archivedTxLimit >= 0, 'archivedTxLimit must be greater or equal to 0');
      this.#archivedTxLimit = archivedTxLimit;
    }
  }

  public markTxsAsNonEvictable(txHashes: TxHash[]): Promise<void> {
    txHashes.forEach(txHash => this.#nonEvictableTxs.add(txHash.toString()));
    return Promise.resolve();
  }

  /**
   * Creates a GasTxValidator instance.
   * @param db - DB for the validator to use
   * @returns A GasTxValidator instance
   */
  protected createGasTxValidator(db: MerkleTreeReadOperations): GasTxValidator {
    return new GasTxValidator(new DatabasePublicStateSource(db), ProtocolContractAddress.FeeJuice, GasFees.empty());
  }

  /**
   * Creates an ArchiveCache instance.
   * @param db - DB for the cache to use
   * @returns An ArchiveCache instance
   */
  protected createArchiveCache(db: MerkleTreeReadOperations): ArchiveCache {
    return new ArchiveCache(db);
  }

  /**
   * Checks if a cached transaction exists in the in-memory pending tx pool and returns it.
   * Otherwise, it checks the tx pool, updates the pending tx pool, and returns the tx.
   * @param txHash - The generated tx hash.
   * @returns The transaction, if found, 'undefined' otherwise.
   */
  private async getPendingTxByHash(txHash: TxHash | string): Promise<Tx | undefined> {
    let key;
    if (typeof txHash === 'string') {
      key = txHash;
      txHash = TxHash.fromString(txHash);
    } else {
      key = txHash.toString();
    }

    if (this.#pendingTxs.has(key)) {
      return this.#pendingTxs.get(key);
    }
    const tx = await this.getTxByHash(txHash);
    if (tx) {
      this.#pendingTxs.set(key, tx);
      return tx;
    }
    return undefined;
  }

  /**
   * Archives a list of txs for future reference. The number of archived txs is limited by the specified archivedTxLimit.
   * @param txs - The list of transactions to archive.
   * @returns Empty promise.
   */
  private async archiveTxs(txs: Tx[]): Promise<void> {
    const txHashes = await Promise.all(txs.map(tx => tx.getTxHash()));
    await this.#archive.transactionAsync(async () => {
      // calcualte the head and tail indices of the archived txs by insertion order.
      let headIdx =
        ((await this.#archivedTxIndices.entriesAsync({ limit: 1, reverse: true }).next()).value?.[0] ?? -1) + 1;
      let tailIdx = (await this.#archivedTxIndices.entriesAsync({ limit: 1 }).next()).value?.[0] ?? 0;

      for (let i = 0; i < txs.length; i++) {
        const tx = txs[i];
        while (headIdx - tailIdx >= this.#archivedTxLimit) {
          const txHash = await this.#archivedTxIndices.getAsync(tailIdx);
          if (txHash) {
            await this.#archivedTxs.delete(txHash);
            await this.#archivedTxIndices.delete(tailIdx);
          }
          tailIdx++;
        }

        const archivedTx: Tx = new Tx(
          tx.data,
          ClientIvcProof.empty(),
          tx.contractClassLogFields,
          tx.publicFunctionCalldata,
        );
        const txHash = txHashes[i].toString();
        await this.#archivedTxs.set(txHash, archivedTx.toBuffer());
        await this.#archivedTxIndices.set(headIdx, txHash);
        headIdx++;
      }
    });
  }

  /**
   * Evicts pending txs with the lowest priority fees from the pool to accomodate the max tx count and cumulative max tx size
   * after new txs are added.
   *
   * @param newTxHashes - The tx hashes of the new txs added to the pool.
   * @returns The total number of txs evicted from the pool and the number of new txs that were evicted.
   */
  private async evictLowPriorityTxs(
    newTxHashes: TxHash[],
  ): Promise<{ numLowPriorityTxsEvicted: number; numNewTxsEvicted: number }> {
    if (this.#maxTxPoolSize === undefined || this.#maxTxPoolSize === 0) {
      return { numLowPriorityTxsEvicted: 0, numNewTxsEvicted: 0 };
    }

    let numNewTxsEvicted = 0;
    const txsToEvict: TxHash[] = [];

    let pendingTxsSize = (await this.#pendingTxSize.getAsync()) ?? 0;
    if (pendingTxsSize > this.#maxTxPoolSize * this.txPoolOverflowFactor) {
      for await (const txHash of this.#pendingTxPriorityToHash.valuesAsync()) {
        if (this.#nonEvictableTxs.has(txHash.toString())) {
          continue;
        }
        const txSize =
          (await this.#pendingTxHashToSize.getAsync(txHash.toString())) ??
          (await this.getPendingTxByHash(txHash))?.getSize();

        this.#log.verbose(`Evicting tx ${txHash} from pool due to low priority to satisfy max tx size limit`, {
          txHash,
          txSize,
        });

        txsToEvict.push(TxHash.fromString(txHash));

        if (txSize) {
          pendingTxsSize -= txSize;
          if (pendingTxsSize <= this.#maxTxPoolSize) {
            break;
          }
        }
      }
      numNewTxsEvicted += newTxHashes.filter(txHash => txsToEvict.includes(txHash)).length;
    }

    if (txsToEvict.length > 0) {
      await this.deleteTxs(txsToEvict, true);
    }
    return {
      numLowPriorityTxsEvicted: txsToEvict.length,
      numNewTxsEvicted,
    };
  }

  /**
   * Evicts invalid pending txs from the pool after a txs from a block are mined.
   * Eviction criteria includes:
   *   - txs with nullifiers that are already included in the mined block
   *   - txs with an insufficient fee payer balance
   *   - txs with a max block number lower than the mined block
   *
   * @param minedTxHashes - The tx hashes of the txs mined in the block.
   * @param blockNumber - The block number of the mined block.
   * @returns The total number of txs evicted from the pool.
   */
  private async evictInvalidTxsAfterMining(
    minedTxHashes: TxHash[],
    blockNumber: number,
    minedNullifiers: Set<string>,
    minedFeePayers: Set<string>,
  ): Promise<number> {
    if (minedTxHashes.length === 0) {
      return 0;
    }

    // Wait for world state to be synced to at least the mined block number
    await this.#worldStateSynchronizer.syncImmediate(blockNumber);

    const db = this.#worldStateSynchronizer.getCommitted();
    const gasTxValidator = this.createGasTxValidator(db);

    const txsToEvict: TxHash[] = [];
    for await (const txHash of this.#pendingTxPriorityToHash.valuesAsync()) {
      const tx = await this.getPendingTxByHash(txHash);
      if (!tx) {
        continue;
      }

      // Evict pending txs that share nullifiers with mined txs
      const txNullifiers = tx.data.getNonEmptyNullifiers();
      if (txNullifiers.some(nullifier => minedNullifiers.has(nullifier.toString()))) {
        this.#log.verbose(`Evicting tx ${txHash} from pool due to a duplicate nullifier with a mined tx`);
        txsToEvict.push(TxHash.fromString(txHash));
        continue;
      }

      // Evict pending txs with an insufficient fee payer balance
      if (
        minedFeePayers.has(tx.data.feePayer.toString()) &&
        (await gasTxValidator.validateTxFee(tx)).result === 'invalid'
      ) {
        this.#log.verbose(`Evicting tx ${txHash} from pool due to an insufficient fee payer balance`);
        txsToEvict.push(TxHash.fromString(txHash));
        continue;
      }

      // Evict pending txs with a max block number less than or equal to the mined block
      const maxBlockNumber = tx.data.rollupValidationRequests.maxBlockNumber;
      if (maxBlockNumber.isSome && maxBlockNumber.value.toNumber() <= blockNumber) {
        this.#log.verbose(`Evicting tx ${txHash} from pool due to an invalid max block number`);
        txsToEvict.push(TxHash.fromString(txHash));
        continue;
      }
    }

    if (txsToEvict.length > 0) {
      await this.deleteTxs(txsToEvict, true);
    }
    return txsToEvict.length;
  }

  /**
   * Evicts pending txs that no longer have valid archive roots or fee payer balances from the pool after a reorg.
   *
   * @param txHashes - The tx hashes of the txs that were moved from mined to pending.
   * @returns The total number of txs evicted from the pool.
   */
  private async evictInvalidTxsAfterReorg(txHashes: TxHash[]): Promise<number> {
    if (txHashes.length === 0) {
      return 0;
    }

    await this.#worldStateSynchronizer.syncImmediate();
    const db = this.#worldStateSynchronizer.getCommitted();
    const archiveCache = this.createArchiveCache(db);
    const gasTxValidator = this.createGasTxValidator(db);

    const txsToEvict: TxHash[] = [];

    for await (const [txHash, headerHash] of this.#pendingTxHashToHeaderHash.entriesAsync()) {
      const tx = await this.getPendingTxByHash(txHash);
      if (!tx) {
        continue;
      }

      const [index] = await archiveCache.getArchiveIndices([Fr.fromString(headerHash)]);
      if (index === undefined) {
        this.#log.verbose(`Evicting tx ${txHash} from pool due to an invalid archive root`);
        txsToEvict.push(TxHash.fromString(txHash));
        continue;
      }

      if ((await gasTxValidator.validateTxFee(tx)).result === 'invalid') {
        this.#log.verbose(`Evicting tx ${txHash} from pool due to an insufficient fee payer balance`);
        txsToEvict.push(TxHash.fromString(txHash));
      }
    }

    if (txsToEvict.length > 0) {
      await this.deleteTxs(txsToEvict, true);
    }
    return txsToEvict.length;
  }

  private async addPendingTxIndices(tx: Tx, txHash: string): Promise<void> {
    await this.#pendingTxPriorityToHash.set(getPendingTxPriority(tx), txHash);
    await this.#pendingTxHashToSize.set(txHash, tx.getSize());
    await this.#pendingTxHashToHeaderHash.set(txHash, (await tx.data.constants.historicalHeader.hash()).toString());
  }

  private async removePendingTxIndices(tx: Tx, txHash: string): Promise<void> {
    await this.#pendingTxPriorityToHash.deleteValue(getPendingTxPriority(tx), txHash);
    await this.#pendingTxHashToSize.delete(txHash);
    await this.#pendingTxHashToHeaderHash.delete(txHash);
    this.#pendingTxs.delete(txHash);
  }
<<<<<<< HEAD
=======

  private increasePendingTxCount(count: number): Promise<void> {
    return this.#store.transactionAsync(async () => {
      const pendingTxCount = (await this.#pendingTxCount.getAsync()) ?? 0;
      this.#log.debug(
        `Increasing pending tx count: current ${pendingTxCount} + count ${count} = ${pendingTxCount + count}`,
      );
      await this.#pendingTxCount.set(pendingTxCount + count);
    });
  }

  private increaseMinedTxCount(count: number): Promise<void> {
    return this.#store.transactionAsync(async () => {
      const current = (await this.#minedTxCount.getAsync()) ?? 0;
      await this.#minedTxCount.set(current + count);
    });
  }
>>>>>>> e18950b3
}<|MERGE_RESOLUTION|>--- conflicted
+++ resolved
@@ -37,9 +37,6 @@
   /** Index from tx hash to the block number in which they were mined, filtered by mined txs. */
   #minedTxHashToBlock: AztecAsyncMap<string, number>;
 
-  /** Count of total mined txs. */
-  #minedTxCount: AztecAsyncSingleton<number>;
-
   /** Index from tx priority (stored as hex) to its tx hash, filtered by pending txs. */
   #pendingTxPriorityToHash: AztecAsyncMultiMap<string, string>;
 
@@ -98,7 +95,6 @@
 
     this.#txs = store.openMap('txs');
     this.#minedTxHashToBlock = store.openMap('txHashToBlockMined');
-    this.#minedTxCount = store.openSingleton('minedTxCount');
     this.#pendingTxPriorityToHash = store.openMultiMap('pendingTxFeeToHash');
     this.#pendingTxHashToSize = store.openMap('pendingTxHashToSize');
     this.#pendingTxHashToHeaderHash = store.openMap('pendingTxHashToHeaderHash');
@@ -117,10 +113,7 @@
   }
 
   private countTxs: PoolStatsCallback = async () => {
-    const [pending = 0, mined = 0] = await Promise.all([
-      this.#pendingTxCount.getAsync(),
-      this.#minedTxCount.getAsync(),
-    ]);
+    const [pending = 0, mined = 0] = await Promise.all([this.getPendingTxCount(), this.getMinedTxCount()]);
 
     return Promise.resolve({
       itemCount: {
@@ -142,7 +135,6 @@
       return Promise.resolve();
     }
 
-    let deletedPending = 0;
     const minedNullifiers = new Set<string>();
     const minedFeePayers = new Set<string>();
 
@@ -157,26 +149,13 @@
           const nullifiers = tx.data.getNonEmptyNullifiers();
           nullifiers.forEach(nullifier => minedNullifiers.add(nullifier.toString()));
           minedFeePayers.add(tx.data.feePayer.toString());
-
-          deletedPending++;
           pendingTxSize -= tx.getSize();
           await this.removePendingTxIndices(tx, key);
         }
       }
       await this.#pendingTxSize.set(pendingTxSize);
-<<<<<<< HEAD
-
-      const numTxsEvicted = await this.evictInvalidTxsAfterMining(
-        txHashes,
-        blockNumber,
-        minedNullifiers,
-        minedFeePayers,
-      );
-      this.#metrics.recordRemovedObjects(deletedPending + numTxsEvicted, 'pending');
-=======
-      await this.increasePendingTxCount(-deletedPending);
+
       await this.evictInvalidTxsAfterMining(txHashes, blockNumber, minedNullifiers, minedFeePayers);
->>>>>>> e18950b3
     });
     // We update this after the transaction above. This ensures that the non-evictable transactions are not evicted
     // until any that have been mined are marked as such.
@@ -188,8 +167,6 @@
     if (txHashes.length === 0) {
       return Promise.resolve();
     }
-
-    let markedAsPending = 0;
     await this.#store.transactionAsync(async () => {
       let pendingTxSize = (await this.#pendingTxSize.getAsync()) ?? 0;
       for (const hash of txHashes) {
@@ -201,7 +178,6 @@
         if (tx) {
           await this.addPendingTxIndices(tx, key);
           pendingTxSize += tx.getSize();
-          markedAsPending++;
         }
       }
 
@@ -210,14 +186,6 @@
 
     await this.evictInvalidTxsAfterReorg(txHashes);
     await this.evictLowPriorityTxs(txHashes);
-
-<<<<<<< HEAD
-    this.#metrics.recordAddedObjects(markedAsPending - numNewTxsEvicted, 'pending');
-    this.#metrics.recordRemovedObjects(numInvalidTxsEvicted + numLowPriorityTxsEvicted - numNewTxsEvicted, 'pending');
-    this.#metrics.recordRemovedObjects(markedAsPending, 'mined');
-=======
-    await this.increasePendingTxCount(markedAsPending);
->>>>>>> e18950b3
   }
 
   public async getPendingTxHashes(): Promise<TxHash[]> {
@@ -232,6 +200,10 @@
 
   public async getPendingTxCount(): Promise<number> {
     return (await this.#pendingTxHashToHeaderHash.sizeAsync()) ?? 0;
+  }
+
+  public async getMinedTxCount(): Promise<number> {
+    return (await this.#minedTxHashToBlock.sizeAsync()) ?? 0;
   }
 
   public async getTxStatus(txHash: TxHash): Promise<'pending' | 'mined' | undefined> {
@@ -300,7 +272,6 @@
    */
   public async addTxs(txs: Tx[]): Promise<number> {
     let addedCount = 0;
-    let addedButMined = 0;
     const hashesAndStats = await Promise.all(
       txs.map(async tx => ({ txHash: await tx.getTxHash(), txStats: await tx.getStats() })),
     );
@@ -327,23 +298,13 @@
             pendingTxSize += tx.getSize();
             await this.addPendingTxIndices(tx, key);
             this.#metrics.recordSize(tx);
-          } else {
-            addedButMined++;
           }
         }),
       );
 
-<<<<<<< HEAD
-=======
-      if (addedCount > 0) {
-        await this.increasePendingTxCount(addedCount);
-      }
-
-      if (addedButMined > 0) {
-        await this.increaseMinedTxCount(addedButMined);
-      }
-
->>>>>>> e18950b3
+      await this.#pendingTxSize.set(pendingTxSize);
+      await this.evictLowPriorityTxs(hashesAndStats.map(({ txHash }) => txHash));
+
       await this.#pendingTxSize.set(pendingTxSize);
 
       await this.evictLowPriorityTxs(hashesAndStats.map(({ txHash }) => txHash));
@@ -358,9 +319,6 @@
    * @returns Empty promise.
    */
   public deleteTxs(txHashes: TxHash[], eviction = false): Promise<void> {
-    let pendingDeleted = 0;
-    let minedDeleted = 0;
-
     const deletedTxs: Tx[] = [];
     const poolDbTx = this.#store.transactionAsync(async () => {
       let pendingTxSize = (await this.#pendingTxSize.getAsync()) ?? 0;
@@ -370,10 +328,7 @@
 
         if (tx) {
           const isMined = await this.#minedTxHashToBlock.hasAsync(key);
-          if (isMined) {
-            minedDeleted++;
-          } else {
-            pendingDeleted++;
+          if (!isMined) {
             pendingTxSize -= tx.getSize();
             await this.removePendingTxIndices(tx, key);
           }
@@ -388,14 +343,6 @@
       }
 
       await this.#pendingTxSize.set(pendingTxSize);
-<<<<<<< HEAD
-
-      this.#metrics.recordRemovedObjects(pendingDeleted, 'pending');
-      this.#metrics.recordRemovedObjects(minedDeleted, 'mined');
-=======
-      await this.increasePendingTxCount(-pendingDeleted);
-      await this.increaseMinedTxCount(-minedDeleted);
->>>>>>> e18950b3
     });
 
     return this.#archivedTxLimit ? poolDbTx.then(() => this.archiveTxs(deletedTxs)) : poolDbTx;
@@ -709,24 +656,4 @@
     await this.#pendingTxHashToHeaderHash.delete(txHash);
     this.#pendingTxs.delete(txHash);
   }
-<<<<<<< HEAD
-=======
-
-  private increasePendingTxCount(count: number): Promise<void> {
-    return this.#store.transactionAsync(async () => {
-      const pendingTxCount = (await this.#pendingTxCount.getAsync()) ?? 0;
-      this.#log.debug(
-        `Increasing pending tx count: current ${pendingTxCount} + count ${count} = ${pendingTxCount + count}`,
-      );
-      await this.#pendingTxCount.set(pendingTxCount + count);
-    });
-  }
-
-  private increaseMinedTxCount(count: number): Promise<void> {
-    return this.#store.transactionAsync(async () => {
-      const current = (await this.#minedTxCount.getAsync()) ?? 0;
-      await this.#minedTxCount.set(current + count);
-    });
-  }
->>>>>>> e18950b3
 }