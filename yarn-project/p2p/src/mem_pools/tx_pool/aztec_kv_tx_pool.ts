--- conflicted
+++ resolved
@@ -150,8 +150,6 @@
       return tx;
     }
     return undefined;
-<<<<<<< HEAD
-=======
   }
 
   /**
@@ -167,7 +165,6 @@
       return tx;
     }
     return undefined;
->>>>>>> 1f36a043
   }
 
   /**
