import { type Tx, mockTx } from '@aztec/circuit-types';
import { GasFees } from '@aztec/circuits.js';
import { unfreeze } from '@aztec/foundation/types';

import { type TxPool } from './tx_pool.js';

/**
 * Tests a TxPool implementation.
 * @param getTxPool - Gets a fresh TxPool
 */
export function describeTxPool(getTxPool: () => TxPool) {
  let pool: TxPool;

  beforeEach(() => {
    pool = getTxPool();
  });

  it('Adds txs to the pool as pending', async () => {
    const tx1 = await mockTx();

    await pool.addTxs([tx1]);
<<<<<<< HEAD
    const poolTx = await pool.getTxByHash(tx1.getTxHash());
    expect(poolTx!.getTxHash()).toEqual(tx1.getTxHash());
    expect(pool.getTxStatus(tx1.getTxHash())).resolves.toEqual('pending');
    expect(pool.getPendingTxHashes()).resolves.toEqual([tx1.getTxHash()]);
=======
    const poolTx = await pool.getTxByHash(await tx1.getTxHash());
    expect(await poolTx!.getTxHash()).toEqual(await tx1.getTxHash());
    await expect(pool.getTxStatus(await tx1.getTxHash())).resolves.toEqual('pending');
    await expect(pool.getPendingTxHashes()).resolves.toEqual([await tx1.getTxHash()]);
>>>>>>> 7a2870f3
  });

  it('Removes txs from the pool', async () => {
    const tx1 = await mockTx();

    await pool.addTxs([tx1]);
    await pool.deleteTxs([await tx1.getTxHash()]);

<<<<<<< HEAD
    expect(pool.getTxByHash(tx1.getTxHash())).resolves.toBeFalsy();
    expect(pool.getTxStatus(tx1.getTxHash())).resolves.toBeUndefined();
=======
    await expect(pool.getTxByHash(await tx1.getTxHash())).resolves.toBeFalsy();
    await expect(pool.getTxStatus(await tx1.getTxHash())).resolves.toBeUndefined();
>>>>>>> 7a2870f3
  });

  it('Marks txs as mined', async () => {
    const tx1 = await mockTx(1);
    const tx2 = await mockTx(2);

    await pool.addTxs([tx1, tx2]);
    await pool.markAsMined([await tx1.getTxHash()], 1);

<<<<<<< HEAD
    expect(pool.getTxByHash(tx1.getTxHash())).resolves.toEqual(tx1);
    expect(pool.getTxStatus(tx1.getTxHash())).resolves.toEqual('mined');
    expect(pool.getMinedTxHashes()).resolves.toEqual([[tx1.getTxHash(), 1]]);
    expect(pool.getPendingTxHashes()).resolves.toEqual([tx2.getTxHash()]);
=======
    await expect(pool.getTxByHash(await tx1.getTxHash())).resolves.toEqual(tx1);
    await expect(pool.getTxStatus(await tx1.getTxHash())).resolves.toEqual('mined');
    await expect(pool.getMinedTxHashes()).resolves.toEqual([[await tx1.getTxHash(), 1]]);
    await expect(pool.getPendingTxHashes()).resolves.toEqual([await tx2.getTxHash()]);
>>>>>>> 7a2870f3
  });

  it('Marks txs as pending after being mined', async () => {
    const tx1 = await mockTx(1);
    const tx2 = await mockTx(2);

    await pool.addTxs([tx1, tx2]);
    await pool.markAsMined([await tx1.getTxHash()], 1);

<<<<<<< HEAD
    await pool.markMinedAsPending([tx1.getTxHash()]);
    expect(pool.getMinedTxHashes()).resolves.toEqual([]);
=======
    await pool.markMinedAsPending([await tx1.getTxHash()]);
    await expect(pool.getMinedTxHashes()).resolves.toEqual([]);
>>>>>>> 7a2870f3
    const pending = await pool.getPendingTxHashes();
    expect(pending).toHaveLength(2);
    expect(pending).toEqual(expect.arrayContaining([await tx1.getTxHash(), await tx2.getTxHash()]));
  });

  it('Only marks txs as pending if they are known', async () => {
    const tx1 = await mockTx(1);
    // simulate a situation where not all peers have all the txs
    const tx2 = await mockTx(2);
    const someTxHashThatThisPeerDidNotSee = await tx2.getTxHash();
    await pool.addTxs([tx1]);
    // this peer knows that tx2 was mined, but it does not have the tx object
<<<<<<< HEAD
    await pool.markAsMined([tx1.getTxHash(), someTxHashThatThisPeerDidNotSee], 1);
    expect(new Set(await pool.getMinedTxHashes())).toEqual(
      new Set([
        [tx1.getTxHash(), 1],
=======
    await pool.markAsMined([await tx1.getTxHash(), someTxHashThatThisPeerDidNotSee], 1);
    expect(await pool.getMinedTxHashes()).toEqual(
      expect.arrayContaining([
        [await tx1.getTxHash(), 1],
>>>>>>> 7a2870f3
        [someTxHashThatThisPeerDidNotSee, 1],
      ]),
    );

    // reorg: both txs should now become available again
<<<<<<< HEAD
    await pool.markMinedAsPending([tx1.getTxHash(), someTxHashThatThisPeerDidNotSee]);
    expect(pool.getMinedTxHashes()).resolves.toEqual([]);
    expect(pool.getPendingTxHashes()).resolves.toEqual([tx1.getTxHash()]); // tx2 is not in the pool
=======
    await pool.markMinedAsPending([await tx1.getTxHash(), someTxHashThatThisPeerDidNotSee]);
    await expect(pool.getMinedTxHashes()).resolves.toEqual([]);
    await expect(pool.getPendingTxHashes()).resolves.toEqual([await tx1.getTxHash()]); // tx2 is not in the pool
>>>>>>> 7a2870f3
  });

  it('Returns all transactions in the pool', async () => {
    const tx1 = await mockTx(1);
    const tx2 = await mockTx(2);
    const tx3 = await mockTx(3);

    await pool.addTxs([tx1, tx2, tx3]);

    const poolTxs = await pool.getAllTxs();
    expect(poolTxs).toHaveLength(3);
    expect(poolTxs).toEqual(expect.arrayContaining([tx1, tx2, tx3]));
  });

  it('Returns all txHashes in the pool', async () => {
    const tx1 = await mockTx(1);
    const tx2 = await mockTx(2);
    const tx3 = await mockTx(3);

    await pool.addTxs([tx1, tx2, tx3]);

    const poolTxHashes = await pool.getAllTxHashes();
    expect(poolTxHashes).toHaveLength(3);
    expect(poolTxHashes).toEqual(
      expect.arrayContaining([await tx1.getTxHash(), await tx2.getTxHash(), await tx3.getTxHash()]),
    );
  });

  it('Returns pending tx hashes sorted by priority', async () => {
    const withPriorityFee = (tx: Tx, fee: number) => {
      unfreeze(tx.data.constants.txContext.gasSettings).maxPriorityFeesPerGas = new GasFees(fee, fee);
      return tx;
    };

    const tx1 = withPriorityFee(await mockTx(0), 1000);
    const tx2 = withPriorityFee(await mockTx(1), 100);
    const tx3 = withPriorityFee(await mockTx(2), 200);
    const tx4 = withPriorityFee(await mockTx(3), 3000);

    await pool.addTxs([tx1, tx2, tx3, tx4]);

    const poolTxHashes = await pool.getPendingTxHashes();
    expect(poolTxHashes).toHaveLength(4);
    expect(poolTxHashes).toEqual(await Promise.all([tx4, tx1, tx3, tx2].map(tx => tx.getTxHash())));
  });
}<|MERGE_RESOLUTION|>--- conflicted
+++ resolved
@@ -19,17 +19,10 @@
     const tx1 = await mockTx();
 
     await pool.addTxs([tx1]);
-<<<<<<< HEAD
-    const poolTx = await pool.getTxByHash(tx1.getTxHash());
-    expect(poolTx!.getTxHash()).toEqual(tx1.getTxHash());
-    expect(pool.getTxStatus(tx1.getTxHash())).resolves.toEqual('pending');
-    expect(pool.getPendingTxHashes()).resolves.toEqual([tx1.getTxHash()]);
-=======
     const poolTx = await pool.getTxByHash(await tx1.getTxHash());
     expect(await poolTx!.getTxHash()).toEqual(await tx1.getTxHash());
     await expect(pool.getTxStatus(await tx1.getTxHash())).resolves.toEqual('pending');
     await expect(pool.getPendingTxHashes()).resolves.toEqual([await tx1.getTxHash()]);
->>>>>>> 7a2870f3
   });
 
   it('Removes txs from the pool', async () => {
@@ -38,13 +31,8 @@
     await pool.addTxs([tx1]);
     await pool.deleteTxs([await tx1.getTxHash()]);
 
-<<<<<<< HEAD
-    expect(pool.getTxByHash(tx1.getTxHash())).resolves.toBeFalsy();
-    expect(pool.getTxStatus(tx1.getTxHash())).resolves.toBeUndefined();
-=======
     await expect(pool.getTxByHash(await tx1.getTxHash())).resolves.toBeFalsy();
     await expect(pool.getTxStatus(await tx1.getTxHash())).resolves.toBeUndefined();
->>>>>>> 7a2870f3
   });
 
   it('Marks txs as mined', async () => {
@@ -54,17 +42,10 @@
     await pool.addTxs([tx1, tx2]);
     await pool.markAsMined([await tx1.getTxHash()], 1);
 
-<<<<<<< HEAD
-    expect(pool.getTxByHash(tx1.getTxHash())).resolves.toEqual(tx1);
-    expect(pool.getTxStatus(tx1.getTxHash())).resolves.toEqual('mined');
-    expect(pool.getMinedTxHashes()).resolves.toEqual([[tx1.getTxHash(), 1]]);
-    expect(pool.getPendingTxHashes()).resolves.toEqual([tx2.getTxHash()]);
-=======
     await expect(pool.getTxByHash(await tx1.getTxHash())).resolves.toEqual(tx1);
     await expect(pool.getTxStatus(await tx1.getTxHash())).resolves.toEqual('mined');
     await expect(pool.getMinedTxHashes()).resolves.toEqual([[await tx1.getTxHash(), 1]]);
     await expect(pool.getPendingTxHashes()).resolves.toEqual([await tx2.getTxHash()]);
->>>>>>> 7a2870f3
   });
 
   it('Marks txs as pending after being mined', async () => {
@@ -74,13 +55,8 @@
     await pool.addTxs([tx1, tx2]);
     await pool.markAsMined([await tx1.getTxHash()], 1);
 
-<<<<<<< HEAD
-    await pool.markMinedAsPending([tx1.getTxHash()]);
-    expect(pool.getMinedTxHashes()).resolves.toEqual([]);
-=======
     await pool.markMinedAsPending([await tx1.getTxHash()]);
     await expect(pool.getMinedTxHashes()).resolves.toEqual([]);
->>>>>>> 7a2870f3
     const pending = await pool.getPendingTxHashes();
     expect(pending).toHaveLength(2);
     expect(pending).toEqual(expect.arrayContaining([await tx1.getTxHash(), await tx2.getTxHash()]));
@@ -93,31 +69,18 @@
     const someTxHashThatThisPeerDidNotSee = await tx2.getTxHash();
     await pool.addTxs([tx1]);
     // this peer knows that tx2 was mined, but it does not have the tx object
-<<<<<<< HEAD
-    await pool.markAsMined([tx1.getTxHash(), someTxHashThatThisPeerDidNotSee], 1);
-    expect(new Set(await pool.getMinedTxHashes())).toEqual(
-      new Set([
-        [tx1.getTxHash(), 1],
-=======
     await pool.markAsMined([await tx1.getTxHash(), someTxHashThatThisPeerDidNotSee], 1);
     expect(await pool.getMinedTxHashes()).toEqual(
       expect.arrayContaining([
         [await tx1.getTxHash(), 1],
->>>>>>> 7a2870f3
         [someTxHashThatThisPeerDidNotSee, 1],
       ]),
     );
 
     // reorg: both txs should now become available again
-<<<<<<< HEAD
-    await pool.markMinedAsPending([tx1.getTxHash(), someTxHashThatThisPeerDidNotSee]);
-    expect(pool.getMinedTxHashes()).resolves.toEqual([]);
-    expect(pool.getPendingTxHashes()).resolves.toEqual([tx1.getTxHash()]); // tx2 is not in the pool
-=======
     await pool.markMinedAsPending([await tx1.getTxHash(), someTxHashThatThisPeerDidNotSee]);
     await expect(pool.getMinedTxHashes()).resolves.toEqual([]);
     await expect(pool.getPendingTxHashes()).resolves.toEqual([await tx1.getTxHash()]); // tx2 is not in the pool
->>>>>>> 7a2870f3
   });
 
   it('Returns all transactions in the pool', async () => {
