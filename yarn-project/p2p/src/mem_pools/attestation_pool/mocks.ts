--- conflicted
+++ resolved
@@ -37,15 +37,8 @@
   const header = makeHeader(1, 2, slot);
   const payload = new ConsensusPayload(header, archive, txs);
 
-<<<<<<< HEAD
-  const message: `0x${string}` = `0x${(
-    await payload.getPayloadToSign(SignatureDomainSeperator.blockAttestation)
-  ).toString('hex')}`;
-  const sigString = await signer.signMessage({ message });
-=======
   const hash = getHashedSignaturePayloadEthSignedMessage(payload, SignatureDomainSeperator.blockAttestation);
   const signature = signer.sign(hash);
->>>>>>> 89cb8d33
 
   return new BlockAttestation(payload, signature);
 };