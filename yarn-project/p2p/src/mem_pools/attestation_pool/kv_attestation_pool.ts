--- conflicted
+++ resolved
@@ -1,5 +1,4 @@
 import { BlockAttestation } from '@aztec/circuit-types';
-import { type EthAddress } from '@aztec/foundation/eth-address';
 import { Fr } from '@aztec/foundation/fields';
 import { toArray } from '@aztec/foundation/iterable';
 import { createLogger } from '@aztec/foundation/log';
@@ -45,7 +44,6 @@
   }
 
   public async addAttestations(attestations: BlockAttestation[]): Promise<void> {
-<<<<<<< HEAD
     await this.store.transactionAsync(async () => {
       for (const attestation of attestations) {
         const slotNumber = attestation.payload.header.globalVariables.slotNumber;
@@ -63,24 +61,6 @@
         this.log.verbose(`Added attestation for slot ${slotNumber} from ${address}`);
       }
     });
-=======
-    for (const attestation of attestations) {
-      const slotNumber = attestation.payload.header.globalVariables.slotNumber;
-      const proposalId = attestation.archive.toString();
-      const address = (await attestation.getSender()).toString();
-
-      // Index the proposalId in the slot map
-      await this.attestations.set(slotNumber.toString(), proposalId);
-
-      // Store the actual attestation in the proposal map
-      const proposalMap = this.getProposalMap(slotNumber.toString(), proposalId);
-      await proposalMap.set(address, attestation.toBuffer());
-
-      this.log.verbose(`Added attestation for slot ${slotNumber.toNumber()} from ${address}`, {
-        slotNumber: slotNumber.toNumber(),
-      });
-    }
->>>>>>> 1c7d2089
 
     this.metrics.recordAddedObjects(attestations.length);
   }
