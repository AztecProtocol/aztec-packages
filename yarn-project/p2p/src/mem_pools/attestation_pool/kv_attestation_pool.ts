--- conflicted
+++ resolved
@@ -40,28 +40,16 @@
     return `${slotStr}-${proposalIdStr}`;
   }
 
-  private getAttestationKey(
-    slot: number | bigint | Fr | string,
-    proposalId: Fr | string,
-    address: EthAddress | string,
-  ): string {
-    const addressStr = typeof address === 'string' ? address : address.toString();
-    return `${this.getProposalKey(slot, proposalId)}-${addressStr}`;
+  private getAttestationKey(slot: number | bigint | Fr | string, proposalId: Fr | string, address: string): string {
+    return `${this.getProposalKey(slot, proposalId)}-${address}`;
   }
 
   public async addAttestations(attestations: BlockAttestation[]): Promise<void> {
-<<<<<<< HEAD
     await this.store.transactionAsync(async () => {
       for (const attestation of attestations) {
         const slotNumber = attestation.payload.header.globalVariables.slotNumber;
         const proposalId = attestation.archive;
-        const address = attestation.getSender();
-=======
-    for (const attestation of attestations) {
-      const slotNumber = attestation.payload.header.globalVariables.slotNumber.toString();
-      const proposalId = attestation.archive.toString();
-      const address = (await attestation.getSender()).toString();
->>>>>>> 3d40260d
+        const address = (await attestation.getSender()).toString();
 
         await this.attestations.set(this.getAttestationKey(slotNumber, proposalId, address), attestation.toBuffer());
 
@@ -156,7 +144,7 @@
       for (const attestation of attestations) {
         const slotNumber = attestation.payload.header.globalVariables.slotNumber;
         const proposalId = attestation.archive;
-        const address = attestation.getSender();
+        const address = (await attestation.getSender()).toString();
 
         await this.attestations.delete(this.getAttestationKey(slotNumber, proposalId, address));
         await this.attestationsForProposal.deleteValue(
@@ -164,12 +152,6 @@
           this.getAttestationKey(slotNumber, proposalId, address),
         );
 
-<<<<<<< HEAD
-=======
-      if (proposalMap) {
-        const address = (await attestation.getSender()).toString();
-        deletionPromises.push(proposalMap.delete(address));
->>>>>>> 3d40260d
         this.log.debug(`Deleted attestation for slot ${slotNumber} from ${address}`);
       }
     });
