--- conflicted
+++ resolved
@@ -1,34 +1,11 @@
-<<<<<<< HEAD
-import { InMemoryP2PCLient } from './memory_p2p_client.js';
-import { MockRollupSource } from './mocks.js';
-=======
 // import { InMemoryP2PCLient } from './memory_p2p_client.js';
 // import { MockBlockSource } from './mocks.js';
 
 export * from './client/index.js';
->>>>>>> 6b97f734
 
 /**
  * Main function of P2P in-memory client that runs at init.
  */
-<<<<<<< HEAD
-async function main() {
-  // TODO: replace with actual rollup source that gets instantiated with env variables
-  const rollupSource = new MockRollupSource();
-  const p2pClient = new InMemoryP2PCLient(rollupSource);
-  await p2pClient.start();
-
-  const shutdown = async () => {
-    await p2pClient.stop();
-    process.exit(0);
-  };
-
-  process.once('SIGINT', shutdown);
-  process.once('SIGTERM', shutdown);
-}
-
-main().catch(err => console.log('ERROR in main p2p function: ', err));
-=======
 // async function main() {
 //   // TODO: replace with actual rollup source that gets instantiated with env variables
 //   const rollupSource = new MockBlockSource();
@@ -44,5 +21,4 @@
 //   process.once('SIGTERM', shutdown);
 // }
 
-// main().catch(err => console.log('ERROR in main p2p function: ', err));
->>>>>>> 6b97f734
+// main().catch(err => console.log('ERROR in main p2p function: ', err));