import type { EpochCache } from '@aztec/epoch-cache';
import { timesParallel } from '@aztec/foundation/collection';
import { createLogger } from '@aztec/foundation/log';
import type { DataStoreConfig } from '@aztec/kv-store/config';
import { openTmpStore } from '@aztec/kv-store/lmdb-v2';
import type { L2BlockSource } from '@aztec/stdlib/block';
import { type ChainConfig, emptyChainConfig } from '@aztec/stdlib/config';
import type { ContractDataSource } from '@aztec/stdlib/contract';
import type { ClientProtocolCircuitVerifier, WorldStateSynchronizer } from '@aztec/stdlib/interfaces/server';
import type { P2PClientType } from '@aztec/stdlib/p2p';
import type { Tx } from '@aztec/stdlib/tx';
import { compressComponentVersions } from '@aztec/stdlib/versioning';
import { type TelemetryClient, getTelemetryClient } from '@aztec/telemetry-client';

import { SignableENR } from '@chainsafe/enr';
import { gossipsub } from '@chainsafe/libp2p-gossipsub';
import { noise } from '@chainsafe/libp2p-noise';
import { yamux } from '@chainsafe/libp2p-yamux';
import { bootstrap } from '@libp2p/bootstrap';
import { identify } from '@libp2p/identify';
import type { PrivateKey } from '@libp2p/interface';
import { tcp } from '@libp2p/tcp';
import { multiaddr } from '@multiformats/multiaddr';
import getPort from 'get-port';
import { type Libp2p, type Libp2pOptions, createLibp2p } from 'libp2p';

import { BootstrapNode } from '../bootstrap/bootstrap.js';
import type { BootnodeConfig, P2PConfig } from '../config.js';
import type { MemPools } from '../mem_pools/interface.js';
import { DiscV5Service } from '../services/discv5/discV5_service.js';
import { LibP2PService } from '../services/libp2p/libp2p_service.js';
import { PeerManager } from '../services/peer-manager/peer_manager.js';
import { PeerScoring } from '../services/peer-manager/peer_scoring.js';
import type { P2PReqRespConfig } from '../services/reqresp/config.js';
import {
  ReqRespSubProtocol,
  type ReqRespSubProtocolHandlers,
  type ReqRespSubProtocolRateLimits,
  type ReqRespSubProtocolValidators,
  noopValidator,
} from '../services/reqresp/interface.js';
import { pingHandler } from '../services/reqresp/protocols/index.js';
import { ReqResp } from '../services/reqresp/reqresp.js';
<<<<<<< HEAD
import { type PubSubLibp2p, convertToMultiaddr, createSecp256k1PrivateKey, privateKeyToHex } from '../util.js';
=======
import { type FullLibp2p, type PubSubLibp2p, convertToMultiaddr, createLibP2PPeerIdFromPrivateKey } from '../util.js';
import { getVersions } from '../versioning.js';
>>>>>>> d5c48d85

/**
 * Creates a libp2p node, pre configured.
 * @param boostrapAddrs - an optional list of bootstrap addresses
 * @returns Lip2p node
 */
export async function createLibp2pNode(
  boostrapAddrs: string[] = [],
  privateKey?: PrivateKey,
  port?: number,
  enableGossipSub: boolean = false,
  start: boolean = true,
): Promise<FullLibp2p> {
  port = port ?? (await getPort());
  const options: Libp2pOptions = {
    start,
    addresses: {
      listen: [`/ip4/127.0.0.1/tcp/${port}`],
      announce: [`/ip4/127.0.0.1/tcp/${port}`],
    },
    connectionEncrypters: [noise()],
    streamMuxers: [yamux()],
    transports: [tcp()],
    services: {
      identify: identify({
        protocolPrefix: 'aztec',
      }),
    },
  };

  if (boostrapAddrs.length > 0) {
    options.peerDiscovery = [
      bootstrap({
        list: boostrapAddrs,
      }),
    ];
  }

  if (privateKey) {
    options.privateKey = privateKey;
  }

  if (enableGossipSub) {
    options.services!.pubsub = gossipsub({
      allowPublishToZeroTopicPeers: true,
    });
  }

  return (await createLibp2p(options)) as FullLibp2p;
}

/**
 * Test Libp2p service
 * P2P functionality is operational, however everything else is default
 */
export async function createTestLibP2PService<T extends P2PClientType>(
  clientType: T,
  boostrapAddrs: string[] = [],
  archiver: L2BlockSource & ContractDataSource,
  worldStateSynchronizer: WorldStateSynchronizer,
  epochCache: EpochCache,
  mempools: MemPools<T>,
  telemetry: TelemetryClient,
  port: number = 0,
  privateKey?: PrivateKey,
  chainConfig: ChainConfig = emptyChainConfig,
) {
  privateKey = privateKey ?? (await createSecp256k1PrivateKey());
  const config = {
    p2pIp: `127.0.0.1`,
    p2pPort: port,
    bootstrapNodes: boostrapAddrs,
    peerCheckIntervalMS: 1000,
    maxPeerCount: 5,
    p2pEnabled: true,
    peerIdPrivateKey: privateKeyToHex(privateKey),
    bootstrapNodeEnrVersionCheck: false,
    ...chainConfig,
  } as P2PConfig & DataStoreConfig;
  const discoveryService = new DiscV5Service(privateKey, config, 'test-reqresp-node', telemetry);
  const proofVerifier = new AlwaysTrueCircuitVerifier();

  // No bootstrap nodes provided as the libp2p service will register them in the constructor
  const p2pNode = await createLibp2pNode([], privateKey, port, /*enable gossip */ true, /**start */ false);

  // Duplicated setup code from Libp2pService.new
  const peerScoring = new PeerScoring(config);
  const reqresp = new ReqResp(config, p2pNode, peerScoring);
  const versions = getVersions(config);
  const protocolVersion = compressComponentVersions(versions);
  const peerManager = new PeerManager(
    p2pNode,
    discoveryService,
    config,
    telemetry,
    createLogger(`p2p:peer_manager`),
    peerScoring,
    reqresp,
    worldStateSynchronizer,
    protocolVersion,
  );

  p2pNode.services.pubsub.score.params.appSpecificWeight = 10;
  p2pNode.services.pubsub.score.params.appSpecificScore = (peerId: string) => peerManager.getPeerScore(peerId);

  return new LibP2PService<T>(
    clientType,
    config,
    p2pNode as PubSubLibp2p,
    discoveryService,
    reqresp,
    peerManager,
    mempools,
    archiver,
    epochCache,
    proofVerifier,
    worldStateSynchronizer,
    telemetry,
  );
}

/**
 * A p2p / req resp node pairing the req node will always contain the p2p node.
 * they are provided as a pair to allow access the p2p node directly
 */
export type ReqRespNode = {
  p2p: Libp2p;
  req: ReqResp;
};

// Mock sub protocol handlers
export const MOCK_SUB_PROTOCOL_HANDLERS: ReqRespSubProtocolHandlers = {
  [ReqRespSubProtocol.PING]: pingHandler,
  [ReqRespSubProtocol.STATUS]: (_msg: any) => Promise.resolve(Buffer.from('status')),
  [ReqRespSubProtocol.TX]: (_msg: any) => Promise.resolve(Buffer.from('tx')),
  [ReqRespSubProtocol.GOODBYE]: (_msg: any) => Promise.resolve(Buffer.from('goodbye')),
  [ReqRespSubProtocol.BLOCK]: (_msg: any) => Promise.resolve(Buffer.from('block')),
};

// By default, all requests are valid
// If you want to test an invalid response, you can override the validator
export const MOCK_SUB_PROTOCOL_VALIDATORS: ReqRespSubProtocolValidators = {
  [ReqRespSubProtocol.PING]: noopValidator,
  [ReqRespSubProtocol.STATUS]: noopValidator,
  [ReqRespSubProtocol.TX]: noopValidator,
  [ReqRespSubProtocol.GOODBYE]: noopValidator,
  [ReqRespSubProtocol.BLOCK]: noopValidator,
};

/**
 * @param numberOfNodes - the number of nodes to create
 * @returns An array of the created nodes
 */
export const createNodes = (
  peerScoring: PeerScoring,
  numberOfNodes: number,
  rateLimits: Partial<ReqRespSubProtocolRateLimits> = {},
): Promise<ReqRespNode[]> => {
  return timesParallel(numberOfNodes, () => createReqResp(peerScoring, rateLimits));
};

export const startNodes = async (
  nodes: ReqRespNode[],
  subProtocolHandlers = MOCK_SUB_PROTOCOL_HANDLERS,
  subProtocolValidators = MOCK_SUB_PROTOCOL_VALIDATORS,
) => {
  for (const node of nodes) {
    await node.req.start(subProtocolHandlers, subProtocolValidators);
  }
};

export const stopNodes = async (nodes: ReqRespNode[]): Promise<void> => {
  const stopPromises = nodes.flatMap(node => [node.req.stop(), node.p2p.stop()]);
  await Promise.all(stopPromises);
};

// Create a req resp node, exposing the underlying p2p node
export const createReqResp = async (
  peerScoring: PeerScoring,
  rateLimits: Partial<ReqRespSubProtocolRateLimits> = {},
): Promise<ReqRespNode> => {
  const p2p = await createLibp2pNode();
  const config: P2PReqRespConfig = {
    overallRequestTimeoutMs: 4000,
    individualRequestTimeoutMs: 2000,
    p2pOptimisticNegotiation: false,
  };
  const req = new ReqResp(config, p2p, peerScoring, undefined, rateLimits);
  return { p2p, req };
};

// Given a node list; hand shake all of the nodes with each other
export const connectToPeers = async (nodes: ReqRespNode[]): Promise<void> => {
  for (const node of nodes) {
    for (const otherNode of nodes) {
      if (node === otherNode) {
        continue;
      }
      const addr = otherNode.p2p.getMultiaddrs()[0];
      await node.p2p.dial(addr);
    }
  }
};

// Mock circuit verifier for testing - reimplementation from bb to avoid dependency
export class AlwaysTrueCircuitVerifier implements ClientProtocolCircuitVerifier {
  stop(): Promise<void> {
    return Promise.resolve();
  }
  verifyProof(_tx: Tx): Promise<boolean> {
    return Promise.resolve(true);
  }
}
export class AlwaysFalseCircuitVerifier implements ClientProtocolCircuitVerifier {
  stop(): Promise<void> {
    return Promise.resolve();
  }
  verifyProof(_tx: Tx): Promise<boolean> {
    return Promise.resolve(false);
  }
}

// Bootnodes
export function createBootstrapNodeConfig(
  privateKey: PrivateKey,
  port: number,
  chainConfig: ChainConfig,
): BootnodeConfig {
  return {
    l1ChainId: chainConfig.l1ChainId,
    p2pIp: '127.0.0.1',
    p2pPort: port,
    peerIdPrivateKey: privateKeyToHex(privateKey),
    dataDirectory: undefined,
    dataStoreMapSizeKB: 0,
    bootstrapNodes: [],
    listenAddress: '127.0.0.1',
  };
}

export function createBootstrapNodeFromPrivateKey(
  privateKey: PrivateKey,
  port: number,
  telemetry: TelemetryClient = getTelemetryClient(),
  chainConfig: ChainConfig = emptyChainConfig,
): Promise<BootstrapNode> {
  const config = createBootstrapNodeConfig(privateKey, port, chainConfig);
  return startBootstrapNode(config, telemetry);
}

/**
 * Create a bootstrap node ENR
 * @param privateKey - the private key of the bootstrap node
 * @param port - the port of the bootstrap node
 * @returns the bootstrap node ENR
 */
export function getBootstrapNodeEnr(privateKey: PrivateKey, port: number) {
  const enr = SignableENR.createFromPrivateKey(privateKey);
  const listenAddrUdp = multiaddr(convertToMultiaddr('127.0.0.1', port, 'udp'));
  enr.setLocationMultiaddr(listenAddrUdp);

  return enr;
}

export async function createBootstrapNode(
  port: number,
  telemetry: TelemetryClient = getTelemetryClient(),
  chainConfig: ChainConfig = emptyChainConfig,
): Promise<BootstrapNode> {
  const privateKey = await createSecp256k1PrivateKey();
  const config = createBootstrapNodeConfig(privateKey, port, chainConfig);

  return startBootstrapNode(config, telemetry);
}

async function startBootstrapNode(config: BootnodeConfig, telemetry: TelemetryClient) {
  // Open an ephemeral store that will only exist in memory
  const store = await openTmpStore('bootstrap-node', true);
  const bootstrapNode = new BootstrapNode(store, telemetry);
  await bootstrapNode.start(config);
  return bootstrapNode;
}<|MERGE_RESOLUTION|>--- conflicted
+++ resolved
@@ -41,12 +41,14 @@
 } from '../services/reqresp/interface.js';
 import { pingHandler } from '../services/reqresp/protocols/index.js';
 import { ReqResp } from '../services/reqresp/reqresp.js';
-<<<<<<< HEAD
-import { type PubSubLibp2p, convertToMultiaddr, createSecp256k1PrivateKey, privateKeyToHex } from '../util.js';
-=======
-import { type FullLibp2p, type PubSubLibp2p, convertToMultiaddr, createLibP2PPeerIdFromPrivateKey } from '../util.js';
+import {
+  type FullLibp2p,
+  type PubSubLibp2p,
+  convertToMultiaddr,
+  createSecp256k1PrivateKey,
+  privateKeyToHex,
+} from '../util.js';
 import { getVersions } from '../versioning.js';
->>>>>>> d5c48d85
 
 /**
  * Creates a libp2p node, pre configured.
