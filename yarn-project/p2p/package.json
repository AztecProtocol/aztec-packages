--- conflicted
+++ resolved
@@ -35,7 +35,6 @@
     "@aztec/circuits.js": "workspace:^",
     "@aztec/foundation": "workspace:^",
     "@aztec/types": "workspace:^",
-<<<<<<< HEAD
     "@chainsafe/libp2p-noise": "^12.0.0",
     "@chainsafe/libp2p-yamux": "^4.0.2",
     "@libp2p/bootstrap": "^8.0.0",
@@ -46,9 +45,7 @@
     "@libp2p/tcp": "^7.0.1",
     "libp2p": "^0.45.1",
     "multiaddr": "^10.0.1",
-=======
     "lodash.times": "^4.3.2",
->>>>>>> 4ffbe9c9
     "sha3": "^2.1.4",
     "tslib": "^2.4.0"
   },
