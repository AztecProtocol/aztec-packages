{
  "extends": "..",
  "compilerOptions": {
    "outDir": "dest",
    "rootDir": "src",
    "tsBuildInfoFile": ".tsbuildinfo"
  },
  "references": [
    {
      "path": "../circuit-types"
    },
    {
      "path": "../circuits.js"
    },
    {
<<<<<<< HEAD
      "path": "../kv-store"
=======
      "path": "../foundation"
>>>>>>> 208991ae
    },
    {
      "path": "../types"
    }
  ],
  "include": ["src"]
}<|MERGE_RESOLUTION|>--- conflicted
+++ resolved
@@ -13,14 +13,10 @@
       "path": "../circuits.js"
     },
     {
-<<<<<<< HEAD
-      "path": "../kv-store"
-=======
       "path": "../foundation"
->>>>>>> 208991ae
     },
     {
-      "path": "../types"
+      "path": "../kv-store"
     }
   ],
   "include": ["src"]
