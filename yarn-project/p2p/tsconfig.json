{
  "extends": "..",
  "compilerOptions": {
    "outDir": "dest",
    "rootDir": "src",
    "tsBuildInfoFile": ".tsbuildinfo",
    "moduleResolution": "nodenext",
<<<<<<< HEAD
    "types": [
      "node",
      "jest"
    ]
  },
  "references": [
    {
      "path": "../world-state/tsconfig.dest.json"
    },
    {
      "path": "../archiver/tsconfig.dest.json"
    },
    {
      "path": "../foundation/tsconfig.dest.json"
    }
  ],
  "include": [
    "src"
  ]
=======
    "types": ["node", "jest"]
  },
  "references": [
    {
      "path": "../archiver/tsconfig.dest.json"
    }
  ],
  "include": ["src"]
>>>>>>> 6b97f734
}<|MERGE_RESOLUTION|>--- conflicted
+++ resolved
@@ -5,27 +5,6 @@
     "rootDir": "src",
     "tsBuildInfoFile": ".tsbuildinfo",
     "moduleResolution": "nodenext",
-<<<<<<< HEAD
-    "types": [
-      "node",
-      "jest"
-    ]
-  },
-  "references": [
-    {
-      "path": "../world-state/tsconfig.dest.json"
-    },
-    {
-      "path": "../archiver/tsconfig.dest.json"
-    },
-    {
-      "path": "../foundation/tsconfig.dest.json"
-    }
-  ],
-  "include": [
-    "src"
-  ]
-=======
     "types": ["node", "jest"]
   },
   "references": [
@@ -34,5 +13,4 @@
     }
   ],
   "include": ["src"]
->>>>>>> 6b97f734
 }