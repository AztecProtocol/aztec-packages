--- conflicted
+++ resolved
@@ -1,18 +1,12 @@
 {
   "extends": ".",
-<<<<<<< HEAD
   "references": [
     {
       "path": "../foundation/tsconfig.dest.json"
+    },
+    {
+      "path": "../ethereum.js/tsconfig.dest.json"
     }
   ],
   "exclude": ["**/*.test.*", "**/fixtures/*"]
-=======
-  "exclude": ["**/*.test.*", "**/fixtures/*"],
-  "references": [
-    {
-      "path": "../ethereum.js/tsconfig.dest.json"
-    }
-  ]
->>>>>>> 07892a00
 }