{
  "compilerOptions": {
    "target": "es2020",
    "lib": [
      "dom",
      "esnext",
      "es2017.object"
    ],
    "module": "NodeNext",
    "moduleResolution": "NodeNext",
    "strict": true,
    "rootDir": ".",
    "declaration": true,
    "allowSyntheticDefaultImports": true,
    "esModuleInterop": true,
    "downlevelIteration": true,
    "inlineSourceMap": true,
    "declarationMap": true,
    "importHelpers": true,
    "resolveJsonModule": true,
    "composite": true,
    "skipLibCheck": true
  },
  "references": [
<<<<<<< HEAD
    {
      "path": "acir-simulator/tsconfig.json"
    },
    {
      "path": "archiver/tsconfig.json"
    },
    {
      "path": "aztec-faucet/tsconfig.json"
    },
    {
      "path": "aztec.js/tsconfig.json"
    },
    {
      "path": "aztec-node/tsconfig.json"
    },
    {
      "path": "pxe/tsconfig.json"
    },
    {
      "path": "aztec/tsconfig.json"
    },
    {
      "path": "circuits.js/tsconfig.json"
    },
    {
      "path": "cli/tsconfig.json"
    },
    {
      "path": "end-to-end/tsconfig.json"
    },
    {
      "path": "foundation/tsconfig.json"
    },
    {
      "path": "key-store/tsconfig.json"
    },
    {
      "path": "l1-artifacts/tsconfig.json"
    },
    {
      "path": "merkle-tree/tsconfig.json"
    },
    {
      "path": "noir-contracts/tsconfig.json"
    },
    {
      "path": "noir-compiler/tsconfig.json"
    },
    {
      "path": "noir-protocol-circuits/tsconfig.json"
    },
    {
      "path": "p2p/tsconfig.json"
    },
    {
      "path": "p2p-bootstrap/tsconfig.json"
    },
    {
      "path": "prover-client/tsconfig.json"
    },
    {
      "path": "sequencer-client/tsconfig.json"
    },
    {
      "path": "types/tsconfig.json"
    },
    {
      "path": "world-state/tsconfig.json"
    },
    {
      "path": "scripts/tsconfig.json"
    }
=======
    { "path": "accounts/tsconfig.json" },
    { "path": "acir-simulator/tsconfig.json" },
    { "path": "archiver/tsconfig.json" },
    { "path": "aztec-faucet/tsconfig.json" },
    { "path": "aztec.js/tsconfig.json" },
    { "path": "aztec-node/tsconfig.json" },
    { "path": "pxe/tsconfig.json" },
    { "path": "aztec-sandbox/tsconfig.json" },
    { "path": "circuits.js/tsconfig.json" },
    { "path": "cli/tsconfig.json" },
    { "path": "end-to-end/tsconfig.json" },
    { "path": "foundation/tsconfig.json" },
    { "path": "key-store/tsconfig.json" },
    { "path": "l1-artifacts/tsconfig.json" },
    { "path": "merkle-tree/tsconfig.json" },
    { "path": "noir-contracts/tsconfig.json" },
    { "path": "noir-compiler/tsconfig.json" },
    { "path": "noir-protocol-circuits/tsconfig.json" },
    { "path": "p2p/tsconfig.json" },
    { "path": "p2p-bootstrap/tsconfig.json" },
    { "path": "prover-client/tsconfig.json" },
    { "path": "sequencer-client/tsconfig.json" },
    { "path": "types/tsconfig.json" },
    { "path": "world-state/tsconfig.json" },
    { "path": "scripts/tsconfig.json" }
>>>>>>> 60b59dac
  ],
  "files": [
    "./@types/jest/index.d.ts"
  ]
}<|MERGE_RESOLUTION|>--- conflicted
+++ resolved
@@ -22,80 +22,6 @@
     "skipLibCheck": true
   },
   "references": [
-<<<<<<< HEAD
-    {
-      "path": "acir-simulator/tsconfig.json"
-    },
-    {
-      "path": "archiver/tsconfig.json"
-    },
-    {
-      "path": "aztec-faucet/tsconfig.json"
-    },
-    {
-      "path": "aztec.js/tsconfig.json"
-    },
-    {
-      "path": "aztec-node/tsconfig.json"
-    },
-    {
-      "path": "pxe/tsconfig.json"
-    },
-    {
-      "path": "aztec/tsconfig.json"
-    },
-    {
-      "path": "circuits.js/tsconfig.json"
-    },
-    {
-      "path": "cli/tsconfig.json"
-    },
-    {
-      "path": "end-to-end/tsconfig.json"
-    },
-    {
-      "path": "foundation/tsconfig.json"
-    },
-    {
-      "path": "key-store/tsconfig.json"
-    },
-    {
-      "path": "l1-artifacts/tsconfig.json"
-    },
-    {
-      "path": "merkle-tree/tsconfig.json"
-    },
-    {
-      "path": "noir-contracts/tsconfig.json"
-    },
-    {
-      "path": "noir-compiler/tsconfig.json"
-    },
-    {
-      "path": "noir-protocol-circuits/tsconfig.json"
-    },
-    {
-      "path": "p2p/tsconfig.json"
-    },
-    {
-      "path": "p2p-bootstrap/tsconfig.json"
-    },
-    {
-      "path": "prover-client/tsconfig.json"
-    },
-    {
-      "path": "sequencer-client/tsconfig.json"
-    },
-    {
-      "path": "types/tsconfig.json"
-    },
-    {
-      "path": "world-state/tsconfig.json"
-    },
-    {
-      "path": "scripts/tsconfig.json"
-    }
-=======
     { "path": "accounts/tsconfig.json" },
     { "path": "acir-simulator/tsconfig.json" },
     { "path": "archiver/tsconfig.json" },
@@ -103,7 +29,7 @@
     { "path": "aztec.js/tsconfig.json" },
     { "path": "aztec-node/tsconfig.json" },
     { "path": "pxe/tsconfig.json" },
-    { "path": "aztec-sandbox/tsconfig.json" },
+    { "path": "aztec/tsconfig.json" },
     { "path": "circuits.js/tsconfig.json" },
     { "path": "cli/tsconfig.json" },
     { "path": "end-to-end/tsconfig.json" },
@@ -121,7 +47,6 @@
     { "path": "types/tsconfig.json" },
     { "path": "world-state/tsconfig.json" },
     { "path": "scripts/tsconfig.json" }
->>>>>>> 60b59dac
   ],
   "files": [
     "./@types/jest/index.d.ts"
