--- conflicted
+++ resolved
@@ -3,13 +3,9 @@
 import type { EthAddress } from '@aztec/foundation/eth-address';
 import { createLogger } from '@aztec/foundation/log';
 
-<<<<<<< HEAD
 import { type Hex, createPublicClient, fallback, http } from 'viem';
 
 import type { ViemPublicClient } from './types.js';
-=======
-import type { Hex } from 'viem';
->>>>>>> f887efc9
 
 /**
  * A class that provides utility functions for interacting with ethereum (L1).
