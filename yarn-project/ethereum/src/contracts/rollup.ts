--- conflicted
+++ resolved
@@ -540,11 +540,7 @@
         address: this.address,
         abi: RollupAbi,
         functionName: 'canProposeAtTime',
-<<<<<<< HEAD
-        args: [timeOfNextL1Slot, `0x${lastHeaderHash.toString('hex')}`],
-=======
-        args: [timeOfNextL1Slot, `0x${archive.toString('hex')}`, who],
->>>>>>> 836cfefc
+        args: [timeOfNextL1Slot, `0x${lastHeaderHash.toString('hex')}`, who],
         account,
         stateOverride: await this.makePendingBlockNumberOverride(opts.forcePendingBlockNumber),
       });
