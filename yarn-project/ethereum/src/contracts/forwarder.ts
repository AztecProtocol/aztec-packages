import { toHex } from '@aztec/foundation/bigint-buffer';
import type { Logger } from '@aztec/foundation/log';
import { ForwarderAbi, ForwarderBytecode } from '@aztec/l1-artifacts';

import {
  type EncodeFunctionDataParameters,
  type GetContractReturnType,
  type Hex,
  encodeFunctionData,
  getContract,
} from 'viem';

import { deployL1Contract } from '../deploy_l1_contracts.js';
<<<<<<< HEAD
import { type L1BlobInputs, type L1GasConfig, type L1TxRequest, type L1TxUtils } from '../l1_tx_utils.js';
import type { L1Clients, ViemPublicClient, ViemWalletClient } from '../types.js';
=======
import type { L1BlobInputs, L1GasConfig, L1TxRequest, L1TxUtils } from '../l1_tx_utils.js';
import type { L1Clients } from '../types.js';
>>>>>>> f887efc9
import { RollupContract } from './rollup.js';

export class ForwarderContract {
  private readonly forwarder: GetContractReturnType<typeof ForwarderAbi, ViemPublicClient>;

  constructor(public readonly client: L1Clients['publicClient'], address: Hex, public readonly rollupAddress: Hex) {
    this.forwarder = getContract({ address, abi: ForwarderAbi, client });
  }

  static async create(
    owner: Hex,
    walletClient: ViemWalletClient,
    publicClient: ViemPublicClient,
    logger: Logger,
    rollupAddress: Hex,
  ) {
    logger.info('Deploying forwarder contract');

    const { address, txHash } = await deployL1Contract(
      walletClient,
      publicClient,
      ForwarderAbi,
      ForwarderBytecode,
      [owner],
      owner,
      undefined,
      logger,
    );

    if (txHash) {
      await publicClient.waitForTransactionReceipt({ hash: txHash });
    }

    logger.info(`Forwarder contract deployed at ${address} with owner ${owner}`);

    return new ForwarderContract(publicClient, address.toString(), rollupAddress);
  }

  public getAddress() {
    return this.forwarder.address;
  }

  public async forward(
    requests: L1TxRequest[],
    l1TxUtils: L1TxUtils,
    gasConfig: L1GasConfig | undefined,
    blobConfig: L1BlobInputs | undefined,
    logger: Logger,
  ) {
    requests = requests.filter(request => request.to !== null);
    const toArgs = requests.map(request => request.to!);
    const dataArgs = requests.map(request => request.data!);
    const forwarderFunctionData: EncodeFunctionDataParameters<typeof ForwarderAbi, 'forward'> = {
      abi: ForwarderAbi,
      functionName: 'forward',
      args: [toArgs, dataArgs],
    };
    const encodedForwarderData = encodeFunctionData(forwarderFunctionData);

    const { receipt, gasPrice } = await l1TxUtils.sendAndMonitorTransaction(
      {
        to: this.forwarder.address,
        data: encodedForwarderData,
      },
      gasConfig,
      blobConfig,
    );

    if (receipt.status === 'success') {
      const stats = await l1TxUtils.getTransactionStats(receipt.transactionHash);
      return { receipt, gasPrice, stats };
    } else {
      logger.error('Forwarder transaction failed', undefined, { receipt });

      const args = {
        ...forwarderFunctionData,
        address: this.forwarder.address,
      };

      let errorMsg: string | undefined;

      if (blobConfig) {
        const maxFeePerBlobGas = blobConfig.maxFeePerBlobGas ?? gasPrice.maxFeePerBlobGas;
        if (maxFeePerBlobGas === undefined) {
          errorMsg = 'maxFeePerBlobGas is required to get the error message';
        } else {
          logger.debug('Trying to get error from reverted tx with blob config');
          errorMsg = await l1TxUtils.tryGetErrorFromRevertedTx(
            encodedForwarderData,
            args,
            {
              blobs: blobConfig.blobs,
              kzg: blobConfig.kzg,
              maxFeePerBlobGas,
            },
            [
              {
                address: this.rollupAddress,
                stateDiff: [
                  {
                    slot: toHex(RollupContract.checkBlobStorageSlot, true),
                    value: toHex(0n, true),
                  },
                ],
              },
            ],
          );
        }
      } else {
        logger.debug('Trying to get error from reverted tx without blob config');
        errorMsg = await l1TxUtils.tryGetErrorFromRevertedTx(encodedForwarderData, args, undefined, []);
      }

      return { receipt, gasPrice, errorMsg };
    }
  }
}<|MERGE_RESOLUTION|>--- conflicted
+++ resolved
@@ -11,13 +11,8 @@
 } from 'viem';
 
 import { deployL1Contract } from '../deploy_l1_contracts.js';
-<<<<<<< HEAD
-import { type L1BlobInputs, type L1GasConfig, type L1TxRequest, type L1TxUtils } from '../l1_tx_utils.js';
+import type { L1BlobInputs, L1GasConfig, L1TxRequest, L1TxUtils } from '../l1_tx_utils.js';
 import type { L1Clients, ViemPublicClient, ViemWalletClient } from '../types.js';
-=======
-import type { L1BlobInputs, L1GasConfig, L1TxRequest, L1TxUtils } from '../l1_tx_utils.js';
-import type { L1Clients } from '../types.js';
->>>>>>> f887efc9
 import { RollupContract } from './rollup.js';
 
 export class ForwarderContract {
