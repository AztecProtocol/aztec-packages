--- conflicted
+++ resolved
@@ -46,15 +46,9 @@
  * @param account - The account to sign with (optional if hoisted on wallet client)
  * @returns The EIP-712 signature
  */
-<<<<<<< HEAD
 export async function signVoteWithSig(
   signer: (msg: TypedDataDefinition) => Promise<Hex>,
-  proposal: Hex,
-=======
-export async function signSignalWithSig(
-  signer: (msg: Hex) => Promise<Hex>,
   payload: Hex,
->>>>>>> acd3a0c2
   nonce: bigint,
   round: bigint,
   verifyingContract: Hex,
@@ -81,11 +75,6 @@
     round,
   };
 
-<<<<<<< HEAD
-  const typedData = { domain, types, primaryType: 'Vote', message };
+  const typedData = { domain, types, primaryType: 'Signal', message };
   return Signature.fromString(await signer(typedData));
-=======
-  const msg = hashTypedData({ domain, types, primaryType: 'Signal', message });
-  return Signature.fromString(await signer(msg));
->>>>>>> acd3a0c2
 }