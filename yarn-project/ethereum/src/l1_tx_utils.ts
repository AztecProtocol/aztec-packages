import { compactArray, times } from '@aztec/foundation/collection';
import {
  type ConfigMappingsType,
  bigintConfigHelper,
  getDefaultConfig,
  numberConfigHelper,
} from '@aztec/foundation/config';
import { type Logger } from '@aztec/foundation/log';
import { makeBackoff, retry } from '@aztec/foundation/retry';
import { sleep } from '@aztec/foundation/sleep';

import {
  type Abi,
  type Account,
  type Address,
  type BaseError,
  type BlockOverrides,
  type Chain,
  type ContractFunctionExecutionError,
  type FallbackTransport,
  type GetTransactionReturnType,
  type Hex,
  type HttpTransport,
  MethodNotFoundRpcError,
  MethodNotSupportedRpcError,
  type PublicClient,
  type StateOverride,
  type TransactionReceipt,
  type WalletClient,
  formatGwei,
  getContractError,
  hexToBytes,
} from 'viem';

<<<<<<< HEAD
// import { type L1Clients } from './deploy_l1_contracts.js';
=======
import { type L1Clients } from './types.js';
>>>>>>> e6f5a09e
import { formatViemError } from './utils.js';

// 1_000_000_000 Gwei = 1 ETH
// 1_000_000_000 Wei = 1 Gwei
// 1_000_000_000_000_000_000 Wei = 1 ETH

const WEI_CONST = 1_000_000_000n;

// @note using this large gas limit to avoid the issue of `gas limit too low` when estimating gas in reth
const LARGE_GAS_LIMIT = 10_000_000n;

// setting a minimum bump percentage to 10% due to geth's implementation
// https://github.com/ethereum/go-ethereum/blob/e3d61e6db028c412f74bc4d4c7e117a9e29d0de0/core/txpool/legacypool/list.go#L298
const MIN_REPLACEMENT_BUMP_PERCENTAGE = 10;

// setting a minimum bump percentage to 100% due to geth's implementation
// https://github.com/ethereum/go-ethereum/blob/e3d61e6db028c412f74bc4d4c7e117a9e29d0de0/core/txpool/blobpool/config.go#L34
const MIN_BLOB_REPLACEMENT_BUMP_PERCENTAGE = 100;

// Avg ethereum block time is ~12s
const BLOCK_TIME_MS = 12_000;

export interface L1TxUtilsConfig {
  /**
   * How much to increase calculated gas limit.
   */
  gasLimitBufferPercentage?: number;
  /**
   * Maximum gas price in gwei
   */
  maxGwei?: bigint;
  /**
   * Minimum gas price in gwei
   */
  minGwei?: bigint;
  /**
   * Maximum blob fee per gas in gwei
   */
  maxBlobGwei?: bigint;
  /**
   * Priority fee bump percentage
   */
  priorityFeeBumpPercentage?: number;
  /**
   * How much to increase priority fee by each attempt (percentage)
   */
  priorityFeeRetryBumpPercentage?: number;
  /**
   * Fixed priority fee per gas in Gwei. Overrides any priority fee bump percentage config
   */
  fixedPriorityFeePerGas?: number;
  /**
   * Maximum number of speed-up attempts
   */
  maxAttempts?: number;
  /**
   * How often to check tx status
   */
  checkIntervalMs?: number;
  /**
   * How long before considering tx stalled
   */
  stallTimeMs?: number;
  /**
   * How long to wait for a tx to be mined before giving up
   */
  txTimeoutMs?: number;
  /**
   * How many attempts will be done to get a tx after it was sent?
   * First attempt is done at 1s, second at 2s, third at 3s, etc.
   */
  txPropagationMaxQueryAttempts?: number;
}

export const l1TxUtilsConfigMappings: ConfigMappingsType<L1TxUtilsConfig> = {
  gasLimitBufferPercentage: {
    description: 'How much to increase calculated gas limit by (percentage)',
    env: 'L1_GAS_LIMIT_BUFFER_PERCENTAGE',
    ...numberConfigHelper(20),
  },
  minGwei: {
    description: 'Minimum gas price in gwei',
    env: 'L1_GAS_PRICE_MIN',
    ...bigintConfigHelper(1n),
  },
  maxGwei: {
    description: 'Maximum gas price in gwei',
    env: 'L1_GAS_PRICE_MAX',
    ...bigintConfigHelper(100n),
  },
  maxBlobGwei: {
    description: 'Maximum blob fee per gas in gwei',
    env: 'L1_BLOB_FEE_PER_GAS_MAX',
    ...bigintConfigHelper(1_500n),
  },
  priorityFeeBumpPercentage: {
    description: 'How much to increase priority fee by each attempt (percentage)',
    env: 'L1_PRIORITY_FEE_BUMP_PERCENTAGE',
    ...numberConfigHelper(20),
  },
  priorityFeeRetryBumpPercentage: {
    description: 'How much to increase priority fee by each retry attempt (percentage)',
    env: 'L1_PRIORITY_FEE_RETRY_BUMP_PERCENTAGE',
    ...numberConfigHelper(50),
  },
  fixedPriorityFeePerGas: {
    description: 'Fixed priority fee per gas in Gwei. Overrides any priority fee bump percentage',
    env: 'L1_FIXED_PRIORITY_FEE_PER_GAS',
    ...numberConfigHelper(0),
  },
  maxAttempts: {
    description: 'Maximum number of speed-up attempts',
    env: 'L1_TX_MONITOR_MAX_ATTEMPTS',
    ...numberConfigHelper(3),
  },
  checkIntervalMs: {
    description: 'How often to check tx status',
    env: 'L1_TX_MONITOR_CHECK_INTERVAL_MS',
    ...numberConfigHelper(10_000),
  },
  stallTimeMs: {
    description: 'How long before considering tx stalled',
    env: 'L1_TX_MONITOR_STALL_TIME_MS',
    ...numberConfigHelper(45_000),
  },
  txTimeoutMs: {
    description: 'How long to wait for a tx to be mined before giving up. Set to 0 to disable.',
    env: 'L1_TX_MONITOR_TX_TIMEOUT_MS',
    ...numberConfigHelper(300_000), // 5 mins
  },
  txPropagationMaxQueryAttempts: {
    description: 'How many attempts will be done to get a tx after it was sent',
    env: 'L1_TX_PROPAGATION_MAX_QUERY_ATTEMPTS',
    ...numberConfigHelper(3),
  },
};

export const defaultL1TxUtilsConfig = getDefaultConfig<L1TxUtilsConfig>(l1TxUtilsConfigMappings);

export interface L1TxRequest {
  to: Address | null;
  data?: Hex;
  value?: bigint;
}

export type L1GasConfig = Partial<L1TxUtilsConfig> & { gasLimit?: bigint; txTimeoutAt?: Date };

export interface L1BlobInputs {
  blobs: Uint8Array[];
  kzg: any;
  maxFeePerBlobGas?: bigint;
}

export interface GasPrice {
  maxFeePerGas: bigint;
  maxPriorityFeePerGas: bigint;
  maxFeePerBlobGas?: bigint;
}

export type TransactionStats = {
  /** Address of the sender. */
  sender: string;
  /** Hash of the transaction. */
  transactionHash: string;
  /** Size in bytes of the tx calldata */
  calldataSize: number;
  /** Gas required to pay for the calldata inclusion (depends on size and number of zeros)  */
  calldataGas: number;
};

export class L1TxUtils {
  protected readonly config: L1TxUtilsConfig;
  private interrupted = false;

  constructor(
    public publicClient: PublicClient<FallbackTransport<HttpTransport[]>, Chain>,
    public walletClient: WalletClient<FallbackTransport<HttpTransport[]>, Chain, Account>,
    protected readonly logger?: Logger,
    config?: Partial<L1TxUtilsConfig>,
  ) {
    this.config = {
      ...defaultL1TxUtilsConfig,
      ...(config || {}),
    };
    this.logger?.debug('Initializing L1 TX utils with config', { config: this.config });
  }

  public interrupt() {
    this.interrupted = true;
  }

  public restart() {
    this.interrupted = false;
  }

  public getSenderAddress() {
    return this.walletClient.account.address;
  }

  public getBlock() {
    return this.publicClient.getBlock();
  }

  public getBlockNumber() {
    return this.publicClient.getBlockNumber();
  }

  /**
   * Sends a transaction with gas estimation and pricing
   * @param request - The transaction request (to, data, value)
   * @param gasConfig - Optional gas configuration
   * @returns The transaction hash and parameters used
   */
  public async sendTransaction(
    request: L1TxRequest,
    _gasConfig?: L1GasConfig,
    blobInputs?: L1BlobInputs,
  ): Promise<{ txHash: Hex; gasLimit: bigint; gasPrice: GasPrice }> {
    try {
      const gasConfig = { ...this.config, ..._gasConfig };
      const account = this.walletClient.account;
      let gasLimit: bigint;

      if (gasConfig.gasLimit) {
        gasLimit = gasConfig.gasLimit;
      } else {
        gasLimit = await this.estimateGas(account, request);
      }

      const gasPrice = await this.getGasPrice(gasConfig, !!blobInputs);

      if (gasConfig.txTimeoutAt && Date.now() > gasConfig.txTimeoutAt.getTime()) {
        throw new Error('Transaction timed out before sending');
      }

      let txHash: Hex;
      if (blobInputs) {
        txHash = await this.walletClient.sendTransaction({
          ...request,
          ...blobInputs,
          gas: gasLimit,
          maxFeePerGas: gasPrice.maxFeePerGas,
          maxPriorityFeePerGas: gasPrice.maxPriorityFeePerGas,
          maxFeePerBlobGas: gasPrice.maxFeePerBlobGas!,
        });
      } else {
        txHash = await this.walletClient.sendTransaction({
          ...request,
          gas: gasLimit,
          maxFeePerGas: gasPrice.maxFeePerGas,
          maxPriorityFeePerGas: gasPrice.maxPriorityFeePerGas,
        });
      }
      this.logger?.verbose(`Sent L1 transaction ${txHash}`, {
        gasLimit,
        maxFeePerGas: formatGwei(gasPrice.maxFeePerGas),
        maxPriorityFeePerGas: formatGwei(gasPrice.maxPriorityFeePerGas),
        ...(gasPrice.maxFeePerBlobGas && { maxFeePerBlobGas: formatGwei(gasPrice.maxFeePerBlobGas) }),
      });

      return { txHash, gasLimit, gasPrice };
    } catch (err: any) {
      const viemError = formatViemError(err);
      this.logger?.error(`Failed to send L1 transaction`, viemError.message, { metaMessages: viemError.metaMessages });
      throw viemError;
    }
  }

  /**
   * Monitors a transaction until completion, handling speed-ups if needed
   * @param request - Original transaction request (needed for speed-ups)
   * @param initialTxHash - Hash of the initial transaction
   * @param params - Parameters used in the initial transaction
   * @param gasConfig - Optional gas configuration
   */
  public async monitorTransaction(
    request: L1TxRequest,
    initialTxHash: Hex,
    params: { gasLimit: bigint },
    _gasConfig?: Partial<L1TxUtilsConfig> & { txTimeoutAt?: Date },
    _blobInputs?: L1BlobInputs,
    isCancelTx: boolean = false,
  ): Promise<TransactionReceipt> {
    const isBlobTx = !!_blobInputs;
    const gasConfig = { ...this.config, ..._gasConfig };
    const account = this.walletClient.account;
    const blobInputs = _blobInputs || {};
    const makeGetTransactionBackoff = () =>
      makeBackoff(times(gasConfig.txPropagationMaxQueryAttempts ?? 3, i => i + 1));

    // Retry a few times, in case the tx is not yet propagated.
    const tx = await retry<GetTransactionReturnType>(
      () => this.publicClient.getTransaction({ hash: initialTxHash }),
      `Getting L1 transaction ${initialTxHash}`,
      makeGetTransactionBackoff(),
      this.logger,
      true,
    );

    if (!tx) {
      throw new Error(`Failed to get L1 transaction ${initialTxHash} to monitor`);
    }

    if (tx?.nonce === undefined || tx?.nonce === null) {
      throw new Error(`Failed to get L1 transaction ${initialTxHash} nonce`);
    }
    const nonce = tx.nonce;

    const txHashes = new Set<Hex>([initialTxHash]);
    let currentTxHash = initialTxHash;
    let attempts = 0;
    let lastAttemptSent = Date.now();
    let lastGasPrice: GasPrice = {
      maxFeePerGas: tx.maxFeePerGas!,
      maxPriorityFeePerGas: tx.maxPriorityFeePerGas!,
      maxFeePerBlobGas: tx.maxFeePerBlobGas!,
    };
    const initialTxTime = lastAttemptSent;

    let txTimedOut = false;
    const isTimedOut = () =>
      (gasConfig.txTimeoutAt && Date.now() > gasConfig.txTimeoutAt.getTime()) ||
      (gasConfig.txTimeoutMs !== undefined && Date.now() - initialTxTime > gasConfig.txTimeoutMs) ||
      this.interrupted ||
      false;

    while (!txTimedOut) {
      try {
        const currentNonce = await this.publicClient.getTransactionCount({ address: account.address });
        if (currentNonce > nonce) {
          for (const hash of txHashes) {
            try {
              const receipt = await this.publicClient.getTransactionReceipt({ hash });
              if (receipt) {
                if (receipt.status === 'reverted') {
                  this.logger?.error(`L1 transaction ${hash} reverted`, receipt);
                } else {
                  this.logger?.debug(`L1 transaction ${hash} mined`);
                }
                return receipt;
              }
            } catch (err) {
              if (err instanceof Error && err.message.includes('reverted')) {
                throw formatViemError(err);
              }
            }
          }
        }

        // Retry a few times, in case the tx is not yet propagated.
        const tx = await retry<GetTransactionReturnType>(
          () => this.publicClient.getTransaction({ hash: currentTxHash }),
          `Getting L1 transaction ${currentTxHash}`,
          makeGetTransactionBackoff(),
          this.logger,
          true,
        );
        const timePassed = Date.now() - lastAttemptSent;

        if (tx && timePassed < gasConfig.stallTimeMs!) {
          this.logger?.debug(`L1 transaction ${currentTxHash} pending. Time passed: ${timePassed}ms.`);

          // Check timeout before continuing
          txTimedOut = isTimedOut();
          if (txTimedOut) {
            break;
          }

          await sleep(gasConfig.checkIntervalMs!);
          continue;
        }

        if (timePassed > gasConfig.stallTimeMs! && attempts < gasConfig.maxAttempts!) {
          attempts++;
          const newGasPrice = await this.getGasPrice(
            gasConfig,
            isBlobTx,
            attempts,
            tx.maxFeePerGas && tx.maxPriorityFeePerGas
              ? {
                  maxFeePerGas: tx.maxFeePerGas,
                  maxPriorityFeePerGas: tx.maxPriorityFeePerGas,
                  maxFeePerBlobGas: tx.maxFeePerBlobGas,
                }
              : undefined,
          );
          lastGasPrice = newGasPrice;

          this.logger?.debug(
            `L1 transaction ${currentTxHash} appears stuck. Attempting speed-up ${attempts}/${gasConfig.maxAttempts} ` +
              `with new priority fee ${formatGwei(newGasPrice.maxPriorityFeePerGas)} gwei`,
            {
              maxFeePerGas: formatGwei(newGasPrice.maxFeePerGas),
              maxPriorityFeePerGas: formatGwei(newGasPrice.maxPriorityFeePerGas),
              ...(newGasPrice.maxFeePerBlobGas && { maxFeePerBlobGas: formatGwei(newGasPrice.maxFeePerBlobGas) }),
            },
          );

          currentTxHash = await this.walletClient.sendTransaction({
            ...request,
            ...blobInputs,
            nonce,
            gas: params.gasLimit,
            maxFeePerGas: newGasPrice.maxFeePerGas,
            maxPriorityFeePerGas: newGasPrice.maxPriorityFeePerGas,
          });

          txHashes.add(currentTxHash);
          lastAttemptSent = Date.now();
        }
        await sleep(gasConfig.checkIntervalMs!);
      } catch (err: any) {
        const viemError = formatViemError(err);
        this.logger?.warn(`Error monitoring L1 transaction ${currentTxHash}:`, viemError.message);
        if (viemError.message?.includes('reverted')) {
          throw viemError;
        }
        await sleep(gasConfig.checkIntervalMs!);
      }
      // Check if tx has timed out.
      txTimedOut = isTimedOut();
    }

    if (!isCancelTx) {
      // Fire cancellation without awaiting to avoid blocking the main thread
      this.attemptTxCancellation(nonce, isBlobTx, lastGasPrice, attempts)
        .then(cancelTxHash => {
          this.logger?.debug(`Sent cancellation tx ${cancelTxHash} for timed out tx ${currentTxHash}`);
        })
        .catch(err => {
          const viemError = formatViemError(err);
          this.logger?.error(`Failed to send cancellation for timed out tx ${currentTxHash}:`, viemError.message, {
            metaMessages: viemError.metaMessages,
          });
        });

      this.logger?.error(`L1 transaction ${currentTxHash} timed out`, {
        txHash: currentTxHash,
        ...tx,
      });
    }
    throw new Error(`L1 transaction ${currentTxHash} timed out`);
  }

  /**
   * Sends a transaction and monitors it until completion
   * @param request - The transaction request (to, data, value)
   * @param gasConfig - Optional gas configuration
   * @returns The receipt of the successful transaction
   */
  public async sendAndMonitorTransaction(
    request: L1TxRequest,
    gasConfig?: L1GasConfig,
    blobInputs?: L1BlobInputs,
  ): Promise<{ receipt: TransactionReceipt; gasPrice: GasPrice }> {
    const { txHash, gasLimit, gasPrice } = await this.sendTransaction(request, gasConfig, blobInputs);
    const receipt = await this.monitorTransaction(request, txHash, { gasLimit }, gasConfig, blobInputs);
    return { receipt, gasPrice };
  }

  /**
   * Gets the current gas price with bounds checking
   */
  public async getGasPrice(
    _gasConfig?: L1TxUtilsConfig,
    isBlobTx: boolean = false,
    attempt: number = 0,
    previousGasPrice?: typeof attempt extends 0 ? never : GasPrice,
  ): Promise<GasPrice> {
    const gasConfig = { ...this.config, ..._gasConfig };
    const block = await this.publicClient.getBlock({ blockTag: 'latest' });
    const baseFee = block.baseFeePerGas ?? 0n;

    // Get blob base fee if available
    let blobBaseFee = 0n;
    if (isBlobTx) {
      try {
        const blobBaseFeeHex = await this.publicClient.request({ method: 'eth_blobBaseFee' });
        blobBaseFee = BigInt(blobBaseFeeHex);
        this.logger?.debug('L1 Blob base fee:', { blobBaseFee: formatGwei(blobBaseFee) });
      } catch {
        this.logger?.warn('Failed to get L1 blob base fee', attempt);
      }
    }

    let priorityFee: bigint;
    if (gasConfig.fixedPriorityFeePerGas) {
      this.logger?.debug('Using fixed priority fee per L1 gas', {
        fixedPriorityFeePerGas: gasConfig.fixedPriorityFeePerGas,
      });
      // try to maintain precision up to 1000000 wei
      priorityFee = BigInt(gasConfig.fixedPriorityFeePerGas * 1_000_000) * (WEI_CONST / 1_000_000n);
    } else {
      // Get initial priority fee from the network
      priorityFee = await this.publicClient.estimateMaxPriorityFeePerGas();
    }
    let maxFeePerGas = baseFee;

    let maxFeePerBlobGas = blobBaseFee;

    // Bump base fee so it's valid for next blocks if it stalls
    const numBlocks = Math.ceil(gasConfig.stallTimeMs! / BLOCK_TIME_MS);
    for (let i = 0; i < numBlocks; i++) {
      // each block can go up 12.5% from previous baseFee
      maxFeePerGas = (maxFeePerGas * (1_000n + 125n)) / 1_000n;
      // same for blob gas fee
      maxFeePerBlobGas = (maxFeePerBlobGas * (1_000n + 125n)) / 1_000n;
    }
    if (attempt > 0) {
      const configBump =
        gasConfig.priorityFeeRetryBumpPercentage ?? defaultL1TxUtilsConfig.priorityFeeRetryBumpPercentage!;

      // if this is a blob tx, we have to use the blob bump percentage
      const minBumpPercentage = isBlobTx ? MIN_BLOB_REPLACEMENT_BUMP_PERCENTAGE : MIN_REPLACEMENT_BUMP_PERCENTAGE;

      const bumpPercentage = configBump > minBumpPercentage ? configBump : minBumpPercentage;
      // Calculate minimum required fees based on previous attempt
      // multiply by 100 & divide by 100 to maintain some precision
      const minPriorityFee =
        (previousGasPrice!.maxPriorityFeePerGas * (100_00n + BigInt(bumpPercentage * 1_00))) / 100_00n;
      const minMaxFee = (previousGasPrice!.maxFeePerGas * (100_00n + BigInt(bumpPercentage * 1_00))) / 100_00n;

      // Add priority fee to maxFeePerGas
      maxFeePerGas += priorityFee;

      // Use maximum between current network values and minimum required values
      priorityFee = priorityFee > minPriorityFee ? priorityFee : minPriorityFee;
      maxFeePerGas = maxFeePerGas > minMaxFee ? maxFeePerGas : minMaxFee;
    } else {
      // first attempt, just bump priority fee, unless it's a fixed config
      // multiply by 100 & divide by 100 to maintain some precision
      if (!gasConfig.fixedPriorityFeePerGas) {
        priorityFee = (priorityFee * (100_00n + BigInt((gasConfig.priorityFeeBumpPercentage || 0) * 1_00))) / 100_00n;
      }
      maxFeePerGas += priorityFee;
    }

    // Ensure we don't exceed maxGwei
    const maxGweiInWei = gasConfig.maxGwei! * WEI_CONST;
    maxFeePerGas = maxFeePerGas > maxGweiInWei ? maxGweiInWei : maxFeePerGas;

    // Ensure we don't exceed maxBlobGwei
    if (maxFeePerBlobGas) {
      const maxBlobGweiInWei = gasConfig.maxBlobGwei! * WEI_CONST;
      maxFeePerBlobGas = maxFeePerBlobGas > maxBlobGweiInWei ? maxBlobGweiInWei : maxFeePerBlobGas;
    }

    // Ensure priority fee doesn't exceed max fee
    const maxPriorityFeePerGas = priorityFee > maxFeePerGas ? maxFeePerGas : priorityFee;

    if (attempt > 0 && previousGasPrice?.maxFeePerBlobGas) {
      const bumpPercentage =
        gasConfig.priorityFeeRetryBumpPercentage! > MIN_BLOB_REPLACEMENT_BUMP_PERCENTAGE
          ? gasConfig.priorityFeeRetryBumpPercentage!
          : MIN_BLOB_REPLACEMENT_BUMP_PERCENTAGE;

      // calculate min blob fee based on previous attempt
      const minBlobFee = (previousGasPrice.maxFeePerBlobGas * (100_00n + BigInt(bumpPercentage * 1_00))) / 100_00n;

      // use max between current network values and min required values
      maxFeePerBlobGas = maxFeePerBlobGas > minBlobFee ? maxFeePerBlobGas : minBlobFee;
    }

    this.logger?.debug(`Computed L1 gas price`, {
      attempt,
      baseFee: formatGwei(baseFee),
      maxFeePerGas: formatGwei(maxFeePerGas),
      maxPriorityFeePerGas: formatGwei(maxPriorityFeePerGas),
      ...(maxFeePerBlobGas && { maxFeePerBlobGas: formatGwei(maxFeePerBlobGas) }),
    });

    return {
      maxFeePerGas,
      maxPriorityFeePerGas,
      ...(maxFeePerBlobGas && { maxFeePerBlobGas: maxFeePerBlobGas }),
    };
  }

  /**
   * Estimates gas and adds buffer
   */
  public async estimateGas(
    account: Account | Hex,
    request: L1TxRequest,
    _gasConfig?: L1TxUtilsConfig,
    _blobInputs?: L1BlobInputs,
  ): Promise<bigint> {
    const gasConfig = { ...this.config, ..._gasConfig };
    let initialEstimate = 0n;
    if (_blobInputs) {
      // @note requests with blobs also require maxFeePerBlobGas to be set
      const gasPrice = await this.getGasPrice(gasConfig, true, 0);
      initialEstimate = await this.publicClient.estimateGas({
        account,
        ...request,
        ..._blobInputs,
        maxFeePerBlobGas: gasPrice.maxFeePerBlobGas!,
        gas: LARGE_GAS_LIMIT,
      });

      this.logger?.debug(`L1 gas used in estimateGas by blob tx: ${initialEstimate}`);
    } else {
      initialEstimate = await this.publicClient.estimateGas({ account, ...request, gas: LARGE_GAS_LIMIT });
      this.logger?.debug(`L1 gas used in estimateGas by non-blob tx: ${initialEstimate}`);
    }

    // Add buffer based on either fixed amount or percentage
    const withBuffer = this.bumpGasLimit(initialEstimate, gasConfig);

    return withBuffer;
  }

  async getTransactionStats(txHash: string): Promise<TransactionStats | undefined> {
    const tx = await this.publicClient.getTransaction({ hash: txHash as Hex });
    if (!tx) {
      return undefined;
    }
    const calldata = hexToBytes(tx.input);
    return {
      sender: tx.from.toString(),
      transactionHash: tx.hash,
      calldataSize: calldata.length,
      calldataGas: getCalldataGasUsage(calldata),
    };
  }

  public async tryGetErrorFromRevertedTx(
    data: Hex,
    args: {
      args: readonly any[];
      functionName: string;
      abi: Abi;
      address: Hex;
    },
    blobInputs: (L1BlobInputs & { maxFeePerBlobGas: bigint }) | undefined,
    stateOverride: StateOverride = [],
  ) {
    try {
      await this.publicClient.simulateContract({
        ...args,
        account: this.walletClient.account,
        stateOverride,
      });
      this.logger?.trace('Simulated blob tx', { blobInputs });
      // If the above passes, we have a blob error. We cannot simulate blob txs, and failed txs no longer throw errors.
      // Strangely, the only way to throw the revert reason as an error and provide blobs is prepareTransactionRequest.
      // See: https://github.com/wevm/viem/issues/2075
      // This throws a EstimateGasExecutionError with the custom error information:
      const request = blobInputs
        ? {
            account: this.walletClient.account,
            to: args.address,
            data,
            blobs: blobInputs.blobs,
            kzg: blobInputs.kzg,
            maxFeePerBlobGas: blobInputs.maxFeePerBlobGas,
          }
        : {
            account: this.walletClient.account,
            to: args.address,
            data,
          };
      this.logger?.trace('Preparing tx', { request });
      await this.walletClient.prepareTransactionRequest(request);
      this.logger?.trace('Prepared tx');
      return undefined;
    } catch (simulationErr: any) {
      // If we don't have a ContractFunctionExecutionError, we have a blob related error => use getContractError to get the error msg.
      const contractErr =
        simulationErr.name === 'ContractFunctionExecutionError'
          ? simulationErr
          : getContractError(simulationErr as BaseError, {
              args: [],
              abi: args.abi,
              functionName: args.functionName,
              address: args.address,
              sender: this.walletClient.account.address,
            });
      if (contractErr.name === 'ContractFunctionExecutionError') {
        const execErr = contractErr as ContractFunctionExecutionError;
        return tryGetCustomErrorNameContractFunction(execErr);
      }
      this.logger?.error(`Error getting error from simulation`, simulationErr);
    }
  }

  public async simulateGasUsed(
    request: L1TxRequest & { gas?: bigint },
    blockOverrides: BlockOverrides<bigint, number> = {},
    stateOverrides: StateOverride = [],
    _gasConfig?: L1TxUtilsConfig & { fallbackGasEstimate?: bigint },
  ): Promise<bigint> {
    const gasConfig = { ...this.config, ..._gasConfig };
    const gasPrice = await this.getGasPrice(gasConfig, false);

    const nonce = await this.publicClient.getTransactionCount({ address: this.walletClient.account.address });

    try {
      const result = await this.publicClient.simulate({
        validation: true,
        blocks: [
          {
            blockOverrides,
            stateOverrides,
            calls: [
              {
                from: this.walletClient.account.address,
                to: request.to!,
                data: request.data,
                maxFeePerGas: gasPrice.maxFeePerGas,
                maxPriorityFeePerGas: gasPrice.maxPriorityFeePerGas,
                gas: request.gas ?? LARGE_GAS_LIMIT,
                nonce,
              },
            ],
          },
        ],
      });

      this.logger?.debug(`L1 gas used in simulation: ${result[0].calls[0].gasUsed}`, {
        result,
      });
      if (result[0].calls[0].status === 'failure') {
        this.logger?.error('L1 transaction Simulation failed', {
          error: result[0].calls[0].error,
        });
        throw new Error(`L1 transaction simulation failed with error: ${result[0].calls[0].error.message}`);
      }
      return result[0].gasUsed;
    } catch (err) {
      if (err instanceof MethodNotFoundRpcError || err instanceof MethodNotSupportedRpcError) {
        if (gasConfig.fallbackGasEstimate) {
          this.logger?.warn(
            `Node does not support eth_simulateV1 API. Using fallback gas estimate: ${gasConfig.fallbackGasEstimate}`,
          );
          return gasConfig.fallbackGasEstimate;
        }
        this.logger?.error('Node does not support eth_simulateV1 API');
      }
      throw err;
    }
  }

  public bumpGasLimit(gasLimit: bigint, _gasConfig?: L1TxUtilsConfig): bigint {
    const gasConfig = { ...this.config, ..._gasConfig };
    return gasLimit + (gasLimit * BigInt((gasConfig?.gasLimitBufferPercentage || 0) * 1_00)) / 100_00n;
  }

  /**
   * Attempts to cancel a transaction by sending a 0-value tx to self with same nonce but higher gas prices
   * @param nonce - The nonce of the transaction to cancel
   * @param previousGasPrice - The gas price of the previous transaction
   * @param attempts - The number of attempts to cancel the transaction
   * @returns The hash of the cancellation transaction
   */
  protected async attemptTxCancellation(nonce: number, isBlobTx = false, previousGasPrice?: GasPrice, attempts = 0) {
    if (isBlobTx) {
      throw new Error('Cannot cancel blob transactions, please use L1TxUtilsWithBlobsClass');
    }
    const account = this.walletClient.account;

    // Get gas price with higher priority fee for cancellation
    const cancelGasPrice = await this.getGasPrice(
      {
        ...this.config,
        // Use high bump for cancellation to ensure it replaces the original tx
        priorityFeeRetryBumpPercentage: 150, // 150% bump should be enough to replace any tx
      },
      isBlobTx,
      attempts + 1,
      previousGasPrice,
    );

    this.logger?.debug(`Attempting to cancel transaction with nonce ${nonce}`, {
      maxFeePerGas: formatGwei(cancelGasPrice.maxFeePerGas),
      maxPriorityFeePerGas: formatGwei(cancelGasPrice.maxPriorityFeePerGas),
    });
    const request = {
      to: account.address,
      value: 0n,
    };

    // Send 0-value tx to self with higher gas price
    const cancelTxHash = await this.walletClient.sendTransaction({
      ...request,
      nonce,
      gas: 21_000n, // Standard ETH transfer gas
      maxFeePerGas: cancelGasPrice.maxFeePerGas,
      maxPriorityFeePerGas: cancelGasPrice.maxPriorityFeePerGas,
    });
    const receipt = await this.monitorTransaction(
      request,
      cancelTxHash,
      { gasLimit: 21_000n },
      undefined,
      undefined,
      true,
    );

    return receipt.transactionHash;
  }
}

export function tryGetCustomErrorNameContractFunction(err: ContractFunctionExecutionError) {
  return compactArray([err.shortMessage, ...(err.metaMessages ?? []).slice(0, 2).map(s => s.trim())]).join(' ');
}

/*
 * Returns cost of calldata usage in Ethereum.
 * @param data - Calldata.
 * @returns 4 for each zero byte, 16 for each nonzero.
 */
export function getCalldataGasUsage(data: Uint8Array) {
  return data.filter(byte => byte === 0).length * 4 + data.filter(byte => byte !== 0).length * 16;
}<|MERGE_RESOLUTION|>--- conflicted
+++ resolved
@@ -32,11 +32,6 @@
   hexToBytes,
 } from 'viem';
 
-<<<<<<< HEAD
-// import { type L1Clients } from './deploy_l1_contracts.js';
-=======
-import { type L1Clients } from './types.js';
->>>>>>> e6f5a09e
 import { formatViemError } from './utils.js';
 
 // 1_000_000_000 Gwei = 1 ETH
