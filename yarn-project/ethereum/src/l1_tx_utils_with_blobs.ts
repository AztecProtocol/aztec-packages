import { Blob } from '@aztec/blob-lib';

import { formatGwei } from 'viem';

import { type GasPrice, L1TxUtils } from './l1_tx_utils.js';

export class L1TxUtilsWithBlobs extends L1TxUtils {
  /**
   * Attempts to cancel a transaction by sending a 0-value tx to self with same nonce but higher gas prices
   * @param nonce - The nonce of the transaction to cancel
   * @param previousGasPrice - The gas price of the previous transaction
   * @param attempts - The number of attempts to cancel the transaction
   * @returns The hash of the cancellation transaction
   */
  override async attemptTxCancellation(nonce: number, isBlobTx = false, previousGasPrice?: GasPrice, attempts = 0) {
<<<<<<< HEAD
    if (!this.walletClient) {
      throw new Error('L1 tx utils not initialized with wallet client');
    }
    const account = this.walletClient.account;
=======
    const account = this.client.account;
>>>>>>> 32262af5

    // Get gas price with higher priority fee for cancellation
    const cancelGasPrice = await this.getGasPrice(
      {
        ...this.config,
        // Use high bump for cancellation to ensure it replaces the original tx
        priorityFeeRetryBumpPercentage: 150, // 150% bump should be enough to replace any tx
      },
      isBlobTx,
      attempts + 1,
      previousGasPrice,
    );

    this.logger?.debug(`Attempting to cancel transaction with nonce ${nonce}`, {
      maxFeePerGas: formatGwei(cancelGasPrice.maxFeePerGas),
      maxPriorityFeePerGas: formatGwei(cancelGasPrice.maxPriorityFeePerGas),
    });
    const request = {
      to: account.address,
      value: 0n,
    };

    // Send 0-value tx to self with higher gas price
    if (!isBlobTx) {
      const cancelTxHash = await this.client.sendTransaction({
        ...request,
        nonce,
        gas: 21_000n, // Standard ETH transfer gas
        maxFeePerGas: cancelGasPrice.maxFeePerGas,
        maxPriorityFeePerGas: cancelGasPrice.maxPriorityFeePerGas,
      });
      const receipt = await this.monitorTransaction(
        request,
        cancelTxHash,
        { gasLimit: 21_000n },
        undefined,
        undefined,
        true,
      );

      return receipt.transactionHash;
    } else {
      const blobData = new Uint8Array(131072).fill(0);
      const kzg = Blob.getViemKzgInstance();
      const blobInputs = {
        blobs: [blobData],
        kzg,
        maxFeePerBlobGas: cancelGasPrice.maxFeePerBlobGas!,
      };
      const cancelTxHash = await this.client.sendTransaction({
        ...request,
        ...blobInputs,
        nonce,
        gas: 21_000n,
        maxFeePerGas: cancelGasPrice.maxFeePerGas,
        maxPriorityFeePerGas: cancelGasPrice.maxPriorityFeePerGas,
      });
      const receipt = await this.monitorTransaction(
        request,
        cancelTxHash,
        { gasLimit: 21_000n },
        undefined,
        blobInputs,
        true,
      );

      return receipt.transactionHash;
    }
  }
}<|MERGE_RESOLUTION|>--- conflicted
+++ resolved
@@ -13,14 +13,7 @@
    * @returns The hash of the cancellation transaction
    */
   override async attemptTxCancellation(nonce: number, isBlobTx = false, previousGasPrice?: GasPrice, attempts = 0) {
-<<<<<<< HEAD
-    if (!this.walletClient) {
-      throw new Error('L1 tx utils not initialized with wallet client');
-    }
-    const account = this.walletClient.account;
-=======
     const account = this.client.account;
->>>>>>> 32262af5
 
     // Get gas price with higher priority fee for cancellation
     const cancelGasPrice = await this.getGasPrice(
