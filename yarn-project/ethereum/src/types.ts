--- conflicted
+++ resolved
@@ -1,24 +1,14 @@
 import type {
-<<<<<<< HEAD
   Account,
   Chain,
   Client,
   FallbackTransport,
-  HttpTransport, // PrivateKeyAccount,
-=======
-  Chain,
-  Client,
   HttpTransport,
-  PrivateKeyAccount,
->>>>>>> f887efc9
   PublicActions,
   PublicClient,
   PublicRpcSchema,
   WalletActions,
-<<<<<<< HEAD
   WalletClient,
-=======
->>>>>>> f887efc9
   WalletRpcSchema,
 } from 'viem';
 
