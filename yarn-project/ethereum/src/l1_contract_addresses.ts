--- conflicted
+++ resolved
@@ -65,33 +65,36 @@
 };
 
 export function getL1ContractAddressesFromEnv() {
-<<<<<<< HEAD
   return getConfigFromMappings<L1ContractAddresses>(l1ContractAddressesMapping);
-=======
-  const {
-    AVAILABILITY_ORACLE_CONTRACT_ADDRESS,
-    ROLLUP_CONTRACT_ADDRESS,
-    REGISTRY_CONTRACT_ADDRESS,
-    INBOX_CONTRACT_ADDRESS,
-    OUTBOX_CONTRACT_ADDRESS,
-    GAS_TOKEN_CONTRACT_ADDRESS,
-    GAS_PORTAL_CONTRACT_ADDRESS,
-  } = process.env;
+}
 
-  return {
-    availabilityOracleAddress: AVAILABILITY_ORACLE_CONTRACT_ADDRESS
-      ? EthAddress.fromString(AVAILABILITY_ORACLE_CONTRACT_ADDRESS)
-      : EthAddress.ZERO,
-    rollupAddress: ROLLUP_CONTRACT_ADDRESS ? EthAddress.fromString(ROLLUP_CONTRACT_ADDRESS) : EthAddress.ZERO,
-    registryAddress: REGISTRY_CONTRACT_ADDRESS ? EthAddress.fromString(REGISTRY_CONTRACT_ADDRESS) : EthAddress.ZERO,
-    inboxAddress: INBOX_CONTRACT_ADDRESS ? EthAddress.fromString(INBOX_CONTRACT_ADDRESS) : EthAddress.ZERO,
-    outboxAddress: OUTBOX_CONTRACT_ADDRESS ? EthAddress.fromString(OUTBOX_CONTRACT_ADDRESS) : EthAddress.ZERO,
-    gasTokenAddress: GAS_TOKEN_CONTRACT_ADDRESS ? EthAddress.fromString(GAS_TOKEN_CONTRACT_ADDRESS) : EthAddress.ZERO,
-    gasPortalAddress: GAS_PORTAL_CONTRACT_ADDRESS
-      ? EthAddress.fromString(GAS_PORTAL_CONTRACT_ADDRESS)
-      : EthAddress.ZERO,
-  };
->>>>>>> 392cdb1c
+function convertToL1ContractAddresses(obj: any): L1ContractAddresses {
+  if (typeof obj !== 'object' || obj === null) {
+    throw new Error('Object is not valid');
+  }
+
+  const result: Partial<L1ContractAddresses> = {};
+
+  for (const key of l1ContractsNames) {
+    const value = obj[key];
+    result[key] = EthAddress.fromString(value);
+  }
+
+  return result as L1ContractAddresses;
+}
+
+export async function getL1ContractAddressesFromUrl(url: string, log: DebugLogger): Promise<L1ContractAddresses> {
+  try {
+    const response = await fetch(url);
+    if (!response.ok) {
+      throw new Error(`HTTP error when fetching L1 contracts from ${url}. Status: ${response.status}`);
+    }
+    const data = await response.json();
+    return convertToL1ContractAddresses(data);
+  } catch (error) {
+    log.error(`Error fetching JSON from ${url}:`, error);
+    throw error;
+  }
 }
 
 function convertToL1ContractAddresses(obj: any): L1ContractAddresses {
