--- conflicted
+++ resolved
@@ -1,21 +1,12 @@
 import { type Logger, createLogger } from '@aztec/foundation/log';
 import { TestERC20Abi, TestERC20Bytecode } from '@aztec/l1-artifacts';
 
-<<<<<<< HEAD
-import { type Anvil } from '@viem/anvil';
+import type { Anvil } from '@viem/anvil';
 import { type PrivateKeyAccount, createWalletClient, fallback, getContract, http, publicActions } from 'viem';
 import { privateKeyToAccount } from 'viem/accounts';
 import { foundry } from 'viem/chains';
 
 import type { ExtendedViemWalletClient } from '../types.js';
-=======
-import type { Anvil } from '@viem/anvil';
-import { type PrivateKeyAccount, createWalletClient, getContract, http, publicActions } from 'viem';
-import { privateKeyToAccount } from 'viem/accounts';
-import { foundry } from 'viem/chains';
-
-import type { ViemClient } from '../types.js';
->>>>>>> f887efc9
 import { startAnvil } from './start_anvil.js';
 import { type Delayer, withDelayer } from './tx_delayer.js';
 
