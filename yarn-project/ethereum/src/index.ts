--- conflicted
+++ resolved
@@ -1,10 +1,7 @@
-<<<<<<< HEAD
 import { foundry } from 'viem/chains';
 
 import { type EthereumChain } from './ethereum_chain.js';
 
-=======
->>>>>>> 9573c93b
 export * from './constants.js';
 export * from './deploy_l1_contracts.js';
 export * from './l1_contract_addresses.js';
