--- conflicted
+++ resolved
@@ -657,11 +657,8 @@
     provingCostPerMana: args.provingCostPerMana,
     rewardConfig: rewardConfig,
     rewardBoostConfig: getRewardBoostConfig(networkName),
-<<<<<<< HEAD
     stakingQueueConfig: getEntryQueueConfig(networkName),
-=======
     exitDelaySeconds: args.exitDelaySeconds,
->>>>>>> 8c4d8618
   };
   const genesisStateArgs = {
     vkTreeRoot: args.vkTreeRoot.toString(),
