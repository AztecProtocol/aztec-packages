--- conflicted
+++ resolved
@@ -1175,14 +1175,6 @@
   abi: Narrow<Abi | readonly unknown[]>,
   bytecode: Hex,
   args: readonly unknown[] = [],
-<<<<<<< HEAD
-  maybeSalt?: Hex,
-  libraries?: Libraries,
-  logger?: Logger,
-  l1TxUtils?: L1TxUtils,
-  acceleratedTestDeployments: boolean = false,
-): Promise<{ address: EthAddress; txHash: Hex | undefined; deployedLibraries?: VerificationLibraryEntry[] }> {
-=======
   opts: {
     salt?: Hex;
     libraries?: Libraries;
@@ -1191,8 +1183,7 @@
     gasLimit?: bigint;
     acceleratedTestDeployments?: boolean;
   } = {},
-): Promise<{ address: EthAddress; txHash: Hex | undefined }> {
->>>>>>> 5ecbaf26
+): Promise<{ address: EthAddress; txHash: Hex | undefined; deployedLibraries?: VerificationLibraryEntry[] }> {
   let txHash: Hex | undefined = undefined;
   let resultingAddress: Hex | null | undefined = undefined;
   const deployedLibraries: VerificationLibraryEntry[] = [];
