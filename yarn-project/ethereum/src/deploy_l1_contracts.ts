--- conflicted
+++ resolved
@@ -217,13 +217,7 @@
   /** The salt for CREATE2 deployment. */
   salt: number | undefined;
   /** The initial validators for the rollup contract. */
-<<<<<<< HEAD
-  initialValidators?: EthAddress[];
-  /** The proposer for the initial validator set. If not provided, the forwarder will be calculated for each validator. */
-  initialValidatorsProposer?: EthAddress;
-=======
   initialValidators?: Operator[];
->>>>>>> 950a441e
   /** Configuration for the L1 tx utils module. */
   l1TxConfig?: Partial<L1TxUtilsConfig>;
   /** Enable fast mode for deployments (fire and forget transactions) */
@@ -533,22 +527,6 @@
   await deployer.waitForDeployments();
   logger.verbose(`All core contracts have been deployed`);
 
-<<<<<<< HEAD
-  if (args.initialValidators) {
-    await cheat_initializeValidatorSet(
-      extendedClient,
-      deployer,
-      rollupAddress.toString(),
-      addresses.stakingAssetAddress.toString(),
-      args.initialValidators.map(v => v.toString()),
-      args.acceleratedTestDeployments,
-      logger,
-      args.initialValidatorsProposer?.toString(),
-    );
-  }
-
-=======
->>>>>>> 950a441e
   if (args.feeJuicePortalInitialBalance && args.feeJuicePortalInitialBalance > 0n) {
     const feeJuicePortalAddress = await rollupContract.getFeeJuicePortal();
 
@@ -770,12 +748,6 @@
       ]);
 
       const validatorsTuples = validators.map(v => ({
-<<<<<<< HEAD
-        attester: v,
-        proposer: proposer ?? getExpectedAddress(ForwarderAbi, ForwarderBytecode, [v], v).address,
-        withdrawer: v,
-        amount: minimumStake,
-=======
         attester: getAddress(v.attester.toString()),
         proposer: getExpectedAddress(
           ForwarderAbi,
@@ -784,7 +756,6 @@
           getAddress(v.proposerEOA.toString()),
         ).address,
         withdrawer: getAddress(v.withdrawer.toString()),
->>>>>>> 950a441e
       }));
 
       // Mint tokens, approve them, use cheat code to initialise validator set without setting up the epoch.
