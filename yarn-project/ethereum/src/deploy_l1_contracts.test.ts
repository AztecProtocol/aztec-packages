import { AztecAddress } from '@aztec/foundation/aztec-address';
import { times } from '@aztec/foundation/collection';
import { EthAddress } from '@aztec/foundation/eth-address';
import { Fr } from '@aztec/foundation/fields';
import { type Logger, createLogger } from '@aztec/foundation/log';
import { RollupAbi } from '@aztec/l1-artifacts/RollupAbi';

import { getContract } from 'viem';
import { type PrivateKeyAccount, privateKeyToAccount } from 'viem/accounts';

import { createEthereumChain } from './chain.js';
import { DefaultL1ContractsConfig } from './config.js';
import { type DeployL1ContractsArgs, deployL1Contracts } from './deploy_l1_contracts.js';
import { startAnvil } from './test/start_anvil.js';

describe('deploy_l1_contracts', () => {
  let privateKey: PrivateKeyAccount;
  let logger: Logger;

  let vkTreeRoot: Fr;
  let protocolContractTreeRoot: Fr;
  let genesisArchiveRoot: Fr;
  let genesisBlockHash: Fr;
  let initialValidators: EthAddress[];
  let l2FeeJuiceAddress: AztecAddress;

  // Use these environment variables to run against a live node. Eg to test against spartan's eth-devnet:
  // BLOCK_TIME=1 spartan/aztec-network/eth-devnet/run-locally.sh
  // LOG_LEVEL=verbose L1_RPC_URL=http://localhost:8545 L1_CHAIN_ID=1337 yarn test deploy_l1_contracts
  const chainId = process.env.L1_CHAIN_ID ? parseInt(process.env.L1_CHAIN_ID, 10) : 31337;
  let rpcUrl = process.env.L1_RPC_URL;
  let stop: () => Promise<void> = () => Promise.resolve();

  beforeAll(async () => {
    logger = createLogger('ethereum:test:deploy_l1_contracts');
    privateKey = privateKeyToAccount('0x8b3a350cf5c34c9194ca85829a2df0ec3153be0318b5e2d3348e872092edffba');
    vkTreeRoot = Fr.random();
    protocolContractTreeRoot = Fr.random();
    genesisArchiveRoot = Fr.random();
    genesisBlockHash = Fr.random();
    initialValidators = times(3, EthAddress.random);
    l2FeeJuiceAddress = await AztecAddress.random();

    if (!rpcUrl) {
      ({ stop, rpcUrl } = await startAnvil());
    }
  });

  afterAll(async () => {
    if (stop) {
      try {
        await stop();
      } catch (err) {
        createLogger('ethereum:cleanup').error(`Error during cleanup`, err);
      }
    }
  });

  const deploy = (args: Partial<DeployL1ContractsArgs> = {}) =>
<<<<<<< HEAD
    deployL1Contracts([rpcUrl], privateKey, foundry, logger, {
=======
    deployL1Contracts(rpcUrl!, privateKey, createEthereumChain(rpcUrl!, chainId).chainInfo, logger, {
>>>>>>> e6f5a09e
      ...DefaultL1ContractsConfig,
      salt: undefined,
      vkTreeRoot,
      protocolContractTreeRoot,
      genesisArchiveRoot,
      genesisBlockHash,
      l2FeeJuiceAddress,
      l1TxConfig: { checkIntervalMs: 100 },
      ...args,
    });

  const getRollup = (deployed: Awaited<ReturnType<typeof deploy>>) =>
    getContract({
      address: deployed.l1ContractAddresses.rollupAddress.toString(),
      abi: RollupAbi,
      client: deployed.publicClient,
    });

  it('deploys without salt', async () => {
    await deploy();
  });

  it('deploys initializing validators', async () => {
    const deployed = await deploy({ initialValidators });
    const rollup = getRollup(deployed);
    for (const validator of initialValidators) {
      const { status } = await rollup.read.getInfo([validator.toString()]);
      expect(status).toBeGreaterThan(0);
    }
  });

  it('deploys with salt on different addresses', async () => {
    const first = await deploy({ salt: 42 });
    const second = await deploy({ salt: 43 });

    expect(first.l1ContractAddresses).not.toEqual(second.l1ContractAddresses);
  });

  it('deploys twice with salt on same addresses', async () => {
    const first = await deploy({ salt: 44 });
    const second = await deploy({ salt: 44 });

    expect(first.l1ContractAddresses).toEqual(second.l1ContractAddresses);
  });

  it('deploys twice with salt on same addresses initializing validators', async () => {
    const first = await deploy({ salt: 44, initialValidators });
    const second = await deploy({ salt: 44, initialValidators });

    expect(first.l1ContractAddresses).toEqual(second.l1ContractAddresses);

    const rollup = getRollup(first);
    for (const validator of initialValidators) {
      const { status } = await rollup.read.getInfo([validator.toString()]);
      expect(status).toBeGreaterThan(0);
    }
  });
});<|MERGE_RESOLUTION|>--- conflicted
+++ resolved
@@ -57,11 +57,7 @@
   });
 
   const deploy = (args: Partial<DeployL1ContractsArgs> = {}) =>
-<<<<<<< HEAD
-    deployL1Contracts([rpcUrl], privateKey, foundry, logger, {
-=======
-    deployL1Contracts(rpcUrl!, privateKey, createEthereumChain(rpcUrl!, chainId).chainInfo, logger, {
->>>>>>> e6f5a09e
+    deployL1Contracts([rpcUrl!], privateKey, createEthereumChain([rpcUrl!], chainId).chainInfo, logger, {
       ...DefaultL1ContractsConfig,
       salt: undefined,
       vkTreeRoot,
