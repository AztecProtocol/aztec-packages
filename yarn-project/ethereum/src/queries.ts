import type { EthAddress } from '@aztec/foundation/eth-address';

<<<<<<< HEAD
import { type L1ContractsConfig } from './config.js';
import { GovernanceContract } from './contracts/governance.js';
import { RollupContract } from './contracts/rollup.js';
import { type L1ContractAddresses } from './l1_contract_addresses.js';
import { type ViemPublicClient } from './types.js';
=======
import type { Chain, HttpTransport, PublicClient } from 'viem';

import type { L1ContractsConfig } from './config.js';
import { GovernanceContract } from './contracts/governance.js';
import { RollupContract } from './contracts/rollup.js';
import type { L1ContractAddresses } from './l1_contract_addresses.js';
>>>>>>> f887efc9

/** Given the Governance contract address, reads the addresses from all other contracts from L1. */
export async function getL1ContractsAddresses(
  publicClient: ViemPublicClient,
  governanceAddress: EthAddress,
): Promise<Omit<L1ContractAddresses, 'slashFactoryAddress' | 'coinIssuerAddress'>> {
  const governance = new GovernanceContract(publicClient, governanceAddress.toString());
  const governanceAddresses = await governance.getGovernanceAddresses();

  const rollup = new RollupContract(publicClient, governanceAddresses.rollupAddress.toString());
  const rollupAddresses = await rollup.getRollupAddresses();

  return {
    ...governanceAddresses,
    ...rollupAddresses,
  };
}

/** Reads the L1ContractsConfig from L1 contracts. */
export async function getL1ContractsConfig(
  publicClient: ViemPublicClient,
  addresses: { governanceAddress: EthAddress; rollupAddress?: EthAddress },
): Promise<Omit<L1ContractsConfig, 'ethereumSlotDuration'> & { l1StartBlock: bigint; l1GenesisTime: bigint }> {
  const governance = new GovernanceContract(publicClient, addresses.governanceAddress.toString());
  const governanceProposer = await governance.getProposer();
  const rollupAddress = addresses.rollupAddress ?? (await governance.getGovernanceAddresses()).rollupAddress;
  const rollup = new RollupContract(publicClient, rollupAddress.toString());
  const slasherProposer = await rollup.getSlashingProposer();

  const [
    l1StartBlock,
    l1GenesisTime,
    aztecEpochDuration,
    aztecProofSubmissionWindow,
    aztecSlotDuration,
    aztecTargetCommitteeSize,
    minimumStake,
    governanceProposerQuorum,
    governanceProposerRoundSize,
    slashingQuorum,
    slashingRoundSize,
  ] = await Promise.all([
    rollup.getL1StartBlock(),
    rollup.getL1GenesisTime(),
    rollup.getEpochDuration(),
    rollup.getProofSubmissionWindow(),
    rollup.getSlotDuration(),
    rollup.getTargetCommitteeSize(),
    rollup.getMinimumStake(),
    governanceProposer.getQuorumSize(),
    governanceProposer.getRoundSize(),
    slasherProposer.getQuorumSize(),
    slasherProposer.getRoundSize(),
  ] as const);

  return {
    l1StartBlock,
    l1GenesisTime,
    aztecEpochDuration: Number(aztecEpochDuration),
    aztecProofSubmissionWindow: Number(aztecProofSubmissionWindow),
    aztecSlotDuration: Number(aztecSlotDuration),
    aztecTargetCommitteeSize: Number(aztecTargetCommitteeSize),
    governanceProposerQuorum: Number(governanceProposerQuorum),
    governanceProposerRoundSize: Number(governanceProposerRoundSize),
    minimumStake,
    slashingQuorum: Number(slashingQuorum),
    slashingRoundSize: Number(slashingRoundSize),
  };
}<|MERGE_RESOLUTION|>--- conflicted
+++ resolved
@@ -1,19 +1,10 @@
 import type { EthAddress } from '@aztec/foundation/eth-address';
-
-<<<<<<< HEAD
-import { type L1ContractsConfig } from './config.js';
-import { GovernanceContract } from './contracts/governance.js';
-import { RollupContract } from './contracts/rollup.js';
-import { type L1ContractAddresses } from './l1_contract_addresses.js';
-import { type ViemPublicClient } from './types.js';
-=======
-import type { Chain, HttpTransport, PublicClient } from 'viem';
 
 import type { L1ContractsConfig } from './config.js';
 import { GovernanceContract } from './contracts/governance.js';
 import { RollupContract } from './contracts/rollup.js';
 import type { L1ContractAddresses } from './l1_contract_addresses.js';
->>>>>>> f887efc9
+import type { ViemPublicClient } from './types.js';
 
 /** Given the Governance contract address, reads the addresses from all other contracts from L1. */
 export async function getL1ContractsAddresses(
