FROM 278380418400.dkr.ecr.eu-west-2.amazonaws.com/yarn-project-base AS builder
<<<<<<< HEAD
COPY ethereum.js ethereum.js
COPY archiver archiver
COPY world-state world-state
COPY p2p p2p
COPY aztec-node aztec-node
COPY aztec-rpc aztec-rpc
=======

COPY foundation foundation
>>>>>>> ce8ab2e3
COPY aztec.js aztec.js
RUN cd ethereum.js && yarn build && cd ../archiver && yarn build && cd ../world-state && yarn build && cd ../p2p && yarn build
RUN cd ../aztec-node && yarn build
RUN cd ../aztec-rpc && yarn build
WORKDIR /usr/src/yarn-project/aztec.js
RUN yarn build && yarn formatting && yarn test

# Prune dev dependencies. See comment in base image.
RUN yarn cache clean
RUN yarn workspaces focus --production > /dev/null

FROM node:18-alpine
COPY --from=builder /usr/src/yarn-project/aztec.js /usr/src/yarn-project/aztec.js
WORKDIR /usr/src/yarn-project/aztec.js
ENTRYPOINT ["yarn"]<|MERGE_RESOLUTION|>--- conflicted
+++ resolved
@@ -1,15 +1,11 @@
 FROM 278380418400.dkr.ecr.eu-west-2.amazonaws.com/yarn-project-base AS builder
-<<<<<<< HEAD
+COPY foundation foundation
 COPY ethereum.js ethereum.js
 COPY archiver archiver
 COPY world-state world-state
 COPY p2p p2p
 COPY aztec-node aztec-node
 COPY aztec-rpc aztec-rpc
-=======
-
-COPY foundation foundation
->>>>>>> ce8ab2e3
 COPY aztec.js aztec.js
 RUN cd ethereum.js && yarn build && cd ../archiver && yarn build && cd ../world-state && yarn build && cd ../p2p && yarn build
 RUN cd ../aztec-node && yarn build
