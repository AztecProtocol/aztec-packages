--- conflicted
+++ resolved
@@ -1,5 +1,5 @@
 {
-  "extends": "..",
+  "extends": ".",
   "references": [
     {
       "path": "../aztec-rpc/tsconfig.dest.json"
@@ -9,15 +9,12 @@
     },
     {
       "path": "../noir-contracts/tsconfig.dest.json"
-<<<<<<< HEAD
-=======
     },
     {
       "path": "../sequencer-client/tsconfig.dest.json"
     },
     {
       "path": "../tx/tsconfig.dest.json"
->>>>>>> 79c907a2
     }
   ],
   "exclude": ["**/*.test.*", "**/fixtures/*"]
