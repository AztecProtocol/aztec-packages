{
  "name": "@aztec/aztec.js",
  "version": "0.0.0",
  "type": "module",
  "exports": "./dest/index.js",
  "typedoc": {
    "entryPoint": "./src/index.ts",
    "displayName": "Aztec.js",
    "tsconfig": "./tsconfig.dest.json"
  },
  "scripts": {
    "build": "tsc -b tsconfig.dest.json",
    "build:dev": "tsc -b tsconfig.dest.json --watch",
    "clean": "rm -rf ./dest .tsbuildinfo",
    "formatting": "run -T prettier --check ./src && run -T eslint --max-warnings 10 ./src",
    "test": "NODE_NO_WARNINGS=1 node --experimental-vm-modules $(yarn bin jest) --no-cache --passWithNoTests"
  },
  "jest": {
    "preset": "ts-jest/presets/default-esm",
    "globals": {
      "ts-jest": {
        "useESM": true
      }
    },
    "moduleNameMapper": {
      "^(\\.{1,2}/.*)\\.js$": "$1"
    },
    "testRegex": "./src/.*\\.test\\.ts$",
    "rootDir": "./src"
  },
  "dependencies": {
    "@aztec/aztec-rpc": "workspace:^",
    "@aztec/foundation": "workspace:^",
<<<<<<< HEAD
=======
    "@aztec/noir-contracts": "workspace:^",
    "@aztec/sequencer-client": "workspace:^",
    "@aztec/tx": "workspace:^",
>>>>>>> 3da1d4df
    "tslib": "^2.4.0"
  },
  "devDependencies": {
    "@jest/globals": "^29.4.3",
    "@rushstack/eslint-patch": "^1.1.4",
    "@types/jest": "^29.4.0",
    "@types/node": "^18.7.23",
    "jest": "^28.1.3",
    "jest-mock-extended": "^3.0.3",
    "ts-jest": "^28.0.7",
    "ts-node": "^10.9.1",
    "typescript": "^4.9.5"
  }
}<|MERGE_RESOLUTION|>--- conflicted
+++ resolved
@@ -31,12 +31,9 @@
   "dependencies": {
     "@aztec/aztec-rpc": "workspace:^",
     "@aztec/foundation": "workspace:^",
-<<<<<<< HEAD
-=======
     "@aztec/noir-contracts": "workspace:^",
     "@aztec/sequencer-client": "workspace:^",
     "@aztec/tx": "workspace:^",
->>>>>>> 3da1d4df
     "tslib": "^2.4.0"
   },
   "devDependencies": {
