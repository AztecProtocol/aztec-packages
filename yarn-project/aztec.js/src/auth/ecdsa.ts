import { secp256k1 } from '@noble/curves/secp256k1';
import { EcdsaSignature } from '@aztec/circuits.js/barretenberg';

import { AztecAddress } from '../index.js';
<<<<<<< HEAD
import { AuthPayload, TxAuthProvider } from './index.js';
=======
import { AuthPayload } from './index.js';

>>>>>>> 7295ae11
import { EntrypointPayload } from '../account_impl/account_contract.js';

/**
 * An ecdsa implementation of auth provider.
 */
export class EcdsaAuthProvider {
  constructor(private privKey: Buffer) {}
  authenticateTx(payload: EntrypointPayload, payloadHash: Buffer, _address: AztecAddress): Promise<AuthPayload> {
    const sig = secp256k1.sign(payloadHash, this.privKey);
    if (sig.recovery === undefined) throw new Error(`Missing recovery from signature`);
    return Promise.resolve(EcdsaSignature.fromBigInts(sig.r, sig.s, sig.recovery));
  }
}<|MERGE_RESOLUTION|>--- conflicted
+++ resolved
@@ -2,12 +2,7 @@
 import { EcdsaSignature } from '@aztec/circuits.js/barretenberg';
 
 import { AztecAddress } from '../index.js';
-<<<<<<< HEAD
-import { AuthPayload, TxAuthProvider } from './index.js';
-=======
 import { AuthPayload } from './index.js';
-
->>>>>>> 7295ae11
 import { EntrypointPayload } from '../account_impl/account_contract.js';
 
 /**
