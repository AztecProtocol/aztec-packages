import {
  AuthWitness,
  EncryptedL2BlockL2Logs,
  ExtendedNote,
  ExtendedUnencryptedL2Log,
  L2Block,
  LogId,
  Note,
  NullifierMembershipWitness,
<<<<<<< HEAD
  PXE,
=======
  type PXE,
  SimulatedTx,
>>>>>>> db2a4117
  Tx,
  TxEffect,
  TxExecutionRequest,
  TxHash,
  TxReceipt,
  UnencryptedL2BlockL2Logs,
} from '@aztec/circuit-types';
import {
  AztecAddress,
  CompleteAddress,
  EthAddress,
  Fr,
  FunctionSelector,
  GrumpkinScalar,
  Point,
} from '@aztec/circuits.js';
import { createJsonRpcClient, makeFetch } from '@aztec/foundation/json-rpc/client';

/**
 * Creates a JSON-RPC client to remotely talk to PXE.
 * @param url - The URL of the PXE.
 * @param fetch - The fetch implementation to use.
 * @returns A JSON-RPC client of PXE.
 */
export const createPXEClient = (url: string, fetch = makeFetch([1, 2, 3], false)): PXE =>
  createJsonRpcClient<PXE>(
    url,
    {
      AuthWitness,
      AztecAddress,
      CompleteAddress,
      FunctionSelector,
      EthAddress,
      ExtendedNote,
      ExtendedUnencryptedL2Log,
      Fr,
      GrumpkinScalar,
      L2Block,
      TxEffect,
      LogId,
      Note,
      Point,
      TxExecutionRequest,
      TxHash,
    },
    { Tx, SimulatedTx, TxReceipt, EncryptedL2BlockL2Logs, UnencryptedL2BlockL2Logs, NullifierMembershipWitness },
    false,
    'pxe',
    fetch,
  );<|MERGE_RESOLUTION|>--- conflicted
+++ resolved
@@ -7,12 +7,8 @@
   LogId,
   Note,
   NullifierMembershipWitness,
-<<<<<<< HEAD
-  PXE,
-=======
   type PXE,
   SimulatedTx,
->>>>>>> db2a4117
   Tx,
   TxEffect,
   TxExecutionRequest,
