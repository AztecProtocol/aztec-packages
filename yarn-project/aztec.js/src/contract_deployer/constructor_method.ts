--- conflicted
+++ resolved
@@ -1,11 +1,6 @@
-<<<<<<< HEAD
-import { AztecRPCClient, ContractAbi } from '@aztec/aztec-rpc';
+import { AztecRPCClient, ContractAbi, FunctionType } from '@aztec/aztec-rpc';
 import { AztecAddress, EthAddress, Fr } from '@aztec/foundation';
-import { ContractFunction, SendMethod, SendMethodOptions } from '../contract/index.js';
-=======
-import { AztecAddress, AztecRPCClient, ContractAbi, EthAddress, Fr, FunctionType } from '@aztec/aztec-rpc';
 import { ContractFunctionInteraction, SendMethodOptions } from '../contract/index.js';
->>>>>>> d7e3ecc0
 
 export interface ConstructorOptions extends SendMethodOptions {
   portalContract?: EthAddress;
