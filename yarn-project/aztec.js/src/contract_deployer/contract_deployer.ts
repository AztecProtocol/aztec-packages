import { AztecRPCClient, ContractAbi } from '@aztec/aztec-rpc';
<<<<<<< HEAD
import { DeployMethod, DeployOptions } from './deploy_method.js';
=======
import { ConstructorMethod } from './constructor_method.js';
>>>>>>> d7e3ecc0

/**
 * A class for deploying contract.
 */
export class ContractDeployer {
<<<<<<< HEAD
  constructor(private abi: ContractAbi, private arc: AztecRPCClient, private defaultOptions: DeployOptions = {}) {}

  public deploy(...args: any[]) {
    return new DeployMethod(this.arc, this.abi, args, this.defaultOptions);
=======
  constructor(private abi: ContractAbi, private arc: AztecRPCClient) {}

  public deploy(...args: any[]) {
    return new ConstructorMethod(this.arc, this.abi, args);
>>>>>>> d7e3ecc0
  }
}<|MERGE_RESOLUTION|>--- conflicted
+++ resolved
@@ -1,24 +1,13 @@
 import { AztecRPCClient, ContractAbi } from '@aztec/aztec-rpc';
-<<<<<<< HEAD
 import { DeployMethod, DeployOptions } from './deploy_method.js';
-=======
-import { ConstructorMethod } from './constructor_method.js';
->>>>>>> d7e3ecc0
 
 /**
  * A class for deploying contract.
  */
 export class ContractDeployer {
-<<<<<<< HEAD
-  constructor(private abi: ContractAbi, private arc: AztecRPCClient, private defaultOptions: DeployOptions = {}) {}
-
-  public deploy(...args: any[]) {
-    return new DeployMethod(this.arc, this.abi, args, this.defaultOptions);
-=======
   constructor(private abi: ContractAbi, private arc: AztecRPCClient) {}
 
   public deploy(...args: any[]) {
-    return new ConstructorMethod(this.arc, this.abi, args);
->>>>>>> d7e3ecc0
+    return new DeployMethod(this.arc, this.abi, args);
   }
 }