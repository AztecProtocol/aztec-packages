<<<<<<< HEAD
import { Point } from '@aztec/circuits.js';
import { ContractArtifact } from '@aztec/foundation/abi';
=======
import { ContractAbi } from '@aztec/foundation/abi';
import { Point } from '@aztec/foundation/fields';
>>>>>>> 4ec4ea06
import { PXE, PublicKey } from '@aztec/types';

import { DeployMethod } from './deploy_method.js';

/**
 * A class for deploying contract.
 * @remarks Keeping this around even though we have Aztec.nr contract types because it can be useful for non-TS users.
 */
export class ContractDeployer {
  constructor(private artifact: ContractArtifact, private pxe: PXE, private publicKey?: PublicKey) {}

  /**
   * Deploy a contract using the provided ABI and constructor arguments.
   * This function creates a new DeployMethod instance that can be used to send deployment transactions
   * and query deployment status. The method accepts any number of constructor arguments, which will
   * be passed to the contract's constructor during deployment.
   *
   * @param args - The constructor arguments for the contract being deployed.
   * @returns A DeployMethod instance configured with the ABI, PXE, and constructor arguments.
   */
  public deploy(...args: any[]) {
    return new DeployMethod(this.publicKey ?? Point.ZERO, this.pxe, this.artifact, args);
  }
}<|MERGE_RESOLUTION|>--- conflicted
+++ resolved
@@ -1,10 +1,5 @@
-<<<<<<< HEAD
-import { Point } from '@aztec/circuits.js';
 import { ContractArtifact } from '@aztec/foundation/abi';
-=======
-import { ContractAbi } from '@aztec/foundation/abi';
 import { Point } from '@aztec/foundation/fields';
->>>>>>> 4ec4ea06
 import { PXE, PublicKey } from '@aztec/types';
 
 import { DeployMethod } from './deploy_method.js';
