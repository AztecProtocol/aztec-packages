import { type ViemPublicClient } from '@aztec/ethereum';
import { type EthCheatCodes } from '@aztec/ethereum/eth-cheatcodes';
import { type EthAddress } from '@aztec/foundation/eth-address';
import { type Logger, createLogger } from '@aztec/foundation/log';
import { RunningPromise } from '@aztec/foundation/running-promise';
import { type TestDateProvider } from '@aztec/foundation/timer';
import { RollupAbi } from '@aztec/l1-artifacts';

import { type GetContractReturnType, getAddress, getContract } from 'viem';

import { RollupCheatCodes } from './cheat_codes.js';

/**
 * Represents a watcher for a rollup contract.
 *
 * It started on a network like anvil where time traveling is allowed, and auto-mine is turned on
 * it will periodically check if the current slot have already been filled, e.g., there was an L2
 * block within the slot. And if so, it will time travel into the next slot.
 */
export class AnvilTestWatcher {
  private isSandbox: boolean = false;

<<<<<<< HEAD
  private rollup: GetContractReturnType<typeof RollupAbi, ViemPublicClient>;
=======
  private rollup: GetContractReturnType<typeof RollupAbi, PublicClient<HttpTransport, chains.Chain>>;
  private rollupCheatCodes: RollupCheatCodes;
>>>>>>> db4853f1

  private filledRunningPromise?: RunningPromise;
  private mineIfOutdatedPromise?: RunningPromise;
  private markingAsProvenRunningPromise?: RunningPromise;

  private logger: Logger = createLogger(`aztecjs:utils:watcher`);

  private isMarkingAsProven = true;

  constructor(
    private cheatcodes: EthCheatCodes,
    rollupAddress: EthAddress,
    publicClient: ViemPublicClient,
    private dateProvider?: TestDateProvider,
  ) {
    this.rollup = getContract({
      address: getAddress(rollupAddress.toString()),
      abi: RollupAbi,
      client: publicClient,
    });

    this.rollupCheatCodes = new RollupCheatCodes(this.cheatcodes, {
      rollupAddress,
    });

    this.logger.debug(`Watcher created for rollup at ${rollupAddress}`);
  }

  setIsMarkingAsProven(isMarkingAsProven: boolean) {
    this.isMarkingAsProven = isMarkingAsProven;
  }

  setIsSandbox(isSandbox: boolean) {
    this.isSandbox = isSandbox;
  }

  async start() {
    if (this.filledRunningPromise) {
      throw new Error('Watcher already watching for filled slot');
    }

    // If auto mining is not supported (e.g., we are on a real network), then we
    // will simple do nothing. But if on an anvil or the like, this make sure that
    // the sandbox and tests don't break because time is frozen and we never get to
    // the next slot.
    const isAutoMining = await this.cheatcodes.isAutoMining();

    if (isAutoMining) {
      this.filledRunningPromise = new RunningPromise(() => this.warpTimeIfNeeded(), this.logger, 1000);
      this.filledRunningPromise.start();
      this.mineIfOutdatedPromise = new RunningPromise(() => this.mineIfOutdated(), this.logger, 1000);
      this.mineIfOutdatedPromise.start();
      this.markingAsProvenRunningPromise = new RunningPromise(() => this.markAsProven(), this.logger, 1000);
      this.markingAsProvenRunningPromise.start();
      this.logger.info(`Watcher started for rollup at ${this.rollup.address}`);
    } else {
      this.logger.info(`Watcher not started because not auto mining`);
    }
  }

  async stop() {
    await this.filledRunningPromise?.stop();
    await this.mineIfOutdatedPromise?.stop();
    await this.markingAsProvenRunningPromise?.stop();
  }

  async markAsProven() {
    if (!this.isMarkingAsProven) {
      return;
    }
    await this.rollupCheatCodes.markAsProven();
  }

  async mineIfOutdated() {
    // this doesn't apply to the sandbox, because we don't have a date provider in the sandbox
    if (!this.dateProvider) {
      return;
    }

    const l1Time = (await this.cheatcodes.timestamp()) * 1000;
    const wallTime = this.dateProvider.now();

    // If the wall time is more than 24 seconds away from L1 time,
    // mine a block and sync the clocks
    if (Math.abs(wallTime - l1Time) > 24 * 1000) {
      this.logger.warn(`Wall time is more than 24 seconds away from L1 time, mining a block and syncing clocks`);
      await this.cheatcodes.evmMine();
      const newL1Time = await this.cheatcodes.timestamp();
      this.logger.info(`New L1 time: ${newL1Time}`);
      this.dateProvider.setTime(newL1Time * 1000);
    }
  }

  async warpTimeIfNeeded() {
    try {
      const currentSlot = await this.rollup.read.getCurrentSlot();
      const pendingBlockNumber = BigInt(await this.rollup.read.getPendingBlockNumber());
      const blockLog = await this.rollup.read.getBlock([pendingBlockNumber]);
      const nextSlotTimestamp = Number(await this.rollup.read.getTimestampForSlot([currentSlot + 1n]));

      if (currentSlot === blockLog.slotNumber) {
        // We should jump to the next slot
        try {
          await this.cheatcodes.warp(nextSlotTimestamp);
          this.dateProvider?.setTime(nextSlotTimestamp * 1000);
        } catch (e) {
          this.logger.error(`Failed to warp to timestamp ${nextSlotTimestamp}: ${e}`);
        }

        this.logger.info(`Slot ${currentSlot} was filled, jumped to next slot`);
        return;
      }

      // If we are not in sandbox, we don't need to warp time
      if (!this.isSandbox) {
        return;
      }

      const currentTimestamp = this.dateProvider?.now() ?? Date.now();
      if (currentTimestamp > nextSlotTimestamp * 1000) {
        try {
          await this.cheatcodes.warp(nextSlotTimestamp);
          this.dateProvider?.setTime(nextSlotTimestamp * 1000);
        } catch (e) {
          this.logger.error(`Failed to warp to timestamp ${nextSlotTimestamp}: ${e}`);
        }

        this.logger.info(`Slot ${currentSlot} was missed, jumped to next slot`);
      }
    } catch (err) {
      this.logger.error('mineIfSlotFilled failed');
    }
  }
}<|MERGE_RESOLUTION|>--- conflicted
+++ resolved
@@ -20,12 +20,8 @@
 export class AnvilTestWatcher {
   private isSandbox: boolean = false;
 
-<<<<<<< HEAD
   private rollup: GetContractReturnType<typeof RollupAbi, ViemPublicClient>;
-=======
-  private rollup: GetContractReturnType<typeof RollupAbi, PublicClient<HttpTransport, chains.Chain>>;
   private rollupCheatCodes: RollupCheatCodes;
->>>>>>> db4853f1
 
   private filledRunningPromise?: RunningPromise;
   private mineIfOutdatedPromise?: RunningPromise;
