--- conflicted
+++ resolved
@@ -1,11 +1,6 @@
-<<<<<<< HEAD
 import { type ViemPublicClient } from '@aztec/ethereum';
-import { type EthCheatCodes } from '@aztec/ethereum/eth-cheatcodes';
-import { type EthAddress } from '@aztec/foundation/eth-address';
-=======
 import type { EthCheatCodes } from '@aztec/ethereum/eth-cheatcodes';
 import type { EthAddress } from '@aztec/foundation/eth-address';
->>>>>>> f887efc9
 import { type Logger, createLogger } from '@aztec/foundation/log';
 import { RunningPromise } from '@aztec/foundation/running-promise';
 import type { TestDateProvider } from '@aztec/foundation/timer';
