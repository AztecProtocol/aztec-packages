--- conflicted
+++ resolved
@@ -1,8 +1,4 @@
-<<<<<<< HEAD
-import { type EthAddress } from '@aztec/circuits.js';
 import { type ViemPublicClient } from '@aztec/ethereum';
-=======
->>>>>>> f7a8f6be
 import { type EthCheatCodes } from '@aztec/ethereum/eth-cheatcodes';
 import { type EthAddress } from '@aztec/foundation/eth-address';
 import { type Logger, createLogger } from '@aztec/foundation/log';
