--- conflicted
+++ resolved
@@ -5,21 +5,7 @@
 import { createLogger } from '@aztec/foundation/log';
 import { RollupAbi } from '@aztec/l1-artifacts';
 
-<<<<<<< HEAD
-import { type GetContractReturnType, type Hex, createPublicClient, fallback, getContract, http } from 'viem';
-=======
-import {
-  type GetContractReturnType,
-  type Hex,
-  type PublicClient,
-  type WalletClient,
-  createWalletClient,
-  getContract,
-  http,
-  keccak256,
-  publicActions,
-} from 'viem';
->>>>>>> 7439b78c
+import { type GetContractReturnType, type Hex, createPublicClient, fallback, getContract, http, keccak256 } from 'viem';
 import { foundry } from 'viem/chains';
 
 export { EthCheatCodes };
