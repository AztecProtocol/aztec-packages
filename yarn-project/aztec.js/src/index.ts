--- conflicted
+++ resolved
@@ -83,12 +83,6 @@
   ContractClassWithId,
   ContractInstanceWithAddress,
   EthAddress,
-<<<<<<< HEAD
-  type PartialAddress,
-  type PublicKey,
-  PublicKeys,
-=======
->>>>>>> 0c5121ff
   Fq,
   Fr,
   GlobalVariables,
