--- conflicted
+++ resolved
@@ -62,48 +62,17 @@
 export { getTimestampRangeForEpoch } from '@aztec/stdlib/epoch-helpers';
 export { FunctionCall } from '@aztec/stdlib/abi';
 export {
-<<<<<<< HEAD
-  Body,
-  Capsule,
-  Comparator,
-  EncryptedLogPayload,
-  EventMetadata,
-  ExtendedNote,
-  FunctionCall,
-  getTimestampRangeForEpoch,
-  HashedValues,
-  L1Actor,
-  L1EventPayload,
-  L1NotePayload,
-  L1ToL2Message,
-  L2Actor,
-  L2Block,
-  LogId,
-  Note,
-=======
->>>>>>> 9ccd2c9c
   Tx,
   TxExecutionRequest,
   TxHash,
   TxReceipt,
   TxStatus,
-<<<<<<< HEAD
-  UniqueNote,
-=======
   Capsule,
   HashedValues,
   GlobalVariables,
 } from '@aztec/stdlib/tx';
 export { Body, L2Block } from '@aztec/stdlib/block';
-export {
-  L1NotePayload,
-  LogId,
-  UnencryptedL2Log,
-  ContractClass2BlockL2Logs,
->>>>>>> 9ccd2c9c
-  type LogFilter,
-  EncryptedLogPayload,
-} from '@aztec/stdlib/logs';
+export { L1NotePayload, LogId, type LogFilter, EncryptedLogPayload } from '@aztec/stdlib/logs';
 export { L1EventPayload, EventMetadata } from '@aztec/stdlib/event';
 export { L1ToL2Message, L2Actor, L1Actor } from '@aztec/stdlib/messaging';
 export { UniqueNote, ExtendedNote, Comparator, Note } from '@aztec/stdlib/note';
