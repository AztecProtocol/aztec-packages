/**
 * This is our public api.
 * Do NOT "export * from ..." here.
 * Everything here should be explicit, to ensure we can clearly see everything we're exposing to the world.
 * If it's exposed, people will use it, and then we can't remove/change the api without breaking client code.
 * At the time of writing we overexpose things that should only be internal.
 *
 * TODO: Review and narrow scope of public api.
 * We should also consider exposing subsections of the api via package.json exports, like we do with foundation.
 * This can allow consumers to import much smaller parts of the library to incur less overhead.
 * It will also allow web bundlers do perform intelligent chunking of bundles etc.
 * Some work as been done on this within the api folder, providing the alternative import style of e.g.:
 * ```typescript
 *   import { TxHash } from '@aztec.js/tx_hash'
 *   import { type ContractArtifact, type FunctionArtifact, FunctionSelector } from '@aztec/aztec.js/abi';
 *   import { AztecAddress } from '@aztec/aztec.js/aztec_address';
 *   import { EthAddress } from '@aztec/aztec.js/eth_address';
 * ```
 *
 * TODO: Ultimately reimplement this mega exporter by mega exporting a granular api (then deprecate it).
 */
export {
  BatchCall,
  Contract,
  ContractBase,
  ContractFunctionInteraction,
  ContractMethod,
  ContractNotes,
  ContractStorageLayout,
  DeployMethod,
  DeploySentTx,
  SentTx,
  WaitOpts,
} from './contract/index.js';

export { ContractDeployer } from './deployment/index.js';

export {
  AztecAddressLike,
  CheatCodes,
  EthAddressLike,
  EthCheatCodes,
  FieldLike,
  FunctionSelectorLike,
  WrappedFieldLike,
  computeAuthWitMessageHash,
  computeInnerAuthWitHash,
  computeOuterAuthWitHash,
  generatePublicKey,
  waitForAccountSynch,
  waitForPXE,
} from './utils/index.js';

export { createPXEClient } from './rpc_clients/index.js';

export { AuthWitnessProvider } from './account/index.js';

export { AccountContract } from './account/index.js';
export { AccountManager } from './account_manager/index.js';

export { AccountWallet, AccountWalletWithSecretKey, SignerlessWallet, Wallet } from './wallet/index.js';

// // TODO https://github.com/AztecProtocol/aztec-packages/issues/2632 --> FunctionSelector might not need to be exposed
// // here once the issue is resolved.
export {
  AztecAddress,
  EthAddress,
  Fq,
  Fr,
  GlobalVariables,
  GrumpkinScalar,
  INITIAL_L2_BLOCK_NUM,
  Point,
  getContractClassFromArtifact,
  getContractInstanceFromDeployParams,
} from '@aztec/circuits.js';

export { computeSecretHash } from '@aztec/circuits.js/hash';

export {
  computeAppNullifierSecretKey,
  deriveKeys,
  deriveMasterIncomingViewingSecretKey,
  deriveMasterNullifierSecretKey,
} from '@aztec/circuits.js/keys';

export { Grumpkin, Schnorr } from '@aztec/circuits.js/barretenberg';

export {
  AuthWitness,
  AztecNode,
  Body,
  Comparator,
  CompleteAddress,
  EncryptedL2BlockL2Logs,
  EncryptedLogHeader,
  EncryptedLogIncomingBody,
  EncryptedLogOutgoingBody,
  ExtendedNote,
  FunctionCall,
  GrumpkinPrivateKey,
  L1Actor,
  L1ToL2Message,
  L2Actor,
  L2Block,
  L2BlockL2Logs,
<<<<<<< HEAD
  EncryptedNoteL2BlockL2Logs,
  UnencryptedL2BlockL2Logs,
=======
>>>>>>> 288231b2
  LogFilter,
  LogId,
  LogType,
  MerkleTreeId,
  Note,
  PXE,
  PackedValues,
  PartialAddress,
  PublicKey,
  SiblingPath,
  SyncStatus,
  Tx,
  TxExecutionRequest,
  TxHash,
  TxReceipt,
  TxStatus,
  UnencryptedL2BlockL2Logs,
  UnencryptedL2Log,
  createAztecNodeClient,
  merkleTreeIds,
  mockTx,
} from '@aztec/circuit-types';
export { NodeInfo } from '@aztec/types/interfaces';

export { ContractClassWithId, ContractInstanceWithAddress } from '@aztec/types/contracts';

// TODO: These kinds of things have no place on our public api.
// External devs will almost certainly have their own methods of doing these things.
// If we want to use them in our own "aztec.js consuming code", import them from foundation as needed.
export { encodeArguments } from '@aztec/foundation/abi';
export { toBigIntBE } from '@aztec/foundation/bigint-buffer';
export { sha256 } from '@aztec/foundation/crypto';
export { makeFetch } from '@aztec/foundation/json-rpc/client';
export { DebugLogger, createDebugLogger, onLog } from '@aztec/foundation/log';
export { retry, retryUntil } from '@aztec/foundation/retry';
export { to2Fields, toBigInt } from '@aztec/foundation/serialize';
export { sleep } from '@aztec/foundation/sleep';
export { elapsed } from '@aztec/foundation/timer';
export { FieldsOf } from '@aztec/foundation/types';
export { fileURLToPath } from '@aztec/foundation/url';

export {
  DeployL1Contracts,
  L1ContractArtifactsForDeployment,
  deployL1Contract,
  deployL1Contracts,
} from '@aztec/ethereum';

// Start of section that exports public api via granular api.
// Here you *can* do `export *` as the granular api defacto exports things explicitly.
// This entire index file will be deprecated at some point after we're satisfied.
export * from './api/abi.js';
export * from './api/fee.js';
export * from './api/init.js';<|MERGE_RESOLUTION|>--- conflicted
+++ resolved
@@ -104,11 +104,7 @@
   L2Actor,
   L2Block,
   L2BlockL2Logs,
-<<<<<<< HEAD
   EncryptedNoteL2BlockL2Logs,
-  UnencryptedL2BlockL2Logs,
-=======
->>>>>>> 288231b2
   LogFilter,
   LogId,
   LogType,
