--- conflicted
+++ resolved
@@ -1,13 +1,3 @@
-<<<<<<< HEAD
-export * from './account/index.js';
-export * from './contract/index.js';
-export * from './contract_deployer/deploy_method.js';
-export * from './contract_deployer/index.js';
-export * from './pxe_client.js';
-export * from './sandbox/index.js';
-export * from './utils/index.js';
-export * from './wallet/index.js';
-=======
 /**
  * This is our public api.
  * Do NOT "export * from ..." here.
@@ -71,7 +61,6 @@
 export { waitForSandbox, getSandboxAccountsWallets, deployInitialSandboxAccounts } from './sandbox/index.js';
 
 export { AccountWalletWithPrivateKey, AccountWallet, Wallet, SignerlessWallet } from './wallet/index.js';
->>>>>>> edd2c602
 
 // TODO https://github.com/AztecProtocol/aztec-packages/issues/2632 --> FunctionSelector might not need to be exposed
 // here once the issue is resolved.
@@ -125,30 +114,20 @@
   mockTx,
 } from '@aztec/types';
 
-<<<<<<< HEAD
-export { ContractArtifact, FunctionArtifact, encodeArguments } from '@aztec/foundation/abi';
-export { toBigIntBE } from '@aztec/foundation/bigint-buffer';
-export * from '@aztec/foundation/crypto';
-=======
-export { ContractArtifact, FunctionArtifact } from '@aztec/foundation/abi';
 
 // TODO: These kinds of things have no place on our public api.
 // External devs will almost certainly have their own methods of doing these things.
 // If we want to use them in our own "aztec.js consuming code", import them from foundation as needed.
->>>>>>> edd2c602
+export { ContractArtifact, FunctionArtifact, encodeArguments } from '@aztec/foundation/abi';
+export { sha256, init } from '@aztec/foundation/crypto';
 export { DebugLogger, createDebugLogger, onLog } from '@aztec/foundation/log';
 export { retry, retryUntil } from '@aztec/foundation/retry';
-<<<<<<< HEAD
-export { to2Fields, toBigInt } from '@aztec/foundation/serialize';
 export { sleep } from '@aztec/foundation/sleep';
 export { elapsed } from '@aztec/foundation/timer';
 export { fileURLToPath } from '@aztec/foundation/url';
-=======
-export { sha256, init } from '@aztec/foundation/crypto';
 export { to2Fields, toBigInt } from '@aztec/foundation/serialize';
 export { toBigIntBE } from '@aztec/foundation/bigint-buffer';
 export { makeFetch } from '@aztec/foundation/json-rpc/client';
->>>>>>> edd2c602
 
 export {
   DeployL1Contracts,
