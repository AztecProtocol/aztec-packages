/**
 * This is our public api.
 * Do NOT "export * from ..." here.
 * Everything here should be explicit, to ensure we can clearly see everything we're exposing to the world.
 * If it's exposed, people will use it, and then we can't remove/change the api without breaking client code.
 * At the time of writing we overexpose things that should only be internal.
 *
 * TODO: Review and narrow scope of public api.
 * We should also consider exposing subsections of the api via package.json exports, like we do with foundation.
 * This can allow consumers to import much smaller parts of the library to incur less overhead.
 * It will also allow web bundlers do perform intelligent chunking of bundles etc.
 * Some work as been done on this within the api folder, providing the alternative import style of e.g.:
 * ```typescript
 *   import { TxHash } from '@aztec.js/tx_hash'
 *   import { type ContractArtifact, type FunctionArtifact, FunctionSelector } from '@aztec/aztec.js/abi';
 *   import { AztecAddress } from '@aztec/aztec.js/aztec_address';
 *   import { EthAddress } from '@aztec/aztec.js/eth_address';
 * ```
 *
 * TODO: Ultimately reimplement this mega exporter by mega exporting a granular api (then deprecate it).
 */
export {
  BatchCall,
  Contract,
  ContractBase,
  ContractFunctionInteraction,
  DefaultWaitOpts,
  DeployMethod,
  DeploySentTx,
  SentTx,
  type ContractMethod,
  type ContractNotes,
  type ContractStorageLayout,
  type DeployOptions,
  type SendMethodOptions,
  type WaitOpts,
} from './contract/index.js';

export { ContractDeployer } from './deployment/index.js';

export {
  AnvilTestWatcher,
  CheatCodes,
  EthCheatCodes,
  L1FeeJuicePortalManager,
  L1ToL2TokenPortalManager,
  L1TokenManager,
  L1TokenPortalManager,
  computeAuthWitMessageHash,
  computeInnerAuthWitHash,
  computeInnerAuthWitHashFromAction,
  generateClaimSecret,
  generatePublicKey,
  readFieldCompressedString,
  waitForAccountSynch,
  waitForPXE,
  type AztecAddressLike,
  type EthAddressLike,
  type EventSelectorLike,
  type FieldLike,
  type FunctionSelectorLike,
  type L2AmountClaim,
  type L2Claim,
  type L2RedeemableAmountClaim,
  type WrappedFieldLike,
} from './utils/index.js';

export { NoteSelector } from '@aztec/foundation/abi';

export { createCompatibleClient, createPXEClient } from './rpc_clients/index.js';

export { type AuthWitnessProvider } from './account/index.js';

export { type AccountContract } from './account/index.js';
export { AccountManager, type DeployAccountOptions } from './account_manager/index.js';

export { AccountWallet, AccountWalletWithSecretKey, SignerlessWallet, type Wallet } from './wallet/index.js';

// // TODO https://github.com/AztecProtocol/aztec-packages/issues/2632 --> FunctionSelector might not need to be exposed
// // here once the issue is resolved.
export {
  AztecAddress,
  ContractClassWithId,
  ContractInstanceWithAddress,
  EthAddress,
  Fq,
  Fr,
  GlobalVariables,
  GrumpkinScalar,
  INITIAL_L2_BLOCK_NUM,
  NodeInfo,
  Point,
  PublicKeys,
  getContractClassFromArtifact,
  getContractInstanceFromDeployParams,
} from '@aztec/circuits.js';

export { computeSecretHash } from '@aztec/circuits.js/hash';

export {
  computeAppNullifierSecretKey,
  deriveKeys,
  deriveMasterIncomingViewingSecretKey,
  deriveMasterNullifierSecretKey,
} from '@aztec/circuits.js/keys';

export { Grumpkin, Schnorr } from '@aztec/circuits.js/barretenberg';

export {
  AuthWitness,
  Body,
  Comparator,
  CompleteAddress,
  EncryptedL2BlockL2Logs,
  EncryptedLogPayload,
  EncryptedNoteL2BlockL2Logs,
  EpochProofQuote,
  EpochProofQuotePayload,
<<<<<<< HEAD
  EventMetadata,
=======
>>>>>>> 6650641e
  EventType,
  ExtendedNote,
  FunctionCall,
  L1Actor,
  L1EventPayload,
  L1NotePayload,
  L1ToL2Message,
  L2Actor,
  L2Block,
  L2BlockL2Logs,
<<<<<<< HEAD
  type LogFilter,
=======
>>>>>>> 6650641e
  LogId,
  LogType,
  MerkleTreeId,
  Note,
  PackedValues,
  SiblingPath,
  Tx,
  TxExecutionRequest,
  TxHash,
  TxReceipt,
  TxStatus,
  UnencryptedL2BlockL2Logs,
  UnencryptedL2Log,
  UniqueNote,
  createAztecNodeClient,
  merkleTreeIds,
  mockEpochProofQuote,
<<<<<<< HEAD
=======
  mockTx,
  type AztecNode,
  type LogFilter,
  type PXE,
  type PartialAddress,
  type PublicKey,
  type SyncStatus,
>>>>>>> 6650641e
} from '@aztec/circuit-types';

// TODO: These kinds of things have no place on our public api.
// External devs will almost certainly have their own methods of doing these things.
// If we want to use them in our own "aztec.js consuming code", import them from foundation as needed.
export { decodeFromAbi, encodeArguments, type AbiType } from '@aztec/foundation/abi';
export { toBigIntBE } from '@aztec/foundation/bigint-buffer';
export { sha256 } from '@aztec/foundation/crypto';
export { makeFetch } from '@aztec/foundation/json-rpc/client';
export { createDebugLogger, onLog, type DebugLogger } from '@aztec/foundation/log';
export { retry, retryUntil } from '@aztec/foundation/retry';
export { to2Fields, toBigInt } from '@aztec/foundation/serialize';
export { sleep } from '@aztec/foundation/sleep';
export { elapsed } from '@aztec/foundation/timer';
export { type FieldsOf } from '@aztec/foundation/types';
export { fileURLToPath } from '@aztec/foundation/url';

export { deployL1Contract, deployL1Contracts, type DeployL1Contracts } from '@aztec/ethereum';

// Start of section that exports public api via granular api.
// Here you *can* do `export *` as the granular api defacto exports things explicitly.
// This entire index file will be deprecated at some point after we're satisfied.
export * from './api/abi.js';
export * from './api/fee.js';
export * from './api/init.js';<|MERGE_RESOLUTION|>--- conflicted
+++ resolved
@@ -116,10 +116,7 @@
   EncryptedNoteL2BlockL2Logs,
   EpochProofQuote,
   EpochProofQuotePayload,
-<<<<<<< HEAD
   EventMetadata,
-=======
->>>>>>> 6650641e
   EventType,
   ExtendedNote,
   FunctionCall,
@@ -130,10 +127,6 @@
   L2Actor,
   L2Block,
   L2BlockL2Logs,
-<<<<<<< HEAD
-  type LogFilter,
-=======
->>>>>>> 6650641e
   LogId,
   LogType,
   MerkleTreeId,
@@ -151,8 +144,6 @@
   createAztecNodeClient,
   merkleTreeIds,
   mockEpochProofQuote,
-<<<<<<< HEAD
-=======
   mockTx,
   type AztecNode,
   type LogFilter,
@@ -160,7 +151,6 @@
   type PartialAddress,
   type PublicKey,
   type SyncStatus,
->>>>>>> 6650641e
 } from '@aztec/circuit-types';
 
 // TODO: These kinds of things have no place on our public api.
