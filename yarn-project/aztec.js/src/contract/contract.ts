--- conflicted
+++ resolved
@@ -1,10 +1,5 @@
-<<<<<<< HEAD
-import { AztecAddress } from '@aztec/foundation';
-import { AztecRPCClient } from '@aztec/aztec-rpc';
-=======
 import { AztecAddress, EthAddress } from '@aztec/foundation';
 import { AztecRPCClient, DeployedContract } from '@aztec/aztec-rpc';
->>>>>>> 75f1a130
 import { ContractAbi, FunctionAbi } from '@aztec/noir-contracts';
 import { ContractFunctionInteraction } from './contract_function_interaction.js';
 
