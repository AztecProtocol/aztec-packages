--- conflicted
+++ resolved
@@ -3,11 +3,7 @@
 import type { PXE } from '@aztec/stdlib/interfaces/client';
 import type { Tx } from '@aztec/stdlib/tx';
 
-<<<<<<< HEAD
 import type { Wallet } from '../wallet/wallet.js';
-=======
-import type { Wallet } from '../account/wallet.js';
->>>>>>> 66232448
 import type { Contract } from './contract.js';
 import { DeploySentTx } from './deploy_sent_tx.js';
 import { ProvenTx } from './proven_tx.js';
@@ -17,7 +13,7 @@
  */
 export class DeployProvenTx<TContract extends Contract = Contract> extends ProvenTx {
   constructor(
-    wallet: PXE | Wallet,
+    wallet: Wallet,
     tx: Tx,
     private postDeployCtor: (address: AztecAddress, wallet: Wallet) => Promise<TContract>,
     private instanceGetter: () => Promise<ContractInstanceWithAddress>,
