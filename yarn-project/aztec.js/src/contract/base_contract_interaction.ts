import type { ExecutionPayload } from '@aztec/entrypoints/payload';
import { createLogger } from '@aztec/foundation/log';
import type { AuthWitness } from '@aztec/stdlib/auth-witness';
import type { GasSettings } from '@aztec/stdlib/gas';
import type { Capsule, TxProvingResult } from '@aztec/stdlib/tx';

import type { Wallet } from '../wallet/wallet.js';
import { getGasLimits } from './get_gas_limits.js';
import type { RequestMethodOptions, SendMethodOptions } from './interaction_options.js';
import { ProvenTx } from './proven_tx.js';
import { SentTx } from './sent_tx.js';

/**
 * Base class for an interaction with a contract, be it a deployment, a function call, or a batch.
 * Implements the sequence create/simulate/send.
 */
export abstract class BaseContractInteraction {
  protected log = createLogger('aztecjs:contract_interaction');

  constructor(
    protected wallet: Wallet,
    protected authWitnesses: AuthWitness[] = [],
    protected capsules: Capsule[] = [],
  ) {}

  /**
   * Returns an execution request that represents this operation.
   * Can be used as a building block for constructing batch requests.
   * @param options - An optional object containing additional configuration for the transaction.
   * @returns An execution request wrapped in promise.
   */
  public abstract request(options?: RequestMethodOptions): Promise<ExecutionPayload>;

  /**
   * Creates a transaction execution request, simulates and proves it. Differs from .prove in
   * that its result does not include the wallet nor the composed tx object, but only the proving result.
   * This object can then be used to either create a ProvenTx ready to be sent, or directly send the transaction.
   * @param options - optional arguments to be used in the creation of the transaction
   * @returns The proving result.
   */
  protected async proveInternal(options: SendMethodOptions): Promise<TxProvingResult> {
<<<<<<< HEAD
    const executionPayload = await this.request(options);
    return await this.wallet.proveTx(executionPayload, options);
=======
    const txRequest = await this.create(options);
    return await this.wallet.proveTx(txRequest);
>>>>>>> 59226336
  }

  // docs:start:prove
  /**
   * Proves a transaction execution request and returns a tx object ready to be sent.
   * @param options - optional arguments to be used in the creation of the transaction
   * @returns The resulting transaction
   */
  public async prove(options: SendMethodOptions): Promise<ProvenTx> {
    // docs:end:prove
    if (!options.from.equals(this.wallet.getAddress())) {
      throw new Error(
        `The address provided as from does not match the wallet address. Expected ${this.wallet.getAddress().toString()}, got ${options.from.toString()}.`,
      );
    }
    const txProvingResult = await this.proveInternal(options);
    return new ProvenTx(
      this.wallet,
      await txProvingResult.toTx(),
      txProvingResult.getOffchainEffects(),
      txProvingResult.stats,
    );
  }

  // docs:start:send
  /**
   * Sends a transaction to the contract function with the specified options.
   * This function throws an error if called on a utility function.
   * It creates and signs the transaction if necessary, and returns a SentTx instance,
   * which can be used to track the transaction status, receipt, and events.
   * @param options - An optional object containing 'from' property representing
   * the AztecAddress of the sender. If not provided, the default address is used.
   * @returns A SentTx instance for tracking the transaction status and information.
   */
  public send(options: SendMethodOptions): SentTx {
    // docs:end:send
    const sendTx = async () => {
      const txProvingResult = await this.proveInternal(options);
      return this.wallet.sendTx(await txProvingResult.toTx());
    };
    return new SentTx(this.wallet, sendTx);
  }

  // docs:start:estimateGas
  /**
   * Estimates gas for a given tx request and returns gas limits for it.
   * @param options - Options.
   * @returns Gas limits.
   */
  public async estimateGas(
<<<<<<< HEAD
    opts: Omit<SendMethodOptions, 'estimateGas'>,
  ): Promise<Pick<GasSettings, 'gasLimits' | 'teardownGasLimits'>> {
    // docs:end:estimateGas
    const executionPayload = await this.request(opts);
    const simulationResult = await this.wallet.simulateTx(executionPayload, {
      ...opts,
      fee: { ...opts?.fee, estimateGas: false },
    });
=======
    options: Omit<SendMethodOptions, 'estimateGas'>,
  ): Promise<Pick<GasSettings, 'gasLimits' | 'teardownGasLimits'>> {
    // docs:end:estimateGas
    const txRequest = await this.create({ ...options, fee: { ...options?.fee, estimateGas: false } });
    const simulationResult = await this.wallet.simulateTx(
      txRequest,
      true /*simulatePublic*/,
      undefined /* skipTxValidation */,
      true /* skipFeeEnforcement */,
    );
>>>>>>> 59226336
    const { totalGas: gasLimits, teardownGas: teardownGasLimits } = getGasLimits(
      simulationResult,
      options?.fee?.estimatedGasPadding,
    );
    return { gasLimits, teardownGasLimits };
  }
}<|MERGE_RESOLUTION|>--- conflicted
+++ resolved
@@ -39,13 +39,8 @@
    * @returns The proving result.
    */
   protected async proveInternal(options: SendMethodOptions): Promise<TxProvingResult> {
-<<<<<<< HEAD
     const executionPayload = await this.request(options);
     return await this.wallet.proveTx(executionPayload, options);
-=======
-    const txRequest = await this.create(options);
-    return await this.wallet.proveTx(txRequest);
->>>>>>> 59226336
   }
 
   // docs:start:prove
@@ -56,11 +51,6 @@
    */
   public async prove(options: SendMethodOptions): Promise<ProvenTx> {
     // docs:end:prove
-    if (!options.from.equals(this.wallet.getAddress())) {
-      throw new Error(
-        `The address provided as from does not match the wallet address. Expected ${this.wallet.getAddress().toString()}, got ${options.from.toString()}.`,
-      );
-    }
     const txProvingResult = await this.proveInternal(options);
     return new ProvenTx(
       this.wallet,
@@ -96,27 +86,14 @@
    * @returns Gas limits.
    */
   public async estimateGas(
-<<<<<<< HEAD
-    opts: Omit<SendMethodOptions, 'estimateGas'>,
-  ): Promise<Pick<GasSettings, 'gasLimits' | 'teardownGasLimits'>> {
-    // docs:end:estimateGas
-    const executionPayload = await this.request(opts);
-    const simulationResult = await this.wallet.simulateTx(executionPayload, {
-      ...opts,
-      fee: { ...opts?.fee, estimateGas: false },
-    });
-=======
     options: Omit<SendMethodOptions, 'estimateGas'>,
   ): Promise<Pick<GasSettings, 'gasLimits' | 'teardownGasLimits'>> {
     // docs:end:estimateGas
-    const txRequest = await this.create({ ...options, fee: { ...options?.fee, estimateGas: false } });
-    const simulationResult = await this.wallet.simulateTx(
-      txRequest,
-      true /*simulatePublic*/,
-      undefined /* skipTxValidation */,
-      true /* skipFeeEnforcement */,
-    );
->>>>>>> 59226336
+    const executionPayload = await this.request(options);
+    const simulationResult = await this.wallet.simulateTx(executionPayload, {
+      ...options,
+      fee: { ...options?.fee, estimateGas: false },
+    });
     const { totalGas: gasLimits, teardownGas: teardownGasLimits } = getGasLimits(
       simulationResult,
       options?.fee?.estimatedGasPadding,
