import { type TxExecutionRequest, type TxProvingResult } from '@aztec/circuit-types';
import { type Fr, GasSettings } from '@aztec/circuits.js';
import { createLogger } from '@aztec/foundation/log';

import { type Wallet } from '../account/wallet.js';
import { type ExecutionRequestInit } from '../entrypoint/entrypoint.js';
import { type FeeOptions, type UserFeeOptions } from '../entrypoint/payload.js';
import { FeeJuicePaymentMethod } from '../fee/fee_juice_payment_method.js';
import { getGasLimits } from './get_gas_limits.js';
import { ProvenTx } from './proven_tx.js';
import { SentTx } from './sent_tx.js';

/**
 * Represents options for calling a (constrained) function in a contract.
 * Allows the user to specify the sender address and nonce for a transaction.
 */
export type SendMethodOptions = {
  /** Wether to skip the simulation of the public part of the transaction. */
  skipPublicSimulation?: boolean;
  /** The fee options for the transaction. */
  fee?: UserFeeOptions;
  /** Custom nonce to inject into the app payload of the transaction. Useful when trying to cancel an ongoing transaction by creating a new one with a higher fee */
  nonce?: Fr;
  /** Whether the transaction can be cancelled. If true, an extra nullifier will be emitted: H(nonce, GENERATOR_INDEX__TX_NULLIFIER) */
  cancellable?: boolean;
};

/**
 * Base class for an interaction with a contract, be it a deployment, a function call, or a batch.
 * Implements the sequence create/simulate/send.
 */
export abstract class BaseContractInteraction {
  protected log = createLogger('aztecjs:contract_interaction');

  constructor(protected wallet: Wallet) {}

  /**
   * Create a transaction execution request ready to be simulated.
   * @param options - An optional object containing additional configuration for the transaction.
   * @returns A transaction execution request.
   */
  public abstract create(options?: SendMethodOptions): Promise<TxExecutionRequest>;

  /**
   * Creates a transaction execution request, simulates and proves it. Differs from .prove in
   * that its result does not include the wallet nor the composed tx object, but only the proving result.
   * This object can then be used to either create a ProvenTx ready to be sent, or directly send the transaction.
   * @param options - optional arguments to be used in the creation of the transaction
   * @returns The proving result.
   */
  protected async proveInternal(options: SendMethodOptions = {}): Promise<TxProvingResult> {
    const txRequest = await this.create(options);
    const txSimulationResult = await this.wallet.simulateTx(txRequest, !options.skipPublicSimulation, undefined, true);
    return await this.wallet.proveTx(txRequest, txSimulationResult.privateExecutionResult);
  }

  // docs:start:prove
  /**
   * Proves a transaction execution request and returns a tx object ready to be sent.
   * @param options - optional arguments to be used in the creation of the transaction
   * @returns The resulting transaction
   */
  public async prove(options: SendMethodOptions = {}): Promise<ProvenTx> {
    // docs:end:prove
    const txProvingResult = await this.proveInternal(options);
    return new ProvenTx(this.wallet, txProvingResult.toTx());
  }

  // docs:start:send
  /**
   * Sends a transaction to the contract function with the specified options.
   * This function throws an error if called on an unconstrained function.
   * It creates and signs the transaction if necessary, and returns a SentTx instance,
   * which can be used to track the transaction status, receipt, and events.
   * @param options - An optional object containing 'from' property representing
   * the AztecAddress of the sender. If not provided, the default address is used.
   * @returns A SentTx instance for tracking the transaction status and information.
   */
  public send(options: SendMethodOptions = {}): SentTx {
    // docs:end:send
    const promise = (async () => {
      const txProvingResult = await this.proveInternal(options);
      return this.wallet.sendTx(txProvingResult.toTx());
    })();
    return new SentTx(this.wallet, promise);
  }

  // docs:start:estimateGas
  /**
   * Estimates gas for a given tx request and returns gas limits for it.
   * @param opts - Options.
   * @param pad - Percentage to pad the suggested gas limits by, if empty, defaults to 10%.
   * @returns Gas limits.
   */
  public async estimateGas(
    opts?: Omit<SendMethodOptions, 'estimateGas' | 'skipPublicSimulation'>,
  ): Promise<Pick<GasSettings, 'gasLimits' | 'teardownGasLimits'>> {
    // docs:end:estimateGas
    const txRequest = await this.create({ ...opts, fee: { ...opts?.fee, estimateGas: false } });
    const simulationResult = await this.wallet.simulateTx(
      txRequest,
      true /*simulatePublic*/,
      undefined /* msgSender */,
      undefined /* skipTxValidation */,
      true /* skipFeeEnforcement */,
    );
    const { totalGas: gasLimits, teardownGas: teardownGasLimits } = getGasLimits(
      simulationResult,
      opts?.fee?.estimatedGasPadding,
    );
    return { gasLimits, teardownGasLimits };
  }

  /**
   * Returns default fee options based on the user opts without running a simulation for gas estimation.
   * @param fee - User-provided fee options.
   */
  protected async getDefaultFeeOptions(fee: UserFeeOptions | undefined): Promise<FeeOptions> {
<<<<<<< HEAD
    const maxFeesPerGas = fee?.gasSettings?.maxFeesPerGas ?? (await this.wallet.getCurrentBaseFees());
    const paymentMethod = fee?.paymentMethod ?? new FeeJuicePaymentMethod(this.wallet.getAddress());
=======
    const maxFeesPerGas =
      fee?.gasSettings?.maxFeesPerGas ?? (await this.wallet.getCurrentBaseFees()).mul(1 + (fee?.baseFeePadding ?? 0.5));
    const paymentMethod = fee?.paymentMethod ?? new NoFeePaymentMethod();
>>>>>>> f589c90b
    const gasSettings: GasSettings = GasSettings.default({ ...fee?.gasSettings, maxFeesPerGas });
    this.log.debug(`Using L2 gas settings`, gasSettings);
    return { gasSettings, paymentMethod };
  }

  // docs:start:getFeeOptions
  /**
   * Return fee options based on the user opts, estimating tx gas if needed.
   * @param request - Request to execute for this interaction.
   * @param pad - Percentage to pad the suggested gas limits by, as decimal (e.g., 0.10 for 10%).
   * @returns Fee options for the actual transaction.
   */
  protected async getFeeOptions(
    request: Omit<ExecutionRequestInit, 'fee'> & { /** User-provided fee options */ fee?: UserFeeOptions },
  ): Promise<FeeOptions> {
    // docs:end:getFeeOptions
    const defaultFeeOptions = await this.getDefaultFeeOptions(request.fee);
    const paymentMethod = defaultFeeOptions.paymentMethod;
    const maxFeesPerGas = defaultFeeOptions.gasSettings.maxFeesPerGas;
    const maxPriorityFeesPerGas = defaultFeeOptions.gasSettings.maxPriorityFeesPerGas;

    let gasSettings = defaultFeeOptions.gasSettings;
    if (request.fee?.estimateGas) {
      const feeForEstimation: FeeOptions = { paymentMethod, gasSettings };
      const txRequest = await this.wallet.createTxExecutionRequest({ ...request, fee: feeForEstimation });
      const simulationResult = await this.wallet.simulateTx(
        txRequest,
        true /*simulatePublic*/,
        undefined /* msgSender */,
        undefined /* skipTxValidation */,
        true /* skipFeeEnforcement */,
      );
      const { totalGas: gasLimits, teardownGas: teardownGasLimits } = getGasLimits(
        simulationResult,
        request.fee?.estimatedGasPadding,
      );
      gasSettings = GasSettings.from({ maxFeesPerGas, maxPriorityFeesPerGas, gasLimits, teardownGasLimits });
      this.log.verbose(
        `Estimated gas limits for tx: DA=${gasLimits.daGas} L2=${gasLimits.l2Gas} teardownDA=${teardownGasLimits.daGas} teardownL2=${teardownGasLimits.l2Gas}`,
      );
    }

    return { gasSettings, paymentMethod };
  }
}<|MERGE_RESOLUTION|>--- conflicted
+++ resolved
@@ -116,14 +116,9 @@
    * @param fee - User-provided fee options.
    */
   protected async getDefaultFeeOptions(fee: UserFeeOptions | undefined): Promise<FeeOptions> {
-<<<<<<< HEAD
-    const maxFeesPerGas = fee?.gasSettings?.maxFeesPerGas ?? (await this.wallet.getCurrentBaseFees());
-    const paymentMethod = fee?.paymentMethod ?? new FeeJuicePaymentMethod(this.wallet.getAddress());
-=======
     const maxFeesPerGas =
       fee?.gasSettings?.maxFeesPerGas ?? (await this.wallet.getCurrentBaseFees()).mul(1 + (fee?.baseFeePadding ?? 0.5));
-    const paymentMethod = fee?.paymentMethod ?? new NoFeePaymentMethod();
->>>>>>> f589c90b
+    const paymentMethod = fee?.paymentMethod ?? new FeeJuicePaymentMethod(this.wallet.getAddress());
     const gasSettings: GasSettings = GasSettings.default({ ...fee?.gasSettings, maxFeesPerGas });
     this.log.debug(`Using L2 gas settings`, gasSettings);
     return { gasSettings, paymentMethod };
