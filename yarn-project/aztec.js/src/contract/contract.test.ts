import { mock } from 'jest-mock-extended';
import {
  AztecAddress,
  AztecRPCClient,
  EthAddress,
  Fr,
<<<<<<< HEAD
  FunctionType,
=======
  Signature,
>>>>>>> a120315d
  Tx,
  TxHash,
  TxReceipt,
  TxRequest,
} from '@aztec/aztec-rpc';
import { ABIParameterVisibility, ContractAbi, FunctionType } from '@aztec/noir-contracts';

import { Contract } from './contract.js';
import { EcdsaSignature } from '@aztec/circuits.js';

describe('Contract Class', () => {
  let arc: ReturnType<typeof mock<AztecRPCClient>>;

  const portalContract = EthAddress.random();
  const contractAddressSalt = Fr.random();
  const account = AztecAddress.random();

  const mockTxRequest = { type: 'TxRequest' } as any as TxRequest;
  const mockSignature = { type: 'EcdsaSignature' } as any as EcdsaSignature;
  const mockTx = { type: 'Tx' } as any as Tx;
  const mockTxHash = { type: 'TxHash' } as any as TxHash;
  const mockTxReceipt = { type: 'TxReceipt' } as any as TxReceipt;

  beforeEach(() => {
    arc = mock<AztecRPCClient>();
    arc.createDeploymentTxRequest.mockResolvedValue(mockTxRequest);
    arc.createTxRequest.mockResolvedValue(mockTxRequest);
    arc.signTxRequest.mockResolvedValue(mockSignature);
    arc.createTx.mockResolvedValue(mockTx);
    arc.sendTx.mockResolvedValue(mockTxHash);
    arc.getTxReceipt.mockResolvedValue(mockTxReceipt);
  });

  it('should request, sign, craete and send a contract method tx', async () => {
    const contractAddress = AztecAddress.random();
    const abi: ContractAbi = {
      name: 'FooContract',
      functions: [
        {
          name: 'barFunc',
          functionType: FunctionType.SECRET,
          parameters: [
            {
              name: 'value',
              type: {
                kind: 'field',
              },
              visibility: ABIParameterVisibility.PUBLIC,
            },
          ],
          returnTypes: [],
          bytecode: '0af',
        },
      ],
    };
    const fooContract = new Contract(abi, arc);
    await fooContract.attach(contractAddress);
    const sentTx = fooContract.methods.barFunc().send({
      from: account,
    });
    const txHash = await sentTx.getTxHash();
    const receipt = await sentTx.getReceipt();

    expect(txHash).toBe(mockTxHash);
    expect(receipt).toBe(mockTxReceipt);
    expect(arc.createDeploymentTxRequest).toHaveBeenCalledTimes(0);
    expect(arc.createTxRequest).toHaveBeenCalledTimes(1);
    expect(arc.createTxRequest).toHaveBeenCalledWith('barFunc', [], contractAddress, account);
    expect(arc.signTxRequest).toHaveBeenCalledTimes(1);
    expect(arc.signTxRequest).toHaveBeenCalledWith(mockTxRequest);
    expect(arc.createTx).toHaveBeenCalledTimes(1);
    expect(arc.createTx).toHaveBeenCalledWith(mockTxRequest, mockSignature);
    expect(arc.sendTx).toHaveBeenCalledTimes(1);
    expect(arc.sendTx).toHaveBeenCalledWith(mockTx);
  });
});<|MERGE_RESOLUTION|>--- conflicted
+++ resolved
@@ -1,19 +1,5 @@
 import { mock } from 'jest-mock-extended';
-import {
-  AztecAddress,
-  AztecRPCClient,
-  EthAddress,
-  Fr,
-<<<<<<< HEAD
-  FunctionType,
-=======
-  Signature,
->>>>>>> a120315d
-  Tx,
-  TxHash,
-  TxReceipt,
-  TxRequest,
-} from '@aztec/aztec-rpc';
+import { AztecAddress, AztecRPCClient, EthAddress, Fr, Tx, TxHash, TxReceipt, TxRequest } from '@aztec/aztec-rpc';
 import { ABIParameterVisibility, ContractAbi, FunctionType } from '@aztec/noir-contracts';
 
 import { Contract } from './contract.js';
