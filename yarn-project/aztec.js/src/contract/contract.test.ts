--- conflicted
+++ resolved
@@ -1,14 +1,8 @@
 import { Tx, TxExecutionRequest, TxHash, TxReceipt } from '@aztec/circuit-types';
 import { AztecAddress, CompleteAddress, EthAddress } from '@aztec/circuits.js';
-<<<<<<< HEAD
-import { L1ContractAddresses } from '@aztec/ethereum';
-import { ABIParameterVisibility, ContractArtifact, FunctionType } from '@aztec/foundation/abi';
-import { NodeInfo } from '@aztec/types/interfaces';
-=======
 import { type L1ContractAddresses } from '@aztec/ethereum';
 import { ABIParameterVisibility, type ContractArtifact, type DecodedReturn, FunctionType } from '@aztec/foundation/abi';
 import { type NodeInfo } from '@aztec/types/interfaces';
->>>>>>> db2a4117
 
 import { MockProxy, mock } from 'jest-mock-extended';
 
