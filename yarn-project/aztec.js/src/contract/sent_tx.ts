<<<<<<< HEAD
import {
  type AztecNode,
  type GetPublicLogsResponse,
  type PXE,
  type TxHash,
  type TxReceipt,
  TxStatus,
} from '@aztec/circuit-types';
=======
>>>>>>> 96698226
import { retryUntil } from '@aztec/foundation/retry';
import type { FieldsOf } from '@aztec/foundation/types';
import type { GetPublicLogsResponse, PXE } from '@aztec/stdlib/interfaces/client';
import { type TxHash, type TxReceipt, TxStatus } from '@aztec/stdlib/tx';

/** Options related to waiting for a tx. */
export type WaitOpts = {
  /** The amount of time to ignore TxStatus.DROPPED receipts (in seconds) due to the presumption that it is being propagated by the p2p network. Defaults to 5. */
  ignoreDroppedReceiptsFor?: number;
  /** The maximum time (in seconds) to wait for the transaction to be mined. Defaults to 60. */
  timeout?: number;
  /** The maximum time (in seconds) to wait for the transaction to be proven. Defaults to 600. */
  provenTimeout?: number;
  /** The time interval (in seconds) between retries to fetch the transaction receipt. Defaults to 1. */
  interval?: number;
  /** Whether to wait for the tx to be proven. */
  proven?: boolean;
  /** Whether to include information useful for debugging/testing in the receipt. */
  debug?: boolean;
  /** Whether to accept a revert as a status code for the tx when waiting for it. If false, will throw if the tx reverts. */
  dontThrowOnRevert?: boolean;
};

export const DefaultWaitOpts: WaitOpts = {
  ignoreDroppedReceiptsFor: 5,
  timeout: 60,
  provenTimeout: 600,
  interval: 1,
  debug: false,
};

/**
 * The SentTx class represents a sent transaction through the PXE, providing methods to fetch
 * its hash, receipt, and mining status.
 */
export class SentTx {
  constructor(protected pxe: PXE | AztecNode, protected txHashPromise: Promise<TxHash>) {}

  /**
   * Retrieves the transaction hash of the SentTx instance.
   * The function internally awaits for the 'txHashPromise' to resolve, and then returns the resolved transaction hash.
   *
   * @returns A promise that resolves to the transaction hash of the SentTx instance.
   * TODO(#7717): Don't throw here.
   */
  public getTxHash(): Promise<TxHash> {
    return this.txHashPromise;
  }

  /**
   * Retrieve the transaction receipt associated with the current SentTx instance.
   * The function fetches the transaction hash using 'getTxHash' and then queries
   * the PXE to get the corresponding transaction receipt.
   *
   * @returns A promise that resolves to a TxReceipt object representing the fetched transaction receipt.
   */
  public async getReceipt(): Promise<TxReceipt> {
    const txHash = await this.getTxHash();
    return await this.pxe.getTxReceipt(txHash);
  }

  /**
   * Awaits for a tx to be mined and returns the receipt. Throws if tx is not mined.
   * @param opts - Options for configuring the waiting for the tx to be mined.
   * @returns The transaction receipt.
   */
  public async wait(opts?: WaitOpts): Promise<FieldsOf<TxReceipt>> {
    const receipt = await this.waitForReceipt(opts);
    if (receipt.status !== TxStatus.SUCCESS && !opts?.dontThrowOnRevert) {
      throw new Error(
        `Transaction ${await this.getTxHash()} was ${receipt.status}. Reason: ${receipt.error ?? 'unknown'}`,
      );
    }
    if (opts?.proven && receipt.blockNumber !== undefined) {
      await this.waitForProven(receipt.blockNumber, opts);
    }
    if (opts?.debug) {
      const txHash = await this.getTxHash();
      const { data: tx } = (await this.pxe.getTxEffect(txHash))!;
      receipt.debugInfo = {
        noteHashes: tx.noteHashes,
        nullifiers: tx.nullifiers,
        publicDataWrites: tx.publicDataWrites,
        l2ToL1Msgs: tx.l2ToL1Msgs,
      };
    }
    return receipt;
  }

  /**
   * Gets public logs emitted by this tx.
   * @remarks This function will wait for the tx to be mined if it hasn't been already.
   * @returns The requested logs.
   */
  public async getPublicLogs(): Promise<GetPublicLogsResponse> {
    await this.wait();
    return this.pxe.getPublicLogs({ txHash: await this.getTxHash() });
  }

  protected async waitForReceipt(opts?: WaitOpts): Promise<TxReceipt> {
    const txHash = await this.getTxHash();
    const startTime = Date.now();
    const ignoreDroppedReceiptsFor = opts?.ignoreDroppedReceiptsFor ?? DefaultWaitOpts.ignoreDroppedReceiptsFor;

    return await retryUntil(
      async () => {
        const txReceipt = await this.pxe.getTxReceipt(txHash);
        // If receipt is not yet available, try again
        if (txReceipt.status === TxStatus.PENDING) {
          return undefined;
        }
        // If the tx was "dropped", either return it or ignore based on timing.
        // We can ignore it at first because the transaction may have been sent to node 1, and now we're asking node 2 for the receipt.
        // If we don't allow a short grace period, we could incorrectly return a TxReceipt with status DROPPED.
        if (txReceipt.status === TxStatus.DROPPED) {
          const elapsedSeconds = (Date.now() - startTime) / 1000;
          if (!ignoreDroppedReceiptsFor || elapsedSeconds > ignoreDroppedReceiptsFor) {
            return txReceipt;
          }
          return undefined;
        }
        return txReceipt;
      },
      'isMined',
      opts?.timeout ?? DefaultWaitOpts.timeout,
      opts?.interval ?? DefaultWaitOpts.interval,
    );
  }

  protected async waitForProven(minedBlock: number, opts?: WaitOpts) {
    return await retryUntil(
      async () => {
        const provenBlock = await this.pxe.getProvenBlockNumber();
        return provenBlock >= minedBlock ? provenBlock : undefined;
      },
      'isProven',
      opts?.provenTimeout ?? DefaultWaitOpts.provenTimeout,
      opts?.interval ?? DefaultWaitOpts.interval,
    );
  }
}<|MERGE_RESOLUTION|>--- conflicted
+++ resolved
@@ -1,17 +1,6 @@
-<<<<<<< HEAD
-import {
-  type AztecNode,
-  type GetPublicLogsResponse,
-  type PXE,
-  type TxHash,
-  type TxReceipt,
-  TxStatus,
-} from '@aztec/circuit-types';
-=======
->>>>>>> 96698226
 import { retryUntil } from '@aztec/foundation/retry';
 import type { FieldsOf } from '@aztec/foundation/types';
-import type { GetPublicLogsResponse, PXE } from '@aztec/stdlib/interfaces/client';
+import type { AztecNode, GetPublicLogsResponse, PXE } from '@aztec/stdlib/interfaces/client';
 import { type TxHash, type TxReceipt, TxStatus } from '@aztec/stdlib/tx';
 
 /** Options related to waiting for a tx. */
