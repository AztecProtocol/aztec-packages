import { type FunctionCall, FunctionType, decodeFromAbi } from '@aztec/stdlib/abi';
import type { TxExecutionRequest } from '@aztec/stdlib/tx';

<<<<<<< HEAD
import type { Wallet } from '../account/wallet.js';
=======
import type { Wallet } from '../account/index.js';
import { type ExecutionRequestInit, mergeExecutionRequestInits } from '../entrypoint/entrypoint.js';
>>>>>>> a4776717
import { BaseContractInteraction, type SendMethodOptions } from './base_contract_interaction.js';
import type { SimulateMethodOptions } from './contract_function_interaction.js';

/** A batch of function calls to be sent as a single transaction through a wallet. */
export class BatchCall extends BaseContractInteraction {
  constructor(wallet: Wallet, protected calls: BaseContractInteraction[]) {
    super(wallet);
  }

  /**
   * Create a transaction execution request that represents this batch, encoded and authenticated by the
   * user's wallet, ready to be simulated.
   * @param options - An optional object containing additional configuration for the transaction.
   * @returns A Promise that resolves to a transaction instance.
   */
  public async create(options: SendMethodOptions = {}): Promise<TxExecutionRequest> {
    const requestWithoutFee = await this.request(options);

    const { fee: userFee } = options;
    const fee = await this.getFeeOptions({ ...requestWithoutFee, fee: userFee });

    return await this.wallet.createTxExecutionRequest({ ...requestWithoutFee, fee });
  }

  /**
   * Returns an execution request that represents this operation.
   * @param options - An optional object containing additional configuration for the transaction.
   * @returns An execution request wrapped in promise.
   */
  public async request(options: SendMethodOptions = {}): Promise<Omit<ExecutionRequestInit, 'fee'>> {
    const requests = await this.getRequests();
    const { nonce, cancellable } = options;
    return mergeExecutionRequestInits(requests, { nonce, cancellable });
  }

  /**
   * Simulate a transaction and get its return values
   * Differs from prove in a few important ways:
   * 1. It returns the values of the function execution
   * 2. It supports `unconstrained`, `private` and `public` functions
   *
   * @param options - An optional object containing additional configuration for the transaction.
   * @returns The result of the transaction as returned by the contract function.
   */
  public async simulate(options: SimulateMethodOptions = {}): Promise<any> {
    const { indexedRequests, unconstrained } = (await this.getRequests()).reduce<{
      /** Keep track of the number of private calls to retrieve the return values */
      privateIndex: 0;
      /** Keep track of the number of public calls to retrieve the return values */
      publicIndex: 0;
      /** The public and private function execution requests in the batch */
      indexedRequests: [Omit<ExecutionRequestInit, 'fee'>, number, number][];
      /** The unconstrained function calls in the batch. */
      unconstrained: [FunctionCall, number][];
    }>(
      (acc, current, index) => {
        const call = current.calls[0];
        if (call.type === FunctionType.UNCONSTRAINED) {
          acc.unconstrained.push([call, index]);
        } else {
          acc.indexedRequests.push([
            current,
            index,
            call.type === FunctionType.PRIVATE ? acc.privateIndex++ : acc.publicIndex++,
          ]);
        }
        return acc;
      },
      { indexedRequests: [], unconstrained: [], publicIndex: 0, privateIndex: 0 },
    );

    const requests = indexedRequests.map(([request]) => request);
    const requestWithoutFee = mergeExecutionRequestInits(requests);
    const { fee: userFee } = options;
    const fee = await this.getFeeOptions({ ...requestWithoutFee, fee: userFee });
    const txRequest = await this.wallet.createTxExecutionRequest({ ...requestWithoutFee, fee });

    const unconstrainedCalls = unconstrained.map(
      async ([call, index]) =>
        [await this.wallet.simulateUnconstrained(call.name, call.args, call.to, options?.from), index] as const,
    );

    const [unconstrainedResults, simulatedTx] = await Promise.all([
      Promise.all(unconstrainedCalls),
      this.wallet.simulateTx(txRequest, true, options?.from, options?.skipTxValidation),
    ]);

    const results: any[] = [];

    unconstrainedResults.forEach(([result, index]) => {
      results[index] = result;
    });
    indexedRequests.forEach(([request, callIndex, resultIndex]) => {
      const call = request.calls[0];
      // As account entrypoints are private, for private functions we retrieve the return values from the first nested call
      // since we're interested in the first set of values AFTER the account entrypoint
      // For public functions we retrieve the first values directly from the public output.
      const rawReturnValues =
        call.type == FunctionType.PRIVATE
          ? simulatedTx.getPrivateReturnValues()?.nested?.[resultIndex].values
          : simulatedTx.getPublicReturnValues()?.[resultIndex].values;

      results[callIndex] = rawReturnValues ? decodeFromAbi(call.returnTypes, rawReturnValues) : [];
    });
    return results;
  }

  /**
   * Return all authWitnesses added for this interaction.
   */
  public override getAuthWitnesses() {
    return [this.authWitnesses, ...this.calls.map(c => c.getAuthWitnesses())].flat();
  }

  /**
   * Return all hashedArguments added for this interaction.
   */
  public override getHashedArguments() {
    return [this.hashedArguments, ...this.calls.map(c => c.getHashedArguments())].flat();
  }

  /**
   * Return all capsules added for this interaction.
   */
  public override getCapsules() {
    return [this.capsules, ...this.calls.map(c => c.getCapsules())].flat();
  }

  private async getRequests() {
    return await Promise.all(this.calls.map(c => c.request()));
  }
}<|MERGE_RESOLUTION|>--- conflicted
+++ resolved
@@ -1,12 +1,8 @@
 import { type FunctionCall, FunctionType, decodeFromAbi } from '@aztec/stdlib/abi';
 import type { TxExecutionRequest } from '@aztec/stdlib/tx';
 
-<<<<<<< HEAD
 import type { Wallet } from '../account/wallet.js';
-=======
-import type { Wallet } from '../account/index.js';
 import { type ExecutionRequestInit, mergeExecutionRequestInits } from '../entrypoint/entrypoint.js';
->>>>>>> a4776717
 import { BaseContractInteraction, type SendMethodOptions } from './base_contract_interaction.js';
 import type { SimulateMethodOptions } from './contract_function_interaction.js';
 
