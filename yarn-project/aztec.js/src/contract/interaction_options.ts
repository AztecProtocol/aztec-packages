import type { UserFeeOptions } from '@aztec/entrypoints/interfaces';
import type { AuthWitness } from '@aztec/stdlib/auth-witness';
import type { AztecAddress } from '@aztec/stdlib/aztec-address';
import type { Capsule } from '@aztec/stdlib/tx';

/**
 * Represents the options to configure a request from a contract interaction.
 * Allows specifying additional auth witnesses and capsules to use during execution
 */
export type RequestMethodOptions = {
  /** Extra authwits to use during execution */
  authWitnesses?: AuthWitness[];
  /** Extra capsules to use during execution */
  capsules?: Capsule[];
};

/**
 * Represents options for calling a (constrained) function in a contract.
 */
export type SendMethodOptions = RequestMethodOptions & {
<<<<<<< HEAD
=======
  /** The sender's Aztec address. */
>>>>>>> 59226336
  from: AztecAddress;
  /** The fee options for the transaction. */
  fee?: UserFeeOptions;
};

/**
 * Represents the options for simulating a contract function interaction.
 * Allows specifying the address from which the method should be called.
 * Disregarded for simulation of public functions
 */
<<<<<<< HEAD
export type SimulateMethodOptions = Pick<SendMethodOptions, 'from' | 'authWitnesses' | 'capsules' | 'fee'> & {
=======
export type SimulateMethodOptions = Pick<
  SendMethodOptions,
  'from' | 'authWitnesses' | 'capsules' | 'fee' | 'txNonce' | 'cancellable'
> & {
>>>>>>> 59226336
  /** Simulate without checking for the validity of the resulting transaction, e.g. whether it emits any existing nullifiers. */
  skipTxValidation?: boolean;
  /** Whether to ensure the fee payer is not empty and has enough balance to pay for the fee. */
  skipFeeEnforcement?: boolean;
  /** Whether to include metadata such as offchain effects and performance statistics (e.g. timing information of the different circuits and oracles) in
   * the simulation result, instead of just the return value of the function */
  includeMetadata?: boolean;
};

/**
 * Represents the options for profiling an interaction.
 */
// docs:start:profile-method-options
export type ProfileMethodOptions = SimulateMethodOptions & {
  /** Whether to return gates information or the bytecode/witnesses. */
  profileMode: 'gates' | 'execution-steps' | 'full';
  /** Whether to generate a ClientIVC proof or not */
  skipProofGeneration?: boolean;
};
// docs:end:profile-method-options<|MERGE_RESOLUTION|>--- conflicted
+++ resolved
@@ -18,10 +18,7 @@
  * Represents options for calling a (constrained) function in a contract.
  */
 export type SendMethodOptions = RequestMethodOptions & {
-<<<<<<< HEAD
-=======
   /** The sender's Aztec address. */
->>>>>>> 59226336
   from: AztecAddress;
   /** The fee options for the transaction. */
   fee?: UserFeeOptions;
@@ -32,14 +29,7 @@
  * Allows specifying the address from which the method should be called.
  * Disregarded for simulation of public functions
  */
-<<<<<<< HEAD
 export type SimulateMethodOptions = Pick<SendMethodOptions, 'from' | 'authWitnesses' | 'capsules' | 'fee'> & {
-=======
-export type SimulateMethodOptions = Pick<
-  SendMethodOptions,
-  'from' | 'authWitnesses' | 'capsules' | 'fee' | 'txNonce' | 'cancellable'
-> & {
->>>>>>> 59226336
   /** Simulate without checking for the validity of the resulting transaction, e.g. whether it emits any existing nullifiers. */
   skipTxValidation?: boolean;
   /** Whether to ensure the fee payer is not empty and has enough balance to pay for the fee. */
