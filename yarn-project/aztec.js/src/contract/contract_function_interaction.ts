import type { FunctionCall, PrivateKernelProverProfileResult, TxExecutionRequest } from '@aztec/circuit-types';
import { type AztecAddress, type GasSettings } from '@aztec/circuits.js';
import {
  type FunctionAbi,
  FunctionSelector,
  FunctionType,
  decodeFromAbi,
  encodeArguments,
} from '@aztec/foundation/abi';

import { type Wallet } from '../account/wallet.js';
import { BaseContractInteraction, type SendMethodOptions } from './base_contract_interaction.js';

export { SendMethodOptions };

/**
 * Represents the options for simulating a contract function interaction.
 * Allows specifying the address from which the view method should be called.
 * Disregarded for simulation of public functions
 */
export type SimulateMethodOptions = {
  /** The sender's Aztec address. */
  from?: AztecAddress;
  /** Gas settings for the simulation. */
  gasSettings?: GasSettings;
  /** Simulate without checking for the validity of the resulting transaction, e.g. whether it emits any existing nullifiers. */
  skipTxValidation?: boolean;
};

/**
 * The result of a profile() call.
 */
export type ProfileResult = PrivateKernelProverProfileResult & {
  /** The result of the transaction as returned by the contract function. */
  returnValues: any;
};

/**
 * This is the class that is returned when calling e.g. `contract.methods.myMethod(arg0, arg1)`.
 * It contains available interactions one can call on a method, including view.
 */
export class ContractFunctionInteraction extends BaseContractInteraction {
  constructor(
    wallet: Wallet,
    protected contractAddress: AztecAddress,
    protected functionDao: FunctionAbi,
    protected args: any[],
  ) {
    super(wallet);
    if (args.some(arg => arg === undefined || arg === null)) {
      throw new Error('All function interaction arguments must be defined and not null. Received: ' + args);
    }
  }

  /**
   * Create a transaction execution request that represents this call, encoded and authenticated by the
   * user's wallet, ready to be simulated.
   * @param opts - An optional object containing additional configuration for the transaction.
   * @returns A Promise that resolves to a transaction instance.
   */
  public async create(opts: SendMethodOptions = {}): Promise<TxExecutionRequest> {
    if (this.functionDao.functionType === FunctionType.UNCONSTRAINED) {
      throw new Error("Can't call `create` on an unconstrained function.");
    }
<<<<<<< HEAD
    const calls = [await this.request()];
    const fee = opts?.estimateGas ? await this.getFeeOptionsFromEstimatedGas({ calls, fee: opts?.fee }) : opts?.fee;
    const txRequest = await this.wallet.createTxExecutionRequest({
      calls,
      fee,
      nonce: opts?.nonce,
      cancellable: opts?.cancellable,
    });
    return txRequest;
=======
    const calls = [this.request()];
    const fee = await this.getFeeOptions({ calls, ...opts });
    const { nonce, cancellable } = opts;
    return await this.wallet.createTxExecutionRequest({ calls, fee, nonce, cancellable });
>>>>>>> 89cb8d33
  }

  /**
   * Returns an execution request that represents this operation. Useful as a building
   * block for constructing batch requests.
   * @returns An execution request wrapped in promise.
   */
  public async request(): Promise<FunctionCall> {
    const args = encodeArguments(this.functionDao, this.args);
    return {
      name: this.functionDao.name,
      args,
      selector: await FunctionSelector.fromNameAndParameters(this.functionDao.name, this.functionDao.parameters),
      type: this.functionDao.functionType,
      to: this.contractAddress,
      isStatic: this.functionDao.isStatic,
      returnTypes: this.functionDao.returnTypes,
    };
  }

  /**
   * Simulate a transaction and get its return values
   * Differs from prove in a few important ways:
   * 1. It returns the values of the function execution
   * 2. It supports `unconstrained`, `private` and `public` functions
   *
   * @param options - An optional object containing additional configuration for the transaction.
   * @returns The result of the transaction as returned by the contract function.
   */
  public async simulate(options: SimulateMethodOptions = {}): Promise<any> {
    if (this.functionDao.functionType == FunctionType.UNCONSTRAINED) {
      return this.wallet.simulateUnconstrained(this.functionDao.name, this.args, this.contractAddress, options?.from);
    }

    const txRequest = await this.create();
    const simulatedTx = await this.wallet.simulateTx(txRequest, true, options?.from, options?.skipTxValidation);

    // As account entrypoints are private, for private functions we retrieve the return values from the first nested call
    // since we're interested in the first set of values AFTER the account entrypoint
    // For public functions we retrieve the first values directly from the public output.
    const rawReturnValues =
      this.functionDao.functionType == FunctionType.PRIVATE
        ? simulatedTx.getPrivateReturnValues().nested?.[0].values
        : simulatedTx.getPublicReturnValues()?.[0].values;

    return rawReturnValues ? decodeFromAbi(this.functionDao.returnTypes, rawReturnValues) : [];
  }

  /**
   * Simulate a transaction and profile the gate count for each function in the transaction.
   * @param options - Same options as `simulate`.
   *
   * @returns An object containing the function return value and profile result.
   */
  public async simulateWithProfile(options: SimulateMethodOptions = {}): Promise<ProfileResult> {
    if (this.functionDao.functionType == FunctionType.UNCONSTRAINED) {
      throw new Error("Can't profile an unconstrained function.");
    }

    const txRequest = await this.create();
    const simulatedTx = await this.wallet.simulateTx(txRequest, true, options?.from, options?.skipTxValidation, true);

    const rawReturnValues =
      this.functionDao.functionType == FunctionType.PRIVATE
        ? simulatedTx.getPrivateReturnValues().nested?.[0].values
        : simulatedTx.getPublicReturnValues()?.[0].values;
    const rawReturnValuesDecoded = rawReturnValues ? decodeFromAbi(this.functionDao.returnTypes, rawReturnValues) : [];

    return {
      returnValues: rawReturnValuesDecoded,
      gateCounts: simulatedTx.profileResult!.gateCounts,
    };
  }
}<|MERGE_RESOLUTION|>--- conflicted
+++ resolved
@@ -62,22 +62,10 @@
     if (this.functionDao.functionType === FunctionType.UNCONSTRAINED) {
       throw new Error("Can't call `create` on an unconstrained function.");
     }
-<<<<<<< HEAD
-    const calls = [await this.request()];
-    const fee = opts?.estimateGas ? await this.getFeeOptionsFromEstimatedGas({ calls, fee: opts?.fee }) : opts?.fee;
-    const txRequest = await this.wallet.createTxExecutionRequest({
-      calls,
-      fee,
-      nonce: opts?.nonce,
-      cancellable: opts?.cancellable,
-    });
-    return txRequest;
-=======
     const calls = [this.request()];
     const fee = await this.getFeeOptions({ calls, ...opts });
     const { nonce, cancellable } = opts;
     return await this.wallet.createTxExecutionRequest({ calls, fee, nonce, cancellable });
->>>>>>> 89cb8d33
   }
 
   /**
