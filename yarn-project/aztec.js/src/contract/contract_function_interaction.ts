--- conflicted
+++ resolved
@@ -80,12 +80,6 @@
     }
 
     const txRequest = await this.create();
-<<<<<<< HEAD
-=======
-    // const from =
-    //   this.functionDao.functionType == FunctionType.PRIVATE ? options.from ?? this.wallet.getAddress() : undefined;
-
->>>>>>> 8bbbbb64
     const simulatedTx = await this.wallet.simulateTx(txRequest, true, options?.from);
 
     // As account entrypoints are private, for private functions we retrieve the return values from the first nested call
