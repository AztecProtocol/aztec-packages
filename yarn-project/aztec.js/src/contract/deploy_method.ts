--- conflicted
+++ resolved
@@ -1,3 +1,4 @@
+import { type ExecutionRequestInit, mergeExecutionRequestInits } from '@aztec/entrypoints/interfaces';
 import type { Fr } from '@aztec/foundation/fields';
 import { type ContractArtifact, type FunctionArtifact, getInitializer } from '@aztec/stdlib/abi';
 import { AztecAddress } from '@aztec/stdlib/aztec-address';
@@ -11,17 +12,9 @@
 import type { PublicKeys } from '@aztec/stdlib/keys';
 import type { TxExecutionRequest } from '@aztec/stdlib/tx';
 
-<<<<<<< HEAD
-import type { ExecutionRequestInit } from '../../../entrypoints/src/interfaces.js';
 import { deployInstance } from '../deployment/deploy_instance.js';
 import { registerContractClass } from '../deployment/register_class.js';
 import type { Wallet } from '../wallet/wallet.js';
-=======
-import type { Wallet } from '../account/wallet.js';
-import { deployInstance } from '../deployment/deploy_instance.js';
-import { registerContractClass } from '../deployment/register_class.js';
-import { type ExecutionRequestInit, mergeExecutionRequestInits } from '../entrypoint/entrypoint.js';
->>>>>>> 66232448
 import { BaseContractInteraction, type SendMethodOptions } from './base_contract_interaction.js';
 import type { Contract } from './contract.js';
 import type { ContractBase } from './contract_base.js';
