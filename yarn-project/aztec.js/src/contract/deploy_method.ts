--- conflicted
+++ resolved
@@ -144,13 +144,8 @@
 
     // Obtain contract class from artifact and check it matches the reported one by the instance.
     // TODO(@spalladino): We're unnecessarily calculating the contract class multiple times here.
-<<<<<<< HEAD
-    const contractClass = getContractClassFromArtifact(this.artifact);
+    const contractClass = await getContractClassFromArtifact(this.artifact);
     if (!instance.currentContractClassId.equals(contractClass.id)) {
-=======
-    const contractClass = await getContractClassFromArtifact(this.artifact);
-    if (!instance.contractClassId.equals(contractClass.id)) {
->>>>>>> cd08d042
       throw new Error(
         `Contract class mismatch when deploying contract: got ${instance.currentContractClassId.toString()} from instance and ${contractClass.id.toString()} from artifact`,
       );
