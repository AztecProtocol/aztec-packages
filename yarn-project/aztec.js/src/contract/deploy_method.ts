--- conflicted
+++ resolved
@@ -1,15 +1,5 @@
 import type { Fr } from '@aztec/foundation/fields';
-<<<<<<< HEAD
-import {
-  type ContractArtifact,
-  type FunctionAbi,
-  type FunctionArtifact,
-  type FunctionCall,
-  getInitializer,
-} from '@aztec/stdlib/abi';
-=======
-import { type ContractArtifact, type FunctionArtifact, getInitializer } from '@aztec/stdlib/abi';
->>>>>>> cb5d35ff
+import { type ContractArtifact, type FunctionAbi, type FunctionArtifact, getInitializer } from '@aztec/stdlib/abi';
 import { AztecAddress } from '@aztec/stdlib/aztec-address';
 import {
   type ContractInstanceWithAddress,
