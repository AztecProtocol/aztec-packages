--- conflicted
+++ resolved
@@ -1,4 +1,3 @@
-<<<<<<< HEAD
 import { AztecAddress, EthAddress, Fr, Point } from '@aztec/circuits.js';
 import { createJsonRpcClient } from '@aztec/foundation/json-rpc';
 import {
@@ -6,45 +5,9 @@
   ContractData,
   ContractDeploymentTx,
   ContractPublicData,
-  Tx,
   TxExecutionRequest,
   TxHash,
 } from '@aztec/types';
-
-/**
- * A dictionary of the Aztec-deployed L1 contracts.
- */
-export type L1ContractAddresses = {
-  /**
-   * Address fo the main Aztec rollup contract.
-   */
-  rollup: EthAddress;
-  /**
-   * Address of the contract that emits events on public contract deployment.
-   */
-  contractDeploymentEmitter: EthAddress;
-  /**
-   * Address of the L1/L2 messaging inbox contract.
-   */
-  inbox: EthAddress;
-
-  /**
-   * Registry Address.
-   */
-  registry: EthAddress;
-};
-
-/**
- * string dictionary of aztec contract addresses that we receive over http.
- */
-type L1ContractAddressesResp = {
-  [K in keyof L1ContractAddresses]: string;
-};
-=======
-import { AztecAddress, AztecRPC, EthAddress, Fr, Point, Tx } from '@aztec/aztec-rpc';
-import { createJsonRpcClient } from '@aztec/foundation/json-rpc';
-import { ContractData, ContractDeploymentTx, ContractPublicData, TxExecutionRequest, TxHash } from '@aztec/types';
->>>>>>> 8cf3be57
 
 export const createAztecRpcClient = (url: string): AztecRPC =>
   createJsonRpcClient<AztecRPC>(
