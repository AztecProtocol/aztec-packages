--- conflicted
+++ resolved
@@ -1,10 +1,5 @@
-<<<<<<< HEAD
-import { AztecAddress, EthAddress, Fr, Point } from '@aztec/circuits.js';
+import { AztecAddress, EthAddress, Fr, Point, PrivateKey } from '@aztec/circuits.js';
 import { createJsonRpcClient, defaultFetch } from '@aztec/foundation/json-rpc/client';
-=======
-import { AztecAddress, EthAddress, Fr, Point, PrivateKey } from '@aztec/circuits.js';
-import { createJsonRpcClient, defaultFetch } from '@aztec/foundation/json-rpc';
->>>>>>> a0b01e77
 import {
   AztecRPC,
   ContractData,
