--- conflicted
+++ resolved
@@ -121,7 +121,20 @@
 }
 
 /**
-<<<<<<< HEAD
+ * A wallet implementation that forwards authentication requests to a provided account.
+ */
+export class AccountWallet extends EntrypointWallet {
+  constructor(rpc: AztecRPC, protected accountImpl: Entrypoint, protected address: CompleteAddress) {
+    super(rpc, accountImpl);
+  }
+
+  /** Returns the complete address of the account that implements this wallet. */
+  public getCompleteAddress() {
+    return this.address;
+  }
+}
+
+/**
  * Wallet implementation which creates a transaction request directly to the requested contract without any signing.
  */
 export class SignerlessWallet extends BaseWallet {
@@ -137,17 +150,5 @@
     return Promise.resolve(
       new TxExecutionRequest(execution.to, execution.functionData, packedArguments.hash, txContext, [packedArguments]),
     );
-=======
- * A wallet implementation that forwards authentication requests to a provided account.
- */
-export class AccountWallet extends EntrypointWallet {
-  constructor(rpc: AztecRPC, protected accountImpl: Entrypoint, protected address: CompleteAddress) {
-    super(rpc, accountImpl);
-  }
-
-  /** Returns the complete address of the account that implements this wallet. */
-  public getCompleteAddress() {
-    return this.address;
->>>>>>> abe76d9f
   }
 }