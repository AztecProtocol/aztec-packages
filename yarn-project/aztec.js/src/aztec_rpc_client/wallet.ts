--- conflicted
+++ resolved
@@ -1,16 +1,12 @@
-<<<<<<< HEAD
-import { AztecAddress, Fr, PartialAddress, PrivateKey, PublicKey } from '@aztec/circuits.js';
-=======
 import {
   AztecAddress,
   CircuitsWasm,
   Fr,
-  PartialContractAddress,
+  PartialAddress,
   PrivateKey,
   PublicKey,
   TxContext,
 } from '@aztec/circuits.js';
->>>>>>> cf1f1115
 import {
   AztecRPC,
   ContractData,
