import {
  AztecAddress,
  Fr,
  MAX_PACKED_PUBLIC_BYTECODE_SIZE_IN_FIELDS,
  REGISTERER_CONTRACT_ADDRESS,
  REGISTERER_CONTRACT_BYTECODE_CAPSULE_SLOT,
  getContractClassFromArtifact,
} from '@aztec/circuits.js';
import { type ContractArtifact, bufferAsFields } from '@aztec/foundation/abi';

import { type ContractFunctionInteraction } from '../contract/contract_function_interaction.js';
import { type Wallet } from '../wallet/index.js';
import { getRegistererContract } from './protocol_contracts.js';

const defaultEmitPublicBytecode =
  // guard against `process` not being defined (e.g. in the browser)
  typeof process === 'object' && typeof process.env === 'object'
    ? ['1', 'true', 'yes', ''].includes(process.env.AZTEC_EMIT_PUBLIC_BYTECODE ?? '')
    : true;

/** Sets up a call to register a contract class given its artifact. */
export async function registerContractClass(
  wallet: Wallet,
  artifact: ContractArtifact,
  emitPublicBytecode = defaultEmitPublicBytecode,
): Promise<ContractFunctionInteraction> {
  const { artifactHash, privateFunctionsRoot, publicBytecodeCommitment, packedBytecode } =
    await getContractClassFromArtifact(artifact);
  const registerer = await getRegistererContract(wallet);
<<<<<<< HEAD
  const fn = registerer.methods.register(
    artifactHash,
    privateFunctionsRoot,
    publicBytecodeCommitment,
    emitPublicBytecode,
  );

  const encodedBytecode = bufferAsFields(packedBytecode, MAX_PACKED_PUBLIC_BYTECODE_SIZE_IN_FIELDS);
  fn.addCapsule(encodedBytecode);

  return fn;
=======
  await wallet.addCapsule(
    AztecAddress.fromNumber(REGISTERER_CONTRACT_ADDRESS),
    new Fr(REGISTERER_CONTRACT_BYTECODE_CAPSULE_SLOT),
    encodedBytecode,
  );
  return registerer.methods.register(artifactHash, privateFunctionsRoot, publicBytecodeCommitment, emitPublicBytecode);
>>>>>>> 608f8876
}<|MERGE_RESOLUTION|>--- conflicted
+++ resolved
@@ -1,12 +1,12 @@
+import { Capsule } from '@aztec/circuit-types';
 import {
-  AztecAddress,
   Fr,
   MAX_PACKED_PUBLIC_BYTECODE_SIZE_IN_FIELDS,
-  REGISTERER_CONTRACT_ADDRESS,
   REGISTERER_CONTRACT_BYTECODE_CAPSULE_SLOT,
   getContractClassFromArtifact,
 } from '@aztec/circuits.js';
 import { type ContractArtifact, bufferAsFields } from '@aztec/foundation/abi';
+import { ProtocolContractAddress } from '@aztec/protocol-contracts';
 
 import { type ContractFunctionInteraction } from '../contract/contract_function_interaction.js';
 import { type Wallet } from '../wallet/index.js';
@@ -27,7 +27,6 @@
   const { artifactHash, privateFunctionsRoot, publicBytecodeCommitment, packedBytecode } =
     await getContractClassFromArtifact(artifact);
   const registerer = await getRegistererContract(wallet);
-<<<<<<< HEAD
   const fn = registerer.methods.register(
     artifactHash,
     privateFunctionsRoot,
@@ -36,15 +35,13 @@
   );
 
   const encodedBytecode = bufferAsFields(packedBytecode, MAX_PACKED_PUBLIC_BYTECODE_SIZE_IN_FIELDS);
-  fn.addCapsule(encodedBytecode);
+  fn.addCapsule(
+    new Capsule(
+      ProtocolContractAddress.ContractClassRegisterer,
+      new Fr(REGISTERER_CONTRACT_BYTECODE_CAPSULE_SLOT),
+      encodedBytecode,
+    ),
+  );
 
   return fn;
-=======
-  await wallet.addCapsule(
-    AztecAddress.fromNumber(REGISTERER_CONTRACT_ADDRESS),
-    new Fr(REGISTERER_CONTRACT_BYTECODE_CAPSULE_SLOT),
-    encodedBytecode,
-  );
-  return registerer.methods.register(artifactHash, privateFunctionsRoot, publicBytecodeCommitment, emitPublicBytecode);
->>>>>>> 608f8876
 }