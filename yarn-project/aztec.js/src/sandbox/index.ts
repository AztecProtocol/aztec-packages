<<<<<<< HEAD
import { Fr, GrumpkinScalar } from '@aztec/foundation/fields';
import { PXE } from '@aztec/types';

import { getSchnorrAccount } from '../account_manager/index.js';
import { AccountWalletWithPrivateKey } from '../wallet/index.js';

export const INITIAL_SANDBOX_ENCRYPTION_KEYS = [
  GrumpkinScalar.fromString('2153536ff6628eee01cf4024889ff977a18d9fa61d0e414422f7681cf085c281'),
  GrumpkinScalar.fromString('aebd1b4be76efa44f5ee655c20bf9ea60f7ae44b9a7fd1fd9f189c7a0b0cdae'),
  GrumpkinScalar.fromString('0f6addf0da06c33293df974a565b03d1ab096090d907d98055a8b7f4954e120c'),
];

export const INITIAL_SANDBOX_SIGNING_KEYS = INITIAL_SANDBOX_ENCRYPTION_KEYS;

export const INITIAL_SANDBOX_SALTS = [Fr.ZERO, Fr.ZERO, Fr.ZERO];
=======
import { sleep } from '@aztec/foundation/sleep';
import { PXE } from '@aztec/types';

import { createPXEClient } from '../pxe_client.js';
>>>>>>> 362f4d8b

export const { PXE_URL = 'http://localhost:8080' } = process.env;

/**
<<<<<<< HEAD
 * Gets a collection of wallets for the Aztec accounts that are initially stored in the sandbox.
 * @param pxe - PXE instance.
 * @returns A set of AccountWallet implementations for each of the initial accounts.
 */
export function getSandboxAccountsWallets(pxe: PXE): Promise<AccountWalletWithPrivateKey[]> {
  return Promise.all(
    INITIAL_SANDBOX_ENCRYPTION_KEYS.map((encryptionKey, i) =>
      getSchnorrAccount(pxe, encryptionKey!, INITIAL_SANDBOX_SIGNING_KEYS[i]!, INITIAL_SANDBOX_SALTS[i]).getWallet(),
    ),
  );
}

/**
 * Deploys the initial set of schnorr signature accounts to the sandbox
 * @param pxe - PXE instance.
 * @returns The set of deployed Account objects and associated private encryption keys
 */
export async function deployInitialSandboxAccounts(pxe: PXE) {
  const accounts = INITIAL_SANDBOX_ENCRYPTION_KEYS.map((privateKey, i) => {
    const account = getSchnorrAccount(pxe, privateKey, INITIAL_SANDBOX_SIGNING_KEYS[i], INITIAL_SANDBOX_SALTS[i]);
    return {
      account,
      privateKey,
    };
  });
  // Attempt to get as much parallelism as possible
  const deployMethods = await Promise.all(
    accounts.map(async x => {
      const deployMethod = await x.account.getDeployMethod();
      await deployMethod.create({ contractAddressSalt: x.account.salt });
      await deployMethod.simulate({});
      return deployMethod;
    }),
  );
  // Send tx together to try and get them in the same rollup
  const sentTxs = deployMethods.map(dm => {
    return dm.send();
  });
  await Promise.all(
    sentTxs.map(async (tx, i) => {
      const wallet = await accounts[i].account.getWallet();
      return tx.wait({ wallet });
    }),
  );
  return accounts;
=======
 * Function to wait until the sandbox becomes ready for use.
 * @param pxe - The pxe client connected to the sandbox.
 */
export async function waitForSandbox(pxe?: PXE) {
  pxe = pxe ?? createPXEClient(PXE_URL);
  while (true) {
    try {
      await pxe.getNodeInfo();
      break;
    } catch (err) {
      await sleep(1000);
    }
  }
>>>>>>> 362f4d8b
}<|MERGE_RESOLUTION|>--- conflicted
+++ resolved
@@ -1,76 +1,11 @@
-<<<<<<< HEAD
-import { Fr, GrumpkinScalar } from '@aztec/foundation/fields';
-import { PXE } from '@aztec/types';
-
-import { getSchnorrAccount } from '../account_manager/index.js';
-import { AccountWalletWithPrivateKey } from '../wallet/index.js';
-
-export const INITIAL_SANDBOX_ENCRYPTION_KEYS = [
-  GrumpkinScalar.fromString('2153536ff6628eee01cf4024889ff977a18d9fa61d0e414422f7681cf085c281'),
-  GrumpkinScalar.fromString('aebd1b4be76efa44f5ee655c20bf9ea60f7ae44b9a7fd1fd9f189c7a0b0cdae'),
-  GrumpkinScalar.fromString('0f6addf0da06c33293df974a565b03d1ab096090d907d98055a8b7f4954e120c'),
-];
-
-export const INITIAL_SANDBOX_SIGNING_KEYS = INITIAL_SANDBOX_ENCRYPTION_KEYS;
-
-export const INITIAL_SANDBOX_SALTS = [Fr.ZERO, Fr.ZERO, Fr.ZERO];
-=======
 import { sleep } from '@aztec/foundation/sleep';
 import { PXE } from '@aztec/types';
 
 import { createPXEClient } from '../pxe_client.js';
->>>>>>> 362f4d8b
 
 export const { PXE_URL = 'http://localhost:8080' } = process.env;
 
 /**
-<<<<<<< HEAD
- * Gets a collection of wallets for the Aztec accounts that are initially stored in the sandbox.
- * @param pxe - PXE instance.
- * @returns A set of AccountWallet implementations for each of the initial accounts.
- */
-export function getSandboxAccountsWallets(pxe: PXE): Promise<AccountWalletWithPrivateKey[]> {
-  return Promise.all(
-    INITIAL_SANDBOX_ENCRYPTION_KEYS.map((encryptionKey, i) =>
-      getSchnorrAccount(pxe, encryptionKey!, INITIAL_SANDBOX_SIGNING_KEYS[i]!, INITIAL_SANDBOX_SALTS[i]).getWallet(),
-    ),
-  );
-}
-
-/**
- * Deploys the initial set of schnorr signature accounts to the sandbox
- * @param pxe - PXE instance.
- * @returns The set of deployed Account objects and associated private encryption keys
- */
-export async function deployInitialSandboxAccounts(pxe: PXE) {
-  const accounts = INITIAL_SANDBOX_ENCRYPTION_KEYS.map((privateKey, i) => {
-    const account = getSchnorrAccount(pxe, privateKey, INITIAL_SANDBOX_SIGNING_KEYS[i], INITIAL_SANDBOX_SALTS[i]);
-    return {
-      account,
-      privateKey,
-    };
-  });
-  // Attempt to get as much parallelism as possible
-  const deployMethods = await Promise.all(
-    accounts.map(async x => {
-      const deployMethod = await x.account.getDeployMethod();
-      await deployMethod.create({ contractAddressSalt: x.account.salt });
-      await deployMethod.simulate({});
-      return deployMethod;
-    }),
-  );
-  // Send tx together to try and get them in the same rollup
-  const sentTxs = deployMethods.map(dm => {
-    return dm.send();
-  });
-  await Promise.all(
-    sentTxs.map(async (tx, i) => {
-      const wallet = await accounts[i].account.getWallet();
-      return tx.wait({ wallet });
-    }),
-  );
-  return accounts;
-=======
  * Function to wait until the sandbox becomes ready for use.
  * @param pxe - The pxe client connected to the sandbox.
  */
@@ -84,5 +19,4 @@
       await sleep(1000);
     }
   }
->>>>>>> 362f4d8b
 }