import { CompleteAddress, type PXE } from '@aztec/circuit-types';
import { type ContractInstanceWithAddress, deriveKeys, getContractInstanceFromDeployParams } from '@aztec/circuits.js';
import { Fr } from '@aztec/foundation/fields';

import { type AccountContract } from '../account/contract.js';
import { type Salt, type Wallet } from '../account/index.js';
import { type AccountInterface } from '../account/interface.js';
import { DeployMethod, type DeployOptions } from '../contract/deploy_method.js';
import { Contract } from '../contract/index.js';
import { DefaultWaitOpts, type WaitOpts } from '../contract/sent_tx.js';
import { DefaultMultiCallEntrypoint } from '../entrypoint/default_multi_call_entrypoint.js';
import { AccountWalletWithSecretKey, SignerlessWallet } from '../wallet/index.js';
import { DeployAccountMethod } from './deploy_account_method.js';
import { DeployAccountSentTx } from './deploy_account_sent_tx.js';

/**
 * Options to deploy an account contract.
 */
export type DeployAccountOptions = Pick<
  DeployOptions,
  'fee' | 'skipClassRegistration' | 'skipPublicDeployment' | 'skipInitialization'
> & {
  /**
   * Wallet used for deploying the account contract. Must be funded in order to pay for the fee.
   */
  deployWallet?: Wallet;
};

/**
 * Manages a user account. Provides methods for calculating the account's address, deploying the account contract,
 * and creating and registering the user wallet in the PXE Service.
 */
export class AccountManager {
  private constructor(
    private pxe: PXE,
    private secretKey: Fr,
    private accountContract: AccountContract,
    private instance: ContractInstanceWithAddress,
    /**
     * Deployment salt for the account contract
     */
    public readonly salt: Salt,
  ) {}

  static async create(pxe: PXE, secretKey: Fr, accountContract: AccountContract, salt?: Salt) {
    const { publicKeys } = await deriveKeys(secretKey);
    salt = salt !== undefined ? new Fr(salt) : Fr.random();

    const instance = await getContractInstanceFromDeployParams(accountContract.getContractArtifact(), {
      constructorArgs: await accountContract.getDeploymentArgs(),
      salt: salt,
      publicKeys,
    });

    return new AccountManager(pxe, secretKey, accountContract, instance, salt);
  }

  protected getPublicKeys() {
    return this.instance.publicKeys;
  }

  protected getPublicKeysHash() {
    return this.getPublicKeys().hash();
  }

  /**
   * Returns the entrypoint for this account as defined by its account contract.
   * @returns An entrypoint.
   */
  public async getAccount(): Promise<AccountInterface> {
    const nodeInfo = await this.pxe.getNodeInfo();
    const completeAddress = await this.getCompleteAddress();
    return this.accountContract.getInterface(completeAddress, nodeInfo);
  }

  /**
   * Gets the calculated complete address associated with this account.
   * Does not require the account to be deployed or registered.
   * @returns The address, partial address, and encryption public key.
   */
  public getCompleteAddress(): Promise<CompleteAddress> {
    return CompleteAddress.fromSecretKeyAndInstance(this.secretKey, this.instance);
  }

  /**
   * Gets the address for this given account.
   * Does not require the account to be deployed or registered.
   * @returns The address.
   */
  public getAddress() {
    return this.instance.address;
  }

  /**
   * Returns the contract instance definition associated with this account.
   * Does not require the account to be deployed or registered.
   * @returns ContractInstance instance.
   */
  public getInstance(): ContractInstanceWithAddress {
    return this.instance;
  }

  /**
   * Returns a Wallet instance associated with this account. Use it to create Contract
   * instances to be interacted with from this account.
   * @returns A Wallet instance.
   */
  public async getWallet(): Promise<AccountWalletWithSecretKey> {
    const entrypoint = await this.getAccount();
    return new AccountWalletWithSecretKey(this.pxe, entrypoint, this.secretKey, this.salt);
  }

  /**
   * Registers this account in the PXE Service and returns the associated wallet. Registering
   * the account on the PXE Service is required for managing private state associated with it.
   * Use the returned wallet to create Contract instances to be interacted with from this account.
   * @param opts - Options to wait for the account to be synched.
   * @returns A Wallet instance.
   */
  public async register(): Promise<AccountWalletWithSecretKey> {
    await this.pxe.registerContract({
      artifact: this.accountContract.getContractArtifact(),
      instance: this.getInstance(),
    });

    await this.pxe.registerAccount(this.secretKey, (await this.getCompleteAddress()).partialAddress);

    return this.getWallet();
  }

  /**
   * Returns the pre-populated deployment method to deploy the account contract that backs this account.
   * Typically you will not need this method and can call `deploy` directly. Use this for having finer
   * grained control on when to create, simulate, and send the deployment tx.
   * @param deployWallet - Wallet used for deploying the account contract.
   * @returns A DeployMethod instance that deploys this account contract.
   */
<<<<<<< HEAD
  public async getDeployMethod(deployWallet?: Wallet) {
    if (!this.isDeployable()) {
=======
  public async getDeployMethod() {
    if (!(await this.isDeployable())) {
>>>>>>> 7e3a38ec
      throw new Error(
        `Account contract ${this.accountContract.getContractArtifact().name} does not require deployment.`,
      );
    }

    const completeAddress = await this.getCompleteAddress();

    await this.pxe.registerAccount(this.secretKey, completeAddress.partialAddress);

    const artifact = this.accountContract.getContractArtifact();

    const args = (await this.accountContract.getDeploymentArgs()) ?? [];

    if (deployWallet) {
      // If deploying using an existing wallet/account, treat it like regular contract deployment.
      const thisWallet = await this.getWallet();
      return new DeployMethod(
        this.getPublicKeys(),
        deployWallet,
        artifact,
        address => Contract.at(address, artifact, thisWallet),
        args,
        'constructor',
      );
    }

    const { l1ChainId: chainId, protocolVersion } = await this.pxe.getNodeInfo();
    // We use a signerless wallet with the multi call entrypoint in order to make multiple calls in one go.
    // If we used getWallet, the deployment would get routed via the account contract entrypoint
    // and it can't be used unless the contract is initialized.
    const wallet = new SignerlessWallet(this.pxe, new DefaultMultiCallEntrypoint(chainId, protocolVersion));

    return new DeployAccountMethod(
      this.accountContract.getAuthWitnessProvider(completeAddress),
      this.getPublicKeys(),
      wallet,
      artifact,
      args,
      'constructor',
      'entrypoint',
    );
  }

  /**
   * Deploys the account contract that backs this account.
   * Does not register the associated class nor publicly deploy the instance by default.
   * Uses the salt provided in the constructor or a randomly generated one.
   * Registers the account in the PXE Service before deploying the contract.
   * @param opts - Fee options to be used for the deployment.
   * @returns A SentTx object that can be waited to get the associated Wallet.
   */
  public deploy(opts?: DeployAccountOptions): DeployAccountSentTx {
    const sentTx = this.getDeployMethod(opts?.deployWallet)
      .then(deployMethod =>
        deployMethod.send({
          contractAddressSalt: new Fr(this.salt),
          skipClassRegistration: opts?.skipClassRegistration ?? true,
          skipPublicDeployment: opts?.skipPublicDeployment ?? true,
          skipInitialization: opts?.skipInitialization ?? false,
          universalDeploy: true,
          fee: opts?.fee,
        }),
      )
      .then(tx => tx.getTxHash());
    return new DeployAccountSentTx(this.pxe, sentTx, this.getWallet());
  }

  /**
   * Deploys the account contract that backs this account if needed and awaits the tx to be mined.
   * Uses the salt provided in the constructor or a randomly generated one. If no initialization
   * is required it skips the transaction, and only registers the account in the PXE Service.
   * @param opts - Options to wait for the tx to be mined.
   * @returns A Wallet instance.
   */
  public async waitSetup(opts: DeployAccountOptions & WaitOpts = DefaultWaitOpts): Promise<AccountWalletWithSecretKey> {
    await ((await this.isDeployable()) ? this.deploy(opts).wait(opts) : this.register());
    return this.getWallet();
  }

  /**
   * Returns whether this account contract has a constructor and needs deployment.
   */
  public async isDeployable() {
    return (await this.accountContract.getDeploymentArgs()) !== undefined;
  }
}<|MERGE_RESOLUTION|>--- conflicted
+++ resolved
@@ -135,13 +135,8 @@
    * @param deployWallet - Wallet used for deploying the account contract.
    * @returns A DeployMethod instance that deploys this account contract.
    */
-<<<<<<< HEAD
   public async getDeployMethod(deployWallet?: Wallet) {
-    if (!this.isDeployable()) {
-=======
-  public async getDeployMethod() {
     if (!(await this.isDeployable())) {
->>>>>>> 7e3a38ec
       throw new Error(
         `Account contract ${this.accountContract.getContractArtifact().name} does not require deployment.`,
       );
