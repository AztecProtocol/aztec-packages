import { Fr, PrivateKey, getContractDeploymentInfo } from '@aztec/circuits.js';
import { Schnorr } from '@aztec/circuits.js/barretenberg';
import { ContractAbi } from '@aztec/foundation/abi';
import { createDebugLogger } from '@aztec/foundation/log';
import { AztecRPC, TxStatus } from '@aztec/types';

import { SingleKeyAccountEntrypoint } from '../account/entrypoint/single_key_account_entrypoint.js';
import { EntrypointWallet, Wallet } from '../aztec_rpc_client/wallet.js';
import { ContractDeployer, EntrypointCollection, StoredKeyAccountEntrypoint, generatePublicKey } from '../index.js';

/**
 * Creates an Aztec Account.
 * @returns The account's address & public key.
 */
export async function createAccounts(
  aztecRpcClient: AztecRPC,
  accountContractAbi: ContractAbi,
  privateKey?: PrivateKey,
  salt = Fr.random(),
  numberOfAccounts = 1,
  logger = createDebugLogger('aztec:aztec.js:accounts'),
): Promise<Wallet> {
  const accountImpls = new EntrypointCollection();

  for (let i = 0; i < numberOfAccounts; ++i) {
    // TODO(#662): Let the aztec rpc server generate the keypair rather than hardcoding the private key
    const privKey = i == 0 && privateKey ? privateKey : PrivateKey.random();
    const publicKey = await generatePublicKey(privKey);
    const deploymentInfo = await getContractDeploymentInfo(accountContractAbi, [], salt, publicKey);
    await aztecRpcClient.registerAccount(privKey, deploymentInfo.completeAddress);
    const contractDeployer = new ContractDeployer(accountContractAbi, aztecRpcClient, publicKey);
    const tx = contractDeployer.deploy().send({ contractAddressSalt: salt });
    await tx.isMined({ interval: 0.5 });
    const receipt = await tx.getReceipt();
    if (receipt.status !== TxStatus.MINED) {
      throw new Error(`Deployment tx not mined (status is ${receipt.status})`);
    }
    const address = receipt.contractAddress!;
    if (!address.equals(deploymentInfo.completeAddress.address)) {
      throw new Error(
        `Deployment address does not match for account contract (expected ${deploymentInfo.completeAddress.address.toString()} got ${address.toString()})`,
      );
    }
    logger(`Created account ${address.toString()} with public key ${publicKey.toString()}`);
    accountImpls.registerAccount(
      address,
      new SingleKeyAccountEntrypoint(
        address,
        deploymentInfo.completeAddress.partialAddress,
        privKey,
        await Schnorr.new(),
      ),
    );
  }
  return new EntrypointWallet(aztecRpcClient, accountImpls);
}

/**
 * Gets the Aztec accounts that are stored in an Aztec RPC instance.
 * @param aztecRpcClient - An instance of the Aztec RPC interface.
 * @param accountContractAbi - The abi of the account contract used when the accounts were deployed
 * @param privateKeys - The encryption private keys used to create the accounts.
 * @param signingKeys - The signing private keys used to create the accounts.
 * @param salts - The salt values used to create the accounts.
 * @returns An AccountWallet implementation that includes all the accounts found.
 */
export async function getAccountWallets(
  aztecRpcClient: AztecRPC,
  accountContractAbi: ContractAbi,
  privateKeys: PrivateKey[],
  signingKeys: PrivateKey[],
  salts: Fr[],
) {
  if (privateKeys.length != salts.length || signingKeys.length != privateKeys.length) {
    throw new Error('Keys and salts must be the same length');
  }
  const accountCollection = new EntrypointCollection();
<<<<<<< HEAD
  const publicKey = await generatePublicKey(privateKey);
  const { completeAddress } = await getContractDeploymentInfo(accountContractAbi, [], salt, publicKey);
  const address = completeAddress.address;

  accountCollection.registerAccount(
    address,
    new SingleKeyAccountEntrypoint(address, completeAddress.partialAddress, privateKey, await Schnorr.new()),
  );
=======
  for (let i = 0; i < privateKeys.length; i++) {
    const publicKey = await generatePublicKey(privateKeys[i]);
    const signingPublicKey = await generatePublicKey(signingKeys[i]);
    const deploymentInfo = await getContractDeploymentInfo(
      accountContractAbi,
      [signingPublicKey.x, signingPublicKey.y],
      salts[i],
      publicKey,
    );
    const address = deploymentInfo.address;

    accountCollection.registerAccount(
      address,
      new StoredKeyAccountEntrypoint(address, signingKeys[i], await Schnorr.new()),
    );
  }
>>>>>>> bfc79c26
  return new EntrypointWallet(aztecRpcClient, accountCollection);
}<|MERGE_RESOLUTION|>--- conflicted
+++ resolved
@@ -75,16 +75,6 @@
     throw new Error('Keys and salts must be the same length');
   }
   const accountCollection = new EntrypointCollection();
-<<<<<<< HEAD
-  const publicKey = await generatePublicKey(privateKey);
-  const { completeAddress } = await getContractDeploymentInfo(accountContractAbi, [], salt, publicKey);
-  const address = completeAddress.address;
-
-  accountCollection.registerAccount(
-    address,
-    new SingleKeyAccountEntrypoint(address, completeAddress.partialAddress, privateKey, await Schnorr.new()),
-  );
-=======
   for (let i = 0; i < privateKeys.length; i++) {
     const publicKey = await generatePublicKey(privateKeys[i]);
     const signingPublicKey = await generatePublicKey(signingKeys[i]);
@@ -94,13 +84,12 @@
       salts[i],
       publicKey,
     );
-    const address = deploymentInfo.address;
+    const address = deploymentInfo.completeAddress.address;
 
     accountCollection.registerAccount(
       address,
       new StoredKeyAccountEntrypoint(address, signingKeys[i], await Schnorr.new()),
     );
   }
->>>>>>> bfc79c26
   return new EntrypointWallet(aztecRpcClient, accountCollection);
 }