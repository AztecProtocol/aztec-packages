import { CompleteAddress, GrumpkinScalar } from '@aztec/circuits.js';
import { AztecRPC } from '@aztec/types';

<<<<<<< HEAD
import { AccountWallet } from '../aztec_rpc_client/wallet.js';
import { getSchnorrAccount } from '../index.js';
=======
import { SingleKeyAccountEntrypoint } from '../account/entrypoint/single_key_account_entrypoint.js';
import { AccountWallet, EntrypointWallet, Wallet } from '../aztec_rpc_client/wallet.js';
import {
  ContractDeployer,
  EntrypointCollection,
  StoredKeyAccountEntrypoint,
  generatePublicKey,
  getSchnorrAccount,
} from '../index.js';

/**
 * Deploys and registers a new account using random private keys and returns the associated wallet. Useful for testing.
 * @param rpc - RPC client.
 * @returns - A wallet for a fresh account.
 */
export function createAccount(rpc: AztecRPC): Promise<AccountWallet> {
  return getSchnorrAccount(rpc, GrumpkinScalar.random(), GrumpkinScalar.random()).waitDeploy();
}
>>>>>>> a6d3349b

/**
 * Creates a random address and registers it as a recipient on the RPC server. Useful for testing.
 * @param rpc - RPC client.
 * @returns Complete address of the registered recipient.
 */
export async function createRecipient(rpc: AztecRPC): Promise<CompleteAddress> {
  const completeAddress = await CompleteAddress.random();
  await rpc.registerRecipient(completeAddress);
  return completeAddress;
}

/**
 * Creates a given number of random accounts using the Schnorr account wallet.
 * @param rpc - RPC interface.
 * @param numberOfAccounts - How many accounts to create.
 * @returns The created account wallets.
 */
export async function createAccounts(rpc: AztecRPC, numberOfAccounts = 1): Promise<AccountWallet[]> {
  const accounts = [];

  // Prepare deployments
  for (let i = 0; i < numberOfAccounts; ++i) {
    const account = getSchnorrAccount(rpc, GrumpkinScalar.random(), GrumpkinScalar.random());
    await account.getDeployMethod().then(d => d.simulate({ contractAddressSalt: account.salt }));
    accounts.push(account);
  }

  // Send them and await them to be mined
  const txs = await Promise.all(accounts.map(account => account.deploy()));
  await Promise.all(txs.map(tx => tx.wait({ interval: 0.1 })));
  return Promise.all(accounts.map(account => account.getWallet()));
}<|MERGE_RESOLUTION|>--- conflicted
+++ resolved
@@ -1,19 +1,8 @@
 import { CompleteAddress, GrumpkinScalar } from '@aztec/circuits.js';
 import { AztecRPC } from '@aztec/types';
 
-<<<<<<< HEAD
 import { AccountWallet } from '../aztec_rpc_client/wallet.js';
 import { getSchnorrAccount } from '../index.js';
-=======
-import { SingleKeyAccountEntrypoint } from '../account/entrypoint/single_key_account_entrypoint.js';
-import { AccountWallet, EntrypointWallet, Wallet } from '../aztec_rpc_client/wallet.js';
-import {
-  ContractDeployer,
-  EntrypointCollection,
-  StoredKeyAccountEntrypoint,
-  generatePublicKey,
-  getSchnorrAccount,
-} from '../index.js';
 
 /**
  * Deploys and registers a new account using random private keys and returns the associated wallet. Useful for testing.
@@ -23,7 +12,6 @@
 export function createAccount(rpc: AztecRPC): Promise<AccountWallet> {
   return getSchnorrAccount(rpc, GrumpkinScalar.random(), GrumpkinScalar.random()).waitDeploy();
 }
->>>>>>> a6d3349b
 
 /**
  * Creates a random address and registers it as a recipient on the RPC server. Useful for testing.
