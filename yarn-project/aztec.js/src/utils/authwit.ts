--- conflicted
+++ resolved
@@ -72,21 +72,6 @@
 };
 // docs:end:authwit_computeAuthWitMessageHash
 
-<<<<<<< HEAD
-export const computeInnerAuthWitHashFromAction = async (caller: AztecAddress, action: FunctionCall) =>
-  computeInnerAuthWitHash([caller.toField(), action.selector.toField(), await computeVarArgsHash(action.args)]);
-
-/**
- * Compute the inner hash for an authentication witness.
- * This is the "intent" of the message, before siloed with the consumer.
- * It is used as part of the `computeAuthWitMessageHash` but can also be used
- * in case the message is not a "call" to a function, but arbitrary data.
- * @param args - The arguments to hash
- * @returns The inner hash for the witness
- */
-export const computeInnerAuthWitHash = (args: Fr[]) => {
-  return poseidon2HashWithSeparator(args, GeneratorIndex.AUTHWIT_INNER);
-=======
 /**
  * Computes the inner authwitness hash for a function call, for it to later be combined with the metadata
  * required for the outer hash and eventually the full AuthWitness.
@@ -95,12 +80,7 @@
  * @returns The inner hash for the function call
  **/
 export const computeInnerAuthWitHashFromFunctionCall = async (caller: AztecAddress, fnCall: FunctionCall) => {
-  return computeInnerAuthWitHash([
-    caller.toField(),
-    fnCall.selector.toField(),
-    (await HashedValues.fromValues(fnCall.args)).hash,
-  ]);
->>>>>>> cf2beb27
+  return computeInnerAuthWitHash([caller.toField(), fnCall.selector.toField(), await computeVarArgsHash(fnCall.args)]);
 };
 
 /**
@@ -116,9 +96,5 @@
   action: FunctionCall | ContractFunctionInteraction,
 ) => {
   action = action instanceof ContractFunctionInteraction ? (await action.request()).calls[0] : action;
-  return computeInnerAuthWitHash([
-    caller.toField(),
-    action.selector.toField(),
-    (await HashedValues.fromValues(action.args)).hash,
-  ]);
+  return computeInnerAuthWitHash([caller.toField(), action.selector.toField(), await computeVarArgsHash(action.args)]);
 };