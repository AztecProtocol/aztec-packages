import type { EntrypointInterface, FeeOptions } from '@aztec/entrypoints/interfaces';
import { EncodedExecutionPayloadForEntrypoint, ExecutionPayload } from '@aztec/entrypoints/payload';
import { mergeAndEncodeExecutionPayloads } from '@aztec/entrypoints/utils';
import { ProtocolContractAddress } from '@aztec/protocol-contracts';
import { type FunctionAbi, FunctionSelector, encodeArguments } from '@aztec/stdlib/abi';
import type { AztecAddress } from '@aztec/stdlib/aztec-address';
import { HashedValues, TxContext, TxExecutionRequest } from '@aztec/stdlib/tx';

/**
 * Implementation for an entrypoint interface that can execute multiple function calls in a single transaction
 */
export class DefaultMultiCallEntrypoint implements EntrypointInterface {
  constructor(
    private chainId: number,
    private version: number,
    private address: AztecAddress = ProtocolContractAddress.MultiCallEntrypoint,
  ) {}

  async createTxExecutionRequest(exec: ExecutionPayload, fee: FeeOptions): Promise<TxExecutionRequest> {
    const { calls, authWitnesses: userAuthWitnesses = [], capsules: userCapsules = [], extraHashedValues = [] } = exec;
    const encodedPayload = await EncodedExecutionPayloadForEntrypoint.fromAppExecution(calls);
    const abi = this.getEntrypointAbi();
<<<<<<< HEAD
    const entrypointHashedArgs = await HashedValues.fromArgs(encodeArguments(abi, [payload]));
=======
    const entrypointHashedArgs = await HashedValues.fromValues(encodeArguments(abi, [encodedPayload]));

    const encodedExecutionPayload = await mergeAndEncodeExecutionPayloads([encodedPayload], {
      extraHashedArgs: [entrypointHashedArgs, ...extraHashedValues],
      extraAuthWitnesses: userAuthWitnesses,
      extraCapsules: userCapsules,
    });
>>>>>>> cf2beb27

    const txRequest = TxExecutionRequest.from({
      firstCallArgsHash: entrypointHashedArgs.hash,
      origin: this.address,
      functionSelector: await FunctionSelector.fromNameAndParameters(abi.name, abi.parameters),
      txContext: new TxContext(this.chainId, this.version, fee.gasSettings),
      argsOfCalls: encodedExecutionPayload.hashedArguments,
      authWitnesses: encodedExecutionPayload.authWitnesses,
      capsules: encodedExecutionPayload.capsules,
    });

    return Promise.resolve(txRequest);
  }

  private getEntrypointAbi() {
    return {
      name: 'entrypoint',
      isInitializer: false,
      functionType: 'private',
      isInternal: false,
      isStatic: false,
      parameters: [
        {
          name: 'app_payload',
          type: {
            kind: 'struct',
            path: 'authwit::entrypoint::app::AppPayload',
            fields: [
              {
                name: 'function_calls',
                type: {
                  kind: 'array',
                  length: 4,
                  type: {
                    kind: 'struct',
                    path: 'authwit::entrypoint::function_call::FunctionCall',
                    fields: [
                      { name: 'args_hash', type: { kind: 'field' } },
                      {
                        name: 'function_selector',
                        type: {
                          kind: 'struct',
                          path: 'authwit::aztec::protocol_types::abis::function_selector::FunctionSelector',
                          fields: [{ name: 'inner', type: { kind: 'integer', sign: 'unsigned', width: 32 } }],
                        },
                      },
                      {
                        name: 'target_address',
                        type: {
                          kind: 'struct',
                          path: 'authwit::aztec::protocol_types::address::AztecAddress',
                          fields: [{ name: 'inner', type: { kind: 'field' } }],
                        },
                      },
                      { name: 'is_public', type: { kind: 'boolean' } },
                      { name: 'is_static', type: { kind: 'boolean' } },
                    ],
                  },
                },
              },
              { name: 'nonce', type: { kind: 'field' } },
            ],
          },
          visibility: 'public',
        },
      ],
      returnTypes: [],
      errorTypes: {},
    } as FunctionAbi;
  }
}<|MERGE_RESOLUTION|>--- conflicted
+++ resolved
@@ -20,17 +20,13 @@
     const { calls, authWitnesses: userAuthWitnesses = [], capsules: userCapsules = [], extraHashedValues = [] } = exec;
     const encodedPayload = await EncodedExecutionPayloadForEntrypoint.fromAppExecution(calls);
     const abi = this.getEntrypointAbi();
-<<<<<<< HEAD
-    const entrypointHashedArgs = await HashedValues.fromArgs(encodeArguments(abi, [payload]));
-=======
-    const entrypointHashedArgs = await HashedValues.fromValues(encodeArguments(abi, [encodedPayload]));
+    const entrypointHashedArgs = await HashedValues.fromArgs(encodeArguments(abi, [encodedPayload]));
 
     const encodedExecutionPayload = await mergeAndEncodeExecutionPayloads([encodedPayload], {
       extraHashedArgs: [entrypointHashedArgs, ...extraHashedValues],
       extraAuthWitnesses: userAuthWitnesses,
       extraCapsules: userCapsules,
     });
->>>>>>> cf2beb27
 
     const txRequest = TxExecutionRequest.from({
       firstCallArgsHash: entrypointHashedArgs.hash,
