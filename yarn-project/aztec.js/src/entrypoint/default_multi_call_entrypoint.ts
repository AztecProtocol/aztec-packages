--- conflicted
+++ resolved
@@ -17,22 +17,15 @@
   ) {}
 
   async createTxExecutionRequest(exec: ExecutionPayload, fee: FeeOptions): Promise<TxExecutionRequest> {
-<<<<<<< HEAD
-    const { calls, authWitnesses: userAuthWitnesses = [], capsules: userCapsules = [], extraHashedValues = [] } = exec;
-    const encodedPayload = await EncodedExecutionPayloadForEntrypoint.fromAppExecution(calls);
-    const abi = this.getEntrypointAbi();
-    const entrypointHashedArgs = await HashedValues.fromArgs(encodeArguments(abi, [encodedPayload]));
-=======
     // Initial request with calls, authWitnesses and capsules
     const { calls, authWitnesses, capsules, extraHashedArgs } = exec;
->>>>>>> 7586192c
 
     // Encode the calls
     const encodedCalls = await EncodedCallsForEntrypoint.fromAppExecution(calls);
 
     // Obtain the entrypoint hashed args, built from the encoded calls
     const abi = this.getEntrypointAbi();
-    const entrypointHashedArgs = await HashedValues.fromValues(encodeArguments(abi, [encodedCalls]));
+    const entrypointHashedArgs = await HashedValues.fromArgs(encodeArguments(abi, [encodedCalls]));
 
     // Assemble the tx request
     const txRequest = TxExecutionRequest.from({
