import { type EntrypointInterface, EntrypointPayload, type ExecutionRequestInit } from '@aztec/aztec.js/entrypoint';
import { PackedValues, TxExecutionRequest } from '@aztec/circuit-types';
import { type AztecAddress, TxContext } from '@aztec/circuits.js';
import { type FunctionAbi, FunctionSelector, encodeArguments } from '@aztec/foundation/abi';
import { ProtocolContractAddress } from '@aztec/protocol-contracts';

/**
 * Implementation for an entrypoint interface that can execute multiple function calls in a single transaction
 */
export class DefaultMultiCallEntrypoint implements EntrypointInterface {
  constructor(
    private chainId: number,
    private version: number,
    private address: AztecAddress = ProtocolContractAddress.MultiCallEntrypoint,
  ) {}

<<<<<<< HEAD
  async createTxExecutionRequest(executions: ExecutionRequestInit): Promise<TxExecutionRequest> {
    const { calls, authWitnesses = [], packedArguments = [] } = executions;
    const payload = await EntrypointPayload.fromAppExecution(calls);
    const abi = this.getEntrypointAbi();
    const entrypointPackedArgs = await PackedValues.fromValues(encodeArguments(abi, [payload]));
    const gasSettings = executions.fee?.gasSettings ?? GasSettings.default();
=======
  createTxExecutionRequest(executions: ExecutionRequestInit): Promise<TxExecutionRequest> {
    const { fee, calls, authWitnesses = [], packedArguments = [] } = executions;
    const payload = EntrypointPayload.fromAppExecution(calls);
    const abi = this.getEntrypointAbi();
    const entrypointPackedArgs = PackedValues.fromValues(encodeArguments(abi, [payload]));
>>>>>>> 89cb8d33

    const txRequest = TxExecutionRequest.from({
      firstCallArgsHash: entrypointPackedArgs.hash,
      origin: this.address,
<<<<<<< HEAD
      functionSelector: await FunctionSelector.fromNameAndParameters(abi.name, abi.parameters),
      txContext: new TxContext(this.chainId, this.version, gasSettings),
=======
      functionSelector: FunctionSelector.fromNameAndParameters(abi.name, abi.parameters),
      txContext: new TxContext(this.chainId, this.version, fee.gasSettings),
>>>>>>> 89cb8d33
      argsOfCalls: [...payload.packedArguments, ...packedArguments, entrypointPackedArgs],
      authWitnesses,
    });

    return Promise.resolve(txRequest);
  }

  private getEntrypointAbi() {
    return {
      name: 'entrypoint',
      isInitializer: false,
      functionType: 'private',
      isInternal: false,
      isStatic: false,
      parameters: [
        {
          name: 'app_payload',
          type: {
            kind: 'struct',
            path: 'authwit::entrypoint::app::AppPayload',
            fields: [
              {
                name: 'function_calls',
                type: {
                  kind: 'array',
                  length: 4,
                  type: {
                    kind: 'struct',
                    path: 'authwit::entrypoint::function_call::FunctionCall',
                    fields: [
                      { name: 'args_hash', type: { kind: 'field' } },
                      {
                        name: 'function_selector',
                        type: {
                          kind: 'struct',
                          path: 'authwit::aztec::protocol_types::abis::function_selector::FunctionSelector',
                          fields: [{ name: 'inner', type: { kind: 'integer', sign: 'unsigned', width: 32 } }],
                        },
                      },
                      {
                        name: 'target_address',
                        type: {
                          kind: 'struct',
                          path: 'authwit::aztec::protocol_types::address::AztecAddress',
                          fields: [{ name: 'inner', type: { kind: 'field' } }],
                        },
                      },
                      { name: 'is_public', type: { kind: 'boolean' } },
                      { name: 'is_static', type: { kind: 'boolean' } },
                    ],
                  },
                },
              },
              { name: 'nonce', type: { kind: 'field' } },
            ],
          },
          visibility: 'public',
        },
      ],
      returnTypes: [],
      errorTypes: {},
    } as FunctionAbi;
  }
}<|MERGE_RESOLUTION|>--- conflicted
+++ resolved
@@ -14,31 +14,17 @@
     private address: AztecAddress = ProtocolContractAddress.MultiCallEntrypoint,
   ) {}
 
-<<<<<<< HEAD
-  async createTxExecutionRequest(executions: ExecutionRequestInit): Promise<TxExecutionRequest> {
-    const { calls, authWitnesses = [], packedArguments = [] } = executions;
-    const payload = await EntrypointPayload.fromAppExecution(calls);
-    const abi = this.getEntrypointAbi();
-    const entrypointPackedArgs = await PackedValues.fromValues(encodeArguments(abi, [payload]));
-    const gasSettings = executions.fee?.gasSettings ?? GasSettings.default();
-=======
   createTxExecutionRequest(executions: ExecutionRequestInit): Promise<TxExecutionRequest> {
     const { fee, calls, authWitnesses = [], packedArguments = [] } = executions;
     const payload = EntrypointPayload.fromAppExecution(calls);
     const abi = this.getEntrypointAbi();
     const entrypointPackedArgs = PackedValues.fromValues(encodeArguments(abi, [payload]));
->>>>>>> 89cb8d33
 
     const txRequest = TxExecutionRequest.from({
       firstCallArgsHash: entrypointPackedArgs.hash,
       origin: this.address,
-<<<<<<< HEAD
-      functionSelector: await FunctionSelector.fromNameAndParameters(abi.name, abi.parameters),
-      txContext: new TxContext(this.chainId, this.version, gasSettings),
-=======
       functionSelector: FunctionSelector.fromNameAndParameters(abi.name, abi.parameters),
       txContext: new TxContext(this.chainId, this.version, fee.gasSettings),
->>>>>>> 89cb8d33
       argsOfCalls: [...payload.packedArguments, ...packedArguments, entrypointPackedArgs],
       authWitnesses,
     });
