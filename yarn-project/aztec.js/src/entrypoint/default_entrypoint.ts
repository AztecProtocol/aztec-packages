import { PackedValues, TxExecutionRequest } from '@aztec/circuit-types';
import { TxContext } from '@aztec/circuits.js';
import { FunctionType } from '@aztec/foundation/abi';

import { type EntrypointInterface, type ExecutionRequestInit } from './entrypoint.js';

/**
 * Default implementation of the entrypoint interface. It calls a function on a contract directly
 */
export class DefaultEntrypoint implements EntrypointInterface {
  constructor(private chainId: number, private protocolVersion: number) {}

<<<<<<< HEAD
  async createTxExecutionRequest(exec: ExecutionRequestInit): Promise<TxExecutionRequest> {
    const { calls, authWitnesses = [], packedArguments = [] } = exec;
=======
  createTxExecutionRequest(exec: ExecutionRequestInit): Promise<TxExecutionRequest> {
    const { fee, calls, authWitnesses = [], packedArguments = [] } = exec;
>>>>>>> 89cb8d33

    if (calls.length > 1) {
      throw new Error(`Expected a single call, got ${calls.length}`);
    }

    const call = calls[0];

    if (call.type !== FunctionType.PRIVATE) {
      throw new Error('Public entrypoints are not allowed');
    }

<<<<<<< HEAD
    const entrypointPackedValues = await PackedValues.fromValues(call.args);
    const gasSettings = exec.fee?.gasSettings ?? GasSettings.default();
    const txContext = new TxContext(this.chainId, this.protocolVersion, gasSettings);
=======
    const entrypointPackedValues = PackedValues.fromValues(call.args);
    const txContext = new TxContext(this.chainId, this.protocolVersion, fee.gasSettings);
>>>>>>> 89cb8d33
    return Promise.resolve(
      new TxExecutionRequest(
        call.to,
        call.selector,
        entrypointPackedValues.hash,
        txContext,
        [...packedArguments, entrypointPackedValues],
        authWitnesses,
      ),
    );
  }
}<|MERGE_RESOLUTION|>--- conflicted
+++ resolved
@@ -10,13 +10,8 @@
 export class DefaultEntrypoint implements EntrypointInterface {
   constructor(private chainId: number, private protocolVersion: number) {}
 
-<<<<<<< HEAD
-  async createTxExecutionRequest(exec: ExecutionRequestInit): Promise<TxExecutionRequest> {
-    const { calls, authWitnesses = [], packedArguments = [] } = exec;
-=======
   createTxExecutionRequest(exec: ExecutionRequestInit): Promise<TxExecutionRequest> {
     const { fee, calls, authWitnesses = [], packedArguments = [] } = exec;
->>>>>>> 89cb8d33
 
     if (calls.length > 1) {
       throw new Error(`Expected a single call, got ${calls.length}`);
@@ -28,14 +23,8 @@
       throw new Error('Public entrypoints are not allowed');
     }
 
-<<<<<<< HEAD
-    const entrypointPackedValues = await PackedValues.fromValues(call.args);
-    const gasSettings = exec.fee?.gasSettings ?? GasSettings.default();
-    const txContext = new TxContext(this.chainId, this.protocolVersion, gasSettings);
-=======
     const entrypointPackedValues = PackedValues.fromValues(call.args);
     const txContext = new TxContext(this.chainId, this.protocolVersion, fee.gasSettings);
->>>>>>> 89cb8d33
     return Promise.resolve(
       new TxExecutionRequest(
         call.to,
