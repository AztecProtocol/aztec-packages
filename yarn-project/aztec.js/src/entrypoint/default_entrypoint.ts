import { PackedValues, TxExecutionRequest } from '@aztec/circuit-types';
import { TxContext } from '@aztec/circuits.js';

import { type EntrypointInterface, type ExecutionRequestInit } from './entrypoint.js';

/**
 * Default implementation of the entrypoint interface. It calls a function on a contract directly
 */
export class DefaultEntrypoint implements EntrypointInterface {
  constructor(private chainId: number, private protocolVersion: number) {}

  createTxExecutionRequest(exec: ExecutionRequestInit): Promise<TxExecutionRequest> {
    const { calls, authWitnesses = [], packedArguments = [] } = exec;

    if (calls.length > 1) {
      throw new Error(`Expected a single call, got ${calls.length}`);
    }

    const call = calls[0];
<<<<<<< HEAD
    const entrypointPackedArguments = PackedArguments.fromArgs(call.args);
    const txContext = TxContext.default(this.chainId, this.protocolVersion);
=======
    const entrypointPackedValues = PackedValues.fromValues(call.args);
    const txContext = TxContext.empty(this.chainId, this.protocolVersion);
>>>>>>> 9ff45f69
    return Promise.resolve(
      new TxExecutionRequest(
        call.to,
        call.functionData,
        entrypointPackedValues.hash,
        txContext,
        [...packedArguments, entrypointPackedValues],
        authWitnesses,
      ),
    );
  }
}<|MERGE_RESOLUTION|>--- conflicted
+++ resolved
@@ -17,13 +17,8 @@
     }
 
     const call = calls[0];
-<<<<<<< HEAD
-    const entrypointPackedArguments = PackedArguments.fromArgs(call.args);
+    const entrypointPackedValues = PackedValues.fromValues(call.args);
     const txContext = TxContext.default(this.chainId, this.protocolVersion);
-=======
-    const entrypointPackedValues = PackedValues.fromValues(call.args);
-    const txContext = TxContext.empty(this.chainId, this.protocolVersion);
->>>>>>> 9ff45f69
     return Promise.resolve(
       new TxExecutionRequest(
         call.to,
