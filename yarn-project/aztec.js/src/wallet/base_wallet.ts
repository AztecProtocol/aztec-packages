--- conflicted
+++ resolved
@@ -67,12 +67,9 @@
   getAddress() {
     return this.getCompleteAddress().address;
   }
-<<<<<<< HEAD
-=======
   addCapsule(contract: AztecAddress, storageSlot: Fr, capsule: Fr[]): Promise<void> {
     return this.pxe.addCapsule(contract, storageSlot, capsule);
   }
->>>>>>> 608f8876
   registerAccount(secretKey: Fr, partialAddress: PartialAddress): Promise<CompleteAddress> {
     return this.pxe.registerAccount(secretKey, partialAddress);
   }
