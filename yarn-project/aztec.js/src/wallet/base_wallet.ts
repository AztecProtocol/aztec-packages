import {
  type AuthWitness,
  type ExtendedNote,
  type FunctionCall,
  type GetUnencryptedLogsResponse,
  type L2Block,
  type LogFilter,
  type NoteFilter,
  type PXE,
  type SimulatedTx,
  type SyncStatus,
  type Tx,
  type TxEffect,
  type TxExecutionRequest,
  type TxHash,
  type TxReceipt,
} from '@aztec/circuit-types';
import {
  type AztecAddress,
  type CompleteAddress,
  type Fr,
  type PartialAddress,
  type PublicKeys,
} from '@aztec/circuits.js';
import { type ContractArtifact } from '@aztec/foundation/abi';
import { type ContractClassWithId, type ContractInstanceWithAddress } from '@aztec/types/contracts';
import { type NodeInfo } from '@aztec/types/interfaces';

import { type Wallet } from '../account/wallet.js';
import { type ContractFunctionInteraction } from '../contract/contract_function_interaction.js';
import { type ExecutionRequestInit } from '../entrypoint/entrypoint.js';

/**
 * A base class for Wallet implementations
 */
export abstract class BaseWallet implements Wallet {
  constructor(protected readonly pxe: PXE) {}

  abstract getCompleteAddress(): CompleteAddress;

  abstract getChainId(): Fr;

  abstract getVersion(): Fr;

  abstract createTxExecutionRequest(exec: ExecutionRequestInit): Promise<TxExecutionRequest>;

  abstract createAuthWit(
    messageHashOrIntent:
      | Fr
      | Buffer
      | {
          /** The caller to approve  */
          caller: AztecAddress;
          /** The action to approve */
          action: ContractFunctionInteraction | FunctionCall;
          /** The chain id to approve */
          chainId?: Fr;
          /** The version to approve  */
          version?: Fr;
        },
  ): Promise<AuthWitness>;

  getAddress() {
    return this.getCompleteAddress().address;
  }
  getContractInstance(address: AztecAddress): Promise<ContractInstanceWithAddress | undefined> {
    return this.pxe.getContractInstance(address);
  }
  getContractClass(id: Fr): Promise<ContractClassWithId | undefined> {
    return this.pxe.getContractClass(id);
  }
  addCapsule(capsule: Fr[]): Promise<void> {
    return this.pxe.addCapsule(capsule);
  }
  registerAccount(secretKey: Fr, partialAddress: PartialAddress): Promise<CompleteAddress> {
    return this.pxe.registerAccount(secretKey, partialAddress);
  }
  registerRecipient(account: CompleteAddress): Promise<void> {
    return this.pxe.registerRecipient(account);
  }
  getRegisteredAccounts(): Promise<CompleteAddress[]> {
    return this.pxe.getRegisteredAccounts();
  }
  getRegisteredAccount(address: AztecAddress): Promise<CompleteAddress | undefined> {
    return this.pxe.getRegisteredAccount(address);
  }
<<<<<<< HEAD
  getRegisteredAccountPublicKeysHash(address: AztecAddress): Promise<Fr | undefined> {
    return this.pxe.getRegisteredAccountPublicKeysHash(address);
  }
  getRegisteredAccountPublicKeys(address: AztecAddress): Promise<PublicKeys | undefined> {
    return this.pxe.getRegisteredAccountPublicKeys(address);
  }
=======
>>>>>>> 3cda21a9
  getRecipients(): Promise<CompleteAddress[]> {
    return this.pxe.getRecipients();
  }
  getRecipient(address: AztecAddress): Promise<CompleteAddress | undefined> {
    return this.pxe.getRecipient(address);
  }
  registerContract(contract: {
    /** Instance */ instance: ContractInstanceWithAddress;
    /** Associated artifact */ artifact?: ContractArtifact;
  }): Promise<void> {
    return this.pxe.registerContract(contract);
  }
  registerContractClass(artifact: ContractArtifact): Promise<void> {
    return this.pxe.registerContractClass(artifact);
  }
  getContracts(): Promise<AztecAddress[]> {
    return this.pxe.getContracts();
  }
  proveTx(txRequest: TxExecutionRequest, simulatePublic: boolean): Promise<Tx> {
    return this.pxe.proveTx(txRequest, simulatePublic);
  }
  simulateTx(txRequest: TxExecutionRequest, simulatePublic: boolean, msgSender: AztecAddress): Promise<SimulatedTx> {
    return this.pxe.simulateTx(txRequest, simulatePublic, msgSender);
  }
  sendTx(tx: Tx): Promise<TxHash> {
    return this.pxe.sendTx(tx);
  }
  getTxEffect(txHash: TxHash): Promise<TxEffect | undefined> {
    return this.pxe.getTxEffect(txHash);
  }
  getTxReceipt(txHash: TxHash): Promise<TxReceipt> {
    return this.pxe.getTxReceipt(txHash);
  }
  getNotes(filter: NoteFilter): Promise<ExtendedNote[]> {
    return this.pxe.getNotes(filter);
  }
  // TODO(#4956): Un-expose this
  getNoteNonces(note: ExtendedNote): Promise<Fr[]> {
    return this.pxe.getNoteNonces(note);
  }
  getPublicStorageAt(contract: AztecAddress, storageSlot: Fr): Promise<any> {
    return this.pxe.getPublicStorageAt(contract, storageSlot);
  }
  addNote(note: ExtendedNote): Promise<void> {
    return this.pxe.addNote(note);
  }
  getBlock(number: number): Promise<L2Block | undefined> {
    return this.pxe.getBlock(number);
  }
  viewTx(functionName: string, args: any[], to: AztecAddress, from?: AztecAddress | undefined): Promise<any> {
    return this.pxe.viewTx(functionName, args, to, from);
  }
  getUnencryptedLogs(filter: LogFilter): Promise<GetUnencryptedLogsResponse> {
    return this.pxe.getUnencryptedLogs(filter);
  }
  getBlockNumber(): Promise<number> {
    return this.pxe.getBlockNumber();
  }
  getNodeInfo(): Promise<NodeInfo> {
    return this.pxe.getNodeInfo();
  }
  isGlobalStateSynchronized() {
    return this.pxe.isGlobalStateSynchronized();
  }
  isAccountStateSynchronized(account: AztecAddress) {
    return this.pxe.isAccountStateSynchronized(account);
  }
  getSyncStatus(): Promise<SyncStatus> {
    return this.pxe.getSyncStatus();
  }
  addAuthWitness(authWitness: AuthWitness) {
    return this.pxe.addAuthWitness(authWitness);
  }
  getAuthWitness(messageHash: Fr) {
    return this.pxe.getAuthWitness(messageHash);
  }
  isContractClassPubliclyRegistered(id: Fr): Promise<boolean> {
    return this.pxe.isContractClassPubliclyRegistered(id);
  }
  isContractPubliclyDeployed(address: AztecAddress): Promise<boolean> {
    return this.pxe.isContractPubliclyDeployed(address);
  }
}<|MERGE_RESOLUTION|>--- conflicted
+++ resolved
@@ -84,15 +84,9 @@
   getRegisteredAccount(address: AztecAddress): Promise<CompleteAddress | undefined> {
     return this.pxe.getRegisteredAccount(address);
   }
-<<<<<<< HEAD
-  getRegisteredAccountPublicKeysHash(address: AztecAddress): Promise<Fr | undefined> {
-    return this.pxe.getRegisteredAccountPublicKeysHash(address);
-  }
   getRegisteredAccountPublicKeys(address: AztecAddress): Promise<PublicKeys | undefined> {
     return this.pxe.getRegisteredAccountPublicKeys(address);
   }
-=======
->>>>>>> 3cda21a9
   getRecipients(): Promise<CompleteAddress[]> {
     return this.pxe.getRecipients();
   }
