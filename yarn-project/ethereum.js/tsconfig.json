--- conflicted
+++ resolved
@@ -6,16 +6,10 @@
     "rootDir": "src",
     "tsBuildInfoFile": ".tsbuildinfo"
   },
-<<<<<<< HEAD
   "references": [
     {
       "path": "../foundation/tsconfig.dest.json"
     }
   ],
-  "include": [
-    "src"
-  ]
-=======
   "include": ["src", "src/eth_typed_data/fixtures/*.json"]
->>>>>>> 3477302c
 }