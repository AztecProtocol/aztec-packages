--- conflicted
+++ resolved
@@ -41,9 +41,7 @@
   type TransientDataIndexHint,
   TxConstantData,
   type TxRequest,
-  UPDATES_SCHEDULED_VALUE_CHANGE_LEN,
 } from '@aztec/circuits.js';
-<<<<<<< HEAD
 import {
   CLIENT_IVC_VERIFICATION_KEY_LENGTH_IN_FIELDS,
   MAX_CONTRACT_CLASS_LOGS_PER_TX,
@@ -58,11 +56,9 @@
   MAX_PRIVATE_LOGS_PER_TX,
   type NOTE_HASH_TREE_HEIGHT,
   type NULLIFIER_TREE_HEIGHT,
+  UPDATES_SCHEDULED_VALUE_CHANGE_LEN,
 } from '@aztec/constants';
-import { mapTuple } from '@aztec/foundation/serialize';
-=======
 import { assertLength, mapTuple } from '@aztec/foundation/serialize';
->>>>>>> be273e53
 
 import type {
   CallContext as CallContextNoir,
