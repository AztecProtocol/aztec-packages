import { BlobPublicInputs, BlockBlobPublicInputs, Poseidon2Sponge, SpongeBlob } from '@aztec/blob-lib';
import {
  type BaseParityInputs,
  CONTRACT_CLASS_LOG_SIZE_IN_FIELDS,
  type ContractClassLog,
  Fr,
  ParityPublicInputs,
  type PublicDataHint,
  type RecursiveProof,
  RevertCode,
  RollupValidationRequests,
  type RootParityInput,
  type RootParityInputs,
  type TreeSnapshots,
  type VkWitnessData,
} from '@aztec/circuits.js';
import { type AvmAccumulatedData, type AvmCircuitPublicInputs } from '@aztec/circuits.js/avm';
import {
  type PrivateToAvmAccumulatedData,
  type PrivateToAvmAccumulatedDataArrayLengths,
  type PrivateToPublicAccumulatedData,
  type PrivateToPublicKernelCircuitPublicInputs,
  PrivateToRollupKernelCircuitPublicInputs,
  TxConstantData,
} from '@aztec/circuits.js/kernel';
import {
  type AvmProofData,
  BaseOrMergeRollupPublicInputs,
  type BlockMergeRollupInputs,
  BlockRootOrBlockMergePublicInputs,
  type BlockRootRollupBlobData,
  type BlockRootRollupData,
  type BlockRootRollupInputs,
  ConstantRollupData,
  type EmptyBlockRootRollupInputs,
  FeeRecipient,
  type MergeRollupInputs,
  type PreviousRollupBlockData,
  type PreviousRollupData,
  type PrivateBaseRollupInputs,
  type PrivateBaseStateDiffHints,
  type PrivateTubeData,
  type PublicBaseRollupInputs,
  type PublicTubeData,
  type RootRollupInputs,
  RootRollupPublicInputs,
  type SingleTxBlockRootRollupInputs,
} from '@aztec/circuits.js/rollup';
import {
  type AVM_PROOF_LENGTH_IN_FIELDS,
  AVM_VERIFICATION_KEY_LENGTH_IN_FIELDS,
  AZTEC_MAX_EPOCH_DURATION,
  BLOBS_PER_BLOCK,
  HONK_VERIFICATION_KEY_LENGTH_IN_FIELDS,
  type NESTED_RECURSIVE_PROOF_LENGTH,
  type NULLIFIER_TREE_HEIGHT,
  type RECURSIVE_PROOF_LENGTH,
  ROLLUP_HONK_VERIFICATION_KEY_LENGTH_IN_FIELDS,
  type TUBE_PROOF_LENGTH,
} from '@aztec/constants';
import { toHex } from '@aztec/foundation/bigint-buffer';
<<<<<<< HEAD
import { type Tuple, mapTuple } from '@aztec/foundation/serialize';
=======
import { mapTuple } from '@aztec/foundation/serialize';
import type { MembershipWitness } from '@aztec/foundation/trees';
>>>>>>> b2c5744f

import type {
  AvmAccumulatedData as AvmAccumulatedDataNoir,
  AvmCircuitPublicInputs as AvmCircuitPublicInputsNoir,
  AvmProofData as AvmProofDataNoir,
  BaseOrMergeRollupPublicInputs as BaseOrMergeRollupPublicInputsNoir,
  BaseParityInputs as BaseParityInputsNoir,
  BigNum,
  BlobCommitment as BlobCommitmentNoir,
  BlobPublicInputs as BlobPublicInputsNoir,
  BlockBlobPublicInputs as BlockBlobPublicInputsNoir,
  BlockMergeRollupInputs as BlockMergeRollupInputsNoir,
  BlockRootOrBlockMergePublicInputs as BlockRootOrBlockMergePublicInputsNoir,
  BlockRootRollupBlobData as BlockRootRollupBlobDataNoir,
  BlockRootRollupData as BlockRootRollupDataNoir,
  BlockRootRollupInputs as BlockRootRollupInputsNoir,
  ConstantRollupData as ConstantRollupDataNoir,
  EmptyBlockRootRollupInputs as EmptyBlockRootRollupInputsNoir,
  FeeRecipient as FeeRecipientNoir,
  FixedLengthArray,
  Log as LogNoir,
  MergeRollupInputs as MergeRollupInputsNoir,
  Field as NoirField,
  ParityPublicInputs as ParityPublicInputsNoir,
  RootParityInput as ParityRootParityInputNoir,
  Poseidon2Sponge as Poseidon2SpongeNoir,
  PreviousRollupBlockData as PreviousRollupBlockDataNoir,
  PreviousRollupData as PreviousRollupDataNoir,
  PrivateBaseRollupInputs as PrivateBaseRollupInputsNoir,
  PrivateBaseStateDiffHints as PrivateBaseStateDiffHintsNoir,
  PrivateToAvmAccumulatedDataArrayLengths as PrivateToAvmAccumulatedDataArrayLengthsNoir,
  PrivateToAvmAccumulatedData as PrivateToAvmAccumulatedDataNoir,
  PrivateToPublicAccumulatedData as PrivateToPublicAccumulatedDataNoir,
  PrivateToPublicKernelCircuitPublicInputs as PrivateToPublicKernelCircuitPublicInputsNoir,
  PrivateToRollupKernelCircuitPublicInputs as PrivateToRollupKernelCircuitPublicInputsNoir,
  PrivateTubeData as PrivateTubeDataNoir,
  PublicBaseRollupInputs as PublicBaseRollupInputsNoir,
  PublicDataHint as PublicDataHintNoir,
  PublicTubeData as PublicTubeDataNoir,
  RollupValidationRequests as RollupValidationRequestsNoir,
  RootParityInputs as RootParityInputsNoir,
  RootRollupInputs as RootRollupInputsNoir,
  RootRollupParityInput as RootRollupParityInputNoir,
  RootRollupPublicInputs as RootRollupPublicInputsNoir,
  SingleTxBlockRootRollupInputs as SingleTxBlockRootRollupInputsNoir,
  SpongeBlob as SpongeBlobNoir,
  TreeSnapshots as TreeSnapshotsNoir,
  TxConstantData as TxConstantDataNoir,
  VkData as VkDataNoir,
} from '../types/index.js';
import {
  mapAppendOnlyTreeSnapshotFromNoir,
  mapAppendOnlyTreeSnapshotToNoir,
  mapAztecAddressFromNoir,
  mapAztecAddressToNoir,
  mapEthAddressFromNoir,
  mapEthAddressToNoir,
  mapFieldFromNoir,
  mapFieldToNoir,
  mapGasFromNoir,
  mapGasSettingsToNoir,
  mapGasToNoir,
  mapGlobalVariablesFromNoir,
  mapGlobalVariablesToNoir,
  mapHeaderFromNoir,
  mapHeaderToNoir,
  mapMaxBlockNumberFromNoir,
  mapMaxBlockNumberToNoir,
  mapMembershipWitnessToNoir,
  mapNullifierLeafPreimageToNoir,
  mapNumberFromNoir,
  mapNumberToNoir,
  mapPartialStateReferenceFromNoir,
  mapPartialStateReferenceToNoir,
  mapPrivateLogToNoir,
  mapPrivateToRollupAccumulatedDataFromNoir,
  mapPrivateToRollupAccumulatedDataToNoir,
  mapPublicCallRequestToNoir,
  mapPublicDataTreePreimageToNoir,
  mapPublicDataWriteToNoir,
  mapPublicLogToNoir,
  mapScopedL2ToL1MessageToNoir,
  mapScopedLogHashToNoir,
  mapTupleFromNoir,
  mapTxContextFromNoir,
  mapTxContextToNoir,
  mapVerificationKeyToNoir,
} from './common.js';

/* eslint-disable camelcase */

/**
 * Maps a BigNum coming to/from noir.
 * TODO(): Is BigInt the best way to represent this?
 * @param number - The BigNum representing the number.
 * @returns The number
 */
export function mapBLS12BigNumFromNoir(bignum: BigNum): bigint {
  // TODO(Miranda): there's gotta be a better way to convert this
  const paddedLimbs = [
    `0x` + bignum.limbs[2].substring(2).padStart(4, '0'),
    bignum.limbs[1].substring(2).padStart(30, '0'),
    bignum.limbs[0].substring(2).padStart(30, '0'),
  ];
  return BigInt(paddedLimbs[0].concat(paddedLimbs[1], paddedLimbs[2]));
}

export function mapBLS12BigNumToNoir(number: bigint): BigNum {
  const hex = toHex(number, true);
  return {
    limbs: ['0x' + hex.substring(36), '0x' + hex.substring(6, 36), hex.substring(0, 6)],
  };
}

export function mapFeeRecipientToNoir(feeRecipient: FeeRecipient): FeeRecipientNoir {
  return {
    recipient: mapEthAddressToNoir(feeRecipient.recipient),
    value: mapFieldToNoir(feeRecipient.value),
  };
}

export function mapFeeRecipientFromNoir(feeRecipient: FeeRecipientNoir): FeeRecipient {
  return new FeeRecipient(mapEthAddressFromNoir(feeRecipient.recipient), mapFieldFromNoir(feeRecipient.value));
}

/**
 * Maps poseidon sponge to noir.
 * @param sponge - The circuits.js poseidon sponge.
 * @returns The noir poseidon sponge.
 */
export function mapPoseidon2SpongeToNoir(sponge: Poseidon2Sponge): Poseidon2SpongeNoir {
  return {
    cache: mapTuple(sponge.cache, mapFieldToNoir),
    state: mapTuple(sponge.state, mapFieldToNoir),
    cache_size: mapNumberToNoir(sponge.cacheSize),
    squeeze_mode: sponge.squeezeMode,
  };
}

/**
 * Maps poseidon sponge from noir.
 * @param sponge - The noir poseidon sponge.
 * @returns The circuits.js poseidon sponge.
 */
export function mapPoseidon2SpongeFromNoir(sponge: Poseidon2SpongeNoir): Poseidon2Sponge {
  return new Poseidon2Sponge(
    mapTupleFromNoir(sponge.cache, 3, mapFieldFromNoir),
    mapTupleFromNoir(sponge.state, 4, mapFieldFromNoir),
    mapNumberFromNoir(sponge.cache_size),
    sponge.squeeze_mode,
  );
}

/**
 * Maps sponge blob to noir.
 * @param spongeBlob - The circuits.js sponge blob.
 * @returns The noir sponge blob.
 */
export function mapSpongeBlobToNoir(spongeBlob: SpongeBlob): SpongeBlobNoir {
  return {
    sponge: mapPoseidon2SpongeToNoir(spongeBlob.sponge),
    fields: mapNumberToNoir(spongeBlob.fields),
    expected_fields: mapNumberToNoir(spongeBlob.expectedFields),
  };
}

/**
 * Maps sponge blob from noir.
 * @param spongeBlob - The noir sponge blob.
 * @returns The circuits.js sponge blob.
 */
export function mapSpongeBlobFromNoir(spongeBlob: SpongeBlobNoir): SpongeBlob {
  return new SpongeBlob(
    mapPoseidon2SpongeFromNoir(spongeBlob.sponge),
    mapNumberFromNoir(spongeBlob.fields),
    mapNumberFromNoir(spongeBlob.expected_fields),
  );
}

/**
 * Maps blob commitment to noir.
 * @param commitment - The circuits.js commitment.
 * @returns The noir commitment.
 */
export function mapBlobCommitmentToNoir(commitment: [Fr, Fr]): BlobCommitmentNoir {
  return {
    inner: mapTuple(commitment, mapFieldToNoir),
  };
}

/**
 * Maps blob public inputs to noir.
 * @param blobPublicInputs - The circuits.js blob public inputs.
 * @returns The noir blob public inputs.
 */
export function mapBlobPublicInputsToNoir(blobPublicInputs: BlobPublicInputs): BlobPublicInputsNoir {
  return {
    z: mapFieldToNoir(blobPublicInputs.z),
    y: mapBLS12BigNumToNoir(blobPublicInputs.y),
    kzg_commitment: mapBlobCommitmentToNoir(blobPublicInputs.kzgCommitment),
  };
}

/**
 * Maps blob public inputs from noir.
 * @param blobPublicInputs - The noir blob public inputs.
 * @returns The circuits.js blob public inputs.
 */
export function mapBlobPublicInputsFromNoir(blobPublicInputs: BlobPublicInputsNoir): BlobPublicInputs {
  return new BlobPublicInputs(
    mapFieldFromNoir(blobPublicInputs.z),
    mapBLS12BigNumFromNoir(blobPublicInputs.y),
    mapTupleFromNoir(blobPublicInputs.kzg_commitment.inner, 2, mapFieldFromNoir),
  );
}

/**
 * Maps block blob public inputs to noir.
 * @param blockBlobPublicInputs - The circuits.js block blob public inputs.
 * @returns The noir block blob public inputs.
 */
export function mapBlockBlobPublicInputsToNoir(
  blockBlobPublicInputs: BlockBlobPublicInputs,
): BlockBlobPublicInputsNoir {
  return {
    inner: mapTuple(blockBlobPublicInputs.inner, mapBlobPublicInputsToNoir),
  };
}

/**
 * Maps block blob public inputs from noir.
 * @param blockBlobPublicInputs - The noir block blob public inputs.
 * @returns The circuits.js block blob public inputs.
 */
export function mapBlockBlobPublicInputsFromNoir(
  blockBlobPublicInputs: BlockBlobPublicInputsNoir,
): BlockBlobPublicInputs {
  return new BlockBlobPublicInputs(
    mapTupleFromNoir(blockBlobPublicInputs.inner, BLOBS_PER_BLOCK, mapBlobPublicInputsFromNoir),
  );
}

/**
 * Maps a contract class log to noir.
 * @param log - The ts contract class log.
 * @returns The noir contract class log.
 */
export function mapContractClassLogToNoir(log: ContractClassLog): LogNoir<typeof CONTRACT_CLASS_LOG_SIZE_IN_FIELDS> {
  return {
    // @ts-expect-error - below line gives error 'Type instantiation is excessively deep and possibly infinite. ts(2589)'
    fields: Array.from({ length: CONTRACT_CLASS_LOG_SIZE_IN_FIELDS }, (_, idx) =>
      mapFieldToNoir(log.fields[idx]),
    ) as Tuple<string, typeof CONTRACT_CLASS_LOG_SIZE_IN_FIELDS>,
  };
}

/**
 * Maps a contract class log from noir.
 * @param log - The noir contract class log.
 * @returns The ts contract class log.
 */
export function mapContractClassLogFromNoir(log: LogNoir<typeof CONTRACT_CLASS_LOG_SIZE_IN_FIELDS>) {
  // @ts-expect-error - below line gives error 'Type instantiation is excessively deep and possibly infinite. ts(2589)'
  return new ContractClassLog(mapTupleFromNoir(log.fields, log.fields.length, mapFieldFromNoir));
}

function mapPublicDataHintToNoir(hint: PublicDataHint): PublicDataHintNoir {
  return {
    leaf_slot: mapFieldToNoir(hint.leafSlot),
    value: mapFieldToNoir(hint.value),
    membership_witness: mapMembershipWitnessToNoir(hint.membershipWitness),
    leaf_preimage: mapPublicDataTreePreimageToNoir(hint.leafPreimage),
  };
}

/**
 * Maps a constant rollup data to a noir constant rollup data.
 * @param constantRollupData - The circuits.js constant rollup data.
 * @returns The noir constant rollup data.
 */
export function mapConstantRollupDataToNoir(constantRollupData: ConstantRollupData): ConstantRollupDataNoir {
  return {
    last_archive: mapAppendOnlyTreeSnapshotToNoir(constantRollupData.lastArchive),
    vk_tree_root: mapFieldToNoir(constantRollupData.vkTreeRoot),
    protocol_contract_tree_root: mapFieldToNoir(constantRollupData.protocolContractTreeRoot),
    global_variables: mapGlobalVariablesToNoir(constantRollupData.globalVariables),
  };
}

/**
 * Maps a constant rollup data from noir to the circuits.js type.
 * @param constantRollupData - The noir constant rollup data.
 * @returns The circuits.js constant rollup data.
 */
export function mapConstantRollupDataFromNoir(constantRollupData: ConstantRollupDataNoir): ConstantRollupData {
  return new ConstantRollupData(
    mapAppendOnlyTreeSnapshotFromNoir(constantRollupData.last_archive),
    mapFieldFromNoir(constantRollupData.vk_tree_root),
    mapFieldFromNoir(constantRollupData.protocol_contract_tree_root),
    mapGlobalVariablesFromNoir(constantRollupData.global_variables),
  );
}

/**
 * Maps a base or merge rollup public inputs to a noir base or merge rollup public inputs.
 * @param baseOrMergeRollupPublicInputs - The base or merge rollup public inputs.
 * @returns The noir base or merge rollup public inputs.
 */
export function mapBaseOrMergeRollupPublicInputsToNoir(
  baseOrMergeRollupPublicInputs: BaseOrMergeRollupPublicInputs,
): BaseOrMergeRollupPublicInputsNoir {
  return {
    rollup_type: mapFieldToNoir(new Fr(baseOrMergeRollupPublicInputs.rollupType)),
    num_txs: mapFieldToNoir(new Fr(baseOrMergeRollupPublicInputs.numTxs)),
    constants: mapConstantRollupDataToNoir(baseOrMergeRollupPublicInputs.constants),
    start: mapPartialStateReferenceToNoir(baseOrMergeRollupPublicInputs.start),
    end: mapPartialStateReferenceToNoir(baseOrMergeRollupPublicInputs.end),
    start_sponge_blob: mapSpongeBlobToNoir(baseOrMergeRollupPublicInputs.startSpongeBlob),
    end_sponge_blob: mapSpongeBlobToNoir(baseOrMergeRollupPublicInputs.endSpongeBlob),
    out_hash: mapFieldToNoir(baseOrMergeRollupPublicInputs.outHash),
    accumulated_fees: mapFieldToNoir(baseOrMergeRollupPublicInputs.accumulatedFees),
    accumulated_mana_used: mapFieldToNoir(baseOrMergeRollupPublicInputs.accumulatedManaUsed),
  };
}

/**
 * Maps block root or block merge rollup public inputs to a noir block root or block merge rollup public inputs.
 * @param blockRootOrBlockMergePublicInputs - The block root or block merge rollup public inputs.
 * @returns The noir block root or block merge rollup public inputs.
 */
export function mapBlockRootOrBlockMergePublicInputsToNoir(
  blockRootOrBlockMergePublicInputs: BlockRootOrBlockMergePublicInputs,
): BlockRootOrBlockMergePublicInputsNoir {
  return {
    previous_archive: mapAppendOnlyTreeSnapshotToNoir(blockRootOrBlockMergePublicInputs.previousArchive),
    new_archive: mapAppendOnlyTreeSnapshotToNoir(blockRootOrBlockMergePublicInputs.newArchive),
    previous_block_hash: mapFieldToNoir(blockRootOrBlockMergePublicInputs.previousBlockHash),
    end_block_hash: mapFieldToNoir(blockRootOrBlockMergePublicInputs.endBlockHash),
    start_global_variables: mapGlobalVariablesToNoir(blockRootOrBlockMergePublicInputs.startGlobalVariables),
    end_global_variables: mapGlobalVariablesToNoir(blockRootOrBlockMergePublicInputs.endGlobalVariables),
    out_hash: mapFieldToNoir(blockRootOrBlockMergePublicInputs.outHash),
    fees: mapTuple(blockRootOrBlockMergePublicInputs.fees, mapFeeRecipientToNoir),
    vk_tree_root: mapFieldToNoir(blockRootOrBlockMergePublicInputs.vkTreeRoot),
    protocol_contract_tree_root: mapFieldToNoir(blockRootOrBlockMergePublicInputs.protocolContractTreeRoot),
    prover_id: mapFieldToNoir(blockRootOrBlockMergePublicInputs.proverId),
    blob_public_inputs: mapTuple(blockRootOrBlockMergePublicInputs.blobPublicInputs, mapBlockBlobPublicInputsToNoir),
  };
}

export function mapRecursiveProofToNoir<PROOF_LENGTH extends number>(proof: RecursiveProof<PROOF_LENGTH>) {
  return {
    fields: mapTuple(proof.proof, mapFieldToNoir) as FixedLengthArray<string, PROOF_LENGTH>,
  };
}

export function mapRootParityInputToNoir(
  rootParityInput: RootParityInput<typeof RECURSIVE_PROOF_LENGTH>,
): ParityRootParityInputNoir {
  return {
    proof: mapRecursiveProofToNoir(rootParityInput.proof),
    verification_key: mapVerificationKeyToNoir(rootParityInput.verificationKey, HONK_VERIFICATION_KEY_LENGTH_IN_FIELDS),
    vk_path: mapTuple(rootParityInput.vkPath, mapFieldToNoir),
    public_inputs: mapParityPublicInputsToNoir(rootParityInput.publicInputs),
  };
}

export function mapParityPublicInputsToNoir(parityPublicInputs: ParityPublicInputs): ParityPublicInputsNoir {
  return {
    sha_root: mapFieldToNoir(parityPublicInputs.shaRoot),
    converted_root: mapFieldToNoir(parityPublicInputs.convertedRoot),
    vk_tree_root: mapFieldToNoir(parityPublicInputs.vkTreeRoot),
  };
}

/**
 * Maps a root rollup public inputs from noir.
 * @param rootRollupPublicInputs - The noir root rollup public inputs.
 * @returns The circuits.js root rollup public inputs.
 */
export function mapRootRollupPublicInputsFromNoir(
  rootRollupPublicInputs: RootRollupPublicInputsNoir,
): RootRollupPublicInputs {
  return new RootRollupPublicInputs(
    mapAppendOnlyTreeSnapshotFromNoir(rootRollupPublicInputs.previous_archive),
    mapAppendOnlyTreeSnapshotFromNoir(rootRollupPublicInputs.end_archive),
    mapFieldFromNoir(rootRollupPublicInputs.previous_block_hash),
    mapFieldFromNoir(rootRollupPublicInputs.end_block_hash),
    mapFieldFromNoir(rootRollupPublicInputs.end_timestamp),
    mapFieldFromNoir(rootRollupPublicInputs.end_block_number),
    mapFieldFromNoir(rootRollupPublicInputs.out_hash),
    mapTupleFromNoir(rootRollupPublicInputs.fees, AZTEC_MAX_EPOCH_DURATION, mapFeeRecipientFromNoir),
    mapFieldFromNoir(rootRollupPublicInputs.vk_tree_root),
    mapFieldFromNoir(rootRollupPublicInputs.protocol_contract_tree_root),
    mapFieldFromNoir(rootRollupPublicInputs.prover_id),
    mapTupleFromNoir(
      rootRollupPublicInputs.blob_public_inputs,
      AZTEC_MAX_EPOCH_DURATION,
      mapBlockBlobPublicInputsFromNoir,
    ),
  );
}

/**
 * Maps a parity public inputs from noir.
 * @param parityPublicInputs - The noir parity public inputs.
 * @returns The circuits.js parity public inputs.
 */
export function mapParityPublicInputsFromNoir(parityPublicInputs: ParityPublicInputsNoir): ParityPublicInputs {
  return new ParityPublicInputs(
    mapFieldFromNoir(parityPublicInputs.sha_root),
    mapFieldFromNoir(parityPublicInputs.converted_root),
    mapFieldFromNoir(parityPublicInputs.vk_tree_root),
  );
}

export function mapTreeSnapshotsToNoir(snapshots: TreeSnapshots): TreeSnapshotsNoir {
  return {
    l1_to_l2_message_tree: mapAppendOnlyTreeSnapshotToNoir(snapshots.l1ToL2MessageTree),
    note_hash_tree: mapAppendOnlyTreeSnapshotToNoir(snapshots.noteHashTree),
    nullifier_tree: mapAppendOnlyTreeSnapshotToNoir(snapshots.nullifierTree),
    public_data_tree: mapAppendOnlyTreeSnapshotToNoir(snapshots.publicDataTree),
  };
}

export function mapPrivateToPublicAccumulatedDataToNoir(
  data: PrivateToPublicAccumulatedData,
): PrivateToPublicAccumulatedDataNoir {
  return {
    note_hashes: mapTuple(data.noteHashes, mapFieldToNoir),
    nullifiers: mapTuple(data.nullifiers, mapFieldToNoir),
    l2_to_l1_msgs: mapTuple(data.l2ToL1Msgs, mapScopedL2ToL1MessageToNoir),
    private_logs: mapTuple(data.privateLogs, mapPrivateLogToNoir),
    contract_class_logs_hashes: mapTuple(data.contractClassLogsHashes, mapScopedLogHashToNoir),
    public_call_requests: mapTuple(data.publicCallRequests, mapPublicCallRequestToNoir),
  };
}

function mapTxConstantDataFromNoir(combinedConstantData: TxConstantDataNoir): TxConstantData {
  return new TxConstantData(
    mapHeaderFromNoir(combinedConstantData.historical_header),
    mapTxContextFromNoir(combinedConstantData.tx_context),
    mapFieldFromNoir(combinedConstantData.vk_tree_root),
    mapFieldFromNoir(combinedConstantData.protocol_contract_tree_root),
  );
}

function mapTxConstantDataToNoir(data: TxConstantData): TxConstantDataNoir {
  return {
    historical_header: mapHeaderToNoir(data.historicalHeader),
    tx_context: mapTxContextToNoir(data.txContext),
    vk_tree_root: mapFieldToNoir(data.vkTreeRoot),
    protocol_contract_tree_root: mapFieldToNoir(data.protocolContractTreeRoot),
  };
}

export function mapPrivateToPublicKernelCircuitPublicInputsToNoir(
  inputs: PrivateToPublicKernelCircuitPublicInputs,
): PrivateToPublicKernelCircuitPublicInputsNoir {
  return {
    constants: mapTxConstantDataToNoir(inputs.constants),
    rollup_validation_requests: mapRollupValidationRequestsToNoir(inputs.rollupValidationRequests),
    non_revertible_accumulated_data: mapPrivateToPublicAccumulatedDataToNoir(inputs.nonRevertibleAccumulatedData),
    revertible_accumulated_data: mapPrivateToPublicAccumulatedDataToNoir(inputs.revertibleAccumulatedData),
    public_teardown_call_request: mapPublicCallRequestToNoir(inputs.publicTeardownCallRequest),
    gas_used: mapGasToNoir(inputs.gasUsed),
    fee_payer: mapAztecAddressToNoir(inputs.feePayer),
  };
}

export function mapPrivateToRollupKernelCircuitPublicInputsToNoir(
  inputs: PrivateToRollupKernelCircuitPublicInputs,
): PrivateToRollupKernelCircuitPublicInputsNoir {
  return {
    rollup_validation_requests: mapRollupValidationRequestsToNoir(inputs.rollupValidationRequests),
    constants: mapTxConstantDataToNoir(inputs.constants),
    end: mapPrivateToRollupAccumulatedDataToNoir(inputs.end),
    gas_used: mapGasToNoir(inputs.gasUsed),
    fee_payer: mapAztecAddressToNoir(inputs.feePayer),
  };
}

function mapPrivateToAvmAccumulatedDataToNoir(data: PrivateToAvmAccumulatedData): PrivateToAvmAccumulatedDataNoir {
  return {
    note_hashes: mapTuple(data.noteHashes, mapFieldToNoir),
    nullifiers: mapTuple(data.nullifiers, mapFieldToNoir),
    l2_to_l1_msgs: mapTuple(data.l2ToL1Msgs, mapScopedL2ToL1MessageToNoir),
  };
}

function mapPrivateToAvmAccumulatedDataArrayLengthsToNoir(
  data: PrivateToAvmAccumulatedDataArrayLengths,
): PrivateToAvmAccumulatedDataArrayLengthsNoir {
  return {
    note_hashes: mapNumberToNoir(data.noteHashes),
    nullifiers: mapNumberToNoir(data.nullifiers),
    l2_to_l1_msgs: mapNumberToNoir(data.l2ToL1Msgs),
  };
}

function mapAvmAccumulatedDataToNoir(data: AvmAccumulatedData): AvmAccumulatedDataNoir {
  return {
    note_hashes: mapTuple(data.noteHashes, mapFieldToNoir),
    nullifiers: mapTuple(data.nullifiers, mapFieldToNoir),
    l2_to_l1_msgs: mapTuple(data.l2ToL1Msgs, mapScopedL2ToL1MessageToNoir),
    public_logs: mapTuple(data.publicLogs, mapPublicLogToNoir),
    public_data_writes: mapTuple(data.publicDataWrites, mapPublicDataWriteToNoir),
  };
}

function mapAvmCircuitPublicInputsToNoir(inputs: AvmCircuitPublicInputs): AvmCircuitPublicInputsNoir {
  return {
    global_variables: mapGlobalVariablesToNoir(inputs.globalVariables),
    start_tree_snapshots: mapTreeSnapshotsToNoir(inputs.startTreeSnapshots),
    start_gas_used: mapGasToNoir(inputs.startGasUsed),
    gas_settings: mapGasSettingsToNoir(inputs.gasSettings),
    fee_payer: mapAztecAddressToNoir(inputs.feePayer),
    public_setup_call_requests: mapTuple(inputs.publicSetupCallRequests, mapPublicCallRequestToNoir),
    public_app_logic_call_requests: mapTuple(inputs.publicAppLogicCallRequests, mapPublicCallRequestToNoir),
    public_teardown_call_request: mapPublicCallRequestToNoir(inputs.publicTeardownCallRequest),
    previous_non_revertible_accumulated_data_array_lengths: mapPrivateToAvmAccumulatedDataArrayLengthsToNoir(
      inputs.previousNonRevertibleAccumulatedDataArrayLengths,
    ),
    previous_revertible_accumulated_data_array_lengths: mapPrivateToAvmAccumulatedDataArrayLengthsToNoir(
      inputs.previousRevertibleAccumulatedDataArrayLengths,
    ),
    previous_non_revertible_accumulated_data: mapPrivateToAvmAccumulatedDataToNoir(
      inputs.previousNonRevertibleAccumulatedData,
    ),
    previous_revertible_accumulated_data: mapPrivateToAvmAccumulatedDataToNoir(
      inputs.previousRevertibleAccumulatedData,
    ),
    end_tree_snapshots: mapTreeSnapshotsToNoir(inputs.endTreeSnapshots),
    end_gas_used: mapGasToNoir(inputs.endGasUsed),
    accumulated_data: mapAvmAccumulatedDataToNoir(inputs.accumulatedData),
    transaction_fee: mapFieldToNoir(inputs.transactionFee),
    reverted: inputs.reverted,
  };
}

/**
 * Maps a block root or block merge rollup public inputs from noir to the circuits.js type.
 * @param blockRootOrBlockMergePublicInputs - The noir lock root or block merge  rollup public inputs.
 * @returns The circuits.js block root or block merge  rollup public inputs.
 */
export function mapBlockRootOrBlockMergePublicInputsFromNoir(
  blockRootOrBlockMergePublicInputs: BlockRootOrBlockMergePublicInputsNoir,
): BlockRootOrBlockMergePublicInputs {
  return new BlockRootOrBlockMergePublicInputs(
    mapAppendOnlyTreeSnapshotFromNoir(blockRootOrBlockMergePublicInputs.previous_archive),
    mapAppendOnlyTreeSnapshotFromNoir(blockRootOrBlockMergePublicInputs.new_archive),
    mapFieldFromNoir(blockRootOrBlockMergePublicInputs.previous_block_hash),
    mapFieldFromNoir(blockRootOrBlockMergePublicInputs.end_block_hash),
    mapGlobalVariablesFromNoir(blockRootOrBlockMergePublicInputs.start_global_variables),
    mapGlobalVariablesFromNoir(blockRootOrBlockMergePublicInputs.end_global_variables),
    mapFieldFromNoir(blockRootOrBlockMergePublicInputs.out_hash),
    mapTupleFromNoir(blockRootOrBlockMergePublicInputs.fees, AZTEC_MAX_EPOCH_DURATION, mapFeeRecipientFromNoir),
    mapFieldFromNoir(blockRootOrBlockMergePublicInputs.vk_tree_root),
    mapFieldFromNoir(blockRootOrBlockMergePublicInputs.protocol_contract_tree_root),
    mapFieldFromNoir(blockRootOrBlockMergePublicInputs.prover_id),
    mapTupleFromNoir(
      blockRootOrBlockMergePublicInputs.blob_public_inputs,
      AZTEC_MAX_EPOCH_DURATION,
      mapBlockBlobPublicInputsFromNoir,
    ),
  );
}

/**
 * Maps a previous rollup data from the circuits.js type to noir.
 * @param previousRollupData - The circuits.js previous rollup data.
 * @returns The noir previous rollup data.
 */
export function mapPreviousRollupDataToNoir(previousRollupData: PreviousRollupData): PreviousRollupDataNoir {
  return {
    base_or_merge_rollup_public_inputs: mapBaseOrMergeRollupPublicInputsToNoir(
      previousRollupData.baseOrMergeRollupPublicInputs,
    ),
    proof: mapRecursiveProofToNoir(previousRollupData.proof),
    vk: mapVerificationKeyToNoir(previousRollupData.vk, ROLLUP_HONK_VERIFICATION_KEY_LENGTH_IN_FIELDS),
    vk_witness: {
      leaf_index: mapFieldToNoir(new Fr(previousRollupData.vkWitness.leafIndex)),
      sibling_path: mapTuple(previousRollupData.vkWitness.siblingPath, mapFieldToNoir),
    },
  };
}

/**
 * Maps a previous rollup data from the circuits.js type to noir.
 * @param previousRollupData - The circuits.js previous rollup data.
 * @returns The noir previous rollup data.
 */
export function mapPreviousRollupBlockDataToNoir(
  previousRollupData: PreviousRollupBlockData,
): PreviousRollupBlockDataNoir {
  return {
    block_root_or_block_merge_public_inputs: mapBlockRootOrBlockMergePublicInputsToNoir(
      previousRollupData.blockRootOrBlockMergePublicInputs,
    ),
    proof: mapRecursiveProofToNoir(previousRollupData.proof),
    vk: mapVerificationKeyToNoir(previousRollupData.vk, ROLLUP_HONK_VERIFICATION_KEY_LENGTH_IN_FIELDS),
    vk_witness: {
      leaf_index: mapFieldToNoir(new Fr(previousRollupData.vkWitness.leafIndex)),
      sibling_path: mapTuple(previousRollupData.vkWitness.siblingPath, mapFieldToNoir),
    },
  };
}

export function mapRootRollupParityInputToNoir(
  rootParityInput: RootParityInput<typeof NESTED_RECURSIVE_PROOF_LENGTH>,
): RootRollupParityInputNoir {
  return {
    proof: mapRecursiveProofToNoir(rootParityInput.proof),
    verification_key: mapVerificationKeyToNoir(rootParityInput.verificationKey, HONK_VERIFICATION_KEY_LENGTH_IN_FIELDS),
    vk_path: mapTuple(rootParityInput.vkPath, mapFieldToNoir),
    public_inputs: mapParityPublicInputsToNoir(rootParityInput.publicInputs),
  };
}

function mapBlockRootRollupDataToNoir(data: BlockRootRollupData): BlockRootRollupDataNoir {
  return {
    l1_to_l2_roots: mapRootRollupParityInputToNoir(data.l1ToL2Roots),
    l1_to_l2_message_subtree_sibling_path: mapTuple(data.l1ToL2MessageSubtreeSiblingPath, mapFieldToNoir),
    new_archive_sibling_path: mapTuple(data.newArchiveSiblingPath, mapFieldToNoir),
    previous_block_header: mapHeaderToNoir(data.previousBlockHeader),
    prover_id: mapFieldToNoir(data.proverId),
  };
}

function mapBlockRootRollupBlobDataToNoir(data: BlockRootRollupBlobData): BlockRootRollupBlobDataNoir {
  return {
    // @ts-expect-error - below line gives error 'Type instantiation is excessively deep and possibly infinite. ts(2589)'
    blobs_fields: mapTuple(data.blobFields, mapFieldToNoir),
    blob_commitments: mapTuple(data.blobCommitments, mapBlobCommitmentToNoir),
    blobs_hash: mapFieldToNoir(data.blobsHash),
  };
}

/**
 * Maps the block root rollup inputs to noir.
 * @param rootRollupInputs - The circuits.js block root rollup inputs.
 * @returns The noir block root rollup inputs.
 */
export function mapBlockRootRollupInputsToNoir(rootRollupInputs: BlockRootRollupInputs): BlockRootRollupInputsNoir {
  return {
    previous_rollup_data: mapTuple(rootRollupInputs.previousRollupData, mapPreviousRollupDataToNoir),
    data: mapBlockRootRollupDataToNoir(rootRollupInputs.data),
    blob_data: mapBlockRootRollupBlobDataToNoir(rootRollupInputs.blobData),
  };
}

export function mapSingleTxBlockRootRollupInputsToNoir(
  rootRollupInputs: SingleTxBlockRootRollupInputs,
): SingleTxBlockRootRollupInputsNoir {
  return {
    previous_rollup_data: [mapPreviousRollupDataToNoir(rootRollupInputs.previousRollupData[0])],
    data: mapBlockRootRollupDataToNoir(rootRollupInputs.data),
    blob_data: mapBlockRootRollupBlobDataToNoir(rootRollupInputs.blobData),
  };
}

/**
 * Maps the empty block root rollup inputs to noir.
 * @param rootRollupInputs - The circuits.js block root rollup inputs.
 * @returns The noir block root rollup inputs.
 */
export function mapEmptyBlockRootRollupInputsToNoir(
  rootRollupInputs: EmptyBlockRootRollupInputs,
): EmptyBlockRootRollupInputsNoir {
  return {
    data: mapBlockRootRollupDataToNoir(rootRollupInputs.data),
    constants: mapConstantRollupDataToNoir(rootRollupInputs.constants),
    is_padding: rootRollupInputs.isPadding,
  };
}

/**
 * Maps the root rollup inputs to noir.
 * @param rootRollupInputs - The circuits.js root rollup inputs.
 * @returns The noir root rollup inputs.
 */
export function mapRootRollupInputsToNoir(rootRollupInputs: RootRollupInputs): RootRollupInputsNoir {
  return {
    previous_rollup_data: mapTuple(rootRollupInputs.previousRollupData, mapPreviousRollupBlockDataToNoir),
    prover_id: mapFieldToNoir(rootRollupInputs.proverId),
  };
}

/**
 * Maps a base or merge rollup public inputs from noir to the circuits.js type.
 * @param baseOrMergeRollupPublicInputs - The noir base or merge rollup public inputs.
 * @returns The circuits.js base or merge rollup public inputs.
 */
export function mapBaseOrMergeRollupPublicInputsFromNoir(
  baseOrMergeRollupPublicInputs: BaseOrMergeRollupPublicInputsNoir,
): BaseOrMergeRollupPublicInputs {
  return new BaseOrMergeRollupPublicInputs(
    mapNumberFromNoir(baseOrMergeRollupPublicInputs.rollup_type),
    mapNumberFromNoir(baseOrMergeRollupPublicInputs.num_txs),
    mapConstantRollupDataFromNoir(baseOrMergeRollupPublicInputs.constants),
    mapPartialStateReferenceFromNoir(baseOrMergeRollupPublicInputs.start),
    mapPartialStateReferenceFromNoir(baseOrMergeRollupPublicInputs.end),
    mapSpongeBlobFromNoir(baseOrMergeRollupPublicInputs.start_sponge_blob),
    mapSpongeBlobFromNoir(baseOrMergeRollupPublicInputs.end_sponge_blob),
    mapFieldFromNoir(baseOrMergeRollupPublicInputs.out_hash),
    mapFieldFromNoir(baseOrMergeRollupPublicInputs.accumulated_fees),
    mapFieldFromNoir(baseOrMergeRollupPublicInputs.accumulated_mana_used),
  );
}

/**
 * Maps private base state diff hints to a noir state diff hints.
 * @param hints - The state diff hints.
 * @returns The noir state diff hints.
 */
export function mapPrivateBaseStateDiffHintsToNoir(hints: PrivateBaseStateDiffHints): PrivateBaseStateDiffHintsNoir {
  return {
    nullifier_predecessor_preimages: mapTuple(hints.nullifierPredecessorPreimages, mapNullifierLeafPreimageToNoir),
    nullifier_predecessor_membership_witnesses: mapTuple(
      hints.nullifierPredecessorMembershipWitnesses,
      (witness: MembershipWitness<typeof NULLIFIER_TREE_HEIGHT>) => mapMembershipWitnessToNoir(witness),
    ),
    sorted_nullifiers: mapTuple(hints.sortedNullifiers, mapFieldToNoir),
    sorted_nullifier_indexes: mapTuple(hints.sortedNullifierIndexes, (index: number) => mapNumberToNoir(index)),
    note_hash_subtree_sibling_path: mapTuple(hints.noteHashSubtreeSiblingPath, mapFieldToNoir),
    nullifier_subtree_sibling_path: mapTuple(hints.nullifierSubtreeSiblingPath, mapFieldToNoir),
    fee_write_low_leaf_preimage: mapPublicDataTreePreimageToNoir(hints.feeWriteLowLeafPreimage),
    fee_write_low_leaf_membership_witness: mapMembershipWitnessToNoir(hints.feeWriteLowLeafMembershipWitness),
    fee_write_sibling_path: mapTuple(hints.feeWriteSiblingPath, mapFieldToNoir),
  };
}

/**
 * Maps base parity inputs to noir.
 * @param inputs - The circuits.js base parity inputs.
 * @returns The noir base parity inputs.
 */
export function mapBaseParityInputsToNoir(inputs: BaseParityInputs): BaseParityInputsNoir {
  return {
    msgs: mapTuple(inputs.msgs, mapFieldToNoir),
    vk_tree_root: mapFieldToNoir(inputs.vkTreeRoot),
  };
}

/**
 * Maps root parity inputs to noir.
 * @param inputs - The circuits.js root parity inputs.
 * @returns The noir root parity inputs.
 */
export function mapRootParityInputsToNoir(inputs: RootParityInputs): RootParityInputsNoir {
  return {
    children: mapTuple(inputs.children, mapRootParityInputToNoir),
  };
}

function mapPrivateTubeDataToNoir(data: PrivateTubeData): PrivateTubeDataNoir {
  return {
    public_inputs: mapPrivateToRollupKernelCircuitPublicInputsToNoir(data.publicInputs),
    proof: mapRecursiveProofToNoir<typeof TUBE_PROOF_LENGTH>(data.proof),
    vk_data: mapVkWitnessDataToNoir(data.vkData, ROLLUP_HONK_VERIFICATION_KEY_LENGTH_IN_FIELDS),
  };
}

/**
 * Maps the inputs to the base rollup to noir.
 * @param input - The circuits.js base rollup inputs.
 * @returns The noir base rollup inputs.
 */
export function mapPrivateBaseRollupInputsToNoir(inputs: PrivateBaseRollupInputs): PrivateBaseRollupInputsNoir {
  return {
    tube_data: mapPrivateTubeDataToNoir(inputs.tubeData),
    start: mapPartialStateReferenceToNoir(inputs.hints.start),
    start_sponge_blob: mapSpongeBlobToNoir(inputs.hints.startSpongeBlob),
    state_diff_hints: mapPrivateBaseStateDiffHintsToNoir(inputs.hints.stateDiffHints),
    fee_payer_fee_juice_balance_read_hint: mapPublicDataHintToNoir(inputs.hints.feePayerFeeJuiceBalanceReadHint),
    archive_root_membership_witness: mapMembershipWitnessToNoir(inputs.hints.archiveRootMembershipWitness),
    contract_class_logs_preimages: mapTuple(inputs.hints.contractClassLogsPreimages, mapContractClassLogToNoir),
    constants: mapConstantRollupDataToNoir(inputs.hints.constants),
  };
}

function mapVkWitnessDataToNoir<N extends number>(vkData: VkWitnessData, length: N): VkDataNoir<N> {
  return {
    vk: mapVerificationKeyToNoir<N>(vkData.vk.keyAsFields, length),
    vk_index: mapFieldToNoir(new Fr(vkData.vkIndex)),
    vk_path: mapTuple(vkData.vkPath, mapFieldToNoir),
  };
}

function mapPublicTubeDataToNoir(data: PublicTubeData): PublicTubeDataNoir {
  return {
    public_inputs: mapPrivateToPublicKernelCircuitPublicInputsToNoir(data.publicInputs),
    proof: mapRecursiveProofToNoir<typeof TUBE_PROOF_LENGTH>(data.proof),
    vk_data: mapVkWitnessDataToNoir(data.vkData, ROLLUP_HONK_VERIFICATION_KEY_LENGTH_IN_FIELDS),
  };
}

function mapAvmProofDataToNoir(data: AvmProofData): AvmProofDataNoir {
  return {
    public_inputs: mapAvmCircuitPublicInputsToNoir(data.publicInputs),
    proof: mapRecursiveProofToNoir<typeof AVM_PROOF_LENGTH_IN_FIELDS>(data.proof),
    vk_data: mapVkWitnessDataToNoir(data.vkData, AVM_VERIFICATION_KEY_LENGTH_IN_FIELDS),
  };
}

export function mapPublicBaseRollupInputsToNoir(inputs: PublicBaseRollupInputs): PublicBaseRollupInputsNoir {
  return {
    tube_data: mapPublicTubeDataToNoir(inputs.tubeData),
    avm_proof_data: mapAvmProofDataToNoir(inputs.avmProofData),
    start_sponge_blob: mapSpongeBlobToNoir(inputs.hints.startSpongeBlob),
    archive_root_membership_witness: mapMembershipWitnessToNoir(inputs.hints.archiveRootMembershipWitness),
    contract_class_logs_preimages: mapTuple(inputs.hints.contractClassLogsPreimages, mapContractClassLogToNoir),
    constants: mapConstantRollupDataToNoir(inputs.hints.constants),
  };
}

/**
 * Maps the merge rollup inputs to noir.
 * @param mergeRollupInputs - The circuits.js merge rollup inputs.
 * @returns The noir merge rollup inputs.
 */
export function mapMergeRollupInputsToNoir(mergeRollupInputs: MergeRollupInputs): MergeRollupInputsNoir {
  return {
    previous_rollup_data: mapTuple(mergeRollupInputs.previousRollupData, mapPreviousRollupDataToNoir),
  };
}

/**
 * Maps the block merge rollup inputs to noir.
 * @param mergeRollupInputs - The circuits.js block merge rollup inputs.
 * @returns The noir block merge rollup inputs.
 */
export function mapBlockMergeRollupInputsToNoir(mergeRollupInputs: BlockMergeRollupInputs): BlockMergeRollupInputsNoir {
  return {
    previous_rollup_data: mapTuple(mergeRollupInputs.previousRollupData, mapPreviousRollupBlockDataToNoir),
  };
}

export function mapRollupValidationRequestsToNoir(
  rollupValidationRequests: RollupValidationRequests,
): RollupValidationRequestsNoir {
  return {
    max_block_number: mapMaxBlockNumberToNoir(rollupValidationRequests.maxBlockNumber),
  };
}

export function mapRollupValidationRequestsFromNoir(
  rollupValidationRequests: RollupValidationRequestsNoir,
): RollupValidationRequests {
  return new RollupValidationRequests(mapMaxBlockNumberFromNoir(rollupValidationRequests.max_block_number));
}

export function mapRevertCodeFromNoir(revertCode: NoirField): RevertCode {
  return RevertCode.fromField(mapFieldFromNoir(revertCode));
}

export function mapRevertCodeToNoir(revertCode: RevertCode): NoirField {
  return mapFieldToNoir(revertCode.toField());
}

export function mapPrivateToRollupKernelCircuitPublicInputsFromNoir(
  inputs: PrivateToRollupKernelCircuitPublicInputsNoir,
) {
  return new PrivateToRollupKernelCircuitPublicInputs(
    mapTxConstantDataFromNoir(inputs.constants),
    mapRollupValidationRequestsFromNoir(inputs.rollup_validation_requests),
    mapPrivateToRollupAccumulatedDataFromNoir(inputs.end),
    mapGasFromNoir(inputs.gas_used),
    mapAztecAddressFromNoir(inputs.fee_payer),
  );
}<|MERGE_RESOLUTION|>--- conflicted
+++ resolved
@@ -59,12 +59,8 @@
   type TUBE_PROOF_LENGTH,
 } from '@aztec/constants';
 import { toHex } from '@aztec/foundation/bigint-buffer';
-<<<<<<< HEAD
 import { type Tuple, mapTuple } from '@aztec/foundation/serialize';
-=======
-import { mapTuple } from '@aztec/foundation/serialize';
 import type { MembershipWitness } from '@aztec/foundation/trees';
->>>>>>> b2c5744f
 
 import type {
   AvmAccumulatedData as AvmAccumulatedDataNoir,
