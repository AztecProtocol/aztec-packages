--- conflicted
+++ resolved
@@ -10,14 +10,10 @@
   type AVM_PROOF_LENGTH_IN_FIELDS,
   AVM_VERIFICATION_KEY_LENGTH_IN_FIELDS,
   AZTEC_MAX_EPOCH_DURATION,
-<<<<<<< HEAD
+  BLOBS_PER_BLOCK,
   BLS12_FQ_LIMBS,
   BLS12_FR_LIMBS,
-  CONTRACT_CLASS_LOG_DATA_SIZE_IN_FIELDS,
-=======
-  BLOBS_PER_BLOCK,
   CONTRACT_CLASS_LOG_SIZE_IN_FIELDS,
->>>>>>> f92a3d5e
   HONK_VERIFICATION_KEY_LENGTH_IN_FIELDS,
   type NESTED_RECURSIVE_PROOF_LENGTH,
   type NULLIFIER_TREE_HEIGHT,
@@ -25,14 +21,8 @@
   ROLLUP_HONK_VERIFICATION_KEY_LENGTH_IN_FIELDS,
   type TUBE_PROOF_LENGTH,
 } from '@aztec/constants';
-<<<<<<< HEAD
 import { BLS12Fq, BLS12Fr, BLS12Point, Fr } from '@aztec/foundation/fields';
 import { type Tuple, assertLength, mapTuple } from '@aztec/foundation/serialize';
-=======
-import { toHex } from '@aztec/foundation/bigint-buffer';
-import { Fr } from '@aztec/foundation/fields';
-import { mapTuple } from '@aztec/foundation/serialize';
->>>>>>> f92a3d5e
 import type { MembershipWitness } from '@aztec/foundation/trees';
 import { type AvmAccumulatedData, type AvmCircuitPublicInputs, PublicDataHint, RevertCode } from '@aztec/stdlib/avm';
 import {
@@ -89,12 +79,9 @@
   ConstantRollupData as ConstantRollupDataNoir,
   EmptyBlockRootRollupInputs as EmptyBlockRootRollupInputsNoir,
   FeeRecipient as FeeRecipientNoir,
-<<<<<<< HEAD
   FinalBlobAccumulatorPublicInputs as FinalBlobAccumulatorPublicInputsNoir,
   FinalBlobBatchingChallenges as FinalBlobBatchingChallengesNoir,
   FixedLengthArray,
-=======
->>>>>>> f92a3d5e
   MergeRollupInputs as MergeRollupInputsNoir,
   Field as NoirField,
   ParityPublicInputs as ParityPublicInputsNoir,
