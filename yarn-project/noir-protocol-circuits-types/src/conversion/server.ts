--- conflicted
+++ resolved
@@ -23,21 +23,9 @@
   type PrivateToPublicKernelCircuitPublicInputs,
   PrivateToRollupKernelCircuitPublicInputs,
   RollupValidationRequests,
-<<<<<<< HEAD
-} from '@aztec/circuits.js/kernel';
-import { type ContractClassLog } from '@aztec/circuits.js/logs';
-import {
-  BaseParityInputs,
-  ParityPublicInputs,
-  type RootParityInput,
-  RootParityInputs,
-} from '@aztec/circuits.js/parity';
-import type { RecursiveProof } from '@aztec/circuits.js/proofs';
-=======
 } from '@aztec/stdlib/kernel';
 import { BaseParityInputs, ParityPublicInputs, type RootParityInput, RootParityInputs } from '@aztec/stdlib/parity';
 import type { RecursiveProof } from '@aztec/stdlib/proofs';
->>>>>>> 9ccd2c9c
 import {
   type AvmProofData,
   BaseOrMergeRollupPublicInputs,
@@ -60,32 +48,9 @@
   type RootRollupInputs,
   RootRollupPublicInputs,
   type SingleTxBlockRootRollupInputs,
-<<<<<<< HEAD
-} from '@aztec/circuits.js/rollup';
-import { TreeSnapshots, TxConstantData } from '@aztec/circuits.js/tx';
-import type { VkWitnessData } from '@aztec/circuits.js/vks';
-import {
-  type AVM_PROOF_LENGTH_IN_FIELDS,
-  AVM_VERIFICATION_KEY_LENGTH_IN_FIELDS,
-  AZTEC_MAX_EPOCH_DURATION,
-  BLOBS_PER_BLOCK,
-  CONTRACT_CLASS_LOG_DATA_SIZE_IN_FIELDS,
-  HONK_VERIFICATION_KEY_LENGTH_IN_FIELDS,
-  type NESTED_RECURSIVE_PROOF_LENGTH,
-  type NULLIFIER_TREE_HEIGHT,
-  type RECURSIVE_PROOF_LENGTH,
-  ROLLUP_HONK_VERIFICATION_KEY_LENGTH_IN_FIELDS,
-  type TUBE_PROOF_LENGTH,
-} from '@aztec/constants';
-import { toHex } from '@aztec/foundation/bigint-buffer';
-import { Fr } from '@aztec/foundation/fields';
-import { type Tuple, mapTuple } from '@aztec/foundation/serialize';
-import type { MembershipWitness } from '@aztec/foundation/trees';
-=======
 } from '@aztec/stdlib/rollup';
 import { TreeSnapshots, TxConstantData } from '@aztec/stdlib/tx';
 import type { VkWitnessData } from '@aztec/stdlib/vks';
->>>>>>> 9ccd2c9c
 
 import type {
   AvmAccumulatedData as AvmAccumulatedDataNoir,
