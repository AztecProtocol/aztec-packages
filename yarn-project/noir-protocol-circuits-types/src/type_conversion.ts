import {
  AggregationObject,
  AppendOnlyTreeSnapshot,
  AztecAddress,
  BaseOrMergeRollupPublicInputs,
  type BaseParityInputs,
  type BaseRollupInputs,
  CallContext,
  CallRequest,
  CallerContext,
  CombinedAccumulatedData,
  CombinedConstantData,
  ConstantRollupData,
  ContentCommitment,
  type ContractStorageRead,
  type ContractStorageUpdateRequest,
  EthAddress,
  Fr,
  FunctionData,
  FunctionSelector,
  Gas,
  GasFees,
  GasSettings,
  GlobalVariables,
  type GrumpkinPrivateKey,
  GrumpkinScalar,
  Header,
  KernelCircuitPublicInputs,
  type KernelData,
  KeyValidationRequest,
  L2ToL1Message,
  type LeafDataReadHint,
  LogHash,
  MAX_ENCRYPTED_LOGS_PER_TX,
  MAX_KEY_VALIDATION_REQUESTS_PER_TX,
  MAX_NEW_L2_TO_L1_MSGS_PER_TX,
  MAX_NEW_NOTE_HASHES_PER_TX,
  MAX_NEW_NULLIFIERS_PER_TX,
  MAX_NOTE_ENCRYPTED_LOGS_PER_TX,
  MAX_NOTE_HASH_READ_REQUESTS_PER_TX,
  MAX_NULLIFIER_NON_EXISTENT_READ_REQUESTS_PER_TX,
  MAX_NULLIFIER_READ_REQUESTS_PER_TX,
  MAX_PRIVATE_CALL_STACK_LENGTH_PER_TX,
  MAX_PUBLIC_CALL_STACK_LENGTH_PER_TX,
  MAX_PUBLIC_DATA_READS_PER_TX,
  MAX_PUBLIC_DATA_UPDATE_REQUESTS_PER_TX,
  MAX_UNENCRYPTED_LOGS_PER_TX,
  MaxBlockNumber,
  type MembershipWitness,
  type MergeRollupInputs,
  type NESTED_RECURSIVE_PROOF_LENGTH,
  type NOTE_HASH_TREE_HEIGHT,
  type NULLIFIER_TREE_HEIGHT,
  NUM_BYTES_PER_SHA256,
  type NonMembershipHint,
  NoteHash,
  type NoteHashReadRequestHints,
  NoteLogHash,
  Nullifier,
  type NullifierLeafPreimage,
  type NullifierNonExistentReadRequestHints,
  type NullifierReadRequestHints,
  type PUBLIC_DATA_TREE_HEIGHT,
  ParityPublicInputs,
  PartialPrivateTailPublicInputsForPublic,
  PartialPrivateTailPublicInputsForRollup,
  PartialStateReference,
  type PendingReadHint,
  Point,
  type PreviousRollupData,
  PrivateAccumulatedData,
  type PrivateCallData,
  PrivateCallRequest,
  type PrivateCallStackItem,
  type PrivateCircuitPublicInputs,
  PrivateKernelCircuitPublicInputs,
  type PrivateKernelData,
  type PrivateKernelInitCircuitPrivateInputs,
  type PrivateKernelInitHints,
  type PrivateKernelInnerCircuitPrivateInputs,
  type PrivateKernelInnerHints,
  type PrivateKernelResetCircuitPrivateInputs,
  type PrivateKernelResetHints,
  type PrivateKernelResetOutputs,
  type PrivateKernelTailCircuitPrivateInputs,
  PrivateKernelTailCircuitPublicInputs,
  type PrivateKernelTailHints,
  PublicAccumulatedData,
  type PublicCallData,
  type PublicCallStackItem,
  type PublicCircuitPublicInputs,
  type PublicDataHint,
  PublicDataRead,
  type PublicDataReadRequestHints,
  type PublicDataTreeLeaf,
  type PublicDataTreeLeafPreimage,
  PublicDataUpdateRequest,
  type PublicKernelCircuitPrivateInputs,
  PublicKernelCircuitPublicInputs,
  type PublicKernelData,
  type PublicKernelTailCircuitPrivateInputs,
  type RECURSIVE_PROOF_LENGTH,
  ReadRequest,
  type ReadRequestStatus,
  type RecursiveProof,
  RevertCode,
  RollupValidationRequests,
  type RootParityInput,
  type RootParityInputs,
  type RootRollupInputs,
  RootRollupPublicInputs,
  ScopedKeyValidationRequest,
  ScopedL2ToL1Message,
  ScopedNoteHash,
  ScopedNullifier,
<<<<<<< HEAD
=======
  ScopedNullifierKeyValidationRequest,
  ScopedPrivateCallRequest,
>>>>>>> 07dc0726
  ScopedReadRequest,
  type SettledReadHint,
  type StateDiffHints,
  StateReference,
  TxContext,
  type TxRequest,
  ValidationRequests,
  type VerificationKeyAsFields,
} from '@aztec/circuits.js';
import { toBufferBE } from '@aztec/foundation/bigint-buffer';
import { type Tuple, mapTuple, toTruncField } from '@aztec/foundation/serialize';

import type {
  AppendOnlyTreeSnapshot as AppendOnlyTreeSnapshotNoir,
  BaseOrMergeRollupPublicInputs as BaseOrMergeRollupPublicInputsNoir,
  BaseParityInputs as BaseParityInputsNoir,
  BaseRollupInputs as BaseRollupInputsNoir,
  CallContext as CallContextNoir,
  CallRequest as CallRequestNoir,
  CallerContext as CallerContextNoir,
  CombinedAccumulatedData as CombinedAccumulatedDataNoir,
  CombinedConstantData as CombinedConstantDataNoir,
  ConstantRollupData as ConstantRollupDataNoir,
  ContentCommitment as ContentCommitmentNoir,
  Field,
  FixedLengthArray,
  FunctionData as FunctionDataNoir,
  FunctionSelector as FunctionSelectorNoir,
  GasFees as GasFeesNoir,
  Gas as GasNoir,
  GasSettings as GasSettingsNoir,
  GlobalVariables as GlobalVariablesNoir,
  GrumpkinPrivateKey as GrumpkinPrivateKeyNoir,
  Header as HeaderNoir,
  KernelCircuitPublicInputs as KernelCircuitPublicInputsNoir,
  KernelData as KernelDataNoir,
  KeyValidationRequest as KeyValidationRequestsNoir,
  L2ToL1Message as L2ToL1MessageNoir,
  LeafDataReadHint as LeafDataReadHintNoir,
  LogHash as LogHashNoir,
  MaxBlockNumber as MaxBlockNumberNoir,
  MembershipWitness as MembershipWitnessNoir,
  MergeRollupInputs as MergeRollupInputsNoir,
  AztecAddress as NoirAztecAddress,
  EthAddress as NoirEthAddress,
  Field as NoirField,
  GrumpkinPoint as NoirPoint,
  NoteHashLeafPreimage as NoteHashLeafPreimageNoir,
  NoteHash as NoteHashNoir,
  NoteHashReadRequestHints as NoteHashReadRequestHintsNoir,
  NoteHashSettledReadHint as NoteHashSettledReadHintNoir,
  NoteLogHash as NoteLogHashNoir,
  NullifierLeafPreimage as NullifierLeafPreimageNoir,
  Nullifier as NullifierNoir,
  NullifierNonExistentReadRequestHints as NullifierNonExistentReadRequestHintsNoir,
  NullifierNonMembershipHint as NullifierNonMembershipHintNoir,
  NullifierReadRequestHints as NullifierReadRequestHintsNoir,
  NullifierSettledReadHint as NullifierSettledReadHintNoir,
  ParityPublicInputs as ParityPublicInputsNoir,
  RootParityInput as ParityRootParityInputNoir,
  PartialStateReference as PartialStateReferenceNoir,
  PendingReadHint as PendingReadHintNoir,
  PreviousRollupData as PreviousRollupDataNoir,
  PrivateAccumulatedData as PrivateAccumulatedDataNoir,
  PrivateCallData as PrivateCallDataNoir,
  PrivateCallRequest as PrivateCallRequestNoir,
  PrivateCallStackItem as PrivateCallStackItemNoir,
  PrivateCircuitPublicInputs as PrivateCircuitPublicInputsNoir,
  PrivateKernelCircuitPublicInputs as PrivateKernelCircuitPublicInputsNoir,
  PrivateKernelData as PrivateKernelDataNoir,
  PrivateKernelInitCircuitPrivateInputs as PrivateKernelInitCircuitPrivateInputsNoir,
  PrivateKernelInitHints as PrivateKernelInitHintsNoir,
  PrivateKernelInnerCircuitPrivateInputs as PrivateKernelInnerCircuitPrivateInputsNoir,
  PrivateKernelInnerHints as PrivateKernelInnerHintsNoir,
  PrivateKernelResetCircuitPrivateInputs as PrivateKernelResetCircuitPrivateInputsNoir,
  PrivateKernelResetHints as PrivateKernelResetHintsNoir,
  PrivateKernelResetOutputs as PrivateKernelResetOutputsNoir,
  PrivateKernelTailCircuitPrivateInputs as PrivateKernelTailCircuitPrivateInputsNoir,
  PrivateKernelTailHints as PrivateKernelTailHintsNoir,
  PrivateKernelTailToPublicCircuitPrivateInputs as PrivateKernelTailToPublicCircuitPrivateInputsNoir,
  PublicAccumulatedData as PublicAccumulatedDataNoir,
  PublicCallData as PublicCallDataNoir,
  PublicCallStackItem as PublicCallStackItemNoir,
  PublicCircuitPublicInputs as PublicCircuitPublicInputsNoir,
  PublicDataHint as PublicDataHintNoir,
  PublicDataRead as PublicDataReadNoir,
  PublicDataReadRequestHints as PublicDataReadRequestHintsNoir,
  PublicDataTreeLeaf as PublicDataTreeLeafNoir,
  PublicDataTreeLeafPreimage as PublicDataTreeLeafPreimageNoir,
  PublicDataUpdateRequest as PublicDataUpdateRequestNoir,
  PublicKernelCircuitPublicInputs as PublicKernelCircuitPublicInputsNoir,
  PublicKernelData as PublicKernelDataNoir,
  PublicKernelSetupCircuitPrivateInputs as PublicKernelSetupCircuitPrivateInputsNoir,
  PublicKernelTailCircuitPrivateInputs as PublicKernelTailCircuitPrivateInputsNoir,
  ReadRequest as ReadRequestNoir,
  ReadRequestStatus as ReadRequestStatusNoir,
  RollupValidationRequests as RollupValidationRequestsNoir,
  RootParityInputs as RootParityInputsNoir,
  RootRollupInputs as RootRollupInputsNoir,
  RootRollupParityInput as RootRollupParityInputNoir,
  RootRollupPublicInputs as RootRollupPublicInputsNoir,
  ScopedKeyValidationRequest as ScopedKeyValidationRequestsNoir,
  ScopedL2ToL1Message as ScopedL2ToL1MessageNoir,
  ScopedNoteHash as ScopedNoteHashNoir,
  ScopedNullifier as ScopedNullifierNoir,
  ScopedPrivateCallRequest as ScopedPrivateCallRequestNoir,
  ScopedReadRequest as ScopedReadRequestNoir,
  StateDiffHints as StateDiffHintsNoir,
  StateReference as StateReferenceNoir,
  StorageRead as StorageReadNoir,
  StorageUpdateRequest as StorageUpdateRequestNoir,
  TxContext as TxContextNoir,
  TxRequest as TxRequestNoir,
  ValidationRequests as ValidationRequestsNoir,
} from './types/index.js';

/* eslint-disable camelcase */

/**
 * Maps a field to a noir field.
 * @param field - The field.
 * @returns The noir field.
 */
export function mapFieldToNoir(field: Fr): NoirField {
  return field.toString();
}

/**
 * Maps a noir field to a fr.
 * @param field - The noir field.
 * @returns The fr.
 */
export function mapFieldFromNoir(field: NoirField): Fr {
  return Fr.fromString(field);
}

/** Maps a field to a noir wrapped field type (ie any type implemented as struct with an inner Field). */
export function mapWrappedFieldToNoir(field: Fr): { inner: NoirField } {
  return { inner: mapFieldToNoir(field) };
}

/** Maps a noir wrapped field type (ie any type implemented as struct with an inner Field) to a typescript field. */
export function mapWrappedFieldFromNoir(wrappedField: { inner: NoirField }): Fr {
  return mapFieldFromNoir(wrappedField.inner);
}

/**
 * Maps a number coming from noir.
 * @param number - The field representing the number.
 * @returns The number
 */
export function mapNumberFromNoir(number: NoirField): number {
  return Number(Fr.fromString(number).toBigInt());
}

export function mapNumberToNoir(number: number): NoirField {
  return new Fr(BigInt(number)).toString();
}

/**
 * Maps a point to a noir point.
 * @param point - The point.
 * @returns The noir point.
 */
export function mapPointToNoir(point: Point): NoirPoint {
  return {
    x: mapFieldToNoir(point.x),
    y: mapFieldToNoir(point.y),
  };
}

/**
 * Maps a noir point to a point.
 * @param point - The noir point.
 * @returns The point.
 */
export function mapPointFromNoir(point: NoirPoint): Point {
  return new Point(mapFieldFromNoir(point.x), mapFieldFromNoir(point.y));
}

/**
 * Maps a GrumpkinPrivateKey to a noir GrumpkinPrivateKey.
 * @param privateKey - The GrumpkinPrivateKey.
 * @returns The noir GrumpkinPrivateKey.
 */
export function mapGrumpkinPrivateKeyToNoir(privateKey: GrumpkinPrivateKey): GrumpkinPrivateKeyNoir {
  return {
    high: mapFieldToNoir(privateKey.high),
    low: mapFieldToNoir(privateKey.low),
  };
}

/**
 * Maps a noir GrumpkinPrivateKey to a GrumpkinPrivateKey.
 * @param privateKey - The noir GrumpkinPrivateKey.
 * @returns The GrumpkinPrivateKey.
 */
export function mapGrumpkinPrivateKeyFromNoir(privateKey: GrumpkinPrivateKeyNoir): GrumpkinPrivateKey {
  return GrumpkinScalar.fromHighLow(mapFieldFromNoir(privateKey.high), mapFieldFromNoir(privateKey.low));
}

/**
 * Maps an aztec address to a noir aztec address.
 * @param address - The address.
 * @returns The noir aztec address.
 */
export function mapAztecAddressToNoir(address: AztecAddress): NoirAztecAddress {
  return {
    inner: mapFieldToNoir(address.toField()),
  };
}

/**
 * Maps a noir aztec address to an aztec address.
 * @param address - The noir aztec address.
 * @returns The aztec address.
 */
export function mapAztecAddressFromNoir(address: NoirAztecAddress): AztecAddress {
  return AztecAddress.fromField(mapFieldFromNoir(address.inner));
}

/**
 * Maps an eth address to a noir eth address.
 * @param address - The address.
 * @returns The noir eth address.
 */
export function mapEthAddressToNoir(address: EthAddress): NoirEthAddress {
  return {
    inner: mapFieldToNoir(address.toField()),
  };
}

/**
 * Maps a noir eth address to an eth address.
 * @param address - The noir eth address.
 * @returns The eth address.
 */
export function mapEthAddressFromNoir(address: NoirEthAddress): EthAddress {
  return EthAddress.fromField(mapFieldFromNoir(address.inner));
}

/**
 * Maps a tx context to a noir tx context.
 * @param txContext - The tx context.
 * @returns The noir tx context.
 */
export function mapTxContextToNoir(txContext: TxContext): TxContextNoir {
  return {
    chain_id: mapFieldToNoir(txContext.chainId),
    version: mapFieldToNoir(txContext.version),
    gas_settings: mapGasSettingsToNoir(txContext.gasSettings),
  };
}

/**
 * Maps a noir tx context to a tx context.
 * @param txContext - The noir tx context.
 * @returns The tx context.
 */
export function mapTxContextFromNoir(txContext: TxContextNoir): TxContext {
  return new TxContext(
    mapFieldFromNoir(txContext.chain_id),
    mapFieldFromNoir(txContext.version),
    mapGasSettingsFromNoir(txContext.gas_settings),
  );
}

/**
 * Maps a function selector to a noir function selector.
 * @param functionSelector - The function selector.
 * @returns The noir function selector.
 */
export function mapFunctionSelectorToNoir(functionSelector: FunctionSelector): FunctionSelectorNoir {
  return {
    inner: mapFieldToNoir(functionSelector.toField()),
  };
}

/**
 * Maps a noir function selector to a function selector.
 * @param functionSelector - The noir function selector.
 * @returns The function selector.
 */
export function mapFunctionSelectorFromNoir(functionSelector: FunctionSelectorNoir): FunctionSelector {
  return FunctionSelector.fromField(mapFieldFromNoir(functionSelector.inner));
}

/**
 * Maps a function data to a noir function data.
 * @param functionData - The function data.
 * @returns The noir function data.
 */
export function mapFunctionDataToNoir(functionData: FunctionData): FunctionDataNoir {
  return {
    selector: mapFunctionSelectorToNoir(functionData.selector),
    is_private: functionData.isPrivate,
    is_static: functionData.isStatic,
  };
}

/**
 * Maps a noir function data to a function data.
 * @param functionData - The noir function data.
 * @returns The function data.
 */
export function mapFunctionDataFromNoir(functionData: FunctionDataNoir): FunctionData {
  return new FunctionData(
    mapFunctionSelectorFromNoir(functionData.selector),
    functionData.is_private,
    functionData.is_static,
  );
}

/**
 * Maps a tx request to a noir tx request.
 * @param txRequest - The tx request.
 * @returns The noir tx request.
 */
export function mapTxRequestToNoir(txRequest: TxRequest): TxRequestNoir {
  return {
    origin: mapAztecAddressToNoir(txRequest.origin),
    args_hash: mapFieldToNoir(txRequest.argsHash),
    tx_context: mapTxContextToNoir(txRequest.txContext),
    function_data: mapFunctionDataToNoir(txRequest.functionData),
  };
}

/**
 * Maps a call context to a noir call context.
 * @param callContext - The call context.
 * @returns The noir call context.
 */
export function mapCallContextFromNoir(callContext: CallContextNoir): CallContext {
  return new CallContext(
    mapAztecAddressFromNoir(callContext.msg_sender),
    mapAztecAddressFromNoir(callContext.storage_contract_address),
    mapFunctionSelectorFromNoir(callContext.function_selector),
    callContext.is_delegate_call,
    callContext.is_static_call,
    mapNumberFromNoir(callContext.side_effect_counter),
  );
}

/**
 * Maps a call context to a noir call context.
 * @param callContext - The call context.
 * @returns The noir call context.
 */
export function mapCallContextToNoir(callContext: CallContext): CallContextNoir {
  return {
    msg_sender: mapAztecAddressToNoir(callContext.msgSender),
    storage_contract_address: mapAztecAddressToNoir(callContext.storageContractAddress),
    function_selector: mapFunctionSelectorToNoir(callContext.functionSelector),
    is_delegate_call: callContext.isDelegateCall,
    is_static_call: callContext.isStaticCall,
    side_effect_counter: mapNumberToNoir(callContext.sideEffectCounter),
  };
}

export function mapGasSettingsFromNoir(gasSettings: GasSettingsNoir): GasSettings {
  return new GasSettings(
    mapGasFromNoir(gasSettings.gas_limits),
    mapGasFromNoir(gasSettings.teardown_gas_limits),
    mapGasFeesFromNoir(gasSettings.max_fees_per_gas),
    mapFieldFromNoir(gasSettings.inclusion_fee),
  );
}

export function mapGasSettingsToNoir(gasSettings: GasSettings): GasSettingsNoir {
  return {
    gas_limits: mapGasToNoir(gasSettings.gasLimits),
    teardown_gas_limits: mapGasToNoir(gasSettings.teardownGasLimits),
    max_fees_per_gas: mapGasFeesToNoir(gasSettings.maxFeesPerGas),
    inclusion_fee: mapFieldToNoir(gasSettings.inclusionFee),
  };
}

/**
 * Maps a caller context to a noir caller context.
 * @param callContext - The caller context.
 * @returns The noir caller context.
 */
export function mapCallerContextFromNoir(callerContext: CallerContextNoir): CallerContext {
  return new CallerContext(
    mapAztecAddressFromNoir(callerContext.msg_sender),
    mapAztecAddressFromNoir(callerContext.storage_contract_address),
    callerContext.is_static_call,
  );
}

/**
 * Maps a caller context to a noir caller context.
 * @param callContext - The caller context.
 * @returns The noir caller context.
 */
export function mapCallerContextToNoir(callerContext: CallerContext): CallerContextNoir {
  return {
    msg_sender: mapAztecAddressToNoir(callerContext.msgSender),
    storage_contract_address: mapAztecAddressToNoir(callerContext.storageContractAddress),
    is_static_call: callerContext.isStaticCall,
  };
}

function mapPrivateCallRequestFromNoir(callRequest: PrivateCallRequestNoir) {
  return new PrivateCallRequest(
    mapFieldFromNoir(callRequest.hash),
    mapCallerContextFromNoir(callRequest.caller_context),
    mapNumberFromNoir(callRequest.start_side_effect_counter),
    mapNumberFromNoir(callRequest.end_side_effect_counter),
  );
}

function mapPrivateCallRequestToNoir(callRequest: PrivateCallRequest): PrivateCallRequestNoir {
  return {
    hash: mapFieldToNoir(callRequest.hash),
    caller_context: mapCallerContextToNoir(callRequest.callerContext),
    start_side_effect_counter: mapNumberToNoir(callRequest.startSideEffectCounter),
    end_side_effect_counter: mapNumberToNoir(callRequest.endSideEffectCounter),
  };
}

function mapScopedPrivateCallRequestFromNoir(callRequest: ScopedPrivateCallRequestNoir) {
  return new ScopedPrivateCallRequest(
    mapPrivateCallRequestFromNoir(callRequest.call_request),
    mapAztecAddressFromNoir(callRequest.contract_address),
  );
}

function mapScopedPrivateCallRequestToNoir(callRequest: ScopedPrivateCallRequest): ScopedPrivateCallRequestNoir {
  return {
    call_request: mapPrivateCallRequestToNoir(callRequest.callRequest),
    contract_address: mapAztecAddressToNoir(callRequest.contractAddress),
  };
}

/**
 * Maps a noir call request to a call request.
 * @param callRequest - The noir call request.
 * @returns The call request.
 */
export function mapCallRequestFromNoir(callRequest: CallRequestNoir): CallRequest {
  return new CallRequest(
    mapFieldFromNoir(callRequest.hash),
    mapAztecAddressFromNoir(callRequest.caller_contract_address),
    mapCallerContextFromNoir(callRequest.caller_context),
    mapFieldFromNoir(callRequest.start_side_effect_counter),
    mapFieldFromNoir(callRequest.end_side_effect_counter),
  );
}

/**
 * Maps a call request to a noir call request.
 * @param privateCallStackItem - The call stack item.
 * @returns The noir call stack item.
 */
export function mapCallRequestToNoir(callRequest: CallRequest): CallRequestNoir {
  return {
    hash: mapFieldToNoir(callRequest.hash),
    caller_contract_address: mapAztecAddressToNoir(callRequest.callerContractAddress),
    caller_context: mapCallerContextToNoir(callRequest.callerContext),
    start_side_effect_counter: mapFieldToNoir(callRequest.startSideEffectCounter),
    end_side_effect_counter: mapFieldToNoir(callRequest.endSideEffectCounter),
  };
}

function mapNoteHashToNoir(noteHash: NoteHash): NoteHashNoir {
  return {
    value: mapFieldToNoir(noteHash.value),
    counter: mapNumberToNoir(noteHash.counter),
  };
}

function mapNoteHashFromNoir(noteHash: NoteHashNoir) {
  return new NoteHash(mapFieldFromNoir(noteHash.value), mapNumberFromNoir(noteHash.counter));
}

function mapScopedNoteHashToNoir(noteHash: ScopedNoteHash): ScopedNoteHashNoir {
  return {
    note_hash: mapNoteHashToNoir(noteHash.noteHash),
    nullifier_counter: mapNumberToNoir(noteHash.nullifierCounter),
    contract_address: mapAztecAddressToNoir(noteHash.contractAddress),
  };
}

function mapScopedNoteHashFromNoir(noteHash: ScopedNoteHashNoir) {
  return new ScopedNoteHash(
    mapNoteHashFromNoir(noteHash.note_hash),
    mapNumberFromNoir(noteHash.nullifier_counter),
    mapAztecAddressFromNoir(noteHash.contract_address),
  );
}

function mapNullifierToNoir(nullifier: Nullifier): NullifierNoir {
  return {
    value: mapFieldToNoir(nullifier.value),
    counter: mapNumberToNoir(nullifier.counter),
    note_hash: mapFieldToNoir(nullifier.noteHash),
  };
}

function mapNullifierFromNoir(nullifier: NullifierNoir) {
  return new Nullifier(
    mapFieldFromNoir(nullifier.value),
    mapNumberFromNoir(nullifier.counter),
    mapFieldFromNoir(nullifier.note_hash),
  );
}

function mapScopedNullifierToNoir(nullifier: ScopedNullifier): ScopedNullifierNoir {
  return {
    nullifier: mapNullifierToNoir(nullifier.nullifier),
    contract_address: mapAztecAddressToNoir(nullifier.contractAddress),
  };
}

function mapScopedNullifierFromNoir(nullifier: ScopedNullifierNoir) {
  return new ScopedNullifier(
    mapNullifierFromNoir(nullifier.nullifier),
    mapAztecAddressFromNoir(nullifier.contract_address),
  );
}

/**
 * Maps a LogHash to a noir LogHash.
 * @param sideEffect - The LogHash.
 * @returns The noir side effect.
 */
export function mapLogHashToNoir(logHash: LogHash): LogHashNoir {
  return {
    value: mapFieldToNoir(logHash.value),
    counter: mapNumberToNoir(logHash.counter),
    length: mapFieldToNoir(logHash.length),
  };
}

/**
 * Maps a noir LogHash to a LogHash.
 * @param sideEffect - The noir LogHash.
 * @returns The TS side effect.
 */
export function mapLogHashFromNoir(logHash: LogHashNoir): LogHash {
  return new LogHash(
    mapFieldFromNoir(logHash.value),
    mapNumberFromNoir(logHash.counter),
    mapFieldFromNoir(logHash.length),
  );
}

/**
 * Maps a LogHash to a noir LogHash.
 * @param sideEffect - The LogHash.
 * @returns The noir side effect.
 */
export function mapNoteLogHashToNoir(noteLogHash: NoteLogHash): NoteLogHashNoir {
  return {
    value: mapFieldToNoir(noteLogHash.value),
    counter: mapNumberToNoir(noteLogHash.counter),
    length: mapFieldToNoir(noteLogHash.length),
    note_hash_counter: mapNumberToNoir(noteLogHash.noteHashCounter),
  };
}

/**
 * Maps a noir LogHash to a LogHash.
 * @param sideEffect - The noir LogHash.
 * @returns The TS side effect.
 */
export function mapNoteLogHashFromNoir(noteLogHash: NoteLogHashNoir): NoteLogHash {
  return new NoteLogHash(
    mapFieldFromNoir(noteLogHash.value),
    mapNumberFromNoir(noteLogHash.counter),
    mapFieldFromNoir(noteLogHash.length),
    mapNumberFromNoir(noteLogHash.note_hash_counter),
  );
}

/**
 * Maps a ReadRequest to a noir ReadRequest.
 * @param readRequest - The read request.
 * @returns The noir ReadRequest.
 */
export function mapReadRequestToNoir(readRequest: ReadRequest): ReadRequestNoir {
  return {
    value: mapFieldToNoir(readRequest.value),
    counter: mapNumberToNoir(readRequest.counter),
  };
}

/**
 * Maps a noir ReadRequest to ReadRequest.
 * @param readRequest - The noir ReadRequest.
 * @returns The TS ReadRequest.
 */
export function mapReadRequestFromNoir(readRequest: ReadRequestNoir): ReadRequest {
  return new ReadRequest(mapFieldFromNoir(readRequest.value), mapNumberFromNoir(readRequest.counter));
}

function mapScopedReadRequestToNoir(scopedReadRequest: ScopedReadRequest): ScopedReadRequestNoir {
  return {
    read_request: mapReadRequestToNoir(scopedReadRequest.readRequest),
    contract_address: mapAztecAddressToNoir(scopedReadRequest.contractAddress),
  };
}

/**
 * Maps a noir ReadRequest to ReadRequest.
 * @param readRequest - The noir ReadRequest.
 * @returns The TS ReadRequest.
 */
export function mapScopedReadRequestFromNoir(scoped: ScopedReadRequestNoir): ScopedReadRequest {
  return new ScopedReadRequest(
    mapReadRequestFromNoir(scoped.read_request),
    mapAztecAddressFromNoir(scoped.contract_address),
  );
}

/**
 * Maps a KeyValidationRequest to a noir KeyValidationRequest.
 * @param request - The KeyValidationRequest.
 * @returns The noir KeyValidationRequest.
 */
export function mapKeyValidationRequestsToNoir(request: KeyValidationRequest): KeyValidationRequestsNoir {
  return {
    pk_m: mapPointToNoir(request.masterPublicKey),
    sk_app: mapFieldToNoir(request.appSecretKey),
  };
}

/**
 * Maps a noir KeyValidationRequest to KeyValidationRequest.
 * @param request - The noir KeyValidationRequest.
 * @returns The TS KeyValidationRequest.
 */
export function mapKeyValidationRequestsFromNoir(request: KeyValidationRequestsNoir): KeyValidationRequest {
  return new KeyValidationRequest(mapPointFromNoir(request.pk_m), mapFieldFromNoir(request.sk_app));
}

function mapScopedKeyValidationRequestsToNoir(request: ScopedKeyValidationRequest): ScopedKeyValidationRequestsNoir {
  return {
    request: mapKeyValidationRequestsToNoir(request.request),
    contract_address: mapAztecAddressToNoir(request.contractAddress),
  };
}

function mapScopedKeyValidationRequestsFromNoir(request: ScopedKeyValidationRequestsNoir): ScopedKeyValidationRequest {
  return new ScopedKeyValidationRequest(
    mapKeyValidationRequestsFromNoir(request.request),
    mapAztecAddressFromNoir(request.contract_address),
  );
}

/**
 * Maps a L2 to L1 message to a noir L2 to L1 message.
 * @param message - The L2 to L1 message.
 * @returns The noir L2 to L1 message.
 */
export function mapL2ToL1MessageToNoir(message: L2ToL1Message): L2ToL1MessageNoir {
  return {
    recipient: mapEthAddressToNoir(message.recipient),
    content: mapFieldToNoir(message.content),
    counter: mapNumberToNoir(message.counter),
  };
}

function mapL2ToL1MessageFromNoir(message: L2ToL1MessageNoir) {
  return new L2ToL1Message(
    mapEthAddressFromNoir(message.recipient),
    mapFieldFromNoir(message.content),
    mapNumberFromNoir(message.counter),
  );
}

function mapScopedL2ToL1MessageFromNoir(message: ScopedL2ToL1MessageNoir) {
  return new ScopedL2ToL1Message(
    mapL2ToL1MessageFromNoir(message.message),
    mapAztecAddressFromNoir(message.contract_address),
  );
}

function mapScopedL2ToL1MessageToNoir(message: ScopedL2ToL1Message): ScopedL2ToL1MessageNoir {
  return {
    message: mapL2ToL1MessageToNoir(message.message),
    contract_address: mapAztecAddressToNoir(message.contractAddress),
  };
}

/**
 * Maps private circuit public inputs to noir private circuit public inputs.
 * @param privateCircuitPublicInputs - The private circuit public inputs.
 * @returns The noir private circuit public inputs.
 */
export function mapPrivateCircuitPublicInputsToNoir(
  privateCircuitPublicInputs: PrivateCircuitPublicInputs,
): PrivateCircuitPublicInputsNoir {
  return {
    max_block_number: mapMaxBlockNumberToNoir(privateCircuitPublicInputs.maxBlockNumber),
    call_context: mapCallContextToNoir(privateCircuitPublicInputs.callContext),
    args_hash: mapFieldToNoir(privateCircuitPublicInputs.argsHash),
    returns_hash: mapFieldToNoir(privateCircuitPublicInputs.returnsHash),
    note_hash_read_requests: mapTuple(privateCircuitPublicInputs.noteHashReadRequests, mapReadRequestToNoir),
    nullifier_read_requests: mapTuple(privateCircuitPublicInputs.nullifierReadRequests, mapReadRequestToNoir),
    key_validation_requests: mapTuple(privateCircuitPublicInputs.keyValidationRequests, mapKeyValidationRequestsToNoir),
    new_note_hashes: mapTuple(privateCircuitPublicInputs.newNoteHashes, mapNoteHashToNoir),
    new_nullifiers: mapTuple(privateCircuitPublicInputs.newNullifiers, mapNullifierToNoir),
    private_call_requests: mapTuple(privateCircuitPublicInputs.privateCallRequests, mapPrivateCallRequestToNoir),
    public_call_stack_hashes: mapTuple(privateCircuitPublicInputs.publicCallStackHashes, mapFieldToNoir),
    public_teardown_function_hash: mapFieldToNoir(privateCircuitPublicInputs.publicTeardownFunctionHash),
    new_l2_to_l1_msgs: mapTuple(privateCircuitPublicInputs.newL2ToL1Msgs, mapL2ToL1MessageToNoir),
    start_side_effect_counter: mapFieldToNoir(privateCircuitPublicInputs.startSideEffectCounter),
    end_side_effect_counter: mapFieldToNoir(privateCircuitPublicInputs.endSideEffectCounter),
    note_encrypted_logs_hashes: mapTuple(privateCircuitPublicInputs.noteEncryptedLogsHashes, mapNoteLogHashToNoir),
    encrypted_logs_hashes: mapTuple(privateCircuitPublicInputs.encryptedLogsHashes, mapLogHashToNoir),
    unencrypted_logs_hashes: mapTuple(privateCircuitPublicInputs.unencryptedLogsHashes, mapLogHashToNoir),
    historical_header: mapHeaderToNoir(privateCircuitPublicInputs.historicalHeader),
    tx_context: mapTxContextToNoir(privateCircuitPublicInputs.txContext),
    min_revertible_side_effect_counter: mapFieldToNoir(privateCircuitPublicInputs.minRevertibleSideEffectCounter),
    is_fee_payer: privateCircuitPublicInputs.isFeePayer,
  };
}

/**
 * Maps a private call stack item to a noir private call stack item.
 * @param privateCallStackItem - The private call stack item.
 * @returns The noir private call stack item.
 */
export function mapPrivateCallStackItemToNoir(privateCallStackItem: PrivateCallStackItem): PrivateCallStackItemNoir {
  return {
    contract_address: mapAztecAddressToNoir(privateCallStackItem.contractAddress),
    function_data: mapFunctionDataToNoir(privateCallStackItem.functionData),
    public_inputs: mapPrivateCircuitPublicInputsToNoir(privateCallStackItem.publicInputs),
  };
}

/**
 * Maps a private call data to a noir private call data.
 * @param privateCallData - The private call data.
 * @returns The noir private call data.
 */
export function mapPrivateCallDataToNoir(privateCallData: PrivateCallData): PrivateCallDataNoir {
  return {
    call_stack_item: mapPrivateCallStackItemToNoir(privateCallData.callStackItem),
    public_call_stack: mapTuple(privateCallData.publicCallStack, mapCallRequestToNoir),
    public_teardown_call_request: mapCallRequestToNoir(privateCallData.publicTeardownCallRequest),
    proof: mapRecursiveProofToNoir(privateCallData.proof),
    vk: mapVerificationKeyToNoir(privateCallData.vk),
    function_leaf_membership_witness: mapMembershipWitnessToNoir(privateCallData.functionLeafMembershipWitness),
    contract_class_artifact_hash: mapFieldToNoir(privateCallData.contractClassArtifactHash),
    contract_class_public_bytecode_commitment: mapFieldToNoir(privateCallData.contractClassPublicBytecodeCommitment),
    public_keys_hash: mapWrappedFieldToNoir(privateCallData.publicKeysHash),
    salted_initialization_hash: mapWrappedFieldToNoir(privateCallData.saltedInitializationHash),
    acir_hash: mapFieldToNoir(privateCallData.acirHash),
  };
}

export function mapRevertCodeFromNoir(revertCode: NoirField): RevertCode {
  return RevertCode.fromField(mapFieldFromNoir(revertCode));
}

export function mapRevertCodeToNoir(revertCode: RevertCode): NoirField {
  return mapFieldToNoir(revertCode.toField());
}

/**
 * Maps an array from noir types to a tuple of parsed types.
 * @param noirArray - The noir array.
 * @param length - The length of the tuple.
 * @param mapper - The mapper function applied to each element.
 * @returns The tuple.
 */
export function mapTupleFromNoir<T, N extends number, M>(
  noirArray: T[],
  length: N,
  mapper: (item: T) => M,
): Tuple<M, N> {
  if (noirArray.length != length) {
    throw new Error(`Expected ${length} items, got ${noirArray.length}`);
  }
  return Array.from({ length }, (_, idx) => mapper(noirArray[idx])) as Tuple<M, N>;
}

/**
 * Maps a SHA256 hash from noir to the parsed type.
 * @param hash - The hash as it is represented in Noir (1 fields).
 * @returns The hash represented as a 31 bytes long buffer.
 */
export function mapSha256HashFromNoir(hash: Field): Buffer {
  return toBufferBE(mapFieldFromNoir(hash).toBigInt(), NUM_BYTES_PER_SHA256);
}

/**
 * Maps a sha256 to the representation used in noir.
 * @param hash - The hash represented as a 32 bytes long buffer.
 * @returns The hash as it is represented in Noir (1 field, truncated).
 */
export function mapSha256HashToNoir(hash: Buffer): Field {
  return mapFieldToNoir(toTruncField(hash));
}

/**
 * Maps public data update request from noir to the parsed type.
 * @param publicDataUpdateRequest - The noir public data update request.
 * @returns The parsed public data update request.
 */
export function mapPublicDataUpdateRequestFromNoir(
  publicDataUpdateRequest: PublicDataUpdateRequestNoir,
): PublicDataUpdateRequest {
  return new PublicDataUpdateRequest(
    mapFieldFromNoir(publicDataUpdateRequest.leaf_slot),
    mapFieldFromNoir(publicDataUpdateRequest.new_value),
  );
}

/**
 * Maps public data update request to noir public data update request.
 * @param publicDataUpdateRequest - The public data update request.
 * @returns The noir public data update request.
 */
export function mapPublicDataUpdateRequestToNoir(
  publicDataUpdateRequest: PublicDataUpdateRequest,
): PublicDataUpdateRequestNoir {
  return {
    leaf_slot: mapFieldToNoir(publicDataUpdateRequest.leafSlot),
    new_value: mapFieldToNoir(publicDataUpdateRequest.newValue),
  };
}

/**
 * Maps public data read from noir to the parsed type.
 * @param publicDataRead - The noir public data read.
 * @returns The parsed public data read.
 */
export function mapPublicDataReadFromNoir(publicDataRead: PublicDataReadNoir): PublicDataRead {
  return new PublicDataRead(mapFieldFromNoir(publicDataRead.leaf_slot), mapFieldFromNoir(publicDataRead.value));
}

/**
 * Maps public data read to noir public data read.
 * @param publicDataRead - The public data read.
 * @returns The noir public data read.
 */
export function mapPublicDataReadToNoir(publicDataRead: PublicDataRead): PublicDataReadNoir {
  return {
    leaf_slot: mapFieldToNoir(publicDataRead.leafSlot),
    value: mapFieldToNoir(publicDataRead.value),
  };
}

function mapReadRequestStatusToNoir(readRequestStatus: ReadRequestStatus): ReadRequestStatusNoir {
  return {
    state: mapNumberToNoir(readRequestStatus.state),
    hint_index: mapNumberToNoir(readRequestStatus.hintIndex),
  };
}

function mapPendingReadHintToNoir(hint: PendingReadHint): PendingReadHintNoir {
  return {
    read_request_index: mapNumberToNoir(hint.readRequestIndex),
    pending_value_index: mapNumberToNoir(hint.pendingValueIndex),
  };
}

function mapLeafDataReadHintToNoir(hint: LeafDataReadHint): LeafDataReadHintNoir {
  return {
    read_request_index: mapNumberToNoir(hint.readRequestIndex),
    data_hint_index: mapNumberToNoir(hint.dataHintIndex),
  };
}

function mapNoteHashSettledReadHintToNoir(
  hint: SettledReadHint<typeof NOTE_HASH_TREE_HEIGHT, Fr>,
): NoteHashSettledReadHintNoir {
  return {
    read_request_index: mapNumberToNoir(hint.readRequestIndex),
    membership_witness: mapMembershipWitnessToNoir(hint.membershipWitness),
    leaf_preimage: mapNoteHashLeafPreimageToNoir(hint.leafPreimage),
  };
}

function mapNullifierSettledReadHintToNoir(
  hint: SettledReadHint<typeof NULLIFIER_TREE_HEIGHT, NullifierLeafPreimage>,
): NullifierSettledReadHintNoir {
  return {
    read_request_index: mapNumberToNoir(hint.readRequestIndex),
    membership_witness: mapMembershipWitnessToNoir(hint.membershipWitness),
    leaf_preimage: mapNullifierLeafPreimageToNoir(hint.leafPreimage),
  };
}

function mapNoteHashReadRequestHintsToNoir(hints: NoteHashReadRequestHints): NoteHashReadRequestHintsNoir {
  return {
    read_request_statuses: mapTuple(hints.readRequestStatuses, mapReadRequestStatusToNoir),
    pending_read_hints: mapTuple(hints.pendingReadHints, mapPendingReadHintToNoir),
    settled_read_hints: mapTuple(hints.settledReadHints, mapNoteHashSettledReadHintToNoir),
  };
}

function mapNullifierReadRequestHintsToNoir(hints: NullifierReadRequestHints): NullifierReadRequestHintsNoir {
  return {
    read_request_statuses: mapTuple(hints.readRequestStatuses, mapReadRequestStatusToNoir),
    pending_read_hints: mapTuple(hints.pendingReadHints, mapPendingReadHintToNoir),
    settled_read_hints: mapTuple(hints.settledReadHints, mapNullifierSettledReadHintToNoir),
  };
}

function mapNullifierNonMembershipHintToNoir(
  hint: NonMembershipHint<typeof NULLIFIER_TREE_HEIGHT, NullifierLeafPreimage>,
): NullifierNonMembershipHintNoir {
  return {
    low_leaf_preimage: mapNullifierLeafPreimageToNoir(hint.leafPreimage),
    membership_witness: mapMembershipWitnessToNoir(hint.membershipWitness),
  };
}

function mapNullifierNonExistentReadRequestHintsToNoir(
  hints: NullifierNonExistentReadRequestHints,
): NullifierNonExistentReadRequestHintsNoir {
  return {
    non_membership_hints: mapTuple(hints.nonMembershipHints, mapNullifierNonMembershipHintToNoir),
    sorted_pending_values: mapTuple(hints.sortedPendingValues, mapNullifierToNoir),
    sorted_pending_value_index_hints: mapTuple(hints.sortedPendingValueHints, mapNumberToNoir),
    next_pending_value_indices: mapTuple(hints.nextPendingValueIndices, mapNumberToNoir),
  };
}

function mapPublicDataHintToNoir(hint: PublicDataHint): PublicDataHintNoir {
  return {
    leaf_slot: mapFieldToNoir(hint.leafSlot),
    value: mapFieldToNoir(hint.value),
    override_counter: mapNumberToNoir(hint.overrideCounter),
    membership_witness: mapMembershipWitnessToNoir(hint.membershipWitness),
    leaf_preimage: mapPublicDataTreePreimageToNoir(hint.leafPreimage),
  };
}

function mapPublicDataReadRequestHintsToNoir(hints: PublicDataReadRequestHints): PublicDataReadRequestHintsNoir {
  return {
    read_request_statuses: mapTuple(hints.readRequestStatuses, mapReadRequestStatusToNoir),
    pending_read_hints: mapTuple(hints.pendingReadHints, mapPendingReadHintToNoir),
    leaf_data_read_hints: mapTuple(hints.leafDataReadHints, mapLeafDataReadHintToNoir),
  };
}

function mapValidationRequestsToNoir(requests: ValidationRequests): ValidationRequestsNoir {
  return {
    for_rollup: mapRollupValidationRequestsToNoir(requests.forRollup),
    note_hash_read_requests: mapTuple(requests.noteHashReadRequests, mapScopedReadRequestToNoir),
    nullifier_read_requests: mapTuple(requests.nullifierReadRequests, mapScopedReadRequestToNoir),
    nullifier_non_existent_read_requests: mapTuple(
      requests.nullifierNonExistentReadRequests,
      mapScopedReadRequestToNoir,
    ),
    key_validation_requests: mapTuple(requests.keyValidationRequests, mapScopedKeyValidationRequestsToNoir),
    public_data_reads: mapTuple(requests.publicDataReads, mapPublicDataReadToNoir),
  };
}

function mapValidationRequestsFromNoir(requests: ValidationRequestsNoir): ValidationRequests {
  return new ValidationRequests(
    mapRollupValidationRequestsFromNoir(requests.for_rollup),
    mapTupleFromNoir(
      requests.note_hash_read_requests,
      MAX_NOTE_HASH_READ_REQUESTS_PER_TX,
      mapScopedReadRequestFromNoir,
    ),
    mapTupleFromNoir(
      requests.nullifier_read_requests,
      MAX_NULLIFIER_READ_REQUESTS_PER_TX,
      mapScopedReadRequestFromNoir,
    ),
    mapTupleFromNoir(
      requests.nullifier_non_existent_read_requests,
      MAX_NULLIFIER_NON_EXISTENT_READ_REQUESTS_PER_TX,
      mapScopedReadRequestFromNoir,
    ),
    mapTupleFromNoir(
      requests.key_validation_requests,
      MAX_KEY_VALIDATION_REQUESTS_PER_TX,
      mapScopedKeyValidationRequestsFromNoir,
    ),
    mapTupleFromNoir(requests.public_data_reads, MAX_PUBLIC_DATA_READS_PER_TX, mapPublicDataReadFromNoir),
  );
}

export function mapPrivateAccumulatedDataFromNoir(
  privateAccumulatedData: PrivateAccumulatedDataNoir,
): PrivateAccumulatedData {
  return new PrivateAccumulatedData(
    mapTupleFromNoir(privateAccumulatedData.new_note_hashes, MAX_NEW_NOTE_HASHES_PER_TX, mapScopedNoteHashFromNoir),
    mapTupleFromNoir(privateAccumulatedData.new_nullifiers, MAX_NEW_NULLIFIERS_PER_TX, mapScopedNullifierFromNoir),
    mapTupleFromNoir(
      privateAccumulatedData.new_l2_to_l1_msgs,
      MAX_NEW_L2_TO_L1_MSGS_PER_TX,
      mapScopedL2ToL1MessageFromNoir,
    ),
    mapTupleFromNoir(
      privateAccumulatedData.note_encrypted_logs_hashes,
      MAX_NOTE_ENCRYPTED_LOGS_PER_TX,
      mapNoteLogHashFromNoir,
    ),
    mapTupleFromNoir(privateAccumulatedData.encrypted_logs_hashes, MAX_ENCRYPTED_LOGS_PER_TX, mapLogHashFromNoir),
    mapTupleFromNoir(privateAccumulatedData.unencrypted_logs_hashes, MAX_UNENCRYPTED_LOGS_PER_TX, mapLogHashFromNoir),
    mapTupleFromNoir(
      privateAccumulatedData.private_call_stack,
      MAX_PRIVATE_CALL_STACK_LENGTH_PER_TX,
      mapScopedPrivateCallRequestFromNoir,
    ),
    mapTupleFromNoir(
      privateAccumulatedData.public_call_stack,
      MAX_PUBLIC_CALL_STACK_LENGTH_PER_TX,
      mapCallRequestFromNoir,
    ),
  );
}

export function mapPrivateAccumulatedDataToNoir(data: PrivateAccumulatedData): PrivateAccumulatedDataNoir {
  return {
    new_note_hashes: mapTuple(data.newNoteHashes, mapScopedNoteHashToNoir),
    new_nullifiers: mapTuple(data.newNullifiers, mapScopedNullifierToNoir),
    new_l2_to_l1_msgs: mapTuple(data.newL2ToL1Msgs, mapScopedL2ToL1MessageToNoir),
    note_encrypted_logs_hashes: mapTuple(data.noteEncryptedLogsHashes, mapNoteLogHashToNoir),
    encrypted_logs_hashes: mapTuple(data.encryptedLogsHashes, mapLogHashToNoir),
    unencrypted_logs_hashes: mapTuple(data.unencryptedLogsHashes, mapLogHashToNoir),
    private_call_stack: mapTuple(data.privateCallStack, mapScopedPrivateCallRequestToNoir),
    public_call_stack: mapTuple(data.publicCallStack, mapCallRequestToNoir),
  };
}

export function mapPublicAccumulatedDataFromNoir(
  publicAccumulatedData: PublicAccumulatedDataNoir,
): PublicAccumulatedData {
  return new PublicAccumulatedData(
    mapTupleFromNoir(publicAccumulatedData.new_note_hashes, MAX_NEW_NOTE_HASHES_PER_TX, mapNoteHashFromNoir),
    mapTupleFromNoir(publicAccumulatedData.new_nullifiers, MAX_NEW_NULLIFIERS_PER_TX, mapNullifierFromNoir),
    mapTupleFromNoir(publicAccumulatedData.new_l2_to_l1_msgs, MAX_NEW_L2_TO_L1_MSGS_PER_TX, mapFieldFromNoir),
    mapTupleFromNoir(
      publicAccumulatedData.note_encrypted_logs_hashes,
      MAX_NOTE_ENCRYPTED_LOGS_PER_TX,
      mapNoteLogHashFromNoir,
    ),
    mapTupleFromNoir(publicAccumulatedData.encrypted_logs_hashes, MAX_ENCRYPTED_LOGS_PER_TX, mapLogHashFromNoir),
    mapTupleFromNoir(publicAccumulatedData.unencrypted_logs_hashes, MAX_UNENCRYPTED_LOGS_PER_TX, mapLogHashFromNoir),
    mapTupleFromNoir(
      publicAccumulatedData.public_data_update_requests,
      MAX_PUBLIC_DATA_UPDATE_REQUESTS_PER_TX,
      mapPublicDataUpdateRequestFromNoir,
    ),
    mapTupleFromNoir(
      publicAccumulatedData.public_call_stack,
      MAX_PUBLIC_CALL_STACK_LENGTH_PER_TX,
      mapCallRequestFromNoir,
    ),
    mapGasFromNoir(publicAccumulatedData.gas_used),
  );
}

export function mapPublicAccumulatedDataToNoir(
  publicAccumulatedData: PublicAccumulatedData,
): PublicAccumulatedDataNoir {
  return {
    new_note_hashes: mapTuple(publicAccumulatedData.newNoteHashes, mapNoteHashToNoir),
    new_nullifiers: mapTuple(publicAccumulatedData.newNullifiers, mapNullifierToNoir),
    new_l2_to_l1_msgs: mapTuple(publicAccumulatedData.newL2ToL1Msgs, mapFieldToNoir),
    note_encrypted_logs_hashes: mapTuple(publicAccumulatedData.noteEncryptedLogsHashes, mapNoteLogHashToNoir),
    encrypted_logs_hashes: mapTuple(publicAccumulatedData.encryptedLogsHashes, mapLogHashToNoir),
    unencrypted_logs_hashes: mapTuple(publicAccumulatedData.unencryptedLogsHashes, mapLogHashToNoir),
    public_data_update_requests: mapTuple(
      publicAccumulatedData.publicDataUpdateRequests,
      mapPublicDataUpdateRequestToNoir,
    ),
    public_call_stack: mapTuple(publicAccumulatedData.publicCallStack, mapCallRequestToNoir),
    gas_used: mapGasToNoir(publicAccumulatedData.gasUsed),
  };
}

export function mapGasFromNoir(gasUsed: GasNoir): Gas {
  return Gas.from({
    daGas: mapNumberFromNoir(gasUsed.da_gas),
    l2Gas: mapNumberFromNoir(gasUsed.l2_gas),
  });
}

export function mapGasToNoir(gasUsed: Gas): GasNoir {
  return {
    da_gas: mapNumberToNoir(gasUsed.daGas),
    l2_gas: mapNumberToNoir(gasUsed.l2Gas),
  };
}

export function mapRollupValidationRequestsToNoir(
  rollupValidationRequests: RollupValidationRequests,
): RollupValidationRequestsNoir {
  return {
    max_block_number: mapMaxBlockNumberToNoir(rollupValidationRequests.maxBlockNumber),
  };
}

export function mapRollupValidationRequestsFromNoir(
  rollupValidationRequests: RollupValidationRequestsNoir,
): RollupValidationRequests {
  return new RollupValidationRequests(mapMaxBlockNumberFromNoir(rollupValidationRequests.max_block_number));
}

export function mapMaxBlockNumberToNoir(maxBlockNumber: MaxBlockNumber): MaxBlockNumberNoir {
  return {
    _opt: {
      _is_some: maxBlockNumber.isSome,
      _value: mapFieldToNoir(maxBlockNumber.value),
    },
  };
}

export function mapMaxBlockNumberFromNoir(maxBlockNumber: MaxBlockNumberNoir): MaxBlockNumber {
  return new MaxBlockNumber(maxBlockNumber._opt._is_some, mapFieldFromNoir(maxBlockNumber._opt._value));
}

/**
 * Maps combined accumulated data from noir to the parsed type.
 * @param combinedAccumulatedData - The noir combined accumulated data.
 * @returns The parsed combined accumulated data.
 */
export function mapCombinedAccumulatedDataFromNoir(
  combinedAccumulatedData: CombinedAccumulatedDataNoir,
): CombinedAccumulatedData {
  return new CombinedAccumulatedData(
    mapTupleFromNoir(combinedAccumulatedData.new_note_hashes, MAX_NEW_NOTE_HASHES_PER_TX, mapFieldFromNoir),
    mapTupleFromNoir(combinedAccumulatedData.new_nullifiers, MAX_NEW_NULLIFIERS_PER_TX, mapFieldFromNoir),
    mapTupleFromNoir(combinedAccumulatedData.new_l2_to_l1_msgs, MAX_NEW_L2_TO_L1_MSGS_PER_TX, mapFieldFromNoir),
    mapFieldFromNoir(combinedAccumulatedData.note_encrypted_logs_hash),
    mapFieldFromNoir(combinedAccumulatedData.encrypted_logs_hash),
    mapFieldFromNoir(combinedAccumulatedData.unencrypted_logs_hash),
    mapFieldFromNoir(combinedAccumulatedData.encrypted_log_preimages_length),
    mapFieldFromNoir(combinedAccumulatedData.unencrypted_log_preimages_length),
    mapTupleFromNoir(
      combinedAccumulatedData.public_data_update_requests,
      MAX_PUBLIC_DATA_UPDATE_REQUESTS_PER_TX,
      mapPublicDataUpdateRequestFromNoir,
    ),
    mapGasFromNoir(combinedAccumulatedData.gas_used),
  );
}

export function mapCombinedAccumulatedDataToNoir(
  combinedAccumulatedData: CombinedAccumulatedData,
): CombinedAccumulatedDataNoir {
  return {
    new_note_hashes: mapTuple(combinedAccumulatedData.newNoteHashes, mapFieldToNoir),
    new_nullifiers: mapTuple(combinedAccumulatedData.newNullifiers, mapFieldToNoir),
    new_l2_to_l1_msgs: mapTuple(combinedAccumulatedData.newL2ToL1Msgs, mapFieldToNoir),
    note_encrypted_logs_hash: mapFieldToNoir(combinedAccumulatedData.noteEncryptedLogsHash),
    encrypted_logs_hash: mapFieldToNoir(combinedAccumulatedData.encryptedLogsHash),
    unencrypted_logs_hash: mapFieldToNoir(combinedAccumulatedData.unencryptedLogsHash),
    encrypted_log_preimages_length: mapFieldToNoir(combinedAccumulatedData.encryptedLogPreimagesLength),
    unencrypted_log_preimages_length: mapFieldToNoir(combinedAccumulatedData.unencryptedLogPreimagesLength),
    public_data_update_requests: mapTuple(
      combinedAccumulatedData.publicDataUpdateRequests,
      mapPublicDataUpdateRequestToNoir,
    ),
    gas_used: mapGasToNoir(combinedAccumulatedData.gasUsed),
  };
}

/**
 * Maps combined constant data from noir to the parsed type.
 * @param combinedConstantData - The noir combined constant data.
 * @returns The parsed combined constant data.
 */
export function mapCombinedConstantDataFromNoir(combinedConstantData: CombinedConstantDataNoir): CombinedConstantData {
  return new CombinedConstantData(
    mapHeaderFromNoir(combinedConstantData.historical_header),
    mapTxContextFromNoir(combinedConstantData.tx_context),
    mapGlobalVariablesFromNoir(combinedConstantData.global_variables),
  );
}

/**
 * Maps combined constant data to noir combined constant data.
 * @param combinedConstantData - The combined constant data.
 * @returns The noir combined constant data.
 */
export function mapCombinedConstantDataToNoir(combinedConstantData: CombinedConstantData): CombinedConstantDataNoir {
  return {
    historical_header: mapHeaderToNoir(combinedConstantData.historicalHeader),
    tx_context: mapTxContextToNoir(combinedConstantData.txContext),
    global_variables: mapGlobalVariablesToNoir(combinedConstantData.globalVariables),
  };
}

export function mapPublicKernelCircuitPublicInputsToNoir(
  inputs: PublicKernelCircuitPublicInputs,
): PublicKernelCircuitPublicInputsNoir {
  return {
    constants: mapCombinedConstantDataToNoir(inputs.constants),
    validation_requests: mapValidationRequestsToNoir(inputs.validationRequests),
    end: mapPublicAccumulatedDataToNoir(inputs.end),
    end_non_revertible: mapPublicAccumulatedDataToNoir(inputs.endNonRevertibleData),
    revert_code: mapRevertCodeToNoir(inputs.revertCode),
    public_teardown_call_stack: mapTuple(inputs.publicTeardownCallStack, mapCallRequestToNoir),
    fee_payer: mapAztecAddressToNoir(inputs.feePayer),
  };
}

export function mapKernelCircuitPublicInputsFromNoir(inputs: KernelCircuitPublicInputsNoir) {
  return new KernelCircuitPublicInputs(
    AggregationObject.makeFake(),
    mapRollupValidationRequestsFromNoir(inputs.rollup_validation_requests),
    mapCombinedAccumulatedDataFromNoir(inputs.end),
    mapCombinedConstantDataFromNoir(inputs.constants),
    mapPartialStateReferenceFromNoir(inputs.start_state),
    mapRevertCodeFromNoir(inputs.revert_code),
    mapAztecAddressFromNoir(inputs.fee_payer),
  );
}

export function mapKernelCircuitPublicInputsToNoir(inputs: KernelCircuitPublicInputs): KernelCircuitPublicInputsNoir {
  return {
    rollup_validation_requests: mapRollupValidationRequestsToNoir(inputs.rollupValidationRequests),
    constants: mapCombinedConstantDataToNoir(inputs.constants),
    end: mapCombinedAccumulatedDataToNoir(inputs.end),
    start_state: mapPartialStateReferenceToNoir(inputs.startState),
    revert_code: mapRevertCodeToNoir(inputs.revertCode),
    fee_payer: mapAztecAddressToNoir(inputs.feePayer),
  };
}

/**
 * Maps a public kernel inner data to a noir public kernel data.
 * @param publicKernelData - The public kernel inner data.
 * @returns The noir public kernel data.
 */
export function mapPublicKernelDataToNoir(publicKernelData: PublicKernelData): PublicKernelDataNoir {
  return {
    public_inputs: mapPublicKernelCircuitPublicInputsToNoir(publicKernelData.publicInputs),
    proof: {},
    vk: {},
    vk_index: mapFieldToNoir(new Fr(publicKernelData.vkIndex)),
    vk_path: mapTuple(publicKernelData.vkPath, mapFieldToNoir),
  };
}

export function mapKernelDataToNoir(kernelData: KernelData): KernelDataNoir {
  return {
    public_inputs: mapKernelCircuitPublicInputsToNoir(kernelData.publicInputs),
    proof: {},
    vk: {},
    vk_index: mapFieldToNoir(new Fr(kernelData.vkIndex)),
    vk_path: mapTuple(kernelData.vkPath, mapFieldToNoir),
  };
}

export function mapVerificationKeyToNoir(key: VerificationKeyAsFields) {
  return {
    key: mapTuple(key.key, mapFieldToNoir),
    hash: mapFieldToNoir(key.hash),
  };
}

export function mapPrivateKernelCircuitPublicInputsFromNoir(
  inputs: PrivateKernelCircuitPublicInputsNoir,
): PrivateKernelCircuitPublicInputs {
  return new PrivateKernelCircuitPublicInputs(
    AggregationObject.makeFake(),
    mapFieldFromNoir(inputs.min_revertible_side_effect_counter),
    mapValidationRequestsFromNoir(inputs.validation_requests),
    mapPrivateAccumulatedDataFromNoir(inputs.end),
    mapCombinedConstantDataFromNoir(inputs.constants),
    mapCallRequestFromNoir(inputs.public_teardown_call_request),
    mapAztecAddressFromNoir(inputs.fee_payer),
  );
}

export function mapPrivateKernelCircuitPublicInputsToNoir(
  inputs: PrivateKernelCircuitPublicInputs,
): PrivateKernelCircuitPublicInputsNoir {
  return {
    constants: mapCombinedConstantDataToNoir(inputs.constants),
    validation_requests: mapValidationRequestsToNoir(inputs.validationRequests),
    end: mapPrivateAccumulatedDataToNoir(inputs.end),
    min_revertible_side_effect_counter: mapFieldToNoir(inputs.minRevertibleSideEffectCounter),
    public_teardown_call_request: mapCallRequestToNoir(inputs.publicTeardownCallRequest),
    fee_payer: mapAztecAddressToNoir(inputs.feePayer),
  };
}

/**
 * Maps a private kernel inner data to a noir private kernel inner data.
 * @param privateKernelInnerData - The private kernel inner data.
 * @returns The noir private kernel inner data.
 */
export function mapPrivateKernelDataToNoir(privateKernelInnerData: PrivateKernelData): PrivateKernelDataNoir {
  return {
    public_inputs: mapPrivateKernelCircuitPublicInputsToNoir(privateKernelInnerData.publicInputs),
    proof: mapRecursiveProofToNoir(privateKernelInnerData.proof),
    vk: mapVerificationKeyToNoir(privateKernelInnerData.vk),
    vk_index: mapFieldToNoir(new Fr(privateKernelInnerData.vkIndex)),
    vk_path: mapTuple(privateKernelInnerData.vkPath, mapFieldToNoir),
  };
}

export function mapPrivateKernelTailCircuitPublicInputsForRollupFromNoir(
  inputs: KernelCircuitPublicInputsNoir,
): PrivateKernelTailCircuitPublicInputs {
  const forRollup = new PartialPrivateTailPublicInputsForRollup(
    mapRollupValidationRequestsFromNoir(inputs.rollup_validation_requests),
    mapCombinedAccumulatedDataFromNoir(inputs.end),
  );
  return new PrivateKernelTailCircuitPublicInputs(
    AggregationObject.makeFake(),
    mapCombinedConstantDataFromNoir(inputs.constants),
    mapRevertCodeFromNoir(inputs.revert_code),
    mapAztecAddressFromNoir(inputs.fee_payer),
    undefined,
    forRollup,
  );
}

export function mapPrivateKernelTailCircuitPublicInputsForPublicFromNoir(
  inputs: PublicKernelCircuitPublicInputsNoir,
): PrivateKernelTailCircuitPublicInputs {
  const forPublic = new PartialPrivateTailPublicInputsForPublic(
    mapValidationRequestsFromNoir(inputs.validation_requests),
    mapPublicAccumulatedDataFromNoir(inputs.end_non_revertible),
    mapPublicAccumulatedDataFromNoir(inputs.end),
    mapTupleFromNoir(inputs.public_teardown_call_stack, MAX_PUBLIC_CALL_STACK_LENGTH_PER_TX, mapCallRequestFromNoir),
  );
  return new PrivateKernelTailCircuitPublicInputs(
    AggregationObject.makeFake(),
    mapCombinedConstantDataFromNoir(inputs.constants),
    mapRevertCodeFromNoir(inputs.revert_code),
    mapAztecAddressFromNoir(inputs.fee_payer),
    forPublic,
  );
}

function mapPrivateKernelInitHintsToNoir(inputs: PrivateKernelInitHints): PrivateKernelInitHintsNoir {
  return {
    note_hash_nullifier_counters: mapTuple(inputs.noteHashNullifierCounters, mapNumberToNoir),
    first_revertible_private_call_request_index: mapNumberToNoir(inputs.firstRevertiblePrivateCallRequestIndex),
  };
}

function mapPrivateKernelInnerHintsToNoir(inputs: PrivateKernelInnerHints): PrivateKernelInnerHintsNoir {
  return {
    note_hash_nullifier_counters: mapTuple(inputs.noteHashNullifierCounters, mapNumberToNoir),
  };
}

export function mapPrivateKernelInitCircuitPrivateInputsToNoir(
  inputs: PrivateKernelInitCircuitPrivateInputs,
): PrivateKernelInitCircuitPrivateInputsNoir {
  return {
    tx_request: mapTxRequestToNoir(inputs.txRequest),
    private_call: mapPrivateCallDataToNoir(inputs.privateCall),
    hints: mapPrivateKernelInitHintsToNoir(inputs.hints),
  };
}

export function mapPrivateKernelInnerCircuitPrivateInputsToNoir(
  inputs: PrivateKernelInnerCircuitPrivateInputs,
): PrivateKernelInnerCircuitPrivateInputsNoir {
  return {
    previous_kernel: mapPrivateKernelDataToNoir(inputs.previousKernel),
    private_call: mapPrivateCallDataToNoir(inputs.privateCall),
    hints: mapPrivateKernelInnerHintsToNoir(inputs.hints),
  };
}

function mapPrivateKernelResetOutputsToNoir(inputs: PrivateKernelResetOutputs): PrivateKernelResetOutputsNoir {
  return {
    note_hashes: mapTuple(inputs.noteHashes, mapScopedNoteHashToNoir),
    nullifiers: mapTuple(inputs.nullifiers, mapScopedNullifierToNoir),
    note_encrypted_log_hashes: mapTuple(inputs.noteEncryptedLogHashes, mapNoteLogHashToNoir),
  };
}

function mapPrivateKernelTailHintsToNoir(inputs: PrivateKernelTailHints): PrivateKernelTailHintsNoir {
  return {
    sorted_new_note_hashes: mapTuple(inputs.sortedNewNoteHashes, mapScopedNoteHashToNoir),
    sorted_new_note_hashes_indexes: mapTuple(inputs.sortedNewNoteHashesIndexes, mapNumberToNoir),
    sorted_new_nullifiers: mapTuple(inputs.sortedNewNullifiers, mapScopedNullifierToNoir),
    sorted_new_nullifiers_indexes: mapTuple(inputs.sortedNewNullifiersIndexes, mapNumberToNoir),
    sorted_note_encrypted_log_hashes: mapTuple(inputs.sortedNoteEncryptedLogHashes, mapNoteLogHashToNoir),
    sorted_note_encrypted_log_hashes_indexes: mapTuple(inputs.sortedNoteEncryptedLogHashesIndexes, mapNumberToNoir),
    sorted_encrypted_log_hashes: mapTuple(inputs.sortedEncryptedLogHashes, mapLogHashToNoir),
    sorted_encrypted_log_hashes_indexes: mapTuple(inputs.sortedEncryptedLogHashesIndexes, mapNumberToNoir),
    sorted_unencrypted_log_hashes: mapTuple(inputs.sortedUnencryptedLogHashes, mapLogHashToNoir),
    sorted_unencrypted_log_hashes_indexes: mapTuple(inputs.sortedUnencryptedLogHashesIndexes, mapNumberToNoir),
  };
}

function mapPrivateKernelResetHintsToNoir(inputs: PrivateKernelResetHints): PrivateKernelResetHintsNoir {
  return {
    transient_nullifier_indexes_for_note_hashes: mapTuple(
      inputs.transientNullifierIndexesForNoteHashes,
      mapNumberToNoir,
    ),
    transient_note_hash_indexes_for_nullifiers: mapTuple(inputs.transientNoteHashIndexesForNullifiers, mapNumberToNoir),
    transient_note_hash_indexes_for_logs: mapTuple(inputs.transientNoteHashIndexesForLogs, mapNumberToNoir),
    note_hash_read_request_hints: mapNoteHashReadRequestHintsToNoir(inputs.noteHashReadRequestHints),
    nullifier_read_request_hints: mapNullifierReadRequestHintsToNoir(inputs.nullifierReadRequestHints),
    master_secret_keys: mapTuple(inputs.masterSecretKeys, mapGrumpkinPrivateKeyToNoir),
    app_secret_keys_generators: mapTuple(inputs.appSecretKeysGenerators, mapFieldToNoir),
  };
}

export function mapPrivateKernelResetCircuitPrivateInputsToNoir(
  inputs: PrivateKernelResetCircuitPrivateInputs,
): PrivateKernelResetCircuitPrivateInputsNoir {
  return {
    previous_kernel: mapPrivateKernelDataToNoir(inputs.previousKernel),
    outputs: mapPrivateKernelResetOutputsToNoir(inputs.outputs),
    hints: mapPrivateKernelResetHintsToNoir(inputs.hints),
  };
}

export function mapPrivateKernelTailCircuitPrivateInputsToNoir(
  inputs: PrivateKernelTailCircuitPrivateInputs,
): PrivateKernelTailCircuitPrivateInputsNoir {
  return {
    previous_kernel: mapPrivateKernelDataToNoir(inputs.previousKernel),
    hints: mapPrivateKernelTailHintsToNoir(inputs.hints),
  };
}

export function mapPrivateKernelTailToPublicCircuitPrivateInputsToNoir(
  inputs: PrivateKernelTailCircuitPrivateInputs,
): PrivateKernelTailToPublicCircuitPrivateInputsNoir {
  return {
    previous_kernel: mapPrivateKernelDataToNoir(inputs.previousKernel),
    hints: mapPrivateKernelTailHintsToNoir(inputs.hints),
  };
}

export function mapPublicKernelCircuitPrivateInputsToNoir(
  inputs: PublicKernelCircuitPrivateInputs,
): PublicKernelSetupCircuitPrivateInputsNoir {
  return {
    previous_kernel: mapPublicKernelDataToNoir(inputs.previousKernel),
    public_call: mapPublicCallDataToNoir(inputs.publicCall),
  };
}

export function mapPublicKernelTailCircuitPrivateInputsToNoir(
  inputs: PublicKernelTailCircuitPrivateInputs,
): PublicKernelTailCircuitPrivateInputsNoir {
  return {
    previous_kernel: mapPublicKernelDataToNoir(inputs.previousKernel),
    nullifier_read_request_hints: mapNullifierReadRequestHintsToNoir(inputs.nullifierReadRequestHints),
    nullifier_non_existent_read_request_hints: mapNullifierNonExistentReadRequestHintsToNoir(
      inputs.nullifierNonExistentReadRequestHints,
    ),
    public_data_hints: mapTuple(inputs.publicDataHints, mapPublicDataHintToNoir),
    public_data_read_request_hints: mapPublicDataReadRequestHintsToNoir(inputs.publicDataReadRequestHints),
    start_state: mapPartialStateReferenceToNoir(inputs.startState),
  };
}

export function mapPublicKernelCircuitPublicInputsFromNoir(
  inputs: PublicKernelCircuitPublicInputsNoir,
): PublicKernelCircuitPublicInputs {
  return new PublicKernelCircuitPublicInputs(
    AggregationObject.makeFake(),
    mapValidationRequestsFromNoir(inputs.validation_requests),
    mapPublicAccumulatedDataFromNoir(inputs.end_non_revertible),
    mapPublicAccumulatedDataFromNoir(inputs.end),
    mapCombinedConstantDataFromNoir(inputs.constants),
    mapRevertCodeFromNoir(inputs.revert_code),
    mapTupleFromNoir(inputs.public_teardown_call_stack, MAX_PUBLIC_CALL_STACK_LENGTH_PER_TX, mapCallRequestFromNoir),
    mapAztecAddressFromNoir(inputs.fee_payer),
  );
}

/**
 * Maps a private kernel inputs final to noir.
 * @param storageUpdateRequest - The storage update request.
 * @returns The noir storage update request.
 */
export function mapStorageUpdateRequestToNoir(
  storageUpdateRequest: ContractStorageUpdateRequest,
): StorageUpdateRequestNoir {
  return {
    storage_slot: mapFieldToNoir(storageUpdateRequest.storageSlot),
    new_value: mapFieldToNoir(storageUpdateRequest.newValue),
  };
}
/**
 * Maps global variables to the noir type.
 * @param globalVariables - The global variables.
 * @returns The noir global variables.
 */
export function mapGlobalVariablesToNoir(globalVariables: GlobalVariables): GlobalVariablesNoir {
  return {
    chain_id: mapFieldToNoir(globalVariables.chainId),
    version: mapFieldToNoir(globalVariables.version),
    block_number: mapFieldToNoir(globalVariables.blockNumber),
    timestamp: mapFieldToNoir(globalVariables.timestamp),
    coinbase: mapEthAddressToNoir(globalVariables.coinbase),
    fee_recipient: mapAztecAddressToNoir(globalVariables.feeRecipient),
    gas_fees: mapGasFeesToNoir(globalVariables.gasFees),
  };
}

/**
 * Maps a storage read to noir.
 * @param storageRead - The storage read.
 * @returns The noir storage read.
 */
export function mapStorageReadToNoir(storageRead: ContractStorageRead): StorageReadNoir {
  return {
    storage_slot: mapFieldToNoir(storageRead.storageSlot),
    current_value: mapFieldToNoir(storageRead.currentValue),
  };
}
/**
 * Maps global variables from the noir type.
 * @param globalVariables - The noir global variables.
 * @returns The global variables.
 */
export function mapGlobalVariablesFromNoir(globalVariables: GlobalVariablesNoir): GlobalVariables {
  return new GlobalVariables(
    mapFieldFromNoir(globalVariables.chain_id),
    mapFieldFromNoir(globalVariables.version),
    mapFieldFromNoir(globalVariables.block_number),
    mapFieldFromNoir(globalVariables.timestamp),
    mapEthAddressFromNoir(globalVariables.coinbase),
    mapAztecAddressFromNoir(globalVariables.fee_recipient),
    mapGasFeesFromNoir(globalVariables.gas_fees),
  );
}

export function mapGasFeesToNoir(gasFees: GasFees): GasFeesNoir {
  return {
    fee_per_da_gas: mapFieldToNoir(gasFees.feePerDaGas),
    fee_per_l2_gas: mapFieldToNoir(gasFees.feePerL2Gas),
  };
}

export function mapGasFeesFromNoir(gasFees: GasFeesNoir): GasFees {
  return new GasFees(mapFieldFromNoir(gasFees.fee_per_da_gas), mapFieldFromNoir(gasFees.fee_per_l2_gas));
}

/**
 * Maps a constant rollup data to a noir constant rollup data.
 * @param constantRollupData - The circuits.js constant rollup data.
 * @returns The noir constant rollup data.
 */
export function mapConstantRollupDataToNoir(constantRollupData: ConstantRollupData): ConstantRollupDataNoir {
  return {
    last_archive: mapAppendOnlyTreeSnapshotToNoir(constantRollupData.lastArchive),
    private_kernel_vk_tree_root: mapFieldToNoir(constantRollupData.privateKernelVkTreeRoot),
    public_kernel_vk_tree_root: mapFieldToNoir(constantRollupData.publicKernelVkTreeRoot),
    base_rollup_vk_hash: mapFieldToNoir(constantRollupData.baseRollupVkHash),
    merge_rollup_vk_hash: mapFieldToNoir(constantRollupData.mergeRollupVkHash),
    global_variables: mapGlobalVariablesToNoir(constantRollupData.globalVariables),
  };
}

/**
 * Maps a public circuit public inputs to noir.
 * @param publicInputs - The public circuit public inputs.
 * @returns The noir public circuit public inputs.
 */
export function mapPublicCircuitPublicInputsToNoir(
  publicInputs: PublicCircuitPublicInputs,
): PublicCircuitPublicInputsNoir {
  return {
    call_context: mapCallContextToNoir(publicInputs.callContext),
    args_hash: mapFieldToNoir(publicInputs.argsHash),
    returns_hash: mapFieldToNoir(publicInputs.returnsHash),
    nullifier_read_requests: mapTuple(publicInputs.nullifierReadRequests, mapReadRequestToNoir),
    nullifier_non_existent_read_requests: mapTuple(publicInputs.nullifierNonExistentReadRequests, mapReadRequestToNoir),
    contract_storage_update_requests: mapTuple(
      publicInputs.contractStorageUpdateRequests,
      mapStorageUpdateRequestToNoir,
    ),
    contract_storage_reads: mapTuple(publicInputs.contractStorageReads, mapStorageReadToNoir),
    public_call_stack_hashes: mapTuple(publicInputs.publicCallStackHashes, mapFieldToNoir),
    new_note_hashes: mapTuple(publicInputs.newNoteHashes, mapNoteHashToNoir),
    new_nullifiers: mapTuple(publicInputs.newNullifiers, mapNullifierToNoir),
    new_l2_to_l1_msgs: mapTuple(publicInputs.newL2ToL1Msgs, mapL2ToL1MessageToNoir),
    start_side_effect_counter: mapFieldToNoir(publicInputs.startSideEffectCounter),
    end_side_effect_counter: mapFieldToNoir(publicInputs.endSideEffectCounter),
    unencrypted_logs_hashes: mapTuple(publicInputs.unencryptedLogsHashes, mapLogHashToNoir),
    historical_header: mapHeaderToNoir(publicInputs.historicalHeader),
    global_variables: mapGlobalVariablesToNoir(publicInputs.globalVariables),
    prover_address: mapAztecAddressToNoir(publicInputs.proverAddress),
    revert_code: mapRevertCodeToNoir(publicInputs.revertCode),
    start_gas_left: mapGasToNoir(publicInputs.startGasLeft),
    end_gas_left: mapGasToNoir(publicInputs.endGasLeft),
    transaction_fee: mapFieldToNoir(publicInputs.transactionFee),
  };
}
/**
 * Maps a constant rollup data from noir to the circuits.js type.
 * @param constantRollupData - The noir constant rollup data.
 * @returns The circuits.js constant rollup data.
 */
export function mapConstantRollupDataFromNoir(constantRollupData: ConstantRollupDataNoir): ConstantRollupData {
  return new ConstantRollupData(
    mapAppendOnlyTreeSnapshotFromNoir(constantRollupData.last_archive),
    mapFieldFromNoir(constantRollupData.private_kernel_vk_tree_root),
    mapFieldFromNoir(constantRollupData.public_kernel_vk_tree_root),
    mapFieldFromNoir(constantRollupData.base_rollup_vk_hash),
    mapFieldFromNoir(constantRollupData.merge_rollup_vk_hash),
    mapGlobalVariablesFromNoir(constantRollupData.global_variables),
  );
}

/**
 * Maps a base or merge rollup public inputs to a noir base or merge rollup public inputs.
 * @param baseOrMergeRollupPublicInputs - The base or merge rollup public inputs.
 * @returns The noir base or merge rollup public inputs.
 */
export function mapBaseOrMergeRollupPublicInputsToNoir(
  baseOrMergeRollupPublicInputs: BaseOrMergeRollupPublicInputs,
): BaseOrMergeRollupPublicInputsNoir {
  return {
    rollup_type: mapFieldToNoir(new Fr(baseOrMergeRollupPublicInputs.rollupType)),
    height_in_block_tree: mapFieldToNoir(new Fr(baseOrMergeRollupPublicInputs.rollupSubtreeHeight)),
    aggregation_object: {},
    constants: mapConstantRollupDataToNoir(baseOrMergeRollupPublicInputs.constants),
    start: mapPartialStateReferenceToNoir(baseOrMergeRollupPublicInputs.start),
    end: mapPartialStateReferenceToNoir(baseOrMergeRollupPublicInputs.end),
    txs_effects_hash: mapFieldToNoir(baseOrMergeRollupPublicInputs.txsEffectsHash),
    out_hash: mapFieldToNoir(baseOrMergeRollupPublicInputs.outHash),
  };
}

/**
 * Maps a public call stack item to noir.
 * @param publicCallStackItem - The public call stack item.
 * @returns The noir public call stack item.
 */
export function mapPublicCallStackItemToNoir(publicCallStackItem: PublicCallStackItem): PublicCallStackItemNoir {
  return {
    contract_address: mapAztecAddressToNoir(publicCallStackItem.contractAddress),
    public_inputs: mapPublicCircuitPublicInputsToNoir(publicCallStackItem.publicInputs),
    is_execution_request: publicCallStackItem.isExecutionRequest,
    function_data: mapFunctionDataToNoir(publicCallStackItem.functionData),
  };
}

/**
 * Maps a public call data to noir.
 * @param publicCall - The public call data.
 * @returns The noir public call data.
 */
export function mapPublicCallDataToNoir(publicCall: PublicCallData): PublicCallDataNoir {
  return {
    call_stack_item: mapPublicCallStackItemToNoir(publicCall.callStackItem),
    public_call_stack: mapTuple(publicCall.publicCallStack, mapCallRequestToNoir),
    proof: {},
    bytecode_hash: mapFieldToNoir(publicCall.bytecodeHash),
  };
}
/**
 * Maps a base or merge rollup public inputs from noir to the circuits.js type.
 * @param baseOrMergeRollupPublicInputs - The noir base or merge rollup public inputs.
 * @returns The circuits.js base or merge rollup public inputs.
 */
export function mapBaseOrMergeRollupPublicInputsFromNoir(
  baseOrMergeRollupPublicInputs: BaseOrMergeRollupPublicInputsNoir,
): BaseOrMergeRollupPublicInputs {
  return new BaseOrMergeRollupPublicInputs(
    mapNumberFromNoir(baseOrMergeRollupPublicInputs.rollup_type),
    mapFieldFromNoir(baseOrMergeRollupPublicInputs.height_in_block_tree),
    AggregationObject.makeFake(),
    mapConstantRollupDataFromNoir(baseOrMergeRollupPublicInputs.constants),
    mapPartialStateReferenceFromNoir(baseOrMergeRollupPublicInputs.start),
    mapPartialStateReferenceFromNoir(baseOrMergeRollupPublicInputs.end),
    mapFieldFromNoir(baseOrMergeRollupPublicInputs.txs_effects_hash),
    mapFieldFromNoir(baseOrMergeRollupPublicInputs.out_hash),
  );
}

/**
 * Maps a previous rollup data from the circuits.js type to noir.
 * @param previousRollupData - The circuits.js previous rollup data.
 * @returns The noir previous rollup data.
 */
export function mapPreviousRollupDataToNoir(previousRollupData: PreviousRollupData): PreviousRollupDataNoir {
  return {
    base_or_merge_rollup_public_inputs: mapBaseOrMergeRollupPublicInputsToNoir(
      previousRollupData.baseOrMergeRollupPublicInputs,
    ),
    proof: {},
    vk: {},
    vk_index: mapFieldToNoir(new Fr(previousRollupData.vkIndex)),
    vk_sibling_path: {
      leaf_index: mapFieldToNoir(new Fr(previousRollupData.vkSiblingPath.leafIndex)),
      sibling_path: mapTuple(previousRollupData.vkSiblingPath.siblingPath, mapFieldToNoir),
    },
  };
}

/**
 * Maps a AOT snapshot to noir.
 * @param snapshot - The circuits.js AOT snapshot.
 * @returns The noir AOT snapshot.
 */
export function mapAppendOnlyTreeSnapshotFromNoir(snapshot: AppendOnlyTreeSnapshotNoir): AppendOnlyTreeSnapshot {
  return new AppendOnlyTreeSnapshot(
    mapFieldFromNoir(snapshot.root),
    mapNumberFromNoir(snapshot.next_available_leaf_index),
  );
}

/**
 * Maps a AOT snapshot from noir to the circuits.js type.
 * @param snapshot - The noir AOT snapshot.
 * @returns The circuits.js AOT snapshot.
 */
export function mapAppendOnlyTreeSnapshotToNoir(snapshot: AppendOnlyTreeSnapshot): AppendOnlyTreeSnapshotNoir {
  return {
    root: mapFieldToNoir(snapshot.root),
    next_available_leaf_index: mapFieldToNoir(new Fr(snapshot.nextAvailableLeafIndex)),
  };
}

export function mapRootRollupParityInputToNoir(
  rootParityInput: RootParityInput<typeof NESTED_RECURSIVE_PROOF_LENGTH>,
): RootRollupParityInputNoir {
  return {
    proof: mapRecursiveProofToNoir(rootParityInput.proof),
    verification_key: mapVerificationKeyToNoir(rootParityInput.verificationKey),
    public_inputs: mapParityPublicInputsToNoir(rootParityInput.publicInputs),
  };
}

/**
 * Naos the root rollup inputs to noir.
 * @param rootRollupInputs - The circuits.js root rollup inputs.
 * @returns The noir root rollup inputs.
 */
export function mapRootRollupInputsToNoir(rootRollupInputs: RootRollupInputs): RootRollupInputsNoir {
  return {
    previous_rollup_data: mapTuple(rootRollupInputs.previousRollupData, mapPreviousRollupDataToNoir),
    l1_to_l2_roots: mapRootRollupParityInputToNoir(rootRollupInputs.l1ToL2Roots),
    new_l1_to_l2_messages: mapTuple(rootRollupInputs.newL1ToL2Messages, mapFieldToNoir),
    new_l1_to_l2_message_tree_root_sibling_path: mapTuple(
      rootRollupInputs.newL1ToL2MessageTreeRootSiblingPath,
      mapFieldToNoir,
    ),
    start_l1_to_l2_message_tree_snapshot: mapAppendOnlyTreeSnapshotToNoir(
      rootRollupInputs.startL1ToL2MessageTreeSnapshot,
    ),
    start_archive_snapshot: mapAppendOnlyTreeSnapshotToNoir(rootRollupInputs.startArchiveSnapshot),
    new_archive_sibling_path: mapTuple(rootRollupInputs.newArchiveSiblingPath, mapFieldToNoir),
  };
}

export function mapRecursiveProofToNoir<PROOF_LENGTH extends number>(proof: RecursiveProof<PROOF_LENGTH>) {
  return {
    fields: mapTuple(proof.proof, mapFieldToNoir),
  };
}

export function mapRootParityInputToNoir(
  rootParityInput: RootParityInput<typeof RECURSIVE_PROOF_LENGTH>,
): ParityRootParityInputNoir {
  return {
    proof: mapRecursiveProofToNoir(rootParityInput.proof),
    verification_key: mapVerificationKeyToNoir(rootParityInput.verificationKey),
    public_inputs: mapParityPublicInputsToNoir(rootParityInput.publicInputs),
  };
}

export function mapParityPublicInputsToNoir(parityPublicInputs: ParityPublicInputs): ParityPublicInputsNoir {
  return {
    sha_root: mapFieldToNoir(parityPublicInputs.shaRoot),
    converted_root: mapFieldToNoir(parityPublicInputs.convertedRoot),
  };
}

/**
 * Maps a root rollup public inputs from noir.
 * @param rootRollupPublicInputs - The noir root rollup public inputs.
 * @returns The circuits.js root rollup public inputs.
 */
export function mapRootRollupPublicInputsFromNoir(
  rootRollupPublicInputs: RootRollupPublicInputsNoir,
): RootRollupPublicInputs {
  return new RootRollupPublicInputs(
    AggregationObject.makeFake(),
    mapAppendOnlyTreeSnapshotFromNoir(rootRollupPublicInputs.archive),
    mapHeaderFromNoir(rootRollupPublicInputs.header),
  );
}

/**
 * Maps a parity public inputs from noir.
 * @param parityPublicInputs - The noir parity public inputs.
 * @returns The circuits.js parity public inputs.
 */
export function mapParityPublicInputsFromNoir(parityPublicInputs: ParityPublicInputsNoir): ParityPublicInputs {
  return new ParityPublicInputs(
    mapFieldFromNoir(parityPublicInputs.sha_root),
    mapFieldFromNoir(parityPublicInputs.converted_root),
  );
}

/**
 * Maps header to Noir
 * @param header - The header.
 * @returns Header.
 */
export function mapHeaderToNoir(header: Header): HeaderNoir {
  return {
    last_archive: mapAppendOnlyTreeSnapshotToNoir(header.lastArchive),
    content_commitment: mapContentCommitmentToNoir(header.contentCommitment),
    state: mapStateReferenceToNoir(header.state),
    global_variables: mapGlobalVariablesToNoir(header.globalVariables),
  };
}

/**
 * Maps header from Noir.
 * @param header - The header.
 * @returns Header.
 */
export function mapHeaderFromNoir(header: HeaderNoir): Header {
  return new Header(
    mapAppendOnlyTreeSnapshotFromNoir(header.last_archive),
    mapContentCommitmentFromNoir(header.content_commitment),
    mapStateReferenceFromNoir(header.state),
    mapGlobalVariablesFromNoir(header.global_variables),
  );
}

/**
 * Maps a content commitment to Noir
 *
 */
export function mapContentCommitmentToNoir(contentCommitment: ContentCommitment): ContentCommitmentNoir {
  return {
    tx_tree_height: mapFieldToNoir(contentCommitment.txTreeHeight),
    txs_effects_hash: mapSha256HashToNoir(contentCommitment.txsEffectsHash),
    in_hash: mapSha256HashToNoir(contentCommitment.inHash),
    out_hash: mapSha256HashToNoir(contentCommitment.outHash),
  };
}

/**
 * Maps a content commitment to Noir
 *
 */
export function mapContentCommitmentFromNoir(contentCommitment: ContentCommitmentNoir): ContentCommitment {
  return new ContentCommitment(
    mapFieldFromNoir(contentCommitment.tx_tree_height),
    mapSha256HashFromNoir(contentCommitment.txs_effects_hash),
    mapSha256HashFromNoir(contentCommitment.in_hash),
    mapSha256HashFromNoir(contentCommitment.out_hash),
  );
}

/**
 * Maps state reference to Noir.
 * @param stateReference - The state reference.
 * @returns Noir representation of state reference.
 */
export function mapStateReferenceToNoir(stateReference: StateReference): StateReferenceNoir {
  return {
    l1_to_l2_message_tree: mapAppendOnlyTreeSnapshotToNoir(stateReference.l1ToL2MessageTree),
    partial: mapPartialStateReferenceToNoir(stateReference.partial),
  };
}

/**
 * Maps state reference from Noir.
 * @param stateReference - The state reference.
 * @returns State reference
 */
export function mapStateReferenceFromNoir(stateReference: StateReferenceNoir): StateReference {
  return new StateReference(
    mapAppendOnlyTreeSnapshotFromNoir(stateReference.l1_to_l2_message_tree),
    mapPartialStateReferenceFromNoir(stateReference.partial),
  );
}

/**
 * Maps partial state reference from Noir.
 * @param partialStateReference - The state reference.
 * @returns Partial state reference
 */
export function mapPartialStateReferenceFromNoir(
  partialStateReference: PartialStateReferenceNoir,
): PartialStateReference {
  return new PartialStateReference(
    mapAppendOnlyTreeSnapshotFromNoir(partialStateReference.note_hash_tree),
    mapAppendOnlyTreeSnapshotFromNoir(partialStateReference.nullifier_tree),
    mapAppendOnlyTreeSnapshotFromNoir(partialStateReference.public_data_tree),
  );
}

/**
 * Maps the merge rollup inputs to noir.
 * @param mergeRollupInputs - The circuits.js merge rollup inputs.
 * @returns The noir merge rollup inputs.
 */
export function mapMergeRollupInputsToNoir(mergeRollupInputs: MergeRollupInputs): MergeRollupInputsNoir {
  return {
    previous_rollup_data: mapTuple(mergeRollupInputs.previousRollupData, mapPreviousRollupDataToNoir),
  };
}

function mapNoteHashLeafPreimageToNoir(noteHashLeafValue: Fr): NoteHashLeafPreimageNoir {
  return {
    value: mapFieldToNoir(noteHashLeafValue),
  };
}

/**
 * Maps a nullifier leaf preimage to noir
 * @param nullifierLeafPreimage - The nullifier leaf preimage.
 * @returns The noir nullifier leaf preimage.
 */
export function mapNullifierLeafPreimageToNoir(
  nullifierLeafPreimage: NullifierLeafPreimage,
): NullifierLeafPreimageNoir {
  return {
    nullifier: mapFieldToNoir(nullifierLeafPreimage.nullifier),
    next_nullifier: mapFieldToNoir(nullifierLeafPreimage.nextNullifier),
    next_index: mapNumberToNoir(Number(nullifierLeafPreimage.nextIndex)),
  };
}

function mapMembershipWitnessToNoir<N extends number>(witness: MembershipWitness<N>): MembershipWitnessNoir<N> {
  const siblingPath = mapTuple(witness.siblingPath, mapFieldToNoir) as FixedLengthArray<NoirField, N>;
  return {
    leaf_index: witness.leafIndex.toString(),
    sibling_path: siblingPath,
  };
}

/**
 * Maps a leaf of the public data tree to noir.
 */
export function mapPublicDataTreeLeafToNoir(leaf: PublicDataTreeLeaf): PublicDataTreeLeafNoir {
  return {
    slot: mapFieldToNoir(leaf.slot),
    value: mapFieldToNoir(leaf.value),
  };
}

/**
 * Maps a leaf preimage of the public data tree to noir.
 */
export function mapPublicDataTreePreimageToNoir(preimage: PublicDataTreeLeafPreimage): PublicDataTreeLeafPreimageNoir {
  return {
    slot: mapFieldToNoir(preimage.slot),
    value: mapFieldToNoir(preimage.value),
    next_slot: mapFieldToNoir(preimage.nextSlot),
    next_index: mapNumberToNoir(Number(preimage.nextIndex)),
  };
}

/**
 * Maps a partial state reference to a noir partial state reference.
 * @param partialStateReference - The partial state reference.
 * @returns The noir partial state reference.
 */
export function mapPartialStateReferenceToNoir(
  partialStateReference: PartialStateReference,
): PartialStateReferenceNoir {
  return {
    note_hash_tree: mapAppendOnlyTreeSnapshotToNoir(partialStateReference.noteHashTree),
    nullifier_tree: mapAppendOnlyTreeSnapshotToNoir(partialStateReference.nullifierTree),
    public_data_tree: mapAppendOnlyTreeSnapshotToNoir(partialStateReference.publicDataTree),
  };
}

/**
 * Maps state diff hints to a noir state diff hints.
 * @param hints - The state diff hints.
 * @returns The noir state diff hints.
 */
export function mapStateDiffHintsToNoir(hints: StateDiffHints): StateDiffHintsNoir {
  return {
    nullifier_predecessor_preimages: mapTuple(hints.nullifierPredecessorPreimages, mapNullifierLeafPreimageToNoir),
    nullifier_predecessor_membership_witnesses: mapTuple(
      hints.nullifierPredecessorMembershipWitnesses,
      (witness: MembershipWitness<typeof NULLIFIER_TREE_HEIGHT>) => mapMembershipWitnessToNoir(witness),
    ),
    sorted_nullifiers: mapTuple(hints.sortedNullifiers, mapFieldToNoir),
    sorted_nullifier_indexes: mapTuple(hints.sortedNullifierIndexes, (index: number) => mapNumberToNoir(index)),
    note_hash_subtree_sibling_path: mapTuple(hints.noteHashSubtreeSiblingPath, mapFieldToNoir),
    nullifier_subtree_sibling_path: mapTuple(hints.nullifierSubtreeSiblingPath, mapFieldToNoir),
    public_data_sibling_path: mapTuple(hints.publicDataSiblingPath, mapFieldToNoir),
  };
}

/**
 * Maps base parity inputs to noir.
 * @param inputs - The circuits.js base parity inputs.
 * @returns The noir base parity inputs.
 */
export function mapBaseParityInputsToNoir(inputs: BaseParityInputs): BaseParityInputsNoir {
  return {
    msgs: mapTuple(inputs.msgs, mapFieldToNoir),
  };
}

/**
 * Maps root parity inputs to noir.
 * @param inputs - The circuits.js root parity inputs.
 * @returns The noir root parity inputs.
 */
export function mapRootParityInputsToNoir(inputs: RootParityInputs): RootParityInputsNoir {
  return {
    children: mapTuple(inputs.children, mapRootParityInputToNoir),
  };
}

/**
 * Maps the inputs to the base rollup to noir.
 * @param input - The circuits.js base rollup inputs.
 * @returns The noir base rollup inputs.
 */
export function mapBaseRollupInputsToNoir(inputs: BaseRollupInputs): BaseRollupInputsNoir {
  return {
    kernel_data: mapKernelDataToNoir(inputs.kernelData),
    start: mapPartialStateReferenceToNoir(inputs.start),
    state_diff_hints: mapStateDiffHintsToNoir(inputs.stateDiffHints),

    sorted_public_data_writes: mapTuple(inputs.sortedPublicDataWrites, mapPublicDataTreeLeafToNoir),

    sorted_public_data_writes_indexes: mapTuple(inputs.sortedPublicDataWritesIndexes, mapNumberToNoir),

    low_public_data_writes_preimages: mapTuple(inputs.lowPublicDataWritesPreimages, mapPublicDataTreePreimageToNoir),

    low_public_data_writes_witnesses: mapTuple(
      inputs.lowPublicDataWritesMembershipWitnesses,
      (witness: MembershipWitness<typeof PUBLIC_DATA_TREE_HEIGHT>) => mapMembershipWitnessToNoir(witness),
    ),

    archive_root_membership_witness: mapMembershipWitnessToNoir(inputs.archiveRootMembershipWitness),
    constants: mapConstantRollupDataToNoir(inputs.constants),
  };
}<|MERGE_RESOLUTION|>--- conflicted
+++ resolved
@@ -113,11 +113,7 @@
   ScopedL2ToL1Message,
   ScopedNoteHash,
   ScopedNullifier,
-<<<<<<< HEAD
-=======
-  ScopedNullifierKeyValidationRequest,
   ScopedPrivateCallRequest,
->>>>>>> 07dc0726
   ScopedReadRequest,
   type SettledReadHint,
   type StateDiffHints,
