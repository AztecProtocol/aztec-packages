import {
  type AVM_PROOF_LENGTH_IN_FIELDS,
  AVM_VERIFICATION_KEY_LENGTH_IN_FIELDS,
  AZTEC_MAX_EPOCH_DURATION,
  AppendOnlyTreeSnapshot,
  type AvmAccumulatedData,
  type AvmCircuitPublicInputs,
  type AvmProofData,
  AztecAddress,
  BLOBS_PER_BLOCK,
  BaseOrMergeRollupPublicInputs,
  type BaseParityInputs,
<<<<<<< HEAD
  BlobPublicInputs,
  BlockBlobPublicInputs,
=======
  BlockHeader,
>>>>>>> 08039640
  type BlockMergeRollupInputs,
  BlockRootOrBlockMergePublicInputs,
  type BlockRootRollupInputs,
  CLIENT_IVC_VERIFICATION_KEY_LENGTH_IN_FIELDS,
  CallContext,
  CombinedAccumulatedData,
  CombinedConstantData,
  ConstantRollupData,
  ContentCommitment,
  CountedPublicCallRequest,
  type EmptyBlockRootRollupInputs,
  type EmptyNestedData,
  EthAddress,
  FeeRecipient,
  Fr,
  FunctionData,
  FunctionSelector,
  Gas,
  GasFees,
  GasSettings,
  GlobalVariables,
  GrumpkinScalar,
  HONK_VERIFICATION_KEY_LENGTH_IN_FIELDS,
  KernelCircuitPublicInputs,
  type KeyValidationHint,
  KeyValidationRequest,
  KeyValidationRequestAndGenerator,
  L2ToL1Message,
  LogHash,
  MAX_CONTRACT_CLASS_LOGS_PER_TX,
  MAX_ENQUEUED_CALLS_PER_TX,
  MAX_KEY_VALIDATION_REQUESTS_PER_TX,
  MAX_L2_TO_L1_MSGS_PER_TX,
  MAX_NOTE_HASHES_PER_TX,
  MAX_NOTE_HASH_READ_REQUESTS_PER_TX,
  MAX_NULLIFIERS_PER_TX,
  MAX_NULLIFIER_READ_REQUESTS_PER_TX,
  MAX_PRIVATE_CALL_STACK_LENGTH_PER_TX,
  MAX_PRIVATE_LOGS_PER_TX,
  MAX_PUBLIC_DATA_UPDATE_REQUESTS_PER_TX,
  MAX_UNENCRYPTED_LOGS_PER_TX,
  MaxBlockNumber,
  type MembershipWitness,
  type MergeRollupInputs,
  type NESTED_RECURSIVE_PROOF_LENGTH,
  type NOTE_HASH_TREE_HEIGHT,
  type NULLIFIER_TREE_HEIGHT,
  NUM_BYTES_PER_SHA256,
  NoteHash,
  type NoteHashReadRequestHints,
  Nullifier,
  type NullifierLeafPreimage,
  type NullifierReadRequestHints,
  OptionalNumber,
  type PUBLIC_DATA_TREE_HEIGHT,
  ParityPublicInputs,
  PartialPrivateTailPublicInputsForPublic,
  PartialPrivateTailPublicInputsForRollup,
  PartialStateReference,
  type PendingReadHint,
  Point,
  Poseidon2Sponge,
  type PreviousRollupBlockData,
  type PreviousRollupData,
  PrivateAccumulatedData,
  type PrivateBaseRollupInputs,
  type PrivateBaseStateDiffHints,
  type PrivateCallData,
  PrivateCallRequest,
  type PrivateCircuitPublicInputs,
  PrivateKernelCircuitPublicInputs,
  type PrivateKernelData,
  type PrivateKernelEmptyInputs,
  type PrivateKernelResetHints,
  PrivateKernelTailCircuitPublicInputs,
  PrivateLog,
  PrivateLogData,
  type PrivateToAvmAccumulatedData,
  type PrivateToAvmAccumulatedDataArrayLengths,
  PrivateToPublicAccumulatedData,
  type PrivateToPublicKernelCircuitPublicInputs,
  type PrivateTubeData,
  PrivateValidationRequests,
  type PublicBaseRollupInputs,
  type PublicBaseStateDiffHints,
  PublicCallRequest,
  type PublicDataHint,
  type PublicDataTreeLeafPreimage,
  PublicDataWrite,
  type PublicKeys,
  type PublicTubeData,
  type RECURSIVE_PROOF_LENGTH,
  ReadRequest,
  type ReadRequestStatus,
  type RecursiveProof,
  RevertCode,
  RollupValidationRequests,
  type RootParityInput,
  type RootParityInputs,
  type RootRollupInputs,
  RootRollupPublicInputs,
  ScopedKeyValidationRequestAndGenerator,
  ScopedL2ToL1Message,
  ScopedLogHash,
  ScopedNoteHash,
  ScopedNullifier,
  ScopedPrivateLogData,
  ScopedReadRequest,
  type SettledReadHint,
  SpongeBlob,
  StateReference,
  type TUBE_PROOF_LENGTH,
  type TransientDataIndexHint,
  type TreeSnapshots,
  TxConstantData,
  TxContext,
  type TxRequest,
  type VerificationKeyAsFields,
  type VkWitnessData,
} from '@aztec/circuits.js';
import { toBufferBE, toHex } from '@aztec/foundation/bigint-buffer';
import { type Tuple, mapTuple, toTruncField } from '@aztec/foundation/serialize';

import type {
  AppendOnlyTreeSnapshot as AppendOnlyTreeSnapshotNoir,
  AvmAccumulatedData as AvmAccumulatedDataNoir,
  AvmCircuitPublicInputs as AvmCircuitPublicInputsNoir,
  AvmProofData as AvmProofDataNoir,
  BaseOrMergeRollupPublicInputs as BaseOrMergeRollupPublicInputsNoir,
  BaseParityInputs as BaseParityInputsNoir,
<<<<<<< HEAD
  BigNum,
  BlobCommitment as BlobCommitmentNoir,
  BlobPublicInputs as BlobPublicInputsNoir,
  BlockBlobPublicInputs as BlockBlobPublicInputsNoir,
=======
  BlockHeader as BlockHeaderNoir,
>>>>>>> 08039640
  BlockMergeRollupInputs as BlockMergeRollupInputsNoir,
  BlockRootOrBlockMergePublicInputs as BlockRootOrBlockMergePublicInputsNoir,
  BlockRootRollupInputs as BlockRootRollupInputsNoir,
  CallContext as CallContextNoir,
  CombinedAccumulatedData as CombinedAccumulatedDataNoir,
  CombinedConstantData as CombinedConstantDataNoir,
  ConstantRollupData as ConstantRollupDataNoir,
  ContentCommitment as ContentCommitmentNoir,
  Counted as CountedPublicCallRequestNoir,
  EmptyBlockRootRollupInputs as EmptyBlockRootRollupInputsNoir,
  EmptyNestedCircuitPublicInputs as EmptyNestedDataNoir,
  FeeRecipient as FeeRecipientNoir,
  Field,
  FixedLengthArray,
  FunctionData as FunctionDataNoir,
  FunctionSelector as FunctionSelectorNoir,
  GasFees as GasFeesNoir,
  Gas as GasNoir,
  GasSettings as GasSettingsNoir,
  GlobalVariables as GlobalVariablesNoir,
  EmbeddedCurveScalar as GrumpkinScalarNoir,
  KernelCircuitPublicInputs as KernelCircuitPublicInputsNoir,
  KeyValidationHint as KeyValidationHintNoir,
  KeyValidationRequestAndGenerator as KeyValidationRequestAndGeneratorNoir,
  KeyValidationRequest as KeyValidationRequestsNoir,
  L2ToL1Message as L2ToL1MessageNoir,
  LogHash as LogHashNoir,
  MaxBlockNumber as MaxBlockNumberNoir,
  MembershipWitness as MembershipWitnessNoir,
  MergeRollupInputs as MergeRollupInputsNoir,
  AztecAddress as NoirAztecAddress,
  EthAddress as NoirEthAddress,
  Field as NoirField,
  EmbeddedCurvePoint as NoirPoint,
  NoteHashLeafPreimage as NoteHashLeafPreimageNoir,
  NoteHash as NoteHashNoir,
  NoteHashReadRequestHints as NoteHashReadRequestHintsNoir,
  NoteHashSettledReadHint as NoteHashSettledReadHintNoir,
  NullifierLeafPreimage as NullifierLeafPreimageNoir,
  Nullifier as NullifierNoir,
  NullifierReadRequestHints as NullifierReadRequestHintsNoir,
  NullifierSettledReadHint as NullifierSettledReadHintNoir,
  Option as OptionalNumberNoir,
  ParityPublicInputs as ParityPublicInputsNoir,
  RootParityInput as ParityRootParityInputNoir,
  PartialStateReference as PartialStateReferenceNoir,
  PendingReadHint as PendingReadHintNoir,
  Poseidon2 as Poseidon2SpongeNoir,
  PreviousRollupBlockData as PreviousRollupBlockDataNoir,
  PreviousRollupData as PreviousRollupDataNoir,
  PrivateAccumulatedData as PrivateAccumulatedDataNoir,
  PrivateBaseRollupInputs as PrivateBaseRollupInputsNoir,
  PrivateBaseStateDiffHints as PrivateBaseStateDiffHintsNoir,
  PrivateCallDataWithoutPublicInputs as PrivateCallDataWithoutPublicInputsNoir,
  PrivateCallRequest as PrivateCallRequestNoir,
  PrivateCircuitPublicInputs as PrivateCircuitPublicInputsNoir,
  PrivateKernelCircuitPublicInputs as PrivateKernelCircuitPublicInputsNoir,
  PrivateKernelDataWithoutPublicInputs as PrivateKernelDataWithoutPublicInputsNoir,
  PrivateKernelEmptyPrivateInputs as PrivateKernelEmptyPrivateInputsNoir,
  PrivateKernelResetHints as PrivateKernelResetHintsNoir,
  PrivateLogData as PrivateLogDataNoir,
  Log as PrivateLogNoir,
  PrivateToAvmAccumulatedDataArrayLengths as PrivateToAvmAccumulatedDataArrayLengthsNoir,
  PrivateToAvmAccumulatedData as PrivateToAvmAccumulatedDataNoir,
  PrivateToPublicAccumulatedData as PrivateToPublicAccumulatedDataNoir,
  PrivateToPublicKernelCircuitPublicInputs as PrivateToPublicKernelCircuitPublicInputsNoir,
  PrivateTubeData as PrivateTubeDataNoir,
  PrivateValidationRequests as PrivateValidationRequestsNoir,
  PublicBaseRollupInputs as PublicBaseRollupInputsNoir,
  PublicBaseStateDiffHints as PublicBaseStateDiffHintsNoir,
  PublicCallRequest as PublicCallRequestNoir,
  PublicDataHint as PublicDataHintNoir,
  PublicDataTreeLeafPreimage as PublicDataTreeLeafPreimageNoir,
  PublicDataWrite as PublicDataWriteNoir,
  PublicKeys as PublicKeysNoir,
  PublicTubeData as PublicTubeDataNoir,
  ReadRequest as ReadRequestNoir,
  ReadRequestStatus as ReadRequestStatusNoir,
  RollupValidationRequests as RollupValidationRequestsNoir,
  RootParityInputs as RootParityInputsNoir,
  RootRollupInputs as RootRollupInputsNoir,
  RootRollupParityInput as RootRollupParityInputNoir,
  RootRollupPublicInputs as RootRollupPublicInputsNoir,
  ScopedKeyValidationRequestAndGenerator as ScopedKeyValidationRequestAndGeneratorNoir,
  ScopedL2ToL1Message as ScopedL2ToL1MessageNoir,
  ScopedLogHash as ScopedLogHashNoir,
  ScopedNoteHash as ScopedNoteHashNoir,
  ScopedNullifier as ScopedNullifierNoir,
  Scoped as ScopedPrivateLogDataNoir,
  ScopedReadRequest as ScopedReadRequestNoir,
  SpongeBlob as SpongeBlobNoir,
  StateReference as StateReferenceNoir,
  TransientDataIndexHint as TransientDataIndexHintNoir,
  TreeSnapshots as TreeSnapshotsNoir,
  TxConstantData as TxConstantDataNoir,
  TxContext as TxContextNoir,
  TxRequest as TxRequestNoir,
  VerificationKey as VerificationKeyNoir,
  VkData as VkDataNoir,
} from './types/index.js';

/* eslint-disable camelcase */

/**
 * Maps a field to a noir field.
 * @param field - The field.
 * @returns The noir field.
 */
export function mapFieldToNoir(field: Fr): NoirField {
  return field.toString();
}

/**
 * Maps a noir field to a fr.
 * @param field - The noir field.
 * @returns The fr.
 */
export function mapFieldFromNoir(field: NoirField): Fr {
  return Fr.fromString(field);
}

/** Maps a field to a noir wrapped field type (ie any type implemented as struct with an inner Field). */
export function mapWrappedFieldToNoir(field: Fr): { inner: NoirField } {
  return { inner: mapFieldToNoir(field) };
}

/** Maps a noir wrapped field type (ie any type implemented as struct with an inner Field) to a typescript field. */
export function mapWrappedFieldFromNoir(wrappedField: { inner: NoirField }): Fr {
  return mapFieldFromNoir(wrappedField.inner);
}

/**
 * Maps a number coming from noir.
 * @param number - The field representing the number.
 * @returns The number
 */
export function mapNumberFromNoir(number: NoirField): number {
  return Number(Fr.fromString(number).toBigInt());
}

export function mapNumberToNoir(number: number): NoirField {
  return new Fr(BigInt(number)).toString();
}

/**
 * Maps a BigNum coming to/from noir.
 * TODO(): Is BigInt the best way to represent this?
 * @param number - The BigNum representing the number.
 * @returns The number
 */
export function mapBLS12BigNumFromNoir(bignum: BigNum): bigint {
  // TODO(Miranda): there's gotta be a better way to convert this
  const paddedLimbs = [
    `0x` + bignum.limbs[2].substring(2).padStart(4, '0'),
    bignum.limbs[1].substring(2).padStart(30, '0'),
    bignum.limbs[0].substring(2).padStart(30, '0'),
  ];
  return BigInt(paddedLimbs[0].concat(paddedLimbs[1], paddedLimbs[2]));
}

export function mapBLS12BigNumToNoir(number: bigint): BigNum {
  const hex = toHex(number, true);
  return {
    limbs: ['0x' + hex.substring(36), '0x' + hex.substring(6, 36), hex.substring(0, 6)],
  };
}

/**
 * Maps a point to a noir point.
 * @param point - The point.
 * @returns The noir point.
 */
export function mapPointToNoir(point: Point): NoirPoint {
  return {
    x: mapFieldToNoir(point.x),
    y: mapFieldToNoir(point.y),
    is_infinite: point.isInfinite,
  };
}

/**
 * Maps a noir point to a point.
 * @param point - The noir point.
 * @returns The point.
 */
export function mapPointFromNoir(point: NoirPoint): Point {
  return new Point(mapFieldFromNoir(point.x), mapFieldFromNoir(point.y), point.is_infinite);
}

/**
 * Maps a GrumpkinScalar to a noir GrumpkinScalar.
 * @param privateKey - The GrumpkinScalar.
 * @returns The noir GrumpkinScalar.
 */
export function mapGrumpkinScalarToNoir(privateKey: GrumpkinScalar): GrumpkinScalarNoir {
  return {
    hi: mapFieldToNoir(privateKey.hi),
    lo: mapFieldToNoir(privateKey.lo),
  };
}

/**
 * Maps a KeyValidationHint to noir.
 * @param hint - The key validation hint.
 * @returns The key validation hint mapped to noir types.
 */
export function mapKeyValidationHintToNoir(hint: KeyValidationHint): KeyValidationHintNoir {
  return {
    sk_m: mapGrumpkinScalarToNoir(hint.skM),
    request_index: mapNumberToNoir(hint.requestIndex),
  };
}

/**
 * Maps a noir GrumpkinScalar to a GrumpkinScalar.
 * @param privateKey - The noir GrumpkinScalar.
 * @returns The GrumpkinScalar.
 */
export function mapGrumpkinScalarFromNoir(privateKey: GrumpkinScalarNoir): GrumpkinScalar {
  return GrumpkinScalar.fromHighLow(mapFieldFromNoir(privateKey.hi), mapFieldFromNoir(privateKey.lo));
}

/**
 * Maps an aztec address to a noir aztec address.
 * @param address - The address.
 * @returns The noir aztec address.
 */
export function mapAztecAddressToNoir(address: AztecAddress): NoirAztecAddress {
  return {
    inner: mapFieldToNoir(address.toField()),
  };
}

/**
 * Maps a noir aztec address to an aztec address.
 * @param address - The noir aztec address.
 * @returns The aztec address.
 */
export function mapAztecAddressFromNoir(address: NoirAztecAddress): AztecAddress {
  return AztecAddress.fromField(mapFieldFromNoir(address.inner));
}

/**
 * Maps an eth address to a noir eth address.
 * @param address - The address.
 * @returns The noir eth address.
 */
export function mapEthAddressToNoir(address: EthAddress): NoirEthAddress {
  return {
    inner: mapFieldToNoir(address.toField()),
  };
}

/**
 * Maps a noir eth address to an eth address.
 * @param address - The noir eth address.
 * @returns The eth address.
 */
export function mapEthAddressFromNoir(address: NoirEthAddress): EthAddress {
  return EthAddress.fromField(mapFieldFromNoir(address.inner));
}

/**
 * Maps a tx context to a noir tx context.
 * @param txContext - The tx context.
 * @returns The noir tx context.
 */
export function mapTxContextToNoir(txContext: TxContext): TxContextNoir {
  return {
    chain_id: mapFieldToNoir(txContext.chainId),
    version: mapFieldToNoir(txContext.version),
    gas_settings: mapGasSettingsToNoir(txContext.gasSettings),
  };
}

/**
 * Maps a noir tx context to a tx context.
 * @param txContext - The noir tx context.
 * @returns The tx context.
 */
export function mapTxContextFromNoir(txContext: TxContextNoir): TxContext {
  return new TxContext(
    mapFieldFromNoir(txContext.chain_id),
    mapFieldFromNoir(txContext.version),
    mapGasSettingsFromNoir(txContext.gas_settings),
  );
}

/**
 * Maps a function selector to a noir function selector.
 * @param functionSelector - The function selector.
 * @returns The noir function selector.
 */
export function mapFunctionSelectorToNoir(functionSelector: FunctionSelector): FunctionSelectorNoir {
  return {
    inner: mapFieldToNoir(functionSelector.toField()),
  };
}

/**
 * Maps a noir function selector to a function selector.
 * @param functionSelector - The noir function selector.
 * @returns The function selector.
 */
export function mapFunctionSelectorFromNoir(functionSelector: FunctionSelectorNoir): FunctionSelector {
  return FunctionSelector.fromField(mapFieldFromNoir(functionSelector.inner));
}

/**
 * Maps a function data to a noir function data.
 * @param functionData - The function data.
 * @returns The noir function data.
 */
export function mapFunctionDataToNoir(functionData: FunctionData): FunctionDataNoir {
  return {
    selector: mapFunctionSelectorToNoir(functionData.selector),
    is_private: functionData.isPrivate,
  };
}

/**
 * Maps a noir function data to a function data.
 * @param functionData - The noir function data.
 * @returns The function data.
 */
export function mapFunctionDataFromNoir(functionData: FunctionDataNoir): FunctionData {
  return new FunctionData(mapFunctionSelectorFromNoir(functionData.selector), functionData.is_private);
}

/**
 * Maps a tx request to a noir tx request.
 * @param txRequest - The tx request.
 * @returns The noir tx request.
 */
export function mapTxRequestToNoir(txRequest: TxRequest): TxRequestNoir {
  return {
    origin: mapAztecAddressToNoir(txRequest.origin),
    args_hash: mapFieldToNoir(txRequest.argsHash),
    tx_context: mapTxContextToNoir(txRequest.txContext),
    function_data: mapFunctionDataToNoir(txRequest.functionData),
  };
}

/**
 * Maps a call context to a noir call context.
 * @param callContext - The call context.
 * @returns The noir call context.
 */
export function mapCallContextFromNoir(callContext: CallContextNoir): CallContext {
  return new CallContext(
    mapAztecAddressFromNoir(callContext.msg_sender),
    mapAztecAddressFromNoir(callContext.contract_address),
    mapFunctionSelectorFromNoir(callContext.function_selector),
    callContext.is_static_call,
  );
}

/**
 * Maps a call context to a noir call context.
 * @param callContext - The call context.
 * @returns The noir call context.
 */
export function mapCallContextToNoir(callContext: CallContext): CallContextNoir {
  return {
    msg_sender: mapAztecAddressToNoir(callContext.msgSender),
    contract_address: mapAztecAddressToNoir(callContext.contractAddress),
    function_selector: mapFunctionSelectorToNoir(callContext.functionSelector),
    is_static_call: callContext.isStaticCall,
  };
}

export function mapGasSettingsFromNoir(gasSettings: GasSettingsNoir): GasSettings {
  return new GasSettings(
    mapGasFromNoir(gasSettings.gas_limits),
    mapGasFromNoir(gasSettings.teardown_gas_limits),
    mapGasFeesFromNoir(gasSettings.max_fees_per_gas),
  );
}

export function mapGasSettingsToNoir(gasSettings: GasSettings): GasSettingsNoir {
  return {
    gas_limits: mapGasToNoir(gasSettings.gasLimits),
    teardown_gas_limits: mapGasToNoir(gasSettings.teardownGasLimits),
    max_fees_per_gas: mapGasFeesToNoir(gasSettings.maxFeesPerGas),
  };
}

function mapPrivateCallRequestFromNoir(callRequest: PrivateCallRequestNoir) {
  return new PrivateCallRequest(
    mapCallContextFromNoir(callRequest.call_context),
    mapFieldFromNoir(callRequest.args_hash),
    mapFieldFromNoir(callRequest.returns_hash),
    mapNumberFromNoir(callRequest.start_side_effect_counter),
    mapNumberFromNoir(callRequest.end_side_effect_counter),
  );
}

function mapPrivateCallRequestToNoir(callRequest: PrivateCallRequest): PrivateCallRequestNoir {
  return {
    call_context: mapCallContextToNoir(callRequest.callContext),
    args_hash: mapFieldToNoir(callRequest.argsHash),
    returns_hash: mapFieldToNoir(callRequest.returnsHash),
    start_side_effect_counter: mapNumberToNoir(callRequest.startSideEffectCounter),
    end_side_effect_counter: mapNumberToNoir(callRequest.endSideEffectCounter),
  };
}

function mapPublicCallRequestFromNoir(request: PublicCallRequestNoir) {
  return new PublicCallRequest(
    mapAztecAddressFromNoir(request.msg_sender),
    mapAztecAddressFromNoir(request.contract_address),
    mapFunctionSelectorFromNoir(request.function_selector),
    request.is_static_call,
    mapFieldFromNoir(request.args_hash),
  );
}

function mapPublicCallRequestToNoir(request: PublicCallRequest): PublicCallRequestNoir {
  return {
    msg_sender: mapAztecAddressToNoir(request.msgSender),
    contract_address: mapAztecAddressToNoir(request.contractAddress),
    function_selector: mapFunctionSelectorToNoir(request.functionSelector),
    is_static_call: request.isStaticCall,
    args_hash: mapFieldToNoir(request.argsHash),
  };
}

function mapCountedPublicCallRequestFromNoir(request: CountedPublicCallRequestNoir) {
  return new CountedPublicCallRequest(mapPublicCallRequestFromNoir(request.inner), mapNumberFromNoir(request.counter));
}

function mapCountedPublicCallRequestToNoir(request: CountedPublicCallRequest): CountedPublicCallRequestNoir {
  return {
    inner: mapPublicCallRequestToNoir(request.inner),
    counter: mapNumberToNoir(request.counter),
  };
}

function mapNoteHashToNoir(noteHash: NoteHash): NoteHashNoir {
  return {
    value: mapFieldToNoir(noteHash.value),
    counter: mapNumberToNoir(noteHash.counter),
  };
}

function mapNoteHashFromNoir(noteHash: NoteHashNoir) {
  return new NoteHash(mapFieldFromNoir(noteHash.value), mapNumberFromNoir(noteHash.counter));
}

function mapScopedNoteHashToNoir(noteHash: ScopedNoteHash): ScopedNoteHashNoir {
  return {
    note_hash: mapNoteHashToNoir(noteHash.noteHash),
    contract_address: mapAztecAddressToNoir(noteHash.contractAddress),
  };
}

function mapScopedNoteHashFromNoir(noteHash: ScopedNoteHashNoir) {
  return new ScopedNoteHash(
    mapNoteHashFromNoir(noteHash.note_hash),
    mapAztecAddressFromNoir(noteHash.contract_address),
  );
}

function mapNullifierToNoir(nullifier: Nullifier): NullifierNoir {
  return {
    value: mapFieldToNoir(nullifier.value),
    counter: mapNumberToNoir(nullifier.counter),
    note_hash: mapFieldToNoir(nullifier.noteHash),
  };
}

function mapNullifierFromNoir(nullifier: NullifierNoir) {
  return new Nullifier(
    mapFieldFromNoir(nullifier.value),
    mapNumberFromNoir(nullifier.counter),
    mapFieldFromNoir(nullifier.note_hash),
  );
}

function mapScopedNullifierToNoir(nullifier: ScopedNullifier): ScopedNullifierNoir {
  return {
    nullifier: mapNullifierToNoir(nullifier.nullifier),
    contract_address: mapAztecAddressToNoir(nullifier.contractAddress),
  };
}

function mapScopedNullifierFromNoir(nullifier: ScopedNullifierNoir) {
  return new ScopedNullifier(
    mapNullifierFromNoir(nullifier.nullifier),
    mapAztecAddressFromNoir(nullifier.contract_address),
  );
}

function mapPrivateLogToNoir(log: PrivateLog): PrivateLogNoir {
  return {
    fields: mapTuple(log.fields, mapFieldToNoir),
  };
}

function mapPrivateLogFromNoir(log: PrivateLogNoir) {
  return new PrivateLog(mapTupleFromNoir(log.fields, log.fields.length, mapFieldFromNoir));
}

function mapPrivateLogDataToNoir(data: PrivateLogData): PrivateLogDataNoir {
  return {
    log: mapPrivateLogToNoir(data.log),
    note_hash_counter: mapNumberToNoir(data.noteHashCounter),
    counter: mapNumberToNoir(data.counter),
  };
}

function mapPrivateLogDataFromNoir(data: PrivateLogDataNoir) {
  return new PrivateLogData(
    mapPrivateLogFromNoir(data.log),
    mapNumberFromNoir(data.note_hash_counter),
    mapNumberFromNoir(data.counter),
  );
}

function mapScopedPrivateLogDataToNoir(data: ScopedPrivateLogData): ScopedPrivateLogDataNoir {
  return {
    inner: mapPrivateLogDataToNoir(data.inner),
    contract_address: mapAztecAddressToNoir(data.contractAddress),
  };
}

function mapScopedPrivateLogDataFromNoir(data: ScopedPrivateLogDataNoir) {
  return new ScopedPrivateLogData(
    mapPrivateLogDataFromNoir(data.inner),
    mapAztecAddressFromNoir(data.contract_address),
  );
}

/**
 * Maps a LogHash to a noir LogHash.
 * @param logHash - The LogHash.
 * @returns The noir log hash.
 */
function mapLogHashToNoir(logHash: LogHash): LogHashNoir {
  return {
    value: mapFieldToNoir(logHash.value),
    counter: mapNumberToNoir(logHash.counter),
    length: mapFieldToNoir(logHash.length),
  };
}

/**
 * Maps a noir LogHash to a LogHash.
 * @param logHash - The noir LogHash.
 * @returns The TS log hash.
 */
function mapLogHashFromNoir(logHash: LogHashNoir): LogHash {
  return new LogHash(
    mapFieldFromNoir(logHash.value),
    mapNumberFromNoir(logHash.counter),
    mapFieldFromNoir(logHash.length),
  );
}

/**
 * Maps a ts ScopedLogHash to a noir ScopedLogHash.
 * @param logHash - The ts LogHash.
 * @returns The noir log hash.
 */
function mapScopedLogHashToNoir(scopedLogHash: ScopedLogHash): ScopedLogHashNoir {
  return {
    log_hash: mapLogHashToNoir(scopedLogHash.logHash),
    contract_address: mapAztecAddressToNoir(scopedLogHash.contractAddress),
  };
}

/**
 * Maps a noir ScopedLogHash to a ts ScopedLogHash.
 * @param logHash - The noir LogHash.
 * @returns The TS log hash.
 */
function mapScopedLogHashFromNoir(scopedLogHash: ScopedLogHashNoir): ScopedLogHash {
  return new ScopedLogHash(
    mapLogHashFromNoir(scopedLogHash.log_hash),
    mapAztecAddressFromNoir(scopedLogHash.contract_address),
  );
}

/**
 * Maps a ReadRequest to a noir ReadRequest.
 * @param readRequest - The read request.
 * @returns The noir ReadRequest.
 */
function mapReadRequestToNoir(readRequest: ReadRequest): ReadRequestNoir {
  return {
    value: mapFieldToNoir(readRequest.value),
    counter: mapNumberToNoir(readRequest.counter),
  };
}

/**
 * Maps a noir ReadRequest to ReadRequest.
 * @param readRequest - The noir ReadRequest.
 * @returns The TS ReadRequest.
 */
function mapReadRequestFromNoir(readRequest: ReadRequestNoir): ReadRequest {
  return new ReadRequest(mapFieldFromNoir(readRequest.value), mapNumberFromNoir(readRequest.counter));
}

function mapScopedReadRequestToNoir(scopedReadRequest: ScopedReadRequest): ScopedReadRequestNoir {
  return {
    read_request: mapReadRequestToNoir(scopedReadRequest.readRequest),
    contract_address: mapAztecAddressToNoir(scopedReadRequest.contractAddress),
  };
}

/**
 * Maps a noir ReadRequest to ReadRequest.
 * @param readRequest - The noir ReadRequest.
 * @returns The TS ReadRequest.
 */
export function mapScopedReadRequestFromNoir(scoped: ScopedReadRequestNoir): ScopedReadRequest {
  return new ScopedReadRequest(
    mapReadRequestFromNoir(scoped.read_request),
    mapAztecAddressFromNoir(scoped.contract_address),
  );
}

/**
 * Maps a KeyValidationRequest to a noir KeyValidationRequest.
 * @param request - The KeyValidationRequest.
 * @returns The noir KeyValidationRequest.
 */
export function mapKeyValidationRequestToNoir(request: KeyValidationRequest): KeyValidationRequestsNoir {
  return {
    pk_m: mapPointToNoir(request.pkM),
    sk_app: mapFieldToNoir(request.skApp),
  };
}

export function mapKeyValidationRequestAndGeneratorToNoir(
  request: KeyValidationRequestAndGenerator,
): KeyValidationRequestAndGeneratorNoir {
  return {
    request: mapKeyValidationRequestToNoir(request.request),
    sk_app_generator: mapFieldToNoir(request.skAppGenerator),
  };
}

/**
 * Maps a noir KeyValidationRequest to KeyValidationRequest.
 * @param request - The noir KeyValidationRequest.
 * @returns The TS KeyValidationRequest.
 */
function mapKeyValidationRequestFromNoir(request: KeyValidationRequestsNoir): KeyValidationRequest {
  return new KeyValidationRequest(mapPointFromNoir(request.pk_m), mapFieldFromNoir(request.sk_app));
}

function mapKeyValidationRequestAndGeneratorFromNoir(
  request: KeyValidationRequestAndGeneratorNoir,
): KeyValidationRequestAndGenerator {
  return new KeyValidationRequestAndGenerator(
    mapKeyValidationRequestFromNoir(request.request),
    mapFieldFromNoir(request.sk_app_generator),
  );
}

function mapScopedKeyValidationRequestAndGeneratorToNoir(
  request: ScopedKeyValidationRequestAndGenerator,
): ScopedKeyValidationRequestAndGeneratorNoir {
  return {
    request: mapKeyValidationRequestAndGeneratorToNoir(request.request),
    contract_address: mapAztecAddressToNoir(request.contractAddress),
  };
}

function mapScopedKeyValidationRequestAndGeneratorFromNoir(
  request: ScopedKeyValidationRequestAndGeneratorNoir,
): ScopedKeyValidationRequestAndGenerator {
  return new ScopedKeyValidationRequestAndGenerator(
    mapKeyValidationRequestAndGeneratorFromNoir(request.request),
    mapAztecAddressFromNoir(request.contract_address),
  );
}

/**
 * Maps a L2 to L1 message to a noir L2 to L1 message.
 * @param message - The L2 to L1 message.
 * @returns The noir L2 to L1 message.
 */
export function mapL2ToL1MessageToNoir(message: L2ToL1Message): L2ToL1MessageNoir {
  return {
    recipient: mapEthAddressToNoir(message.recipient),
    content: mapFieldToNoir(message.content),
    counter: mapNumberToNoir(message.counter),
  };
}

function mapL2ToL1MessageFromNoir(message: L2ToL1MessageNoir) {
  return new L2ToL1Message(
    mapEthAddressFromNoir(message.recipient),
    mapFieldFromNoir(message.content),
    mapNumberFromNoir(message.counter),
  );
}

function mapScopedL2ToL1MessageFromNoir(message: ScopedL2ToL1MessageNoir) {
  return new ScopedL2ToL1Message(
    mapL2ToL1MessageFromNoir(message.message),
    mapAztecAddressFromNoir(message.contract_address),
  );
}

function mapScopedL2ToL1MessageToNoir(message: ScopedL2ToL1Message): ScopedL2ToL1MessageNoir {
  return {
    message: mapL2ToL1MessageToNoir(message.message),
    contract_address: mapAztecAddressToNoir(message.contractAddress),
  };
}

/**
 * Maps private circuit public inputs to noir private circuit public inputs.
 * @param privateCircuitPublicInputs - The private circuit public inputs.
 * @returns The noir private circuit public inputs.
 */
export function mapPrivateCircuitPublicInputsToNoir(
  privateCircuitPublicInputs: PrivateCircuitPublicInputs,
): PrivateCircuitPublicInputsNoir {
  return {
    max_block_number: mapMaxBlockNumberToNoir(privateCircuitPublicInputs.maxBlockNumber),
    call_context: mapCallContextToNoir(privateCircuitPublicInputs.callContext),
    args_hash: mapFieldToNoir(privateCircuitPublicInputs.argsHash),
    returns_hash: mapFieldToNoir(privateCircuitPublicInputs.returnsHash),
    note_hash_read_requests: mapTuple(privateCircuitPublicInputs.noteHashReadRequests, mapReadRequestToNoir),
    nullifier_read_requests: mapTuple(privateCircuitPublicInputs.nullifierReadRequests, mapReadRequestToNoir),
    key_validation_requests_and_generators: mapTuple(
      privateCircuitPublicInputs.keyValidationRequestsAndGenerators,
      mapKeyValidationRequestAndGeneratorToNoir,
    ),
    note_hashes: mapTuple(privateCircuitPublicInputs.noteHashes, mapNoteHashToNoir),
    nullifiers: mapTuple(privateCircuitPublicInputs.nullifiers, mapNullifierToNoir),
    private_call_requests: mapTuple(privateCircuitPublicInputs.privateCallRequests, mapPrivateCallRequestToNoir),
    public_call_requests: mapTuple(privateCircuitPublicInputs.publicCallRequests, mapCountedPublicCallRequestToNoir),
    public_teardown_call_request: mapPublicCallRequestToNoir(privateCircuitPublicInputs.publicTeardownCallRequest),
    l2_to_l1_msgs: mapTuple(privateCircuitPublicInputs.l2ToL1Msgs, mapL2ToL1MessageToNoir),
    private_logs: mapTuple(privateCircuitPublicInputs.privateLogs, mapPrivateLogDataToNoir),
    contract_class_logs_hashes: mapTuple(privateCircuitPublicInputs.contractClassLogsHashes, mapLogHashToNoir),
    start_side_effect_counter: mapFieldToNoir(privateCircuitPublicInputs.startSideEffectCounter),
    end_side_effect_counter: mapFieldToNoir(privateCircuitPublicInputs.endSideEffectCounter),
    historical_header: mapHeaderToNoir(privateCircuitPublicInputs.historicalHeader),
    tx_context: mapTxContextToNoir(privateCircuitPublicInputs.txContext),
    min_revertible_side_effect_counter: mapFieldToNoir(privateCircuitPublicInputs.minRevertibleSideEffectCounter),
    is_fee_payer: privateCircuitPublicInputs.isFeePayer,
  };
}

/**
 * Maps a private call data to a noir private call data.
 * @param privateCallData - The private call data.
 * @returns The noir private call data.
 */
export function mapPrivateCallDataToNoir(privateCallData: PrivateCallData): PrivateCallDataWithoutPublicInputsNoir {
  return {
    vk: mapVerificationKeyToNoir(privateCallData.vk, CLIENT_IVC_VERIFICATION_KEY_LENGTH_IN_FIELDS),
    function_leaf_membership_witness: mapMembershipWitnessToNoir(privateCallData.functionLeafMembershipWitness),
    contract_class_artifact_hash: mapFieldToNoir(privateCallData.contractClassArtifactHash),
    contract_class_public_bytecode_commitment: mapFieldToNoir(privateCallData.contractClassPublicBytecodeCommitment),
    public_keys: mapPublicKeysToNoir(privateCallData.publicKeys),
    salted_initialization_hash: mapWrappedFieldToNoir(privateCallData.saltedInitializationHash),
    protocol_contract_sibling_path: mapTuple(privateCallData.protocolContractSiblingPath, mapFieldToNoir),
    acir_hash: mapFieldToNoir(privateCallData.acirHash),
  };
}

export function mapPublicKeysToNoir(publicKeys: PublicKeys): PublicKeysNoir {
  return {
    npk_m: {
      inner: mapPointToNoir(publicKeys.masterNullifierPublicKey),
    },
    ivpk_m: {
      inner: mapPointToNoir(publicKeys.masterIncomingViewingPublicKey),
    },
    ovpk_m: {
      inner: mapPointToNoir(publicKeys.masterOutgoingViewingPublicKey),
    },
    tpk_m: {
      inner: mapPointToNoir(publicKeys.masterTaggingPublicKey),
    },
  };
}

export function mapRevertCodeFromNoir(revertCode: NoirField): RevertCode {
  return RevertCode.fromField(mapFieldFromNoir(revertCode));
}

export function mapRevertCodeToNoir(revertCode: RevertCode): NoirField {
  return mapFieldToNoir(revertCode.toField());
}

/**
 * Maps an array from noir types to a tuple of parsed types.
 * @param noirArray - The noir array.
 * @param length - The length of the tuple.
 * @param mapper - The mapper function applied to each element.
 * @returns The tuple.
 */
export function mapTupleFromNoir<T, N extends number, M>(
  noirArray: T[],
  length: N,
  mapper: (item: T) => M,
): Tuple<M, N> {
  if (noirArray.length != length) {
    throw new Error(`Expected ${length} items, got ${noirArray.length}`);
  }
  return Array.from({ length }, (_, idx) => mapper(noirArray[idx])) as Tuple<M, N>;
}

/**
 * Maps a SHA256 hash from noir to the parsed type.
 * @param hash - The hash as it is represented in Noir (1 fields).
 * @returns The hash represented as a 31 bytes long buffer.
 */
export function mapSha256HashFromNoir(hash: Field): Buffer {
  return toBufferBE(mapFieldFromNoir(hash).toBigInt(), NUM_BYTES_PER_SHA256);
}

/**
 * Maps a sha256 to the representation used in noir.
 * @param hash - The hash represented as a 32 bytes long buffer.
 * @returns The hash as it is represented in Noir (1 field, truncated).
 */
export function mapSha256HashToNoir(hash: Buffer): Field {
  return mapFieldToNoir(toTruncField(hash));
}

function mapPublicDataWriteFromNoir(write: PublicDataWriteNoir) {
  return new PublicDataWrite(mapFieldFromNoir(write.leaf_slot), mapFieldFromNoir(write.value));
}

function mapPublicDataWriteToNoir(write: PublicDataWrite): PublicDataWriteNoir {
  return {
    leaf_slot: mapFieldToNoir(write.leafSlot),
    value: mapFieldToNoir(write.value),
  };
}

function mapReadRequestStatusToNoir(readRequestStatus: ReadRequestStatus): ReadRequestStatusNoir {
  return {
    state: mapNumberToNoir(readRequestStatus.state),
    hint_index: mapNumberToNoir(readRequestStatus.hintIndex),
  };
}

function mapPendingReadHintToNoir(hint: PendingReadHint): PendingReadHintNoir {
  return {
    read_request_index: mapNumberToNoir(hint.readRequestIndex),
    pending_value_index: mapNumberToNoir(hint.pendingValueIndex),
  };
}

function mapNoteHashSettledReadHintToNoir(
  hint: SettledReadHint<typeof NOTE_HASH_TREE_HEIGHT, Fr>,
): NoteHashSettledReadHintNoir {
  return {
    read_request_index: mapNumberToNoir(hint.readRequestIndex),
    membership_witness: mapMembershipWitnessToNoir(hint.membershipWitness),
    leaf_preimage: mapNoteHashLeafPreimageToNoir(hint.leafPreimage),
  };
}

function mapNullifierSettledReadHintToNoir(
  hint: SettledReadHint<typeof NULLIFIER_TREE_HEIGHT, NullifierLeafPreimage>,
): NullifierSettledReadHintNoir {
  return {
    read_request_index: mapNumberToNoir(hint.readRequestIndex),
    membership_witness: mapMembershipWitnessToNoir(hint.membershipWitness),
    leaf_preimage: mapNullifierLeafPreimageToNoir(hint.leafPreimage),
  };
}

function mapNoteHashReadRequestHintsToNoir<PENDING extends number, SETTLED extends number>(
  hints: NoteHashReadRequestHints<PENDING, SETTLED>,
): NoteHashReadRequestHintsNoir<PENDING, SETTLED> {
  return {
    read_request_statuses: mapTuple(hints.readRequestStatuses, mapReadRequestStatusToNoir),
    pending_read_hints: hints.pendingReadHints.map(mapPendingReadHintToNoir) as FixedLengthArray<
      PendingReadHintNoir,
      PENDING
    >,
    settled_read_hints: hints.settledReadHints.map(mapNoteHashSettledReadHintToNoir) as FixedLengthArray<
      NoteHashSettledReadHintNoir,
      SETTLED
    >,
  };
}

function mapNullifierReadRequestHintsToNoir<PENDING extends number, SETTLED extends number>(
  hints: NullifierReadRequestHints<PENDING, SETTLED>,
): NullifierReadRequestHintsNoir<PENDING, SETTLED> {
  return {
    read_request_statuses: mapTuple(hints.readRequestStatuses, mapReadRequestStatusToNoir),
    pending_read_hints: hints.pendingReadHints.map(mapPendingReadHintToNoir) as FixedLengthArray<
      PendingReadHintNoir,
      PENDING
    >,
    settled_read_hints: hints.settledReadHints.map(settledHint =>
      mapNullifierSettledReadHintToNoir(
        settledHint as SettledReadHint<typeof NULLIFIER_TREE_HEIGHT, NullifierLeafPreimage>,
      ),
    ) as FixedLengthArray<NullifierSettledReadHintNoir, SETTLED>,
  };
}

function mapPublicDataHintToNoir(hint: PublicDataHint): PublicDataHintNoir {
  return {
    leaf_slot: mapFieldToNoir(hint.leafSlot),
    value: mapFieldToNoir(hint.value),
    membership_witness: mapMembershipWitnessToNoir(hint.membershipWitness),
    leaf_preimage: mapPublicDataTreePreimageToNoir(hint.leafPreimage),
  };
}

function mapOptionalNumberToNoir(option: OptionalNumber): OptionalNumberNoir {
  return {
    _is_some: option.isSome,
    _value: mapNumberToNoir(option.value),
  };
}

function mapOptionalNumberFromNoir(option: OptionalNumberNoir) {
  return new OptionalNumber(option._is_some, mapNumberFromNoir(option._value));
}

function mapPrivateValidationRequestsToNoir(requests: PrivateValidationRequests): PrivateValidationRequestsNoir {
  return {
    for_rollup: mapRollupValidationRequestsToNoir(requests.forRollup),
    note_hash_read_requests: mapTuple(requests.noteHashReadRequests, mapScopedReadRequestToNoir),
    nullifier_read_requests: mapTuple(requests.nullifierReadRequests, mapScopedReadRequestToNoir),
    scoped_key_validation_requests_and_generators: mapTuple(
      requests.scopedKeyValidationRequestsAndGenerators,
      mapScopedKeyValidationRequestAndGeneratorToNoir,
    ),
    split_counter: mapOptionalNumberToNoir(requests.splitCounter),
  };
}

function mapPrivateValidationRequestsFromNoir(requests: PrivateValidationRequestsNoir) {
  return new PrivateValidationRequests(
    mapRollupValidationRequestsFromNoir(requests.for_rollup),
    mapTupleFromNoir(
      requests.note_hash_read_requests,
      MAX_NOTE_HASH_READ_REQUESTS_PER_TX,
      mapScopedReadRequestFromNoir,
    ),
    mapTupleFromNoir(
      requests.nullifier_read_requests,
      MAX_NULLIFIER_READ_REQUESTS_PER_TX,
      mapScopedReadRequestFromNoir,
    ),
    mapTupleFromNoir(
      requests.scoped_key_validation_requests_and_generators,
      MAX_KEY_VALIDATION_REQUESTS_PER_TX,
      mapScopedKeyValidationRequestAndGeneratorFromNoir,
    ),
    mapOptionalNumberFromNoir(requests.split_counter),
  );
}

export function mapPrivateAccumulatedDataFromNoir(
  privateAccumulatedData: PrivateAccumulatedDataNoir,
): PrivateAccumulatedData {
  return new PrivateAccumulatedData(
    mapTupleFromNoir(privateAccumulatedData.note_hashes, MAX_NOTE_HASHES_PER_TX, mapScopedNoteHashFromNoir),
    mapTupleFromNoir(privateAccumulatedData.nullifiers, MAX_NULLIFIERS_PER_TX, mapScopedNullifierFromNoir),
    mapTupleFromNoir(privateAccumulatedData.l2_to_l1_msgs, MAX_L2_TO_L1_MSGS_PER_TX, mapScopedL2ToL1MessageFromNoir),
    mapTupleFromNoir(privateAccumulatedData.private_logs, MAX_PRIVATE_LOGS_PER_TX, mapScopedPrivateLogDataFromNoir),
    mapTupleFromNoir(
      privateAccumulatedData.contract_class_logs_hashes,
      MAX_CONTRACT_CLASS_LOGS_PER_TX,
      mapScopedLogHashFromNoir,
    ),
    mapTupleFromNoir(
      privateAccumulatedData.public_call_requests,
      MAX_ENQUEUED_CALLS_PER_TX,
      mapCountedPublicCallRequestFromNoir,
    ),
    mapTupleFromNoir(
      privateAccumulatedData.private_call_stack,
      MAX_PRIVATE_CALL_STACK_LENGTH_PER_TX,
      mapPrivateCallRequestFromNoir,
    ),
  );
}

export function mapPrivateAccumulatedDataToNoir(data: PrivateAccumulatedData): PrivateAccumulatedDataNoir {
  return {
    note_hashes: mapTuple(data.noteHashes, mapScopedNoteHashToNoir),
    nullifiers: mapTuple(data.nullifiers, mapScopedNullifierToNoir),
    l2_to_l1_msgs: mapTuple(data.l2ToL1Msgs, mapScopedL2ToL1MessageToNoir),
    private_logs: mapTuple(data.privateLogs, mapScopedPrivateLogDataToNoir),
    contract_class_logs_hashes: mapTuple(data.contractClassLogsHashes, mapScopedLogHashToNoir),
    public_call_requests: mapTuple(data.publicCallRequests, mapCountedPublicCallRequestToNoir),
    private_call_stack: mapTuple(data.privateCallStack, mapPrivateCallRequestToNoir),
  };
}

export function mapGasFromNoir(gasUsed: GasNoir): Gas {
  return Gas.from({
    daGas: mapNumberFromNoir(gasUsed.da_gas),
    l2Gas: mapNumberFromNoir(gasUsed.l2_gas),
  });
}

export function mapGasToNoir(gasUsed: Gas): GasNoir {
  return {
    da_gas: mapNumberToNoir(gasUsed.daGas),
    l2_gas: mapNumberToNoir(gasUsed.l2Gas),
  };
}

export function mapRollupValidationRequestsToNoir(
  rollupValidationRequests: RollupValidationRequests,
): RollupValidationRequestsNoir {
  return {
    max_block_number: mapMaxBlockNumberToNoir(rollupValidationRequests.maxBlockNumber),
  };
}

export function mapRollupValidationRequestsFromNoir(
  rollupValidationRequests: RollupValidationRequestsNoir,
): RollupValidationRequests {
  return new RollupValidationRequests(mapMaxBlockNumberFromNoir(rollupValidationRequests.max_block_number));
}

export function mapMaxBlockNumberToNoir(maxBlockNumber: MaxBlockNumber): MaxBlockNumberNoir {
  return {
    _opt: {
      _is_some: maxBlockNumber.isSome,
      _value: mapFieldToNoir(maxBlockNumber.value),
    },
  };
}

export function mapMaxBlockNumberFromNoir(maxBlockNumber: MaxBlockNumberNoir): MaxBlockNumber {
  return new MaxBlockNumber(maxBlockNumber._opt._is_some, mapFieldFromNoir(maxBlockNumber._opt._value));
}

function mapPrivateToPublicAccumulatedDataFromNoir(data: PrivateToPublicAccumulatedDataNoir) {
  return new PrivateToPublicAccumulatedData(
    mapTupleFromNoir(data.note_hashes, MAX_NOTE_HASHES_PER_TX, mapFieldFromNoir),
    mapTupleFromNoir(data.nullifiers, MAX_NULLIFIERS_PER_TX, mapFieldFromNoir),
    mapTupleFromNoir(data.l2_to_l1_msgs, MAX_L2_TO_L1_MSGS_PER_TX, mapScopedL2ToL1MessageFromNoir),
    mapTupleFromNoir(data.private_logs, MAX_PRIVATE_LOGS_PER_TX, mapPrivateLogFromNoir),
    mapTupleFromNoir(data.contract_class_logs_hashes, MAX_CONTRACT_CLASS_LOGS_PER_TX, mapScopedLogHashFromNoir),
    mapTupleFromNoir(data.public_call_requests, MAX_ENQUEUED_CALLS_PER_TX, mapPublicCallRequestFromNoir),
  );
}

function mapPrivateToPublicAccumulatedDataToNoir(
  data: PrivateToPublicAccumulatedData,
): PrivateToPublicAccumulatedDataNoir {
  return {
    note_hashes: mapTuple(data.noteHashes, mapFieldToNoir),
    nullifiers: mapTuple(data.nullifiers, mapFieldToNoir),
    l2_to_l1_msgs: mapTuple(data.l2ToL1Msgs, mapScopedL2ToL1MessageToNoir),
    private_logs: mapTuple(data.privateLogs, mapPrivateLogToNoir),
    contract_class_logs_hashes: mapTuple(data.contractClassLogsHashes, mapScopedLogHashToNoir),
    public_call_requests: mapTuple(data.publicCallRequests, mapPublicCallRequestToNoir),
  };
}

function mapPrivateToAvmAccumulatedDataToNoir(data: PrivateToAvmAccumulatedData): PrivateToAvmAccumulatedDataNoir {
  return {
    note_hashes: mapTuple(data.noteHashes, mapFieldToNoir),
    nullifiers: mapTuple(data.nullifiers, mapFieldToNoir),
    l2_to_l1_msgs: mapTuple(data.l2ToL1Msgs, mapScopedL2ToL1MessageToNoir),
  };
}

function mapPrivateToAvmAccumulatedDataArrayLengthsToNoir(
  data: PrivateToAvmAccumulatedDataArrayLengths,
): PrivateToAvmAccumulatedDataArrayLengthsNoir {
  return {
    note_hashes: mapNumberToNoir(data.noteHashes),
    nullifiers: mapNumberToNoir(data.nullifiers),
    l2_to_l1_msgs: mapNumberToNoir(data.l2ToL1Msgs),
  };
}

function mapAvmAccumulatedDataToNoir(data: AvmAccumulatedData): AvmAccumulatedDataNoir {
  return {
    note_hashes: mapTuple(data.noteHashes, mapFieldToNoir),
    nullifiers: mapTuple(data.nullifiers, mapFieldToNoir),
    l2_to_l1_msgs: mapTuple(data.l2ToL1Msgs, mapScopedL2ToL1MessageToNoir),
    unencrypted_logs_hashes: mapTuple(data.unencryptedLogsHashes, mapScopedLogHashToNoir),
    public_data_writes: mapTuple(data.publicDataWrites, mapPublicDataWriteToNoir),
  };
}

/**
 * Maps combined accumulated data from noir to the parsed type.
 * @param combinedAccumulatedData - The noir combined accumulated data.
 * @returns The parsed combined accumulated data.
 */
export function mapCombinedAccumulatedDataFromNoir(combinedAccumulatedData: CombinedAccumulatedDataNoir) {
  return new CombinedAccumulatedData(
    mapTupleFromNoir(combinedAccumulatedData.note_hashes, MAX_NOTE_HASHES_PER_TX, mapFieldFromNoir),
    mapTupleFromNoir(combinedAccumulatedData.nullifiers, MAX_NULLIFIERS_PER_TX, mapFieldFromNoir),
    mapTupleFromNoir(combinedAccumulatedData.l2_to_l1_msgs, MAX_L2_TO_L1_MSGS_PER_TX, mapScopedL2ToL1MessageFromNoir),
    mapTupleFromNoir(combinedAccumulatedData.private_logs, MAX_PRIVATE_LOGS_PER_TX, mapPrivateLogFromNoir),
    mapTupleFromNoir(
      combinedAccumulatedData.unencrypted_logs_hashes,
      MAX_UNENCRYPTED_LOGS_PER_TX,
      mapScopedLogHashFromNoir,
    ),
    mapTupleFromNoir(
      combinedAccumulatedData.contract_class_logs_hashes,
      MAX_CONTRACT_CLASS_LOGS_PER_TX,
      mapScopedLogHashFromNoir,
    ),
    mapFieldFromNoir(combinedAccumulatedData.unencrypted_log_preimages_length),
    mapFieldFromNoir(combinedAccumulatedData.contract_class_log_preimages_length),
    mapTupleFromNoir(
      combinedAccumulatedData.public_data_writes,
      MAX_PUBLIC_DATA_UPDATE_REQUESTS_PER_TX,
      mapPublicDataWriteFromNoir,
    ),
  );
}

export function mapCombinedAccumulatedDataToNoir(
  combinedAccumulatedData: CombinedAccumulatedData,
): CombinedAccumulatedDataNoir {
  return {
    note_hashes: mapTuple(combinedAccumulatedData.noteHashes, mapFieldToNoir),
    nullifiers: mapTuple(combinedAccumulatedData.nullifiers, mapFieldToNoir),
    l2_to_l1_msgs: mapTuple(combinedAccumulatedData.l2ToL1Msgs, mapScopedL2ToL1MessageToNoir),
    private_logs: mapTuple(combinedAccumulatedData.privateLogs, mapPrivateLogToNoir),
    unencrypted_logs_hashes: mapTuple(combinedAccumulatedData.unencryptedLogsHashes, mapScopedLogHashToNoir),
    contract_class_logs_hashes: mapTuple(combinedAccumulatedData.contractClassLogsHashes, mapScopedLogHashToNoir),
    unencrypted_log_preimages_length: mapFieldToNoir(combinedAccumulatedData.unencryptedLogPreimagesLength),
    contract_class_log_preimages_length: mapFieldToNoir(combinedAccumulatedData.contractClassLogPreimagesLength),
    public_data_writes: mapTuple(combinedAccumulatedData.publicDataWrites, mapPublicDataWriteToNoir),
  };
}

function mapTxConstantDataFromNoir(data: TxConstantDataNoir) {
  return new TxConstantData(
    mapHeaderFromNoir(data.historical_header),
    mapTxContextFromNoir(data.tx_context),
    mapFieldFromNoir(data.vk_tree_root),
    mapFieldFromNoir(data.protocol_contract_tree_root),
  );
}

function mapTxConstantDataToNoir(data: TxConstantData): TxConstantDataNoir {
  return {
    historical_header: mapHeaderToNoir(data.historicalHeader),
    tx_context: mapTxContextToNoir(data.txContext),
    vk_tree_root: mapFieldToNoir(data.vkTreeRoot),
    protocol_contract_tree_root: mapFieldToNoir(data.protocolContractTreeRoot),
  };
}

function mapCombinedConstantDataFromNoir(combinedConstantData: CombinedConstantDataNoir): CombinedConstantData {
  return new CombinedConstantData(
    mapHeaderFromNoir(combinedConstantData.historical_header),
    mapTxContextFromNoir(combinedConstantData.tx_context),
    mapFieldFromNoir(combinedConstantData.vk_tree_root),
    mapFieldFromNoir(combinedConstantData.protocol_contract_tree_root),
    mapGlobalVariablesFromNoir(combinedConstantData.global_variables),
  );
}

function mapCombinedConstantDataToNoir(combinedConstantData: CombinedConstantData): CombinedConstantDataNoir {
  return {
    historical_header: mapHeaderToNoir(combinedConstantData.historicalHeader),
    tx_context: mapTxContextToNoir(combinedConstantData.txContext),
    vk_tree_root: mapFieldToNoir(combinedConstantData.vkTreeRoot),
    protocol_contract_tree_root: mapFieldToNoir(combinedConstantData.protocolContractTreeRoot),
    global_variables: mapGlobalVariablesToNoir(combinedConstantData.globalVariables),
  };
}

export function mapPrivateToPublicKernelCircuitPublicInputsToNoir(
  inputs: PrivateToPublicKernelCircuitPublicInputs,
): PrivateToPublicKernelCircuitPublicInputsNoir {
  return {
    constants: mapTxConstantDataToNoir(inputs.constants),
    rollup_validation_requests: mapRollupValidationRequestsToNoir(inputs.rollupValidationRequests),
    non_revertible_accumulated_data: mapPrivateToPublicAccumulatedDataToNoir(inputs.nonRevertibleAccumulatedData),
    revertible_accumulated_data: mapPrivateToPublicAccumulatedDataToNoir(inputs.revertibleAccumulatedData),
    public_teardown_call_request: mapPublicCallRequestToNoir(inputs.publicTeardownCallRequest),
    gas_used: mapGasToNoir(inputs.gasUsed),
    fee_payer: mapAztecAddressToNoir(inputs.feePayer),
  };
}

export function mapKernelCircuitPublicInputsFromNoir(inputs: KernelCircuitPublicInputsNoir) {
  return new KernelCircuitPublicInputs(
    mapRollupValidationRequestsFromNoir(inputs.rollup_validation_requests),
    mapCombinedAccumulatedDataFromNoir(inputs.end),
    mapCombinedConstantDataFromNoir(inputs.constants),
    mapPartialStateReferenceFromNoir(inputs.start_state),
    mapRevertCodeFromNoir(inputs.revert_code),
    mapGasFromNoir(inputs.gas_used),
    mapAztecAddressFromNoir(inputs.fee_payer),
  );
}

export function mapKernelCircuitPublicInputsToNoir(inputs: KernelCircuitPublicInputs): KernelCircuitPublicInputsNoir {
  return {
    rollup_validation_requests: mapRollupValidationRequestsToNoir(inputs.rollupValidationRequests),
    constants: mapCombinedConstantDataToNoir(inputs.constants),
    end: mapCombinedAccumulatedDataToNoir(inputs.end),
    start_state: mapPartialStateReferenceToNoir(inputs.startState),
    revert_code: mapRevertCodeToNoir(inputs.revertCode),
    gas_used: mapGasToNoir(inputs.gasUsed),
    fee_payer: mapAztecAddressToNoir(inputs.feePayer),
  };
}

export function mapVerificationKeyToNoir<N extends number>(
  key: VerificationKeyAsFields,
  length: N,
): VerificationKeyNoir<N> {
  if (key.key.length !== length) {
    throw new Error(`Expected ${length} fields, got ${key.key.length}`);
  }
  return {
    key: key.key.map(mapFieldToNoir) as FixedLengthArray<NoirField, N>,
    hash: mapFieldToNoir(key.hash),
  };
}

function mapVkWitnessDataToNoir<N extends number>(vkData: VkWitnessData, length: N): VkDataNoir<N> {
  return {
    vk: mapVerificationKeyToNoir<N>(vkData.vk.keyAsFields, length),
    vk_index: mapFieldToNoir(new Fr(vkData.vkIndex)),
    vk_path: mapTuple(vkData.vkPath, mapFieldToNoir),
  };
}

export function mapPrivateKernelCircuitPublicInputsFromNoir(
  inputs: PrivateKernelCircuitPublicInputsNoir,
): PrivateKernelCircuitPublicInputs {
  return new PrivateKernelCircuitPublicInputs(
    mapTxConstantDataFromNoir(inputs.constants),
    mapFieldFromNoir(inputs.min_revertible_side_effect_counter),
    mapPrivateValidationRequestsFromNoir(inputs.validation_requests),
    mapPrivateAccumulatedDataFromNoir(inputs.end),
    mapPublicCallRequestFromNoir(inputs.public_teardown_call_request),
    mapAztecAddressFromNoir(inputs.fee_payer),
  );
}

export function mapPrivateKernelCircuitPublicInputsToNoir(
  inputs: PrivateKernelCircuitPublicInputs,
): PrivateKernelCircuitPublicInputsNoir {
  return {
    constants: mapTxConstantDataToNoir(inputs.constants),
    validation_requests: mapPrivateValidationRequestsToNoir(inputs.validationRequests),
    end: mapPrivateAccumulatedDataToNoir(inputs.end),
    min_revertible_side_effect_counter: mapFieldToNoir(inputs.minRevertibleSideEffectCounter),
    public_teardown_call_request: mapPublicCallRequestToNoir(inputs.publicTeardownCallRequest),
    fee_payer: mapAztecAddressToNoir(inputs.feePayer),
  };
}

/**
 * Maps a private kernel inner data to a noir private kernel inner data.
 * @param privateKernelInnerData - The private kernel inner data.
 * @returns The noir private kernel inner data.
 */
export function mapPrivateKernelDataToNoir(
  privateKernelInnerData: PrivateKernelData,
): PrivateKernelDataWithoutPublicInputsNoir {
  return {
    vk: mapVerificationKeyToNoir(privateKernelInnerData.vk, CLIENT_IVC_VERIFICATION_KEY_LENGTH_IN_FIELDS),
    vk_index: mapFieldToNoir(new Fr(privateKernelInnerData.vkIndex)),
    vk_path: mapTuple(privateKernelInnerData.vkPath, mapFieldToNoir),
  };
}

export function mapPrivateKernelTailCircuitPublicInputsForRollupFromNoir(
  inputs: KernelCircuitPublicInputsNoir,
): PrivateKernelTailCircuitPublicInputs {
  const forRollup = new PartialPrivateTailPublicInputsForRollup(mapCombinedAccumulatedDataFromNoir(inputs.end));
  return new PrivateKernelTailCircuitPublicInputs(
    mapTxConstantDataFromNoir(inputs.constants),
    mapRollupValidationRequestsFromNoir(inputs.rollup_validation_requests),
    mapGasFromNoir(inputs.gas_used),
    mapAztecAddressFromNoir(inputs.fee_payer),
    undefined,
    forRollup,
  );
}

export function mapPrivateKernelTailCircuitPublicInputsForPublicFromNoir(
  inputs: PrivateToPublicKernelCircuitPublicInputsNoir,
): PrivateKernelTailCircuitPublicInputs {
  const forPublic = new PartialPrivateTailPublicInputsForPublic(
    mapPrivateToPublicAccumulatedDataFromNoir(inputs.non_revertible_accumulated_data),
    mapPrivateToPublicAccumulatedDataFromNoir(inputs.revertible_accumulated_data),
    mapPublicCallRequestFromNoir(inputs.public_teardown_call_request),
  );
  return new PrivateKernelTailCircuitPublicInputs(
    mapTxConstantDataFromNoir(inputs.constants),
    mapRollupValidationRequestsFromNoir(inputs.rollup_validation_requests),
    mapGasFromNoir(inputs.gas_used),
    mapAztecAddressFromNoir(inputs.fee_payer),
    forPublic,
  );
}

function mapTransientDataIndexHintToNoir(indexHint: TransientDataIndexHint): TransientDataIndexHintNoir {
  return {
    nullifier_index: mapNumberToNoir(indexHint.nullifierIndex),
    note_hash_index: mapNumberToNoir(indexHint.noteHashIndex),
  };
}

export function mapPrivateKernelResetHintsToNoir<
  NH_RR_PENDING extends number,
  NH_RR_SETTLED extends number,
  NLL_RR_PENDING extends number,
  NLL_RR_SETTLED extends number,
  KEY_VALIDATION_REQUESTS extends number,
  NUM_TRANSIENT_DATA_HINTS extends number,
>(
  inputs: PrivateKernelResetHints<
    NH_RR_PENDING,
    NH_RR_SETTLED,
    NLL_RR_PENDING,
    NLL_RR_SETTLED,
    KEY_VALIDATION_REQUESTS,
    NUM_TRANSIENT_DATA_HINTS
  >,
): PrivateKernelResetHintsNoir<
  NH_RR_PENDING,
  NH_RR_SETTLED,
  NLL_RR_PENDING,
  NLL_RR_SETTLED,
  KEY_VALIDATION_REQUESTS,
  NUM_TRANSIENT_DATA_HINTS
> {
  return {
    note_hash_read_request_hints: mapNoteHashReadRequestHintsToNoir(inputs.noteHashReadRequestHints),
    nullifier_read_request_hints: mapNullifierReadRequestHintsToNoir(inputs.nullifierReadRequestHints),
    key_validation_hints: inputs.keyValidationHints.map(mapKeyValidationHintToNoir) as FixedLengthArray<
      KeyValidationHintNoir,
      KEY_VALIDATION_REQUESTS
    >,
    transient_data_index_hints: inputs.transientDataIndexHints.map(mapTransientDataIndexHintToNoir) as FixedLengthArray<
      TransientDataIndexHintNoir,
      NUM_TRANSIENT_DATA_HINTS
    >,
    validation_requests_split_counter: mapNumberToNoir(inputs.validationRequestsSplitCounter),
  };
}

/**
 * Maps global variables to the noir type.
 * @param globalVariables - The global variables.
 * @returns The noir global variables.
 */
export function mapGlobalVariablesToNoir(globalVariables: GlobalVariables): GlobalVariablesNoir {
  return {
    chain_id: mapFieldToNoir(globalVariables.chainId),
    version: mapFieldToNoir(globalVariables.version),
    block_number: mapFieldToNoir(globalVariables.blockNumber),
    slot_number: mapFieldToNoir(globalVariables.slotNumber),
    timestamp: mapFieldToNoir(globalVariables.timestamp),
    coinbase: mapEthAddressToNoir(globalVariables.coinbase),
    fee_recipient: mapAztecAddressToNoir(globalVariables.feeRecipient),
    gas_fees: mapGasFeesToNoir(globalVariables.gasFees),
  };
}

/**
 * Maps global variables from the noir type.
 * @param globalVariables - The noir global variables.
 * @returns The global variables.
 */
export function mapGlobalVariablesFromNoir(globalVariables: GlobalVariablesNoir): GlobalVariables {
  return new GlobalVariables(
    mapFieldFromNoir(globalVariables.chain_id),
    mapFieldFromNoir(globalVariables.version),
    mapFieldFromNoir(globalVariables.block_number),
    mapFieldFromNoir(globalVariables.slot_number),
    mapFieldFromNoir(globalVariables.timestamp),
    mapEthAddressFromNoir(globalVariables.coinbase),
    mapAztecAddressFromNoir(globalVariables.fee_recipient),
    mapGasFeesFromNoir(globalVariables.gas_fees),
  );
}

export function mapGasFeesToNoir(gasFees: GasFees): GasFeesNoir {
  return {
    fee_per_da_gas: mapFieldToNoir(gasFees.feePerDaGas),
    fee_per_l2_gas: mapFieldToNoir(gasFees.feePerL2Gas),
  };
}

export function mapGasFeesFromNoir(gasFees: GasFeesNoir): GasFees {
  return new GasFees(mapFieldFromNoir(gasFees.fee_per_da_gas), mapFieldFromNoir(gasFees.fee_per_l2_gas));
}

export function mapFeeRecipientToNoir(feeRecipient: FeeRecipient): FeeRecipientNoir {
  return {
    recipient: mapEthAddressToNoir(feeRecipient.recipient),
    value: mapFieldToNoir(feeRecipient.value),
  };
}

export function mapFeeRecipientFromNoir(feeRecipient: FeeRecipientNoir): FeeRecipient {
  return new FeeRecipient(mapEthAddressFromNoir(feeRecipient.recipient), mapFieldFromNoir(feeRecipient.value));
}

/**
 * Maps poseidon sponge to noir.
 * @param sponge - The circuits.js poseidon sponge.
 * @returns The noir poseidon sponge.
 */
export function mapPoseidon2SpongeToNoir(sponge: Poseidon2Sponge): Poseidon2SpongeNoir {
  return {
    cache: mapTuple(sponge.cache, mapFieldToNoir),
    state: mapTuple(sponge.state, mapFieldToNoir),
    cache_size: mapNumberToNoir(sponge.cacheSize),
    squeeze_mode: sponge.squeezeMode,
  };
}

/**
 * Maps poseidon sponge from noir.
 * @param sponge - The noir poseidon sponge.
 * @returns The circuits.js poseidon sponge.
 */
export function mapPoseidon2SpongeFromNoir(sponge: Poseidon2SpongeNoir): Poseidon2Sponge {
  return new Poseidon2Sponge(
    mapTupleFromNoir(sponge.cache, 3, mapFieldFromNoir),
    mapTupleFromNoir(sponge.state, 4, mapFieldFromNoir),
    mapNumberFromNoir(sponge.cache_size),
    sponge.squeeze_mode,
  );
}

/**
 * Maps sponge blob to noir.
 * @param spongeBlob - The circuits.js sponge blob.
 * @returns The noir sponge blob.
 */
export function mapSpongeBlobToNoir(spongeBlob: SpongeBlob): SpongeBlobNoir {
  return {
    sponge: mapPoseidon2SpongeToNoir(spongeBlob.sponge),
    fields: mapNumberToNoir(spongeBlob.fields),
    expected_fields: mapNumberToNoir(spongeBlob.expectedFields),
  };
}

/**
 * Maps sponge blob from noir.
 * @param spongeBlob - The noir sponge blob.
 * @returns The circuits.js sponge blob.
 */
export function mapSpongeBlobFromNoir(spongeBlob: SpongeBlobNoir): SpongeBlob {
  return new SpongeBlob(
    mapPoseidon2SpongeFromNoir(spongeBlob.sponge),
    mapNumberFromNoir(spongeBlob.fields),
    mapNumberFromNoir(spongeBlob.expected_fields),
  );
}

/**
 * Maps blob commitment to noir.
 * @param commitment - The circuits.js commitment.
 * @returns The noir commitment.
 */
export function mapBlobCommitmentToNoir(commitment: [Fr, Fr]): BlobCommitmentNoir {
  return {
    inner: mapTuple(commitment, mapFieldToNoir),
  };
}

/**
 * Maps blob public inputs to noir.
 * @param blobPublicInputs - The circuits.js blob public inputs.
 * @returns The noir blob public inputs.
 */
export function mapBlobPublicInputsToNoir(blobPublicInputs: BlobPublicInputs): BlobPublicInputsNoir {
  return {
    z: mapFieldToNoir(blobPublicInputs.z),
    y: mapBLS12BigNumToNoir(blobPublicInputs.y),
    kzg_commitment: mapBlobCommitmentToNoir(blobPublicInputs.kzgCommitment),
  };
}

/**
 * Maps blob public inputs from noir.
 * @param blobPublicInputs - The noir blob public inputs.
 * @returns The circuits.js blob public inputs.
 */
export function mapBlobPublicInputsFromNoir(blobPublicInputs: BlobPublicInputsNoir): BlobPublicInputs {
  return new BlobPublicInputs(
    mapFieldFromNoir(blobPublicInputs.z),
    mapBLS12BigNumFromNoir(blobPublicInputs.y),
    mapTupleFromNoir(blobPublicInputs.kzg_commitment.inner, 2, mapFieldFromNoir),
  );
}

/**
 * Maps block blob public inputs to noir.
 * @param blockBlobPublicInputs - The circuits.js block blob public inputs.
 * @returns The noir block blob public inputs.
 */
export function mapBlockBlobPublicInputsToNoir(
  blockBlobPublicInputs: BlockBlobPublicInputs,
): BlockBlobPublicInputsNoir {
  return {
    inner: mapTuple(blockBlobPublicInputs.inner, mapBlobPublicInputsToNoir),
  };
}

/**
 * Maps block blob public inputs from noir.
 * @param blockBlobPublicInputs - The noir block blob public inputs.
 * @returns The circuits.js block blob public inputs.
 */
export function mapBlockBlobPublicInputsFromNoir(
  blockBlobPublicInputs: BlockBlobPublicInputsNoir,
): BlockBlobPublicInputs {
  return new BlockBlobPublicInputs(
    mapTupleFromNoir(blockBlobPublicInputs.inner, BLOBS_PER_BLOCK, mapBlobPublicInputsFromNoir),
  );
}

/**
 * Maps a constant rollup data to a noir constant rollup data.
 * @param constantRollupData - The circuits.js constant rollup data.
 * @returns The noir constant rollup data.
 */
export function mapConstantRollupDataToNoir(constantRollupData: ConstantRollupData): ConstantRollupDataNoir {
  return {
    last_archive: mapAppendOnlyTreeSnapshotToNoir(constantRollupData.lastArchive),
    vk_tree_root: mapFieldToNoir(constantRollupData.vkTreeRoot),
    protocol_contract_tree_root: mapFieldToNoir(constantRollupData.protocolContractTreeRoot),
    global_variables: mapGlobalVariablesToNoir(constantRollupData.globalVariables),
  };
}

/**
 * Maps a constant rollup data from noir to the circuits.js type.
 * @param constantRollupData - The noir constant rollup data.
 * @returns The circuits.js constant rollup data.
 */
export function mapConstantRollupDataFromNoir(constantRollupData: ConstantRollupDataNoir): ConstantRollupData {
  return new ConstantRollupData(
    mapAppendOnlyTreeSnapshotFromNoir(constantRollupData.last_archive),
    mapFieldFromNoir(constantRollupData.vk_tree_root),
    mapFieldFromNoir(constantRollupData.protocol_contract_tree_root),
    mapGlobalVariablesFromNoir(constantRollupData.global_variables),
  );
}

/**
 * Maps a base or merge rollup public inputs to a noir base or merge rollup public inputs.
 * @param baseOrMergeRollupPublicInputs - The base or merge rollup public inputs.
 * @returns The noir base or merge rollup public inputs.
 */
export function mapBaseOrMergeRollupPublicInputsToNoir(
  baseOrMergeRollupPublicInputs: BaseOrMergeRollupPublicInputs,
): BaseOrMergeRollupPublicInputsNoir {
  return {
    rollup_type: mapFieldToNoir(new Fr(baseOrMergeRollupPublicInputs.rollupType)),
    num_txs: mapFieldToNoir(new Fr(baseOrMergeRollupPublicInputs.numTxs)),
    constants: mapConstantRollupDataToNoir(baseOrMergeRollupPublicInputs.constants),
    start: mapPartialStateReferenceToNoir(baseOrMergeRollupPublicInputs.start),
    end: mapPartialStateReferenceToNoir(baseOrMergeRollupPublicInputs.end),
    start_sponge_blob: mapSpongeBlobToNoir(baseOrMergeRollupPublicInputs.startSpongeBlob),
    end_sponge_blob: mapSpongeBlobToNoir(baseOrMergeRollupPublicInputs.endSpongeBlob),
    out_hash: mapFieldToNoir(baseOrMergeRollupPublicInputs.outHash),
    accumulated_fees: mapFieldToNoir(baseOrMergeRollupPublicInputs.accumulatedFees),
    accumulated_mana_used: mapFieldToNoir(baseOrMergeRollupPublicInputs.accumulatedManaUsed),
  };
}

/**
 * Maps block root or block merge rollup public inputs to a noir block root or block merge rollup public inputs.
 * @param blockRootOrBlockMergePublicInputs - The block root or block merge rollup public inputs.
 * @returns The noir block root or block merge rollup public inputs.
 */
export function mapBlockRootOrBlockMergePublicInputsToNoir(
  blockRootOrBlockMergePublicInputs: BlockRootOrBlockMergePublicInputs,
): BlockRootOrBlockMergePublicInputsNoir {
  return {
    previous_archive: mapAppendOnlyTreeSnapshotToNoir(blockRootOrBlockMergePublicInputs.previousArchive),
    new_archive: mapAppendOnlyTreeSnapshotToNoir(blockRootOrBlockMergePublicInputs.newArchive),
    previous_block_hash: mapFieldToNoir(blockRootOrBlockMergePublicInputs.previousBlockHash),
    end_block_hash: mapFieldToNoir(blockRootOrBlockMergePublicInputs.endBlockHash),
    start_global_variables: mapGlobalVariablesToNoir(blockRootOrBlockMergePublicInputs.startGlobalVariables),
    end_global_variables: mapGlobalVariablesToNoir(blockRootOrBlockMergePublicInputs.endGlobalVariables),
    out_hash: mapFieldToNoir(blockRootOrBlockMergePublicInputs.outHash),
    fees: mapTuple(blockRootOrBlockMergePublicInputs.fees, mapFeeRecipientToNoir),
    vk_tree_root: mapFieldToNoir(blockRootOrBlockMergePublicInputs.vkTreeRoot),
    protocol_contract_tree_root: mapFieldToNoir(blockRootOrBlockMergePublicInputs.protocolContractTreeRoot),
    prover_id: mapFieldToNoir(blockRootOrBlockMergePublicInputs.proverId),
    blob_public_inputs: mapTuple(blockRootOrBlockMergePublicInputs.blobPublicInputs, mapBlockBlobPublicInputsToNoir),
  };
}

function mapAvmCircuitPublicInputsToNoir(inputs: AvmCircuitPublicInputs): AvmCircuitPublicInputsNoir {
  return {
    global_variables: mapGlobalVariablesToNoir(inputs.globalVariables),
    start_tree_snapshots: mapTreeSnapshotsToNoir(inputs.startTreeSnapshots),
    start_gas_used: mapGasToNoir(inputs.startGasUsed),
    gas_settings: mapGasSettingsToNoir(inputs.gasSettings),
    public_setup_call_requests: mapTuple(inputs.publicSetupCallRequests, mapPublicCallRequestToNoir),
    public_app_logic_call_requests: mapTuple(inputs.publicAppLogicCallRequests, mapPublicCallRequestToNoir),
    public_teardown_call_request: mapPublicCallRequestToNoir(inputs.publicTeardownCallRequest),
    previous_non_revertible_accumulated_data_array_lengths: mapPrivateToAvmAccumulatedDataArrayLengthsToNoir(
      inputs.previousNonRevertibleAccumulatedDataArrayLengths,
    ),
    previous_revertible_accumulated_data_array_lengths: mapPrivateToAvmAccumulatedDataArrayLengthsToNoir(
      inputs.previousRevertibleAccumulatedDataArrayLengths,
    ),
    previous_non_revertible_accumulated_data: mapPrivateToAvmAccumulatedDataToNoir(
      inputs.previousNonRevertibleAccumulatedData,
    ),
    previous_revertible_accumulated_data: mapPrivateToAvmAccumulatedDataToNoir(
      inputs.previousRevertibleAccumulatedData,
    ),
    end_tree_snapshots: mapTreeSnapshotsToNoir(inputs.endTreeSnapshots),
    end_gas_used: mapGasToNoir(inputs.endGasUsed),
    accumulated_data: mapAvmAccumulatedDataToNoir(inputs.accumulatedData),
    transaction_fee: mapFieldToNoir(inputs.transactionFee),
    reverted: inputs.reverted,
  };
}

/**
 * Maps a base or merge rollup public inputs from noir to the circuits.js type.
 * @param baseOrMergeRollupPublicInputs - The noir base or merge rollup public inputs.
 * @returns The circuits.js base or merge rollup public inputs.
 */
export function mapBaseOrMergeRollupPublicInputsFromNoir(
  baseOrMergeRollupPublicInputs: BaseOrMergeRollupPublicInputsNoir,
): BaseOrMergeRollupPublicInputs {
  return new BaseOrMergeRollupPublicInputs(
    mapNumberFromNoir(baseOrMergeRollupPublicInputs.rollup_type),
    mapNumberFromNoir(baseOrMergeRollupPublicInputs.num_txs),
    mapConstantRollupDataFromNoir(baseOrMergeRollupPublicInputs.constants),
    mapPartialStateReferenceFromNoir(baseOrMergeRollupPublicInputs.start),
    mapPartialStateReferenceFromNoir(baseOrMergeRollupPublicInputs.end),
    mapSpongeBlobFromNoir(baseOrMergeRollupPublicInputs.start_sponge_blob),
    mapSpongeBlobFromNoir(baseOrMergeRollupPublicInputs.end_sponge_blob),
    mapFieldFromNoir(baseOrMergeRollupPublicInputs.out_hash),
    mapFieldFromNoir(baseOrMergeRollupPublicInputs.accumulated_fees),
    mapFieldFromNoir(baseOrMergeRollupPublicInputs.accumulated_mana_used),
  );
}

/**
 * Maps a block root or block merge rollup public inputs from noir to the circuits.js type.
 * @param blockRootOrBlockMergePublicInputs - The noir lock root or block merge  rollup public inputs.
 * @returns The circuits.js block root or block merge  rollup public inputs.
 */
export function mapBlockRootOrBlockMergePublicInputsFromNoir(
  blockRootOrBlockMergePublicInputs: BlockRootOrBlockMergePublicInputsNoir,
): BlockRootOrBlockMergePublicInputs {
  return new BlockRootOrBlockMergePublicInputs(
    mapAppendOnlyTreeSnapshotFromNoir(blockRootOrBlockMergePublicInputs.previous_archive),
    mapAppendOnlyTreeSnapshotFromNoir(blockRootOrBlockMergePublicInputs.new_archive),
    mapFieldFromNoir(blockRootOrBlockMergePublicInputs.previous_block_hash),
    mapFieldFromNoir(blockRootOrBlockMergePublicInputs.end_block_hash),
    mapGlobalVariablesFromNoir(blockRootOrBlockMergePublicInputs.start_global_variables),
    mapGlobalVariablesFromNoir(blockRootOrBlockMergePublicInputs.end_global_variables),
    mapFieldFromNoir(blockRootOrBlockMergePublicInputs.out_hash),
    mapTupleFromNoir(blockRootOrBlockMergePublicInputs.fees, AZTEC_MAX_EPOCH_DURATION, mapFeeRecipientFromNoir),
    mapFieldFromNoir(blockRootOrBlockMergePublicInputs.vk_tree_root),
    mapFieldFromNoir(blockRootOrBlockMergePublicInputs.protocol_contract_tree_root),
    mapFieldFromNoir(blockRootOrBlockMergePublicInputs.prover_id),
    mapTupleFromNoir(
      blockRootOrBlockMergePublicInputs.blob_public_inputs,
      AZTEC_MAX_EPOCH_DURATION,
      mapBlockBlobPublicInputsFromNoir,
    ),
  );
}

/**
 * Maps a previous rollup data from the circuits.js type to noir.
 * @param previousRollupData - The circuits.js previous rollup data.
 * @returns The noir previous rollup data.
 */
export function mapPreviousRollupDataToNoir(previousRollupData: PreviousRollupData): PreviousRollupDataNoir {
  return {
    base_or_merge_rollup_public_inputs: mapBaseOrMergeRollupPublicInputsToNoir(
      previousRollupData.baseOrMergeRollupPublicInputs,
    ),
    proof: mapRecursiveProofToNoir(previousRollupData.proof),
    vk: mapVerificationKeyToNoir(previousRollupData.vk, HONK_VERIFICATION_KEY_LENGTH_IN_FIELDS),
    vk_witness: {
      leaf_index: mapFieldToNoir(new Fr(previousRollupData.vkWitness.leafIndex)),
      sibling_path: mapTuple(previousRollupData.vkWitness.siblingPath, mapFieldToNoir),
    },
  };
}

/**
 * Maps a previous rollup data from the circuits.js type to noir.
 * @param previousRollupData - The circuits.js previous rollup data.
 * @returns The noir previous rollup data.
 */
export function mapPreviousRollupBlockDataToNoir(
  previousRollupData: PreviousRollupBlockData,
): PreviousRollupBlockDataNoir {
  return {
    block_root_or_block_merge_public_inputs: mapBlockRootOrBlockMergePublicInputsToNoir(
      previousRollupData.blockRootOrBlockMergePublicInputs,
    ),
    proof: mapRecursiveProofToNoir(previousRollupData.proof),
    vk: mapVerificationKeyToNoir(previousRollupData.vk, HONK_VERIFICATION_KEY_LENGTH_IN_FIELDS),
    vk_witness: {
      leaf_index: mapFieldToNoir(new Fr(previousRollupData.vkWitness.leafIndex)),
      sibling_path: mapTuple(previousRollupData.vkWitness.siblingPath, mapFieldToNoir),
    },
  };
}

/**
 * Maps a AOT snapshot to noir.
 * @param snapshot - The circuits.js AOT snapshot.
 * @returns The noir AOT snapshot.
 */
export function mapAppendOnlyTreeSnapshotFromNoir(snapshot: AppendOnlyTreeSnapshotNoir): AppendOnlyTreeSnapshot {
  return new AppendOnlyTreeSnapshot(
    mapFieldFromNoir(snapshot.root),
    mapNumberFromNoir(snapshot.next_available_leaf_index),
  );
}

/**
 * Maps a AOT snapshot from noir to the circuits.js type.
 * @param snapshot - The noir AOT snapshot.
 * @returns The circuits.js AOT snapshot.
 */
export function mapAppendOnlyTreeSnapshotToNoir(snapshot: AppendOnlyTreeSnapshot): AppendOnlyTreeSnapshotNoir {
  return {
    root: mapFieldToNoir(snapshot.root),
    next_available_leaf_index: mapFieldToNoir(new Fr(snapshot.nextAvailableLeafIndex)),
  };
}

export function mapRootRollupParityInputToNoir(
  rootParityInput: RootParityInput<typeof NESTED_RECURSIVE_PROOF_LENGTH>,
): RootRollupParityInputNoir {
  return {
    proof: mapRecursiveProofToNoir(rootParityInput.proof),
    verification_key: mapVerificationKeyToNoir(rootParityInput.verificationKey, HONK_VERIFICATION_KEY_LENGTH_IN_FIELDS),
    vk_path: mapTuple(rootParityInput.vkPath, mapFieldToNoir),
    public_inputs: mapParityPublicInputsToNoir(rootParityInput.publicInputs),
  };
}

/**
 * Maps the block root rollup inputs to noir.
 * @param rootRollupInputs - The circuits.js block root rollup inputs.
 * @returns The noir block root rollup inputs.
 */
export function mapBlockRootRollupInputsToNoir(rootRollupInputs: BlockRootRollupInputs): BlockRootRollupInputsNoir {
  return {
    previous_rollup_data: mapTuple(rootRollupInputs.previousRollupData, mapPreviousRollupDataToNoir),
    l1_to_l2_roots: mapRootRollupParityInputToNoir(rootRollupInputs.l1ToL2Roots),
    l1_to_l2_messages: mapTuple(rootRollupInputs.newL1ToL2Messages, mapFieldToNoir),
    l1_to_l2_message_subtree_sibling_path: mapTuple(
      rootRollupInputs.newL1ToL2MessageTreeRootSiblingPath,
      mapFieldToNoir,
    ),
    start_l1_to_l2_message_tree_snapshot: mapAppendOnlyTreeSnapshotToNoir(
      rootRollupInputs.startL1ToL2MessageTreeSnapshot,
    ),
    start_archive_snapshot: mapAppendOnlyTreeSnapshotToNoir(rootRollupInputs.startArchiveSnapshot),
    new_archive_sibling_path: mapTuple(rootRollupInputs.newArchiveSiblingPath, mapFieldToNoir),
    previous_block_hash: mapFieldToNoir(rootRollupInputs.previousBlockHash),
    prover_id: mapFieldToNoir(rootRollupInputs.proverId),
    // @ts-expect-error - below line gives error 'Type instantiation is excessively deep and possibly infinite. ts(2589)'
    blobs_fields: mapTuple(rootRollupInputs.blobFields, mapFieldToNoir),
    blob_commitments: mapTuple(rootRollupInputs.blobCommitments, mapBlobCommitmentToNoir),
    blobs_hash: mapFieldToNoir(rootRollupInputs.blobsHash),
  };
}

/**
 * Maps the empty block root rollup inputs to noir.
 * @param rootRollupInputs - The circuits.js block root rollup inputs.
 * @returns The noir block root rollup inputs.
 */
export function mapEmptyBlockRootRollupInputsToNoir(
  rootRollupInputs: EmptyBlockRootRollupInputs,
): EmptyBlockRootRollupInputsNoir {
  return {
    archive: mapAppendOnlyTreeSnapshotToNoir(rootRollupInputs.archive),
    block_hash: mapFieldToNoir(rootRollupInputs.blockHash),
    global_variables: mapGlobalVariablesToNoir(rootRollupInputs.globalVariables),
    vk_tree_root: mapFieldToNoir(rootRollupInputs.vkTreeRoot),
    protocol_contract_tree_root: mapFieldToNoir(rootRollupInputs.protocolContractTreeRoot),
    prover_id: mapFieldToNoir(rootRollupInputs.proverId),
  };
}

/**
 * Maps the root rollup inputs to noir.
 * @param rootRollupInputs - The circuits.js root rollup inputs.
 * @returns The noir root rollup inputs.
 */
export function mapRootRollupInputsToNoir(rootRollupInputs: RootRollupInputs): RootRollupInputsNoir {
  return {
    previous_rollup_data: mapTuple(rootRollupInputs.previousRollupData, mapPreviousRollupBlockDataToNoir),
    prover_id: mapFieldToNoir(rootRollupInputs.proverId),
  };
}

export function mapRecursiveProofToNoir<PROOF_LENGTH extends number>(proof: RecursiveProof<PROOF_LENGTH>) {
  return {
    fields: mapTuple(proof.proof, mapFieldToNoir) as FixedLengthArray<string, PROOF_LENGTH>,
  };
}

export function mapRootParityInputToNoir(
  rootParityInput: RootParityInput<typeof RECURSIVE_PROOF_LENGTH>,
): ParityRootParityInputNoir {
  return {
    proof: mapRecursiveProofToNoir(rootParityInput.proof),
    verification_key: mapVerificationKeyToNoir(rootParityInput.verificationKey, HONK_VERIFICATION_KEY_LENGTH_IN_FIELDS),
    vk_path: mapTuple(rootParityInput.vkPath, mapFieldToNoir),
    public_inputs: mapParityPublicInputsToNoir(rootParityInput.publicInputs),
  };
}

export function mapParityPublicInputsToNoir(parityPublicInputs: ParityPublicInputs): ParityPublicInputsNoir {
  return {
    sha_root: mapFieldToNoir(parityPublicInputs.shaRoot),
    converted_root: mapFieldToNoir(parityPublicInputs.convertedRoot),
    vk_tree_root: mapFieldToNoir(parityPublicInputs.vkTreeRoot),
  };
}

/**
 * Maps a root rollup public inputs from noir.
 * @param rootRollupPublicInputs - The noir root rollup public inputs.
 * @returns The circuits.js root rollup public inputs.
 */
export function mapRootRollupPublicInputsFromNoir(
  rootRollupPublicInputs: RootRollupPublicInputsNoir,
): RootRollupPublicInputs {
  return new RootRollupPublicInputs(
    mapAppendOnlyTreeSnapshotFromNoir(rootRollupPublicInputs.previous_archive),
    mapAppendOnlyTreeSnapshotFromNoir(rootRollupPublicInputs.end_archive),
    mapFieldFromNoir(rootRollupPublicInputs.previous_block_hash),
    mapFieldFromNoir(rootRollupPublicInputs.end_block_hash),
    mapFieldFromNoir(rootRollupPublicInputs.end_timestamp),
    mapFieldFromNoir(rootRollupPublicInputs.end_block_number),
    mapFieldFromNoir(rootRollupPublicInputs.out_hash),
    mapTupleFromNoir(rootRollupPublicInputs.fees, AZTEC_MAX_EPOCH_DURATION, mapFeeRecipientFromNoir),
    mapFieldFromNoir(rootRollupPublicInputs.vk_tree_root),
    mapFieldFromNoir(rootRollupPublicInputs.protocol_contract_tree_root),
    mapFieldFromNoir(rootRollupPublicInputs.prover_id),
    mapTupleFromNoir(
      rootRollupPublicInputs.blob_public_inputs,
      AZTEC_MAX_EPOCH_DURATION,
      mapBlockBlobPublicInputsFromNoir,
    ),
  );
}

/**
 * Maps a parity public inputs from noir.
 * @param parityPublicInputs - The noir parity public inputs.
 * @returns The circuits.js parity public inputs.
 */
export function mapParityPublicInputsFromNoir(parityPublicInputs: ParityPublicInputsNoir): ParityPublicInputs {
  return new ParityPublicInputs(
    mapFieldFromNoir(parityPublicInputs.sha_root),
    mapFieldFromNoir(parityPublicInputs.converted_root),
    mapFieldFromNoir(parityPublicInputs.vk_tree_root),
  );
}

/**
 * Maps a block header to Noir
 * @param header - The block header.
 * @returns BlockHeader.
 */
export function mapHeaderToNoir(header: BlockHeader): BlockHeaderNoir {
  return {
    last_archive: mapAppendOnlyTreeSnapshotToNoir(header.lastArchive),
    content_commitment: mapContentCommitmentToNoir(header.contentCommitment),
    state: mapStateReferenceToNoir(header.state),
    global_variables: mapGlobalVariablesToNoir(header.globalVariables),
    total_fees: mapFieldToNoir(header.totalFees),
    total_mana_used: mapFieldToNoir(header.totalManaUsed),
  };
}

/**
 * Maps a block header from Noir.
 * @param header - The block header.
 * @returns BlockHeader.
 */
export function mapHeaderFromNoir(header: BlockHeaderNoir): BlockHeader {
  return new BlockHeader(
    mapAppendOnlyTreeSnapshotFromNoir(header.last_archive),
    mapContentCommitmentFromNoir(header.content_commitment),
    mapStateReferenceFromNoir(header.state),
    mapGlobalVariablesFromNoir(header.global_variables),
    mapFieldFromNoir(header.total_fees),
    mapFieldFromNoir(header.total_mana_used),
  );
}

/**
 * Maps a content commitment to Noir
 *
 */
export function mapContentCommitmentToNoir(contentCommitment: ContentCommitment): ContentCommitmentNoir {
  return {
    num_txs: mapFieldToNoir(contentCommitment.numTxs),
    blobs_hash: mapSha256HashToNoir(contentCommitment.blobsHash),
    in_hash: mapSha256HashToNoir(contentCommitment.inHash),
    out_hash: mapSha256HashToNoir(contentCommitment.outHash),
  };
}

/**
 * Maps a content commitment to Noir
 *
 */
export function mapContentCommitmentFromNoir(contentCommitment: ContentCommitmentNoir): ContentCommitment {
  return new ContentCommitment(
    mapFieldFromNoir(contentCommitment.num_txs),
    mapSha256HashFromNoir(contentCommitment.blobs_hash),
    mapSha256HashFromNoir(contentCommitment.in_hash),
    mapSha256HashFromNoir(contentCommitment.out_hash),
  );
}

/**
 * Maps state reference to Noir.
 * @param stateReference - The state reference.
 * @returns Noir representation of state reference.
 */
export function mapStateReferenceToNoir(stateReference: StateReference): StateReferenceNoir {
  return {
    l1_to_l2_message_tree: mapAppendOnlyTreeSnapshotToNoir(stateReference.l1ToL2MessageTree),
    partial: mapPartialStateReferenceToNoir(stateReference.partial),
  };
}

/**
 * Maps state reference from Noir.
 * @param stateReference - The state reference.
 * @returns State reference
 */
export function mapStateReferenceFromNoir(stateReference: StateReferenceNoir): StateReference {
  return new StateReference(
    mapAppendOnlyTreeSnapshotFromNoir(stateReference.l1_to_l2_message_tree),
    mapPartialStateReferenceFromNoir(stateReference.partial),
  );
}

/**
 * Maps partial state reference from Noir.
 * @param partialStateReference - The state reference.
 * @returns Partial state reference
 */
export function mapPartialStateReferenceFromNoir(
  partialStateReference: PartialStateReferenceNoir,
): PartialStateReference {
  return new PartialStateReference(
    mapAppendOnlyTreeSnapshotFromNoir(partialStateReference.note_hash_tree),
    mapAppendOnlyTreeSnapshotFromNoir(partialStateReference.nullifier_tree),
    mapAppendOnlyTreeSnapshotFromNoir(partialStateReference.public_data_tree),
  );
}

function mapTreeSnapshotsToNoir(snapshots: TreeSnapshots): TreeSnapshotsNoir {
  return {
    l1_to_l2_message_tree: mapAppendOnlyTreeSnapshotToNoir(snapshots.l1ToL2MessageTree),
    note_hash_tree: mapAppendOnlyTreeSnapshotToNoir(snapshots.noteHashTree),
    nullifier_tree: mapAppendOnlyTreeSnapshotToNoir(snapshots.nullifierTree),
    public_data_tree: mapAppendOnlyTreeSnapshotToNoir(snapshots.publicDataTree),
  };
}

// function mapTreeSnapshotsFromNoir(snapshots: TreeSnapshotsNoir) {
//   return new TreeSnapshots(
//     mapAppendOnlyTreeSnapshotFromNoir(snapshots.l1_to_l2_message_tree),
//     mapAppendOnlyTreeSnapshotFromNoir(snapshots.note_hash_tree),
//     mapAppendOnlyTreeSnapshotFromNoir(snapshots.nullifier_tree),
//     mapAppendOnlyTreeSnapshotFromNoir(snapshots.public_data_tree),
//   );
// }

/**
 * Maps the merge rollup inputs to noir.
 * @param mergeRollupInputs - The circuits.js merge rollup inputs.
 * @returns The noir merge rollup inputs.
 */
export function mapMergeRollupInputsToNoir(mergeRollupInputs: MergeRollupInputs): MergeRollupInputsNoir {
  return {
    previous_rollup_data: mapTuple(mergeRollupInputs.previousRollupData, mapPreviousRollupDataToNoir),
  };
}

/**
 * Maps the block merge rollup inputs to noir.
 * @param mergeRollupInputs - The circuits.js block merge rollup inputs.
 * @returns The noir block merge rollup inputs.
 */
export function mapBlockMergeRollupInputsToNoir(mergeRollupInputs: BlockMergeRollupInputs): BlockMergeRollupInputsNoir {
  return {
    previous_rollup_data: mapTuple(mergeRollupInputs.previousRollupData, mapPreviousRollupBlockDataToNoir),
  };
}

function mapNoteHashLeafPreimageToNoir(noteHashLeafValue: Fr): NoteHashLeafPreimageNoir {
  return {
    value: mapFieldToNoir(noteHashLeafValue),
  };
}

/**
 * Maps a nullifier leaf preimage to noir
 * @param nullifierLeafPreimage - The nullifier leaf preimage.
 * @returns The noir nullifier leaf preimage.
 */
export function mapNullifierLeafPreimageToNoir(
  nullifierLeafPreimage: NullifierLeafPreimage,
): NullifierLeafPreimageNoir {
  return {
    nullifier: mapFieldToNoir(nullifierLeafPreimage.nullifier),
    next_nullifier: mapFieldToNoir(nullifierLeafPreimage.nextNullifier),
    next_index: mapNumberToNoir(Number(nullifierLeafPreimage.nextIndex)),
  };
}

function mapMembershipWitnessToNoir<N extends number>(witness: MembershipWitness<N>): MembershipWitnessNoir<N> {
  const siblingPath = mapTuple(witness.siblingPath, mapFieldToNoir) as FixedLengthArray<NoirField, N>;
  return {
    leaf_index: witness.leafIndex.toString(),
    sibling_path: siblingPath,
  };
}

/**
 * Maps a leaf preimage of the public data tree to noir.
 */
export function mapPublicDataTreePreimageToNoir(preimage: PublicDataTreeLeafPreimage): PublicDataTreeLeafPreimageNoir {
  return {
    slot: mapFieldToNoir(preimage.slot),
    value: mapFieldToNoir(preimage.value),
    next_slot: mapFieldToNoir(preimage.nextSlot),
    next_index: mapNumberToNoir(Number(preimage.nextIndex)),
  };
}

/**
 * Maps a partial state reference to a noir partial state reference.
 * @param partialStateReference - The partial state reference.
 * @returns The noir partial state reference.
 */
export function mapPartialStateReferenceToNoir(
  partialStateReference: PartialStateReference,
): PartialStateReferenceNoir {
  return {
    note_hash_tree: mapAppendOnlyTreeSnapshotToNoir(partialStateReference.noteHashTree),
    nullifier_tree: mapAppendOnlyTreeSnapshotToNoir(partialStateReference.nullifierTree),
    public_data_tree: mapAppendOnlyTreeSnapshotToNoir(partialStateReference.publicDataTree),
  };
}

/**
 * Maps private base state diff hints to a noir state diff hints.
 * @param hints - The state diff hints.
 * @returns The noir state diff hints.
 */
export function mapPrivateBaseStateDiffHintsToNoir(hints: PrivateBaseStateDiffHints): PrivateBaseStateDiffHintsNoir {
  return {
    nullifier_predecessor_preimages: mapTuple(hints.nullifierPredecessorPreimages, mapNullifierLeafPreimageToNoir),
    nullifier_predecessor_membership_witnesses: mapTuple(
      hints.nullifierPredecessorMembershipWitnesses,
      (witness: MembershipWitness<typeof NULLIFIER_TREE_HEIGHT>) => mapMembershipWitnessToNoir(witness),
    ),
    sorted_nullifiers: mapTuple(hints.sortedNullifiers, mapFieldToNoir),
    sorted_nullifier_indexes: mapTuple(hints.sortedNullifierIndexes, (index: number) => mapNumberToNoir(index)),
    note_hash_subtree_sibling_path: mapTuple(hints.noteHashSubtreeSiblingPath, mapFieldToNoir),
    nullifier_subtree_sibling_path: mapTuple(hints.nullifierSubtreeSiblingPath, mapFieldToNoir),
    fee_write_low_leaf_preimage: mapPublicDataTreePreimageToNoir(hints.feeWriteLowLeafPreimage),
    fee_write_low_leaf_membership_witness: mapMembershipWitnessToNoir(hints.feeWriteLowLeafMembershipWitness),
    fee_write_sibling_path: mapTuple(hints.feeWriteSiblingPath, mapFieldToNoir),
  };
}

/**
 * Maps public base state diff hints to a noir state diff hints.
 * @param hints - The state diff hints.
 * @returns The noir state diff hints.
 */
export function mapPublicBaseStateDiffHintsToNoir(hints: PublicBaseStateDiffHints): PublicBaseStateDiffHintsNoir {
  return {
    nullifier_predecessor_preimages: mapTuple(hints.nullifierPredecessorPreimages, mapNullifierLeafPreimageToNoir),
    nullifier_predecessor_membership_witnesses: mapTuple(
      hints.nullifierPredecessorMembershipWitnesses,
      (witness: MembershipWitness<typeof NULLIFIER_TREE_HEIGHT>) => mapMembershipWitnessToNoir(witness),
    ),
    sorted_nullifiers: mapTuple(hints.sortedNullifiers, mapFieldToNoir),
    sorted_nullifier_indexes: mapTuple(hints.sortedNullifierIndexes, (index: number) => mapNumberToNoir(index)),
    note_hash_subtree_sibling_path: mapTuple(hints.noteHashSubtreeSiblingPath, mapFieldToNoir),
    nullifier_subtree_sibling_path: mapTuple(hints.nullifierSubtreeSiblingPath, mapFieldToNoir),
    low_public_data_writes_preimages: mapTuple(hints.lowPublicDataWritesPreimages, mapPublicDataTreePreimageToNoir),
    low_public_data_writes_witnesses: mapTuple(
      hints.lowPublicDataWritesMembershipWitnesses,
      (witness: MembershipWitness<typeof PUBLIC_DATA_TREE_HEIGHT>) => mapMembershipWitnessToNoir(witness),
    ),
    public_data_tree_sibling_paths: mapTuple(hints.publicDataTreeSiblingPaths, path => mapTuple(path, mapFieldToNoir)),
  };
}

/**
 * Maps base parity inputs to noir.
 * @param inputs - The circuits.js base parity inputs.
 * @returns The noir base parity inputs.
 */
export function mapBaseParityInputsToNoir(inputs: BaseParityInputs): BaseParityInputsNoir {
  return {
    msgs: mapTuple(inputs.msgs, mapFieldToNoir),
    vk_tree_root: mapFieldToNoir(inputs.vkTreeRoot),
  };
}

/**
 * Maps root parity inputs to noir.
 * @param inputs - The circuits.js root parity inputs.
 * @returns The noir root parity inputs.
 */
export function mapRootParityInputsToNoir(inputs: RootParityInputs): RootParityInputsNoir {
  return {
    children: mapTuple(inputs.children, mapRootParityInputToNoir),
  };
}

function mapPrivateTubeDataToNoir(data: PrivateTubeData): PrivateTubeDataNoir {
  return {
    public_inputs: mapKernelCircuitPublicInputsToNoir(data.publicInputs),
    proof: mapRecursiveProofToNoir<typeof TUBE_PROOF_LENGTH>(data.proof),
    vk_data: mapVkWitnessDataToNoir(data.vkData, HONK_VERIFICATION_KEY_LENGTH_IN_FIELDS),
  };
}

/**
 * Maps the inputs to the base rollup to noir.
 * @param input - The circuits.js base rollup inputs.
 * @returns The noir base rollup inputs.
 */
export function mapPrivateBaseRollupInputsToNoir(inputs: PrivateBaseRollupInputs): PrivateBaseRollupInputsNoir {
  return {
    tube_data: mapPrivateTubeDataToNoir(inputs.tubeData),
    start: mapPartialStateReferenceToNoir(inputs.hints.start),
    start_sponge_blob: mapSpongeBlobToNoir(inputs.hints.startSpongeBlob),
    state_diff_hints: mapPrivateBaseStateDiffHintsToNoir(inputs.hints.stateDiffHints),

    archive_root_membership_witness: mapMembershipWitnessToNoir(inputs.hints.archiveRootMembershipWitness),
    constants: mapConstantRollupDataToNoir(inputs.hints.constants),
    fee_payer_fee_juice_balance_read_hint: mapPublicDataHintToNoir(inputs.hints.feePayerFeeJuiceBalanceReadHint),
  };
}

function mapPublicTubeDataToNoir(data: PublicTubeData): PublicTubeDataNoir {
  return {
    public_inputs: mapPrivateToPublicKernelCircuitPublicInputsToNoir(data.publicInputs),
    proof: mapRecursiveProofToNoir<typeof TUBE_PROOF_LENGTH>(data.proof),
    vk_data: mapVkWitnessDataToNoir(data.vkData, HONK_VERIFICATION_KEY_LENGTH_IN_FIELDS),
  };
}

function mapAvmProofDataToNoir(data: AvmProofData): AvmProofDataNoir {
  return {
    public_inputs: mapAvmCircuitPublicInputsToNoir(data.publicInputs),
    proof: mapRecursiveProofToNoir<typeof AVM_PROOF_LENGTH_IN_FIELDS>(data.proof),
    vk_data: mapVkWitnessDataToNoir(data.vkData, AVM_VERIFICATION_KEY_LENGTH_IN_FIELDS),
  };
}

export function mapPublicBaseRollupInputsToNoir(inputs: PublicBaseRollupInputs): PublicBaseRollupInputsNoir {
  return {
    tube_data: mapPublicTubeDataToNoir(inputs.tubeData),
    avm_proof_data: mapAvmProofDataToNoir(inputs.avmProofData),
    start: mapPartialStateReferenceToNoir(inputs.hints.start),
    start_sponge_blob: mapSpongeBlobToNoir(inputs.hints.startSpongeBlob),
    state_diff_hints: mapPublicBaseStateDiffHintsToNoir(inputs.hints.stateDiffHints),

    archive_root_membership_witness: mapMembershipWitnessToNoir(inputs.hints.archiveRootMembershipWitness),
    constants: mapConstantRollupDataToNoir(inputs.hints.constants),
    fee_payer_fee_juice_balance_read_hint: mapPublicDataHintToNoir(inputs.hints.feePayerFeeJuiceBalanceReadHint),
  };
}

export function mapEmptyKernelInputsToNoir(inputs: PrivateKernelEmptyInputs): PrivateKernelEmptyPrivateInputsNoir {
  return {
    empty_nested: mapEmptyNestedDataToNoir(inputs.emptyNested),
    historical_header: mapHeaderToNoir(inputs.header),
    chain_id: mapFieldToNoir(inputs.chainId),
    version: mapFieldToNoir(inputs.version),
    vk_tree_root: mapFieldToNoir(inputs.vkTreeRoot),
    protocol_contract_tree_root: mapFieldToNoir(inputs.protocolContractTreeRoot),
  };
}

function mapEmptyNestedDataToNoir(inputs: EmptyNestedData): EmptyNestedDataNoir {
  return {
    proof: mapRecursiveProofToNoir(inputs.proof),
    vk: mapVerificationKeyToNoir(inputs.vk, HONK_VERIFICATION_KEY_LENGTH_IN_FIELDS),
  };
}<|MERGE_RESOLUTION|>--- conflicted
+++ resolved
@@ -10,12 +10,9 @@
   BLOBS_PER_BLOCK,
   BaseOrMergeRollupPublicInputs,
   type BaseParityInputs,
-<<<<<<< HEAD
   BlobPublicInputs,
   BlockBlobPublicInputs,
-=======
   BlockHeader,
->>>>>>> 08039640
   type BlockMergeRollupInputs,
   BlockRootOrBlockMergePublicInputs,
   type BlockRootRollupInputs,
@@ -146,14 +143,11 @@
   AvmProofData as AvmProofDataNoir,
   BaseOrMergeRollupPublicInputs as BaseOrMergeRollupPublicInputsNoir,
   BaseParityInputs as BaseParityInputsNoir,
-<<<<<<< HEAD
   BigNum,
   BlobCommitment as BlobCommitmentNoir,
   BlobPublicInputs as BlobPublicInputsNoir,
   BlockBlobPublicInputs as BlockBlobPublicInputsNoir,
-=======
   BlockHeader as BlockHeaderNoir,
->>>>>>> 08039640
   BlockMergeRollupInputs as BlockMergeRollupInputsNoir,
   BlockRootOrBlockMergePublicInputs as BlockRootOrBlockMergePublicInputsNoir,
   BlockRootRollupInputs as BlockRootRollupInputsNoir,
