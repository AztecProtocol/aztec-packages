--- conflicted
+++ resolved
@@ -124,11 +124,8 @@
   type GasFees as GasFeesNoir,
   type Gas as GasNoir,
   type GasSettings as GasSettingsNoir,
-<<<<<<< HEAD
   type GasUsed as GasUsedNoir,
-=======
   type GrumpkinPrivateKey as GrumpkinPrivateKeyNoir,
->>>>>>> 3cf9c2c9
   type L2ToL1Message as L2ToL1MessageNoir,
   type MaxBlockNumber as MaxBlockNumberNoir,
   type AztecAddress as NoirAztecAddress,
