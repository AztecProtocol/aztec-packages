import {
  AggregationObject,
  AppendOnlyTreeSnapshot,
  AztecAddress,
  BaseOrMergeRollupPublicInputs,
  type BaseParityInputs,
  type BaseRollupInputs,
  CallContext,
  CallRequest,
  CallerContext,
  CombinedAccumulatedData,
  CombinedConstantData,
  ConstantRollupData,
  ContentCommitment,
  type ContractStorageRead,
  type ContractStorageUpdateRequest,
  EncryptedLogHash,
  EthAddress,
  Fr,
  FunctionData,
  FunctionSelector,
  Gas,
  GasFees,
  GasSettings,
  GlobalVariables,
  type GrumpkinPrivateKey,
  GrumpkinScalar,
  Header,
  KernelCircuitPublicInputs,
  type KernelData,
  type KeyValidationHint,
  KeyValidationRequest,
  L2ToL1Message,
  type LeafDataReadHint,
  LogHash,
  MAX_ENCRYPTED_LOGS_PER_TX,
  MAX_KEY_VALIDATION_REQUESTS_PER_TX,
  MAX_NEW_L2_TO_L1_MSGS_PER_TX,
  MAX_NEW_NOTE_HASHES_PER_TX,
  MAX_NEW_NULLIFIERS_PER_TX,
  MAX_NOTE_ENCRYPTED_LOGS_PER_TX,
  MAX_NOTE_HASH_READ_REQUESTS_PER_TX,
  MAX_NULLIFIER_NON_EXISTENT_READ_REQUESTS_PER_TX,
  MAX_NULLIFIER_READ_REQUESTS_PER_TX,
  MAX_PRIVATE_CALL_STACK_LENGTH_PER_TX,
  MAX_PUBLIC_CALL_STACK_LENGTH_PER_TX,
  MAX_PUBLIC_DATA_READS_PER_TX,
  MAX_PUBLIC_DATA_UPDATE_REQUESTS_PER_TX,
  MAX_UNENCRYPTED_LOGS_PER_TX,
  MaxBlockNumber,
  type MembershipWitness,
  type MergeRollupInputs,
  type NESTED_RECURSIVE_PROOF_LENGTH,
  type NOTE_HASH_TREE_HEIGHT,
  type NULLIFIER_TREE_HEIGHT,
  NUM_BYTES_PER_SHA256,
  type NonMembershipHint,
  NoteHash,
  type NoteHashReadRequestHints,
  NoteLogHash,
  Nullifier,
  type NullifierLeafPreimage,
  type NullifierNonExistentReadRequestHints,
  type NullifierReadRequestHints,
  type PUBLIC_DATA_TREE_HEIGHT,
  ParityPublicInputs,
  PartialPrivateTailPublicInputsForPublic,
  PartialPrivateTailPublicInputsForRollup,
  PartialStateReference,
  type PendingReadHint,
  Point,
  type PreviousRollupData,
  PrivateAccumulatedData,
  type PrivateCallData,
  PrivateCallRequest,
  type PrivateCallStackItem,
  type PrivateCircuitPublicInputs,
  PrivateKernelCircuitPublicInputs,
  type PrivateKernelData,
  type PrivateKernelInitCircuitPrivateInputs,
  type PrivateKernelInitHints,
  type PrivateKernelInnerCircuitPrivateInputs,
  type PrivateKernelInnerHints,
  type PrivateKernelResetCircuitPrivateInputs,
  type PrivateKernelResetHints,
  type PrivateKernelResetOutputs,
  type PrivateKernelTailCircuitPrivateInputs,
  PrivateKernelTailCircuitPublicInputs,
  type PrivateKernelTailHints,
  PublicAccumulatedData,
  type PublicCallData,
  type PublicCallStackItem,
  type PublicCircuitPublicInputs,
  type PublicDataHint,
  PublicDataRead,
  type PublicDataReadRequestHints,
  type PublicDataTreeLeaf,
  type PublicDataTreeLeafPreimage,
  PublicDataUpdateRequest,
  type PublicKernelCircuitPrivateInputs,
  PublicKernelCircuitPublicInputs,
  type PublicKernelData,
  type PublicKernelTailCircuitPrivateInputs,
  type RECURSIVE_PROOF_LENGTH,
  ReadRequest,
  type ReadRequestStatus,
  type RecursiveProof,
  RevertCode,
  RollupValidationRequests,
  type RootParityInput,
  type RootParityInputs,
  type RootRollupInputs,
  RootRollupPublicInputs,
<<<<<<< HEAD
  ScopedEncryptedLogHash,
=======
  ScopedKeyValidationRequest,
>>>>>>> 432cec02
  ScopedL2ToL1Message,
  ScopedLogHash,
  ScopedNoteHash,
  ScopedNullifier,
  ScopedPrivateCallRequest,
  ScopedReadRequest,
  type SettledReadHint,
  type StateDiffHints,
  StateReference,
  TxContext,
  type TxRequest,
  ValidationRequests,
  type VerificationKeyAsFields,
} from '@aztec/circuits.js';
import { toBufferBE } from '@aztec/foundation/bigint-buffer';
import { type Tuple, mapTuple, toTruncField } from '@aztec/foundation/serialize';

import type {
  AppendOnlyTreeSnapshot as AppendOnlyTreeSnapshotNoir,
  BaseOrMergeRollupPublicInputs as BaseOrMergeRollupPublicInputsNoir,
  BaseParityInputs as BaseParityInputsNoir,
  BaseRollupInputs as BaseRollupInputsNoir,
  CallContext as CallContextNoir,
  CallRequest as CallRequestNoir,
  CallerContext as CallerContextNoir,
  CombinedAccumulatedData as CombinedAccumulatedDataNoir,
  CombinedConstantData as CombinedConstantDataNoir,
  ConstantRollupData as ConstantRollupDataNoir,
  ContentCommitment as ContentCommitmentNoir,
  EncryptedLogHash as EncryptedLogHashNoir,
  Field,
  FixedLengthArray,
  FunctionData as FunctionDataNoir,
  FunctionSelector as FunctionSelectorNoir,
  GasFees as GasFeesNoir,
  Gas as GasNoir,
  GasSettings as GasSettingsNoir,
  GlobalVariables as GlobalVariablesNoir,
  GrumpkinPrivateKey as GrumpkinPrivateKeyNoir,
  Header as HeaderNoir,
  KernelCircuitPublicInputs as KernelCircuitPublicInputsNoir,
  KernelData as KernelDataNoir,
  KeyValidationHint as KeyValidationHintNoir,
  KeyValidationRequest as KeyValidationRequestsNoir,
  L2ToL1Message as L2ToL1MessageNoir,
  LeafDataReadHint as LeafDataReadHintNoir,
  LogHash as LogHashNoir,
  MaxBlockNumber as MaxBlockNumberNoir,
  MembershipWitness as MembershipWitnessNoir,
  MergeRollupInputs as MergeRollupInputsNoir,
  AztecAddress as NoirAztecAddress,
  EthAddress as NoirEthAddress,
  Field as NoirField,
  GrumpkinPoint as NoirPoint,
  NoteHashLeafPreimage as NoteHashLeafPreimageNoir,
  NoteHash as NoteHashNoir,
  NoteHashReadRequestHints as NoteHashReadRequestHintsNoir,
  NoteHashSettledReadHint as NoteHashSettledReadHintNoir,
  NoteLogHash as NoteLogHashNoir,
  NullifierLeafPreimage as NullifierLeafPreimageNoir,
  Nullifier as NullifierNoir,
  NullifierNonExistentReadRequestHints as NullifierNonExistentReadRequestHintsNoir,
  NullifierNonMembershipHint as NullifierNonMembershipHintNoir,
  NullifierReadRequestHints as NullifierReadRequestHintsNoir,
  NullifierSettledReadHint as NullifierSettledReadHintNoir,
  ParityPublicInputs as ParityPublicInputsNoir,
  RootParityInput as ParityRootParityInputNoir,
  PartialStateReference as PartialStateReferenceNoir,
  PendingReadHint as PendingReadHintNoir,
  PreviousRollupData as PreviousRollupDataNoir,
  PrivateAccumulatedData as PrivateAccumulatedDataNoir,
  PrivateCallData as PrivateCallDataNoir,
  PrivateCallRequest as PrivateCallRequestNoir,
  PrivateCallStackItem as PrivateCallStackItemNoir,
  PrivateCircuitPublicInputs as PrivateCircuitPublicInputsNoir,
  PrivateKernelCircuitPublicInputs as PrivateKernelCircuitPublicInputsNoir,
  PrivateKernelData as PrivateKernelDataNoir,
  PrivateKernelInitCircuitPrivateInputs as PrivateKernelInitCircuitPrivateInputsNoir,
  PrivateKernelInitHints as PrivateKernelInitHintsNoir,
  PrivateKernelInnerCircuitPrivateInputs as PrivateKernelInnerCircuitPrivateInputsNoir,
  PrivateKernelInnerHints as PrivateKernelInnerHintsNoir,
  PrivateKernelResetCircuitPrivateInputs as PrivateKernelResetCircuitPrivateInputsNoir,
  PrivateKernelResetHints as PrivateKernelResetHintsNoir,
  PrivateKernelResetOutputs as PrivateKernelResetOutputsNoir,
  PrivateKernelTailCircuitPrivateInputs as PrivateKernelTailCircuitPrivateInputsNoir,
  PrivateKernelTailHints as PrivateKernelTailHintsNoir,
  PrivateKernelTailToPublicCircuitPrivateInputs as PrivateKernelTailToPublicCircuitPrivateInputsNoir,
  PublicAccumulatedData as PublicAccumulatedDataNoir,
  PublicCallData as PublicCallDataNoir,
  PublicCallStackItem as PublicCallStackItemNoir,
  PublicCircuitPublicInputs as PublicCircuitPublicInputsNoir,
  PublicDataHint as PublicDataHintNoir,
  PublicDataRead as PublicDataReadNoir,
  PublicDataReadRequestHints as PublicDataReadRequestHintsNoir,
  PublicDataTreeLeaf as PublicDataTreeLeafNoir,
  PublicDataTreeLeafPreimage as PublicDataTreeLeafPreimageNoir,
  PublicDataUpdateRequest as PublicDataUpdateRequestNoir,
  PublicKernelCircuitPublicInputs as PublicKernelCircuitPublicInputsNoir,
  PublicKernelData as PublicKernelDataNoir,
  PublicKernelSetupCircuitPrivateInputs as PublicKernelSetupCircuitPrivateInputsNoir,
  PublicKernelTailCircuitPrivateInputs as PublicKernelTailCircuitPrivateInputsNoir,
  ReadRequest as ReadRequestNoir,
  ReadRequestStatus as ReadRequestStatusNoir,
  RollupValidationRequests as RollupValidationRequestsNoir,
  RootParityInputs as RootParityInputsNoir,
  RootRollupInputs as RootRollupInputsNoir,
  RootRollupParityInput as RootRollupParityInputNoir,
  RootRollupPublicInputs as RootRollupPublicInputsNoir,
<<<<<<< HEAD
  ScopedEncryptedLogHash as ScopedEncryptedLogHashNoir,
=======
  ScopedKeyValidationRequest as ScopedKeyValidationRequestsNoir,
>>>>>>> 432cec02
  ScopedL2ToL1Message as ScopedL2ToL1MessageNoir,
  ScopedLogHash as ScopedLogHashNoir,
  ScopedNoteHash as ScopedNoteHashNoir,
  ScopedNullifier as ScopedNullifierNoir,
  ScopedPrivateCallRequest as ScopedPrivateCallRequestNoir,
  ScopedReadRequest as ScopedReadRequestNoir,
  StateDiffHints as StateDiffHintsNoir,
  StateReference as StateReferenceNoir,
  StorageRead as StorageReadNoir,
  StorageUpdateRequest as StorageUpdateRequestNoir,
  TxContext as TxContextNoir,
  TxRequest as TxRequestNoir,
  ValidationRequests as ValidationRequestsNoir,
} from './types/index.js';

/* eslint-disable camelcase */

/**
 * Maps a field to a noir field.
 * @param field - The field.
 * @returns The noir field.
 */
export function mapFieldToNoir(field: Fr): NoirField {
  return field.toString();
}

/**
 * Maps a noir field to a fr.
 * @param field - The noir field.
 * @returns The fr.
 */
export function mapFieldFromNoir(field: NoirField): Fr {
  return Fr.fromString(field);
}

/** Maps a field to a noir wrapped field type (ie any type implemented as struct with an inner Field). */
export function mapWrappedFieldToNoir(field: Fr): { inner: NoirField } {
  return { inner: mapFieldToNoir(field) };
}

/** Maps a noir wrapped field type (ie any type implemented as struct with an inner Field) to a typescript field. */
export function mapWrappedFieldFromNoir(wrappedField: { inner: NoirField }): Fr {
  return mapFieldFromNoir(wrappedField.inner);
}

/**
 * Maps a number coming from noir.
 * @param number - The field representing the number.
 * @returns The number
 */
export function mapNumberFromNoir(number: NoirField): number {
  return Number(Fr.fromString(number).toBigInt());
}

export function mapNumberToNoir(number: number): NoirField {
  return new Fr(BigInt(number)).toString();
}

/**
 * Maps a point to a noir point.
 * @param point - The point.
 * @returns The noir point.
 */
export function mapPointToNoir(point: Point): NoirPoint {
  return {
    x: mapFieldToNoir(point.x),
    y: mapFieldToNoir(point.y),
  };
}

/**
 * Maps a noir point to a point.
 * @param point - The noir point.
 * @returns The point.
 */
export function mapPointFromNoir(point: NoirPoint): Point {
  return new Point(mapFieldFromNoir(point.x), mapFieldFromNoir(point.y));
}

/**
 * Maps a GrumpkinPrivateKey to a noir GrumpkinPrivateKey.
 * @param privateKey - The GrumpkinPrivateKey.
 * @returns The noir GrumpkinPrivateKey.
 */
export function mapGrumpkinPrivateKeyToNoir(privateKey: GrumpkinPrivateKey): GrumpkinPrivateKeyNoir {
  return {
    high: mapFieldToNoir(privateKey.high),
    low: mapFieldToNoir(privateKey.low),
  };
}

/**
 * Maps a KeyValidationHint to noir.
 * @param hint - The key validation hint.
 * @returns The key validation hint mapped to noir types.
 */
export function mapKeyValidationHintToNoir(hint: KeyValidationHint): KeyValidationHintNoir {
  return {
    sk_m: mapGrumpkinPrivateKeyToNoir(hint.skM),
    sk_app_generator_index: mapFieldToNoir(new Fr(hint.skAppGeneratorIndex)),
    request_index: mapNumberToNoir(hint.requestIndex),
  };
}

/**
 * Maps a noir GrumpkinPrivateKey to a GrumpkinPrivateKey.
 * @param privateKey - The noir GrumpkinPrivateKey.
 * @returns The GrumpkinPrivateKey.
 */
export function mapGrumpkinPrivateKeyFromNoir(privateKey: GrumpkinPrivateKeyNoir): GrumpkinPrivateKey {
  return GrumpkinScalar.fromHighLow(mapFieldFromNoir(privateKey.high), mapFieldFromNoir(privateKey.low));
}

/**
 * Maps an aztec address to a noir aztec address.
 * @param address - The address.
 * @returns The noir aztec address.
 */
export function mapAztecAddressToNoir(address: AztecAddress): NoirAztecAddress {
  return {
    inner: mapFieldToNoir(address.toField()),
  };
}

/**
 * Maps a noir aztec address to an aztec address.
 * @param address - The noir aztec address.
 * @returns The aztec address.
 */
export function mapAztecAddressFromNoir(address: NoirAztecAddress): AztecAddress {
  return AztecAddress.fromField(mapFieldFromNoir(address.inner));
}

/**
 * Maps an eth address to a noir eth address.
 * @param address - The address.
 * @returns The noir eth address.
 */
export function mapEthAddressToNoir(address: EthAddress): NoirEthAddress {
  return {
    inner: mapFieldToNoir(address.toField()),
  };
}

/**
 * Maps a noir eth address to an eth address.
 * @param address - The noir eth address.
 * @returns The eth address.
 */
export function mapEthAddressFromNoir(address: NoirEthAddress): EthAddress {
  return EthAddress.fromField(mapFieldFromNoir(address.inner));
}

/**
 * Maps a tx context to a noir tx context.
 * @param txContext - The tx context.
 * @returns The noir tx context.
 */
export function mapTxContextToNoir(txContext: TxContext): TxContextNoir {
  return {
    chain_id: mapFieldToNoir(txContext.chainId),
    version: mapFieldToNoir(txContext.version),
    gas_settings: mapGasSettingsToNoir(txContext.gasSettings),
  };
}

/**
 * Maps a noir tx context to a tx context.
 * @param txContext - The noir tx context.
 * @returns The tx context.
 */
export function mapTxContextFromNoir(txContext: TxContextNoir): TxContext {
  return new TxContext(
    mapFieldFromNoir(txContext.chain_id),
    mapFieldFromNoir(txContext.version),
    mapGasSettingsFromNoir(txContext.gas_settings),
  );
}

/**
 * Maps a function selector to a noir function selector.
 * @param functionSelector - The function selector.
 * @returns The noir function selector.
 */
export function mapFunctionSelectorToNoir(functionSelector: FunctionSelector): FunctionSelectorNoir {
  return {
    inner: mapFieldToNoir(functionSelector.toField()),
  };
}

/**
 * Maps a noir function selector to a function selector.
 * @param functionSelector - The noir function selector.
 * @returns The function selector.
 */
export function mapFunctionSelectorFromNoir(functionSelector: FunctionSelectorNoir): FunctionSelector {
  return FunctionSelector.fromField(mapFieldFromNoir(functionSelector.inner));
}

/**
 * Maps a function data to a noir function data.
 * @param functionData - The function data.
 * @returns The noir function data.
 */
export function mapFunctionDataToNoir(functionData: FunctionData): FunctionDataNoir {
  return {
    selector: mapFunctionSelectorToNoir(functionData.selector),
    is_private: functionData.isPrivate,
  };
}

/**
 * Maps a noir function data to a function data.
 * @param functionData - The noir function data.
 * @returns The function data.
 */
export function mapFunctionDataFromNoir(functionData: FunctionDataNoir): FunctionData {
  return new FunctionData(mapFunctionSelectorFromNoir(functionData.selector), functionData.is_private);
}

/**
 * Maps a tx request to a noir tx request.
 * @param txRequest - The tx request.
 * @returns The noir tx request.
 */
export function mapTxRequestToNoir(txRequest: TxRequest): TxRequestNoir {
  return {
    origin: mapAztecAddressToNoir(txRequest.origin),
    args_hash: mapFieldToNoir(txRequest.argsHash),
    tx_context: mapTxContextToNoir(txRequest.txContext),
    function_data: mapFunctionDataToNoir(txRequest.functionData),
  };
}

/**
 * Maps a call context to a noir call context.
 * @param callContext - The call context.
 * @returns The noir call context.
 */
export function mapCallContextFromNoir(callContext: CallContextNoir): CallContext {
  return new CallContext(
    mapAztecAddressFromNoir(callContext.msg_sender),
    mapAztecAddressFromNoir(callContext.storage_contract_address),
    mapFunctionSelectorFromNoir(callContext.function_selector),
    callContext.is_delegate_call,
    callContext.is_static_call,
    mapNumberFromNoir(callContext.side_effect_counter),
  );
}

/**
 * Maps a call context to a noir call context.
 * @param callContext - The call context.
 * @returns The noir call context.
 */
export function mapCallContextToNoir(callContext: CallContext): CallContextNoir {
  return {
    msg_sender: mapAztecAddressToNoir(callContext.msgSender),
    storage_contract_address: mapAztecAddressToNoir(callContext.storageContractAddress),
    function_selector: mapFunctionSelectorToNoir(callContext.functionSelector),
    is_delegate_call: callContext.isDelegateCall,
    is_static_call: callContext.isStaticCall,
    side_effect_counter: mapNumberToNoir(callContext.sideEffectCounter),
  };
}

export function mapGasSettingsFromNoir(gasSettings: GasSettingsNoir): GasSettings {
  return new GasSettings(
    mapGasFromNoir(gasSettings.gas_limits),
    mapGasFromNoir(gasSettings.teardown_gas_limits),
    mapGasFeesFromNoir(gasSettings.max_fees_per_gas),
    mapFieldFromNoir(gasSettings.inclusion_fee),
  );
}

export function mapGasSettingsToNoir(gasSettings: GasSettings): GasSettingsNoir {
  return {
    gas_limits: mapGasToNoir(gasSettings.gasLimits),
    teardown_gas_limits: mapGasToNoir(gasSettings.teardownGasLimits),
    max_fees_per_gas: mapGasFeesToNoir(gasSettings.maxFeesPerGas),
    inclusion_fee: mapFieldToNoir(gasSettings.inclusionFee),
  };
}

/**
 * Maps a caller context to a noir caller context.
 * @param callContext - The caller context.
 * @returns The noir caller context.
 */
export function mapCallerContextFromNoir(callerContext: CallerContextNoir): CallerContext {
  return new CallerContext(
    mapAztecAddressFromNoir(callerContext.msg_sender),
    mapAztecAddressFromNoir(callerContext.storage_contract_address),
    callerContext.is_static_call,
  );
}

/**
 * Maps a caller context to a noir caller context.
 * @param callContext - The caller context.
 * @returns The noir caller context.
 */
export function mapCallerContextToNoir(callerContext: CallerContext): CallerContextNoir {
  return {
    msg_sender: mapAztecAddressToNoir(callerContext.msgSender),
    storage_contract_address: mapAztecAddressToNoir(callerContext.storageContractAddress),
    is_static_call: callerContext.isStaticCall,
  };
}

function mapPrivateCallRequestFromNoir(callRequest: PrivateCallRequestNoir) {
  return new PrivateCallRequest(
    mapFieldFromNoir(callRequest.hash),
    mapCallerContextFromNoir(callRequest.caller_context),
    mapNumberFromNoir(callRequest.start_side_effect_counter),
    mapNumberFromNoir(callRequest.end_side_effect_counter),
  );
}

function mapPrivateCallRequestToNoir(callRequest: PrivateCallRequest): PrivateCallRequestNoir {
  return {
    hash: mapFieldToNoir(callRequest.hash),
    caller_context: mapCallerContextToNoir(callRequest.callerContext),
    start_side_effect_counter: mapNumberToNoir(callRequest.startSideEffectCounter),
    end_side_effect_counter: mapNumberToNoir(callRequest.endSideEffectCounter),
  };
}

function mapScopedPrivateCallRequestFromNoir(callRequest: ScopedPrivateCallRequestNoir) {
  return new ScopedPrivateCallRequest(
    mapPrivateCallRequestFromNoir(callRequest.call_request),
    mapAztecAddressFromNoir(callRequest.contract_address),
  );
}

function mapScopedPrivateCallRequestToNoir(callRequest: ScopedPrivateCallRequest): ScopedPrivateCallRequestNoir {
  return {
    call_request: mapPrivateCallRequestToNoir(callRequest.callRequest),
    contract_address: mapAztecAddressToNoir(callRequest.contractAddress),
  };
}

/**
 * Maps a noir call request to a call request.
 * @param callRequest - The noir call request.
 * @returns The call request.
 */
export function mapCallRequestFromNoir(callRequest: CallRequestNoir): CallRequest {
  return new CallRequest(
    mapFieldFromNoir(callRequest.hash),
    mapAztecAddressFromNoir(callRequest.caller_contract_address),
    mapCallerContextFromNoir(callRequest.caller_context),
    mapFieldFromNoir(callRequest.start_side_effect_counter),
    mapFieldFromNoir(callRequest.end_side_effect_counter),
  );
}

/**
 * Maps a call request to a noir call request.
 * @param privateCallStackItem - The call stack item.
 * @returns The noir call stack item.
 */
export function mapCallRequestToNoir(callRequest: CallRequest): CallRequestNoir {
  return {
    hash: mapFieldToNoir(callRequest.hash),
    caller_contract_address: mapAztecAddressToNoir(callRequest.callerContractAddress),
    caller_context: mapCallerContextToNoir(callRequest.callerContext),
    start_side_effect_counter: mapFieldToNoir(callRequest.startSideEffectCounter),
    end_side_effect_counter: mapFieldToNoir(callRequest.endSideEffectCounter),
  };
}

function mapNoteHashToNoir(noteHash: NoteHash): NoteHashNoir {
  return {
    value: mapFieldToNoir(noteHash.value),
    counter: mapNumberToNoir(noteHash.counter),
  };
}

function mapNoteHashFromNoir(noteHash: NoteHashNoir) {
  return new NoteHash(mapFieldFromNoir(noteHash.value), mapNumberFromNoir(noteHash.counter));
}

function mapScopedNoteHashToNoir(noteHash: ScopedNoteHash): ScopedNoteHashNoir {
  return {
    note_hash: mapNoteHashToNoir(noteHash.noteHash),
    nullifier_counter: mapNumberToNoir(noteHash.nullifierCounter),
    contract_address: mapAztecAddressToNoir(noteHash.contractAddress),
  };
}

function mapScopedNoteHashFromNoir(noteHash: ScopedNoteHashNoir) {
  return new ScopedNoteHash(
    mapNoteHashFromNoir(noteHash.note_hash),
    mapNumberFromNoir(noteHash.nullifier_counter),
    mapAztecAddressFromNoir(noteHash.contract_address),
  );
}

function mapNullifierToNoir(nullifier: Nullifier): NullifierNoir {
  return {
    value: mapFieldToNoir(nullifier.value),
    counter: mapNumberToNoir(nullifier.counter),
    note_hash: mapFieldToNoir(nullifier.noteHash),
  };
}

function mapNullifierFromNoir(nullifier: NullifierNoir) {
  return new Nullifier(
    mapFieldFromNoir(nullifier.value),
    mapNumberFromNoir(nullifier.counter),
    mapFieldFromNoir(nullifier.note_hash),
  );
}

function mapScopedNullifierToNoir(nullifier: ScopedNullifier): ScopedNullifierNoir {
  return {
    nullifier: mapNullifierToNoir(nullifier.nullifier),
    contract_address: mapAztecAddressToNoir(nullifier.contractAddress),
  };
}

function mapScopedNullifierFromNoir(nullifier: ScopedNullifierNoir) {
  return new ScopedNullifier(
    mapNullifierFromNoir(nullifier.nullifier),
    mapAztecAddressFromNoir(nullifier.contract_address),
  );
}

/**
 * Maps a LogHash to a noir LogHash.
 * @param logHash - The LogHash.
 * @returns The noir log hash.
 */
export function mapLogHashToNoir(logHash: LogHash): LogHashNoir {
  return {
    value: mapFieldToNoir(logHash.value),
    counter: mapNumberToNoir(logHash.counter),
    length: mapFieldToNoir(logHash.length),
  };
}

/**
 * Maps a noir LogHash to a LogHash.
 * @param logHash - The noir LogHash.
 * @returns The TS log hash.
 */
export function mapLogHashFromNoir(logHash: LogHashNoir): LogHash {
  return new LogHash(
    mapFieldFromNoir(logHash.value),
    mapNumberFromNoir(logHash.counter),
    mapFieldFromNoir(logHash.length),
  );
}

/**
 * Maps a LogHash to a noir LogHash.
 * @param logHash - The LogHash.
 * @returns The noir log hash.
 */
export function mapEncryptedLogHashToNoir(logHash: EncryptedLogHash): EncryptedLogHashNoir {
  return {
    value: mapFieldToNoir(logHash.value),
    counter: mapNumberToNoir(logHash.counter),
    length: mapFieldToNoir(logHash.length),
    randomness: mapFieldToNoir(logHash.randomness),
  };
}

/**
 * Maps a noir LogHash to a LogHash.
 * @param logHash - The noir LogHash.
 * @returns The TS log hash.
 */
export function mapEncryptedLogHashFromNoir(logHash: EncryptedLogHashNoir): EncryptedLogHash {
  return new EncryptedLogHash(
    mapFieldFromNoir(logHash.value),
    mapNumberFromNoir(logHash.counter),
    mapFieldFromNoir(logHash.length),
    mapFieldFromNoir(logHash.randomness),
  );
}

/**
 * Maps a ts ScopedLogHash to a noir ScopedLogHash.
 * @param logHash - The ts LogHash.
 * @returns The noir log hash.
 */
export function mapScopedEncryptedLogHashToNoir(scopedLogHash: ScopedEncryptedLogHash): ScopedEncryptedLogHashNoir {
  return {
    log_hash: mapEncryptedLogHashToNoir(scopedLogHash.logHash),
    contract_address: mapAztecAddressToNoir(scopedLogHash.contractAddress),
  };
}

/**
 * Maps a noir ScopedLogHash to a ts ScopedLogHash.
 * @param logHash - The noir LogHash.
 * @returns The TS log hash.
 */
export function mapScopedEncryptedLogHashFromNoir(scopedLogHash: ScopedEncryptedLogHashNoir): ScopedEncryptedLogHash {
  return new ScopedEncryptedLogHash(
    mapEncryptedLogHashFromNoir(scopedLogHash.log_hash),
    mapAztecAddressFromNoir(scopedLogHash.contract_address),
  );
}

/**
 * Maps a ts ScopedLogHash to a noir ScopedLogHash.
 * @param logHash - The ts LogHash.
 * @returns The noir log hash.
 */
export function mapScopedLogHashToNoir(scopedLogHash: ScopedLogHash): ScopedLogHashNoir {
  return {
    log_hash: mapLogHashToNoir(scopedLogHash.logHash),
    contract_address: mapAztecAddressToNoir(scopedLogHash.contractAddress),
  };
}

/**
 * Maps a noir ScopedLogHash to a ts ScopedLogHash.
 * @param logHash - The noir LogHash.
 * @returns The TS log hash.
 */
export function mapScopedLogHashFromNoir(scopedLogHash: ScopedLogHashNoir): ScopedLogHash {
  return new ScopedLogHash(
    mapLogHashFromNoir(scopedLogHash.log_hash),
    mapAztecAddressFromNoir(scopedLogHash.contract_address),
  );
}

/**
 * Maps a LogHash to a noir LogHash.
 * @param noteLogHash - The NoteLogHash.
 * @returns The noir note log hash.
 */
export function mapNoteLogHashToNoir(noteLogHash: NoteLogHash): NoteLogHashNoir {
  return {
    value: mapFieldToNoir(noteLogHash.value),
    counter: mapNumberToNoir(noteLogHash.counter),
    length: mapFieldToNoir(noteLogHash.length),
    note_hash_counter: mapNumberToNoir(noteLogHash.noteHashCounter),
  };
}

/**
 * Maps a noir LogHash to a LogHash.
 * @param noteLogHash - The noir NoteLogHash.
 * @returns The TS note log hash.
 */
export function mapNoteLogHashFromNoir(noteLogHash: NoteLogHashNoir): NoteLogHash {
  return new NoteLogHash(
    mapFieldFromNoir(noteLogHash.value),
    mapNumberFromNoir(noteLogHash.counter),
    mapFieldFromNoir(noteLogHash.length),
    mapNumberFromNoir(noteLogHash.note_hash_counter),
  );
}

/**
 * Maps a ReadRequest to a noir ReadRequest.
 * @param readRequest - The read request.
 * @returns The noir ReadRequest.
 */
export function mapReadRequestToNoir(readRequest: ReadRequest): ReadRequestNoir {
  return {
    value: mapFieldToNoir(readRequest.value),
    counter: mapNumberToNoir(readRequest.counter),
  };
}

/**
 * Maps a noir ReadRequest to ReadRequest.
 * @param readRequest - The noir ReadRequest.
 * @returns The TS ReadRequest.
 */
export function mapReadRequestFromNoir(readRequest: ReadRequestNoir): ReadRequest {
  return new ReadRequest(mapFieldFromNoir(readRequest.value), mapNumberFromNoir(readRequest.counter));
}

function mapScopedReadRequestToNoir(scopedReadRequest: ScopedReadRequest): ScopedReadRequestNoir {
  return {
    read_request: mapReadRequestToNoir(scopedReadRequest.readRequest),
    contract_address: mapAztecAddressToNoir(scopedReadRequest.contractAddress),
  };
}

/**
 * Maps a noir ReadRequest to ReadRequest.
 * @param readRequest - The noir ReadRequest.
 * @returns The TS ReadRequest.
 */
export function mapScopedReadRequestFromNoir(scoped: ScopedReadRequestNoir): ScopedReadRequest {
  return new ScopedReadRequest(
    mapReadRequestFromNoir(scoped.read_request),
    mapAztecAddressFromNoir(scoped.contract_address),
  );
}

/**
 * Maps a KeyValidationRequest to a noir KeyValidationRequest.
 * @param request - The KeyValidationRequest.
 * @returns The noir KeyValidationRequest.
 */
export function mapKeyValidationRequestsToNoir(request: KeyValidationRequest): KeyValidationRequestsNoir {
  return {
    pk_m: mapPointToNoir(request.masterPublicKey),
    sk_app: mapFieldToNoir(request.appSecretKey),
  };
}

/**
 * Maps a noir KeyValidationRequest to KeyValidationRequest.
 * @param request - The noir KeyValidationRequest.
 * @returns The TS KeyValidationRequest.
 */
export function mapKeyValidationRequestsFromNoir(request: KeyValidationRequestsNoir): KeyValidationRequest {
  return new KeyValidationRequest(mapPointFromNoir(request.pk_m), mapFieldFromNoir(request.sk_app));
}

function mapScopedKeyValidationRequestsToNoir(request: ScopedKeyValidationRequest): ScopedKeyValidationRequestsNoir {
  return {
    request: mapKeyValidationRequestsToNoir(request.request),
    contract_address: mapAztecAddressToNoir(request.contractAddress),
  };
}

function mapScopedKeyValidationRequestsFromNoir(request: ScopedKeyValidationRequestsNoir): ScopedKeyValidationRequest {
  return new ScopedKeyValidationRequest(
    mapKeyValidationRequestsFromNoir(request.request),
    mapAztecAddressFromNoir(request.contract_address),
  );
}

/**
 * Maps a L2 to L1 message to a noir L2 to L1 message.
 * @param message - The L2 to L1 message.
 * @returns The noir L2 to L1 message.
 */
export function mapL2ToL1MessageToNoir(message: L2ToL1Message): L2ToL1MessageNoir {
  return {
    recipient: mapEthAddressToNoir(message.recipient),
    content: mapFieldToNoir(message.content),
    counter: mapNumberToNoir(message.counter),
  };
}

function mapL2ToL1MessageFromNoir(message: L2ToL1MessageNoir) {
  return new L2ToL1Message(
    mapEthAddressFromNoir(message.recipient),
    mapFieldFromNoir(message.content),
    mapNumberFromNoir(message.counter),
  );
}

function mapScopedL2ToL1MessageFromNoir(message: ScopedL2ToL1MessageNoir) {
  return new ScopedL2ToL1Message(
    mapL2ToL1MessageFromNoir(message.message),
    mapAztecAddressFromNoir(message.contract_address),
  );
}

function mapScopedL2ToL1MessageToNoir(message: ScopedL2ToL1Message): ScopedL2ToL1MessageNoir {
  return {
    message: mapL2ToL1MessageToNoir(message.message),
    contract_address: mapAztecAddressToNoir(message.contractAddress),
  };
}

/**
 * Maps private circuit public inputs to noir private circuit public inputs.
 * @param privateCircuitPublicInputs - The private circuit public inputs.
 * @returns The noir private circuit public inputs.
 */
export function mapPrivateCircuitPublicInputsToNoir(
  privateCircuitPublicInputs: PrivateCircuitPublicInputs,
): PrivateCircuitPublicInputsNoir {
  return {
    max_block_number: mapMaxBlockNumberToNoir(privateCircuitPublicInputs.maxBlockNumber),
    call_context: mapCallContextToNoir(privateCircuitPublicInputs.callContext),
    args_hash: mapFieldToNoir(privateCircuitPublicInputs.argsHash),
    returns_hash: mapFieldToNoir(privateCircuitPublicInputs.returnsHash),
    note_hash_read_requests: mapTuple(privateCircuitPublicInputs.noteHashReadRequests, mapReadRequestToNoir),
    nullifier_read_requests: mapTuple(privateCircuitPublicInputs.nullifierReadRequests, mapReadRequestToNoir),
    key_validation_requests: mapTuple(privateCircuitPublicInputs.keyValidationRequests, mapKeyValidationRequestsToNoir),
    new_note_hashes: mapTuple(privateCircuitPublicInputs.newNoteHashes, mapNoteHashToNoir),
    new_nullifiers: mapTuple(privateCircuitPublicInputs.newNullifiers, mapNullifierToNoir),
    private_call_requests: mapTuple(privateCircuitPublicInputs.privateCallRequests, mapPrivateCallRequestToNoir),
    public_call_stack_hashes: mapTuple(privateCircuitPublicInputs.publicCallStackHashes, mapFieldToNoir),
    public_teardown_function_hash: mapFieldToNoir(privateCircuitPublicInputs.publicTeardownFunctionHash),
    new_l2_to_l1_msgs: mapTuple(privateCircuitPublicInputs.newL2ToL1Msgs, mapL2ToL1MessageToNoir),
    start_side_effect_counter: mapFieldToNoir(privateCircuitPublicInputs.startSideEffectCounter),
    end_side_effect_counter: mapFieldToNoir(privateCircuitPublicInputs.endSideEffectCounter),
    note_encrypted_logs_hashes: mapTuple(privateCircuitPublicInputs.noteEncryptedLogsHashes, mapNoteLogHashToNoir),
    encrypted_logs_hashes: mapTuple(privateCircuitPublicInputs.encryptedLogsHashes, mapEncryptedLogHashToNoir),
    unencrypted_logs_hashes: mapTuple(privateCircuitPublicInputs.unencryptedLogsHashes, mapLogHashToNoir),
    historical_header: mapHeaderToNoir(privateCircuitPublicInputs.historicalHeader),
    tx_context: mapTxContextToNoir(privateCircuitPublicInputs.txContext),
    min_revertible_side_effect_counter: mapFieldToNoir(privateCircuitPublicInputs.minRevertibleSideEffectCounter),
    is_fee_payer: privateCircuitPublicInputs.isFeePayer,
  };
}

/**
 * Maps a private call stack item to a noir private call stack item.
 * @param privateCallStackItem - The private call stack item.
 * @returns The noir private call stack item.
 */
export function mapPrivateCallStackItemToNoir(privateCallStackItem: PrivateCallStackItem): PrivateCallStackItemNoir {
  return {
    contract_address: mapAztecAddressToNoir(privateCallStackItem.contractAddress),
    function_data: mapFunctionDataToNoir(privateCallStackItem.functionData),
    public_inputs: mapPrivateCircuitPublicInputsToNoir(privateCallStackItem.publicInputs),
  };
}

/**
 * Maps a private call data to a noir private call data.
 * @param privateCallData - The private call data.
 * @returns The noir private call data.
 */
export function mapPrivateCallDataToNoir(privateCallData: PrivateCallData): PrivateCallDataNoir {
  return {
    call_stack_item: mapPrivateCallStackItemToNoir(privateCallData.callStackItem),
    public_call_stack: mapTuple(privateCallData.publicCallStack, mapCallRequestToNoir),
    public_teardown_call_request: mapCallRequestToNoir(privateCallData.publicTeardownCallRequest),
    proof: mapRecursiveProofToNoir(privateCallData.proof),
    vk: mapVerificationKeyToNoir(privateCallData.vk),
    function_leaf_membership_witness: mapMembershipWitnessToNoir(privateCallData.functionLeafMembershipWitness),
    contract_class_artifact_hash: mapFieldToNoir(privateCallData.contractClassArtifactHash),
    contract_class_public_bytecode_commitment: mapFieldToNoir(privateCallData.contractClassPublicBytecodeCommitment),
    public_keys_hash: mapWrappedFieldToNoir(privateCallData.publicKeysHash),
    salted_initialization_hash: mapWrappedFieldToNoir(privateCallData.saltedInitializationHash),
    acir_hash: mapFieldToNoir(privateCallData.acirHash),
  };
}

export function mapRevertCodeFromNoir(revertCode: NoirField): RevertCode {
  return RevertCode.fromField(mapFieldFromNoir(revertCode));
}

export function mapRevertCodeToNoir(revertCode: RevertCode): NoirField {
  return mapFieldToNoir(revertCode.toField());
}

/**
 * Maps an array from noir types to a tuple of parsed types.
 * @param noirArray - The noir array.
 * @param length - The length of the tuple.
 * @param mapper - The mapper function applied to each element.
 * @returns The tuple.
 */
export function mapTupleFromNoir<T, N extends number, M>(
  noirArray: T[],
  length: N,
  mapper: (item: T) => M,
): Tuple<M, N> {
  if (noirArray.length != length) {
    throw new Error(`Expected ${length} items, got ${noirArray.length}`);
  }
  return Array.from({ length }, (_, idx) => mapper(noirArray[idx])) as Tuple<M, N>;
}

/**
 * Maps a SHA256 hash from noir to the parsed type.
 * @param hash - The hash as it is represented in Noir (1 fields).
 * @returns The hash represented as a 31 bytes long buffer.
 */
export function mapSha256HashFromNoir(hash: Field): Buffer {
  return toBufferBE(mapFieldFromNoir(hash).toBigInt(), NUM_BYTES_PER_SHA256);
}

/**
 * Maps a sha256 to the representation used in noir.
 * @param hash - The hash represented as a 32 bytes long buffer.
 * @returns The hash as it is represented in Noir (1 field, truncated).
 */
export function mapSha256HashToNoir(hash: Buffer): Field {
  return mapFieldToNoir(toTruncField(hash));
}

/**
 * Maps public data update request from noir to the parsed type.
 * @param publicDataUpdateRequest - The noir public data update request.
 * @returns The parsed public data update request.
 */
export function mapPublicDataUpdateRequestFromNoir(
  publicDataUpdateRequest: PublicDataUpdateRequestNoir,
): PublicDataUpdateRequest {
  return new PublicDataUpdateRequest(
    mapFieldFromNoir(publicDataUpdateRequest.leaf_slot),
    mapFieldFromNoir(publicDataUpdateRequest.new_value),
  );
}

/**
 * Maps public data update request to noir public data update request.
 * @param publicDataUpdateRequest - The public data update request.
 * @returns The noir public data update request.
 */
export function mapPublicDataUpdateRequestToNoir(
  publicDataUpdateRequest: PublicDataUpdateRequest,
): PublicDataUpdateRequestNoir {
  return {
    leaf_slot: mapFieldToNoir(publicDataUpdateRequest.leafSlot),
    new_value: mapFieldToNoir(publicDataUpdateRequest.newValue),
  };
}

/**
 * Maps public data read from noir to the parsed type.
 * @param publicDataRead - The noir public data read.
 * @returns The parsed public data read.
 */
export function mapPublicDataReadFromNoir(publicDataRead: PublicDataReadNoir): PublicDataRead {
  return new PublicDataRead(mapFieldFromNoir(publicDataRead.leaf_slot), mapFieldFromNoir(publicDataRead.value));
}

/**
 * Maps public data read to noir public data read.
 * @param publicDataRead - The public data read.
 * @returns The noir public data read.
 */
export function mapPublicDataReadToNoir(publicDataRead: PublicDataRead): PublicDataReadNoir {
  return {
    leaf_slot: mapFieldToNoir(publicDataRead.leafSlot),
    value: mapFieldToNoir(publicDataRead.value),
  };
}

function mapReadRequestStatusToNoir(readRequestStatus: ReadRequestStatus): ReadRequestStatusNoir {
  return {
    state: mapNumberToNoir(readRequestStatus.state),
    hint_index: mapNumberToNoir(readRequestStatus.hintIndex),
  };
}

function mapPendingReadHintToNoir(hint: PendingReadHint): PendingReadHintNoir {
  return {
    read_request_index: mapNumberToNoir(hint.readRequestIndex),
    pending_value_index: mapNumberToNoir(hint.pendingValueIndex),
  };
}

function mapLeafDataReadHintToNoir(hint: LeafDataReadHint): LeafDataReadHintNoir {
  return {
    read_request_index: mapNumberToNoir(hint.readRequestIndex),
    data_hint_index: mapNumberToNoir(hint.dataHintIndex),
  };
}

function mapNoteHashSettledReadHintToNoir(
  hint: SettledReadHint<typeof NOTE_HASH_TREE_HEIGHT, Fr>,
): NoteHashSettledReadHintNoir {
  return {
    read_request_index: mapNumberToNoir(hint.readRequestIndex),
    membership_witness: mapMembershipWitnessToNoir(hint.membershipWitness),
    leaf_preimage: mapNoteHashLeafPreimageToNoir(hint.leafPreimage),
  };
}

function mapNullifierSettledReadHintToNoir(
  hint: SettledReadHint<typeof NULLIFIER_TREE_HEIGHT, NullifierLeafPreimage>,
): NullifierSettledReadHintNoir {
  return {
    read_request_index: mapNumberToNoir(hint.readRequestIndex),
    membership_witness: mapMembershipWitnessToNoir(hint.membershipWitness),
    leaf_preimage: mapNullifierLeafPreimageToNoir(hint.leafPreimage),
  };
}

function mapNoteHashReadRequestHintsToNoir<PENDING extends number, SETTLED extends number>(
  hints: NoteHashReadRequestHints<PENDING, SETTLED>,
): NoteHashReadRequestHintsNoir<PENDING, SETTLED> {
  return {
    read_request_statuses: mapTuple(hints.readRequestStatuses, mapReadRequestStatusToNoir),
    pending_read_hints: hints.pendingReadHints.map(mapPendingReadHintToNoir) as FixedLengthArray<
      PendingReadHintNoir,
      PENDING
    >,
    settled_read_hints: hints.settledReadHints.map(mapNoteHashSettledReadHintToNoir) as FixedLengthArray<
      NoteHashSettledReadHintNoir,
      SETTLED
    >,
  };
}

function mapNullifierReadRequestHintsToNoir<PENDING extends number, SETTLED extends number>(
  hints: NullifierReadRequestHints<PENDING, SETTLED>,
): NullifierReadRequestHintsNoir<PENDING, SETTLED> {
  return {
    read_request_statuses: mapTuple(hints.readRequestStatuses, mapReadRequestStatusToNoir),
    pending_read_hints: hints.pendingReadHints.map(mapPendingReadHintToNoir) as FixedLengthArray<
      PendingReadHintNoir,
      PENDING
    >,
    settled_read_hints: hints.settledReadHints.map(settledHint =>
      mapNullifierSettledReadHintToNoir(
        settledHint as SettledReadHint<typeof NULLIFIER_TREE_HEIGHT, NullifierLeafPreimage>,
      ),
    ) as FixedLengthArray<NullifierSettledReadHintNoir, SETTLED>,
  };
}

function mapNullifierNonMembershipHintToNoir(
  hint: NonMembershipHint<typeof NULLIFIER_TREE_HEIGHT, NullifierLeafPreimage>,
): NullifierNonMembershipHintNoir {
  return {
    low_leaf_preimage: mapNullifierLeafPreimageToNoir(hint.leafPreimage),
    membership_witness: mapMembershipWitnessToNoir(hint.membershipWitness),
  };
}

function mapNullifierNonExistentReadRequestHintsToNoir(
  hints: NullifierNonExistentReadRequestHints,
): NullifierNonExistentReadRequestHintsNoir {
  return {
    non_membership_hints: mapTuple(hints.nonMembershipHints, mapNullifierNonMembershipHintToNoir),
    sorted_pending_values: mapTuple(hints.sortedPendingValues, mapNullifierToNoir),
    sorted_pending_value_index_hints: mapTuple(hints.sortedPendingValueHints, mapNumberToNoir),
    next_pending_value_indices: mapTuple(hints.nextPendingValueIndices, mapNumberToNoir),
  };
}

function mapPublicDataHintToNoir(hint: PublicDataHint): PublicDataHintNoir {
  return {
    leaf_slot: mapFieldToNoir(hint.leafSlot),
    value: mapFieldToNoir(hint.value),
    override_counter: mapNumberToNoir(hint.overrideCounter),
    membership_witness: mapMembershipWitnessToNoir(hint.membershipWitness),
    leaf_preimage: mapPublicDataTreePreimageToNoir(hint.leafPreimage),
  };
}

function mapPublicDataReadRequestHintsToNoir(hints: PublicDataReadRequestHints): PublicDataReadRequestHintsNoir {
  return {
    read_request_statuses: mapTuple(hints.readRequestStatuses, mapReadRequestStatusToNoir),
    pending_read_hints: mapTuple(hints.pendingReadHints, mapPendingReadHintToNoir),
    leaf_data_read_hints: mapTuple(hints.leafDataReadHints, mapLeafDataReadHintToNoir),
  };
}

function mapValidationRequestsToNoir(requests: ValidationRequests): ValidationRequestsNoir {
  return {
    for_rollup: mapRollupValidationRequestsToNoir(requests.forRollup),
    note_hash_read_requests: mapTuple(requests.noteHashReadRequests, mapScopedReadRequestToNoir),
    nullifier_read_requests: mapTuple(requests.nullifierReadRequests, mapScopedReadRequestToNoir),
    nullifier_non_existent_read_requests: mapTuple(
      requests.nullifierNonExistentReadRequests,
      mapScopedReadRequestToNoir,
    ),
    key_validation_requests: mapTuple(requests.keyValidationRequests, mapScopedKeyValidationRequestsToNoir),
    public_data_reads: mapTuple(requests.publicDataReads, mapPublicDataReadToNoir),
  };
}

function mapValidationRequestsFromNoir(requests: ValidationRequestsNoir): ValidationRequests {
  return new ValidationRequests(
    mapRollupValidationRequestsFromNoir(requests.for_rollup),
    mapTupleFromNoir(
      requests.note_hash_read_requests,
      MAX_NOTE_HASH_READ_REQUESTS_PER_TX,
      mapScopedReadRequestFromNoir,
    ),
    mapTupleFromNoir(
      requests.nullifier_read_requests,
      MAX_NULLIFIER_READ_REQUESTS_PER_TX,
      mapScopedReadRequestFromNoir,
    ),
    mapTupleFromNoir(
      requests.nullifier_non_existent_read_requests,
      MAX_NULLIFIER_NON_EXISTENT_READ_REQUESTS_PER_TX,
      mapScopedReadRequestFromNoir,
    ),
    mapTupleFromNoir(
      requests.key_validation_requests,
      MAX_KEY_VALIDATION_REQUESTS_PER_TX,
      mapScopedKeyValidationRequestsFromNoir,
    ),
    mapTupleFromNoir(requests.public_data_reads, MAX_PUBLIC_DATA_READS_PER_TX, mapPublicDataReadFromNoir),
  );
}

export function mapPrivateAccumulatedDataFromNoir(
  privateAccumulatedData: PrivateAccumulatedDataNoir,
): PrivateAccumulatedData {
  return new PrivateAccumulatedData(
    mapTupleFromNoir(privateAccumulatedData.new_note_hashes, MAX_NEW_NOTE_HASHES_PER_TX, mapScopedNoteHashFromNoir),
    mapTupleFromNoir(privateAccumulatedData.new_nullifiers, MAX_NEW_NULLIFIERS_PER_TX, mapScopedNullifierFromNoir),
    mapTupleFromNoir(
      privateAccumulatedData.new_l2_to_l1_msgs,
      MAX_NEW_L2_TO_L1_MSGS_PER_TX,
      mapScopedL2ToL1MessageFromNoir,
    ),
    mapTupleFromNoir(
      privateAccumulatedData.note_encrypted_logs_hashes,
      MAX_NOTE_ENCRYPTED_LOGS_PER_TX,
      mapNoteLogHashFromNoir,
    ),
    mapTupleFromNoir(
      privateAccumulatedData.encrypted_logs_hashes,
      MAX_ENCRYPTED_LOGS_PER_TX,
      mapScopedEncryptedLogHashFromNoir,
    ),
    mapTupleFromNoir(
      privateAccumulatedData.unencrypted_logs_hashes,
      MAX_UNENCRYPTED_LOGS_PER_TX,
      mapScopedLogHashFromNoir,
    ),
    mapTupleFromNoir(
      privateAccumulatedData.private_call_stack,
      MAX_PRIVATE_CALL_STACK_LENGTH_PER_TX,
      mapScopedPrivateCallRequestFromNoir,
    ),
    mapTupleFromNoir(
      privateAccumulatedData.public_call_stack,
      MAX_PUBLIC_CALL_STACK_LENGTH_PER_TX,
      mapCallRequestFromNoir,
    ),
  );
}

export function mapPrivateAccumulatedDataToNoir(data: PrivateAccumulatedData): PrivateAccumulatedDataNoir {
  return {
    new_note_hashes: mapTuple(data.newNoteHashes, mapScopedNoteHashToNoir),
    new_nullifiers: mapTuple(data.newNullifiers, mapScopedNullifierToNoir),
    new_l2_to_l1_msgs: mapTuple(data.newL2ToL1Msgs, mapScopedL2ToL1MessageToNoir),
    note_encrypted_logs_hashes: mapTuple(data.noteEncryptedLogsHashes, mapNoteLogHashToNoir),
    encrypted_logs_hashes: mapTuple(data.encryptedLogsHashes, mapScopedEncryptedLogHashToNoir),
    unencrypted_logs_hashes: mapTuple(data.unencryptedLogsHashes, mapScopedLogHashToNoir),
    private_call_stack: mapTuple(data.privateCallStack, mapScopedPrivateCallRequestToNoir),
    public_call_stack: mapTuple(data.publicCallStack, mapCallRequestToNoir),
  };
}

export function mapPublicAccumulatedDataFromNoir(
  publicAccumulatedData: PublicAccumulatedDataNoir,
): PublicAccumulatedData {
  return new PublicAccumulatedData(
    mapTupleFromNoir(publicAccumulatedData.new_note_hashes, MAX_NEW_NOTE_HASHES_PER_TX, mapNoteHashFromNoir),
    mapTupleFromNoir(publicAccumulatedData.new_nullifiers, MAX_NEW_NULLIFIERS_PER_TX, mapNullifierFromNoir),
    mapTupleFromNoir(publicAccumulatedData.new_l2_to_l1_msgs, MAX_NEW_L2_TO_L1_MSGS_PER_TX, mapFieldFromNoir),
    mapTupleFromNoir(
      publicAccumulatedData.note_encrypted_logs_hashes,
      MAX_NOTE_ENCRYPTED_LOGS_PER_TX,
      mapNoteLogHashFromNoir,
    ),
    mapTupleFromNoir(publicAccumulatedData.encrypted_logs_hashes, MAX_ENCRYPTED_LOGS_PER_TX, mapLogHashFromNoir),
    mapTupleFromNoir(publicAccumulatedData.unencrypted_logs_hashes, MAX_UNENCRYPTED_LOGS_PER_TX, mapLogHashFromNoir),
    mapTupleFromNoir(
      publicAccumulatedData.public_data_update_requests,
      MAX_PUBLIC_DATA_UPDATE_REQUESTS_PER_TX,
      mapPublicDataUpdateRequestFromNoir,
    ),
    mapTupleFromNoir(
      publicAccumulatedData.public_call_stack,
      MAX_PUBLIC_CALL_STACK_LENGTH_PER_TX,
      mapCallRequestFromNoir,
    ),
    mapGasFromNoir(publicAccumulatedData.gas_used),
  );
}

export function mapPublicAccumulatedDataToNoir(
  publicAccumulatedData: PublicAccumulatedData,
): PublicAccumulatedDataNoir {
  return {
    new_note_hashes: mapTuple(publicAccumulatedData.newNoteHashes, mapNoteHashToNoir),
    new_nullifiers: mapTuple(publicAccumulatedData.newNullifiers, mapNullifierToNoir),
    new_l2_to_l1_msgs: mapTuple(publicAccumulatedData.newL2ToL1Msgs, mapFieldToNoir),
    note_encrypted_logs_hashes: mapTuple(publicAccumulatedData.noteEncryptedLogsHashes, mapNoteLogHashToNoir),
    encrypted_logs_hashes: mapTuple(publicAccumulatedData.encryptedLogsHashes, mapLogHashToNoir),
    unencrypted_logs_hashes: mapTuple(publicAccumulatedData.unencryptedLogsHashes, mapLogHashToNoir),
    public_data_update_requests: mapTuple(
      publicAccumulatedData.publicDataUpdateRequests,
      mapPublicDataUpdateRequestToNoir,
    ),
    public_call_stack: mapTuple(publicAccumulatedData.publicCallStack, mapCallRequestToNoir),
    gas_used: mapGasToNoir(publicAccumulatedData.gasUsed),
  };
}

export function mapGasFromNoir(gasUsed: GasNoir): Gas {
  return Gas.from({
    daGas: mapNumberFromNoir(gasUsed.da_gas),
    l2Gas: mapNumberFromNoir(gasUsed.l2_gas),
  });
}

export function mapGasToNoir(gasUsed: Gas): GasNoir {
  return {
    da_gas: mapNumberToNoir(gasUsed.daGas),
    l2_gas: mapNumberToNoir(gasUsed.l2Gas),
  };
}

export function mapRollupValidationRequestsToNoir(
  rollupValidationRequests: RollupValidationRequests,
): RollupValidationRequestsNoir {
  return {
    max_block_number: mapMaxBlockNumberToNoir(rollupValidationRequests.maxBlockNumber),
  };
}

export function mapRollupValidationRequestsFromNoir(
  rollupValidationRequests: RollupValidationRequestsNoir,
): RollupValidationRequests {
  return new RollupValidationRequests(mapMaxBlockNumberFromNoir(rollupValidationRequests.max_block_number));
}

export function mapMaxBlockNumberToNoir(maxBlockNumber: MaxBlockNumber): MaxBlockNumberNoir {
  return {
    _opt: {
      _is_some: maxBlockNumber.isSome,
      _value: mapFieldToNoir(maxBlockNumber.value),
    },
  };
}

export function mapMaxBlockNumberFromNoir(maxBlockNumber: MaxBlockNumberNoir): MaxBlockNumber {
  return new MaxBlockNumber(maxBlockNumber._opt._is_some, mapFieldFromNoir(maxBlockNumber._opt._value));
}

/**
 * Maps combined accumulated data from noir to the parsed type.
 * @param combinedAccumulatedData - The noir combined accumulated data.
 * @returns The parsed combined accumulated data.
 */
export function mapCombinedAccumulatedDataFromNoir(
  combinedAccumulatedData: CombinedAccumulatedDataNoir,
): CombinedAccumulatedData {
  return new CombinedAccumulatedData(
    mapTupleFromNoir(combinedAccumulatedData.new_note_hashes, MAX_NEW_NOTE_HASHES_PER_TX, mapFieldFromNoir),
    mapTupleFromNoir(combinedAccumulatedData.new_nullifiers, MAX_NEW_NULLIFIERS_PER_TX, mapFieldFromNoir),
    mapTupleFromNoir(combinedAccumulatedData.new_l2_to_l1_msgs, MAX_NEW_L2_TO_L1_MSGS_PER_TX, mapFieldFromNoir),
    mapFieldFromNoir(combinedAccumulatedData.note_encrypted_logs_hash),
    mapFieldFromNoir(combinedAccumulatedData.encrypted_logs_hash),
    mapFieldFromNoir(combinedAccumulatedData.unencrypted_logs_hash),
    mapFieldFromNoir(combinedAccumulatedData.note_encrypted_log_preimages_length),
    mapFieldFromNoir(combinedAccumulatedData.encrypted_log_preimages_length),
    mapFieldFromNoir(combinedAccumulatedData.unencrypted_log_preimages_length),
    mapTupleFromNoir(
      combinedAccumulatedData.public_data_update_requests,
      MAX_PUBLIC_DATA_UPDATE_REQUESTS_PER_TX,
      mapPublicDataUpdateRequestFromNoir,
    ),
    mapGasFromNoir(combinedAccumulatedData.gas_used),
  );
}

export function mapCombinedAccumulatedDataToNoir(
  combinedAccumulatedData: CombinedAccumulatedData,
): CombinedAccumulatedDataNoir {
  return {
    new_note_hashes: mapTuple(combinedAccumulatedData.newNoteHashes, mapFieldToNoir),
    new_nullifiers: mapTuple(combinedAccumulatedData.newNullifiers, mapFieldToNoir),
    new_l2_to_l1_msgs: mapTuple(combinedAccumulatedData.newL2ToL1Msgs, mapFieldToNoir),
    note_encrypted_logs_hash: mapFieldToNoir(combinedAccumulatedData.noteEncryptedLogsHash),
    encrypted_logs_hash: mapFieldToNoir(combinedAccumulatedData.encryptedLogsHash),
    unencrypted_logs_hash: mapFieldToNoir(combinedAccumulatedData.unencryptedLogsHash),
    note_encrypted_log_preimages_length: mapFieldToNoir(combinedAccumulatedData.noteEncryptedLogPreimagesLength),
    encrypted_log_preimages_length: mapFieldToNoir(combinedAccumulatedData.encryptedLogPreimagesLength),
    unencrypted_log_preimages_length: mapFieldToNoir(combinedAccumulatedData.unencryptedLogPreimagesLength),
    public_data_update_requests: mapTuple(
      combinedAccumulatedData.publicDataUpdateRequests,
      mapPublicDataUpdateRequestToNoir,
    ),
    gas_used: mapGasToNoir(combinedAccumulatedData.gasUsed),
  };
}

/**
 * Maps combined constant data from noir to the parsed type.
 * @param combinedConstantData - The noir combined constant data.
 * @returns The parsed combined constant data.
 */
export function mapCombinedConstantDataFromNoir(combinedConstantData: CombinedConstantDataNoir): CombinedConstantData {
  return new CombinedConstantData(
    mapHeaderFromNoir(combinedConstantData.historical_header),
    mapTxContextFromNoir(combinedConstantData.tx_context),
    mapGlobalVariablesFromNoir(combinedConstantData.global_variables),
  );
}

/**
 * Maps combined constant data to noir combined constant data.
 * @param combinedConstantData - The combined constant data.
 * @returns The noir combined constant data.
 */
export function mapCombinedConstantDataToNoir(combinedConstantData: CombinedConstantData): CombinedConstantDataNoir {
  return {
    historical_header: mapHeaderToNoir(combinedConstantData.historicalHeader),
    tx_context: mapTxContextToNoir(combinedConstantData.txContext),
    global_variables: mapGlobalVariablesToNoir(combinedConstantData.globalVariables),
  };
}

export function mapPublicKernelCircuitPublicInputsToNoir(
  inputs: PublicKernelCircuitPublicInputs,
): PublicKernelCircuitPublicInputsNoir {
  return {
    constants: mapCombinedConstantDataToNoir(inputs.constants),
    validation_requests: mapValidationRequestsToNoir(inputs.validationRequests),
    end: mapPublicAccumulatedDataToNoir(inputs.end),
    end_non_revertible: mapPublicAccumulatedDataToNoir(inputs.endNonRevertibleData),
    revert_code: mapRevertCodeToNoir(inputs.revertCode),
    public_teardown_call_stack: mapTuple(inputs.publicTeardownCallStack, mapCallRequestToNoir),
    fee_payer: mapAztecAddressToNoir(inputs.feePayer),
  };
}

export function mapKernelCircuitPublicInputsFromNoir(inputs: KernelCircuitPublicInputsNoir) {
  return new KernelCircuitPublicInputs(
    AggregationObject.makeFake(),
    mapRollupValidationRequestsFromNoir(inputs.rollup_validation_requests),
    mapCombinedAccumulatedDataFromNoir(inputs.end),
    mapCombinedConstantDataFromNoir(inputs.constants),
    mapPartialStateReferenceFromNoir(inputs.start_state),
    mapRevertCodeFromNoir(inputs.revert_code),
    mapAztecAddressFromNoir(inputs.fee_payer),
  );
}

export function mapKernelCircuitPublicInputsToNoir(inputs: KernelCircuitPublicInputs): KernelCircuitPublicInputsNoir {
  return {
    rollup_validation_requests: mapRollupValidationRequestsToNoir(inputs.rollupValidationRequests),
    constants: mapCombinedConstantDataToNoir(inputs.constants),
    end: mapCombinedAccumulatedDataToNoir(inputs.end),
    start_state: mapPartialStateReferenceToNoir(inputs.startState),
    revert_code: mapRevertCodeToNoir(inputs.revertCode),
    fee_payer: mapAztecAddressToNoir(inputs.feePayer),
  };
}

/**
 * Maps a public kernel inner data to a noir public kernel data.
 * @param publicKernelData - The public kernel inner data.
 * @returns The noir public kernel data.
 */
export function mapPublicKernelDataToNoir(publicKernelData: PublicKernelData): PublicKernelDataNoir {
  return {
    public_inputs: mapPublicKernelCircuitPublicInputsToNoir(publicKernelData.publicInputs),
    proof: {},
    vk: {},
    vk_index: mapFieldToNoir(new Fr(publicKernelData.vkIndex)),
    vk_path: mapTuple(publicKernelData.vkPath, mapFieldToNoir),
  };
}

export function mapKernelDataToNoir(kernelData: KernelData): KernelDataNoir {
  return {
    public_inputs: mapKernelCircuitPublicInputsToNoir(kernelData.publicInputs),
    proof: {},
    vk: {},
    vk_index: mapFieldToNoir(new Fr(kernelData.vkIndex)),
    vk_path: mapTuple(kernelData.vkPath, mapFieldToNoir),
  };
}

export function mapVerificationKeyToNoir(key: VerificationKeyAsFields) {
  return {
    key: mapTuple(key.key, mapFieldToNoir),
    hash: mapFieldToNoir(key.hash),
  };
}

export function mapPrivateKernelCircuitPublicInputsFromNoir(
  inputs: PrivateKernelCircuitPublicInputsNoir,
): PrivateKernelCircuitPublicInputs {
  return new PrivateKernelCircuitPublicInputs(
    AggregationObject.makeFake(),
    mapFieldFromNoir(inputs.min_revertible_side_effect_counter),
    mapValidationRequestsFromNoir(inputs.validation_requests),
    mapPrivateAccumulatedDataFromNoir(inputs.end),
    mapCombinedConstantDataFromNoir(inputs.constants),
    mapCallRequestFromNoir(inputs.public_teardown_call_request),
    mapAztecAddressFromNoir(inputs.fee_payer),
  );
}

export function mapPrivateKernelCircuitPublicInputsToNoir(
  inputs: PrivateKernelCircuitPublicInputs,
): PrivateKernelCircuitPublicInputsNoir {
  return {
    constants: mapCombinedConstantDataToNoir(inputs.constants),
    validation_requests: mapValidationRequestsToNoir(inputs.validationRequests),
    end: mapPrivateAccumulatedDataToNoir(inputs.end),
    min_revertible_side_effect_counter: mapFieldToNoir(inputs.minRevertibleSideEffectCounter),
    public_teardown_call_request: mapCallRequestToNoir(inputs.publicTeardownCallRequest),
    fee_payer: mapAztecAddressToNoir(inputs.feePayer),
  };
}

/**
 * Maps a private kernel inner data to a noir private kernel inner data.
 * @param privateKernelInnerData - The private kernel inner data.
 * @returns The noir private kernel inner data.
 */
export function mapPrivateKernelDataToNoir(privateKernelInnerData: PrivateKernelData): PrivateKernelDataNoir {
  return {
    public_inputs: mapPrivateKernelCircuitPublicInputsToNoir(privateKernelInnerData.publicInputs),
    proof: mapRecursiveProofToNoir(privateKernelInnerData.proof),
    vk: mapVerificationKeyToNoir(privateKernelInnerData.vk),
    vk_index: mapFieldToNoir(new Fr(privateKernelInnerData.vkIndex)),
    vk_path: mapTuple(privateKernelInnerData.vkPath, mapFieldToNoir),
  };
}

export function mapPrivateKernelTailCircuitPublicInputsForRollupFromNoir(
  inputs: KernelCircuitPublicInputsNoir,
): PrivateKernelTailCircuitPublicInputs {
  const forRollup = new PartialPrivateTailPublicInputsForRollup(
    mapRollupValidationRequestsFromNoir(inputs.rollup_validation_requests),
    mapCombinedAccumulatedDataFromNoir(inputs.end),
  );
  return new PrivateKernelTailCircuitPublicInputs(
    AggregationObject.makeFake(),
    mapCombinedConstantDataFromNoir(inputs.constants),
    mapRevertCodeFromNoir(inputs.revert_code),
    mapAztecAddressFromNoir(inputs.fee_payer),
    undefined,
    forRollup,
  );
}

export function mapPrivateKernelTailCircuitPublicInputsForPublicFromNoir(
  inputs: PublicKernelCircuitPublicInputsNoir,
): PrivateKernelTailCircuitPublicInputs {
  const forPublic = new PartialPrivateTailPublicInputsForPublic(
    mapValidationRequestsFromNoir(inputs.validation_requests),
    mapPublicAccumulatedDataFromNoir(inputs.end_non_revertible),
    mapPublicAccumulatedDataFromNoir(inputs.end),
    mapTupleFromNoir(inputs.public_teardown_call_stack, MAX_PUBLIC_CALL_STACK_LENGTH_PER_TX, mapCallRequestFromNoir),
  );
  return new PrivateKernelTailCircuitPublicInputs(
    AggregationObject.makeFake(),
    mapCombinedConstantDataFromNoir(inputs.constants),
    mapRevertCodeFromNoir(inputs.revert_code),
    mapAztecAddressFromNoir(inputs.fee_payer),
    forPublic,
  );
}

function mapPrivateKernelInitHintsToNoir(inputs: PrivateKernelInitHints): PrivateKernelInitHintsNoir {
  return {
    note_hash_nullifier_counters: mapTuple(inputs.noteHashNullifierCounters, mapNumberToNoir),
    first_revertible_private_call_request_index: mapNumberToNoir(inputs.firstRevertiblePrivateCallRequestIndex),
  };
}

function mapPrivateKernelInnerHintsToNoir(inputs: PrivateKernelInnerHints): PrivateKernelInnerHintsNoir {
  return {
    note_hash_nullifier_counters: mapTuple(inputs.noteHashNullifierCounters, mapNumberToNoir),
  };
}

export function mapPrivateKernelInitCircuitPrivateInputsToNoir(
  inputs: PrivateKernelInitCircuitPrivateInputs,
): PrivateKernelInitCircuitPrivateInputsNoir {
  return {
    tx_request: mapTxRequestToNoir(inputs.txRequest),
    private_call: mapPrivateCallDataToNoir(inputs.privateCall),
    hints: mapPrivateKernelInitHintsToNoir(inputs.hints),
  };
}

export function mapPrivateKernelInnerCircuitPrivateInputsToNoir(
  inputs: PrivateKernelInnerCircuitPrivateInputs,
): PrivateKernelInnerCircuitPrivateInputsNoir {
  return {
    previous_kernel: mapPrivateKernelDataToNoir(inputs.previousKernel),
    private_call: mapPrivateCallDataToNoir(inputs.privateCall),
    hints: mapPrivateKernelInnerHintsToNoir(inputs.hints),
  };
}

function mapPrivateKernelResetOutputsToNoir(inputs: PrivateKernelResetOutputs): PrivateKernelResetOutputsNoir {
  return {
    note_hashes: mapTuple(inputs.noteHashes, mapScopedNoteHashToNoir),
    nullifiers: mapTuple(inputs.nullifiers, mapScopedNullifierToNoir),
    note_encrypted_log_hashes: mapTuple(inputs.noteEncryptedLogHashes, mapNoteLogHashToNoir),
  };
}

function mapPrivateKernelTailHintsToNoir(inputs: PrivateKernelTailHints): PrivateKernelTailHintsNoir {
  return {
    sorted_new_note_hashes: mapTuple(inputs.sortedNewNoteHashes, mapScopedNoteHashToNoir),
    sorted_new_note_hashes_indexes: mapTuple(inputs.sortedNewNoteHashesIndexes, mapNumberToNoir),
    sorted_new_nullifiers: mapTuple(inputs.sortedNewNullifiers, mapScopedNullifierToNoir),
    sorted_new_nullifiers_indexes: mapTuple(inputs.sortedNewNullifiersIndexes, mapNumberToNoir),
    sorted_note_encrypted_log_hashes: mapTuple(inputs.sortedNoteEncryptedLogHashes, mapNoteLogHashToNoir),
    sorted_note_encrypted_log_hashes_indexes: mapTuple(inputs.sortedNoteEncryptedLogHashesIndexes, mapNumberToNoir),
    sorted_encrypted_log_hashes: mapTuple(inputs.sortedEncryptedLogHashes, mapScopedEncryptedLogHashToNoir),
    sorted_encrypted_log_hashes_indexes: mapTuple(inputs.sortedEncryptedLogHashesIndexes, mapNumberToNoir),
    sorted_unencrypted_log_hashes: mapTuple(inputs.sortedUnencryptedLogHashes, mapScopedLogHashToNoir),
    sorted_unencrypted_log_hashes_indexes: mapTuple(inputs.sortedUnencryptedLogHashesIndexes, mapNumberToNoir),
  };
}

function mapPrivateKernelResetHintsToNoir<
  NH_RR_PENDING extends number,
  NH_RR_SETTLED extends number,
  NLL_RR_PENDING extends number,
  NLL_RR_SETTLED extends number,
  KEY_VALIDATION_REQUESTS extends number,
>(
  inputs: PrivateKernelResetHints<
    NH_RR_PENDING,
    NH_RR_SETTLED,
    NLL_RR_PENDING,
    NLL_RR_SETTLED,
    KEY_VALIDATION_REQUESTS
  >,
): PrivateKernelResetHintsNoir<NH_RR_PENDING, NH_RR_SETTLED, NLL_RR_PENDING, NLL_RR_SETTLED, KEY_VALIDATION_REQUESTS> {
  return {
    transient_nullifier_indexes_for_note_hashes: mapTuple(
      inputs.transientNullifierIndexesForNoteHashes,
      mapNumberToNoir,
    ),
    transient_note_hash_indexes_for_nullifiers: mapTuple(inputs.transientNoteHashIndexesForNullifiers, mapNumberToNoir),
    transient_note_hash_indexes_for_logs: mapTuple(inputs.transientNoteHashIndexesForLogs, mapNumberToNoir),
    note_hash_read_request_hints: mapNoteHashReadRequestHintsToNoir(inputs.noteHashReadRequestHints),
    nullifier_read_request_hints: mapNullifierReadRequestHintsToNoir(inputs.nullifierReadRequestHints),
    key_validation_hints: inputs.keyValidationHints.map(mapKeyValidationHintToNoir) as FixedLengthArray<
      KeyValidationHintNoir,
      KEY_VALIDATION_REQUESTS
    >,
  };
}

export function mapPrivateKernelResetCircuitPrivateInputsToNoir<
  NH_RR_PENDING extends number,
  NH_RR_SETTLED extends number,
  NLL_RR_PENDING extends number,
  NLL_RR_SETTLED extends number,
  KEY_VALIDATION_REQUESTS extends number,
  TAG extends string,
>(
  inputs: PrivateKernelResetCircuitPrivateInputs<
    NH_RR_PENDING,
    NH_RR_SETTLED,
    NLL_RR_PENDING,
    NLL_RR_SETTLED,
    KEY_VALIDATION_REQUESTS,
    TAG
  >,
): PrivateKernelResetCircuitPrivateInputsNoir<
  NH_RR_PENDING,
  NH_RR_SETTLED,
  NLL_RR_PENDING,
  NLL_RR_SETTLED,
  KEY_VALIDATION_REQUESTS
> {
  return {
    previous_kernel: mapPrivateKernelDataToNoir(inputs.previousKernel),
    outputs: mapPrivateKernelResetOutputsToNoir(inputs.outputs),
    hints: mapPrivateKernelResetHintsToNoir(inputs.hints),
  };
}

export function mapPrivateKernelTailCircuitPrivateInputsToNoir(
  inputs: PrivateKernelTailCircuitPrivateInputs,
): PrivateKernelTailCircuitPrivateInputsNoir {
  return {
    previous_kernel: mapPrivateKernelDataToNoir(inputs.previousKernel),
    hints: mapPrivateKernelTailHintsToNoir(inputs.hints),
  };
}

export function mapPrivateKernelTailToPublicCircuitPrivateInputsToNoir(
  inputs: PrivateKernelTailCircuitPrivateInputs,
): PrivateKernelTailToPublicCircuitPrivateInputsNoir {
  return {
    previous_kernel: mapPrivateKernelDataToNoir(inputs.previousKernel),
    hints: mapPrivateKernelTailHintsToNoir(inputs.hints),
  };
}

export function mapPublicKernelCircuitPrivateInputsToNoir(
  inputs: PublicKernelCircuitPrivateInputs,
): PublicKernelSetupCircuitPrivateInputsNoir {
  return {
    previous_kernel: mapPublicKernelDataToNoir(inputs.previousKernel),
    public_call: mapPublicCallDataToNoir(inputs.publicCall),
  };
}

export function mapPublicKernelTailCircuitPrivateInputsToNoir(
  inputs: PublicKernelTailCircuitPrivateInputs,
): PublicKernelTailCircuitPrivateInputsNoir {
  return {
    previous_kernel: mapPublicKernelDataToNoir(inputs.previousKernel),
    nullifier_read_request_hints: mapNullifierReadRequestHintsToNoir(inputs.nullifierReadRequestHints),
    nullifier_non_existent_read_request_hints: mapNullifierNonExistentReadRequestHintsToNoir(
      inputs.nullifierNonExistentReadRequestHints,
    ),
    public_data_hints: mapTuple(inputs.publicDataHints, mapPublicDataHintToNoir),
    public_data_read_request_hints: mapPublicDataReadRequestHintsToNoir(inputs.publicDataReadRequestHints),
    start_state: mapPartialStateReferenceToNoir(inputs.startState),
  };
}

export function mapPublicKernelCircuitPublicInputsFromNoir(
  inputs: PublicKernelCircuitPublicInputsNoir,
): PublicKernelCircuitPublicInputs {
  return new PublicKernelCircuitPublicInputs(
    AggregationObject.makeFake(),
    mapValidationRequestsFromNoir(inputs.validation_requests),
    mapPublicAccumulatedDataFromNoir(inputs.end_non_revertible),
    mapPublicAccumulatedDataFromNoir(inputs.end),
    mapCombinedConstantDataFromNoir(inputs.constants),
    mapRevertCodeFromNoir(inputs.revert_code),
    mapTupleFromNoir(inputs.public_teardown_call_stack, MAX_PUBLIC_CALL_STACK_LENGTH_PER_TX, mapCallRequestFromNoir),
    mapAztecAddressFromNoir(inputs.fee_payer),
  );
}

/**
 * Maps a private kernel inputs final to noir.
 * @param storageUpdateRequest - The storage update request.
 * @returns The noir storage update request.
 */
export function mapStorageUpdateRequestToNoir(
  storageUpdateRequest: ContractStorageUpdateRequest,
): StorageUpdateRequestNoir {
  return {
    storage_slot: mapFieldToNoir(storageUpdateRequest.storageSlot),
    new_value: mapFieldToNoir(storageUpdateRequest.newValue),
  };
}
/**
 * Maps global variables to the noir type.
 * @param globalVariables - The global variables.
 * @returns The noir global variables.
 */
export function mapGlobalVariablesToNoir(globalVariables: GlobalVariables): GlobalVariablesNoir {
  return {
    chain_id: mapFieldToNoir(globalVariables.chainId),
    version: mapFieldToNoir(globalVariables.version),
    block_number: mapFieldToNoir(globalVariables.blockNumber),
    timestamp: mapFieldToNoir(globalVariables.timestamp),
    coinbase: mapEthAddressToNoir(globalVariables.coinbase),
    fee_recipient: mapAztecAddressToNoir(globalVariables.feeRecipient),
    gas_fees: mapGasFeesToNoir(globalVariables.gasFees),
  };
}

/**
 * Maps a storage read to noir.
 * @param storageRead - The storage read.
 * @returns The noir storage read.
 */
export function mapStorageReadToNoir(storageRead: ContractStorageRead): StorageReadNoir {
  return {
    storage_slot: mapFieldToNoir(storageRead.storageSlot),
    current_value: mapFieldToNoir(storageRead.currentValue),
  };
}
/**
 * Maps global variables from the noir type.
 * @param globalVariables - The noir global variables.
 * @returns The global variables.
 */
export function mapGlobalVariablesFromNoir(globalVariables: GlobalVariablesNoir): GlobalVariables {
  return new GlobalVariables(
    mapFieldFromNoir(globalVariables.chain_id),
    mapFieldFromNoir(globalVariables.version),
    mapFieldFromNoir(globalVariables.block_number),
    mapFieldFromNoir(globalVariables.timestamp),
    mapEthAddressFromNoir(globalVariables.coinbase),
    mapAztecAddressFromNoir(globalVariables.fee_recipient),
    mapGasFeesFromNoir(globalVariables.gas_fees),
  );
}

export function mapGasFeesToNoir(gasFees: GasFees): GasFeesNoir {
  return {
    fee_per_da_gas: mapFieldToNoir(gasFees.feePerDaGas),
    fee_per_l2_gas: mapFieldToNoir(gasFees.feePerL2Gas),
  };
}

export function mapGasFeesFromNoir(gasFees: GasFeesNoir): GasFees {
  return new GasFees(mapFieldFromNoir(gasFees.fee_per_da_gas), mapFieldFromNoir(gasFees.fee_per_l2_gas));
}

/**
 * Maps a constant rollup data to a noir constant rollup data.
 * @param constantRollupData - The circuits.js constant rollup data.
 * @returns The noir constant rollup data.
 */
export function mapConstantRollupDataToNoir(constantRollupData: ConstantRollupData): ConstantRollupDataNoir {
  return {
    last_archive: mapAppendOnlyTreeSnapshotToNoir(constantRollupData.lastArchive),
    private_kernel_vk_tree_root: mapFieldToNoir(constantRollupData.privateKernelVkTreeRoot),
    public_kernel_vk_tree_root: mapFieldToNoir(constantRollupData.publicKernelVkTreeRoot),
    base_rollup_vk_hash: mapFieldToNoir(constantRollupData.baseRollupVkHash),
    merge_rollup_vk_hash: mapFieldToNoir(constantRollupData.mergeRollupVkHash),
    global_variables: mapGlobalVariablesToNoir(constantRollupData.globalVariables),
  };
}

/**
 * Maps a public circuit public inputs to noir.
 * @param publicInputs - The public circuit public inputs.
 * @returns The noir public circuit public inputs.
 */
export function mapPublicCircuitPublicInputsToNoir(
  publicInputs: PublicCircuitPublicInputs,
): PublicCircuitPublicInputsNoir {
  return {
    call_context: mapCallContextToNoir(publicInputs.callContext),
    args_hash: mapFieldToNoir(publicInputs.argsHash),
    returns_hash: mapFieldToNoir(publicInputs.returnsHash),
    nullifier_read_requests: mapTuple(publicInputs.nullifierReadRequests, mapReadRequestToNoir),
    nullifier_non_existent_read_requests: mapTuple(publicInputs.nullifierNonExistentReadRequests, mapReadRequestToNoir),
    contract_storage_update_requests: mapTuple(
      publicInputs.contractStorageUpdateRequests,
      mapStorageUpdateRequestToNoir,
    ),
    contract_storage_reads: mapTuple(publicInputs.contractStorageReads, mapStorageReadToNoir),
    public_call_stack_hashes: mapTuple(publicInputs.publicCallStackHashes, mapFieldToNoir),
    new_note_hashes: mapTuple(publicInputs.newNoteHashes, mapNoteHashToNoir),
    new_nullifiers: mapTuple(publicInputs.newNullifiers, mapNullifierToNoir),
    new_l2_to_l1_msgs: mapTuple(publicInputs.newL2ToL1Msgs, mapL2ToL1MessageToNoir),
    start_side_effect_counter: mapFieldToNoir(publicInputs.startSideEffectCounter),
    end_side_effect_counter: mapFieldToNoir(publicInputs.endSideEffectCounter),
    unencrypted_logs_hashes: mapTuple(publicInputs.unencryptedLogsHashes, mapLogHashToNoir),
    historical_header: mapHeaderToNoir(publicInputs.historicalHeader),
    global_variables: mapGlobalVariablesToNoir(publicInputs.globalVariables),
    prover_address: mapAztecAddressToNoir(publicInputs.proverAddress),
    revert_code: mapRevertCodeToNoir(publicInputs.revertCode),
    start_gas_left: mapGasToNoir(publicInputs.startGasLeft),
    end_gas_left: mapGasToNoir(publicInputs.endGasLeft),
    transaction_fee: mapFieldToNoir(publicInputs.transactionFee),
  };
}
/**
 * Maps a constant rollup data from noir to the circuits.js type.
 * @param constantRollupData - The noir constant rollup data.
 * @returns The circuits.js constant rollup data.
 */
export function mapConstantRollupDataFromNoir(constantRollupData: ConstantRollupDataNoir): ConstantRollupData {
  return new ConstantRollupData(
    mapAppendOnlyTreeSnapshotFromNoir(constantRollupData.last_archive),
    mapFieldFromNoir(constantRollupData.private_kernel_vk_tree_root),
    mapFieldFromNoir(constantRollupData.public_kernel_vk_tree_root),
    mapFieldFromNoir(constantRollupData.base_rollup_vk_hash),
    mapFieldFromNoir(constantRollupData.merge_rollup_vk_hash),
    mapGlobalVariablesFromNoir(constantRollupData.global_variables),
  );
}

/**
 * Maps a base or merge rollup public inputs to a noir base or merge rollup public inputs.
 * @param baseOrMergeRollupPublicInputs - The base or merge rollup public inputs.
 * @returns The noir base or merge rollup public inputs.
 */
export function mapBaseOrMergeRollupPublicInputsToNoir(
  baseOrMergeRollupPublicInputs: BaseOrMergeRollupPublicInputs,
): BaseOrMergeRollupPublicInputsNoir {
  return {
    rollup_type: mapFieldToNoir(new Fr(baseOrMergeRollupPublicInputs.rollupType)),
    height_in_block_tree: mapFieldToNoir(new Fr(baseOrMergeRollupPublicInputs.rollupSubtreeHeight)),
    aggregation_object: {},
    constants: mapConstantRollupDataToNoir(baseOrMergeRollupPublicInputs.constants),
    start: mapPartialStateReferenceToNoir(baseOrMergeRollupPublicInputs.start),
    end: mapPartialStateReferenceToNoir(baseOrMergeRollupPublicInputs.end),
    txs_effects_hash: mapFieldToNoir(baseOrMergeRollupPublicInputs.txsEffectsHash),
    out_hash: mapFieldToNoir(baseOrMergeRollupPublicInputs.outHash),
    accumulated_fees: mapFieldToNoir(baseOrMergeRollupPublicInputs.accumulatedFees),
  };
}

/**
 * Maps a public call stack item to noir.
 * @param publicCallStackItem - The public call stack item.
 * @returns The noir public call stack item.
 */
export function mapPublicCallStackItemToNoir(publicCallStackItem: PublicCallStackItem): PublicCallStackItemNoir {
  return {
    contract_address: mapAztecAddressToNoir(publicCallStackItem.contractAddress),
    public_inputs: mapPublicCircuitPublicInputsToNoir(publicCallStackItem.publicInputs),
    is_execution_request: publicCallStackItem.isExecutionRequest,
    function_data: mapFunctionDataToNoir(publicCallStackItem.functionData),
  };
}

/**
 * Maps a public call data to noir.
 * @param publicCall - The public call data.
 * @returns The noir public call data.
 */
export function mapPublicCallDataToNoir(publicCall: PublicCallData): PublicCallDataNoir {
  return {
    call_stack_item: mapPublicCallStackItemToNoir(publicCall.callStackItem),
    public_call_stack: mapTuple(publicCall.publicCallStack, mapCallRequestToNoir),
    proof: {},
    bytecode_hash: mapFieldToNoir(publicCall.bytecodeHash),
  };
}
/**
 * Maps a base or merge rollup public inputs from noir to the circuits.js type.
 * @param baseOrMergeRollupPublicInputs - The noir base or merge rollup public inputs.
 * @returns The circuits.js base or merge rollup public inputs.
 */
export function mapBaseOrMergeRollupPublicInputsFromNoir(
  baseOrMergeRollupPublicInputs: BaseOrMergeRollupPublicInputsNoir,
): BaseOrMergeRollupPublicInputs {
  return new BaseOrMergeRollupPublicInputs(
    mapNumberFromNoir(baseOrMergeRollupPublicInputs.rollup_type),
    mapFieldFromNoir(baseOrMergeRollupPublicInputs.height_in_block_tree),
    AggregationObject.makeFake(),
    mapConstantRollupDataFromNoir(baseOrMergeRollupPublicInputs.constants),
    mapPartialStateReferenceFromNoir(baseOrMergeRollupPublicInputs.start),
    mapPartialStateReferenceFromNoir(baseOrMergeRollupPublicInputs.end),
    mapFieldFromNoir(baseOrMergeRollupPublicInputs.txs_effects_hash),
    mapFieldFromNoir(baseOrMergeRollupPublicInputs.out_hash),
    mapFieldFromNoir(baseOrMergeRollupPublicInputs.accumulated_fees),
  );
}

/**
 * Maps a previous rollup data from the circuits.js type to noir.
 * @param previousRollupData - The circuits.js previous rollup data.
 * @returns The noir previous rollup data.
 */
export function mapPreviousRollupDataToNoir(previousRollupData: PreviousRollupData): PreviousRollupDataNoir {
  return {
    base_or_merge_rollup_public_inputs: mapBaseOrMergeRollupPublicInputsToNoir(
      previousRollupData.baseOrMergeRollupPublicInputs,
    ),
    proof: {},
    vk: {},
    vk_index: mapFieldToNoir(new Fr(previousRollupData.vkIndex)),
    vk_sibling_path: {
      leaf_index: mapFieldToNoir(new Fr(previousRollupData.vkSiblingPath.leafIndex)),
      sibling_path: mapTuple(previousRollupData.vkSiblingPath.siblingPath, mapFieldToNoir),
    },
  };
}

/**
 * Maps a AOT snapshot to noir.
 * @param snapshot - The circuits.js AOT snapshot.
 * @returns The noir AOT snapshot.
 */
export function mapAppendOnlyTreeSnapshotFromNoir(snapshot: AppendOnlyTreeSnapshotNoir): AppendOnlyTreeSnapshot {
  return new AppendOnlyTreeSnapshot(
    mapFieldFromNoir(snapshot.root),
    mapNumberFromNoir(snapshot.next_available_leaf_index),
  );
}

/**
 * Maps a AOT snapshot from noir to the circuits.js type.
 * @param snapshot - The noir AOT snapshot.
 * @returns The circuits.js AOT snapshot.
 */
export function mapAppendOnlyTreeSnapshotToNoir(snapshot: AppendOnlyTreeSnapshot): AppendOnlyTreeSnapshotNoir {
  return {
    root: mapFieldToNoir(snapshot.root),
    next_available_leaf_index: mapFieldToNoir(new Fr(snapshot.nextAvailableLeafIndex)),
  };
}

export function mapRootRollupParityInputToNoir(
  rootParityInput: RootParityInput<typeof NESTED_RECURSIVE_PROOF_LENGTH>,
): RootRollupParityInputNoir {
  return {
    proof: mapRecursiveProofToNoir(rootParityInput.proof),
    verification_key: mapVerificationKeyToNoir(rootParityInput.verificationKey),
    public_inputs: mapParityPublicInputsToNoir(rootParityInput.publicInputs),
  };
}

/**
 * Naos the root rollup inputs to noir.
 * @param rootRollupInputs - The circuits.js root rollup inputs.
 * @returns The noir root rollup inputs.
 */
export function mapRootRollupInputsToNoir(rootRollupInputs: RootRollupInputs): RootRollupInputsNoir {
  return {
    previous_rollup_data: mapTuple(rootRollupInputs.previousRollupData, mapPreviousRollupDataToNoir),
    l1_to_l2_roots: mapRootRollupParityInputToNoir(rootRollupInputs.l1ToL2Roots),
    new_l1_to_l2_messages: mapTuple(rootRollupInputs.newL1ToL2Messages, mapFieldToNoir),
    new_l1_to_l2_message_tree_root_sibling_path: mapTuple(
      rootRollupInputs.newL1ToL2MessageTreeRootSiblingPath,
      mapFieldToNoir,
    ),
    start_l1_to_l2_message_tree_snapshot: mapAppendOnlyTreeSnapshotToNoir(
      rootRollupInputs.startL1ToL2MessageTreeSnapshot,
    ),
    start_archive_snapshot: mapAppendOnlyTreeSnapshotToNoir(rootRollupInputs.startArchiveSnapshot),
    new_archive_sibling_path: mapTuple(rootRollupInputs.newArchiveSiblingPath, mapFieldToNoir),
  };
}

export function mapRecursiveProofToNoir<PROOF_LENGTH extends number>(proof: RecursiveProof<PROOF_LENGTH>) {
  return {
    fields: mapTuple(proof.proof, mapFieldToNoir),
  };
}

export function mapRootParityInputToNoir(
  rootParityInput: RootParityInput<typeof RECURSIVE_PROOF_LENGTH>,
): ParityRootParityInputNoir {
  return {
    proof: mapRecursiveProofToNoir(rootParityInput.proof),
    verification_key: mapVerificationKeyToNoir(rootParityInput.verificationKey),
    public_inputs: mapParityPublicInputsToNoir(rootParityInput.publicInputs),
  };
}

export function mapParityPublicInputsToNoir(parityPublicInputs: ParityPublicInputs): ParityPublicInputsNoir {
  return {
    sha_root: mapFieldToNoir(parityPublicInputs.shaRoot),
    converted_root: mapFieldToNoir(parityPublicInputs.convertedRoot),
  };
}

/**
 * Maps a root rollup public inputs from noir.
 * @param rootRollupPublicInputs - The noir root rollup public inputs.
 * @returns The circuits.js root rollup public inputs.
 */
export function mapRootRollupPublicInputsFromNoir(
  rootRollupPublicInputs: RootRollupPublicInputsNoir,
): RootRollupPublicInputs {
  return new RootRollupPublicInputs(
    AggregationObject.makeFake(),
    mapAppendOnlyTreeSnapshotFromNoir(rootRollupPublicInputs.archive),
    mapHeaderFromNoir(rootRollupPublicInputs.header),
  );
}

/**
 * Maps a parity public inputs from noir.
 * @param parityPublicInputs - The noir parity public inputs.
 * @returns The circuits.js parity public inputs.
 */
export function mapParityPublicInputsFromNoir(parityPublicInputs: ParityPublicInputsNoir): ParityPublicInputs {
  return new ParityPublicInputs(
    mapFieldFromNoir(parityPublicInputs.sha_root),
    mapFieldFromNoir(parityPublicInputs.converted_root),
  );
}

/**
 * Maps header to Noir
 * @param header - The header.
 * @returns Header.
 */
export function mapHeaderToNoir(header: Header): HeaderNoir {
  return {
    last_archive: mapAppendOnlyTreeSnapshotToNoir(header.lastArchive),
    content_commitment: mapContentCommitmentToNoir(header.contentCommitment),
    state: mapStateReferenceToNoir(header.state),
    global_variables: mapGlobalVariablesToNoir(header.globalVariables),
    total_fees: mapFieldToNoir(header.totalFees),
  };
}

/**
 * Maps header from Noir.
 * @param header - The header.
 * @returns Header.
 */
export function mapHeaderFromNoir(header: HeaderNoir): Header {
  return new Header(
    mapAppendOnlyTreeSnapshotFromNoir(header.last_archive),
    mapContentCommitmentFromNoir(header.content_commitment),
    mapStateReferenceFromNoir(header.state),
    mapGlobalVariablesFromNoir(header.global_variables),
    mapFieldFromNoir(header.total_fees),
  );
}

/**
 * Maps a content commitment to Noir
 *
 */
export function mapContentCommitmentToNoir(contentCommitment: ContentCommitment): ContentCommitmentNoir {
  return {
    tx_tree_height: mapFieldToNoir(contentCommitment.txTreeHeight),
    txs_effects_hash: mapSha256HashToNoir(contentCommitment.txsEffectsHash),
    in_hash: mapSha256HashToNoir(contentCommitment.inHash),
    out_hash: mapSha256HashToNoir(contentCommitment.outHash),
  };
}

/**
 * Maps a content commitment to Noir
 *
 */
export function mapContentCommitmentFromNoir(contentCommitment: ContentCommitmentNoir): ContentCommitment {
  return new ContentCommitment(
    mapFieldFromNoir(contentCommitment.tx_tree_height),
    mapSha256HashFromNoir(contentCommitment.txs_effects_hash),
    mapSha256HashFromNoir(contentCommitment.in_hash),
    mapSha256HashFromNoir(contentCommitment.out_hash),
  );
}

/**
 * Maps state reference to Noir.
 * @param stateReference - The state reference.
 * @returns Noir representation of state reference.
 */
export function mapStateReferenceToNoir(stateReference: StateReference): StateReferenceNoir {
  return {
    l1_to_l2_message_tree: mapAppendOnlyTreeSnapshotToNoir(stateReference.l1ToL2MessageTree),
    partial: mapPartialStateReferenceToNoir(stateReference.partial),
  };
}

/**
 * Maps state reference from Noir.
 * @param stateReference - The state reference.
 * @returns State reference
 */
export function mapStateReferenceFromNoir(stateReference: StateReferenceNoir): StateReference {
  return new StateReference(
    mapAppendOnlyTreeSnapshotFromNoir(stateReference.l1_to_l2_message_tree),
    mapPartialStateReferenceFromNoir(stateReference.partial),
  );
}

/**
 * Maps partial state reference from Noir.
 * @param partialStateReference - The state reference.
 * @returns Partial state reference
 */
export function mapPartialStateReferenceFromNoir(
  partialStateReference: PartialStateReferenceNoir,
): PartialStateReference {
  return new PartialStateReference(
    mapAppendOnlyTreeSnapshotFromNoir(partialStateReference.note_hash_tree),
    mapAppendOnlyTreeSnapshotFromNoir(partialStateReference.nullifier_tree),
    mapAppendOnlyTreeSnapshotFromNoir(partialStateReference.public_data_tree),
  );
}

/**
 * Maps the merge rollup inputs to noir.
 * @param mergeRollupInputs - The circuits.js merge rollup inputs.
 * @returns The noir merge rollup inputs.
 */
export function mapMergeRollupInputsToNoir(mergeRollupInputs: MergeRollupInputs): MergeRollupInputsNoir {
  return {
    previous_rollup_data: mapTuple(mergeRollupInputs.previousRollupData, mapPreviousRollupDataToNoir),
  };
}

function mapNoteHashLeafPreimageToNoir(noteHashLeafValue: Fr): NoteHashLeafPreimageNoir {
  return {
    value: mapFieldToNoir(noteHashLeafValue),
  };
}

/**
 * Maps a nullifier leaf preimage to noir
 * @param nullifierLeafPreimage - The nullifier leaf preimage.
 * @returns The noir nullifier leaf preimage.
 */
export function mapNullifierLeafPreimageToNoir(
  nullifierLeafPreimage: NullifierLeafPreimage,
): NullifierLeafPreimageNoir {
  return {
    nullifier: mapFieldToNoir(nullifierLeafPreimage.nullifier),
    next_nullifier: mapFieldToNoir(nullifierLeafPreimage.nextNullifier),
    next_index: mapNumberToNoir(Number(nullifierLeafPreimage.nextIndex)),
  };
}

function mapMembershipWitnessToNoir<N extends number>(witness: MembershipWitness<N>): MembershipWitnessNoir<N> {
  const siblingPath = mapTuple(witness.siblingPath, mapFieldToNoir) as FixedLengthArray<NoirField, N>;
  return {
    leaf_index: witness.leafIndex.toString(),
    sibling_path: siblingPath,
  };
}

/**
 * Maps a leaf of the public data tree to noir.
 */
export function mapPublicDataTreeLeafToNoir(leaf: PublicDataTreeLeaf): PublicDataTreeLeafNoir {
  return {
    slot: mapFieldToNoir(leaf.slot),
    value: mapFieldToNoir(leaf.value),
  };
}

/**
 * Maps a leaf preimage of the public data tree to noir.
 */
export function mapPublicDataTreePreimageToNoir(preimage: PublicDataTreeLeafPreimage): PublicDataTreeLeafPreimageNoir {
  return {
    slot: mapFieldToNoir(preimage.slot),
    value: mapFieldToNoir(preimage.value),
    next_slot: mapFieldToNoir(preimage.nextSlot),
    next_index: mapNumberToNoir(Number(preimage.nextIndex)),
  };
}

/**
 * Maps a partial state reference to a noir partial state reference.
 * @param partialStateReference - The partial state reference.
 * @returns The noir partial state reference.
 */
export function mapPartialStateReferenceToNoir(
  partialStateReference: PartialStateReference,
): PartialStateReferenceNoir {
  return {
    note_hash_tree: mapAppendOnlyTreeSnapshotToNoir(partialStateReference.noteHashTree),
    nullifier_tree: mapAppendOnlyTreeSnapshotToNoir(partialStateReference.nullifierTree),
    public_data_tree: mapAppendOnlyTreeSnapshotToNoir(partialStateReference.publicDataTree),
  };
}

/**
 * Maps state diff hints to a noir state diff hints.
 * @param hints - The state diff hints.
 * @returns The noir state diff hints.
 */
export function mapStateDiffHintsToNoir(hints: StateDiffHints): StateDiffHintsNoir {
  return {
    nullifier_predecessor_preimages: mapTuple(hints.nullifierPredecessorPreimages, mapNullifierLeafPreimageToNoir),
    nullifier_predecessor_membership_witnesses: mapTuple(
      hints.nullifierPredecessorMembershipWitnesses,
      (witness: MembershipWitness<typeof NULLIFIER_TREE_HEIGHT>) => mapMembershipWitnessToNoir(witness),
    ),
    sorted_nullifiers: mapTuple(hints.sortedNullifiers, mapFieldToNoir),
    sorted_nullifier_indexes: mapTuple(hints.sortedNullifierIndexes, (index: number) => mapNumberToNoir(index)),
    note_hash_subtree_sibling_path: mapTuple(hints.noteHashSubtreeSiblingPath, mapFieldToNoir),
    nullifier_subtree_sibling_path: mapTuple(hints.nullifierSubtreeSiblingPath, mapFieldToNoir),
    public_data_sibling_path: mapTuple(hints.publicDataSiblingPath, mapFieldToNoir),
  };
}

/**
 * Maps base parity inputs to noir.
 * @param inputs - The circuits.js base parity inputs.
 * @returns The noir base parity inputs.
 */
export function mapBaseParityInputsToNoir(inputs: BaseParityInputs): BaseParityInputsNoir {
  return {
    msgs: mapTuple(inputs.msgs, mapFieldToNoir),
  };
}

/**
 * Maps root parity inputs to noir.
 * @param inputs - The circuits.js root parity inputs.
 * @returns The noir root parity inputs.
 */
export function mapRootParityInputsToNoir(inputs: RootParityInputs): RootParityInputsNoir {
  return {
    children: mapTuple(inputs.children, mapRootParityInputToNoir),
  };
}

/**
 * Maps the inputs to the base rollup to noir.
 * @param input - The circuits.js base rollup inputs.
 * @returns The noir base rollup inputs.
 */
export function mapBaseRollupInputsToNoir(inputs: BaseRollupInputs): BaseRollupInputsNoir {
  return {
    kernel_data: mapKernelDataToNoir(inputs.kernelData),
    start: mapPartialStateReferenceToNoir(inputs.start),
    state_diff_hints: mapStateDiffHintsToNoir(inputs.stateDiffHints),

    sorted_public_data_writes: mapTuple(inputs.sortedPublicDataWrites, mapPublicDataTreeLeafToNoir),

    sorted_public_data_writes_indexes: mapTuple(inputs.sortedPublicDataWritesIndexes, mapNumberToNoir),

    low_public_data_writes_preimages: mapTuple(inputs.lowPublicDataWritesPreimages, mapPublicDataTreePreimageToNoir),

    low_public_data_writes_witnesses: mapTuple(
      inputs.lowPublicDataWritesMembershipWitnesses,
      (witness: MembershipWitness<typeof PUBLIC_DATA_TREE_HEIGHT>) => mapMembershipWitnessToNoir(witness),
    ),

    archive_root_membership_witness: mapMembershipWitnessToNoir(inputs.archiveRootMembershipWitness),
    constants: mapConstantRollupDataToNoir(inputs.constants),
  };
}<|MERGE_RESOLUTION|>--- conflicted
+++ resolved
@@ -111,11 +111,8 @@
   type RootParityInputs,
   type RootRollupInputs,
   RootRollupPublicInputs,
-<<<<<<< HEAD
   ScopedEncryptedLogHash,
-=======
   ScopedKeyValidationRequest,
->>>>>>> 432cec02
   ScopedL2ToL1Message,
   ScopedLogHash,
   ScopedNoteHash,
@@ -224,11 +221,8 @@
   RootRollupInputs as RootRollupInputsNoir,
   RootRollupParityInput as RootRollupParityInputNoir,
   RootRollupPublicInputs as RootRollupPublicInputsNoir,
-<<<<<<< HEAD
   ScopedEncryptedLogHash as ScopedEncryptedLogHashNoir,
-=======
   ScopedKeyValidationRequest as ScopedKeyValidationRequestsNoir,
->>>>>>> 432cec02
   ScopedL2ToL1Message as ScopedL2ToL1MessageNoir,
   ScopedLogHash as ScopedLogHashNoir,
   ScopedNoteHash as ScopedNoteHashNoir,
