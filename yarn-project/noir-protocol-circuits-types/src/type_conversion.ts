import {
  ARCHIVE_HEIGHT,
  AggregationObject,
  AppendOnlyTreeSnapshot,
  AztecAddress,
  BaseOrMergeRollupPublicInputs,
  BaseParityInputs,
  BaseRollupInputs,
  CallContext,
  CallRequest,
  CallerContext,
  CombinedAccumulatedData,
  CombinedConstantData,
  ConstantRollupData,
  ContentCommitment,
  ContractStorageRead,
  ContractStorageUpdateRequest,
  EthAddress,
  FUNCTION_TREE_HEIGHT,
  Fr,
  FunctionData,
  FunctionSelector,
  GlobalVariables,
  GrumpkinPrivateKey,
  GrumpkinScalar,
  Header,
  KernelCircuitPublicInputs,
  KernelData,
  L2ToL1Message,
  MAX_NEW_L2_TO_L1_MSGS_PER_TX,
  MAX_NEW_NOTE_HASHES_PER_TX,
  MAX_NEW_NULLIFIERS_PER_TX,
  MAX_NOTE_HASH_READ_REQUESTS_PER_TX,
  MAX_NULLIFIER_KEY_VALIDATION_REQUESTS_PER_TX,
  MAX_NULLIFIER_NON_EXISTENT_READ_REQUESTS_PER_TX,
  MAX_NULLIFIER_READ_REQUESTS_PER_TX,
  MAX_PRIVATE_CALL_STACK_LENGTH_PER_TX,
  MAX_PUBLIC_CALL_STACK_LENGTH_PER_TX,
  MAX_PUBLIC_DATA_READS_PER_TX,
  MAX_PUBLIC_DATA_UPDATE_REQUESTS_PER_TX,
<<<<<<< HEAD
=======
  MAX_REVERTIBLE_NOTE_HASHES_PER_TX,
  MAX_REVERTIBLE_NULLIFIERS_PER_TX,
  MAX_REVERTIBLE_PUBLIC_CALL_STACK_LENGTH_PER_TX,
  MAX_REVERTIBLE_PUBLIC_DATA_UPDATE_REQUESTS_PER_TX,
  MaxBlockNumber,
>>>>>>> a0720ff3
  MembershipWitness,
  MergeRollupInputs,
  NULLIFIER_TREE_HEIGHT,
  NUM_BYTES_PER_SHA256,
  NonMembershipHint,
  NoteHashReadRequestMembershipWitness,
  NullifierKeyValidationRequest,
  NullifierKeyValidationRequestContext,
  NullifierLeafPreimage,
  NullifierNonExistentReadRequestHints,
  NullifierReadRequestHints,
  PUBLIC_DATA_TREE_HEIGHT,
  ParityPublicInputs,
  PartialPrivateTailPublicInputsForPublic,
  PartialPrivateTailPublicInputsForRollup,
  PartialStateReference,
  PendingReadHint,
  Point,
  PreviousRollupData,
  PrivateAccumulatedData,
  PrivateCallData,
  PrivateCallStackItem,
  PrivateCircuitPublicInputs,
  PrivateKernelCircuitPublicInputs,
  PrivateKernelData,
  PrivateKernelInitCircuitPrivateInputs,
  PrivateKernelInnerCircuitPrivateInputs,
  PrivateKernelTailCircuitPrivateInputs,
  PrivateKernelTailCircuitPublicInputs,
  PublicAccumulatedData,
  PublicCallData,
  PublicCallStackItem,
  PublicCircuitPublicInputs,
  PublicDataRead,
  PublicDataTreeLeaf,
  PublicDataTreeLeafPreimage,
  PublicDataUpdateRequest,
  PublicKernelCircuitPrivateInputs,
  PublicKernelCircuitPublicInputs,
  PublicKernelData,
  PublicKernelTailCircuitPrivateInputs,
  ReadRequest,
  ReadRequestContext,
  ReadRequestStatus,
<<<<<<< HEAD
=======
  RevertCode,
  RollupKernelCircuitPublicInputs,
  RollupKernelData,
  RollupValidationRequests,
>>>>>>> a0720ff3
  RootParityInput,
  RootParityInputs,
  RootRollupInputs,
  RootRollupPublicInputs,
  SettledReadHint,
  SideEffect,
  SideEffectLinkedToNoteHash,
  StateDiffHints,
  StateReference,
  TxContext,
  TxRequest,
  ValidationRequests,
} from '@aztec/circuits.js';
import { toBufferBE } from '@aztec/foundation/bigint-buffer';
import { Tuple, mapTuple, toTruncField } from '@aztec/foundation/serialize';

import { BaseParityInputs as BaseParityInputsNoir } from './types/parity_base_types.js';
import { RootParityInputs as RootParityInputsNoir } from './types/parity_root_types.js';
import {
  CallContext as CallContextNoir,
  CallRequest as CallRequestNoir,
  CallerContext as CallerContextNoir,
  CombinedConstantData as CombinedConstantDataNoir,
  FunctionData as FunctionDataNoir,
  FunctionLeafMembershipWitness as FunctionLeafMembershipWitnessNoir,
  FunctionSelector as FunctionSelectorNoir,
  GrumpkinPrivateKey as GrumpkinPrivateKeyNoir,
  L2ToL1Message as L2ToL1MessageNoir,
  MaxBlockNumber as MaxBlockNumberNoir,
  AztecAddress as NoirAztecAddress,
  EthAddress as NoirEthAddress,
  Field as NoirField,
  GrumpkinPoint as NoirPoint,
  NoteHashReadRequestMembershipWitness as NoteHashReadRequestMembershipWitnessNoir,
  NullifierKeyValidationRequestContext as NullifierKeyValidationRequestContextNoir,
  NullifierKeyValidationRequest as NullifierKeyValidationRequestNoir,
  PrivateAccumulatedData as PrivateAccumulatedDataNoir,
  PrivateCallData as PrivateCallDataNoir,
  PrivateCallStackItem as PrivateCallStackItemNoir,
  PrivateCircuitPublicInputs as PrivateCircuitPublicInputsNoir,
  PrivateKernelCircuitPublicInputs as PrivateKernelCircuitPublicInputsNoir,
  PrivateKernelInitCircuitPrivateInputs as PrivateKernelInitCircuitPrivateInputsNoir,
  PublicDataRead as PublicDataReadNoir,
  ReadRequestContext as ReadRequestContextNoir,
  ReadRequest as ReadRequestNoir,
  RollupValidationRequests as RollupValidationRequestsNoir,
  SideEffectLinkedToNoteHash as SideEffectLinkedToNoteHashNoir,
  SideEffect as SideEffectNoir,
  TxContext as TxContextNoir,
  TxRequest as TxRequestNoir,
  ValidationRequests as ValidationRequestsNoir,
} from './types/private_kernel_init_types.js';
import { PrivateKernelInnerCircuitPrivateInputs as PrivateKernelInnerCircuitPrivateInputsNoir } from './types/private_kernel_inner_types.js';
import { PrivateKernelTailToPublicCircuitPrivateInputs as PrivateKernelTailToPublicCircuitPrivateInputsNoir } from './types/private_kernel_tail_to_public_types.js';
import {
  CombinedAccumulatedData as CombinedAccumulatedDataNoir,
  NullifierReadRequestHints as NullifierReadRequestHintsNoir,
  NullifierSettledReadHint as NullifierSettledReadHintNoir,
  PendingReadHint as PendingReadHintNoir,
  PrivateKernelData as PrivateKernelDataNoir,
  PrivateKernelTailCircuitPrivateInputs as PrivateKernelTailCircuitPrivateInputsNoir,
  ReadRequestStatus as ReadRequestStatusNoir,
} from './types/private_kernel_tail_types.js';
import {
  PublicAccumulatedData as PublicAccumulatedDataNoir,
  PublicKernelData as PublicKernelDataNoir,
} from './types/public_kernel_app_logic_types.js';
import {
  PublicCallData as PublicCallDataNoir,
  PublicCallStackItem as PublicCallStackItemNoir,
  PublicCircuitPublicInputs as PublicCircuitPublicInputsNoir,
  PublicKernelCircuitPublicInputs as PublicKernelCircuitPublicInputsNoir,
  PublicKernelSetupCircuitPrivateInputs as PublicKernelSetupCircuitPrivateInputsNoir,
  StorageRead as StorageReadNoir,
  StorageUpdateRequest as StorageUpdateRequestNoir,
} from './types/public_kernel_setup_types.js';
import {
  NullifierNonExistentReadRequestHints as NullifierNonExistentReadRequestHintsNoir,
  NullifierNonMembershipHint as NullifierNonMembershipHintNoir,
  PublicDataUpdateRequest as PublicDataUpdateRequestNoir,
  PublicKernelTailCircuitPrivateInputs as PublicKernelTailCircuitPrivateInputsNoir,
} from './types/public_kernel_tail_types.js';
import {
  ArchiveRootMembershipWitness as ArchiveRootMembershipWitnessNoir,
  BaseRollupInputs as BaseRollupInputsNoir,
  KernelCircuitPublicInputs as KernelCircuitPublicInputsNoir,
  KernelData as KernelDataNoir,
  NullifierLeafPreimage as NullifierLeafPreimageNoir,
  NullifierMembershipWitness as NullifierMembershipWitnessNoir,
  PublicDataMembershipWitness as PublicDataMembershipWitnessNoir,
  PublicDataTreeLeaf as PublicDataTreeLeafNoir,
  PublicDataTreeLeafPreimage as PublicDataTreeLeafPreimageNoir,
  StateDiffHints as StateDiffHintsNoir,
} from './types/rollup_base_types.js';
import { MergeRollupInputs as MergeRollupInputsNoir } from './types/rollup_merge_types.js';
import {
  AppendOnlyTreeSnapshot as AppendOnlyTreeSnapshotNoir,
  BaseOrMergeRollupPublicInputs as BaseOrMergeRollupPublicInputsNoir,
  ConstantRollupData as ConstantRollupDataNoir,
  ContentCommitment as ContentCommitmentNoir,
  Field,
  GlobalVariables as GlobalVariablesNoir,
  Header as HeaderNoir,
  ParityPublicInputs as ParityPublicInputsNoir,
  PartialStateReference as PartialStateReferenceNoir,
  PreviousRollupData as PreviousRollupDataNoir,
  RootParityInput as RootParityInputNoir,
  RootRollupInputs as RootRollupInputsNoir,
  RootRollupPublicInputs as RootRollupPublicInputsNoir,
  StateReference as StateReferenceNoir,
} from './types/rollup_root_types.js';

/* eslint-disable camelcase */

/**
 * Maps a field to a noir field.
 * @param field - The field.
 * @returns The noir field.
 */
export function mapFieldToNoir(field: Fr): NoirField {
  return field.toString();
}

/**
 * Maps a noir field to a fr.
 * @param field - The noir field.
 * @returns The fr.
 */
export function mapFieldFromNoir(field: NoirField): Fr {
  return Fr.fromString(field);
}

/** Maps a field to a noir wrapped field type (ie any type implemented as struct with an inner Field). */
export function mapWrappedFieldToNoir(field: Fr): { inner: NoirField } {
  return { inner: mapFieldToNoir(field) };
}

/** Maps a noir wrapped field type (ie any type implemented as struct with an inner Field) to a typescript field. */
export function mapWrappedFieldFromNoir(wrappedField: { inner: NoirField }): Fr {
  return mapFieldFromNoir(wrappedField.inner);
}

/**
 * Maps a number coming from noir.
 * @param number - The field representing the number.
 * @returns The number
 */
export function mapNumberFromNoir(number: NoirField): number {
  return Number(Fr.fromString(number).toBigInt());
}

export function mapNumberToNoir(number: number): NoirField {
  return new Fr(BigInt(number)).toString();
}

/**
 * Maps a point to a noir point.
 * @param point - The point.
 * @returns The noir point.
 */
export function mapPointToNoir(point: Point): NoirPoint {
  return {
    x: mapFieldToNoir(point.x),
    y: mapFieldToNoir(point.y),
  };
}

/**
 * Maps a noir point to a point.
 * @param point - The noir point.
 * @returns The point.
 */
export function mapPointFromNoir(point: NoirPoint): Point {
  return new Point(mapFieldFromNoir(point.x), mapFieldFromNoir(point.y));
}

/**
 * Maps a GrumpkinPrivateKey to a noir GrumpkinPrivateKey.
 * @param privateKey - The GrumpkinPrivateKey.
 * @returns The noir GrumpkinPrivateKey.
 */
export function mapGrumpkinPrivateKeyToNoir(privateKey: GrumpkinPrivateKey): GrumpkinPrivateKeyNoir {
  return {
    high: mapFieldToNoir(privateKey.high),
    low: mapFieldToNoir(privateKey.low),
  };
}

/**
 * Maps a noir GrumpkinPrivateKey to a GrumpkinPrivateKey.
 * @param privateKey - The noir GrumpkinPrivateKey.
 * @returns The GrumpkinPrivateKey.
 */
export function mapGrumpkinPrivateKeyFromNoir(privateKey: GrumpkinPrivateKeyNoir): GrumpkinPrivateKey {
  return GrumpkinScalar.fromHighLow(mapFieldFromNoir(privateKey.high), mapFieldFromNoir(privateKey.low));
}

/**
 * Maps an aztec address to a noir aztec address.
 * @param address - The address.
 * @returns The noir aztec address.
 */
export function mapAztecAddressToNoir(address: AztecAddress): NoirAztecAddress {
  return {
    inner: mapFieldToNoir(address.toField()),
  };
}

/**
 * Maps a noir aztec address to an aztec address.
 * @param address - The noir aztec address.
 * @returns The aztec address.
 */
export function mapAztecAddressFromNoir(address: NoirAztecAddress): AztecAddress {
  return AztecAddress.fromField(mapFieldFromNoir(address.inner));
}

/**
 * Maps an eth address to a noir eth address.
 * @param address - The address.
 * @returns The noir eth address.
 */
export function mapEthAddressToNoir(address: EthAddress): NoirEthAddress {
  return {
    inner: mapFieldToNoir(address.toField()),
  };
}

/**
 * Maps a noir eth address to an eth address.
 * @param address - The noir eth address.
 * @returns The eth address.
 */
export function mapEthAddressFromNoir(address: NoirEthAddress): EthAddress {
  return EthAddress.fromField(mapFieldFromNoir(address.inner));
}

/**
 * Maps a tx context to a noir tx context.
 * @param txContext - The tx context.
 * @returns The noir tx context.
 */
export function mapTxContextToNoir(txContext: TxContext): TxContextNoir {
  return {
    is_fee_payment_tx: txContext.isFeePaymentTx,
    is_rebate_payment_tx: txContext.isRebatePaymentTx,
    chain_id: mapFieldToNoir(txContext.chainId),
    version: mapFieldToNoir(txContext.version),
  };
}

/**
 * Maps a noir tx context to a tx context.
 * @param txContext - The noir tx context.
 * @returns The tx context.
 */
export function mapTxContextFromNoir(txContext: TxContextNoir): TxContext {
  return new TxContext(
    txContext.is_fee_payment_tx,
    txContext.is_rebate_payment_tx,
    mapFieldFromNoir(txContext.chain_id),
    mapFieldFromNoir(txContext.version),
  );
}

/**
 * Maps a function selector to a noir function selector.
 * @param functionSelector - The function selector.
 * @returns The noir function selector.
 */
export function mapFunctionSelectorToNoir(functionSelector: FunctionSelector): FunctionSelectorNoir {
  return {
    inner: mapFieldToNoir(functionSelector.toField()),
  };
}

/**
 * Maps a noir function selector to a function selector.
 * @param functionSelector - The noir function selector.
 * @returns The function selector.
 */
export function mapFunctionSelectorFromNoir(functionSelector: FunctionSelectorNoir): FunctionSelector {
  return FunctionSelector.fromField(mapFieldFromNoir(functionSelector.inner));
}

/**
 * Maps a function data to a noir function data.
 * @param functionData - The function data.
 * @returns The noir function data.
 */
export function mapFunctionDataToNoir(functionData: FunctionData): FunctionDataNoir {
  return {
    selector: mapFunctionSelectorToNoir(functionData.selector),
    is_private: functionData.isPrivate,
    is_transpiled: functionData.isTranspiled,
  };
}

/**
 * Maps a noir function data to a function data.
 * @param functionData - The noir function data.
 * @returns The function data.
 */
export function mapFunctionDataFromNoir(functionData: FunctionDataNoir): FunctionData {
  return new FunctionData(
    mapFunctionSelectorFromNoir(functionData.selector),
    functionData.is_private,
    functionData.is_transpiled,
  );
}

/**
 * Maps a tx request to a noir tx request.
 * @param txRequest - The tx request.
 * @returns The noir tx request.
 */
export function mapTxRequestToNoir(txRequest: TxRequest): TxRequestNoir {
  return {
    origin: mapAztecAddressToNoir(txRequest.origin),
    args_hash: mapFieldToNoir(txRequest.argsHash),
    tx_context: mapTxContextToNoir(txRequest.txContext),
    function_data: mapFunctionDataToNoir(txRequest.functionData),
  };
}

/**
 * Maps a call context to a noir call context.
 * @param callContext - The call context.
 * @returns The noir call context.
 */
export function mapCallContextFromNoir(callContext: CallContextNoir): CallContext {
  return new CallContext(
    mapAztecAddressFromNoir(callContext.msg_sender),
    mapAztecAddressFromNoir(callContext.storage_contract_address),
    mapEthAddressFromNoir(callContext.portal_contract_address),
    mapFunctionSelectorFromNoir(callContext.function_selector),
    callContext.is_delegate_call,
    callContext.is_static_call,
    mapNumberFromNoir(callContext.side_effect_counter),
  );
}

/**
 * Maps a call context to a noir call context.
 * @param callContext - The call context.
 * @returns The noir call context.
 */
export function mapCallContextToNoir(callContext: CallContext): CallContextNoir {
  return {
    msg_sender: mapAztecAddressToNoir(callContext.msgSender),
    storage_contract_address: mapAztecAddressToNoir(callContext.storageContractAddress),
    portal_contract_address: mapEthAddressToNoir(callContext.portalContractAddress),
    function_selector: mapFunctionSelectorToNoir(callContext.functionSelector),
    is_delegate_call: callContext.isDelegateCall,
    is_static_call: callContext.isStaticCall,
    side_effect_counter: mapNumberToNoir(callContext.sideEffectCounter),
  };
}

/**
 * Maps a caller context to a noir caller context.
 * @param callContext - The caller context.
 * @returns The noir caller context.
 */
export function mapCallerContextFromNoir(callerContext: CallerContextNoir): CallerContext {
  return new CallerContext(
    mapAztecAddressFromNoir(callerContext.msg_sender),
    mapAztecAddressFromNoir(callerContext.storage_contract_address),
  );
}

/**
 * Maps a caller context to a noir caller context.
 * @param callContext - The caller context.
 * @returns The noir caller context.
 */
export function mapCallerContextToNoir(callerContext: CallerContext): CallerContextNoir {
  return {
    msg_sender: mapAztecAddressToNoir(callerContext.msgSender),
    storage_contract_address: mapAztecAddressToNoir(callerContext.storageContractAddress),
  };
}

/**
 * Maps a noir call request to a call request.
 * @param callRequest - The noir call request.
 * @returns The call request.
 */
export function mapCallRequestFromNoir(callRequest: CallRequestNoir): CallRequest {
  return new CallRequest(
    mapFieldFromNoir(callRequest.hash),
    mapAztecAddressFromNoir(callRequest.caller_contract_address),
    mapCallerContextFromNoir(callRequest.caller_context),
    mapFieldFromNoir(callRequest.start_side_effect_counter),
    mapFieldFromNoir(callRequest.end_side_effect_counter),
  );
}

/**
 * Maps a call request to a noir call request.
 * @param privateCallStackItem - The call stack item.
 * @returns The noir call stack item.
 */
export function mapCallRequestToNoir(callRequest: CallRequest): CallRequestNoir {
  return {
    hash: mapFieldToNoir(callRequest.hash),
    caller_contract_address: mapAztecAddressToNoir(callRequest.callerContractAddress),
    caller_context: mapCallerContextToNoir(callRequest.callerContext),
    start_side_effect_counter: mapFieldToNoir(callRequest.startSideEffectCounter),
    end_side_effect_counter: mapFieldToNoir(callRequest.endSideEffectCounter),
  };
}

/**
 * Maps a SideEffect to a noir side effect.
 * @param sideEffect - The SideEffect.
 * @returns The noir side effect.
 */
export function mapSideEffectToNoir(sideEffect: SideEffect): SideEffectNoir {
  return {
    value: mapFieldToNoir(sideEffect.value),
    counter: mapFieldToNoir(sideEffect.counter),
  };
}

/**
 * Maps a noir side effect to a SideEffect.
 * @param sideEffect - The noir SideEffect.
 * @returns The TS side effect.
 */
export function mapSideEffectFromNoir(sideEffect: SideEffectNoir): SideEffect {
  return new SideEffect(mapFieldFromNoir(sideEffect.value), mapFieldFromNoir(sideEffect.counter));
}

/**
 * Maps a SideEffectLinked to a noir side effect.
 * @param sideEffectLinked - The side effect linked to note hash.
 * @returns The noir SideEffectLinkedToNoteHash.
 */
export function mapSideEffectLinkedToNoir(
  sideEffectLinked: SideEffectLinkedToNoteHash,
): SideEffectLinkedToNoteHashNoir {
  return {
    value: mapFieldToNoir(sideEffectLinked.value),
    note_hash: mapFieldToNoir(sideEffectLinked.noteHash),
    counter: mapFieldToNoir(sideEffectLinked.counter),
  };
}

/**
 * Maps a noir side effect to aSideEffect.
 * @param sideEffect - The noir side effect.
 * @returns The TS side effect.
 */
export function mapSideEffectLinkedFromNoir(
  sideEffectLinked: SideEffectLinkedToNoteHashNoir,
): SideEffectLinkedToNoteHash {
  return new SideEffectLinkedToNoteHash(
    mapFieldFromNoir(sideEffectLinked.value),
    mapFieldFromNoir(sideEffectLinked.note_hash),
    mapFieldFromNoir(sideEffectLinked.counter),
  );
}

/**
 * Maps a ReadRequest to a noir ReadRequest.
 * @param readRequest - The read request.
 * @returns The noir ReadRequest.
 */
export function mapReadRequestToNoir(readRequest: ReadRequest): ReadRequestNoir {
  return {
    value: mapFieldToNoir(readRequest.value),
    counter: mapNumberToNoir(readRequest.counter),
  };
}

/**
 * Maps a noir ReadRequest to ReadRequest.
 * @param readRequest - The noir ReadRequest.
 * @returns The TS ReadRequest.
 */
export function mapReadRequestFromNoir(readRequest: ReadRequestNoir): ReadRequest {
  return new ReadRequest(mapFieldFromNoir(readRequest.value), mapNumberFromNoir(readRequest.counter));
}

/**
 * Maps a ReadRequestContext to a noir ReadRequestContext.
 * @param readRequestContext - The read request context.
 * @returns The noir ReadRequestContext.
 */
export function mapReadRequestContextToNoir(readRequestContext: ReadRequestContext): ReadRequestContextNoir {
  return {
    value: mapFieldToNoir(readRequestContext.value),
    counter: mapNumberToNoir(readRequestContext.counter),
    contract_address: mapAztecAddressToNoir(readRequestContext.contractAddress),
  };
}

/**
 * Maps a noir ReadRequest to ReadRequest.
 * @param readRequest - The noir ReadRequest.
 * @returns The TS ReadRequest.
 */
export function mapReadRequestContextFromNoir(readRequestContext: ReadRequestContextNoir): ReadRequestContext {
  return new ReadRequestContext(
    mapFieldFromNoir(readRequestContext.value),
    mapNumberFromNoir(readRequestContext.counter),
    mapAztecAddressFromNoir(readRequestContext.contract_address),
  );
}

/**
 * Maps a NullifierKeyValidationRequest to a noir NullifierKeyValidationRequest.
 * @param request - The NullifierKeyValidationRequest.
 * @returns The noir NullifierKeyValidationRequest.
 */
export function mapNullifierKeyValidationRequestToNoir(
  request: NullifierKeyValidationRequest,
): NullifierKeyValidationRequestNoir {
  return {
    public_key: mapPointToNoir(request.publicKey),
    secret_key: mapGrumpkinPrivateKeyToNoir(request.secretKey),
  };
}

/**
 * Maps a noir NullifierKeyValidationRequest to NullifierKeyValidationRequest.
 * @param request - The noir NullifierKeyValidationRequest.
 * @returns The TS NullifierKeyValidationRequest.
 */
export function mapNullifierKeyValidationRequestFromNoir(
  request: NullifierKeyValidationRequestNoir,
): NullifierKeyValidationRequest {
  return new NullifierKeyValidationRequest(
    mapPointFromNoir(request.public_key),
    mapGrumpkinPrivateKeyFromNoir(request.secret_key),
  );
}

/**
 * Maps a NullifierKeyValidationRequest to a noir NullifierKeyValidationRequest.
 * @param request - The NullifierKeyValidationRequest.
 * @returns The noir NullifierKeyValidationRequest.
 */
export function mapNullifierKeyValidationRequestContextToNoir(
  request: NullifierKeyValidationRequestContext,
): NullifierKeyValidationRequestContextNoir {
  return {
    public_key: mapPointToNoir(request.publicKey),
    secret_key: mapGrumpkinPrivateKeyToNoir(request.secretKey),
    contract_address: mapAztecAddressToNoir(request.contractAddress),
  };
}

/**
 * Maps a noir NullifierKeyValidationRequestContext to NullifierKeyValidationRequestContext.
 * @param request - The noir NullifierKeyValidationRequestContext.
 * @returns The TS NullifierKeyValidationRequestContext.
 */
export function mapNullifierKeyValidationRequestContextFromNoir(
  request: NullifierKeyValidationRequestContextNoir,
): NullifierKeyValidationRequestContext {
  return new NullifierKeyValidationRequestContext(
    mapPointFromNoir(request.public_key),
    mapGrumpkinPrivateKeyFromNoir(request.secret_key),
    mapAztecAddressFromNoir(request.contract_address),
  );
}

/**
 * Maps a L2 to L1 message to a noir L2 to L1 message.
 * @param message - The L2 to L1 message.
 * @returns The noir L2 to L1 message.
 */
export function mapL2ToL1MessageToNoir(message: L2ToL1Message): L2ToL1MessageNoir {
  return {
    recipient: mapEthAddressToNoir(message.recipient),
    content: mapFieldToNoir(message.content),
  };
}

/**
 * Maps private circuit public inputs to noir private circuit public inputs.
 * @param privateCircuitPublicInputs - The private circuit public inputs.
 * @returns The noir private circuit public inputs.
 */
export function mapPrivateCircuitPublicInputsToNoir(
  privateCircuitPublicInputs: PrivateCircuitPublicInputs,
): PrivateCircuitPublicInputsNoir {
  return {
    max_block_number: mapMaxBlockNumberToNoir(privateCircuitPublicInputs.maxBlockNumber),
    call_context: mapCallContextToNoir(privateCircuitPublicInputs.callContext),
    args_hash: mapFieldToNoir(privateCircuitPublicInputs.argsHash),
    return_values: mapTuple(privateCircuitPublicInputs.returnValues, mapFieldToNoir),
    note_hash_read_requests: mapTuple(privateCircuitPublicInputs.noteHashReadRequests, mapSideEffectToNoir),
    nullifier_read_requests: mapTuple(privateCircuitPublicInputs.nullifierReadRequests, mapReadRequestToNoir),
    nullifier_key_validation_requests: mapTuple(
      privateCircuitPublicInputs.nullifierKeyValidationRequests,
      mapNullifierKeyValidationRequestToNoir,
    ),
    new_note_hashes: mapTuple(privateCircuitPublicInputs.newNoteHashes, mapSideEffectToNoir),
    new_nullifiers: mapTuple(privateCircuitPublicInputs.newNullifiers, mapSideEffectLinkedToNoir),
    private_call_stack_hashes: mapTuple(privateCircuitPublicInputs.privateCallStackHashes, mapFieldToNoir),
    public_call_stack_hashes: mapTuple(privateCircuitPublicInputs.publicCallStackHashes, mapFieldToNoir),
    new_l2_to_l1_msgs: mapTuple(privateCircuitPublicInputs.newL2ToL1Msgs, mapL2ToL1MessageToNoir),
    start_side_effect_counter: mapFieldToNoir(privateCircuitPublicInputs.startSideEffectCounter),
    end_side_effect_counter: mapFieldToNoir(privateCircuitPublicInputs.endSideEffectCounter),
    encrypted_logs_hash: mapFieldToNoir(privateCircuitPublicInputs.encryptedLogsHash),
    unencrypted_logs_hash: mapFieldToNoir(privateCircuitPublicInputs.unencryptedLogsHash),
    encrypted_log_preimages_length: mapFieldToNoir(privateCircuitPublicInputs.encryptedLogPreimagesLength),
    unencrypted_log_preimages_length: mapFieldToNoir(privateCircuitPublicInputs.unencryptedLogPreimagesLength),
    historical_header: mapHeaderToNoir(privateCircuitPublicInputs.historicalHeader),
    chain_id: mapFieldToNoir(privateCircuitPublicInputs.chainId),
    version: mapFieldToNoir(privateCircuitPublicInputs.version),
    min_revertible_side_effect_counter: mapFieldToNoir(privateCircuitPublicInputs.minRevertibleSideEffectCounter),
  };
}

/**
 * Maps a private call stack item to a noir private call stack item.
 * @param privateCallStackItem - The private call stack item.
 * @returns The noir private call stack item.
 */
export function mapPrivateCallStackItemToNoir(privateCallStackItem: PrivateCallStackItem): PrivateCallStackItemNoir {
  return {
    contract_address: mapAztecAddressToNoir(privateCallStackItem.contractAddress),
    function_data: mapFunctionDataToNoir(privateCallStackItem.functionData),
    public_inputs: mapPrivateCircuitPublicInputsToNoir(privateCallStackItem.publicInputs),
  };
}

/**
 * Maps a function leaf membership witness to a noir function leaf membership witness.
 * @param membershipWitness - The membership witness.
 * @returns The noir function leaf membership witness.
 */
function mapFunctionLeafMembershipWitnessToNoir(
  membershipWitness: MembershipWitness<typeof FUNCTION_TREE_HEIGHT>,
): FunctionLeafMembershipWitnessNoir {
  return {
    leaf_index: membershipWitness.leafIndex.toString(),
    sibling_path: mapTuple(membershipWitness.siblingPath, mapFieldToNoir),
  };
}

/**
 * Maps a read request membership witness to a noir read request membership witness.
 * @param noteHashReadRequestMembershipWitness - The read request membership witness.
 * @returns The noir read request membership witness.
 */
export function mapNoteHashReadRequestMembershipWitnessToNoir(
  noteHashReadRequestMembershipWitness: NoteHashReadRequestMembershipWitness,
): NoteHashReadRequestMembershipWitnessNoir {
  return {
    leaf_index: mapFieldToNoir(noteHashReadRequestMembershipWitness.leafIndex),
    sibling_path: mapTuple(noteHashReadRequestMembershipWitness.siblingPath, mapFieldToNoir),
    is_transient: noteHashReadRequestMembershipWitness.isTransient,
    hint_to_note_hash: mapFieldToNoir(noteHashReadRequestMembershipWitness.hintToNoteHash),
  };
}

/**
 * Maps a private call data to a noir private call data.
 * @param privateCallData - The private call data.
 * @returns The noir private call data.
 */
export function mapPrivateCallDataToNoir(privateCallData: PrivateCallData): PrivateCallDataNoir {
  return {
    call_stack_item: mapPrivateCallStackItemToNoir(privateCallData.callStackItem),
    private_call_stack: mapTuple(privateCallData.privateCallStack, mapCallRequestToNoir),
    public_call_stack: mapTuple(privateCallData.publicCallStack, mapCallRequestToNoir),
    proof: {},
    vk: {},
    function_leaf_membership_witness: mapFunctionLeafMembershipWitnessToNoir(
      privateCallData.functionLeafMembershipWitness,
    ),
    note_hash_read_request_membership_witnesses: mapTuple(
      privateCallData.noteHashReadRequestMembershipWitnesses,
      mapNoteHashReadRequestMembershipWitnessToNoir,
    ),
    contract_class_artifact_hash: mapFieldToNoir(privateCallData.contractClassArtifactHash),
    contract_class_public_bytecode_commitment: mapFieldToNoir(privateCallData.contractClassPublicBytecodeCommitment),
    public_keys_hash: mapWrappedFieldToNoir(privateCallData.publicKeysHash),
    salted_initialization_hash: mapWrappedFieldToNoir(privateCallData.saltedInitializationHash),
    //TODO this seems like the wrong type in circuits.js
    portal_contract_address: mapEthAddressToNoir(EthAddress.fromField(privateCallData.portalContractAddress)),
    acir_hash: mapFieldToNoir(privateCallData.acirHash),
  };
}

export function mapRevertCodeFromNoir(revertCode: NoirField): RevertCode {
  return RevertCode.fromField(mapFieldFromNoir(revertCode));
}

export function mapRevertCodeToNoir(revertCode: RevertCode): NoirField {
  return mapFieldToNoir(revertCode.toField());
}

/**
 * Maps an array from noir types to a tuple of parsed types.
 * @param noirArray - The noir array.
 * @param length - The length of the tuple.
 * @param mapper - The mapper function applied to each element.
 * @returns The tuple.
 */
export function mapTupleFromNoir<T, N extends number, M>(
  noirArray: T[],
  length: N,
  mapper: (item: T) => M,
): Tuple<M, N> {
  if (noirArray.length != length) {
    throw new Error(`Expected ${length} items, got ${noirArray.length}`);
  }
  return Array.from({ length }, (_, idx) => mapper(noirArray[idx])) as Tuple<M, N>;
}

/**
 * Maps a SHA256 hash from noir to the parsed type.
 * @param hash - The hash as it is represented in Noir (1 fields).
 * @returns The hash represented as a 31 bytes long buffer.
 */
export function mapSha256HashFromNoir(hash: Field): Buffer {
  return toBufferBE(mapFieldFromNoir(hash).toBigInt(), NUM_BYTES_PER_SHA256);
}

/**
 * Maps a sha256 to the representation used in noir.
 * @param hash - The hash represented as a 32 bytes long buffer.
 * @returns The hash as it is represented in Noir (1 field, truncated).
 */
export function mapSha256HashToNoir(hash: Buffer): Field {
  return mapFieldToNoir(toTruncField(hash));
}

/**
 * Maps public data update request from noir to the parsed type.
 * @param publicDataUpdateRequest - The noir public data update request.
 * @returns The parsed public data update request.
 */
export function mapPublicDataUpdateRequestFromNoir(
  publicDataUpdateRequest: PublicDataUpdateRequestNoir,
): PublicDataUpdateRequest {
  return new PublicDataUpdateRequest(
    mapFieldFromNoir(publicDataUpdateRequest.leaf_slot),
    mapFieldFromNoir(publicDataUpdateRequest.new_value),
  );
}

/**
 * Maps public data update request to noir public data update request.
 * @param publicDataUpdateRequest - The public data update request.
 * @returns The noir public data update request.
 */
export function mapPublicDataUpdateRequestToNoir(
  publicDataUpdateRequest: PublicDataUpdateRequest,
): PublicDataUpdateRequestNoir {
  return {
    leaf_slot: mapFieldToNoir(publicDataUpdateRequest.leafSlot),
    new_value: mapFieldToNoir(publicDataUpdateRequest.newValue),
  };
}

/**
 * Maps public data read from noir to the parsed type.
 * @param publicDataRead - The noir public data read.
 * @returns The parsed public data read.
 */
export function mapPublicDataReadFromNoir(publicDataRead: PublicDataReadNoir): PublicDataRead {
  return new PublicDataRead(mapFieldFromNoir(publicDataRead.leaf_slot), mapFieldFromNoir(publicDataRead.value));
}

/**
 * Maps public data read to noir public data read.
 * @param publicDataRead - The public data read.
 * @returns The noir public data read.
 */
export function mapPublicDataReadToNoir(publicDataRead: PublicDataRead): PublicDataReadNoir {
  return {
    leaf_slot: mapFieldToNoir(publicDataRead.leafSlot),
    value: mapFieldToNoir(publicDataRead.value),
  };
}

function mapReadRequestStatusToNoir(readRequestStatus: ReadRequestStatus): ReadRequestStatusNoir {
  return {
    state: mapNumberToNoir(readRequestStatus.state),
    hint_index: mapNumberToNoir(readRequestStatus.hintIndex),
  };
}

function mapPendingReadHintToNoir(hint: PendingReadHint): PendingReadHintNoir {
  return {
    read_request_index: mapNumberToNoir(hint.readRequestIndex),
    pending_value_index: mapNumberToNoir(hint.pendingValueIndex),
  };
}

function mapNullifierSettledReadHintToNoir(
  hint: SettledReadHint<typeof NULLIFIER_TREE_HEIGHT, NullifierLeafPreimage>,
): NullifierSettledReadHintNoir {
  return {
    read_request_index: mapNumberToNoir(hint.readRequestIndex),
    membership_witness: mapNullifierMembershipWitnessToNoir(hint.membershipWitness),
    leaf_preimage: mapNullifierLeafPreimageToNoir(hint.leafPreimage),
  };
}

function mapNullifierReadRequestHintsToNoir(hints: NullifierReadRequestHints): NullifierReadRequestHintsNoir {
  return {
    read_request_statuses: mapTuple(hints.readRequestStatuses, mapReadRequestStatusToNoir),
    pending_read_hints: mapTuple(hints.pendingReadHints, mapPendingReadHintToNoir),
    settled_read_hints: mapTuple(hints.settledReadHints, mapNullifierSettledReadHintToNoir),
  };
}

function mapNullifierNonMembershipHintToNoir(
  hint: NonMembershipHint<typeof NULLIFIER_TREE_HEIGHT, NullifierLeafPreimage>,
): NullifierNonMembershipHintNoir {
  return {
    low_leaf_preimage: mapNullifierLeafPreimageToNoir(hint.leafPreimage),
    membership_witness: mapNullifierMembershipWitnessToNoir(hint.membershipWitness),
  };
}

function mapNullifierNonExistentReadRequestHintsToNoir(
  hints: NullifierNonExistentReadRequestHints,
): NullifierNonExistentReadRequestHintsNoir {
  return {
    non_membership_hints: mapTuple(hints.nonMembershipHints, mapNullifierNonMembershipHintToNoir),
    sorted_pending_values: mapTuple(hints.sortedPendingValues, mapSideEffectLinkedToNoir),
    sorted_pending_value_index_hints: mapTuple(hints.sortedPendingValueHints, mapNumberToNoir),
    next_pending_value_indices: mapTuple(hints.nextPendingValueIndices, mapNumberToNoir),
  };
}

function mapValidationRequestsToNoir(requests: ValidationRequests): ValidationRequestsNoir {
  return {
    for_rollup: mapRollupValidationRequestsToNoir(requests.forRollup),
    note_hash_read_requests: mapTuple(requests.noteHashReadRequests, mapSideEffectToNoir),
    nullifier_read_requests: mapTuple(requests.nullifierReadRequests, mapReadRequestContextToNoir),
    nullifier_non_existent_read_requests: mapTuple(
      requests.nullifierNonExistentReadRequests,
      mapReadRequestContextToNoir,
    ),
    nullifier_key_validation_requests: mapTuple(
      requests.nullifierKeyValidationRequests,
      mapNullifierKeyValidationRequestContextToNoir,
    ),
    public_data_reads: mapTuple(requests.publicDataReads, mapPublicDataReadToNoir),
  };
}

function mapValidationRequestsFromNoir(requests: ValidationRequestsNoir): ValidationRequests {
  return new ValidationRequests(
    mapRollupValidationRequestsFromNoir(requests.for_rollup),
    mapTupleFromNoir(requests.note_hash_read_requests, MAX_NOTE_HASH_READ_REQUESTS_PER_TX, mapSideEffectFromNoir),
    mapTupleFromNoir(
      requests.nullifier_read_requests,
      MAX_NULLIFIER_READ_REQUESTS_PER_TX,
      mapReadRequestContextFromNoir,
    ),
    mapTupleFromNoir(
      requests.nullifier_non_existent_read_requests,
      MAX_NULLIFIER_NON_EXISTENT_READ_REQUESTS_PER_TX,
      mapReadRequestContextFromNoir,
    ),
    mapTupleFromNoir(
      requests.nullifier_key_validation_requests,
      MAX_NULLIFIER_KEY_VALIDATION_REQUESTS_PER_TX,
      mapNullifierKeyValidationRequestContextFromNoir,
    ),
    mapTupleFromNoir(requests.public_data_reads, MAX_PUBLIC_DATA_READS_PER_TX, mapPublicDataReadFromNoir),
  );
}

<<<<<<< HEAD
export function mapPrivateAccumulatedDataFromNoir(
  privateAccumulatedData: PrivateAccumulatedDataNoir,
): PrivateAccumulatedData {
  return new PrivateAccumulatedData(
    mapTupleFromNoir(privateAccumulatedData.new_note_hashes, MAX_NEW_NOTE_HASHES_PER_TX, mapSideEffectFromNoir),
    mapTupleFromNoir(privateAccumulatedData.new_nullifiers, MAX_NEW_NULLIFIERS_PER_TX, mapSideEffectLinkedFromNoir),
    mapTupleFromNoir(privateAccumulatedData.new_l2_to_l1_msgs, MAX_NEW_L2_TO_L1_MSGS_PER_TX, mapFieldFromNoir),
    mapTupleFromNoir(privateAccumulatedData.encrypted_logs_hash, NUM_FIELDS_PER_SHA256, mapFieldFromNoir),
    mapTupleFromNoir(privateAccumulatedData.unencrypted_logs_hash, NUM_FIELDS_PER_SHA256, mapFieldFromNoir),
    mapFieldFromNoir(privateAccumulatedData.encrypted_log_preimages_length),
    mapFieldFromNoir(privateAccumulatedData.unencrypted_log_preimages_length),
=======
export function mapRollupValidationRequestsToNoir(
  rollupValidationRequests: RollupValidationRequests,
): RollupValidationRequestsNoir {
  return {
    max_block_number: mapMaxBlockNumberToNoir(rollupValidationRequests.maxBlockNumber),
  };
}

export function mapRollupValidationRequestsFromNoir(
  rollupValidationRequests: RollupValidationRequestsNoir,
): RollupValidationRequests {
  return new RollupValidationRequests(mapMaxBlockNumberFromNoir(rollupValidationRequests.max_block_number));
}

export function mapMaxBlockNumberToNoir(maxBlockNumber: MaxBlockNumber): MaxBlockNumberNoir {
  return {
    _opt: {
      _is_some: maxBlockNumber.isSome,
      _value: mapFieldToNoir(maxBlockNumber.value),
    },
  };
}

export function mapMaxBlockNumberFromNoir(maxBlockNumber: MaxBlockNumberNoir): MaxBlockNumber {
  return new MaxBlockNumber(maxBlockNumber._opt._is_some, mapFieldFromNoir(maxBlockNumber._opt._value));
}

/**
 * Maps combined accumulated data from noir to the parsed type.
 * @param combinedAccumulatedData - The noir combined accumulated data.
 * @returns The parsed combined accumulated data.
 */
export function mapCombinedAccumulatedDataFromNoir(
  combinedAccumulatedData: CombinedAccumulatedDataNoir,
): CombinedAccumulatedData {
  return new CombinedAccumulatedData(
    mapRevertCodeFromNoir(combinedAccumulatedData.revert_code),
    mapTupleFromNoir(combinedAccumulatedData.new_note_hashes, MAX_NEW_NOTE_HASHES_PER_TX, mapSideEffectFromNoir),
    mapTupleFromNoir(combinedAccumulatedData.new_nullifiers, MAX_NEW_NULLIFIERS_PER_TX, mapSideEffectLinkedFromNoir),
>>>>>>> a0720ff3
    mapTupleFromNoir(
      privateAccumulatedData.private_call_stack,
      MAX_PRIVATE_CALL_STACK_LENGTH_PER_TX,
      mapCallRequestFromNoir,
    ),
    mapTupleFromNoir(
      privateAccumulatedData.public_call_stack,
      MAX_PUBLIC_CALL_STACK_LENGTH_PER_TX,
      mapCallRequestFromNoir,
    ),
<<<<<<< HEAD
  );
}

export function mapPrivateAccumulatedDataToNoir(data: PrivateAccumulatedData): PrivateAccumulatedDataNoir {
  return {
    new_note_hashes: mapTuple(data.newNoteHashes, mapSideEffectToNoir),
    new_nullifiers: mapTuple(data.newNullifiers, mapSideEffectLinkedToNoir),
    new_l2_to_l1_msgs: mapTuple(data.newL2ToL1Msgs, mapFieldToNoir),
    encrypted_logs_hash: mapTuple(data.encryptedLogsHash, mapFieldToNoir),
    unencrypted_logs_hash: mapTuple(data.unencryptedLogsHash, mapFieldToNoir),
    encrypted_log_preimages_length: mapFieldToNoir(data.encryptedLogPreimagesLength),
    unencrypted_log_preimages_length: mapFieldToNoir(data.unencryptedLogPreimagesLength),
    private_call_stack: mapTuple(data.privateCallStack, mapCallRequestToNoir),
    public_call_stack: mapTuple(data.publicCallStack, mapCallRequestToNoir),
  };
}

export function mapPublicAccumulatedDataFromNoir(
  publicAccumulatedData: PublicAccumulatedDataNoir,
): PublicAccumulatedData {
  return new PublicAccumulatedData(
    mapTupleFromNoir(publicAccumulatedData.new_note_hashes, MAX_NEW_NOTE_HASHES_PER_TX, mapSideEffectFromNoir),
    mapTupleFromNoir(publicAccumulatedData.new_nullifiers, MAX_NEW_NULLIFIERS_PER_TX, mapSideEffectLinkedFromNoir),
    mapTupleFromNoir(publicAccumulatedData.new_l2_to_l1_msgs, MAX_NEW_L2_TO_L1_MSGS_PER_TX, mapFieldFromNoir),
    mapTupleFromNoir(publicAccumulatedData.encrypted_logs_hash, NUM_FIELDS_PER_SHA256, mapFieldFromNoir),
    mapTupleFromNoir(publicAccumulatedData.unencrypted_logs_hash, NUM_FIELDS_PER_SHA256, mapFieldFromNoir),
    mapFieldFromNoir(publicAccumulatedData.encrypted_log_preimages_length),
    mapFieldFromNoir(publicAccumulatedData.unencrypted_log_preimages_length),
=======
    mapTupleFromNoir(combinedAccumulatedData.new_l2_to_l1_msgs, MAX_NEW_L2_TO_L1_MSGS_PER_TX, mapFieldFromNoir),
    mapFieldFromNoir(combinedAccumulatedData.encrypted_logs_hash),
    mapFieldFromNoir(combinedAccumulatedData.unencrypted_logs_hash),
    mapFieldFromNoir(combinedAccumulatedData.encrypted_log_preimages_length),
    mapFieldFromNoir(combinedAccumulatedData.unencrypted_log_preimages_length),
    mapTupleFromNoir(
      combinedAccumulatedData.public_data_update_requests,
      MAX_PUBLIC_DATA_UPDATE_REQUESTS_PER_TX,
      mapPublicDataUpdateRequestFromNoir,
    ),
  );
}

/**
 * Maps final accumulated data from noir to the parsed type.
 * @param finalAccumulatedData - The noir final accumulated data.
 * @returns The parsed final accumulated data.
 */
export function mapFinalAccumulatedDataFromNoir(
  finalAccumulatedData: PrivateAccumulatedRevertibleDataNoir,
): PrivateAccumulatedRevertibleData {
  return new PrivateAccumulatedRevertibleData(
    mapTupleFromNoir(finalAccumulatedData.new_note_hashes, MAX_REVERTIBLE_NOTE_HASHES_PER_TX, mapSideEffectFromNoir),
    mapTupleFromNoir(
      finalAccumulatedData.new_nullifiers,
      MAX_REVERTIBLE_NULLIFIERS_PER_TX,
      mapSideEffectLinkedFromNoir,
    ),
    mapTupleFromNoir(
      finalAccumulatedData.private_call_stack,
      MAX_PRIVATE_CALL_STACK_LENGTH_PER_TX,
      mapCallRequestFromNoir,
    ),
    mapTupleFromNoir(
      finalAccumulatedData.public_call_stack,
      MAX_REVERTIBLE_PUBLIC_CALL_STACK_LENGTH_PER_TX,
      mapCallRequestFromNoir,
    ),
    mapTupleFromNoir(finalAccumulatedData.new_l2_to_l1_msgs, MAX_NEW_L2_TO_L1_MSGS_PER_TX, mapFieldFromNoir),
    mapFieldFromNoir(finalAccumulatedData.encrypted_logs_hash),
    mapFieldFromNoir(finalAccumulatedData.unencrypted_logs_hash),
    mapFieldFromNoir(finalAccumulatedData.encrypted_log_preimages_length),
    mapFieldFromNoir(finalAccumulatedData.unencrypted_log_preimages_length),
  );
}

/**
 * Maps accumulated data in the Tx's meta phase to the parsed type.
 * @param accumulatedMetaData - The noir accumulated meta data.
 * @returns The parsed accumulated meta data.
 */
export function mapAccumulatedNonRevertibleDataFromNoir(
  accumulatedMetaData: PrivateAccumulatedNonRevertibleDataNoir,
): PrivateAccumulatedNonRevertibleData {
  return new PrivateAccumulatedNonRevertibleData(
    mapRevertCodeFromNoir(accumulatedMetaData.revert_code),
    mapTupleFromNoir(accumulatedMetaData.new_note_hashes, MAX_NON_REVERTIBLE_NOTE_HASHES_PER_TX, mapSideEffectFromNoir),
>>>>>>> a0720ff3
    mapTupleFromNoir(
      publicAccumulatedData.public_data_update_requests,
      MAX_PUBLIC_DATA_UPDATE_REQUESTS_PER_TX,
      mapPublicDataUpdateRequestFromNoir,
    ),
    mapTupleFromNoir(
      publicAccumulatedData.public_call_stack,
      MAX_PUBLIC_CALL_STACK_LENGTH_PER_TX,
      mapCallRequestFromNoir,
    ),
  );
}

export function mapPublicAccumulatedDataToNoir(
  publicAccumulatedData: PublicAccumulatedData,
): PublicAccumulatedDataNoir {
  return {
<<<<<<< HEAD
    new_note_hashes: mapTuple(publicAccumulatedData.newNoteHashes, mapSideEffectToNoir),
    new_nullifiers: mapTuple(publicAccumulatedData.newNullifiers, mapSideEffectLinkedToNoir),
    new_l2_to_l1_msgs: mapTuple(publicAccumulatedData.newL2ToL1Msgs, mapFieldToNoir),
    encrypted_logs_hash: mapTuple(publicAccumulatedData.encryptedLogsHash, mapFieldToNoir),
    unencrypted_logs_hash: mapTuple(publicAccumulatedData.unencryptedLogsHash, mapFieldToNoir),
    encrypted_log_preimages_length: mapFieldToNoir(publicAccumulatedData.encryptedLogPreimagesLength),
    unencrypted_log_preimages_length: mapFieldToNoir(publicAccumulatedData.unencryptedLogPreimagesLength),
    public_data_update_requests: mapTuple(
      publicAccumulatedData.publicDataUpdateRequests,
      mapPublicDataUpdateRequestToNoir,
    ),
    public_call_stack: mapTuple(publicAccumulatedData.publicCallStack, mapCallRequestToNoir),
  };
}

export function mapCombinedAccumulatedDataFromNoir(
  combinedAccumulatedData: CombinedAccumulatedDataNoir,
): CombinedAccumulatedData {
  return new CombinedAccumulatedData(
    mapTupleFromNoir(combinedAccumulatedData.new_note_hashes, MAX_NEW_NOTE_HASHES_PER_TX, mapSideEffectFromNoir),
    mapTupleFromNoir(combinedAccumulatedData.new_nullifiers, MAX_NEW_NULLIFIERS_PER_TX, mapSideEffectLinkedFromNoir),
    mapTupleFromNoir(combinedAccumulatedData.new_l2_to_l1_msgs, MAX_NEW_L2_TO_L1_MSGS_PER_TX, mapFieldFromNoir),
    mapTupleFromNoir(combinedAccumulatedData.encrypted_logs_hash, NUM_FIELDS_PER_SHA256, mapFieldFromNoir),
    mapTupleFromNoir(combinedAccumulatedData.unencrypted_logs_hash, NUM_FIELDS_PER_SHA256, mapFieldFromNoir),
    mapFieldFromNoir(combinedAccumulatedData.encrypted_log_preimages_length),
    mapFieldFromNoir(combinedAccumulatedData.unencrypted_log_preimages_length),
    mapTupleFromNoir(
      combinedAccumulatedData.public_data_update_requests,
      MAX_PUBLIC_DATA_UPDATE_REQUESTS_PER_TX,
      mapPublicDataUpdateRequestFromNoir,
    ),
  );
=======
    revert_code: mapRevertCodeToNoir(accumulatedMetaData.revertCode),
    new_note_hashes: mapTuple(accumulatedMetaData.newNoteHashes, mapSideEffectToNoir),
    new_nullifiers: mapTuple(accumulatedMetaData.newNullifiers, mapSideEffectLinkedToNoir),
    public_call_stack: mapTuple(accumulatedMetaData.publicCallStack, mapCallRequestToNoir),
  };
}

export function mapPrivateAccumulatedRevertibleDataToNoir(
  data: PrivateAccumulatedRevertibleData,
): PrivateAccumulatedRevertibleDataNoir {
  return {
    new_note_hashes: mapTuple(data.newNoteHashes, mapSideEffectToNoir),
    new_nullifiers: mapTuple(data.newNullifiers, mapSideEffectLinkedToNoir),
    private_call_stack: mapTuple(data.privateCallStack, mapCallRequestToNoir),
    public_call_stack: mapTuple(data.publicCallStack, mapCallRequestToNoir),
    new_l2_to_l1_msgs: mapTuple(data.newL2ToL1Msgs, mapFieldToNoir),
    encrypted_logs_hash: mapFieldToNoir(data.encryptedLogsHash),
    unencrypted_logs_hash: mapFieldToNoir(data.unencryptedLogsHash),
    encrypted_log_preimages_length: mapFieldToNoir(data.encryptedLogPreimagesLength),
    unencrypted_log_preimages_length: mapFieldToNoir(data.unencryptedLogPreimagesLength),
  };
>>>>>>> a0720ff3
}

export function mapCombinedAccumulatedDataToNoir(
  combinedAccumulatedData: CombinedAccumulatedData,
): CombinedAccumulatedDataNoir {
  return {
    revert_code: mapRevertCodeToNoir(combinedAccumulatedData.revertCode),
    new_note_hashes: mapTuple(combinedAccumulatedData.newNoteHashes, mapSideEffectToNoir),
    new_nullifiers: mapTuple(combinedAccumulatedData.newNullifiers, mapSideEffectLinkedToNoir),
    new_l2_to_l1_msgs: mapTuple(combinedAccumulatedData.newL2ToL1Msgs, mapFieldToNoir),
    encrypted_logs_hash: mapFieldToNoir(combinedAccumulatedData.encryptedLogsHash),
    unencrypted_logs_hash: mapFieldToNoir(combinedAccumulatedData.unencryptedLogsHash),
    encrypted_log_preimages_length: mapFieldToNoir(combinedAccumulatedData.encryptedLogPreimagesLength),
    unencrypted_log_preimages_length: mapFieldToNoir(combinedAccumulatedData.unencryptedLogPreimagesLength),
    public_data_update_requests: mapTuple(
      combinedAccumulatedData.publicDataUpdateRequests,
      mapPublicDataUpdateRequestToNoir,
    ),
  };
}

/**
 * Maps combined constant data from noir to the parsed type.
 * @param combinedConstantData - The noir combined constant data.
 * @returns The parsed combined constant data.
 */
export function mapCombinedConstantDataFromNoir(combinedConstantData: CombinedConstantDataNoir): CombinedConstantData {
  return new CombinedConstantData(
    mapHeaderFromNoir(combinedConstantData.historical_header),
    mapTxContextFromNoir(combinedConstantData.tx_context),
  );
}

/**
 * Maps combined constant data to noir combined constant data.
 * @param combinedConstantData - The combined constant data.
 * @returns The noir combined constant data.
 */
export function mapCombinedConstantDataToNoir(combinedConstantData: CombinedConstantData): CombinedConstantDataNoir {
  return {
    historical_header: mapHeaderToNoir(combinedConstantData.historicalHeader),
    tx_context: mapTxContextToNoir(combinedConstantData.txContext),
  };
}

export function mapPublicKernelCircuitPublicInputsToNoir(
  inputs: PublicKernelCircuitPublicInputs,
): PublicKernelCircuitPublicInputsNoir {
  return {
    aggregation_object: {},
    constants: mapCombinedConstantDataToNoir(inputs.constants),
    rollup_validation_requests: mapRollupValidationRequestsToNoir(inputs.rollupValidationRequests),
    validation_requests: mapValidationRequestsToNoir(inputs.validationRequests),
<<<<<<< HEAD
    end: mapPublicAccumulatedDataToNoir(inputs.end),
    end_non_revertible: mapPublicAccumulatedDataToNoir(inputs.endNonRevertibleData),
    reverted: inputs.reverted,
=======
    end: mapPublicAccumulatedRevertibleDataToNoir(inputs.end),
    end_non_revertible: mapPublicAccumulatedNonRevertibleDataToNoir(inputs.endNonRevertibleData),
    needs_setup: inputs.needsSetup,
    needs_app_logic: inputs.needsAppLogic,
    needs_teardown: inputs.needsTeardown,
>>>>>>> a0720ff3
  };
}

export function mapKernelCircuitPublicInputsFromNoir(inputs: KernelCircuitPublicInputsNoir) {
  return new KernelCircuitPublicInputs(
    AggregationObject.makeFake(),
    mapCombinedAccumulatedDataFromNoir(inputs.end),
    mapCombinedConstantDataFromNoir(inputs.constants),
    inputs.reverted,
  );
}

export function mapKernelCircuitPublicInputsToNoir(inputs: KernelCircuitPublicInputs): KernelCircuitPublicInputsNoir {
  return {
    aggregation_object: {},
    rollup_validation_requests: mapRollupValidationRequestsToNoir(inputs.rollupValidationRequests),
    constants: mapCombinedConstantDataToNoir(inputs.constants),
    end: mapCombinedAccumulatedDataToNoir(inputs.end),
<<<<<<< HEAD
    reverted: inputs.reverted,
=======
  };
}

export function mapPublicAccumulatedRevertibleDataToNoir(
  data: PublicAccumulatedRevertibleData,
): PublicAccumulatedRevertibleDataNoir {
  return {
    new_note_hashes: mapTuple(data.newNoteHashes, mapSideEffectToNoir),
    new_nullifiers: mapTuple(data.newNullifiers, mapSideEffectLinkedToNoir),
    private_call_stack: mapTuple(data.privateCallStack, mapCallRequestToNoir),
    public_call_stack: mapTuple(data.publicCallStack, mapCallRequestToNoir),
    new_l2_to_l1_msgs: mapTuple(data.newL2ToL1Msgs, mapFieldToNoir),
    encrypted_logs_hash: mapFieldToNoir(data.encryptedLogsHash),
    unencrypted_logs_hash: mapFieldToNoir(data.unencryptedLogsHash),
    encrypted_log_preimages_length: mapFieldToNoir(data.encryptedLogPreimagesLength),
    unencrypted_log_preimages_length: mapFieldToNoir(data.unencryptedLogPreimagesLength),
    public_data_update_requests: mapTuple(data.publicDataUpdateRequests, mapPublicDataUpdateRequestToNoir),
  };
}

export function mapPublicAccumulatedNonRevertibleDataToNoir(
  data: PublicAccumulatedNonRevertibleData,
): PublicAccumulatedNonRevertibleDataNoir {
  return {
    revert_code: mapRevertCodeToNoir(data.revertCode),
    new_note_hashes: mapTuple(data.newNoteHashes, mapSideEffectToNoir),
    new_nullifiers: mapTuple(data.newNullifiers, mapSideEffectLinkedToNoir),
    public_call_stack: mapTuple(data.publicCallStack, mapCallRequestToNoir),
    public_data_update_requests: mapTuple(data.publicDataUpdateRequests, mapPublicDataUpdateRequestToNoir),
>>>>>>> a0720ff3
  };
}

/**
 * Maps a public kernel inner data to a noir public kernel data.
 * @param publicKernelData - The public kernel inner data.
 * @returns The noir public kernel data.
 */
export function mapPublicKernelDataToNoir(publicKernelData: PublicKernelData): PublicKernelDataNoir {
  return {
    public_inputs: mapPublicKernelCircuitPublicInputsToNoir(publicKernelData.publicInputs),
    proof: {},
    vk: {},
    vk_index: mapFieldToNoir(new Fr(publicKernelData.vkIndex)),
    vk_path: mapTuple(publicKernelData.vkPath, mapFieldToNoir),
  };
}

export function mapKernelDataToNoir(kernelData: KernelData): KernelDataNoir {
  return {
    public_inputs: mapKernelCircuitPublicInputsToNoir(kernelData.publicInputs),
    proof: {},
    vk: {},
    vk_index: mapFieldToNoir(new Fr(kernelData.vkIndex)),
    vk_path: mapTuple(kernelData.vkPath, mapFieldToNoir),
  };
}

export function mapPrivateKernelCircuitPublicInputsFromNoir(
  inputs: PrivateKernelCircuitPublicInputsNoir,
): PrivateKernelCircuitPublicInputs {
  return new PrivateKernelCircuitPublicInputs(
    AggregationObject.makeFake(),
    mapFieldFromNoir(inputs.min_revertible_side_effect_counter),
    mapValidationRequestsFromNoir(inputs.validation_requests),
    mapPrivateAccumulatedDataFromNoir(inputs.end),
    mapCombinedConstantDataFromNoir(inputs.constants),
  );
}

export function mapPrivateKernelCircuitPublicInputsToNoir(
  inputs: PrivateKernelCircuitPublicInputs,
): PrivateKernelCircuitPublicInputsNoir {
  return {
    aggregation_object: {},
    constants: mapCombinedConstantDataToNoir(inputs.constants),
    validation_requests: mapValidationRequestsToNoir(inputs.validationRequests),
    end: mapPrivateAccumulatedDataToNoir(inputs.end),
    min_revertible_side_effect_counter: mapFieldToNoir(inputs.minRevertibleSideEffectCounter),
  };
}

/**
 * Maps a private kernel inner data to a noir private kernel inner data.
 * @param privateKernelInnerData - The private kernel inner data.
 * @returns The noir private kernel inner data.
 */
export function mapPrivateKernelDataToNoir(privateKernelInnerData: PrivateKernelData): PrivateKernelDataNoir {
  return {
    public_inputs: mapPrivateKernelCircuitPublicInputsToNoir(privateKernelInnerData.publicInputs),
    proof: {},
    vk: {},
    vk_index: mapFieldToNoir(new Fr(privateKernelInnerData.vkIndex)),
    vk_path: mapTuple(privateKernelInnerData.vkPath, mapFieldToNoir),
  };
}

<<<<<<< HEAD
export function mapPrivateKernelTailCircuitPublicInputsForRollupFromNoir(
  inputs: KernelCircuitPublicInputsNoir,
): PrivateKernelTailCircuitPublicInputs {
  const forRollup = new PartialPrivateTailPublicInputsForRollup(mapCombinedAccumulatedDataFromNoir(inputs.end));
  return new PrivateKernelTailCircuitPublicInputs(
    AggregationObject.makeFake(),
    mapCombinedConstantDataFromNoir(inputs.constants),
    inputs.reverted,
    undefined,
    forRollup,
  );
=======
/**
 * Maps final accumulated data to noir final accumulated data.
 * @param finalAccumulatedData - The final accumulated data.
 * @returns The noir final accumulated data.
 */
export function mapFinalAccumulatedDataToNoir(
  finalAccumulatedData: PrivateAccumulatedRevertibleData,
): PrivateAccumulatedRevertibleDataNoir {
  return {
    new_note_hashes: mapTuple(finalAccumulatedData.newNoteHashes, mapSideEffectToNoir),
    new_nullifiers: mapTuple(finalAccumulatedData.newNullifiers, mapSideEffectLinkedToNoir),
    private_call_stack: mapTuple(finalAccumulatedData.privateCallStack, mapCallRequestToNoir),
    public_call_stack: mapTuple(finalAccumulatedData.publicCallStack, mapCallRequestToNoir),
    new_l2_to_l1_msgs: mapTuple(finalAccumulatedData.newL2ToL1Msgs, mapFieldToNoir),
    encrypted_logs_hash: mapFieldToNoir(finalAccumulatedData.encryptedLogsHash),
    unencrypted_logs_hash: mapFieldToNoir(finalAccumulatedData.unencryptedLogsHash),
    encrypted_log_preimages_length: mapFieldToNoir(finalAccumulatedData.encryptedLogPreimagesLength),
    unencrypted_log_preimages_length: mapFieldToNoir(finalAccumulatedData.unencryptedLogPreimagesLength),
  };
>>>>>>> a0720ff3
}

export function mapPrivateKernelTailCircuitPublicInputsForPublicFromNoir(
  inputs: PublicKernelCircuitPublicInputsNoir,
): PrivateKernelTailCircuitPublicInputs {
  const forPublic = new PartialPrivateTailPublicInputsForPublic(
    mapValidationRequestsFromNoir(inputs.validation_requests),
    mapPublicAccumulatedDataFromNoir(inputs.end_non_revertible),
    mapPublicAccumulatedDataFromNoir(inputs.end),
  );
  return new PrivateKernelTailCircuitPublicInputs(
    AggregationObject.makeFake(),
<<<<<<< HEAD
=======
    mapRollupValidationRequestsFromNoir(inputs.rollup_validation_requests),
    mapAccumulatedNonRevertibleDataFromNoir(inputs.end_non_revertible),
    mapFinalAccumulatedDataFromNoir(inputs.end),
>>>>>>> a0720ff3
    mapCombinedConstantDataFromNoir(inputs.constants),
    inputs.reverted,
    forPublic,
  );
}

export function mapPrivateKernelInitCircuitPrivateInputsToNoir(
  privateKernelInputsInit: PrivateKernelInitCircuitPrivateInputs,
): PrivateKernelInitCircuitPrivateInputsNoir {
  return {
<<<<<<< HEAD
    tx_request: mapTxRequestToNoir(privateKernelInputsInit.txRequest),
    private_call: mapPrivateCallDataToNoir(privateKernelInputsInit.privateCall),
=======
    aggregation_object: {},
    rollup_validation_requests: mapRollupValidationRequestsToNoir(inputs.rollupValidationRequests),
    constants: mapCombinedConstantDataToNoir(inputs.constants),
    end: mapFinalAccumulatedDataToNoir(inputs.end),
    end_non_revertible: mapAccumulatedNonRevertibleDataToNoir(inputs.endNonRevertibleData),
    needs_setup: inputs.needsSetup,
    needs_app_logic: inputs.needsAppLogic,
    needs_teardown: inputs.needsTeardown,
>>>>>>> a0720ff3
  };
}

export function mapPrivateKernelInnerCircuitPrivateInputsToNoir(
  privateKernelInnerCircuitPrivateInputs: PrivateKernelInnerCircuitPrivateInputs,
): PrivateKernelInnerCircuitPrivateInputsNoir {
  return {
    previous_kernel: mapPrivateKernelDataToNoir(privateKernelInnerCircuitPrivateInputs.previousKernel),
    private_call: mapPrivateCallDataToNoir(privateKernelInnerCircuitPrivateInputs.privateCall),
  };
}

export function mapPrivateKernelTailCircuitPrivateInputsToNoir(
  inputs: PrivateKernelTailCircuitPrivateInputs,
): PrivateKernelTailCircuitPrivateInputsNoir {
  return {
    previous_kernel: mapPrivateKernelDataToNoir(inputs.previousKernel),
    sorted_new_note_hashes: mapTuple(inputs.sortedNewNoteHashes, mapSideEffectToNoir),
    sorted_new_note_hashes_indexes: mapTuple(inputs.sortedNewNoteHashesIndexes, mapNumberToNoir),
    read_commitment_hints: mapTuple(inputs.readCommitmentHints, mapFieldToNoir),
    sorted_new_nullifiers: mapTuple(inputs.sortedNewNullifiers, mapSideEffectLinkedToNoir),
    sorted_new_nullifiers_indexes: mapTuple(inputs.sortedNewNullifiersIndexes, mapNumberToNoir),
    nullifier_read_request_hints: mapNullifierReadRequestHintsToNoir(inputs.nullifierReadRequestHints),
    nullifier_commitment_hints: mapTuple(inputs.nullifierCommitmentHints, mapFieldToNoir),
    master_nullifier_secret_keys: mapTuple(inputs.masterNullifierSecretKeys, mapGrumpkinPrivateKeyToNoir),
  };
}

export function mapPrivateKernelTailToPublicCircuitPrivateInputsToNoir(
  inputs: PrivateKernelTailCircuitPrivateInputs,
): PrivateKernelTailToPublicCircuitPrivateInputsNoir {
  return {
    previous_kernel: mapPrivateKernelDataToNoir(inputs.previousKernel),
    sorted_new_note_hashes: mapTuple(inputs.sortedNewNoteHashes, mapSideEffectToNoir),
    sorted_new_note_hashes_indexes: mapTuple(inputs.sortedNewNoteHashesIndexes, mapNumberToNoir),
    read_commitment_hints: mapTuple(inputs.readCommitmentHints, mapFieldToNoir),
    sorted_new_nullifiers: mapTuple(inputs.sortedNewNullifiers, mapSideEffectLinkedToNoir),
    sorted_new_nullifiers_indexes: mapTuple(inputs.sortedNewNullifiersIndexes, mapNumberToNoir),
    nullifier_read_request_hints: mapNullifierReadRequestHintsToNoir(inputs.nullifierReadRequestHints),
    nullifier_commitment_hints: mapTuple(inputs.nullifierCommitmentHints, mapFieldToNoir),
    master_nullifier_secret_keys: mapTuple(inputs.masterNullifierSecretKeys, mapGrumpkinPrivateKeyToNoir),
  };
}

export function mapPublicKernelCircuitPrivateInputsToNoir(
  inputs: PublicKernelCircuitPrivateInputs,
): PublicKernelSetupCircuitPrivateInputsNoir {
  return {
    previous_kernel: mapPublicKernelDataToNoir(inputs.previousKernel),
    public_call: mapPublicCallDataToNoir(inputs.publicCall),
  };
}

export function mapPublicKernelTailCircuitPrivateInputsToNoir(
  inputs: PublicKernelTailCircuitPrivateInputs,
): PublicKernelTailCircuitPrivateInputsNoir {
  return {
    previous_kernel: mapPublicKernelDataToNoir(inputs.previousKernel),
    nullifier_read_request_hints: mapNullifierReadRequestHintsToNoir(inputs.nullifierReadRequestHints),
    nullifier_non_existent_read_request_hints: mapNullifierNonExistentReadRequestHintsToNoir(
      inputs.nullifierNonExistentReadRequestHints,
    ),
  };
}

export function mapPublicKernelCircuitPublicInputsFromNoir(
  inputs: PublicKernelCircuitPublicInputsNoir,
): PublicKernelCircuitPublicInputs {
  return new PublicKernelCircuitPublicInputs(
    AggregationObject.makeFake(),
    mapRollupValidationRequestsFromNoir(inputs.rollup_validation_requests),
    mapValidationRequestsFromNoir(inputs.validation_requests),
    mapPublicAccumulatedDataFromNoir(inputs.end_non_revertible),
    mapPublicAccumulatedDataFromNoir(inputs.end),
    mapCombinedConstantDataFromNoir(inputs.constants),
<<<<<<< HEAD
    inputs.reverted,
  );
}

=======
    inputs.needs_setup,
    inputs.needs_app_logic,
    inputs.needs_teardown,
  );
}

export function mapPublicAccumulatedNonRevertibleDataFromNoir(
  data: PublicAccumulatedNonRevertibleDataNoir,
): PublicAccumulatedNonRevertibleData {
  return new PublicAccumulatedNonRevertibleData(
    mapRevertCodeFromNoir(data.revert_code),
    mapTupleFromNoir(data.new_note_hashes, MAX_NON_REVERTIBLE_NOTE_HASHES_PER_TX, mapSideEffectFromNoir),
    mapTupleFromNoir(data.new_nullifiers, MAX_NON_REVERTIBLE_NULLIFIERS_PER_TX, mapSideEffectLinkedFromNoir),
    mapTupleFromNoir(
      data.public_call_stack,
      MAX_NON_REVERTIBLE_PUBLIC_CALL_STACK_LENGTH_PER_TX,
      mapCallRequestFromNoir,
    ),
    mapTupleFromNoir(
      data.public_data_update_requests,
      MAX_NON_REVERTIBLE_PUBLIC_DATA_UPDATE_REQUESTS_PER_TX,
      mapPublicDataUpdateRequestFromNoir,
    ),
  );
}

export function mapPublicAccumulatedRevertibleDataFromNoir(
  data: PublicAccumulatedRevertibleDataNoir,
): PublicAccumulatedRevertibleData {
  return new PublicAccumulatedRevertibleData(
    mapTupleFromNoir(data.new_note_hashes, MAX_REVERTIBLE_NOTE_HASHES_PER_TX, mapSideEffectFromNoir),
    mapTupleFromNoir(data.new_nullifiers, MAX_REVERTIBLE_NULLIFIERS_PER_TX, mapSideEffectLinkedFromNoir),
    mapTupleFromNoir(data.private_call_stack, MAX_PRIVATE_CALL_STACK_LENGTH_PER_TX, mapCallRequestFromNoir),
    mapTupleFromNoir(data.public_call_stack, MAX_REVERTIBLE_PUBLIC_CALL_STACK_LENGTH_PER_TX, mapCallRequestFromNoir),
    mapTupleFromNoir(data.new_l2_to_l1_msgs, MAX_NEW_L2_TO_L1_MSGS_PER_TX, mapFieldFromNoir),
    mapFieldFromNoir(data.encrypted_logs_hash),
    mapFieldFromNoir(data.unencrypted_logs_hash),
    mapFieldFromNoir(data.encrypted_log_preimages_length),
    mapFieldFromNoir(data.unencrypted_log_preimages_length),
    mapTupleFromNoir(
      data.public_data_update_requests,
      MAX_REVERTIBLE_PUBLIC_DATA_UPDATE_REQUESTS_PER_TX,
      mapPublicDataUpdateRequestFromNoir,
    ),
  );
}

>>>>>>> a0720ff3
/**
 * Maps a private kernel inputs final to noir.
 * @param storageUpdateRequest - The storage update request.
 * @returns The noir storage update request.
 */
export function mapStorageUpdateRequestToNoir(
  storageUpdateRequest: ContractStorageUpdateRequest,
): StorageUpdateRequestNoir {
  return {
    storage_slot: mapFieldToNoir(storageUpdateRequest.storageSlot),
    new_value: mapFieldToNoir(storageUpdateRequest.newValue),
  };
}
/**
 * Maps global variables to the noir type.
 * @param globalVariables - The global variables.
 * @returns The noir global variables.
 */
export function mapGlobalVariablesToNoir(globalVariables: GlobalVariables): GlobalVariablesNoir {
  return {
    chain_id: mapFieldToNoir(globalVariables.chainId),
    version: mapFieldToNoir(globalVariables.version),
    block_number: mapFieldToNoir(globalVariables.blockNumber),
    timestamp: mapFieldToNoir(globalVariables.timestamp),
    coinbase: mapEthAddressToNoir(globalVariables.coinbase),
    fee_recipient: mapAztecAddressToNoir(globalVariables.feeRecipient),
  };
}

/**
 * Maps a storage read to noir.
 * @param storageRead - The storage read.
 * @returns The noir storage read.
 */
export function mapStorageReadToNoir(storageRead: ContractStorageRead): StorageReadNoir {
  return {
    storage_slot: mapFieldToNoir(storageRead.storageSlot),
    current_value: mapFieldToNoir(storageRead.currentValue),
  };
}
/**
 * Maps global variables from the noir type.
 * @param globalVariables - The noir global variables.
 * @returns The global variables.
 */
export function mapGlobalVariablesFromNoir(globalVariables: GlobalVariablesNoir): GlobalVariables {
  return new GlobalVariables(
    mapFieldFromNoir(globalVariables.chain_id),
    mapFieldFromNoir(globalVariables.version),
    mapFieldFromNoir(globalVariables.block_number),
    mapFieldFromNoir(globalVariables.timestamp),
    mapEthAddressFromNoir(globalVariables.coinbase),
    mapAztecAddressFromNoir(globalVariables.fee_recipient),
  );
}

/**
 * Maps a constant rollup data to a noir constant rollup data.
 * @param constantRollupData - The circuits.js constant rollup data.
 * @returns The noir constant rollup data.
 */
export function mapConstantRollupDataToNoir(constantRollupData: ConstantRollupData): ConstantRollupDataNoir {
  return {
    last_archive: mapAppendOnlyTreeSnapshotToNoir(constantRollupData.lastArchive),
    private_kernel_vk_tree_root: mapFieldToNoir(constantRollupData.privateKernelVkTreeRoot),
    public_kernel_vk_tree_root: mapFieldToNoir(constantRollupData.publicKernelVkTreeRoot),
    base_rollup_vk_hash: mapFieldToNoir(constantRollupData.baseRollupVkHash),
    merge_rollup_vk_hash: mapFieldToNoir(constantRollupData.mergeRollupVkHash),
    global_variables: mapGlobalVariablesToNoir(constantRollupData.globalVariables),
  };
}

/**
 * Maps a public circuit public inputs to noir.
 * @param publicInputs - The public circuit public inputs.
 * @returns The noir public circuit public inputs.
 */
export function mapPublicCircuitPublicInputsToNoir(
  publicInputs: PublicCircuitPublicInputs,
): PublicCircuitPublicInputsNoir {
  return {
    call_context: mapCallContextToNoir(publicInputs.callContext),
    args_hash: mapFieldToNoir(publicInputs.argsHash),
    return_values: mapTuple(publicInputs.returnValues, mapFieldToNoir),
    nullifier_read_requests: mapTuple(publicInputs.nullifierReadRequests, mapReadRequestToNoir),
    nullifier_non_existent_read_requests: mapTuple(publicInputs.nullifierNonExistentReadRequests, mapReadRequestToNoir),
    contract_storage_update_requests: mapTuple(
      publicInputs.contractStorageUpdateRequests,
      mapStorageUpdateRequestToNoir,
    ),
    contract_storage_reads: mapTuple(publicInputs.contractStorageReads, mapStorageReadToNoir),
    public_call_stack_hashes: mapTuple(publicInputs.publicCallStackHashes, mapFieldToNoir),
    new_note_hashes: mapTuple(publicInputs.newNoteHashes, mapSideEffectToNoir),
    new_nullifiers: mapTuple(publicInputs.newNullifiers, mapSideEffectLinkedToNoir),
    new_l2_to_l1_msgs: mapTuple(publicInputs.newL2ToL1Msgs, mapL2ToL1MessageToNoir),
    start_side_effect_counter: mapFieldToNoir(publicInputs.startSideEffectCounter),
    end_side_effect_counter: mapFieldToNoir(publicInputs.endSideEffectCounter),
    unencrypted_logs_hash: mapFieldToNoir(publicInputs.unencryptedLogsHash),
    unencrypted_log_preimages_length: mapFieldToNoir(publicInputs.unencryptedLogPreimagesLength),
    historical_header: mapHeaderToNoir(publicInputs.historicalHeader),

    prover_address: mapAztecAddressToNoir(publicInputs.proverAddress),
    revert_code: mapRevertCodeToNoir(publicInputs.revertCode),
  };
}
/**
 * Maps a constant rollup data from noir to the circuits.js type.
 * @param constantRollupData - The noir constant rollup data.
 * @returns The circuits.js constant rollup data.
 */
export function mapConstantRollupDataFromNoir(constantRollupData: ConstantRollupDataNoir): ConstantRollupData {
  return new ConstantRollupData(
    mapAppendOnlyTreeSnapshotFromNoir(constantRollupData.last_archive),
    mapFieldFromNoir(constantRollupData.private_kernel_vk_tree_root),
    mapFieldFromNoir(constantRollupData.public_kernel_vk_tree_root),
    mapFieldFromNoir(constantRollupData.base_rollup_vk_hash),
    mapFieldFromNoir(constantRollupData.merge_rollup_vk_hash),
    mapGlobalVariablesFromNoir(constantRollupData.global_variables),
  );
}

/**
 * Maps a base or merge rollup public inputs to a noir base or merge rollup public inputs.
 * @param baseOrMergeRollupPublicInputs - The base or merge rollup public inputs.
 * @returns The noir base or merge rollup public inputs.
 */
export function mapBaseOrMergeRollupPublicInputsToNoir(
  baseOrMergeRollupPublicInputs: BaseOrMergeRollupPublicInputs,
): BaseOrMergeRollupPublicInputsNoir {
  return {
    rollup_type: mapFieldToNoir(new Fr(baseOrMergeRollupPublicInputs.rollupType)),
    height_in_block_tree: mapFieldToNoir(new Fr(baseOrMergeRollupPublicInputs.rollupSubtreeHeight)),
    aggregation_object: {},
    constants: mapConstantRollupDataToNoir(baseOrMergeRollupPublicInputs.constants),
    start: mapPartialStateReferenceToNoir(baseOrMergeRollupPublicInputs.start),
    end: mapPartialStateReferenceToNoir(baseOrMergeRollupPublicInputs.end),
    txs_effects_hash: mapFieldToNoir(baseOrMergeRollupPublicInputs.txsEffectsHash),
    out_hash: mapFieldToNoir(baseOrMergeRollupPublicInputs.outHash),
  };
}

/**
 * Maps a public call stack item to noir.
 * @param publicCallStackItem - The public call stack item.
 * @returns The noir public call stack item.
 */
export function mapPublicCallStackItemToNoir(publicCallStackItem: PublicCallStackItem): PublicCallStackItemNoir {
  return {
    contract_address: mapAztecAddressToNoir(publicCallStackItem.contractAddress),
    public_inputs: mapPublicCircuitPublicInputsToNoir(publicCallStackItem.publicInputs),
    is_execution_request: publicCallStackItem.isExecutionRequest,
    function_data: mapFunctionDataToNoir(publicCallStackItem.functionData),
  };
}

/**
 * Maps a public call data to noir.
 * @param publicCall - The public call data.
 * @returns The noir public call data.
 */
export function mapPublicCallDataToNoir(publicCall: PublicCallData): PublicCallDataNoir {
  return {
    call_stack_item: mapPublicCallStackItemToNoir(publicCall.callStackItem),
    public_call_stack: mapTuple(publicCall.publicCallStack, mapCallRequestToNoir),
    proof: {},
    portal_contract_address: mapEthAddressToNoir(EthAddress.fromField(publicCall.portalContractAddress)),
    bytecode_hash: mapFieldToNoir(publicCall.bytecodeHash),
  };
}
/**
 * Maps a base or merge rollup public inputs from noir to the circuits.js type.
 * @param baseOrMergeRollupPublicInputs - The noir base or merge rollup public inputs.
 * @returns The circuits.js base or merge rollup public inputs.
 */
export function mapBaseOrMergeRollupPublicInputsFromNoir(
  baseOrMergeRollupPublicInputs: BaseOrMergeRollupPublicInputsNoir,
): BaseOrMergeRollupPublicInputs {
  return new BaseOrMergeRollupPublicInputs(
    mapNumberFromNoir(baseOrMergeRollupPublicInputs.rollup_type),
    mapFieldFromNoir(baseOrMergeRollupPublicInputs.height_in_block_tree),
    AggregationObject.makeFake(),
    mapConstantRollupDataFromNoir(baseOrMergeRollupPublicInputs.constants),
    mapPartialStateReferenceFromNoir(baseOrMergeRollupPublicInputs.start),
    mapPartialStateReferenceFromNoir(baseOrMergeRollupPublicInputs.end),
    mapFieldFromNoir(baseOrMergeRollupPublicInputs.txs_effects_hash),
    mapFieldFromNoir(baseOrMergeRollupPublicInputs.out_hash),
  );
}

/**
 * Maps a previous rollup data from the circuits.js type to noir.
 * @param previousRollupData - The circuits.js previous rollup data.
 * @returns The noir previous rollup data.
 */
export function mapPreviousRollupDataToNoir(previousRollupData: PreviousRollupData): PreviousRollupDataNoir {
  return {
    base_or_merge_rollup_public_inputs: mapBaseOrMergeRollupPublicInputsToNoir(
      previousRollupData.baseOrMergeRollupPublicInputs,
    ),
    proof: {},
    vk: {},
    vk_index: mapFieldToNoir(new Fr(previousRollupData.vkIndex)),
    vk_sibling_path: {
      leaf_index: mapFieldToNoir(new Fr(previousRollupData.vkSiblingPath.leafIndex)),
      sibling_path: mapTuple(previousRollupData.vkSiblingPath.siblingPath, mapFieldToNoir),
    },
  };
}

/**
 * Maps a AOT snapshot to noir.
 * @param snapshot - The circuits.js AOT snapshot.
 * @returns The noir AOT snapshot.
 */
export function mapAppendOnlyTreeSnapshotFromNoir(snapshot: AppendOnlyTreeSnapshotNoir): AppendOnlyTreeSnapshot {
  return new AppendOnlyTreeSnapshot(
    mapFieldFromNoir(snapshot.root),
    mapNumberFromNoir(snapshot.next_available_leaf_index),
  );
}

/**
 * Maps a AOT snapshot from noir to the circuits.js type.
 * @param snapshot - The noir AOT snapshot.
 * @returns The circuits.js AOT snapshot.
 */
export function mapAppendOnlyTreeSnapshotToNoir(snapshot: AppendOnlyTreeSnapshot): AppendOnlyTreeSnapshotNoir {
  return {
    root: mapFieldToNoir(snapshot.root),
    next_available_leaf_index: mapFieldToNoir(new Fr(snapshot.nextAvailableLeafIndex)),
  };
}

/**
 * Naos the root rollup inputs to noir.
 * @param rootRollupInputs - The circuits.js root rollup inputs.
 * @returns The noir root rollup inputs.
 */
export function mapRootRollupInputsToNoir(rootRollupInputs: RootRollupInputs): RootRollupInputsNoir {
  return {
    previous_rollup_data: mapTuple(rootRollupInputs.previousRollupData, mapPreviousRollupDataToNoir),
    l1_to_l2_roots: mapRootParityInputToNoir(rootRollupInputs.l1ToL2Roots),
    new_l1_to_l2_messages: mapTuple(rootRollupInputs.newL1ToL2Messages, mapFieldToNoir),
    new_l1_to_l2_message_tree_root_sibling_path: mapTuple(
      rootRollupInputs.newL1ToL2MessageTreeRootSiblingPath,
      mapFieldToNoir,
    ),
    start_l1_to_l2_message_tree_snapshot: mapAppendOnlyTreeSnapshotToNoir(
      rootRollupInputs.startL1ToL2MessageTreeSnapshot,
    ),
    start_archive_snapshot: mapAppendOnlyTreeSnapshotToNoir(rootRollupInputs.startArchiveSnapshot),
    new_archive_sibling_path: mapTuple(rootRollupInputs.newArchiveSiblingPath, mapFieldToNoir),
  };
}

export function mapRootParityInputToNoir(rootParityInput: RootParityInput): RootParityInputNoir {
  return {
    proof: {},
    public_inputs: mapParityPublicInputsToNoir(rootParityInput.publicInputs),
  };
}

export function mapParityPublicInputsToNoir(parityPublicInputs: ParityPublicInputs): ParityPublicInputsNoir {
  return {
    aggregation_object: {},
    sha_root: mapFieldToNoir(parityPublicInputs.shaRoot),
    converted_root: mapFieldToNoir(parityPublicInputs.convertedRoot),
  };
}

/**
 * Maps a root rollup public inputs from noir.
 * @param rootRollupPublicInputs - The noir root rollup public inputs.
 * @returns The circuits.js root rollup public inputs.
 */
export function mapRootRollupPublicInputsFromNoir(
  rootRollupPublicInputs: RootRollupPublicInputsNoir,
): RootRollupPublicInputs {
  return new RootRollupPublicInputs(
    AggregationObject.makeFake(),
    mapAppendOnlyTreeSnapshotFromNoir(rootRollupPublicInputs.archive),
    mapHeaderFromNoir(rootRollupPublicInputs.header),
  );
}

/**
 * Maps a parity public inputs from noir.
 * @param parityPublicInputs - The noir parity public inputs.
 * @returns The circuits.js parity public inputs.
 */
export function mapParityPublicInputsFromNoir(parityPublicInputs: ParityPublicInputsNoir): ParityPublicInputs {
  return new ParityPublicInputs(
    AggregationObject.makeFake(),
    mapFieldFromNoir(parityPublicInputs.sha_root),
    mapFieldFromNoir(parityPublicInputs.converted_root),
  );
}

/**
 * Maps header to Noir
 * @param header - The header.
 * @returns Header.
 */
export function mapHeaderToNoir(header: Header): HeaderNoir {
  return {
    last_archive: mapAppendOnlyTreeSnapshotToNoir(header.lastArchive),
    content_commitment: mapContentCommitmentToNoir(header.contentCommitment),
    state: mapStateReferenceToNoir(header.state),
    global_variables: mapGlobalVariablesToNoir(header.globalVariables),
  };
}

/**
 * Maps header from Noir.
 * @param header - The header.
 * @returns Header.
 */
export function mapHeaderFromNoir(header: HeaderNoir): Header {
  return new Header(
    mapAppendOnlyTreeSnapshotFromNoir(header.last_archive),
    mapContentCommitmentFromNoir(header.content_commitment),
    mapStateReferenceFromNoir(header.state),
    mapGlobalVariablesFromNoir(header.global_variables),
  );
}

/**
 * Maps a content commitment to Noir
 *
 */
export function mapContentCommitmentToNoir(contentCommitment: ContentCommitment): ContentCommitmentNoir {
  return {
    tx_tree_height: mapFieldToNoir(contentCommitment.txTreeHeight),
    txs_effects_hash: mapSha256HashToNoir(contentCommitment.txsEffectsHash),
    in_hash: mapSha256HashToNoir(contentCommitment.inHash),
    out_hash: mapSha256HashToNoir(contentCommitment.outHash),
  };
}

/**
 * Maps a content commitment to Noir
 *
 */
export function mapContentCommitmentFromNoir(contentCommitment: ContentCommitmentNoir): ContentCommitment {
  return new ContentCommitment(
    mapFieldFromNoir(contentCommitment.tx_tree_height),
    mapSha256HashFromNoir(contentCommitment.txs_effects_hash),
    mapSha256HashFromNoir(contentCommitment.in_hash),
    mapSha256HashFromNoir(contentCommitment.out_hash),
  );
}

/**
 * Maps state reference to Noir.
 * @param stateReference - The state reference.
 * @returns Noir representation of state reference.
 */
export function mapStateReferenceToNoir(stateReference: StateReference): StateReferenceNoir {
  return {
    l1_to_l2_message_tree: mapAppendOnlyTreeSnapshotToNoir(stateReference.l1ToL2MessageTree),
    partial: mapPartialStateReferenceToNoir(stateReference.partial),
  };
}

/**
 * Maps state reference from Noir.
 * @param stateReference - The state reference.
 * @returns State reference
 */
export function mapStateReferenceFromNoir(stateReference: StateReferenceNoir): StateReference {
  return new StateReference(
    mapAppendOnlyTreeSnapshotFromNoir(stateReference.l1_to_l2_message_tree),
    mapPartialStateReferenceFromNoir(stateReference.partial),
  );
}

/**
 * Maps partial state reference from Noir.
 * @param partialStateReference - The state reference.
 * @returns Partial state reference
 */
export function mapPartialStateReferenceFromNoir(
  partialStateReference: PartialStateReferenceNoir,
): PartialStateReference {
  return new PartialStateReference(
    mapAppendOnlyTreeSnapshotFromNoir(partialStateReference.note_hash_tree),
    mapAppendOnlyTreeSnapshotFromNoir(partialStateReference.nullifier_tree),
    mapAppendOnlyTreeSnapshotFromNoir(partialStateReference.public_data_tree),
  );
}

/**
 * Maps the merge rollup inputs to noir.
 * @param mergeRollupInputs - The circuits.js merge rollup inputs.
 * @returns The noir merge rollup inputs.
 */
export function mapMergeRollupInputsToNoir(mergeRollupInputs: MergeRollupInputs): MergeRollupInputsNoir {
  return {
    previous_rollup_data: mapTuple(mergeRollupInputs.previousRollupData, mapPreviousRollupDataToNoir),
  };
}

/**
 * Maps a nullifier leaf preimage to noir
 * @param nullifierLeafPreimage - The nullifier leaf preimage.
 * @returns The noir nullifier leaf preimage.
 */
export function mapNullifierLeafPreimageToNoir(
  nullifierLeafPreimage: NullifierLeafPreimage,
): NullifierLeafPreimageNoir {
  return {
    nullifier: mapFieldToNoir(nullifierLeafPreimage.nullifier),
    next_nullifier: mapFieldToNoir(nullifierLeafPreimage.nextNullifier),
    next_index: mapNumberToNoir(Number(nullifierLeafPreimage.nextIndex)),
  };
}

/**
 * Maps a nullifier membership witness to noir.
 * @param membershipWitness - The nullifier membership witness.
 * @returns The noir nullifier membership witness.
 */
export function mapNullifierMembershipWitnessToNoir(
  membershipWitness: MembershipWitness<typeof NULLIFIER_TREE_HEIGHT>,
): NullifierMembershipWitnessNoir {
  return {
    leaf_index: membershipWitness.leafIndex.toString(),
    sibling_path: mapTuple(membershipWitness.siblingPath, mapFieldToNoir),
  };
}

/**
 * Maps a membership witness of the public data tree to noir.
 */
export function mapPublicDataMembershipWitnessToNoir(
  membershipWitness: MembershipWitness<typeof PUBLIC_DATA_TREE_HEIGHT>,
): PublicDataMembershipWitnessNoir {
  return {
    leaf_index: membershipWitness.leafIndex.toString(),
    sibling_path: mapTuple(membershipWitness.siblingPath, mapFieldToNoir),
  };
}

/**
 * Maps a membership witness of the blocks tree to noir.
 * @param membershipWitness - The membership witness.
 * @returns The noir membership witness.
 */
export function mapArchiveRootMembershipWitnessToNoir(
  membershipWitness: MembershipWitness<typeof ARCHIVE_HEIGHT>,
): ArchiveRootMembershipWitnessNoir {
  return {
    leaf_index: membershipWitness.leafIndex.toString(),
    sibling_path: mapTuple(membershipWitness.siblingPath, mapFieldToNoir),
  };
}

/**
 * Maps a leaf of the public data tree to noir.
 */
export function mapPublicDataTreeLeafToNoir(leaf: PublicDataTreeLeaf): PublicDataTreeLeafNoir {
  return {
    slot: mapFieldToNoir(leaf.slot),
    value: mapFieldToNoir(leaf.value),
  };
}

/**
 * Maps a leaf preimage of the public data tree to noir.
 */
export function mapPublicDataTreePreimageToNoir(preimage: PublicDataTreeLeafPreimage): PublicDataTreeLeafPreimageNoir {
  return {
    slot: mapFieldToNoir(preimage.slot),
    value: mapFieldToNoir(preimage.value),
    next_slot: mapFieldToNoir(preimage.nextSlot),
    next_index: mapNumberToNoir(Number(preimage.nextIndex)),
  };
}

/**
 * Maps a partial state reference to a noir partial state reference.
 * @param partialStateReference - The partial state reference.
 * @returns The noir partial state reference.
 */
export function mapPartialStateReferenceToNoir(
  partialStateReference: PartialStateReference,
): PartialStateReferenceNoir {
  return {
    note_hash_tree: mapAppendOnlyTreeSnapshotToNoir(partialStateReference.noteHashTree),
    nullifier_tree: mapAppendOnlyTreeSnapshotToNoir(partialStateReference.nullifierTree),
    public_data_tree: mapAppendOnlyTreeSnapshotToNoir(partialStateReference.publicDataTree),
  };
}

/**
 * Maps state diff hints to a noir state diff hints.
 * @param hints - The state diff hints.
 * @returns The noir state diff hints.
 */
export function mapStateDiffHintsToNoir(hints: StateDiffHints): StateDiffHintsNoir {
  return {
    nullifier_predecessor_preimages: mapTuple(hints.nullifierPredecessorPreimages, mapNullifierLeafPreimageToNoir),
    nullifier_predecessor_membership_witnesses: mapTuple(
      hints.nullifierPredecessorMembershipWitnesses,
      mapNullifierMembershipWitnessToNoir,
    ),
    sorted_nullifiers: mapTuple(hints.sortedNullifiers, mapFieldToNoir),
    sorted_nullifier_indexes: mapTuple(hints.sortedNullifierIndexes, (index: number) => mapNumberToNoir(index)),
    note_hash_subtree_sibling_path: mapTuple(hints.noteHashSubtreeSiblingPath, mapFieldToNoir),
    nullifier_subtree_sibling_path: mapTuple(hints.nullifierSubtreeSiblingPath, mapFieldToNoir),
    public_data_sibling_path: mapTuple(hints.publicDataSiblingPath, mapFieldToNoir),
  };
}

/**
 * Maps base parity inputs to noir.
 * @param inputs - The circuits.js base parity inputs.
 * @returns The noir base parity inputs.
 */
export function mapBaseParityInputsToNoir(inputs: BaseParityInputs): BaseParityInputsNoir {
  return {
    msgs: mapTuple(inputs.msgs, mapFieldToNoir),
  };
}

/**
 * Maps root parity inputs to noir.
 * @param inputs - The circuits.js root parity inputs.
 * @returns The noir root parity inputs.
 */
export function mapRootParityInputsToNoir(inputs: RootParityInputs): RootParityInputsNoir {
  return {
    children: mapTuple(inputs.children, mapRootParityInputToNoir),
  };
}

/**
 * Maps the inputs to the base rollup to noir.
 * @param input - The circuits.js base rollup inputs.
 * @returns The noir base rollup inputs.
 */
export function mapBaseRollupInputsToNoir(inputs: BaseRollupInputs): BaseRollupInputsNoir {
  return {
    kernel_data: mapKernelDataToNoir(inputs.kernelData),
    start: mapPartialStateReferenceToNoir(inputs.start),
    state_diff_hints: mapStateDiffHintsToNoir(inputs.stateDiffHints),

    sorted_public_data_writes: mapTuple(inputs.sortedPublicDataWrites, mapPublicDataTreeLeafToNoir),

    sorted_public_data_writes_indexes: mapTuple(inputs.sortedPublicDataWritesIndexes, mapNumberToNoir),

    low_public_data_writes_preimages: mapTuple(inputs.lowPublicDataWritesPreimages, mapPublicDataTreePreimageToNoir),

    low_public_data_writes_witnesses: mapTuple(
      inputs.lowPublicDataWritesMembershipWitnesses,
      mapPublicDataMembershipWitnessToNoir,
    ),

    archive_root_membership_witness: mapArchiveRootMembershipWitnessToNoir(inputs.archiveRootMembershipWitness),
    constants: mapConstantRollupDataToNoir(inputs.constants),
  };
}<|MERGE_RESOLUTION|>--- conflicted
+++ resolved
@@ -38,14 +38,7 @@
   MAX_PUBLIC_CALL_STACK_LENGTH_PER_TX,
   MAX_PUBLIC_DATA_READS_PER_TX,
   MAX_PUBLIC_DATA_UPDATE_REQUESTS_PER_TX,
-<<<<<<< HEAD
-=======
-  MAX_REVERTIBLE_NOTE_HASHES_PER_TX,
-  MAX_REVERTIBLE_NULLIFIERS_PER_TX,
-  MAX_REVERTIBLE_PUBLIC_CALL_STACK_LENGTH_PER_TX,
-  MAX_REVERTIBLE_PUBLIC_DATA_UPDATE_REQUESTS_PER_TX,
   MaxBlockNumber,
->>>>>>> a0720ff3
   MembershipWitness,
   MergeRollupInputs,
   NULLIFIER_TREE_HEIGHT,
@@ -90,13 +83,8 @@
   ReadRequest,
   ReadRequestContext,
   ReadRequestStatus,
-<<<<<<< HEAD
-=======
   RevertCode,
-  RollupKernelCircuitPublicInputs,
-  RollupKernelData,
   RollupValidationRequests,
->>>>>>> a0720ff3
   RootParityInput,
   RootParityInputs,
   RootRollupInputs,
@@ -972,7 +960,6 @@
   );
 }
 
-<<<<<<< HEAD
 export function mapPrivateAccumulatedDataFromNoir(
   privateAccumulatedData: PrivateAccumulatedDataNoir,
 ): PrivateAccumulatedData {
@@ -980,51 +967,10 @@
     mapTupleFromNoir(privateAccumulatedData.new_note_hashes, MAX_NEW_NOTE_HASHES_PER_TX, mapSideEffectFromNoir),
     mapTupleFromNoir(privateAccumulatedData.new_nullifiers, MAX_NEW_NULLIFIERS_PER_TX, mapSideEffectLinkedFromNoir),
     mapTupleFromNoir(privateAccumulatedData.new_l2_to_l1_msgs, MAX_NEW_L2_TO_L1_MSGS_PER_TX, mapFieldFromNoir),
-    mapTupleFromNoir(privateAccumulatedData.encrypted_logs_hash, NUM_FIELDS_PER_SHA256, mapFieldFromNoir),
-    mapTupleFromNoir(privateAccumulatedData.unencrypted_logs_hash, NUM_FIELDS_PER_SHA256, mapFieldFromNoir),
+    mapFieldFromNoir(privateAccumulatedData.encrypted_logs_hash),
+    mapFieldFromNoir(privateAccumulatedData.unencrypted_logs_hash),
     mapFieldFromNoir(privateAccumulatedData.encrypted_log_preimages_length),
     mapFieldFromNoir(privateAccumulatedData.unencrypted_log_preimages_length),
-=======
-export function mapRollupValidationRequestsToNoir(
-  rollupValidationRequests: RollupValidationRequests,
-): RollupValidationRequestsNoir {
-  return {
-    max_block_number: mapMaxBlockNumberToNoir(rollupValidationRequests.maxBlockNumber),
-  };
-}
-
-export function mapRollupValidationRequestsFromNoir(
-  rollupValidationRequests: RollupValidationRequestsNoir,
-): RollupValidationRequests {
-  return new RollupValidationRequests(mapMaxBlockNumberFromNoir(rollupValidationRequests.max_block_number));
-}
-
-export function mapMaxBlockNumberToNoir(maxBlockNumber: MaxBlockNumber): MaxBlockNumberNoir {
-  return {
-    _opt: {
-      _is_some: maxBlockNumber.isSome,
-      _value: mapFieldToNoir(maxBlockNumber.value),
-    },
-  };
-}
-
-export function mapMaxBlockNumberFromNoir(maxBlockNumber: MaxBlockNumberNoir): MaxBlockNumber {
-  return new MaxBlockNumber(maxBlockNumber._opt._is_some, mapFieldFromNoir(maxBlockNumber._opt._value));
-}
-
-/**
- * Maps combined accumulated data from noir to the parsed type.
- * @param combinedAccumulatedData - The noir combined accumulated data.
- * @returns The parsed combined accumulated data.
- */
-export function mapCombinedAccumulatedDataFromNoir(
-  combinedAccumulatedData: CombinedAccumulatedDataNoir,
-): CombinedAccumulatedData {
-  return new CombinedAccumulatedData(
-    mapRevertCodeFromNoir(combinedAccumulatedData.revert_code),
-    mapTupleFromNoir(combinedAccumulatedData.new_note_hashes, MAX_NEW_NOTE_HASHES_PER_TX, mapSideEffectFromNoir),
-    mapTupleFromNoir(combinedAccumulatedData.new_nullifiers, MAX_NEW_NULLIFIERS_PER_TX, mapSideEffectLinkedFromNoir),
->>>>>>> a0720ff3
     mapTupleFromNoir(
       privateAccumulatedData.private_call_stack,
       MAX_PRIVATE_CALL_STACK_LENGTH_PER_TX,
@@ -1035,7 +981,6 @@
       MAX_PUBLIC_CALL_STACK_LENGTH_PER_TX,
       mapCallRequestFromNoir,
     ),
-<<<<<<< HEAD
   );
 }
 
@@ -1044,8 +989,8 @@
     new_note_hashes: mapTuple(data.newNoteHashes, mapSideEffectToNoir),
     new_nullifiers: mapTuple(data.newNullifiers, mapSideEffectLinkedToNoir),
     new_l2_to_l1_msgs: mapTuple(data.newL2ToL1Msgs, mapFieldToNoir),
-    encrypted_logs_hash: mapTuple(data.encryptedLogsHash, mapFieldToNoir),
-    unencrypted_logs_hash: mapTuple(data.unencryptedLogsHash, mapFieldToNoir),
+    encrypted_logs_hash: mapFieldToNoir(data.encryptedLogsHash),
+    unencrypted_logs_hash: mapFieldToNoir(data.unencryptedLogsHash),
     encrypted_log_preimages_length: mapFieldToNoir(data.encryptedLogPreimagesLength),
     unencrypted_log_preimages_length: mapFieldToNoir(data.unencryptedLogPreimagesLength),
     private_call_stack: mapTuple(data.privateCallStack, mapCallRequestToNoir),
@@ -1060,11 +1005,80 @@
     mapTupleFromNoir(publicAccumulatedData.new_note_hashes, MAX_NEW_NOTE_HASHES_PER_TX, mapSideEffectFromNoir),
     mapTupleFromNoir(publicAccumulatedData.new_nullifiers, MAX_NEW_NULLIFIERS_PER_TX, mapSideEffectLinkedFromNoir),
     mapTupleFromNoir(publicAccumulatedData.new_l2_to_l1_msgs, MAX_NEW_L2_TO_L1_MSGS_PER_TX, mapFieldFromNoir),
-    mapTupleFromNoir(publicAccumulatedData.encrypted_logs_hash, NUM_FIELDS_PER_SHA256, mapFieldFromNoir),
-    mapTupleFromNoir(publicAccumulatedData.unencrypted_logs_hash, NUM_FIELDS_PER_SHA256, mapFieldFromNoir),
+    mapFieldFromNoir(publicAccumulatedData.encrypted_logs_hash),
+    mapFieldFromNoir(publicAccumulatedData.unencrypted_logs_hash),
     mapFieldFromNoir(publicAccumulatedData.encrypted_log_preimages_length),
     mapFieldFromNoir(publicAccumulatedData.unencrypted_log_preimages_length),
-=======
+    mapTupleFromNoir(
+      publicAccumulatedData.public_data_update_requests,
+      MAX_PUBLIC_DATA_UPDATE_REQUESTS_PER_TX,
+      mapPublicDataUpdateRequestFromNoir,
+    ),
+    mapTupleFromNoir(
+      publicAccumulatedData.public_call_stack,
+      MAX_PUBLIC_CALL_STACK_LENGTH_PER_TX,
+      mapCallRequestFromNoir,
+    ),
+  );
+}
+
+export function mapPublicAccumulatedDataToNoir(
+  publicAccumulatedData: PublicAccumulatedData,
+): PublicAccumulatedDataNoir {
+  return {
+    new_note_hashes: mapTuple(publicAccumulatedData.newNoteHashes, mapSideEffectToNoir),
+    new_nullifiers: mapTuple(publicAccumulatedData.newNullifiers, mapSideEffectLinkedToNoir),
+    new_l2_to_l1_msgs: mapTuple(publicAccumulatedData.newL2ToL1Msgs, mapFieldToNoir),
+    encrypted_logs_hash: mapFieldToNoir(publicAccumulatedData.encryptedLogsHash),
+    unencrypted_logs_hash: mapFieldToNoir(publicAccumulatedData.unencryptedLogsHash),
+    encrypted_log_preimages_length: mapFieldToNoir(publicAccumulatedData.encryptedLogPreimagesLength),
+    unencrypted_log_preimages_length: mapFieldToNoir(publicAccumulatedData.unencryptedLogPreimagesLength),
+    public_data_update_requests: mapTuple(
+      publicAccumulatedData.publicDataUpdateRequests,
+      mapPublicDataUpdateRequestToNoir,
+    ),
+    public_call_stack: mapTuple(publicAccumulatedData.publicCallStack, mapCallRequestToNoir),
+  };
+}
+
+export function mapRollupValidationRequestsToNoir(
+  rollupValidationRequests: RollupValidationRequests,
+): RollupValidationRequestsNoir {
+  return {
+    max_block_number: mapMaxBlockNumberToNoir(rollupValidationRequests.maxBlockNumber),
+  };
+}
+
+export function mapRollupValidationRequestsFromNoir(
+  rollupValidationRequests: RollupValidationRequestsNoir,
+): RollupValidationRequests {
+  return new RollupValidationRequests(mapMaxBlockNumberFromNoir(rollupValidationRequests.max_block_number));
+}
+
+export function mapMaxBlockNumberToNoir(maxBlockNumber: MaxBlockNumber): MaxBlockNumberNoir {
+  return {
+    _opt: {
+      _is_some: maxBlockNumber.isSome,
+      _value: mapFieldToNoir(maxBlockNumber.value),
+    },
+  };
+}
+
+export function mapMaxBlockNumberFromNoir(maxBlockNumber: MaxBlockNumberNoir): MaxBlockNumber {
+  return new MaxBlockNumber(maxBlockNumber._opt._is_some, mapFieldFromNoir(maxBlockNumber._opt._value));
+}
+
+/**
+ * Maps combined accumulated data from noir to the parsed type.
+ * @param combinedAccumulatedData - The noir combined accumulated data.
+ * @returns The parsed combined accumulated data.
+ */
+export function mapCombinedAccumulatedDataFromNoir(
+  combinedAccumulatedData: CombinedAccumulatedDataNoir,
+): CombinedAccumulatedData {
+  return new CombinedAccumulatedData(
+    mapTupleFromNoir(combinedAccumulatedData.new_note_hashes, MAX_NEW_NOTE_HASHES_PER_TX, mapSideEffectFromNoir),
+    mapTupleFromNoir(combinedAccumulatedData.new_nullifiers, MAX_NEW_NULLIFIERS_PER_TX, mapSideEffectLinkedFromNoir),
     mapTupleFromNoir(combinedAccumulatedData.new_l2_to_l1_msgs, MAX_NEW_L2_TO_L1_MSGS_PER_TX, mapFieldFromNoir),
     mapFieldFromNoir(combinedAccumulatedData.encrypted_logs_hash),
     mapFieldFromNoir(combinedAccumulatedData.unencrypted_logs_hash),
@@ -1078,131 +1092,10 @@
   );
 }
 
-/**
- * Maps final accumulated data from noir to the parsed type.
- * @param finalAccumulatedData - The noir final accumulated data.
- * @returns The parsed final accumulated data.
- */
-export function mapFinalAccumulatedDataFromNoir(
-  finalAccumulatedData: PrivateAccumulatedRevertibleDataNoir,
-): PrivateAccumulatedRevertibleData {
-  return new PrivateAccumulatedRevertibleData(
-    mapTupleFromNoir(finalAccumulatedData.new_note_hashes, MAX_REVERTIBLE_NOTE_HASHES_PER_TX, mapSideEffectFromNoir),
-    mapTupleFromNoir(
-      finalAccumulatedData.new_nullifiers,
-      MAX_REVERTIBLE_NULLIFIERS_PER_TX,
-      mapSideEffectLinkedFromNoir,
-    ),
-    mapTupleFromNoir(
-      finalAccumulatedData.private_call_stack,
-      MAX_PRIVATE_CALL_STACK_LENGTH_PER_TX,
-      mapCallRequestFromNoir,
-    ),
-    mapTupleFromNoir(
-      finalAccumulatedData.public_call_stack,
-      MAX_REVERTIBLE_PUBLIC_CALL_STACK_LENGTH_PER_TX,
-      mapCallRequestFromNoir,
-    ),
-    mapTupleFromNoir(finalAccumulatedData.new_l2_to_l1_msgs, MAX_NEW_L2_TO_L1_MSGS_PER_TX, mapFieldFromNoir),
-    mapFieldFromNoir(finalAccumulatedData.encrypted_logs_hash),
-    mapFieldFromNoir(finalAccumulatedData.unencrypted_logs_hash),
-    mapFieldFromNoir(finalAccumulatedData.encrypted_log_preimages_length),
-    mapFieldFromNoir(finalAccumulatedData.unencrypted_log_preimages_length),
-  );
-}
-
-/**
- * Maps accumulated data in the Tx's meta phase to the parsed type.
- * @param accumulatedMetaData - The noir accumulated meta data.
- * @returns The parsed accumulated meta data.
- */
-export function mapAccumulatedNonRevertibleDataFromNoir(
-  accumulatedMetaData: PrivateAccumulatedNonRevertibleDataNoir,
-): PrivateAccumulatedNonRevertibleData {
-  return new PrivateAccumulatedNonRevertibleData(
-    mapRevertCodeFromNoir(accumulatedMetaData.revert_code),
-    mapTupleFromNoir(accumulatedMetaData.new_note_hashes, MAX_NON_REVERTIBLE_NOTE_HASHES_PER_TX, mapSideEffectFromNoir),
->>>>>>> a0720ff3
-    mapTupleFromNoir(
-      publicAccumulatedData.public_data_update_requests,
-      MAX_PUBLIC_DATA_UPDATE_REQUESTS_PER_TX,
-      mapPublicDataUpdateRequestFromNoir,
-    ),
-    mapTupleFromNoir(
-      publicAccumulatedData.public_call_stack,
-      MAX_PUBLIC_CALL_STACK_LENGTH_PER_TX,
-      mapCallRequestFromNoir,
-    ),
-  );
-}
-
-export function mapPublicAccumulatedDataToNoir(
-  publicAccumulatedData: PublicAccumulatedData,
-): PublicAccumulatedDataNoir {
-  return {
-<<<<<<< HEAD
-    new_note_hashes: mapTuple(publicAccumulatedData.newNoteHashes, mapSideEffectToNoir),
-    new_nullifiers: mapTuple(publicAccumulatedData.newNullifiers, mapSideEffectLinkedToNoir),
-    new_l2_to_l1_msgs: mapTuple(publicAccumulatedData.newL2ToL1Msgs, mapFieldToNoir),
-    encrypted_logs_hash: mapTuple(publicAccumulatedData.encryptedLogsHash, mapFieldToNoir),
-    unencrypted_logs_hash: mapTuple(publicAccumulatedData.unencryptedLogsHash, mapFieldToNoir),
-    encrypted_log_preimages_length: mapFieldToNoir(publicAccumulatedData.encryptedLogPreimagesLength),
-    unencrypted_log_preimages_length: mapFieldToNoir(publicAccumulatedData.unencryptedLogPreimagesLength),
-    public_data_update_requests: mapTuple(
-      publicAccumulatedData.publicDataUpdateRequests,
-      mapPublicDataUpdateRequestToNoir,
-    ),
-    public_call_stack: mapTuple(publicAccumulatedData.publicCallStack, mapCallRequestToNoir),
-  };
-}
-
-export function mapCombinedAccumulatedDataFromNoir(
-  combinedAccumulatedData: CombinedAccumulatedDataNoir,
-): CombinedAccumulatedData {
-  return new CombinedAccumulatedData(
-    mapTupleFromNoir(combinedAccumulatedData.new_note_hashes, MAX_NEW_NOTE_HASHES_PER_TX, mapSideEffectFromNoir),
-    mapTupleFromNoir(combinedAccumulatedData.new_nullifiers, MAX_NEW_NULLIFIERS_PER_TX, mapSideEffectLinkedFromNoir),
-    mapTupleFromNoir(combinedAccumulatedData.new_l2_to_l1_msgs, MAX_NEW_L2_TO_L1_MSGS_PER_TX, mapFieldFromNoir),
-    mapTupleFromNoir(combinedAccumulatedData.encrypted_logs_hash, NUM_FIELDS_PER_SHA256, mapFieldFromNoir),
-    mapTupleFromNoir(combinedAccumulatedData.unencrypted_logs_hash, NUM_FIELDS_PER_SHA256, mapFieldFromNoir),
-    mapFieldFromNoir(combinedAccumulatedData.encrypted_log_preimages_length),
-    mapFieldFromNoir(combinedAccumulatedData.unencrypted_log_preimages_length),
-    mapTupleFromNoir(
-      combinedAccumulatedData.public_data_update_requests,
-      MAX_PUBLIC_DATA_UPDATE_REQUESTS_PER_TX,
-      mapPublicDataUpdateRequestFromNoir,
-    ),
-  );
-=======
-    revert_code: mapRevertCodeToNoir(accumulatedMetaData.revertCode),
-    new_note_hashes: mapTuple(accumulatedMetaData.newNoteHashes, mapSideEffectToNoir),
-    new_nullifiers: mapTuple(accumulatedMetaData.newNullifiers, mapSideEffectLinkedToNoir),
-    public_call_stack: mapTuple(accumulatedMetaData.publicCallStack, mapCallRequestToNoir),
-  };
-}
-
-export function mapPrivateAccumulatedRevertibleDataToNoir(
-  data: PrivateAccumulatedRevertibleData,
-): PrivateAccumulatedRevertibleDataNoir {
-  return {
-    new_note_hashes: mapTuple(data.newNoteHashes, mapSideEffectToNoir),
-    new_nullifiers: mapTuple(data.newNullifiers, mapSideEffectLinkedToNoir),
-    private_call_stack: mapTuple(data.privateCallStack, mapCallRequestToNoir),
-    public_call_stack: mapTuple(data.publicCallStack, mapCallRequestToNoir),
-    new_l2_to_l1_msgs: mapTuple(data.newL2ToL1Msgs, mapFieldToNoir),
-    encrypted_logs_hash: mapFieldToNoir(data.encryptedLogsHash),
-    unencrypted_logs_hash: mapFieldToNoir(data.unencryptedLogsHash),
-    encrypted_log_preimages_length: mapFieldToNoir(data.encryptedLogPreimagesLength),
-    unencrypted_log_preimages_length: mapFieldToNoir(data.unencryptedLogPreimagesLength),
-  };
->>>>>>> a0720ff3
-}
-
 export function mapCombinedAccumulatedDataToNoir(
   combinedAccumulatedData: CombinedAccumulatedData,
 ): CombinedAccumulatedDataNoir {
   return {
-    revert_code: mapRevertCodeToNoir(combinedAccumulatedData.revertCode),
     new_note_hashes: mapTuple(combinedAccumulatedData.newNoteHashes, mapSideEffectToNoir),
     new_nullifiers: mapTuple(combinedAccumulatedData.newNullifiers, mapSideEffectLinkedToNoir),
     new_l2_to_l1_msgs: mapTuple(combinedAccumulatedData.newL2ToL1Msgs, mapFieldToNoir),
@@ -1247,28 +1140,20 @@
   return {
     aggregation_object: {},
     constants: mapCombinedConstantDataToNoir(inputs.constants),
-    rollup_validation_requests: mapRollupValidationRequestsToNoir(inputs.rollupValidationRequests),
     validation_requests: mapValidationRequestsToNoir(inputs.validationRequests),
-<<<<<<< HEAD
     end: mapPublicAccumulatedDataToNoir(inputs.end),
     end_non_revertible: mapPublicAccumulatedDataToNoir(inputs.endNonRevertibleData),
-    reverted: inputs.reverted,
-=======
-    end: mapPublicAccumulatedRevertibleDataToNoir(inputs.end),
-    end_non_revertible: mapPublicAccumulatedNonRevertibleDataToNoir(inputs.endNonRevertibleData),
-    needs_setup: inputs.needsSetup,
-    needs_app_logic: inputs.needsAppLogic,
-    needs_teardown: inputs.needsTeardown,
->>>>>>> a0720ff3
+    revert_code: mapRevertCodeToNoir(inputs.revertCode),
   };
 }
 
 export function mapKernelCircuitPublicInputsFromNoir(inputs: KernelCircuitPublicInputsNoir) {
   return new KernelCircuitPublicInputs(
     AggregationObject.makeFake(),
+    mapRollupValidationRequestsFromNoir(inputs.rollup_validation_requests),
     mapCombinedAccumulatedDataFromNoir(inputs.end),
     mapCombinedConstantDataFromNoir(inputs.constants),
-    inputs.reverted,
+    mapRevertCodeFromNoir(inputs.revert_code),
   );
 }
 
@@ -1278,39 +1163,7 @@
     rollup_validation_requests: mapRollupValidationRequestsToNoir(inputs.rollupValidationRequests),
     constants: mapCombinedConstantDataToNoir(inputs.constants),
     end: mapCombinedAccumulatedDataToNoir(inputs.end),
-<<<<<<< HEAD
-    reverted: inputs.reverted,
-=======
-  };
-}
-
-export function mapPublicAccumulatedRevertibleDataToNoir(
-  data: PublicAccumulatedRevertibleData,
-): PublicAccumulatedRevertibleDataNoir {
-  return {
-    new_note_hashes: mapTuple(data.newNoteHashes, mapSideEffectToNoir),
-    new_nullifiers: mapTuple(data.newNullifiers, mapSideEffectLinkedToNoir),
-    private_call_stack: mapTuple(data.privateCallStack, mapCallRequestToNoir),
-    public_call_stack: mapTuple(data.publicCallStack, mapCallRequestToNoir),
-    new_l2_to_l1_msgs: mapTuple(data.newL2ToL1Msgs, mapFieldToNoir),
-    encrypted_logs_hash: mapFieldToNoir(data.encryptedLogsHash),
-    unencrypted_logs_hash: mapFieldToNoir(data.unencryptedLogsHash),
-    encrypted_log_preimages_length: mapFieldToNoir(data.encryptedLogPreimagesLength),
-    unencrypted_log_preimages_length: mapFieldToNoir(data.unencryptedLogPreimagesLength),
-    public_data_update_requests: mapTuple(data.publicDataUpdateRequests, mapPublicDataUpdateRequestToNoir),
-  };
-}
-
-export function mapPublicAccumulatedNonRevertibleDataToNoir(
-  data: PublicAccumulatedNonRevertibleData,
-): PublicAccumulatedNonRevertibleDataNoir {
-  return {
-    revert_code: mapRevertCodeToNoir(data.revertCode),
-    new_note_hashes: mapTuple(data.newNoteHashes, mapSideEffectToNoir),
-    new_nullifiers: mapTuple(data.newNullifiers, mapSideEffectLinkedToNoir),
-    public_call_stack: mapTuple(data.publicCallStack, mapCallRequestToNoir),
-    public_data_update_requests: mapTuple(data.publicDataUpdateRequests, mapPublicDataUpdateRequestToNoir),
->>>>>>> a0720ff3
+    revert_code: mapRevertCodeToNoir(inputs.revertCode),
   };
 }
 
@@ -1378,39 +1231,20 @@
   };
 }
 
-<<<<<<< HEAD
 export function mapPrivateKernelTailCircuitPublicInputsForRollupFromNoir(
   inputs: KernelCircuitPublicInputsNoir,
 ): PrivateKernelTailCircuitPublicInputs {
-  const forRollup = new PartialPrivateTailPublicInputsForRollup(mapCombinedAccumulatedDataFromNoir(inputs.end));
+  const forRollup = new PartialPrivateTailPublicInputsForRollup(
+    mapRollupValidationRequestsFromNoir(inputs.rollup_validation_requests),
+    mapCombinedAccumulatedDataFromNoir(inputs.end),
+  );
   return new PrivateKernelTailCircuitPublicInputs(
     AggregationObject.makeFake(),
     mapCombinedConstantDataFromNoir(inputs.constants),
-    inputs.reverted,
+    mapRevertCodeFromNoir(inputs.revert_code),
     undefined,
     forRollup,
   );
-=======
-/**
- * Maps final accumulated data to noir final accumulated data.
- * @param finalAccumulatedData - The final accumulated data.
- * @returns The noir final accumulated data.
- */
-export function mapFinalAccumulatedDataToNoir(
-  finalAccumulatedData: PrivateAccumulatedRevertibleData,
-): PrivateAccumulatedRevertibleDataNoir {
-  return {
-    new_note_hashes: mapTuple(finalAccumulatedData.newNoteHashes, mapSideEffectToNoir),
-    new_nullifiers: mapTuple(finalAccumulatedData.newNullifiers, mapSideEffectLinkedToNoir),
-    private_call_stack: mapTuple(finalAccumulatedData.privateCallStack, mapCallRequestToNoir),
-    public_call_stack: mapTuple(finalAccumulatedData.publicCallStack, mapCallRequestToNoir),
-    new_l2_to_l1_msgs: mapTuple(finalAccumulatedData.newL2ToL1Msgs, mapFieldToNoir),
-    encrypted_logs_hash: mapFieldToNoir(finalAccumulatedData.encryptedLogsHash),
-    unencrypted_logs_hash: mapFieldToNoir(finalAccumulatedData.unencryptedLogsHash),
-    encrypted_log_preimages_length: mapFieldToNoir(finalAccumulatedData.encryptedLogPreimagesLength),
-    unencrypted_log_preimages_length: mapFieldToNoir(finalAccumulatedData.unencryptedLogPreimagesLength),
-  };
->>>>>>> a0720ff3
 }
 
 export function mapPrivateKernelTailCircuitPublicInputsForPublicFromNoir(
@@ -1423,14 +1257,8 @@
   );
   return new PrivateKernelTailCircuitPublicInputs(
     AggregationObject.makeFake(),
-<<<<<<< HEAD
-=======
-    mapRollupValidationRequestsFromNoir(inputs.rollup_validation_requests),
-    mapAccumulatedNonRevertibleDataFromNoir(inputs.end_non_revertible),
-    mapFinalAccumulatedDataFromNoir(inputs.end),
->>>>>>> a0720ff3
     mapCombinedConstantDataFromNoir(inputs.constants),
-    inputs.reverted,
+    mapRevertCodeFromNoir(inputs.revert_code),
     forPublic,
   );
 }
@@ -1439,19 +1267,8 @@
   privateKernelInputsInit: PrivateKernelInitCircuitPrivateInputs,
 ): PrivateKernelInitCircuitPrivateInputsNoir {
   return {
-<<<<<<< HEAD
     tx_request: mapTxRequestToNoir(privateKernelInputsInit.txRequest),
     private_call: mapPrivateCallDataToNoir(privateKernelInputsInit.privateCall),
-=======
-    aggregation_object: {},
-    rollup_validation_requests: mapRollupValidationRequestsToNoir(inputs.rollupValidationRequests),
-    constants: mapCombinedConstantDataToNoir(inputs.constants),
-    end: mapFinalAccumulatedDataToNoir(inputs.end),
-    end_non_revertible: mapAccumulatedNonRevertibleDataToNoir(inputs.endNonRevertibleData),
-    needs_setup: inputs.needsSetup,
-    needs_app_logic: inputs.needsAppLogic,
-    needs_teardown: inputs.needsTeardown,
->>>>>>> a0720ff3
   };
 }
 
@@ -1522,65 +1339,14 @@
 ): PublicKernelCircuitPublicInputs {
   return new PublicKernelCircuitPublicInputs(
     AggregationObject.makeFake(),
-    mapRollupValidationRequestsFromNoir(inputs.rollup_validation_requests),
     mapValidationRequestsFromNoir(inputs.validation_requests),
     mapPublicAccumulatedDataFromNoir(inputs.end_non_revertible),
     mapPublicAccumulatedDataFromNoir(inputs.end),
     mapCombinedConstantDataFromNoir(inputs.constants),
-<<<<<<< HEAD
-    inputs.reverted,
-  );
-}
-
-=======
-    inputs.needs_setup,
-    inputs.needs_app_logic,
-    inputs.needs_teardown,
-  );
-}
-
-export function mapPublicAccumulatedNonRevertibleDataFromNoir(
-  data: PublicAccumulatedNonRevertibleDataNoir,
-): PublicAccumulatedNonRevertibleData {
-  return new PublicAccumulatedNonRevertibleData(
-    mapRevertCodeFromNoir(data.revert_code),
-    mapTupleFromNoir(data.new_note_hashes, MAX_NON_REVERTIBLE_NOTE_HASHES_PER_TX, mapSideEffectFromNoir),
-    mapTupleFromNoir(data.new_nullifiers, MAX_NON_REVERTIBLE_NULLIFIERS_PER_TX, mapSideEffectLinkedFromNoir),
-    mapTupleFromNoir(
-      data.public_call_stack,
-      MAX_NON_REVERTIBLE_PUBLIC_CALL_STACK_LENGTH_PER_TX,
-      mapCallRequestFromNoir,
-    ),
-    mapTupleFromNoir(
-      data.public_data_update_requests,
-      MAX_NON_REVERTIBLE_PUBLIC_DATA_UPDATE_REQUESTS_PER_TX,
-      mapPublicDataUpdateRequestFromNoir,
-    ),
-  );
-}
-
-export function mapPublicAccumulatedRevertibleDataFromNoir(
-  data: PublicAccumulatedRevertibleDataNoir,
-): PublicAccumulatedRevertibleData {
-  return new PublicAccumulatedRevertibleData(
-    mapTupleFromNoir(data.new_note_hashes, MAX_REVERTIBLE_NOTE_HASHES_PER_TX, mapSideEffectFromNoir),
-    mapTupleFromNoir(data.new_nullifiers, MAX_REVERTIBLE_NULLIFIERS_PER_TX, mapSideEffectLinkedFromNoir),
-    mapTupleFromNoir(data.private_call_stack, MAX_PRIVATE_CALL_STACK_LENGTH_PER_TX, mapCallRequestFromNoir),
-    mapTupleFromNoir(data.public_call_stack, MAX_REVERTIBLE_PUBLIC_CALL_STACK_LENGTH_PER_TX, mapCallRequestFromNoir),
-    mapTupleFromNoir(data.new_l2_to_l1_msgs, MAX_NEW_L2_TO_L1_MSGS_PER_TX, mapFieldFromNoir),
-    mapFieldFromNoir(data.encrypted_logs_hash),
-    mapFieldFromNoir(data.unencrypted_logs_hash),
-    mapFieldFromNoir(data.encrypted_log_preimages_length),
-    mapFieldFromNoir(data.unencrypted_log_preimages_length),
-    mapTupleFromNoir(
-      data.public_data_update_requests,
-      MAX_REVERTIBLE_PUBLIC_DATA_UPDATE_REQUESTS_PER_TX,
-      mapPublicDataUpdateRequestFromNoir,
-    ),
-  );
-}
-
->>>>>>> a0720ff3
+    mapRevertCodeFromNoir(inputs.revert_code),
+  );
+}
+
 /**
  * Maps a private kernel inputs final to noir.
  * @param storageUpdateRequest - The storage update request.
