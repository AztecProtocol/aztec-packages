import {
  type ARCHIVE_HEIGHT,
  AggregationObject,
  AppendOnlyTreeSnapshot,
  AztecAddress,
  BaseOrMergeRollupPublicInputs,
  type BaseParityInputs,
  type BaseRollupInputs,
  CallContext,
  CallRequest,
  CallerContext,
  CombinedAccumulatedData,
  CombinedConstantData,
  ConstantRollupData,
  ContentCommitment,
  type ContractStorageRead,
  type ContractStorageUpdateRequest,
  DimensionGasSettings,
  EthAddress,
  type FUNCTION_TREE_HEIGHT,
  Fr,
  FunctionData,
  FunctionSelector,
  Gas,
  GasFees,
  GasSettings,
  GlobalVariables,
  type GrumpkinPrivateKey,
  GrumpkinScalar,
  Header,
  KernelCircuitPublicInputs,
  type KernelData,
  type L2ToL1Message,
<<<<<<< HEAD
  MAX_ENCRYPTED_LOGS_PER_TX,
=======
  type LeafDataReadHint,
>>>>>>> 96da3334
  MAX_NEW_L2_TO_L1_MSGS_PER_TX,
  MAX_NEW_NOTE_HASHES_PER_TX,
  MAX_NEW_NULLIFIERS_PER_TX,
  MAX_NOTE_HASH_READ_REQUESTS_PER_TX,
  MAX_NULLIFIER_KEY_VALIDATION_REQUESTS_PER_TX,
  MAX_NULLIFIER_NON_EXISTENT_READ_REQUESTS_PER_TX,
  MAX_NULLIFIER_READ_REQUESTS_PER_TX,
  MAX_PRIVATE_CALL_STACK_LENGTH_PER_TX,
  MAX_PUBLIC_CALL_STACK_LENGTH_PER_TX,
  MAX_PUBLIC_DATA_READS_PER_TX,
  MAX_PUBLIC_DATA_UPDATE_REQUESTS_PER_TX,
  MAX_UNENCRYPTED_LOGS_PER_TX,
  MaxBlockNumber,
  type MembershipWitness,
  type MergeRollupInputs,
  type NULLIFIER_TREE_HEIGHT,
  NUM_BYTES_PER_SHA256,
  type NonMembershipHint,
  type NoteHashReadRequestMembershipWitness,
  NullifierKeyValidationRequest,
  NullifierKeyValidationRequestContext,
  type NullifierLeafPreimage,
  type NullifierNonExistentReadRequestHints,
  type NullifierReadRequestHints,
  type PUBLIC_DATA_TREE_HEIGHT,
  ParityPublicInputs,
  PartialPrivateTailPublicInputsForPublic,
  PartialPrivateTailPublicInputsForRollup,
  PartialStateReference,
  type PendingReadHint,
  Point,
  type PreviousRollupData,
  PrivateAccumulatedData,
  type PrivateCallData,
  type PrivateCallStackItem,
  type PrivateCircuitPublicInputs,
  PrivateKernelCircuitPublicInputs,
  type PrivateKernelData,
  type PrivateKernelInitCircuitPrivateInputs,
  type PrivateKernelInnerCircuitPrivateInputs,
  type PrivateKernelTailCircuitPrivateInputs,
  PrivateKernelTailCircuitPublicInputs,
  PublicAccumulatedData,
  type PublicCallData,
  type PublicCallStackItem,
  type PublicCircuitPublicInputs,
  type PublicDataHint,
  PublicDataRead,
  type PublicDataReadRequestHints,
  type PublicDataTreeLeaf,
  type PublicDataTreeLeafPreimage,
  PublicDataUpdateRequest,
  type PublicKernelCircuitPrivateInputs,
  PublicKernelCircuitPublicInputs,
  type PublicKernelData,
  type PublicKernelTailCircuitPrivateInputs,
  ReadRequest,
  ReadRequestContext,
  type ReadRequestStatus,
  RevertCode,
  RollupValidationRequests,
  type RootParityInput,
  type RootParityInputs,
  type RootRollupInputs,
  RootRollupPublicInputs,
  type SettledReadHint,
  SideEffect,
  SideEffectLinkedToNoteHash,
  type StateDiffHints,
  StateReference,
  TxContext,
  type TxRequest,
  ValidationRequests,
} from '@aztec/circuits.js';
import { toBufferBE } from '@aztec/foundation/bigint-buffer';
import { type Tuple, mapTuple, toTruncField } from '@aztec/foundation/serialize';

import { type BaseParityInputs as BaseParityInputsNoir } from './types/parity_base_types.js';
import { type RootParityInputs as RootParityInputsNoir } from './types/parity_root_types.js';
import {
  type CallContext as CallContextNoir,
  type CallRequest as CallRequestNoir,
  type CallerContext as CallerContextNoir,
  type CombinedConstantData as CombinedConstantDataNoir,
  type DimensionGasSettings as DimensionGasSettingsNoir,
  type FunctionData as FunctionDataNoir,
  type FunctionLeafMembershipWitness as FunctionLeafMembershipWitnessNoir,
  type FunctionSelector as FunctionSelectorNoir,
  type GasFees as GasFeesNoir,
  type Gas as GasNoir,
  type GasSettings as GasSettingsNoir,
  type GrumpkinPrivateKey as GrumpkinPrivateKeyNoir,
  type L2ToL1Message as L2ToL1MessageNoir,
  type MaxBlockNumber as MaxBlockNumberNoir,
  type AztecAddress as NoirAztecAddress,
  type EthAddress as NoirEthAddress,
  type Field as NoirField,
  type GrumpkinPoint as NoirPoint,
  type NoteHashReadRequestMembershipWitness as NoteHashReadRequestMembershipWitnessNoir,
  type NullifierKeyValidationRequestContext as NullifierKeyValidationRequestContextNoir,
  type NullifierKeyValidationRequest as NullifierKeyValidationRequestNoir,
  type PrivateAccumulatedData as PrivateAccumulatedDataNoir,
  type PrivateCallData as PrivateCallDataNoir,
  type PrivateCallStackItem as PrivateCallStackItemNoir,
  type PrivateCircuitPublicInputs as PrivateCircuitPublicInputsNoir,
  type PrivateKernelCircuitPublicInputs as PrivateKernelCircuitPublicInputsNoir,
  type PrivateKernelInitCircuitPrivateInputs as PrivateKernelInitCircuitPrivateInputsNoir,
  type PublicDataRead as PublicDataReadNoir,
  type ReadRequestContext as ReadRequestContextNoir,
  type ReadRequest as ReadRequestNoir,
  type RollupValidationRequests as RollupValidationRequestsNoir,
  type SideEffectLinkedToNoteHash as SideEffectLinkedToNoteHashNoir,
  type SideEffect as SideEffectNoir,
  type TxContext as TxContextNoir,
  type TxRequest as TxRequestNoir,
  type ValidationRequests as ValidationRequestsNoir,
} from './types/private_kernel_init_types.js';
import { type PrivateKernelInnerCircuitPrivateInputs as PrivateKernelInnerCircuitPrivateInputsNoir } from './types/private_kernel_inner_types.js';
import { type PrivateKernelTailToPublicCircuitPrivateInputs as PrivateKernelTailToPublicCircuitPrivateInputsNoir } from './types/private_kernel_tail_to_public_types.js';
import {
  type CombinedAccumulatedData as CombinedAccumulatedDataNoir,
  type NullifierReadRequestHints as NullifierReadRequestHintsNoir,
  type NullifierSettledReadHint as NullifierSettledReadHintNoir,
  type PendingReadHint as PendingReadHintNoir,
  type PrivateKernelData as PrivateKernelDataNoir,
  type PrivateKernelTailCircuitPrivateInputs as PrivateKernelTailCircuitPrivateInputsNoir,
  type ReadRequestStatus as ReadRequestStatusNoir,
} from './types/private_kernel_tail_types.js';
import {
  type PublicAccumulatedData as PublicAccumulatedDataNoir,
  type PublicKernelData as PublicKernelDataNoir,
} from './types/public_kernel_app_logic_types.js';
import {
  type PublicCallData as PublicCallDataNoir,
  type PublicCallStackItem as PublicCallStackItemNoir,
  type PublicCircuitPublicInputs as PublicCircuitPublicInputsNoir,
  type PublicKernelCircuitPublicInputs as PublicKernelCircuitPublicInputsNoir,
  type PublicKernelSetupCircuitPrivateInputs as PublicKernelSetupCircuitPrivateInputsNoir,
  type StorageRead as StorageReadNoir,
  type StorageUpdateRequest as StorageUpdateRequestNoir,
} from './types/public_kernel_setup_types.js';
import {
  type LeafDataReadHint as LeafDataReadHintNoir,
  type NullifierNonExistentReadRequestHints as NullifierNonExistentReadRequestHintsNoir,
  type NullifierNonMembershipHint as NullifierNonMembershipHintNoir,
  type PublicDataHint as PublicDataHintNoir,
  type PublicDataReadRequestHints as PublicDataReadRequestHintsNoir,
  type PublicDataUpdateRequest as PublicDataUpdateRequestNoir,
  type PublicKernelTailCircuitPrivateInputs as PublicKernelTailCircuitPrivateInputsNoir,
} from './types/public_kernel_tail_types.js';
import {
  type ArchiveRootMembershipWitness as ArchiveRootMembershipWitnessNoir,
  type BaseRollupInputs as BaseRollupInputsNoir,
  type KernelCircuitPublicInputs as KernelCircuitPublicInputsNoir,
  type KernelData as KernelDataNoir,
  type NullifierLeafPreimage as NullifierLeafPreimageNoir,
  type NullifierMembershipWitness as NullifierMembershipWitnessNoir,
  type PublicDataMembershipWitness as PublicDataMembershipWitnessNoir,
  type PublicDataTreeLeaf as PublicDataTreeLeafNoir,
  type PublicDataTreeLeafPreimage as PublicDataTreeLeafPreimageNoir,
  type StateDiffHints as StateDiffHintsNoir,
} from './types/rollup_base_types.js';
import { type MergeRollupInputs as MergeRollupInputsNoir } from './types/rollup_merge_types.js';
import {
  type AppendOnlyTreeSnapshot as AppendOnlyTreeSnapshotNoir,
  type BaseOrMergeRollupPublicInputs as BaseOrMergeRollupPublicInputsNoir,
  type ConstantRollupData as ConstantRollupDataNoir,
  type ContentCommitment as ContentCommitmentNoir,
  type Field,
  type GlobalVariables as GlobalVariablesNoir,
  type Header as HeaderNoir,
  type ParityPublicInputs as ParityPublicInputsNoir,
  type PartialStateReference as PartialStateReferenceNoir,
  type PreviousRollupData as PreviousRollupDataNoir,
  type RootParityInput as RootParityInputNoir,
  type RootRollupInputs as RootRollupInputsNoir,
  type RootRollupPublicInputs as RootRollupPublicInputsNoir,
  type StateReference as StateReferenceNoir,
} from './types/rollup_root_types.js';

/* eslint-disable camelcase */

/**
 * Maps a field to a noir field.
 * @param field - The field.
 * @returns The noir field.
 */
export function mapFieldToNoir(field: Fr): NoirField {
  return field.toString();
}

/**
 * Maps a noir field to a fr.
 * @param field - The noir field.
 * @returns The fr.
 */
export function mapFieldFromNoir(field: NoirField): Fr {
  return Fr.fromString(field);
}

/** Maps a field to a noir wrapped field type (ie any type implemented as struct with an inner Field). */
export function mapWrappedFieldToNoir(field: Fr): { inner: NoirField } {
  return { inner: mapFieldToNoir(field) };
}

/** Maps a noir wrapped field type (ie any type implemented as struct with an inner Field) to a typescript field. */
export function mapWrappedFieldFromNoir(wrappedField: { inner: NoirField }): Fr {
  return mapFieldFromNoir(wrappedField.inner);
}

/**
 * Maps a number coming from noir.
 * @param number - The field representing the number.
 * @returns The number
 */
export function mapNumberFromNoir(number: NoirField): number {
  return Number(Fr.fromString(number).toBigInt());
}

export function mapNumberToNoir(number: number): NoirField {
  return new Fr(BigInt(number)).toString();
}

/**
 * Maps a point to a noir point.
 * @param point - The point.
 * @returns The noir point.
 */
export function mapPointToNoir(point: Point): NoirPoint {
  return {
    x: mapFieldToNoir(point.x),
    y: mapFieldToNoir(point.y),
  };
}

/**
 * Maps a noir point to a point.
 * @param point - The noir point.
 * @returns The point.
 */
export function mapPointFromNoir(point: NoirPoint): Point {
  return new Point(mapFieldFromNoir(point.x), mapFieldFromNoir(point.y));
}

/**
 * Maps a GrumpkinPrivateKey to a noir GrumpkinPrivateKey.
 * @param privateKey - The GrumpkinPrivateKey.
 * @returns The noir GrumpkinPrivateKey.
 */
export function mapGrumpkinPrivateKeyToNoir(privateKey: GrumpkinPrivateKey): GrumpkinPrivateKeyNoir {
  return {
    high: mapFieldToNoir(privateKey.high),
    low: mapFieldToNoir(privateKey.low),
  };
}

/**
 * Maps a noir GrumpkinPrivateKey to a GrumpkinPrivateKey.
 * @param privateKey - The noir GrumpkinPrivateKey.
 * @returns The GrumpkinPrivateKey.
 */
export function mapGrumpkinPrivateKeyFromNoir(privateKey: GrumpkinPrivateKeyNoir): GrumpkinPrivateKey {
  return GrumpkinScalar.fromHighLow(mapFieldFromNoir(privateKey.high), mapFieldFromNoir(privateKey.low));
}

/**
 * Maps an aztec address to a noir aztec address.
 * @param address - The address.
 * @returns The noir aztec address.
 */
export function mapAztecAddressToNoir(address: AztecAddress): NoirAztecAddress {
  return {
    inner: mapFieldToNoir(address.toField()),
  };
}

/**
 * Maps a noir aztec address to an aztec address.
 * @param address - The noir aztec address.
 * @returns The aztec address.
 */
export function mapAztecAddressFromNoir(address: NoirAztecAddress): AztecAddress {
  return AztecAddress.fromField(mapFieldFromNoir(address.inner));
}

/**
 * Maps an eth address to a noir eth address.
 * @param address - The address.
 * @returns The noir eth address.
 */
export function mapEthAddressToNoir(address: EthAddress): NoirEthAddress {
  return {
    inner: mapFieldToNoir(address.toField()),
  };
}

/**
 * Maps a noir eth address to an eth address.
 * @param address - The noir eth address.
 * @returns The eth address.
 */
export function mapEthAddressFromNoir(address: NoirEthAddress): EthAddress {
  return EthAddress.fromField(mapFieldFromNoir(address.inner));
}

/**
 * Maps a tx context to a noir tx context.
 * @param txContext - The tx context.
 * @returns The noir tx context.
 */
export function mapTxContextToNoir(txContext: TxContext): TxContextNoir {
  return {
    is_fee_payment_tx: txContext.isFeePaymentTx,
    is_rebate_payment_tx: txContext.isRebatePaymentTx,
    chain_id: mapFieldToNoir(txContext.chainId),
    version: mapFieldToNoir(txContext.version),
  };
}

/**
 * Maps a noir tx context to a tx context.
 * @param txContext - The noir tx context.
 * @returns The tx context.
 */
export function mapTxContextFromNoir(txContext: TxContextNoir): TxContext {
  return new TxContext(
    txContext.is_fee_payment_tx,
    txContext.is_rebate_payment_tx,
    mapFieldFromNoir(txContext.chain_id),
    mapFieldFromNoir(txContext.version),
  );
}

/**
 * Maps a function selector to a noir function selector.
 * @param functionSelector - The function selector.
 * @returns The noir function selector.
 */
export function mapFunctionSelectorToNoir(functionSelector: FunctionSelector): FunctionSelectorNoir {
  return {
    inner: mapFieldToNoir(functionSelector.toField()),
  };
}

/**
 * Maps a noir function selector to a function selector.
 * @param functionSelector - The noir function selector.
 * @returns The function selector.
 */
export function mapFunctionSelectorFromNoir(functionSelector: FunctionSelectorNoir): FunctionSelector {
  return FunctionSelector.fromField(mapFieldFromNoir(functionSelector.inner));
}

/**
 * Maps a function data to a noir function data.
 * @param functionData - The function data.
 * @returns The noir function data.
 */
export function mapFunctionDataToNoir(functionData: FunctionData): FunctionDataNoir {
  return {
    selector: mapFunctionSelectorToNoir(functionData.selector),
    is_private: functionData.isPrivate,
  };
}

/**
 * Maps a noir function data to a function data.
 * @param functionData - The noir function data.
 * @returns The function data.
 */
export function mapFunctionDataFromNoir(functionData: FunctionDataNoir): FunctionData {
  return new FunctionData(mapFunctionSelectorFromNoir(functionData.selector), functionData.is_private);
}

/**
 * Maps a tx request to a noir tx request.
 * @param txRequest - The tx request.
 * @returns The noir tx request.
 */
export function mapTxRequestToNoir(txRequest: TxRequest): TxRequestNoir {
  return {
    origin: mapAztecAddressToNoir(txRequest.origin),
    args_hash: mapFieldToNoir(txRequest.argsHash),
    tx_context: mapTxContextToNoir(txRequest.txContext),
    function_data: mapFunctionDataToNoir(txRequest.functionData),
    gas_settings: mapGasSettingsToNoir(txRequest.gasSettings),
  };
}

/**
 * Maps a call context to a noir call context.
 * @param callContext - The call context.
 * @returns The noir call context.
 */
export function mapCallContextFromNoir(callContext: CallContextNoir): CallContext {
  return new CallContext(
    mapAztecAddressFromNoir(callContext.msg_sender),
    mapAztecAddressFromNoir(callContext.storage_contract_address),
    mapEthAddressFromNoir(callContext.portal_contract_address),
    mapFunctionSelectorFromNoir(callContext.function_selector),
    mapGasFromNoir(callContext.gas_left),
    callContext.is_delegate_call,
    callContext.is_static_call,
    mapNumberFromNoir(callContext.side_effect_counter),
    mapGasSettingsFromNoir(callContext.gas_settings),
    mapFieldFromNoir(callContext.transaction_fee),
  );
}

/**
 * Maps a call context to a noir call context.
 * @param callContext - The call context.
 * @returns The noir call context.
 */
export function mapCallContextToNoir(callContext: CallContext): CallContextNoir {
  return {
    msg_sender: mapAztecAddressToNoir(callContext.msgSender),
    storage_contract_address: mapAztecAddressToNoir(callContext.storageContractAddress),
    portal_contract_address: mapEthAddressToNoir(callContext.portalContractAddress),
    function_selector: mapFunctionSelectorToNoir(callContext.functionSelector),
    gas_left: mapGasToNoir(callContext.gasLeft),
    is_delegate_call: callContext.isDelegateCall,
    is_static_call: callContext.isStaticCall,
    side_effect_counter: mapNumberToNoir(callContext.sideEffectCounter),
    gas_settings: mapGasSettingsToNoir(callContext.gasSettings),
    transaction_fee: mapFieldToNoir(callContext.transactionFee),
  };
}

export function mapGasSettingsFromNoir(gasSettings: GasSettingsNoir): GasSettings {
  return new GasSettings(
    mapDimensionGasSettingsFromNoir(gasSettings.da),
    mapDimensionGasSettingsFromNoir(gasSettings.l1),
    mapDimensionGasSettingsFromNoir(gasSettings.l2),
    mapFieldFromNoir(gasSettings.inclusion_fee),
  );
}

export function mapGasSettingsToNoir(gasSettings: GasSettings): GasSettingsNoir {
  return {
    da: mapDimensionGasSettingsToNoir(gasSettings.da),
    l1: mapDimensionGasSettingsToNoir(gasSettings.l1),
    l2: mapDimensionGasSettingsToNoir(gasSettings.l2),
    inclusion_fee: mapFieldToNoir(gasSettings.inclusionFee),
  };
}

export function mapDimensionGasSettingsFromNoir(dimensionGasSettings: DimensionGasSettingsNoir): DimensionGasSettings {
  return new DimensionGasSettings(
    mapNumberFromNoir(dimensionGasSettings.gas_limit),
    mapNumberFromNoir(dimensionGasSettings.teardown_gas_limit),
    mapFieldFromNoir(dimensionGasSettings.max_fee_per_gas),
  );
}

export function mapDimensionGasSettingsToNoir(dimensionGasSettings: DimensionGasSettings): DimensionGasSettingsNoir {
  return {
    gas_limit: mapNumberToNoir(dimensionGasSettings.gasLimit),
    teardown_gas_limit: mapNumberToNoir(dimensionGasSettings.teardownGasLimit),
    max_fee_per_gas: mapFieldToNoir(dimensionGasSettings.maxFeePerGas),
  };
}

/**
 * Maps a caller context to a noir caller context.
 * @param callContext - The caller context.
 * @returns The noir caller context.
 */
export function mapCallerContextFromNoir(callerContext: CallerContextNoir): CallerContext {
  return new CallerContext(
    mapAztecAddressFromNoir(callerContext.msg_sender),
    mapAztecAddressFromNoir(callerContext.storage_contract_address),
  );
}

/**
 * Maps a caller context to a noir caller context.
 * @param callContext - The caller context.
 * @returns The noir caller context.
 */
export function mapCallerContextToNoir(callerContext: CallerContext): CallerContextNoir {
  return {
    msg_sender: mapAztecAddressToNoir(callerContext.msgSender),
    storage_contract_address: mapAztecAddressToNoir(callerContext.storageContractAddress),
  };
}

/**
 * Maps a noir call request to a call request.
 * @param callRequest - The noir call request.
 * @returns The call request.
 */
export function mapCallRequestFromNoir(callRequest: CallRequestNoir): CallRequest {
  return new CallRequest(
    mapFieldFromNoir(callRequest.hash),
    mapAztecAddressFromNoir(callRequest.caller_contract_address),
    mapCallerContextFromNoir(callRequest.caller_context),
    mapFieldFromNoir(callRequest.start_side_effect_counter),
    mapFieldFromNoir(callRequest.end_side_effect_counter),
  );
}

/**
 * Maps a call request to a noir call request.
 * @param privateCallStackItem - The call stack item.
 * @returns The noir call stack item.
 */
export function mapCallRequestToNoir(callRequest: CallRequest): CallRequestNoir {
  return {
    hash: mapFieldToNoir(callRequest.hash),
    caller_contract_address: mapAztecAddressToNoir(callRequest.callerContractAddress),
    caller_context: mapCallerContextToNoir(callRequest.callerContext),
    start_side_effect_counter: mapFieldToNoir(callRequest.startSideEffectCounter),
    end_side_effect_counter: mapFieldToNoir(callRequest.endSideEffectCounter),
  };
}

/**
 * Maps a SideEffect to a noir side effect.
 * @param sideEffect - The SideEffect.
 * @returns The noir side effect.
 */
export function mapSideEffectToNoir(sideEffect: SideEffect): SideEffectNoir {
  return {
    value: mapFieldToNoir(sideEffect.value),
    counter: mapFieldToNoir(sideEffect.counter),
  };
}

/**
 * Maps a noir side effect to a SideEffect.
 * @param sideEffect - The noir SideEffect.
 * @returns The TS side effect.
 */
export function mapSideEffectFromNoir(sideEffect: SideEffectNoir): SideEffect {
  return new SideEffect(mapFieldFromNoir(sideEffect.value), mapFieldFromNoir(sideEffect.counter));
}

/**
 * Maps a SideEffectLinked to a noir side effect.
 * @param sideEffectLinked - The side effect linked to note hash.
 * @returns The noir SideEffectLinkedToNoteHash.
 */
export function mapSideEffectLinkedToNoir(
  sideEffectLinked: SideEffectLinkedToNoteHash,
): SideEffectLinkedToNoteHashNoir {
  return {
    value: mapFieldToNoir(sideEffectLinked.value),
    note_hash: mapFieldToNoir(sideEffectLinked.noteHash),
    counter: mapFieldToNoir(sideEffectLinked.counter),
  };
}

/**
 * Maps a noir side effect to aSideEffect.
 * @param sideEffect - The noir side effect.
 * @returns The TS side effect.
 */
export function mapSideEffectLinkedFromNoir(
  sideEffectLinked: SideEffectLinkedToNoteHashNoir,
): SideEffectLinkedToNoteHash {
  return new SideEffectLinkedToNoteHash(
    mapFieldFromNoir(sideEffectLinked.value),
    mapFieldFromNoir(sideEffectLinked.note_hash),
    mapFieldFromNoir(sideEffectLinked.counter),
  );
}

/**
 * Maps a ReadRequest to a noir ReadRequest.
 * @param readRequest - The read request.
 * @returns The noir ReadRequest.
 */
export function mapReadRequestToNoir(readRequest: ReadRequest): ReadRequestNoir {
  return {
    value: mapFieldToNoir(readRequest.value),
    counter: mapNumberToNoir(readRequest.counter),
  };
}

/**
 * Maps a noir ReadRequest to ReadRequest.
 * @param readRequest - The noir ReadRequest.
 * @returns The TS ReadRequest.
 */
export function mapReadRequestFromNoir(readRequest: ReadRequestNoir): ReadRequest {
  return new ReadRequest(mapFieldFromNoir(readRequest.value), mapNumberFromNoir(readRequest.counter));
}

/**
 * Maps a ReadRequestContext to a noir ReadRequestContext.
 * @param readRequestContext - The read request context.
 * @returns The noir ReadRequestContext.
 */
export function mapReadRequestContextToNoir(readRequestContext: ReadRequestContext): ReadRequestContextNoir {
  return {
    value: mapFieldToNoir(readRequestContext.value),
    counter: mapNumberToNoir(readRequestContext.counter),
    contract_address: mapAztecAddressToNoir(readRequestContext.contractAddress),
  };
}

/**
 * Maps a noir ReadRequest to ReadRequest.
 * @param readRequest - The noir ReadRequest.
 * @returns The TS ReadRequest.
 */
export function mapReadRequestContextFromNoir(readRequestContext: ReadRequestContextNoir): ReadRequestContext {
  return new ReadRequestContext(
    mapFieldFromNoir(readRequestContext.value),
    mapNumberFromNoir(readRequestContext.counter),
    mapAztecAddressFromNoir(readRequestContext.contract_address),
  );
}

/**
 * Maps a NullifierKeyValidationRequest to a noir NullifierKeyValidationRequest.
 * @param request - The NullifierKeyValidationRequest.
 * @returns The noir NullifierKeyValidationRequest.
 */
export function mapNullifierKeyValidationRequestToNoir(
  request: NullifierKeyValidationRequest,
): NullifierKeyValidationRequestNoir {
  return {
    public_key: mapPointToNoir(request.publicKey),
    secret_key: mapGrumpkinPrivateKeyToNoir(request.secretKey),
  };
}

/**
 * Maps a noir NullifierKeyValidationRequest to NullifierKeyValidationRequest.
 * @param request - The noir NullifierKeyValidationRequest.
 * @returns The TS NullifierKeyValidationRequest.
 */
export function mapNullifierKeyValidationRequestFromNoir(
  request: NullifierKeyValidationRequestNoir,
): NullifierKeyValidationRequest {
  return new NullifierKeyValidationRequest(
    mapPointFromNoir(request.public_key),
    mapGrumpkinPrivateKeyFromNoir(request.secret_key),
  );
}

/**
 * Maps a NullifierKeyValidationRequest to a noir NullifierKeyValidationRequest.
 * @param request - The NullifierKeyValidationRequest.
 * @returns The noir NullifierKeyValidationRequest.
 */
export function mapNullifierKeyValidationRequestContextToNoir(
  request: NullifierKeyValidationRequestContext,
): NullifierKeyValidationRequestContextNoir {
  return {
    public_key: mapPointToNoir(request.publicKey),
    secret_key: mapGrumpkinPrivateKeyToNoir(request.secretKey),
    contract_address: mapAztecAddressToNoir(request.contractAddress),
  };
}

/**
 * Maps a noir NullifierKeyValidationRequestContext to NullifierKeyValidationRequestContext.
 * @param request - The noir NullifierKeyValidationRequestContext.
 * @returns The TS NullifierKeyValidationRequestContext.
 */
export function mapNullifierKeyValidationRequestContextFromNoir(
  request: NullifierKeyValidationRequestContextNoir,
): NullifierKeyValidationRequestContext {
  return new NullifierKeyValidationRequestContext(
    mapPointFromNoir(request.public_key),
    mapGrumpkinPrivateKeyFromNoir(request.secret_key),
    mapAztecAddressFromNoir(request.contract_address),
  );
}

/**
 * Maps a L2 to L1 message to a noir L2 to L1 message.
 * @param message - The L2 to L1 message.
 * @returns The noir L2 to L1 message.
 */
export function mapL2ToL1MessageToNoir(message: L2ToL1Message): L2ToL1MessageNoir {
  return {
    recipient: mapEthAddressToNoir(message.recipient),
    content: mapFieldToNoir(message.content),
  };
}

/**
 * Maps private circuit public inputs to noir private circuit public inputs.
 * @param privateCircuitPublicInputs - The private circuit public inputs.
 * @returns The noir private circuit public inputs.
 */
export function mapPrivateCircuitPublicInputsToNoir(
  privateCircuitPublicInputs: PrivateCircuitPublicInputs,
): PrivateCircuitPublicInputsNoir {
  return {
    max_block_number: mapMaxBlockNumberToNoir(privateCircuitPublicInputs.maxBlockNumber),
    call_context: mapCallContextToNoir(privateCircuitPublicInputs.callContext),
    args_hash: mapFieldToNoir(privateCircuitPublicInputs.argsHash),
    returns_hash: mapFieldToNoir(privateCircuitPublicInputs.returnsHash),
    note_hash_read_requests: mapTuple(privateCircuitPublicInputs.noteHashReadRequests, mapSideEffectToNoir),
    nullifier_read_requests: mapTuple(privateCircuitPublicInputs.nullifierReadRequests, mapReadRequestToNoir),
    nullifier_key_validation_requests: mapTuple(
      privateCircuitPublicInputs.nullifierKeyValidationRequests,
      mapNullifierKeyValidationRequestToNoir,
    ),
    new_note_hashes: mapTuple(privateCircuitPublicInputs.newNoteHashes, mapSideEffectToNoir),
    new_nullifiers: mapTuple(privateCircuitPublicInputs.newNullifiers, mapSideEffectLinkedToNoir),
    private_call_stack_hashes: mapTuple(privateCircuitPublicInputs.privateCallStackHashes, mapFieldToNoir),
    public_call_stack_hashes: mapTuple(privateCircuitPublicInputs.publicCallStackHashes, mapFieldToNoir),
    new_l2_to_l1_msgs: mapTuple(privateCircuitPublicInputs.newL2ToL1Msgs, mapL2ToL1MessageToNoir),
    start_side_effect_counter: mapFieldToNoir(privateCircuitPublicInputs.startSideEffectCounter),
    end_side_effect_counter: mapFieldToNoir(privateCircuitPublicInputs.endSideEffectCounter),
    encrypted_logs_hashes: mapTuple(privateCircuitPublicInputs.encryptedLogsHashes, mapSideEffectToNoir),
    unencrypted_logs_hashes: mapTuple(privateCircuitPublicInputs.unencryptedLogsHashes, mapSideEffectToNoir),
    encrypted_log_preimages_length: mapFieldToNoir(privateCircuitPublicInputs.encryptedLogPreimagesLength),
    unencrypted_log_preimages_length: mapFieldToNoir(privateCircuitPublicInputs.unencryptedLogPreimagesLength),
    historical_header: mapHeaderToNoir(privateCircuitPublicInputs.historicalHeader),
    chain_id: mapFieldToNoir(privateCircuitPublicInputs.chainId),
    version: mapFieldToNoir(privateCircuitPublicInputs.version),
    min_revertible_side_effect_counter: mapFieldToNoir(privateCircuitPublicInputs.minRevertibleSideEffectCounter),
  };
}

/**
 * Maps a private call stack item to a noir private call stack item.
 * @param privateCallStackItem - The private call stack item.
 * @returns The noir private call stack item.
 */
export function mapPrivateCallStackItemToNoir(privateCallStackItem: PrivateCallStackItem): PrivateCallStackItemNoir {
  return {
    contract_address: mapAztecAddressToNoir(privateCallStackItem.contractAddress),
    function_data: mapFunctionDataToNoir(privateCallStackItem.functionData),
    public_inputs: mapPrivateCircuitPublicInputsToNoir(privateCallStackItem.publicInputs),
  };
}

/**
 * Maps a function leaf membership witness to a noir function leaf membership witness.
 * @param membershipWitness - The membership witness.
 * @returns The noir function leaf membership witness.
 */
function mapFunctionLeafMembershipWitnessToNoir(
  membershipWitness: MembershipWitness<typeof FUNCTION_TREE_HEIGHT>,
): FunctionLeafMembershipWitnessNoir {
  return {
    leaf_index: membershipWitness.leafIndex.toString(),
    sibling_path: mapTuple(membershipWitness.siblingPath, mapFieldToNoir),
  };
}

/**
 * Maps a read request membership witness to a noir read request membership witness.
 * @param noteHashReadRequestMembershipWitness - The read request membership witness.
 * @returns The noir read request membership witness.
 */
export function mapNoteHashReadRequestMembershipWitnessToNoir(
  noteHashReadRequestMembershipWitness: NoteHashReadRequestMembershipWitness,
): NoteHashReadRequestMembershipWitnessNoir {
  return {
    leaf_index: mapFieldToNoir(noteHashReadRequestMembershipWitness.leafIndex),
    sibling_path: mapTuple(noteHashReadRequestMembershipWitness.siblingPath, mapFieldToNoir),
    is_transient: noteHashReadRequestMembershipWitness.isTransient,
    hint_to_note_hash: mapFieldToNoir(noteHashReadRequestMembershipWitness.hintToNoteHash),
  };
}

/**
 * Maps a private call data to a noir private call data.
 * @param privateCallData - The private call data.
 * @returns The noir private call data.
 */
export function mapPrivateCallDataToNoir(privateCallData: PrivateCallData): PrivateCallDataNoir {
  return {
    call_stack_item: mapPrivateCallStackItemToNoir(privateCallData.callStackItem),
    private_call_stack: mapTuple(privateCallData.privateCallStack, mapCallRequestToNoir),
    public_call_stack: mapTuple(privateCallData.publicCallStack, mapCallRequestToNoir),
    proof: {},
    vk: {},
    function_leaf_membership_witness: mapFunctionLeafMembershipWitnessToNoir(
      privateCallData.functionLeafMembershipWitness,
    ),
    note_hash_read_request_membership_witnesses: mapTuple(
      privateCallData.noteHashReadRequestMembershipWitnesses,
      mapNoteHashReadRequestMembershipWitnessToNoir,
    ),
    contract_class_artifact_hash: mapFieldToNoir(privateCallData.contractClassArtifactHash),
    contract_class_public_bytecode_commitment: mapFieldToNoir(privateCallData.contractClassPublicBytecodeCommitment),
    public_keys_hash: mapWrappedFieldToNoir(privateCallData.publicKeysHash),
    salted_initialization_hash: mapWrappedFieldToNoir(privateCallData.saltedInitializationHash),
    //TODO this seems like the wrong type in circuits.js
    portal_contract_address: mapEthAddressToNoir(EthAddress.fromField(privateCallData.portalContractAddress)),
    acir_hash: mapFieldToNoir(privateCallData.acirHash),
  };
}

export function mapRevertCodeFromNoir(revertCode: NoirField): RevertCode {
  return RevertCode.fromField(mapFieldFromNoir(revertCode));
}

export function mapRevertCodeToNoir(revertCode: RevertCode): NoirField {
  return mapFieldToNoir(revertCode.toField());
}

/**
 * Maps an array from noir types to a tuple of parsed types.
 * @param noirArray - The noir array.
 * @param length - The length of the tuple.
 * @param mapper - The mapper function applied to each element.
 * @returns The tuple.
 */
export function mapTupleFromNoir<T, N extends number, M>(
  noirArray: T[],
  length: N,
  mapper: (item: T) => M,
): Tuple<M, N> {
  if (noirArray.length != length) {
    throw new Error(`Expected ${length} items, got ${noirArray.length}`);
  }
  return Array.from({ length }, (_, idx) => mapper(noirArray[idx])) as Tuple<M, N>;
}

/**
 * Maps a SHA256 hash from noir to the parsed type.
 * @param hash - The hash as it is represented in Noir (1 fields).
 * @returns The hash represented as a 31 bytes long buffer.
 */
export function mapSha256HashFromNoir(hash: Field): Buffer {
  return toBufferBE(mapFieldFromNoir(hash).toBigInt(), NUM_BYTES_PER_SHA256);
}

/**
 * Maps a sha256 to the representation used in noir.
 * @param hash - The hash represented as a 32 bytes long buffer.
 * @returns The hash as it is represented in Noir (1 field, truncated).
 */
export function mapSha256HashToNoir(hash: Buffer): Field {
  return mapFieldToNoir(toTruncField(hash));
}

/**
 * Maps public data update request from noir to the parsed type.
 * @param publicDataUpdateRequest - The noir public data update request.
 * @returns The parsed public data update request.
 */
export function mapPublicDataUpdateRequestFromNoir(
  publicDataUpdateRequest: PublicDataUpdateRequestNoir,
): PublicDataUpdateRequest {
  return new PublicDataUpdateRequest(
    mapFieldFromNoir(publicDataUpdateRequest.leaf_slot),
    mapFieldFromNoir(publicDataUpdateRequest.new_value),
  );
}

/**
 * Maps public data update request to noir public data update request.
 * @param publicDataUpdateRequest - The public data update request.
 * @returns The noir public data update request.
 */
export function mapPublicDataUpdateRequestToNoir(
  publicDataUpdateRequest: PublicDataUpdateRequest,
): PublicDataUpdateRequestNoir {
  return {
    leaf_slot: mapFieldToNoir(publicDataUpdateRequest.leafSlot),
    new_value: mapFieldToNoir(publicDataUpdateRequest.newValue),
  };
}

/**
 * Maps public data read from noir to the parsed type.
 * @param publicDataRead - The noir public data read.
 * @returns The parsed public data read.
 */
export function mapPublicDataReadFromNoir(publicDataRead: PublicDataReadNoir): PublicDataRead {
  return new PublicDataRead(mapFieldFromNoir(publicDataRead.leaf_slot), mapFieldFromNoir(publicDataRead.value));
}

/**
 * Maps public data read to noir public data read.
 * @param publicDataRead - The public data read.
 * @returns The noir public data read.
 */
export function mapPublicDataReadToNoir(publicDataRead: PublicDataRead): PublicDataReadNoir {
  return {
    leaf_slot: mapFieldToNoir(publicDataRead.leafSlot),
    value: mapFieldToNoir(publicDataRead.value),
  };
}

function mapReadRequestStatusToNoir(readRequestStatus: ReadRequestStatus): ReadRequestStatusNoir {
  return {
    state: mapNumberToNoir(readRequestStatus.state),
    hint_index: mapNumberToNoir(readRequestStatus.hintIndex),
  };
}

function mapPendingReadHintToNoir(hint: PendingReadHint): PendingReadHintNoir {
  return {
    read_request_index: mapNumberToNoir(hint.readRequestIndex),
    pending_value_index: mapNumberToNoir(hint.pendingValueIndex),
  };
}

function mapLeafDataReadHintToNoir(hint: LeafDataReadHint): LeafDataReadHintNoir {
  return {
    read_request_index: mapNumberToNoir(hint.readRequestIndex),
    data_hint_index: mapNumberToNoir(hint.dataHintIndex),
  };
}

function mapNullifierSettledReadHintToNoir(
  hint: SettledReadHint<typeof NULLIFIER_TREE_HEIGHT, NullifierLeafPreimage>,
): NullifierSettledReadHintNoir {
  return {
    read_request_index: mapNumberToNoir(hint.readRequestIndex),
    membership_witness: mapNullifierMembershipWitnessToNoir(hint.membershipWitness),
    leaf_preimage: mapNullifierLeafPreimageToNoir(hint.leafPreimage),
  };
}

function mapNullifierReadRequestHintsToNoir(hints: NullifierReadRequestHints): NullifierReadRequestHintsNoir {
  return {
    read_request_statuses: mapTuple(hints.readRequestStatuses, mapReadRequestStatusToNoir),
    pending_read_hints: mapTuple(hints.pendingReadHints, mapPendingReadHintToNoir),
    settled_read_hints: mapTuple(hints.settledReadHints, mapNullifierSettledReadHintToNoir),
  };
}

function mapNullifierNonMembershipHintToNoir(
  hint: NonMembershipHint<typeof NULLIFIER_TREE_HEIGHT, NullifierLeafPreimage>,
): NullifierNonMembershipHintNoir {
  return {
    low_leaf_preimage: mapNullifierLeafPreimageToNoir(hint.leafPreimage),
    membership_witness: mapNullifierMembershipWitnessToNoir(hint.membershipWitness),
  };
}

function mapNullifierNonExistentReadRequestHintsToNoir(
  hints: NullifierNonExistentReadRequestHints,
): NullifierNonExistentReadRequestHintsNoir {
  return {
    non_membership_hints: mapTuple(hints.nonMembershipHints, mapNullifierNonMembershipHintToNoir),
    sorted_pending_values: mapTuple(hints.sortedPendingValues, mapSideEffectLinkedToNoir),
    sorted_pending_value_index_hints: mapTuple(hints.sortedPendingValueHints, mapNumberToNoir),
    next_pending_value_indices: mapTuple(hints.nextPendingValueIndices, mapNumberToNoir),
  };
}

function mapPublicDataHintToNoir(hint: PublicDataHint): PublicDataHintNoir {
  return {
    leaf_slot: mapFieldToNoir(hint.leafSlot),
    value: mapFieldToNoir(hint.value),
    override_counter: mapNumberToNoir(hint.overrideCounter),
    membership_witness: mapPublicDataMembershipWitnessToNoir(hint.membershipWitness),
    leaf_preimage: mapPublicDataTreePreimageToNoir(hint.leafPreimage),
  };
}

function mapPublicDataReadRequestHintsToNoir(hints: PublicDataReadRequestHints): PublicDataReadRequestHintsNoir {
  return {
    read_request_statuses: mapTuple(hints.readRequestStatuses, mapReadRequestStatusToNoir),
    pending_read_hints: mapTuple(hints.pendingReadHints, mapPendingReadHintToNoir),
    leaf_data_read_hints: mapTuple(hints.leafDataReadHints, mapLeafDataReadHintToNoir),
  };
}

function mapValidationRequestsToNoir(requests: ValidationRequests): ValidationRequestsNoir {
  return {
    for_rollup: mapRollupValidationRequestsToNoir(requests.forRollup),
    note_hash_read_requests: mapTuple(requests.noteHashReadRequests, mapSideEffectToNoir),
    nullifier_read_requests: mapTuple(requests.nullifierReadRequests, mapReadRequestContextToNoir),
    nullifier_non_existent_read_requests: mapTuple(
      requests.nullifierNonExistentReadRequests,
      mapReadRequestContextToNoir,
    ),
    nullifier_key_validation_requests: mapTuple(
      requests.nullifierKeyValidationRequests,
      mapNullifierKeyValidationRequestContextToNoir,
    ),
    public_data_reads: mapTuple(requests.publicDataReads, mapPublicDataReadToNoir),
  };
}

function mapValidationRequestsFromNoir(requests: ValidationRequestsNoir): ValidationRequests {
  return new ValidationRequests(
    mapRollupValidationRequestsFromNoir(requests.for_rollup),
    mapTupleFromNoir(requests.note_hash_read_requests, MAX_NOTE_HASH_READ_REQUESTS_PER_TX, mapSideEffectFromNoir),
    mapTupleFromNoir(
      requests.nullifier_read_requests,
      MAX_NULLIFIER_READ_REQUESTS_PER_TX,
      mapReadRequestContextFromNoir,
    ),
    mapTupleFromNoir(
      requests.nullifier_non_existent_read_requests,
      MAX_NULLIFIER_NON_EXISTENT_READ_REQUESTS_PER_TX,
      mapReadRequestContextFromNoir,
    ),
    mapTupleFromNoir(
      requests.nullifier_key_validation_requests,
      MAX_NULLIFIER_KEY_VALIDATION_REQUESTS_PER_TX,
      mapNullifierKeyValidationRequestContextFromNoir,
    ),
    mapTupleFromNoir(requests.public_data_reads, MAX_PUBLIC_DATA_READS_PER_TX, mapPublicDataReadFromNoir),
  );
}

export function mapPrivateAccumulatedDataFromNoir(
  privateAccumulatedData: PrivateAccumulatedDataNoir,
): PrivateAccumulatedData {
  return new PrivateAccumulatedData(
    mapTupleFromNoir(privateAccumulatedData.new_note_hashes, MAX_NEW_NOTE_HASHES_PER_TX, mapSideEffectFromNoir),
    mapTupleFromNoir(privateAccumulatedData.new_nullifiers, MAX_NEW_NULLIFIERS_PER_TX, mapSideEffectLinkedFromNoir),
    mapTupleFromNoir(privateAccumulatedData.new_l2_to_l1_msgs, MAX_NEW_L2_TO_L1_MSGS_PER_TX, mapFieldFromNoir),
    mapTupleFromNoir(privateAccumulatedData.encrypted_logs_hashes, MAX_ENCRYPTED_LOGS_PER_TX, mapSideEffectFromNoir),
    mapTupleFromNoir(
      privateAccumulatedData.unencrypted_logs_hashes,
      MAX_UNENCRYPTED_LOGS_PER_TX,
      mapSideEffectFromNoir,
    ),
    mapFieldFromNoir(privateAccumulatedData.encrypted_log_preimages_length),
    mapFieldFromNoir(privateAccumulatedData.unencrypted_log_preimages_length),
    mapTupleFromNoir(
      privateAccumulatedData.private_call_stack,
      MAX_PRIVATE_CALL_STACK_LENGTH_PER_TX,
      mapCallRequestFromNoir,
    ),
    mapTupleFromNoir(
      privateAccumulatedData.public_call_stack,
      MAX_PUBLIC_CALL_STACK_LENGTH_PER_TX,
      mapCallRequestFromNoir,
    ),
    mapGasFromNoir(privateAccumulatedData.gas_used),
  );
}

export function mapPrivateAccumulatedDataToNoir(data: PrivateAccumulatedData): PrivateAccumulatedDataNoir {
  return {
    new_note_hashes: mapTuple(data.newNoteHashes, mapSideEffectToNoir),
    new_nullifiers: mapTuple(data.newNullifiers, mapSideEffectLinkedToNoir),
    new_l2_to_l1_msgs: mapTuple(data.newL2ToL1Msgs, mapFieldToNoir),
    encrypted_logs_hashes: mapTuple(data.encryptedLogsHashes, mapSideEffectToNoir),
    unencrypted_logs_hashes: mapTuple(data.unencryptedLogsHashes, mapSideEffectToNoir),
    encrypted_log_preimages_length: mapFieldToNoir(data.encryptedLogPreimagesLength),
    unencrypted_log_preimages_length: mapFieldToNoir(data.unencryptedLogPreimagesLength),
    private_call_stack: mapTuple(data.privateCallStack, mapCallRequestToNoir),
    public_call_stack: mapTuple(data.publicCallStack, mapCallRequestToNoir),
    gas_used: mapGasToNoir(data.gasUsed),
  };
}

export function mapPublicAccumulatedDataFromNoir(
  publicAccumulatedData: PublicAccumulatedDataNoir,
): PublicAccumulatedData {
  return new PublicAccumulatedData(
    mapTupleFromNoir(publicAccumulatedData.new_note_hashes, MAX_NEW_NOTE_HASHES_PER_TX, mapSideEffectFromNoir),
    mapTupleFromNoir(publicAccumulatedData.new_nullifiers, MAX_NEW_NULLIFIERS_PER_TX, mapSideEffectLinkedFromNoir),
    mapTupleFromNoir(publicAccumulatedData.new_l2_to_l1_msgs, MAX_NEW_L2_TO_L1_MSGS_PER_TX, mapFieldFromNoir),
    mapTupleFromNoir(publicAccumulatedData.encrypted_logs_hashes, MAX_ENCRYPTED_LOGS_PER_TX, mapSideEffectFromNoir),
    mapTupleFromNoir(publicAccumulatedData.unencrypted_logs_hashes, MAX_UNENCRYPTED_LOGS_PER_TX, mapSideEffectFromNoir),
    mapFieldFromNoir(publicAccumulatedData.encrypted_log_preimages_length),
    mapFieldFromNoir(publicAccumulatedData.unencrypted_log_preimages_length),
    mapTupleFromNoir(
      publicAccumulatedData.public_data_update_requests,
      MAX_PUBLIC_DATA_UPDATE_REQUESTS_PER_TX,
      mapPublicDataUpdateRequestFromNoir,
    ),
    mapTupleFromNoir(
      publicAccumulatedData.public_call_stack,
      MAX_PUBLIC_CALL_STACK_LENGTH_PER_TX,
      mapCallRequestFromNoir,
    ),
    mapGasFromNoir(publicAccumulatedData.gas_used),
  );
}

export function mapPublicAccumulatedDataToNoir(
  publicAccumulatedData: PublicAccumulatedData,
): PublicAccumulatedDataNoir {
  return {
    new_note_hashes: mapTuple(publicAccumulatedData.newNoteHashes, mapSideEffectToNoir),
    new_nullifiers: mapTuple(publicAccumulatedData.newNullifiers, mapSideEffectLinkedToNoir),
    new_l2_to_l1_msgs: mapTuple(publicAccumulatedData.newL2ToL1Msgs, mapFieldToNoir),
    encrypted_logs_hashes: mapTuple(publicAccumulatedData.encryptedLogsHashes, mapSideEffectToNoir),
    unencrypted_logs_hashes: mapTuple(publicAccumulatedData.unencryptedLogsHashes, mapSideEffectToNoir),
    encrypted_log_preimages_length: mapFieldToNoir(publicAccumulatedData.encryptedLogPreimagesLength),
    unencrypted_log_preimages_length: mapFieldToNoir(publicAccumulatedData.unencryptedLogPreimagesLength),
    public_data_update_requests: mapTuple(
      publicAccumulatedData.publicDataUpdateRequests,
      mapPublicDataUpdateRequestToNoir,
    ),
    public_call_stack: mapTuple(publicAccumulatedData.publicCallStack, mapCallRequestToNoir),
    gas_used: mapGasToNoir(publicAccumulatedData.gasUsed),
  };
}

export function mapGasFromNoir(gasUsed: GasNoir): Gas {
  return Gas.from({
    daGas: mapNumberFromNoir(gasUsed.da_gas),
    l1Gas: mapNumberFromNoir(gasUsed.l1_gas),
    l2Gas: mapNumberFromNoir(gasUsed.l2_gas),
  });
}

export function mapGasToNoir(gasUsed: Gas): GasNoir {
  return {
    da_gas: mapNumberToNoir(gasUsed.daGas),
    l1_gas: mapNumberToNoir(gasUsed.l1Gas),
    l2_gas: mapNumberToNoir(gasUsed.l2Gas),
  };
}

export function mapRollupValidationRequestsToNoir(
  rollupValidationRequests: RollupValidationRequests,
): RollupValidationRequestsNoir {
  return {
    max_block_number: mapMaxBlockNumberToNoir(rollupValidationRequests.maxBlockNumber),
  };
}

export function mapRollupValidationRequestsFromNoir(
  rollupValidationRequests: RollupValidationRequestsNoir,
): RollupValidationRequests {
  return new RollupValidationRequests(mapMaxBlockNumberFromNoir(rollupValidationRequests.max_block_number));
}

export function mapMaxBlockNumberToNoir(maxBlockNumber: MaxBlockNumber): MaxBlockNumberNoir {
  return {
    _opt: {
      _is_some: maxBlockNumber.isSome,
      _value: mapFieldToNoir(maxBlockNumber.value),
    },
  };
}

export function mapMaxBlockNumberFromNoir(maxBlockNumber: MaxBlockNumberNoir): MaxBlockNumber {
  return new MaxBlockNumber(maxBlockNumber._opt._is_some, mapFieldFromNoir(maxBlockNumber._opt._value));
}

/**
 * Maps combined accumulated data from noir to the parsed type.
 * @param combinedAccumulatedData - The noir combined accumulated data.
 * @returns The parsed combined accumulated data.
 */
export function mapCombinedAccumulatedDataFromNoir(
  combinedAccumulatedData: CombinedAccumulatedDataNoir,
): CombinedAccumulatedData {
  return new CombinedAccumulatedData(
    mapTupleFromNoir(combinedAccumulatedData.new_note_hashes, MAX_NEW_NOTE_HASHES_PER_TX, mapFieldFromNoir),
    mapTupleFromNoir(combinedAccumulatedData.new_nullifiers, MAX_NEW_NULLIFIERS_PER_TX, mapFieldFromNoir),
    mapTupleFromNoir(combinedAccumulatedData.new_l2_to_l1_msgs, MAX_NEW_L2_TO_L1_MSGS_PER_TX, mapFieldFromNoir),
    mapFieldFromNoir(combinedAccumulatedData.encrypted_logs_hash),
    mapFieldFromNoir(combinedAccumulatedData.unencrypted_logs_hash),
    mapFieldFromNoir(combinedAccumulatedData.encrypted_log_preimages_length),
    mapFieldFromNoir(combinedAccumulatedData.unencrypted_log_preimages_length),
    mapTupleFromNoir(
      combinedAccumulatedData.public_data_update_requests,
      MAX_PUBLIC_DATA_UPDATE_REQUESTS_PER_TX,
      mapPublicDataUpdateRequestFromNoir,
    ),
    mapGasFromNoir(combinedAccumulatedData.gas_used),
  );
}

export function mapCombinedAccumulatedDataToNoir(
  combinedAccumulatedData: CombinedAccumulatedData,
): CombinedAccumulatedDataNoir {
  return {
    new_note_hashes: mapTuple(combinedAccumulatedData.newNoteHashes, mapFieldToNoir),
    new_nullifiers: mapTuple(combinedAccumulatedData.newNullifiers, mapFieldToNoir),
    new_l2_to_l1_msgs: mapTuple(combinedAccumulatedData.newL2ToL1Msgs, mapFieldToNoir),
    encrypted_logs_hash: mapFieldToNoir(combinedAccumulatedData.encryptedLogsHash),
    unencrypted_logs_hash: mapFieldToNoir(combinedAccumulatedData.unencryptedLogsHash),
    encrypted_log_preimages_length: mapFieldToNoir(combinedAccumulatedData.encryptedLogPreimagesLength),
    unencrypted_log_preimages_length: mapFieldToNoir(combinedAccumulatedData.unencryptedLogPreimagesLength),
    public_data_update_requests: mapTuple(
      combinedAccumulatedData.publicDataUpdateRequests,
      mapPublicDataUpdateRequestToNoir,
    ),
    gas_used: mapGasToNoir(combinedAccumulatedData.gasUsed),
  };
}

/**
 * Maps combined constant data from noir to the parsed type.
 * @param combinedConstantData - The noir combined constant data.
 * @returns The parsed combined constant data.
 */
export function mapCombinedConstantDataFromNoir(combinedConstantData: CombinedConstantDataNoir): CombinedConstantData {
  return new CombinedConstantData(
    mapHeaderFromNoir(combinedConstantData.historical_header),
    mapTxContextFromNoir(combinedConstantData.tx_context),
    mapGasSettingsFromNoir(combinedConstantData.gas_settings),
  );
}

/**
 * Maps combined constant data to noir combined constant data.
 * @param combinedConstantData - The combined constant data.
 * @returns The noir combined constant data.
 */
export function mapCombinedConstantDataToNoir(combinedConstantData: CombinedConstantData): CombinedConstantDataNoir {
  return {
    historical_header: mapHeaderToNoir(combinedConstantData.historicalHeader),
    tx_context: mapTxContextToNoir(combinedConstantData.txContext),
    gas_settings: mapGasSettingsToNoir(combinedConstantData.gasSettings),
  };
}

export function mapPublicKernelCircuitPublicInputsToNoir(
  inputs: PublicKernelCircuitPublicInputs,
): PublicKernelCircuitPublicInputsNoir {
  return {
    aggregation_object: {},
    constants: mapCombinedConstantDataToNoir(inputs.constants),
    validation_requests: mapValidationRequestsToNoir(inputs.validationRequests),
    end: mapPublicAccumulatedDataToNoir(inputs.end),
    end_non_revertible: mapPublicAccumulatedDataToNoir(inputs.endNonRevertibleData),
    revert_code: mapRevertCodeToNoir(inputs.revertCode),
  };
}

export function mapKernelCircuitPublicInputsFromNoir(inputs: KernelCircuitPublicInputsNoir) {
  return new KernelCircuitPublicInputs(
    AggregationObject.makeFake(),
    mapRollupValidationRequestsFromNoir(inputs.rollup_validation_requests),
    mapCombinedAccumulatedDataFromNoir(inputs.end),
    mapCombinedConstantDataFromNoir(inputs.constants),
    mapPartialStateReferenceFromNoir(inputs.start_state),
    mapRevertCodeFromNoir(inputs.revert_code),
  );
}

export function mapKernelCircuitPublicInputsToNoir(inputs: KernelCircuitPublicInputs): KernelCircuitPublicInputsNoir {
  return {
    aggregation_object: {},
    rollup_validation_requests: mapRollupValidationRequestsToNoir(inputs.rollupValidationRequests),
    constants: mapCombinedConstantDataToNoir(inputs.constants),
    end: mapCombinedAccumulatedDataToNoir(inputs.end),
    start_state: mapPartialStateReferenceToNoir(inputs.startState),
    revert_code: mapRevertCodeToNoir(inputs.revertCode),
  };
}

/**
 * Maps a public kernel inner data to a noir public kernel data.
 * @param publicKernelData - The public kernel inner data.
 * @returns The noir public kernel data.
 */
export function mapPublicKernelDataToNoir(publicKernelData: PublicKernelData): PublicKernelDataNoir {
  return {
    public_inputs: mapPublicKernelCircuitPublicInputsToNoir(publicKernelData.publicInputs),
    proof: {},
    vk: {},
    vk_index: mapFieldToNoir(new Fr(publicKernelData.vkIndex)),
    vk_path: mapTuple(publicKernelData.vkPath, mapFieldToNoir),
  };
}

export function mapKernelDataToNoir(kernelData: KernelData): KernelDataNoir {
  return {
    public_inputs: mapKernelCircuitPublicInputsToNoir(kernelData.publicInputs),
    proof: {},
    vk: {},
    vk_index: mapFieldToNoir(new Fr(kernelData.vkIndex)),
    vk_path: mapTuple(kernelData.vkPath, mapFieldToNoir),
  };
}

export function mapPrivateKernelCircuitPublicInputsFromNoir(
  inputs: PrivateKernelCircuitPublicInputsNoir,
): PrivateKernelCircuitPublicInputs {
  return new PrivateKernelCircuitPublicInputs(
    AggregationObject.makeFake(),
    mapFieldFromNoir(inputs.min_revertible_side_effect_counter),
    mapValidationRequestsFromNoir(inputs.validation_requests),
    mapPrivateAccumulatedDataFromNoir(inputs.end),
    mapCombinedConstantDataFromNoir(inputs.constants),
  );
}

export function mapPrivateKernelCircuitPublicInputsToNoir(
  inputs: PrivateKernelCircuitPublicInputs,
): PrivateKernelCircuitPublicInputsNoir {
  return {
    aggregation_object: {},
    constants: mapCombinedConstantDataToNoir(inputs.constants),
    validation_requests: mapValidationRequestsToNoir(inputs.validationRequests),
    end: mapPrivateAccumulatedDataToNoir(inputs.end),
    min_revertible_side_effect_counter: mapFieldToNoir(inputs.minRevertibleSideEffectCounter),
  };
}

/**
 * Maps a private kernel inner data to a noir private kernel inner data.
 * @param privateKernelInnerData - The private kernel inner data.
 * @returns The noir private kernel inner data.
 */
export function mapPrivateKernelDataToNoir(privateKernelInnerData: PrivateKernelData): PrivateKernelDataNoir {
  return {
    public_inputs: mapPrivateKernelCircuitPublicInputsToNoir(privateKernelInnerData.publicInputs),
    proof: {},
    vk: {},
    vk_index: mapFieldToNoir(new Fr(privateKernelInnerData.vkIndex)),
    vk_path: mapTuple(privateKernelInnerData.vkPath, mapFieldToNoir),
  };
}

export function mapPrivateKernelTailCircuitPublicInputsForRollupFromNoir(
  inputs: KernelCircuitPublicInputsNoir,
): PrivateKernelTailCircuitPublicInputs {
  const forRollup = new PartialPrivateTailPublicInputsForRollup(
    mapRollupValidationRequestsFromNoir(inputs.rollup_validation_requests),
    mapCombinedAccumulatedDataFromNoir(inputs.end),
  );
  return new PrivateKernelTailCircuitPublicInputs(
    AggregationObject.makeFake(),
    mapCombinedConstantDataFromNoir(inputs.constants),
    mapRevertCodeFromNoir(inputs.revert_code),
    undefined,
    forRollup,
  );
}

export function mapPrivateKernelTailCircuitPublicInputsForPublicFromNoir(
  inputs: PublicKernelCircuitPublicInputsNoir,
): PrivateKernelTailCircuitPublicInputs {
  const forPublic = new PartialPrivateTailPublicInputsForPublic(
    mapValidationRequestsFromNoir(inputs.validation_requests),
    mapPublicAccumulatedDataFromNoir(inputs.end_non_revertible),
    mapPublicAccumulatedDataFromNoir(inputs.end),
  );
  return new PrivateKernelTailCircuitPublicInputs(
    AggregationObject.makeFake(),
    mapCombinedConstantDataFromNoir(inputs.constants),
    mapRevertCodeFromNoir(inputs.revert_code),
    forPublic,
  );
}

export function mapPrivateKernelInitCircuitPrivateInputsToNoir(
  privateKernelInputsInit: PrivateKernelInitCircuitPrivateInputs,
): PrivateKernelInitCircuitPrivateInputsNoir {
  return {
    tx_request: mapTxRequestToNoir(privateKernelInputsInit.txRequest),
    private_call: mapPrivateCallDataToNoir(privateKernelInputsInit.privateCall),
  };
}

export function mapPrivateKernelInnerCircuitPrivateInputsToNoir(
  privateKernelInnerCircuitPrivateInputs: PrivateKernelInnerCircuitPrivateInputs,
): PrivateKernelInnerCircuitPrivateInputsNoir {
  return {
    previous_kernel: mapPrivateKernelDataToNoir(privateKernelInnerCircuitPrivateInputs.previousKernel),
    private_call: mapPrivateCallDataToNoir(privateKernelInnerCircuitPrivateInputs.privateCall),
  };
}

export function mapPrivateKernelTailCircuitPrivateInputsToNoir(
  inputs: PrivateKernelTailCircuitPrivateInputs,
): PrivateKernelTailCircuitPrivateInputsNoir {
  return {
    previous_kernel: mapPrivateKernelDataToNoir(inputs.previousKernel),
    sorted_new_note_hashes: mapTuple(inputs.sortedNewNoteHashes, mapSideEffectToNoir),
    sorted_new_note_hashes_indexes: mapTuple(inputs.sortedNewNoteHashesIndexes, mapNumberToNoir),
    read_commitment_hints: mapTuple(inputs.readCommitmentHints, mapFieldToNoir),
    sorted_new_nullifiers: mapTuple(inputs.sortedNewNullifiers, mapSideEffectLinkedToNoir),
    sorted_new_nullifiers_indexes: mapTuple(inputs.sortedNewNullifiersIndexes, mapNumberToNoir),
    nullifier_read_request_hints: mapNullifierReadRequestHintsToNoir(inputs.nullifierReadRequestHints),
    nullifier_commitment_hints: mapTuple(inputs.nullifierCommitmentHints, mapFieldToNoir),
    sorted_encrypted_log_hashes: mapTuple(inputs.sortedEncryptedLogHashes, mapSideEffectToNoir),
    sorted_encrypted_log_hashes_indexes: mapTuple(inputs.sortedEncryptedLogHashesIndexes, mapNumberToNoir),
    sorted_unencrypted_log_hashes: mapTuple(inputs.sortedUnencryptedLogHashes, mapSideEffectToNoir),
    sorted_unencrypted_log_hashes_indexes: mapTuple(inputs.sortedUnencryptedLogHashesIndexes, mapNumberToNoir),
    master_nullifier_secret_keys: mapTuple(inputs.masterNullifierSecretKeys, mapGrumpkinPrivateKeyToNoir),
  };
}

export function mapPrivateKernelTailToPublicCircuitPrivateInputsToNoir(
  inputs: PrivateKernelTailCircuitPrivateInputs,
): PrivateKernelTailToPublicCircuitPrivateInputsNoir {
  return {
    previous_kernel: mapPrivateKernelDataToNoir(inputs.previousKernel),
    sorted_new_note_hashes: mapTuple(inputs.sortedNewNoteHashes, mapSideEffectToNoir),
    sorted_new_note_hashes_indexes: mapTuple(inputs.sortedNewNoteHashesIndexes, mapNumberToNoir),
    read_commitment_hints: mapTuple(inputs.readCommitmentHints, mapFieldToNoir),
    sorted_new_nullifiers: mapTuple(inputs.sortedNewNullifiers, mapSideEffectLinkedToNoir),
    sorted_new_nullifiers_indexes: mapTuple(inputs.sortedNewNullifiersIndexes, mapNumberToNoir),
    nullifier_read_request_hints: mapNullifierReadRequestHintsToNoir(inputs.nullifierReadRequestHints),
    nullifier_commitment_hints: mapTuple(inputs.nullifierCommitmentHints, mapFieldToNoir),
    sorted_encrypted_log_hashes: mapTuple(inputs.sortedEncryptedLogHashes, mapSideEffectToNoir),
    sorted_encrypted_log_hashes_indexes: mapTuple(inputs.sortedEncryptedLogHashesIndexes, mapNumberToNoir),
    sorted_unencrypted_log_hashes: mapTuple(inputs.sortedUnencryptedLogHashes, mapSideEffectToNoir),
    sorted_unencrypted_log_hashes_indexes: mapTuple(inputs.sortedUnencryptedLogHashesIndexes, mapNumberToNoir),
    master_nullifier_secret_keys: mapTuple(inputs.masterNullifierSecretKeys, mapGrumpkinPrivateKeyToNoir),
  };
}

export function mapPublicKernelCircuitPrivateInputsToNoir(
  inputs: PublicKernelCircuitPrivateInputs,
): PublicKernelSetupCircuitPrivateInputsNoir {
  return {
    previous_kernel: mapPublicKernelDataToNoir(inputs.previousKernel),
    public_call: mapPublicCallDataToNoir(inputs.publicCall),
  };
}

export function mapPublicKernelTailCircuitPrivateInputsToNoir(
  inputs: PublicKernelTailCircuitPrivateInputs,
): PublicKernelTailCircuitPrivateInputsNoir {
  return {
    previous_kernel: mapPublicKernelDataToNoir(inputs.previousKernel),
    nullifier_read_request_hints: mapNullifierReadRequestHintsToNoir(inputs.nullifierReadRequestHints),
    nullifier_non_existent_read_request_hints: mapNullifierNonExistentReadRequestHintsToNoir(
      inputs.nullifierNonExistentReadRequestHints,
    ),
    public_data_hints: mapTuple(inputs.publicDataHints, mapPublicDataHintToNoir),
    public_data_read_request_hints: mapPublicDataReadRequestHintsToNoir(inputs.publicDataReadRequestHints),
    start_state: mapPartialStateReferenceToNoir(inputs.startState),
  };
}

export function mapPublicKernelCircuitPublicInputsFromNoir(
  inputs: PublicKernelCircuitPublicInputsNoir,
): PublicKernelCircuitPublicInputs {
  return new PublicKernelCircuitPublicInputs(
    AggregationObject.makeFake(),
    mapValidationRequestsFromNoir(inputs.validation_requests),
    mapPublicAccumulatedDataFromNoir(inputs.end_non_revertible),
    mapPublicAccumulatedDataFromNoir(inputs.end),
    mapCombinedConstantDataFromNoir(inputs.constants),
    mapRevertCodeFromNoir(inputs.revert_code),
  );
}

/**
 * Maps a private kernel inputs final to noir.
 * @param storageUpdateRequest - The storage update request.
 * @returns The noir storage update request.
 */
export function mapStorageUpdateRequestToNoir(
  storageUpdateRequest: ContractStorageUpdateRequest,
): StorageUpdateRequestNoir {
  return {
    storage_slot: mapFieldToNoir(storageUpdateRequest.storageSlot),
    new_value: mapFieldToNoir(storageUpdateRequest.newValue),
  };
}
/**
 * Maps global variables to the noir type.
 * @param globalVariables - The global variables.
 * @returns The noir global variables.
 */
export function mapGlobalVariablesToNoir(globalVariables: GlobalVariables): GlobalVariablesNoir {
  return {
    chain_id: mapFieldToNoir(globalVariables.chainId),
    version: mapFieldToNoir(globalVariables.version),
    block_number: mapFieldToNoir(globalVariables.blockNumber),
    timestamp: mapFieldToNoir(globalVariables.timestamp),
    coinbase: mapEthAddressToNoir(globalVariables.coinbase),
    fee_recipient: mapAztecAddressToNoir(globalVariables.feeRecipient),
    gas_fees: mapGasFeesToNoir(globalVariables.gasFees),
  };
}

/**
 * Maps a storage read to noir.
 * @param storageRead - The storage read.
 * @returns The noir storage read.
 */
export function mapStorageReadToNoir(storageRead: ContractStorageRead): StorageReadNoir {
  return {
    storage_slot: mapFieldToNoir(storageRead.storageSlot),
    current_value: mapFieldToNoir(storageRead.currentValue),
  };
}
/**
 * Maps global variables from the noir type.
 * @param globalVariables - The noir global variables.
 * @returns The global variables.
 */
export function mapGlobalVariablesFromNoir(globalVariables: GlobalVariablesNoir): GlobalVariables {
  return new GlobalVariables(
    mapFieldFromNoir(globalVariables.chain_id),
    mapFieldFromNoir(globalVariables.version),
    mapFieldFromNoir(globalVariables.block_number),
    mapFieldFromNoir(globalVariables.timestamp),
    mapEthAddressFromNoir(globalVariables.coinbase),
    mapAztecAddressFromNoir(globalVariables.fee_recipient),
    mapGasFeesFromNoir(globalVariables.gas_fees),
  );
}

export function mapGasFeesToNoir(gasFees: GasFees): GasFeesNoir {
  return {
    fee_per_da_gas: mapFieldToNoir(gasFees.feePerDaGas),
    fee_per_l1_gas: mapFieldToNoir(gasFees.feePerL1Gas),
    fee_per_l2_gas: mapFieldToNoir(gasFees.feePerL2Gas),
  };
}

export function mapGasFeesFromNoir(gasFees: GasFeesNoir): GasFees {
  return new GasFees(
    mapFieldFromNoir(gasFees.fee_per_da_gas),
    mapFieldFromNoir(gasFees.fee_per_l1_gas),
    mapFieldFromNoir(gasFees.fee_per_l2_gas),
  );
}

/**
 * Maps a constant rollup data to a noir constant rollup data.
 * @param constantRollupData - The circuits.js constant rollup data.
 * @returns The noir constant rollup data.
 */
export function mapConstantRollupDataToNoir(constantRollupData: ConstantRollupData): ConstantRollupDataNoir {
  return {
    last_archive: mapAppendOnlyTreeSnapshotToNoir(constantRollupData.lastArchive),
    private_kernel_vk_tree_root: mapFieldToNoir(constantRollupData.privateKernelVkTreeRoot),
    public_kernel_vk_tree_root: mapFieldToNoir(constantRollupData.publicKernelVkTreeRoot),
    base_rollup_vk_hash: mapFieldToNoir(constantRollupData.baseRollupVkHash),
    merge_rollup_vk_hash: mapFieldToNoir(constantRollupData.mergeRollupVkHash),
    global_variables: mapGlobalVariablesToNoir(constantRollupData.globalVariables),
  };
}

/**
 * Maps a public circuit public inputs to noir.
 * @param publicInputs - The public circuit public inputs.
 * @returns The noir public circuit public inputs.
 */
export function mapPublicCircuitPublicInputsToNoir(
  publicInputs: PublicCircuitPublicInputs,
): PublicCircuitPublicInputsNoir {
  return {
    call_context: mapCallContextToNoir(publicInputs.callContext),
    args_hash: mapFieldToNoir(publicInputs.argsHash),
    returns_hash: mapFieldToNoir(publicInputs.returnsHash),
    nullifier_read_requests: mapTuple(publicInputs.nullifierReadRequests, mapReadRequestToNoir),
    nullifier_non_existent_read_requests: mapTuple(publicInputs.nullifierNonExistentReadRequests, mapReadRequestToNoir),
    contract_storage_update_requests: mapTuple(
      publicInputs.contractStorageUpdateRequests,
      mapStorageUpdateRequestToNoir,
    ),
    contract_storage_reads: mapTuple(publicInputs.contractStorageReads, mapStorageReadToNoir),
    public_call_stack_hashes: mapTuple(publicInputs.publicCallStackHashes, mapFieldToNoir),
    new_note_hashes: mapTuple(publicInputs.newNoteHashes, mapSideEffectToNoir),
    new_nullifiers: mapTuple(publicInputs.newNullifiers, mapSideEffectLinkedToNoir),
    new_l2_to_l1_msgs: mapTuple(publicInputs.newL2ToL1Msgs, mapL2ToL1MessageToNoir),
    start_side_effect_counter: mapFieldToNoir(publicInputs.startSideEffectCounter),
    end_side_effect_counter: mapFieldToNoir(publicInputs.endSideEffectCounter),
    unencrypted_logs_hashes: mapTuple(publicInputs.unencryptedLogsHashes, mapSideEffectToNoir),
    unencrypted_log_preimages_length: mapFieldToNoir(publicInputs.unencryptedLogPreimagesLength),
    historical_header: mapHeaderToNoir(publicInputs.historicalHeader),
    prover_address: mapAztecAddressToNoir(publicInputs.proverAddress),
    revert_code: mapRevertCodeToNoir(publicInputs.revertCode),
    gas_left: mapGasToNoir(publicInputs.gasLeft),
  };
}
/**
 * Maps a constant rollup data from noir to the circuits.js type.
 * @param constantRollupData - The noir constant rollup data.
 * @returns The circuits.js constant rollup data.
 */
export function mapConstantRollupDataFromNoir(constantRollupData: ConstantRollupDataNoir): ConstantRollupData {
  return new ConstantRollupData(
    mapAppendOnlyTreeSnapshotFromNoir(constantRollupData.last_archive),
    mapFieldFromNoir(constantRollupData.private_kernel_vk_tree_root),
    mapFieldFromNoir(constantRollupData.public_kernel_vk_tree_root),
    mapFieldFromNoir(constantRollupData.base_rollup_vk_hash),
    mapFieldFromNoir(constantRollupData.merge_rollup_vk_hash),
    mapGlobalVariablesFromNoir(constantRollupData.global_variables),
  );
}

/**
 * Maps a base or merge rollup public inputs to a noir base or merge rollup public inputs.
 * @param baseOrMergeRollupPublicInputs - The base or merge rollup public inputs.
 * @returns The noir base or merge rollup public inputs.
 */
export function mapBaseOrMergeRollupPublicInputsToNoir(
  baseOrMergeRollupPublicInputs: BaseOrMergeRollupPublicInputs,
): BaseOrMergeRollupPublicInputsNoir {
  return {
    rollup_type: mapFieldToNoir(new Fr(baseOrMergeRollupPublicInputs.rollupType)),
    height_in_block_tree: mapFieldToNoir(new Fr(baseOrMergeRollupPublicInputs.rollupSubtreeHeight)),
    aggregation_object: {},
    constants: mapConstantRollupDataToNoir(baseOrMergeRollupPublicInputs.constants),
    start: mapPartialStateReferenceToNoir(baseOrMergeRollupPublicInputs.start),
    end: mapPartialStateReferenceToNoir(baseOrMergeRollupPublicInputs.end),
    txs_effects_hash: mapFieldToNoir(baseOrMergeRollupPublicInputs.txsEffectsHash),
    out_hash: mapFieldToNoir(baseOrMergeRollupPublicInputs.outHash),
  };
}

/**
 * Maps a public call stack item to noir.
 * @param publicCallStackItem - The public call stack item.
 * @returns The noir public call stack item.
 */
export function mapPublicCallStackItemToNoir(publicCallStackItem: PublicCallStackItem): PublicCallStackItemNoir {
  return {
    contract_address: mapAztecAddressToNoir(publicCallStackItem.contractAddress),
    public_inputs: mapPublicCircuitPublicInputsToNoir(publicCallStackItem.publicInputs),
    is_execution_request: publicCallStackItem.isExecutionRequest,
    function_data: mapFunctionDataToNoir(publicCallStackItem.functionData),
  };
}

/**
 * Maps a public call data to noir.
 * @param publicCall - The public call data.
 * @returns The noir public call data.
 */
export function mapPublicCallDataToNoir(publicCall: PublicCallData): PublicCallDataNoir {
  return {
    call_stack_item: mapPublicCallStackItemToNoir(publicCall.callStackItem),
    public_call_stack: mapTuple(publicCall.publicCallStack, mapCallRequestToNoir),
    proof: {},
    portal_contract_address: mapEthAddressToNoir(EthAddress.fromField(publicCall.portalContractAddress)),
    bytecode_hash: mapFieldToNoir(publicCall.bytecodeHash),
  };
}
/**
 * Maps a base or merge rollup public inputs from noir to the circuits.js type.
 * @param baseOrMergeRollupPublicInputs - The noir base or merge rollup public inputs.
 * @returns The circuits.js base or merge rollup public inputs.
 */
export function mapBaseOrMergeRollupPublicInputsFromNoir(
  baseOrMergeRollupPublicInputs: BaseOrMergeRollupPublicInputsNoir,
): BaseOrMergeRollupPublicInputs {
  return new BaseOrMergeRollupPublicInputs(
    mapNumberFromNoir(baseOrMergeRollupPublicInputs.rollup_type),
    mapFieldFromNoir(baseOrMergeRollupPublicInputs.height_in_block_tree),
    AggregationObject.makeFake(),
    mapConstantRollupDataFromNoir(baseOrMergeRollupPublicInputs.constants),
    mapPartialStateReferenceFromNoir(baseOrMergeRollupPublicInputs.start),
    mapPartialStateReferenceFromNoir(baseOrMergeRollupPublicInputs.end),
    mapFieldFromNoir(baseOrMergeRollupPublicInputs.txs_effects_hash),
    mapFieldFromNoir(baseOrMergeRollupPublicInputs.out_hash),
  );
}

/**
 * Maps a previous rollup data from the circuits.js type to noir.
 * @param previousRollupData - The circuits.js previous rollup data.
 * @returns The noir previous rollup data.
 */
export function mapPreviousRollupDataToNoir(previousRollupData: PreviousRollupData): PreviousRollupDataNoir {
  return {
    base_or_merge_rollup_public_inputs: mapBaseOrMergeRollupPublicInputsToNoir(
      previousRollupData.baseOrMergeRollupPublicInputs,
    ),
    proof: {},
    vk: {},
    vk_index: mapFieldToNoir(new Fr(previousRollupData.vkIndex)),
    vk_sibling_path: {
      leaf_index: mapFieldToNoir(new Fr(previousRollupData.vkSiblingPath.leafIndex)),
      sibling_path: mapTuple(previousRollupData.vkSiblingPath.siblingPath, mapFieldToNoir),
    },
  };
}

/**
 * Maps a AOT snapshot to noir.
 * @param snapshot - The circuits.js AOT snapshot.
 * @returns The noir AOT snapshot.
 */
export function mapAppendOnlyTreeSnapshotFromNoir(snapshot: AppendOnlyTreeSnapshotNoir): AppendOnlyTreeSnapshot {
  return new AppendOnlyTreeSnapshot(
    mapFieldFromNoir(snapshot.root),
    mapNumberFromNoir(snapshot.next_available_leaf_index),
  );
}

/**
 * Maps a AOT snapshot from noir to the circuits.js type.
 * @param snapshot - The noir AOT snapshot.
 * @returns The circuits.js AOT snapshot.
 */
export function mapAppendOnlyTreeSnapshotToNoir(snapshot: AppendOnlyTreeSnapshot): AppendOnlyTreeSnapshotNoir {
  return {
    root: mapFieldToNoir(snapshot.root),
    next_available_leaf_index: mapFieldToNoir(new Fr(snapshot.nextAvailableLeafIndex)),
  };
}

/**
 * Naos the root rollup inputs to noir.
 * @param rootRollupInputs - The circuits.js root rollup inputs.
 * @returns The noir root rollup inputs.
 */
export function mapRootRollupInputsToNoir(rootRollupInputs: RootRollupInputs): RootRollupInputsNoir {
  return {
    previous_rollup_data: mapTuple(rootRollupInputs.previousRollupData, mapPreviousRollupDataToNoir),
    l1_to_l2_roots: mapRootParityInputToNoir(rootRollupInputs.l1ToL2Roots),
    new_l1_to_l2_messages: mapTuple(rootRollupInputs.newL1ToL2Messages, mapFieldToNoir),
    new_l1_to_l2_message_tree_root_sibling_path: mapTuple(
      rootRollupInputs.newL1ToL2MessageTreeRootSiblingPath,
      mapFieldToNoir,
    ),
    start_l1_to_l2_message_tree_snapshot: mapAppendOnlyTreeSnapshotToNoir(
      rootRollupInputs.startL1ToL2MessageTreeSnapshot,
    ),
    start_archive_snapshot: mapAppendOnlyTreeSnapshotToNoir(rootRollupInputs.startArchiveSnapshot),
    new_archive_sibling_path: mapTuple(rootRollupInputs.newArchiveSiblingPath, mapFieldToNoir),
  };
}

export function mapRootParityInputToNoir(rootParityInput: RootParityInput): RootParityInputNoir {
  return {
    proof: {},
    public_inputs: mapParityPublicInputsToNoir(rootParityInput.publicInputs),
  };
}

export function mapParityPublicInputsToNoir(parityPublicInputs: ParityPublicInputs): ParityPublicInputsNoir {
  return {
    aggregation_object: {},
    sha_root: mapFieldToNoir(parityPublicInputs.shaRoot),
    converted_root: mapFieldToNoir(parityPublicInputs.convertedRoot),
  };
}

/**
 * Maps a root rollup public inputs from noir.
 * @param rootRollupPublicInputs - The noir root rollup public inputs.
 * @returns The circuits.js root rollup public inputs.
 */
export function mapRootRollupPublicInputsFromNoir(
  rootRollupPublicInputs: RootRollupPublicInputsNoir,
): RootRollupPublicInputs {
  return new RootRollupPublicInputs(
    AggregationObject.makeFake(),
    mapAppendOnlyTreeSnapshotFromNoir(rootRollupPublicInputs.archive),
    mapHeaderFromNoir(rootRollupPublicInputs.header),
  );
}

/**
 * Maps a parity public inputs from noir.
 * @param parityPublicInputs - The noir parity public inputs.
 * @returns The circuits.js parity public inputs.
 */
export function mapParityPublicInputsFromNoir(parityPublicInputs: ParityPublicInputsNoir): ParityPublicInputs {
  return new ParityPublicInputs(
    AggregationObject.makeFake(),
    mapFieldFromNoir(parityPublicInputs.sha_root),
    mapFieldFromNoir(parityPublicInputs.converted_root),
  );
}

/**
 * Maps header to Noir
 * @param header - The header.
 * @returns Header.
 */
export function mapHeaderToNoir(header: Header): HeaderNoir {
  return {
    last_archive: mapAppendOnlyTreeSnapshotToNoir(header.lastArchive),
    content_commitment: mapContentCommitmentToNoir(header.contentCommitment),
    state: mapStateReferenceToNoir(header.state),
    global_variables: mapGlobalVariablesToNoir(header.globalVariables),
  };
}

/**
 * Maps header from Noir.
 * @param header - The header.
 * @returns Header.
 */
export function mapHeaderFromNoir(header: HeaderNoir): Header {
  return new Header(
    mapAppendOnlyTreeSnapshotFromNoir(header.last_archive),
    mapContentCommitmentFromNoir(header.content_commitment),
    mapStateReferenceFromNoir(header.state),
    mapGlobalVariablesFromNoir(header.global_variables),
  );
}

/**
 * Maps a content commitment to Noir
 *
 */
export function mapContentCommitmentToNoir(contentCommitment: ContentCommitment): ContentCommitmentNoir {
  return {
    tx_tree_height: mapFieldToNoir(contentCommitment.txTreeHeight),
    txs_effects_hash: mapSha256HashToNoir(contentCommitment.txsEffectsHash),
    in_hash: mapSha256HashToNoir(contentCommitment.inHash),
    out_hash: mapSha256HashToNoir(contentCommitment.outHash),
  };
}

/**
 * Maps a content commitment to Noir
 *
 */
export function mapContentCommitmentFromNoir(contentCommitment: ContentCommitmentNoir): ContentCommitment {
  return new ContentCommitment(
    mapFieldFromNoir(contentCommitment.tx_tree_height),
    mapSha256HashFromNoir(contentCommitment.txs_effects_hash),
    mapSha256HashFromNoir(contentCommitment.in_hash),
    mapSha256HashFromNoir(contentCommitment.out_hash),
  );
}

/**
 * Maps state reference to Noir.
 * @param stateReference - The state reference.
 * @returns Noir representation of state reference.
 */
export function mapStateReferenceToNoir(stateReference: StateReference): StateReferenceNoir {
  return {
    l1_to_l2_message_tree: mapAppendOnlyTreeSnapshotToNoir(stateReference.l1ToL2MessageTree),
    partial: mapPartialStateReferenceToNoir(stateReference.partial),
  };
}

/**
 * Maps state reference from Noir.
 * @param stateReference - The state reference.
 * @returns State reference
 */
export function mapStateReferenceFromNoir(stateReference: StateReferenceNoir): StateReference {
  return new StateReference(
    mapAppendOnlyTreeSnapshotFromNoir(stateReference.l1_to_l2_message_tree),
    mapPartialStateReferenceFromNoir(stateReference.partial),
  );
}

/**
 * Maps partial state reference from Noir.
 * @param partialStateReference - The state reference.
 * @returns Partial state reference
 */
export function mapPartialStateReferenceFromNoir(
  partialStateReference: PartialStateReferenceNoir,
): PartialStateReference {
  return new PartialStateReference(
    mapAppendOnlyTreeSnapshotFromNoir(partialStateReference.note_hash_tree),
    mapAppendOnlyTreeSnapshotFromNoir(partialStateReference.nullifier_tree),
    mapAppendOnlyTreeSnapshotFromNoir(partialStateReference.public_data_tree),
  );
}

/**
 * Maps the merge rollup inputs to noir.
 * @param mergeRollupInputs - The circuits.js merge rollup inputs.
 * @returns The noir merge rollup inputs.
 */
export function mapMergeRollupInputsToNoir(mergeRollupInputs: MergeRollupInputs): MergeRollupInputsNoir {
  return {
    previous_rollup_data: mapTuple(mergeRollupInputs.previousRollupData, mapPreviousRollupDataToNoir),
  };
}

/**
 * Maps a nullifier leaf preimage to noir
 * @param nullifierLeafPreimage - The nullifier leaf preimage.
 * @returns The noir nullifier leaf preimage.
 */
export function mapNullifierLeafPreimageToNoir(
  nullifierLeafPreimage: NullifierLeafPreimage,
): NullifierLeafPreimageNoir {
  return {
    nullifier: mapFieldToNoir(nullifierLeafPreimage.nullifier),
    next_nullifier: mapFieldToNoir(nullifierLeafPreimage.nextNullifier),
    next_index: mapNumberToNoir(Number(nullifierLeafPreimage.nextIndex)),
  };
}

/**
 * Maps a nullifier membership witness to noir.
 * @param membershipWitness - The nullifier membership witness.
 * @returns The noir nullifier membership witness.
 */
export function mapNullifierMembershipWitnessToNoir(
  membershipWitness: MembershipWitness<typeof NULLIFIER_TREE_HEIGHT>,
): NullifierMembershipWitnessNoir {
  return {
    leaf_index: membershipWitness.leafIndex.toString(),
    sibling_path: mapTuple(membershipWitness.siblingPath, mapFieldToNoir),
  };
}

/**
 * Maps a membership witness of the public data tree to noir.
 */
export function mapPublicDataMembershipWitnessToNoir(
  membershipWitness: MembershipWitness<typeof PUBLIC_DATA_TREE_HEIGHT>,
): PublicDataMembershipWitnessNoir {
  return {
    leaf_index: membershipWitness.leafIndex.toString(),
    sibling_path: mapTuple(membershipWitness.siblingPath, mapFieldToNoir),
  };
}

/**
 * Maps a membership witness of the blocks tree to noir.
 * @param membershipWitness - The membership witness.
 * @returns The noir membership witness.
 */
export function mapArchiveRootMembershipWitnessToNoir(
  membershipWitness: MembershipWitness<typeof ARCHIVE_HEIGHT>,
): ArchiveRootMembershipWitnessNoir {
  return {
    leaf_index: membershipWitness.leafIndex.toString(),
    sibling_path: mapTuple(membershipWitness.siblingPath, mapFieldToNoir),
  };
}

/**
 * Maps a leaf of the public data tree to noir.
 */
export function mapPublicDataTreeLeafToNoir(leaf: PublicDataTreeLeaf): PublicDataTreeLeafNoir {
  return {
    slot: mapFieldToNoir(leaf.slot),
    value: mapFieldToNoir(leaf.value),
  };
}

/**
 * Maps a leaf preimage of the public data tree to noir.
 */
export function mapPublicDataTreePreimageToNoir(preimage: PublicDataTreeLeafPreimage): PublicDataTreeLeafPreimageNoir {
  return {
    slot: mapFieldToNoir(preimage.slot),
    value: mapFieldToNoir(preimage.value),
    next_slot: mapFieldToNoir(preimage.nextSlot),
    next_index: mapNumberToNoir(Number(preimage.nextIndex)),
  };
}

/**
 * Maps a partial state reference to a noir partial state reference.
 * @param partialStateReference - The partial state reference.
 * @returns The noir partial state reference.
 */
export function mapPartialStateReferenceToNoir(
  partialStateReference: PartialStateReference,
): PartialStateReferenceNoir {
  return {
    note_hash_tree: mapAppendOnlyTreeSnapshotToNoir(partialStateReference.noteHashTree),
    nullifier_tree: mapAppendOnlyTreeSnapshotToNoir(partialStateReference.nullifierTree),
    public_data_tree: mapAppendOnlyTreeSnapshotToNoir(partialStateReference.publicDataTree),
  };
}

/**
 * Maps state diff hints to a noir state diff hints.
 * @param hints - The state diff hints.
 * @returns The noir state diff hints.
 */
export function mapStateDiffHintsToNoir(hints: StateDiffHints): StateDiffHintsNoir {
  return {
    nullifier_predecessor_preimages: mapTuple(hints.nullifierPredecessorPreimages, mapNullifierLeafPreimageToNoir),
    nullifier_predecessor_membership_witnesses: mapTuple(
      hints.nullifierPredecessorMembershipWitnesses,
      mapNullifierMembershipWitnessToNoir,
    ),
    sorted_nullifiers: mapTuple(hints.sortedNullifiers, mapFieldToNoir),
    sorted_nullifier_indexes: mapTuple(hints.sortedNullifierIndexes, (index: number) => mapNumberToNoir(index)),
    note_hash_subtree_sibling_path: mapTuple(hints.noteHashSubtreeSiblingPath, mapFieldToNoir),
    nullifier_subtree_sibling_path: mapTuple(hints.nullifierSubtreeSiblingPath, mapFieldToNoir),
    public_data_sibling_path: mapTuple(hints.publicDataSiblingPath, mapFieldToNoir),
  };
}

/**
 * Maps base parity inputs to noir.
 * @param inputs - The circuits.js base parity inputs.
 * @returns The noir base parity inputs.
 */
export function mapBaseParityInputsToNoir(inputs: BaseParityInputs): BaseParityInputsNoir {
  return {
    msgs: mapTuple(inputs.msgs, mapFieldToNoir),
  };
}

/**
 * Maps root parity inputs to noir.
 * @param inputs - The circuits.js root parity inputs.
 * @returns The noir root parity inputs.
 */
export function mapRootParityInputsToNoir(inputs: RootParityInputs): RootParityInputsNoir {
  return {
    children: mapTuple(inputs.children, mapRootParityInputToNoir),
  };
}

/**
 * Maps the inputs to the base rollup to noir.
 * @param input - The circuits.js base rollup inputs.
 * @returns The noir base rollup inputs.
 */
export function mapBaseRollupInputsToNoir(inputs: BaseRollupInputs): BaseRollupInputsNoir {
  return {
    kernel_data: mapKernelDataToNoir(inputs.kernelData),
    start: mapPartialStateReferenceToNoir(inputs.start),
    state_diff_hints: mapStateDiffHintsToNoir(inputs.stateDiffHints),

    sorted_public_data_writes: mapTuple(inputs.sortedPublicDataWrites, mapPublicDataTreeLeafToNoir),

    sorted_public_data_writes_indexes: mapTuple(inputs.sortedPublicDataWritesIndexes, mapNumberToNoir),

    low_public_data_writes_preimages: mapTuple(inputs.lowPublicDataWritesPreimages, mapPublicDataTreePreimageToNoir),

    low_public_data_writes_witnesses: mapTuple(
      inputs.lowPublicDataWritesMembershipWitnesses,
      mapPublicDataMembershipWitnessToNoir,
    ),

    archive_root_membership_witness: mapArchiveRootMembershipWitnessToNoir(inputs.archiveRootMembershipWitness),
    constants: mapConstantRollupDataToNoir(inputs.constants),
  };
}<|MERGE_RESOLUTION|>--- conflicted
+++ resolved
@@ -31,11 +31,8 @@
   KernelCircuitPublicInputs,
   type KernelData,
   type L2ToL1Message,
-<<<<<<< HEAD
   MAX_ENCRYPTED_LOGS_PER_TX,
-=======
   type LeafDataReadHint,
->>>>>>> 96da3334
   MAX_NEW_L2_TO_L1_MSGS_PER_TX,
   MAX_NEW_NOTE_HASHES_PER_TX,
   MAX_NEW_NULLIFIERS_PER_TX,
