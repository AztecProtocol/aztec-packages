--- conflicted
+++ resolved
@@ -120,11 +120,7 @@
   FunctionSelector as FunctionSelectorNoir,
   GrumpkinPrivateKey as GrumpkinPrivateKeyNoir,
   L2ToL1Message as L2ToL1MessageNoir,
-<<<<<<< HEAD
   MaxBlockNumber as MaxBlockNumberNoir,
-  NewContractData as NewContractDataNoir,
-=======
->>>>>>> f68ff289
   AztecAddress as NoirAztecAddress,
   EthAddress as NoirEthAddress,
   Field as NoirField,
@@ -1218,12 +1214,9 @@
   data: PublicAccumulatedNonRevertibleData,
 ): PublicAccumulatedNonRevertibleDataNoir {
   return {
-<<<<<<< HEAD
     max_block_number: mapMaxBlockNumberToNoir(data.maxBlockNumber),
-=======
     nullifier_read_requests: mapTuple(data.nullifierReadRequests, mapReadRequestContextToNoir),
     nullifier_non_existent_read_requests: mapTuple(data.nullifierNonExistentReadRequests, mapReadRequestContextToNoir),
->>>>>>> f68ff289
     new_note_hashes: mapTuple(data.newNoteHashes, mapSideEffectToNoir),
     new_nullifiers: mapTuple(data.newNullifiers, mapSideEffectLinkedToNoir),
     public_call_stack: mapTuple(data.publicCallStack, mapCallRequestToNoir),
@@ -1422,16 +1415,13 @@
   data: PublicAccumulatedNonRevertibleDataNoir,
 ): PublicAccumulatedNonRevertibleData {
   return new PublicAccumulatedNonRevertibleData(
-<<<<<<< HEAD
     mapMaxBlockNumberFromNoir(data.max_block_number),
-=======
     mapTupleFromNoir(data.nullifier_read_requests, MAX_NULLIFIER_READ_REQUESTS_PER_TX, mapReadRequestContextFromNoir),
     mapTupleFromNoir(
       data.nullifier_non_existent_read_requests,
       MAX_NULLIFIER_NON_EXISTENT_READ_REQUESTS_PER_TX,
       mapReadRequestContextFromNoir,
     ),
->>>>>>> f68ff289
     mapTupleFromNoir(data.new_note_hashes, MAX_NON_REVERTIBLE_NOTE_HASHES_PER_TX, mapSideEffectFromNoir),
     mapTupleFromNoir(data.new_nullifiers, MAX_NON_REVERTIBLE_NULLIFIERS_PER_TX, mapSideEffectLinkedFromNoir),
     mapTupleFromNoir(
