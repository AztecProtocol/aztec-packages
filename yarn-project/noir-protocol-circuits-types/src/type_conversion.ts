import {
  type AVM_PROOF_LENGTH_IN_FIELDS,
  AVM_VERIFICATION_KEY_LENGTH_IN_FIELDS,
  AZTEC_MAX_EPOCH_DURATION,
  AppendOnlyTreeSnapshot,
  type AvmAccumulatedData,
  type AvmCircuitPublicInputs,
  type AvmProofData,
  AztecAddress,
  BaseOrMergeRollupPublicInputs,
  type BaseParityInputs,
  BlockHeader,
  type BlockMergeRollupInputs,
  BlockRootOrBlockMergePublicInputs,
  type BlockRootRollupInputs,
  CLIENT_IVC_VERIFICATION_KEY_LENGTH_IN_FIELDS,
  CallContext,
  CombinedAccumulatedData,
  CombinedConstantData,
  ConstantRollupData,
  ContentCommitment,
  CountedPublicCallRequest,
  type EmptyBlockRootRollupInputs,
  type EmptyNestedData,
  EthAddress,
  FeeRecipient,
  Fr,
  FunctionData,
  FunctionSelector,
  Gas,
  GasFees,
  GasSettings,
  GlobalVariables,
  GrumpkinScalar,
<<<<<<< HEAD
  Header,
=======
  HONK_VERIFICATION_KEY_LENGTH_IN_FIELDS,
>>>>>>> ead9c0b3
  KernelCircuitPublicInputs,
  type KeyValidationHint,
  KeyValidationRequest,
  KeyValidationRequestAndGenerator,
  L2ToL1Message,
  LogHash,
  MAX_CONTRACT_CLASS_LOGS_PER_TX,
  MAX_ENQUEUED_CALLS_PER_TX,
  MAX_KEY_VALIDATION_REQUESTS_PER_TX,
  MAX_L2_TO_L1_MSGS_PER_TX,
  MAX_NOTE_HASHES_PER_TX,
  MAX_NOTE_HASH_READ_REQUESTS_PER_TX,
  MAX_NULLIFIERS_PER_TX,
  MAX_NULLIFIER_READ_REQUESTS_PER_TX,
  MAX_PRIVATE_CALL_STACK_LENGTH_PER_TX,
  MAX_PRIVATE_LOGS_PER_TX,
  MAX_PUBLIC_DATA_UPDATE_REQUESTS_PER_TX,
  MAX_UNENCRYPTED_LOGS_PER_TX,
  MaxBlockNumber,
  type MembershipWitness,
  type MergeRollupInputs,
  type NESTED_RECURSIVE_PROOF_LENGTH,
  type NOTE_HASH_TREE_HEIGHT,
  type NULLIFIER_TREE_HEIGHT,
  NUM_BYTES_PER_SHA256,
  NoteHash,
  type NoteHashReadRequestHints,
  Nullifier,
  type NullifierLeafPreimage,
  type NullifierReadRequestHints,
  OptionalNumber,
  type PUBLIC_DATA_TREE_HEIGHT,
  ParityPublicInputs,
  PartialPrivateTailPublicInputsForPublic,
  PartialPrivateTailPublicInputsForRollup,
  PartialStateReference,
  type PendingReadHint,
  Point,
  type PreviousRollupBlockData,
  type PreviousRollupData,
  PrivateAccumulatedData,
  type PrivateBaseRollupInputs,
  type PrivateBaseStateDiffHints,
  type PrivateCallData,
  PrivateCallRequest,
  type PrivateCircuitPublicInputs,
  PrivateKernelCircuitPublicInputs,
  type PrivateKernelData,
  type PrivateKernelEmptyInputs,
  type PrivateKernelResetHints,
  PrivateKernelTailCircuitPublicInputs,
  PrivateLog,
  PrivateLogData,
  type PrivateToAvmAccumulatedData,
  type PrivateToAvmAccumulatedDataArrayLengths,
  PrivateToPublicAccumulatedData,
  type PrivateToPublicKernelCircuitPublicInputs,
  type PrivateTubeData,
  PrivateValidationRequests,
  type PublicBaseRollupInputs,
  type PublicBaseStateDiffHints,
  PublicCallRequest,
  type PublicDataHint,
  type PublicDataTreeLeafPreimage,
  PublicDataWrite,
  type PublicKeys,
  type PublicTubeData,
  type RECURSIVE_PROOF_LENGTH,
  ROLLUP_HONK_VERIFICATION_KEY_LENGTH_IN_FIELDS,
  ReadRequest,
  type ReadRequestStatus,
  type RecursiveProof,
  RevertCode,
  RollupValidationRequests,
  type RootParityInput,
  type RootParityInputs,
  type RootRollupInputs,
  RootRollupPublicInputs,
  ScopedKeyValidationRequestAndGenerator,
  ScopedL2ToL1Message,
  ScopedLogHash,
  ScopedNoteHash,
  ScopedNullifier,
  ScopedPrivateLogData,
  ScopedReadRequest,
  type SettledReadHint,
  StateReference,
  type TUBE_PROOF_LENGTH,
  type TransientDataIndexHint,
  type TreeSnapshots,
  TxConstantData,
  TxContext,
  type TxRequest,
  type VerificationKeyAsFields,
  type VkWitnessData,
} from '@aztec/circuits.js';
import { toBufferBE } from '@aztec/foundation/bigint-buffer';
import { type Tuple, mapTuple, toTruncField } from '@aztec/foundation/serialize';

import type {
  AppendOnlyTreeSnapshot as AppendOnlyTreeSnapshotNoir,
  AvmAccumulatedData as AvmAccumulatedDataNoir,
  AvmCircuitPublicInputs as AvmCircuitPublicInputsNoir,
  AvmProofData as AvmProofDataNoir,
  BaseOrMergeRollupPublicInputs as BaseOrMergeRollupPublicInputsNoir,
  BaseParityInputs as BaseParityInputsNoir,
  BlockHeader as BlockHeaderNoir,
  BlockMergeRollupInputs as BlockMergeRollupInputsNoir,
  BlockRootOrBlockMergePublicInputs as BlockRootOrBlockMergePublicInputsNoir,
  BlockRootRollupInputs as BlockRootRollupInputsNoir,
  CallContext as CallContextNoir,
  CombinedAccumulatedData as CombinedAccumulatedDataNoir,
  CombinedConstantData as CombinedConstantDataNoir,
  ConstantRollupData as ConstantRollupDataNoir,
  ContentCommitment as ContentCommitmentNoir,
  Counted as CountedPublicCallRequestNoir,
  EmptyBlockRootRollupInputs as EmptyBlockRootRollupInputsNoir,
  EmptyNestedCircuitPublicInputs as EmptyNestedDataNoir,
  FeeRecipient as FeeRecipientNoir,
  Field,
  FixedLengthArray,
  FunctionData as FunctionDataNoir,
  FunctionSelector as FunctionSelectorNoir,
  GasFees as GasFeesNoir,
  Gas as GasNoir,
  GasSettings as GasSettingsNoir,
  GlobalVariables as GlobalVariablesNoir,
  EmbeddedCurveScalar as GrumpkinScalarNoir,
  KernelCircuitPublicInputs as KernelCircuitPublicInputsNoir,
  KeyValidationHint as KeyValidationHintNoir,
  KeyValidationRequestAndGenerator as KeyValidationRequestAndGeneratorNoir,
  KeyValidationRequest as KeyValidationRequestsNoir,
  L2ToL1Message as L2ToL1MessageNoir,
  LogHash as LogHashNoir,
  MaxBlockNumber as MaxBlockNumberNoir,
  MembershipWitness as MembershipWitnessNoir,
  MergeRollupInputs as MergeRollupInputsNoir,
  AztecAddress as NoirAztecAddress,
  EthAddress as NoirEthAddress,
  Field as NoirField,
  EmbeddedCurvePoint as NoirPoint,
  NoteHashLeafPreimage as NoteHashLeafPreimageNoir,
  NoteHash as NoteHashNoir,
  NoteHashReadRequestHints as NoteHashReadRequestHintsNoir,
  NoteHashSettledReadHint as NoteHashSettledReadHintNoir,
  NullifierLeafPreimage as NullifierLeafPreimageNoir,
  Nullifier as NullifierNoir,
  NullifierReadRequestHints as NullifierReadRequestHintsNoir,
  NullifierSettledReadHint as NullifierSettledReadHintNoir,
  Option as OptionalNumberNoir,
  ParityPublicInputs as ParityPublicInputsNoir,
  RootParityInput as ParityRootParityInputNoir,
  PartialStateReference as PartialStateReferenceNoir,
  PendingReadHint as PendingReadHintNoir,
  PreviousRollupBlockData as PreviousRollupBlockDataNoir,
  PreviousRollupData as PreviousRollupDataNoir,
  PrivateAccumulatedData as PrivateAccumulatedDataNoir,
  PrivateBaseRollupInputs as PrivateBaseRollupInputsNoir,
  PrivateBaseStateDiffHints as PrivateBaseStateDiffHintsNoir,
  PrivateCallDataWithoutPublicInputs as PrivateCallDataWithoutPublicInputsNoir,
  PrivateCallRequest as PrivateCallRequestNoir,
  PrivateCircuitPublicInputs as PrivateCircuitPublicInputsNoir,
  PrivateKernelCircuitPublicInputs as PrivateKernelCircuitPublicInputsNoir,
  PrivateKernelDataWithoutPublicInputs as PrivateKernelDataWithoutPublicInputsNoir,
  PrivateKernelEmptyPrivateInputs as PrivateKernelEmptyPrivateInputsNoir,
  PrivateKernelResetHints as PrivateKernelResetHintsNoir,
  PrivateLogData as PrivateLogDataNoir,
  Log as PrivateLogNoir,
  PrivateToAvmAccumulatedDataArrayLengths as PrivateToAvmAccumulatedDataArrayLengthsNoir,
  PrivateToAvmAccumulatedData as PrivateToAvmAccumulatedDataNoir,
  PrivateToPublicAccumulatedData as PrivateToPublicAccumulatedDataNoir,
  PrivateToPublicKernelCircuitPublicInputs as PrivateToPublicKernelCircuitPublicInputsNoir,
  PrivateTubeData as PrivateTubeDataNoir,
  PrivateValidationRequests as PrivateValidationRequestsNoir,
  PublicBaseRollupInputs as PublicBaseRollupInputsNoir,
  PublicBaseStateDiffHints as PublicBaseStateDiffHintsNoir,
  PublicCallRequest as PublicCallRequestNoir,
  PublicDataHint as PublicDataHintNoir,
  PublicDataTreeLeafPreimage as PublicDataTreeLeafPreimageNoir,
  PublicDataWrite as PublicDataWriteNoir,
  PublicKeys as PublicKeysNoir,
  PublicTubeData as PublicTubeDataNoir,
  ReadRequest as ReadRequestNoir,
  ReadRequestStatus as ReadRequestStatusNoir,
  RollupValidationRequests as RollupValidationRequestsNoir,
  RootParityInputs as RootParityInputsNoir,
  RootRollupInputs as RootRollupInputsNoir,
  RootRollupParityInput as RootRollupParityInputNoir,
  RootRollupPublicInputs as RootRollupPublicInputsNoir,
  ScopedKeyValidationRequestAndGenerator as ScopedKeyValidationRequestAndGeneratorNoir,
  ScopedL2ToL1Message as ScopedL2ToL1MessageNoir,
  ScopedLogHash as ScopedLogHashNoir,
  ScopedNoteHash as ScopedNoteHashNoir,
  ScopedNullifier as ScopedNullifierNoir,
  Scoped as ScopedPrivateLogDataNoir,
  ScopedReadRequest as ScopedReadRequestNoir,
  StateReference as StateReferenceNoir,
  TransientDataIndexHint as TransientDataIndexHintNoir,
  TreeSnapshots as TreeSnapshotsNoir,
  TxConstantData as TxConstantDataNoir,
  TxContext as TxContextNoir,
  TxRequest as TxRequestNoir,
  VerificationKey as VerificationKeyNoir,
  VkData as VkDataNoir,
} from './types/index.js';

/* eslint-disable camelcase */

/**
 * Maps a field to a noir field.
 * @param field - The field.
 * @returns The noir field.
 */
export function mapFieldToNoir(field: Fr): NoirField {
  return field.toString();
}

/**
 * Maps a noir field to a fr.
 * @param field - The noir field.
 * @returns The fr.
 */
export function mapFieldFromNoir(field: NoirField): Fr {
  return Fr.fromString(field);
}

/** Maps a field to a noir wrapped field type (ie any type implemented as struct with an inner Field). */
export function mapWrappedFieldToNoir(field: Fr): { inner: NoirField } {
  return { inner: mapFieldToNoir(field) };
}

/** Maps a noir wrapped field type (ie any type implemented as struct with an inner Field) to a typescript field. */
export function mapWrappedFieldFromNoir(wrappedField: { inner: NoirField }): Fr {
  return mapFieldFromNoir(wrappedField.inner);
}

/**
 * Maps a number coming from noir.
 * @param number - The field representing the number.
 * @returns The number
 */
export function mapNumberFromNoir(number: NoirField): number {
  return Number(Fr.fromString(number).toBigInt());
}

export function mapNumberToNoir(number: number): NoirField {
  return new Fr(BigInt(number)).toString();
}

/**
 * Maps a point to a noir point.
 * @param point - The point.
 * @returns The noir point.
 */
export function mapPointToNoir(point: Point): NoirPoint {
  return {
    x: mapFieldToNoir(point.x),
    y: mapFieldToNoir(point.y),
    is_infinite: point.isInfinite,
  };
}

/**
 * Maps a noir point to a point.
 * @param point - The noir point.
 * @returns The point.
 */
export function mapPointFromNoir(point: NoirPoint): Point {
  return new Point(mapFieldFromNoir(point.x), mapFieldFromNoir(point.y), point.is_infinite);
}

/**
 * Maps a GrumpkinScalar to a noir GrumpkinScalar.
 * @param privateKey - The GrumpkinScalar.
 * @returns The noir GrumpkinScalar.
 */
export function mapGrumpkinScalarToNoir(privateKey: GrumpkinScalar): GrumpkinScalarNoir {
  return {
    hi: mapFieldToNoir(privateKey.hi),
    lo: mapFieldToNoir(privateKey.lo),
  };
}

/**
 * Maps a KeyValidationHint to noir.
 * @param hint - The key validation hint.
 * @returns The key validation hint mapped to noir types.
 */
export function mapKeyValidationHintToNoir(hint: KeyValidationHint): KeyValidationHintNoir {
  return {
    sk_m: mapGrumpkinScalarToNoir(hint.skM),
    request_index: mapNumberToNoir(hint.requestIndex),
  };
}

/**
 * Maps a noir GrumpkinScalar to a GrumpkinScalar.
 * @param privateKey - The noir GrumpkinScalar.
 * @returns The GrumpkinScalar.
 */
export function mapGrumpkinScalarFromNoir(privateKey: GrumpkinScalarNoir): GrumpkinScalar {
  return GrumpkinScalar.fromHighLow(mapFieldFromNoir(privateKey.hi), mapFieldFromNoir(privateKey.lo));
}

/**
 * Maps an aztec address to a noir aztec address.
 * @param address - The address.
 * @returns The noir aztec address.
 */
export function mapAztecAddressToNoir(address: AztecAddress): NoirAztecAddress {
  return {
    inner: mapFieldToNoir(address.toField()),
  };
}

/**
 * Maps a noir aztec address to an aztec address.
 * @param address - The noir aztec address.
 * @returns The aztec address.
 */
export function mapAztecAddressFromNoir(address: NoirAztecAddress): AztecAddress {
  return AztecAddress.fromField(mapFieldFromNoir(address.inner));
}

/**
 * Maps an eth address to a noir eth address.
 * @param address - The address.
 * @returns The noir eth address.
 */
export function mapEthAddressToNoir(address: EthAddress): NoirEthAddress {
  return {
    inner: mapFieldToNoir(address.toField()),
  };
}

/**
 * Maps a noir eth address to an eth address.
 * @param address - The noir eth address.
 * @returns The eth address.
 */
export function mapEthAddressFromNoir(address: NoirEthAddress): EthAddress {
  return EthAddress.fromField(mapFieldFromNoir(address.inner));
}

/**
 * Maps a tx context to a noir tx context.
 * @param txContext - The tx context.
 * @returns The noir tx context.
 */
export function mapTxContextToNoir(txContext: TxContext): TxContextNoir {
  return {
    chain_id: mapFieldToNoir(txContext.chainId),
    version: mapFieldToNoir(txContext.version),
    gas_settings: mapGasSettingsToNoir(txContext.gasSettings),
  };
}

/**
 * Maps a noir tx context to a tx context.
 * @param txContext - The noir tx context.
 * @returns The tx context.
 */
export function mapTxContextFromNoir(txContext: TxContextNoir): TxContext {
  return new TxContext(
    mapFieldFromNoir(txContext.chain_id),
    mapFieldFromNoir(txContext.version),
    mapGasSettingsFromNoir(txContext.gas_settings),
  );
}

/**
 * Maps a function selector to a noir function selector.
 * @param functionSelector - The function selector.
 * @returns The noir function selector.
 */
export function mapFunctionSelectorToNoir(functionSelector: FunctionSelector): FunctionSelectorNoir {
  return {
    inner: mapFieldToNoir(functionSelector.toField()),
  };
}

/**
 * Maps a noir function selector to a function selector.
 * @param functionSelector - The noir function selector.
 * @returns The function selector.
 */
export function mapFunctionSelectorFromNoir(functionSelector: FunctionSelectorNoir): FunctionSelector {
  return FunctionSelector.fromField(mapFieldFromNoir(functionSelector.inner));
}

/**
 * Maps a function data to a noir function data.
 * @param functionData - The function data.
 * @returns The noir function data.
 */
export function mapFunctionDataToNoir(functionData: FunctionData): FunctionDataNoir {
  return {
    selector: mapFunctionSelectorToNoir(functionData.selector),
    is_private: functionData.isPrivate,
  };
}

/**
 * Maps a noir function data to a function data.
 * @param functionData - The noir function data.
 * @returns The function data.
 */
export function mapFunctionDataFromNoir(functionData: FunctionDataNoir): FunctionData {
  return new FunctionData(mapFunctionSelectorFromNoir(functionData.selector), functionData.is_private);
}

/**
 * Maps a tx request to a noir tx request.
 * @param txRequest - The tx request.
 * @returns The noir tx request.
 */
export function mapTxRequestToNoir(txRequest: TxRequest): TxRequestNoir {
  return {
    origin: mapAztecAddressToNoir(txRequest.origin),
    args_hash: mapFieldToNoir(txRequest.argsHash),
    tx_context: mapTxContextToNoir(txRequest.txContext),
    function_data: mapFunctionDataToNoir(txRequest.functionData),
  };
}

/**
 * Maps a call context to a noir call context.
 * @param callContext - The call context.
 * @returns The noir call context.
 */
export function mapCallContextFromNoir(callContext: CallContextNoir): CallContext {
  return new CallContext(
    mapAztecAddressFromNoir(callContext.msg_sender),
    mapAztecAddressFromNoir(callContext.contract_address),
    mapFunctionSelectorFromNoir(callContext.function_selector),
    callContext.is_static_call,
  );
}

/**
 * Maps a call context to a noir call context.
 * @param callContext - The call context.
 * @returns The noir call context.
 */
export function mapCallContextToNoir(callContext: CallContext): CallContextNoir {
  return {
    msg_sender: mapAztecAddressToNoir(callContext.msgSender),
    contract_address: mapAztecAddressToNoir(callContext.contractAddress),
    function_selector: mapFunctionSelectorToNoir(callContext.functionSelector),
    is_static_call: callContext.isStaticCall,
  };
}

export function mapGasSettingsFromNoir(gasSettings: GasSettingsNoir): GasSettings {
  return new GasSettings(
    mapGasFromNoir(gasSettings.gas_limits),
    mapGasFromNoir(gasSettings.teardown_gas_limits),
    mapGasFeesFromNoir(gasSettings.max_fees_per_gas),
  );
}

export function mapGasSettingsToNoir(gasSettings: GasSettings): GasSettingsNoir {
  return {
    gas_limits: mapGasToNoir(gasSettings.gasLimits),
    teardown_gas_limits: mapGasToNoir(gasSettings.teardownGasLimits),
    max_fees_per_gas: mapGasFeesToNoir(gasSettings.maxFeesPerGas),
  };
}

function mapPrivateCallRequestFromNoir(callRequest: PrivateCallRequestNoir) {
  return new PrivateCallRequest(
    mapCallContextFromNoir(callRequest.call_context),
    mapFieldFromNoir(callRequest.args_hash),
    mapFieldFromNoir(callRequest.returns_hash),
    mapNumberFromNoir(callRequest.start_side_effect_counter),
    mapNumberFromNoir(callRequest.end_side_effect_counter),
  );
}

function mapPrivateCallRequestToNoir(callRequest: PrivateCallRequest): PrivateCallRequestNoir {
  return {
    call_context: mapCallContextToNoir(callRequest.callContext),
    args_hash: mapFieldToNoir(callRequest.argsHash),
    returns_hash: mapFieldToNoir(callRequest.returnsHash),
    start_side_effect_counter: mapNumberToNoir(callRequest.startSideEffectCounter),
    end_side_effect_counter: mapNumberToNoir(callRequest.endSideEffectCounter),
  };
}

function mapPublicCallRequestFromNoir(request: PublicCallRequestNoir) {
  return new PublicCallRequest(
    mapAztecAddressFromNoir(request.msg_sender),
    mapAztecAddressFromNoir(request.contract_address),
    mapFunctionSelectorFromNoir(request.function_selector),
    request.is_static_call,
    mapFieldFromNoir(request.args_hash),
  );
}

function mapPublicCallRequestToNoir(request: PublicCallRequest): PublicCallRequestNoir {
  return {
    msg_sender: mapAztecAddressToNoir(request.msgSender),
    contract_address: mapAztecAddressToNoir(request.contractAddress),
    function_selector: mapFunctionSelectorToNoir(request.functionSelector),
    is_static_call: request.isStaticCall,
    args_hash: mapFieldToNoir(request.argsHash),
  };
}

function mapCountedPublicCallRequestFromNoir(request: CountedPublicCallRequestNoir) {
  return new CountedPublicCallRequest(mapPublicCallRequestFromNoir(request.inner), mapNumberFromNoir(request.counter));
}

function mapCountedPublicCallRequestToNoir(request: CountedPublicCallRequest): CountedPublicCallRequestNoir {
  return {
    inner: mapPublicCallRequestToNoir(request.inner),
    counter: mapNumberToNoir(request.counter),
  };
}

function mapNoteHashToNoir(noteHash: NoteHash): NoteHashNoir {
  return {
    value: mapFieldToNoir(noteHash.value),
    counter: mapNumberToNoir(noteHash.counter),
  };
}

function mapNoteHashFromNoir(noteHash: NoteHashNoir) {
  return new NoteHash(mapFieldFromNoir(noteHash.value), mapNumberFromNoir(noteHash.counter));
}

function mapScopedNoteHashToNoir(noteHash: ScopedNoteHash): ScopedNoteHashNoir {
  return {
    note_hash: mapNoteHashToNoir(noteHash.noteHash),
    contract_address: mapAztecAddressToNoir(noteHash.contractAddress),
  };
}

function mapScopedNoteHashFromNoir(noteHash: ScopedNoteHashNoir) {
  return new ScopedNoteHash(
    mapNoteHashFromNoir(noteHash.note_hash),
    mapAztecAddressFromNoir(noteHash.contract_address),
  );
}

function mapNullifierToNoir(nullifier: Nullifier): NullifierNoir {
  return {
    value: mapFieldToNoir(nullifier.value),
    counter: mapNumberToNoir(nullifier.counter),
    note_hash: mapFieldToNoir(nullifier.noteHash),
  };
}

function mapNullifierFromNoir(nullifier: NullifierNoir) {
  return new Nullifier(
    mapFieldFromNoir(nullifier.value),
    mapNumberFromNoir(nullifier.counter),
    mapFieldFromNoir(nullifier.note_hash),
  );
}

function mapScopedNullifierToNoir(nullifier: ScopedNullifier): ScopedNullifierNoir {
  return {
    nullifier: mapNullifierToNoir(nullifier.nullifier),
    contract_address: mapAztecAddressToNoir(nullifier.contractAddress),
  };
}

function mapScopedNullifierFromNoir(nullifier: ScopedNullifierNoir) {
  return new ScopedNullifier(
    mapNullifierFromNoir(nullifier.nullifier),
    mapAztecAddressFromNoir(nullifier.contract_address),
  );
}

function mapPrivateLogToNoir(log: PrivateLog): PrivateLogNoir {
  return {
    fields: mapTuple(log.fields, mapFieldToNoir),
  };
}

function mapPrivateLogFromNoir(log: PrivateLogNoir) {
  return new PrivateLog(mapTupleFromNoir(log.fields, log.fields.length, mapFieldFromNoir));
}

function mapPrivateLogDataToNoir(data: PrivateLogData): PrivateLogDataNoir {
  return {
    log: mapPrivateLogToNoir(data.log),
    note_hash_counter: mapNumberToNoir(data.noteHashCounter),
    counter: mapNumberToNoir(data.counter),
  };
}

function mapPrivateLogDataFromNoir(data: PrivateLogDataNoir) {
  return new PrivateLogData(
    mapPrivateLogFromNoir(data.log),
    mapNumberFromNoir(data.note_hash_counter),
    mapNumberFromNoir(data.counter),
  );
}

function mapScopedPrivateLogDataToNoir(data: ScopedPrivateLogData): ScopedPrivateLogDataNoir {
  return {
    inner: mapPrivateLogDataToNoir(data.inner),
    contract_address: mapAztecAddressToNoir(data.contractAddress),
  };
}

function mapScopedPrivateLogDataFromNoir(data: ScopedPrivateLogDataNoir) {
  return new ScopedPrivateLogData(
    mapPrivateLogDataFromNoir(data.inner),
    mapAztecAddressFromNoir(data.contract_address),
  );
}

/**
 * Maps a LogHash to a noir LogHash.
 * @param logHash - The LogHash.
 * @returns The noir log hash.
 */
function mapLogHashToNoir(logHash: LogHash): LogHashNoir {
  return {
    value: mapFieldToNoir(logHash.value),
    counter: mapNumberToNoir(logHash.counter),
    length: mapFieldToNoir(logHash.length),
  };
}

/**
 * Maps a noir LogHash to a LogHash.
 * @param logHash - The noir LogHash.
 * @returns The TS log hash.
 */
function mapLogHashFromNoir(logHash: LogHashNoir): LogHash {
  return new LogHash(
    mapFieldFromNoir(logHash.value),
    mapNumberFromNoir(logHash.counter),
    mapFieldFromNoir(logHash.length),
  );
}

/**
 * Maps a ts ScopedLogHash to a noir ScopedLogHash.
 * @param logHash - The ts LogHash.
 * @returns The noir log hash.
 */
function mapScopedLogHashToNoir(scopedLogHash: ScopedLogHash): ScopedLogHashNoir {
  return {
    log_hash: mapLogHashToNoir(scopedLogHash.logHash),
    contract_address: mapAztecAddressToNoir(scopedLogHash.contractAddress),
  };
}

/**
 * Maps a noir ScopedLogHash to a ts ScopedLogHash.
 * @param logHash - The noir LogHash.
 * @returns The TS log hash.
 */
function mapScopedLogHashFromNoir(scopedLogHash: ScopedLogHashNoir): ScopedLogHash {
  return new ScopedLogHash(
    mapLogHashFromNoir(scopedLogHash.log_hash),
    mapAztecAddressFromNoir(scopedLogHash.contract_address),
  );
}

/**
 * Maps a ReadRequest to a noir ReadRequest.
 * @param readRequest - The read request.
 * @returns The noir ReadRequest.
 */
function mapReadRequestToNoir(readRequest: ReadRequest): ReadRequestNoir {
  return {
    value: mapFieldToNoir(readRequest.value),
    counter: mapNumberToNoir(readRequest.counter),
  };
}

/**
 * Maps a noir ReadRequest to ReadRequest.
 * @param readRequest - The noir ReadRequest.
 * @returns The TS ReadRequest.
 */
function mapReadRequestFromNoir(readRequest: ReadRequestNoir): ReadRequest {
  return new ReadRequest(mapFieldFromNoir(readRequest.value), mapNumberFromNoir(readRequest.counter));
}

function mapScopedReadRequestToNoir(scopedReadRequest: ScopedReadRequest): ScopedReadRequestNoir {
  return {
    read_request: mapReadRequestToNoir(scopedReadRequest.readRequest),
    contract_address: mapAztecAddressToNoir(scopedReadRequest.contractAddress),
  };
}

/**
 * Maps a noir ReadRequest to ReadRequest.
 * @param readRequest - The noir ReadRequest.
 * @returns The TS ReadRequest.
 */
export function mapScopedReadRequestFromNoir(scoped: ScopedReadRequestNoir): ScopedReadRequest {
  return new ScopedReadRequest(
    mapReadRequestFromNoir(scoped.read_request),
    mapAztecAddressFromNoir(scoped.contract_address),
  );
}

/**
 * Maps a KeyValidationRequest to a noir KeyValidationRequest.
 * @param request - The KeyValidationRequest.
 * @returns The noir KeyValidationRequest.
 */
export function mapKeyValidationRequestToNoir(request: KeyValidationRequest): KeyValidationRequestsNoir {
  return {
    pk_m: mapPointToNoir(request.pkM),
    sk_app: mapFieldToNoir(request.skApp),
  };
}

export function mapKeyValidationRequestAndGeneratorToNoir(
  request: KeyValidationRequestAndGenerator,
): KeyValidationRequestAndGeneratorNoir {
  return {
    request: mapKeyValidationRequestToNoir(request.request),
    sk_app_generator: mapFieldToNoir(request.skAppGenerator),
  };
}

/**
 * Maps a noir KeyValidationRequest to KeyValidationRequest.
 * @param request - The noir KeyValidationRequest.
 * @returns The TS KeyValidationRequest.
 */
function mapKeyValidationRequestFromNoir(request: KeyValidationRequestsNoir): KeyValidationRequest {
  return new KeyValidationRequest(mapPointFromNoir(request.pk_m), mapFieldFromNoir(request.sk_app));
}

function mapKeyValidationRequestAndGeneratorFromNoir(
  request: KeyValidationRequestAndGeneratorNoir,
): KeyValidationRequestAndGenerator {
  return new KeyValidationRequestAndGenerator(
    mapKeyValidationRequestFromNoir(request.request),
    mapFieldFromNoir(request.sk_app_generator),
  );
}

function mapScopedKeyValidationRequestAndGeneratorToNoir(
  request: ScopedKeyValidationRequestAndGenerator,
): ScopedKeyValidationRequestAndGeneratorNoir {
  return {
    request: mapKeyValidationRequestAndGeneratorToNoir(request.request),
    contract_address: mapAztecAddressToNoir(request.contractAddress),
  };
}

function mapScopedKeyValidationRequestAndGeneratorFromNoir(
  request: ScopedKeyValidationRequestAndGeneratorNoir,
): ScopedKeyValidationRequestAndGenerator {
  return new ScopedKeyValidationRequestAndGenerator(
    mapKeyValidationRequestAndGeneratorFromNoir(request.request),
    mapAztecAddressFromNoir(request.contract_address),
  );
}

/**
 * Maps a L2 to L1 message to a noir L2 to L1 message.
 * @param message - The L2 to L1 message.
 * @returns The noir L2 to L1 message.
 */
export function mapL2ToL1MessageToNoir(message: L2ToL1Message): L2ToL1MessageNoir {
  return {
    recipient: mapEthAddressToNoir(message.recipient),
    content: mapFieldToNoir(message.content),
    counter: mapNumberToNoir(message.counter),
  };
}

function mapL2ToL1MessageFromNoir(message: L2ToL1MessageNoir) {
  return new L2ToL1Message(
    mapEthAddressFromNoir(message.recipient),
    mapFieldFromNoir(message.content),
    mapNumberFromNoir(message.counter),
  );
}

function mapScopedL2ToL1MessageFromNoir(message: ScopedL2ToL1MessageNoir) {
  return new ScopedL2ToL1Message(
    mapL2ToL1MessageFromNoir(message.message),
    mapAztecAddressFromNoir(message.contract_address),
  );
}

function mapScopedL2ToL1MessageToNoir(message: ScopedL2ToL1Message): ScopedL2ToL1MessageNoir {
  return {
    message: mapL2ToL1MessageToNoir(message.message),
    contract_address: mapAztecAddressToNoir(message.contractAddress),
  };
}

/**
 * Maps private circuit public inputs to noir private circuit public inputs.
 * @param privateCircuitPublicInputs - The private circuit public inputs.
 * @returns The noir private circuit public inputs.
 */
export function mapPrivateCircuitPublicInputsToNoir(
  privateCircuitPublicInputs: PrivateCircuitPublicInputs,
): PrivateCircuitPublicInputsNoir {
  return {
    max_block_number: mapMaxBlockNumberToNoir(privateCircuitPublicInputs.maxBlockNumber),
    call_context: mapCallContextToNoir(privateCircuitPublicInputs.callContext),
    args_hash: mapFieldToNoir(privateCircuitPublicInputs.argsHash),
    returns_hash: mapFieldToNoir(privateCircuitPublicInputs.returnsHash),
    note_hash_read_requests: mapTuple(privateCircuitPublicInputs.noteHashReadRequests, mapReadRequestToNoir),
    nullifier_read_requests: mapTuple(privateCircuitPublicInputs.nullifierReadRequests, mapReadRequestToNoir),
    key_validation_requests_and_generators: mapTuple(
      privateCircuitPublicInputs.keyValidationRequestsAndGenerators,
      mapKeyValidationRequestAndGeneratorToNoir,
    ),
    note_hashes: mapTuple(privateCircuitPublicInputs.noteHashes, mapNoteHashToNoir),
    nullifiers: mapTuple(privateCircuitPublicInputs.nullifiers, mapNullifierToNoir),
    private_call_requests: mapTuple(privateCircuitPublicInputs.privateCallRequests, mapPrivateCallRequestToNoir),
    public_call_requests: mapTuple(privateCircuitPublicInputs.publicCallRequests, mapCountedPublicCallRequestToNoir),
    public_teardown_call_request: mapPublicCallRequestToNoir(privateCircuitPublicInputs.publicTeardownCallRequest),
    l2_to_l1_msgs: mapTuple(privateCircuitPublicInputs.l2ToL1Msgs, mapL2ToL1MessageToNoir),
    private_logs: mapTuple(privateCircuitPublicInputs.privateLogs, mapPrivateLogDataToNoir),
    contract_class_logs_hashes: mapTuple(privateCircuitPublicInputs.contractClassLogsHashes, mapLogHashToNoir),
    start_side_effect_counter: mapFieldToNoir(privateCircuitPublicInputs.startSideEffectCounter),
    end_side_effect_counter: mapFieldToNoir(privateCircuitPublicInputs.endSideEffectCounter),
    historical_header: mapHeaderToNoir(privateCircuitPublicInputs.historicalHeader),
    tx_context: mapTxContextToNoir(privateCircuitPublicInputs.txContext),
    min_revertible_side_effect_counter: mapFieldToNoir(privateCircuitPublicInputs.minRevertibleSideEffectCounter),
    is_fee_payer: privateCircuitPublicInputs.isFeePayer,
  };
}

/**
 * Maps a private call data to a noir private call data.
 * @param privateCallData - The private call data.
 * @returns The noir private call data.
 */
export function mapPrivateCallDataToNoir(privateCallData: PrivateCallData): PrivateCallDataWithoutPublicInputsNoir {
  return {
    vk: mapVerificationKeyToNoir(privateCallData.vk, CLIENT_IVC_VERIFICATION_KEY_LENGTH_IN_FIELDS),
    function_leaf_membership_witness: mapMembershipWitnessToNoir(privateCallData.functionLeafMembershipWitness),
    contract_class_artifact_hash: mapFieldToNoir(privateCallData.contractClassArtifactHash),
    contract_class_public_bytecode_commitment: mapFieldToNoir(privateCallData.contractClassPublicBytecodeCommitment),
    public_keys: mapPublicKeysToNoir(privateCallData.publicKeys),
    salted_initialization_hash: mapWrappedFieldToNoir(privateCallData.saltedInitializationHash),
    protocol_contract_sibling_path: mapTuple(privateCallData.protocolContractSiblingPath, mapFieldToNoir),
    acir_hash: mapFieldToNoir(privateCallData.acirHash),
  };
}

export function mapPublicKeysToNoir(publicKeys: PublicKeys): PublicKeysNoir {
  return {
    npk_m: {
      inner: mapPointToNoir(publicKeys.masterNullifierPublicKey),
    },
    ivpk_m: {
      inner: mapPointToNoir(publicKeys.masterIncomingViewingPublicKey),
    },
    ovpk_m: {
      inner: mapPointToNoir(publicKeys.masterOutgoingViewingPublicKey),
    },
    tpk_m: {
      inner: mapPointToNoir(publicKeys.masterTaggingPublicKey),
    },
  };
}

export function mapRevertCodeFromNoir(revertCode: NoirField): RevertCode {
  return RevertCode.fromField(mapFieldFromNoir(revertCode));
}

export function mapRevertCodeToNoir(revertCode: RevertCode): NoirField {
  return mapFieldToNoir(revertCode.toField());
}

/**
 * Maps an array from noir types to a tuple of parsed types.
 * @param noirArray - The noir array.
 * @param length - The length of the tuple.
 * @param mapper - The mapper function applied to each element.
 * @returns The tuple.
 */
export function mapTupleFromNoir<T, N extends number, M>(
  noirArray: T[],
  length: N,
  mapper: (item: T) => M,
): Tuple<M, N> {
  if (noirArray.length != length) {
    throw new Error(`Expected ${length} items, got ${noirArray.length}`);
  }
  return Array.from({ length }, (_, idx) => mapper(noirArray[idx])) as Tuple<M, N>;
}

/**
 * Maps a SHA256 hash from noir to the parsed type.
 * @param hash - The hash as it is represented in Noir (1 fields).
 * @returns The hash represented as a 31 bytes long buffer.
 */
export function mapSha256HashFromNoir(hash: Field): Buffer {
  return toBufferBE(mapFieldFromNoir(hash).toBigInt(), NUM_BYTES_PER_SHA256);
}

/**
 * Maps a sha256 to the representation used in noir.
 * @param hash - The hash represented as a 32 bytes long buffer.
 * @returns The hash as it is represented in Noir (1 field, truncated).
 */
export function mapSha256HashToNoir(hash: Buffer): Field {
  return mapFieldToNoir(toTruncField(hash));
}

function mapPublicDataWriteFromNoir(write: PublicDataWriteNoir) {
  return new PublicDataWrite(mapFieldFromNoir(write.leaf_slot), mapFieldFromNoir(write.value));
}

function mapPublicDataWriteToNoir(write: PublicDataWrite): PublicDataWriteNoir {
  return {
    leaf_slot: mapFieldToNoir(write.leafSlot),
    value: mapFieldToNoir(write.value),
  };
}

function mapReadRequestStatusToNoir(readRequestStatus: ReadRequestStatus): ReadRequestStatusNoir {
  return {
    state: mapNumberToNoir(readRequestStatus.state),
    hint_index: mapNumberToNoir(readRequestStatus.hintIndex),
  };
}

function mapPendingReadHintToNoir(hint: PendingReadHint): PendingReadHintNoir {
  return {
    read_request_index: mapNumberToNoir(hint.readRequestIndex),
    pending_value_index: mapNumberToNoir(hint.pendingValueIndex),
  };
}

function mapNoteHashSettledReadHintToNoir(
  hint: SettledReadHint<typeof NOTE_HASH_TREE_HEIGHT, Fr>,
): NoteHashSettledReadHintNoir {
  return {
    read_request_index: mapNumberToNoir(hint.readRequestIndex),
    membership_witness: mapMembershipWitnessToNoir(hint.membershipWitness),
    leaf_preimage: mapNoteHashLeafPreimageToNoir(hint.leafPreimage),
  };
}

function mapNullifierSettledReadHintToNoir(
  hint: SettledReadHint<typeof NULLIFIER_TREE_HEIGHT, NullifierLeafPreimage>,
): NullifierSettledReadHintNoir {
  return {
    read_request_index: mapNumberToNoir(hint.readRequestIndex),
    membership_witness: mapMembershipWitnessToNoir(hint.membershipWitness),
    leaf_preimage: mapNullifierLeafPreimageToNoir(hint.leafPreimage),
  };
}

function mapNoteHashReadRequestHintsToNoir<PENDING extends number, SETTLED extends number>(
  hints: NoteHashReadRequestHints<PENDING, SETTLED>,
): NoteHashReadRequestHintsNoir<PENDING, SETTLED> {
  return {
    read_request_statuses: mapTuple(hints.readRequestStatuses, mapReadRequestStatusToNoir),
    pending_read_hints: hints.pendingReadHints.map(mapPendingReadHintToNoir) as FixedLengthArray<
      PendingReadHintNoir,
      PENDING
    >,
    settled_read_hints: hints.settledReadHints.map(mapNoteHashSettledReadHintToNoir) as FixedLengthArray<
      NoteHashSettledReadHintNoir,
      SETTLED
    >,
  };
}

function mapNullifierReadRequestHintsToNoir<PENDING extends number, SETTLED extends number>(
  hints: NullifierReadRequestHints<PENDING, SETTLED>,
): NullifierReadRequestHintsNoir<PENDING, SETTLED> {
  return {
    read_request_statuses: mapTuple(hints.readRequestStatuses, mapReadRequestStatusToNoir),
    pending_read_hints: hints.pendingReadHints.map(mapPendingReadHintToNoir) as FixedLengthArray<
      PendingReadHintNoir,
      PENDING
    >,
    settled_read_hints: hints.settledReadHints.map(settledHint =>
      mapNullifierSettledReadHintToNoir(
        settledHint as SettledReadHint<typeof NULLIFIER_TREE_HEIGHT, NullifierLeafPreimage>,
      ),
    ) as FixedLengthArray<NullifierSettledReadHintNoir, SETTLED>,
  };
}

function mapPublicDataHintToNoir(hint: PublicDataHint): PublicDataHintNoir {
  return {
    leaf_slot: mapFieldToNoir(hint.leafSlot),
    value: mapFieldToNoir(hint.value),
    membership_witness: mapMembershipWitnessToNoir(hint.membershipWitness),
    leaf_preimage: mapPublicDataTreePreimageToNoir(hint.leafPreimage),
  };
}

function mapOptionalNumberToNoir(option: OptionalNumber): OptionalNumberNoir {
  return {
    _is_some: option.isSome,
    _value: mapNumberToNoir(option.value),
  };
}

function mapOptionalNumberFromNoir(option: OptionalNumberNoir) {
  return new OptionalNumber(option._is_some, mapNumberFromNoir(option._value));
}

function mapPrivateValidationRequestsToNoir(requests: PrivateValidationRequests): PrivateValidationRequestsNoir {
  return {
    for_rollup: mapRollupValidationRequestsToNoir(requests.forRollup),
    note_hash_read_requests: mapTuple(requests.noteHashReadRequests, mapScopedReadRequestToNoir),
    nullifier_read_requests: mapTuple(requests.nullifierReadRequests, mapScopedReadRequestToNoir),
    scoped_key_validation_requests_and_generators: mapTuple(
      requests.scopedKeyValidationRequestsAndGenerators,
      mapScopedKeyValidationRequestAndGeneratorToNoir,
    ),
    split_counter: mapOptionalNumberToNoir(requests.splitCounter),
  };
}

function mapPrivateValidationRequestsFromNoir(requests: PrivateValidationRequestsNoir) {
  return new PrivateValidationRequests(
    mapRollupValidationRequestsFromNoir(requests.for_rollup),
    mapTupleFromNoir(
      requests.note_hash_read_requests,
      MAX_NOTE_HASH_READ_REQUESTS_PER_TX,
      mapScopedReadRequestFromNoir,
    ),
    mapTupleFromNoir(
      requests.nullifier_read_requests,
      MAX_NULLIFIER_READ_REQUESTS_PER_TX,
      mapScopedReadRequestFromNoir,
    ),
    mapTupleFromNoir(
      requests.scoped_key_validation_requests_and_generators,
      MAX_KEY_VALIDATION_REQUESTS_PER_TX,
      mapScopedKeyValidationRequestAndGeneratorFromNoir,
    ),
    mapOptionalNumberFromNoir(requests.split_counter),
  );
}

export function mapPrivateAccumulatedDataFromNoir(
  privateAccumulatedData: PrivateAccumulatedDataNoir,
): PrivateAccumulatedData {
  return new PrivateAccumulatedData(
    mapTupleFromNoir(privateAccumulatedData.note_hashes, MAX_NOTE_HASHES_PER_TX, mapScopedNoteHashFromNoir),
    mapTupleFromNoir(privateAccumulatedData.nullifiers, MAX_NULLIFIERS_PER_TX, mapScopedNullifierFromNoir),
    mapTupleFromNoir(privateAccumulatedData.l2_to_l1_msgs, MAX_L2_TO_L1_MSGS_PER_TX, mapScopedL2ToL1MessageFromNoir),
    mapTupleFromNoir(privateAccumulatedData.private_logs, MAX_PRIVATE_LOGS_PER_TX, mapScopedPrivateLogDataFromNoir),
    mapTupleFromNoir(
      privateAccumulatedData.contract_class_logs_hashes,
      MAX_CONTRACT_CLASS_LOGS_PER_TX,
      mapScopedLogHashFromNoir,
    ),
    mapTupleFromNoir(
      privateAccumulatedData.public_call_requests,
      MAX_ENQUEUED_CALLS_PER_TX,
      mapCountedPublicCallRequestFromNoir,
    ),
    mapTupleFromNoir(
      privateAccumulatedData.private_call_stack,
      MAX_PRIVATE_CALL_STACK_LENGTH_PER_TX,
      mapPrivateCallRequestFromNoir,
    ),
  );
}

export function mapPrivateAccumulatedDataToNoir(data: PrivateAccumulatedData): PrivateAccumulatedDataNoir {
  return {
    note_hashes: mapTuple(data.noteHashes, mapScopedNoteHashToNoir),
    nullifiers: mapTuple(data.nullifiers, mapScopedNullifierToNoir),
    l2_to_l1_msgs: mapTuple(data.l2ToL1Msgs, mapScopedL2ToL1MessageToNoir),
    private_logs: mapTuple(data.privateLogs, mapScopedPrivateLogDataToNoir),
    contract_class_logs_hashes: mapTuple(data.contractClassLogsHashes, mapScopedLogHashToNoir),
    public_call_requests: mapTuple(data.publicCallRequests, mapCountedPublicCallRequestToNoir),
    private_call_stack: mapTuple(data.privateCallStack, mapPrivateCallRequestToNoir),
  };
}

export function mapGasFromNoir(gasUsed: GasNoir): Gas {
  return Gas.from({
    daGas: mapNumberFromNoir(gasUsed.da_gas),
    l2Gas: mapNumberFromNoir(gasUsed.l2_gas),
  });
}

export function mapGasToNoir(gasUsed: Gas): GasNoir {
  return {
    da_gas: mapNumberToNoir(gasUsed.daGas),
    l2_gas: mapNumberToNoir(gasUsed.l2Gas),
  };
}

export function mapRollupValidationRequestsToNoir(
  rollupValidationRequests: RollupValidationRequests,
): RollupValidationRequestsNoir {
  return {
    max_block_number: mapMaxBlockNumberToNoir(rollupValidationRequests.maxBlockNumber),
  };
}

export function mapRollupValidationRequestsFromNoir(
  rollupValidationRequests: RollupValidationRequestsNoir,
): RollupValidationRequests {
  return new RollupValidationRequests(mapMaxBlockNumberFromNoir(rollupValidationRequests.max_block_number));
}

export function mapMaxBlockNumberToNoir(maxBlockNumber: MaxBlockNumber): MaxBlockNumberNoir {
  return {
    _opt: {
      _is_some: maxBlockNumber.isSome,
      _value: mapFieldToNoir(maxBlockNumber.value),
    },
  };
}

export function mapMaxBlockNumberFromNoir(maxBlockNumber: MaxBlockNumberNoir): MaxBlockNumber {
  return new MaxBlockNumber(maxBlockNumber._opt._is_some, mapFieldFromNoir(maxBlockNumber._opt._value));
}

function mapPrivateToPublicAccumulatedDataFromNoir(data: PrivateToPublicAccumulatedDataNoir) {
  return new PrivateToPublicAccumulatedData(
    mapTupleFromNoir(data.note_hashes, MAX_NOTE_HASHES_PER_TX, mapFieldFromNoir),
    mapTupleFromNoir(data.nullifiers, MAX_NULLIFIERS_PER_TX, mapFieldFromNoir),
    mapTupleFromNoir(data.l2_to_l1_msgs, MAX_L2_TO_L1_MSGS_PER_TX, mapScopedL2ToL1MessageFromNoir),
    mapTupleFromNoir(data.private_logs, MAX_PRIVATE_LOGS_PER_TX, mapPrivateLogFromNoir),
    mapTupleFromNoir(data.contract_class_logs_hashes, MAX_CONTRACT_CLASS_LOGS_PER_TX, mapScopedLogHashFromNoir),
    mapTupleFromNoir(data.public_call_requests, MAX_ENQUEUED_CALLS_PER_TX, mapPublicCallRequestFromNoir),
  );
}

function mapPrivateToPublicAccumulatedDataToNoir(
  data: PrivateToPublicAccumulatedData,
): PrivateToPublicAccumulatedDataNoir {
  return {
    note_hashes: mapTuple(data.noteHashes, mapFieldToNoir),
    nullifiers: mapTuple(data.nullifiers, mapFieldToNoir),
    l2_to_l1_msgs: mapTuple(data.l2ToL1Msgs, mapScopedL2ToL1MessageToNoir),
    private_logs: mapTuple(data.privateLogs, mapPrivateLogToNoir),
    contract_class_logs_hashes: mapTuple(data.contractClassLogsHashes, mapScopedLogHashToNoir),
    public_call_requests: mapTuple(data.publicCallRequests, mapPublicCallRequestToNoir),
  };
}

function mapPrivateToAvmAccumulatedDataToNoir(data: PrivateToAvmAccumulatedData): PrivateToAvmAccumulatedDataNoir {
  return {
    note_hashes: mapTuple(data.noteHashes, mapFieldToNoir),
    nullifiers: mapTuple(data.nullifiers, mapFieldToNoir),
    l2_to_l1_msgs: mapTuple(data.l2ToL1Msgs, mapScopedL2ToL1MessageToNoir),
  };
}

function mapPrivateToAvmAccumulatedDataArrayLengthsToNoir(
  data: PrivateToAvmAccumulatedDataArrayLengths,
): PrivateToAvmAccumulatedDataArrayLengthsNoir {
  return {
    note_hashes: mapNumberToNoir(data.noteHashes),
    nullifiers: mapNumberToNoir(data.nullifiers),
    l2_to_l1_msgs: mapNumberToNoir(data.l2ToL1Msgs),
  };
}

function mapAvmAccumulatedDataToNoir(data: AvmAccumulatedData): AvmAccumulatedDataNoir {
  return {
    note_hashes: mapTuple(data.noteHashes, mapFieldToNoir),
    nullifiers: mapTuple(data.nullifiers, mapFieldToNoir),
    l2_to_l1_msgs: mapTuple(data.l2ToL1Msgs, mapScopedL2ToL1MessageToNoir),
    unencrypted_logs_hashes: mapTuple(data.unencryptedLogsHashes, mapScopedLogHashToNoir),
    public_data_writes: mapTuple(data.publicDataWrites, mapPublicDataWriteToNoir),
  };
}

/**
 * Maps combined accumulated data from noir to the parsed type.
 * @param combinedAccumulatedData - The noir combined accumulated data.
 * @returns The parsed combined accumulated data.
 */
export function mapCombinedAccumulatedDataFromNoir(combinedAccumulatedData: CombinedAccumulatedDataNoir) {
  return new CombinedAccumulatedData(
    mapTupleFromNoir(combinedAccumulatedData.note_hashes, MAX_NOTE_HASHES_PER_TX, mapFieldFromNoir),
    mapTupleFromNoir(combinedAccumulatedData.nullifiers, MAX_NULLIFIERS_PER_TX, mapFieldFromNoir),
    mapTupleFromNoir(combinedAccumulatedData.l2_to_l1_msgs, MAX_L2_TO_L1_MSGS_PER_TX, mapScopedL2ToL1MessageFromNoir),
    mapTupleFromNoir(combinedAccumulatedData.private_logs, MAX_PRIVATE_LOGS_PER_TX, mapPrivateLogFromNoir),
    mapTupleFromNoir(
      combinedAccumulatedData.unencrypted_logs_hashes,
      MAX_UNENCRYPTED_LOGS_PER_TX,
      mapScopedLogHashFromNoir,
    ),
    mapTupleFromNoir(
      combinedAccumulatedData.contract_class_logs_hashes,
      MAX_CONTRACT_CLASS_LOGS_PER_TX,
      mapScopedLogHashFromNoir,
    ),
    mapFieldFromNoir(combinedAccumulatedData.unencrypted_log_preimages_length),
    mapFieldFromNoir(combinedAccumulatedData.contract_class_log_preimages_length),
    mapTupleFromNoir(
      combinedAccumulatedData.public_data_writes,
      MAX_PUBLIC_DATA_UPDATE_REQUESTS_PER_TX,
      mapPublicDataWriteFromNoir,
    ),
  );
}

export function mapCombinedAccumulatedDataToNoir(
  combinedAccumulatedData: CombinedAccumulatedData,
): CombinedAccumulatedDataNoir {
  return {
    note_hashes: mapTuple(combinedAccumulatedData.noteHashes, mapFieldToNoir),
    nullifiers: mapTuple(combinedAccumulatedData.nullifiers, mapFieldToNoir),
    l2_to_l1_msgs: mapTuple(combinedAccumulatedData.l2ToL1Msgs, mapScopedL2ToL1MessageToNoir),
    private_logs: mapTuple(combinedAccumulatedData.privateLogs, mapPrivateLogToNoir),
    unencrypted_logs_hashes: mapTuple(combinedAccumulatedData.unencryptedLogsHashes, mapScopedLogHashToNoir),
    contract_class_logs_hashes: mapTuple(combinedAccumulatedData.contractClassLogsHashes, mapScopedLogHashToNoir),
    unencrypted_log_preimages_length: mapFieldToNoir(combinedAccumulatedData.unencryptedLogPreimagesLength),
    contract_class_log_preimages_length: mapFieldToNoir(combinedAccumulatedData.contractClassLogPreimagesLength),
    public_data_writes: mapTuple(combinedAccumulatedData.publicDataWrites, mapPublicDataWriteToNoir),
  };
}

function mapTxConstantDataFromNoir(data: TxConstantDataNoir) {
  return new TxConstantData(
    mapHeaderFromNoir(data.historical_header),
    mapTxContextFromNoir(data.tx_context),
    mapFieldFromNoir(data.vk_tree_root),
    mapFieldFromNoir(data.protocol_contract_tree_root),
  );
}

function mapTxConstantDataToNoir(data: TxConstantData): TxConstantDataNoir {
  return {
    historical_header: mapHeaderToNoir(data.historicalHeader),
    tx_context: mapTxContextToNoir(data.txContext),
    vk_tree_root: mapFieldToNoir(data.vkTreeRoot),
    protocol_contract_tree_root: mapFieldToNoir(data.protocolContractTreeRoot),
  };
}

function mapCombinedConstantDataFromNoir(combinedConstantData: CombinedConstantDataNoir): CombinedConstantData {
  return new CombinedConstantData(
    mapHeaderFromNoir(combinedConstantData.historical_header),
    mapTxContextFromNoir(combinedConstantData.tx_context),
    mapFieldFromNoir(combinedConstantData.vk_tree_root),
    mapFieldFromNoir(combinedConstantData.protocol_contract_tree_root),
    mapGlobalVariablesFromNoir(combinedConstantData.global_variables),
  );
}

function mapCombinedConstantDataToNoir(combinedConstantData: CombinedConstantData): CombinedConstantDataNoir {
  return {
    historical_header: mapHeaderToNoir(combinedConstantData.historicalHeader),
    tx_context: mapTxContextToNoir(combinedConstantData.txContext),
    vk_tree_root: mapFieldToNoir(combinedConstantData.vkTreeRoot),
    protocol_contract_tree_root: mapFieldToNoir(combinedConstantData.protocolContractTreeRoot),
    global_variables: mapGlobalVariablesToNoir(combinedConstantData.globalVariables),
  };
}

export function mapPrivateToPublicKernelCircuitPublicInputsToNoir(
  inputs: PrivateToPublicKernelCircuitPublicInputs,
): PrivateToPublicKernelCircuitPublicInputsNoir {
  return {
    constants: mapTxConstantDataToNoir(inputs.constants),
    rollup_validation_requests: mapRollupValidationRequestsToNoir(inputs.rollupValidationRequests),
    non_revertible_accumulated_data: mapPrivateToPublicAccumulatedDataToNoir(inputs.nonRevertibleAccumulatedData),
    revertible_accumulated_data: mapPrivateToPublicAccumulatedDataToNoir(inputs.revertibleAccumulatedData),
    public_teardown_call_request: mapPublicCallRequestToNoir(inputs.publicTeardownCallRequest),
    gas_used: mapGasToNoir(inputs.gasUsed),
    fee_payer: mapAztecAddressToNoir(inputs.feePayer),
  };
}

export function mapKernelCircuitPublicInputsFromNoir(inputs: KernelCircuitPublicInputsNoir) {
  return new KernelCircuitPublicInputs(
    mapRollupValidationRequestsFromNoir(inputs.rollup_validation_requests),
    mapCombinedAccumulatedDataFromNoir(inputs.end),
    mapCombinedConstantDataFromNoir(inputs.constants),
    mapPartialStateReferenceFromNoir(inputs.start_state),
    mapRevertCodeFromNoir(inputs.revert_code),
    mapGasFromNoir(inputs.gas_used),
    mapAztecAddressFromNoir(inputs.fee_payer),
  );
}

export function mapKernelCircuitPublicInputsToNoir(inputs: KernelCircuitPublicInputs): KernelCircuitPublicInputsNoir {
  return {
    rollup_validation_requests: mapRollupValidationRequestsToNoir(inputs.rollupValidationRequests),
    constants: mapCombinedConstantDataToNoir(inputs.constants),
    end: mapCombinedAccumulatedDataToNoir(inputs.end),
    start_state: mapPartialStateReferenceToNoir(inputs.startState),
    revert_code: mapRevertCodeToNoir(inputs.revertCode),
    gas_used: mapGasToNoir(inputs.gasUsed),
    fee_payer: mapAztecAddressToNoir(inputs.feePayer),
  };
}

export function mapVerificationKeyToNoir<N extends number>(
  key: VerificationKeyAsFields,
  length: N,
): VerificationKeyNoir<N> {
  if (key.key.length !== length) {
    throw new Error(`Expected ${length} fields, got ${key.key.length}`);
  }
  return {
    key: key.key.map(mapFieldToNoir) as FixedLengthArray<NoirField, N>,
    hash: mapFieldToNoir(key.hash),
  };
}

function mapVkWitnessDataToNoir<N extends number>(vkData: VkWitnessData, length: N): VkDataNoir<N> {
  return {
    vk: mapVerificationKeyToNoir<N>(vkData.vk.keyAsFields, length),
    vk_index: mapFieldToNoir(new Fr(vkData.vkIndex)),
    vk_path: mapTuple(vkData.vkPath, mapFieldToNoir),
  };
}

export function mapPrivateKernelCircuitPublicInputsFromNoir(
  inputs: PrivateKernelCircuitPublicInputsNoir,
): PrivateKernelCircuitPublicInputs {
  return new PrivateKernelCircuitPublicInputs(
    mapTxConstantDataFromNoir(inputs.constants),
    mapFieldFromNoir(inputs.min_revertible_side_effect_counter),
    mapPrivateValidationRequestsFromNoir(inputs.validation_requests),
    mapPrivateAccumulatedDataFromNoir(inputs.end),
    mapPublicCallRequestFromNoir(inputs.public_teardown_call_request),
    mapAztecAddressFromNoir(inputs.fee_payer),
  );
}

export function mapPrivateKernelCircuitPublicInputsToNoir(
  inputs: PrivateKernelCircuitPublicInputs,
): PrivateKernelCircuitPublicInputsNoir {
  return {
    constants: mapTxConstantDataToNoir(inputs.constants),
    validation_requests: mapPrivateValidationRequestsToNoir(inputs.validationRequests),
    end: mapPrivateAccumulatedDataToNoir(inputs.end),
    min_revertible_side_effect_counter: mapFieldToNoir(inputs.minRevertibleSideEffectCounter),
    public_teardown_call_request: mapPublicCallRequestToNoir(inputs.publicTeardownCallRequest),
    fee_payer: mapAztecAddressToNoir(inputs.feePayer),
  };
}

/**
 * Maps a private kernel inner data to a noir private kernel inner data.
 * @param privateKernelInnerData - The private kernel inner data.
 * @returns The noir private kernel inner data.
 */
export function mapPrivateKernelDataToNoir(
  privateKernelInnerData: PrivateKernelData,
): PrivateKernelDataWithoutPublicInputsNoir {
  return {
    vk: mapVerificationKeyToNoir(privateKernelInnerData.vk, CLIENT_IVC_VERIFICATION_KEY_LENGTH_IN_FIELDS),
    vk_index: mapFieldToNoir(new Fr(privateKernelInnerData.vkIndex)),
    vk_path: mapTuple(privateKernelInnerData.vkPath, mapFieldToNoir),
  };
}

export function mapPrivateKernelTailCircuitPublicInputsForRollupFromNoir(
  inputs: KernelCircuitPublicInputsNoir,
): PrivateKernelTailCircuitPublicInputs {
  const forRollup = new PartialPrivateTailPublicInputsForRollup(mapCombinedAccumulatedDataFromNoir(inputs.end));
  return new PrivateKernelTailCircuitPublicInputs(
    mapTxConstantDataFromNoir(inputs.constants),
    mapRollupValidationRequestsFromNoir(inputs.rollup_validation_requests),
    mapGasFromNoir(inputs.gas_used),
    mapAztecAddressFromNoir(inputs.fee_payer),
    undefined,
    forRollup,
  );
}

export function mapPrivateKernelTailCircuitPublicInputsForPublicFromNoir(
  inputs: PrivateToPublicKernelCircuitPublicInputsNoir,
): PrivateKernelTailCircuitPublicInputs {
  const forPublic = new PartialPrivateTailPublicInputsForPublic(
    mapPrivateToPublicAccumulatedDataFromNoir(inputs.non_revertible_accumulated_data),
    mapPrivateToPublicAccumulatedDataFromNoir(inputs.revertible_accumulated_data),
    mapPublicCallRequestFromNoir(inputs.public_teardown_call_request),
  );
  return new PrivateKernelTailCircuitPublicInputs(
    mapTxConstantDataFromNoir(inputs.constants),
    mapRollupValidationRequestsFromNoir(inputs.rollup_validation_requests),
    mapGasFromNoir(inputs.gas_used),
    mapAztecAddressFromNoir(inputs.fee_payer),
    forPublic,
  );
}

function mapTransientDataIndexHintToNoir(indexHint: TransientDataIndexHint): TransientDataIndexHintNoir {
  return {
    nullifier_index: mapNumberToNoir(indexHint.nullifierIndex),
    note_hash_index: mapNumberToNoir(indexHint.noteHashIndex),
  };
}

export function mapPrivateKernelResetHintsToNoir<
  NH_RR_PENDING extends number,
  NH_RR_SETTLED extends number,
  NLL_RR_PENDING extends number,
  NLL_RR_SETTLED extends number,
  KEY_VALIDATION_REQUESTS extends number,
  NUM_TRANSIENT_DATA_HINTS extends number,
>(
  inputs: PrivateKernelResetHints<
    NH_RR_PENDING,
    NH_RR_SETTLED,
    NLL_RR_PENDING,
    NLL_RR_SETTLED,
    KEY_VALIDATION_REQUESTS,
    NUM_TRANSIENT_DATA_HINTS
  >,
): PrivateKernelResetHintsNoir<
  NH_RR_PENDING,
  NH_RR_SETTLED,
  NLL_RR_PENDING,
  NLL_RR_SETTLED,
  KEY_VALIDATION_REQUESTS,
  NUM_TRANSIENT_DATA_HINTS
> {
  return {
    note_hash_read_request_hints: mapNoteHashReadRequestHintsToNoir(inputs.noteHashReadRequestHints),
    nullifier_read_request_hints: mapNullifierReadRequestHintsToNoir(inputs.nullifierReadRequestHints),
    key_validation_hints: inputs.keyValidationHints.map(mapKeyValidationHintToNoir) as FixedLengthArray<
      KeyValidationHintNoir,
      KEY_VALIDATION_REQUESTS
    >,
    transient_data_index_hints: inputs.transientDataIndexHints.map(mapTransientDataIndexHintToNoir) as FixedLengthArray<
      TransientDataIndexHintNoir,
      NUM_TRANSIENT_DATA_HINTS
    >,
    validation_requests_split_counter: mapNumberToNoir(inputs.validationRequestsSplitCounter),
  };
}

/**
 * Maps global variables to the noir type.
 * @param globalVariables - The global variables.
 * @returns The noir global variables.
 */
export function mapGlobalVariablesToNoir(globalVariables: GlobalVariables): GlobalVariablesNoir {
  return {
    chain_id: mapFieldToNoir(globalVariables.chainId),
    version: mapFieldToNoir(globalVariables.version),
    block_number: mapFieldToNoir(globalVariables.blockNumber),
    slot_number: mapFieldToNoir(globalVariables.slotNumber),
    timestamp: mapFieldToNoir(globalVariables.timestamp),
    coinbase: mapEthAddressToNoir(globalVariables.coinbase),
    fee_recipient: mapAztecAddressToNoir(globalVariables.feeRecipient),
    gas_fees: mapGasFeesToNoir(globalVariables.gasFees),
  };
}

/**
 * Maps global variables from the noir type.
 * @param globalVariables - The noir global variables.
 * @returns The global variables.
 */
export function mapGlobalVariablesFromNoir(globalVariables: GlobalVariablesNoir): GlobalVariables {
  return new GlobalVariables(
    mapFieldFromNoir(globalVariables.chain_id),
    mapFieldFromNoir(globalVariables.version),
    mapFieldFromNoir(globalVariables.block_number),
    mapFieldFromNoir(globalVariables.slot_number),
    mapFieldFromNoir(globalVariables.timestamp),
    mapEthAddressFromNoir(globalVariables.coinbase),
    mapAztecAddressFromNoir(globalVariables.fee_recipient),
    mapGasFeesFromNoir(globalVariables.gas_fees),
  );
}

export function mapGasFeesToNoir(gasFees: GasFees): GasFeesNoir {
  return {
    fee_per_da_gas: mapFieldToNoir(gasFees.feePerDaGas),
    fee_per_l2_gas: mapFieldToNoir(gasFees.feePerL2Gas),
  };
}

export function mapGasFeesFromNoir(gasFees: GasFeesNoir): GasFees {
  return new GasFees(mapFieldFromNoir(gasFees.fee_per_da_gas), mapFieldFromNoir(gasFees.fee_per_l2_gas));
}

export function mapFeeRecipientToNoir(feeRecipient: FeeRecipient): FeeRecipientNoir {
  return {
    recipient: mapEthAddressToNoir(feeRecipient.recipient),
    value: mapFieldToNoir(feeRecipient.value),
  };
}

export function mapFeeRecipientFromNoir(feeRecipient: FeeRecipientNoir): FeeRecipient {
  return new FeeRecipient(mapEthAddressFromNoir(feeRecipient.recipient), mapFieldFromNoir(feeRecipient.value));
}

/**
 * Maps a constant rollup data to a noir constant rollup data.
 * @param constantRollupData - The circuits.js constant rollup data.
 * @returns The noir constant rollup data.
 */
export function mapConstantRollupDataToNoir(constantRollupData: ConstantRollupData): ConstantRollupDataNoir {
  return {
    last_archive: mapAppendOnlyTreeSnapshotToNoir(constantRollupData.lastArchive),
    vk_tree_root: mapFieldToNoir(constantRollupData.vkTreeRoot),
    protocol_contract_tree_root: mapFieldToNoir(constantRollupData.protocolContractTreeRoot),
    global_variables: mapGlobalVariablesToNoir(constantRollupData.globalVariables),
  };
}

/**
 * Maps a constant rollup data from noir to the circuits.js type.
 * @param constantRollupData - The noir constant rollup data.
 * @returns The circuits.js constant rollup data.
 */
export function mapConstantRollupDataFromNoir(constantRollupData: ConstantRollupDataNoir): ConstantRollupData {
  return new ConstantRollupData(
    mapAppendOnlyTreeSnapshotFromNoir(constantRollupData.last_archive),
    mapFieldFromNoir(constantRollupData.vk_tree_root),
    mapFieldFromNoir(constantRollupData.protocol_contract_tree_root),
    mapGlobalVariablesFromNoir(constantRollupData.global_variables),
  );
}

/**
 * Maps a base or merge rollup public inputs to a noir base or merge rollup public inputs.
 * @param baseOrMergeRollupPublicInputs - The base or merge rollup public inputs.
 * @returns The noir base or merge rollup public inputs.
 */
export function mapBaseOrMergeRollupPublicInputsToNoir(
  baseOrMergeRollupPublicInputs: BaseOrMergeRollupPublicInputs,
): BaseOrMergeRollupPublicInputsNoir {
  return {
    rollup_type: mapFieldToNoir(new Fr(baseOrMergeRollupPublicInputs.rollupType)),
    num_txs: mapFieldToNoir(new Fr(baseOrMergeRollupPublicInputs.numTxs)),
    constants: mapConstantRollupDataToNoir(baseOrMergeRollupPublicInputs.constants),
    start: mapPartialStateReferenceToNoir(baseOrMergeRollupPublicInputs.start),
    end: mapPartialStateReferenceToNoir(baseOrMergeRollupPublicInputs.end),
    txs_effects_hash: mapFieldToNoir(baseOrMergeRollupPublicInputs.txsEffectsHash),
    out_hash: mapFieldToNoir(baseOrMergeRollupPublicInputs.outHash),
    accumulated_fees: mapFieldToNoir(baseOrMergeRollupPublicInputs.accumulatedFees),
    accumulated_mana_used: mapFieldToNoir(baseOrMergeRollupPublicInputs.accumulatedManaUsed),
  };
}

/**
 * Maps block root or block merge rollup public inputs to a noir block root or block merge rollup public inputs.
 * @param blockRootOrBlockMergePublicInputs - The block root or block merge rollup public inputs.
 * @returns The noir block root or block merge rollup public inputs.
 */
export function mapBlockRootOrBlockMergePublicInputsToNoir(
  blockRootOrBlockMergePublicInputs: BlockRootOrBlockMergePublicInputs,
): BlockRootOrBlockMergePublicInputsNoir {
  return {
    previous_archive: mapAppendOnlyTreeSnapshotToNoir(blockRootOrBlockMergePublicInputs.previousArchive),
    new_archive: mapAppendOnlyTreeSnapshotToNoir(blockRootOrBlockMergePublicInputs.newArchive),
    previous_block_hash: mapFieldToNoir(blockRootOrBlockMergePublicInputs.previousBlockHash),
    end_block_hash: mapFieldToNoir(blockRootOrBlockMergePublicInputs.endBlockHash),
    start_global_variables: mapGlobalVariablesToNoir(blockRootOrBlockMergePublicInputs.startGlobalVariables),
    end_global_variables: mapGlobalVariablesToNoir(blockRootOrBlockMergePublicInputs.endGlobalVariables),
    out_hash: mapFieldToNoir(blockRootOrBlockMergePublicInputs.outHash),
    fees: mapTuple(blockRootOrBlockMergePublicInputs.fees, mapFeeRecipientToNoir),
    vk_tree_root: mapFieldToNoir(blockRootOrBlockMergePublicInputs.vkTreeRoot),
    protocol_contract_tree_root: mapFieldToNoir(blockRootOrBlockMergePublicInputs.protocolContractTreeRoot),
    prover_id: mapFieldToNoir(blockRootOrBlockMergePublicInputs.proverId),
  };
}

function mapAvmCircuitPublicInputsToNoir(inputs: AvmCircuitPublicInputs): AvmCircuitPublicInputsNoir {
  return {
    global_variables: mapGlobalVariablesToNoir(inputs.globalVariables),
    start_tree_snapshots: mapTreeSnapshotsToNoir(inputs.startTreeSnapshots),
    start_gas_used: mapGasToNoir(inputs.startGasUsed),
    gas_settings: mapGasSettingsToNoir(inputs.gasSettings),
    public_setup_call_requests: mapTuple(inputs.publicSetupCallRequests, mapPublicCallRequestToNoir),
    public_app_logic_call_requests: mapTuple(inputs.publicAppLogicCallRequests, mapPublicCallRequestToNoir),
    public_teardown_call_request: mapPublicCallRequestToNoir(inputs.publicTeardownCallRequest),
    previous_non_revertible_accumulated_data_array_lengths: mapPrivateToAvmAccumulatedDataArrayLengthsToNoir(
      inputs.previousNonRevertibleAccumulatedDataArrayLengths,
    ),
    previous_revertible_accumulated_data_array_lengths: mapPrivateToAvmAccumulatedDataArrayLengthsToNoir(
      inputs.previousRevertibleAccumulatedDataArrayLengths,
    ),
    previous_non_revertible_accumulated_data: mapPrivateToAvmAccumulatedDataToNoir(
      inputs.previousNonRevertibleAccumulatedData,
    ),
    previous_revertible_accumulated_data: mapPrivateToAvmAccumulatedDataToNoir(
      inputs.previousRevertibleAccumulatedData,
    ),
    end_tree_snapshots: mapTreeSnapshotsToNoir(inputs.endTreeSnapshots),
    end_gas_used: mapGasToNoir(inputs.endGasUsed),
    accumulated_data: mapAvmAccumulatedDataToNoir(inputs.accumulatedData),
    transaction_fee: mapFieldToNoir(inputs.transactionFee),
    reverted: inputs.reverted,
  };
}

/**
 * Maps a base or merge rollup public inputs from noir to the circuits.js type.
 * @param baseOrMergeRollupPublicInputs - The noir base or merge rollup public inputs.
 * @returns The circuits.js base or merge rollup public inputs.
 */
export function mapBaseOrMergeRollupPublicInputsFromNoir(
  baseOrMergeRollupPublicInputs: BaseOrMergeRollupPublicInputsNoir,
): BaseOrMergeRollupPublicInputs {
  return new BaseOrMergeRollupPublicInputs(
    mapNumberFromNoir(baseOrMergeRollupPublicInputs.rollup_type),
    mapNumberFromNoir(baseOrMergeRollupPublicInputs.num_txs),
    mapConstantRollupDataFromNoir(baseOrMergeRollupPublicInputs.constants),
    mapPartialStateReferenceFromNoir(baseOrMergeRollupPublicInputs.start),
    mapPartialStateReferenceFromNoir(baseOrMergeRollupPublicInputs.end),
    mapFieldFromNoir(baseOrMergeRollupPublicInputs.txs_effects_hash),
    mapFieldFromNoir(baseOrMergeRollupPublicInputs.out_hash),
    mapFieldFromNoir(baseOrMergeRollupPublicInputs.accumulated_fees),
    mapFieldFromNoir(baseOrMergeRollupPublicInputs.accumulated_mana_used),
  );
}

/**
 * Maps a block root or block merge rollup public inputs from noir to the circuits.js type.
 * @param blockRootOrBlockMergePublicInputs - The noir lock root or block merge  rollup public inputs.
 * @returns The circuits.js block root or block merge  rollup public inputs.
 */
export function mapBlockRootOrBlockMergePublicInputsFromNoir(
  blockRootOrBlockMergePublicInputs: BlockRootOrBlockMergePublicInputsNoir,
): BlockRootOrBlockMergePublicInputs {
  return new BlockRootOrBlockMergePublicInputs(
    mapAppendOnlyTreeSnapshotFromNoir(blockRootOrBlockMergePublicInputs.previous_archive),
    mapAppendOnlyTreeSnapshotFromNoir(blockRootOrBlockMergePublicInputs.new_archive),
    mapFieldFromNoir(blockRootOrBlockMergePublicInputs.previous_block_hash),
    mapFieldFromNoir(blockRootOrBlockMergePublicInputs.end_block_hash),
    mapGlobalVariablesFromNoir(blockRootOrBlockMergePublicInputs.start_global_variables),
    mapGlobalVariablesFromNoir(blockRootOrBlockMergePublicInputs.end_global_variables),
    mapFieldFromNoir(blockRootOrBlockMergePublicInputs.out_hash),
    mapTupleFromNoir(blockRootOrBlockMergePublicInputs.fees, AZTEC_MAX_EPOCH_DURATION, mapFeeRecipientFromNoir),
    mapFieldFromNoir(blockRootOrBlockMergePublicInputs.vk_tree_root),
    mapFieldFromNoir(blockRootOrBlockMergePublicInputs.protocol_contract_tree_root),
    mapFieldFromNoir(blockRootOrBlockMergePublicInputs.prover_id),
  );
}

/**
 * Maps a previous rollup data from the circuits.js type to noir.
 * @param previousRollupData - The circuits.js previous rollup data.
 * @returns The noir previous rollup data.
 */
export function mapPreviousRollupDataToNoir(previousRollupData: PreviousRollupData): PreviousRollupDataNoir {
  return {
    base_or_merge_rollup_public_inputs: mapBaseOrMergeRollupPublicInputsToNoir(
      previousRollupData.baseOrMergeRollupPublicInputs,
    ),
    proof: mapRecursiveProofToNoir(previousRollupData.proof),
    vk: mapVerificationKeyToNoir(previousRollupData.vk, ROLLUP_HONK_VERIFICATION_KEY_LENGTH_IN_FIELDS),
    vk_witness: {
      leaf_index: mapFieldToNoir(new Fr(previousRollupData.vkWitness.leafIndex)),
      sibling_path: mapTuple(previousRollupData.vkWitness.siblingPath, mapFieldToNoir),
    },
  };
}

/**
 * Maps a previous rollup data from the circuits.js type to noir.
 * @param previousRollupData - The circuits.js previous rollup data.
 * @returns The noir previous rollup data.
 */
export function mapPreviousRollupBlockDataToNoir(
  previousRollupData: PreviousRollupBlockData,
): PreviousRollupBlockDataNoir {
  return {
    block_root_or_block_merge_public_inputs: mapBlockRootOrBlockMergePublicInputsToNoir(
      previousRollupData.blockRootOrBlockMergePublicInputs,
    ),
    proof: mapRecursiveProofToNoir(previousRollupData.proof),
    vk: mapVerificationKeyToNoir(previousRollupData.vk, ROLLUP_HONK_VERIFICATION_KEY_LENGTH_IN_FIELDS),
    vk_witness: {
      leaf_index: mapFieldToNoir(new Fr(previousRollupData.vkWitness.leafIndex)),
      sibling_path: mapTuple(previousRollupData.vkWitness.siblingPath, mapFieldToNoir),
    },
  };
}

/**
 * Maps a AOT snapshot to noir.
 * @param snapshot - The circuits.js AOT snapshot.
 * @returns The noir AOT snapshot.
 */
export function mapAppendOnlyTreeSnapshotFromNoir(snapshot: AppendOnlyTreeSnapshotNoir): AppendOnlyTreeSnapshot {
  return new AppendOnlyTreeSnapshot(
    mapFieldFromNoir(snapshot.root),
    mapNumberFromNoir(snapshot.next_available_leaf_index),
  );
}

/**
 * Maps a AOT snapshot from noir to the circuits.js type.
 * @param snapshot - The noir AOT snapshot.
 * @returns The circuits.js AOT snapshot.
 */
export function mapAppendOnlyTreeSnapshotToNoir(snapshot: AppendOnlyTreeSnapshot): AppendOnlyTreeSnapshotNoir {
  return {
    root: mapFieldToNoir(snapshot.root),
    next_available_leaf_index: mapFieldToNoir(new Fr(snapshot.nextAvailableLeafIndex)),
  };
}

export function mapRootRollupParityInputToNoir(
  rootParityInput: RootParityInput<typeof NESTED_RECURSIVE_PROOF_LENGTH>,
): RootRollupParityInputNoir {
  return {
    proof: mapRecursiveProofToNoir(rootParityInput.proof),
    verification_key: mapVerificationKeyToNoir(
      rootParityInput.verificationKey,
      ROLLUP_HONK_VERIFICATION_KEY_LENGTH_IN_FIELDS,
    ),
    vk_path: mapTuple(rootParityInput.vkPath, mapFieldToNoir),
    public_inputs: mapParityPublicInputsToNoir(rootParityInput.publicInputs),
  };
}

/**
 * Maps the block root rollup inputs to noir.
 * @param rootRollupInputs - The circuits.js block root rollup inputs.
 * @returns The noir block root rollup inputs.
 */
export function mapBlockRootRollupInputsToNoir(rootRollupInputs: BlockRootRollupInputs): BlockRootRollupInputsNoir {
  return {
    previous_rollup_data: mapTuple(rootRollupInputs.previousRollupData, mapPreviousRollupDataToNoir),
    l1_to_l2_roots: mapRootRollupParityInputToNoir(rootRollupInputs.l1ToL2Roots),
    l1_to_l2_messages: mapTuple(rootRollupInputs.newL1ToL2Messages, mapFieldToNoir),
    l1_to_l2_message_subtree_sibling_path: mapTuple(
      rootRollupInputs.newL1ToL2MessageTreeRootSiblingPath,
      mapFieldToNoir,
    ),
    start_l1_to_l2_message_tree_snapshot: mapAppendOnlyTreeSnapshotToNoir(
      rootRollupInputs.startL1ToL2MessageTreeSnapshot,
    ),
    start_archive_snapshot: mapAppendOnlyTreeSnapshotToNoir(rootRollupInputs.startArchiveSnapshot),
    new_archive_sibling_path: mapTuple(rootRollupInputs.newArchiveSiblingPath, mapFieldToNoir),
    previous_block_hash: mapFieldToNoir(rootRollupInputs.previousBlockHash),
    prover_id: mapFieldToNoir(rootRollupInputs.proverId),
  };
}

/**
 * Maps the empty block root rollup inputs to noir.
 * @param rootRollupInputs - The circuits.js block root rollup inputs.
 * @returns The noir block root rollup inputs.
 */
export function mapEmptyBlockRootRollupInputsToNoir(
  rootRollupInputs: EmptyBlockRootRollupInputs,
): EmptyBlockRootRollupInputsNoir {
  return {
    archive: mapAppendOnlyTreeSnapshotToNoir(rootRollupInputs.archive),
    block_hash: mapFieldToNoir(rootRollupInputs.blockHash),
    global_variables: mapGlobalVariablesToNoir(rootRollupInputs.globalVariables),
    vk_tree_root: mapFieldToNoir(rootRollupInputs.vkTreeRoot),
    protocol_contract_tree_root: mapFieldToNoir(rootRollupInputs.protocolContractTreeRoot),
    prover_id: mapFieldToNoir(rootRollupInputs.proverId),
  };
}

/**
 * Maps the root rollup inputs to noir.
 * @param rootRollupInputs - The circuits.js root rollup inputs.
 * @returns The noir root rollup inputs.
 */
export function mapRootRollupInputsToNoir(rootRollupInputs: RootRollupInputs): RootRollupInputsNoir {
  return {
    previous_rollup_data: mapTuple(rootRollupInputs.previousRollupData, mapPreviousRollupBlockDataToNoir),
    prover_id: mapFieldToNoir(rootRollupInputs.proverId),
  };
}

export function mapRecursiveProofToNoir<PROOF_LENGTH extends number>(proof: RecursiveProof<PROOF_LENGTH>) {
  return {
    fields: mapTuple(proof.proof, mapFieldToNoir) as FixedLengthArray<string, PROOF_LENGTH>,
  };
}

export function mapRootParityInputToNoir(
  rootParityInput: RootParityInput<typeof RECURSIVE_PROOF_LENGTH>,
): ParityRootParityInputNoir {
  return {
    proof: mapRecursiveProofToNoir(rootParityInput.proof),
    verification_key: mapVerificationKeyToNoir(
      rootParityInput.verificationKey,
      ROLLUP_HONK_VERIFICATION_KEY_LENGTH_IN_FIELDS,
    ),
    vk_path: mapTuple(rootParityInput.vkPath, mapFieldToNoir),
    public_inputs: mapParityPublicInputsToNoir(rootParityInput.publicInputs),
  };
}

export function mapParityPublicInputsToNoir(parityPublicInputs: ParityPublicInputs): ParityPublicInputsNoir {
  return {
    sha_root: mapFieldToNoir(parityPublicInputs.shaRoot),
    converted_root: mapFieldToNoir(parityPublicInputs.convertedRoot),
    vk_tree_root: mapFieldToNoir(parityPublicInputs.vkTreeRoot),
  };
}

/**
 * Maps a root rollup public inputs from noir.
 * @param rootRollupPublicInputs - The noir root rollup public inputs.
 * @returns The circuits.js root rollup public inputs.
 */
export function mapRootRollupPublicInputsFromNoir(
  rootRollupPublicInputs: RootRollupPublicInputsNoir,
): RootRollupPublicInputs {
  return new RootRollupPublicInputs(
    mapAppendOnlyTreeSnapshotFromNoir(rootRollupPublicInputs.previous_archive),
    mapAppendOnlyTreeSnapshotFromNoir(rootRollupPublicInputs.end_archive),
    mapFieldFromNoir(rootRollupPublicInputs.previous_block_hash),
    mapFieldFromNoir(rootRollupPublicInputs.end_block_hash),
    mapFieldFromNoir(rootRollupPublicInputs.end_timestamp),
    mapFieldFromNoir(rootRollupPublicInputs.end_block_number),
    mapFieldFromNoir(rootRollupPublicInputs.out_hash),
    mapTupleFromNoir(rootRollupPublicInputs.fees, AZTEC_MAX_EPOCH_DURATION, mapFeeRecipientFromNoir),
    mapFieldFromNoir(rootRollupPublicInputs.vk_tree_root),
    mapFieldFromNoir(rootRollupPublicInputs.protocol_contract_tree_root),
    mapFieldFromNoir(rootRollupPublicInputs.prover_id),
  );
}

/**
 * Maps a parity public inputs from noir.
 * @param parityPublicInputs - The noir parity public inputs.
 * @returns The circuits.js parity public inputs.
 */
export function mapParityPublicInputsFromNoir(parityPublicInputs: ParityPublicInputsNoir): ParityPublicInputs {
  return new ParityPublicInputs(
    mapFieldFromNoir(parityPublicInputs.sha_root),
    mapFieldFromNoir(parityPublicInputs.converted_root),
    mapFieldFromNoir(parityPublicInputs.vk_tree_root),
  );
}

/**
 * Maps a block header to Noir
 * @param header - The block header.
 * @returns BlockHeader.
 */
export function mapHeaderToNoir(header: BlockHeader): BlockHeaderNoir {
  return {
    last_archive: mapAppendOnlyTreeSnapshotToNoir(header.lastArchive),
    content_commitment: mapContentCommitmentToNoir(header.contentCommitment),
    state: mapStateReferenceToNoir(header.state),
    global_variables: mapGlobalVariablesToNoir(header.globalVariables),
    total_fees: mapFieldToNoir(header.totalFees),
    total_mana_used: mapFieldToNoir(header.totalManaUsed),
  };
}

/**
 * Maps a block header from Noir.
 * @param header - The block header.
 * @returns BlockHeader.
 */
export function mapHeaderFromNoir(header: BlockHeaderNoir): BlockHeader {
  return new BlockHeader(
    mapAppendOnlyTreeSnapshotFromNoir(header.last_archive),
    mapContentCommitmentFromNoir(header.content_commitment),
    mapStateReferenceFromNoir(header.state),
    mapGlobalVariablesFromNoir(header.global_variables),
    mapFieldFromNoir(header.total_fees),
    mapFieldFromNoir(header.total_mana_used),
  );
}

/**
 * Maps a content commitment to Noir
 *
 */
export function mapContentCommitmentToNoir(contentCommitment: ContentCommitment): ContentCommitmentNoir {
  return {
    num_txs: mapFieldToNoir(contentCommitment.numTxs),
    txs_effects_hash: mapSha256HashToNoir(contentCommitment.txsEffectsHash),
    in_hash: mapSha256HashToNoir(contentCommitment.inHash),
    out_hash: mapSha256HashToNoir(contentCommitment.outHash),
  };
}

/**
 * Maps a content commitment to Noir
 *
 */
export function mapContentCommitmentFromNoir(contentCommitment: ContentCommitmentNoir): ContentCommitment {
  return new ContentCommitment(
    mapFieldFromNoir(contentCommitment.num_txs),
    mapSha256HashFromNoir(contentCommitment.txs_effects_hash),
    mapSha256HashFromNoir(contentCommitment.in_hash),
    mapSha256HashFromNoir(contentCommitment.out_hash),
  );
}

/**
 * Maps state reference to Noir.
 * @param stateReference - The state reference.
 * @returns Noir representation of state reference.
 */
export function mapStateReferenceToNoir(stateReference: StateReference): StateReferenceNoir {
  return {
    l1_to_l2_message_tree: mapAppendOnlyTreeSnapshotToNoir(stateReference.l1ToL2MessageTree),
    partial: mapPartialStateReferenceToNoir(stateReference.partial),
  };
}

/**
 * Maps state reference from Noir.
 * @param stateReference - The state reference.
 * @returns State reference
 */
export function mapStateReferenceFromNoir(stateReference: StateReferenceNoir): StateReference {
  return new StateReference(
    mapAppendOnlyTreeSnapshotFromNoir(stateReference.l1_to_l2_message_tree),
    mapPartialStateReferenceFromNoir(stateReference.partial),
  );
}

/**
 * Maps partial state reference from Noir.
 * @param partialStateReference - The state reference.
 * @returns Partial state reference
 */
export function mapPartialStateReferenceFromNoir(
  partialStateReference: PartialStateReferenceNoir,
): PartialStateReference {
  return new PartialStateReference(
    mapAppendOnlyTreeSnapshotFromNoir(partialStateReference.note_hash_tree),
    mapAppendOnlyTreeSnapshotFromNoir(partialStateReference.nullifier_tree),
    mapAppendOnlyTreeSnapshotFromNoir(partialStateReference.public_data_tree),
  );
}

function mapTreeSnapshotsToNoir(snapshots: TreeSnapshots): TreeSnapshotsNoir {
  return {
    l1_to_l2_message_tree: mapAppendOnlyTreeSnapshotToNoir(snapshots.l1ToL2MessageTree),
    note_hash_tree: mapAppendOnlyTreeSnapshotToNoir(snapshots.noteHashTree),
    nullifier_tree: mapAppendOnlyTreeSnapshotToNoir(snapshots.nullifierTree),
    public_data_tree: mapAppendOnlyTreeSnapshotToNoir(snapshots.publicDataTree),
  };
}

// function mapTreeSnapshotsFromNoir(snapshots: TreeSnapshotsNoir) {
//   return new TreeSnapshots(
//     mapAppendOnlyTreeSnapshotFromNoir(snapshots.l1_to_l2_message_tree),
//     mapAppendOnlyTreeSnapshotFromNoir(snapshots.note_hash_tree),
//     mapAppendOnlyTreeSnapshotFromNoir(snapshots.nullifier_tree),
//     mapAppendOnlyTreeSnapshotFromNoir(snapshots.public_data_tree),
//   );
// }

/**
 * Maps the merge rollup inputs to noir.
 * @param mergeRollupInputs - The circuits.js merge rollup inputs.
 * @returns The noir merge rollup inputs.
 */
export function mapMergeRollupInputsToNoir(mergeRollupInputs: MergeRollupInputs): MergeRollupInputsNoir {
  return {
    previous_rollup_data: mapTuple(mergeRollupInputs.previousRollupData, mapPreviousRollupDataToNoir),
  };
}

/**
 * Maps the block merge rollup inputs to noir.
 * @param mergeRollupInputs - The circuits.js block merge rollup inputs.
 * @returns The noir block merge rollup inputs.
 */
export function mapBlockMergeRollupInputsToNoir(mergeRollupInputs: BlockMergeRollupInputs): BlockMergeRollupInputsNoir {
  return {
    previous_rollup_data: mapTuple(mergeRollupInputs.previousRollupData, mapPreviousRollupBlockDataToNoir),
  };
}

function mapNoteHashLeafPreimageToNoir(noteHashLeafValue: Fr): NoteHashLeafPreimageNoir {
  return {
    value: mapFieldToNoir(noteHashLeafValue),
  };
}

/**
 * Maps a nullifier leaf preimage to noir
 * @param nullifierLeafPreimage - The nullifier leaf preimage.
 * @returns The noir nullifier leaf preimage.
 */
export function mapNullifierLeafPreimageToNoir(
  nullifierLeafPreimage: NullifierLeafPreimage,
): NullifierLeafPreimageNoir {
  return {
    nullifier: mapFieldToNoir(nullifierLeafPreimage.nullifier),
    next_nullifier: mapFieldToNoir(nullifierLeafPreimage.nextNullifier),
    next_index: mapNumberToNoir(Number(nullifierLeafPreimage.nextIndex)),
  };
}

function mapMembershipWitnessToNoir<N extends number>(witness: MembershipWitness<N>): MembershipWitnessNoir<N> {
  const siblingPath = mapTuple(witness.siblingPath, mapFieldToNoir) as FixedLengthArray<NoirField, N>;
  return {
    leaf_index: witness.leafIndex.toString(),
    sibling_path: siblingPath,
  };
}

/**
 * Maps a leaf preimage of the public data tree to noir.
 */
export function mapPublicDataTreePreimageToNoir(preimage: PublicDataTreeLeafPreimage): PublicDataTreeLeafPreimageNoir {
  return {
    slot: mapFieldToNoir(preimage.slot),
    value: mapFieldToNoir(preimage.value),
    next_slot: mapFieldToNoir(preimage.nextSlot),
    next_index: mapNumberToNoir(Number(preimage.nextIndex)),
  };
}

/**
 * Maps a partial state reference to a noir partial state reference.
 * @param partialStateReference - The partial state reference.
 * @returns The noir partial state reference.
 */
export function mapPartialStateReferenceToNoir(
  partialStateReference: PartialStateReference,
): PartialStateReferenceNoir {
  return {
    note_hash_tree: mapAppendOnlyTreeSnapshotToNoir(partialStateReference.noteHashTree),
    nullifier_tree: mapAppendOnlyTreeSnapshotToNoir(partialStateReference.nullifierTree),
    public_data_tree: mapAppendOnlyTreeSnapshotToNoir(partialStateReference.publicDataTree),
  };
}

/**
 * Maps private base state diff hints to a noir state diff hints.
 * @param hints - The state diff hints.
 * @returns The noir state diff hints.
 */
export function mapPrivateBaseStateDiffHintsToNoir(hints: PrivateBaseStateDiffHints): PrivateBaseStateDiffHintsNoir {
  return {
    nullifier_predecessor_preimages: mapTuple(hints.nullifierPredecessorPreimages, mapNullifierLeafPreimageToNoir),
    nullifier_predecessor_membership_witnesses: mapTuple(
      hints.nullifierPredecessorMembershipWitnesses,
      (witness: MembershipWitness<typeof NULLIFIER_TREE_HEIGHT>) => mapMembershipWitnessToNoir(witness),
    ),
    sorted_nullifiers: mapTuple(hints.sortedNullifiers, mapFieldToNoir),
    sorted_nullifier_indexes: mapTuple(hints.sortedNullifierIndexes, (index: number) => mapNumberToNoir(index)),
    note_hash_subtree_sibling_path: mapTuple(hints.noteHashSubtreeSiblingPath, mapFieldToNoir),
    nullifier_subtree_sibling_path: mapTuple(hints.nullifierSubtreeSiblingPath, mapFieldToNoir),
    fee_write_low_leaf_preimage: mapPublicDataTreePreimageToNoir(hints.feeWriteLowLeafPreimage),
    fee_write_low_leaf_membership_witness: mapMembershipWitnessToNoir(hints.feeWriteLowLeafMembershipWitness),
    fee_write_sibling_path: mapTuple(hints.feeWriteSiblingPath, mapFieldToNoir),
  };
}

/**
 * Maps public base state diff hints to a noir state diff hints.
 * @param hints - The state diff hints.
 * @returns The noir state diff hints.
 */
export function mapPublicBaseStateDiffHintsToNoir(hints: PublicBaseStateDiffHints): PublicBaseStateDiffHintsNoir {
  return {
    nullifier_predecessor_preimages: mapTuple(hints.nullifierPredecessorPreimages, mapNullifierLeafPreimageToNoir),
    nullifier_predecessor_membership_witnesses: mapTuple(
      hints.nullifierPredecessorMembershipWitnesses,
      (witness: MembershipWitness<typeof NULLIFIER_TREE_HEIGHT>) => mapMembershipWitnessToNoir(witness),
    ),
    sorted_nullifiers: mapTuple(hints.sortedNullifiers, mapFieldToNoir),
    sorted_nullifier_indexes: mapTuple(hints.sortedNullifierIndexes, (index: number) => mapNumberToNoir(index)),
    note_hash_subtree_sibling_path: mapTuple(hints.noteHashSubtreeSiblingPath, mapFieldToNoir),
    nullifier_subtree_sibling_path: mapTuple(hints.nullifierSubtreeSiblingPath, mapFieldToNoir),
    low_public_data_writes_preimages: mapTuple(hints.lowPublicDataWritesPreimages, mapPublicDataTreePreimageToNoir),
    low_public_data_writes_witnesses: mapTuple(
      hints.lowPublicDataWritesMembershipWitnesses,
      (witness: MembershipWitness<typeof PUBLIC_DATA_TREE_HEIGHT>) => mapMembershipWitnessToNoir(witness),
    ),
    public_data_tree_sibling_paths: mapTuple(hints.publicDataTreeSiblingPaths, path => mapTuple(path, mapFieldToNoir)),
  };
}

/**
 * Maps base parity inputs to noir.
 * @param inputs - The circuits.js base parity inputs.
 * @returns The noir base parity inputs.
 */
export function mapBaseParityInputsToNoir(inputs: BaseParityInputs): BaseParityInputsNoir {
  return {
    msgs: mapTuple(inputs.msgs, mapFieldToNoir),
    vk_tree_root: mapFieldToNoir(inputs.vkTreeRoot),
  };
}

/**
 * Maps root parity inputs to noir.
 * @param inputs - The circuits.js root parity inputs.
 * @returns The noir root parity inputs.
 */
export function mapRootParityInputsToNoir(inputs: RootParityInputs): RootParityInputsNoir {
  return {
    children: mapTuple(inputs.children, mapRootParityInputToNoir),
  };
}

function mapPrivateTubeDataToNoir(data: PrivateTubeData): PrivateTubeDataNoir {
  return {
    public_inputs: mapKernelCircuitPublicInputsToNoir(data.publicInputs),
    proof: mapRecursiveProofToNoir<typeof TUBE_PROOF_LENGTH>(data.proof),
    vk_data: mapVkWitnessDataToNoir(data.vkData, ROLLUP_HONK_VERIFICATION_KEY_LENGTH_IN_FIELDS),
  };
}

/**
 * Maps the inputs to the base rollup to noir.
 * @param input - The circuits.js base rollup inputs.
 * @returns The noir base rollup inputs.
 */
export function mapPrivateBaseRollupInputsToNoir(inputs: PrivateBaseRollupInputs): PrivateBaseRollupInputsNoir {
  return {
    tube_data: mapPrivateTubeDataToNoir(inputs.tubeData),

    start: mapPartialStateReferenceToNoir(inputs.hints.start),
    state_diff_hints: mapPrivateBaseStateDiffHintsToNoir(inputs.hints.stateDiffHints),

    archive_root_membership_witness: mapMembershipWitnessToNoir(inputs.hints.archiveRootMembershipWitness),
    constants: mapConstantRollupDataToNoir(inputs.hints.constants),
    fee_payer_fee_juice_balance_read_hint: mapPublicDataHintToNoir(inputs.hints.feePayerFeeJuiceBalanceReadHint),
  };
}

function mapPublicTubeDataToNoir(data: PublicTubeData): PublicTubeDataNoir {
  return {
    public_inputs: mapPrivateToPublicKernelCircuitPublicInputsToNoir(data.publicInputs),
    proof: mapRecursiveProofToNoir<typeof TUBE_PROOF_LENGTH>(data.proof),
    vk_data: mapVkWitnessDataToNoir(data.vkData, ROLLUP_HONK_VERIFICATION_KEY_LENGTH_IN_FIELDS),
  };
}

function mapAvmProofDataToNoir(data: AvmProofData): AvmProofDataNoir {
  return {
    public_inputs: mapAvmCircuitPublicInputsToNoir(data.publicInputs),
    proof: mapRecursiveProofToNoir<typeof AVM_PROOF_LENGTH_IN_FIELDS>(data.proof),
    vk_data: mapVkWitnessDataToNoir(data.vkData, AVM_VERIFICATION_KEY_LENGTH_IN_FIELDS),
  };
}

export function mapPublicBaseRollupInputsToNoir(inputs: PublicBaseRollupInputs): PublicBaseRollupInputsNoir {
  return {
    tube_data: mapPublicTubeDataToNoir(inputs.tubeData),
    avm_proof_data: mapAvmProofDataToNoir(inputs.avmProofData),

    start: mapPartialStateReferenceToNoir(inputs.hints.start),
    state_diff_hints: mapPublicBaseStateDiffHintsToNoir(inputs.hints.stateDiffHints),

    archive_root_membership_witness: mapMembershipWitnessToNoir(inputs.hints.archiveRootMembershipWitness),
    constants: mapConstantRollupDataToNoir(inputs.hints.constants),
    fee_payer_fee_juice_balance_read_hint: mapPublicDataHintToNoir(inputs.hints.feePayerFeeJuiceBalanceReadHint),
  };
}

export function mapEmptyKernelInputsToNoir(inputs: PrivateKernelEmptyInputs): PrivateKernelEmptyPrivateInputsNoir {
  return {
    empty_nested: mapEmptyNestedDataToNoir(inputs.emptyNested),
    historical_header: mapHeaderToNoir(inputs.header),
    chain_id: mapFieldToNoir(inputs.chainId),
    version: mapFieldToNoir(inputs.version),
    vk_tree_root: mapFieldToNoir(inputs.vkTreeRoot),
    protocol_contract_tree_root: mapFieldToNoir(inputs.protocolContractTreeRoot),
  };
}

function mapEmptyNestedDataToNoir(inputs: EmptyNestedData): EmptyNestedDataNoir {
  return {
    proof: mapRecursiveProofToNoir(inputs.proof),
    vk: mapVerificationKeyToNoir(inputs.vk, ROLLUP_HONK_VERIFICATION_KEY_LENGTH_IN_FIELDS),
  };
}<|MERGE_RESOLUTION|>--- conflicted
+++ resolved
@@ -32,11 +32,8 @@
   GasSettings,
   GlobalVariables,
   GrumpkinScalar,
-<<<<<<< HEAD
+  HONK_VERIFICATION_KEY_LENGTH_IN_FIELDS,
   Header,
-=======
-  HONK_VERIFICATION_KEY_LENGTH_IN_FIELDS,
->>>>>>> ead9c0b3
   KernelCircuitPublicInputs,
   type KeyValidationHint,
   KeyValidationRequest,
