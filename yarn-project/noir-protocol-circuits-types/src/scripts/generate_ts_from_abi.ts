--- conflicted
+++ resolved
@@ -1,8 +1,4 @@
-<<<<<<< HEAD
-import { ABIType } from '@aztec/foundation/abi';
-=======
 import { type AbiType } from '@aztec/foundation/abi';
->>>>>>> db2a4117
 import { createConsoleLogger } from '@aztec/foundation/log';
 import { NoirCompiledCircuit, NoirFunctionAbi } from '@aztec/types/noir';
 
