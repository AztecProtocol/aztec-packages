--- conflicted
+++ resolved
@@ -2,10 +2,7 @@
   type BaseOrMergeRollupPublicInputs,
   type BaseParityInputs,
   type BaseRollupInputs,
-<<<<<<< HEAD
-=======
   Fr,
->>>>>>> 19dbe46b
   type KernelCircuitPublicInputs,
   type MergeRollupInputs,
   type ParityPublicInputs,
@@ -538,13 +535,7 @@
     await getSolver(),
     decodedBytecode,
     initialWitnessMap,
-<<<<<<< HEAD
-    () => {
-      throw Error('unexpected oracle during execution');
-    },
-=======
     foreignCallHandler,
->>>>>>> 19dbe46b
   );
 
   // Decode the witness map into two fields, the return values and the inputs
@@ -552,9 +543,6 @@
 
   // Cast the inputs as the return type
   return decodedInputs.return_value as PublicPublicPreviousReturnType;
-<<<<<<< HEAD
-}
-=======
 }
 
 const foreignCallHandler = (name: string, args: ForeignCallInput[]) => {
@@ -569,5 +557,4 @@
   }
 
   return Promise.resolve([`0x${Buffer.alloc(Fr.SIZE_IN_BYTES).toString('hex')}`]);
-};
->>>>>>> 19dbe46b
+};