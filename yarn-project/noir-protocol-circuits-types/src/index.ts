import {
  type BaseOrMergeRollupPublicInputs,
  type BaseParityInputs,
  type BaseRollupInputs,
  Fr,
  type KernelCircuitPublicInputs,
  type MergeRollupInputs,
  type ParityPublicInputs,
  type PrivateKernelCircuitPublicInputs,
  type PrivateKernelInitCircuitPrivateInputs,
  type PrivateKernelInnerCircuitPrivateInputs,
  type PrivateKernelTailCircuitPrivateInputs,
  type PrivateKernelTailCircuitPublicInputs,
  type PublicKernelCircuitPrivateInputs,
  type PublicKernelCircuitPublicInputs,
  type PublicKernelTailCircuitPrivateInputs,
  type RootParityInputs,
  type RootRollupInputs,
  type RootRollupPublicInputs,
  acvmFieldMessageToString,
  oracleDebugCallToFormattedStr,
} from '@aztec/circuits.js';
import { createDebugLogger } from '@aztec/foundation/log';
import { type NoirCompiledCircuit } from '@aztec/types/noir';

<<<<<<< HEAD
import { WasmBlackBoxFunctionSolver, createBlackBoxSolver, executeCircuitWithBlackBoxSolver } from '@noir-lang/acvm_js';
import { Abi, abiDecode, abiEncode, serializeWitness } from '@noir-lang/noirc_abi';
import { WitnessMap } from '@noir-lang/types';
=======
import {
  type ForeignCallInput,
  type WasmBlackBoxFunctionSolver,
  createBlackBoxSolver,
  executeCircuitWithBlackBoxSolver,
} from '@noir-lang/acvm_js';
import { type Abi, abiDecode, abiEncode } from '@noir-lang/noirc_abi';
import { type WitnessMap } from '@noir-lang/types';
>>>>>>> 43ed9018

import BaseParityJson from './target/parity_base.json' assert { type: 'json' };
import RootParityJson from './target/parity_root.json' assert { type: 'json' };
import PrivateKernelInitJson from './target/private_kernel_init.json' assert { type: 'json' };
import PrivateKernelInitSimulatedJson from './target/private_kernel_init_simulated.json' assert { type: 'json' };
import PrivateKernelInnerJson from './target/private_kernel_inner.json' assert { type: 'json' };
import PrivateKernelInnerSimulatedJson from './target/private_kernel_inner_simulated.json' assert { type: 'json' };
import PrivateKernelTailJson from './target/private_kernel_tail.json' assert { type: 'json' };
import PrivateKernelTailSimulatedJson from './target/private_kernel_tail_simulated.json' assert { type: 'json' };
import PrivateKernelTailToPublicJson from './target/private_kernel_tail_to_public.json' assert { type: 'json' };
import PrivateKernelTailToPublicSimulatedJson from './target/private_kernel_tail_to_public_simulated.json' assert { type: 'json' };
import PublicKernelAppLogicSimulatedJson from './target/public_kernel_app_logic_simulated.json' assert { type: 'json' };
import PublicKernelSetupSimulatedJson from './target/public_kernel_setup_simulated.json' assert { type: 'json' };
import PublicKernelTailSimulatedJson from './target/public_kernel_tail_simulated.json' assert { type: 'json' };
import PublicKernelTeardownSimulatedJson from './target/public_kernel_teardown_simulated.json' assert { type: 'json' };
import BaseRollupJson from './target/rollup_base.json' assert { type: 'json' };
import BaseRollupSimulatedJson from './target/rollup_base_simulated.json' assert { type: 'json' };
import MergeRollupJson from './target/rollup_merge.json' assert { type: 'json' };
import RootRollupJson from './target/rollup_root.json' assert { type: 'json' };
import {
  mapBaseOrMergeRollupPublicInputsFromNoir,
  mapBaseParityInputsToNoir,
  mapBaseRollupInputsToNoir,
  mapKernelCircuitPublicInputsFromNoir,
  mapMergeRollupInputsToNoir,
  mapParityPublicInputsFromNoir,
  mapPrivateKernelCircuitPublicInputsFromNoir,
  mapPrivateKernelInitCircuitPrivateInputsToNoir,
  mapPrivateKernelInnerCircuitPrivateInputsToNoir,
  mapPrivateKernelTailCircuitPrivateInputsToNoir,
  mapPrivateKernelTailCircuitPublicInputsForPublicFromNoir,
  mapPrivateKernelTailCircuitPublicInputsForRollupFromNoir,
  mapPrivateKernelTailToPublicCircuitPrivateInputsToNoir,
  mapPublicKernelCircuitPrivateInputsToNoir,
  mapPublicKernelCircuitPublicInputsFromNoir,
  mapPublicKernelTailCircuitPrivateInputsToNoir,
  mapRootParityInputsToNoir,
  mapRootRollupInputsToNoir,
  mapRootRollupPublicInputsFromNoir,
} from './type_conversion.js';
import { type ReturnType as BaseParityReturnType } from './types/parity_base_types.js';
import { type ReturnType as RootParityReturnType } from './types/parity_root_types.js';
import {
  type InputType as InitInputType,
  type ReturnType as InitReturnType,
} from './types/private_kernel_init_types.js';
import {
  type InputType as InnerInputType,
  type ReturnType as InnerReturnType,
} from './types/private_kernel_inner_types.js';
import { type InputType as TailToPublicInputType } from './types/private_kernel_tail_to_public_types.js';
import {
  type InputType as TailInputType,
  type ReturnType as TailReturnType,
} from './types/private_kernel_tail_types.js';
import { type ReturnType as PublicPublicPreviousReturnType } from './types/public_kernel_app_logic_types.js';
import { type ReturnType as PublicSetupReturnType } from './types/public_kernel_setup_types.js';
import { type ReturnType as BaseRollupReturnType } from './types/rollup_base_types.js';
import { type ReturnType as MergeRollupReturnType } from './types/rollup_merge_types.js';
import { type ReturnType as RootRollupReturnType } from './types/rollup_root_types.js';

// TODO(Tom): This should be exported from noirc_abi
/**
 * The decoded inputs from the circuit.
 */
export type DecodedInputs = {
  /**
   * The inputs to the circuit
   */
  inputs: Record<string, any>;
  /**
   * The return value of the circuit
   */
  return_value: any;
};

export const PrivateKernelInitArtifact = PrivateKernelInitJson as NoirCompiledCircuit;

export const PrivateKernelInnerArtifact = PrivateKernelInnerJson as NoirCompiledCircuit;

export const PrivateKernelTailArtifact = PrivateKernelTailJson as NoirCompiledCircuit;

export const PrivateKernelTailToPublicArtifact = PrivateKernelTailToPublicJson as NoirCompiledCircuit;

export const PublicKernelSetupArtifact = PublicKernelSetupSimulatedJson as NoirCompiledCircuit;

export const PublicKernelAppLogicArtifact = PublicKernelAppLogicSimulatedJson as NoirCompiledCircuit;

export const PublicKernelTeardownArtifact = PublicKernelTeardownSimulatedJson as NoirCompiledCircuit;

export const PublicKernelTailArtifact = PublicKernelTailSimulatedJson as NoirCompiledCircuit;

export const BaseParityArtifact = BaseParityJson as NoirCompiledCircuit;

export const RootParityArtifact = RootParityJson as NoirCompiledCircuit;

export const SimulatedBaseRollupArtifact = BaseRollupSimulatedJson as NoirCompiledCircuit;

export const BaseRollupArtifact = BaseRollupJson as NoirCompiledCircuit;

export const MergeRollupArtifact = MergeRollupJson as NoirCompiledCircuit;

export const RootRollupArtifact = RootRollupJson as NoirCompiledCircuit;

export type ProtocolArtifacts =
  | 'PrivateKernelInitArtifact'
  | 'PrivateKernelInnerArtifact'
  | 'PrivateKernelTailArtifact'
  | 'PublicKernelSetupArtifact'
  | 'PublicKernelAppLogicArtifact'
  | 'PublicKernelTeardownArtifact'
  | 'PublicKernelTailArtifact'
  | 'BaseParityArtifact'
  | 'RootParityArtifact'
  | 'BaseRollupArtifact'
  | 'MergeRollupArtifact'
  | 'RootRollupArtifact';

export const ProtocolCircuitArtifacts: Record<ProtocolArtifacts, NoirCompiledCircuit> = {
  PrivateKernelInitArtifact: PrivateKernelInitArtifact,
  PrivateKernelInnerArtifact: PrivateKernelInnerArtifact,
  PrivateKernelTailArtifact: PrivateKernelTailArtifact,
  PublicKernelSetupArtifact: PublicKernelSetupArtifact,
  PublicKernelAppLogicArtifact: PublicKernelAppLogicArtifact,
  PublicKernelTeardownArtifact: PublicKernelTeardownArtifact,
  PublicKernelTailArtifact: PublicKernelTailArtifact,
  BaseParityArtifact: BaseParityArtifact,
  RootParityArtifact: RootParityArtifact,
  BaseRollupArtifact: BaseRollupArtifact,
  MergeRollupArtifact: MergeRollupArtifact,
  RootRollupArtifact: RootRollupArtifact,
};

let solver: Promise<WasmBlackBoxFunctionSolver>;

const getSolver = (): Promise<WasmBlackBoxFunctionSolver> => {
  if (!solver) {
    solver = createBlackBoxSolver();
  }
  return solver;
};

export async function serialiseInputWitness(witness: WitnessMap) {
  return await serializeWitness(witness);
}

/**
 * Executes the init private kernel.
 * @param privateKernelInitCircuitPrivateInputs - The private inputs to the initial private kernel.
 * @returns The public inputs.
 */
export async function executeInit(
  privateKernelInitCircuitPrivateInputs: PrivateKernelInitCircuitPrivateInputs,
): Promise<PrivateKernelCircuitPublicInputs> {
  const params: InitInputType = {
    input: mapPrivateKernelInitCircuitPrivateInputsToNoir(privateKernelInitCircuitPrivateInputs),
  };

  const returnType = await executePrivateKernelInitWithACVM(params);

  return mapPrivateKernelCircuitPublicInputsFromNoir(returnType);
}

/**
 * Executes the inner private kernel.
 * @param privateKernelInnerCircuitPrivateInputs - The private inputs to the inner private kernel.
 * @returns The public inputs.
 */
export async function executeInner(
  privateKernelInnerCircuitPrivateInputs: PrivateKernelInnerCircuitPrivateInputs,
): Promise<PrivateKernelCircuitPublicInputs> {
  const params: InnerInputType = {
    input: mapPrivateKernelInnerCircuitPrivateInputsToNoir(privateKernelInnerCircuitPrivateInputs),
  };
  const returnType = await executePrivateKernelInnerWithACVM(params);

  return mapPrivateKernelCircuitPublicInputsFromNoir(returnType);
}

/**
 * Executes the tail private kernel.
 * @param privateKernelCircuitPrivateInputs - The private inputs to the tail private kernel.
 * @returns The public inputs.
 */
export async function executeTail(
  privateInputs: PrivateKernelTailCircuitPrivateInputs,
): Promise<PrivateKernelTailCircuitPublicInputs> {
  const params: TailInputType = {
    input: mapPrivateKernelTailCircuitPrivateInputsToNoir(privateInputs),
  };

  const returnType = await executePrivateKernelTailWithACVM(params);

  return mapPrivateKernelTailCircuitPublicInputsForRollupFromNoir(returnType);
}

/**
 * Executes the tail private kernel.
 * @param privateKernelInnerCircuitPrivateInputs - The private inputs to the tail private kernel.
 * @returns The public inputs.
 */
export async function executeTailForPublic(
  privateInputs: PrivateKernelTailCircuitPrivateInputs,
): Promise<PrivateKernelTailCircuitPublicInputs> {
  const params: TailToPublicInputType = {
    input: mapPrivateKernelTailToPublicCircuitPrivateInputsToNoir(privateInputs),
  };

  const returnType = await executePrivateKernelTailToPublicWithACVM(params);

  return mapPrivateKernelTailCircuitPublicInputsForPublicFromNoir(returnType);
}

/**
 * Converts the inputs of the base parity circuit into a witness map.
 * @param inputs - The base parity inputs.
 * @returns The witness map
 */
export function convertBaseParityInputsToWitnessMap(inputs: BaseParityInputs): WitnessMap {
  const mapped = mapBaseParityInputsToNoir(inputs);
  const initialWitnessMap = abiEncode(BaseParityJson.abi as Abi, { inputs: mapped as any });
  return initialWitnessMap;
}

/**
 * Converts the inputs of the root parity circuit into a witness map.
 * @param inputs - The root parity inputs.
 * @returns The witness map
 */
export function convertRootParityInputsToWitnessMap(inputs: RootParityInputs): WitnessMap {
  const mapped = mapRootParityInputsToNoir(inputs);
  const initialWitnessMap = abiEncode(RootParityJson.abi as Abi, { inputs: mapped as any });
  return initialWitnessMap;
}

/**
 * Converts the inputs of the base rollup circuit into a witness map.
 * @param inputs - The base rollup inputs.
 * @returns The witness map
 */
export function convertBaseRollupInputsToWitnessMap(inputs: BaseRollupInputs): WitnessMap {
  const mapped = mapBaseRollupInputsToNoir(inputs);
  const initialWitnessMap = abiEncode(BaseRollupJson.abi as Abi, { inputs: mapped as any });
  return initialWitnessMap;
}

/**
 * Converts the inputs of the simulated base rollup circuit into a witness map.
 * @param inputs - The base rollup inputs.
 * @returns The witness map
 */
export function convertSimulatedBaseRollupInputsToWitnessMap(inputs: BaseRollupInputs): WitnessMap {
  const mapped = mapBaseRollupInputsToNoir(inputs);
  const initialWitnessMap = abiEncode(BaseRollupSimulatedJson.abi as Abi, { inputs: mapped as any });
  return initialWitnessMap;
}

/**
 * Converts the inputs of the merge rollup circuit into a witness map.
 * @param inputs - The merge rollup inputs.
 * @returns The witness map
 */
export function convertMergeRollupInputsToWitnessMap(inputs: MergeRollupInputs): WitnessMap {
  const mapped = mapMergeRollupInputsToNoir(inputs);
  const initialWitnessMap = abiEncode(MergeRollupJson.abi as Abi, { inputs: mapped as any });
  return initialWitnessMap;
}

/**
 * Converts the inputs of the root rollup circuit into a witness map.
 * @param inputs - The root rollup inputs.
 * @returns The witness map
 */
export function convertRootRollupInputsToWitnessMap(inputs: RootRollupInputs): WitnessMap {
  const mapped = mapRootRollupInputsToNoir(inputs);
  const initialWitnessMap = abiEncode(RootRollupJson.abi as Abi, { inputs: mapped as any });
  return initialWitnessMap;
}
/**
 * Converts the inputs of the public setup circuit into a witness map
 * @param inputs - The public kernel inputs.
 * @returns The witness map
 */
export function convertPublicSetupRollupInputsToWitnessMap(inputs: PublicKernelCircuitPrivateInputs): WitnessMap {
  const mapped = mapPublicKernelCircuitPrivateInputsToNoir(inputs);
  const initialWitnessMap = abiEncode(PublicKernelSetupSimulatedJson.abi as Abi, { input: mapped as any });
  return initialWitnessMap;
}

/**
 * Converts the inputs of the public setup circuit into a witness map
 * @param inputs - The public kernel inputs.
 * @returns The witness map
 */
export function convertPublicInnerRollupInputsToWitnessMap(inputs: PublicKernelCircuitPrivateInputs): WitnessMap {
  const mapped = mapPublicKernelCircuitPrivateInputsToNoir(inputs);
  const initialWitnessMap = abiEncode(PublicKernelAppLogicSimulatedJson.abi as Abi, { input: mapped as any });
  return initialWitnessMap;
}

/**
 * Converts the inputs of the public teardown circuit into a witness map
 * @param inputs - The public kernel inputs.
 * @returns The witness map
 */
export function convertPublicTeardownRollupInputsToWitnessMap(inputs: PublicKernelCircuitPrivateInputs): WitnessMap {
  const mapped = mapPublicKernelCircuitPrivateInputsToNoir(inputs);
  const initialWitnessMap = abiEncode(PublicKernelTeardownSimulatedJson.abi as Abi, { input: mapped as any });
  return initialWitnessMap;
}

/**
 * Converts the inputs of the public tail circuit into a witness map
 * @param inputs - The public kernel inputs.
 * @returns The witness map
 */
export function convertPublicTailInputsToWitnessMap(inputs: PublicKernelTailCircuitPrivateInputs): WitnessMap {
  const mapped = mapPublicKernelTailCircuitPrivateInputsToNoir(inputs);
  const initialWitnessMap = abiEncode(PublicKernelTailSimulatedJson.abi as Abi, { input: mapped as any });
  return initialWitnessMap;
}

/**
 * Converts the outputs of the simulated base rollup circuit from a witness map.
 * @param outputs - The base rollup outputs as a witness map.
 * @returns The public inputs.
 */
export function convertSimulatedBaseRollupOutputsFromWitnessMap(outputs: WitnessMap): BaseOrMergeRollupPublicInputs {
  // Decode the witness map into two fields, the return values and the inputs
  const decodedInputs: DecodedInputs = abiDecode(BaseRollupSimulatedJson.abi as Abi, outputs);

  // Cast the inputs as the return type
  const returnType = decodedInputs.return_value as BaseRollupReturnType;

  return mapBaseOrMergeRollupPublicInputsFromNoir(returnType);
}

/**
 * Converts the outputs of the base rollup circuit from a witness map.
 * @param outputs - The base rollup outputs as a witness map.
 * @returns The public inputs.
 */
export function convertBaseRollupOutputsFromWitnessMap(outputs: WitnessMap): BaseOrMergeRollupPublicInputs {
  // Decode the witness map into two fields, the return values and the inputs
  const decodedInputs: DecodedInputs = abiDecode(BaseRollupJson.abi as Abi, outputs);

  // Cast the inputs as the return type
  const returnType = decodedInputs.return_value as BaseRollupReturnType;

  return mapBaseOrMergeRollupPublicInputsFromNoir(returnType);
}

/**
 * Converts the outputs of the merge rollup circuit from a witness map.
 * @param outputs - The merge rollup outputs as a witness map.
 * @returns The public inputs.
 */
export function convertMergeRollupOutputsFromWitnessMap(outputs: WitnessMap): BaseOrMergeRollupPublicInputs {
  // Decode the witness map into two fields, the return values and the inputs
  const decodedInputs: DecodedInputs = abiDecode(MergeRollupJson.abi as Abi, outputs);

  // Cast the inputs as the return type
  const returnType = decodedInputs.return_value as MergeRollupReturnType;

  return mapBaseOrMergeRollupPublicInputsFromNoir(returnType);
}

/**
 * Converts the outputs of the root rollup circuit from a witness map.
 * @param outputs - The root rollup outputs as a witness map.
 * @returns The public inputs.
 */
export function convertRootRollupOutputsFromWitnessMap(outputs: WitnessMap): RootRollupPublicInputs {
  // Decode the witness map into two fields, the return values and the inputs
  const decodedInputs: DecodedInputs = abiDecode(RootRollupJson.abi as Abi, outputs);

  // Cast the inputs as the return type
  const returnType = decodedInputs.return_value as RootRollupReturnType;

  return mapRootRollupPublicInputsFromNoir(returnType);
}

/**
 * Converts the outputs of the base parity circuit from a witness map.
 * @param outputs - The base parity outputs as a witness map.
 * @returns The public inputs.
 */
export function convertBaseParityOutputsFromWitnessMap(outputs: WitnessMap): ParityPublicInputs {
  // Decode the witness map into two fields, the return values and the inputs
  const decodedInputs: DecodedInputs = abiDecode(BaseParityJson.abi as Abi, outputs);

  // Cast the inputs as the return type
  const returnType = decodedInputs.return_value as BaseParityReturnType;

  return mapParityPublicInputsFromNoir(returnType);
}

/**
 * Converts the outputs of the root parity circuit from a witness map.
 * @param outputs - The root parity outputs as a witness map.
 * @returns The public inputs.
 */
export function convertRootParityOutputsFromWitnessMap(outputs: WitnessMap): ParityPublicInputs {
  // Decode the witness map into two fields, the return values and the inputs
  const decodedInputs: DecodedInputs = abiDecode(RootParityJson.abi as Abi, outputs);

  // Cast the inputs as the return type
  const returnType = decodedInputs.return_value as RootParityReturnType;

  return mapParityPublicInputsFromNoir(returnType);
}

/**
 * Converts the outputs of the public setup circuit from a witness map.
 * @param outputs - The public kernel outputs as a witness map.
 * @returns The public inputs.
 */
export function convertPublicSetupRollupOutputFromWitnessMap(outputs: WitnessMap): PublicKernelCircuitPublicInputs {
  // Decode the witness map into two fields, the return values and the inputs
  const decodedInputs: DecodedInputs = abiDecode(PublicKernelSetupSimulatedJson.abi as Abi, outputs);

  // Cast the inputs as the return type
  const returnType = decodedInputs.return_value as PublicSetupReturnType;

  return mapPublicKernelCircuitPublicInputsFromNoir(returnType);
}

/**
 * Converts the outputs of the public inner circuit from a witness map.
 * @param outputs - The public kernel outputs as a witness map.
 * @returns The public inputs.
 */
export function convertPublicInnerRollupOutputFromWitnessMap(outputs: WitnessMap): PublicKernelCircuitPublicInputs {
  // Decode the witness map into two fields, the return values and the inputs
  const decodedInputs: DecodedInputs = abiDecode(PublicKernelAppLogicSimulatedJson.abi as Abi, outputs);

  // Cast the inputs as the return type
  const returnType = decodedInputs.return_value as PublicPublicPreviousReturnType;

  return mapPublicKernelCircuitPublicInputsFromNoir(returnType);
}

/**
 * Converts the outputs of the public tail circuit from a witness map.
 * @param outputs - The public kernel outputs as a witness map.
 * @returns The public inputs.
 */
export function convertPublicTeardownRollupOutputFromWitnessMap(outputs: WitnessMap): PublicKernelCircuitPublicInputs {
  // Decode the witness map into two fields, the return values and the inputs
  const decodedInputs: DecodedInputs = abiDecode(PublicKernelTeardownSimulatedJson.abi as Abi, outputs);

  // Cast the inputs as the return type
  const returnType = decodedInputs.return_value as PublicPublicPreviousReturnType;

  return mapPublicKernelCircuitPublicInputsFromNoir(returnType);
}

/**
 * Converts the outputs of the public tail circuit from a witness map.
 * @param outputs - The public kernel outputs as a witness map.
 * @returns The public inputs.
 */
export function convertPublicTailOutputFromWitnessMap(outputs: WitnessMap): KernelCircuitPublicInputs {
  // Decode the witness map into two fields, the return values and the inputs
  const decodedInputs: DecodedInputs = abiDecode(PublicKernelTailSimulatedJson.abi as Abi, outputs);

  // Cast the inputs as the return type
  const returnType = decodedInputs.return_value as TailReturnType;

  return mapKernelCircuitPublicInputsFromNoir(returnType);
}

/**
 * Executes the private init kernel with the given inputs using the acvm.
 *
 */
async function executePrivateKernelInitWithACVM(input: InitInputType): Promise<InitReturnType> {
  const initialWitnessMap = abiEncode(PrivateKernelInitSimulatedJson.abi as Abi, input as any);

  // Execute the circuit on those initial witness values
  //
  // Decode the bytecode from base64 since the acvm does not know about base64 encoding
  const decodedBytecode = Buffer.from(PrivateKernelInitSimulatedJson.bytecode, 'base64');
  //
  // Execute the circuit
  const _witnessMap = await executeCircuitWithBlackBoxSolver(
    await getSolver(),
    decodedBytecode,
    initialWitnessMap,
    foreignCallHandler,
  );

  // Decode the witness map into two fields, the return values and the inputs
  const decodedInputs: DecodedInputs = abiDecode(PrivateKernelInitSimulatedJson.abi as Abi, _witnessMap);

  // Cast the inputs as the return type
  return decodedInputs.return_value as InitReturnType;
}

/**
 * Executes the private inner kernel with the given inputs using the acvm.
 */
async function executePrivateKernelInnerWithACVM(input: InnerInputType): Promise<InnerReturnType> {
  const initialWitnessMap = abiEncode(PrivateKernelInnerSimulatedJson.abi as Abi, input as any);

  // Execute the circuit on those initial witness values
  //
  // Decode the bytecode from base64 since the acvm does not know about base64 encoding
  const decodedBytecode = Buffer.from(PrivateKernelInnerSimulatedJson.bytecode, 'base64');
  //
  // Execute the circuit
  const _witnessMap = await executeCircuitWithBlackBoxSolver(
    await getSolver(),
    decodedBytecode,
    initialWitnessMap,
    foreignCallHandler,
  );

  // Decode the witness map into two fields, the return values and the inputs
  const decodedInputs: DecodedInputs = abiDecode(PrivateKernelInnerSimulatedJson.abi as Abi, _witnessMap);

  // Cast the inputs as the return type
  return decodedInputs.return_value as InnerReturnType;
}

/**
 * Executes the private tail kernel with the given inputs using the acvm.
 */
async function executePrivateKernelTailWithACVM(input: TailInputType): Promise<TailReturnType> {
  const initialWitnessMap = abiEncode(PrivateKernelTailSimulatedJson.abi as Abi, input as any);

  // Execute the circuit on those initial witness values
  //
  // Decode the bytecode from base64 since the acvm does not know about base64 encoding
  const decodedBytecode = Buffer.from(PrivateKernelTailSimulatedJson.bytecode, 'base64');
  //
  // Execute the circuit
  const _witnessMap = await executeCircuitWithBlackBoxSolver(
    await getSolver(),
    decodedBytecode,
    initialWitnessMap,
    foreignCallHandler,
  );

  // Decode the witness map into two fields, the return values and the inputs
  const decodedInputs: DecodedInputs = abiDecode(PrivateKernelTailSimulatedJson.abi as Abi, _witnessMap);

  // Cast the inputs as the return type
  return decodedInputs.return_value as TailReturnType;
}

async function executePrivateKernelTailToPublicWithACVM(
  input: TailToPublicInputType,
): Promise<PublicPublicPreviousReturnType> {
  const initialWitnessMap = abiEncode(PrivateKernelTailToPublicSimulatedJson.abi as Abi, input as any);

  // Execute the circuit on those initial witness values
  //
  // Decode the bytecode from base64 since the acvm does not know about base64 encoding
  const decodedBytecode = Buffer.from(PrivateKernelTailToPublicSimulatedJson.bytecode, 'base64');
  //
  // Execute the circuit
  const _witnessMap = await executeCircuitWithBlackBoxSolver(
    await getSolver(),
    decodedBytecode,
    initialWitnessMap,
    foreignCallHandler,
  );

  // Decode the witness map into two fields, the return values and the inputs
  const decodedInputs: DecodedInputs = abiDecode(PrivateKernelTailToPublicSimulatedJson.abi as Abi, _witnessMap);

  // Cast the inputs as the return type
  return decodedInputs.return_value as PublicPublicPreviousReturnType;
}

const foreignCallHandler = (name: string, args: ForeignCallInput[]) => {
  const log = createDebugLogger('aztec:noir-protocol-circuits:oracle');

  if (name === 'debugLog') {
    log(oracleDebugCallToFormattedStr(args));
  } else if (name === 'debugLogWithPrefix') {
    log(`${acvmFieldMessageToString(args[0])}: ${oracleDebugCallToFormattedStr(args.slice(1))}`);
  } else {
    throw Error(`unexpected oracle during execution: ${name}`);
  }

  return Promise.resolve([`0x${Buffer.alloc(Fr.SIZE_IN_BYTES).toString('hex')}`]);
};<|MERGE_RESOLUTION|>--- conflicted
+++ resolved
@@ -23,11 +23,6 @@
 import { createDebugLogger } from '@aztec/foundation/log';
 import { type NoirCompiledCircuit } from '@aztec/types/noir';
 
-<<<<<<< HEAD
-import { WasmBlackBoxFunctionSolver, createBlackBoxSolver, executeCircuitWithBlackBoxSolver } from '@noir-lang/acvm_js';
-import { Abi, abiDecode, abiEncode, serializeWitness } from '@noir-lang/noirc_abi';
-import { WitnessMap } from '@noir-lang/types';
-=======
 import {
   type ForeignCallInput,
   type WasmBlackBoxFunctionSolver,
@@ -36,7 +31,6 @@
 } from '@noir-lang/acvm_js';
 import { type Abi, abiDecode, abiEncode } from '@noir-lang/noirc_abi';
 import { type WitnessMap } from '@noir-lang/types';
->>>>>>> 43ed9018
 
 import BaseParityJson from './target/parity_base.json' assert { type: 'json' };
 import RootParityJson from './target/parity_root.json' assert { type: 'json' };
