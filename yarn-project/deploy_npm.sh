#!/bin/bash
[ -n "${BUILD_SYSTEM_DEBUG:-}" ] && set -x # conditionally trace
set -eu

extract_repo yarn-project /usr/src project
cd project/src/yarn-project

<<<<<<< HEAD
echo "//registry.npmjs.org/:_authToken=$NPM_TOKEN" >.npmrc

# This is to be used with the 'canary' tag for testing, and then 'latest' for making it public
DIST_TAG=${1:-}
=======
echo "//registry.npmjs.org/:_authToken=$NPM_TOKEN" > .npmrc
# also copy npcrc into the l1-contracts directory
cp .npmrc ../l1-contracts
>>>>>>> d9c458d2

function deploy_package() {
  REPOSITORY=$1
  cd $REPOSITORY

<<<<<<< HEAD
  PACKAGE_NAME=$(jq -r '.name' package.json)
=======
    VERSION=$(extract_tag_version $REPOSITORY false)
    echo "Deploying $REPOSITORY $VERSION"
>>>>>>> d9c458d2

  VERSION=$(extract_tag_version $REPOSITORY true)
  echo "Deploying $REPOSITORY $VERSION $DIST_TAG"

  if [ -n "$DIST_TAG" ]; then
    TAG_ARG="--tag $DIST_TAG"
  fi

  PUBLISHED_VERSION=$(npm show . version ${TAG_ARG:-} 2>/dev/null) || true
  HIGHER_VERSION=$(npx semver ${VERSION} ${PUBLISHED_VERSION} | tail -1)

  # Check if there is already a published package equal to given version, assume this is a re-run of a deploy
  if [ "$VERSION" == "$PUBLISHED_VERSION" ]; then
    echo "Tagged ${DIST_TAG:+ $DIST_TAG}version $VERSION is equal to published ${DIST_TAG:+ $DIST_TAG}version $PUBLISHED_VERSION."
    echo "Skipping publish."
    exit 0
  fi

  # If the published version is > the given version, something's gone wrong.
  if [ "$VERSION" != "$HIGHER_VERSION" ]; then
    echo "Tagged version $VERSION is lower than published version $PUBLISHED_VERSION."
    exit 1
  fi

  # Update the package version in package.json.
  TMP=$(mktemp)
  jq --arg v $VERSION '.version = $v' package.json >$TMP && mv $TMP package.json

  if [ -z "${STANDALONE:-}" ]; then
    # Update each dependent @aztec package version in package.json.
    for PKG in $(jq --raw-output ".dependencies | keys[] | select(contains(\"@aztec/\"))" package.json); do
      jq --arg v $VERSION ".dependencies[\"$PKG\"] = \$v" package.json >$TMP && mv $TMP package.json
    done
  fi

  # Publish
  if [ -n "${COMMIT_TAG:-}" ]; then
    if [ "$DIST_TAG" == "latest" ]; then
      # Check if version exists
      # npm show . version --tag canary
      if npm view "$PACKAGE_NAME@$VERSION" version >/dev/null 2>&1; then
        # Tag the existing version
        npm dist-tag add $PACKAGE_NAME@$VERSION $DIST_TAG
      else
        # Publish new verison
        npm publish $TAG_ARG --access public
      fi
    fi
  else
    npm publish --dry-run $TAG_ARG --access public
  fi

<<<<<<< HEAD
  # Back to root
  cd ..
=======
    # Back to root
    if [ "$REPOSITORY" == "../l1-contracts" ]; then
        cd ../yarn-project
    else
        cd ..
    fi
>>>>>>> d9c458d2
}

deploy_package foundation
deploy_package circuits.js
deploy_package types
deploy_package aztec.js
deploy_package l1-artifacts
deploy_package ethereum
deploy_package noir-compiler
deploy_package noir-contracts
deploy_package cli
deploy_package merkle-tree
deploy_package acir-simulator
deploy_package key-store
deploy_package pxe
deploy_package archiver
deploy_package p2p
deploy_package world-state
deploy_package sequencer-client
deploy_package aztec-node
deploy_package aztec-sandbox
deploy_package ../l1-contracts<|MERGE_RESOLUTION|>--- conflicted
+++ resolved
@@ -5,29 +5,19 @@
 extract_repo yarn-project /usr/src project
 cd project/src/yarn-project
 
-<<<<<<< HEAD
 echo "//registry.npmjs.org/:_authToken=$NPM_TOKEN" >.npmrc
+# also copy npcrc into the l1-contracts directory
+cp .npmrc ../l1-contracts
 
 # This is to be used with the 'canary' tag for testing, and then 'latest' for making it public
-DIST_TAG=${1:-}
-=======
-echo "//registry.npmjs.org/:_authToken=$NPM_TOKEN" > .npmrc
-# also copy npcrc into the l1-contracts directory
-cp .npmrc ../l1-contracts
->>>>>>> d9c458d2
+DIST_TAG=${1:-"latest"}
 
 function deploy_package() {
   REPOSITORY=$1
   cd $REPOSITORY
 
-<<<<<<< HEAD
   PACKAGE_NAME=$(jq -r '.name' package.json)
-=======
-    VERSION=$(extract_tag_version $REPOSITORY false)
-    echo "Deploying $REPOSITORY $VERSION"
->>>>>>> d9c458d2
-
-  VERSION=$(extract_tag_version $REPOSITORY true)
+  VERSION=$(extract_tag_version $REPOSITORY false)
   echo "Deploying $REPOSITORY $VERSION $DIST_TAG"
 
   if [ -n "$DIST_TAG" ]; then
@@ -63,32 +53,24 @@
 
   # Publish
   if [ -n "${COMMIT_TAG:-}" ]; then
-    if [ "$DIST_TAG" == "latest" ]; then
-      # Check if version exists
-      # npm show . version --tag canary
-      if npm view "$PACKAGE_NAME@$VERSION" version >/dev/null 2>&1; then
-        # Tag the existing version
-        npm dist-tag add $PACKAGE_NAME@$VERSION $DIST_TAG
-      else
-        # Publish new verison
-        npm publish $TAG_ARG --access public
-      fi
+    # Check if version exists
+    if npm view "$PACKAGE_NAME@$VERSION" version >/dev/null 2>&1; then
+      # Tag the existing version
+      npm dist-tag add $PACKAGE_NAME@$VERSION $DIST_TAG
+    else
+      # Publish new verison
+      npm publish $TAG_ARG --access public
     fi
   else
     npm publish --dry-run $TAG_ARG --access public
   fi
 
-<<<<<<< HEAD
   # Back to root
-  cd ..
-=======
-    # Back to root
-    if [ "$REPOSITORY" == "../l1-contracts" ]; then
-        cd ../yarn-project
-    else
-        cd ..
-    fi
->>>>>>> d9c458d2
+  if [ "$REPOSITORY" == "../l1-contracts" ]; then
+    cd ../yarn-project
+  else
+    cd ..
+  fi
 }
 
 deploy_package foundation
