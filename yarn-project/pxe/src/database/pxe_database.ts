--- conflicted
+++ resolved
@@ -134,11 +134,7 @@
 
   /**
    * Retrieve the complete address associated to a given address or master nullifier public key hash.
-<<<<<<< HEAD
-   * @param accountOrNpkMHash - account - the address or npkMHash - the master nullifier public key hash
-=======
    * @param accountOrNpkMHash - account address or master nullifier public key hash.
->>>>>>> 95c6b4af
    * @returns A promise that resolves to a CompleteAddress instance if found, or undefined if not found.
    */
   getCompleteAddress(accountOrNpkMHash: AztecAddress | Fr): Promise<CompleteAddress | undefined>;
