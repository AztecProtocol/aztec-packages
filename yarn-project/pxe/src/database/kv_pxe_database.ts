import { ContractDao, MerkleTreeId, NoteFilter, NoteStatus, PublicKey } from '@aztec/circuit-types';
import { AztecAddress, BlockHeader, CompleteAddress } from '@aztec/circuits.js';
import { ContractArtifact } from '@aztec/foundation/abi';
import { toBufferBE } from '@aztec/foundation/bigint-buffer';
import { Fr, Point } from '@aztec/foundation/fields';
import { AztecArray, AztecKVStore, AztecMap, AztecMultiMap, AztecSingleton } from '@aztec/kv-store';
import { contractArtifactFromBuffer, contractArtifactToBuffer } from '@aztec/types/abi';
import { ContractInstanceWithAddress, SerializableContractInstance } from '@aztec/types/contracts';

import { DeferredNoteDao } from './deferred_note_dao.js';
import { NoteDao } from './note_dao.js';
import { PxeDatabase } from './pxe_database.js';

/** Serialized structure of a block header */
type SynchronizedBlock = {
  /** The tree roots when the block was created */
  roots: Record<MerkleTreeId, string>;
  /** The hash of the global variables */
  globalVariablesHash: string;
  /** The block number */
  blockNumber: number;
};

/**
 * A PXE database backed by LMDB.
 */
export class KVPxeDatabase implements PxeDatabase {
  #synchronizedBlock: AztecSingleton<SynchronizedBlock>;
  #addresses: AztecArray<Buffer>;
  #addressIndex: AztecMap<string, number>;
  #authWitnesses: AztecMap<string, Buffer[]>;
  #capsules: AztecArray<Buffer[]>;
  #contracts: AztecMap<string, Buffer>;
  #notes: AztecMap<string, Buffer>;
  #nullifierToNoteId: AztecMap<string, string>;
  #notesByContract: AztecMultiMap<string, string>;
  #notesByStorageSlot: AztecMultiMap<string, string>;
  #notesByTxHash: AztecMultiMap<string, string>;
  #notesByOwner: AztecMultiMap<string, string>;
  #deferredNotes: AztecArray<Buffer | null>;
  #deferredNotesByContract: AztecMultiMap<string, number>;
  #syncedBlockPerPublicKey: AztecMap<string, number>;
  #contractArtifacts: AztecMap<string, Buffer>;
  #contractInstances: AztecMap<string, Buffer>;
  #db: AztecKVStore;

  constructor(private db: AztecKVStore) {
    this.#db = db;

    this.#addresses = db.openArray('addresses');
    this.#addressIndex = db.openMap('address_index');

    this.#authWitnesses = db.openMap('auth_witnesses');
    this.#capsules = db.openArray('capsules');
    this.#contracts = db.openMap('contracts');

    this.#contractArtifacts = db.openMap('contract_artifacts');
    this.#contractInstances = db.openMap('contracts_instances');
    this.#notesByOwner = db.openMultiMap('notes_by_owner');

    this.#synchronizedBlock = db.openSingleton('block_header');
    this.#syncedBlockPerPublicKey = db.openMap('synced_block_per_public_key');

    this.#notes = db.openMap('notes');
    this.#nullifierToNoteId = db.openMap('nullifier_to_note');
    this.#notesByContract = db.openMultiMap('notes_by_contract');
    this.#notesByStorageSlot = db.openMultiMap('notes_by_storage_slot');
    this.#notesByTxHash = db.openMultiMap('notes_by_tx_hash');

    this.#notesByContract = db.openMultiMap('notes_by_contract');
    this.#notesByStorageSlot = db.openMultiMap('notes_by_storage_slot');
    this.#notesByTxHash = db.openMultiMap('notes_by_tx_hash');
    this.#notesByOwner = db.openMultiMap('notes_by_owner');

    this.#deferredNotes = db.openArray('deferred_notes');
    this.#deferredNotesByContract = db.openMultiMap('deferred_notes_by_contract');
  }

  public async addContractArtifact(id: Fr, contract: ContractArtifact): Promise<void> {
    await this.#contractArtifacts.set(id.toString(), contractArtifactToBuffer(contract));
  }

  getContractArtifact(id: Fr): Promise<ContractArtifact | undefined> {
    const contract = this.#contractArtifacts.get(id.toString());
    // TODO(@spalladino): AztecMap lies and returns Uint8Arrays instead of Buffers, hence the extra Buffer.from.
    return Promise.resolve(contract && contractArtifactFromBuffer(Buffer.from(contract)));
  }

  async addContractInstance(contract: ContractInstanceWithAddress): Promise<void> {
    await this.#contractInstances.set(
      contract.address.toString(),
      new SerializableContractInstance(contract).toBuffer(),
    );
  }

  getContractInstance(address: AztecAddress): Promise<ContractInstanceWithAddress | undefined> {
    const contract = this.#contractInstances.get(address.toString());
    return Promise.resolve(contract && SerializableContractInstance.fromBuffer(contract).withAddress(address));
  }

  async addAuthWitness(messageHash: Fr, witness: Fr[]): Promise<void> {
    await this.#authWitnesses.set(
      messageHash.toString(),
      witness.map(w => w.toBuffer()),
    );
  }

  getAuthWitness(messageHash: Fr): Promise<Fr[] | undefined> {
    const witness = this.#authWitnesses.get(messageHash.toString());
    return Promise.resolve(witness?.map(w => Fr.fromBuffer(w)));
  }

  async addCapsule(capsule: Fr[]): Promise<void> {
    await this.#capsules.push(capsule.map(c => c.toBuffer()));
  }

  async popCapsule(): Promise<Fr[] | undefined> {
    const val = await this.#capsules.pop();
    return val?.map(b => Fr.fromBuffer(b));
  }

  async addNote(note: NoteDao): Promise<void> {
    await this.addNotes([note]);
  }

  addNotes(notes: NoteDao[]): Promise<void> {
    return this.db.transaction(() => {
      for (const dao of notes) {
        // store notes by their index in the notes hash tree
        // this provides the uniqueness we need to store individual notes
        // and should also return notes in the order that they were created.
        // Had we stored them by their nullifier, they would be returned in random order
        const noteIndex = toBufferBE(dao.index, 32).toString('hex');
        void this.#notes.set(noteIndex, dao.toBuffer());
        void this.#nullifierToNoteId.set(dao.siloedNullifier.toString(), noteIndex);
        void this.#notesByContract.set(dao.contractAddress.toString(), noteIndex);
        void this.#notesByStorageSlot.set(dao.storageSlot.toString(), noteIndex);
        void this.#notesByTxHash.set(dao.txHash.toString(), noteIndex);
        void this.#notesByOwner.set(dao.publicKey.toString(), noteIndex);
      }
    });
  }

  async addDeferredNotes(deferredNotes: DeferredNoteDao[]): Promise<void> {
    const newLength = await this.#deferredNotes.push(...deferredNotes.map(note => note.toBuffer()));
    for (const [index, note] of deferredNotes.entries()) {
      const noteId = newLength - deferredNotes.length + index;
      await this.#deferredNotesByContract.set(note.contractAddress.toString(), noteId);
    }
  }

  getDeferredNotesByContract(contractAddress: AztecAddress): Promise<DeferredNoteDao[]> {
    const noteIds = this.#deferredNotesByContract.getValues(contractAddress.toString());
    const notes: DeferredNoteDao[] = [];
    for (const noteId of noteIds) {
      const serializedNote = this.#deferredNotes.at(noteId);
      if (!serializedNote) {
        continue;
      }

      const note = DeferredNoteDao.fromBuffer(serializedNote);
      notes.push(note);
    }

    return Promise.resolve(notes);
  }

  /**
   * Removes all deferred notes for a given contract address.
   * @param contractAddress - the contract address to remove deferred notes for
   * @returns an array of the removed deferred notes
   */
  removeDeferredNotesByContract(contractAddress: AztecAddress): Promise<DeferredNoteDao[]> {
    return this.#db.transaction(() => {
      const deferredNotes: DeferredNoteDao[] = [];
      const indices = this.#deferredNotesByContract.getValues(contractAddress.toString());

      for (const index of indices) {
        const deferredNoteBuffer = this.#deferredNotes.at(index);
        if (!deferredNoteBuffer) {
          continue;
        } else {
          deferredNotes.push(DeferredNoteDao.fromBuffer(deferredNoteBuffer));
        }

        void this.#deferredNotesByContract.deleteValue(contractAddress.toString(), index);
        void this.#deferredNotes.setAt(index, null);
      }

      return deferredNotes;
    });
  }

<<<<<<< HEAD
  *#getAllNonNullifiedNotes(): IterableIterator<NoteDao> {
    for (const [index, serialized] of this.#notes.entries()) {
      if (this.#nullifiedNotes.has(index)) {
        continue;
      }

      yield NoteDao.fromBuffer(serialized);
    }
  }

  *#getAllNonNullifiedNoteIndices(): IterableIterator<number> {
    for (const [index, _] of this.#notes.entries()) {
      if (this.#nullifiedNotes.has(index)) {
        continue;
      }

      yield index;
    }
  }

  async getNotes(filter: NoteFilter): Promise<NoteDao[]> {
=======
  #getNotes(filter: NoteFilter = {}): NoteDao[] {
>>>>>>> 80be57d6
    const publicKey: PublicKey | undefined = filter.owner
      ? this.#getCompleteAddress(filter.owner)?.publicKey
      : undefined;

<<<<<<< HEAD
    let candidateNoteIds: Array<number> = [];

    filter.status = filter.status ?? NoteStatus.ACTIVE;

    if (filter.status == NoteStatus.ACTIVE || filter.status == NoteStatus.ACTIVE_OR_NULLIFIED) {
      const candidateActiveNoteIds = publicKey
        ? this.#notesByOwner.getValues(publicKey.toString())
        : filter.txHash
        ? this.#notesByTxHash.getValues(filter.txHash.toString())
        : filter.contractAddress
        ? this.#notesByContract.getValues(filter.contractAddress.toString())
        : filter.storageSlot
        ? this.#notesByStorageSlot.getValues(filter.storageSlot.toString())
        : this.#getAllNonNullifiedNoteIndices();

      candidateNoteIds = candidateNoteIds.concat([...candidateActiveNoteIds]);
    }

    if (filter.status == NoteStatus.ACTIVE_OR_NULLIFIED) {
      candidateNoteIds = candidateNoteIds.concat([...this.#nullifiedNotes.keys()]);
    }

    const result: NoteDao[] = [];
    for (const noteId of candidateNoteIds) {
      const serializedNote = this.#notes.at(noteId);
=======
    const initialNoteIds = publicKey
      ? this.#notesByOwner.getValues(publicKey.toString())
      : filter.txHash
      ? this.#notesByTxHash.getValues(filter.txHash.toString())
      : filter.contractAddress
      ? this.#notesByContract.getValues(filter.contractAddress.toString())
      : filter.storageSlot
      ? this.#notesByStorageSlot.getValues(filter.storageSlot.toString())
      : this.#notes.keys();

    const result: NoteDao[] = [];
    for (const noteId of initialNoteIds) {
      const serializedNote = this.#notes.get(noteId);
>>>>>>> 80be57d6
      if (!serializedNote) {
        continue;
      }

      const note = NoteDao.fromBuffer(serializedNote);
      if (filter.contractAddress && !note.contractAddress.equals(filter.contractAddress)) {
        continue;
      }

      if (filter.txHash && !note.txHash.equals(filter.txHash)) {
        continue;
      }

      if (filter.storageSlot && !note.storageSlot.equals(filter.storageSlot!)) {
        continue;
      }

      if (publicKey && !note.publicKey.equals(publicKey)) {
        continue;
      }

      result.push(note);
    }

    return result;
  }

  getNotes(filter: NoteFilter): Promise<NoteDao[]> {
    return Promise.resolve(this.#getNotes(filter));
  }

  removeNullifiedNotes(nullifiers: Fr[], account: PublicKey): Promise<NoteDao[]> {
    if (nullifiers.length === 0) {
      return Promise.resolve([]);
    }

    return this.#db.transaction(() => {
      const nullifiedNotes: NoteDao[] = [];

      for (const nullifier of nullifiers) {
        const noteIndex = this.#nullifierToNoteId.get(nullifier.toString());
        if (!noteIndex) {
          continue;
        }

        const noteBuffer = noteIndex ? this.#notes.get(noteIndex) : undefined;

        if (!noteBuffer) {
          // note doesn't exist. Maybe it got nullified already
          continue;
        }

        const note = NoteDao.fromBuffer(noteBuffer);
        if (!note.publicKey.equals(account)) {
          // tried to nullify someone else's note
          continue;
        }

        nullifiedNotes.push(note);

        void this.#notes.delete(noteIndex);
        void this.#notesByOwner.deleteValue(account.toString(), noteIndex);
        void this.#notesByTxHash.deleteValue(note.txHash.toString(), noteIndex);
        void this.#notesByContract.deleteValue(note.contractAddress.toString(), noteIndex);
        void this.#notesByStorageSlot.deleteValue(note.storageSlot.toString(), noteIndex);

        void this.#nullifierToNoteId.delete(nullifier.toString());
      }

      return nullifiedNotes;
    });
  }

  getTreeRoots(): Record<MerkleTreeId, Fr> {
    const roots = this.#synchronizedBlock.get()?.roots;
    if (!roots) {
      throw new Error(`Tree roots not set`);
    }

    return {
      [MerkleTreeId.ARCHIVE]: Fr.fromString(roots[MerkleTreeId.ARCHIVE]),
      [MerkleTreeId.CONTRACT_TREE]: Fr.fromString(roots[MerkleTreeId.CONTRACT_TREE].toString()),
      [MerkleTreeId.L1_TO_L2_MESSAGE_TREE]: Fr.fromString(roots[MerkleTreeId.L1_TO_L2_MESSAGE_TREE].toString()),
      [MerkleTreeId.NOTE_HASH_TREE]: Fr.fromString(roots[MerkleTreeId.NOTE_HASH_TREE].toString()),
      [MerkleTreeId.PUBLIC_DATA_TREE]: Fr.fromString(roots[MerkleTreeId.PUBLIC_DATA_TREE].toString()),
      [MerkleTreeId.NULLIFIER_TREE]: Fr.fromString(roots[MerkleTreeId.NULLIFIER_TREE].toString()),
    };
  }

  async setBlockData(blockNumber: number, blockHeader: BlockHeader): Promise<void> {
    await this.#synchronizedBlock.set({
      blockNumber,
      globalVariablesHash: blockHeader.globalVariablesHash.toString(),
      roots: {
        [MerkleTreeId.NOTE_HASH_TREE]: blockHeader.noteHashTreeRoot.toString(),
        [MerkleTreeId.NULLIFIER_TREE]: blockHeader.nullifierTreeRoot.toString(),
        [MerkleTreeId.CONTRACT_TREE]: blockHeader.contractTreeRoot.toString(),
        [MerkleTreeId.L1_TO_L2_MESSAGE_TREE]: blockHeader.l1ToL2MessageTreeRoot.toString(),
        [MerkleTreeId.ARCHIVE]: blockHeader.archiveRoot.toString(),
        [MerkleTreeId.PUBLIC_DATA_TREE]: blockHeader.publicDataTreeRoot.toString(),
      },
    });
  }

  getBlockNumber(): number | undefined {
    return this.#synchronizedBlock.get()?.blockNumber;
  }

  getBlockHeader(): BlockHeader {
    const value = this.#synchronizedBlock.get();
    if (!value) {
      throw new Error(`Block header not set`);
    }

    const blockHeader = new BlockHeader(
      Fr.fromString(value.roots[MerkleTreeId.NOTE_HASH_TREE]),
      Fr.fromString(value.roots[MerkleTreeId.NULLIFIER_TREE]),
      Fr.fromString(value.roots[MerkleTreeId.CONTRACT_TREE]),
      Fr.fromString(value.roots[MerkleTreeId.L1_TO_L2_MESSAGE_TREE]),
      Fr.fromString(value.roots[MerkleTreeId.ARCHIVE]),
      Fr.ZERO, // todo: private kernel vk tree root
      Fr.fromString(value.roots[MerkleTreeId.PUBLIC_DATA_TREE]),
      Fr.fromString(value.globalVariablesHash),
    );

    return blockHeader;
  }

  addCompleteAddress(completeAddress: CompleteAddress): Promise<boolean> {
    return this.#db.transaction(() => {
      const addressString = completeAddress.address.toString();
      const buffer = completeAddress.toBuffer();
      const existing = this.#addressIndex.get(addressString);
      if (typeof existing === 'undefined') {
        const index = this.#addresses.length;
        void this.#addresses.push(buffer);
        void this.#addressIndex.set(addressString, index);

        return true;
      } else {
        const existingBuffer = this.#addresses.at(existing);

        if (existingBuffer?.equals(buffer)) {
          return false;
        }

        throw new Error(
          `Complete address with aztec address ${addressString} but different public key or partial key already exists in memory database`,
        );
      }
    });
  }

  #getCompleteAddress(address: AztecAddress): CompleteAddress | undefined {
    const index = this.#addressIndex.get(address.toString());
    if (typeof index === 'undefined') {
      return undefined;
    }

    const value = this.#addresses.at(index);
    return value ? CompleteAddress.fromBuffer(value) : undefined;
  }

  getCompleteAddress(address: AztecAddress): Promise<CompleteAddress | undefined> {
    return Promise.resolve(this.#getCompleteAddress(address));
  }

  getCompleteAddresses(): Promise<CompleteAddress[]> {
    return Promise.resolve(Array.from(this.#addresses).map(v => CompleteAddress.fromBuffer(v)));
  }

  getSynchedBlockNumberForPublicKey(publicKey: Point): number | undefined {
    return this.#syncedBlockPerPublicKey.get(publicKey.toString());
  }

  setSynchedBlockNumberForPublicKey(publicKey: Point, blockNumber: number): Promise<boolean> {
    return this.#syncedBlockPerPublicKey.set(publicKey.toString(), blockNumber);
  }

  estimateSize(): number {
    const notesSize = Array.from(this.#getNotes({})).reduce((sum, note) => sum + note.getSize(), 0);
    const authWitsSize = Array.from(this.#authWitnesses.values()).reduce(
      (sum, value) => sum + value.length * Fr.SIZE_IN_BYTES,
      0,
    );
    const addressesSize = this.#addresses.length * CompleteAddress.SIZE_IN_BYTES;
    const treeRootsSize = Object.keys(MerkleTreeId).length * Fr.SIZE_IN_BYTES;

    return notesSize + treeRootsSize + authWitsSize + addressesSize;
  }

  async addContract(contract: ContractDao): Promise<void> {
    await this.#contracts.set(contract.completeAddress.address.toString(), contract.toBuffer());
  }

  getContract(address: AztecAddress): Promise<ContractDao | undefined> {
    const contract = this.#contracts.get(address.toString());
    return Promise.resolve(contract ? ContractDao.fromBuffer(contract) : undefined);
  }

  getContracts(): Promise<ContractDao[]> {
    return Promise.resolve(Array.from(this.#contracts.values()).map(c => ContractDao.fromBuffer(c)));
  }
}<|MERGE_RESOLUTION|>--- conflicted
+++ resolved
@@ -32,11 +32,16 @@
   #capsules: AztecArray<Buffer[]>;
   #contracts: AztecMap<string, Buffer>;
   #notes: AztecMap<string, Buffer>;
+  #nullifiedNotes: AztecMap<string, Buffer>;
   #nullifierToNoteId: AztecMap<string, string>;
   #notesByContract: AztecMultiMap<string, string>;
   #notesByStorageSlot: AztecMultiMap<string, string>;
   #notesByTxHash: AztecMultiMap<string, string>;
   #notesByOwner: AztecMultiMap<string, string>;
+  #nullifiedNotesByContract: AztecMultiMap<string, string>;
+  #nullifiedNotesByStorageSlot: AztecMultiMap<string, string>;
+  #nullifiedNotesByTxHash: AztecMultiMap<string, string>;
+  #nullifiedNotesByOwner: AztecMultiMap<string, string>;
   #deferredNotes: AztecArray<Buffer | null>;
   #deferredNotesByContract: AztecMultiMap<string, number>;
   #syncedBlockPerPublicKey: AztecMap<string, number>;
@@ -56,21 +61,23 @@
 
     this.#contractArtifacts = db.openMap('contract_artifacts');
     this.#contractInstances = db.openMap('contracts_instances');
-    this.#notesByOwner = db.openMultiMap('notes_by_owner');
 
     this.#synchronizedBlock = db.openSingleton('block_header');
     this.#syncedBlockPerPublicKey = db.openMap('synced_block_per_public_key');
 
     this.#notes = db.openMap('notes');
+    this.#nullifiedNotes = db.openMap('nullified_notes');
     this.#nullifierToNoteId = db.openMap('nullifier_to_note');
-    this.#notesByContract = db.openMultiMap('notes_by_contract');
-    this.#notesByStorageSlot = db.openMultiMap('notes_by_storage_slot');
-    this.#notesByTxHash = db.openMultiMap('notes_by_tx_hash');
 
     this.#notesByContract = db.openMultiMap('notes_by_contract');
     this.#notesByStorageSlot = db.openMultiMap('notes_by_storage_slot');
     this.#notesByTxHash = db.openMultiMap('notes_by_tx_hash');
     this.#notesByOwner = db.openMultiMap('notes_by_owner');
+
+    this.#nullifiedNotesByContract = db.openMultiMap('nullified_notes_by_contract');
+    this.#nullifiedNotesByStorageSlot = db.openMultiMap('nullified_notes_by_storage_slot');
+    this.#nullifiedNotesByTxHash = db.openMultiMap('nullified_notes_by_tx_hash');
+    this.#nullifiedNotesByOwner = db.openMultiMap('nullified_notes_by_owner');
 
     this.#deferredNotes = db.openArray('deferred_notes');
     this.#deferredNotesByContract = db.openMultiMap('deferred_notes_by_contract');
@@ -191,42 +198,17 @@
     });
   }
 
-<<<<<<< HEAD
-  *#getAllNonNullifiedNotes(): IterableIterator<NoteDao> {
-    for (const [index, serialized] of this.#notes.entries()) {
-      if (this.#nullifiedNotes.has(index)) {
-        continue;
-      }
-
-      yield NoteDao.fromBuffer(serialized);
-    }
-  }
-
-  *#getAllNonNullifiedNoteIndices(): IterableIterator<number> {
-    for (const [index, _] of this.#notes.entries()) {
-      if (this.#nullifiedNotes.has(index)) {
-        continue;
-      }
-
-      yield index;
-    }
-  }
-
-  async getNotes(filter: NoteFilter): Promise<NoteDao[]> {
-=======
-  #getNotes(filter: NoteFilter = {}): NoteDao[] {
->>>>>>> 80be57d6
+  #getNotes(filter: NoteFilter): NoteDao[] {
     const publicKey: PublicKey | undefined = filter.owner
       ? this.#getCompleteAddress(filter.owner)?.publicKey
       : undefined;
 
-<<<<<<< HEAD
-    let candidateNoteIds: Array<number> = [];
-
     filter.status = filter.status ?? NoteStatus.ACTIVE;
 
-    if (filter.status == NoteStatus.ACTIVE || filter.status == NoteStatus.ACTIVE_OR_NULLIFIED) {
-      const candidateActiveNoteIds = publicKey
+    const candidateNoteSources = [];
+
+    candidateNoteSources.push({
+      ids: publicKey
         ? this.#notesByOwner.getValues(publicKey.toString())
         : filter.txHash
         ? this.#notesByTxHash.getValues(filter.txHash.toString())
@@ -234,55 +216,52 @@
         ? this.#notesByContract.getValues(filter.contractAddress.toString())
         : filter.storageSlot
         ? this.#notesByStorageSlot.getValues(filter.storageSlot.toString())
-        : this.#getAllNonNullifiedNoteIndices();
-
-      candidateNoteIds = candidateNoteIds.concat([...candidateActiveNoteIds]);
-    }
+        : this.#notes.keys(),
+      notes: this.#notes,
+    });
 
     if (filter.status == NoteStatus.ACTIVE_OR_NULLIFIED) {
-      candidateNoteIds = candidateNoteIds.concat([...this.#nullifiedNotes.keys()]);
+      candidateNoteSources.push({
+        ids: publicKey
+          ? this.#nullifiedNotesByOwner.getValues(publicKey.toString())
+          : filter.txHash
+          ? this.#nullifiedNotesByTxHash.getValues(filter.txHash.toString())
+          : filter.contractAddress
+          ? this.#nullifiedNotesByContract.getValues(filter.contractAddress.toString())
+          : filter.storageSlot
+          ? this.#nullifiedNotesByStorageSlot.getValues(filter.storageSlot.toString())
+          : this.#nullifiedNotes.keys(),
+        notes: this.#nullifiedNotes,
+      });
     }
 
     const result: NoteDao[] = [];
-    for (const noteId of candidateNoteIds) {
-      const serializedNote = this.#notes.at(noteId);
-=======
-    const initialNoteIds = publicKey
-      ? this.#notesByOwner.getValues(publicKey.toString())
-      : filter.txHash
-      ? this.#notesByTxHash.getValues(filter.txHash.toString())
-      : filter.contractAddress
-      ? this.#notesByContract.getValues(filter.contractAddress.toString())
-      : filter.storageSlot
-      ? this.#notesByStorageSlot.getValues(filter.storageSlot.toString())
-      : this.#notes.keys();
-
-    const result: NoteDao[] = [];
-    for (const noteId of initialNoteIds) {
-      const serializedNote = this.#notes.get(noteId);
->>>>>>> 80be57d6
-      if (!serializedNote) {
-        continue;
-      }
-
-      const note = NoteDao.fromBuffer(serializedNote);
-      if (filter.contractAddress && !note.contractAddress.equals(filter.contractAddress)) {
-        continue;
-      }
-
-      if (filter.txHash && !note.txHash.equals(filter.txHash)) {
-        continue;
-      }
-
-      if (filter.storageSlot && !note.storageSlot.equals(filter.storageSlot!)) {
-        continue;
-      }
-
-      if (publicKey && !note.publicKey.equals(publicKey)) {
-        continue;
-      }
-
-      result.push(note);
+    for (const { ids, notes } of candidateNoteSources) {
+      for (const id of ids) {
+        const serializedNote = notes.get(id);
+        if (!serializedNote) {
+          continue;
+        }
+
+        const note = NoteDao.fromBuffer(serializedNote);
+        if (filter.contractAddress && !note.contractAddress.equals(filter.contractAddress)) {
+          continue;
+        }
+
+        if (filter.txHash && !note.txHash.equals(filter.txHash)) {
+          continue;
+        }
+
+        if (filter.storageSlot && !note.storageSlot.equals(filter.storageSlot!)) {
+          continue;
+        }
+
+        if (publicKey && !note.publicKey.equals(publicKey)) {
+          continue;
+        }
+
+        result.push(note);
+      }
     }
 
     return result;
@@ -326,6 +305,12 @@
         void this.#notesByTxHash.deleteValue(note.txHash.toString(), noteIndex);
         void this.#notesByContract.deleteValue(note.contractAddress.toString(), noteIndex);
         void this.#notesByStorageSlot.deleteValue(note.storageSlot.toString(), noteIndex);
+
+        void this.#nullifiedNotes.set(noteIndex, note.toBuffer());
+        void this.#nullifiedNotesByContract.set(note.contractAddress.toString(), noteIndex);
+        void this.#nullifiedNotesByStorageSlot.set(note.storageSlot.toString(), noteIndex);
+        void this.#nullifiedNotesByTxHash.set(note.txHash.toString(), noteIndex);
+        void this.#nullifiedNotesByOwner.set(note.publicKey.toString(), noteIndex);
 
         void this.#nullifierToNoteId.delete(nullifier.toString());
       }
