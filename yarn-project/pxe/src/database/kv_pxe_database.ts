import { type InBlock, type IncomingNotesFilter, MerkleTreeId, NoteStatus } from '@aztec/circuit-types';
import {
  AztecAddress,
  BlockHeader,
  CompleteAddress,
  type ContractInstanceWithAddress,
  type IndexedTaggingSecret,
  type PublicKey,
  SerializableContractInstance,
} from '@aztec/circuits.js';
import { type ContractArtifact, FunctionSelector, FunctionType } from '@aztec/foundation/abi';
import { toBufferBE } from '@aztec/foundation/bigint-buffer';
import { Fr } from '@aztec/foundation/fields';
import { toArray } from '@aztec/foundation/iterable';
import {
  type AztecAsyncArray,
  type AztecAsyncKVStore,
  type AztecAsyncMap,
  type AztecAsyncMultiMap,
  type AztecAsyncSet,
  type AztecAsyncSingleton,
} from '@aztec/kv-store';
import { contractArtifactFromBuffer, contractArtifactToBuffer } from '@aztec/types/abi';

import { IncomingNoteDao } from './incoming_note_dao.js';
import { type PxeDatabase } from './pxe_database.js';

/**
 * A PXE database backed by LMDB.
 */
export class KVPxeDatabase implements PxeDatabase {
<<<<<<< HEAD
  #synchronizedBlock: AztecSingleton<Buffer>;
  #completeAddresses: AztecArray<Buffer>;
  #completeAddressIndex: AztecMap<string, number>;
  #addressBook: AztecSet<string>;
  #authWitnesses: AztecMap<string, Buffer[]>;
  #capsules: AztecArray<Buffer[]>;
  #notes: AztecMap<string, Buffer>;
  #nullifiedNotes: AztecMap<string, Buffer>;
  #nullifierToNoteId: AztecMap<string, string>;
  #nullifiersByBlockNumber: AztecMultiMap<number, string>;

  #nullifiedNotesToScope: AztecMultiMap<string, string>;
  #nullifiedNotesByContract: AztecMultiMap<string, string>;
  #nullifiedNotesByStorageSlot: AztecMultiMap<string, string>;
  #nullifiedNotesByTxHash: AztecMultiMap<string, string>;
  #nullifiedNotesByAddressPoint: AztecMultiMap<string, string>;
  #nullifiedNotesByNullifier: AztecMap<string, string>;
  #syncedBlockPerPublicKey: AztecMap<string, number>;
  #contractArtifacts: AztecMap<string, Buffer>;
  #contractInstances: AztecMap<string, Buffer>;
  #db: AztecKVStore;

  #scopes: AztecSet<string>;
  #notesToScope: AztecMultiMap<string, string>;
  #notesByContractAndScope: Map<string, AztecMultiMap<string, string>>;
  #notesByStorageSlotAndScope: Map<string, AztecMultiMap<string, string>>;
  #notesByTxHashAndScope: Map<string, AztecMultiMap<string, string>>;
  #notesByAddressPointAndScope: Map<string, AztecMultiMap<string, string>>;
=======
  #synchronizedBlock: AztecAsyncSingleton<Buffer>;
  #completeAddresses: AztecAsyncArray<Buffer>;
  #completeAddressIndex: AztecAsyncMap<string, number>;
  #addressBook: AztecAsyncSet<string>;
  #authWitnesses: AztecAsyncMap<string, Buffer[]>;
  #capsules: AztecAsyncArray<Buffer[]>;
  #notes: AztecAsyncMap<string, Buffer>;
  #nullifiedNotes: AztecAsyncMap<string, Buffer>;
  #nullifierToNoteId: AztecAsyncMap<string, string>;
  #nullifiersByBlockNumber: AztecAsyncMultiMap<number, string>;

  #nullifiedNotesToScope: AztecAsyncMultiMap<string, string>;
  #nullifiedNotesByContract: AztecAsyncMultiMap<string, string>;
  #nullifiedNotesByStorageSlot: AztecAsyncMultiMap<string, string>;
  #nullifiedNotesByTxHash: AztecAsyncMultiMap<string, string>;
  #nullifiedNotesByAddressPoint: AztecAsyncMultiMap<string, string>;
  #nullifiedNotesByNullifier: AztecAsyncMap<string, string>;
  #syncedBlockPerPublicKey: AztecAsyncMap<string, number>;
  #contractArtifacts: AztecAsyncMap<string, Buffer>;
  #contractInstances: AztecAsyncMap<string, Buffer>;
  #db: AztecAsyncKVStore;

  #outgoingNotes: AztecAsyncMap<string, Buffer>;
  #outgoingNotesByContract: AztecAsyncMultiMap<string, string>;
  #outgoingNotesByStorageSlot: AztecAsyncMultiMap<string, string>;
  #outgoingNotesByTxHash: AztecAsyncMultiMap<string, string>;
  #outgoingNotesByOvpkM: AztecAsyncMultiMap<string, string>;

  #scopes: AztecAsyncSet<string>;
  #notesToScope: AztecAsyncMultiMap<string, string>;
  #notesByContractAndScope: Map<string, AztecAsyncMultiMap<string, string>>;
  #notesByStorageSlotAndScope: Map<string, AztecAsyncMultiMap<string, string>>;
  #notesByTxHashAndScope: Map<string, AztecAsyncMultiMap<string, string>>;
  #notesByAddressPointAndScope: Map<string, AztecAsyncMultiMap<string, string>>;
>>>>>>> 676f673d

  // Stores the last index used for each tagging secret, taking direction into account
  // This is necessary to avoid reusing the same index for the same secret, which happens if
  // sender and recipient are the same
  #taggingSecretIndexesForSenders: AztecAsyncMap<string, number>;
  #taggingSecretIndexesForRecipients: AztecAsyncMap<string, number>;

  protected constructor(private db: AztecAsyncKVStore) {
    this.#db = db;

    this.#completeAddresses = db.openArray('complete_addresses');
    this.#completeAddressIndex = db.openMap('complete_address_index');

    this.#addressBook = db.openSet('address_book');

    this.#authWitnesses = db.openMap('auth_witnesses');
    this.#capsules = db.openArray('capsules');

    this.#contractArtifacts = db.openMap('contract_artifacts');
    this.#contractInstances = db.openMap('contracts_instances');

    this.#synchronizedBlock = db.openSingleton('header');
    this.#syncedBlockPerPublicKey = db.openMap('synced_block_per_public_key');

    this.#notes = db.openMap('notes');
    this.#nullifiedNotes = db.openMap('nullified_notes');
    this.#nullifierToNoteId = db.openMap('nullifier_to_note');
    this.#nullifiersByBlockNumber = db.openMultiMap('nullifier_to_block_number');

    this.#nullifiedNotesToScope = db.openMultiMap('nullified_notes_to_scope');
    this.#nullifiedNotesByContract = db.openMultiMap('nullified_notes_by_contract');
    this.#nullifiedNotesByStorageSlot = db.openMultiMap('nullified_notes_by_storage_slot');
    this.#nullifiedNotesByTxHash = db.openMultiMap('nullified_notes_by_tx_hash');
    this.#nullifiedNotesByAddressPoint = db.openMultiMap('nullified_notes_by_address_point');
    this.#nullifiedNotesByNullifier = db.openMap('nullified_notes_by_nullifier');

    this.#scopes = db.openSet('scopes');
    this.#notesToScope = db.openMultiMap('notes_to_scope');
    this.#notesByContractAndScope = new Map<string, AztecAsyncMultiMap<string, string>>();
    this.#notesByStorageSlotAndScope = new Map<string, AztecAsyncMultiMap<string, string>>();
    this.#notesByTxHashAndScope = new Map<string, AztecAsyncMultiMap<string, string>>();
    this.#notesByAddressPointAndScope = new Map<string, AztecAsyncMultiMap<string, string>>();

    this.#taggingSecretIndexesForSenders = db.openMap('tagging_secret_indexes_for_senders');
    this.#taggingSecretIndexesForRecipients = db.openMap('tagging_secret_indexes_for_recipients');
  }

  public static async create(db: AztecAsyncKVStore): Promise<KVPxeDatabase> {
    const pxeDB = new KVPxeDatabase(db);
    for await (const scope of pxeDB.#scopes.entriesAsync()) {
      pxeDB.#notesByContractAndScope.set(scope, db.openMultiMap(`${scope}:notes_by_contract`));
      pxeDB.#notesByStorageSlotAndScope.set(scope, db.openMultiMap(`${scope}:notes_by_storage_slot`));
      pxeDB.#notesByTxHashAndScope.set(scope, db.openMultiMap(`${scope}:notes_by_tx_hash`));
      pxeDB.#notesByAddressPointAndScope.set(scope, db.openMultiMap(`${scope}:notes_by_address_point`));
    }
    return pxeDB;
  }

  public async getContract(
    address: AztecAddress,
  ): Promise<(ContractInstanceWithAddress & ContractArtifact) | undefined> {
    const instance = await this.getContractInstance(address);
    const artifact = instance && (await this.getContractArtifact(instance?.contractClassId));
    if (!instance || !artifact) {
      return undefined;
    }
    return { ...instance, ...artifact };
  }

  public async addContractArtifact(id: Fr, contract: ContractArtifact): Promise<void> {
    const privateSelectors = contract.functions
      .filter(functionArtifact => functionArtifact.functionType === FunctionType.PRIVATE)
      .map(privateFunctionArtifact =>
        FunctionSelector.fromNameAndParameters(
          privateFunctionArtifact.name,
          privateFunctionArtifact.parameters,
        ).toString(),
      );

    if (privateSelectors.length !== new Set(privateSelectors).size) {
      throw new Error('Repeated function selectors of private functions');
    }

    await this.#contractArtifacts.set(id.toString(), contractArtifactToBuffer(contract));
  }

  public async getContractArtifact(id: Fr): Promise<ContractArtifact | undefined> {
    const contract = await this.#contractArtifacts.getAsync(id.toString());
    // TODO(@spalladino): AztecAsyncMap lies and returns Uint8Arrays instead of Buffers, hence the extra Buffer.from.
    return contract && contractArtifactFromBuffer(Buffer.from(contract));
  }

  async addContractInstance(contract: ContractInstanceWithAddress): Promise<void> {
    await this.#contractInstances.set(
      contract.address.toString(),
      new SerializableContractInstance(contract).toBuffer(),
    );
  }

  async getContractInstance(address: AztecAddress): Promise<ContractInstanceWithAddress | undefined> {
    const contract = await this.#contractInstances.getAsync(address.toString());
    return contract && SerializableContractInstance.fromBuffer(contract).withAddress(address);
  }

  async getContractsAddresses(): Promise<AztecAddress[]> {
    const keys = await toArray(this.#contractInstances.keysAsync());
    return keys.map(AztecAddress.fromString);
  }

  async addAuthWitness(messageHash: Fr, witness: Fr[]): Promise<void> {
    await this.#authWitnesses.set(
      messageHash.toString(),
      witness.map(w => w.toBuffer()),
    );
  }

  async getAuthWitness(messageHash: Fr): Promise<Fr[] | undefined> {
    const witness = await this.#authWitnesses.getAsync(messageHash.toString());
    return Promise.resolve(witness?.map(w => Fr.fromBuffer(w)));
  }

  async addCapsule(capsule: Fr[]): Promise<void> {
    await this.#capsules.push(capsule.map(c => c.toBuffer()));
  }

  async popCapsule(): Promise<Fr[] | undefined> {
    const val = await this.#capsules.pop();
    return val?.map(b => Fr.fromBuffer(b));
  }

  async addNote(note: IncomingNoteDao, scope?: AztecAddress): Promise<void> {
    await this.addNotes([note], scope);
  }

<<<<<<< HEAD
  async addNotes(incomingNotes: IncomingNoteDao[], scope: AztecAddress = AztecAddress.ZERO): Promise<void> {
    if (!this.#scopes.has(scope.toString())) {
=======
  async addNotes(
    incomingNotes: IncomingNoteDao[],
    outgoingNotes: OutgoingNoteDao[],
    scope: AztecAddress = AztecAddress.ZERO,
  ): Promise<void> {
    if (!(await this.#scopes.hasAsync(scope.toString()))) {
>>>>>>> 676f673d
      await this.#addScope(scope);
    }

    return this.db.transactionAsync(async () => {
      for (const dao of incomingNotes) {
        // store notes by their index in the notes hash tree
        // this provides the uniqueness we need to store individual notes
        // and should also return notes in the order that they were created.
        // Had we stored them by their nullifier, they would be returned in random order
        const noteIndex = toBufferBE(dao.index, 32).toString('hex');
        await this.#notes.set(noteIndex, dao.toBuffer());
        await this.#notesToScope.set(noteIndex, scope.toString());
        await this.#nullifierToNoteId.set(dao.siloedNullifier.toString(), noteIndex);

        await this.#notesByContractAndScope.get(scope.toString())!.set(dao.contractAddress.toString(), noteIndex);
        await this.#notesByStorageSlotAndScope.get(scope.toString())!.set(dao.storageSlot.toString(), noteIndex);
        await this.#notesByTxHashAndScope.get(scope.toString())!.set(dao.txHash.toString(), noteIndex);
        await this.#notesByAddressPointAndScope.get(scope.toString())!.set(dao.addressPoint.toString(), noteIndex);
      }
<<<<<<< HEAD
=======

      for (const dao of outgoingNotes) {
        const noteIndex = toBufferBE(dao.index, 32).toString('hex');
        await this.#outgoingNotes.set(noteIndex, dao.toBuffer());
        await this.#outgoingNotesByContract.set(dao.contractAddress.toString(), noteIndex);
        await this.#outgoingNotesByStorageSlot.set(dao.storageSlot.toString(), noteIndex);
        await this.#outgoingNotesByTxHash.set(dao.txHash.toString(), noteIndex);
        await this.#outgoingNotesByOvpkM.set(dao.ovpkM.toString(), noteIndex);
      }
>>>>>>> 676f673d
    });
  }

  public removeNotesAfter(blockNumber: number): Promise<void> {
    return this.db.transactionAsync(async () => {
      const notes = await toArray(this.#notes.valuesAsync());
      for (const note of notes) {
        const noteDao = IncomingNoteDao.fromBuffer(note);
        if (noteDao.l2BlockNumber > blockNumber) {
          const noteIndex = toBufferBE(noteDao.index, 32).toString('hex');
          await this.#notes.delete(noteIndex);
          await this.#notesToScope.delete(noteIndex);
          await this.#nullifierToNoteId.delete(noteDao.siloedNullifier.toString());
          const scopes = await toArray(this.#scopes.entriesAsync());
          for (const scope of scopes) {
            await this.#notesByAddressPointAndScope.get(scope)!.deleteValue(noteDao.addressPoint.toString(), noteIndex);
            await this.#notesByTxHashAndScope.get(scope)!.deleteValue(noteDao.txHash.toString(), noteIndex);
            await this.#notesByContractAndScope.get(scope)!.deleteValue(noteDao.contractAddress.toString(), noteIndex);
            await this.#notesByStorageSlotAndScope.get(scope)!.deleteValue(noteDao.storageSlot.toString(), noteIndex);
          }
        }
      }
<<<<<<< HEAD
=======

      const outgoingNotes = await toArray(this.#outgoingNotes.valuesAsync());

      for (const note of outgoingNotes) {
        const noteDao = OutgoingNoteDao.fromBuffer(note);
        if (noteDao.l2BlockNumber > blockNumber) {
          const noteIndex = toBufferBE(noteDao.index, 32).toString('hex');
          await this.#outgoingNotes.delete(noteIndex);
          await this.#outgoingNotesByContract.deleteValue(noteDao.contractAddress.toString(), noteIndex);
          await this.#outgoingNotesByStorageSlot.deleteValue(noteDao.storageSlot.toString(), noteIndex);
          await this.#outgoingNotesByTxHash.deleteValue(noteDao.txHash.toString(), noteIndex);
          await this.#outgoingNotesByOvpkM.deleteValue(noteDao.ovpkM.toString(), noteIndex);
        }
      }
>>>>>>> 676f673d
    });
  }

  public async unnullifyNotesAfter(blockNumber: number): Promise<void> {
    const nullifiersToUndo: string[] = [];
    const currentBlockNumber = blockNumber + 1;
    const maxBlockNumber = (await this.getBlockNumber()) ?? currentBlockNumber;
    for (let i = currentBlockNumber; i <= maxBlockNumber; i++) {
      nullifiersToUndo.push(...(await toArray(this.#nullifiersByBlockNumber.getValuesAsync(i))));
    }

    const notesIndexesToReinsert = await Promise.all(
      nullifiersToUndo.map(nullifier => this.#nullifiedNotesByNullifier.getAsync(nullifier)),
    );
    const notNullNoteIndexes = notesIndexesToReinsert.filter(noteIndex => noteIndex != undefined);
    const nullifiedNoteBuffers = await Promise.all(
      notNullNoteIndexes.map(noteIndex => this.#nullifiedNotes.getAsync(noteIndex!)),
    );
    const noteDaos = nullifiedNoteBuffers
      .filter(buffer => buffer != undefined)
      .map(buffer => IncomingNoteDao.fromBuffer(buffer!));

    await this.db.transactionAsync(async () => {
      for (const dao of noteDaos) {
        const noteIndex = toBufferBE(dao.index, 32).toString('hex');
        await this.#notes.set(noteIndex, dao.toBuffer());
        await this.#nullifierToNoteId.set(dao.siloedNullifier.toString(), noteIndex);

        let scopes = (await toArray(this.#nullifiedNotesToScope.getValuesAsync(noteIndex))) ?? [];

        if (scopes.length === 0) {
          scopes = [new AztecAddress(dao.addressPoint.x).toString()];
        }

        for (const scope of scopes) {
          await this.#notesByContractAndScope.get(scope.toString())!.set(dao.contractAddress.toString(), noteIndex);
          await this.#notesByStorageSlotAndScope.get(scope.toString())!.set(dao.storageSlot.toString(), noteIndex);
          await this.#notesByTxHashAndScope.get(scope.toString())!.set(dao.txHash.toString(), noteIndex);
          await this.#notesByAddressPointAndScope.get(scope.toString())!.set(dao.addressPoint.toString(), noteIndex);
          await this.#notesToScope.set(noteIndex, scope);
        }

        await this.#nullifiedNotes.delete(noteIndex);
        await this.#nullifiedNotesToScope.delete(noteIndex);
        await this.#nullifiersByBlockNumber.deleteValue(dao.l2BlockNumber, dao.siloedNullifier.toString());
        await this.#nullifiedNotesByContract.deleteValue(dao.contractAddress.toString(), noteIndex);
        await this.#nullifiedNotesByStorageSlot.deleteValue(dao.storageSlot.toString(), noteIndex);
        await this.#nullifiedNotesByTxHash.deleteValue(dao.txHash.toString(), noteIndex);
        await this.#nullifiedNotesByAddressPoint.deleteValue(dao.addressPoint.toString(), noteIndex);
        await this.#nullifiedNotesByNullifier.delete(dao.siloedNullifier.toString());
      }
    });
  }

  async getIncomingNotes(filter: IncomingNotesFilter): Promise<IncomingNoteDao[]> {
    const publicKey: PublicKey | undefined = filter.owner ? filter.owner.toAddressPoint() : undefined;

    filter.status = filter.status ?? NoteStatus.ACTIVE;

    const candidateNoteSources = [];

    filter.scopes ??= (await toArray(this.#scopes.entriesAsync())).map(addressString =>
      AztecAddress.fromString(addressString),
    );

    const activeNoteIdsPerScope: string[][] = [];

    for (const scope of new Set(filter.scopes)) {
      const formattedScopeString = scope.toString();
      if (!this.#scopes.hasAsync(formattedScopeString)) {
        throw new Error('Trying to get incoming notes of an scope that is not in the PXE database');
      }

      activeNoteIdsPerScope.push(
        publicKey
          ? await toArray(
              this.#notesByAddressPointAndScope.get(formattedScopeString)!.getValuesAsync(publicKey.toString()),
            )
          : filter.txHash
          ? await toArray(
              this.#notesByTxHashAndScope.get(formattedScopeString)!.getValuesAsync(filter.txHash.toString()),
            )
          : filter.contractAddress
          ? await toArray(
              this.#notesByContractAndScope
                .get(formattedScopeString)!
                .getValuesAsync(filter.contractAddress.toString()),
            )
          : filter.storageSlot
          ? await toArray(
              this.#notesByStorageSlotAndScope.get(formattedScopeString)!.getValuesAsync(filter.storageSlot.toString()),
            )
          : await toArray(this.#notesByAddressPointAndScope.get(formattedScopeString)!.valuesAsync()),
      );
    }

    candidateNoteSources.push({
      ids: new Set(activeNoteIdsPerScope.flat()),
      notes: this.#notes,
    });

    if (filter.status == NoteStatus.ACTIVE_OR_NULLIFIED) {
      candidateNoteSources.push({
        ids: publicKey
          ? await toArray(this.#nullifiedNotesByAddressPoint.getValuesAsync(publicKey.toString()))
          : filter.txHash
          ? await toArray(this.#nullifiedNotesByTxHash.getValuesAsync(filter.txHash.toString()))
          : filter.contractAddress
          ? await toArray(this.#nullifiedNotesByContract.getValuesAsync(filter.contractAddress.toString()))
          : filter.storageSlot
          ? await toArray(this.#nullifiedNotesByStorageSlot.getValuesAsync(filter.storageSlot.toString()))
          : await toArray(this.#nullifiedNotes.keysAsync()),
        notes: this.#nullifiedNotes,
      });
    }

    const result: IncomingNoteDao[] = [];
    for (const { ids, notes } of candidateNoteSources) {
      for (const id of ids) {
        const serializedNote = await notes.getAsync(id);
        if (!serializedNote) {
          continue;
        }

        const note = IncomingNoteDao.fromBuffer(serializedNote);
        if (filter.contractAddress && !note.contractAddress.equals(filter.contractAddress)) {
          continue;
        }

        if (filter.txHash && !note.txHash.equals(filter.txHash)) {
          continue;
        }

        if (filter.storageSlot && !note.storageSlot.equals(filter.storageSlot!)) {
          continue;
        }

        if (publicKey && !note.addressPoint.equals(publicKey)) {
          continue;
        }

        if (filter.siloedNullifier && !note.siloedNullifier.equals(filter.siloedNullifier)) {
          continue;
        }

        result.push(note);
      }
    }

    return result;
  }

<<<<<<< HEAD
=======
  async getOutgoingNotes(filter: OutgoingNotesFilter): Promise<OutgoingNoteDao[]> {
    const ovpkM: PublicKey | undefined = filter.owner
      ? (await this.#getCompleteAddress(filter.owner))?.publicKeys.masterOutgoingViewingPublicKey
      : undefined;

    // Check if ovpkM is truthy
    const idsIterator = ovpkM
      ? this.#outgoingNotesByOvpkM.getValuesAsync(ovpkM.toString())
      : // If ovpkM is falsy, check if filter.txHash is truthy
      filter.txHash
      ? this.#outgoingNotesByTxHash.getValuesAsync(filter.txHash.toString())
      : // If both ovpkM and filter.txHash are falsy, check if filter.contractAddress is truthy
      filter.contractAddress
      ? this.#outgoingNotesByContract.getValuesAsync(filter.contractAddress.toString())
      : // If ovpkM, filter.txHash, and filter.contractAddress are all falsy, check if filter.storageSlot is truthy
      filter.storageSlot
      ? this.#outgoingNotesByStorageSlot.getValuesAsync(filter.storageSlot.toString())
      : // If none of the above conditions are met, retrieve all keys from this.#outgoingNotes
        this.#outgoingNotes.keysAsync();

    const notes: OutgoingNoteDao[] = [];

    const ids = await toArray(idsIterator);
    for (const id of ids) {
      const serializedNote = await this.#outgoingNotes.getAsync(id);
      if (!serializedNote) {
        continue;
      }

      const note = OutgoingNoteDao.fromBuffer(serializedNote);
      if (filter.contractAddress && !note.contractAddress.equals(filter.contractAddress)) {
        continue;
      }

      if (filter.txHash && !note.txHash.equals(filter.txHash)) {
        continue;
      }

      if (filter.storageSlot && !note.storageSlot.equals(filter.storageSlot!)) {
        continue;
      }

      if (ovpkM && !note.ovpkM.equals(ovpkM)) {
        continue;
      }

      notes.push(note);
    }

    return notes;
  }

>>>>>>> 676f673d
  removeNullifiedNotes(nullifiers: InBlock<Fr>[], accountAddressPoint: PublicKey): Promise<IncomingNoteDao[]> {
    if (nullifiers.length === 0) {
      return Promise.resolve([]);
    }

    return this.db.transactionAsync(async () => {
      const nullifiedNotes: IncomingNoteDao[] = [];

      for (const blockScopedNullifier of nullifiers) {
        const { data: nullifier, l2BlockNumber: blockNumber } = blockScopedNullifier;
        const noteIndex = await this.#nullifierToNoteId.getAsync(nullifier.toString());
        if (!noteIndex) {
          continue;
        }

        const noteBuffer = noteIndex ? await this.#notes.getAsync(noteIndex) : undefined;

        if (!noteBuffer) {
          // note doesn't exist. Maybe it got nullified already
          continue;
        }
        const noteScopes = (await toArray(this.#notesToScope.getValuesAsync(noteIndex))) ?? [];
        const note = IncomingNoteDao.fromBuffer(noteBuffer);
        if (!note.addressPoint.equals(accountAddressPoint)) {
          // tried to nullify someone else's note
          continue;
        }

        nullifiedNotes.push(note);

        await this.#notes.delete(noteIndex);
        await this.#notesToScope.delete(noteIndex);

        const scopes = await toArray(this.#scopes.entriesAsync());

        for (const scope of scopes) {
          await this.#notesByAddressPointAndScope.get(scope)!.deleteValue(accountAddressPoint.toString(), noteIndex);
          await this.#notesByTxHashAndScope.get(scope)!.deleteValue(note.txHash.toString(), noteIndex);
          await this.#notesByContractAndScope.get(scope)!.deleteValue(note.contractAddress.toString(), noteIndex);
          await this.#notesByStorageSlotAndScope.get(scope)!.deleteValue(note.storageSlot.toString(), noteIndex);
        }

        if (noteScopes !== undefined) {
          for (const scope of noteScopes) {
            await this.#nullifiedNotesToScope.set(noteIndex, scope);
          }
        }
        await this.#nullifiedNotes.set(noteIndex, note.toBuffer());
        await this.#nullifiersByBlockNumber.set(blockNumber, nullifier.toString());
        await this.#nullifiedNotesByContract.set(note.contractAddress.toString(), noteIndex);
        await this.#nullifiedNotesByStorageSlot.set(note.storageSlot.toString(), noteIndex);
        await this.#nullifiedNotesByTxHash.set(note.txHash.toString(), noteIndex);
        await this.#nullifiedNotesByAddressPoint.set(note.addressPoint.toString(), noteIndex);
        await this.#nullifiedNotesByNullifier.set(nullifier.toString(), noteIndex);

        await this.#nullifierToNoteId.delete(nullifier.toString());
      }
      return nullifiedNotes;
    });
  }

  async addNullifiedNote(note: IncomingNoteDao): Promise<void> {
    const noteIndex = toBufferBE(note.index, 32).toString('hex');

    await this.#nullifiedNotes.set(noteIndex, note.toBuffer());
    await this.#nullifiedNotesByContract.set(note.contractAddress.toString(), noteIndex);
    await this.#nullifiedNotesByStorageSlot.set(note.storageSlot.toString(), noteIndex);
    await this.#nullifiedNotesByTxHash.set(note.txHash.toString(), noteIndex);
    await this.#nullifiedNotesByAddressPoint.set(note.addressPoint.toString(), noteIndex);
  }

  async setHeader(header: BlockHeader): Promise<void> {
    await this.#synchronizedBlock.set(header.toBuffer());
  }

  async getBlockNumber(): Promise<number | undefined> {
    const headerBuffer = await this.#synchronizedBlock.getAsync();
    if (!headerBuffer) {
      return undefined;
    }

    return Number(BlockHeader.fromBuffer(headerBuffer).globalVariables.blockNumber.toBigInt());
  }

  async getBlockHeader(): Promise<BlockHeader> {
    const headerBuffer = await this.#synchronizedBlock.getAsync();
    if (!headerBuffer) {
      throw new Error(`Header not set`);
    }

    return BlockHeader.fromBuffer(headerBuffer);
  }

  async #addScope(scope: AztecAddress): Promise<boolean> {
    const scopeString = scope.toString();

    if (await this.#scopes.hasAsync(scopeString)) {
      return false;
    }

    await this.#scopes.add(scopeString);
    this.#notesByContractAndScope.set(scopeString, this.#db.openMultiMap(`${scopeString}:notes_by_contract`));
    this.#notesByStorageSlotAndScope.set(scopeString, this.#db.openMultiMap(`${scopeString}:notes_by_storage_slot`));
    this.#notesByTxHashAndScope.set(scopeString, this.#db.openMultiMap(`${scopeString}:notes_by_tx_hash`));
    this.#notesByAddressPointAndScope.set(scopeString, this.#db.openMultiMap(`${scopeString}:notes_by_address_point`));

    return true;
  }

  addCompleteAddress(completeAddress: CompleteAddress): Promise<boolean> {
    return this.db.transactionAsync(async () => {
      await this.#addScope(completeAddress.address);

      const addressString = completeAddress.address.toString();
      const buffer = completeAddress.toBuffer();
      const existing = await this.#completeAddressIndex.getAsync(addressString);
      if (existing === undefined) {
        const index = await this.#completeAddresses.lengthAsync();
        await this.#completeAddresses.push(buffer);
        await this.#completeAddressIndex.set(addressString, index);

        return true;
      } else {
        const existingBuffer = await this.#completeAddresses.atAsync(existing);

        if (existingBuffer && Buffer.from(existingBuffer).equals(buffer)) {
          return false;
        }

        throw new Error(
          `Complete address with aztec address ${addressString} but different public key or partial key already exists in memory database`,
        );
      }
    });
  }

  async #getCompleteAddress(address: AztecAddress): Promise<CompleteAddress | undefined> {
    const index = await this.#completeAddressIndex.getAsync(address.toString());
    if (index === undefined) {
      return undefined;
    }

    const value = await this.#completeAddresses.atAsync(index);
    return value ? CompleteAddress.fromBuffer(value) : undefined;
  }

  getCompleteAddress(account: AztecAddress): Promise<CompleteAddress | undefined> {
    return this.#getCompleteAddress(account);
  }

  async getCompleteAddresses(): Promise<CompleteAddress[]> {
    return (await toArray(this.#completeAddresses.valuesAsync())).map(v => CompleteAddress.fromBuffer(v));
  }

  async addContactAddress(address: AztecAddress): Promise<boolean> {
    if (await this.#addressBook.hasAsync(address.toString())) {
      return false;
    }

    await this.#addressBook.add(address.toString());

    return true;
  }

  async getContactAddresses(): Promise<AztecAddress[]> {
    return (await toArray(this.#addressBook.entriesAsync())).map(AztecAddress.fromString);
  }

  async removeContactAddress(address: AztecAddress): Promise<boolean> {
    if (!this.#addressBook.hasAsync(address.toString())) {
      return false;
    }

    await this.#addressBook.delete(address.toString());

    return true;
  }

  getSynchedBlockNumberForAccount(account: AztecAddress): Promise<number | undefined> {
    return this.#syncedBlockPerPublicKey.getAsync(account.toString());
  }

  setSynchedBlockNumberForAccount(account: AztecAddress, blockNumber: number): Promise<void> {
    return this.#syncedBlockPerPublicKey.set(account.toString(), blockNumber);
  }

  async estimateSize(): Promise<number> {
<<<<<<< HEAD
    const incomingNotesSize = Array.from(await this.getIncomingNotes({})).reduce(
      (sum, note) => sum + note.getSize(),
      0,
    );
=======
    const incomingNotesSize = (await this.getIncomingNotes({})).reduce((sum, note) => sum + note.getSize(), 0);
    const outgoingNotesSize = (await this.getOutgoingNotes({})).reduce((sum, note) => sum + note.getSize(), 0);
>>>>>>> 676f673d

    const authWitsSize = (await toArray(this.#authWitnesses.valuesAsync())).reduce(
      (sum, value) => sum + value.length * Fr.SIZE_IN_BYTES,
      0,
    );
    const addressesSize = (await this.#completeAddresses.lengthAsync()) * CompleteAddress.SIZE_IN_BYTES;
    const treeRootsSize = Object.keys(MerkleTreeId).length * Fr.SIZE_IN_BYTES;

    return incomingNotesSize + treeRootsSize + authWitsSize + addressesSize;
  }

  async setTaggingSecretsIndexesAsSender(indexedSecrets: IndexedTaggingSecret[]): Promise<void> {
    await this.#setTaggingSecretsIndexes(indexedSecrets, this.#taggingSecretIndexesForSenders);
  }

  async setTaggingSecretsIndexesAsRecipient(indexedSecrets: IndexedTaggingSecret[]): Promise<void> {
    await this.#setTaggingSecretsIndexes(indexedSecrets, this.#taggingSecretIndexesForRecipients);
  }

  async #setTaggingSecretsIndexes(indexedSecrets: IndexedTaggingSecret[], storageMap: AztecAsyncMap<string, number>) {
    await Promise.all(
      indexedSecrets.map(indexedSecret => storageMap.set(indexedSecret.secret.toString(), indexedSecret.index)),
    );
  }

  async getTaggingSecretsIndexesAsRecipient(appTaggingSecrets: Fr[]) {
    return await this.#getTaggingSecretsIndexes(appTaggingSecrets, this.#taggingSecretIndexesForRecipients);
  }

  async getTaggingSecretsIndexesAsSender(appTaggingSecrets: Fr[]) {
    return await this.#getTaggingSecretsIndexes(appTaggingSecrets, this.#taggingSecretIndexesForSenders);
  }

  #getTaggingSecretsIndexes(appTaggingSecrets: Fr[], storageMap: AztecAsyncMap<string, number>): Promise<number[]> {
    return Promise.all(appTaggingSecrets.map(async secret => (await storageMap.getAsync(`${secret.toString()}`)) ?? 0));
  }

  resetNoteSyncData(): Promise<void> {
    return this.db.transactionAsync(async () => {
      const recipients = await toArray(this.#taggingSecretIndexesForRecipients.keysAsync());
      await Promise.all(recipients.map(recipient => this.#taggingSecretIndexesForRecipients.delete(recipient)));
      const senders = await toArray(this.#taggingSecretIndexesForSenders.keysAsync());
      await Promise.all(senders.map(sender => this.#taggingSecretIndexesForSenders.delete(sender)));
    });
  }
}<|MERGE_RESOLUTION|>--- conflicted
+++ resolved
@@ -29,36 +29,6 @@
  * A PXE database backed by LMDB.
  */
 export class KVPxeDatabase implements PxeDatabase {
-<<<<<<< HEAD
-  #synchronizedBlock: AztecSingleton<Buffer>;
-  #completeAddresses: AztecArray<Buffer>;
-  #completeAddressIndex: AztecMap<string, number>;
-  #addressBook: AztecSet<string>;
-  #authWitnesses: AztecMap<string, Buffer[]>;
-  #capsules: AztecArray<Buffer[]>;
-  #notes: AztecMap<string, Buffer>;
-  #nullifiedNotes: AztecMap<string, Buffer>;
-  #nullifierToNoteId: AztecMap<string, string>;
-  #nullifiersByBlockNumber: AztecMultiMap<number, string>;
-
-  #nullifiedNotesToScope: AztecMultiMap<string, string>;
-  #nullifiedNotesByContract: AztecMultiMap<string, string>;
-  #nullifiedNotesByStorageSlot: AztecMultiMap<string, string>;
-  #nullifiedNotesByTxHash: AztecMultiMap<string, string>;
-  #nullifiedNotesByAddressPoint: AztecMultiMap<string, string>;
-  #nullifiedNotesByNullifier: AztecMap<string, string>;
-  #syncedBlockPerPublicKey: AztecMap<string, number>;
-  #contractArtifacts: AztecMap<string, Buffer>;
-  #contractInstances: AztecMap<string, Buffer>;
-  #db: AztecKVStore;
-
-  #scopes: AztecSet<string>;
-  #notesToScope: AztecMultiMap<string, string>;
-  #notesByContractAndScope: Map<string, AztecMultiMap<string, string>>;
-  #notesByStorageSlotAndScope: Map<string, AztecMultiMap<string, string>>;
-  #notesByTxHashAndScope: Map<string, AztecMultiMap<string, string>>;
-  #notesByAddressPointAndScope: Map<string, AztecMultiMap<string, string>>;
-=======
   #synchronizedBlock: AztecAsyncSingleton<Buffer>;
   #completeAddresses: AztecAsyncArray<Buffer>;
   #completeAddressIndex: AztecAsyncMap<string, number>;
@@ -81,19 +51,12 @@
   #contractInstances: AztecAsyncMap<string, Buffer>;
   #db: AztecAsyncKVStore;
 
-  #outgoingNotes: AztecAsyncMap<string, Buffer>;
-  #outgoingNotesByContract: AztecAsyncMultiMap<string, string>;
-  #outgoingNotesByStorageSlot: AztecAsyncMultiMap<string, string>;
-  #outgoingNotesByTxHash: AztecAsyncMultiMap<string, string>;
-  #outgoingNotesByOvpkM: AztecAsyncMultiMap<string, string>;
-
   #scopes: AztecAsyncSet<string>;
   #notesToScope: AztecAsyncMultiMap<string, string>;
   #notesByContractAndScope: Map<string, AztecAsyncMultiMap<string, string>>;
   #notesByStorageSlotAndScope: Map<string, AztecAsyncMultiMap<string, string>>;
   #notesByTxHashAndScope: Map<string, AztecAsyncMultiMap<string, string>>;
   #notesByAddressPointAndScope: Map<string, AztecAsyncMultiMap<string, string>>;
->>>>>>> 676f673d
 
   // Stores the last index used for each tagging secret, taking direction into account
   // This is necessary to avoid reusing the same index for the same secret, which happens if
@@ -228,17 +191,11 @@
     await this.addNotes([note], scope);
   }
 
-<<<<<<< HEAD
-  async addNotes(incomingNotes: IncomingNoteDao[], scope: AztecAddress = AztecAddress.ZERO): Promise<void> {
-    if (!this.#scopes.has(scope.toString())) {
-=======
   async addNotes(
     incomingNotes: IncomingNoteDao[],
-    outgoingNotes: OutgoingNoteDao[],
     scope: AztecAddress = AztecAddress.ZERO,
   ): Promise<void> {
     if (!(await this.#scopes.hasAsync(scope.toString()))) {
->>>>>>> 676f673d
       await this.#addScope(scope);
     }
 
@@ -258,18 +215,6 @@
         await this.#notesByTxHashAndScope.get(scope.toString())!.set(dao.txHash.toString(), noteIndex);
         await this.#notesByAddressPointAndScope.get(scope.toString())!.set(dao.addressPoint.toString(), noteIndex);
       }
-<<<<<<< HEAD
-=======
-
-      for (const dao of outgoingNotes) {
-        const noteIndex = toBufferBE(dao.index, 32).toString('hex');
-        await this.#outgoingNotes.set(noteIndex, dao.toBuffer());
-        await this.#outgoingNotesByContract.set(dao.contractAddress.toString(), noteIndex);
-        await this.#outgoingNotesByStorageSlot.set(dao.storageSlot.toString(), noteIndex);
-        await this.#outgoingNotesByTxHash.set(dao.txHash.toString(), noteIndex);
-        await this.#outgoingNotesByOvpkM.set(dao.ovpkM.toString(), noteIndex);
-      }
->>>>>>> 676f673d
     });
   }
 
@@ -292,23 +237,6 @@
           }
         }
       }
-<<<<<<< HEAD
-=======
-
-      const outgoingNotes = await toArray(this.#outgoingNotes.valuesAsync());
-
-      for (const note of outgoingNotes) {
-        const noteDao = OutgoingNoteDao.fromBuffer(note);
-        if (noteDao.l2BlockNumber > blockNumber) {
-          const noteIndex = toBufferBE(noteDao.index, 32).toString('hex');
-          await this.#outgoingNotes.delete(noteIndex);
-          await this.#outgoingNotesByContract.deleteValue(noteDao.contractAddress.toString(), noteIndex);
-          await this.#outgoingNotesByStorageSlot.deleteValue(noteDao.storageSlot.toString(), noteIndex);
-          await this.#outgoingNotesByTxHash.deleteValue(noteDao.txHash.toString(), noteIndex);
-          await this.#outgoingNotesByOvpkM.deleteValue(noteDao.ovpkM.toString(), noteIndex);
-        }
-      }
->>>>>>> 676f673d
     });
   }
 
@@ -461,61 +389,6 @@
     return result;
   }
 
-<<<<<<< HEAD
-=======
-  async getOutgoingNotes(filter: OutgoingNotesFilter): Promise<OutgoingNoteDao[]> {
-    const ovpkM: PublicKey | undefined = filter.owner
-      ? (await this.#getCompleteAddress(filter.owner))?.publicKeys.masterOutgoingViewingPublicKey
-      : undefined;
-
-    // Check if ovpkM is truthy
-    const idsIterator = ovpkM
-      ? this.#outgoingNotesByOvpkM.getValuesAsync(ovpkM.toString())
-      : // If ovpkM is falsy, check if filter.txHash is truthy
-      filter.txHash
-      ? this.#outgoingNotesByTxHash.getValuesAsync(filter.txHash.toString())
-      : // If both ovpkM and filter.txHash are falsy, check if filter.contractAddress is truthy
-      filter.contractAddress
-      ? this.#outgoingNotesByContract.getValuesAsync(filter.contractAddress.toString())
-      : // If ovpkM, filter.txHash, and filter.contractAddress are all falsy, check if filter.storageSlot is truthy
-      filter.storageSlot
-      ? this.#outgoingNotesByStorageSlot.getValuesAsync(filter.storageSlot.toString())
-      : // If none of the above conditions are met, retrieve all keys from this.#outgoingNotes
-        this.#outgoingNotes.keysAsync();
-
-    const notes: OutgoingNoteDao[] = [];
-
-    const ids = await toArray(idsIterator);
-    for (const id of ids) {
-      const serializedNote = await this.#outgoingNotes.getAsync(id);
-      if (!serializedNote) {
-        continue;
-      }
-
-      const note = OutgoingNoteDao.fromBuffer(serializedNote);
-      if (filter.contractAddress && !note.contractAddress.equals(filter.contractAddress)) {
-        continue;
-      }
-
-      if (filter.txHash && !note.txHash.equals(filter.txHash)) {
-        continue;
-      }
-
-      if (filter.storageSlot && !note.storageSlot.equals(filter.storageSlot!)) {
-        continue;
-      }
-
-      if (ovpkM && !note.ovpkM.equals(ovpkM)) {
-        continue;
-      }
-
-      notes.push(note);
-    }
-
-    return notes;
-  }
-
->>>>>>> 676f673d
   removeNullifiedNotes(nullifiers: InBlock<Fr>[], accountAddressPoint: PublicKey): Promise<IncomingNoteDao[]> {
     if (nullifiers.length === 0) {
       return Promise.resolve([]);
@@ -703,15 +576,7 @@
   }
 
   async estimateSize(): Promise<number> {
-<<<<<<< HEAD
-    const incomingNotesSize = Array.from(await this.getIncomingNotes({})).reduce(
-      (sum, note) => sum + note.getSize(),
-      0,
-    );
-=======
     const incomingNotesSize = (await this.getIncomingNotes({})).reduce((sum, note) => sum + note.getSize(), 0);
-    const outgoingNotesSize = (await this.getOutgoingNotes({})).reduce((sum, note) => sum + note.getSize(), 0);
->>>>>>> 676f673d
 
     const authWitsSize = (await toArray(this.#authWitnesses.valuesAsync())).reduce(
       (sum, value) => sum + value.length * Fr.SIZE_IN_BYTES,
