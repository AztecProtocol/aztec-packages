--- conflicted
+++ resolved
@@ -325,13 +325,8 @@
     });
   }
 
-<<<<<<< HEAD
-  async getIncomingNotes(filter: IncomingNotesFilter): Promise<IncomingNoteDao[]> {
-    const publicKey: PublicKey | undefined = filter.owner ? await computePoint(filter.owner) : undefined;
-=======
   getIncomingNotes(filter: IncomingNotesFilter): Promise<IncomingNoteDao[]> {
     const publicKey: PublicKey | undefined = filter.owner ? filter.owner.toAddressPoint() : undefined;
->>>>>>> 89cb8d33
 
     filter.status = filter.status ?? NoteStatus.ACTIVE;
 
