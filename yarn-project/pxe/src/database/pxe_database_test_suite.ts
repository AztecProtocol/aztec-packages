--- conflicted
+++ resolved
@@ -380,19 +380,11 @@
         const header = makeHeader(randomInt(1000), INITIAL_L2_BLOCK_NUM, 0 /** slot number */);
 
         await database.setHeader(header);
-<<<<<<< HEAD
-        await expect(database.getHeader()).resolves.toEqual(header);
+        await expect(database.getBlockHeader()).resolves.toEqual(header);
       });
 
       it('rejects getting header if no block set', async () => {
-        await expect(() => database.getHeader()).rejects.toThrow();
-=======
-        expect(database.getBlockHeader()).toEqual(header);
-      });
-
-      it('rejects getting header if no block set', () => {
-        expect(() => database.getBlockHeader()).toThrow();
->>>>>>> f5de7d18
+        await expect(() => database.getBlockHeader()).rejects.toThrow();
       });
     });
 
