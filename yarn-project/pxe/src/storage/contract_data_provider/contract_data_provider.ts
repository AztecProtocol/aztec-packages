import type { Fr } from '@aztec/foundation/fields';
import { toArray } from '@aztec/foundation/iterable';
import type { MembershipWitness } from '@aztec/foundation/trees';
import type { AztecAsyncKVStore, AztecAsyncMap } from '@aztec/kv-store';
import {
  type ContractArtifact,
  type FunctionAbi,
  type FunctionArtifact,
  type FunctionArtifactWithContractName,
  type FunctionDebugMetadata,
  FunctionSelector,
  FunctionType,
  contractArtifactFromBuffer,
  contractArtifactToBuffer,
  getFunctionDebugMetadata,
} from '@aztec/stdlib/abi';
import { AztecAddress } from '@aztec/stdlib/aztec-address';
import {
  type ContractClass,
  type ContractInstanceWithAddress,
  SerializableContractInstance,
  getContractClassFromArtifact,
} from '@aztec/stdlib/contract';

import type { DataProvider } from '../data_provider.js';
import { PrivateFunctionsTree } from './private_functions_tree.js';

/**
 * ContractDataProvider serves as a data manager and retriever for Aztec.nr contracts.
 * It provides methods to obtain contract addresses, function ABI, bytecode, and membership witnesses
 * from a given contract address and function selector. The class maintains a cache of ContractTree instances
 * to efficiently serve the requested data. It interacts with the ContractDatabase and AztecNode to fetch
 * the required information and facilitate cryptographic proof generation.
 */
export class ContractDataProvider implements DataProvider {
  /** Map from contract class id to private function tree. */
  // TODO: Update it to be LRU cache so that it doesn't keep all the data all the time.
  #privateFunctionTrees: Map<string, PrivateFunctionsTree> = new Map();

  /** Map from contract address to contract class id */
  #contractClassIdMap: Map<string, Fr> = new Map();

  #contractArtifacts: AztecAsyncMap<string, Buffer>;
  #contractInstances: AztecAsyncMap<string, Buffer>;

  constructor(store: AztecAsyncKVStore) {
    this.#contractArtifacts = store.openMap('contract_artifacts');
    this.#contractInstances = store.openMap('contracts_instances');
  }

  // Setters

  public async addContractArtifact(id: Fr, contract: ContractArtifact): Promise<void> {
    const privateFunctions = contract.functions.filter(
      functionArtifact => functionArtifact.functionType === FunctionType.PRIVATE,
    );

    const privateSelectors = await Promise.all(
      privateFunctions.map(async privateFunctionArtifact =>
        (
          await FunctionSelector.fromNameAndParameters(privateFunctionArtifact.name, privateFunctionArtifact.parameters)
        ).toString(),
      ),
    );

    if (privateSelectors.length !== new Set(privateSelectors).size) {
      throw new Error('Repeated function selectors of private functions');
    }

    await this.#contractArtifacts.set(id.toString(), contractArtifactToBuffer(contract));
  }

  async addContractInstance(contract: ContractInstanceWithAddress): Promise<void> {
    this.#contractClassIdMap.set(contract.address.toString(), contract.currentContractClassId);

    await this.#contractInstances.set(
      contract.address.toString(),
      new SerializableContractInstance(contract).toBuffer(),
    );
  }

  // Private getters

  async #getContractClassId(contractAddress: AztecAddress): Promise<Fr | undefined> {
    if (!this.#contractClassIdMap.has(contractAddress.toString())) {
      const instance = await this.getContractInstance(contractAddress);
      if (!instance) {
        return;
      }
      this.#contractClassIdMap.set(contractAddress.toString(), instance.currentContractClassId);
    }
    return this.#contractClassIdMap.get(contractAddress.toString());
  }

  /**
   * Retrieve or create a ContractTree instance based on the provided class id.
   * If an existing tree with the same class id is found in the cache, it will be returned.
   * Otherwise, a new ContractTree instance will be created using the contract data from the database
   * and added to the cache before returning.
   *
   * @param classId - The class id of the contract for which the ContractTree is required.
   * @returns A ContractTree instance associated with the specified contract address.
   * @throws An Error if the contract is not found in the ContractDatabase.
   */
  async #getPrivateFunctionTreeForClassId(classId: Fr): Promise<PrivateFunctionsTree | undefined> {
    if (!this.#privateFunctionTrees.has(classId.toString())) {
      const artifact = await this.getContractArtifact(classId);
      if (!artifact) {
        return;
      }
      const tree = await PrivateFunctionsTree.create(artifact);
      this.#privateFunctionTrees.set(classId.toString(), tree);
    }
    return this.#privateFunctionTrees.get(classId.toString())!;
  }

  async #getContractArtifactByAddress(contractAddress: AztecAddress): Promise<ContractArtifact | undefined> {
    const contractClassId = await this.#getContractClassId(contractAddress);
    return contractClassId && this.getContractArtifact(contractClassId);
  }

  // Public getters

  async getContractsAddresses(): Promise<AztecAddress[]> {
    const keys = await toArray(this.#contractInstances.keysAsync());
    return keys.map(AztecAddress.fromString);
  }

  /** Returns a contract instance for a given address. Throws if not found. */
  public async getContractInstance(contractAddress: AztecAddress): Promise<ContractInstanceWithAddress | undefined> {
    const contract = await this.#contractInstances.getAsync(contractAddress.toString());
    return contract && SerializableContractInstance.fromBuffer(contract).withAddress(contractAddress);
  }

  public async getContractArtifact(contractClassId: Fr): Promise<ContractArtifact | undefined> {
    const contract = await this.#contractArtifacts.getAsync(contractClassId.toString());
    // TODO(@spalladino): AztecAsyncMap lies and returns Uint8Arrays instead of Buffers, hence the extra Buffer.from.
    return contract && contractArtifactFromBuffer(Buffer.from(contract));
  }

  /** Returns a contract class for a given class id. Throws if not found. */
  public async getContractClass(contractClassId: Fr): Promise<ContractClass | undefined> {
    const artifact = await this.getContractArtifact(contractClassId);
    return artifact && getContractClassFromArtifact(artifact);
  }

  public async getContract(
    address: AztecAddress,
  ): Promise<(ContractInstanceWithAddress & ContractArtifact) | undefined> {
    const instance = await this.getContractInstance(address);
    if (!instance) {
      return;
    }
    const artifact = await this.getContractArtifact(instance.currentContractClassId);
    if (!artifact) {
      return;
    }
    return { ...instance, ...artifact };
  }

  /**
   * Retrieves the artifact of a specified function within a given contract.
   * The function is identified by its selector, which is a unique code generated from the function's signature.
   * Throws an error if the contract address or function selector are invalid or not found.
   *
   * @param contractAddress - The AztecAddress representing the contract containing the function.
   * @param selector - The function selector.
   * @returns The corresponding function's artifact as an object.
   */
  public async getFunctionArtifact(
    contractAddress: AztecAddress,
    selector: FunctionSelector,
<<<<<<< HEAD
  ): Promise<FunctionArtifact | undefined> {
    const artifact = await this.#getContractArtifactByAddress(contractAddress);
    return artifact && this.#findFunctionArtifactBySelector(artifact, selector);
  }

  public async getPublicFunctionArtifact(contractAddress: AztecAddress): Promise<FunctionArtifact | undefined> {
    const artifact = await this.#getContractArtifactByAddress(contractAddress);
    return artifact && artifact.functions.find(fn => fn.functionType === FunctionType.PUBLIC);
=======
  ): Promise<FunctionArtifactWithContractName> {
    const tree = await this.getTreeForAddress(contractAddress);
    const contractArtifact = tree.getArtifact();
    const functionArtifact = await tree.getFunctionArtifact(selector);
    return {
      ...functionArtifact,
      contractName: contractArtifact.name,
    };
>>>>>>> 43155d69
  }

  /**
   * Retrieves the artifact of a specified function within a given contract.
   * The function is identified by its name, which is unique within a contract.
   * Throws if the contract has not been added to the database.
   *
   * @param contractAddress - The AztecAddress representing the contract containing the function.
   * @param functionName - The name of the function.
   * @returns The corresponding function's artifact as an object
   */
  public async getFunctionArtifactByName(
    contractAddress: AztecAddress,
    functionName: string,
  ): Promise<FunctionArtifact | undefined> {
    const artifact = await this.#getContractArtifactByAddress(contractAddress);
    return artifact?.functions.find(fn => fn.name === functionName);
  }

  public async getFunctionAbi(
    contractAddress: AztecAddress,
    selector: FunctionSelector,
  ): Promise<FunctionAbi | undefined> {
    const artifact = await this.#getContractArtifactByAddress(contractAddress);
    return artifact && (await this.#findFunctionAbiBySelector(artifact, selector));
  }

  /**
   * Retrieves the debug metadata of a specified function within a given contract.
   * The function is identified by its selector, which is a unique code generated from the function's signature.
   * Returns undefined if the debug metadata for the given function is not found.
   * Throws if the contract has not been added to the database.
   *
   * @param contractAddress - The AztecAddress representing the contract containing the function.
   * @param selector - The function selector.
   * @returns The corresponding function's artifact as an object.
   */
  public async getFunctionDebugMetadata(
    contractAddress: AztecAddress,
    selector: FunctionSelector,
  ): Promise<FunctionDebugMetadata | undefined> {
    const artifact = await this.#getContractArtifactByAddress(contractAddress);
    const fnArtifact = artifact && (await this.#findFunctionArtifactBySelector(artifact, selector));
    return fnArtifact && getFunctionDebugMetadata(artifact, fnArtifact);
  }

  public async getPublicFunctionDebugMetadata(
    contractAddress: AztecAddress,
  ): Promise<FunctionDebugMetadata | undefined> {
    const artifact = await this.#getContractArtifactByAddress(contractAddress);
    const fnArtifact = artifact && artifact.functions.find(fn => fn.functionType === FunctionType.PUBLIC);
    return fnArtifact && getFunctionDebugMetadata(artifact, fnArtifact);
  }

  /**
   * Retrieve the function membership witness for the given contract class and function selector.
   * The function membership witness represents a proof that the function belongs to the specified contract.
   * Throws an error if the contract address or function selector is unknown.
   *
   * @param contractClassId - The id of the class.
   * @param selector - The function selector.
   * @returns A promise that resolves with the MembershipWitness instance for the specified contract's function.
   */
  public async getFunctionMembershipWitness(
    contractClassId: Fr,
    selector: FunctionSelector,
  ): Promise<MembershipWitness<5> | undefined> {
    const tree = await this.#getPrivateFunctionTreeForClassId(contractClassId);
    return tree?.getFunctionMembershipWitness(selector);
  }

  public async getDebugContractName(contractAddress: AztecAddress) {
    const artifact = await this.#getContractArtifactByAddress(contractAddress);
    return artifact?.name;
  }

  public async getDebugFunctionName(contractAddress: AztecAddress, selector: FunctionSelector) {
    const artifact = await this.#getContractArtifactByAddress(contractAddress);
    const fnArtifact = artifact && (await this.#findFunctionAbiBySelector(artifact, selector));
    return `${artifact?.name ?? contractAddress}:${fnArtifact?.name ?? selector}`;
  }

  public async getSize() {
    return (await toArray(this.#contractInstances.valuesAsync()))
      .concat(await toArray(this.#contractArtifacts.valuesAsync()))
      .reduce((sum, value) => sum + value.length, 0);
  }

  async #findFunctionArtifactBySelector(
    artifact: ContractArtifact,
    selector: FunctionSelector,
  ): Promise<FunctionArtifact | undefined> {
    const functions = artifact.functions;
    for (let i = 0; i < functions.length; i++) {
      const fn = functions[i];
      const fnSelector = await FunctionSelector.fromNameAndParameters(fn.name, fn.parameters);
      if (fnSelector.equals(selector)) {
        return fn;
      }
    }
  }

  async #findFunctionAbiBySelector(
    artifact: ContractArtifact,
    selector: FunctionSelector,
  ): Promise<FunctionAbi | undefined> {
    const functions = [...artifact.functions, ...(artifact.nonDispatchPublicFunctions ?? [])];
    for (let i = 0; i < functions.length; i++) {
      const fn = functions[i];
      const fnSelector = await FunctionSelector.fromNameAndParameters(fn.name, fn.parameters);
      if (fnSelector.equals(selector)) {
        return fn;
      }
    }
  }
}<|MERGE_RESOLUTION|>--- conflicted
+++ resolved
@@ -170,25 +170,18 @@
   public async getFunctionArtifact(
     contractAddress: AztecAddress,
     selector: FunctionSelector,
-<<<<<<< HEAD
-  ): Promise<FunctionArtifact | undefined> {
-    const artifact = await this.#getContractArtifactByAddress(contractAddress);
-    return artifact && this.#findFunctionArtifactBySelector(artifact, selector);
-  }
-
-  public async getPublicFunctionArtifact(contractAddress: AztecAddress): Promise<FunctionArtifact | undefined> {
-    const artifact = await this.#getContractArtifactByAddress(contractAddress);
-    return artifact && artifact.functions.find(fn => fn.functionType === FunctionType.PUBLIC);
-=======
-  ): Promise<FunctionArtifactWithContractName> {
-    const tree = await this.getTreeForAddress(contractAddress);
-    const contractArtifact = tree.getArtifact();
-    const functionArtifact = await tree.getFunctionArtifact(selector);
-    return {
-      ...functionArtifact,
-      contractName: contractArtifact.name,
-    };
->>>>>>> 43155d69
+  ): Promise<FunctionArtifactWithContractName | undefined> {
+    const artifact = await this.#getContractArtifactByAddress(contractAddress);
+    const fnArtifact = artifact && (await this.#findFunctionArtifactBySelector(artifact, selector));
+    return fnArtifact && { ...fnArtifact, contractName: artifact.name };
+  }
+
+  public async getPublicFunctionArtifact(
+    contractAddress: AztecAddress,
+  ): Promise<FunctionArtifactWithContractName | undefined> {
+    const artifact = await this.#getContractArtifactByAddress(contractAddress);
+    const fnArtifact = artifact && artifact.functions.find(fn => fn.functionType === FunctionType.PUBLIC);
+    return fnArtifact && { ...fnArtifact, contractName: artifact.name };
   }
 
   /**
