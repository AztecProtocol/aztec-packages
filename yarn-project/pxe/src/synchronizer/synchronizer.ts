--- conflicted
+++ resolved
@@ -37,13 +37,10 @@
   protected createBlockStream(config: Partial<Pick<PXEConfig, 'l2StartingBlock' | 'l2BlockBatchSize'>>) {
     return new L2BlockStream(this.node, this.l2TipsStore, this, createLogger('pxe:block_stream'), {
       startingBlock: config.l2StartingBlock,
-<<<<<<< HEAD
+      batchSize: config.l2BlockBatchSize,
       // Skipping finalized blocks makes us sync much faster - we only need to download blocks other than the latest one
       // in order to detect reorgs, and there can be no reorgs on finalized block, making this safe.
       skipFinalized: true,
-=======
-      batchSize: config.l2BlockBatchSize,
->>>>>>> cf18f8e6
     });
   }
 
