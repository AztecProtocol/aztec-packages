import { type AztecNode, L2Block, type L2BlockStream } from '@aztec/circuit-types';
import { openTmpStore } from '@aztec/kv-store/lmdb';
import { L2TipsStore } from '@aztec/kv-store/stores';

import { jest } from '@jest/globals';
import { type MockProxy, mock } from 'jest-mock-extended';
import times from 'lodash.times';

import { type PxeDatabase } from '../database/index.js';
import { KVPxeDatabase } from '../database/kv_pxe_database.js';
import { Synchronizer } from './synchronizer.js';

describe('Synchronizer', () => {
  let database: PxeDatabase;
  let synchronizer: Synchronizer;
  let tipsStore: L2TipsStore; // eslint-disable-line @typescript-eslint/no-unused-vars

  let aztecNode: MockProxy<AztecNode>;
  let blockStream: MockProxy<L2BlockStream>;

  const TestSynchronizer = class extends Synchronizer {
    protected override createBlockStream(): L2BlockStream {
      return blockStream;
    }
  };

  beforeEach(async () => {
    const store = openTmpStore();
    blockStream = mock<L2BlockStream>();
    aztecNode = mock<AztecNode>();
    database = await KVPxeDatabase.create(store);
    tipsStore = new L2TipsStore(store, 'pxe');
    synchronizer = new TestSynchronizer(aztecNode, database, tipsStore);
  });

  it('sets header from latest block', async () => {
    const block = L2Block.random(1, 4);
    await synchronizer.handleBlockStreamEvent({ type: 'blocks-added', blocks: [block] });

<<<<<<< HEAD
    const obtainedHeader = await database.getHeader();
=======
    const obtainedHeader = database.getBlockHeader();
>>>>>>> f5de7d18
    expect(obtainedHeader).toEqual(block.header);
  });

  it('removes notes from db on a reorg', async () => {
    const removeNotesAfter = jest.spyOn(database, 'removeNotesAfter').mockImplementation(() => Promise.resolve());
    const unnullifyNotesAfter = jest.spyOn(database, 'unnullifyNotesAfter').mockImplementation(() => Promise.resolve());
    const resetNoteSyncData = jest.spyOn(database, 'resetNoteSyncData').mockImplementation(() => Promise.resolve());
    aztecNode.getBlockHeader.mockImplementation(blockNumber =>
      Promise.resolve(L2Block.random(blockNumber as number).header),
    );

    await synchronizer.handleBlockStreamEvent({ type: 'blocks-added', blocks: times(5, L2Block.random) });
    await synchronizer.handleBlockStreamEvent({ type: 'chain-pruned', blockNumber: 3 });

    expect(removeNotesAfter).toHaveBeenCalledWith(3);
    expect(unnullifyNotesAfter).toHaveBeenCalledWith(3);
    expect(resetNoteSyncData).toHaveBeenCalled();
  });
});<|MERGE_RESOLUTION|>--- conflicted
+++ resolved
@@ -37,11 +37,7 @@
     const block = L2Block.random(1, 4);
     await synchronizer.handleBlockStreamEvent({ type: 'blocks-added', blocks: [block] });
 
-<<<<<<< HEAD
-    const obtainedHeader = await database.getHeader();
-=======
-    const obtainedHeader = database.getBlockHeader();
->>>>>>> f5de7d18
+    const obtainedHeader = await database.getBlockHeader();
     expect(obtainedHeader).toEqual(block.header);
   });
 
