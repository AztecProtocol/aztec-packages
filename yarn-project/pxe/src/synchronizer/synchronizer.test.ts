import { type AztecNode, L2Block, type L2BlockStream } from '@aztec/circuit-types';
import { L2TipsStore } from '@aztec/kv-store/stores';
import { openTmpStore } from '@aztec/kv-store/utils';

import { jest } from '@jest/globals';
import { type MockProxy, mock } from 'jest-mock-extended';
import times from 'lodash.times';

import { type PxeDatabase } from '../database/index.js';
import { KVPxeDatabase } from '../database/kv_pxe_database.js';
import { Synchronizer } from './synchronizer.js';

describe('Synchronizer', () => {
  let database: PxeDatabase;
  let synchronizer: Synchronizer;
  let tipsStore: L2TipsStore; // eslint-disable-line @typescript-eslint/no-unused-vars

  let aztecNode: MockProxy<AztecNode>;
  let blockStream: MockProxy<L2BlockStream>;

  const TestSynchronizer = class extends Synchronizer {
    protected override createBlockStream(): L2BlockStream {
      return blockStream;
    }
  };

  beforeEach(() => {
    const store = openTmpStore();
    blockStream = mock<L2BlockStream>();
    aztecNode = mock<AztecNode>();
    database = new KVPxeDatabase(store);
    tipsStore = new L2TipsStore(store, 'pxe');
    synchronizer = new TestSynchronizer(aztecNode, database, tipsStore);
  });

  it('sets header from latest block', async () => {
    const block = await L2Block.random(1, 4);
    await synchronizer.handleBlockStreamEvent({ type: 'blocks-added', blocks: [block] });

    const obtainedHeader = database.getBlockHeader();
    expect(obtainedHeader).toEqual(block.header);
  });

  it('removes notes from db on a reorg', async () => {
    const removeNotesAfter = jest.spyOn(database, 'removeNotesAfter').mockImplementation(() => Promise.resolve());
    const unnullifyNotesAfter = jest.spyOn(database, 'unnullifyNotesAfter').mockImplementation(() => Promise.resolve());
<<<<<<< HEAD
    aztecNode.getBlockHeader.mockImplementation(async blockNumber =>
      Promise.resolve((await L2Block.random(blockNumber as number)).header),
=======
    const resetNoteSyncData = jest.spyOn(database, 'resetNoteSyncData').mockImplementation(() => Promise.resolve());
    aztecNode.getBlockHeader.mockImplementation(blockNumber =>
      Promise.resolve(L2Block.random(blockNumber as number).header),
>>>>>>> 89cb8d33
    );

    await synchronizer.handleBlockStreamEvent({
      type: 'blocks-added',
      blocks: await Promise.all(times(5, L2Block.random)),
    });
    await synchronizer.handleBlockStreamEvent({ type: 'chain-pruned', blockNumber: 3 });

    expect(removeNotesAfter).toHaveBeenCalledWith(3);
    expect(unnullifyNotesAfter).toHaveBeenCalledWith(3);
    expect(resetNoteSyncData).toHaveBeenCalled();
  });
});<|MERGE_RESOLUTION|>--- conflicted
+++ resolved
@@ -44,14 +44,9 @@
   it('removes notes from db on a reorg', async () => {
     const removeNotesAfter = jest.spyOn(database, 'removeNotesAfter').mockImplementation(() => Promise.resolve());
     const unnullifyNotesAfter = jest.spyOn(database, 'unnullifyNotesAfter').mockImplementation(() => Promise.resolve());
-<<<<<<< HEAD
-    aztecNode.getBlockHeader.mockImplementation(async blockNumber =>
-      Promise.resolve((await L2Block.random(blockNumber as number)).header),
-=======
     const resetNoteSyncData = jest.spyOn(database, 'resetNoteSyncData').mockImplementation(() => Promise.resolve());
     aztecNode.getBlockHeader.mockImplementation(blockNumber =>
       Promise.resolve(L2Block.random(blockNumber as number).header),
->>>>>>> 89cb8d33
     );
 
     await synchronizer.handleBlockStreamEvent({
