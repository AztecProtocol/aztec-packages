import { BBWASMBundlePrivateKernelProver } from '@aztec/bb-prover/client/wasm/bundle';
import { randomBytes } from '@aztec/foundation/crypto';
import { createLogger } from '@aztec/foundation/log';
import { createStore } from '@aztec/kv-store/indexeddb';
import { BundledProtocolContractsProvider } from '@aztec/protocol-contracts/providers/bundle';
import { WASMSimulator } from '@aztec/simulator/client';
import type { AztecNode } from '@aztec/stdlib/interfaces/client';

import type { PXEServiceConfig } from '../../../config/index.js';
import { PXEService } from '../../../pxe_service/pxe_service.js';
import type { PXECreationOptions } from '../../pxe_creation_options.js';

/**
 * Create and start an PXEService instance with the given AztecNode.
 * If no keyStore or database is provided, it will use KeyStore and MemoryDB as default values.
 * Returns a Promise that resolves to the started PXEService instance.
 *
 * @param aztecNode - The AztecNode instance to be used by the server.
 * @param config - The PXE Service Config to use
 * @param options - (Optional) Optional information for creating an PXEService.
 * @returns A Promise that resolves to the started PXEService instance.
 */
export async function createPXEService(
  aztecNode: AztecNode,
  config: PXEServiceConfig,
  options: PXECreationOptions = { loggers: {} },
) {
  const logSuffix =
    typeof options.useLogSuffix === 'boolean'
      ? options.useLogSuffix
        ? randomBytes(3).toString('hex')
        : undefined
      : options.useLogSuffix;

  const loggers = options.loggers ?? {};

  const l1Contracts = await aztecNode.getL1ContractAddresses();
  const configWithContracts = {
    ...config,
    l1Contracts,
<<<<<<< HEAD
    l2BlockBatchSize: 50,
=======
>>>>>>> 610fb07d
  } as PXEServiceConfig;

  const storeLogger = loggers.store ? loggers.store : createLogger('pxe:data:idb' + (logSuffix ? `:${logSuffix}` : ''));

  const store = options.store ?? (await createStore('pxe_data', configWithContracts, storeLogger));

  const simulator = new WASMSimulator();
  const proverLogger = loggers.prover
    ? loggers.prover
    : createLogger('pxe:bb:wasm:bundle' + (logSuffix ? `:${logSuffix}` : ''));

  const prover = options.prover ?? new BBWASMBundlePrivateKernelProver(simulator, 16, proverLogger);
  const protocolContractsProvider = new BundledProtocolContractsProvider();

  const pxeLogger = loggers.pxe ? loggers.pxe : createLogger('pxe:service' + (logSuffix ? `:${logSuffix}` : ''));
  const pxe = await PXEService.create(
    aztecNode,
    store,
    prover,
    simulator,
    protocolContractsProvider,
    config,
    pxeLogger,
  );
  return pxe;
}<|MERGE_RESOLUTION|>--- conflicted
+++ resolved
@@ -38,10 +38,6 @@
   const configWithContracts = {
     ...config,
     l1Contracts,
-<<<<<<< HEAD
-    l2BlockBatchSize: 50,
-=======
->>>>>>> 610fb07d
   } as PXEServiceConfig;
 
   const storeLogger = loggers.store ? loggers.store : createLogger('pxe:data:idb' + (logSuffix ? `:${logSuffix}` : ''));
