--- conflicted
+++ resolved
@@ -1,10 +1,6 @@
 import { L1NotePayload, TxHash } from '@aztec/circuit-types';
 import { Fr, PublicKey } from '@aztec/circuits.js';
-<<<<<<< HEAD
-import { computeCommitmentNonce, siloNullifier } from '@aztec/circuits.js/abis';
-=======
 import { computeCommitmentNonce, siloNullifier } from '@aztec/circuits.js/hash';
->>>>>>> c1709b3d
 import { AcirSimulator } from '@aztec/simulator';
 
 import { NoteDao } from '../database/note_dao.js';
