import {
  AztecNode,
  EncryptedFunctionL2Logs,
  EncryptedL2BlockL2Logs,
  EncryptedL2Log,
  EncryptedTxL2Logs,
  KeyPair,
  KeyStore,
  L1NotePayload,
  L2Block,
  L2BlockContext,
  TaggedNote,
} from '@aztec/circuit-types';
import { Fr, INITIAL_L2_BLOCK_NUM, MAX_NEW_NOTE_HASHES_PER_TX } from '@aztec/circuits.js';
import { Grumpkin } from '@aztec/circuits.js/barretenberg';
import { pedersenHash } from '@aztec/foundation/crypto';
import { Point } from '@aztec/foundation/fields';
<<<<<<< HEAD
import { Tuple } from '@aztec/foundation/serialize';
=======
>>>>>>> db2a4117
import { ConstantKeyPair } from '@aztec/key-store';
import { openTmpStore } from '@aztec/kv-store/utils';
import { AcirSimulator } from '@aztec/simulator';

import { jest } from '@jest/globals';
import { MockProxy, mock } from 'jest-mock-extended';

import { PxeDatabase } from '../database/index.js';
import { KVPxeDatabase } from '../database/kv_pxe_database.js';
import { NoteDao } from '../database/note_dao.js';
import { NoteProcessor } from './note_processor.js';

const TXS_PER_BLOCK = 4;

describe('Note Processor', () => {
  let grumpkin: Grumpkin;
  let database: PxeDatabase;
  let aztecNode: ReturnType<typeof mock<AztecNode>>;
  let addNotesSpy: any;
  let noteProcessor: NoteProcessor;
  let owner: KeyPair;
  let keyStore: MockProxy<KeyStore>;
  let simulator: MockProxy<AcirSimulator>;
  const firstBlockNum = 123;
  const numCommitmentsPerBlock = TXS_PER_BLOCK * MAX_NEW_NOTE_HASHES_PER_TX;
  const firstBlockDataStartIndex = (firstBlockNum - 1) * numCommitmentsPerBlock;
  const firstBlockDataEndIndex = firstBlockNum * numCommitmentsPerBlock;

  // ownedData: [tx1, tx2, ...], the numbers in each tx represents the indices of the note hashes the account owns.
  const createEncryptedLogsAndOwnedL1NotePayloads = (ownedData: number[][], ownedNotes: TaggedNote[]) => {
    const newNotes: TaggedNote[] = [];
    const ownedL1NotePayloads: L1NotePayload[] = [];
    const txLogs: EncryptedTxL2Logs[] = [];
    let usedOwnedNote = 0;
    for (let i = 0; i < TXS_PER_BLOCK; ++i) {
      const ownedDataIndices = ownedData[i] || [];
      if (ownedDataIndices.some(index => index >= MAX_NEW_NOTE_HASHES_PER_TX)) {
        throw new Error(`Data index should be less than ${MAX_NEW_NOTE_HASHES_PER_TX}.`);
      }

      const logs: EncryptedFunctionL2Logs[] = [];
      for (let noteIndex = 0; noteIndex < MAX_NEW_NOTE_HASHES_PER_TX; ++noteIndex) {
        const isOwner = ownedDataIndices.includes(noteIndex);
        const publicKey = isOwner ? owner.getPublicKey() : Point.random();
        const note = (isOwner && ownedNotes[usedOwnedNote]) || TaggedNote.random();
        usedOwnedNote += note === ownedNotes[usedOwnedNote] ? 1 : 0;
        newNotes.push(note);
        if (isOwner) {
          ownedL1NotePayloads.push(note.notePayload);
        }
        // const encryptedNote =
        const log = note.toEncryptedBuffer(publicKey, grumpkin);
        // 1 tx containing 1 function invocation containing 1 log
        logs.push(new EncryptedFunctionL2Logs([new EncryptedL2Log(log)]));
      }
      txLogs.push(new EncryptedTxL2Logs(logs));
    }

    const encryptedLogs = new EncryptedL2BlockL2Logs(txLogs);
    return { newNotes, ownedL1NotePayloads, encryptedLogs };
  };

  const mockData = (
    ownedData: number[][], // = [[2]]
    prependedBlocks = 0,
    appendedBlocks = 0,
    ownedNotes: TaggedNote[] = [], // L1NotePayload[] = [],
  ) => {
    if (ownedData.length > TXS_PER_BLOCK) {
      throw new Error(`Tx size should be less than ${TXS_PER_BLOCK}.`);
    }

    const blockContexts: L2BlockContext[] = [];
    const encryptedLogsArr: EncryptedL2BlockL2Logs[] = [];
    const ownedL1NotePayloads: L1NotePayload[] = [];
    const numberOfBlocks = prependedBlocks + appendedBlocks + 1;
    for (let i = 0; i < numberOfBlocks; ++i) {
      const block = L2Block.random(firstBlockNum + i, TXS_PER_BLOCK);
      block.header.state.partial.noteHashTree.nextAvailableLeafIndex =
        firstBlockDataEndIndex + i * numCommitmentsPerBlock;

      const isTargetBlock = i === prependedBlocks;
      const {
        newNotes,
        encryptedLogs,
        ownedL1NotePayloads: payloads,
      } = createEncryptedLogsAndOwnedL1NotePayloads(isTargetBlock ? ownedData : [], isTargetBlock ? ownedNotes : []);
      encryptedLogsArr.push(encryptedLogs);
      ownedL1NotePayloads.push(...payloads);
      for (let i = 0; i < TXS_PER_BLOCK; i++) {
        const txEffectNotes = newNotes.slice(i * MAX_NEW_NOTE_HASHES_PER_TX, (i + 1) * MAX_NEW_NOTE_HASHES_PER_TX);
        block.body.txEffects[i].noteHashes = txEffectNotes.map(n => pedersenHash(n.notePayload.note.items));
      }

      const randomBlockContext = new L2BlockContext(block);
      blockContexts.push(randomBlockContext);
    }
    return { blockContexts, encryptedLogsArr, ownedL1NotePayloads };
  };

  beforeAll(() => {
    grumpkin = new Grumpkin();
    owner = ConstantKeyPair.random(grumpkin);
  });

  beforeEach(() => {
    database = new KVPxeDatabase(openTmpStore());
    addNotesSpy = jest.spyOn(database, 'addNotes');

    aztecNode = mock<AztecNode>();
    keyStore = mock<KeyStore>();
    simulator = mock<AcirSimulator>();
    keyStore.getAccountPrivateKey.mockResolvedValue(owner.getPrivateKey());
    noteProcessor = new NoteProcessor(
      owner.getPublicKey(),
      keyStore,
      database,
      aztecNode,
      INITIAL_L2_BLOCK_NUM,
      simulator,
    );

    simulator.computeNoteHashAndNullifier.mockImplementation((...args) =>
      Promise.resolve({
        innerNoteHash: Fr.random(),
        siloedNoteHash: Fr.random(),
        uniqueSiloedNoteHash: pedersenHash(args[4].items), // args[4] is note
        innerNullifier: Fr.random(),
      }),
    );
  });

  afterEach(() => {
    addNotesSpy.mockReset();
  });

  it('should store a note that belongs to us', async () => {
    const { blockContexts, encryptedLogsArr, ownedL1NotePayloads } = mockData([[2]]);
    await noteProcessor.process(blockContexts, encryptedLogsArr);

    expect(addNotesSpy).toHaveBeenCalledTimes(1);
    expect(addNotesSpy).toHaveBeenCalledWith([
      expect.objectContaining({
        ...ownedL1NotePayloads[0],
        index: BigInt(firstBlockDataStartIndex + 2),
      }),
    ]);
  });

  it('should store multiple notes that belong to us', async () => {
    const prependedBlocks = 2;
    const appendedBlocks = 1;
    const thisBlockDataStartIndex = firstBlockDataStartIndex + prependedBlocks * numCommitmentsPerBlock;

    const { blockContexts, encryptedLogsArr, ownedL1NotePayloads } = mockData(
      [[], [1], [], [0, 2]],
      prependedBlocks,
      appendedBlocks,
    );
    await noteProcessor.process(blockContexts, encryptedLogsArr);

    expect(addNotesSpy).toHaveBeenCalledTimes(1);
    expect(addNotesSpy).toHaveBeenCalledWith([
      expect.objectContaining({
        ...ownedL1NotePayloads[0],
        // Index 1 log in the 2nd tx.
        index: BigInt(thisBlockDataStartIndex + MAX_NEW_NOTE_HASHES_PER_TX * (2 - 1) + 1),
      }),
      expect.objectContaining({
        ...ownedL1NotePayloads[1],
        // Index 0 log in the 4th tx.
        index: BigInt(thisBlockDataStartIndex + MAX_NEW_NOTE_HASHES_PER_TX * (4 - 1) + 0),
      }),
      expect.objectContaining({
        ...ownedL1NotePayloads[2],
        // Index 2 log in the 4th tx.
        index: BigInt(thisBlockDataStartIndex + MAX_NEW_NOTE_HASHES_PER_TX * (4 - 1) + 2),
      }),
    ]);
  }, 30_000);

  it('should not store notes that do not belong to us', async () => {
    const { blockContexts, encryptedLogsArr } = mockData([]);
    await noteProcessor.process(blockContexts, encryptedLogsArr);
  });

  it('should be able to recover two note payloads with containing the same note', async () => {
    const note = TaggedNote.random(); // L1NotePayload.random();
    const note2 = TaggedNote.random(); // L1NotePayload.random();
    // All note payloads except one have the same contract address, storage slot, and the actual note.
    const notes = [note, note, note, note2, note];
    const { blockContexts, encryptedLogsArr, ownedL1NotePayloads } = mockData([[0, 2], [], [0, 1, 3]], 0, 0, notes);
    await noteProcessor.process(blockContexts, encryptedLogsArr);

    const addedNoteDaos: NoteDao[] = addNotesSpy.mock.calls[0][0];
    expect(addedNoteDaos.map(dao => dao)).toEqual([
      expect.objectContaining({ ...ownedL1NotePayloads[0] }),
      expect.objectContaining({ ...ownedL1NotePayloads[1] }),
      expect.objectContaining({ ...ownedL1NotePayloads[2] }),
      expect.objectContaining({ ...ownedL1NotePayloads[3] }),
      expect.objectContaining({ ...ownedL1NotePayloads[4] }),
    ]);
    expect(ownedL1NotePayloads[0]).toEqual(ownedL1NotePayloads[1]);
    expect(ownedL1NotePayloads[1]).toEqual(ownedL1NotePayloads[2]);
    expect(ownedL1NotePayloads[2]).toEqual(ownedL1NotePayloads[4]);
    expect(ownedL1NotePayloads[3]).not.toEqual(ownedL1NotePayloads[4]);

    // Check that every note has a different nonce.
    const nonceSet = new Set<bigint>();
    addedNoteDaos.forEach(info => nonceSet.add(info.nonce.value));
    expect(nonceSet.size).toBe(notes.length);
  });

  it('advances the block number', async () => {
    const { blockContexts, encryptedLogsArr } = mockData([[2]]);
    await noteProcessor.process(blockContexts, encryptedLogsArr);
    expect(noteProcessor.status.syncedToBlock).toEqual(blockContexts.at(-1)?.block.number);
  });

  it('should restore the last block number processed and ignore the starting block', async () => {
    const { blockContexts, encryptedLogsArr } = mockData([[2]]);
    await noteProcessor.process(blockContexts, encryptedLogsArr);

    const newNoteProcessor = new NoteProcessor(
      owner.getPublicKey(),
      keyStore,
      database,
      aztecNode,
      INITIAL_L2_BLOCK_NUM,
      simulator,
    );

    expect(newNoteProcessor.status).toEqual(noteProcessor.status);
  });
});<|MERGE_RESOLUTION|>--- conflicted
+++ resolved
@@ -15,10 +15,6 @@
 import { Grumpkin } from '@aztec/circuits.js/barretenberg';
 import { pedersenHash } from '@aztec/foundation/crypto';
 import { Point } from '@aztec/foundation/fields';
-<<<<<<< HEAD
-import { Tuple } from '@aztec/foundation/serialize';
-=======
->>>>>>> db2a4117
 import { ConstantKeyPair } from '@aztec/key-store';
 import { openTmpStore } from '@aztec/kv-store/utils';
 import { AcirSimulator } from '@aztec/simulator';
