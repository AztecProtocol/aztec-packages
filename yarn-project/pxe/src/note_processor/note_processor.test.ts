import { AcirSimulator } from '@aztec/acir-simulator';
import { CircuitsWasm, Fr, MAX_NEW_COMMITMENTS_PER_TX } from '@aztec/circuits.js';
import { Grumpkin, pedersenHashInputs } from '@aztec/circuits.js/barretenberg';
import { Point } from '@aztec/foundation/fields';
import { ConstantKeyPair } from '@aztec/key-store';
import {
  AztecNode,
  FunctionL2Logs,
  INITIAL_L2_BLOCK_NUM,
  KeyPair,
  KeyStore,
  L1NotePayload,
  L2Block,
  L2BlockContext,
  L2BlockL2Logs,
  Note,
  TxL2Logs,
} from '@aztec/types';

import { jest } from '@jest/globals';
import { MockProxy, mock } from 'jest-mock-extended';

import { Database, MemoryDB } from '../database/index.js';
import { NoteDao } from '../database/note_dao.js';
import { NoteProcessor } from './note_processor.js';

const TXS_PER_BLOCK = 4;

describe('Note Processor', () => {
  let wasm: CircuitsWasm;
  let grumpkin: Grumpkin;
  let database: Database;
  let aztecNode: ReturnType<typeof mock<AztecNode>>;
  let addNotesSpy: any;
  let noteProcessor: NoteProcessor;
  let owner: KeyPair;
  let keyStore: MockProxy<KeyStore>;
  let simulator: MockProxy<AcirSimulator>;
  const firstBlockNum = 123;
  const numCommitmentsPerBlock = TXS_PER_BLOCK * MAX_NEW_COMMITMENTS_PER_TX;
  const firstBlockDataStartIndex = (firstBlockNum - 1) * numCommitmentsPerBlock;

<<<<<<< HEAD
  const computeMockNoteHash = (preimage: Fr[]) => Fr.fromBuffer(pedersenHashInputs(preimage.map(p => p.toBuffer())));
=======
  const computeMockNoteHash = (note: Note) =>
    Fr.fromBuffer(
      pedersenHashInputs(
        wasm,
        note.items.map(i => i.toBuffer()),
      ),
    );
>>>>>>> 3d5c98c3

  // ownedData: [tx1, tx2, ...], the numbers in each tx represents the indices of the note hashes the account owns.
  const createEncryptedLogsAndOwnedL1NotePayloads = (ownedData: number[][], ownedNotes: L1NotePayload[]) => {
    const newNotes: L1NotePayload[] = [];
    const ownedL1NotePayloads: L1NotePayload[] = [];
    const txLogs: TxL2Logs[] = [];
    let usedOwnedNote = 0;
    for (let i = 0; i < TXS_PER_BLOCK; ++i) {
      const ownedDataIndices = ownedData[i] || [];
      if (ownedDataIndices.some(index => index >= MAX_NEW_COMMITMENTS_PER_TX)) {
        throw new Error(`Data index should be less than ${MAX_NEW_COMMITMENTS_PER_TX}.`);
      }

      const logs: FunctionL2Logs[] = [];
      for (let noteIndex = 0; noteIndex < MAX_NEW_COMMITMENTS_PER_TX; ++noteIndex) {
        const isOwner = ownedDataIndices.includes(noteIndex);
        const publicKey = isOwner ? owner.getPublicKey() : Point.random();
        const note = (isOwner && ownedNotes[usedOwnedNote]) || L1NotePayload.random();
        usedOwnedNote += note === ownedNotes[usedOwnedNote] ? 1 : 0;
        newNotes.push(note);
        if (isOwner) {
          ownedL1NotePayloads.push(note);
        }
        const log = note.toEncryptedBuffer(publicKey, grumpkin);
        // 1 tx containing 1 function invocation containing 1 log
        logs.push(new FunctionL2Logs([log]));
      }
      txLogs.push(new TxL2Logs(logs));
    }

    const encryptedLogs = new L2BlockL2Logs(txLogs);
    return { newNotes, ownedL1NotePayloads, encryptedLogs };
  };

  const mockData = (
    ownedData: number[][],
    prependedBlocks = 0,
    appendedBlocks = 0,
    ownedNotes: L1NotePayload[] = [],
  ) => {
    if (ownedData.length > TXS_PER_BLOCK) {
      throw new Error(`Tx size should be less than ${TXS_PER_BLOCK}.`);
    }

    const blockContexts: L2BlockContext[] = [];
    const encryptedLogsArr: L2BlockL2Logs[] = [];
    const ownedL1NotePayloads: L1NotePayload[] = [];
    const numberOfBlocks = prependedBlocks + appendedBlocks + 1;
    for (let i = 0; i < numberOfBlocks; ++i) {
      const block = L2Block.random(firstBlockNum + i, TXS_PER_BLOCK);
      block.startNoteHashTreeSnapshot.nextAvailableLeafIndex = firstBlockDataStartIndex + i * numCommitmentsPerBlock;

      const isTargetBlock = i === prependedBlocks;
      const {
        newNotes,
        encryptedLogs,
        ownedL1NotePayloads: payloads,
      } = createEncryptedLogsAndOwnedL1NotePayloads(isTargetBlock ? ownedData : [], isTargetBlock ? ownedNotes : []);
      encryptedLogsArr.push(encryptedLogs);
      ownedL1NotePayloads.push(...payloads);
      block.newCommitments = newNotes.map(n => computeMockNoteHash(n.note));

      const randomBlockContext = new L2BlockContext(block);
      blockContexts.push(randomBlockContext);
    }
    return { blockContexts, encryptedLogsArr, ownedL1NotePayloads };
  };

  beforeAll(async () => {
    wasm = await CircuitsWasm.get();
    grumpkin = new Grumpkin(wasm);
    owner = ConstantKeyPair.random(grumpkin);
  });

  beforeEach(() => {
    database = new MemoryDB();
    addNotesSpy = jest.spyOn(database, 'addNotes');

    aztecNode = mock<AztecNode>();
    keyStore = mock<KeyStore>();
    simulator = mock<AcirSimulator>();
    keyStore.getAccountPrivateKey.mockResolvedValue(owner.getPrivateKey());
    noteProcessor = new NoteProcessor(
      owner.getPublicKey(),
      keyStore,
      database,
      aztecNode,
      INITIAL_L2_BLOCK_NUM,
      simulator,
    );

    simulator.computeNoteHashAndNullifier.mockImplementation((...args) =>
      Promise.resolve({
        innerNoteHash: Fr.random(),
        siloedNoteHash: Fr.random(),
        uniqueSiloedNoteHash: computeMockNoteHash(args[3]),
        innerNullifier: Fr.random(),
      }),
    );
  });

  afterEach(() => {
    addNotesSpy.mockReset();
  });

  it('should store a note that belongs to us', async () => {
    const { blockContexts, encryptedLogsArr, ownedL1NotePayloads } = mockData([[2]]);
    await noteProcessor.process(blockContexts, encryptedLogsArr);

    expect(addNotesSpy).toHaveBeenCalledTimes(1);
    expect(addNotesSpy).toHaveBeenCalledWith([
      expect.objectContaining({
        ...ownedL1NotePayloads[0],
        index: BigInt(firstBlockDataStartIndex + 2),
      }),
    ]);
  });

  it('should store multiple notes that belong to us', async () => {
    const prependedBlocks = 2;
    const appendedBlocks = 1;
    const thisBlockDataStartIndex = firstBlockDataStartIndex + prependedBlocks * numCommitmentsPerBlock;

    const { blockContexts, encryptedLogsArr, ownedL1NotePayloads } = mockData(
      [[], [1], [], [0, 2]],
      prependedBlocks,
      appendedBlocks,
    );
    await noteProcessor.process(blockContexts, encryptedLogsArr);

    expect(addNotesSpy).toHaveBeenCalledTimes(1);
    expect(addNotesSpy).toHaveBeenCalledWith([
      expect.objectContaining({
        ...ownedL1NotePayloads[0],
        // Index 1 log in the 2nd tx.
        index: BigInt(thisBlockDataStartIndex + MAX_NEW_COMMITMENTS_PER_TX * (2 - 1) + 1),
      }),
      expect.objectContaining({
        ...ownedL1NotePayloads[1],
        // Index 0 log in the 4th tx.
        index: BigInt(thisBlockDataStartIndex + MAX_NEW_COMMITMENTS_PER_TX * (4 - 1) + 0),
      }),
      expect.objectContaining({
        ...ownedL1NotePayloads[2],
        // Index 2 log in the 4th tx.
        index: BigInt(thisBlockDataStartIndex + MAX_NEW_COMMITMENTS_PER_TX * (4 - 1) + 2),
      }),
    ]);
  });

  it('should not store notes that do not belong to us', async () => {
    const { blockContexts, encryptedLogsArr } = mockData([]);
    await noteProcessor.process(blockContexts, encryptedLogsArr);
  });

  it('should be able to recover two note payloads with containing the same note', async () => {
    const note = L1NotePayload.random();
    const note2 = L1NotePayload.random();
    // All note payloads except one have the same contract address, storage slot, and the actual note.
    const notes = [note, note, note, note2, note];
    const { blockContexts, encryptedLogsArr, ownedL1NotePayloads } = mockData([[0, 2], [], [0, 1, 3]], 0, 0, notes);
    await noteProcessor.process(blockContexts, encryptedLogsArr);

    const addedNoteDaos: NoteDao[] = addNotesSpy.mock.calls[0][0];
    expect(addedNoteDaos.map(dao => dao)).toEqual([
      expect.objectContaining({ ...ownedL1NotePayloads[0] }),
      expect.objectContaining({ ...ownedL1NotePayloads[1] }),
      expect.objectContaining({ ...ownedL1NotePayloads[2] }),
      expect.objectContaining({ ...ownedL1NotePayloads[3] }),
      expect.objectContaining({ ...ownedL1NotePayloads[4] }),
    ]);
    expect(ownedL1NotePayloads[0]).toEqual(ownedL1NotePayloads[1]);
    expect(ownedL1NotePayloads[1]).toEqual(ownedL1NotePayloads[2]);
    expect(ownedL1NotePayloads[2]).toEqual(ownedL1NotePayloads[4]);
    expect(ownedL1NotePayloads[3]).not.toEqual(ownedL1NotePayloads[4]);

    // Check that every note has a different nonce.
    const nonceSet = new Set<bigint>();
    addedNoteDaos.forEach(info => nonceSet.add(info.nonce.value));
    expect(nonceSet.size).toBe(notes.length);
  });
});<|MERGE_RESOLUTION|>--- conflicted
+++ resolved
@@ -40,17 +40,7 @@
   const numCommitmentsPerBlock = TXS_PER_BLOCK * MAX_NEW_COMMITMENTS_PER_TX;
   const firstBlockDataStartIndex = (firstBlockNum - 1) * numCommitmentsPerBlock;
 
-<<<<<<< HEAD
-  const computeMockNoteHash = (preimage: Fr[]) => Fr.fromBuffer(pedersenHashInputs(preimage.map(p => p.toBuffer())));
-=======
-  const computeMockNoteHash = (note: Note) =>
-    Fr.fromBuffer(
-      pedersenHashInputs(
-        wasm,
-        note.items.map(i => i.toBuffer()),
-      ),
-    );
->>>>>>> 3d5c98c3
+  const computeMockNoteHash = (note: Note) => Fr.fromBuffer(pedersenHashInputs(note.items.map(i => i.toBuffer())));
 
   // ownedData: [tx1, tx2, ...], the numbers in each tx represents the indices of the note hashes the account owns.
   const createEncryptedLogsAndOwnedL1NotePayloads = (ownedData: number[][], ownedNotes: L1NotePayload[]) => {
