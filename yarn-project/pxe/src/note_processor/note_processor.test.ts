import {
  type AztecNode,
  EncryptedL2NoteLog,
  EncryptedLogPayload,
  L1NotePayload,
  L2Block,
  Note,
} from '@aztec/circuit-types';
import {
  AztecAddress,
  CompleteAddress,
  Fr,
  INITIAL_L2_BLOCK_NUM,
  KeyValidationRequest,
  MAX_NOTE_HASHES_PER_TX,
  type PublicKey,
  computeOvskApp,
  deriveKeys,
} from '@aztec/circuits.js';
import { pedersenHash } from '@aztec/foundation/crypto';
import { GrumpkinScalar } from '@aztec/foundation/fields';
import { type KeyStore } from '@aztec/key-store';
import { openTmpStore } from '@aztec/kv-store/utils';
import { type AcirSimulator } from '@aztec/simulator';

import { jest } from '@jest/globals';
import { type MockProxy, mock } from 'jest-mock-extended';

import { type IncomingNoteDao } from '../database/incoming_note_dao.js';
import { type PxeDatabase } from '../database/index.js';
import { KVPxeDatabase } from '../database/kv_pxe_database.js';
import { type OutgoingNoteDao } from '../database/outgoing_note_dao.js';
import { NoteProcessor } from './note_processor.js';

const TXS_PER_BLOCK = 4;
const NUM_NOTE_HASHES_PER_BLOCK = TXS_PER_BLOCK * MAX_NOTE_HASHES_PER_TX;

/** A wrapper containing info about a note we want to mock and insert into a block. */
class MockNoteRequest {
  constructor(
    /** Log payload corresponding to a note we want to insert into a block. */
    public readonly logPayload: EncryptedLogPayload,
    /** Block number this note corresponds to. */
    public readonly blockNumber: number,
    /** Index of a tx within a block this note corresponds to. */
    public readonly txIndex: number,
    /** Index of a note hash within a list of note hashes for 1 tx. */
    public readonly noteHashIndex: number,
    /** Address point we use when encrypting a note. */
    public readonly recipient: AztecAddress,
    /** ovKeys we use when encrypting a note. */
    public readonly ovKeys: KeyValidationRequest,
  ) {
    if (blockNumber < INITIAL_L2_BLOCK_NUM) {
      throw new Error(`Block number should be greater than or equal to ${INITIAL_L2_BLOCK_NUM}.`);
    }
    if (noteHashIndex >= MAX_NOTE_HASHES_PER_TX) {
      throw new Error(`Data index should be less than ${MAX_NOTE_HASHES_PER_TX}.`);
    }
    if (txIndex >= TXS_PER_BLOCK) {
      throw new Error(`Tx index should be less than ${TXS_PER_BLOCK}.`);
    }
  }

  encrypt(): EncryptedL2NoteLog {
    const ephSk = GrumpkinScalar.random();
<<<<<<< HEAD
    const recipient = AztecAddress.random();
    const log = this.logPayload.encrypt(ephSk, recipient, this.ivpk, this.ovKeys);
=======
    const logWithoutNumPublicValues = this.logPayload.encrypt(ephSk, this.recipient, this.ovKeys);
    // We prefix the log with an empty byte indicating there are 0 public values.
    const log = Buffer.concat([Buffer.alloc(1), logWithoutNumPublicValues]);
>>>>>>> fd974e1b
    return new EncryptedL2NoteLog(log);
  }

  get indexWithinNoteHashTree(): bigint {
    return BigInt(
      (this.blockNumber - 1) * NUM_NOTE_HASHES_PER_BLOCK + this.txIndex * MAX_NOTE_HASHES_PER_TX + this.noteHashIndex,
    );
  }

  get snippetOfNoteDao() {
    const payload = L1NotePayload.fromIncomingBodyPlaintextContractAndPublicValues(
      this.logPayload.incomingBodyPlaintext,
      this.logPayload.contractAddress,
      [],
    )!;
    return {
      note: new Note(payload.privateNoteValues),
      contractAddress: payload.contractAddress,
      storageSlot: payload.storageSlot,
      noteTypeId: payload.noteTypeId,
    };
  }
}

describe('Note Processor', () => {
  let database: PxeDatabase;
  let aztecNode: ReturnType<typeof mock<AztecNode>>;
  let addNotesSpy: any;
  let noteProcessor: NoteProcessor;
  let keyStore: MockProxy<KeyStore>;
  let simulator: MockProxy<AcirSimulator>;

  const app = AztecAddress.random();

  let ownerIvskM: GrumpkinScalar;
  let ownerOvskM: GrumpkinScalar;
  let ownerOvKeys: KeyValidationRequest;
  let account: CompleteAddress;

  function mockBlocks(requests: MockNoteRequest[]) {
    const blocks = [];

    // The number of blocks we create starts from INITIAL_L2_BLOCK_NUM and ends at the highest block number in requests
    const numBlocks = requests.reduce((maxBlockNum, request) => Math.max(maxBlockNum, request.blockNumber), 0);

    for (let i = 0; i < numBlocks; i++) {
      // First we get a random block with correct block number
      const block = L2Block.random(INITIAL_L2_BLOCK_NUM + i, TXS_PER_BLOCK, 1, 0, 4);

      // We have to update the next available leaf index in note hash tree to match the block number
      block.header.state.partial.noteHashTree.nextAvailableLeafIndex = block.number * NUM_NOTE_HASHES_PER_BLOCK;

      // Then we get all the note requests for the block
      const noteRequestsForBlock = requests.filter(request => request.blockNumber === block.number);

      // Then we update the relevant note hashes to match the note requests
      for (const request of noteRequestsForBlock) {
        const note = request.snippetOfNoteDao.note;
        const noteHash = pedersenHash(note.items);
        block.body.txEffects[request.txIndex].noteHashes[request.noteHashIndex] = noteHash;

        // Now we populate the log - to simplify we say that there is only 1 function invocation in each tx
        block.body.txEffects[request.txIndex].noteEncryptedLogs.functionLogs[0].logs[request.noteHashIndex] =
          request.encrypt();
      }

      // The block is finished so we add it to the list of blocks
      blocks.push(block);
    }

    return blocks;
  }

  beforeAll(() => {
    const ownerSk = Fr.random();
    const partialAddress = Fr.random();

    account = CompleteAddress.fromSecretKeyAndPartialAddress(ownerSk, partialAddress);

    ({ masterIncomingViewingSecretKey: ownerIvskM, masterOutgoingViewingSecretKey: ownerOvskM } = deriveKeys(ownerSk));

    ownerOvKeys = new KeyValidationRequest(
      account.publicKeys.masterOutgoingViewingPublicKey,
      computeOvskApp(ownerOvskM, app),
    );
  });

  beforeEach(() => {
    database = new KVPxeDatabase(openTmpStore());
    addNotesSpy = jest.spyOn(database, 'addNotes');

    aztecNode = mock<AztecNode>();
    keyStore = mock<KeyStore>();
    simulator = mock<AcirSimulator>();

    keyStore.getMasterSecretKey.mockImplementation((pkM: PublicKey) => {
      if (pkM.equals(account.publicKeys.masterIncomingViewingPublicKey)) {
        return Promise.resolve(ownerIvskM);
      }
      if (pkM.equals(ownerOvKeys.pkM)) {
        return Promise.resolve(ownerOvskM);
      }
      throw new Error(`Unknown public key: ${pkM}`);
    });

    keyStore.getMasterIncomingViewingPublicKey.mockResolvedValue(account.publicKeys.masterIncomingViewingPublicKey);
    keyStore.getMasterOutgoingViewingPublicKey.mockResolvedValue(account.publicKeys.masterOutgoingViewingPublicKey);

    noteProcessor = NoteProcessor.create(account, keyStore, database, aztecNode, INITIAL_L2_BLOCK_NUM, simulator);

    simulator.computeNoteHashAndOptionallyANullifier.mockImplementation((...args) =>
      Promise.resolve({
        noteHash: Fr.random(),
        uniqueNoteHash: Fr.random(),
        siloedNoteHash: pedersenHash(args[5].items), // args[5] is note
        innerNullifier: Fr.random(),
      }),
    );
  });

  afterEach(() => {
    addNotesSpy.mockReset();
  });

  it('should store an incoming note that belongs to us', async () => {
    const request = new MockNoteRequest(
      getRandomNoteLogPayload(app),
      4,
      0,
      2,
      account.address,
      KeyValidationRequest.random(),
    );

    const blocks = mockBlocks([request]);
    await noteProcessor.process(blocks);

    expect(addNotesSpy).toHaveBeenCalledTimes(1);
    expect(addNotesSpy).toHaveBeenCalledWith(
      [
        expect.objectContaining({
          ...request.snippetOfNoteDao,
          index: request.indexWithinNoteHashTree,
        }),
      ],
      [],
      account.address,
    );
  }, 25_000);

  it('should store an outgoing note that belongs to us', async () => {
    const request = new MockNoteRequest(
      getRandomNoteLogPayload(app),
      4,
      0,
      2,
      CompleteAddress.random().address,
      ownerOvKeys,
    );

    const blocks = mockBlocks([request]);
    await noteProcessor.process(blocks);

    expect(addNotesSpy).toHaveBeenCalledTimes(1);
    // For outgoing notes, the resulting DAO does not contain index.
    expect(addNotesSpy).toHaveBeenCalledWith([], [expect.objectContaining(request.snippetOfNoteDao)], account.address);
  }, 25_000);

  it('should store multiple notes that belong to us', async () => {
    const requests = [
      new MockNoteRequest(getRandomNoteLogPayload(app), 1, 1, 1, account.address, ownerOvKeys),
      new MockNoteRequest(getRandomNoteLogPayload(app), 2, 3, 0, CompleteAddress.random().address, ownerOvKeys),
      new MockNoteRequest(getRandomNoteLogPayload(app), 6, 3, 2, account.address, KeyValidationRequest.random()),
      new MockNoteRequest(
        getRandomNoteLogPayload(app),
        9,
        3,
        2,
        CompleteAddress.random().address,
        KeyValidationRequest.random(),
      ),
      new MockNoteRequest(getRandomNoteLogPayload(app), 12, 3, 2, account.address, ownerOvKeys),
    ];

    const blocks = mockBlocks(requests);
    await noteProcessor.process(blocks);

    expect(addNotesSpy).toHaveBeenCalledTimes(1);
    expect(addNotesSpy).toHaveBeenCalledWith(
      // Incoming should contain notes from requests 0, 2, 4 because in those requests we set owner address point.
      [
        expect.objectContaining({
          ...requests[0].snippetOfNoteDao,
          index: requests[0].indexWithinNoteHashTree,
        }),
        expect.objectContaining({
          ...requests[2].snippetOfNoteDao,
          index: requests[2].indexWithinNoteHashTree,
        }),
        expect.objectContaining({
          ...requests[4].snippetOfNoteDao,
          index: requests[4].indexWithinNoteHashTree,
        }),
      ],
      // Outgoing should contain notes from requests 0, 1, 4 because in those requests we set owner ovKeys.
      [
        expect.objectContaining(requests[0].snippetOfNoteDao),
        expect.objectContaining(requests[1].snippetOfNoteDao),
        expect.objectContaining(requests[4].snippetOfNoteDao),
      ],
      account.address,
    );
  }, 30_000);

  it('should not store notes that do not belong to us', async () => {
    // Both notes should be ignored because the encryption keys do not belong to owner (they are random).
    const blocks = mockBlocks([
      new MockNoteRequest(
        getRandomNoteLogPayload(),
        2,
        1,
        1,
        CompleteAddress.random().address,
        KeyValidationRequest.random(),
      ),
      new MockNoteRequest(
        getRandomNoteLogPayload(),
        2,
        3,
        0,
        CompleteAddress.random().address,
        KeyValidationRequest.random(),
      ),
    ]);
    await noteProcessor.process(blocks);

    expect(addNotesSpy).toHaveBeenCalledTimes(0);
  });

  it('should be able to recover two note payloads containing the same note', async () => {
    const note = getRandomNoteLogPayload(app);
    const note2 = getRandomNoteLogPayload(app);
    // All note payloads except one have the same contract address, storage slot, and the actual note.
    const requests = [
      new MockNoteRequest(note, 3, 0, 0, account.address, ownerOvKeys),
      new MockNoteRequest(note, 4, 0, 2, account.address, ownerOvKeys),
      new MockNoteRequest(note, 4, 2, 0, account.address, ownerOvKeys),
      new MockNoteRequest(note2, 5, 2, 1, account.address, ownerOvKeys),
      new MockNoteRequest(note, 6, 2, 3, account.address, ownerOvKeys),
    ];

    const blocks = mockBlocks(requests);
    await noteProcessor.process(blocks);

    // First we check incoming
    {
      const addedIncoming: IncomingNoteDao[] = addNotesSpy.mock.calls[0][0];
      expect(addedIncoming.map(dao => dao)).toEqual([
        expect.objectContaining({ ...requests[0].snippetOfNoteDao, index: requests[0].indexWithinNoteHashTree }),
        expect.objectContaining({ ...requests[1].snippetOfNoteDao, index: requests[1].indexWithinNoteHashTree }),
        expect.objectContaining({ ...requests[2].snippetOfNoteDao, index: requests[2].indexWithinNoteHashTree }),
        expect.objectContaining({ ...requests[3].snippetOfNoteDao, index: requests[3].indexWithinNoteHashTree }),
        expect.objectContaining({ ...requests[4].snippetOfNoteDao, index: requests[4].indexWithinNoteHashTree }),
      ]);

      // Check that every note has a different nonce.
      const nonceSet = new Set<bigint>();
      addedIncoming.forEach(info => nonceSet.add(info.nonce.value));
      expect(nonceSet.size).toBe(requests.length);
    }

    // Then we check outgoing
    {
      const addedOutgoing: OutgoingNoteDao[] = addNotesSpy.mock.calls[0][1];
      expect(addedOutgoing.map(dao => dao)).toEqual([
        expect.objectContaining(requests[0].snippetOfNoteDao),
        expect.objectContaining(requests[1].snippetOfNoteDao),
        expect.objectContaining(requests[2].snippetOfNoteDao),
        expect.objectContaining(requests[3].snippetOfNoteDao),
        expect.objectContaining(requests[4].snippetOfNoteDao),
      ]);

      // Outgoing note daos do not have a nonce so we don't check it.
    }
  });

  it('advances the block number', async () => {
    const request = new MockNoteRequest(getRandomNoteLogPayload(), 6, 0, 2, account.address, ownerOvKeys);

    const blocks = mockBlocks([request]);
    await noteProcessor.process(blocks);

    expect(noteProcessor.status.syncedToBlock).toEqual(blocks.at(-1)?.number);
  });

  it('should restore the last block number processed and ignore the starting block', async () => {
    const request = new MockNoteRequest(
      getRandomNoteLogPayload(),
      6,
      0,
      2,
      CompleteAddress.random().address,
      KeyValidationRequest.random(),
    );

    const blocks = mockBlocks([request]);
    await noteProcessor.process(blocks);

    const newNoteProcessor = NoteProcessor.create(
      account,
      keyStore,
      database,
      aztecNode,
      INITIAL_L2_BLOCK_NUM,
      simulator,
    );

    expect(newNoteProcessor.status).toEqual(noteProcessor.status);
  });

  function getRandomNoteLogPayload(app = AztecAddress.random()): EncryptedLogPayload {
    return new EncryptedLogPayload(Fr.random(), Fr.random(), app, L1NotePayload.random(app).toIncomingBodyPlaintext());
  }
});<|MERGE_RESOLUTION|>--- conflicted
+++ resolved
@@ -64,14 +64,7 @@
 
   encrypt(): EncryptedL2NoteLog {
     const ephSk = GrumpkinScalar.random();
-<<<<<<< HEAD
-    const recipient = AztecAddress.random();
-    const log = this.logPayload.encrypt(ephSk, recipient, this.ivpk, this.ovKeys);
-=======
-    const logWithoutNumPublicValues = this.logPayload.encrypt(ephSk, this.recipient, this.ovKeys);
-    // We prefix the log with an empty byte indicating there are 0 public values.
-    const log = Buffer.concat([Buffer.alloc(1), logWithoutNumPublicValues]);
->>>>>>> fd974e1b
+    const log = this.logPayload.encrypt(ephSk, this.recipient, this.ovKeys);
     return new EncryptedL2NoteLog(log);
   }
 
