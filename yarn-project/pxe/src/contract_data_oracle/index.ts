import { ContractClassNotFoundError, ContractNotFoundError } from '@aztec/acir-simulator';
import { ContractDatabase } from '@aztec/circuit-types';
import {
  AztecAddress,
  ContractFunctionDao,
  MembershipWitness,
  VK_TREE_HEIGHT,
  getContractClassFromArtifact,
} from '@aztec/circuits.js';
import { FunctionDebugMetadata, FunctionSelector } from '@aztec/foundation/abi';
import { Fr } from '@aztec/foundation/fields';
import { ContractClass, ContractInstance } from '@aztec/types/contracts';

import { ContractArtifactDatabase } from '../database/contracts/contract_artifact_db.js';
import { ContractInstanceDatabase } from '../database/contracts/contract_instance_db.js';
import { PrivateFunctionsTree } from './private_functions_tree.js';

/**
 * ContractDataOracle serves as a data manager and retriever for Aztec.nr contracts.
 * It provides methods to obtain contract addresses, function ABI, bytecode, and membership witnesses
 * from a given contract address and function selector. The class maintains a cache of ContractTree instances
 * to efficiently serve the requested data. It interacts with the ContractDatabase and AztecNode to fetch
 * the required information and facilitate cryptographic proof generation.
 */
export class ContractDataOracle {
  private trees: PrivateFunctionsTree[] = [];

  constructor(private db: ContractDatabase & ContractArtifactDatabase & ContractInstanceDatabase) {}

  /** Returns a contract instance for a given address. Throws if not found. */
  public async getContractInstance(contractAddress: AztecAddress): Promise<ContractInstance> {
    const instance = await this.db.getContractInstance(contractAddress);
    if (!instance) {
      throw new ContractNotFoundError(contractAddress.toString());
    }
    return instance;
  }

  /** Returns a contract class for a given id. Throws if not found. */
  public async getContractClass(contractClassId: Fr): Promise<ContractClass> {
    const contractArtifact = await this.db.getContractArtifact(contractClassId);
    if (!contractArtifact) {
      throw new ContractClassNotFoundError(contractClassId.toString());
    }
    // TODO(@spalladino): Cache this computation using the trees.
    return getContractClassFromArtifact(contractArtifact);
  }

  /**
   * Retrieve the portal contract address associated with the given contract address.
   * This function searches for the corresponding contract tree in the local cache and returns the portal contract address.
   * If the contract tree is not found in the cache, it fetches the contract data from the database and creates a new ContractTree instance.
   * Throws an error if the contract address is not found in the database.
   *
   * @param contractAddress - The AztecAddress of the contract whose portal contract address needs to be retrieved.
   * @returns A Promise that resolves to the portal contract address.
   */
  public async getPortalContractAddress(contractAddress: AztecAddress) {
    const tree = await this.getTree(contractAddress);
    return tree.contract.instance.portalContractAddress;
  }

  /**
   * Retrieves the artifact of a specified function within a given contract.
   * The function is identified by its selector, which is a unique code generated from the function's signature.
   * Throws an error if the contract address or function selector are invalid or not found.
   *
   * @param contractAddress - The AztecAddress representing the contract containing the function.
   * @param selector - The function selector.
   * @returns The corresponding function's artifact as an object.
   */
  public async getFunctionArtifact(contractAddress: AztecAddress, selector: FunctionSelector) {
    const tree = await this.getTree(contractAddress);
    return tree.getFunctionArtifact(selector);
  }

  /**
   * Retrieves the artifact of a specified function within a given contract.
   * The function is identified by its name, which is unique within a contract.
   * Throws if the contract has not been added to the database.
   *
   * @param contractAddress - The AztecAddress representing the contract containing the function.
   * @param functionName - The name of the function.
   * @returns The corresponding function's artifact as an object
   */
  public async getFunctionArtifactByName(
    contractAddress: AztecAddress,
    functionName: string,
  ): Promise<ContractFunctionDao | undefined> {
    const tree = await this.getTree(contractAddress);
    return tree.contract.getFunctionArtifactByName(functionName);
  }

  /**
   * Retrieves the debug metadata of a specified function within a given contract.
   * The function is identified by its selector, which is a unique code generated from the function's signature.
   * Returns undefined if the debug metadata for the given function is not found.
   * Throws if the contract has not been added to the database.
   *
   * @param contractAddress - The AztecAddress representing the contract containing the function.
   * @param selector - The function selector.
   * @returns The corresponding function's artifact as an object.
   */
  public async getFunctionDebugMetadata(
    contractAddress: AztecAddress,
    selector: FunctionSelector,
  ): Promise<FunctionDebugMetadata | undefined> {
    const tree = await this.getTree(contractAddress);
    const functionArtifact = tree.contract.getFunctionArtifact(selector);

    if (!functionArtifact) {
      return undefined;
    }

    return tree.contract.getFunctionDebugMetadataByName(functionArtifact.name);
  }

  /**
   * Retrieve the bytecode of a specific function in a contract at the given address.
   * The returned bytecode is required for executing and verifying the function's behavior
   * in the Aztec network. Throws an error if the contract or function cannot be found.
   *
   * @param contractAddress - The contract's address.
   * @param selector - The function selector.
   * @returns A Promise that resolves to a Buffer containing the bytecode of the specified function.
   * @throws Error if the contract address is unknown or not found.
   */
  public async getBytecode(contractAddress: AztecAddress, selector: FunctionSelector) {
    const tree = await this.getTree(contractAddress);
    return tree.getBytecode(selector);
  }

  /**
   * Retrieve the function membership witness for the given contract address and function selector.
   * The function membership witness represents a proof that the function belongs to the specified contract.
   * Throws an error if the contract address or function selector is unknown.
   *
   * @param contractAddress - The contract address.
   * @param selector - The function selector.
   * @returns A promise that resolves with the MembershipWitness instance for the specified contract's function.
   */
  public async getFunctionMembershipWitness(contractAddress: AztecAddress, selector: FunctionSelector) {
    const tree = await this.getTree(contractAddress);
    return tree.getFunctionMembershipWitness(selector);
  }

  /**
   * Retrieve the membership witness corresponding to a verification key.
   * This function currently returns a random membership witness of the specified height,
   * which is a placeholder implementation until a concrete membership witness calculation
   * is implemented.
   *
   * @param vk - The VerificationKey for which the membership witness is needed.
   * @returns A Promise that resolves to the MembershipWitness instance.
   */
  public async getVkMembershipWitness() {
    // TODO
    return await Promise.resolve(MembershipWitness.random(VK_TREE_HEIGHT));
  }

  /**
   * Retrieve or create a ContractTree instance based on the provided AztecAddress.
   * If an existing tree with the same contract address is found in the cache, it will be returned.
   * Otherwise, a new ContractTree instance will be created using the contract data from the database
   * and added to the cache before returning.
   *
   * @param contractAddress - The AztecAddress of the contract for which the ContractTree is required.
   * @returns A ContractTree instance associated with the specified contract address.
   * @throws An Error if the contract is not found in the ContractDatabase.
   */
<<<<<<< HEAD
  private async getTree(contractAddress: AztecAddress): Promise<ContractTree> {
=======
  private async getTree(contractAddress: AztecAddress): Promise<PrivateFunctionsTree> {
    // TODO(@spalladino): ContractTree should refer to a class, not an instance!
>>>>>>> 75e30b99
    let tree = this.trees.find(t => t.contract.instance.address.equals(contractAddress));
    if (!tree) {
      const contract = await this.db.getContract(contractAddress);
      if (!contract) {
        throw new ContractNotFoundError(contractAddress.toString());
      }

      tree = new PrivateFunctionsTree(contract);
      this.trees.push(tree);
    }
    return tree;
  }
}<|MERGE_RESOLUTION|>--- conflicted
+++ resolved
@@ -168,12 +168,8 @@
    * @returns A ContractTree instance associated with the specified contract address.
    * @throws An Error if the contract is not found in the ContractDatabase.
    */
-<<<<<<< HEAD
-  private async getTree(contractAddress: AztecAddress): Promise<ContractTree> {
-=======
   private async getTree(contractAddress: AztecAddress): Promise<PrivateFunctionsTree> {
     // TODO(@spalladino): ContractTree should refer to a class, not an instance!
->>>>>>> 75e30b99
     let tree = this.trees.find(t => t.contract.instance.address.equals(contractAddress));
     if (!tree) {
       const contract = await this.db.getContract(contractAddress);
