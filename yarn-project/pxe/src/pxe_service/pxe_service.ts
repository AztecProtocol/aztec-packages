import { L1_TO_L2_MSG_TREE_HEIGHT } from '@aztec/constants';
import { Fr, type Point } from '@aztec/foundation/fields';
import { type Logger, createLogger } from '@aztec/foundation/log';
import { Timer } from '@aztec/foundation/timer';
import type { SiblingPath } from '@aztec/foundation/trees';
import type { KeyStore } from '@aztec/key-store';
import type { L2TipsStore } from '@aztec/kv-store/stores';
import {
  ProtocolContractAddress,
  type ProtocolContractsProvider,
  protocolContractNames,
} from '@aztec/protocol-contracts';
import { AcirSimulator, type SimulationProvider, readCurrentClassId } from '@aztec/simulator/client';
import {
  type AbiDecoded,
  type ContractArtifact,
  EventSelector,
  FunctionCall,
  FunctionSelector,
  FunctionType,
  decodeFunctionSignature,
  encodeArguments,
} from '@aztec/stdlib/abi';
import type { AuthWitness } from '@aztec/stdlib/auth-witness';
import type { AztecAddress } from '@aztec/stdlib/aztec-address';
import type { InBlock, L2Block } from '@aztec/stdlib/block';
import type {
  CompleteAddress,
  ContractClassWithId,
  ContractInstanceWithAddress,
  NodeInfo,
  PartialAddress,
} from '@aztec/stdlib/contract';
import { computeContractAddressFromInstance, getContractClassFromArtifact } from '@aztec/stdlib/contract';
import { SimulationError } from '@aztec/stdlib/errors';
import { EventMetadata, L1EventPayload } from '@aztec/stdlib/event';
import type { GasFees } from '@aztec/stdlib/gas';
import { siloNullifier } from '@aztec/stdlib/hash';
import type {
  AztecNode,
  EventMetadataDefinition,
  GetContractClassLogsResponse,
  GetPublicLogsResponse,
  PXE,
  PXEInfo,
  PrivateKernelProver,
} from '@aztec/stdlib/interfaces/client';
import { type PrivateKernelProofOutput, PrivateKernelTailCircuitPublicInputs } from '@aztec/stdlib/kernel';
import { computeAddressSecret } from '@aztec/stdlib/keys';
import type { LogFilter } from '@aztec/stdlib/logs';
import { getNonNullifiedL1ToL2MessageWitness } from '@aztec/stdlib/messaging';
import { type NotesFilter, UniqueNote } from '@aztec/stdlib/note';
import {
  PrivateExecutionResult,
  PrivateSimulationResult,
  type PublicSimulationOutput,
  type Tx,
  type TxEffect,
  type TxExecutionRequest,
  type TxHash,
  TxProvingResult,
  type TxReceipt,
  TxSimulationResult,
} from '@aztec/stdlib/tx';

import { inspect } from 'util';

import type { PXEServiceConfig } from '../config/index.js';
import { getPackageInfo } from '../config/package_info.js';
import { ContractDataProvider } from '../contract_data_provider/index.js';
import type { PxeDatabase } from '../database/index.js';
<<<<<<< HEAD
import { PrivateKernelOracleImpl } from '../private_kernel/private_kernel_oracle_impl.js';
import {
  type PrivateKernelSequencerConfig,
  PrivateKernelTraceProver,
} from '../private_kernel/private_kernel_trace_prover.js';
import { getAcirSimulator } from '../simulator/index.js';
=======
import { KernelOracle } from '../kernel_oracle/index.js';
import { KernelProver, type ProvingConfig } from '../kernel_prover/kernel_prover.js';
import { PXEDataProvider } from '../pxe_data_provider/index.js';
>>>>>>> 14b9df88
import { Synchronizer } from '../synchronizer/index.js';
import { enrichPublicSimulationError, enrichSimulationError } from './error_enriching.js';

/**
 * A Private eXecution Environment (PXE) implementation.
 */
export class PXEService implements PXE {
  private synchronizer: Synchronizer;
  private contractDataProvider: ContractDataProvider;
  private pxeDataProvider: PXEDataProvider;
  private simulator: AcirSimulator;
  private log: Logger;
  private packageVersion: string;
  private proverEnabled: boolean;

  constructor(
    private keyStore: KeyStore,
    private node: AztecNode,
    private db: PxeDatabase,
    tipsStore: L2TipsStore,
    private proofCreator: PrivateKernelProver,
    simulationProvider: SimulationProvider,
    private protocolContractsProvider: ProtocolContractsProvider,
    config: PXEServiceConfig,
    loggerOrSuffix?: string | Logger,
  ) {
    this.log =
      !loggerOrSuffix || typeof loggerOrSuffix === 'string'
        ? createLogger(loggerOrSuffix ? `pxe:service:${loggerOrSuffix}` : `pxe:service`)
        : loggerOrSuffix;
    this.synchronizer = new Synchronizer(node, db, tipsStore, config, loggerOrSuffix);
    this.contractDataProvider = new ContractDataProvider(db);
    this.pxeDataProvider = new PXEDataProvider(
      db,
      keyStore,
      node,
      simulationProvider,
      this.contractDataProvider,
      this.log,
    );
    this.simulator = new AcirSimulator(this.pxeDataProvider, simulationProvider);
    this.packageVersion = getPackageInfo().version;
    this.proverEnabled = !!config.proverEnabled;
  }

  /**
   * Starts the PXE Service by beginning the synchronization process between the Aztec node and the database.
   *
   * @returns A promise that resolves when the server has started successfully.
   */
  public async init() {
    await this.#registerProtocolContracts();
    const info = await this.getNodeInfo();
    this.log.info(`Started PXE connected to chain ${info.l1ChainId} version ${info.protocolVersion}`);
  }

  isL1ToL2MessageSynced(l1ToL2Message: Fr): Promise<boolean> {
    return this.node.isL1ToL2MessageSynced(l1ToL2Message);
  }

  /** Returns an estimate of the db size in bytes. */
  public estimateDbSize() {
    return this.db.estimateSize();
  }

  public addAuthWitness(witness: AuthWitness) {
    return this.db.addAuthWitness(witness.requestHash, witness.witness);
  }

  public getAuthWitness(messageHash: Fr): Promise<Fr[] | undefined> {
    return this.db.getAuthWitness(messageHash);
  }

  public storeCapsule(contract: AztecAddress, storageSlot: Fr, capsule: Fr[]) {
    return this.db.storeCapsule(contract, storageSlot, capsule);
  }

  public getContractInstance(address: AztecAddress): Promise<ContractInstanceWithAddress | undefined> {
    return this.db.getContractInstance(address);
  }

  public async getContractClassMetadata(
    id: Fr,
    includeArtifact: boolean = false,
  ): Promise<{
    contractClass: ContractClassWithId | undefined;
    isContractClassPubliclyRegistered: boolean;
    artifact: ContractArtifact | undefined;
  }> {
    const artifact = await this.db.getContractArtifact(id);

    return {
      contractClass: artifact && (await getContractClassFromArtifact(artifact)),
      isContractClassPubliclyRegistered: await this.#isContractClassPubliclyRegistered(id),
      artifact: includeArtifact ? artifact : undefined,
    };
  }

  public async getContractMetadata(address: AztecAddress): Promise<{
    contractInstance: ContractInstanceWithAddress | undefined;
    isContractInitialized: boolean;
    isContractPubliclyDeployed: boolean;
  }> {
    return {
      contractInstance: await this.db.getContractInstance(address),
      isContractInitialized: await this.#isContractInitialized(address),
      isContractPubliclyDeployed: await this.#isContractPubliclyDeployed(address),
    };
  }

  public async registerAccount(secretKey: Fr, partialAddress: PartialAddress): Promise<CompleteAddress> {
    const accounts = await this.keyStore.getAccounts();
    const accountCompleteAddress = await this.keyStore.addAccount(secretKey, partialAddress);
    if (accounts.includes(accountCompleteAddress.address)) {
      this.log.info(`Account:\n "${accountCompleteAddress.address.toString()}"\n already registered.`);
      return accountCompleteAddress;
    } else {
      this.log.info(`Registered account ${accountCompleteAddress.address.toString()}`);
      this.log.debug(`Registered account\n ${accountCompleteAddress.toReadableString()}`);
    }

    await this.db.addCompleteAddress(accountCompleteAddress);
    return accountCompleteAddress;
  }

  public async registerSender(address: AztecAddress): Promise<AztecAddress> {
    const accounts = await this.keyStore.getAccounts();
    if (accounts.includes(address)) {
      this.log.info(`Sender:\n "${address.toString()}"\n already registered.`);
      return address;
    }

    const wasAdded = await this.db.addSenderAddress(address);

    if (wasAdded) {
      this.log.info(`Added sender:\n ${address.toString()}`);
    } else {
      this.log.info(`Sender:\n "${address.toString()}"\n already registered.`);
    }

    return address;
  }

  public getSenders(): Promise<AztecAddress[]> {
    const senders = this.db.getSenderAddresses();

    return Promise.resolve(senders);
  }

  public async removeSender(address: AztecAddress): Promise<void> {
    const wasRemoved = await this.db.removeSenderAddress(address);

    if (wasRemoved) {
      this.log.info(`Removed sender:\n ${address.toString()}`);
    } else {
      this.log.info(`Sender:\n "${address.toString()}"\n not in address book.`);
    }

    return Promise.resolve();
  }

  public async getRegisteredAccounts(): Promise<CompleteAddress[]> {
    // Get complete addresses of both the recipients and the accounts
    const completeAddresses = await this.db.getCompleteAddresses();
    // Filter out the addresses not corresponding to accounts
    const accounts = await this.keyStore.getAccounts();
    return completeAddresses.filter(completeAddress =>
      accounts.find(address => address.equals(completeAddress.address)),
    );
  }

  public async registerContractClass(artifact: ContractArtifact): Promise<void> {
    const { id: contractClassId } = await getContractClassFromArtifact(artifact);
    await this.db.addContractArtifact(contractClassId, artifact);
    this.log.info(`Added contract class ${artifact.name} with id ${contractClassId}`);
  }

  public async registerContract(contract: { instance: ContractInstanceWithAddress; artifact?: ContractArtifact }) {
    const { instance } = contract;
    let { artifact } = contract;

    if (artifact) {
      // If the user provides an artifact, validate it against the expected class id and register it
      const contractClass = await getContractClassFromArtifact(artifact);
      const contractClassId = contractClass.id;
      if (!contractClassId.equals(instance.currentContractClassId)) {
        throw new Error(
          `Artifact does not match expected class id (computed ${contractClassId} but instance refers to ${instance.currentContractClassId})`,
        );
      }
      const computedAddress = await computeContractAddressFromInstance(instance);
      if (!computedAddress.equals(instance.address)) {
        throw new Error('Added a contract in which the address does not match the contract instance.');
      }

      await this.db.addContractArtifact(contractClass.id, artifact);

      const publicFunctionSignatures = artifact.functions
        .filter(fn => fn.functionType === FunctionType.PUBLIC)
        .map(fn => decodeFunctionSignature(fn.name, fn.parameters));
      await this.node.registerContractFunctionSignatures(instance.address, publicFunctionSignatures);

      // TODO(#10007): Node should get public contract class from the registration event, not from PXE registration
      await this.node.addContractClass({ ...contractClass, privateFunctions: [], unconstrainedFunctions: [] });
    } else {
      // Otherwise, make sure there is an artifact already registered for that class id
      artifact = await this.db.getContractArtifact(instance.currentContractClassId);
      if (!artifact) {
        throw new Error(
          `Missing contract artifact for class id ${instance.currentContractClassId} for contract ${instance.address}`,
        );
      }
    }

    await this.db.addContractInstance(instance);
    this.log.info(
      `Added contract ${artifact.name} at ${instance.address.toString()} with class ${instance.currentContractClassId}`,
    );
  }

  public async updateContract(contractAddress: AztecAddress, artifact: ContractArtifact): Promise<void> {
    const currentInstance = await this.db.getContractInstance(contractAddress);
    if (!currentInstance) {
      throw new Error(`Contract ${contractAddress.toString()} is not registered.`);
    }
    const contractClass = await getContractClassFromArtifact(artifact);
    await this.synchronizer.sync();

    const header = await this.db.getBlockHeader();

    const currentClassId = await readCurrentClassId(
      contractAddress,
      currentInstance,
      this.pxeDataProvider,
      header.globalVariables.blockNumber.toNumber(),
    );
    if (!contractClass.id.equals(currentClassId)) {
      throw new Error('Could not update contract to a class different from the current one.');
    }

    await this.db.addContractArtifact(contractClass.id, artifact);

    const publicFunctionSignatures = artifact.functions
      .filter(fn => fn.functionType === FunctionType.PUBLIC)
      .map(fn => decodeFunctionSignature(fn.name, fn.parameters));
    await this.node.registerContractFunctionSignatures(contractAddress, publicFunctionSignatures);

    // TODO(#10007): Node should get public contract class from the registration event, not from PXE registration
    await this.node.addContractClass({ ...contractClass, privateFunctions: [], unconstrainedFunctions: [] });
    currentInstance.currentContractClassId = contractClass.id;
    await this.db.addContractInstance(currentInstance);
    this.log.info(`Updated contract ${artifact.name} at ${contractAddress.toString()} to class ${contractClass.id}`);
  }

  public getContracts(): Promise<AztecAddress[]> {
    return this.db.getContractsAddresses();
  }

  public async getPublicStorageAt(contract: AztecAddress, slot: Fr) {
    if (!(await this.getContractInstance(contract))) {
      throw new Error(`Contract ${contract.toString()} is not deployed`);
    }
    return await this.node.getPublicStorageAt('latest', contract, slot);
  }

  public async getNotes(filter: NotesFilter): Promise<UniqueNote[]> {
    const noteDaos = await this.db.getNotes(filter);

    const extendedNotes = noteDaos.map(async dao => {
      let owner = filter.owner;
      if (owner === undefined) {
        const completeAddresses = await this.db.getCompleteAddresses();
        const completeAddressIndex = (
          await Promise.all(completeAddresses.map(completeAddresses => completeAddresses.address.toAddressPoint()))
        ).findIndex(addressPoint => addressPoint.equals(dao.addressPoint));
        const completeAddress = completeAddresses[completeAddressIndex];
        if (completeAddress === undefined) {
          throw new Error(`Cannot find complete address for addressPoint ${dao.addressPoint.toString()}`);
        }
        owner = completeAddress.address;
      }
      return new UniqueNote(
        dao.note,
        owner,
        dao.contractAddress,
        dao.storageSlot,
        dao.noteTypeId,
        dao.txHash,
        dao.nonce,
      );
    });
    return Promise.all(extendedNotes);
  }

  public async getL1ToL2MembershipWitness(
    contractAddress: AztecAddress,
    messageHash: Fr,
    secret: Fr,
  ): Promise<[bigint, SiblingPath<typeof L1_TO_L2_MSG_TREE_HEIGHT>]> {
    return await getNonNullifiedL1ToL2MessageWitness(this.node, contractAddress, messageHash, secret);
  }

  public getL2ToL1MembershipWitness(blockNumber: number, l2Tol1Message: Fr): Promise<[bigint, SiblingPath<number>]> {
    return this.node.getL2ToL1MessageMembershipWitness(blockNumber, l2Tol1Message);
  }

  public async getBlock(blockNumber: number): Promise<L2Block | undefined> {
    // If a negative block number is provided the current block number is fetched.
    if (blockNumber < 0) {
      blockNumber = await this.node.getBlockNumber();
    }
    return await this.node.getBlock(blockNumber);
  }

  public async getCurrentBaseFees(): Promise<GasFees> {
    return await this.node.getCurrentBaseFees();
  }

  public async proveTx(
    txRequest: TxExecutionRequest,
    privateExecutionResult: PrivateExecutionResult,
  ): Promise<TxProvingResult> {
    try {
      const { publicInputs, clientIvcProof } = await this.#prove(txRequest, this.proofCreator, privateExecutionResult, {
        simulate: false,
        skipFeeEnforcement: false,
        profile: false,
      });
      return new TxProvingResult(privateExecutionResult, publicInputs, clientIvcProof!);
    } catch (err: any) {
      throw this.contextualizeError(err, inspect(txRequest), inspect(privateExecutionResult));
    }
  }

  // TODO(#7456) Prevent msgSender being defined here for the first call
  public async simulateTx(
    txRequest: TxExecutionRequest,
    simulatePublic: boolean,
    msgSender: AztecAddress | undefined = undefined,
    skipTxValidation: boolean = false,
    skipFeeEnforcement: boolean = false,
    profile: boolean = false,
    scopes?: AztecAddress[],
  ): Promise<TxSimulationResult> {
    try {
      const txInfo = {
        origin: txRequest.origin,
        functionSelector: txRequest.functionSelector,
        simulatePublic,
        msgSender,
        chainId: txRequest.txContext.chainId,
        version: txRequest.txContext.version,
        authWitnesses: txRequest.authWitnesses.map(w => w.requestHash),
      };
      this.log.info(
        `Simulating transaction execution request to ${txRequest.functionSelector} at ${txRequest.origin}`,
        txInfo,
      );
      const timer = new Timer();
      await this.synchronizer.sync();
      const privateExecutionResult = await this.#executePrivate(txRequest, msgSender, scopes);

      const { publicInputs, profileResult } = await this.#prove(txRequest, this.proofCreator, privateExecutionResult, {
        simulate: !profile,
        skipFeeEnforcement,
        profile,
      });

      const privateSimulationResult = new PrivateSimulationResult(privateExecutionResult, publicInputs);
      const simulatedTx = privateSimulationResult.toSimulatedTx();
      let publicOutput: PublicSimulationOutput | undefined;
      if (simulatePublic && publicInputs.forPublic) {
        publicOutput = await this.#simulatePublicCalls(simulatedTx, skipFeeEnforcement);
      }

      if (!skipTxValidation) {
        const validationResult = await this.node.isValidTx(simulatedTx, { isSimulation: true, skipFeeEnforcement });
        if (validationResult.result === 'invalid') {
          throw new Error('The simulated transaction is unable to be added to state and is invalid.');
        }
      }

      const txHash = await simulatedTx.getTxHash();
      this.log.info(`Simulation completed for ${txHash.toString()} in ${timer.ms()}ms`, {
        txHash,
        ...txInfo,
        ...(profileResult ? { gateCounts: profileResult.gateCounts } : {}),
        ...(publicOutput
          ? {
              gasUsed: publicOutput.gasUsed,
              revertCode: publicOutput.txEffect.revertCode.getCode(),
              revertReason: publicOutput.revertReason,
            }
          : {}),
      });

      return TxSimulationResult.fromPrivateSimulationResultAndPublicOutput(
        privateSimulationResult,
        publicOutput,
        profileResult,
      );
    } catch (err: any) {
      throw this.contextualizeError(
        err,
        inspect(txRequest),
        `simulatePublic=${simulatePublic}`,
        `msgSender=${msgSender?.toString() ?? 'undefined'}`,
        `skipTxValidation=${skipTxValidation}`,
        `profile=${profile}`,
        `scopes=${scopes?.map(s => s.toString()).join(', ') ?? 'undefined'}`,
      );
    }
  }

  public async sendTx(tx: Tx): Promise<TxHash> {
    const txHash = await tx.getTxHash();
    if (await this.node.getTxEffect(txHash)) {
      throw new Error(`A settled tx with equal hash ${txHash.toString()} exists.`);
    }
    this.log.debug(`Sending transaction ${txHash}`);
    await this.node.sendTx(tx).catch(err => {
      throw this.contextualizeError(err, inspect(tx));
    });
    this.log.info(`Sent transaction ${txHash}`);
    return txHash;
  }

  public async simulateUnconstrained(
    functionName: string,
    args: any[],
    to: AztecAddress,
    _from?: AztecAddress,
    scopes?: AztecAddress[],
  ): Promise<AbiDecoded> {
    try {
      await this.synchronizer.sync();
      // TODO - Should check if `from` has the permission to call the view function.
      const functionCall = await this.#getFunctionCall(functionName, args, to);
      const executionResult = await this.#simulateUnconstrained(functionCall, scopes);

      // TODO - Return typed result based on the function artifact.
      return executionResult;
    } catch (err: any) {
      const stringifiedArgs = args.map(arg => arg.toString()).join(', ');
      throw this.contextualizeError(
        err,
        `simulateUnconstrained ${to}:${functionName}(${stringifiedArgs})`,
        `scopes=${scopes?.map(s => s.toString()).join(', ') ?? 'undefined'}`,
      );
    }
  }

  public getTxReceipt(txHash: TxHash): Promise<TxReceipt> {
    return this.node.getTxReceipt(txHash);
  }

  public getTxEffect(txHash: TxHash): Promise<InBlock<TxEffect> | undefined> {
    return this.node.getTxEffect(txHash);
  }

  public async getBlockNumber(): Promise<number> {
    return await this.node.getBlockNumber();
  }

  public async getProvenBlockNumber(): Promise<number> {
    return await this.node.getProvenBlockNumber();
  }

  /**
   * Gets public logs based on the provided filter.
   * @param filter - The filter to apply to the logs.
   * @returns The requested logs.
   */
  public getPublicLogs(filter: LogFilter): Promise<GetPublicLogsResponse> {
    return this.node.getPublicLogs(filter);
  }

  /**
   * Gets contract class logs based on the provided filter.
   * @param filter - The filter to apply to the logs.
   * @returns The requested logs.
   */
  public getContractClassLogs(filter: LogFilter): Promise<GetContractClassLogsResponse> {
    return this.node.getContractClassLogs(filter);
  }

  async #getFunctionCall(functionName: string, args: any[], to: AztecAddress): Promise<FunctionCall> {
    const contract = await this.db.getContract(to);
    if (!contract) {
      throw new Error(
        `Unknown contract ${to}: add it to PXE Service by calling server.addContracts(...).\nSee docs for context: https://docs.aztec.network/developers/reference/debugging/aztecnr-errors#unknown-contract-0x0-add-it-to-pxe-by-calling-serveraddcontracts`,
      );
    }

    const functionDao = contract.functions.find(f => f.name === functionName);
    if (!functionDao) {
      throw new Error(`Unknown function ${functionName} in contract ${contract.name}.`);
    }

    return {
      name: functionDao.name,
      args: encodeArguments(functionDao, args),
      selector: await FunctionSelector.fromNameAndParameters(functionDao.name, functionDao.parameters),
      type: functionDao.functionType,
      to,
      isStatic: functionDao.isStatic,
      returnTypes: functionDao.returnTypes,
    };
  }

  public async getNodeInfo(): Promise<NodeInfo> {
    const [nodeVersion, protocolVersion, chainId, enr, contractAddresses, protocolContractAddresses] =
      await Promise.all([
        this.node.getNodeVersion(),
        this.node.getVersion(),
        this.node.getChainId(),
        this.node.getEncodedEnr(),
        this.node.getL1ContractAddresses(),
        this.node.getProtocolContractAddresses(),
      ]);

    const nodeInfo: NodeInfo = {
      nodeVersion,
      l1ChainId: chainId,
      protocolVersion,
      enr,
      l1ContractAddresses: contractAddresses,
      protocolContractAddresses: protocolContractAddresses,
    };

    return nodeInfo;
  }

  public getPXEInfo(): Promise<PXEInfo> {
    return Promise.resolve({
      pxeVersion: this.packageVersion,
      protocolContractAddresses: {
        classRegisterer: ProtocolContractAddress.ContractClassRegisterer,
        feeJuice: ProtocolContractAddress.FeeJuice,
        instanceDeployer: ProtocolContractAddress.ContractInstanceDeployer,
        multiCallEntrypoint: ProtocolContractAddress.MultiCallEntrypoint,
      },
    });
  }

  async #registerProtocolContracts() {
    const registered: Record<string, string> = {};
    for (const name of protocolContractNames) {
      const { address, contractClass, instance, artifact } =
        await this.protocolContractsProvider.getProtocolContractArtifact(name);
      await this.db.addContractArtifact(contractClass.id, artifact);
      await this.db.addContractInstance(instance);
      registered[name] = address.toString();
    }
    this.log.verbose(`Registered protocol contracts in pxe`, registered);
  }

  /**
   * Retrieves the simulation parameters required to run an ACIR simulation.
   * This includes the contract address, function artifact, and historical tree roots.
   *
   * @param execRequest - The transaction request object containing details of the contract call.
   * @returns An object containing the contract address, function artifact, and historical tree roots.
   */
  #getSimulationParameters(execRequest: FunctionCall | TxExecutionRequest) {
    const contractAddress = (execRequest as FunctionCall).to ?? (execRequest as TxExecutionRequest).origin;
    const functionSelector =
      (execRequest as FunctionCall).selector ?? (execRequest as TxExecutionRequest).functionSelector;

    return {
      contractAddress,
      functionSelector,
    };
  }

  async #executePrivate(
    txRequest: TxExecutionRequest,
    msgSender?: AztecAddress,
    scopes?: AztecAddress[],
  ): Promise<PrivateExecutionResult> {
    // TODO - Pause syncing while simulating.
    const { contractAddress, functionSelector } = this.#getSimulationParameters(txRequest);

    try {
      const result = await this.simulator.run(txRequest, contractAddress, functionSelector, msgSender, scopes);
      this.log.debug(`Private simulation completed for ${contractAddress.toString()}:${functionSelector}`);
      return result;
    } catch (err) {
      if (err instanceof SimulationError) {
        await enrichSimulationError(err, this.db, this.log);
      }
      throw err;
    }
  }

  /**
   * Simulate an unconstrained transaction on the given contract, without considering constraints set by ACIR.
   * The simulation parameters are fetched using ContractDataProvider and executed using AcirSimulator.
   * Returns the simulation result containing the outputs of the unconstrained function.
   *
   * @param execRequest - The transaction request object containing the target contract and function data.
   * @param scopes - The accounts whose notes we can access in this call. Currently optional and will default to all.
   * @returns The simulation result containing the outputs of the unconstrained function.
   */
  async #simulateUnconstrained(execRequest: FunctionCall, scopes?: AztecAddress[]) {
    const { contractAddress, functionSelector } = this.#getSimulationParameters(execRequest);

    this.log.debug('Executing unconstrained simulator...');
    try {
      const result = await this.simulator.runUnconstrained(execRequest, contractAddress, functionSelector, scopes);
      this.log.verbose(`Unconstrained simulation for ${contractAddress}.${functionSelector} completed`);

      return result;
    } catch (err) {
      if (err instanceof SimulationError) {
        await enrichSimulationError(err, this.db, this.log);
      }
      throw err;
    }
  }

  /**
   * Simulate the public part of a transaction.
   * This allows to catch public execution errors before submitting the transaction.
   * It can also be used for estimating gas in the future.
   * @param tx - The transaction to be simulated.
   */
  async #simulatePublicCalls(tx: Tx, skipFeeEnforcement: boolean) {
    // Simulating public calls can throw if the TX fails in a phase that doesn't allow reverts (setup)
    // Or return as reverted if it fails in a phase that allows reverts (app logic, teardown)
    try {
      const result = await this.node.simulatePublicCalls(tx, skipFeeEnforcement);
      if (result.revertReason) {
        throw result.revertReason;
      }
      return result;
    } catch (err) {
      if (err instanceof SimulationError) {
        try {
          await enrichPublicSimulationError(err, this.contractDataProvider, this.db, this.log);
        } catch (enrichErr) {
          this.log.error(`Failed to enrich public simulation error: ${enrichErr}`);
        }
      }
      throw err;
    }
  }

  /**
   * Generate a kernel proof, and create a private kernel output.
   * The function takes in a transaction execution request, and the result of private execution
   * and then generates a kernel proof.
   *
   * @param txExecutionRequest - The transaction request to be simulated and proved.
   * @param proofCreator - The proof creator to use for proving the execution.
   * @param privateExecutionResult - The result of the private execution
   * @returns An object that contains the output of the kernel execution, including the ClientIvcProof if proving is enabled.
   */
  async #prove(
    txExecutionRequest: TxExecutionRequest,
    proofCreator: PrivateKernelProver,
    privateExecutionResult: PrivateExecutionResult,
<<<<<<< HEAD
    config: PrivateKernelSequencerConfig,
  ): Promise<PrivateKernelProofOutput<PrivateKernelTailCircuitPublicInputs>> {
    const block = privateExecutionResult.getSimulationBlockNumber();
    const kernelOracle = new PrivateKernelOracleImpl(this.contractDataOracle, this.keyStore, this.node, block);
    const kernelSequencer = new PrivateKernelTraceProver(kernelOracle, proofCreator, !this.proverEnabled);
    this.log.debug(`Executing kernel prover (${JSON.stringify(config)})...`);
    return await kernelSequencer.proveWithKernels(txExecutionRequest.toTxRequest(), privateExecutionResult, config);
=======
    { simulate, skipFeeEnforcement, profile }: ProvingConfig,
  ): Promise<PrivateKernelSimulateOutput<PrivateKernelTailCircuitPublicInputs>> {
    // use the block the tx was simulated against
    const block =
      privateExecutionResult.entrypoint.publicInputs.historicalHeader.globalVariables.blockNumber.toNumber();
    const kernelOracle = new KernelOracle(this.contractDataProvider, this.keyStore, this.node, block);
    const kernelProver = new KernelProver(kernelOracle, proofCreator, !this.proverEnabled);
    this.log.debug(`Executing kernel prover (simulate: ${simulate}, profile: ${profile})...`);
    return await kernelProver.prove(txExecutionRequest.toTxRequest(), privateExecutionResult, {
      simulate,
      skipFeeEnforcement,
      profile,
    });
>>>>>>> 14b9df88
  }

  async #isContractClassPubliclyRegistered(id: Fr): Promise<boolean> {
    return !!(await this.node.getContractClass(id));
  }

  async #isContractPubliclyDeployed(address: AztecAddress): Promise<boolean> {
    return !!(await this.node.getContract(address));
  }

  async #isContractInitialized(address: AztecAddress): Promise<boolean> {
    const initNullifier = await siloNullifier(address, address.toField());
    return !!(await this.node.getNullifierMembershipWitness('latest', initNullifier));
  }

  public async getPrivateEvents<T>(
    eventMetadataDef: EventMetadataDefinition,
    from: number,
    limit: number,
    // TODO (#9272): Make this better, we should be able to only pass an address now
    vpks: Point[],
  ): Promise<T[]> {
    const eventMetadata = new EventMetadata<T>(eventMetadataDef);
    if (vpks.length === 0) {
      throw new Error('Tried to get encrypted events without supplying any viewing public keys');
    }

    const blocks = await this.node.getBlocks(from, limit);

    const txEffects = blocks.flatMap(block => block.body.txEffects);
    const privateLogs = txEffects.flatMap(txEffect => txEffect.privateLogs);

    const vsks = await Promise.all(
      vpks.map(async vpk => {
        const [keyPrefix, account] = await this.keyStore.getKeyPrefixAndAccount(vpk);
        let secretKey = await this.keyStore.getMasterSecretKey(vpk);
        if (keyPrefix === 'iv') {
          const registeredAccount = (await this.getRegisteredAccounts()).find(completeAddress =>
            completeAddress.address.equals(account),
          );
          if (!registeredAccount) {
            throw new Error('No registered account');
          }

          const preaddress = await registeredAccount.getPreaddress();

          secretKey = await computeAddressSecret(preaddress, secretKey);
        }

        return secretKey;
      }),
    );

    const visibleEvents = (
      await Promise.all(
        privateLogs.map(async log => {
          for (const sk of vsks) {
            // TODO: Verify that the first field of the log is the tag siloed with contract address.
            // Or use tags to query logs, like we do with notes.
            const decryptedEvent = await L1EventPayload.decryptAsIncoming(log, sk);
            if (decryptedEvent !== undefined) {
              return [decryptedEvent];
            }
          }

          return [];
        }),
      )
    ).flat();

    const decodedEvents = visibleEvents
      .map(visibleEvent => {
        if (visibleEvent === undefined) {
          return undefined;
        }
        if (!visibleEvent.eventTypeId.equals(eventMetadata.eventSelector)) {
          return undefined;
        }

        return eventMetadata.decode(visibleEvent);
      })
      .filter(visibleEvent => visibleEvent !== undefined) as T[];

    return decodedEvents;
  }

  async getPublicEvents<T>(eventMetadataDef: EventMetadataDefinition, from: number, limit: number): Promise<T[]> {
    const eventMetadata = new EventMetadata<T>(eventMetadataDef);
    const { logs } = await this.node.getPublicLogs({
      fromBlock: from,
      toBlock: from + limit,
    });

    const decodedEvents = logs
      .map(log => {
        // +1 for the event selector
        const expectedLength = eventMetadata.fieldNames.length + 1;
        const logFields = log.log.log.slice(0, expectedLength);
        // We are assuming here that event logs are the last 4 bytes of the event. This is not enshrined but is a function of aztec.nr raw log emission.
        if (!EventSelector.fromField(logFields[logFields.length - 1]).equals(eventMetadata.eventSelector)) {
          return undefined;
        }
        // If any of the remaining fields, are non-zero, the payload does match expected:
        if (log.log.log.slice(expectedLength + 1).find(f => !f.isZero())) {
          throw new Error(
            'Something is weird here, we have matching EventSelectors, but the actual payload has mismatched length',
          );
        }

        return eventMetadata.decode(log.log);
      })
      .filter(log => log !== undefined) as T[];

    return decodedEvents;
  }

  async resetNoteSyncData() {
    return await this.db.resetNoteSyncData();
  }

  private contextualizeError(err: Error, ...context: string[]): Error {
    let contextStr = '';
    if (context.length > 0) {
      contextStr = `\nContext:\n${context.join('\n')}`;
    }
    if (err instanceof SimulationError) {
      err.setAztecContext(contextStr);
    } else {
      this.log.error(err.name, err);
      this.log.debug(contextStr);
    }
    return err;
  }
}<|MERGE_RESOLUTION|>--- conflicted
+++ resolved
@@ -45,7 +45,7 @@
   PXEInfo,
   PrivateKernelProver,
 } from '@aztec/stdlib/interfaces/client';
-import { type PrivateKernelProofOutput, PrivateKernelTailCircuitPublicInputs } from '@aztec/stdlib/kernel';
+import { PrivateKernelTailCircuitPublicInputs, type PrivateKernelTraceProofOutput } from '@aztec/stdlib/kernel';
 import { computeAddressSecret } from '@aztec/stdlib/keys';
 import type { LogFilter } from '@aztec/stdlib/logs';
 import { getNonNullifiedL1ToL2MessageWitness } from '@aztec/stdlib/messaging';
@@ -69,18 +69,11 @@
 import { getPackageInfo } from '../config/package_info.js';
 import { ContractDataProvider } from '../contract_data_provider/index.js';
 import type { PxeDatabase } from '../database/index.js';
-<<<<<<< HEAD
 import { PrivateKernelOracleImpl } from '../private_kernel/private_kernel_oracle_impl.js';
 import {
-  type PrivateKernelSequencerConfig,
   PrivateKernelTraceProver,
+  type PrivateKernelTraceProverConfig,
 } from '../private_kernel/private_kernel_trace_prover.js';
-import { getAcirSimulator } from '../simulator/index.js';
-=======
-import { KernelOracle } from '../kernel_oracle/index.js';
-import { KernelProver, type ProvingConfig } from '../kernel_prover/kernel_prover.js';
-import { PXEDataProvider } from '../pxe_data_provider/index.js';
->>>>>>> 14b9df88
 import { Synchronizer } from '../synchronizer/index.js';
 import { enrichPublicSimulationError, enrichSimulationError } from './error_enriching.js';
 
@@ -743,29 +736,13 @@
     txExecutionRequest: TxExecutionRequest,
     proofCreator: PrivateKernelProver,
     privateExecutionResult: PrivateExecutionResult,
-<<<<<<< HEAD
-    config: PrivateKernelSequencerConfig,
-  ): Promise<PrivateKernelProofOutput<PrivateKernelTailCircuitPublicInputs>> {
+    config: PrivateKernelTraceProverConfig,
+  ): Promise<PrivateKernelTraceProofOutput<PrivateKernelTailCircuitPublicInputs>> {
     const block = privateExecutionResult.getSimulationBlockNumber();
-    const kernelOracle = new PrivateKernelOracleImpl(this.contractDataOracle, this.keyStore, this.node, block);
-    const kernelSequencer = new PrivateKernelTraceProver(kernelOracle, proofCreator, !this.proverEnabled);
+    const kernelOracle = new PrivateKernelOracleImpl(this.contractDataProvider, this.keyStore, this.node, block);
+    const kernelTraceProver = new PrivateKernelTraceProver(kernelOracle, proofCreator, !this.proverEnabled);
     this.log.debug(`Executing kernel prover (${JSON.stringify(config)})...`);
-    return await kernelSequencer.proveWithKernels(txExecutionRequest.toTxRequest(), privateExecutionResult, config);
-=======
-    { simulate, skipFeeEnforcement, profile }: ProvingConfig,
-  ): Promise<PrivateKernelSimulateOutput<PrivateKernelTailCircuitPublicInputs>> {
-    // use the block the tx was simulated against
-    const block =
-      privateExecutionResult.entrypoint.publicInputs.historicalHeader.globalVariables.blockNumber.toNumber();
-    const kernelOracle = new KernelOracle(this.contractDataProvider, this.keyStore, this.node, block);
-    const kernelProver = new KernelProver(kernelOracle, proofCreator, !this.proverEnabled);
-    this.log.debug(`Executing kernel prover (simulate: ${simulate}, profile: ${profile})...`);
-    return await kernelProver.prove(txExecutionRequest.toTxRequest(), privateExecutionResult, {
-      simulate,
-      skipFeeEnforcement,
-      profile,
-    });
->>>>>>> 14b9df88
+    return await kernelTraceProver.proveWithKernels(txExecutionRequest.toTxRequest(), privateExecutionResult, config);
   }
 
   async #isContractClassPubliclyRegistered(id: Fr): Promise<boolean> {
