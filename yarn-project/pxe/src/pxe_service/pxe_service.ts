--- conflicted
+++ resolved
@@ -334,14 +334,9 @@
    * @returns The nonces of the note.
    * @remarks More than a single nonce may be returned since there might be more than one nonce for a given note.
    */
-<<<<<<< HEAD
   //! TODO We exposed this to allow for notes to be reconstructed from pxe.getNotes() to pass in as an input to a nr contract
   public async getNoteNonces(note: ExtendedNote): Promise<Fr[]> {
-    const tx = await this.node.getTx(note.txHash);
-=======
-  private async getNoteNonces(note: ExtendedNote): Promise<Fr[]> {
     const tx = await this.node.getTxEffect(note.txHash);
->>>>>>> 83423933
     if (!tx) {
       throw new Error(`Unknown tx: ${note.txHash}`);
     }
