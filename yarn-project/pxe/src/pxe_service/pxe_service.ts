--- conflicted
+++ resolved
@@ -68,12 +68,8 @@
 import type { PXEServiceConfig } from '../config/index.js';
 import { getPackageInfo } from '../config/package_info.js';
 import { ContractDataOracle } from '../contract_data_oracle/index.js';
-<<<<<<< HEAD
-import { type PxeDatabase } from '../database/index.js';
 import { KernelProver, type ProvingConfig } from '../kernel/kernel_prover.js';
-=======
 import type { PxeDatabase } from '../database/index.js';
->>>>>>> f305ee61
 import { KernelOracle } from '../kernel_oracle/index.js';
 import { getAcirSimulator } from '../simulator/index.js';
 import { Synchronizer } from '../synchronizer/index.js';
