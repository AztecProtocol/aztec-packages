import {
  type AuthWitness,
  type AztecNode,
  EncryptedTxL2Logs,
  ExtendedNote,
  type FunctionCall,
  type GetUnencryptedLogsResponse,
  type KeyStore,
  type L2Block,
  type LogFilter,
  MerkleTreeId,
  type NoteFilter,
  type PXE,
  SimulatedTx,
  SimulationError,
  Tx,
  type TxEffect,
  type TxExecutionRequest,
  type TxHash,
  type TxReceipt,
  UnencryptedTxL2Logs,
  isNoirCallStackUnresolved,
} from '@aztec/circuit-types';
import { type TxPXEProcessingStats } from '@aztec/circuit-types/stats';
import {
  AztecAddress,
  CallRequest,
  type CompleteAddress,
  FunctionData,
  MAX_PUBLIC_CALL_STACK_LENGTH_PER_TX,
  type PartialAddress,
  type PrivateKernelTailCircuitPublicInputs,
  type PublicCallRequest,
  computeContractClassId,
  getContractClassFromArtifact,
} from '@aztec/circuits.js';
import { computeNoteHashNonce, siloNullifier } from '@aztec/circuits.js/hash';
import { type ContractArtifact, type DecodedReturn, FunctionSelector, encodeArguments } from '@aztec/foundation/abi';
import { arrayNonEmptyLength, padArrayEnd } from '@aztec/foundation/collection';
import { Fr } from '@aztec/foundation/fields';
import { SerialQueue } from '@aztec/foundation/fifo';
import { type DebugLogger, createDebugLogger } from '@aztec/foundation/log';
import { Timer } from '@aztec/foundation/timer';
import {
  type AcirSimulator,
  type ExecutionResult,
  collectEnqueuedPublicFunctionCalls,
  collectPublicTeardownFunctionCall,
  collectSortedEncryptedLogs,
  collectSortedNoteEncryptedLogs,
  collectSortedUnencryptedLogs,
  resolveOpcodeLocations,
} from '@aztec/simulator';
import { type ContractClassWithId, type ContractInstanceWithAddress } from '@aztec/types/contracts';
import { type NodeInfo } from '@aztec/types/interfaces';

import { type PXEServiceConfig, getPackageInfo } from '../config/index.js';
import { ContractDataOracle } from '../contract_data_oracle/index.js';
import { type PxeDatabase } from '../database/index.js';
import { NoteDao } from '../database/note_dao.js';
import { KernelOracle } from '../kernel_oracle/index.js';
import { type ProofCreator } from '../kernel_prover/interface/proof_creator.js';
import { KernelProver } from '../kernel_prover/kernel_prover.js';
import { getAcirSimulator } from '../simulator/index.js';
import { Synchronizer } from '../synchronizer/index.js';

/**
 * A Private eXecution Environment (PXE) implementation.
 */
export class PXEService implements PXE {
  private synchronizer: Synchronizer;
  private contractDataOracle: ContractDataOracle;
  private simulator: AcirSimulator;
  private log: DebugLogger;
  private nodeVersion: string;
  // serialize synchronizer and calls to proveTx.
  // ensures that state is not changed while simulating
  private jobQueue = new SerialQueue();

  constructor(
    private keyStore: KeyStore,
    private node: AztecNode,
    private db: PxeDatabase,
    private proofCreator: ProofCreator,
    private config: PXEServiceConfig,
    logSuffix?: string,
  ) {
    this.log = createDebugLogger(logSuffix ? `aztec:pxe_service_${logSuffix}` : `aztec:pxe_service`);
    this.synchronizer = new Synchronizer(node, db, this.jobQueue, logSuffix);
    this.contractDataOracle = new ContractDataOracle(db);
    this.simulator = getAcirSimulator(db, node, keyStore, this.contractDataOracle);
    this.nodeVersion = getPackageInfo().version;

    this.jobQueue.start();
  }

  /**
   * Starts the PXE Service by beginning the synchronization process between the Aztec node and the database.
   *
   * @returns A promise that resolves when the server has started successfully.
   */
  public async start() {
    const { l2BlockPollingIntervalMS } = this.config;
    await this.synchronizer.start(1, l2BlockPollingIntervalMS);
    await this.restoreNoteProcessors();
    const info = await this.getNodeInfo();
    this.log.info(`Started PXE connected to chain ${info.chainId} version ${info.protocolVersion}`);
  }

  private async restoreNoteProcessors() {
    const accounts = await this.keyStore.getAccounts();
    const publicKeys = accounts.map(async account => await this.keyStore.getMasterIncomingViewingPublicKey(account));
    const publicKeysSet = new Set(publicKeys.map(k => k.toString()));

    const registeredAddresses = await this.db.getCompleteAddresses();

    let count = 0;
    for (const address of registeredAddresses) {
      if (!publicKeysSet.has(address.masterIncomingViewingPublicKey.toString())) {
        continue;
      }

      count++;
      this.synchronizer.addAccount(address.masterIncomingViewingPublicKey, this.keyStore, this.config.l2StartingBlock);
    }

    if (count > 0) {
      this.log.info(`Restored ${count} accounts`);
    }
  }

  /**
   * Stops the PXE Service, halting processing of new transactions and shutting down the synchronizer.
   * This function ensures that all ongoing tasks are completed before stopping the server.
   * It is useful for gracefully shutting down the server during maintenance or restarts.
   *
   * @returns A Promise resolving once the server has been stopped successfully.
   */
  public async stop() {
    await this.jobQueue.cancel();
    this.log.info('Cancelled Job Queue');
    await this.synchronizer.stop();
    this.log.info('Stopped Synchronizer');
  }

  /** Returns an estimate of the db size in bytes. */
  public estimateDbSize() {
    return this.db.estimateSize();
  }

  public addAuthWitness(witness: AuthWitness) {
    return this.db.addAuthWitness(witness.requestHash, witness.witness);
  }

  public getAuthWitness(messageHash: Fr): Promise<Fr[] | undefined> {
    return this.db.getAuthWitness(messageHash);
  }

  public addCapsule(capsule: Fr[]) {
    return this.db.addCapsule(capsule);
  }

  public getContractInstance(address: AztecAddress): Promise<ContractInstanceWithAddress | undefined> {
    return this.db.getContractInstance(address);
  }

  public async getContractClass(id: Fr): Promise<ContractClassWithId | undefined> {
    const artifact = await this.db.getContractArtifact(id);
    return artifact && getContractClassFromArtifact(artifact);
  }

  public async registerAccount(secretKey: Fr, partialAddress: PartialAddress): Promise<CompleteAddress> {
    const accounts = await this.keyStore.getAccounts();
    const accountCompleteAddress = await this.keyStore.addAccount(secretKey, partialAddress);
    if (accounts.includes(accountCompleteAddress.address)) {
      this.log.info(`Account:\n "${accountCompleteAddress.address.toString()}"\n already registered.`);
      return accountCompleteAddress;
    } else {
      const masterIncomingViewingPublicKey = await this.keyStore.getMasterIncomingViewingPublicKey(
        accountCompleteAddress.address,
      );
      this.synchronizer.addAccount(masterIncomingViewingPublicKey, this.keyStore, this.config.l2StartingBlock);
      this.log.info(`Registered account ${accountCompleteAddress.address.toString()}`);
      this.log.debug(`Registered account\n ${accountCompleteAddress.toReadableString()}`);
    }

    await this.db.addCompleteAddress(accountCompleteAddress);
    return accountCompleteAddress;
  }

  public async getRegisteredAccounts(): Promise<CompleteAddress[]> {
    // Get complete addresses of both the recipients and the accounts
    const completeAddresses = await this.db.getCompleteAddresses();
    // Filter out the addresses not corresponding to accounts
    const accounts = await this.keyStore.getAccounts();
    return completeAddresses.filter(completeAddress =>
      accounts.find(address => address.equals(completeAddress.address)),
    );
  }

  public async getRegisteredAccount(address: AztecAddress): Promise<CompleteAddress | undefined> {
    const result = await this.getRegisteredAccounts();
    const account = result.find(r => r.address.equals(address));
    return Promise.resolve(account);
  }

  public async getRegisteredAccountPublicKeysHash(address: AztecAddress): Promise<Fr | undefined> {
    const accounts = await this.keyStore.getAccounts();
    if (!accounts.some(account => account.equals(address))) {
      return undefined;
    }
    return this.keyStore.getPublicKeysHash(address);
  }

  public async registerRecipient(recipient: CompleteAddress): Promise<void> {
    const wasAdded = await this.db.addCompleteAddress(recipient);

    if (wasAdded) {
      this.log.info(`Added recipient:\n ${recipient.toReadableString()}`);
    } else {
      this.log.info(`Recipient:\n "${recipient.toReadableString()}"\n already registered.`);
    }
  }

  public async getRecipients(): Promise<CompleteAddress[]> {
    // Get complete addresses of both the recipients and the accounts
    const completeAddresses = await this.db.getCompleteAddresses();
    // Filter out the addresses corresponding to accounts
    const accounts = await this.keyStore.getAccounts();
    const recipients = completeAddresses.filter(
      completeAddress => !accounts.find(account => account.equals(completeAddress.address)),
    );
    return recipients;
  }

  public async getRecipient(address: AztecAddress): Promise<CompleteAddress | undefined> {
    const result = await this.getRecipients();
    const recipient = result.find(r => r.address.equals(address));
    return Promise.resolve(recipient);
  }

  public async registerContractClass(artifact: ContractArtifact): Promise<void> {
    const contractClassId = computeContractClassId(getContractClassFromArtifact(artifact));
    await this.db.addContractArtifact(contractClassId, artifact);
    this.log.info(`Added contract class ${artifact.name} with id ${contractClassId}`);
  }

  public async registerContract(contract: { instance: ContractInstanceWithAddress; artifact?: ContractArtifact }) {
    const { instance } = contract;
    let { artifact } = contract;

    if (artifact) {
      // If the user provides an artifact, validate it against the expected class id and register it
      const contractClassId = computeContractClassId(getContractClassFromArtifact(artifact));
      if (!contractClassId.equals(instance.contractClassId)) {
        throw new Error(
          `Artifact does not match expected class id (computed ${contractClassId} but instance refers to ${instance.contractClassId})`,
        );
      }
      await this.db.addContractArtifact(contractClassId, artifact);
    } else {
      // Otherwise, make sure there is an artifact already registered for that class id
      artifact = await this.db.getContractArtifact(instance.contractClassId);
      if (!artifact) {
        throw new Error(
          `Missing contract artifact for class id ${instance.contractClassId} for contract ${instance.address}`,
        );
      }
    }

    this.log.info(`Added contract ${artifact.name} at ${instance.address.toString()}`);
    await this.db.addContractInstance(instance);
    await this.synchronizer.reprocessDeferredNotesForContract(instance.address);
  }

  public getContracts(): Promise<AztecAddress[]> {
    return this.db.getContractsAddresses();
  }

  public async getPublicStorageAt(contract: AztecAddress, slot: Fr) {
    if (!(await this.getContractInstance(contract))) {
      throw new Error(`Contract ${contract.toString()} is not deployed`);
    }
    return await this.node.getPublicStorageAt(contract, slot);
  }

  public async getNotes(filter: NoteFilter): Promise<ExtendedNote[]> {
    const noteDaos = await this.db.getNotes(filter);

    // TODO(benesjan): Refactor --> This type conversion is ugly but I decided to keep it this way for now because
    // key derivation will affect all this
    const extendedNotes = noteDaos.map(async dao => {
      let owner = filter.owner;
      if (owner === undefined) {
        const completeAddresses = (await this.db.getCompleteAddresses()).find(address =>
          address.masterIncomingViewingPublicKey.equals(dao.publicKey),
        );
        if (completeAddresses === undefined) {
          throw new Error(`Cannot find complete address for public key ${dao.publicKey.toString()}`);
        }
        owner = completeAddresses.address;
      }
      return new ExtendedNote(dao.note, owner, dao.contractAddress, dao.storageSlot, dao.noteTypeId, dao.txHash);
    });
    return Promise.all(extendedNotes);
  }

  public async addNote(note: ExtendedNote) {
    const { masterIncomingViewingPublicKey } = (await this.db.getCompleteAddress(note.owner)) ?? {};
    if (!masterIncomingViewingPublicKey) {
      throw new Error('Unknown account.');
    }

    const nonces = await this.getNoteNonces(note);
    if (nonces.length === 0) {
      throw new Error(`Cannot find the note in tx: ${note.txHash}.`);
    }

    for (const nonce of nonces) {
      const { innerNoteHash, siloedNoteHash, innerNullifier } = await this.simulator.computeNoteHashAndNullifier(
        note.contractAddress,
        nonce,
        note.storageSlot,
        note.noteTypeId,
        note.note,
      );

      const index = await this.node.findLeafIndex('latest', MerkleTreeId.NOTE_HASH_TREE, siloedNoteHash);
      if (index === undefined) {
        throw new Error('Note does not exist.');
      }

      const siloedNullifier = siloNullifier(note.contractAddress, innerNullifier!);
      const nullifierIndex = await this.node.findLeafIndex('latest', MerkleTreeId.NULLIFIER_TREE, siloedNullifier);
      if (nullifierIndex !== undefined) {
        throw new Error('The note has been destroyed.');
      }

      await this.db.addNote(
        new NoteDao(
          note.note,
          note.contractAddress,
          note.storageSlot,
          note.noteTypeId,
          note.txHash,
          nonce,
          innerNoteHash,
          siloedNullifier,
          index,
          masterIncomingViewingPublicKey,
        ),
      );
    }
  }

  /**
   * Finds the nonce(s) for a given note.
   * @param note - The note to find the nonces for.
   * @returns The nonces of the note.
   * @remarks More than a single nonce may be returned since there might be more than one nonce for a given note.
   * TODO(#4956): Un-expose this
   */
  public async getNoteNonces(note: ExtendedNote): Promise<Fr[]> {
    const tx = await this.node.getTxEffect(note.txHash);
    if (!tx) {
      throw new Error(`Unknown tx: ${note.txHash}`);
    }

    const nonces: Fr[] = [];

    // TODO(https://github.com/AztecProtocol/aztec-packages/issues/1386)
    // Remove this once notes added from public also include nonces.
    {
      const publicNoteNonce = Fr.ZERO;
      const { siloedNoteHash } = await this.simulator.computeNoteHashAndNullifier(
        note.contractAddress,
        publicNoteNonce,
        note.storageSlot,
        note.noteTypeId,
        note.note,
      );
      if (tx.noteHashes.some(hash => hash.equals(siloedNoteHash))) {
        nonces.push(publicNoteNonce);
      }
    }

    const firstNullifier = tx.nullifiers[0];
    const hashes = tx.noteHashes;
    for (let i = 0; i < hashes.length; ++i) {
      const hash = hashes[i];
      if (hash.equals(Fr.ZERO)) {
        break;
      }

      const nonce = computeNoteHashNonce(firstNullifier, i);
      const { siloedNoteHash } = await this.simulator.computeNoteHashAndNullifier(
        note.contractAddress,
        nonce,
        note.storageSlot,
        note.noteTypeId,
        note.note,
      );
      if (hash.equals(siloedNoteHash)) {
        nonces.push(nonce);
      }
    }

    return nonces;
  }

  public async getBlock(blockNumber: number): Promise<L2Block | undefined> {
    // If a negative block number is provided the current block number is fetched.
    if (blockNumber < 0) {
      blockNumber = await this.node.getBlockNumber();
    }
    return await this.node.getBlock(blockNumber);
  }

  public async proveTx(txRequest: TxExecutionRequest, simulatePublic: boolean) {
    return (await this.simulateTx(txRequest, simulatePublic)).tx;
  }

  public async simulateTx(
    txRequest: TxExecutionRequest,
    simulatePublic: boolean,
    msgSender: AztecAddress | undefined = undefined,
  ): Promise<SimulatedTx> {
    if (!txRequest.functionData.isPrivate) {
      throw new Error(`Public entrypoints are not allowed`);
    }
    return await this.jobQueue.put(async () => {
      const timer = new Timer();
      const simulatedTx = await this.#simulateAndProve(txRequest, msgSender);
      // We log only if the msgSender is undefined, as simulating with a different msgSender
      // is unlikely to be a real transaction, and likely to be only used to read data.
      // Meaning that it will not necessarily have produced a nullifier (and thus have no TxHash)
      // If we log, the `getTxHash` function will throw.

      if (!msgSender) {
        this.log.debug(`Processed private part of ${simulatedTx.tx.getTxHash()}`, {
          eventName: 'tx-pxe-processing',
          duration: timer.ms(),
          ...simulatedTx.tx.getStats(),
        } satisfies TxPXEProcessingStats);
      }

      if (simulatePublic) {
        simulatedTx.publicOutput = await this.#simulatePublicCalls(simulatedTx.tx);
      }

      if (!msgSender) {
        this.log.info(`Executed local simulation for ${simulatedTx.tx.getTxHash()}`);
      }
      return simulatedTx;
    });
  }

  public async sendTx(tx: Tx): Promise<TxHash> {
    const txHash = tx.getTxHash();
    if (await this.node.getTxEffect(txHash)) {
      throw new Error(`A settled tx with equal hash ${txHash.toString()} exists.`);
    }
    this.log.info(`Sending transaction ${txHash}`);
    await this.node.sendTx(tx);
    return txHash;
  }

  public async viewTx(
    functionName: string,
    args: any[],
    to: AztecAddress,
    _from?: AztecAddress,
  ): Promise<DecodedReturn> {
    // all simulations must be serialized w.r.t. the synchronizer
    return await this.jobQueue.put(async () => {
      // TODO - Should check if `from` has the permission to call the view function.
      const functionCall = await this.#getFunctionCall(functionName, args, to);
      const executionResult = await this.#simulateUnconstrained(functionCall);

      // TODO - Return typed result based on the function artifact.
      return executionResult;
    });
  }

  public getTxReceipt(txHash: TxHash): Promise<TxReceipt> {
    return this.node.getTxReceipt(txHash);
  }

  public getTxEffect(txHash: TxHash): Promise<TxEffect | undefined> {
    return this.node.getTxEffect(txHash);
  }

  async getBlockNumber(): Promise<number> {
    return await this.node.getBlockNumber();
  }

  /**
   * Gets unencrypted logs based on the provided filter.
   * @param filter - The filter to apply to the logs.
   * @returns The requested logs.
   */
  public getUnencryptedLogs(filter: LogFilter): Promise<GetUnencryptedLogsResponse> {
    return this.node.getUnencryptedLogs(filter);
  }

  async #getFunctionCall(functionName: string, args: any[], to: AztecAddress): Promise<FunctionCall> {
    const contract = await this.db.getContract(to);
    if (!contract) {
      throw new Error(
        `Unknown contract ${to}: add it to PXE Service by calling server.addContracts(...).\nSee docs for context: https://docs.aztec.network/developers/debugging/aztecnr-errors#unknown-contract-0x0-add-it-to-pxe-by-calling-serveraddcontracts`,
      );
    }

    const functionDao = contract.functions.find(f => f.name === functionName);
    if (!functionDao) {
      throw new Error(`Unknown function ${functionName} in contract ${contract.name}.`);
    }

    return {
      args: encodeArguments(functionDao, args),
      functionData: FunctionData.fromAbi(functionDao),
      to,
    };
  }

  public async getNodeInfo(): Promise<NodeInfo> {
    const [version, chainId, contractAddresses] = await Promise.all([
      this.node.getVersion(),
      this.node.getChainId(),
      this.node.getL1ContractAddresses(),
    ]);

    const nodeInfo: NodeInfo = {
      nodeVersion: this.nodeVersion,
      chainId,
      protocolVersion: version,
      l1ContractAddresses: contractAddresses,
    };
    return nodeInfo;
  }

  /**
   * Retrieves the simulation parameters required to run an ACIR simulation.
   * This includes the contract address, function artifact, and historical tree roots.
   *
   * @param execRequest - The transaction request object containing details of the contract call.
   * @returns An object containing the contract address, function artifact, and historical tree roots.
   */
  async #getSimulationParameters(execRequest: FunctionCall | TxExecutionRequest) {
    const contractAddress = (execRequest as FunctionCall).to ?? (execRequest as TxExecutionRequest).origin;
    const functionArtifact = await this.contractDataOracle.getFunctionArtifact(
      contractAddress,
      execRequest.functionData.selector,
    );
    const debug = await this.contractDataOracle.getFunctionDebugMetadata(
      contractAddress,
      execRequest.functionData.selector,
    );

    return {
      contractAddress,
      functionArtifact: {
        ...functionArtifact,
        debug,
      },
    };
  }

  async #simulate(txRequest: TxExecutionRequest, msgSender?: AztecAddress): Promise<ExecutionResult> {
    // TODO - Pause syncing while simulating.

    const { contractAddress, functionArtifact } = await this.#getSimulationParameters(txRequest);

    this.log.debug('Executing simulator...');
    try {
      const result = await this.simulator.run(txRequest, functionArtifact, contractAddress, msgSender);
      this.log.verbose(`Simulation completed for ${contractAddress.toString()}:${functionArtifact.name}`);
      return result;
    } catch (err) {
      if (err instanceof SimulationError) {
        await this.#enrichSimulationError(err);
      }
      throw err;
    }
  }

  /**
   * Simulate an unconstrained transaction on the given contract, without considering constraints set by ACIR.
   * The simulation parameters are fetched using ContractDataOracle and executed using AcirSimulator.
   * Returns the simulation result containing the outputs of the unconstrained function.
   *
   * @param execRequest - The transaction request object containing the target contract and function data.
   * @returns The simulation result containing the outputs of the unconstrained function.
   */
  async #simulateUnconstrained(execRequest: FunctionCall) {
    const { contractAddress, functionArtifact } = await this.#getSimulationParameters(execRequest);

    this.log.debug('Executing unconstrained simulator...');
    try {
      const result = await this.simulator.runUnconstrained(execRequest, functionArtifact, contractAddress);
      this.log.verbose(`Unconstrained simulation for ${contractAddress}.${functionArtifact.name} completed`);

      return result;
    } catch (err) {
      if (err instanceof SimulationError) {
        await this.#enrichSimulationError(err);
      }
      throw err;
    }
  }

  /**
   * Simulate the public part of a transaction.
   * This allows to catch public execution errors before submitting the transaction.
   * It can also be used for estimating gas in the future.
   * @param tx - The transaction to be simulated.
   */
  async #simulatePublicCalls(tx: Tx) {
    try {
      return await this.node.simulatePublicCalls(tx);
    } catch (err) {
      // Try to fill in the noir call stack since the PXE may have access to the debug metadata
      if (err instanceof SimulationError) {
        const callStack = err.getCallStack();
        const originalFailingFunction = callStack[callStack.length - 1];
        const debugInfo = await this.contractDataOracle.getFunctionDebugMetadata(
          originalFailingFunction.contractAddress,
          originalFailingFunction.functionSelector,
        );
        const noirCallStack = err.getNoirCallStack();
        if (debugInfo && isNoirCallStackUnresolved(noirCallStack)) {
          const parsedCallStack = resolveOpcodeLocations(noirCallStack, debugInfo);
          err.setNoirCallStack(parsedCallStack);
        }
        await this.#enrichSimulationError(err);
      }

      throw err;
    }
  }

  /**
   * Simulate a transaction, generate a kernel proof, and create a private transaction object.
   * The function takes in a transaction request, simulates it, and then generates a kernel proof
   * using the simulation result. Finally, it creates a private
   * transaction object with the generated proof and public inputs. If a new contract address is provided,
   * the function will also include the new contract's public functions in the transaction object.
   *
   * @param txExecutionRequest - The transaction request to be simulated and proved.
   * @param signature - The ECDSA signature for the transaction request.
   * @param msgSender - (Optional) The message sender to use for the simulation.
   * @returns An object tract contains:
   * A private transaction object containing the proof, public inputs, and encrypted logs.
   * The return values of the private execution
   */
  async #simulateAndProve(txExecutionRequest: TxExecutionRequest, msgSender?: AztecAddress) {
    // Get values that allow us to reconstruct the block hash
    const executionResult = await this.#simulate(txExecutionRequest, msgSender);

    const kernelOracle = new KernelOracle(this.contractDataOracle, this.keyStore, this.node);
    const kernelProver = new KernelProver(kernelOracle, this.proofCreator);
    this.log.debug(`Executing kernel prover...`);
    const { proof, publicInputs } = await kernelProver.prove(txExecutionRequest.toTxRequest(), executionResult);

    const noteEncryptedLogs = new EncryptedTxL2Logs([collectSortedNoteEncryptedLogs(executionResult)]);
    const unencryptedLogs = new UnencryptedTxL2Logs([collectSortedUnencryptedLogs(executionResult)]);
    const encryptedLogs = new EncryptedTxL2Logs([collectSortedEncryptedLogs(executionResult)]);
    const enqueuedPublicFunctions = collectEnqueuedPublicFunctionCalls(executionResult);
    const teardownPublicFunction = collectPublicTeardownFunctionCall(executionResult);

    // HACK(#1639): Manually patches the ordering of the public call stack
    // TODO(#757): Enforce proper ordering of enqueued public calls
    await this.patchPublicCallStackOrdering(publicInputs, enqueuedPublicFunctions);

    const tx = new Tx(
      publicInputs,
<<<<<<< HEAD
      proof,
      noteEncryptedLogs,
=======
      proof.binaryProof,
>>>>>>> 21c418a7
      encryptedLogs,
      unencryptedLogs,
      enqueuedPublicFunctions,
      teardownPublicFunction,
    );
    return new SimulatedTx(tx, executionResult.returnValues);
  }

  /**
   * Adds contract and function names to a simulation error.
   * @param err - The error to enrich.
   */
  async #enrichSimulationError(err: SimulationError) {
    // Maps contract addresses to the set of functions selectors that were in error.
    // Using strings because map and set don't use .equals()
    const mentionedFunctions: Map<string, Set<string>> = new Map();

    err.getCallStack().forEach(({ contractAddress, functionSelector }) => {
      if (!mentionedFunctions.has(contractAddress.toString())) {
        mentionedFunctions.set(contractAddress.toString(), new Set());
      }
      mentionedFunctions.get(contractAddress.toString())!.add(functionSelector.toString());
    });

    await Promise.all(
      [...mentionedFunctions.entries()].map(async ([contractAddress, selectors]) => {
        const parsedContractAddress = AztecAddress.fromString(contractAddress);
        const contract = await this.db.getContract(parsedContractAddress);
        if (contract) {
          err.enrichWithContractName(parsedContractAddress, contract.name);
          selectors.forEach(selector => {
            const functionArtifact = contract.functions.find(f => FunctionSelector.fromString(selector).equals(f));
            if (functionArtifact) {
              err.enrichWithFunctionName(
                parsedContractAddress,
                FunctionSelector.fromNameAndParameters(functionArtifact),
                functionArtifact.name,
              );
            }
          });
        }
      }),
    );
  }

  // HACK(#1639): this is a hack to fix ordering of public calls enqueued in the call stack. Since the private kernel
  // cannot keep track of side effects that happen after or before a nested call, we override the public call stack
  // it emits with whatever we got from the simulator collected enqueued calls. As a sanity check, we at least verify
  // that the elements are the same, so we are only tweaking their ordering.
  // See yarn-project/end-to-end/src/e2e_ordering.test.ts
  // See https://github.com/AztecProtocol/aztec-packages/issues/1615
  // TODO(#757): Enforce proper ordering of enqueued public calls
  private async patchPublicCallStackOrdering(
    publicInputs: PrivateKernelTailCircuitPublicInputs,
    enqueuedPublicCalls: PublicCallRequest[],
  ) {
    if (!publicInputs.forPublic) {
      return;
    }

    const enqueuedPublicCallStackItems = await Promise.all(enqueuedPublicCalls.map(c => c.toCallRequest()));

    // Validate all items in enqueued public calls are in the kernel emitted stack
    const enqueuedRevertiblePublicCallStackItems = enqueuedPublicCallStackItems.filter(enqueued =>
      publicInputs.forPublic!.end.publicCallStack.find(item => item.equals(enqueued)),
    );

    const revertibleStackSize = arrayNonEmptyLength(publicInputs.forPublic.end.publicCallStack, item => item.isEmpty());

    if (enqueuedRevertiblePublicCallStackItems.length !== revertibleStackSize) {
      throw new Error(
        `Enqueued revertible public function calls and revertible public call stack do not match.\nEnqueued calls: ${enqueuedRevertiblePublicCallStackItems
          .map(h => h.hash.toString())
          .join(', ')}\nPublic call stack: ${publicInputs.forPublic.end.publicCallStack
          .map(i => i.toString())
          .join(', ')}`,
      );
    }

    // Override kernel output
    publicInputs.forPublic.end.publicCallStack = padArrayEnd(
      enqueuedRevertiblePublicCallStackItems,
      CallRequest.empty(),
      MAX_PUBLIC_CALL_STACK_LENGTH_PER_TX,
    );

    // Do the same for non-revertible

    const enqueuedNonRevertiblePublicCallStackItems = enqueuedPublicCallStackItems.filter(enqueued =>
      publicInputs.forPublic!.endNonRevertibleData.publicCallStack.find(item => item.equals(enqueued)),
    );

    const nonRevertibleStackSize = arrayNonEmptyLength(
      publicInputs.forPublic.endNonRevertibleData.publicCallStack,
      item => item.isEmpty(),
    );

    if (enqueuedNonRevertiblePublicCallStackItems.length !== nonRevertibleStackSize) {
      throw new Error(
        `Enqueued non-revertible public function calls and non-revertible public call stack do not match.\nEnqueued calls: ${enqueuedNonRevertiblePublicCallStackItems
          .map(h => h.hash.toString())
          .join(', ')}\nPublic call stack: ${publicInputs.forPublic.endNonRevertibleData.publicCallStack
          .map(i => i.toString())
          .join(', ')}`,
      );
    }

    // Override kernel output
    publicInputs.forPublic.endNonRevertibleData.publicCallStack = padArrayEnd(
      enqueuedNonRevertiblePublicCallStackItems,
      CallRequest.empty(),
      MAX_PUBLIC_CALL_STACK_LENGTH_PER_TX,
    );
  }

  public async isGlobalStateSynchronized() {
    return await this.synchronizer.isGlobalStateSynchronized();
  }

  public async isAccountStateSynchronized(account: AztecAddress) {
    return await this.synchronizer.isAccountStateSynchronized(account);
  }

  public getSyncStatus() {
    return Promise.resolve(this.synchronizer.getSyncStatus());
  }

  public getKeyStore() {
    return this.keyStore;
  }

  public async isContractClassPubliclyRegistered(id: Fr): Promise<boolean> {
    return !!(await this.node.getContractClass(id));
  }

  public async isContractPubliclyDeployed(address: AztecAddress): Promise<boolean> {
    return !!(await this.node.getContract(address));
  }
}<|MERGE_RESOLUTION|>--- conflicted
+++ resolved
@@ -674,12 +674,8 @@
 
     const tx = new Tx(
       publicInputs,
-<<<<<<< HEAD
-      proof,
+      proof.binaryProof,
       noteEncryptedLogs,
-=======
-      proof.binaryProof,
->>>>>>> 21c418a7
       encryptedLogs,
       unencryptedLogs,
       enqueuedPublicFunctions,
