--- conflicted
+++ resolved
@@ -204,15 +204,6 @@
     return Promise.resolve(account);
   }
 
-  public async getRegisteredAccountPublicKeysHash(address: AztecAddress): Promise<Fr | undefined> {
-    const accounts = await this.keyStore.getAccounts();
-    if (!accounts.some(account => account.equals(address))) {
-      return undefined;
-    }
-    return this.keyStore.getPublicKeysHash(address);
-  }
-
-<<<<<<< HEAD
   public async getRegisteredAccountPublicKeys(address: AztecAddress): Promise<PublicKeys | undefined> {
     const accounts = await this.keyStore.getAccounts();
     if (!accounts.some(account => account.equals(address))) {
@@ -227,25 +218,9 @@
     };
   }
 
-  public async registerRecipient(recipient: CompleteAddress, publicKeys?: PublicKeys): Promise<void> {
-    const wasAdded = await this.db.addCompleteAddress(recipient);
-
-    // TODO #5834: This should be refactored to be okay with only adding complete address
-    if (publicKeys !== undefined) {
-      await this.keyStore.addPublicKeysForAccount(
-        recipient.address,
-        publicKeys.masterNullifierPublicKey,
-        publicKeys.masterIncomingViewingPublicKey,
-        publicKeys.masterOutgoingViewingPublicKey,
-        publicKeys.masterTaggingPublicKey,
-      );
-    }
-
-=======
   public async registerRecipient(recipient: CompleteAddress): Promise<void> {
     const wasAdded = await this.db.addCompleteAddress(recipient);
 
->>>>>>> 3cda21a9
     if (wasAdded) {
       this.log.info(`Added recipient:\n ${recipient.toReadableString()}`);
     } else {
