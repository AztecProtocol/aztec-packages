--- conflicted
+++ resolved
@@ -26,20 +26,11 @@
   CallRequest,
   CompleteAddress,
   FunctionData,
-<<<<<<< HEAD
-  GrumpkinPrivateKey,
+  type GrumpkinPrivateKey,
   MAX_PUBLIC_CALL_STACK_LENGTH_PER_TX,
-  PartialAddress,
-  PrivateKernelTailCircuitPublicInputs,
-  PublicCallRequest,
-=======
-  type GrumpkinPrivateKey,
-  MAX_NON_REVERTIBLE_PUBLIC_CALL_STACK_LENGTH_PER_TX,
-  MAX_REVERTIBLE_PUBLIC_CALL_STACK_LENGTH_PER_TX,
   type PartialAddress,
   type PrivateKernelTailCircuitPublicInputs,
   type PublicCallRequest,
->>>>>>> 75f2cc63
   computeContractClassId,
   getContractClassFromArtifact,
 } from '@aztec/circuits.js';
