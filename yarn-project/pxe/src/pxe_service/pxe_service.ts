import {
  type AuthWitness,
  type AztecNode,
  EncryptedTxL2Logs,
  ExtendedNote,
  type FunctionCall,
  type GetUnencryptedLogsResponse,
  type KeyStore,
  type L2Block,
  type LogFilter,
  MerkleTreeId,
  type NoteFilter,
  type PXE,
  SimulatedTx,
  SimulationError,
  Tx,
  type TxEffect,
  type TxExecutionRequest,
  type TxHash,
  type TxReceipt,
  UnencryptedTxL2Logs,
  isNoirCallStackUnresolved,
} from '@aztec/circuit-types';
import { type TxPXEProcessingStats } from '@aztec/circuit-types/stats';
import {
  AztecAddress,
  CallRequest,
  CompleteAddress,
  FunctionData,
  MAX_PUBLIC_CALL_STACK_LENGTH_PER_TX,
  type PartialAddress,
  type PrivateKernelTailCircuitPublicInputs,
<<<<<<< HEAD
  type PublicCallRequest,
  type PublicKeys,
=======
  PublicCallRequest,
>>>>>>> 980a62e1
  computeContractClassId,
  getContractClassFromArtifact,
} from '@aztec/circuits.js';
import { computeCommitmentNonce, siloNullifier } from '@aztec/circuits.js/hash';
import { type ContractArtifact, type DecodedReturn, FunctionSelector, encodeArguments } from '@aztec/foundation/abi';
import { arrayNonEmptyLength, padArrayEnd } from '@aztec/foundation/collection';
import { Fr } from '@aztec/foundation/fields';
import { SerialQueue } from '@aztec/foundation/fifo';
import { type DebugLogger, createDebugLogger } from '@aztec/foundation/log';
import { Timer } from '@aztec/foundation/timer';
import {
  type AcirSimulator,
  type ExecutionResult,
  collectEnqueuedPublicFunctionCalls,
  collectSortedEncryptedLogs,
  collectSortedUnencryptedLogs,
  resolveOpcodeLocations,
} from '@aztec/simulator';
import { type ContractClassWithId, type ContractInstanceWithAddress } from '@aztec/types/contracts';
import { type NodeInfo } from '@aztec/types/interfaces';

import { type PXEServiceConfig, getPackageInfo } from '../config/index.js';
import { ContractDataOracle } from '../contract_data_oracle/index.js';
import { type PxeDatabase } from '../database/index.js';
import { NoteDao } from '../database/note_dao.js';
import { KernelOracle } from '../kernel_oracle/index.js';
import { type ProofCreator } from '../kernel_prover/interface/proof_creator.js';
import { KernelProver } from '../kernel_prover/kernel_prover.js';
import { getAcirSimulator } from '../simulator/index.js';
import { Synchronizer } from '../synchronizer/index.js';

/**
 * A Private eXecution Environment (PXE) implementation.
 */
export class PXEService implements PXE {
  private synchronizer: Synchronizer;
  private contractDataOracle: ContractDataOracle;
  private simulator: AcirSimulator;
  private log: DebugLogger;
  private nodeVersion: string;
  // serialize synchronizer and calls to proveTx.
  // ensures that state is not changed while simulating
  private jobQueue = new SerialQueue();

  constructor(
    private keyStore: KeyStore,
    private node: AztecNode,
    private db: PxeDatabase,
    private proofCreator: ProofCreator,
    private config: PXEServiceConfig,
    logSuffix?: string,
  ) {
    this.log = createDebugLogger(logSuffix ? `aztec:pxe_service_${logSuffix}` : `aztec:pxe_service`);
    this.synchronizer = new Synchronizer(node, db, this.jobQueue, logSuffix);
    this.contractDataOracle = new ContractDataOracle(db);
    this.simulator = getAcirSimulator(db, node, keyStore, this.contractDataOracle);
    this.nodeVersion = getPackageInfo().version;

    this.jobQueue.start();
  }

  /**
   * Starts the PXE Service by beginning the synchronization process between the Aztec node and the database.
   *
   * @returns A promise that resolves when the server has started successfully.
   */
  public async start() {
    const { l2BlockPollingIntervalMS } = this.config;
    await this.synchronizer.start(1, l2BlockPollingIntervalMS);
    await this.restoreNoteProcessors();
    const info = await this.getNodeInfo();
    this.log.info(`Started PXE connected to chain ${info.chainId} version ${info.protocolVersion}`);
  }

  private async restoreNoteProcessors() {
    const accounts = await this.keyStore.getAccounts();
    const publicKeys = accounts.map(async account => await this.keyStore.getMasterIncomingViewingPublicKey(account));
    const publicKeysSet = new Set(publicKeys.map(k => k.toString()));

    const registeredAddresses = await this.db.getCompleteAddresses();

    let count = 0;
    for (const address of registeredAddresses) {
      if (!publicKeysSet.has(address.publicKey.toString())) {
        continue;
      }

      count++;
      this.synchronizer.addAccount(address.publicKey, this.keyStore, this.config.l2StartingBlock);
    }

    if (count > 0) {
      this.log.info(`Restored ${count} accounts`);
    }
  }

  /**
   * Stops the PXE Service, halting processing of new transactions and shutting down the synchronizer.
   * This function ensures that all ongoing tasks are completed before stopping the server.
   * It is useful for gracefully shutting down the server during maintenance or restarts.
   *
   * @returns A Promise resolving once the server has been stopped successfully.
   */
  public async stop() {
    await this.jobQueue.cancel();
    this.log.info('Cancelled Job Queue');
    await this.synchronizer.stop();
    this.log.info('Stopped Synchronizer');
  }

  /** Returns an estimate of the db size in bytes. */
  public estimateDbSize() {
    return this.db.estimateSize();
  }

  public addAuthWitness(witness: AuthWitness) {
    return this.db.addAuthWitness(witness.requestHash, witness.witness);
  }

  public getAuthWitness(messageHash: Fr): Promise<Fr[] | undefined> {
    return this.db.getAuthWitness(messageHash);
  }

  public addCapsule(capsule: Fr[]) {
    return this.db.addCapsule(capsule);
  }

  public getContractInstance(address: AztecAddress): Promise<ContractInstanceWithAddress | undefined> {
    return this.db.getContractInstance(address);
  }

  public async getContractClass(id: Fr): Promise<ContractClassWithId | undefined> {
    const artifact = await this.db.getContractArtifact(id);
    return artifact && getContractClassFromArtifact(artifact);
  }

  public async registerAccount(secretKey: Fr, partialAddress: PartialAddress): Promise<CompleteAddress> {
    const accounts = await this.keyStore.getAccounts();
    const account = await this.keyStore.addAccount(secretKey, partialAddress);
    const completeAddress = new CompleteAddress(
      account,
      await this.keyStore.getMasterIncomingViewingPublicKey(account),
      partialAddress,
    );
    if (accounts.includes(account)) {
      this.log.info(`Account:\n "${completeAddress.address.toString()}"\n already registered.`);
      return completeAddress;
    } else {
      const masterIncomingViewingPublicKey = await this.keyStore.getMasterIncomingViewingPublicKey(account);
      this.synchronizer.addAccount(masterIncomingViewingPublicKey, this.keyStore, this.config.l2StartingBlock);
      this.log.info(`Registered account ${completeAddress.address.toString()}`);
      this.log.debug(`Registered account\n ${completeAddress.toReadableString()}`);
    }

    await this.db.addCompleteAddress(completeAddress);
    return completeAddress;
  }

  public async getRegisteredAccounts(): Promise<CompleteAddress[]> {
    // Get complete addresses of both the recipients and the accounts
    const completeAddresses = await this.db.getCompleteAddresses();
    // Filter out the addresses not corresponding to accounts
    const accounts = await this.keyStore.getAccounts();
    return completeAddresses.filter(completeAddress =>
      accounts.find(address => address.equals(completeAddress.address)),
    );
  }

  public async getRegisteredAccount(address: AztecAddress): Promise<CompleteAddress | undefined> {
    const result = await this.getRegisteredAccounts();
    const account = result.find(r => r.address.equals(address));
    return Promise.resolve(account);
  }

  public async getRegisteredAccountPublicKeysHash(address: AztecAddress): Promise<Fr | undefined> {
    const accounts = await this.keyStore.getAccounts();
    if (!accounts.some(account => account.equals(address))) {
      return undefined;
    }
    return this.keyStore.getPublicKeysHash(address);
  }

  public async getRegisteredAccountPublicKeys(address: AztecAddress): Promise<PublicKeys | undefined> {
    const accounts = await this.keyStore.getAccounts();
    if (!accounts.some(account => account.equals(address))) {
      return undefined;
    }

    return {
      masterNullifierPublicKey: await this.keyStore.getMasterNullifierPublicKey(address),
      masterIncomingViewingPublicKey: await this.keyStore.getMasterIncomingViewingPublicKey(address),
      masterOutgoingViewingPublicKey: await this.keyStore.getMasterOutgoingViewingPublicKey(address),
      masterTaggingPublicKey: await this.keyStore.getMasterTaggingPublicKey(address),
    };
  }

  public async registerRecipient(recipient: CompleteAddress, publicKeys?: PublicKeys): Promise<void> {
    const wasAdded = await this.db.addCompleteAddress(recipient);

    // TODO #5834: This should be refactored to be okay with only adding complete address
    if (publicKeys !== undefined) {
      await this.keyStore.addPublicKeysForAccount(
        recipient.address,
        publicKeys.masterNullifierPublicKey,
        publicKeys.masterIncomingViewingPublicKey,
        publicKeys.masterOutgoingViewingPublicKey,
        publicKeys.masterTaggingPublicKey,
      );
    }

    if (wasAdded) {
      this.log.info(`Added recipient:\n ${recipient.toReadableString()}`);
    } else {
      this.log.info(`Recipient:\n "${recipient.toReadableString()}"\n already registered.`);
    }
  }

  public async getRecipients(): Promise<CompleteAddress[]> {
    // Get complete addresses of both the recipients and the accounts
    const completeAddresses = await this.db.getCompleteAddresses();
    // Filter out the addresses corresponding to accounts
    const accounts = await this.keyStore.getAccounts();
    const recipients = completeAddresses.filter(
      completeAddress => !accounts.find(account => account.equals(completeAddress.address)),
    );
    return recipients;
  }

  public async getRecipient(address: AztecAddress): Promise<CompleteAddress | undefined> {
    const result = await this.getRecipients();
    const recipient = result.find(r => r.address.equals(address));
    return Promise.resolve(recipient);
  }

  public async registerContractClass(artifact: ContractArtifact): Promise<void> {
    const contractClassId = computeContractClassId(getContractClassFromArtifact(artifact));
    await this.db.addContractArtifact(contractClassId, artifact);
    this.log.info(`Added contract class ${artifact.name} with id ${contractClassId}`);
  }

  public async registerContract(contract: { instance: ContractInstanceWithAddress; artifact?: ContractArtifact }) {
    const { instance } = contract;
    let { artifact } = contract;

    if (artifact) {
      // If the user provides an artifact, validate it against the expected class id and register it
      const contractClassId = computeContractClassId(getContractClassFromArtifact(artifact));
      if (!contractClassId.equals(instance.contractClassId)) {
        throw new Error(
          `Artifact does not match expected class id (computed ${contractClassId} but instance refers to ${instance.contractClassId})`,
        );
      }
      await this.db.addContractArtifact(contractClassId, artifact);
    } else {
      // Otherwise, make sure there is an artifact already registered for that class id
      artifact = await this.db.getContractArtifact(instance.contractClassId);
      if (!artifact) {
        throw new Error(
          `Missing contract artifact for class id ${instance.contractClassId} for contract ${instance.address}`,
        );
      }
    }

    this.log.info(`Added contract ${artifact.name} at ${instance.address.toString()}`);
    await this.db.addContractInstance(instance);
    await this.synchronizer.reprocessDeferredNotesForContract(instance.address);
  }

  public getContracts(): Promise<AztecAddress[]> {
    return this.db.getContractsAddresses();
  }

  public async getPublicStorageAt(contract: AztecAddress, slot: Fr) {
    if (!(await this.getContractInstance(contract))) {
      throw new Error(`Contract ${contract.toString()} is not deployed`);
    }
    return await this.node.getPublicStorageAt(contract, slot);
  }

  public async getNotes(filter: NoteFilter): Promise<ExtendedNote[]> {
    const noteDaos = await this.db.getNotes(filter);

    // TODO(benesjan): Refactor --> This type conversion is ugly but I decided to keep it this way for now because
    // key derivation will affect all this
    const extendedNotes = noteDaos.map(async dao => {
      let owner = filter.owner;
      if (owner === undefined) {
        const completeAddresses = (await this.db.getCompleteAddresses()).find(address =>
          address.publicKey.equals(dao.publicKey),
        );
        if (completeAddresses === undefined) {
          throw new Error(`Cannot find complete address for public key ${dao.publicKey.toString()}`);
        }
        owner = completeAddresses.address;
      }
      return new ExtendedNote(dao.note, owner, dao.contractAddress, dao.storageSlot, dao.noteTypeId, dao.txHash);
    });
    return Promise.all(extendedNotes);
  }

  public async addNote(note: ExtendedNote) {
    const { publicKey } = (await this.db.getCompleteAddress(note.owner)) ?? {};
    if (!publicKey) {
      throw new Error('Unknown account.');
    }

    const nonces = await this.getNoteNonces(note);
    if (nonces.length === 0) {
      throw new Error(`Cannot find the note in tx: ${note.txHash}.`);
    }

    for (const nonce of nonces) {
      const { innerNoteHash, siloedNoteHash, uniqueSiloedNoteHash, innerNullifier } =
        await this.simulator.computeNoteHashAndNullifier(
          note.contractAddress,
          nonce,
          note.storageSlot,
          note.noteTypeId,
          note.note,
        );

      // TODO(https://github.com/AztecProtocol/aztec-packages/issues/1386)
      // This can always be `uniqueSiloedNoteHash` once notes added from public also include nonces.
      const noteHashToLookUp = nonce.isZero() ? siloedNoteHash : uniqueSiloedNoteHash;
      const index = await this.node.findLeafIndex('latest', MerkleTreeId.NOTE_HASH_TREE, noteHashToLookUp);
      if (index === undefined) {
        throw new Error('Note does not exist.');
      }

      const siloedNullifier = siloNullifier(note.contractAddress, innerNullifier!);
      const nullifierIndex = await this.node.findLeafIndex('latest', MerkleTreeId.NULLIFIER_TREE, siloedNullifier);
      if (nullifierIndex !== undefined) {
        throw new Error('The note has been destroyed.');
      }

      await this.db.addNote(
        new NoteDao(
          note.note,
          note.contractAddress,
          note.storageSlot,
          note.noteTypeId,
          note.txHash,
          nonce,
          innerNoteHash,
          siloedNullifier,
          index,
          publicKey,
        ),
      );
    }
  }

  /**
   * Finds the nonce(s) for a given note.
   * @param note - The note to find the nonces for.
   * @returns The nonces of the note.
   * @remarks More than a single nonce may be returned since there might be more than one nonce for a given note.
   * TODO(#4956): Un-expose this
   */
  public async getNoteNonces(note: ExtendedNote): Promise<Fr[]> {
    const tx = await this.node.getTxEffect(note.txHash);
    if (!tx) {
      throw new Error(`Unknown tx: ${note.txHash}`);
    }

    const nonces: Fr[] = [];
    const firstNullifier = tx.nullifiers[0];
    const hashes = tx.noteHashes;
    for (let i = 0; i < hashes.length; ++i) {
      const hash = hashes[i];
      if (hash.equals(Fr.ZERO)) {
        break;
      }

      const nonce = computeCommitmentNonce(firstNullifier, i);
      const { siloedNoteHash, uniqueSiloedNoteHash } = await this.simulator.computeNoteHashAndNullifier(
        note.contractAddress,
        nonce,
        note.storageSlot,
        note.noteTypeId,
        note.note,
      );
      // TODO(https://github.com/AztecProtocol/aztec-packages/issues/1386)
      // Remove this once notes added from public also include nonces.
      if (hash.equals(siloedNoteHash)) {
        nonces.push(Fr.ZERO);
        break;
      }
      if (hash.equals(uniqueSiloedNoteHash)) {
        nonces.push(nonce);
      }
    }

    return nonces;
  }

  public async getBlock(blockNumber: number): Promise<L2Block | undefined> {
    // If a negative block number is provided the current block number is fetched.
    if (blockNumber < 0) {
      blockNumber = await this.node.getBlockNumber();
    }
    return await this.node.getBlock(blockNumber);
  }

  public async proveTx(txRequest: TxExecutionRequest, simulatePublic: boolean) {
    return (await this.simulateTx(txRequest, simulatePublic)).tx;
  }

  public async simulateTx(
    txRequest: TxExecutionRequest,
    simulatePublic: boolean,
    msgSender: AztecAddress | undefined = undefined,
  ): Promise<SimulatedTx> {
    if (!txRequest.functionData.isPrivate) {
      throw new Error(`Public entrypoints are not allowed`);
    }
    return await this.jobQueue.put(async () => {
      const timer = new Timer();
      const simulatedTx = await this.#simulateAndProve(txRequest, msgSender);
      // We log only if the msgSender is undefined, as simulating with a different msgSender
      // is unlikely to be a real transaction, and likely to be only used to read data.
      // Meaning that it will not necessarily have produced a nullifier (and thus have no TxHash)
      // If we log, the `getTxHash` function will throw.

      if (!msgSender) {
        this.log.debug(`Processed private part of ${simulatedTx.tx.getTxHash()}`, {
          eventName: 'tx-pxe-processing',
          duration: timer.ms(),
          ...simulatedTx.tx.getStats(),
        } satisfies TxPXEProcessingStats);
      }

      if (simulatePublic) {
        simulatedTx.publicOutput = await this.#simulatePublicCalls(simulatedTx.tx);
      }

      if (!msgSender) {
        this.log.info(`Executed local simulation for ${simulatedTx.tx.getTxHash()}`);
      }
      return simulatedTx;
    });
  }

  public async sendTx(tx: Tx): Promise<TxHash> {
    const txHash = tx.getTxHash();
    if (await this.node.getTxEffect(txHash)) {
      throw new Error(`A settled tx with equal hash ${txHash.toString()} exists.`);
    }
    this.log.info(`Sending transaction ${txHash}`);
    await this.node.sendTx(tx);
    return txHash;
  }

  public async viewTx(
    functionName: string,
    args: any[],
    to: AztecAddress,
    _from?: AztecAddress,
  ): Promise<DecodedReturn> {
    // all simulations must be serialized w.r.t. the synchronizer
    return await this.jobQueue.put(async () => {
      // TODO - Should check if `from` has the permission to call the view function.
      const functionCall = await this.#getFunctionCall(functionName, args, to);
      const executionResult = await this.#simulateUnconstrained(functionCall);

      // TODO - Return typed result based on the function artifact.
      return executionResult;
    });
  }

  public getTxReceipt(txHash: TxHash): Promise<TxReceipt> {
    return this.node.getTxReceipt(txHash);
  }

  public getTxEffect(txHash: TxHash): Promise<TxEffect | undefined> {
    return this.node.getTxEffect(txHash);
  }

  async getBlockNumber(): Promise<number> {
    return await this.node.getBlockNumber();
  }

  /**
   * Gets unencrypted logs based on the provided filter.
   * @param filter - The filter to apply to the logs.
   * @returns The requested logs.
   */
  public getUnencryptedLogs(filter: LogFilter): Promise<GetUnencryptedLogsResponse> {
    return this.node.getUnencryptedLogs(filter);
  }

  async #getFunctionCall(functionName: string, args: any[], to: AztecAddress): Promise<FunctionCall> {
    const contract = await this.db.getContract(to);
    if (!contract) {
      throw new Error(
        `Unknown contract ${to}: add it to PXE Service by calling server.addContracts(...).\nSee docs for context: https://docs.aztec.network/developers/debugging/aztecnr-errors#unknown-contract-0x0-add-it-to-pxe-by-calling-serveraddcontracts`,
      );
    }

    const functionDao = contract.functions.find(f => f.name === functionName);
    if (!functionDao) {
      throw new Error(`Unknown function ${functionName} in contract ${contract.name}.`);
    }

    return {
      args: encodeArguments(functionDao, args),
      functionData: FunctionData.fromAbi(functionDao),
      to,
    };
  }

  public async getNodeInfo(): Promise<NodeInfo> {
    const [version, chainId, contractAddresses] = await Promise.all([
      this.node.getVersion(),
      this.node.getChainId(),
      this.node.getL1ContractAddresses(),
    ]);

    const nodeInfo: NodeInfo = {
      nodeVersion: this.nodeVersion,
      chainId,
      protocolVersion: version,
      l1ContractAddresses: contractAddresses,
    };
    return nodeInfo;
  }

  /**
   * Retrieves the simulation parameters required to run an ACIR simulation.
   * This includes the contract address, function artifact, and historical tree roots.
   *
   * @param execRequest - The transaction request object containing details of the contract call.
   * @returns An object containing the contract address, function artifact, and historical tree roots.
   */
  async #getSimulationParameters(execRequest: FunctionCall | TxExecutionRequest) {
    const contractAddress = (execRequest as FunctionCall).to ?? (execRequest as TxExecutionRequest).origin;
    const functionArtifact = await this.contractDataOracle.getFunctionArtifact(
      contractAddress,
      execRequest.functionData.selector,
    );
    const debug = await this.contractDataOracle.getFunctionDebugMetadata(
      contractAddress,
      execRequest.functionData.selector,
    );

    return {
      contractAddress,
      functionArtifact: {
        ...functionArtifact,
        debug,
      },
    };
  }

  async #simulate(txRequest: TxExecutionRequest, msgSender?: AztecAddress): Promise<ExecutionResult> {
    // TODO - Pause syncing while simulating.

    const { contractAddress, functionArtifact } = await this.#getSimulationParameters(txRequest);

    this.log.debug('Executing simulator...');
    try {
      const result = await this.simulator.run(txRequest, functionArtifact, contractAddress, msgSender);
      this.log.verbose(`Simulation completed for ${contractAddress.toString()}:${functionArtifact.name}`);
      return result;
    } catch (err) {
      if (err instanceof SimulationError) {
        await this.#enrichSimulationError(err);
      }
      throw err;
    }
  }

  /**
   * Simulate an unconstrained transaction on the given contract, without considering constraints set by ACIR.
   * The simulation parameters are fetched using ContractDataOracle and executed using AcirSimulator.
   * Returns the simulation result containing the outputs of the unconstrained function.
   *
   * @param execRequest - The transaction request object containing the target contract and function data.
   * @returns The simulation result containing the outputs of the unconstrained function.
   */
  async #simulateUnconstrained(execRequest: FunctionCall) {
    const { contractAddress, functionArtifact } = await this.#getSimulationParameters(execRequest);

    this.log.debug('Executing unconstrained simulator...');
    try {
      const result = await this.simulator.runUnconstrained(execRequest, functionArtifact, contractAddress);
      this.log.verbose(`Unconstrained simulation for ${contractAddress}.${functionArtifact.name} completed`);

      return result;
    } catch (err) {
      if (err instanceof SimulationError) {
        await this.#enrichSimulationError(err);
      }
      throw err;
    }
  }

  /**
   * Simulate the public part of a transaction.
   * This allows to catch public execution errors before submitting the transaction.
   * It can also be used for estimating gas in the future.
   * @param tx - The transaction to be simulated.
   */
  async #simulatePublicCalls(tx: Tx) {
    try {
      return await this.node.simulatePublicCalls(tx);
    } catch (err) {
      // Try to fill in the noir call stack since the PXE may have access to the debug metadata
      if (err instanceof SimulationError) {
        const callStack = err.getCallStack();
        const originalFailingFunction = callStack[callStack.length - 1];
        const debugInfo = await this.contractDataOracle.getFunctionDebugMetadata(
          originalFailingFunction.contractAddress,
          originalFailingFunction.functionSelector,
        );
        const noirCallStack = err.getNoirCallStack();
        if (debugInfo && isNoirCallStackUnresolved(noirCallStack)) {
          const parsedCallStack = resolveOpcodeLocations(noirCallStack, debugInfo);
          err.setNoirCallStack(parsedCallStack);
        }
        await this.#enrichSimulationError(err);
      }

      throw err;
    }
  }

  /**
   * Simulate a transaction, generate a kernel proof, and create a private transaction object.
   * The function takes in a transaction request, simulates it, and then generates a kernel proof
   * using the simulation result. Finally, it creates a private
   * transaction object with the generated proof and public inputs. If a new contract address is provided,
   * the function will also include the new contract's public functions in the transaction object.
   *
   * @param txExecutionRequest - The transaction request to be simulated and proved.
   * @param signature - The ECDSA signature for the transaction request.
   * @param msgSender - (Optional) The message sender to use for the simulation.
   * @returns An object tract contains:
   * A private transaction object containing the proof, public inputs, and encrypted logs.
   * The return values of the private execution
   */
  async #simulateAndProve(txExecutionRequest: TxExecutionRequest, msgSender?: AztecAddress) {
    // Get values that allow us to reconstruct the block hash
    const executionResult = await this.#simulate(txExecutionRequest, msgSender);

    const kernelOracle = new KernelOracle(this.contractDataOracle, this.keyStore, this.node);
    const kernelProver = new KernelProver(kernelOracle, this.proofCreator);
    this.log.debug(`Executing kernel prover...`);
    const { proof, publicInputs } = await kernelProver.prove(txExecutionRequest.toTxRequest(), executionResult);

    const unencryptedLogs = new UnencryptedTxL2Logs([collectSortedUnencryptedLogs(executionResult)]);
    const encryptedLogs = new EncryptedTxL2Logs([collectSortedEncryptedLogs(executionResult)]);
    const enqueuedPublicFunctions = collectEnqueuedPublicFunctionCalls(executionResult);
    const teardownPublicFunction = PublicCallRequest.empty();

    // HACK(#1639): Manually patches the ordering of the public call stack
    // TODO(#757): Enforce proper ordering of enqueued public calls
    await this.patchPublicCallStackOrdering(publicInputs, enqueuedPublicFunctions);

    const tx = new Tx(
      publicInputs,
      proof,
      encryptedLogs,
      unencryptedLogs,
      enqueuedPublicFunctions,
      teardownPublicFunction,
    );
    return new SimulatedTx(tx, executionResult.returnValues);
  }

  /**
   * Adds contract and function names to a simulation error.
   * @param err - The error to enrich.
   */
  async #enrichSimulationError(err: SimulationError) {
    // Maps contract addresses to the set of functions selectors that were in error.
    // Using strings because map and set don't use .equals()
    const mentionedFunctions: Map<string, Set<string>> = new Map();

    err.getCallStack().forEach(({ contractAddress, functionSelector }) => {
      if (!mentionedFunctions.has(contractAddress.toString())) {
        mentionedFunctions.set(contractAddress.toString(), new Set());
      }
      mentionedFunctions.get(contractAddress.toString())!.add(functionSelector.toString());
    });

    await Promise.all(
      [...mentionedFunctions.entries()].map(async ([contractAddress, selectors]) => {
        const parsedContractAddress = AztecAddress.fromString(contractAddress);
        const contract = await this.db.getContract(parsedContractAddress);
        if (contract) {
          err.enrichWithContractName(parsedContractAddress, contract.name);
          selectors.forEach(selector => {
            const functionArtifact = contract.functions.find(f => FunctionSelector.fromString(selector).equals(f));
            if (functionArtifact) {
              err.enrichWithFunctionName(
                parsedContractAddress,
                FunctionSelector.fromNameAndParameters(functionArtifact),
                functionArtifact.name,
              );
            }
          });
        }
      }),
    );
  }

  // HACK(#1639): this is a hack to fix ordering of public calls enqueued in the call stack. Since the private kernel
  // cannot keep track of side effects that happen after or before a nested call, we override the public call stack
  // it emits with whatever we got from the simulator collected enqueued calls. As a sanity check, we at least verify
  // that the elements are the same, so we are only tweaking their ordering.
  // See yarn-project/end-to-end/src/e2e_ordering.test.ts
  // See https://github.com/AztecProtocol/aztec-packages/issues/1615
  // TODO(#757): Enforce proper ordering of enqueued public calls
  private async patchPublicCallStackOrdering(
    publicInputs: PrivateKernelTailCircuitPublicInputs,
    enqueuedPublicCalls: PublicCallRequest[],
  ) {
    if (!publicInputs.forPublic) {
      return;
    }

    const enqueuedPublicCallStackItems = await Promise.all(enqueuedPublicCalls.map(c => c.toCallRequest()));

    // Validate all items in enqueued public calls are in the kernel emitted stack
    const enqueuedRevertiblePublicCallStackItems = enqueuedPublicCallStackItems.filter(enqueued =>
      publicInputs.forPublic!.end.publicCallStack.find(item => item.equals(enqueued)),
    );

    const revertibleStackSize = arrayNonEmptyLength(publicInputs.forPublic.end.publicCallStack, item => item.isEmpty());

    if (enqueuedRevertiblePublicCallStackItems.length !== revertibleStackSize) {
      throw new Error(
        `Enqueued revertible public function calls and revertible public call stack do not match.\nEnqueued calls: ${enqueuedRevertiblePublicCallStackItems
          .map(h => h.hash.toString())
          .join(', ')}\nPublic call stack: ${publicInputs.forPublic.end.publicCallStack
          .map(i => i.toString())
          .join(', ')}`,
      );
    }

    // Override kernel output
    publicInputs.forPublic.end.publicCallStack = padArrayEnd(
      enqueuedRevertiblePublicCallStackItems,
      CallRequest.empty(),
      MAX_PUBLIC_CALL_STACK_LENGTH_PER_TX,
    );

    // Do the same for non-revertible

    const enqueuedNonRevertiblePublicCallStackItems = enqueuedPublicCallStackItems.filter(enqueued =>
      publicInputs.forPublic!.endNonRevertibleData.publicCallStack.find(item => item.equals(enqueued)),
    );

    const nonRevertibleStackSize = arrayNonEmptyLength(
      publicInputs.forPublic.endNonRevertibleData.publicCallStack,
      item => item.isEmpty(),
    );

    if (enqueuedNonRevertiblePublicCallStackItems.length !== nonRevertibleStackSize) {
      throw new Error(
        `Enqueued non-revertible public function calls and non-revertible public call stack do not match.\nEnqueued calls: ${enqueuedNonRevertiblePublicCallStackItems
          .map(h => h.hash.toString())
          .join(', ')}\nPublic call stack: ${publicInputs.forPublic.endNonRevertibleData.publicCallStack
          .map(i => i.toString())
          .join(', ')}`,
      );
    }

    // Override kernel output
    publicInputs.forPublic.endNonRevertibleData.publicCallStack = padArrayEnd(
      enqueuedNonRevertiblePublicCallStackItems,
      CallRequest.empty(),
      MAX_PUBLIC_CALL_STACK_LENGTH_PER_TX,
    );
  }

  public async isGlobalStateSynchronized() {
    return await this.synchronizer.isGlobalStateSynchronized();
  }

  public async isAccountStateSynchronized(account: AztecAddress) {
    return await this.synchronizer.isAccountStateSynchronized(account);
  }

  public getSyncStatus() {
    return Promise.resolve(this.synchronizer.getSyncStatus());
  }

  public getKeyStore() {
    return this.keyStore;
  }

  public async isContractClassPubliclyRegistered(id: Fr): Promise<boolean> {
    return !!(await this.node.getContractClass(id));
  }

  public async isContractPubliclyDeployed(address: AztecAddress): Promise<boolean> {
    return !!(await this.node.getContract(address));
  }
}<|MERGE_RESOLUTION|>--- conflicted
+++ resolved
@@ -30,12 +30,8 @@
   MAX_PUBLIC_CALL_STACK_LENGTH_PER_TX,
   type PartialAddress,
   type PrivateKernelTailCircuitPublicInputs,
-<<<<<<< HEAD
   type PublicCallRequest,
   type PublicKeys,
-=======
-  PublicCallRequest,
->>>>>>> 980a62e1
   computeContractClassId,
   getContractClassFromArtifact,
 } from '@aztec/circuits.js';
