--- conflicted
+++ resolved
@@ -343,7 +343,7 @@
     msgSender?: AztecAddress,
     scopes?: AztecAddress[],
   ): Promise<PrivateExecutionResult> {
-    const { contractAddress, functionSelector } = this.#getSimulationParameters(txRequest);
+    const { origin: contractAddress, functionSelector } = txRequest;
 
     try {
       const result = await this.simulator.run(txRequest, contractAddress, functionSelector, msgSender, scopes);
@@ -366,8 +366,8 @@
    * @param scopes - The accounts whose notes we can access in this call. Currently optional and will default to all.
    * @returns The simulation result containing the outputs of the unconstrained function.
    */
-  async #simulateUnconstrained(execRequest: FunctionCall, authwits: AuthWitness[], scopes?: AztecAddress[]) {
-    const { contractAddress, functionSelector } = this.#getSimulationParameters(execRequest);
+  async #simulateUnconstrained(execRequest: FunctionCall, authWitnesses?: AuthWitness[], scopes?: AztecAddress[]) {
+    const { to: contractAddress, selector: functionSelector } = execRequest;
 
     this.log.debug('Executing unconstrained simulator...');
     try {
@@ -375,7 +375,7 @@
         execRequest,
         contractAddress,
         functionSelector,
-        authwits,
+        authWitnesses ?? [],
         scopes,
       );
       this.log.verbose(`Unconstrained simulation for ${contractAddress}.${functionSelector} completed`);
@@ -421,28 +421,22 @@
    * The function takes in a transaction execution request, and the result of private execution
    * and then generates a kernel proof.
    *
-   * @param TxExecutionRequest - The transaction request to be simulated and proved.
+   * @param txExecutionRequest - The transaction request to be simulated and proved.
    * @param proofCreator - The proof creator to use for proving the execution.
    * @param privateExecutionResult - The result of the private execution
    * @returns An object that contains the output of the kernel execution, including the ClientIvcProof if proving is enabled.
    */
   async #prove(
-    TxExecutionRequest: TxExecutionRequest,
+    txExecutionRequest: TxExecutionRequest,
     proofCreator: PrivateKernelProver,
     privateExecutionResult: PrivateExecutionResult,
-    { simulate, skipFeeEnforcement, profile }: ProvingConfig,
-  ): Promise<PrivateKernelSimulateOutput<PrivateKernelTailCircuitPublicInputs>> {
-    // use the block the tx was simulated against
-    const block =
-      privateExecutionResult.entrypoint.publicInputs.historicalHeader.globalVariables.blockNumber.toNumber();
-    const kernelOracle = new KernelOracle(this.contractDataProvider, this.keyStore, this.node, block);
-    const kernelProver = new KernelProver(kernelOracle, proofCreator, !this.proverEnabled);
-    this.log.debug(`Executing kernel prover (simulate: ${simulate}, profile: ${profile})...`);
-    return await kernelProver.prove(TxExecutionRequest.toTxRequest(), privateExecutionResult, {
-      simulate,
-      skipFeeEnforcement,
-      profile,
-    });
+    config: PrivateKernelExecutionProverConfig,
+  ): Promise<PrivateKernelExecutionProofOutput<PrivateKernelTailCircuitPublicInputs>> {
+    const block = privateExecutionResult.getSimulationBlockNumber();
+    const kernelOracle = new PrivateKernelOracleImpl(this.contractDataProvider, this.keyStore, this.node, block);
+    const kernelTraceProver = new PrivateKernelExecutionProver(kernelOracle, proofCreator, !this.proverEnabled);
+    this.log.debug(`Executing kernel trace prover (${JSON.stringify(config)})...`);
+    return await kernelTraceProver.proveWithKernels(txExecutionRequest.toTxRequest(), privateExecutionResult, config);
   }
 
   // Public API
@@ -702,6 +696,7 @@
       }
     });
   }
+
   public profileTx(
     txRequest: TxExecutionRequest,
     profileMode: 'full' | 'execution-steps' | 'gates',
@@ -734,7 +729,7 @@
 
         return new TxProfileResult(executionSteps);
       } catch (err: any) {
-        throw this.contextualizeError(
+        throw this.#contextualizeError(
           err,
           inspect(txRequest),
           `profileMode=${profileMode}`,
@@ -901,130 +896,6 @@
     });
   }
 
-<<<<<<< HEAD
-=======
-  async #registerProtocolContracts() {
-    const registered: Record<string, string> = {};
-    for (const name of protocolContractNames) {
-      const { address, contractClass, instance, artifact } =
-        await this.protocolContractsProvider.getProtocolContractArtifact(name);
-      await this.contractDataProvider.addContractArtifact(contractClass.id, artifact);
-      await this.contractDataProvider.addContractInstance(instance);
-      registered[name] = address.toString();
-    }
-    this.log.verbose(`Registered protocol contracts in pxe`, registered);
-  }
-
-  async #executePrivate(
-    txRequest: TxExecutionRequest,
-    msgSender?: AztecAddress,
-    scopes?: AztecAddress[],
-  ): Promise<PrivateExecutionResult> {
-    // TODO - Pause syncing while simulating.
-    const { origin: contractAddress, functionSelector } = txRequest;
-
-    try {
-      const result = await this.simulator.run(txRequest, contractAddress, functionSelector, msgSender, scopes);
-      this.log.debug(`Private simulation completed for ${contractAddress.toString()}:${functionSelector}`);
-      return result;
-    } catch (err) {
-      if (err instanceof SimulationError) {
-        await enrichSimulationError(err, this.contractDataProvider, this.log);
-      }
-      throw err;
-    }
-  }
-
-  /**
-   * Simulate an unconstrained transaction on the given contract, without considering constraints set by ACIR.
-   * The simulation parameters are fetched using ContractDataProvider and executed using AcirSimulator.
-   * Returns the simulation result containing the outputs of the unconstrained function.
-   *
-   * @param execRequest - The transaction request object containing the target contract and function data.
-   * @param scopes - The accounts whose notes we can access in this call. Currently optional and will default to all.
-   * @returns The simulation result containing the outputs of the unconstrained function.
-   */
-  async #simulateUnconstrained(execRequest: FunctionCall, scopes?: AztecAddress[]) {
-    const { to: contractAddress, selector: functionSelector } = execRequest;
-
-    this.log.debug('Executing unconstrained simulator...');
-    try {
-      const result = await this.simulator.runUnconstrained(execRequest, contractAddress, functionSelector, scopes);
-      this.log.verbose(`Unconstrained simulation for ${contractAddress}.${functionSelector} completed`);
-
-      return result;
-    } catch (err) {
-      if (err instanceof SimulationError) {
-        await enrichSimulationError(err, this.contractDataProvider, this.log);
-      }
-      throw err;
-    }
-  }
-
-  /**
-   * Simulate the public part of a transaction.
-   * This allows to catch public execution errors before submitting the transaction.
-   * It can also be used for estimating gas in the future.
-   * @param tx - The transaction to be simulated.
-   */
-  async #simulatePublicCalls(tx: Tx, skipFeeEnforcement: boolean) {
-    // Simulating public calls can throw if the TX fails in a phase that doesn't allow reverts (setup)
-    // Or return as reverted if it fails in a phase that allows reverts (app logic, teardown)
-    try {
-      const result = await this.node.simulatePublicCalls(tx, skipFeeEnforcement);
-      if (result.revertReason) {
-        throw result.revertReason;
-      }
-      return result;
-    } catch (err) {
-      if (err instanceof SimulationError) {
-        try {
-          await enrichPublicSimulationError(err, this.contractDataProvider, this.log);
-        } catch (enrichErr) {
-          this.log.error(`Failed to enrich public simulation error: ${enrichErr}`);
-        }
-      }
-      throw err;
-    }
-  }
-
-  /**
-   * Generate a kernel proof, and create a private kernel output.
-   * The function takes in a transaction execution request, and the result of private execution
-   * and then generates a kernel proof.
-   *
-   * @param txExecutionRequest - The transaction request to be simulated and proved.
-   * @param proofCreator - The proof creator to use for proving the execution.
-   * @param privateExecutionResult - The result of the private execution
-   * @returns An object that contains the output of the kernel execution, including the ClientIvcProof if proving is enabled.
-   */
-  async #prove(
-    txExecutionRequest: TxExecutionRequest,
-    proofCreator: PrivateKernelProver,
-    privateExecutionResult: PrivateExecutionResult,
-    config: PrivateKernelExecutionProverConfig,
-  ): Promise<PrivateKernelExecutionProofOutput<PrivateKernelTailCircuitPublicInputs>> {
-    const block = privateExecutionResult.getSimulationBlockNumber();
-    const kernelOracle = new PrivateKernelOracleImpl(this.contractDataProvider, this.keyStore, this.node, block);
-    const kernelTraceProver = new PrivateKernelExecutionProver(kernelOracle, proofCreator, !this.proverEnabled);
-    this.log.debug(`Executing kernel trace prover (${JSON.stringify(config)})...`);
-    return await kernelTraceProver.proveWithKernels(txExecutionRequest.toTxRequest(), privateExecutionResult, config);
-  }
-
-  async #isContractClassPubliclyRegistered(id: Fr): Promise<boolean> {
-    return !!(await this.node.getContractClass(id));
-  }
-
-  async #isContractPubliclyDeployed(address: AztecAddress): Promise<boolean> {
-    return !!(await this.node.getContract(address));
-  }
-
-  async #isContractInitialized(address: AztecAddress): Promise<boolean> {
-    const initNullifier = await siloNullifier(address, address.toField());
-    return !!(await this.node.getNullifierMembershipWitness('latest', initNullifier));
-  }
-
->>>>>>> 3a659706
   public async getPrivateEvents<T>(
     eventMetadataDef: EventMetadataDefinition,
     from: number,
