import {
  type AuthWitness,
  type AztecNode,
  EventMetadata,
  type EventMetadataDefinition,
  type ExtendedNote,
  type FunctionCall,
  type GetUnencryptedLogsResponse,
  type InBlock,
  type IncomingNotesFilter,
  L1EventPayload,
  type L2Block,
  type LogFilter,
  MerkleTreeId,
  type OutgoingNotesFilter,
  type PXE,
  type PXEInfo,
  type PrivateExecutionResult,
  type PrivateKernelProver,
  type PrivateKernelSimulateOutput,
  PrivateSimulationResult,
  type PublicSimulationOutput,
  type SiblingPath,
  SimulationError,
  type Tx,
  type TxEffect,
  type TxExecutionRequest,
  type TxHash,
  TxProvingResult,
  type TxReceipt,
  TxSimulationResult,
  UniqueNote,
  getNonNullifiedL1ToL2MessageWitness,
} from '@aztec/circuit-types';
import {
  type AztecAddress,
  type CompleteAddress,
  type ContractClassWithId,
  type ContractInstanceWithAddress,
  type GasFees,
  type L1_TO_L2_MSG_TREE_HEIGHT,
  type NodeInfo,
  type PartialAddress,
  type PrivateKernelTailCircuitPublicInputs,
  computeAddressSecret,
  computeContractAddressFromInstance,
  computeContractClassId,
  getContractClassFromArtifact,
} from '@aztec/circuits.js';
import { computeNoteHashNonce, siloNullifier } from '@aztec/circuits.js/hash';
import {
  type AbiDecoded,
  type ContractArtifact,
  EventSelector,
  FunctionSelector,
  encodeArguments,
} from '@aztec/foundation/abi';
import { Fr, type Point } from '@aztec/foundation/fields';
import { type DebugLogger, createDebugLogger } from '@aztec/foundation/log';
import { SerialQueue } from '@aztec/foundation/queue';
import { type KeyStore } from '@aztec/key-store';
import { type L2TipsStore } from '@aztec/kv-store/stores';
import {
  ProtocolContractAddress,
  getCanonicalProtocolContract,
  protocolContractNames,
} from '@aztec/protocol-contracts';
import { type AcirSimulator } from '@aztec/simulator';

import { inspect } from 'util';

import { type PXEServiceConfig, getPackageInfo } from '../config/index.js';
import { ContractDataOracle } from '../contract_data_oracle/index.js';
import { IncomingNoteDao } from '../database/incoming_note_dao.js';
import { type PxeDatabase } from '../database/index.js';
import { KernelOracle } from '../kernel_oracle/index.js';
import { KernelProver } from '../kernel_prover/kernel_prover.js';
import { TestPrivateKernelProver } from '../kernel_prover/test/test_circuit_prover.js';
import { getAcirSimulator } from '../simulator/index.js';
import { Synchronizer } from '../synchronizer/index.js';
import { enrichPublicSimulationError, enrichSimulationError } from './error_enriching.js';

/**
 * A Private eXecution Environment (PXE) implementation.
 */
export class PXEService implements PXE {
  private synchronizer: Synchronizer;
  private contractDataOracle: ContractDataOracle;
  private simulator: AcirSimulator;
  private log: DebugLogger;
  private packageVersion: string;
  // serialize synchronizer and calls to proveTx.
  // ensures that state is not changed while simulating
  private jobQueue = new SerialQueue();

  constructor(
    private keyStore: KeyStore,
    private node: AztecNode,
    private db: PxeDatabase,
    tipsStore: L2TipsStore,
    private proofCreator: PrivateKernelProver,
    config: PXEServiceConfig,
    logSuffix?: string,
  ) {
    this.log = createDebugLogger(logSuffix ? `aztec:pxe_service_${logSuffix}` : `aztec:pxe_service`);
    this.synchronizer = new Synchronizer(node, db, tipsStore, config, logSuffix);
    this.contractDataOracle = new ContractDataOracle(db);
    this.simulator = getAcirSimulator(db, node, keyStore, this.contractDataOracle);
    this.packageVersion = getPackageInfo().version;

    this.jobQueue.start();
  }

  /**
   * Starts the PXE Service by beginning the synchronization process between the Aztec node and the database.
   *
   * @returns A promise that resolves when the server has started successfully.
   */
  public async start() {
    await this.synchronizer.start();
    await this.#registerProtocolContracts();
    const info = await this.getNodeInfo();
    this.log.info(`Started PXE connected to chain ${info.l1ChainId} version ${info.protocolVersion}`);
  }

  /**
   * Stops the PXE Service, halting processing of new transactions and shutting down the synchronizer.
   * This function ensures that all ongoing tasks are completed before stopping the server.
   * It is useful for gracefully shutting down the server during maintenance or restarts.
   *
   * @returns A Promise resolving once the server has been stopped successfully.
   */
  public async stop() {
    await this.jobQueue.cancel();
    this.log.info('Cancelled Job Queue');
    await this.synchronizer.stop();
    this.log.info('Stopped Synchronizer');
  }

  isL1ToL2MessageSynced(l1ToL2Message: Fr): Promise<boolean> {
    return this.node.isL1ToL2MessageSynced(l1ToL2Message);
  }

  /** Returns an estimate of the db size in bytes. */
  public estimateDbSize() {
    return this.db.estimateSize();
  }

  public addAuthWitness(witness: AuthWitness) {
    return this.db.addAuthWitness(witness.requestHash, witness.witness);
  }

  public getAuthWitness(messageHash: Fr): Promise<Fr[] | undefined> {
    return this.db.getAuthWitness(messageHash);
  }

  public addCapsule(capsule: Fr[]) {
    return this.db.addCapsule(capsule);
  }

  public getContractInstance(address: AztecAddress): Promise<ContractInstanceWithAddress | undefined> {
    return this.db.getContractInstance(address);
  }

  public async getContractClass(id: Fr): Promise<ContractClassWithId | undefined> {
    const artifact = await this.db.getContractArtifact(id);
    return artifact && (await getContractClassFromArtifact(artifact));
  }

  public getContractArtifact(id: Fr): Promise<ContractArtifact | undefined> {
    return this.db.getContractArtifact(id);
  }

  public async registerAccount(secretKey: Fr, partialAddress: PartialAddress): Promise<CompleteAddress> {
    const accounts = await this.keyStore.getAccounts();
    const accountCompleteAddress = await this.keyStore.addAccount(secretKey, partialAddress);
    if (accounts.includes(accountCompleteAddress.address)) {
      this.log.info(`Account:\n "${accountCompleteAddress.address.toString()}"\n already registered.`);
      return accountCompleteAddress;
    } else {
      this.log.info(`Registered account ${accountCompleteAddress.address.toString()}`);
      this.log.debug(`Registered account\n ${accountCompleteAddress.toReadableString()}`);
    }

    await this.db.addCompleteAddress(accountCompleteAddress);
    return accountCompleteAddress;
  }

  public async registerContact(address: AztecAddress): Promise<AztecAddress> {
    const accounts = await this.keyStore.getAccounts();
    if (accounts.includes(address)) {
      this.log.info(`Account:\n "${address.toString()}"\n already registered.`);
      return address;
    }

    const wasAdded = await this.db.addContactAddress(address);

    if (wasAdded) {
      this.log.info(`Added contact:\n ${address.toString()}`);
    } else {
      this.log.info(`Contact:\n "${address.toString()}"\n already registered.`);
    }

    return address;
  }

  public getContacts(): Promise<AztecAddress[]> {
    const contacts = this.db.getContactAddresses();

    return Promise.resolve(contacts);
  }

  public async removeContact(address: AztecAddress): Promise<void> {
    const wasRemoved = await this.db.removeContactAddress(address);

    if (wasRemoved) {
      this.log.info(`Removed contact:\n ${address.toString()}`);
    } else {
      this.log.info(`Contact:\n "${address.toString()}"\n not in address book.`);
    }

    return Promise.resolve();
  }

  public async getRegisteredAccounts(): Promise<CompleteAddress[]> {
    // Get complete addresses of both the recipients and the accounts
    const completeAddresses = await this.db.getCompleteAddresses();
    // Filter out the addresses not corresponding to accounts
    const accounts = await this.keyStore.getAccounts();
    return completeAddresses.filter(completeAddress =>
      accounts.find(address => address.equals(completeAddress.address)),
    );
  }

  public async getRegisteredAccount(address: AztecAddress): Promise<CompleteAddress | undefined> {
    const result = await this.getRegisteredAccounts();
    const account = result.find(r => r.address.equals(address));
    return Promise.resolve(account);
  }

  public async registerContractClass(artifact: ContractArtifact): Promise<void> {
    const contractClassId = await computeContractClassId(await getContractClassFromArtifact(artifact));
    await this.db.addContractArtifact(contractClassId, artifact);
    this.log.info(`Added contract class ${artifact.name} with id ${contractClassId}`);
  }

  public async registerContract(contract: { instance: ContractInstanceWithAddress; artifact?: ContractArtifact }) {
    const { instance } = contract;
    let { artifact } = contract;

    if (artifact) {
      // If the user provides an artifact, validate it against the expected class id and register it
      const contractClass = await getContractClassFromArtifact(artifact);
      const contractClassId = await computeContractClassId(contractClass);
      if (!contractClassId.equals(instance.contractClassId)) {
        throw new Error(
          `Artifact does not match expected class id (computed ${contractClassId} but instance refers to ${instance.contractClassId})`,
        );
      }
<<<<<<< HEAD
      if (
        // Computed address from the instance does not match address inside instance
        !(await computeContractAddressFromInstance(instance)).equals(instance.address)
      ) {
=======
      if (!computeContractAddressFromInstance(instance).equals(instance.address)) {
>>>>>>> 89cb8d33
        throw new Error('Added a contract in which the address does not match the contract instance.');
      }

      await this.db.addContractArtifact(contractClassId, artifact);

      // TODO: PXE may not want to broadcast the artifact to the network
      await this.node.addContractArtifact(instance.address, artifact);

      // TODO(#10007): Node should get public contract class from the registration event, not from PXE registration
      await this.node.addContractClass({ ...contractClass, privateFunctions: [], unconstrainedFunctions: [] });
    } else {
      // Otherwise, make sure there is an artifact already registered for that class id
      artifact = await this.db.getContractArtifact(instance.contractClassId);
      if (!artifact) {
        throw new Error(
          `Missing contract artifact for class id ${instance.contractClassId} for contract ${instance.address}`,
        );
      }
    }

    this.log.info(`Added contract ${artifact.name} at ${instance.address.toString()}`);
    await this.db.addContractInstance(instance);
  }

  public getContracts(): Promise<AztecAddress[]> {
    return this.db.getContractsAddresses();
  }

  public async getPublicStorageAt(contract: AztecAddress, slot: Fr) {
    if (!(await this.getContractInstance(contract))) {
      throw new Error(`Contract ${contract.toString()} is not deployed`);
    }
    return await this.node.getPublicStorageAt(contract, slot, 'latest');
  }

  public async getIncomingNotes(filter: IncomingNotesFilter): Promise<UniqueNote[]> {
    const noteDaos = await this.db.getIncomingNotes(filter);

    const extendedNotes = noteDaos.map(async dao => {
      let owner = filter.owner;
      if (owner === undefined) {
<<<<<<< HEAD
        const completeAddresses = (
          await Promise.all(
            (
              await this.db.getCompleteAddresses()
            ).map(async completeAddress => {
              const point = await computePoint(completeAddress.address);
              return point.equals(dao.addressPoint) ? completeAddress : undefined;
            }),
          )
        ).find(completeAddress => !!completeAddress);
=======
        const completeAddresses = (await this.db.getCompleteAddresses()).find(completeAddress =>
          completeAddress.address.toAddressPoint().equals(dao.addressPoint),
        );
>>>>>>> 89cb8d33
        if (completeAddresses === undefined) {
          throw new Error(`Cannot find complete address for addressPoint ${dao.addressPoint.toString()}`);
        }
        owner = completeAddresses.address;
      }
      return new UniqueNote(
        dao.note,
        owner,
        dao.contractAddress,
        dao.storageSlot,
        dao.noteTypeId,
        dao.txHash,
        dao.nonce,
      );
    });
    return Promise.all(extendedNotes);
  }

  public async getOutgoingNotes(filter: OutgoingNotesFilter): Promise<UniqueNote[]> {
    const noteDaos = await this.db.getOutgoingNotes(filter);

    const extendedNotes = noteDaos.map(async dao => {
      let owner = filter.owner;
      if (owner === undefined) {
        const completeAddresses = (await this.db.getCompleteAddresses()).find(address =>
          address.publicKeys.masterOutgoingViewingPublicKey.equals(dao.ovpkM),
        );
        if (completeAddresses === undefined) {
          throw new Error(`Cannot find complete address for OvpkM ${dao.ovpkM.toString()}`);
        }
        owner = completeAddresses.address;
      }
      return new UniqueNote(
        dao.note,
        owner,
        dao.contractAddress,
        dao.storageSlot,
        dao.noteTypeId,
        dao.txHash,
        dao.nonce,
      );
    });
    return Promise.all(extendedNotes);
  }

  public async getL1ToL2MembershipWitness(
    contractAddress: AztecAddress,
    messageHash: Fr,
    secret: Fr,
  ): Promise<[bigint, SiblingPath<typeof L1_TO_L2_MSG_TREE_HEIGHT>]> {
    return await getNonNullifiedL1ToL2MessageWitness(this.node, contractAddress, messageHash, secret);
  }

  public async addNote(note: ExtendedNote, scope?: AztecAddress) {
    const owner = await this.db.getCompleteAddress(note.owner);
    if (!owner) {
      throw new Error(`Unknown account: ${note.owner.toString()}`);
    }

    const { data: nonces, l2BlockNumber, l2BlockHash } = await this.#getNoteNonces(note);
    if (nonces.length === 0) {
      throw new Error(`Cannot find the note in tx: ${note.txHash}.`);
    }

    for (const nonce of nonces) {
      const { noteHash, siloedNoteHash, innerNullifier } = await this.simulator.computeNoteHashAndOptionallyANullifier(
        note.contractAddress,
        nonce,
        note.storageSlot,
        note.noteTypeId,
        true,
        note.note,
      );

      const [index] = await this.node.findLeavesIndexes('latest', MerkleTreeId.NOTE_HASH_TREE, [siloedNoteHash]);
      if (index === undefined) {
        throw new Error('Note does not exist.');
      }

      const siloedNullifier = await siloNullifier(note.contractAddress, innerNullifier!);
      const [nullifierIndex] = await this.node.findLeavesIndexes('latest', MerkleTreeId.NULLIFIER_TREE, [
        siloedNullifier,
      ]);
      if (nullifierIndex !== undefined) {
        throw new Error('The note has been destroyed.');
      }

      await this.db.addNote(
        new IncomingNoteDao(
          note.note,
          note.contractAddress,
          note.storageSlot,
          note.noteTypeId,
          note.txHash,
          l2BlockNumber,
          l2BlockHash,
          nonce,
          noteHash,
          siloedNullifier,
          index,
<<<<<<< HEAD
          await computePoint(owner.address),
=======
          owner.address.toAddressPoint(),
>>>>>>> 89cb8d33
        ),
        scope,
      );
    }
  }

  public async addNullifiedNote(note: ExtendedNote) {
    const { data: nonces, l2BlockHash, l2BlockNumber } = await this.#getNoteNonces(note);
    if (nonces.length === 0) {
      throw new Error(`Cannot find the note in tx: ${note.txHash}.`);
    }

    for (const nonce of nonces) {
      const { noteHash, siloedNoteHash, innerNullifier } = await this.simulator.computeNoteHashAndOptionallyANullifier(
        note.contractAddress,
        nonce,
        note.storageSlot,
        note.noteTypeId,
        false,
        note.note,
      );

      if (!innerNullifier.equals(Fr.ZERO)) {
        throw new Error('Unexpectedly received non-zero nullifier.');
      }

      const [index] = await this.node.findLeavesIndexes('latest', MerkleTreeId.NOTE_HASH_TREE, [siloedNoteHash]);
      if (index === undefined) {
        throw new Error('Note does not exist.');
      }

      await this.db.addNullifiedNote(
        new IncomingNoteDao(
          note.note,
          note.contractAddress,
          note.storageSlot,
          note.noteTypeId,
          note.txHash,
          l2BlockNumber,
          l2BlockHash,
          nonce,
          noteHash,
          Fr.ZERO, // We are not able to derive
          index,
<<<<<<< HEAD
          await computePoint(note.owner),
=======
          note.owner.toAddressPoint(),
>>>>>>> 89cb8d33
        ),
      );
    }
  }

  /**
   * Finds the nonce(s) for a given note.
   * @param note - The note to find the nonces for.
   * @returns The nonces of the note.
   * @remarks More than a single nonce may be returned since there might be more than one nonce for a given note.
   */
  async #getNoteNonces(note: ExtendedNote): Promise<InBlock<Fr[]>> {
    const tx = await this.node.getTxEffect(note.txHash);
    if (!tx) {
      throw new Error(`Unknown tx: ${note.txHash}`);
    }

    const nonces: Fr[] = [];
    const firstNullifier = tx.data.nullifiers[0];
    const hashes = tx.data.noteHashes;
    for (let i = 0; i < hashes.length; ++i) {
      const hash = hashes[i];
      if (hash.equals(Fr.ZERO)) {
        break;
      }

      const nonce = await computeNoteHashNonce(firstNullifier, i);
      const { siloedNoteHash } = await this.simulator.computeNoteHashAndOptionallyANullifier(
        note.contractAddress,
        nonce,
        note.storageSlot,
        note.noteTypeId,
        false,
        note.note,
      );
      if (hash.equals(siloedNoteHash)) {
        nonces.push(nonce);
      }
    }

    return { l2BlockHash: tx.l2BlockHash, l2BlockNumber: tx.l2BlockNumber, data: nonces };
  }

  public async getBlock(blockNumber: number): Promise<L2Block | undefined> {
    // If a negative block number is provided the current block number is fetched.
    if (blockNumber < 0) {
      blockNumber = await this.node.getBlockNumber();
    }
    return await this.node.getBlock(blockNumber);
  }

  public async getCurrentBaseFees(): Promise<GasFees> {
    return await this.node.getCurrentBaseFees();
  }

  async #simulateKernels(
    txRequest: TxExecutionRequest,
    privateExecutionResult: PrivateExecutionResult,
  ): Promise<PrivateKernelTailCircuitPublicInputs> {
    const result = await this.#prove(txRequest, new TestPrivateKernelProver(), privateExecutionResult);
    return result.publicInputs;
  }

  public proveTx(
    txRequest: TxExecutionRequest,
    privateExecutionResult: PrivateExecutionResult,
  ): Promise<TxProvingResult> {
    return this.jobQueue
      .put(async () => {
        const { publicInputs, clientIvcProof } = await this.#prove(
          txRequest,
          this.proofCreator,
          privateExecutionResult,
        );
        return new TxProvingResult(privateExecutionResult, publicInputs, clientIvcProof!);
      })
      .catch(err => {
        throw this.contextualizeError(err, inspect(txRequest), inspect(privateExecutionResult));
      });
  }

  // TODO(#7456) Prevent msgSender being defined here for the first call
  public async simulateTx(
    txRequest: TxExecutionRequest,
    simulatePublic: boolean,
    msgSender: AztecAddress | undefined = undefined,
    skipTxValidation: boolean = false,
    profile: boolean = false,
    scopes?: AztecAddress[],
  ): Promise<TxSimulationResult> {
    return await this.jobQueue
      .put(async () => {
        const privateExecutionResult = await this.#executePrivate(txRequest, msgSender, scopes);

        let publicInputs: PrivateKernelTailCircuitPublicInputs;
        let profileResult;
        if (profile) {
          ({ publicInputs, profileResult } = await this.#profileKernelProver(
            txRequest,
            this.proofCreator,
            privateExecutionResult,
          ));
        } else {
          publicInputs = await this.#simulateKernels(txRequest, privateExecutionResult);
        }

        const privateSimulationResult = new PrivateSimulationResult(privateExecutionResult, publicInputs);
        const simulatedTx = privateSimulationResult.toSimulatedTx();
        let publicOutput: PublicSimulationOutput | undefined;
        if (simulatePublic) {
          publicOutput = await this.#simulatePublicCalls(simulatedTx);
        }

        if (!skipTxValidation) {
          if (!(await this.node.isValidTx(simulatedTx, true))) {
            throw new Error('The simulated transaction is unable to be added to state and is invalid.');
          }
        }

        // We log only if the msgSender is undefined, as simulating with a different msgSender
        // is unlikely to be a real transaction, and likely to be only used to read data.
        // Meaning that it will not necessarily have produced a nullifier (and thus have no TxHash)
        // If we log, the `getTxHash` function will throw.
        if (!msgSender) {
          this.log.info(`Executed local simulation for ${simulatedTx.getTxHash()}`);
        }
        return TxSimulationResult.fromPrivateSimulationResultAndPublicOutput(
          privateSimulationResult,
          publicOutput,
          profileResult,
        );
      })
      .catch(err => {
        throw this.contextualizeError(
          err,
          inspect(txRequest),
          `simulatePublic=${simulatePublic}`,
          `msgSender=${msgSender?.toString() ?? 'undefined'}`,
          `skipTxValidation=${skipTxValidation}`,
          `profile=${profile}`,
          `scopes=${scopes?.map(s => s.toString()).join(', ') ?? 'undefined'}`,
        );
      });
  }

  public async sendTx(tx: Tx): Promise<TxHash> {
    const txHash = tx.getTxHash();
    if (await this.node.getTxEffect(txHash)) {
      throw new Error(`A settled tx with equal hash ${txHash.toString()} exists.`);
    }
    this.log.info(`Sending transaction ${txHash}`);
    await this.node.sendTx(tx).catch(err => {
      throw this.contextualizeError(err, inspect(tx));
    });
    this.log.info(`Sent transaction ${txHash}`);
    return txHash;
  }

  public async simulateUnconstrained(
    functionName: string,
    args: any[],
    to: AztecAddress,
    _from?: AztecAddress,
    scopes?: AztecAddress[],
  ): Promise<AbiDecoded> {
    // all simulations must be serialized w.r.t. the synchronizer
    return await this.jobQueue
      .put(async () => {
        // TODO - Should check if `from` has the permission to call the view function.
        const functionCall = await this.#getFunctionCall(functionName, args, to);
        const executionResult = await this.#simulateUnconstrained(functionCall, scopes);

        // TODO - Return typed result based on the function artifact.
        return executionResult;
      })
      .catch(err => {
        const stringifiedArgs = args.map(arg => arg.toString()).join(', ');
        throw this.contextualizeError(
          err,
          `simulateUnconstrained ${to}:${functionName}(${stringifiedArgs})`,
          `scopes=${scopes?.map(s => s.toString()).join(', ') ?? 'undefined'}`,
        );
      });
  }

  public getTxReceipt(txHash: TxHash): Promise<TxReceipt> {
    return this.node.getTxReceipt(txHash);
  }

  public getTxEffect(txHash: TxHash): Promise<InBlock<TxEffect> | undefined> {
    return this.node.getTxEffect(txHash);
  }

  public async getBlockNumber(): Promise<number> {
    return await this.node.getBlockNumber();
  }

  public async getProvenBlockNumber(): Promise<number> {
    return await this.node.getProvenBlockNumber();
  }

  /**
   * Gets unencrypted logs based on the provided filter.
   * @param filter - The filter to apply to the logs.
   * @returns The requested logs.
   */
  public getUnencryptedLogs(filter: LogFilter): Promise<GetUnencryptedLogsResponse> {
    return this.node.getUnencryptedLogs(filter);
  }

  /**
   * Gets contract class logs based on the provided filter.
   * @param filter - The filter to apply to the logs.
   * @returns The requested logs.
   */
  public getContractClassLogs(filter: LogFilter): Promise<GetUnencryptedLogsResponse> {
    return this.node.getContractClassLogs(filter);
  }

  async #getFunctionCall(functionName: string, args: any[], to: AztecAddress): Promise<FunctionCall> {
    const contract = await this.db.getContract(to);
    if (!contract) {
      throw new Error(
        `Unknown contract ${to}: add it to PXE Service by calling server.addContracts(...).\nSee docs for context: https://docs.aztec.network/reference/common_errors/aztecnr-errors#unknown-contract-0x0-add-it-to-pxe-by-calling-serveraddcontracts`,
      );
    }

    const functionDao = contract.functions.find(f => f.name === functionName);
    if (!functionDao) {
      throw new Error(`Unknown function ${functionName} in contract ${contract.name}.`);
    }

    return {
      name: functionDao.name,
      args: encodeArguments(functionDao, args),
      selector: await FunctionSelector.fromNameAndParameters(functionDao.name, functionDao.parameters),
      type: functionDao.functionType,
      to,
      isStatic: functionDao.isStatic,
      returnTypes: functionDao.returnTypes,
    };
  }

  public async getNodeInfo(): Promise<NodeInfo> {
    const [nodeVersion, protocolVersion, chainId, enr, contractAddresses, protocolContractAddresses] =
      await Promise.all([
        this.node.getNodeVersion(),
        this.node.getVersion(),
        this.node.getChainId(),
        this.node.getEncodedEnr(),
        this.node.getL1ContractAddresses(),
        this.node.getProtocolContractAddresses(),
      ]);

    const nodeInfo: NodeInfo = {
      nodeVersion,
      l1ChainId: chainId,
      protocolVersion,
      enr,
      l1ContractAddresses: contractAddresses,
      protocolContractAddresses: protocolContractAddresses,
    };

    return nodeInfo;
  }

  public getPXEInfo(): Promise<PXEInfo> {
    return Promise.resolve({
      pxeVersion: this.packageVersion,
      protocolContractAddresses: {
        classRegisterer: ProtocolContractAddress.ContractClassRegisterer,
        feeJuice: ProtocolContractAddress.FeeJuice,
        instanceDeployer: ProtocolContractAddress.ContractInstanceDeployer,
        multiCallEntrypoint: ProtocolContractAddress.MultiCallEntrypoint,
      },
    });
  }

  async #registerProtocolContracts() {
    for (const name of protocolContractNames) {
      const { address, contractClass, instance, artifact } = await getCanonicalProtocolContract(name);
      await this.db.addContractArtifact(contractClass.id, artifact);
      await this.db.addContractInstance(instance);
      this.log.info(`Added protocol contract ${name} at ${address.toString()}`);
    }
  }

  /**
   * Retrieves the simulation parameters required to run an ACIR simulation.
   * This includes the contract address, function artifact, and historical tree roots.
   *
   * @param execRequest - The transaction request object containing details of the contract call.
   * @returns An object containing the contract address, function artifact, and historical tree roots.
   */
  async #getSimulationParameters(execRequest: FunctionCall | TxExecutionRequest) {
    const contractAddress = (execRequest as FunctionCall).to ?? (execRequest as TxExecutionRequest).origin;
    const functionSelector =
      (execRequest as FunctionCall).selector ?? (execRequest as TxExecutionRequest).functionSelector;
    const functionArtifact = await this.contractDataOracle.getFunctionArtifact(contractAddress, functionSelector);
    const debug = await this.contractDataOracle.getFunctionDebugMetadata(contractAddress, functionSelector);

    return {
      contractAddress,
      functionArtifact: {
        ...functionArtifact,
        debug,
      },
    };
  }

  async #executePrivate(
    txRequest: TxExecutionRequest,
    msgSender?: AztecAddress,
    scopes?: AztecAddress[],
  ): Promise<PrivateExecutionResult> {
    // TODO - Pause syncing while simulating.

    const { contractAddress, functionArtifact } = await this.#getSimulationParameters(txRequest);

    this.log.debug('Executing simulator...');
    try {
      const result = await this.simulator.run(txRequest, functionArtifact, contractAddress, msgSender, scopes);
      this.log.verbose(`Simulation completed for ${contractAddress.toString()}:${functionArtifact.name}`);
      return result;
    } catch (err) {
      if (err instanceof SimulationError) {
        await enrichSimulationError(err, this.db, this.log);
      }
      throw err;
    }
  }

  /**
   * Simulate an unconstrained transaction on the given contract, without considering constraints set by ACIR.
   * The simulation parameters are fetched using ContractDataOracle and executed using AcirSimulator.
   * Returns the simulation result containing the outputs of the unconstrained function.
   *
   * @param execRequest - The transaction request object containing the target contract and function data.
   * @param scopes - The accounts whose notes we can access in this call. Currently optional and will default to all.
   * @returns The simulation result containing the outputs of the unconstrained function.
   */
  async #simulateUnconstrained(execRequest: FunctionCall, scopes?: AztecAddress[]) {
    const { contractAddress, functionArtifact } = await this.#getSimulationParameters(execRequest);

    this.log.debug('Executing unconstrained simulator...');
    try {
      const result = await this.simulator.runUnconstrained(execRequest, functionArtifact, contractAddress, scopes);
      this.log.verbose(`Unconstrained simulation for ${contractAddress}.${functionArtifact.name} completed`);

      return result;
    } catch (err) {
      if (err instanceof SimulationError) {
        await enrichSimulationError(err, this.db, this.log);
      }
      throw err;
    }
  }

  /**
   * Simulate the public part of a transaction.
   * This allows to catch public execution errors before submitting the transaction.
   * It can also be used for estimating gas in the future.
   * @param tx - The transaction to be simulated.
   */
  async #simulatePublicCalls(tx: Tx) {
    // Simulating public calls can throw if the TX fails in a phase that doesn't allow reverts (setup)
    // Or return as reverted if it fails in a phase that allows reverts (app logic, teardown)
    try {
      const result = await this.node.simulatePublicCalls(tx);
      if (result.revertReason) {
        throw result.revertReason;
      }
      return result;
    } catch (err) {
      if (err instanceof SimulationError) {
        try {
          await enrichPublicSimulationError(err, this.contractDataOracle, this.db, this.log);
        } catch (enrichErr) {
          this.log.error(`Failed to enrich public simulation error: ${enrichErr}`);
        }
      }
      throw err;
    }
  }

  async #profileKernelProver(
    txExecutionRequest: TxExecutionRequest,
    proofCreator: PrivateKernelProver,
    privateExecutionResult: PrivateExecutionResult,
  ): Promise<PrivateKernelSimulateOutput<PrivateKernelTailCircuitPublicInputs>> {
    const block = privateExecutionResult.publicInputs.historicalHeader.globalVariables.blockNumber.toNumber();
    const kernelOracle = new KernelOracle(this.contractDataOracle, this.keyStore, this.node, block);
    const kernelProver = new KernelProver(kernelOracle, proofCreator);

    // Dry run the prover with profiler enabled
    const result = await kernelProver.prove(txExecutionRequest.toTxRequest(), privateExecutionResult, true, true);
    return result;
  }

  /**
   * Simulate a transaction, generate a kernel proof, and create a private transaction object.
   * The function takes in a transaction request, simulates it, and then generates a kernel proof
   * using the simulation result. Finally, it creates a private
   * transaction object with the generated proof and public inputs. If a new contract address is provided,
   * the function will also include the new contract's public functions in the transaction object.
   *
   * @param txExecutionRequest - The transaction request to be simulated and proved.
   * @param proofCreator - The proof creator to use for proving the execution.
   * @param msgSender - (Optional) The message sender to use for the simulation.
   * @param scopes - The accounts whose notes we can access in this call. Currently optional and will default to all.
   * @returns An object that contains:
   * A private transaction object containing the proof, public inputs, and encrypted logs.
   * The return values of the private execution
   */
  async #prove(
    txExecutionRequest: TxExecutionRequest,
    proofCreator: PrivateKernelProver,
    privateExecutionResult: PrivateExecutionResult,
  ): Promise<PrivateKernelSimulateOutput<PrivateKernelTailCircuitPublicInputs>> {
    // use the block the tx was simulated against
    const block = privateExecutionResult.publicInputs.historicalHeader.globalVariables.blockNumber.toNumber();
    const kernelOracle = new KernelOracle(this.contractDataOracle, this.keyStore, this.node, block);
    const kernelProver = new KernelProver(kernelOracle, proofCreator);
    this.log.debug(`Executing kernel prover...`);
    return await kernelProver.prove(txExecutionRequest.toTxRequest(), privateExecutionResult);
  }

  public async isGlobalStateSynchronized() {
    return await this.synchronizer.isGlobalStateSynchronized();
  }

  public getSyncStatus() {
    return Promise.resolve(this.synchronizer.getSyncStatus());
  }

  public async isContractClassPubliclyRegistered(id: Fr): Promise<boolean> {
    return !!(await this.node.getContractClass(id));
  }

  public async isContractPubliclyDeployed(address: AztecAddress): Promise<boolean> {
    return !!(await this.node.getContract(address));
  }

  public async isContractInitialized(address: AztecAddress): Promise<boolean> {
    const initNullifier = await siloNullifier(address, address.toField());
    return !!(await this.node.getNullifierMembershipWitness('latest', initNullifier));
  }

  public async getEncryptedEvents<T>(
    eventMetadataDef: EventMetadataDefinition,
    from: number,
    limit: number,
    // TODO (#9272): Make this better, we should be able to only pass an address now
    vpks: Point[],
  ): Promise<T[]> {
    const eventMetadata = new EventMetadata<T>(eventMetadataDef);
    if (vpks.length === 0) {
      throw new Error('Tried to get encrypted events without supplying any viewing public keys');
    }

    const blocks = await this.node.getBlocks(from, limit);

    const txEffects = blocks.flatMap(block => block.body.txEffects);
    const privateLogs = txEffects.flatMap(txEffect => txEffect.privateLogs);

    const vsks = await Promise.all(
      vpks.map(async vpk => {
        const [keyPrefix, account] = this.keyStore.getKeyPrefixAndAccount(vpk);
        let secretKey = await this.keyStore.getMasterSecretKey(vpk);
        if (keyPrefix === 'iv') {
          const registeredAccount = await this.getRegisteredAccount(account);
          if (!registeredAccount) {
            throw new Error('No registered account');
          }

          const preaddress = await registeredAccount.getPreaddress();

          secretKey = await computeAddressSecret(preaddress, secretKey);
        }

        return secretKey;
      }),
    );

<<<<<<< HEAD
    const visibleEvents = await Promise.all(
      encryptedLogs.flatMap(encryptedLog => {
        for (const sk of vsks) {
          const decryptedEvent =
            L1EventPayload.decryptAsIncoming(encryptedLog, sk) ?? L1EventPayload.decryptAsOutgoing(encryptedLog, sk);
          if (decryptedEvent !== undefined) {
            return [decryptedEvent];
          }
=======
    const visibleEvents = privateLogs.flatMap(log => {
      for (const sk of vsks) {
        // TODO: Verify that the first field of the log is the tag siloed with contract address.
        // Or use tags to query logs, like we do with notes.
        const decryptedEvent = L1EventPayload.decryptAsIncoming(log, sk) ?? L1EventPayload.decryptAsOutgoing(log, sk);
        if (decryptedEvent !== undefined) {
          return [decryptedEvent];
>>>>>>> 89cb8d33
        }

        return [];
      }),
    );

    const decodedEvents = visibleEvents
      .map(visibleEvent => {
        if (visibleEvent === undefined) {
          return undefined;
        }
        if (!visibleEvent.eventTypeId.equals(eventMetadata.eventSelector)) {
          return undefined;
        }
        if (visibleEvent.event.items.length !== eventMetadata.fieldNames.length) {
          throw new Error(
            'Something is weird here, we have matching EventSelectors, but the actual payload has mismatched length',
          );
        }

        return eventMetadata.decode(visibleEvent);
      })
      .filter(visibleEvent => visibleEvent !== undefined) as T[];

    return decodedEvents;
  }

  async getUnencryptedEvents<T>(eventMetadataDef: EventMetadataDefinition, from: number, limit: number): Promise<T[]> {
    const eventMetadata = new EventMetadata<T>(eventMetadataDef);
    const { logs: unencryptedLogs } = await this.node.getUnencryptedLogs({
      fromBlock: from,
      toBlock: from + limit,
    });

    const decodedEvents = unencryptedLogs
      .map(unencryptedLog => {
        const unencryptedLogBuf = unencryptedLog.log.data;
        // We are assuming here that event logs are the last 4 bytes of the event. This is not enshrined but is a function of aztec.nr raw log emission.
        if (
          !EventSelector.fromBuffer(unencryptedLogBuf.subarray(unencryptedLogBuf.byteLength - 4)).equals(
            eventMetadata.eventSelector,
          )
        ) {
          return undefined;
        }

        if (unencryptedLogBuf.byteLength !== eventMetadata.fieldNames.length * 32 + 32) {
          throw new Error(
            'Something is weird here, we have matching EventSelectors, but the actual payload has mismatched length',
          );
        }

        return eventMetadata.decode(unencryptedLog.log);
      })
      .filter(unencryptedLog => unencryptedLog !== undefined) as T[];

    return decodedEvents;
  }

  async resetNoteSyncData() {
    return await this.db.resetNoteSyncData();
  }

  private contextualizeError(err: Error, ...context: string[]): Error {
    this.log.error(err.name, err);
    this.log.debug('Context:');
    for (const c of context) {
      this.log.debug(c);
    }
    return err;
  }
}<|MERGE_RESOLUTION|>--- conflicted
+++ resolved
@@ -257,14 +257,7 @@
           `Artifact does not match expected class id (computed ${contractClassId} but instance refers to ${instance.contractClassId})`,
         );
       }
-<<<<<<< HEAD
-      if (
-        // Computed address from the instance does not match address inside instance
-        !(await computeContractAddressFromInstance(instance)).equals(instance.address)
-      ) {
-=======
       if (!computeContractAddressFromInstance(instance).equals(instance.address)) {
->>>>>>> 89cb8d33
         throw new Error('Added a contract in which the address does not match the contract instance.');
       }
 
@@ -306,22 +299,9 @@
     const extendedNotes = noteDaos.map(async dao => {
       let owner = filter.owner;
       if (owner === undefined) {
-<<<<<<< HEAD
-        const completeAddresses = (
-          await Promise.all(
-            (
-              await this.db.getCompleteAddresses()
-            ).map(async completeAddress => {
-              const point = await computePoint(completeAddress.address);
-              return point.equals(dao.addressPoint) ? completeAddress : undefined;
-            }),
-          )
-        ).find(completeAddress => !!completeAddress);
-=======
         const completeAddresses = (await this.db.getCompleteAddresses()).find(completeAddress =>
           completeAddress.address.toAddressPoint().equals(dao.addressPoint),
         );
->>>>>>> 89cb8d33
         if (completeAddresses === undefined) {
           throw new Error(`Cannot find complete address for addressPoint ${dao.addressPoint.toString()}`);
         }
@@ -422,11 +402,7 @@
           noteHash,
           siloedNullifier,
           index,
-<<<<<<< HEAD
-          await computePoint(owner.address),
-=======
           owner.address.toAddressPoint(),
->>>>>>> 89cb8d33
         ),
         scope,
       );
@@ -471,11 +447,7 @@
           noteHash,
           Fr.ZERO, // We are not able to derive
           index,
-<<<<<<< HEAD
-          await computePoint(note.owner),
-=======
           note.owner.toAddressPoint(),
->>>>>>> 89cb8d33
         ),
       );
     }
@@ -960,16 +932,6 @@
       }),
     );
 
-<<<<<<< HEAD
-    const visibleEvents = await Promise.all(
-      encryptedLogs.flatMap(encryptedLog => {
-        for (const sk of vsks) {
-          const decryptedEvent =
-            L1EventPayload.decryptAsIncoming(encryptedLog, sk) ?? L1EventPayload.decryptAsOutgoing(encryptedLog, sk);
-          if (decryptedEvent !== undefined) {
-            return [decryptedEvent];
-          }
-=======
     const visibleEvents = privateLogs.flatMap(log => {
       for (const sk of vsks) {
         // TODO: Verify that the first field of the log is the tag siloed with contract address.
@@ -977,7 +939,6 @@
         const decryptedEvent = L1EventPayload.decryptAsIncoming(log, sk) ?? L1EventPayload.decryptAsOutgoing(log, sk);
         if (decryptedEvent !== undefined) {
           return [decryptedEvent];
->>>>>>> 89cb8d33
         }
 
         return [];
