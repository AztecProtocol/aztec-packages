--- conflicted
+++ resolved
@@ -708,11 +708,7 @@
       publicInputs.forPublic!.end.publicCallStack.find(item => item.equals(enqueued)),
     );
 
-<<<<<<< HEAD
-    const revertibleStackSize = arrayNonEmptyLength(publicInputs.end.publicCallStack, item => item.isDefault());
-=======
-    const revertibleStackSize = arrayNonEmptyLength(publicInputs.forPublic.end.publicCallStack, item => item.isEmpty());
->>>>>>> 88e8b6de
+    const revertibleStackSize = arrayNonEmptyLength(publicInputs.forPublic.end.publicCallStack, item => item.isDefault());
 
     if (enqueuedRevertiblePublicCallStackItems.length !== revertibleStackSize) {
       throw new Error(
@@ -727,13 +723,8 @@
     // Override kernel output
     publicInputs.forPublic.end.publicCallStack = padArrayEnd(
       enqueuedRevertiblePublicCallStackItems,
-<<<<<<< HEAD
-      CallRequest.default(),
-      MAX_REVERTIBLE_PUBLIC_CALL_STACK_LENGTH_PER_TX,
-=======
       CallRequest.empty(),
       MAX_PUBLIC_CALL_STACK_LENGTH_PER_TX,
->>>>>>> 88e8b6de
     );
 
     // Do the same for non-revertible
@@ -742,14 +733,9 @@
       publicInputs.forPublic!.endNonRevertibleData.publicCallStack.find(item => item.equals(enqueued)),
     );
 
-<<<<<<< HEAD
-    const nonRevertibleStackSize = arrayNonEmptyLength(publicInputs.endNonRevertibleData.publicCallStack, item =>
-      item.isDefault(),
-=======
     const nonRevertibleStackSize = arrayNonEmptyLength(
       publicInputs.forPublic.endNonRevertibleData.publicCallStack,
       item => item.isEmpty(),
->>>>>>> 88e8b6de
     );
 
     if (enqueuedNonRevertiblePublicCallStackItems.length !== nonRevertibleStackSize) {
@@ -765,13 +751,8 @@
     // Override kernel output
     publicInputs.forPublic.endNonRevertibleData.publicCallStack = padArrayEnd(
       enqueuedNonRevertiblePublicCallStackItems,
-<<<<<<< HEAD
       CallRequest.default(),
-      MAX_NON_REVERTIBLE_PUBLIC_CALL_STACK_LENGTH_PER_TX,
-=======
-      CallRequest.empty(),
       MAX_PUBLIC_CALL_STACK_LENGTH_PER_TX,
->>>>>>> 88e8b6de
     );
   }
 
