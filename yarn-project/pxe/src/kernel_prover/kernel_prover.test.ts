--- conflicted
+++ resolved
@@ -2,15 +2,8 @@
 import {
   FunctionData,
   FunctionSelector,
-<<<<<<< HEAD
-  KernelCircuitPublicInputs,
-  KernelCircuitPublicInputsFinal,
-  MAX_NEW_COMMITMENTS_PER_CALL,
-  MAX_NEW_COMMITMENTS_PER_TX,
-=======
   MAX_NEW_NOTE_HASHES_PER_CALL,
   MAX_NEW_NOTE_HASHES_PER_TX,
->>>>>>> c1709b3d
   MAX_READ_REQUESTS_PER_CALL,
   MAX_REVERTIBLE_NOTE_HASHES_PER_TX,
   MembershipWitness,
@@ -89,22 +82,13 @@
   };
 
   const createProofOutput = (newNoteIndices: number[]) => {
-<<<<<<< HEAD
-    const publicInputs = KernelCircuitPublicInputs.empty();
-    const commitments = makeTuple(MAX_NEW_COMMITMENTS_PER_TX, () => SideEffect.empty());
-=======
     const publicInputs = PrivateKernelInnerCircuitPublicInputs.empty();
     const commitments = makeTuple(MAX_NEW_NOTE_HASHES_PER_TX, () => SideEffect.empty());
->>>>>>> c1709b3d
     for (let i = 0; i < newNoteIndices.length; i++) {
       commitments[i] = new SideEffect(generateFakeSiloedCommitment(notesAndSlots[newNoteIndices[i]]), Fr.ZERO);
     }
 
-<<<<<<< HEAD
-    publicInputs.end.newCommitments = commitments;
-=======
     publicInputs.end.newNoteHashes = commitments;
->>>>>>> c1709b3d
     return {
       publicInputs,
       proof: makeEmptyProof(),
@@ -112,22 +96,13 @@
   };
 
   const createProofOutputFinal = (newNoteIndices: number[]) => {
-<<<<<<< HEAD
-    const publicInputs = KernelCircuitPublicInputsFinal.empty();
-    const commitments = makeTuple(MAX_NEW_COMMITMENTS_PER_TX, () => SideEffect.empty());
-=======
     const publicInputs = PrivateKernelTailCircuitPublicInputs.empty();
     const commitments = makeTuple(MAX_REVERTIBLE_NOTE_HASHES_PER_TX, () => SideEffect.empty());
->>>>>>> c1709b3d
     for (let i = 0; i < newNoteIndices.length; i++) {
       commitments[i] = new SideEffect(generateFakeSiloedCommitment(notesAndSlots[newNoteIndices[i]]), Fr.ZERO);
     }
 
-<<<<<<< HEAD
-    publicInputs.end.newCommitments = commitments;
-=======
     publicInputs.end.newNoteHashes = commitments;
->>>>>>> c1709b3d
     return {
       publicInputs,
       proof: makeEmptyProof(),
@@ -182,11 +157,7 @@
     );
     proofCreator.createProofInit.mockResolvedValue(createProofOutput([]));
     proofCreator.createProofInner.mockResolvedValue(createProofOutput([]));
-<<<<<<< HEAD
-    proofCreator.createProofOrdering.mockResolvedValue(createProofOutputFinal([]));
-=======
     proofCreator.createProofTail.mockResolvedValue(createProofOutputFinal([]));
->>>>>>> c1709b3d
 
     prover = new KernelProver(oracle, proofCreator);
   });
@@ -228,11 +199,7 @@
     proofCreator.createProofInit.mockResolvedValueOnce(createProofOutput([1, 2, 3]));
     proofCreator.createProofInner.mockResolvedValueOnce(createProofOutput([1, 3, 4]));
     proofCreator.createProofInner.mockResolvedValueOnce(createProofOutput([1, 3, 5, 6]));
-<<<<<<< HEAD
-    proofCreator.createProofOrdering.mockResolvedValueOnce(createProofOutputFinal([1, 3, 5, 6]));
-=======
     proofCreator.createProofTail.mockResolvedValueOnce(createProofOutputFinal([1, 3, 5, 6]));
->>>>>>> c1709b3d
 
     const executionResult = {
       ...resultA,
