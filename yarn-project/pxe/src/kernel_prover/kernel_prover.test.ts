import { EncryptedFunctionL2Logs, Note, UnencryptedFunctionL2Logs } from '@aztec/circuit-types';
import {
  FunctionData,
  FunctionSelector,
  MAX_NEW_NOTE_HASHES_PER_CALL,
  MAX_NEW_NOTE_HASHES_PER_TX,
  MAX_NOTE_HASH_READ_REQUESTS_PER_CALL,
  MembershipWitness,
  NoteHashReadRequestMembershipWitness,
  PrivateCallStackItem,
  PrivateCircuitPublicInputs,
  PrivateKernelCircuitPublicInputs,
  PrivateKernelTailCircuitPublicInputs,
  SideEffect,
  type TxRequest,
  VK_TREE_HEIGHT,
  VerificationKey,
  makeEmptyProof,
} from '@aztec/circuits.js';
import { makeTxRequest } from '@aztec/circuits.js/testing';
import { makeTuple } from '@aztec/foundation/array';
import { AztecAddress } from '@aztec/foundation/aztec-address';
import { Fr } from '@aztec/foundation/fields';
import { type ExecutionResult, type NoteAndSlot } from '@aztec/simulator';

import { mock } from 'jest-mock-extended';

import { KernelProver } from './kernel_prover.js';
import { type ProofCreator } from './proof_creator.js';
import { type ProvingDataOracle } from './proving_data_oracle.js';

describe('Kernel Prover', () => {
  let txRequest: TxRequest;
  let oracle: ReturnType<typeof mock<ProvingDataOracle>>;
  let proofCreator: ReturnType<typeof mock<ProofCreator>>;
  let prover: KernelProver;
  let dependencies: { [name: string]: string[] } = {};

  const notesAndSlots: NoteAndSlot[] = Array(10)
    .fill(null)
    .map(() => ({
      note: new Note([Fr.random(), Fr.random(), Fr.random()]),
      storageSlot: Fr.random(),
      noteTypeId: Fr.random(),
      owner: { x: Fr.random(), y: Fr.random() },
    }));

  const createFakeSiloedCommitment = (commitment: Fr) => new Fr(commitment.value + 1n);
  const generateFakeCommitment = (noteAndSlot: NoteAndSlot) => noteAndSlot.note.items[0];
  const generateFakeSiloedCommitment = (note: NoteAndSlot) => createFakeSiloedCommitment(generateFakeCommitment(note));

  const createExecutionResult = (fnName: string, newNoteIndices: number[] = []): ExecutionResult => {
    const publicInputs = PrivateCircuitPublicInputs.default();
    publicInputs.newNoteHashes = makeTuple(
      MAX_NEW_NOTE_HASHES_PER_CALL,
      i =>
        i < newNoteIndices.length
          ? new SideEffect(generateFakeCommitment(notesAndSlots[newNoteIndices[i]]), Fr.ZERO)
          : SideEffect.default(),
      0,
    );
    const functionData = FunctionData.default();
    functionData.selector = new FunctionSelector(fnName.charCodeAt(0));
    return {
      callStackItem: new PrivateCallStackItem(AztecAddress.default(), functionData, publicInputs),
      nestedExecutions: (dependencies[fnName] || []).map(name => createExecutionResult(name)),
      vk: VerificationKey.makeFake().toBuffer(),
      newNotes: newNoteIndices.map(idx => notesAndSlots[idx]),
      // TODO(dbanks12): should test kernel prover with non-transient reads.
      // This will be necessary once kernel actually checks (attempts to match) transient reads.
      noteHashReadRequestPartialWitnesses: Array.from({ length: MAX_NOTE_HASH_READ_REQUESTS_PER_CALL }, () =>
        NoteHashReadRequestMembershipWitness.defaultTransient(),
      ),
      returnValues: [],
      acir: Buffer.alloc(0),
      partialWitness: new Map(),
      enqueuedPublicFunctionCalls: [],
      encryptedLogs: EncryptedFunctionL2Logs.default(),
      unencryptedLogs: UnencryptedFunctionL2Logs.default(),
    };
  };

  const createProofOutput = (newNoteIndices: number[]) => {
<<<<<<< HEAD
    const publicInputs = PrivateKernelInnerCircuitPublicInputs.default();
    const commitments = makeTuple(MAX_NEW_NOTE_HASHES_PER_TX, () => SideEffect.default());
=======
    const publicInputs = PrivateKernelCircuitPublicInputs.empty();
    const commitments = makeTuple(MAX_NEW_NOTE_HASHES_PER_TX, () => SideEffect.empty());
>>>>>>> 88e8b6de
    for (let i = 0; i < newNoteIndices.length; i++) {
      commitments[i] = new SideEffect(generateFakeSiloedCommitment(notesAndSlots[newNoteIndices[i]]), Fr.ZERO);
    }

    publicInputs.end.newNoteHashes = commitments;
    return {
      publicInputs,
      proof: makeEmptyProof(),
    };
  };

  const createProofOutputFinal = (newNoteIndices: number[]) => {
<<<<<<< HEAD
    const publicInputs = PrivateKernelTailCircuitPublicInputs.default();
    const commitments = makeTuple(MAX_REVERTIBLE_NOTE_HASHES_PER_TX, () => SideEffect.default());
=======
    const publicInputs = PrivateKernelTailCircuitPublicInputs.empty();
    const commitments = makeTuple(MAX_NEW_NOTE_HASHES_PER_TX, () => SideEffect.empty());
>>>>>>> 88e8b6de
    for (let i = 0; i < newNoteIndices.length; i++) {
      commitments[i] = new SideEffect(generateFakeSiloedCommitment(notesAndSlots[newNoteIndices[i]]), Fr.ZERO);
    }

    publicInputs.forRollup!.end.newNoteHashes = commitments;

    return {
      publicInputs,
      proof: makeEmptyProof(),
    };
  };

  const expectExecution = (fns: string[]) => {
    const callStackItemsInit = proofCreator.createProofInit.mock.calls.map(args =>
      String.fromCharCode(args[0].privateCall.callStackItem.functionData.selector.value),
    );
    const callStackItemsInner = proofCreator.createProofInner.mock.calls.map(args =>
      String.fromCharCode(args[0].privateCall.callStackItem.functionData.selector.value),
    );

    expect(proofCreator.createProofInit).toHaveBeenCalledTimes(Math.min(1, fns.length));
    expect(proofCreator.createProofInner).toHaveBeenCalledTimes(Math.max(0, fns.length - 1));
    expect(callStackItemsInit.concat(callStackItemsInner)).toEqual(fns);
    proofCreator.createProofInner.mockClear();
    proofCreator.createProofInit.mockClear();
  };

  const prove = (executionResult: ExecutionResult) => prover.prove(txRequest, executionResult);

  beforeEach(() => {
    txRequest = makeTxRequest();

    oracle = mock<ProvingDataOracle>();
    // TODO(dbanks12): will need to mock oracle.getNoteMembershipWitness() to test non-transient reads
    oracle.getVkMembershipWitness.mockResolvedValue(MembershipWitness.random(VK_TREE_HEIGHT));

    oracle.getContractAddressPreimage.mockResolvedValue({
      contractClassId: Fr.random(),
      publicKeysHash: Fr.random(),
      saltedInitializationHash: Fr.random(),
    });
    oracle.getContractClassIdPreimage.mockResolvedValue({
      artifactHash: Fr.random(),
      publicBytecodeCommitment: Fr.random(),
      privateFunctionsRoot: Fr.random(),
    });

    proofCreator = mock<ProofCreator>();
    proofCreator.getSiloedCommitments.mockImplementation(publicInputs =>
      Promise.resolve(publicInputs.newNoteHashes.map(com => createFakeSiloedCommitment(com.value))),
    );
    proofCreator.createProofInit.mockResolvedValue(createProofOutput([]));
    proofCreator.createProofInner.mockResolvedValue(createProofOutput([]));
    proofCreator.createProofTail.mockResolvedValue(createProofOutputFinal([]));

    prover = new KernelProver(oracle, proofCreator);
  });

  it('should create proofs in correct order', async () => {
    {
      dependencies = { a: [] };
      const executionResult = createExecutionResult('a');
      await prove(executionResult);
      expectExecution(['a']);
    }

    {
      dependencies = {
        a: ['b', 'd'],
        b: ['c'],
      };
      const executionResult = createExecutionResult('a');
      await prove(executionResult);
      expectExecution(['a', 'd', 'b', 'c']);
    }

    {
      dependencies = {
        k: ['m', 'o'],
        m: ['q'],
        o: ['n', 'p', 'r'],
      };
      const executionResult = createExecutionResult('k');
      await prove(executionResult);
      expectExecution(['k', 'o', 'r', 'p', 'n', 'm', 'q']);
    }
  });
});<|MERGE_RESOLUTION|>--- conflicted
+++ resolved
@@ -81,13 +81,8 @@
   };
 
   const createProofOutput = (newNoteIndices: number[]) => {
-<<<<<<< HEAD
-    const publicInputs = PrivateKernelInnerCircuitPublicInputs.default();
+    const publicInputs = PrivateKernelCircuitPublicInputs.default();
     const commitments = makeTuple(MAX_NEW_NOTE_HASHES_PER_TX, () => SideEffect.default());
-=======
-    const publicInputs = PrivateKernelCircuitPublicInputs.empty();
-    const commitments = makeTuple(MAX_NEW_NOTE_HASHES_PER_TX, () => SideEffect.empty());
->>>>>>> 88e8b6de
     for (let i = 0; i < newNoteIndices.length; i++) {
       commitments[i] = new SideEffect(generateFakeSiloedCommitment(notesAndSlots[newNoteIndices[i]]), Fr.ZERO);
     }
@@ -100,13 +95,8 @@
   };
 
   const createProofOutputFinal = (newNoteIndices: number[]) => {
-<<<<<<< HEAD
     const publicInputs = PrivateKernelTailCircuitPublicInputs.default();
-    const commitments = makeTuple(MAX_REVERTIBLE_NOTE_HASHES_PER_TX, () => SideEffect.default());
-=======
-    const publicInputs = PrivateKernelTailCircuitPublicInputs.empty();
-    const commitments = makeTuple(MAX_NEW_NOTE_HASHES_PER_TX, () => SideEffect.empty());
->>>>>>> 88e8b6de
+    const commitments = makeTuple(MAX_NEW_NOTE_HASHES_PER_TX, () => SideEffect.default());
     for (let i = 0; i < newNoteIndices.length; i++) {
       commitments[i] = new SideEffect(generateFakeSiloedCommitment(notesAndSlots[newNoteIndices[i]]), Fr.ZERO);
     }
