--- conflicted
+++ resolved
@@ -11,11 +11,7 @@
   PrivateCircuitPublicInputs,
   PrivateKernelCircuitPublicInputs,
   PrivateKernelTailCircuitPublicInputs,
-<<<<<<< HEAD
-  RECURSIVE_PROOF_LENGTH,
-=======
   ScopedNoteHash,
->>>>>>> 92c14780
   type TxRequest,
   VK_TREE_HEIGHT,
   VerificationKey,
