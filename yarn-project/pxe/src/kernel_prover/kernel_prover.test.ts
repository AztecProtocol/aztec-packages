import { Note } from '@aztec/circuit-types';
import {
  FunctionData,
  FunctionSelector,
  MAX_NEW_NOTE_HASHES_PER_CALL,
  MAX_NEW_NOTE_HASHES_PER_TX,
  MembershipWitness,
  NESTED_RECURSIVE_PROOF_LENGTH,
  NoteHash,
  PrivateCallStackItem,
  PrivateCircuitPublicInputs,
  PrivateKernelCircuitPublicInputs,
  PrivateKernelTailCircuitPublicInputs,
<<<<<<< HEAD
  RECURSIVE_PROOF_LENGTH,
=======
  ScopedNoteHash,
>>>>>>> 92c14780
  type TxRequest,
  VK_TREE_HEIGHT,
  VerificationKey,
  VerificationKeyAsFields,
  makeRecursiveProof,
} from '@aztec/circuits.js';
import { makeTxRequest } from '@aztec/circuits.js/testing';
import { makeTuple } from '@aztec/foundation/array';
import { AztecAddress } from '@aztec/foundation/aztec-address';
import { Fr } from '@aztec/foundation/fields';
import { type ExecutionResult, type NoteAndSlot } from '@aztec/simulator';

import { mock } from 'jest-mock-extended';

import { type ProofCreator } from './interface/proof_creator.js';
import { KernelProver } from './kernel_prover.js';
import { type ProvingDataOracle } from './proving_data_oracle.js';

describe('Kernel Prover', () => {
  let txRequest: TxRequest;
  let oracle: ReturnType<typeof mock<ProvingDataOracle>>;
  let proofCreator: ReturnType<typeof mock<ProofCreator>>;
  let prover: KernelProver;
  let dependencies: { [name: string]: string[] } = {};

  const contractAddress = AztecAddress.fromBigInt(987654n);

  const notesAndSlots: NoteAndSlot[] = Array(10)
    .fill(null)
    .map(() => ({
      note: new Note([Fr.random(), Fr.random(), Fr.random()]),
      storageSlot: Fr.random(),
      noteTypeId: Fr.random(),
      owner: { x: Fr.random(), y: Fr.random() },
    }));

  const createFakeSiloedCommitment = (commitment: Fr) => new Fr(commitment.value + 1n);
  const generateFakeCommitment = (noteAndSlot: NoteAndSlot) => noteAndSlot.note.items[0];
  const generateFakeSiloedCommitment = (note: NoteAndSlot) => createFakeSiloedCommitment(generateFakeCommitment(note));

  const createExecutionResult = (fnName: string, newNoteIndices: number[] = []): ExecutionResult => {
    const publicInputs = PrivateCircuitPublicInputs.empty();
    publicInputs.newNoteHashes = makeTuple(
      MAX_NEW_NOTE_HASHES_PER_CALL,
      i =>
        i < newNoteIndices.length
          ? new NoteHash(generateFakeCommitment(notesAndSlots[newNoteIndices[i]]), 0)
          : NoteHash.empty(),
      0,
    );
    const functionData = FunctionData.empty();
    functionData.selector = new FunctionSelector(fnName.charCodeAt(0));
    return {
      callStackItem: new PrivateCallStackItem(AztecAddress.ZERO, functionData, publicInputs),
      nestedExecutions: (dependencies[fnName] || []).map(name => createExecutionResult(name)),
      vk: VerificationKey.makeFake().toBuffer(),
      newNotes: newNoteIndices.map(idx => notesAndSlots[idx]),
      nullifiedNoteHashCounters: new Map(),
      noteHashLeafIndexMap: new Map(),
      returnValues: [],
      acir: Buffer.alloc(0),
      partialWitness: new Map(),
      enqueuedPublicFunctionCalls: [],
      encryptedLogs: [],
      unencryptedLogs: [],
    };
  };

  const createProofOutput = (newNoteIndices: number[]) => {
    const publicInputs = PrivateKernelCircuitPublicInputs.empty();
    const noteHashes = makeTuple(MAX_NEW_NOTE_HASHES_PER_TX, ScopedNoteHash.empty);
    for (let i = 0; i < newNoteIndices.length; i++) {
      noteHashes[i] = new NoteHash(generateFakeSiloedCommitment(notesAndSlots[newNoteIndices[i]]), 0).scope(
        0,
        contractAddress,
      );
    }

    publicInputs.end.newNoteHashes = noteHashes;
    return {
      publicInputs,
      proof: makeRecursiveProof<typeof NESTED_RECURSIVE_PROOF_LENGTH>(NESTED_RECURSIVE_PROOF_LENGTH),
      verificationKey: VerificationKeyAsFields.makeEmpty(),
    };
  };

  const createProofOutputFinal = (newNoteIndices: number[]) => {
    const publicInputs = PrivateKernelTailCircuitPublicInputs.empty();
    const noteHashes = makeTuple(MAX_NEW_NOTE_HASHES_PER_TX, () => Fr.ZERO);
    for (let i = 0; i < newNoteIndices.length; i++) {
      noteHashes[i] = generateFakeSiloedCommitment(notesAndSlots[newNoteIndices[i]]);
    }
    publicInputs.forRollup!.end.newNoteHashes = noteHashes;

    return {
      publicInputs,
      proof: makeRecursiveProof<typeof NESTED_RECURSIVE_PROOF_LENGTH>(NESTED_RECURSIVE_PROOF_LENGTH),
      verificationKey: VerificationKeyAsFields.makeEmpty(),
    };
  };

  const createAppCircuitProofOutput = () => {
    return {
      proof: makeRecursiveProof<typeof RECURSIVE_PROOF_LENGTH>(RECURSIVE_PROOF_LENGTH),
      verificationKey: VerificationKeyAsFields.makeEmpty(),
    };
  };

  const expectExecution = (fns: string[]) => {
    const callStackItemsInit = proofCreator.createProofInit.mock.calls.map(args =>
      String.fromCharCode(args[0].privateCall.callStackItem.functionData.selector.value),
    );
    const callStackItemsInner = proofCreator.createProofInner.mock.calls.map(args =>
      String.fromCharCode(args[0].privateCall.callStackItem.functionData.selector.value),
    );

    expect(proofCreator.createProofInit).toHaveBeenCalledTimes(Math.min(1, fns.length));
    expect(proofCreator.createProofInner).toHaveBeenCalledTimes(Math.max(0, fns.length - 1));
    expect(callStackItemsInit.concat(callStackItemsInner)).toEqual(fns);
    proofCreator.createProofInner.mockClear();
    proofCreator.createProofInit.mockClear();
  };

  const prove = (executionResult: ExecutionResult) => prover.prove(txRequest, executionResult);

  beforeEach(() => {
    txRequest = makeTxRequest();

    oracle = mock<ProvingDataOracle>();
    // TODO(dbanks12): will need to mock oracle.getNoteMembershipWitness() to test non-transient reads
    oracle.getVkMembershipWitness.mockResolvedValue(MembershipWitness.random(VK_TREE_HEIGHT));

    oracle.getContractAddressPreimage.mockResolvedValue({
      contractClassId: Fr.random(),
      publicKeysHash: Fr.random(),
      saltedInitializationHash: Fr.random(),
    });
    oracle.getContractClassIdPreimage.mockResolvedValue({
      artifactHash: Fr.random(),
      publicBytecodeCommitment: Fr.random(),
      privateFunctionsRoot: Fr.random(),
    });

    proofCreator = mock<ProofCreator>();
    proofCreator.getSiloedCommitments.mockImplementation(publicInputs =>
      Promise.resolve(publicInputs.newNoteHashes.map(com => createFakeSiloedCommitment(com.value))),
    );
    proofCreator.createProofInit.mockResolvedValue(createProofOutput([]));
    proofCreator.createProofInner.mockResolvedValue(createProofOutput([]));
    proofCreator.createProofTail.mockResolvedValue(createProofOutputFinal([]));
    proofCreator.createAppCircuitProof.mockResolvedValue(createAppCircuitProofOutput());

    prover = new KernelProver(oracle, proofCreator);
  });

  it('should create proofs in correct order', async () => {
    {
      dependencies = { a: [] };
      const executionResult = createExecutionResult('a');
      await prove(executionResult);
      expectExecution(['a']);
    }

    {
      dependencies = {
        a: ['b', 'd'],
        b: ['c'],
      };
      const executionResult = createExecutionResult('a');
      await prove(executionResult);
      expectExecution(['a', 'd', 'b', 'c']);
    }

    {
      dependencies = {
        k: ['m', 'o'],
        m: ['q'],
        o: ['n', 'p', 'r'],
      };
      const executionResult = createExecutionResult('k');
      await prove(executionResult);
      expectExecution(['k', 'o', 'r', 'p', 'n', 'm', 'q']);
    }
  });
});<|MERGE_RESOLUTION|>--- conflicted
+++ resolved
@@ -11,11 +11,8 @@
   PrivateCircuitPublicInputs,
   PrivateKernelCircuitPublicInputs,
   PrivateKernelTailCircuitPublicInputs,
-<<<<<<< HEAD
   RECURSIVE_PROOF_LENGTH,
-=======
   ScopedNoteHash,
->>>>>>> 92c14780
   type TxRequest,
   VK_TREE_HEIGHT,
   VerificationKey,
