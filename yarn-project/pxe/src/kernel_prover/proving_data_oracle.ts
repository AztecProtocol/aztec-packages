--- conflicted
+++ resolved
@@ -6,11 +6,6 @@
   type MembershipWitness,
   type Point,
   type PublicKeys,
-<<<<<<< HEAD
-=======
-  type UpdatedClassIdHints,
-  type VK_TREE_HEIGHT,
->>>>>>> be273e53
   type VerificationKeyAsFields,
 } from '@aztec/circuits.js';
 import { type FUNCTION_TREE_HEIGHT, type NOTE_HASH_TREE_HEIGHT, type VK_TREE_HEIGHT } from '@aztec/constants';
