import {
  AztecAddress,
  CallRequest,
  Fr,
<<<<<<< HEAD
  MAX_NEW_COMMITMENTS_PER_TX,
=======
  GrumpkinScalar,
  MAX_NEW_NOTE_HASHES_PER_TX,
>>>>>>> c2027e3f
  MAX_NEW_NULLIFIERS_PER_TX,
  MAX_PRIVATE_CALL_STACK_LENGTH_PER_CALL,
  MAX_PUBLIC_CALL_STACK_LENGTH_PER_CALL,
  MAX_READ_REQUESTS_PER_CALL,
  PrivateCallData,
  PrivateKernelInitCircuitPrivateInputs,
  PrivateKernelInnerCircuitPrivateInputs,
  PrivateKernelInnerCircuitPublicInputs,
  PrivateKernelInnerData,
  PrivateKernelTailCircuitPrivateInputs,
  ReadRequestMembershipWitness,
  SideEffect,
  SideEffectLinkedToNoteHash,
  TxRequest,
  VK_TREE_HEIGHT,
  VerificationKey,
  makeEmptyProof,
} from '@aztec/circuits.js';
import { makeTuple } from '@aztec/foundation/array';
import { padArrayEnd } from '@aztec/foundation/collection';
<<<<<<< HEAD
import { assertLength, mapTuple } from '@aztec/foundation/serialize';
=======
import { createDebugLogger } from '@aztec/foundation/log';
import { Tuple, assertLength, mapTuple } from '@aztec/foundation/serialize';
>>>>>>> c2027e3f
import { pushTestData } from '@aztec/foundation/testing';
import { ExecutionResult, NoteAndSlot } from '@aztec/simulator';

import { HintsBuilder } from './hints_builder.js';
import { KernelProofCreator, ProofCreator, ProofOutput, ProofOutputFinal } from './proof_creator.js';
import { ProvingDataOracle } from './proving_data_oracle.js';

/**
 * Represents an output note data object.
 * Contains the contract address, new note data and commitment for the note,
 * resulting from the execution of a transaction in the Aztec network.
 */
export interface OutputNoteData {
  /**
   * The address of the contract the note was created in.
   */
  contractAddress: AztecAddress;
  /**
   * The encrypted note data for an output note.
   */
  data: NoteAndSlot;
  /**
   * The unique value representing the note.
   */
  commitment: Fr;
}

/**
 * Represents the output data of the Kernel Prover.
 * Provides information about the newly created notes, along with the public inputs and proof.
 */
export interface KernelProverOutput extends ProofOutputFinal {
  /**
   * An array of output notes containing the contract address, note data, and commitment for each new note.
   */
  outputNotes: OutputNoteData[];
}

/**
 * The KernelProver class is responsible for generating kernel proofs.
 * It takes a transaction request, its signature, and the simulation result as inputs, and outputs a proof
 * along with output notes. The class interacts with a ProvingDataOracle to fetch membership witnesses and
 * constructs private call data based on the execution results.
 */
export class KernelProver {
<<<<<<< HEAD
  private hintsBuilder: HintsBuilder;

  constructor(private oracle: ProvingDataOracle, private proofCreator: ProofCreator = new KernelProofCreator()) {
    this.hintsBuilder = new HintsBuilder(oracle);
  }
=======
  private log = createDebugLogger('aztec:kernel-prover');

  constructor(private oracle: ProvingDataOracle, private proofCreator: ProofCreator = new KernelProofCreator()) {}
>>>>>>> c2027e3f

  /**
   * Generate a proof for a given transaction request and execution result.
   * The function iterates through the nested executions in the execution result, creates private call data,
   * and generates a proof using the provided ProofCreator instance. It also maintains an index of new notes
   * created during the execution and returns them as a part of the KernelProverOutput.
   *
   * @param txRequest - The authenticated transaction request object.
   * @param executionResult - The execution result object containing nested executions and preimages.
   * @returns A Promise that resolves to a KernelProverOutput object containing proof, public inputs, and output notes.
   */
  async prove(txRequest: TxRequest, executionResult: ExecutionResult): Promise<KernelProverOutput> {
    const executionStack = [executionResult];
    const newNotes: { [commitmentStr: string]: OutputNoteData } = {};
    let firstIteration = true;
    let previousVerificationKey = VerificationKey.makeFake();

    let output: ProofOutput = {
      publicInputs: PrivateKernelInnerCircuitPublicInputs.empty(),
      proof: makeEmptyProof(),
    };

    while (executionStack.length) {
      const currentExecution = executionStack.pop()!;
      executionStack.push(...currentExecution.nestedExecutions);

      const privateCallRequests = currentExecution.nestedExecutions.map(result =>
        result.callStackItem.toCallRequest(currentExecution.callStackItem.publicInputs.callContext),
      );
      const publicCallRequests = currentExecution.enqueuedPublicFunctionCalls.map(result => result.toCallRequest());

      // Start with the partially filled in read request witnesses from the simulator
      // and fill the non-transient ones in with sibling paths via oracle.
      const readRequestMembershipWitnesses = currentExecution.readRequestPartialWitnesses;
      for (let rr = 0; rr < readRequestMembershipWitnesses.length; rr++) {
        // Pretty sure this check was forever broken. I made some changes to Fr and this started triggering.
        // The conditional makes no sense to me anyway.
        // if (currentExecution.callStackItem.publicInputs.readRequests[rr] == Fr.ZERO) {
        //   throw new Error(
        //     'Number of read requests output from Noir circuit does not match number of read request commitment indices output from simulator.',
        //   );
        // }
        const rrWitness = readRequestMembershipWitnesses[rr];
        if (!rrWitness.isTransient) {
          // Non-transient reads must contain full membership witness with sibling path from commitment to root.
          // Get regular membership witness to fill in sibling path in the read request witness.
          const membershipWitness = await this.oracle.getNoteMembershipWitness(rrWitness.leafIndex.toBigInt());
          rrWitness.siblingPath = membershipWitness.siblingPath;
        }
      }

      // fill in witnesses for remaining/empty read requests
      readRequestMembershipWitnesses.push(
        ...Array(MAX_READ_REQUESTS_PER_CALL - readRequestMembershipWitnesses.length)
          .fill(0)
          .map(() => ReadRequestMembershipWitness.empty(BigInt(0))),
      );

      const privateCallData = await this.createPrivateCallData(
        currentExecution,
        privateCallRequests,
        publicCallRequests,
        readRequestMembershipWitnesses,
      );

      if (firstIteration) {
        const proofInput = new PrivateKernelInitCircuitPrivateInputs(txRequest, privateCallData);
        pushTestData('private-kernel-inputs-init', proofInput);
        output = await this.proofCreator.createProofInit(proofInput);
      } else {
        const previousVkMembershipWitness = await this.oracle.getVkMembershipWitness(previousVerificationKey);
        const previousKernelData = new PrivateKernelInnerData(
          output.publicInputs,
          output.proof,
          previousVerificationKey,
          Number(previousVkMembershipWitness.leafIndex),
          assertLength<Fr, typeof VK_TREE_HEIGHT>(previousVkMembershipWitness.siblingPath, VK_TREE_HEIGHT),
        );
        const proofInput = new PrivateKernelInnerCircuitPrivateInputs(previousKernelData, privateCallData);
        pushTestData('private-kernel-inputs-inner', proofInput);
        output = await this.proofCreator.createProofInner(proofInput);
      }
      (await this.getNewNotes(currentExecution)).forEach(n => {
        newNotes[n.commitment.toString()] = n;
      });
      firstIteration = false;
      previousVerificationKey = privateCallData.vk;
    }

    const previousVkMembershipWitness = await this.oracle.getVkMembershipWitness(previousVerificationKey);
    const previousKernelData = new PrivateKernelInnerData(
      output.publicInputs,
      output.proof,
      previousVerificationKey,
      Number(previousVkMembershipWitness.leafIndex),
      assertLength<Fr, typeof VK_TREE_HEIGHT>(previousVkMembershipWitness.siblingPath, VK_TREE_HEIGHT),
    );

    const [sortedCommitments, sortedCommitmentsIndexes] = this.hintsBuilder.sortSideEffects<
      SideEffect,
      typeof MAX_NEW_NOTE_HASHES_PER_TX
    >(output.publicInputs.end.newNoteHashes);

    const [sortedNullifiers, sortedNullifiersIndexes] = this.hintsBuilder.sortSideEffects<
      SideEffectLinkedToNoteHash,
      typeof MAX_NEW_NULLIFIERS_PER_TX
    >(output.publicInputs.end.newNullifiers);

    const readCommitmentHints = this.hintsBuilder.getReadRequestHints(
      output.publicInputs.end.readRequests,
      sortedCommitments,
    );

    const nullifierReadRequestResetHints = await this.hintsBuilder.getNullifierReadRequestResetHints(
      output.publicInputs.end.newNullifiers,
      output.publicInputs.end.nullifierReadRequests,
    );

    const nullifierCommitmentHints = this.hintsBuilder.getNullifierHints(
      mapTuple(sortedNullifiers, n => n.noteHash),
      sortedCommitments,
    );

    const masterNullifierSecretKeys = await this.hintsBuilder.getMasterNullifierSecretKeys(
      output.publicInputs.end.nullifierKeyValidationRequests,
    );

    this.log.debug(
      `Calling private kernel tail with hwm ${previousKernelData.publicInputs.minRevertibleSideEffectCounter}`,
    );

    const privateInputs = new PrivateKernelTailCircuitPrivateInputs(
      previousKernelData,
      sortedCommitments,
      sortedCommitmentsIndexes,
      readCommitmentHints,
      sortedNullifiers,
      sortedNullifiersIndexes,
      nullifierCommitmentHints,
      masterNullifierSecretKeys,
      nullifierReadRequestResetHints,
    );
    pushTestData('private-kernel-inputs-ordering', privateInputs);
    const outputFinal = await this.proofCreator.createProofTail(privateInputs);

    // Only return the notes whose commitment is in the commitments of the final proof.
    const finalNewCommitments = outputFinal.publicInputs.end.newNoteHashes;
    const outputNotes = finalNewCommitments.map(c => newNotes[c.value.toString()]).filter(c => !!c);

    return { ...outputFinal, outputNotes };
  }

  private async createPrivateCallData(
    { callStackItem, vk }: ExecutionResult,
    privateCallRequests: CallRequest[],
    publicCallRequests: CallRequest[],
    readRequestMembershipWitnesses: ReadRequestMembershipWitness[],
  ) {
    const { contractAddress, functionData, publicInputs } = callStackItem;
    const { portalContractAddress } = publicInputs.callContext;

    // Pad with empty items to reach max/const length expected by circuit.
    const privateCallStack = padArrayEnd(
      privateCallRequests,
      CallRequest.empty(),
      MAX_PRIVATE_CALL_STACK_LENGTH_PER_CALL,
    );
    const publicCallStack = padArrayEnd(publicCallRequests, CallRequest.empty(), MAX_PUBLIC_CALL_STACK_LENGTH_PER_CALL);

    const functionLeafMembershipWitness = await this.oracle.getFunctionMembershipWitness(
      contractAddress,
      functionData.selector,
    );
    const { contractClassId, publicKeysHash, saltedInitializationHash } = await this.oracle.getContractAddressPreimage(
      contractAddress,
    );
    const { artifactHash: contractClassArtifactHash, publicBytecodeCommitment: contractClassPublicBytecodeCommitment } =
      await this.oracle.getContractClassIdPreimage(contractClassId);

    // TODO(#262): Use real acir hash
    // const acirHash = keccak(Buffer.from(bytecode, 'hex'));
    const acirHash = Fr.fromBuffer(Buffer.alloc(32, 0));

    // TODO
    const proof = makeEmptyProof();

    return PrivateCallData.from({
      callStackItem,
      privateCallStack,
      publicCallStack,
      proof,
      vk: VerificationKey.fromBuffer(vk),
      publicKeysHash,
      contractClassArtifactHash,
      contractClassPublicBytecodeCommitment,
      saltedInitializationHash,
      functionLeafMembershipWitness,
      readRequestMembershipWitnesses: makeTuple(MAX_READ_REQUESTS_PER_CALL, i => readRequestMembershipWitnesses[i], 0),
      portalContractAddress: portalContractAddress.toField(),
      acirHash,
    });
  }

  /**
   * Retrieves the new output notes for a given execution result.
   * The function maps over the new notes and associates them with their corresponding
   * commitments in the public inputs of the execution result. It also includes the contract address
   * from the call context of the public inputs.
   *
   * @param executionResult - The execution result object containing notes and public inputs.
   * @returns An array of OutputNoteData objects, each representing an output note with its associated data.
   */
  private async getNewNotes(executionResult: ExecutionResult): Promise<OutputNoteData[]> {
    const {
      callStackItem: { publicInputs },
      newNotes,
    } = executionResult;
    const contractAddress = publicInputs.callContext.storageContractAddress;
    // Assuming that for each new commitment there's an output note added to the execution result.
    const newNoteHashes = await this.proofCreator.getSiloedCommitments(publicInputs);
    return newNotes.map((data, i) => ({
      contractAddress,
      data,
      commitment: newNoteHashes[i],
    }));
  }
<<<<<<< HEAD
=======

  /**
   * Performs the matching between an array of read request and an array of commitments. This produces
   * hints for the private kernel ordering circuit to efficiently match a read request with the corresponding
   * commitment. Several read requests might be pointing to the same commitment value. It is therefore valid
   * to return more than one hint with the same index (contrary to getNullifierHints).
   *
   * @param readRequests - The array of read requests.
   * @param noteHashes - The array of commitments.
   * @returns An array of hints where each element is the index of the commitment in commitments array
   *  corresponding to the read request. In other words we have readRequests[i] == commitments[hints[i]].
   */
  private getReadRequestHints(
    readRequests: Tuple<SideEffect, typeof MAX_READ_REQUESTS_PER_TX>,
    noteHashes: Tuple<SideEffect, typeof MAX_NEW_NOTE_HASHES_PER_TX>,
  ): Tuple<Fr, typeof MAX_READ_REQUESTS_PER_TX> {
    const hints = makeTuple(MAX_READ_REQUESTS_PER_TX, Fr.zero);
    for (let i = 0; i < MAX_READ_REQUESTS_PER_TX && !readRequests[i].isEmpty(); i++) {
      const equalToRR = (cmt: SideEffect) => cmt.value.equals(readRequests[i].value);
      const result = noteHashes.findIndex(equalToRR);
      if (result == -1) {
        throw new Error(
          `The read request at index ${i} with value ${readRequests[i].toString()} does not match to any commitment.`,
        );
      } else {
        hints[i] = new Fr(result);
      }
    }
    return hints;
  }

  /**
   * Performs the matching between an array of nullified commitments and an array of commitments. This produces
   * hints for the private kernel ordering circuit to efficiently match a nullifier with the corresponding
   * commitment. Note that the same commitment value might appear more than once in the commitments
   * (resp. nullified commitments) array. It is crucial in this case that each hint points to a different index
   * of the nullified commitments array. Otherwise, the private kernel will fail to validate.
   *
   * @param nullifiedNoteHashes - The array of nullified note hashes.
   * @param noteHashes - The array of note hasshes.
   * @returns An array of hints where each element is the index of the commitment in commitments array
   *  corresponding to the nullified commitments. In other words we have nullifiedCommitments[i] == commitments[hints[i]].
   */
  private getNullifierHints(
    nullifiedNoteHashes: Tuple<Fr, typeof MAX_NEW_NULLIFIERS_PER_TX>,
    noteHashes: Tuple<SideEffect, typeof MAX_NEW_NOTE_HASHES_PER_TX>,
  ): Tuple<Fr, typeof MAX_NEW_NULLIFIERS_PER_TX> {
    const hints = makeTuple(MAX_NEW_NULLIFIERS_PER_TX, Fr.zero);
    const alreadyUsed = new Set<number>();
    for (let i = 0; i < MAX_NEW_NULLIFIERS_PER_TX; i++) {
      if (!nullifiedNoteHashes[i].isZero()) {
        const equalToCommitment = (cmt: SideEffect, index: number) =>
          cmt.value.equals(nullifiedNoteHashes[i]) && !alreadyUsed.has(index);
        const result = noteHashes.findIndex(equalToCommitment);
        alreadyUsed.add(result);
        if (result == -1) {
          throw new Error(
            `The nullified commitment at index ${i} with value ${nullifiedNoteHashes[
              i
            ].toString()} does not match to any commitment.`,
          );
        } else {
          hints[i] = new Fr(result);
        }
      }
    }
    return hints;
  }

  private async getMasterNullifierSecretKeys(
    nullifierKeyValidationRequests: Tuple<
      NullifierKeyValidationRequestContext,
      typeof MAX_NULLIFIER_KEY_VALIDATION_REQUESTS_PER_TX
    >,
  ) {
    const keys = makeTuple(MAX_NULLIFIER_KEY_VALIDATION_REQUESTS_PER_TX, GrumpkinScalar.zero);
    for (let i = 0; i < nullifierKeyValidationRequests.length; ++i) {
      const request = nullifierKeyValidationRequests[i];
      if (request.isEmpty()) {
        break;
      }
      keys[i] = await this.oracle.getMasterNullifierSecretKey(request.publicKey);
    }
    return keys;
  }
>>>>>>> c2027e3f
}<|MERGE_RESOLUTION|>--- conflicted
+++ resolved
@@ -2,12 +2,7 @@
   AztecAddress,
   CallRequest,
   Fr,
-<<<<<<< HEAD
-  MAX_NEW_COMMITMENTS_PER_TX,
-=======
-  GrumpkinScalar,
   MAX_NEW_NOTE_HASHES_PER_TX,
->>>>>>> c2027e3f
   MAX_NEW_NULLIFIERS_PER_TX,
   MAX_PRIVATE_CALL_STACK_LENGTH_PER_CALL,
   MAX_PUBLIC_CALL_STACK_LENGTH_PER_CALL,
@@ -28,12 +23,8 @@
 } from '@aztec/circuits.js';
 import { makeTuple } from '@aztec/foundation/array';
 import { padArrayEnd } from '@aztec/foundation/collection';
-<<<<<<< HEAD
+import { createDebugLogger } from '@aztec/foundation/log';
 import { assertLength, mapTuple } from '@aztec/foundation/serialize';
-=======
-import { createDebugLogger } from '@aztec/foundation/log';
-import { Tuple, assertLength, mapTuple } from '@aztec/foundation/serialize';
->>>>>>> c2027e3f
 import { pushTestData } from '@aztec/foundation/testing';
 import { ExecutionResult, NoteAndSlot } from '@aztec/simulator';
 
@@ -79,17 +70,12 @@
  * constructs private call data based on the execution results.
  */
 export class KernelProver {
-<<<<<<< HEAD
+  private log = createDebugLogger('aztec:kernel-prover');
   private hintsBuilder: HintsBuilder;
 
   constructor(private oracle: ProvingDataOracle, private proofCreator: ProofCreator = new KernelProofCreator()) {
     this.hintsBuilder = new HintsBuilder(oracle);
   }
-=======
-  private log = createDebugLogger('aztec:kernel-prover');
-
-  constructor(private oracle: ProvingDataOracle, private proofCreator: ProofCreator = new KernelProofCreator()) {}
->>>>>>> c2027e3f
 
   /**
    * Generate a proof for a given transaction request and execution result.
@@ -316,92 +302,4 @@
       commitment: newNoteHashes[i],
     }));
   }
-<<<<<<< HEAD
-=======
-
-  /**
-   * Performs the matching between an array of read request and an array of commitments. This produces
-   * hints for the private kernel ordering circuit to efficiently match a read request with the corresponding
-   * commitment. Several read requests might be pointing to the same commitment value. It is therefore valid
-   * to return more than one hint with the same index (contrary to getNullifierHints).
-   *
-   * @param readRequests - The array of read requests.
-   * @param noteHashes - The array of commitments.
-   * @returns An array of hints where each element is the index of the commitment in commitments array
-   *  corresponding to the read request. In other words we have readRequests[i] == commitments[hints[i]].
-   */
-  private getReadRequestHints(
-    readRequests: Tuple<SideEffect, typeof MAX_READ_REQUESTS_PER_TX>,
-    noteHashes: Tuple<SideEffect, typeof MAX_NEW_NOTE_HASHES_PER_TX>,
-  ): Tuple<Fr, typeof MAX_READ_REQUESTS_PER_TX> {
-    const hints = makeTuple(MAX_READ_REQUESTS_PER_TX, Fr.zero);
-    for (let i = 0; i < MAX_READ_REQUESTS_PER_TX && !readRequests[i].isEmpty(); i++) {
-      const equalToRR = (cmt: SideEffect) => cmt.value.equals(readRequests[i].value);
-      const result = noteHashes.findIndex(equalToRR);
-      if (result == -1) {
-        throw new Error(
-          `The read request at index ${i} with value ${readRequests[i].toString()} does not match to any commitment.`,
-        );
-      } else {
-        hints[i] = new Fr(result);
-      }
-    }
-    return hints;
-  }
-
-  /**
-   * Performs the matching between an array of nullified commitments and an array of commitments. This produces
-   * hints for the private kernel ordering circuit to efficiently match a nullifier with the corresponding
-   * commitment. Note that the same commitment value might appear more than once in the commitments
-   * (resp. nullified commitments) array. It is crucial in this case that each hint points to a different index
-   * of the nullified commitments array. Otherwise, the private kernel will fail to validate.
-   *
-   * @param nullifiedNoteHashes - The array of nullified note hashes.
-   * @param noteHashes - The array of note hasshes.
-   * @returns An array of hints where each element is the index of the commitment in commitments array
-   *  corresponding to the nullified commitments. In other words we have nullifiedCommitments[i] == commitments[hints[i]].
-   */
-  private getNullifierHints(
-    nullifiedNoteHashes: Tuple<Fr, typeof MAX_NEW_NULLIFIERS_PER_TX>,
-    noteHashes: Tuple<SideEffect, typeof MAX_NEW_NOTE_HASHES_PER_TX>,
-  ): Tuple<Fr, typeof MAX_NEW_NULLIFIERS_PER_TX> {
-    const hints = makeTuple(MAX_NEW_NULLIFIERS_PER_TX, Fr.zero);
-    const alreadyUsed = new Set<number>();
-    for (let i = 0; i < MAX_NEW_NULLIFIERS_PER_TX; i++) {
-      if (!nullifiedNoteHashes[i].isZero()) {
-        const equalToCommitment = (cmt: SideEffect, index: number) =>
-          cmt.value.equals(nullifiedNoteHashes[i]) && !alreadyUsed.has(index);
-        const result = noteHashes.findIndex(equalToCommitment);
-        alreadyUsed.add(result);
-        if (result == -1) {
-          throw new Error(
-            `The nullified commitment at index ${i} with value ${nullifiedNoteHashes[
-              i
-            ].toString()} does not match to any commitment.`,
-          );
-        } else {
-          hints[i] = new Fr(result);
-        }
-      }
-    }
-    return hints;
-  }
-
-  private async getMasterNullifierSecretKeys(
-    nullifierKeyValidationRequests: Tuple<
-      NullifierKeyValidationRequestContext,
-      typeof MAX_NULLIFIER_KEY_VALIDATION_REQUESTS_PER_TX
-    >,
-  ) {
-    const keys = makeTuple(MAX_NULLIFIER_KEY_VALIDATION_REQUESTS_PER_TX, GrumpkinScalar.zero);
-    for (let i = 0; i < nullifierKeyValidationRequests.length; ++i) {
-      const request = nullifierKeyValidationRequests[i];
-      if (request.isEmpty()) {
-        break;
-      }
-      keys[i] = await this.oracle.getMasterNullifierSecretKey(request.publicKey);
-    }
-    return keys;
-  }
->>>>>>> c2027e3f
 }