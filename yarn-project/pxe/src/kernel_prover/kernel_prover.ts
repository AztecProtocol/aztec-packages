import { type KernelProofOutput, type ProofCreator } from '@aztec/circuit-types';
import {
  CallRequest,
  Fr,
  MAX_KEY_VALIDATION_REQUESTS_PER_TX,
  MAX_NOTE_ENCRYPTED_LOGS_PER_TX,
  MAX_NOTE_HASHES_PER_TX,
  MAX_NOTE_HASH_READ_REQUESTS_PER_TX,
  MAX_NULLIFIERS_PER_TX,
  MAX_NULLIFIER_READ_REQUESTS_PER_TX,
  MAX_PUBLIC_CALL_STACK_LENGTH_PER_CALL,
  NESTED_RECURSIVE_PROOF_LENGTH,
  PrivateCallData,
  PrivateKernelCircuitPublicInputs,
  PrivateKernelData,
  PrivateKernelInitCircuitPrivateInputs,
  PrivateKernelInnerCircuitPrivateInputs,
  PrivateKernelTailCircuitPrivateInputs,
  type PrivateKernelTailCircuitPublicInputs,
  type RECURSIVE_PROOF_LENGTH,
  type RecursiveProof,
  type TxRequest,
  VK_TREE_HEIGHT,
  VerificationKeyAsFields,
  getNonEmptyItems,
  makeRecursiveProof,
} from '@aztec/circuits.js';
import { padArrayEnd } from '@aztec/foundation/collection';
import { createDebugLogger } from '@aztec/foundation/log';
import { assertLength } from '@aztec/foundation/serialize';
import { pushTestData } from '@aztec/foundation/testing';
import { getVKTreeRoot } from '@aztec/noir-protocol-circuits-types';
import { type ExecutionResult, collectNoteHashLeafIndexMap, collectNullifiedNoteHashCounters } from '@aztec/simulator';

import { buildPrivateKernelResetInputs } from './private_inputs_builders/index.js';
import { type ProvingDataOracle } from './proving_data_oracle.js';

/**
 * The KernelProver class is responsible for generating kernel proofs.
 * It takes a transaction request, its signature, and the simulation result as inputs, and outputs a proof
 * along with output notes. The class interacts with a ProvingDataOracle to fetch membership witnesses and
 * constructs private call data based on the execution results.
 */
export class KernelProver {
  private log = createDebugLogger('aztec:kernel-prover');

  constructor(private oracle: ProvingDataOracle, private proofCreator: ProofCreator) {}

  /**
   * Generate a proof for a given transaction request and execution result.
   * The function iterates through the nested executions in the execution result, creates private call data,
   * and generates a proof using the provided ProofCreator instance. It also maintains an index of new notes
   * created during the execution and returns them as a part of the KernelProverOutput.
   *
   * @param txRequest - The authenticated transaction request object.
   * @param executionResult - The execution result object containing nested executions and preimages.
   * @returns A Promise that resolves to a KernelProverOutput object containing proof, public inputs, and output notes.
   */
  async prove(
    txRequest: TxRequest,
    executionResult: ExecutionResult,
  ): Promise<KernelProofOutput<PrivateKernelTailCircuitPublicInputs>> {
    const executionStack = [executionResult];
    let firstIteration = true;

    let output: KernelProofOutput<PrivateKernelCircuitPublicInputs> = {
      publicInputs: PrivateKernelCircuitPublicInputs.empty(),
      proof: makeRecursiveProof<typeof NESTED_RECURSIVE_PROOF_LENGTH>(NESTED_RECURSIVE_PROOF_LENGTH),
      verificationKey: VerificationKeyAsFields.makeEmpty(),
    };

    const noteHashLeafIndexMap = collectNoteHashLeafIndexMap(executionResult);
    const noteHashNullifierCounterMap = collectNullifiedNoteHashCounters(executionResult);

    while (executionStack.length) {
      if (!firstIteration && this.needsReset(executionStack, output)) {
        output = await this.runReset(executionStack, output, noteHashLeafIndexMap, noteHashNullifierCounterMap);
      }
      const currentExecution = executionStack.pop()!;
      executionStack.push(...[...currentExecution.nestedExecutions].reverse());

      const publicCallRequests = currentExecution.enqueuedPublicFunctionCalls.map(result => result.toCallRequest());
      const publicTeardownCallRequest = currentExecution.publicTeardownFunctionCall.isEmpty()
        ? CallRequest.empty()
        : currentExecution.publicTeardownFunctionCall.toCallRequest();

      const functionName = await this.oracle.getDebugFunctionName(
        currentExecution.callStackItem.contractAddress,
        currentExecution.callStackItem.functionData.selector,
      );

      const proofOutput = await this.proofCreator.createAppCircuitProof(
        currentExecution.partialWitness,
        currentExecution.acir,
        functionName,
      );

      const privateCallData = await this.createPrivateCallData(
        currentExecution,
        publicCallRequests,
        publicTeardownCallRequest,
        proofOutput.proof,
        proofOutput.verificationKey,
      );

      if (firstIteration) {
<<<<<<< HEAD
        const hints = buildPrivateKernelInitHints(
          currentExecution.callStackItem.publicInputs,
          noteHashNullifierCounterMap,
        );

        const proofInput = new PrivateKernelInitCircuitPrivateInputs(
          txRequest,
          getVKTreeRoot(),
          privateCallData,
          hints,
        );
=======
        const proofInput = new PrivateKernelInitCircuitPrivateInputs(txRequest, privateCallData);
>>>>>>> 56fe4feb
        pushTestData('private-kernel-inputs-init', proofInput);
        output = await this.proofCreator.createProofInit(proofInput);
      } else {
        const previousVkMembershipWitness = await this.oracle.getVkMembershipWitness(output.verificationKey);
        const previousKernelData = new PrivateKernelData(
          output.publicInputs,
          output.proof,
          output.verificationKey,
          Number(previousVkMembershipWitness.leafIndex),
          assertLength<Fr, typeof VK_TREE_HEIGHT>(previousVkMembershipWitness.siblingPath, VK_TREE_HEIGHT),
        );
        const proofInput = new PrivateKernelInnerCircuitPrivateInputs(previousKernelData, privateCallData);
        pushTestData('private-kernel-inputs-inner', proofInput);
        output = await this.proofCreator.createProofInner(proofInput);
      }
      firstIteration = false;
    }

    if (this.somethingToReset(output)) {
      output = await this.runReset(executionStack, output, noteHashLeafIndexMap, noteHashNullifierCounterMap);
    }
    const previousVkMembershipWitness = await this.oracle.getVkMembershipWitness(output.verificationKey);
    const previousKernelData = new PrivateKernelData(
      output.publicInputs,
      output.proof,
      output.verificationKey,
      Number(previousVkMembershipWitness.leafIndex),
      assertLength<Fr, typeof VK_TREE_HEIGHT>(previousVkMembershipWitness.siblingPath, VK_TREE_HEIGHT),
    );

    this.log.debug(
      `Calling private kernel tail with hwm ${previousKernelData.publicInputs.minRevertibleSideEffectCounter}`,
    );

    const privateInputs = new PrivateKernelTailCircuitPrivateInputs(previousKernelData);

    pushTestData('private-kernel-inputs-ordering', privateInputs);
    return await this.proofCreator.createProofTail(privateInputs);
  }

  private needsReset(executionStack: ExecutionResult[], output: KernelProofOutput<PrivateKernelCircuitPublicInputs>) {
    const nextIteration = executionStack[executionStack.length - 1];
    return (
      getNonEmptyItems(nextIteration.callStackItem.publicInputs.noteHashes).length +
        getNonEmptyItems(output.publicInputs.end.noteHashes).length >
        MAX_NOTE_HASHES_PER_TX ||
      getNonEmptyItems(nextIteration.callStackItem.publicInputs.nullifiers).length +
        getNonEmptyItems(output.publicInputs.end.nullifiers).length >
        MAX_NULLIFIERS_PER_TX ||
      getNonEmptyItems(nextIteration.callStackItem.publicInputs.noteEncryptedLogsHashes).length +
        getNonEmptyItems(output.publicInputs.end.noteEncryptedLogsHashes).length >
        MAX_NOTE_ENCRYPTED_LOGS_PER_TX ||
      getNonEmptyItems(nextIteration.callStackItem.publicInputs.noteHashReadRequests).length +
        getNonEmptyItems(output.publicInputs.validationRequests.noteHashReadRequests).length >
        MAX_NOTE_HASH_READ_REQUESTS_PER_TX ||
      getNonEmptyItems(nextIteration.callStackItem.publicInputs.nullifierReadRequests).length +
        getNonEmptyItems(output.publicInputs.validationRequests.nullifierReadRequests).length >
        MAX_NULLIFIER_READ_REQUESTS_PER_TX ||
      getNonEmptyItems(nextIteration.callStackItem.publicInputs.keyValidationRequestsAndGenerators).length +
        getNonEmptyItems(output.publicInputs.validationRequests.scopedKeyValidationRequestsAndGenerators).length >
        MAX_KEY_VALIDATION_REQUESTS_PER_TX
    );
  }

  private somethingToReset(output: KernelProofOutput<PrivateKernelCircuitPublicInputs>) {
    return (
      getNonEmptyItems(output.publicInputs.validationRequests.noteHashReadRequests).length > 0 ||
      getNonEmptyItems(output.publicInputs.validationRequests.nullifierReadRequests).length > 0 ||
      getNonEmptyItems(output.publicInputs.validationRequests.scopedKeyValidationRequestsAndGenerators).length > 0 ||
      output.publicInputs.end.nullifiers.find(nullifier => !nullifier.nullifiedNoteHash.equals(Fr.zero()))
    );
  }

  private async runReset(
    executionStack: ExecutionResult[],
    output: KernelProofOutput<PrivateKernelCircuitPublicInputs>,
    noteHashLeafIndexMap: Map<bigint, bigint>,
    noteHashNullifierCounterMap: Map<number, number>,
  ): Promise<KernelProofOutput<PrivateKernelCircuitPublicInputs>> {
    const previousVkMembershipWitness = await this.oracle.getVkMembershipWitness(output.verificationKey);
    const previousKernelData = new PrivateKernelData(
      output.publicInputs,
      output.proof,
      output.verificationKey,
      Number(previousVkMembershipWitness.leafIndex),
      assertLength<Fr, typeof VK_TREE_HEIGHT>(previousVkMembershipWitness.siblingPath, VK_TREE_HEIGHT),
    );

    return this.proofCreator.createProofReset(
      await buildPrivateKernelResetInputs(
        executionStack,
        previousKernelData,
        noteHashLeafIndexMap,
        noteHashNullifierCounterMap,
        this.oracle,
      ),
    );
  }

  private async createPrivateCallData(
    { callStackItem }: ExecutionResult,
    publicCallRequests: CallRequest[],
    publicTeardownCallRequest: CallRequest,
    proof: RecursiveProof<typeof RECURSIVE_PROOF_LENGTH>,
    vk: VerificationKeyAsFields,
  ) {
    const { contractAddress, functionData } = callStackItem;

    const publicCallStack = padArrayEnd(publicCallRequests, CallRequest.empty(), MAX_PUBLIC_CALL_STACK_LENGTH_PER_CALL);

    const functionLeafMembershipWitness = await this.oracle.getFunctionMembershipWitness(
      contractAddress,
      functionData.selector,
    );
    const { contractClassId, publicKeysHash, saltedInitializationHash } = await this.oracle.getContractAddressPreimage(
      contractAddress,
    );
    const { artifactHash: contractClassArtifactHash, publicBytecodeCommitment: contractClassPublicBytecodeCommitment } =
      await this.oracle.getContractClassIdPreimage(contractClassId);

    // TODO(#262): Use real acir hash
    // const acirHash = keccak256(Buffer.from(bytecode, 'hex'));
    const acirHash = Fr.fromBuffer(Buffer.alloc(32, 0));

    return PrivateCallData.from({
      callStackItem,
      publicCallStack,
      publicTeardownCallRequest,
      proof,
      vk,
      publicKeysHash,
      contractClassArtifactHash,
      contractClassPublicBytecodeCommitment,
      saltedInitializationHash,
      functionLeafMembershipWitness,
      acirHash,
    });
  }
}<|MERGE_RESOLUTION|>--- conflicted
+++ resolved
@@ -104,21 +104,7 @@
       );
 
       if (firstIteration) {
-<<<<<<< HEAD
-        const hints = buildPrivateKernelInitHints(
-          currentExecution.callStackItem.publicInputs,
-          noteHashNullifierCounterMap,
-        );
-
-        const proofInput = new PrivateKernelInitCircuitPrivateInputs(
-          txRequest,
-          getVKTreeRoot(),
-          privateCallData,
-          hints,
-        );
-=======
-        const proofInput = new PrivateKernelInitCircuitPrivateInputs(txRequest, privateCallData);
->>>>>>> 56fe4feb
+        const proofInput = new PrivateKernelInitCircuitPrivateInputs(txRequest, getVKTreeRoot(), privateCallData);
         pushTestData('private-kernel-inputs-init', proofInput);
         output = await this.proofCreator.createProofInit(proofInput);
       } else {
