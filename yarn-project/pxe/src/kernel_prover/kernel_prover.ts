import { ExecutionResult, NoteAndSlot } from '@aztec/acir-simulator';
import {
  AztecAddress,
  CallRequest,
  Fr,
  GrumpkinScalar,
  MAX_NEW_COMMITMENTS_PER_TX,
  MAX_NEW_NULLIFIERS_PER_TX,
  MAX_NULLIFIER_KEY_VALIDATION_REQUESTS_PER_TX,
  MAX_PRIVATE_CALL_STACK_LENGTH_PER_CALL,
  MAX_PUBLIC_CALL_STACK_LENGTH_PER_CALL,
  MAX_READ_REQUESTS_PER_CALL,
  MAX_READ_REQUESTS_PER_TX,
<<<<<<< HEAD
  MembershipWitness,
=======
>>>>>>> 75e30b99
  NullifierKeyValidationRequestContext,
  PreviousKernelData,
  PrivateCallData,
  PrivateKernelInputsInit,
  PrivateKernelInputsInner,
  PrivateKernelInputsOrdering,
  PrivateKernelPublicInputs,
  ReadRequestMembershipWitness,
  SideEffect,
  SideEffectLinkedToNoteHash,
  SideEffectType,
  TxRequest,
  VK_TREE_HEIGHT,
  VerificationKey,
  makeEmptyProof,
} from '@aztec/circuits.js';
import { makeTuple } from '@aztec/foundation/array';
import { padArrayEnd } from '@aztec/foundation/collection';
import { Tuple, assertLength, mapTuple } from '@aztec/foundation/serialize';
import { pushTestData } from '@aztec/foundation/testing';

import { KernelProofCreator, ProofCreator, ProofOutput, ProofOutputFinal } from './proof_creator.js';
import { ProvingDataOracle } from './proving_data_oracle.js';

/**
 * Represents an output note data object.
 * Contains the contract address, new note data and commitment for the note,
 * resulting from the execution of a transaction in the Aztec network.
 */
export interface OutputNoteData {
  /**
   * The address of the contract the note was created in.
   */
  contractAddress: AztecAddress;
  /**
   * The encrypted note data for an output note.
   */
  data: NoteAndSlot;
  /**
   * The unique value representing the note.
   */
  commitment: Fr;
}

/**
 * Represents the output data of the Kernel Prover.
 * Provides information about the newly created notes, along with the public inputs and proof.
 */
export interface KernelProverOutput extends ProofOutputFinal {
  /**
   * An array of output notes containing the contract address, note data, and commitment for each new note.
   */
  outputNotes: OutputNoteData[];
}

/**
 * The KernelProver class is responsible for generating kernel proofs.
 * It takes a transaction request, its signature, and the simulation result as inputs, and outputs a proof
 * along with output notes. The class interacts with a ProvingDataOracle to fetch membership witnesses and
 * constructs private call data based on the execution results.
 */
export class KernelProver {
  constructor(private oracle: ProvingDataOracle, private proofCreator: ProofCreator = new KernelProofCreator()) {}

  /**
   * Generate a proof for a given transaction request and execution result.
   * The function iterates through the nested executions in the execution result, creates private call data,
   * and generates a proof using the provided ProofCreator instance. It also maintains an index of new notes
   * created during the execution and returns them as a part of the KernelProverOutput.
   *
   * @param txRequest - The authenticated transaction request object.
   * @param executionResult - The execution result object containing nested executions and preimages.
   * @returns A Promise that resolves to a KernelProverOutput object containing proof, public inputs, and output notes.
   */
  async prove(txRequest: TxRequest, executionResult: ExecutionResult): Promise<KernelProverOutput> {
    const executionStack = [executionResult];
    const newNotes: { [commitmentStr: string]: OutputNoteData } = {};
    let firstIteration = true;
    let previousVerificationKey = VerificationKey.makeFake();

    let output: ProofOutput = {
      publicInputs: PrivateKernelPublicInputs.empty(),
      proof: makeEmptyProof(),
    };

    while (executionStack.length) {
      const currentExecution = executionStack.pop()!;
      executionStack.push(...currentExecution.nestedExecutions);

      const privateCallRequests = currentExecution.nestedExecutions.map(result => result.callStackItem.toCallRequest());
      const publicCallRequests = currentExecution.enqueuedPublicFunctionCalls.map(result => result.toCallRequest());

      // Start with the partially filled in read request witnesses from the simulator
      // and fill the non-transient ones in with sibling paths via oracle.
      const readRequestMembershipWitnesses = currentExecution.readRequestPartialWitnesses;
      for (let rr = 0; rr < readRequestMembershipWitnesses.length; rr++) {
        // Pretty sure this check was forever broken. I made some changes to Fr and this started triggering.
        // The conditional makes no sense to me anyway.
        // if (currentExecution.callStackItem.publicInputs.readRequests[rr] == Fr.ZERO) {
        //   throw new Error(
        //     'Number of read requests output from Noir circuit does not match number of read request commitment indices output from simulator.',
        //   );
        // }
        const rrWitness = readRequestMembershipWitnesses[rr];
        if (!rrWitness.isTransient) {
          // Non-transient reads must contain full membership witness with sibling path from commitment to root.
          // Get regular membership witness to fill in sibling path in the read request witness.
          const membershipWitness = await this.oracle.getNoteMembershipWitness(rrWitness.leafIndex.toBigInt());
          rrWitness.siblingPath = membershipWitness.siblingPath;
        }
      }

      // fill in witnesses for remaining/empty read requests
      readRequestMembershipWitnesses.push(
        ...Array(MAX_READ_REQUESTS_PER_CALL - readRequestMembershipWitnesses.length)
          .fill(0)
          .map(() => ReadRequestMembershipWitness.empty(BigInt(0))),
      );

      const privateCallData = await this.createPrivateCallData(
        currentExecution,
        privateCallRequests,
        publicCallRequests,
        readRequestMembershipWitnesses,
      );

      if (firstIteration) {
        const proofInput = new PrivateKernelInputsInit(txRequest, privateCallData);
        pushTestData('private-kernel-inputs-init', proofInput);
        output = await this.proofCreator.createProofInit(proofInput);
      } else {
        const previousVkMembershipWitness = await this.oracle.getVkMembershipWitness(previousVerificationKey);
        const previousKernelData = new PreviousKernelData(
          output.publicInputs,
          output.proof,
          previousVerificationKey,
          Number(previousVkMembershipWitness.leafIndex),
          assertLength<Fr, typeof VK_TREE_HEIGHT>(previousVkMembershipWitness.siblingPath, VK_TREE_HEIGHT),
        );
        const proofInput = new PrivateKernelInputsInner(previousKernelData, privateCallData);
        pushTestData('private-kernel-inputs-inner', proofInput);
        output = await this.proofCreator.createProofInner(proofInput);
      }
      (await this.getNewNotes(currentExecution)).forEach(n => {
        newNotes[n.commitment.toString()] = n;
      });
      firstIteration = false;
      previousVerificationKey = privateCallData.vk;
    }

    const previousVkMembershipWitness = await this.oracle.getVkMembershipWitness(previousVerificationKey);
    const previousKernelData = new PreviousKernelData(
      output.publicInputs,
      output.proof,
      previousVerificationKey,
      Number(previousVkMembershipWitness.leafIndex),
      assertLength<Fr, typeof VK_TREE_HEIGHT>(previousVkMembershipWitness.siblingPath, VK_TREE_HEIGHT),
    );

    const [sortedCommitments, sortedCommitmentsIndexes] = this.sortSideEffects<
      SideEffect,
      typeof MAX_NEW_COMMITMENTS_PER_TX
    >(output.publicInputs.end.newCommitments);

    const [sortedNullifiers, sortedNullifiersIndexes] = this.sortSideEffects<
      SideEffectLinkedToNoteHash,
      typeof MAX_NEW_NULLIFIERS_PER_TX
    >(output.publicInputs.end.newNullifiers);

    const readCommitmentHints = this.getReadRequestHints(output.publicInputs.end.readRequests, sortedCommitments);

    const nullifierCommitmentHints = this.getNullifierHints(
      mapTuple(sortedNullifiers, n => n.noteHash),
      sortedCommitments,
    );

    const masterNullifierSecretKeys = await this.getMasterNullifierSecretKeys(
      output.publicInputs.end.nullifierKeyValidationRequests,
    );

    const privateInputs = new PrivateKernelInputsOrdering(
      previousKernelData,
      sortedCommitments,
      sortedCommitmentsIndexes,
      readCommitmentHints,
      sortedNullifiers,
      sortedNullifiersIndexes,
      nullifierCommitmentHints,
      masterNullifierSecretKeys,
    );
    pushTestData('private-kernel-inputs-ordering', privateInputs);
    const outputFinal = await this.proofCreator.createProofOrdering(privateInputs);

    // Only return the notes whose commitment is in the commitments of the final proof.
    const finalNewCommitments = outputFinal.publicInputs.end.newCommitments;
    const outputNotes = finalNewCommitments.map(c => newNotes[c.value.toString()]).filter(c => !!c);

    return { ...outputFinal, outputNotes };
  }

  private sortSideEffects<T extends SideEffectType, K extends number>(
    sideEffects: Tuple<T, K>,
  ): [Tuple<T, K>, Tuple<number, K>] {
    const sorted = sideEffects
      .map((sideEffect, index) => ({ sideEffect, index }))
      .sort((a, b) => {
        // Empty ones go to the right
        if (a.sideEffect.isEmpty()) {
          return 1;
        }
        return Number(a.sideEffect.counter.toBigInt() - b.sideEffect.counter.toBigInt());
      });

    const originalToSorted = sorted.map(() => 0);
    sorted.forEach(({ index }, i) => {
      originalToSorted[index] = i;
    });

    return [sorted.map(({ sideEffect }) => sideEffect) as Tuple<T, K>, originalToSorted as Tuple<number, K>];
  }

  private async createPrivateCallData(
    { callStackItem, vk }: ExecutionResult,
    privateCallRequests: CallRequest[],
    publicCallRequests: CallRequest[],
    readRequestMembershipWitnesses: ReadRequestMembershipWitness[],
  ) {
    const { contractAddress, functionData, publicInputs } = callStackItem;
    const { portalContractAddress } = publicInputs.callContext;

    // Pad with empty items to reach max/const length expected by circuit.
    const privateCallStack = padArrayEnd(
      privateCallRequests,
      CallRequest.empty(),
      MAX_PRIVATE_CALL_STACK_LENGTH_PER_CALL,
    );
    const publicCallStack = padArrayEnd(publicCallRequests, CallRequest.empty(), MAX_PUBLIC_CALL_STACK_LENGTH_PER_CALL);

    const functionLeafMembershipWitness = await this.oracle.getFunctionMembershipWitness(
      contractAddress,
      functionData.selector,
    );
    const { contractClassId, publicKeysHash, saltedInitializationHash } = await this.oracle.getContractAddressPreimage(
      contractAddress,
    );
    const { artifactHash: contractClassArtifactHash, publicBytecodeCommitment: contractClassPublicBytecodeCommitment } =
      await this.oracle.getContractClassIdPreimage(contractClassId);

    // TODO(#262): Use real acir hash
    // const acirHash = keccak(Buffer.from(bytecode, 'hex'));
    const acirHash = Fr.fromBuffer(Buffer.alloc(32, 0));

    // TODO
    const proof = makeEmptyProof();

    return PrivateCallData.from({
      callStackItem,
      privateCallStack,
      publicCallStack,
      proof,
      vk: VerificationKey.fromBuffer(vk),
      publicKeysHash,
      contractClassArtifactHash,
      contractClassPublicBytecodeCommitment,
      saltedInitializationHash,
      functionLeafMembershipWitness,
      readRequestMembershipWitnesses: makeTuple(MAX_READ_REQUESTS_PER_CALL, i => readRequestMembershipWitnesses[i], 0),
      portalContractAddress: portalContractAddress.toField(),
      acirHash,
    });
  }

  /**
   * Retrieves the new output notes for a given execution result.
   * The function maps over the new notes and associates them with their corresponding
   * commitments in the public inputs of the execution result. It also includes the contract address
   * from the call context of the public inputs.
   *
   * @param executionResult - The execution result object containing notes and public inputs.
   * @returns An array of OutputNoteData objects, each representing an output note with its associated data.
   */
  private async getNewNotes(executionResult: ExecutionResult): Promise<OutputNoteData[]> {
    const {
      callStackItem: { publicInputs },
      newNotes,
    } = executionResult;
    const contractAddress = publicInputs.callContext.storageContractAddress;
    // Assuming that for each new commitment there's an output note added to the execution result.
    const newCommitments = await this.proofCreator.getSiloedCommitments(publicInputs);
    return newNotes.map((data, i) => ({
      contractAddress,
      data,
      commitment: newCommitments[i],
    }));
  }

  /**
   * Performs the matching between an array of read request and an array of commitments. This produces
   * hints for the private kernel ordering circuit to efficiently match a read request with the corresponding
   * commitment.
   *
   * @param readRequests - The array of read requests.
   * @param commitments - The array of commitments.
   * @returns An array of hints where each element is the index of the commitment in commitments array
   *  corresponding to the read request. In other words we have readRequests[i] == commitments[hints[i]].
   */
  private getReadRequestHints(
    readRequests: Tuple<SideEffect, typeof MAX_READ_REQUESTS_PER_TX>,
    commitments: Tuple<SideEffect, typeof MAX_NEW_COMMITMENTS_PER_TX>,
  ): Tuple<Fr, typeof MAX_READ_REQUESTS_PER_TX> {
    const hints = makeTuple(MAX_READ_REQUESTS_PER_TX, Fr.zero);
    for (let i = 0; i < MAX_READ_REQUESTS_PER_TX && !readRequests[i].isEmpty(); i++) {
      const equalToRR = (cmt: SideEffect) => cmt.value.equals(readRequests[i].value);
      const result = commitments.findIndex(equalToRR);
      if (result == -1) {
        throw new Error(
          `The read request at index ${i} with value ${readRequests[i].toString()} does not match to any commitment.`,
        );
      } else {
        hints[i] = new Fr(result);
      }
    }
    return hints;
  }

  /**
   *  Performs the matching between an array of nullified commitments and an array of commitments. This produces
   * hints for the private kernel ordering circuit to efficiently match a nullifier with the corresponding
   * commitment.
   *
   * @param nullifiedCommitments - The array of nullified commitments.
   * @param commitments - The array of commitments.
   * @returns An array of hints where each element is the index of the commitment in commitments array
   *  corresponding to the nullified commitments. In other words we have nullifiedCommitments[i] == commitments[hints[i]].
   */
  private getNullifierHints(
    nullifiedCommitments: Tuple<Fr, typeof MAX_NEW_NULLIFIERS_PER_TX>,
    commitments: Tuple<SideEffect, typeof MAX_NEW_COMMITMENTS_PER_TX>,
  ): Tuple<Fr, typeof MAX_NEW_NULLIFIERS_PER_TX> {
    const hints = makeTuple(MAX_NEW_NULLIFIERS_PER_TX, Fr.zero);
    for (let i = 0; i < MAX_NEW_NULLIFIERS_PER_TX; i++) {
      if (!nullifiedCommitments[i].isZero()) {
        const equalToCommitment = (cmt: SideEffect) => cmt.value.equals(nullifiedCommitments[i]);
        const result = commitments.findIndex(equalToCommitment);
        if (result == -1) {
          throw new Error(
            `The nullified commitment at index ${i} with value ${nullifiedCommitments[
              i
            ].toString()} does not match to any commitment.`,
          );
        } else {
          hints[i] = new Fr(result);
        }
      }
    }
    return hints;
  }

  private async getMasterNullifierSecretKeys(
    nullifierKeyValidationRequests: Tuple<
      NullifierKeyValidationRequestContext,
      typeof MAX_NULLIFIER_KEY_VALIDATION_REQUESTS_PER_TX
    >,
  ) {
    const keys = makeTuple(MAX_NULLIFIER_KEY_VALIDATION_REQUESTS_PER_TX, GrumpkinScalar.zero);
    for (let i = 0; i < nullifierKeyValidationRequests.length; ++i) {
      const request = nullifierKeyValidationRequests[i];
      if (request.isEmpty()) {
        break;
      }
      keys[i] = await this.oracle.getMasterNullifierSecretKey(request.publicKey);
    }
    return keys;
  }
}<|MERGE_RESOLUTION|>--- conflicted
+++ resolved
@@ -11,10 +11,6 @@
   MAX_PUBLIC_CALL_STACK_LENGTH_PER_CALL,
   MAX_READ_REQUESTS_PER_CALL,
   MAX_READ_REQUESTS_PER_TX,
-<<<<<<< HEAD
-  MembershipWitness,
-=======
->>>>>>> 75e30b99
   NullifierKeyValidationRequestContext,
   PreviousKernelData,
   PrivateCallData,
