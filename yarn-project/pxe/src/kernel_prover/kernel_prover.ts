--- conflicted
+++ resolved
@@ -7,11 +7,8 @@
   GrumpkinScalar,
   MAX_NEW_COMMITMENTS_PER_TX,
   MAX_NEW_NULLIFIERS_PER_TX,
-<<<<<<< HEAD
+  MAX_NULLIFIER_KEY_VALIDATION_REQUESTS_PER_TX,
   MAX_PHASE_TRANSITIONS_PER_TX,
-=======
-  MAX_NULLIFIER_KEY_VALIDATION_REQUESTS_PER_TX,
->>>>>>> 90b46510
   MAX_PRIVATE_CALL_STACK_LENGTH_PER_CALL,
   MAX_PUBLIC_CALL_STACK_LENGTH_PER_CALL,
   MAX_READ_REQUESTS_PER_CALL,
@@ -202,7 +199,7 @@
     );
 
     const masterNullifierSecretKeys = await this.getMasterNullifierSecretKeys(
-      output.publicInputs.end.nullifierKeyValidationRequests,
+      output.publicInputs.endAppLogic.nullifierKeyValidationRequests,
     );
 
     const privateInputs = new PrivateKernelInputsOrdering(
