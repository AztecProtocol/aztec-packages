--- conflicted
+++ resolved
@@ -1,8 +1,4 @@
 import {
-<<<<<<< HEAD
-=======
-  type AztecAddress,
->>>>>>> 75f2cc63
   CallRequest,
   Fr,
   type MAX_NEW_NOTE_HASHES_PER_TX,
@@ -29,11 +25,7 @@
 import { createDebugLogger } from '@aztec/foundation/log';
 import { assertLength, mapTuple } from '@aztec/foundation/serialize';
 import { pushTestData } from '@aztec/foundation/testing';
-<<<<<<< HEAD
-import { ExecutionResult } from '@aztec/simulator';
-=======
-import { type ExecutionResult, type NoteAndSlot } from '@aztec/simulator';
->>>>>>> 75f2cc63
+import { type ExecutionResult } from '@aztec/simulator';
 
 import { HintsBuilder } from './hints_builder.js';
 import { KernelProofCreator, type ProofCreator, type ProofOutput, type ProofOutputFinal } from './proof_creator.js';
