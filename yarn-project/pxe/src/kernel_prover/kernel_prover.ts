import { type KernelProofOutput, type ProofCreator } from '@aztec/circuit-types';
import {
  CallRequest,
  Fr,
  MAX_KEY_VALIDATION_REQUESTS_PER_TX,
  MAX_NOTE_ENCRYPTED_LOGS_PER_TX,
  MAX_NOTE_HASHES_PER_TX,
  MAX_NOTE_HASH_READ_REQUESTS_PER_TX,
  MAX_NULLIFIERS_PER_TX,
  MAX_NULLIFIER_READ_REQUESTS_PER_TX,
  MAX_PUBLIC_CALL_STACK_LENGTH_PER_CALL,
  NESTED_RECURSIVE_PROOF_LENGTH,
  PrivateCallData,
  PrivateKernelCircuitPublicInputs,
  PrivateKernelData,
  PrivateKernelInitCircuitPrivateInputs,
  PrivateKernelInnerCircuitPrivateInputs,
  PrivateKernelTailCircuitPrivateInputs,
  type PrivateKernelTailCircuitPublicInputs,
  type RECURSIVE_PROOF_LENGTH,
  type RecursiveProof,
  type TxRequest,
  VK_TREE_HEIGHT,
  VerificationKeyAsFields,
  getNonEmptyItems,
  makeRecursiveProof,
} from '@aztec/circuits.js';
import { padArrayEnd } from '@aztec/foundation/collection';
import { createDebugLogger } from '@aztec/foundation/log';
import { assertLength } from '@aztec/foundation/serialize';
import { pushTestData } from '@aztec/foundation/testing';
import { type ExecutionResult, collectNoteHashLeafIndexMap, collectNullifiedNoteHashCounters } from '@aztec/simulator';

import { buildPrivateKernelResetInputs } from './private_inputs_builders/index.js';
import { type ProvingDataOracle } from './proving_data_oracle.js';

/**
 * The KernelProver class is responsible for generating kernel proofs.
 * It takes a transaction request, its signature, and the simulation result as inputs, and outputs a proof
 * along with output notes. The class interacts with a ProvingDataOracle to fetch membership witnesses and
 * constructs private call data based on the execution results.
 */
export class KernelProver {
  private log = createDebugLogger('aztec:kernel-prover');

  constructor(private oracle: ProvingDataOracle, private proofCreator: ProofCreator) {}

  /**
   * Generate a proof for a given transaction request and execution result.
   * The function iterates through the nested executions in the execution result, creates private call data,
   * and generates a proof using the provided ProofCreator instance. It also maintains an index of new notes
   * created during the execution and returns them as a part of the KernelProverOutput.
   *
   * @param txRequest - The authenticated transaction request object.
   * @param executionResult - The execution result object containing nested executions and preimages.
   * @returns A Promise that resolves to a KernelProverOutput object containing proof, public inputs, and output notes.
   */
  async prove(
    txRequest: TxRequest,
    executionResult: ExecutionResult,
  ): Promise<KernelProofOutput<PrivateKernelTailCircuitPublicInputs>> {
    const executionStack = [executionResult];
    let firstIteration = true;

    let output: KernelProofOutput<PrivateKernelCircuitPublicInputs> = {
      publicInputs: PrivateKernelCircuitPublicInputs.empty(),
      proof: makeRecursiveProof<typeof NESTED_RECURSIVE_PROOF_LENGTH>(NESTED_RECURSIVE_PROOF_LENGTH),
      verificationKey: VerificationKeyAsFields.makeEmpty(),
    };

    const noteHashLeafIndexMap = collectNoteHashLeafIndexMap(executionResult);
    const noteHashNullifierCounterMap = collectNullifiedNoteHashCounters(executionResult);

    while (executionStack.length) {
      if (!firstIteration && this.needsReset(executionStack, output)) {
        output = await this.runReset(executionStack, output, noteHashLeafIndexMap, noteHashNullifierCounterMap);
      }
      const currentExecution = executionStack.pop()!;
      executionStack.push(...[...currentExecution.nestedExecutions].reverse());

      const publicCallRequests = currentExecution.enqueuedPublicFunctionCalls.map(result => result.toCallRequest());
      const publicTeardownCallRequest = currentExecution.publicTeardownFunctionCall.isEmpty()
        ? CallRequest.empty()
        : currentExecution.publicTeardownFunctionCall.toCallRequest();

      const functionName = await this.oracle.getDebugFunctionName(
        currentExecution.callStackItem.contractAddress,
        currentExecution.callStackItem.functionData.selector,
      );

      const proofOutput = await this.proofCreator.createAppCircuitProof(
        currentExecution.partialWitness,
        currentExecution.acir,
        functionName,
      );

      const privateCallData = await this.createPrivateCallData(
        currentExecution,
        publicCallRequests,
        publicTeardownCallRequest,
        proofOutput.proof,
        proofOutput.verificationKey,
      );

      if (firstIteration) {
        const proofInput = new PrivateKernelInitCircuitPrivateInputs(txRequest, privateCallData);
        pushTestData('private-kernel-inputs-init', proofInput);
        output = await this.proofCreator.createProofInit(proofInput);
      } else {
        const previousVkMembershipWitness = await this.oracle.getVkMembershipWitness(output.verificationKey);
        const previousKernelData = new PrivateKernelData(
          output.publicInputs,
          output.proof,
          output.verificationKey,
          Number(previousVkMembershipWitness.leafIndex),
          assertLength<Fr, typeof VK_TREE_HEIGHT>(previousVkMembershipWitness.siblingPath, VK_TREE_HEIGHT),
        );
        const proofInput = new PrivateKernelInnerCircuitPrivateInputs(previousKernelData, privateCallData);
        pushTestData('private-kernel-inputs-inner', proofInput);
        output = await this.proofCreator.createProofInner(proofInput);
      }
      firstIteration = false;
    }

    if (this.somethingToReset(output)) {
      output = await this.runReset(executionStack, output, noteHashLeafIndexMap, noteHashNullifierCounterMap);
    }
    const previousVkMembershipWitness = await this.oracle.getVkMembershipWitness(output.verificationKey);
    const previousKernelData = new PrivateKernelData(
      output.publicInputs,
      output.proof,
      output.verificationKey,
      Number(previousVkMembershipWitness.leafIndex),
      assertLength<Fr, typeof VK_TREE_HEIGHT>(previousVkMembershipWitness.siblingPath, VK_TREE_HEIGHT),
    );

    this.log.debug(
      `Calling private kernel tail with hwm ${previousKernelData.publicInputs.minRevertibleSideEffectCounter}`,
    );

    const privateInputs = new PrivateKernelTailCircuitPrivateInputs(previousKernelData);

    pushTestData('private-kernel-inputs-ordering', privateInputs);
    return await this.proofCreator.createProofTail(privateInputs);
  }

  private needsReset(executionStack: ExecutionResult[], output: KernelProofOutput<PrivateKernelCircuitPublicInputs>) {
    const nextIteration = executionStack[executionStack.length - 1];
    return (
      getNonEmptyItems(nextIteration.callStackItem.publicInputs.noteHashes).length +
        getNonEmptyItems(output.publicInputs.end.noteHashes).length >
        MAX_NOTE_HASHES_PER_TX ||
      getNonEmptyItems(nextIteration.callStackItem.publicInputs.nullifiers).length +
        getNonEmptyItems(output.publicInputs.end.nullifiers).length >
        MAX_NULLIFIERS_PER_TX ||
      getNonEmptyItems(nextIteration.callStackItem.publicInputs.noteEncryptedLogsHashes).length +
        getNonEmptyItems(output.publicInputs.end.noteEncryptedLogsHashes).length >
        MAX_NOTE_ENCRYPTED_LOGS_PER_TX ||
      getNonEmptyItems(nextIteration.callStackItem.publicInputs.noteHashReadRequests).length +
        getNonEmptyItems(output.publicInputs.validationRequests.noteHashReadRequests).length >
        MAX_NOTE_HASH_READ_REQUESTS_PER_TX ||
      getNonEmptyItems(nextIteration.callStackItem.publicInputs.nullifierReadRequests).length +
        getNonEmptyItems(output.publicInputs.validationRequests.nullifierReadRequests).length >
        MAX_NULLIFIER_READ_REQUESTS_PER_TX ||
      getNonEmptyItems(nextIteration.callStackItem.publicInputs.keyValidationRequestsAndGenerators).length +
        getNonEmptyItems(output.publicInputs.validationRequests.scopedKeyValidationRequestsAndGenerators).length >
        MAX_KEY_VALIDATION_REQUESTS_PER_TX
    );
  }

  private somethingToReset(output: KernelProofOutput<PrivateKernelCircuitPublicInputs>) {
    return (
      getNonEmptyItems(output.publicInputs.validationRequests.noteHashReadRequests).length > 0 ||
      getNonEmptyItems(output.publicInputs.validationRequests.nullifierReadRequests).length > 0 ||
      getNonEmptyItems(output.publicInputs.validationRequests.scopedKeyValidationRequestsAndGenerators).length > 0 ||
<<<<<<< HEAD
      output.publicInputs.end.newNullifiers.find(nullifier => !nullifier.nullifiedNoteHash.equals(Fr.zero()))
=======
      output.publicInputs.end.noteHashes.find(noteHash => noteHash.nullifierCounter !== 0) ||
      output.publicInputs.end.nullifiers.find(nullifier => !nullifier.nullifiedNoteHash.equals(Fr.zero()))
>>>>>>> b12c6cb5
    );
  }

  private async runReset(
    executionStack: ExecutionResult[],
    output: KernelProofOutput<PrivateKernelCircuitPublicInputs>,
    noteHashLeafIndexMap: Map<bigint, bigint>,
    noteHashNullifierCounterMap: Map<number, number>,
  ): Promise<KernelProofOutput<PrivateKernelCircuitPublicInputs>> {
    const previousVkMembershipWitness = await this.oracle.getVkMembershipWitness(output.verificationKey);
    const previousKernelData = new PrivateKernelData(
      output.publicInputs,
      output.proof,
      output.verificationKey,
      Number(previousVkMembershipWitness.leafIndex),
      assertLength<Fr, typeof VK_TREE_HEIGHT>(previousVkMembershipWitness.siblingPath, VK_TREE_HEIGHT),
    );

    return this.proofCreator.createProofReset(
      await buildPrivateKernelResetInputs(
        executionStack,
        previousKernelData,
        noteHashLeafIndexMap,
        noteHashNullifierCounterMap,
        this.oracle,
      ),
    );
  }

  private async createPrivateCallData(
    { callStackItem }: ExecutionResult,
    publicCallRequests: CallRequest[],
    publicTeardownCallRequest: CallRequest,
    proof: RecursiveProof<typeof RECURSIVE_PROOF_LENGTH>,
    vk: VerificationKeyAsFields,
  ) {
    const { contractAddress, functionData } = callStackItem;

    const publicCallStack = padArrayEnd(publicCallRequests, CallRequest.empty(), MAX_PUBLIC_CALL_STACK_LENGTH_PER_CALL);

    const functionLeafMembershipWitness = await this.oracle.getFunctionMembershipWitness(
      contractAddress,
      functionData.selector,
    );
    const { contractClassId, publicKeysHash, saltedInitializationHash } = await this.oracle.getContractAddressPreimage(
      contractAddress,
    );
    const { artifactHash: contractClassArtifactHash, publicBytecodeCommitment: contractClassPublicBytecodeCommitment } =
      await this.oracle.getContractClassIdPreimage(contractClassId);

    // TODO(#262): Use real acir hash
    // const acirHash = keccak256(Buffer.from(bytecode, 'hex'));
    const acirHash = Fr.fromBuffer(Buffer.alloc(32, 0));

    return PrivateCallData.from({
      callStackItem,
      publicCallStack,
      publicTeardownCallRequest,
      proof,
      vk,
      publicKeysHash,
      contractClassArtifactHash,
      contractClassPublicBytecodeCommitment,
      saltedInitializationHash,
      functionLeafMembershipWitness,
      acirHash,
    });
  }
}<|MERGE_RESOLUTION|>--- conflicted
+++ resolved
@@ -173,12 +173,7 @@
       getNonEmptyItems(output.publicInputs.validationRequests.noteHashReadRequests).length > 0 ||
       getNonEmptyItems(output.publicInputs.validationRequests.nullifierReadRequests).length > 0 ||
       getNonEmptyItems(output.publicInputs.validationRequests.scopedKeyValidationRequestsAndGenerators).length > 0 ||
-<<<<<<< HEAD
-      output.publicInputs.end.newNullifiers.find(nullifier => !nullifier.nullifiedNoteHash.equals(Fr.zero()))
-=======
-      output.publicInputs.end.noteHashes.find(noteHash => noteHash.nullifierCounter !== 0) ||
       output.publicInputs.end.nullifiers.find(nullifier => !nullifier.nullifiedNoteHash.equals(Fr.zero()))
->>>>>>> b12c6cb5
     );
   }
 
