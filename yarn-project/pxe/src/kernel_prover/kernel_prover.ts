--- conflicted
+++ resolved
@@ -371,27 +371,17 @@
     return PrivateCallData.from({
       publicInputs,
       vk,
-<<<<<<< HEAD
       verificationKeyHints: PrivateVerificationKeyHints.from({
         publicKeys,
         contractClassArtifactHash,
         contractClassPublicBytecodeCommitment,
         saltedInitializationHash,
         functionLeafMembershipWitness,
-        protocolContractSiblingPath,
+        protocolContractMembershipWitness,
+        protocolContractLeaf,
         acirHash,
         updatedClassIdHints,
       }),
-=======
-      publicKeys,
-      contractClassArtifactHash,
-      contractClassPublicBytecodeCommitment,
-      saltedInitializationHash,
-      functionLeafMembershipWitness,
-      protocolContractMembershipWitness,
-      protocolContractLeaf,
-      acirHash,
->>>>>>> 137c8366
     });
   }
 
