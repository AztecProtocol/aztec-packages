--- conflicted
+++ resolved
@@ -141,15 +141,6 @@
       assertLength<Fr, typeof VK_TREE_HEIGHT>(previousVkMembershipWitness.siblingPath, VK_TREE_HEIGHT),
     );
 
-<<<<<<< HEAD
-=======
-    const expectedOutputs = buildPrivateKernelResetOutputs(
-      output.publicInputs.end.newNoteHashes,
-      output.publicInputs.end.newNullifiers,
-      output.publicInputs.end.noteEncryptedLogsHashes,
-    );
-
->>>>>>> 0ac83dc8
     output = await this.proofCreator.createProofReset(
       await buildPrivateKernelResetInputs(previousKernelData, noteHashLeafIndexMap, this.oracle),
     );
