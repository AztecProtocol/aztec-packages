import {
  type PrivateExecutionResult,
  type PrivateKernelProver,
  type PrivateKernelSimulateOutput,
  collectEnqueuedPublicFunctionCalls,
  collectNoteHashLeafIndexMap,
  collectNoteHashNullifierCounterMap,
  collectPublicTeardownFunctionCall,
  getFinalMinRevertibleSideEffectCounter,
} from '@aztec/circuit-types';
import {
  Fr,
  PrivateCallData,
  PrivateKernelCircuitPublicInputs,
  PrivateKernelData,
  PrivateKernelInitCircuitPrivateInputs,
  PrivateKernelInnerCircuitPrivateInputs,
  PrivateKernelTailCircuitPrivateInputs,
  type PrivateKernelTailCircuitPublicInputs,
  type TxRequest,
  VK_TREE_HEIGHT,
  VerificationKeyAsFields,
} from '@aztec/circuits.js';
import { createDebugLogger } from '@aztec/foundation/log';
import { assertLength } from '@aztec/foundation/serialize';
import { pushTestData } from '@aztec/foundation/testing';
<<<<<<< HEAD
import {
  ClientCircuitArtifacts,
  PrivateResetTagToArtifactName,
  getVKTreeRoot,
} from '@aztec/noir-protocol-circuits-types';
=======
import { getVKTreeRoot } from '@aztec/noir-protocol-circuits-types';
import {
  type ExecutionResult,
  collectEnqueuedPublicFunctionCalls,
  collectNoteHashLeafIndexMap,
  collectNoteHashNullifierCounterMap,
  collectPublicTeardownFunctionCall,
  getFinalMinRevertibleSideEffectCounter,
} from '@aztec/simulator';
>>>>>>> 784d483b

import { type WitnessMap } from '@noir-lang/types';

import { PrivateKernelResetPrivateInputsBuilder } from './hints/build_private_kernel_reset_private_inputs.js';
import { type ProvingDataOracle } from './proving_data_oracle.js';

const NULL_PROVE_OUTPUT: PrivateKernelSimulateOutput<PrivateKernelCircuitPublicInputs> = {
  publicInputs: PrivateKernelCircuitPublicInputs.empty(),
  verificationKey: VerificationKeyAsFields.makeEmpty(),
  outputWitness: new Map(),
  bytecode: Buffer.from([]),
};
/**
 * The KernelProver class is responsible for generating kernel proofs.
 * It takes a transaction request, its signature, and the simulation result as inputs, and outputs a proof
 * along with output notes. The class interacts with a ProvingDataOracle to fetch membership witnesses and
 * constructs private call data based on the execution results.
 */
export class KernelProver {
  private log = createDebugLogger('aztec:kernel-prover');

  constructor(private oracle: ProvingDataOracle, private proofCreator: PrivateKernelProver) {}

  /**
   * Generate a proof for a given transaction request and execution result.
   * The function iterates through the nested executions in the execution result, creates private call data,
   * and generates a proof using the provided ProofCreator instance. It also maintains an index of new notes
   * created during the execution and returns them as a part of the KernelProverOutput.
   *
   * @param txRequest - The authenticated transaction request object.
   * @param executionResult - The execution result object containing nested executions and preimages.
   * @returns A Promise that resolves to a KernelProverOutput object containing proof, public inputs, and output notes.
   * TODO(#7368) this should be refactored to not recreate the ACIR bytecode now that it operates on a program stack
   */
  async prove(
    txRequest: TxRequest,
    executionResult: PrivateExecutionResult,
  ): Promise<PrivateKernelSimulateOutput<PrivateKernelTailCircuitPublicInputs>> {
    const executionStack = [executionResult];
    let firstIteration = true;

    let output = NULL_PROVE_OUTPUT;

    const noteHashLeafIndexMap = collectNoteHashLeafIndexMap(executionResult);
    const noteHashNullifierCounterMap = collectNoteHashNullifierCounterMap(executionResult);
    const enqueuedPublicFunctions = collectEnqueuedPublicFunctionCalls(executionResult);
    const hasPublicCalls =
      enqueuedPublicFunctions.length > 0 || !collectPublicTeardownFunctionCall(executionResult).isEmpty();
    const validationRequestsSplitCounter = hasPublicCalls ? getFinalMinRevertibleSideEffectCounter(executionResult) : 0;
    // vector of gzipped bincode acirs
    const acirs: Buffer[] = [];
    const witnessStack: WitnessMap[] = [];

    while (executionStack.length) {
      if (!firstIteration) {
        let resetBuilder = new PrivateKernelResetPrivateInputsBuilder(
          output,
          executionStack,
          noteHashNullifierCounterMap,
          validationRequestsSplitCounter,
        );
        while (resetBuilder.needsReset()) {
          const privateInputs = await resetBuilder.build(this.oracle, noteHashLeafIndexMap);
          output = await this.proofCreator.simulateProofReset(privateInputs);
          // TODO(#7368) consider refactoring this redundant bytecode pushing
          acirs.push(output.bytecode);
          witnessStack.push(output.outputWitness);

          resetBuilder = new PrivateKernelResetPrivateInputsBuilder(
            output,
            executionStack,
            noteHashNullifierCounterMap,
            validationRequestsSplitCounter,
          );
        }
      }

      const currentExecution = executionStack.pop()!;
      executionStack.push(...[...currentExecution.nestedExecutions].reverse());

      const functionName = await this.oracle.getDebugFunctionName(
        currentExecution.callStackItem.contractAddress,
        currentExecution.callStackItem.functionData.selector,
      );

      const appVk = await this.proofCreator.computeAppCircuitVerificationKey(currentExecution.acir, functionName);
      // TODO(#7368): This used to be associated with getDebugFunctionName
      // TODO(#7368): Is there any way to use this with client IVC proving?
      acirs.push(currentExecution.acir);
      witnessStack.push(currentExecution.partialWitness);

      const privateCallData = await this.createPrivateCallData(currentExecution, appVk.verificationKey);

      if (firstIteration) {
        const proofInput = new PrivateKernelInitCircuitPrivateInputs(txRequest, getVKTreeRoot(), privateCallData);
        pushTestData('private-kernel-inputs-init', proofInput);
        output = await this.proofCreator.simulateProofInit(proofInput);
        acirs.push(output.bytecode);
        witnessStack.push(output.outputWitness);
      } else {
        const previousVkMembershipWitness = await this.oracle.getVkMembershipWitness(output.verificationKey);
        const previousKernelData = new PrivateKernelData(
          output.publicInputs,
          output.verificationKey,
          Number(previousVkMembershipWitness.leafIndex),
          assertLength<Fr, typeof VK_TREE_HEIGHT>(previousVkMembershipWitness.siblingPath, VK_TREE_HEIGHT),
        );
        const proofInput = new PrivateKernelInnerCircuitPrivateInputs(previousKernelData, privateCallData);
        pushTestData('private-kernel-inputs-inner', proofInput);
        output = await this.proofCreator.simulateProofInner(proofInput);
        acirs.push(output.bytecode);
        witnessStack.push(output.outputWitness);
      }
      firstIteration = false;
    }

    // Reset.
    let resetBuilder = new PrivateKernelResetPrivateInputsBuilder(
      output,
      [],
      noteHashNullifierCounterMap,
      validationRequestsSplitCounter,
    );
    while (resetBuilder.needsReset()) {
      const privateInputs = await resetBuilder.build(this.oracle, noteHashLeafIndexMap);
      output = await this.proofCreator.simulateProofReset(privateInputs);
      acirs.push(output.bytecode);
      witnessStack.push(output.outputWitness);

      resetBuilder = new PrivateKernelResetPrivateInputsBuilder(
        output,
        [],
        noteHashNullifierCounterMap,
        validationRequestsSplitCounter,
      );
    }

    // Private tail.
    const previousVkMembershipWitness = await this.oracle.getVkMembershipWitness(output.verificationKey);
    const previousKernelData = new PrivateKernelData(
      output.publicInputs,
      output.verificationKey,
      Number(previousVkMembershipWitness.leafIndex),
      assertLength<Fr, typeof VK_TREE_HEIGHT>(previousVkMembershipWitness.siblingPath, VK_TREE_HEIGHT),
    );

    this.log.debug(
      `Calling private kernel tail with hwm ${previousKernelData.publicInputs.minRevertibleSideEffectCounter}`,
    );

    const privateInputs = new PrivateKernelTailCircuitPrivateInputs(previousKernelData);

    pushTestData('private-kernel-inputs-ordering', privateInputs);
    const tailOutput = await this.proofCreator.simulateProofTail(privateInputs);
    acirs.push(tailOutput.bytecode);
    witnessStack.push(tailOutput.outputWitness);

    // TODO(#7368) how do we 'bincode' encode these inputs?
    const ivcProof = await this.proofCreator.createClientIvcProof(acirs, witnessStack);
    tailOutput.clientIvcProof = ivcProof;
    return tailOutput;
  }

<<<<<<< HEAD
  private async getPrivateKernelResetInputs(
    executionStack: PrivateExecutionResult[],
    output: PrivateKernelSimulateOutput<PrivateKernelCircuitPublicInputs>,
    noteHashLeafIndexMap: Map<bigint, bigint>,
    noteHashNullifierCounterMap: Map<number, number>,
    validationRequestsSplitCounter: number,
    shouldSilo: boolean,
  ) {
    const previousVkMembershipWitness = await this.oracle.getVkMembershipWitness(output.verificationKey);
    const previousKernelData = new PrivateKernelData(
      output.publicInputs,
      output.verificationKey,
      Number(previousVkMembershipWitness.leafIndex),
      assertLength<Fr, typeof VK_TREE_HEIGHT>(previousVkMembershipWitness.siblingPath, VK_TREE_HEIGHT),
    );

    return await buildPrivateKernelResetInputs(
      executionStack,
      previousKernelData,
      noteHashLeafIndexMap,
      noteHashNullifierCounterMap,
      validationRequestsSplitCounter,
      shouldSilo,
      this.oracle,
    );
  }

  private async createPrivateCallData({ callStackItem }: PrivateExecutionResult, vk: VerificationKeyAsFields) {
=======
  private async createPrivateCallData({ callStackItem }: ExecutionResult, vk: VerificationKeyAsFields) {
>>>>>>> 784d483b
    const { contractAddress, functionData } = callStackItem;

    const functionLeafMembershipWitness = await this.oracle.getFunctionMembershipWitness(
      contractAddress,
      functionData.selector,
    );
    const { contractClassId, publicKeysHash, saltedInitializationHash } = await this.oracle.getContractAddressPreimage(
      contractAddress,
    );
    const { artifactHash: contractClassArtifactHash, publicBytecodeCommitment: contractClassPublicBytecodeCommitment } =
      await this.oracle.getContractClassIdPreimage(contractClassId);

    // TODO(#262): Use real acir hash
    // const acirHash = keccak256(Buffer.from(bytecode, 'hex'));
    const acirHash = Fr.fromBuffer(Buffer.alloc(32, 0));

    return PrivateCallData.from({
      callStackItem,
      vk,
      publicKeysHash,
      contractClassArtifactHash,
      contractClassPublicBytecodeCommitment,
      saltedInitializationHash,
      functionLeafMembershipWitness,
      acirHash,
    });
  }
}<|MERGE_RESOLUTION|>--- conflicted
+++ resolved
@@ -24,23 +24,7 @@
 import { createDebugLogger } from '@aztec/foundation/log';
 import { assertLength } from '@aztec/foundation/serialize';
 import { pushTestData } from '@aztec/foundation/testing';
-<<<<<<< HEAD
-import {
-  ClientCircuitArtifacts,
-  PrivateResetTagToArtifactName,
-  getVKTreeRoot,
-} from '@aztec/noir-protocol-circuits-types';
-=======
 import { getVKTreeRoot } from '@aztec/noir-protocol-circuits-types';
-import {
-  type ExecutionResult,
-  collectEnqueuedPublicFunctionCalls,
-  collectNoteHashLeafIndexMap,
-  collectNoteHashNullifierCounterMap,
-  collectPublicTeardownFunctionCall,
-  getFinalMinRevertibleSideEffectCounter,
-} from '@aztec/simulator';
->>>>>>> 784d483b
 
 import { type WitnessMap } from '@noir-lang/types';
 
@@ -204,38 +188,7 @@
     return tailOutput;
   }
 
-<<<<<<< HEAD
-  private async getPrivateKernelResetInputs(
-    executionStack: PrivateExecutionResult[],
-    output: PrivateKernelSimulateOutput<PrivateKernelCircuitPublicInputs>,
-    noteHashLeafIndexMap: Map<bigint, bigint>,
-    noteHashNullifierCounterMap: Map<number, number>,
-    validationRequestsSplitCounter: number,
-    shouldSilo: boolean,
-  ) {
-    const previousVkMembershipWitness = await this.oracle.getVkMembershipWitness(output.verificationKey);
-    const previousKernelData = new PrivateKernelData(
-      output.publicInputs,
-      output.verificationKey,
-      Number(previousVkMembershipWitness.leafIndex),
-      assertLength<Fr, typeof VK_TREE_HEIGHT>(previousVkMembershipWitness.siblingPath, VK_TREE_HEIGHT),
-    );
-
-    return await buildPrivateKernelResetInputs(
-      executionStack,
-      previousKernelData,
-      noteHashLeafIndexMap,
-      noteHashNullifierCounterMap,
-      validationRequestsSplitCounter,
-      shouldSilo,
-      this.oracle,
-    );
-  }
-
   private async createPrivateCallData({ callStackItem }: PrivateExecutionResult, vk: VerificationKeyAsFields) {
-=======
-  private async createPrivateCallData({ callStackItem }: ExecutionResult, vk: VerificationKeyAsFields) {
->>>>>>> 784d483b
     const { contractAddress, functionData } = callStackItem;
 
     const functionLeafMembershipWitness = await this.oracle.getFunctionMembershipWitness(
