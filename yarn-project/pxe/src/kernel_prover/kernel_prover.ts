import {
  CallRequest,
  Fr,
  type MAX_NEW_NOTE_HASHES_PER_TX,
  type MAX_NEW_NULLIFIERS_PER_TX,
  MAX_NOTE_HASH_READ_REQUESTS_PER_CALL,
  MAX_PRIVATE_CALL_STACK_LENGTH_PER_CALL,
  MAX_PUBLIC_CALL_STACK_LENGTH_PER_CALL,
  NoteHashReadRequestMembershipWitness,
  PrivateCallData,
  PrivateKernelCircuitPublicInputs,
  PrivateKernelData,
  PrivateKernelInitCircuitPrivateInputs,
  PrivateKernelInnerCircuitPrivateInputs,
  PrivateKernelTailCircuitPrivateInputs,
  type SideEffect,
  type SideEffectLinkedToNoteHash,
  type TxRequest,
  VK_TREE_HEIGHT,
  VerificationKey,
  makeEmptyProof,
} from '@aztec/circuits.js';
import { makeTuple } from '@aztec/foundation/array';
import { padArrayEnd } from '@aztec/foundation/collection';
import { createDebugLogger } from '@aztec/foundation/log';
import { assertLength, mapTuple } from '@aztec/foundation/serialize';
import { pushTestData } from '@aztec/foundation/testing';
import { type ExecutionResult } from '@aztec/simulator';

import { HintsBuilder } from './hints_builder.js';
import { KernelProofCreator, type ProofCreator, type ProofOutput, type ProofOutputFinal } from './proof_creator.js';
import { type ProvingDataOracle } from './proving_data_oracle.js';

/**
 * The KernelProver class is responsible for generating kernel proofs.
 * It takes a transaction request, its signature, and the simulation result as inputs, and outputs a proof
 * along with output notes. The class interacts with a ProvingDataOracle to fetch membership witnesses and
 * constructs private call data based on the execution results.
 */
export class KernelProver {
  private log = createDebugLogger('aztec:kernel-prover');
  private hintsBuilder: HintsBuilder;

  constructor(private oracle: ProvingDataOracle, private proofCreator: ProofCreator = new KernelProofCreator()) {
    this.hintsBuilder = new HintsBuilder(oracle);
  }

  /**
   * Generate a proof for a given transaction request and execution result.
   * The function iterates through the nested executions in the execution result, creates private call data,
   * and generates a proof using the provided ProofCreator instance. It also maintains an index of new notes
   * created during the execution and returns them as a part of the KernelProverOutput.
   *
   * @param txRequest - The authenticated transaction request object.
   * @param executionResult - The execution result object containing nested executions and preimages.
   * @returns A Promise that resolves to a KernelProverOutput object containing proof, public inputs, and output notes.
   */
  async prove(txRequest: TxRequest, executionResult: ExecutionResult): Promise<ProofOutputFinal> {
    const executionStack = [executionResult];
    let firstIteration = true;
    let previousVerificationKey = VerificationKey.makeFake();

    let output: ProofOutput = {
<<<<<<< HEAD
      publicInputs: PrivateKernelInnerCircuitPublicInputs.default(),
=======
      publicInputs: PrivateKernelCircuitPublicInputs.empty(),
>>>>>>> 88e8b6de
      proof: makeEmptyProof(),
    };

    while (executionStack.length) {
      const currentExecution = executionStack.pop()!;
      executionStack.push(...currentExecution.nestedExecutions);

      const privateCallRequests = currentExecution.nestedExecutions.map(result =>
        result.callStackItem.toCallRequest(currentExecution.callStackItem.publicInputs.callContext),
      );
      const publicCallRequests = currentExecution.enqueuedPublicFunctionCalls.map(result => result.toCallRequest());

      // Start with the partially filled in read request witnesses from the simulator
      // and fill the non-transient ones in with sibling paths via oracle.
      const noteHashReadRequestMembershipWitnesses = currentExecution.noteHashReadRequestPartialWitnesses;
      for (let rr = 0; rr < noteHashReadRequestMembershipWitnesses.length; rr++) {
        // Pretty sure this check was forever broken. I made some changes to Fr and this started triggering.
        // The conditional makes no sense to me anyway.
        // if (currentExecution.callStackItem.publicInputs.readRequests[rr] == Fr.ZERO) {
        //   throw new Error(
        //     'Number of read requests output from Noir circuit does not match number of read request commitment indices output from simulator.',
        //   );
        // }
        const rrWitness = noteHashReadRequestMembershipWitnesses[rr];
        if (!rrWitness.isTransient) {
          // Non-transient reads must contain full membership witness with sibling path from commitment to root.
          // Get regular membership witness to fill in sibling path in the read request witness.
          const membershipWitness = await this.oracle.getNoteMembershipWitness(rrWitness.leafIndex.toBigInt());
          rrWitness.siblingPath = membershipWitness.siblingPath;
        }
      }

      // fill in witnesses for remaining/default read requests
      noteHashReadRequestMembershipWitnesses.push(
        ...Array(MAX_NOTE_HASH_READ_REQUESTS_PER_CALL - noteHashReadRequestMembershipWitnesses.length)
          .fill(0)
          .map(() => NoteHashReadRequestMembershipWitness.default(BigInt(0))),
      );

      const privateCallData = await this.createPrivateCallData(
        currentExecution,
        privateCallRequests,
        publicCallRequests,
        noteHashReadRequestMembershipWitnesses,
      );

      if (firstIteration) {
        const proofInput = new PrivateKernelInitCircuitPrivateInputs(txRequest, privateCallData);
        pushTestData('private-kernel-inputs-init', proofInput);
        output = await this.proofCreator.createProofInit(proofInput);
      } else {
        const previousVkMembershipWitness = await this.oracle.getVkMembershipWitness(previousVerificationKey);
        const previousKernelData = new PrivateKernelData(
          output.publicInputs,
          output.proof,
          previousVerificationKey,
          Number(previousVkMembershipWitness.leafIndex),
          assertLength<Fr, typeof VK_TREE_HEIGHT>(previousVkMembershipWitness.siblingPath, VK_TREE_HEIGHT),
        );
        const proofInput = new PrivateKernelInnerCircuitPrivateInputs(previousKernelData, privateCallData);
        pushTestData('private-kernel-inputs-inner', proofInput);
        output = await this.proofCreator.createProofInner(proofInput);
      }
      firstIteration = false;
      previousVerificationKey = privateCallData.vk;
    }

    const previousVkMembershipWitness = await this.oracle.getVkMembershipWitness(previousVerificationKey);
    const previousKernelData = new PrivateKernelData(
      output.publicInputs,
      output.proof,
      previousVerificationKey,
      Number(previousVkMembershipWitness.leafIndex),
      assertLength<Fr, typeof VK_TREE_HEIGHT>(previousVkMembershipWitness.siblingPath, VK_TREE_HEIGHT),
    );

    const readNoteHashHints = this.hintsBuilder.getNoteHashReadRequestHints(
      output.publicInputs.validationRequests.noteHashReadRequests,
      output.publicInputs.end.newNoteHashes,
    );

    const nullifierReadRequestHints = await this.hintsBuilder.getNullifierReadRequestHints(
      output.publicInputs.validationRequests.nullifierReadRequests,
      output.publicInputs.end.newNullifiers,
    );

    const masterNullifierSecretKeys = await this.hintsBuilder.getMasterNullifierSecretKeys(
      output.publicInputs.validationRequests.nullifierKeyValidationRequests,
    );

    const [sortedNoteHashes, sortedNoteHashesIndexes] = this.hintsBuilder.sortSideEffects<
      SideEffect,
      typeof MAX_NEW_NOTE_HASHES_PER_TX
    >(output.publicInputs.end.newNoteHashes);

    const [sortedNullifiers, sortedNullifiersIndexes] = this.hintsBuilder.sortSideEffects<
      SideEffectLinkedToNoteHash,
      typeof MAX_NEW_NULLIFIERS_PER_TX
    >(output.publicInputs.end.newNullifiers);

    const nullifierNoteHashHints = this.hintsBuilder.getNullifierHints(
      mapTuple(sortedNullifiers, n => n.noteHash),
      sortedNoteHashes,
    );

    this.log.debug(
      `Calling private kernel tail with hwm ${previousKernelData.publicInputs.minRevertibleSideEffectCounter}`,
    );

    const privateInputs = new PrivateKernelTailCircuitPrivateInputs(
      previousKernelData,
      sortedNoteHashes,
      sortedNoteHashesIndexes,
      readNoteHashHints,
      sortedNullifiers,
      sortedNullifiersIndexes,
      nullifierReadRequestHints,
      nullifierNoteHashHints,
      masterNullifierSecretKeys,
    );
    pushTestData('private-kernel-inputs-ordering', privateInputs);
    return await this.proofCreator.createProofTail(privateInputs);
  }

  private async createPrivateCallData(
    { callStackItem, vk }: ExecutionResult,
    privateCallRequests: CallRequest[],
    publicCallRequests: CallRequest[],
    noteHashReadRequestMembershipWitnesses: NoteHashReadRequestMembershipWitness[],
  ) {
    const { contractAddress, functionData, publicInputs } = callStackItem;
    const { portalContractAddress } = publicInputs.callContext;

    // Pad with default items to reach max/const length expected by circuit.
    const privateCallStack = padArrayEnd(
      privateCallRequests,
      CallRequest.default(),
      MAX_PRIVATE_CALL_STACK_LENGTH_PER_CALL,
    );
    const publicCallStack = padArrayEnd(publicCallRequests, CallRequest.default(), MAX_PUBLIC_CALL_STACK_LENGTH_PER_CALL);

    const functionLeafMembershipWitness = await this.oracle.getFunctionMembershipWitness(
      contractAddress,
      functionData.selector,
    );
    const { contractClassId, publicKeysHash, saltedInitializationHash } = await this.oracle.getContractAddressPreimage(
      contractAddress,
    );
    const { artifactHash: contractClassArtifactHash, publicBytecodeCommitment: contractClassPublicBytecodeCommitment } =
      await this.oracle.getContractClassIdPreimage(contractClassId);

    // TODO(#262): Use real acir hash
    // const acirHash = keccak(Buffer.from(bytecode, 'hex'));
    const acirHash = Fr.fromBuffer(Buffer.alloc(32, 0));

    // TODO
    const proof = makeEmptyProof();

    return PrivateCallData.from({
      callStackItem,
      privateCallStack,
      publicCallStack,
      proof,
      vk: VerificationKey.fromBuffer(vk),
      publicKeysHash,
      contractClassArtifactHash,
      contractClassPublicBytecodeCommitment,
      saltedInitializationHash,
      functionLeafMembershipWitness,
      noteHashReadRequestMembershipWitnesses: makeTuple(
        MAX_NOTE_HASH_READ_REQUESTS_PER_CALL,
        i => noteHashReadRequestMembershipWitnesses[i],
        0,
      ),
      portalContractAddress: portalContractAddress.toField(),
      acirHash,
    });
  }
}<|MERGE_RESOLUTION|>--- conflicted
+++ resolved
@@ -61,11 +61,7 @@
     let previousVerificationKey = VerificationKey.makeFake();
 
     let output: ProofOutput = {
-<<<<<<< HEAD
-      publicInputs: PrivateKernelInnerCircuitPublicInputs.default(),
-=======
-      publicInputs: PrivateKernelCircuitPublicInputs.empty(),
->>>>>>> 88e8b6de
+      publicInputs: PrivateKernelCircuitPublicInputs.default(),
       proof: makeEmptyProof(),
     };
 
