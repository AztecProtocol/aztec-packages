import {
  type PrivateCallExecutionResult,
  type PrivateExecutionResult,
  type PrivateKernelProver,
  type PrivateKernelSimulateOutput,
  collectEnqueuedPublicFunctionCalls,
  collectNoteHashLeafIndexMap,
  collectNoteHashNullifierCounterMap,
  collectPublicTeardownFunctionCall,
  getFinalMinRevertibleSideEffectCounter,
} from '@aztec/circuit-types';
import {
<<<<<<< HEAD
=======
  AztecAddress,
  CLIENT_IVC_VERIFICATION_KEY_LENGTH_IN_FIELDS,
>>>>>>> be273e53
  ClientIvcProof,
  Fr,
  PrivateCallData,
  PrivateKernelCircuitPublicInputs,
  PrivateKernelData,
  PrivateKernelInitCircuitPrivateInputs,
  PrivateKernelInnerCircuitPrivateInputs,
  PrivateKernelTailCircuitPrivateInputs,
  type PrivateKernelTailCircuitPublicInputs,
  type PrivateLog,
  PrivateVerificationKeyHints,
  type ScopedPrivateLogData,
  type TxRequest,
  VerificationKeyAsFields,
  computeContractAddressFromInstance,
} from '@aztec/circuits.js';
import { hashVK } from '@aztec/circuits.js/hash';
import { CLIENT_IVC_VERIFICATION_KEY_LENGTH_IN_FIELDS, VK_TREE_HEIGHT } from '@aztec/constants';
import { vkAsFieldsMegaHonk } from '@aztec/foundation/crypto';
import { createLogger } from '@aztec/foundation/log';
import { assertLength } from '@aztec/foundation/serialize';
import { pushTestData } from '@aztec/foundation/testing';
import { Timer } from '@aztec/foundation/timer';
import { getVKTreeRoot } from '@aztec/noir-protocol-circuits-types/vks';
import { getProtocolContractLeafAndMembershipWitness, protocolContractTreeRoot } from '@aztec/protocol-contracts';

import { type WitnessMap } from '@noir-lang/types';
import { strict as assert } from 'assert';

import { PrivateKernelResetPrivateInputsBuilder } from './hints/build_private_kernel_reset_private_inputs.js';
import { type ProvingDataOracle } from './proving_data_oracle.js';

// TODO(#10592): Temporary workaround to check that the private logs are correctly split into non-revertible set and revertible set.
// This should be done in TailToPublicOutputValidator in private kernel tail.
function checkPrivateLogs(
  privateLogs: ScopedPrivateLogData[],
  nonRevertiblePrivateLogs: PrivateLog[],
  revertiblePrivateLogs: PrivateLog[],
  splitCounter: number,
) {
  let numNonRevertible = 0;
  let numRevertible = 0;
  privateLogs
    .filter(privateLog => privateLog.inner.counter !== 0)
    .forEach(privateLog => {
      if (privateLog.inner.counter < splitCounter) {
        assert(
          privateLog.inner.log.toBuffer().equals(nonRevertiblePrivateLogs[numNonRevertible].toBuffer()),
          `mismatch non-revertible private logs at index ${numNonRevertible}`,
        );
        numNonRevertible++;
      } else {
        assert(
          privateLog.inner.log.toBuffer().equals(revertiblePrivateLogs[numRevertible].toBuffer()),
          `mismatch revertible private logs at index ${numRevertible}`,
        );
        numRevertible++;
      }
    });
  assert(
    nonRevertiblePrivateLogs.slice(numNonRevertible).every(l => l.isEmpty()),
    'Unexpected non-empty private log in non-revertible set.',
  );
  assert(
    revertiblePrivateLogs.slice(numRevertible).every(l => l.isEmpty()),
    'Unexpected non-empty private log in revertible set.',
  );
}

const NULL_PROVE_OUTPUT: PrivateKernelSimulateOutput<PrivateKernelCircuitPublicInputs> = {
  publicInputs: PrivateKernelCircuitPublicInputs.empty(),
  verificationKey: VerificationKeyAsFields.makeEmpty(CLIENT_IVC_VERIFICATION_KEY_LENGTH_IN_FIELDS),
  outputWitness: new Map(),
  bytecode: Buffer.from([]),
};

export type ProvingConfig = {
  simulate: boolean;
  skipFeeEnforcement: boolean;
  profile: boolean;
  dryRun: boolean;
};

/**
 * The KernelProver class is responsible for generating kernel proofs.
 * It takes a transaction request, its signature, and the simulation result as inputs, and outputs a proof
 * along with output notes. The class interacts with a ProvingDataOracle to fetch membership witnesses and
 * constructs private call data based on the execution results.
 */
export class KernelProver {
  private log = createLogger('pxe:kernel-prover');

  constructor(
    private oracle: ProvingDataOracle,
    private proofCreator: PrivateKernelProver,
    private fakeProofs = false,
  ) {}

  /**
   * Generate a proof for a given transaction request and execution result.
   * The function iterates through the nested executions in the execution result, creates private call data,
   * and generates a proof using the provided ProofCreator instance. It also maintains an index of new notes
   * created during the execution and returns them as a part of the KernelProverOutput.
   *
   * @param txRequest - The authenticated transaction request object.
   * @param executionResult - The execution result object containing nested executions and preimages.
   * @param profile - Set true to profile the gate count for each circuit
   * @param dryRun - Set true to skip the IVC proof generation (only simulation is run). Useful for profiling gate count without proof gen.
   * @returns A Promise that resolves to a KernelProverOutput object containing proof, public inputs, and output notes.
   * TODO(#7368) this should be refactored to not recreate the ACIR bytecode now that it operates on a program stack
   */
  async prove(
    txRequest: TxRequest,
    executionResult: PrivateExecutionResult,
    { simulate, skipFeeEnforcement, profile, dryRun }: ProvingConfig = {
      simulate: false,
      skipFeeEnforcement: false,
      profile: false,
      dryRun: false,
    },
  ): Promise<PrivateKernelSimulateOutput<PrivateKernelTailCircuitPublicInputs>> {
    if (simulate && profile) {
      throw new Error('Cannot simulate and profile at the same time');
    }

    simulate = simulate || this.fakeProofs;

    const timer = new Timer();

    const isPrivateOnlyTx = this.isPrivateOnly(executionResult);

    const executionStack = [executionResult.entrypoint];
    let firstIteration = true;

    let output = NULL_PROVE_OUTPUT;

    const gateCounts: { circuitName: string; gateCount: number }[] = [];
    const addGateCount = async (circuitName: string, bytecode: Buffer) => {
      const gateCount = (await this.proofCreator.computeGateCountForCircuit(bytecode, circuitName)) as number;
      gateCounts.push({ circuitName, gateCount });

      this.log.info(`Tx ${txRequest.hash()}: bb gates for ${circuitName} - ${gateCount}`);
    };

    const noteHashLeafIndexMap = collectNoteHashLeafIndexMap(executionResult);
    const noteHashNullifierCounterMap = collectNoteHashNullifierCounterMap(executionResult);
    const enqueuedPublicFunctions = collectEnqueuedPublicFunctionCalls(executionResult);
    const hasPublicCalls =
      enqueuedPublicFunctions.length > 0 || !collectPublicTeardownFunctionCall(executionResult).isEmpty();
    const validationRequestsSplitCounter = hasPublicCalls ? getFinalMinRevertibleSideEffectCounter(executionResult) : 0;
    // vector of gzipped bincode acirs
    const acirs: Buffer[] = [];
    const witnessStack: WitnessMap[] = [];

    while (executionStack.length) {
      if (!firstIteration) {
        let resetBuilder = new PrivateKernelResetPrivateInputsBuilder(
          output,
          executionStack,
          noteHashNullifierCounterMap,
          validationRequestsSplitCounter,
        );
        while (resetBuilder.needsReset()) {
          const privateInputs = await resetBuilder.build(this.oracle, noteHashLeafIndexMap);
          output = simulate
            ? await this.proofCreator.simulateReset(privateInputs)
            : await this.proofCreator.generateResetOutput(privateInputs);
          // TODO(#7368) consider refactoring this redundant bytecode pushing
          acirs.push(output.bytecode);
          witnessStack.push(output.outputWitness);
          if (profile) {
            await addGateCount('private_kernel_reset', output.bytecode);
          }

          resetBuilder = new PrivateKernelResetPrivateInputsBuilder(
            output,
            executionStack,
            noteHashNullifierCounterMap,
            validationRequestsSplitCounter,
          );
        }
      }

      const currentExecution = executionStack.pop()!;

      executionStack.push(...[...currentExecution.nestedExecutions].reverse());

      const functionName = await this.oracle.getDebugFunctionName(
        currentExecution.publicInputs.callContext.contractAddress,
        currentExecution.publicInputs.callContext.functionSelector,
      );

      // TODO(#7368): This used to be associated with getDebugFunctionName
      // TODO(#7368): Is there any way to use this with client IVC proving?
      acirs.push(currentExecution.acir);
      witnessStack.push(currentExecution.partialWitness);
      if (profile) {
        await addGateCount(functionName as string, currentExecution.acir);
      }

      const privateCallData = await this.createPrivateCallData(currentExecution);

      if (firstIteration) {
        const proofInput = new PrivateKernelInitCircuitPrivateInputs(
          txRequest,
          getVKTreeRoot(),
          protocolContractTreeRoot,
          privateCallData,
          isPrivateOnlyTx,
          executionResult.firstNullifier,
        );
        this.log.debug(
          `Calling private kernel init with isPrivateOnly ${isPrivateOnlyTx} and firstNullifierHint ${proofInput.firstNullifierHint}`,
        );

        pushTestData('private-kernel-inputs-init', proofInput);

        output = simulate
          ? await this.proofCreator.simulateInit(proofInput)
          : await this.proofCreator.generateInitOutput(proofInput);

        acirs.push(output.bytecode);
        witnessStack.push(output.outputWitness);
        if (profile) {
          await addGateCount('private_kernel_init', output.bytecode);
        }
      } else {
        const previousVkMembershipWitness = await this.oracle.getVkMembershipWitness(output.verificationKey);
        const previousKernelData = new PrivateKernelData(
          output.publicInputs,
          output.verificationKey,
          Number(previousVkMembershipWitness.leafIndex),
          assertLength<Fr, typeof VK_TREE_HEIGHT>(previousVkMembershipWitness.siblingPath, VK_TREE_HEIGHT),
        );
        const proofInput = new PrivateKernelInnerCircuitPrivateInputs(previousKernelData, privateCallData);

        pushTestData('private-kernel-inputs-inner', proofInput);

        output = simulate
          ? await this.proofCreator.simulateInner(proofInput)
          : await this.proofCreator.generateInnerOutput(proofInput);

        acirs.push(output.bytecode);
        witnessStack.push(output.outputWitness);
        if (profile) {
          await addGateCount('private_kernel_inner', output.bytecode);
        }
      }
      firstIteration = false;
    }

    // Reset.
    let resetBuilder = new PrivateKernelResetPrivateInputsBuilder(
      output,
      [],
      noteHashNullifierCounterMap,
      validationRequestsSplitCounter,
    );
    while (resetBuilder.needsReset()) {
      const privateInputs = await resetBuilder.build(this.oracle, noteHashLeafIndexMap);
      output = simulate
        ? await this.proofCreator.simulateReset(privateInputs)
        : await this.proofCreator.generateResetOutput(privateInputs);

      acirs.push(output.bytecode);
      witnessStack.push(output.outputWitness);
      if (profile) {
        await addGateCount('private_kernel_reset', output.bytecode);
      }

      resetBuilder = new PrivateKernelResetPrivateInputsBuilder(
        output,
        [],
        noteHashNullifierCounterMap,
        validationRequestsSplitCounter,
      );
    }

    if (output.publicInputs.feePayer.isZero() && skipFeeEnforcement) {
      if (!dryRun && !simulate) {
        throw new Error('Fee payment must be enforced when creating real proof.');
      }
      output.publicInputs.feePayer = new AztecAddress(Fr.MAX_FIELD_VALUE);
    }
    // Private tail.
    const previousVkMembershipWitness = await this.oracle.getVkMembershipWitness(output.verificationKey);
    const previousKernelData = new PrivateKernelData(
      output.publicInputs,
      output.verificationKey,
      Number(previousVkMembershipWitness.leafIndex),
      assertLength<Fr, typeof VK_TREE_HEIGHT>(previousVkMembershipWitness.siblingPath, VK_TREE_HEIGHT),
    );

    this.log.debug(
      `Calling private kernel tail with hwm ${previousKernelData.publicInputs.minRevertibleSideEffectCounter}`,
    );

    const privateInputs = new PrivateKernelTailCircuitPrivateInputs(previousKernelData);

    pushTestData('private-kernel-inputs-ordering', privateInputs);

    const tailOutput = simulate
      ? await this.proofCreator.simulateTail(privateInputs)
      : await this.proofCreator.generateTailOutput(privateInputs);
    if (tailOutput.publicInputs.forPublic) {
      const privateLogs = privateInputs.previousKernel.publicInputs.end.privateLogs;
      const nonRevertiblePrivateLogs = tailOutput.publicInputs.forPublic.nonRevertibleAccumulatedData.privateLogs;
      const revertiblePrivateLogs = tailOutput.publicInputs.forPublic.revertibleAccumulatedData.privateLogs;
      checkPrivateLogs(privateLogs, nonRevertiblePrivateLogs, revertiblePrivateLogs, validationRequestsSplitCounter);
    }

    acirs.push(tailOutput.bytecode);
    witnessStack.push(tailOutput.outputWitness);
    if (profile) {
      await addGateCount('private_kernel_tail', tailOutput.bytecode);
      tailOutput.profileResult = { gateCounts };
    }

    if (!simulate) {
      this.log.info(`Private kernel witness generation took ${timer.ms()}ms`);
    }

    // TODO(#7368) how do we 'bincode' encode these inputs?
    if (!dryRun && !simulate) {
      const ivcProof = await this.proofCreator.createClientIvcProof(acirs, witnessStack);
      tailOutput.clientIvcProof = ivcProof;
    } else {
      tailOutput.clientIvcProof = ClientIvcProof.random();
    }

    return tailOutput;
  }

  private async createPrivateCallData({ publicInputs, vk: vkAsBuffer }: PrivateCallExecutionResult) {
    const { contractAddress, functionSelector } = publicInputs.callContext;

    const vkAsFields = await vkAsFieldsMegaHonk(vkAsBuffer);
    const vk = new VerificationKeyAsFields(vkAsFields, await hashVK(vkAsFields));

    const { currentContractClassId, publicKeys, saltedInitializationHash } =
      await this.oracle.getContractAddressPreimage(contractAddress);
    const functionLeafMembershipWitness = await this.oracle.getFunctionMembershipWitness(
      currentContractClassId,
      functionSelector,
    );

    const { artifactHash: contractClassArtifactHash, publicBytecodeCommitment: contractClassPublicBytecodeCommitment } =
      await this.oracle.getContractClassIdPreimage(currentContractClassId);

    // TODO(#262): Use real acir hash
    // const acirHash = keccak256(Buffer.from(bytecode, 'hex'));
    const acirHash = Fr.fromBuffer(Buffer.alloc(32, 0));

    // This will be the address computed in the kernel by the executed class. We need to provide non membership of it in the protocol contract tree.
    // This would only be equal to contractAddress if the currentClassId is equal to the original class id (no update happened).
    const computedAddress = await computeContractAddressFromInstance({
      originalContractClassId: currentContractClassId,
      saltedInitializationHash,
      publicKeys,
    });

    const { lowLeaf: protocolContractLeaf, witness: protocolContractMembershipWitness } =
      await getProtocolContractLeafAndMembershipWitness(contractAddress, computedAddress);

    const updatedClassIdHints = await this.oracle.getUpdatedClassIdHints(contractAddress);
    return PrivateCallData.from({
      publicInputs,
      vk,
      verificationKeyHints: PrivateVerificationKeyHints.from({
        publicKeys,
        contractClassArtifactHash,
        contractClassPublicBytecodeCommitment,
        saltedInitializationHash,
        functionLeafMembershipWitness,
        protocolContractMembershipWitness,
        protocolContractLeaf,
        acirHash,
        updatedClassIdHints,
      }),
    });
  }

  private isPrivateOnly(executionResult: PrivateExecutionResult): boolean {
    const isPrivateOnlyRecursive = (callResult: PrivateCallExecutionResult): boolean => {
      const makesPublicCalls =
        callResult.enqueuedPublicFunctionCalls.some(enqueuedCall => !enqueuedCall.isEmpty()) ||
        !callResult.publicTeardownFunctionCall.isEmpty();
      return (
        !makesPublicCalls &&
        callResult.nestedExecutions.every(nestedExecution => isPrivateOnlyRecursive(nestedExecution))
      );
    };
    return isPrivateOnlyRecursive(executionResult.entrypoint);
  }
}<|MERGE_RESOLUTION|>--- conflicted
+++ resolved
@@ -10,11 +10,6 @@
   getFinalMinRevertibleSideEffectCounter,
 } from '@aztec/circuit-types';
 import {
-<<<<<<< HEAD
-=======
-  AztecAddress,
-  CLIENT_IVC_VERIFICATION_KEY_LENGTH_IN_FIELDS,
->>>>>>> be273e53
   ClientIvcProof,
   Fr,
   PrivateCallData,
