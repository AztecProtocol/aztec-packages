--- conflicted
+++ resolved
@@ -140,11 +140,7 @@
     const [duration, result] = await elapsed(() =>
       isForPublic ? executeTailForPublic(privateInputs) : executeTail(privateInputs),
     );
-<<<<<<< HEAD
-    this.log(`Simulated private kernel ordering`, {
-=======
     this.log.debug(`Simulated private kernel ordering`, {
->>>>>>> 19dbe46b
       eventName: 'circuit-simulation',
       circuitName: 'private-kernel-ordering',
       duration,
