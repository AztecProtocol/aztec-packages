--- conflicted
+++ resolved
@@ -2,13 +2,7 @@
   type Fr,
   KeyValidationHint,
   MAX_KEY_VALIDATION_REQUESTS_PER_TX,
-<<<<<<< HEAD
-  MAX_NEW_NOTE_HASHES_PER_TX,
-  MAX_NEW_NULLIFIERS_PER_TX,
-=======
-  MAX_NOTE_ENCRYPTED_LOGS_PER_TX,
   MAX_NOTE_HASHES_PER_TX,
->>>>>>> b12c6cb5
   MAX_NOTE_HASH_READ_REQUESTS_PER_TX,
   MAX_NULLIFIERS_PER_TX,
   MAX_NULLIFIER_READ_REQUESTS_PER_TX,
@@ -160,30 +154,14 @@
     executionResult => executionResult.callStackItem.publicInputs.nullifierReadRequests,
   );
 
-<<<<<<< HEAD
   const [transientNullifierIndexesForNoteHashes, transientNoteHashIndexesForNullifiers] = buildTransientDataHints(
-    publicInputs.end.newNoteHashes,
-    publicInputs.end.newNullifiers,
+    publicInputs.end.noteHashes,
+    publicInputs.end.nullifiers,
     futureNoteHashReads,
     futureNullifierReads,
     noteHashNullifierCounterMap,
-    MAX_NEW_NOTE_HASHES_PER_TX,
-    MAX_NEW_NULLIFIERS_PER_TX,
-=======
-  const [
-    transientNullifierIndexesForNoteHashes,
-    transientNoteHashIndexesForNullifiers,
-    transientNoteHashIndexesForLogs,
-  ] = buildTransientDataHints(
-    publicInputs.end.noteHashes,
-    publicInputs.end.nullifiers,
-    publicInputs.end.noteEncryptedLogsHashes,
-    futureNoteHashReads,
-    futureNullifierReads,
     MAX_NOTE_HASHES_PER_TX,
     MAX_NULLIFIERS_PER_TX,
-    MAX_NOTE_ENCRYPTED_LOGS_PER_TX,
->>>>>>> b12c6cb5
   );
 
   const expectedOutputs = buildPrivateKernelResetOutputs(
