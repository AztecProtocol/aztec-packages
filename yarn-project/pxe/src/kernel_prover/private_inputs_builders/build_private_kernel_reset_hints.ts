--- conflicted
+++ resolved
@@ -1,14 +1,4 @@
 import {
-<<<<<<< HEAD
-  Fr,
-  GrumpkinScalar,
-  type KeyGenerator,
-  MAX_KEY_VALIDATION_REQUESTS_PER_TX,
-  MAX_NEW_NOTE_HASHES_PER_TX,
-  MAX_NEW_NULLIFIERS_PER_TX,
-  MAX_NOTE_ENCRYPTED_LOGS_PER_TX,
-  type MAX_NULLIFIER_READ_REQUESTS_PER_TX,
-=======
   type Fr,
   MAX_NEW_NOTE_HASHES_PER_TX,
   MAX_NEW_NULLIFIERS_PER_TX,
@@ -16,7 +6,6 @@
   MAX_NOTE_HASH_READ_REQUESTS_PER_TX,
   MAX_NULLIFIER_KEY_VALIDATION_REQUESTS_PER_TX,
   MAX_NULLIFIER_READ_REQUESTS_PER_TX,
->>>>>>> 2870acd1
   MembershipWitness,
   NULLIFIER_TREE_HEIGHT,
   NullifierKeyHint,
@@ -74,44 +63,27 @@
 async function getMasterSecretKeysAndAppKeyGenerators(
   keyValidationRequests: Tuple<ScopedKeyValidationRequest, typeof MAX_KEY_VALIDATION_REQUESTS_PER_TX>,
   oracle: ProvingDataOracle,
-<<<<<<< HEAD
-): Promise<
-  [
-    Tuple<GrumpkinScalar, typeof MAX_KEY_VALIDATION_REQUESTS_PER_TX>,
-    Tuple<KeyGenerator, typeof MAX_KEY_VALIDATION_REQUESTS_PER_TX>,
-  ]
-> {
-  const keys = makeTuple(MAX_KEY_VALIDATION_REQUESTS_PER_TX, GrumpkinScalar.zero);
-  const generators = makeTuple(MAX_KEY_VALIDATION_REQUESTS_PER_TX, () => 0);
+) {
+  const keysHints = makeTuple(MAX_KEY_VALIDATION_REQUESTS_PER_TX, NullifierKeyHint.empty);
+
+  let keyIndex = 0;
   for (let i = 0; i < keyValidationRequests.length; ++i) {
     const request = keyValidationRequests[i].request;
     if (request.isEmpty()) {
       break;
     }
-    [keys[i], generators[i]] = await oracle.getMasterSecretKeyAndAppKeyGenerator(request.masterPublicKey);
-  }
-  return [keys, generators];
-=======
-) {
-  const keys = makeTuple(MAX_NULLIFIER_KEY_VALIDATION_REQUESTS_PER_TX, NullifierKeyHint.empty);
-
-  let keyIndex = 0;
-  for (let i = 0; i < nullifierKeyValidationRequests.length; ++i) {
-    const request = nullifierKeyValidationRequests[i].request;
-    if (request.isEmpty()) {
-      break;
-    }
-    keys[keyIndex] = new NullifierKeyHint(
-      await oracle.getMasterNullifierSecretKey(request.masterNullifierPublicKey),
+    const [secretKeys, appKeyGenerator] = await oracle.getMasterSecretKeyAndAppKeyGenerator(request.masterPublicKey);
+    keysHints[keyIndex] = new NullifierKeyHint(
+      secretKeys,
+      appKeyGenerator,
       i,
     );
     keyIndex++;
   }
   return {
     keysCount: keyIndex,
-    keys,
+    keysHints,
   };
->>>>>>> 2870acd1
 }
 
 export async function buildPrivateKernelResetInputs(
@@ -146,21 +118,10 @@
     MAX_NULLIFIER_READ_REQUESTS_PER_TX,
   );
 
-<<<<<<< HEAD
-  const [masterSecretKeys, appKeyGenerators] = await getMasterSecretKeysAndAppKeyGenerators(
+  const { keysCount, keysHints } = await getMasterSecretKeysAndAppKeyGenerators(
     publicInputs.validationRequests.keyValidationRequests,
-=======
-  const { keysCount: nullifierKeysCount, keys: masterNullifierSecretKeys } = await getMasterNullifierSecretKeys(
-    publicInputs.validationRequests.nullifierKeyValidationRequests,
->>>>>>> 2870acd1
     oracle,
   );
-
-  // In TS key generators are numbers but circuits expect Fr so we have to do this ugly conversion 🤮💥🤮🌪️🤮🔥🤮🌈🤮
-  const appKeyGeneratorsFields = appKeyGenerators.map(generator => new Fr(generator)) as Tuple<
-    Fr,
-    typeof MAX_KEY_VALIDATION_REQUESTS_PER_TX
-  >;
 
   const [
     transientNullifierIndexesForNoteHashes,
@@ -175,21 +136,10 @@
     MAX_NOTE_ENCRYPTED_LOGS_PER_TX,
   );
 
-<<<<<<< HEAD
-  return new PrivateKernelResetHints(
-    transientNullifierIndexesForNoteHashes,
-    transientNoteHashIndexesForNullifiers,
-    transientNoteHashIndexesForLogs,
-    noteHashReadRequestHints,
-    nullifierReadRequestHints,
-    masterSecretKeys,
-    appKeyGeneratorsFields,
-=======
   const expectedOutputs = buildPrivateKernelResetOutputs(
     previousKernelData.publicInputs.end.newNoteHashes,
     previousKernelData.publicInputs.end.newNullifiers,
     previousKernelData.publicInputs.end.noteEncryptedLogsHashes,
->>>>>>> 2870acd1
   );
 
   let privateInputs;
@@ -200,7 +150,7 @@
       hintSizes.NOTE_HASH_SETTLED_AMOUNT >= noteHashSettledReadHints &&
       hintSizes.NULLIFIER_PENDING_AMOUNT >= nullifierPendingReadHints &&
       hintSizes.NULLIFIER_SETTLED_AMOUNT >= nullifierSettledReadHints &&
-      hintSizes.NULLIFIER_KEYS >= nullifierKeysCount
+      hintSizes.NULLIFIER_KEYS >= keysCount
     ) {
       privateInputs = new PrivateKernelResetCircuitPrivateInputs(
         previousKernelData,
