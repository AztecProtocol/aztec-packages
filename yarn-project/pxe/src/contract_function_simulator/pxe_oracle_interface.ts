--- conflicted
+++ resolved
@@ -614,20 +614,6 @@
       await this.capsuleDataProvider.readCapsuleArray(contractAddress, noteValidationRequestsArrayBaseSlot)
     ).map(NoteValidationRequest.fromFields);
 
-<<<<<<< HEAD
-    await Promise.all(
-      noteValidationRequests.map(request =>
-        this.deliverNote(
-          request.contractAddress,
-          request.storageSlot,
-          request.noteNonce,
-          request.content,
-          request.noteHash,
-          request.nullifier,
-          request.txHash,
-          request.recipient,
-        ),
-=======
     const eventValidationRequests = (
       await this.capsuleDataProvider.readCapsuleArray(contractAddress, eventValidationRequestsArrayBaseSlot)
     ).map(EventValidationRequest.fromFields);
@@ -636,7 +622,7 @@
       this.deliverNote(
         request.contractAddress,
         request.storageSlot,
-        request.nonce,
+        request.noteNonce,
         request.content,
         request.noteHash,
         request.nullifier,
@@ -655,7 +641,6 @@
         request.logIndexInTx,
         request.txIndexInBlock,
         request.recipient,
->>>>>>> a58dccd0
       ),
     );
 
