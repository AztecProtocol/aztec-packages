import { PRIVATE_CIRCUIT_PUBLIC_INPUTS_LENGTH, PRIVATE_CONTEXT_INPUTS_LENGTH } from '@aztec/constants';
import { Fr } from '@aztec/foundation/fields';
import { createLogger } from '@aztec/foundation/log';
import { Timer } from '@aztec/foundation/timer';
import { ProtocolContractAddress } from '@aztec/protocol-contracts';
import {
  type ACVMWitness,
  type CircuitSimulator,
  ExecutionError,
  extractCallStack,
  resolveAssertionMessageFromError,
  witnessMapToFields,
} from '@aztec/simulator/client';
import {
  type FunctionArtifact,
  type FunctionArtifactWithContractName,
  type FunctionSelector,
  countArgumentsSize,
} from '@aztec/stdlib/abi';
import type { AztecAddress } from '@aztec/stdlib/aztec-address';
import type { ContractInstance } from '@aztec/stdlib/contract';
import type { AztecNode } from '@aztec/stdlib/interfaces/client';
import { PrivateCircuitPublicInputs } from '@aztec/stdlib/kernel';
import { SharedMutableValues, SharedMutableValuesWithHash } from '@aztec/stdlib/shared-mutable';
import type { CircuitWitnessGenerationStats } from '@aztec/stdlib/stats';
import { PrivateCallExecutionResult } from '@aztec/stdlib/tx';

import type { ExecutionDataProvider } from '../execution_data_provider.js';
import { Oracle } from './oracle.js';
import type { PrivateExecutionOracle } from './private_execution_oracle.js';

/**
 * Execute a private function and return the execution result.
 * This does not execute any kernel circuits; only the user functions.
 *
 * If this private function execution results in any nested private function calls,
 * those nested calls are made via oracle calls to the `callPrivateFunction` oracle,
 * which in turn makes corresponding further calls to this function.
 */
export async function executePrivateFunction(
  simulator: CircuitSimulator,
  privateExecutionOracle: PrivateExecutionOracle,
  artifact: FunctionArtifactWithContractName,
  contractAddress: AztecAddress,
  functionSelector: FunctionSelector,
  log = createLogger('simulator:private_execution'),
): Promise<PrivateCallExecutionResult> {
  const functionName = await privateExecutionOracle.getDebugFunctionName();
  log.verbose(`Executing private function ${functionName}`, { contract: contractAddress });
  const initialWitness = privateExecutionOracle.getInitialWitness(artifact);
  const acvmCallback = new Oracle(privateExecutionOracle);
  const timer = new Timer();
  const acirExecutionResult = await simulator
    .executeUserCircuit(initialWitness, artifact, acvmCallback.toACIRCallback())
    .catch((err: Error) => {
      err.message = resolveAssertionMessageFromError(err, artifact);
      throw new ExecutionError(
        err.message,
        {
          contractAddress,
          functionSelector,
        },
        extractCallStack(err, artifact.debug),
        { cause: err },
      );
    });
  const duration = timer.ms();
  const partialWitness = acirExecutionResult.partialWitness;
  const publicInputs = extractPrivateCircuitPublicInputs(artifact, partialWitness);

  // TODO (alexg) estimate this size
  const initialWitnessSize = witnessMapToFields(initialWitness).length * Fr.SIZE_IN_BYTES;
  log.debug(`Ran external function ${contractAddress.toString()}:${functionSelector}`, {
    circuitName: 'app-circuit',
    duration,
    eventName: 'circuit-witness-generation',
    inputSize: initialWitnessSize,
    outputSize: publicInputs.toBuffer().length,
    appCircuitName: functionName,
  } satisfies CircuitWitnessGenerationStats);

  const contractClassLogs = privateExecutionOracle.getContractClassLogs();

  const rawReturnValues = await privateExecutionOracle.loadFromExecutionCache(publicInputs.returnsHash);

  const noteHashLeafIndexMap = privateExecutionOracle.getNoteHashLeafIndexMap();
  const newNotes = privateExecutionOracle.getNewNotes();
  const noteHashNullifierCounterMap = privateExecutionOracle.getNoteHashNullifierCounterMap();
<<<<<<< HEAD
  const nestedExecutionResults = privateExecutionOracle.getNestedExecutionResults();
=======
  const offchainMessages = privateExecutionOracle.getOffchainMessages();
  const nestedExecutions = privateExecutionOracle.getNestedExecutions();
>>>>>>> aac426c9

  let timerSubtractionList = nestedExecutions;
  let witgenTime = duration;

  // Due to the recursive nature of execution, we have to subtract the time taken by nested calls
  while (timerSubtractionList.length > 0) {
    witgenTime -= timerSubtractionList.reduce((acc, nested) => acc + (nested.profileResult?.timings.witgen ?? 0), 0);
    timerSubtractionList = timerSubtractionList.flatMap(nested => nested.nestedExecutions ?? []);
  }

  log.debug(`Returning from call to ${contractAddress.toString()}:${functionSelector}`);

  return new PrivateCallExecutionResult(
    artifact.bytecode,
    Buffer.from(artifact.verificationKey!, 'base64'),
    partialWitness,
    publicInputs,
    noteHashLeafIndexMap,
    newNotes,
    noteHashNullifierCounterMap,
    rawReturnValues,
<<<<<<< HEAD
    nestedExecutionResults,
=======
    offchainMessages,
    nestedExecutions,
>>>>>>> aac426c9
    contractClassLogs,
    {
      timings: {
        witgen: witgenTime,
        oracles: acirExecutionResult.oracles,
      },
    },
  );
}

/**
 * Get the private circuit public inputs from the partial witness.
 * @param artifact - The function artifact
 * @param partialWitness - The partial witness, result of simulating the function.
 * @returns - The public inputs.
 */
export function extractPrivateCircuitPublicInputs(
  artifact: FunctionArtifact,
  partialWitness: ACVMWitness,
): PrivateCircuitPublicInputs {
  const parametersSize = countArgumentsSize(artifact) + PRIVATE_CONTEXT_INPUTS_LENGTH;
  const returnsSize = PRIVATE_CIRCUIT_PUBLIC_INPUTS_LENGTH;
  const returnData = [];
  // Return values always appear in the witness after arguments.
  for (let i = parametersSize; i < parametersSize + returnsSize; i++) {
    const returnedField = partialWitness.get(i);
    if (returnedField === undefined) {
      throw new Error(`Missing return value for index ${i}`);
    }
    returnData.push(Fr.fromString(returnedField));
  }
  return PrivateCircuitPublicInputs.fromFields(returnData);
}

export async function readCurrentClassId(
  contractAddress: AztecAddress,
  instance: ContractInstance,
  executionDataProvider: ExecutionDataProvider | AztecNode,
  blockNumber: number,
) {
  const { sharedMutableSlot } = await SharedMutableValuesWithHash.getContractUpdateSlots(contractAddress);
  const sharedMutableValues = await SharedMutableValues.readFromTree(sharedMutableSlot, slot =>
    executionDataProvider.getPublicStorageAt(blockNumber, ProtocolContractAddress.ContractInstanceDeployer, slot),
  );
  let currentClassId = sharedMutableValues.svc.getCurrentAt(blockNumber)[0];
  if (currentClassId.isZero()) {
    currentClassId = instance.originalContractClassId;
  }
  return currentClassId;
}

export async function verifyCurrentClassId(
  contractAddress: AztecAddress,
  executionDataProvider: ExecutionDataProvider,
  blockNumber?: number,
) {
  const instance = await executionDataProvider.getContractInstance(contractAddress);
  blockNumber = blockNumber ?? (await executionDataProvider.getBlockNumber());
  const currentClassId = await readCurrentClassId(contractAddress, instance, executionDataProvider, blockNumber);
  if (!instance.currentContractClassId.equals(currentClassId)) {
    throw new Error(
      `Contract ${contractAddress} is outdated, current class id is ${currentClassId}, local class id is ${instance.currentContractClassId}`,
    );
  }
}<|MERGE_RESOLUTION|>--- conflicted
+++ resolved
@@ -86,20 +86,16 @@
   const noteHashLeafIndexMap = privateExecutionOracle.getNoteHashLeafIndexMap();
   const newNotes = privateExecutionOracle.getNewNotes();
   const noteHashNullifierCounterMap = privateExecutionOracle.getNoteHashNullifierCounterMap();
-<<<<<<< HEAD
+  const offchainMessages = privateExecutionOracle.getOffchainMessages();
   const nestedExecutionResults = privateExecutionOracle.getNestedExecutionResults();
-=======
-  const offchainMessages = privateExecutionOracle.getOffchainMessages();
-  const nestedExecutions = privateExecutionOracle.getNestedExecutions();
->>>>>>> aac426c9
 
-  let timerSubtractionList = nestedExecutions;
+  let timerSubtractionList = nestedExecutionResults;
   let witgenTime = duration;
 
   // Due to the recursive nature of execution, we have to subtract the time taken by nested calls
   while (timerSubtractionList.length > 0) {
     witgenTime -= timerSubtractionList.reduce((acc, nested) => acc + (nested.profileResult?.timings.witgen ?? 0), 0);
-    timerSubtractionList = timerSubtractionList.flatMap(nested => nested.nestedExecutions ?? []);
+    timerSubtractionList = timerSubtractionList.flatMap(nested => nested.nestedExecutionResults ?? []);
   }
 
   log.debug(`Returning from call to ${contractAddress.toString()}:${functionSelector}`);
@@ -113,12 +109,8 @@
     newNotes,
     noteHashNullifierCounterMap,
     rawReturnValues,
-<<<<<<< HEAD
+    offchainMessages,
     nestedExecutionResults,
-=======
-    offchainMessages,
-    nestedExecutions,
->>>>>>> aac426c9
     contractClassLogs,
     {
       timings: {
