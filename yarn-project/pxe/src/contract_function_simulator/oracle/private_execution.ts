import { PRIVATE_CIRCUIT_PUBLIC_INPUTS_LENGTH, PRIVATE_CONTEXT_INPUTS_LENGTH } from '@aztec/constants';
import { Fr } from '@aztec/foundation/fields';
import { createLogger } from '@aztec/foundation/log';
import { Timer } from '@aztec/foundation/timer';
import { ProtocolContractAddress } from '@aztec/protocol-contracts';
import {
  type ACVMWitness,
  type CircuitSimulator,
  ExecutionError,
  extractCallStack,
  resolveAssertionMessageFromError,
  witnessMapToFields,
} from '@aztec/simulator/client';
import {
  type FunctionArtifact,
  type FunctionArtifactWithContractName,
  type FunctionSelector,
  countArgumentsSize,
} from '@aztec/stdlib/abi';
import type { AztecAddress } from '@aztec/stdlib/aztec-address';
import type { ContractInstance } from '@aztec/stdlib/contract';
import type { AztecNode } from '@aztec/stdlib/interfaces/client';
import { PrivateCircuitPublicInputs } from '@aztec/stdlib/kernel';
import { SharedMutableValues, SharedMutableValuesWithHash } from '@aztec/stdlib/shared-mutable';
import type { CircuitWitnessGenerationStats } from '@aztec/stdlib/stats';
import { PrivateCallExecutionResult } from '@aztec/stdlib/tx';

import type { ExecutionDataProvider } from '../execution_data_provider.js';
import { Oracle } from './oracle.js';
import type { PrivateExecutionOracle } from './private_execution_oracle.js';

/**
 * Execute a private function and return the execution result.
 * This does not execute any kernel circuits; only the user functions.
 *
 * If this private function execution results in any nested private function calls,
 * those nested calls are made via oracle calls to the `callPrivateFunction` oracle,
 * which in turn makes corresponding further calls to this function.
 */
export async function executePrivateFunction(
  simulator: CircuitSimulator,
  privateExecutionOracle: PrivateExecutionOracle,
  artifact: FunctionArtifactWithContractName,
  contractAddress: AztecAddress,
  functionSelector: FunctionSelector,
  log = createLogger('simulator:private_execution'),
): Promise<PrivateCallExecutionResult> {
  const functionName = await privateExecutionOracle.getDebugFunctionName();
  log.verbose(`Executing private function ${functionName}`, { contract: contractAddress });
  const initialWitness = privateExecutionOracle.getInitialWitness(artifact);
  const acvmCallback = new Oracle(privateExecutionOracle);
  const timer = new Timer();
  const acirExecutionResult = await simulator
    .executeUserCircuit(initialWitness, artifact, acvmCallback.toACIRCallback())
    .catch((err: Error) => {
      err.message = resolveAssertionMessageFromError(err, artifact);
      throw new ExecutionError(
        err.message,
        {
          contractAddress,
          functionSelector,
        },
        extractCallStack(err, artifact.debug),
        { cause: err },
      );
    });
  const duration = timer.ms();
  const partialWitness = acirExecutionResult.partialWitness;
  const publicInputs = extractPrivateCircuitPublicInputs(artifact, partialWitness);

  // TODO (alexg) estimate this size
  const initialWitnessSize = witnessMapToFields(initialWitness).length * Fr.SIZE_IN_BYTES;
  log.debug(`Ran external function ${contractAddress.toString()}:${functionSelector}`, {
    circuitName: 'app-circuit',
    duration,
    eventName: 'circuit-witness-generation',
    inputSize: initialWitnessSize,
    outputSize: publicInputs.toBuffer().length,
    appCircuitName: functionName,
  } satisfies CircuitWitnessGenerationStats);

  const contractClassLogs = privateExecutionOracle.getContractClassLogs();

  const rawReturnValues = await privateExecutionOracle.loadFromExecutionCache(publicInputs.returnsHash);

  const noteHashLeafIndexMap = privateExecutionOracle.getNoteHashLeafIndexMap();
  const newNotes = privateExecutionOracle.getNewNotes();
  const noteHashNullifierCounterMap = privateExecutionOracle.getNoteHashNullifierCounterMap();
<<<<<<< HEAD
  const offchainMessages = privateExecutionOracle.getOffchainMessages();
  const nestedExecutionResults = privateExecutionOracle.getNestedExecutionResults();
=======
  const offchainEffects = privateExecutionOracle.getOffchainEffects();
  const nestedExecutions = privateExecutionOracle.getNestedExecutions();
>>>>>>> 1bb4f058

  let timerSubtractionList = nestedExecutionResults;
  let witgenTime = duration;

  // Due to the recursive nature of execution, we have to subtract the time taken by nested calls
  while (timerSubtractionList.length > 0) {
    witgenTime -= timerSubtractionList.reduce((acc, nested) => acc + (nested.profileResult?.timings.witgen ?? 0), 0);
    timerSubtractionList = timerSubtractionList.flatMap(nested => nested.nestedExecutionResults ?? []);
  }

  log.debug(`Returning from call to ${contractAddress.toString()}:${functionSelector}`);

  return new PrivateCallExecutionResult(
    artifact.bytecode,
    Buffer.from(artifact.verificationKey!, 'base64'),
    partialWitness,
    publicInputs,
    noteHashLeafIndexMap,
    newNotes,
    noteHashNullifierCounterMap,
    rawReturnValues,
<<<<<<< HEAD
    offchainMessages,
    nestedExecutionResults,
=======
    offchainEffects,
    nestedExecutions,
>>>>>>> 1bb4f058
    contractClassLogs,
    {
      timings: {
        witgen: witgenTime,
        oracles: acirExecutionResult.oracles,
      },
    },
  );
}

/**
 * Get the private circuit public inputs from the partial witness.
 * @param artifact - The function artifact
 * @param partialWitness - The partial witness, result of simulating the function.
 * @returns - The public inputs.
 */
export function extractPrivateCircuitPublicInputs(
  artifact: FunctionArtifact,
  partialWitness: ACVMWitness,
): PrivateCircuitPublicInputs {
  const parametersSize = countArgumentsSize(artifact) + PRIVATE_CONTEXT_INPUTS_LENGTH;
  const returnsSize = PRIVATE_CIRCUIT_PUBLIC_INPUTS_LENGTH;
  const returnData = [];
  // Return values always appear in the witness after arguments.
  for (let i = parametersSize; i < parametersSize + returnsSize; i++) {
    const returnedField = partialWitness.get(i);
    if (returnedField === undefined) {
      throw new Error(`Missing return value for index ${i}`);
    }
    returnData.push(Fr.fromString(returnedField));
  }
  return PrivateCircuitPublicInputs.fromFields(returnData);
}

export async function readCurrentClassId(
  contractAddress: AztecAddress,
  instance: ContractInstance,
  executionDataProvider: ExecutionDataProvider | AztecNode,
  blockNumber: number,
) {
  const { sharedMutableSlot } = await SharedMutableValuesWithHash.getContractUpdateSlots(contractAddress);
  const sharedMutableValues = await SharedMutableValues.readFromTree(sharedMutableSlot, slot =>
    executionDataProvider.getPublicStorageAt(blockNumber, ProtocolContractAddress.ContractInstanceDeployer, slot),
  );
  let currentClassId = sharedMutableValues.svc.getCurrentAt(blockNumber)[0];
  if (currentClassId.isZero()) {
    currentClassId = instance.originalContractClassId;
  }
  return currentClassId;
}

export async function verifyCurrentClassId(
  contractAddress: AztecAddress,
  executionDataProvider: ExecutionDataProvider,
  blockNumber?: number,
) {
  const instance = await executionDataProvider.getContractInstance(contractAddress);
  blockNumber = blockNumber ?? (await executionDataProvider.getBlockNumber());
  const currentClassId = await readCurrentClassId(contractAddress, instance, executionDataProvider, blockNumber);
  if (!instance.currentContractClassId.equals(currentClassId)) {
    throw new Error(
      `Contract ${contractAddress} is outdated, current class id is ${currentClassId}, local class id is ${instance.currentContractClassId}`,
    );
  }
}<|MERGE_RESOLUTION|>--- conflicted
+++ resolved
@@ -86,13 +86,8 @@
   const noteHashLeafIndexMap = privateExecutionOracle.getNoteHashLeafIndexMap();
   const newNotes = privateExecutionOracle.getNewNotes();
   const noteHashNullifierCounterMap = privateExecutionOracle.getNoteHashNullifierCounterMap();
-<<<<<<< HEAD
-  const offchainMessages = privateExecutionOracle.getOffchainMessages();
-  const nestedExecutionResults = privateExecutionOracle.getNestedExecutionResults();
-=======
   const offchainEffects = privateExecutionOracle.getOffchainEffects();
-  const nestedExecutions = privateExecutionOracle.getNestedExecutions();
->>>>>>> 1bb4f058
+  const nestedExecutionResults = privateExecutionOracle.getNestedExecutions();
 
   let timerSubtractionList = nestedExecutionResults;
   let witgenTime = duration;
@@ -114,13 +109,8 @@
     newNotes,
     noteHashNullifierCounterMap,
     rawReturnValues,
-<<<<<<< HEAD
-    offchainMessages,
+    offchainEffects,
     nestedExecutionResults,
-=======
-    offchainEffects,
-    nestedExecutions,
->>>>>>> 1bb4f058
     contractClassLogs,
     {
       timings: {
