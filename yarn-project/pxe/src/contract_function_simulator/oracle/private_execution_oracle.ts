--- conflicted
+++ resolved
@@ -59,12 +59,8 @@
   private noteHashLeafIndexMap: Map<bigint, bigint> = new Map();
   private noteHashNullifierCounterMap: Map<number, number> = new Map();
   private contractClassLogs: CountedContractClassLog[] = [];
-<<<<<<< HEAD
+  private offchainMessages: { message: Fr[]; recipient: AztecAddress }[] = [];
   private nestedExecutionResults: PrivateCallExecutionResult[] = [];
-=======
-  private offchainMessages: { message: Fr[]; recipient: AztecAddress }[] = [];
-  private nestedExecutions: PrivateCallExecutionResult[] = [];
->>>>>>> aac426c9
 
   constructor(
     private readonly argsHash: Fr,
