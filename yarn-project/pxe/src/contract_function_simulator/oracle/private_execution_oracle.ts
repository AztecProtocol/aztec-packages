--- conflicted
+++ resolved
@@ -59,13 +59,8 @@
   private noteHashLeafIndexMap: Map<bigint, bigint> = new Map();
   private noteHashNullifierCounterMap: Map<number, number> = new Map();
   private contractClassLogs: CountedContractClassLog[] = [];
-<<<<<<< HEAD
-  private offchainMessages: { message: Fr[]; recipient: AztecAddress }[] = [];
-  private nestedExecutionResults: PrivateCallExecutionResult[] = [];
-=======
   private offchainEffects: { data: Fr[] }[] = [];
-  private nestedExecutions: PrivateCallExecutionResult[] = [];
->>>>>>> 1bb4f058
+  private nestedExecutionResultss: PrivateCallExecutionResult[] = [];
 
   constructor(
     private readonly argsHash: Fr,
