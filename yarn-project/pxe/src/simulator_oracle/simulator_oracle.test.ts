import {
  type AztecNode,
  EncryptedLogPayload,
  L1NotePayload,
  L2Block,
  Note,
  type TxEffect,
  TxHash,
  TxScopedL2Log,
  randomInBlock,
  wrapInBlock,
} from '@aztec/circuit-types';
import {
  AztecAddress,
  CompleteAddress,
  type Fq,
  Fr,
  GrumpkinScalar,
  INITIAL_L2_BLOCK_NUM,
  IndexedTaggingSecret,
  MAX_NOTE_HASHES_PER_TX,
  computeAddress,
  computeTaggingSecretPoint,
  deriveKeys,
} from '@aztec/circuits.js';
import { pedersenHash, poseidon2Hash } from '@aztec/foundation/crypto';
import { KeyStore } from '@aztec/key-store';
import { openTmpStore } from '@aztec/kv-store/lmdb';
import { type AcirSimulator } from '@aztec/simulator/client';

import { jest } from '@jest/globals';
import { type MockProxy, mock } from 'jest-mock-extended';
import times from 'lodash.times';

import { type NoteDao } from '../database/note_dao.js';
import { type PxeDatabase } from '../database/index.js';
import { KVPxeDatabase } from '../database/kv_pxe_database.js';
import { ContractDataOracle } from '../index.js';
import { SimulatorOracle } from './index.js';
import { WINDOW_HALF_SIZE } from './tagging_utils.js';

const TXS_PER_BLOCK = 4;
const NUM_NOTE_HASHES_PER_BLOCK = TXS_PER_BLOCK * MAX_NOTE_HASHES_PER_TX;

jest.setTimeout(30_000);

function getRandomNoteLogPayload(tag = Fr.random(), app = AztecAddress.random()): EncryptedLogPayload {
  return new EncryptedLogPayload(tag, app, L1NotePayload.random(app).toIncomingBodyPlaintext());
}

/** A wrapper containing info about a note we want to mock and insert into a block. */
class MockNoteRequest {
  constructor(
    /** Log payload corresponding to a note we want to insert into a block. */
    public readonly logPayload: EncryptedLogPayload,
    /** Block number this note corresponds to. */
    public readonly blockNumber: number,
    /** Index of a tx within a block this note corresponds to. */
    public readonly txIndex: number,
    /** Index of a note hash within a list of note hashes for 1 tx. */
    public readonly noteHashIndex: number,
    /** Address point we use when encrypting a note. */
    public readonly recipient: AztecAddress,
  ) {
    if (blockNumber < INITIAL_L2_BLOCK_NUM) {
      throw new Error(`Block number should be greater than or equal to ${INITIAL_L2_BLOCK_NUM}.`);
    }
    if (noteHashIndex >= MAX_NOTE_HASHES_PER_TX) {
      throw new Error(`Data index should be less than ${MAX_NOTE_HASHES_PER_TX}.`);
    }
    if (txIndex >= TXS_PER_BLOCK) {
      throw new Error(`Tx index should be less than ${TXS_PER_BLOCK}.`);
    }
  }

  encrypt(): Buffer {
    const ephSk = GrumpkinScalar.random();
    const log = this.logPayload.generatePayload(ephSk, this.recipient);
    return log.toBuffer();
  }

  get indexWithinNoteHashTree(): bigint {
    return BigInt(
      (this.blockNumber - 1) * NUM_NOTE_HASHES_PER_BLOCK + this.txIndex * MAX_NOTE_HASHES_PER_TX + this.noteHashIndex,
    );
  }

  get snippetOfNoteDao() {
    const payload = L1NotePayload.fromIncomingBodyPlaintextContractAndPublicValues(
      this.logPayload.incomingBodyPlaintext,
      this.logPayload.contractAddress,
      [],
    )!;
    return {
      note: new Note(payload.privateNoteValues),
      contractAddress: payload.contractAddress,
      storageSlot: payload.storageSlot,
      noteTypeId: payload.noteTypeId,
    };
  }
}

function computeSiloedTagForIndex(
  sender: { completeAddress: CompleteAddress; ivsk: Fq },
  recipient: AztecAddress,
  contractAddress: AztecAddress,
  index: number,
) {
  const secretPoint = computeTaggingSecretPoint(sender.completeAddress, sender.ivsk, recipient);
  const appSecret = poseidon2Hash([secretPoint.x, secretPoint.y, contractAddress]);
  const tag = poseidon2Hash([appSecret, recipient, index]);
  return poseidon2Hash([contractAddress, tag]);
}

describe('Simulator oracle', () => {
  let aztecNode: MockProxy<AztecNode>;
  let database: PxeDatabase;
  let contractDataOracle: ContractDataOracle;
  let simulatorOracle: SimulatorOracle;
  let keyStore: KeyStore;

  let recipient: CompleteAddress;
  let contractAddress: AztecAddress;

  beforeEach(async () => {
    const db = openTmpStore();
    aztecNode = mock<AztecNode>();
    database = await KVPxeDatabase.create(db);
    contractDataOracle = new ContractDataOracle(database);
    jest.spyOn(contractDataOracle, 'getDebugContractName').mockImplementation(() => Promise.resolve('TestContract'));
    keyStore = new KeyStore(db);
    simulatorOracle = new SimulatorOracle(contractDataOracle, database, keyStore, aztecNode);
    // Set up contract address
    contractAddress = AztecAddress.random();
    // Set up recipient account
    recipient = await keyStore.addAccount(new Fr(69), Fr.random());
    await database.addCompleteAddress(recipient);
  });

  describe('sync tagged logs', () => {
    const NUM_SENDERS = 10;
    let senders: { completeAddress: CompleteAddress; ivsk: Fq; secretKey: Fr }[];

    function generateMockLogs(tagIndex: number) {
      const logs: { [k: string]: TxScopedL2Log[] } = {};

      // Add a random note from every address in the address book for our account with index tagIndex
      // Compute the tag as sender (knowledge of preaddress and ivsk)
      for (const sender of senders) {
        const tag = computeSiloedTagForIndex(sender, recipient.address, contractAddress, tagIndex);
        const blockNumber = 1;
        const randomNote = new MockNoteRequest(
          getRandomNoteLogPayload(tag, contractAddress),
          blockNumber,
          1,
          1,
          recipient.address,
        );
        const log = new TxScopedL2Log(TxHash.random(), 0, blockNumber, false, randomNote.encrypt());
        logs[tag.toString()] = [log];
      }
      // Accumulated logs intended for recipient: NUM_SENDERS

      // Add a random note from the first sender in the address book, repeating the tag
      // Compute the tag as sender (knowledge of preaddress and ivsk)
      const firstSender = senders[0];
      const tag = computeSiloedTagForIndex(firstSender, recipient.address, contractAddress, tagIndex);
      const payload = getRandomNoteLogPayload(tag, contractAddress);
      const logData = payload.generatePayload(GrumpkinScalar.random(), recipient.address).toBuffer();
      const log = new TxScopedL2Log(TxHash.random(), 1, 0, false, logData);
      logs[tag.toString()].push(log);
      // Accumulated logs intended for recipient: NUM_SENDERS + 1

      // Add a random note from half the address book for our account with index tagIndex + 1
      // Compute the tag as sender (knowledge of preaddress and ivsk)
      for (let i = NUM_SENDERS / 2; i < NUM_SENDERS; i++) {
        const sender = senders[i];
        const tag = computeSiloedTagForIndex(sender, recipient.address, contractAddress, tagIndex + 1);
        const blockNumber = 2;
        const randomNote = new MockNoteRequest(
          getRandomNoteLogPayload(tag, contractAddress),
          blockNumber,
          1,
          1,
          recipient.address,
        );
        const log = new TxScopedL2Log(TxHash.random(), 0, blockNumber, false, randomNote.encrypt());
        logs[tag.toString()] = [log];
      }
      // Accumulated logs intended for recipient: NUM_SENDERS + 1 + NUM_SENDERS / 2

      // Add a random note from every address in the address book for a random recipient with index tagIndex
      // Compute the tag as sender (knowledge of preaddress and ivsk)
      for (const sender of senders) {
        const keys = deriveKeys(Fr.random());
        const partialAddress = Fr.random();
        const randomRecipient = computeAddress(keys.publicKeys, partialAddress);
        const tag = computeSiloedTagForIndex(sender, randomRecipient, contractAddress, tagIndex);
        const blockNumber = 3;
        const randomNote = new MockNoteRequest(
          getRandomNoteLogPayload(tag, contractAddress),
          blockNumber,
          1,
          1,
          randomRecipient,
        );
        const log = new TxScopedL2Log(TxHash.random(), 0, blockNumber, false, randomNote.encrypt());
        logs[tag.toString()] = [log];
      }
      // Accumulated logs intended for recipient: NUM_SENDERS + 1 + NUM_SENDERS / 2

      // Set up the getTaggedLogs mock

      aztecNode.getLogsByTags.mockImplementation(tags => {
        return Promise.resolve(tags.map(tag => logs[tag.toString()] ?? []));
      });
    }

    beforeEach(async () => {
      // Set up the address book
      senders = times(NUM_SENDERS).map((_, index) => {
        const keys = deriveKeys(new Fr(index));
        const partialAddress = Fr.random();
        const address = computeAddress(keys.publicKeys, partialAddress);
        const completeAddress = new CompleteAddress(address, keys.publicKeys, partialAddress);
        return { completeAddress, ivsk: keys.masterIncomingViewingSecretKey, secretKey: new Fr(index) };
      });
      for (const sender of senders) {
        await database.addSenderAddress(sender.completeAddress.address);
      }
      aztecNode.getLogsByTags.mockReset();
    });

    it('should sync tagged logs', async () => {
      const tagIndex = 0;
      generateMockLogs(tagIndex);
      const syncedLogs = await simulatorOracle.syncTaggedLogs(contractAddress, 3);
      // We expect to have all logs intended for the recipient, one per sender + 1 with a duplicated tag for the first
      // one + half of the logs for the second index
      expect(syncedLogs.get(recipient.address.toString())).toHaveLength(NUM_SENDERS + 1 + NUM_SENDERS / 2);

      // Recompute the secrets (as recipient) to ensure indexes are updated

      const ivsk = await keyStore.getMasterIncomingViewingSecretKey(recipient.address);
      const secrets = senders.map(sender => {
        const firstSenderSecretPoint = computeTaggingSecretPoint(recipient, ivsk, sender.completeAddress.address);
        return poseidon2Hash([firstSenderSecretPoint.x, firstSenderSecretPoint.y, contractAddress]);
      });

      // First sender should have 2 logs, but keep index 1 since they were built using the same tag
      // Next 4 senders should also have index 1 = offset + 1
      // Last 5 senders should have index 2 = offset + 2
      const indexes = await database.getTaggingSecretsIndexesAsRecipient(secrets);

      expect(indexes).toHaveLength(NUM_SENDERS);
      expect(indexes).toEqual([1, 1, 1, 1, 1, 2, 2, 2, 2, 2]);

      // We should have called the node 2 times:
      // 2 times: first time during initial request, second time after pushing the edge of the window once
      expect(aztecNode.getLogsByTags.mock.calls.length).toBe(2);
    });

    it('should sync tagged logs as senders', async () => {
      for (const sender of senders) {
        await database.addCompleteAddress(sender.completeAddress);
        await keyStore.addAccount(sender.secretKey, sender.completeAddress.partialAddress);
      }

      let tagIndex = 0;
      generateMockLogs(tagIndex);

      // Recompute the secrets (as recipient) to ensure indexes are updated
      const ivsk = await keyStore.getMasterIncomingViewingSecretKey(recipient.address);
      const secrets = senders.map(sender => {
        const firstSenderSecretPoint = computeTaggingSecretPoint(recipient, ivsk, sender.completeAddress.address);
        return poseidon2Hash([firstSenderSecretPoint.x, firstSenderSecretPoint.y, contractAddress]);
      });

      const indexesAsSender = await database.getTaggingSecretsIndexesAsSender(secrets);
      expect(indexesAsSender).toStrictEqual([0, 0, 0, 0, 0, 0, 0, 0, 0, 0]);

      expect(aztecNode.getLogsByTags.mock.calls.length).toBe(0);

      for (let i = 0; i < senders.length; i++) {
        await simulatorOracle.syncTaggedLogsAsSender(
          contractAddress,
          senders[i].completeAddress.address,
          recipient.address,
        );
      }

      let indexesAsSenderAfterSync = await database.getTaggingSecretsIndexesAsSender(secrets);
      expect(indexesAsSenderAfterSync).toStrictEqual([1, 1, 1, 1, 1, 2, 2, 2, 2, 2]);

      // Only 1 window is obtained for each sender
      expect(aztecNode.getLogsByTags.mock.calls.length).toBe(NUM_SENDERS);
      aztecNode.getLogsByTags.mockReset();

      // We add more logs to the second half of the window to test that a second iteration in `syncTaggedLogsAsSender`
      // is handled correctly.
      tagIndex = 11;
      generateMockLogs(tagIndex);
      for (let i = 0; i < senders.length; i++) {
        await simulatorOracle.syncTaggedLogsAsSender(
          contractAddress,
          senders[i].completeAddress.address,
          recipient.address,
        );
      }

      indexesAsSenderAfterSync = await database.getTaggingSecretsIndexesAsSender(secrets);
      expect(indexesAsSenderAfterSync).toStrictEqual([12, 12, 12, 12, 12, 13, 13, 13, 13, 13]);

      expect(aztecNode.getLogsByTags.mock.calls.length).toBe(NUM_SENDERS * 2);
    });

    it('should sync tagged logs with a sender index offset', async () => {
      const tagIndex = 5;
      generateMockLogs(tagIndex);
      const syncedLogs = await simulatorOracle.syncTaggedLogs(contractAddress, 3);
      // We expect to have all logs intended for the recipient, one per sender + 1 with a duplicated tag for the first one + half of the logs for the second index
      expect(syncedLogs.get(recipient.address.toString())).toHaveLength(NUM_SENDERS + 1 + NUM_SENDERS / 2);

      // Recompute the secrets (as recipient) to ensure indexes are updated
      const ivsk = await keyStore.getMasterIncomingViewingSecretKey(recipient.address);
      const secrets = senders.map(sender => {
        const firstSenderSecretPoint = computeTaggingSecretPoint(recipient, ivsk, sender.completeAddress.address);
        return poseidon2Hash([firstSenderSecretPoint.x, firstSenderSecretPoint.y, contractAddress]);
      });

      // First sender should have 2 logs, but keep index 1 since they were built using the same tag
      // Next 4 senders should also have index 6 = offset + 1
      // Last 5 senders should have index 7 = offset + 2
      const indexes = await database.getTaggingSecretsIndexesAsRecipient(secrets);

      expect(indexes).toHaveLength(NUM_SENDERS);
      expect(indexes).toEqual([6, 6, 6, 6, 6, 7, 7, 7, 7, 7]);

      // We should have called the node 2 times:
      // 2 times: first time during initial request, second time after pushing the edge of the window once
      expect(aztecNode.getLogsByTags.mock.calls.length).toBe(2);
    });

    it("should sync tagged logs for which indexes are not updated if they're inside the window", async () => {
      const tagIndex = 1;
      generateMockLogs(tagIndex);

      // Recompute the secrets (as recipient) to update indexes
      const ivsk = await keyStore.getMasterIncomingViewingSecretKey(recipient.address);
      const secrets = senders.map(sender => {
        const firstSenderSecretPoint = computeTaggingSecretPoint(recipient, ivsk, sender.completeAddress.address);
        return poseidon2Hash([firstSenderSecretPoint.x, firstSenderSecretPoint.y, contractAddress]);
      });

      // Increase our indexes to 2
      await database.setTaggingSecretsIndexesAsRecipient(secrets.map(secret => new IndexedTaggingSecret(secret, 2)));

      const syncedLogs = await simulatorOracle.syncTaggedLogs(contractAddress, 3);

      // Even if our index as recipient is higher than what the sender sent, we should be able to find the logs
      // since the window starts at Math.max(0, 2 - window_size) = 0
      expect(syncedLogs.get(recipient.address.toString())).toHaveLength(NUM_SENDERS + 1 + NUM_SENDERS / 2);

      // First sender should have 2 logs, but keep index 2 since they were built using the same tag
      // Next 4 senders should also have index 2 = tagIndex + 1
      // Last 5 senders should have index 3 = tagIndex + 2
      const indexes = await database.getTaggingSecretsIndexesAsRecipient(secrets);

      expect(indexes).toHaveLength(NUM_SENDERS);
      expect(indexes).toEqual([2, 2, 2, 2, 2, 3, 3, 3, 3, 3]);

      // We should have called the node 2 times:
      // first time during initial request, second time after pushing the edge of the window once
      expect(aztecNode.getLogsByTags.mock.calls.length).toBe(2);
    });

    it("should not sync tagged logs for which indexes are not updated if they're outside the window", async () => {
      const tagIndex = 0;
      generateMockLogs(tagIndex);

      // Recompute the secrets (as recipient) to update indexes
      const ivsk = await keyStore.getMasterIncomingViewingSecretKey(recipient.address);
      const secrets = senders.map(sender => {
        const firstSenderSecretPoint = computeTaggingSecretPoint(recipient, ivsk, sender.completeAddress.address);
        return poseidon2Hash([firstSenderSecretPoint.x, firstSenderSecretPoint.y, contractAddress]);
      });

      // We set the indexes to WINDOW_HALF_SIZE + 1 so that it's outside the window and for this reason no updates
      // should be triggered.
      await database.setTaggingSecretsIndexesAsRecipient(
        secrets.map(secret => new IndexedTaggingSecret(secret, WINDOW_HALF_SIZE + 1)),
      );

      const syncedLogs = await simulatorOracle.syncTaggedLogs(contractAddress, 3);

      // Only half of the logs should be synced since we start from index 1 = (11 - window_size), the other half should be skipped
      expect(syncedLogs.get(recipient.address.toString())).toHaveLength(NUM_SENDERS / 2);

      // Indexes should remain where we set them (window_size + 1)
      const indexes = await database.getTaggingSecretsIndexesAsRecipient(secrets);

      expect(indexes).toHaveLength(NUM_SENDERS);
      expect(indexes).toEqual([11, 11, 11, 11, 11, 11, 11, 11, 11, 11]);

      // We should have called the node once and that is only for the first window
      expect(aztecNode.getLogsByTags.mock.calls.length).toBe(1);
    });

    it('should sync tagged logs from scratch after a DB wipe', async () => {
      const tagIndex = 0;
      generateMockLogs(tagIndex);

      // Recompute the secrets (as recipient) to update indexes
      const ivsk = await keyStore.getMasterIncomingViewingSecretKey(recipient.address);
      const secrets = senders.map(sender => {
        const firstSenderSecretPoint = computeTaggingSecretPoint(recipient, ivsk, sender.completeAddress.address);
        return poseidon2Hash([firstSenderSecretPoint.x, firstSenderSecretPoint.y, contractAddress]);
      });

      await database.setTaggingSecretsIndexesAsRecipient(
        secrets.map(secret => new IndexedTaggingSecret(secret, WINDOW_HALF_SIZE + 2)),
      );

      let syncedLogs = await simulatorOracle.syncTaggedLogs(contractAddress, 3);

      // No logs should be synced since we start from index 2 = 12 - window_size
      expect(syncedLogs.get(recipient.address.toString())).toHaveLength(0);
      // Since no logs were synced, window edge hash not been pushed and for this reason we should have called
      // the node only once for the initial window
      expect(aztecNode.getLogsByTags.mock.calls.length).toBe(1);

      aztecNode.getLogsByTags.mockClear();

      // Wipe the database
      await database.resetNoteSyncData();

      syncedLogs = await simulatorOracle.syncTaggedLogs(contractAddress, 3);

      // First sender should have 2 logs, but keep index 1 since they were built using the same tag
      // Next 4 senders should also have index 1 = offset + 1
      // Last 5 senders should have index 2 = offset + 2
      const indexes = await database.getTaggingSecretsIndexesAsRecipient(secrets);

      expect(indexes).toHaveLength(NUM_SENDERS);
      expect(indexes).toEqual([1, 1, 1, 1, 1, 2, 2, 2, 2, 2]);

      // We should have called the node 2 times:
      // first time during initial request, second time after pushing the edge of the window once
      expect(aztecNode.getLogsByTags.mock.calls.length).toBe(2);
    });

    it('should not sync tagged logs with a blockNumber > maxBlockNumber', async () => {
      const tagIndex = 0;
      generateMockLogs(tagIndex);
      const syncedLogs = await simulatorOracle.syncTaggedLogs(contractAddress, 1);

      // Only NUM_SENDERS + 1 logs should be synched, since the rest have blockNumber > 1
      expect(syncedLogs.get(recipient.address.toString())).toHaveLength(NUM_SENDERS + 1);
    });
  });

  describe('Process notes', () => {
    let addNotesSpy: any;
    let getNotesSpy: any;
    let removeNullifiedNotesSpy: any;
    let simulator: MockProxy<AcirSimulator>;

    beforeEach(() => {
      addNotesSpy = jest.spyOn(database, 'addNotes');
      getNotesSpy = jest.spyOn(database, 'getNotes');
      removeNullifiedNotesSpy = jest.spyOn(database, 'removeNullifiedNotes');
      removeNullifiedNotesSpy.mockImplementation(() => Promise.resolve([]));
      simulator = mock<AcirSimulator>();
      simulator.computeNoteHashAndOptionallyANullifier.mockImplementation((...args: any) =>
        Promise.resolve({
          noteHash: Fr.random(),
          uniqueNoteHash: pedersenHash(args[5].items), // args[5] is note
          siloedNoteHash: Fr.random(),
          innerNullifier: Fr.random(),
        }),
      );
    });

    afterEach(() => {
      addNotesSpy.mockReset();
      getNotesSpy.mockReset();
      removeNullifiedNotesSpy.mockReset();
      simulator.computeNoteHashAndOptionallyANullifier.mockReset();
      aztecNode.getTxEffect.mockReset();
    });

    function mockTaggedLogs(requests: MockNoteRequest[], nullifiers: number = 0) {
      const txEffectsMap: { [k: string]: { noteHashes: Fr[]; txHash: TxHash } } = {};
      const taggedLogs: TxScopedL2Log[] = [];
      const groupedByTx = requests.reduce<{ [i: number]: { [j: number]: MockNoteRequest[] } }>((acc, request) => {
        if (!acc[request.blockNumber]) {
          acc[request.blockNumber] = {};
        }
        if (!acc[request.blockNumber][request.txIndex]) {
          acc[request.blockNumber][request.txIndex] = [];
        }
        acc[request.blockNumber][request.txIndex].push(request);
        return acc;
      }, {});
      Object.keys(groupedByTx).forEach(blockNumberKey => {
        const blockNumber = parseInt(blockNumberKey);
        Object.keys(groupedByTx[blockNumber]).forEach(txIndexKey => {
          const txIndex = parseInt(txIndexKey);
          const requestsInTx = groupedByTx[blockNumber][txIndex];
          const maxNoteIndex = Math.max(...requestsInTx.map(request => request.noteHashIndex));
          const txHash = TxHash.random();
          for (const request of requestsInTx) {
            if (!txEffectsMap[txHash.toString()]) {
              txEffectsMap[txHash.toString()] = {
                txHash,
                noteHashes: Array(maxNoteIndex + 1)
                  .fill(0)
                  .map(() => Fr.random()),
              };
            }
            const dataStartIndex =
              (request.blockNumber - 1) * NUM_NOTE_HASHES_PER_BLOCK + request.txIndex * MAX_NOTE_HASHES_PER_TX;
            const taggedLog = new TxScopedL2Log(txHash, dataStartIndex, blockNumber, false, request.encrypt());
            const note = request.snippetOfNoteDao.note;
            const noteHash = pedersenHash(note.items);
            txEffectsMap[txHash.toString()].noteHashes[request.noteHashIndex] = noteHash;
            taggedLogs.push(taggedLog);
          }
        });
      });

      aztecNode.getTxEffect.mockImplementation(txHash => {
        return Promise.resolve(randomInBlock(txEffectsMap[txHash.toString()] as TxEffect));
      });
      aztecNode.findNullifiersIndexesWithBlock.mockImplementation((_blockNumber, requestedNullifiers) =>
        Promise.resolve(
          Array(requestedNullifiers.length - nullifiers)
            .fill(undefined)
            .concat(Array(nullifiers).fill({ data: 1n, l2BlockNumber: 1n, l2BlockHash: '0x' })),
        ),
      );
      return taggedLogs;
    }

    it('should store an incoming note that belongs to us', async () => {
      const request = new MockNoteRequest(
        getRandomNoteLogPayload(Fr.random(), contractAddress),
        4,
        0,
        2,
        recipient.address,
      );
      const taggedLogs = mockTaggedLogs([request]);

      await simulatorOracle.processTaggedLogs(taggedLogs, recipient.address, simulator);

      expect(addNotesSpy).toHaveBeenCalledTimes(1);
      expect(addNotesSpy).toHaveBeenCalledWith(
        [
          expect.objectContaining({
            ...request.snippetOfNoteDao,
            index: request.indexWithinNoteHashTree,
          }),
        ],
        recipient.address,
      );
    }, 25_000);

    it('should store multiple notes that belong to us', async () => {
      const requests = [
        new MockNoteRequest(getRandomNoteLogPayload(Fr.random(), contractAddress), 1, 1, 1, recipient.address),
        new MockNoteRequest(
          getRandomNoteLogPayload(Fr.random(), contractAddress),
          2,
          3,
          0,
          CompleteAddress.random().address,
        ),
        new MockNoteRequest(getRandomNoteLogPayload(Fr.random(), contractAddress), 6, 3, 2, recipient.address),
        new MockNoteRequest(
          getRandomNoteLogPayload(Fr.random(), contractAddress),
          9,
          3,
          2,
          CompleteAddress.random().address,
        ),
        new MockNoteRequest(getRandomNoteLogPayload(Fr.random(), contractAddress), 12, 3, 2, recipient.address),
      ];

      const taggedLogs = mockTaggedLogs(requests);

      await simulatorOracle.processTaggedLogs(taggedLogs, recipient.address, simulator);

      expect(addNotesSpy).toHaveBeenCalledTimes(1);
      expect(addNotesSpy).toHaveBeenCalledWith(
        // Incoming should contain notes from requests 0, 2, 4 because in those requests we set owner address point.
        [
          expect.objectContaining({
            ...requests[0].snippetOfNoteDao,
            index: requests[0].indexWithinNoteHashTree,
          }),
          expect.objectContaining({
            ...requests[2].snippetOfNoteDao,
            index: requests[2].indexWithinNoteHashTree,
          }),
          expect.objectContaining({
            ...requests[4].snippetOfNoteDao,
            index: requests[4].indexWithinNoteHashTree,
          }),
        ],
        recipient.address,
      );
    }, 30_000);

    it('should not store notes that do not belong to us', async () => {
      // Both notes should be ignored because the encryption keys do not belong to owner (they are random).
      const requests = [
        new MockNoteRequest(getRandomNoteLogPayload(), 2, 1, 1, CompleteAddress.random().address),
        new MockNoteRequest(getRandomNoteLogPayload(), 2, 3, 0, CompleteAddress.random().address),
      ];

      const taggedLogs = mockTaggedLogs(requests);

      await simulatorOracle.processTaggedLogs(taggedLogs, recipient.address, simulator);

      expect(addNotesSpy).toHaveBeenCalledTimes(0);
    });

    it('should be able to recover two note payloads containing the same note', async () => {
      const note = getRandomNoteLogPayload(Fr.random(), contractAddress);
      const note2 = getRandomNoteLogPayload(Fr.random(), contractAddress);
      // All note payloads except one have the same contract address, storage slot, and the actual note.
      const requests = [
        new MockNoteRequest(note, 3, 0, 0, recipient.address),
        new MockNoteRequest(note, 4, 0, 2, recipient.address),
        new MockNoteRequest(note, 4, 2, 0, recipient.address),
        new MockNoteRequest(note2, 5, 2, 1, recipient.address),
        new MockNoteRequest(note, 6, 2, 3, recipient.address),
      ];

      const taggedLogs = mockTaggedLogs(requests);

      await simulatorOracle.processTaggedLogs(taggedLogs, recipient.address, simulator);

      // Check incoming
      {
        const addedIncoming: NoteDao[] = addNotesSpy.mock.calls[0][0];
        expect(addedIncoming.map(dao => dao)).toEqual([
          expect.objectContaining({ ...requests[0].snippetOfNoteDao, index: requests[0].indexWithinNoteHashTree }),
          expect.objectContaining({ ...requests[1].snippetOfNoteDao, index: requests[1].indexWithinNoteHashTree }),
          expect.objectContaining({ ...requests[2].snippetOfNoteDao, index: requests[2].indexWithinNoteHashTree }),
          expect.objectContaining({ ...requests[3].snippetOfNoteDao, index: requests[3].indexWithinNoteHashTree }),
          expect.objectContaining({ ...requests[4].snippetOfNoteDao, index: requests[4].indexWithinNoteHashTree }),
        ]);

        // Check that every note has a different nonce.
        const nonceSet = new Set<bigint>();
        addedIncoming.forEach(info => nonceSet.add(info.nonce.value));
        expect(nonceSet.size).toBe(requests.length);
      }
    });

    it('should remove nullified notes', async () => {
      const requests = [
        new MockNoteRequest(getRandomNoteLogPayload(Fr.random(), contractAddress), 1, 1, 1, recipient.address),
        new MockNoteRequest(getRandomNoteLogPayload(Fr.random(), contractAddress), 6, 3, 2, recipient.address),
        new MockNoteRequest(getRandomNoteLogPayload(Fr.random(), contractAddress), 12, 3, 2, recipient.address),
      ];

<<<<<<< HEAD
      const taggedLogs = mockTaggedLogs(requests, 2);

      getNotesSpy.mockResolvedValueOnce(Promise.resolve(requests.map(request => request.snippetOfNoteDao)));

      await simulatorOracle.processTaggedLogs(taggedLogs, recipient.address, simulator);

      expect(addNotesSpy).toHaveBeenCalledTimes(1);
      expect(addNotesSpy).toHaveBeenCalledWith(
        // Incoming should contain notes from requests 0, 1, 2 because in those requests we set owner address point.
        [
          expect.objectContaining({
            ...requests[0].snippetOfNoteDao,
            index: requests[0].indexWithinNoteHashTree,
          }),
          expect.objectContaining({
            ...requests[1].snippetOfNoteDao,
            index: requests[1].indexWithinNoteHashTree,
          }),
          expect.objectContaining({
            ...requests[2].snippetOfNoteDao,
            index: requests[2].indexWithinNoteHashTree,
          }),
        ],
        recipient.address,
=======
      getIncomingNotesSpy.mockResolvedValueOnce(
        Promise.resolve(requests.map(request => ({ siloedNullifier: Fr.random(), ...request.snippetOfNoteDao }))),
>>>>>>> a5097a99
      );
      let requestedNullifier;
      aztecNode.findNullifiersIndexesWithBlock.mockImplementationOnce((_blockNumber, nullifiers) => {
        const block = L2Block.random(2);
        requestedNullifier = wrapInBlock(nullifiers[0], block);
        return Promise.resolve([wrapInBlock(1n, L2Block.random(2)), undefined, undefined]);
      });

      await simulatorOracle.removeNullifiedNotes(contractAddress);

      expect(removeNullifiedNotesSpy).toHaveBeenCalledTimes(1);
      expect(removeNullifiedNotesSpy).toHaveBeenCalledWith([requestedNullifier], recipient.address.toAddressPoint());
    }, 30_000);
  });
});<|MERGE_RESOLUTION|>--- conflicted
+++ resolved
@@ -667,35 +667,8 @@
         new MockNoteRequest(getRandomNoteLogPayload(Fr.random(), contractAddress), 12, 3, 2, recipient.address),
       ];
 
-<<<<<<< HEAD
-      const taggedLogs = mockTaggedLogs(requests, 2);
-
-      getNotesSpy.mockResolvedValueOnce(Promise.resolve(requests.map(request => request.snippetOfNoteDao)));
-
-      await simulatorOracle.processTaggedLogs(taggedLogs, recipient.address, simulator);
-
-      expect(addNotesSpy).toHaveBeenCalledTimes(1);
-      expect(addNotesSpy).toHaveBeenCalledWith(
-        // Incoming should contain notes from requests 0, 1, 2 because in those requests we set owner address point.
-        [
-          expect.objectContaining({
-            ...requests[0].snippetOfNoteDao,
-            index: requests[0].indexWithinNoteHashTree,
-          }),
-          expect.objectContaining({
-            ...requests[1].snippetOfNoteDao,
-            index: requests[1].indexWithinNoteHashTree,
-          }),
-          expect.objectContaining({
-            ...requests[2].snippetOfNoteDao,
-            index: requests[2].indexWithinNoteHashTree,
-          }),
-        ],
-        recipient.address,
-=======
-      getIncomingNotesSpy.mockResolvedValueOnce(
+      getNotesSpy.mockResolvedValueOnce(
         Promise.resolve(requests.map(request => ({ siloedNullifier: Fr.random(), ...request.snippetOfNoteDao }))),
->>>>>>> a5097a99
       );
       let requestedNullifier;
       aztecNode.findNullifiersIndexesWithBlock.mockImplementationOnce((_blockNumber, nullifiers) => {
