--- conflicted
+++ resolved
@@ -75,17 +75,10 @@
     }
   }
 
-<<<<<<< HEAD
-  async encrypt(): Promise<EncryptedL2NoteLog> {
-    const ephSk = GrumpkinScalar.random();
-    const log = await this.logPayload.encrypt(ephSk, this.recipient, this.ovKeys);
-    return new EncryptedL2NoteLog(log);
-=======
   encrypt(): Buffer {
     const ephSk = GrumpkinScalar.random();
     const log = this.logPayload.generatePayload(ephSk, this.recipient, this.ovKeys);
     return log.toBuffer();
->>>>>>> 89cb8d33
   }
 
   get indexWithinNoteHashTree(): bigint {
@@ -109,26 +102,16 @@
   }
 }
 
-<<<<<<< HEAD
-async function computeTagForIndex(
-=======
 function computeSiloedTagForIndex(
->>>>>>> 89cb8d33
   sender: { completeAddress: CompleteAddress; ivsk: Fq },
   recipient: AztecAddress,
   contractAddress: AztecAddress,
   index: number,
 ) {
-<<<<<<< HEAD
-  const sharedSecret = await computeTaggingSecret(sender.completeAddress, sender.ivsk, recipient);
-  const siloedSecret = await poseidon2Hash([sharedSecret.x, sharedSecret.y, contractAddress]);
-  return await poseidon2Hash([siloedSecret, recipient, index]);
-=======
   const sharedSecret = computeTaggingSecret(sender.completeAddress, sender.ivsk, recipient);
   const siloedSecret = poseidon2Hash([sharedSecret.x, sharedSecret.y, contractAddress]);
   const tag = poseidon2Hash([siloedSecret, recipient, index]);
   return poseidon2Hash([contractAddress, tag]);
->>>>>>> 89cb8d33
 }
 
 describe('Simulator oracle', () => {
@@ -170,11 +153,7 @@
       // Add a random note from every address in the address book for our account with index senderOffset
       // Compute the tag as sender (knowledge of preaddress and ivsk)
       for (const sender of senders) {
-<<<<<<< HEAD
-        const tag = await computeTagForIndex(sender, recipient.address, contractAddress, senderOffset);
-=======
         const tag = computeSiloedTagForIndex(sender, recipient.address, contractAddress, senderOffset);
->>>>>>> 89cb8d33
         const blockNumber = 1;
         const randomNote = new MockNoteRequest(
           getRandomNoteLogPayload(tag, contractAddress),
@@ -184,11 +163,7 @@
           recipient.address,
           recipientOvKeys,
         );
-<<<<<<< HEAD
-        const log = new TxScopedL2Log(TxHash.random(), 0, blockNumber, false, (await randomNote.encrypt()).data);
-=======
         const log = new TxScopedL2Log(TxHash.random(), 0, blockNumber, false, randomNote.encrypt());
->>>>>>> 89cb8d33
         logs[tag.toString()] = [log];
       }
       // Accumulated logs intended for recipient: NUM_SENDERS
@@ -196,15 +171,10 @@
       // Add a random note from the first sender in the address book, repeating the tag
       // Compute the tag as sender (knowledge of preaddress and ivsk)
       const firstSender = senders[0];
-<<<<<<< HEAD
-      const tag = await computeTagForIndex(firstSender, recipient.address, contractAddress, senderOffset);
-      const log = new TxScopedL2Log(TxHash.random(), 1, 0, false, (await EncryptedL2NoteLog.random(tag)).data);
-=======
       const tag = computeSiloedTagForIndex(firstSender, recipient.address, contractAddress, senderOffset);
       const payload = getRandomNoteLogPayload(tag, contractAddress);
       const logData = payload.generatePayload(GrumpkinScalar.random(), recipient.address, recipientOvKeys).toBuffer();
       const log = new TxScopedL2Log(TxHash.random(), 1, 0, false, logData);
->>>>>>> 89cb8d33
       logs[tag.toString()].push(log);
       // Accumulated logs intended for recipient: NUM_SENDERS + 1
 
@@ -212,11 +182,7 @@
       // Compute the tag as sender (knowledge of preaddress and ivsk)
       for (let i = NUM_SENDERS / 2; i < NUM_SENDERS; i++) {
         const sender = senders[i];
-<<<<<<< HEAD
-        const tag = await computeTagForIndex(sender, recipient.address, contractAddress, senderOffset + 1);
-=======
         const tag = computeSiloedTagForIndex(sender, recipient.address, contractAddress, senderOffset + 1);
->>>>>>> 89cb8d33
         const blockNumber = 2;
         const randomNote = new MockNoteRequest(
           getRandomNoteLogPayload(tag, contractAddress),
@@ -226,11 +192,7 @@
           recipient.address,
           recipientOvKeys,
         );
-<<<<<<< HEAD
-        const log = new TxScopedL2Log(TxHash.random(), 0, blockNumber, false, (await randomNote.encrypt()).data);
-=======
         const log = new TxScopedL2Log(TxHash.random(), 0, blockNumber, false, randomNote.encrypt());
->>>>>>> 89cb8d33
         logs[tag.toString()] = [log];
       }
       // Accumulated logs intended for recipient: NUM_SENDERS + 1 + NUM_SENDERS / 2
@@ -240,13 +202,8 @@
       for (const sender of senders) {
         const keys = await deriveKeys(Fr.random());
         const partialAddress = Fr.random();
-<<<<<<< HEAD
-        const randomRecipient = await computeAddress(keys.publicKeys, partialAddress);
-        const tag = await computeTagForIndex(sender, randomRecipient, contractAddress, senderOffset);
-=======
         const randomRecipient = computeAddress(keys.publicKeys, partialAddress);
         const tag = computeSiloedTagForIndex(sender, randomRecipient, contractAddress, senderOffset);
->>>>>>> 89cb8d33
         const blockNumber = 3;
         const randomNote = new MockNoteRequest(
           getRandomNoteLogPayload(tag, contractAddress),
@@ -259,11 +216,7 @@
             await computeOvskApp(keys.masterOutgoingViewingSecretKey, contractAddress),
           ),
         );
-<<<<<<< HEAD
-        const log = new TxScopedL2Log(TxHash.random(), 0, blockNumber, false, (await randomNote.encrypt()).data);
-=======
         const log = new TxScopedL2Log(TxHash.random(), 0, blockNumber, false, randomNote.encrypt());
->>>>>>> 89cb8d33
         logs[tag.toString()] = [log];
       }
       // Accumulated logs intended for recipient: NUM_SENDERS + 1 + NUM_SENDERS / 2
@@ -277,17 +230,6 @@
 
     beforeEach(async () => {
       // Set up the address book
-<<<<<<< HEAD
-      senders = await Promise.all(
-        times(NUM_SENDERS).map(async (_, index) => {
-          const keys = await deriveKeys(new Fr(index));
-          const partialAddress = Fr.random();
-          const address = await computeAddress(keys.publicKeys, partialAddress);
-          const completeAddress = new CompleteAddress(address, keys.publicKeys, partialAddress);
-          return { completeAddress, ivsk: keys.masterIncomingViewingSecretKey };
-        }),
-      );
-=======
       senders = times(NUM_SENDERS).map((_, index) => {
         const keys = deriveKeys(new Fr(index));
         const partialAddress = Fr.random();
@@ -295,7 +237,6 @@
         const completeAddress = new CompleteAddress(address, keys.publicKeys, partialAddress);
         return { completeAddress, ivsk: keys.masterIncomingViewingSecretKey, secretKey: new Fr(index) };
       });
->>>>>>> 89cb8d33
       for (const sender of senders) {
         await database.addContactAddress(sender.completeAddress.address);
       }
@@ -593,17 +534,7 @@
             }
             const dataStartIndex =
               (request.blockNumber - 1) * NUM_NOTE_HASHES_PER_BLOCK + request.txIndex * MAX_NOTE_HASHES_PER_TX;
-<<<<<<< HEAD
-            const taggedLog = new TxScopedL2Log(
-              txHash,
-              dataStartIndex,
-              blockNumber,
-              false,
-              (await request.encrypt()).data,
-            );
-=======
             const taggedLog = new TxScopedL2Log(txHash, dataStartIndex, blockNumber, false, request.encrypt());
->>>>>>> 89cb8d33
             const note = request.snippetOfNoteDao.note;
             const noteHash = await pedersenHash(note.items);
             txEffectsMap[txHash.toString()].noteHashes[request.noteHashIndex] = noteHash;
