--- conflicted
+++ resolved
@@ -15,10 +15,6 @@
   type FunctionSelector,
   type Header,
   type L1_TO_L2_MSG_TREE_HEIGHT,
-<<<<<<< HEAD
-  type PublicKeys,
-=======
->>>>>>> 3cda21a9
 } from '@aztec/circuits.js';
 import { computeL1ToL2MessageNullifier } from '@aztec/circuits.js/hash';
 import { type FunctionArtifact, getFunctionArtifact } from '@aztec/foundation/abi';
@@ -47,7 +43,6 @@
     return { masterNullifierPublicKey, appNullifierSecretKey };
   }
 
-<<<<<<< HEAD
   async getNullifierKeysWithNpkMH(
     masterNullifierPublicKeyHash: AztecAddress,
     contractAddress: AztecAddress,
@@ -60,9 +55,6 @@
     return { masterNullifierPublicKey, appNullifierSecretKey };
   }
 
-  // TODO: #5834
-=======
->>>>>>> 3cda21a9
   async getCompleteAddress(address: AztecAddress): Promise<CompleteAddress> {
     const completeAddress = await this.db.getCompleteAddress(address);
     if (!completeAddress) {
@@ -103,24 +95,6 @@
     return capsule;
   }
 
-<<<<<<< HEAD
-  // TODO: #5834
-  async getPublicKeysForAddress(address: AztecAddress): Promise<PublicKeys> {
-    const masterNullifierPublicKey = await this.keyStore.getMasterNullifierPublicKey(address);
-    const masterIncomingViewingPublicKey = await this.keyStore.getMasterIncomingViewingPublicKey(address);
-    const masterOutgoingViewingPublicKey = await this.keyStore.getMasterOutgoingViewingPublicKey(address);
-    const masterTaggingPublicKey = await this.keyStore.getMasterTaggingPublicKey(address);
-
-    return {
-      masterNullifierPublicKey,
-      masterIncomingViewingPublicKey,
-      masterOutgoingViewingPublicKey,
-      masterTaggingPublicKey,
-    };
-  }
-
-=======
->>>>>>> 3cda21a9
   async getNotes(contractAddress: AztecAddress, storageSlot: Fr, status: NoteStatus) {
     const noteDaos = await this.db.getNotes({
       contractAddress,
