--- conflicted
+++ resolved
@@ -469,13 +469,8 @@
 
       while (currentTagggingSecrets.length > 0) {
         // 2. Compute tags using the secrets, recipient and index. Obtain logs for each tag (#9380)
-<<<<<<< HEAD
-        const currentTags = await Promise.all(
-          currentTagggingSecrets.map(taggingSecret => taggingSecret.computeTag(recipient)),
-=======
         const currentTags = currentTagggingSecrets.map(taggingSecret =>
           taggingSecret.computeSiloedTag(recipient, contractAddress),
->>>>>>> 89cb8d33
         );
         const logsByTags = await this.aztecNode.getLogsByTags(currentTags);
         const newTaggingSecrets: IndexedTaggingSecret[] = [];
@@ -557,25 +552,12 @@
     const txEffectsCache = new Map<string, InBlock<TxEffect> | undefined>();
 
     for (const scopedLog of scopedLogs) {
-<<<<<<< HEAD
-      const incomingNotePayload = await L1NotePayload.decryptAsIncoming(
-        scopedLog.logData,
-        addressSecret,
-        scopedLog.isFromPublic,
-      );
-      const outgoingNotePayload = await L1NotePayload.decryptAsOutgoing(
-        scopedLog.logData,
-        ovskM,
-        scopedLog.isFromPublic,
-      );
-=======
       const incomingNotePayload = scopedLog.isFromPublic
         ? L1NotePayload.decryptAsIncomingFromPublic(scopedLog.logData, addressSecret)
         : L1NotePayload.decryptAsIncoming(PrivateLog.fromBuffer(scopedLog.logData), addressSecret);
       const outgoingNotePayload = scopedLog.isFromPublic
         ? L1NotePayload.decryptAsOutgoingFromPublic(scopedLog.logData, ovskM)
         : L1NotePayload.decryptAsOutgoing(PrivateLog.fromBuffer(scopedLog.logData), ovskM);
->>>>>>> 89cb8d33
 
       if (incomingNotePayload || outgoingNotePayload) {
         if (incomingNotePayload && outgoingNotePayload && !incomingNotePayload.equals(outgoingNotePayload)) {
@@ -608,11 +590,7 @@
           // mocking ESM exports, we have to pollute the method even more by providing a simulator parameter so tests can inject a fake one.
           simulator ?? getAcirSimulator(this.db, this.aztecNode, this.keyStore, this.contractDataOracle),
           this.db,
-<<<<<<< HEAD
-          incomingNotePayload ? await computePoint(recipient) : undefined,
-=======
           incomingNotePayload ? recipient.toAddressPoint() : undefined,
->>>>>>> 89cb8d33
           outgoingNotePayload ? recipientCompleteAddress.publicKeys.masterOutgoingViewingPublicKey : undefined,
           payload!,
           txEffect.data.txHash,
@@ -673,11 +651,7 @@
       })
       .filter(nullifier => nullifier !== undefined) as InBlock<Fr>[];
 
-<<<<<<< HEAD
-    await this.db.removeNullifiedNotes(foundNullifiers, await computePoint(recipient));
-=======
     await this.db.removeNullifiedNotes(foundNullifiers, recipient.toAddressPoint());
->>>>>>> 89cb8d33
     nullifiedNotes.forEach(noteDao => {
       this.log.verbose(
         `Removed note for contract ${noteDao.contractAddress} at slot ${
