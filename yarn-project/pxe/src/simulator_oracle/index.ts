import { DBOracle, FunctionArtifactWithDebugMetadata, MessageLoadOracleInputs } from '@aztec/acir-simulator';
import {
  AztecAddress,
  CompleteAddress,
  EthAddress,
  Fr,
  FunctionSelector,
  GrumpkinPrivateKey,
  HistoricBlockData,
  PublicKey,
} from '@aztec/circuits.js';
import { KeyStore, MerkleTreeId, StateInfoProvider } from '@aztec/types';

import { ContractDataOracle } from '../contract_data_oracle/index.js';
import { Database } from '../database/index.js';

/**
 * A data oracle that provides information needed for simulating a transaction.
 */
export class SimulatorOracle implements DBOracle {
  constructor(
    private contractDataOracle: ContractDataOracle,
    private db: Database,
    private keyStore: KeyStore,
    private stateInfoProvider: StateInfoProvider,
  ) {}

  getSecretKey(_contractAddress: AztecAddress, pubKey: PublicKey): Promise<GrumpkinPrivateKey> {
    return this.keyStore.getAccountPrivateKey(pubKey);
  }

  async getCompleteAddress(address: AztecAddress): Promise<CompleteAddress> {
    const completeAddress = await this.db.getCompleteAddress(address);
    if (!completeAddress)
      throw new Error(
        `No public key registered for address ${address.toString()}. Register it by calling pxe.registerRecipient(...) or pxe.registerAccount(...).\nSee docs for context: https://docs.aztec.network/dev_docs/contracts/common_errors#no-public-key-registered-error`,
      );
    return completeAddress;
  }

  async getAuthWitness(messageHash: Fr): Promise<Fr[]> {
    const witness = await this.db.getAuthWitness(messageHash);
    if (!witness) throw new Error(`Unknown auth witness for message hash ${messageHash.toString(true)}`);
    return witness;
  }

  async getNotes(contractAddress: AztecAddress, storageSlot: Fr) {
    const noteDaos = await this.db.getNotes({ contractAddress, storageSlot });
    return noteDaos.map(({ contractAddress, storageSlot, nonce, note, innerNoteHash, siloedNullifier, index }) => ({
      contractAddress,
      storageSlot,
      nonce,
      note,
      innerNoteHash,
      siloedNullifier,
      // PXE can use this index to get full MembershipWitness
      index,
    }));
  }

  async getFunctionArtifact(
    contractAddress: AztecAddress,
    selector: FunctionSelector,
  ): Promise<FunctionArtifactWithDebugMetadata> {
    const artifact = await this.contractDataOracle.getFunctionArtifact(contractAddress, selector);
    const debug = await this.contractDataOracle.getFunctionDebugMetadata(contractAddress, selector);
    return {
      ...artifact,
      debug,
    };
  }

  async getFunctionArtifactByName(
    contractAddress: AztecAddress,
    functionName: string,
  ): Promise<FunctionArtifactWithDebugMetadata | undefined> {
    const artifact = await this.contractDataOracle.getFunctionArtifactByName(contractAddress, functionName);
    if (!artifact) {
      return;
    }

    const debug = await this.contractDataOracle.getFunctionDebugMetadata(contractAddress, artifact.selector);
    return {
      ...artifact,
      debug,
    };
  }

  async getPortalContractAddress(contractAddress: AztecAddress): Promise<EthAddress> {
    return await this.contractDataOracle.getPortalContractAddress(contractAddress);
  }

  /**
   * Retrieves the L1ToL2Message associated with a specific message key
   * Throws an error if the message key is not found
   *
   * @param msgKey - The key of the message to be retrieved
   * @returns A promise that resolves to the message data, a sibling path and the
   *          index of the message in the l1ToL2MessagesTree
   */
  async getL1ToL2Message(msgKey: Fr): Promise<MessageLoadOracleInputs> {
    const messageAndIndex = await this.stateInfoProvider.getL1ToL2MessageAndIndex(msgKey);
    const message = messageAndIndex.message.toFieldArray();
    const index = messageAndIndex.index;
    const siblingPath = await this.stateInfoProvider.getL1ToL2MessageSiblingPath(index);
    return {
      message,
      siblingPath: siblingPath.toFieldArray(),
      index,
    };
  }

  /**
   * Gets the index of a commitment in the note hash tree.
   * @param commitment - The commitment.
   * @returns - The index of the commitment. Undefined if it does not exist in the tree.
   */
  async getCommitmentIndex(commitment: Fr) {
<<<<<<< HEAD
    return await this.findLeafIndex(MerkleTreeId.NOTE_HASH_TREE, commitment.toBuffer());
  }

  public async findLeafIndex(treeId: MerkleTreeId, leafValue: Buffer): Promise<bigint | undefined> {
    switch (treeId) {
      case MerkleTreeId.NOTE_HASH_TREE:
        return await this.stateInfoProvider.findLeafIndex(treeId, leafValue);
      default:
        throw new Error('Not implemented');
    }
  }

  public async getSiblingPath(treeId: MerkleTreeId, leafIndex: bigint): Promise<Fr[]> {
    // @todo This is doing a nasty workaround as http_rpc_client was not happy about a generic `getSiblingPath` function being exposed.
    switch (treeId) {
      case MerkleTreeId.NOTE_HASH_TREE:
        return (await this.stateInfoProvider.getNoteHashSiblingPath(leafIndex)).toFieldArray();
      default:
        throw new Error('Not implemented');
    }
=======
    return await this.stateInfoProvider.findLeafIndex(MerkleTreeId.NOTE_HASH_TREE, commitment);
>>>>>>> 7b0d0767
  }

  async getNullifierIndex(nullifier: Fr) {
    return await this.stateInfoProvider.findLeafIndex(MerkleTreeId.NULLIFIER_TREE, nullifier);
  }

  /**
   * Retrieve the databases view of the Historic Block Data object.
   * This structure is fed into the circuits simulator and is used to prove against certain historic roots.
   *
   * @returns A Promise that resolves to a HistoricBlockData object.
   */
  getHistoricBlockData(): Promise<HistoricBlockData> {
    return Promise.resolve(this.db.getHistoricBlockData());
  }
}<|MERGE_RESOLUTION|>--- conflicted
+++ resolved
@@ -116,11 +116,10 @@
    * @returns - The index of the commitment. Undefined if it does not exist in the tree.
    */
   async getCommitmentIndex(commitment: Fr) {
-<<<<<<< HEAD
-    return await this.findLeafIndex(MerkleTreeId.NOTE_HASH_TREE, commitment.toBuffer());
+    return await this.findLeafIndex(MerkleTreeId.NOTE_HASH_TREE, commitment);
   }
 
-  public async findLeafIndex(treeId: MerkleTreeId, leafValue: Buffer): Promise<bigint | undefined> {
+  public async findLeafIndex(treeId: MerkleTreeId, leafValue: Fr): Promise<bigint | undefined> {
     switch (treeId) {
       case MerkleTreeId.NOTE_HASH_TREE:
         return await this.stateInfoProvider.findLeafIndex(treeId, leafValue);
@@ -137,9 +136,6 @@
       default:
         throw new Error('Not implemented');
     }
-=======
-    return await this.stateInfoProvider.findLeafIndex(MerkleTreeId.NOTE_HASH_TREE, commitment);
->>>>>>> 7b0d0767
   }
 
   async getNullifierIndex(nullifier: Fr) {
