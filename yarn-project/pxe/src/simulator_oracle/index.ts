import {
  type AztecNode,
  type FunctionCall,
  type InBlock,
  L1NotePayload,
  type L2Block,
  type L2BlockNumber,
  MerkleTreeId,
  Note,
  type NoteStatus,
  type NullifierMembershipWitness,
  type PublicDataWitness,
  TxHash,
  type TxScopedL2Log,
  getNonNullifiedL1ToL2MessageWitness,
} from '@aztec/circuit-types';
import {
  type AztecAddress,
  type BlockHeader,
  type CompleteAddress,
  type ContractInstance,
  Fr,
  FunctionSelector,
  IndexedTaggingSecret,
  type KeyValidationRequest,
  type L1_TO_L2_MSG_TREE_HEIGHT,
  MAX_NOTE_HASHES_PER_TX,
  PRIVATE_LOG_SIZE_IN_FIELDS,
  PrivateLog,
  computeAddressSecret,
  computeTaggingSecretPoint,
} from '@aztec/circuits.js';
import { computeUniqueNoteHash, siloNoteHash, siloNullifier } from '@aztec/circuits.js/hash';
import {
  type FunctionArtifact,
  FunctionType,
  NoteSelector,
  encodeArguments,
  getFunctionArtifact,
} from '@aztec/foundation/abi';
import { poseidon2Hash } from '@aztec/foundation/crypto';
import { createLogger } from '@aztec/foundation/log';
import { type KeyStore } from '@aztec/key-store';
import { MessageLoadOracleInputs } from '@aztec/simulator/acvm';
import { type AcirSimulator, type DBOracle } from '@aztec/simulator/client';

<<<<<<< HEAD
import { ContractDataOracle } from '../contract_data_oracle/index.js';
import { IncomingNoteDao } from '../database/incoming_note_dao.js';
import { type PxeDatabase } from '../database/index.js';
import { getOrderedNoteItems } from '../note_decryption_utils/add_public_values_to_payload.js';
=======
import { type ContractDataOracle } from '../contract_data_oracle/index.js';
import { type PxeDatabase } from '../database/index.js';
import { type NoteDao } from '../database/note_dao.js';
import { produceNoteDaos } from '../note_decryption_utils/produce_note_daos.js';
>>>>>>> 61c3e95a
import { getAcirSimulator } from '../simulator/index.js';
import { WINDOW_HALF_SIZE, getIndexedTaggingSecretsForTheWindow, getInitialIndexesMap } from './tagging_utils.js';

/**
 * A data oracle that provides information needed for simulating a transaction.
 */
export class SimulatorOracle implements DBOracle {
  constructor(
    private contractDataOracle: ContractDataOracle,
    private db: PxeDatabase,
    private keyStore: KeyStore,
    private aztecNode: AztecNode,
    private log = createLogger('pxe:simulator_oracle'),
  ) {}

  getKeyValidationRequest(pkMHash: Fr, contractAddress: AztecAddress): Promise<KeyValidationRequest> {
    return this.keyStore.getKeyValidationRequest(pkMHash, contractAddress);
  }

  async getCompleteAddress(account: AztecAddress): Promise<CompleteAddress> {
    const completeAddress = await this.db.getCompleteAddress(account);
    if (!completeAddress) {
      throw new Error(
        `No public key registered for address ${account}.
        Register it by calling pxe.registerAccount(...).\nSee docs for context: https://docs.aztec.network/reference/common_errors/aztecnr-errors#simulation-error-no-public-key-registered-for-address-0x0-register-it-by-calling-pxeregisterrecipient-or-pxeregisteraccount`,
      );
    }
    return completeAddress;
  }

  async getContractInstance(address: AztecAddress): Promise<ContractInstance> {
    const instance = await this.db.getContractInstance(address);
    if (!instance) {
      throw new Error(`No contract instance found for address ${address.toString()}`);
    }
    return instance;
  }

  async getAuthWitness(messageHash: Fr): Promise<Fr[]> {
    const witness = await this.db.getAuthWitness(messageHash);
    if (!witness) {
      throw new Error(`Unknown auth witness for message hash ${messageHash.toString()}`);
    }
    return witness;
  }

  async popCapsule(): Promise<Fr[]> {
    const capsule = await this.db.popCapsule();
    if (!capsule) {
      throw new Error(`No capsules available`);
    }
    return capsule;
  }

  async getNotes(contractAddress: AztecAddress, storageSlot: Fr, status: NoteStatus, scopes?: AztecAddress[]) {
    const noteDaos = await this.db.getNotes({
      contractAddress,
      storageSlot,
      status,
      scopes,
    });
    return noteDaos.map(({ contractAddress, storageSlot, nonce, note, noteHash, siloedNullifier, index }) => ({
      contractAddress,
      storageSlot,
      nonce,
      note,
      noteHash,
      siloedNullifier,
      // PXE can use this index to get full MembershipWitness
      index,
    }));
  }

  async getFunctionArtifact(contractAddress: AztecAddress, selector: FunctionSelector): Promise<FunctionArtifact> {
    const artifact = await this.contractDataOracle.getFunctionArtifact(contractAddress, selector);
    const debug = await this.contractDataOracle.getFunctionDebugMetadata(contractAddress, selector);
    return {
      ...artifact,
      debug,
    };
  }

  async getFunctionArtifactByName(
    contractAddress: AztecAddress,
    functionName: string,
  ): Promise<FunctionArtifact | undefined> {
    const instance = await this.contractDataOracle.getContractInstance(contractAddress);
    const artifact = await this.contractDataOracle.getContractArtifact(instance.contractClassId);
    return artifact && getFunctionArtifact(artifact, functionName);
  }

  /**
   * Fetches a message from the db, given its key.
   * @param contractAddress - Address of a contract by which the message was emitted.
   * @param messageHash - Hash of the message.
   * @param secret - Secret used to compute a nullifier.
   * @dev Contract address and secret are only used to compute the nullifier to get non-nullified messages
   * @returns The l1 to l2 membership witness (index of message in the tree and sibling path).
   */
  async getL1ToL2MembershipWitness(
    contractAddress: AztecAddress,
    messageHash: Fr,
    secret: Fr,
  ): Promise<MessageLoadOracleInputs<typeof L1_TO_L2_MSG_TREE_HEIGHT>> {
    const [messageIndex, siblingPath] = await getNonNullifiedL1ToL2MessageWitness(
      this.aztecNode,
      contractAddress,
      messageHash,
      secret,
    );

    // Assuming messageIndex is what you intended to use for the index in MessageLoadOracleInputs
    return new MessageLoadOracleInputs(messageIndex, siblingPath);
  }

  // Only used in public.
  public getL1ToL2LeafValue(_leafIndex: bigint): Promise<Fr | undefined> {
    throw new Error('Unimplemented in private!');
  }

  /**
   * Gets the index of a commitment in the note hash tree.
   * @param commitment - The commitment.
   * @returns - The index of the commitment. Undefined if it does not exist in the tree.
   */
  async getCommitmentIndex(commitment: Fr) {
    return await this.#findLeafIndex('latest', MerkleTreeId.NOTE_HASH_TREE, commitment);
  }

  // We need this in public as part of the EXISTS calls - but isn't used in private
  public getCommitmentValue(_leafIndex: bigint): Promise<Fr | undefined> {
    throw new Error('Unimplemented in private!');
  }

  async getNullifierIndex(nullifier: Fr) {
    return await this.#findLeafIndex('latest', MerkleTreeId.NULLIFIER_TREE, nullifier);
  }

  async #findLeafIndex(blockNumber: L2BlockNumber, treeId: MerkleTreeId, leafValue: Fr): Promise<bigint | undefined> {
    const [leafIndex] = await this.aztecNode.findLeavesIndexes(blockNumber, treeId, [leafValue]);
    return leafIndex;
  }

  public async getMembershipWitness(blockNumber: number, treeId: MerkleTreeId, leafValue: Fr): Promise<Fr[]> {
    const leafIndex = await this.#findLeafIndex(blockNumber, treeId, leafValue);
    if (!leafIndex) {
      throw new Error(`Leaf value: ${leafValue} not found in ${MerkleTreeId[treeId]}`);
    }

    const siblingPath = await this.#getSiblingPath(blockNumber, treeId, leafIndex);

    return [new Fr(leafIndex), ...siblingPath];
  }

  async #getSiblingPath(blockNumber: number, treeId: MerkleTreeId, leafIndex: bigint): Promise<Fr[]> {
    switch (treeId) {
      case MerkleTreeId.NULLIFIER_TREE:
        return (await this.aztecNode.getNullifierSiblingPath(blockNumber, leafIndex)).toFields();
      case MerkleTreeId.NOTE_HASH_TREE:
        return (await this.aztecNode.getNoteHashSiblingPath(blockNumber, leafIndex)).toFields();
      case MerkleTreeId.PUBLIC_DATA_TREE:
        return (await this.aztecNode.getPublicDataSiblingPath(blockNumber, leafIndex)).toFields();
      case MerkleTreeId.ARCHIVE:
        return (await this.aztecNode.getArchiveSiblingPath(blockNumber, leafIndex)).toFields();
      default:
        throw new Error('Not implemented');
    }
  }

  public async getNullifierMembershipWitnessAtLatestBlock(nullifier: Fr) {
    return this.getNullifierMembershipWitness(await this.getBlockNumber(), nullifier);
  }

  public getNullifierMembershipWitness(
    blockNumber: number,
    nullifier: Fr,
  ): Promise<NullifierMembershipWitness | undefined> {
    return this.aztecNode.getNullifierMembershipWitness(blockNumber, nullifier);
  }

  public getLowNullifierMembershipWitness(
    blockNumber: number,
    nullifier: Fr,
  ): Promise<NullifierMembershipWitness | undefined> {
    return this.aztecNode.getLowNullifierMembershipWitness(blockNumber, nullifier);
  }

  public async getBlock(blockNumber: number): Promise<L2Block | undefined> {
    return await this.aztecNode.getBlock(blockNumber);
  }

  public async getPublicDataTreeWitness(blockNumber: number, leafSlot: Fr): Promise<PublicDataWitness | undefined> {
    return await this.aztecNode.getPublicDataTreeWitness(blockNumber, leafSlot);
  }

  /**
   * Retrieve the databases view of the Block Header object.
   * This structure is fed into the circuits simulator and is used to prove against certain historical roots.
   *
   * @returns A Promise that resolves to a BlockHeader object.
   */
  getBlockHeader(): Promise<BlockHeader> {
    return this.db.getBlockHeader();
  }

  /**
   * Fetches the current block number.
   * @returns The block number.
   */
  public async getBlockNumber(): Promise<number> {
    return await this.aztecNode.getBlockNumber();
  }

  public getDebugFunctionName(contractAddress: AztecAddress, selector: FunctionSelector): Promise<string> {
    return this.contractDataOracle.getDebugFunctionName(contractAddress, selector);
  }

  /**
   * Returns the full contents of your address book.
   * This is used when calculating tags for incoming notes by deriving the shared secret, the contract-siloed tagging secret, and
   * finally the index specified tag. We will then query the node with this tag for each address in the address book.
   * @returns The full list of the users contact addresses.
   */
  public getSenders(): Promise<AztecAddress[]> {
    return this.db.getSenderAddresses();
  }

  /**
   * Returns the tagging secret for a given sender and recipient pair. For this to work, the ivsk_m of the sender must be known.
   * Includes the next index to be used used for tagging with this secret.
   * @param contractAddress - The contract address to silo the secret for
   * @param sender - The address sending the note
   * @param recipient - The address receiving the note
   * @returns An indexed tagging secret that can be used to tag notes.
   */
  public async getIndexedTaggingSecretAsSender(
    contractAddress: AztecAddress,
    sender: AztecAddress,
    recipient: AztecAddress,
  ): Promise<IndexedTaggingSecret> {
    await this.syncTaggedLogsAsSender(contractAddress, sender, recipient);

    const appTaggingSecret = await this.#calculateAppTaggingSecret(contractAddress, sender, recipient);
    const [index] = await this.db.getTaggingSecretsIndexesAsSender([appTaggingSecret]);

    return new IndexedTaggingSecret(appTaggingSecret, index);
  }

  /**
   * Increments the tagging secret for a given sender and recipient pair. For this to work, the ivsk_m of the sender must be known.
   * @param contractAddress - The contract address to silo the secret for
   * @param sender - The address sending the note
   * @param recipient - The address receiving the note
   */
  public async incrementAppTaggingSecretIndexAsSender(
    contractAddress: AztecAddress,
    sender: AztecAddress,
    recipient: AztecAddress,
  ): Promise<void> {
    const secret = await this.#calculateAppTaggingSecret(contractAddress, sender, recipient);
    const contractName = await this.contractDataOracle.getDebugContractName(contractAddress);
    this.log.debug(`Incrementing app tagging secret at ${contractName}(${contractAddress})`, {
      secret,
      sender,
      recipient,
      contractName,
      contractAddress,
    });

    const [index] = await this.db.getTaggingSecretsIndexesAsSender([secret]);
    await this.db.setTaggingSecretsIndexesAsSender([new IndexedTaggingSecret(secret, index + 1)]);
  }

  async #calculateAppTaggingSecret(contractAddress: AztecAddress, sender: AztecAddress, recipient: AztecAddress) {
    const senderCompleteAddress = await this.getCompleteAddress(sender);
    const senderIvsk = await this.keyStore.getMasterIncomingViewingSecretKey(sender);
    const secretPoint = computeTaggingSecretPoint(senderCompleteAddress, senderIvsk, recipient);
    // Silo the secret so it can't be used to track other app's notes
    const appSecret = poseidon2Hash([secretPoint.x, secretPoint.y, contractAddress]);
    return appSecret;
  }

  /**
   * Returns the indexed tagging secrets for a given recipient and all the senders in the address book
   * This method should be exposed as an oracle call to allow aztec.nr to perform the orchestration
   * of the syncTaggedLogs and processTaggedLogs methods. However, it is not possible to do so at the moment,
   * so we're keeping it private for now.
   * @param contractAddress - The contract address to silo the secret for
   * @param recipient - The address receiving the notes
   * @returns A list of indexed tagging secrets
   */
  async #getIndexedTaggingSecretsForSenders(
    contractAddress: AztecAddress,
    recipient: AztecAddress,
  ): Promise<IndexedTaggingSecret[]> {
    const recipientCompleteAddress = await this.getCompleteAddress(recipient);
    const recipientIvsk = await this.keyStore.getMasterIncomingViewingSecretKey(recipient);

    // We implicitly add all PXE accounts as senders, this helps us decrypt tags on notes that we send to ourselves
    // (recipient = us, sender = us)
    const senders = [...(await this.db.getSenderAddresses()), ...(await this.keyStore.getAccounts())].filter(
      (address, index, self) => index === self.findIndex(otherAddress => otherAddress.equals(address)),
    );
    const appTaggingSecrets = senders.map(contact => {
      const sharedSecret = computeTaggingSecretPoint(recipientCompleteAddress, recipientIvsk, contact);
      return poseidon2Hash([sharedSecret.x, sharedSecret.y, contractAddress]);
    });
    const indexes = await this.db.getTaggingSecretsIndexesAsRecipient(appTaggingSecrets);
    return appTaggingSecrets.map((secret, i) => new IndexedTaggingSecret(secret, indexes[i]));
  }

  /**
   * Updates the local index of the shared tagging secret of a sender / recipient pair
   * if a log with a larger index is found from the node.
   * @param contractAddress - The address of the contract that the logs are tagged for
   * @param sender - The address of the sender, we must know the sender's ivsk_m.
   * @param recipient - The address of the recipient.
   */
  public async syncTaggedLogsAsSender(
    contractAddress: AztecAddress,
    sender: AztecAddress,
    recipient: AztecAddress,
  ): Promise<void> {
    const appTaggingSecret = await this.#calculateAppTaggingSecret(contractAddress, sender, recipient);
    const [oldIndex] = await this.db.getTaggingSecretsIndexesAsSender([appTaggingSecret]);

    // This algorithm works such that:
    // 1. If we find minimum consecutive empty logs in a window of logs we set the index to the index of the last log
    // we found and quit.
    // 2. If we don't find minimum consecutive empty logs in a window of logs we slide the window to latest log index
    // and repeat the process.
    const MIN_CONSECUTIVE_EMPTY_LOGS = 10;
    const WINDOW_SIZE = MIN_CONSECUTIVE_EMPTY_LOGS * 2;

    let [numConsecutiveEmptyLogs, currentIndex] = [0, oldIndex];
    do {
      // We compute the tags for the current window of indexes
      const currentTags = [...new Array(WINDOW_SIZE)].map((_, i) => {
        const indexedAppTaggingSecret = new IndexedTaggingSecret(appTaggingSecret, currentIndex + i);
        return indexedAppTaggingSecret.computeSiloedTag(recipient, contractAddress);
      });

      // We fetch the logs for the tags
      const possibleLogs = await this.aztecNode.getLogsByTags(currentTags);

      // We find the index of the last log in the window that is not empty
      const indexOfLastLog = possibleLogs.findLastIndex(possibleLog => possibleLog.length !== 0);

      if (indexOfLastLog === -1) {
        // We haven't found any logs in the current window so we stop looking
        break;
      }

      // We move the current index to that of the last log we found
      currentIndex += indexOfLastLog + 1;

      // We compute the number of consecutive empty logs we found and repeat the process if we haven't found enough.
      numConsecutiveEmptyLogs = WINDOW_SIZE - indexOfLastLog - 1;
    } while (numConsecutiveEmptyLogs < MIN_CONSECUTIVE_EMPTY_LOGS);

    const contractName = await this.contractDataOracle.getDebugContractName(contractAddress);
    if (currentIndex !== oldIndex) {
      await this.db.setTaggingSecretsIndexesAsSender([new IndexedTaggingSecret(appTaggingSecret, currentIndex)]);

      this.log.debug(`Syncing logs for sender ${sender} at contract ${contractName}(${contractAddress})`, {
        sender,
        secret: appTaggingSecret,
        index: currentIndex,
        contractName,
        contractAddress,
      });
    } else {
      this.log.debug(`No new logs found for sender ${sender} at contract ${contractName}(${contractAddress})`);
    }
  }

  /**
   * Synchronizes the logs tagged with scoped addresses and all the senders in the address book.
   * Returns the unsynched logs and updates the indexes of the secrets used to tag them until there are no more logs
   * to sync.
   * @param contractAddress - The address of the contract that the logs are tagged for
   * @param recipient - The address of the recipient
   * @returns A list of encrypted logs tagged with the recipient's address
   */
  public async syncTaggedLogs(
    contractAddress: AztecAddress,
    maxBlockNumber: number,
    scopes?: AztecAddress[],
  ): Promise<Map<string, TxScopedL2Log[]>> {
    this.log.verbose('Searching for tagged logs', { contract: contractAddress });

    // Ideally this algorithm would be implemented in noir, exposing its building blocks as oracles.
    // However it is impossible at the moment due to the language not supporting nested slices.
    // This nesting is necessary because for a given set of tags we don't
    // know how many logs we will get back. Furthermore, these logs are of undetermined
    // length, since we don't really know the note they correspond to until we decrypt them.

    const recipients = scopes ? scopes : await this.keyStore.getAccounts();
    // A map of logs going from recipient address to logs. Note that the logs might have been processed before
    // due to us having a sliding window that "looks back" for logs as well. (We look back as there is no guarantee
    // that a logs will be received ordered by a given tax index and that the tags won't be reused).
    const logsMap = new Map<string, TxScopedL2Log[]>();
    const contractName = await this.contractDataOracle.getDebugContractName(contractAddress);
    for (const recipient of recipients) {
      const logsForRecipient: TxScopedL2Log[] = [];

      // Get all the secrets for the recipient and sender pairs (#9365)
      const secrets = await this.#getIndexedTaggingSecretsForSenders(contractAddress, recipient);

      // We fetch logs for a window of indexes in a range:
      //    <latest_log_index - WINDOW_HALF_SIZE, latest_log_index + WINDOW_HALF_SIZE>.
      //
      // We use this window approach because it could happen that a sender might have messed up and inadvertently
      // incremented their index without us getting any logs (for example, in case of a revert). If we stopped looking
      // for logs the first time we don't receive any logs for a tag, we might never receive anything from that sender again.
      //    Also there's a possibility that we have advanced our index, but the sender has reused it, so we might have missed
      // some logs. For these reasons, we have to look both back and ahead of the stored index.
      let secretsAndWindows = secrets.map(secret => {
        return {
          appTaggingSecret: secret.appTaggingSecret,
          leftMostIndex: Math.max(0, secret.index - WINDOW_HALF_SIZE),
          rightMostIndex: secret.index + WINDOW_HALF_SIZE,
        };
      });

      // As we iterate we store the largest index we have seen for a given secret to later on store it in the db.
      const newLargestIndexMapToStore: { [k: string]: number } = {};

      // The initial/unmodified indexes of the secrets stored in a key-value map where key is the app tagging secret.
      const initialIndexesMap = getInitialIndexesMap(secrets);

      while (secretsAndWindows.length > 0) {
        const secretsForTheWholeWindow = getIndexedTaggingSecretsForTheWindow(secretsAndWindows);
        const tagsForTheWholeWindow = secretsForTheWholeWindow.map(secret =>
          secret.computeSiloedTag(recipient, contractAddress),
        );

        // We store the new largest indexes we find in the iteration in the following map to later on construct
        // a new set of secrets and windows to fetch logs for.
        const newLargestIndexMapForIteration: { [k: string]: number } = {};

        // Fetch the logs for the tags and iterate over them
        const logsByTags = await this.aztecNode.getLogsByTags(tagsForTheWholeWindow);

        logsByTags.forEach((logsByTag, logIndex) => {
          if (logsByTag.length > 0) {
            // The logs for the given tag exist so we store them for later processing
            logsForRecipient.push(...logsByTag);

            // We retrieve the indexed tagging secret corresponding to the log as I need that to evaluate whether
            // a new largest index have been found.
            const secretCorrespondingToLog = secretsForTheWholeWindow[logIndex];
            const initialIndex = initialIndexesMap[secretCorrespondingToLog.appTaggingSecret.toString()];

            this.log.debug(`Found ${logsByTag.length} logs as recipient ${recipient}`, {
              recipient,
              secret: secretCorrespondingToLog.appTaggingSecret,
              contractName,
              contractAddress,
            });

            if (
              secretCorrespondingToLog.index >= initialIndex &&
              (newLargestIndexMapForIteration[secretCorrespondingToLog.appTaggingSecret.toString()] === undefined ||
                secretCorrespondingToLog.index >=
                  newLargestIndexMapForIteration[secretCorrespondingToLog.appTaggingSecret.toString()])
            ) {
              // We have found a new largest index so we store it for later processing (storing it in the db + fetching
              // the difference of the window sets of current and the next iteration)
              newLargestIndexMapForIteration[secretCorrespondingToLog.appTaggingSecret.toString()] =
                secretCorrespondingToLog.index + 1;

              this.log.debug(
                `Incrementing index to ${
                  secretCorrespondingToLog.index + 1
                } at contract ${contractName}(${contractAddress})`,
              );
            }
          }
        });

        // Now based on the new largest indexes we found, we will construct a new secrets and windows set to fetch logs
        // for. Note that it's very unlikely that a new log from the current window would appear between the iterations
        // so we fetch the logs only for the difference of the window sets.
        const newSecretsAndWindows = [];
        for (const [appTaggingSecret, newIndex] of Object.entries(newLargestIndexMapForIteration)) {
          const secret = secrets.find(secret => secret.appTaggingSecret.toString() === appTaggingSecret);
          if (secret) {
            newSecretsAndWindows.push({
              appTaggingSecret: secret.appTaggingSecret,
              // We set the left most index to the new index to avoid fetching the same logs again
              leftMostIndex: newIndex,
              rightMostIndex: newIndex + WINDOW_HALF_SIZE,
            });

            // We store the new largest index in the map to later store it in the db.
            newLargestIndexMapToStore[appTaggingSecret] = newIndex;
          } else {
            throw new Error(
              `Secret not found for appTaggingSecret ${appTaggingSecret}. This is a bug as it should never happen!`,
            );
          }
        }

        // Now we set the new secrets and windows and proceed to the next iteration.
        secretsAndWindows = newSecretsAndWindows;
      }

      // We filter the logs by block number and store them in the map.
      logsMap.set(
        recipient.toString(),
        logsForRecipient.filter(log => log.blockNumber <= maxBlockNumber),
      );

      // At this point we have processed all the logs for the recipient so we store the new largest indexes in the db.
      await this.db.setTaggingSecretsIndexesAsRecipient(
        Object.entries(newLargestIndexMapToStore).map(
          ([appTaggingSecret, index]) => new IndexedTaggingSecret(Fr.fromHexString(appTaggingSecret), index),
        ),
      );
    }
    return logsMap;
  }

  /**
   * Decrypts logs tagged for a recipient and returns them.
   * @param scopedLogs - The logs to decrypt.
   * @param recipient - The recipient of the logs.
   * @returns The decrypted notes.
   */
  async #decryptTaggedLogs(scopedLogs: TxScopedL2Log[], recipient: AztecAddress) {
    const recipientCompleteAddress = await this.getCompleteAddress(recipient);
    const ivskM = await this.keyStore.getMasterSecretKey(
      recipientCompleteAddress.publicKeys.masterIncomingViewingPublicKey,
    );
    const addressSecret = computeAddressSecret(recipientCompleteAddress.getPreaddress(), ivskM);

    // Since we could have notes with the same index for different txs, we need
    // to keep track of them scoping by txHash
    const excludedIndices: Map<string, Set<number>> = new Map();
<<<<<<< HEAD
    const decrypted = [];

    for (const scopedLog of scopedLogs) {
      const payload = scopedLog.isFromPublic
        ? L1NotePayload.decryptAsIncomingFromPublic(scopedLog.logData, addressSecret)
        : L1NotePayload.decryptAsIncoming(PrivateLog.fromBuffer(scopedLog.logData), addressSecret);

      if (!payload) {
        this.log.verbose('Unable to decrypt log');
        continue;
      }
=======
    const notes: NoteDao[] = [];

    const txEffectsCache = new Map<string, InBlock<TxEffect> | undefined>();

    for (const scopedLog of scopedLogs) {
      const notePayload = scopedLog.isFromPublic
        ? L1NotePayload.decryptAsIncomingFromPublic(scopedLog.logData, addressSecret)
        : L1NotePayload.decryptAsIncoming(PrivateLog.fromBuffer(scopedLog.logData), addressSecret);

      if (notePayload) {
        const payload = notePayload;

        const txEffect =
          txEffectsCache.get(scopedLog.txHash.toString()) ?? (await this.aztecNode.getTxEffect(scopedLog.txHash));

        if (!txEffect) {
          this.log.warn(`No tx effect found for ${scopedLog.txHash} while decrypting tagged logs`);
          continue;
        }
>>>>>>> 61c3e95a

      if (!excludedIndices.has(scopedLog.txHash.toString())) {
        excludedIndices.set(scopedLog.txHash.toString(), new Set());
      }

<<<<<<< HEAD
      const note = await getOrderedNoteItems(this.db, payload);
      const plaintext = [payload.storageSlot, payload.noteTypeId.toField(), ...note.items];

      decrypted.push({ plaintext, txHash: scopedLog.txHash, contractAddress: payload.contractAddress });
    }

    return decrypted;
=======
        if (!excludedIndices.has(scopedLog.txHash.toString())) {
          excludedIndices.set(scopedLog.txHash.toString(), new Set());
        }
        const { note } = await produceNoteDaos(
          // I don't like this at all, but we need a simulator to run `computeNoteHashAndOptionallyANullifier`. This generates
          // a chicken-and-egg problem due to this oracle requiring a simulator, which in turn requires this oracle. Furthermore, since jest doesn't allow
          // mocking ESM exports, we have to pollute the method even more by providing a simulator parameter so tests can inject a fake one.
          simulator ?? getAcirSimulator(this.db, this.aztecNode, this.keyStore, this.contractDataOracle),
          this.db,
          notePayload ? recipient.toAddressPoint() : undefined,
          payload!,
          txEffect.data.txHash,
          txEffect.l2BlockNumber,
          txEffect.l2BlockHash,
          txEffect.data.noteHashes,
          scopedLog.dataStartIndexForTx,
          excludedIndices.get(scopedLog.txHash.toString())!,
          this.log,
        );

        if (note) {
          notes.push(note);
        }
      }
    }
    return { notes };
>>>>>>> 61c3e95a
  }

  /**
   * Processes the tagged logs returned by syncTaggedLogs by decrypting them and storing them in the database.
   * @param logs - The logs to process.
   * @param recipient - The recipient of the logs.
   */
  public async processTaggedLogs(
    logs: TxScopedL2Log[],
    recipient: AztecAddress,
    simulator?: AcirSimulator,
  ): Promise<void> {
<<<<<<< HEAD
    const decryptedLogs = await this.#decryptTaggedLogs(logs, recipient);

    // We've produced the full IncomingNoteDao, which we'd be able to simply insert into the database. However, this is
    // only a temporary measure as we migrate from the PXE-driven discovery into the new contract-driven approach. We
    // discard most of the work done up to this point and reconstruct the note plaintext to then hand over to the
    // contract for further processing.
    for (const decryptedLog of decryptedLogs) {
      // Log processing requires the note hashes in the tx in which the note was created. We are now assuming that the
      // note was included in the same block in which the log was delivered - note that partial notes will not work this
      // way.
      const txEffect = await this.aztecNode.getTxEffect(decryptedLog.txHash);
      if (!txEffect) {
        throw new Error(`Could not find tx effect for tx hash ${decryptedLog.txHash}`);
      }

      // This will trigger calls to the deliverNote oracle
      await this.callProcessLog(
        decryptedLog.contractAddress,
        decryptedLog.plaintext,
        decryptedLog.txHash,
        txEffect.data.noteHashes,
        recipient,
        simulator,
      );
=======
    const { notes } = await this.#decryptTaggedLogs(logs, recipient, simulator);
    if (notes.length) {
      await this.db.addNotes(notes, recipient);
      notes.forEach(noteDao => {
        this.log.verbose(`Added incoming note for contract ${noteDao.contractAddress} at slot ${noteDao.storageSlot}`, {
          contract: noteDao.contractAddress,
          slot: noteDao.storageSlot,
          nullifier: noteDao.siloedNullifier.toString(),
        });
      });
>>>>>>> 61c3e95a
    }
    return;
  }

  // Called when notes are delivered, usually as a result to a call to the process_log contract function
  public async deliverNote(
    contractAddress: AztecAddress,
    storageSlot: Fr,
    nonce: Fr,
    content: Fr[],
    noteHash: Fr,
    nullifier: Fr,
    txHash: Fr,
    recipient: AztecAddress,
  ): Promise<void> {
    const noteDao = await this.produceNoteDao(
      contractAddress,
      storageSlot,
      nonce,
      content,
      noteHash,
      nullifier,
      txHash,
      recipient,
    );

    await this.db.addNotes([noteDao], recipient);
    this.log.verbose('Added note', {
      contract: noteDao.contractAddress,
      slot: noteDao.storageSlot,
      nullifier: noteDao.siloedNullifier.toString,
    });
  }

  public async removeNullifiedNotes(contractAddress: AztecAddress) {
    this.log.verbose('Removing nullified notes', { contract: contractAddress });

    for (const recipient of await this.keyStore.getAccounts()) {
      const currentNotesForRecipient = await this.db.getNotes({ contractAddress, owner: recipient });
      const nullifiersToCheck = currentNotesForRecipient.map(note => note.siloedNullifier);
      const nullifierIndexes = await this.aztecNode.findNullifiersIndexesWithBlock('latest', nullifiersToCheck);

      const foundNullifiers = nullifiersToCheck
        .map((nullifier, i) => {
          if (nullifierIndexes[i] !== undefined) {
            return { ...nullifierIndexes[i], ...{ data: nullifier } } as InBlock<Fr>;
          }
        })
        .filter(nullifier => nullifier !== undefined) as InBlock<Fr>[];

      const nullifiedNotes = await this.db.removeNullifiedNotes(foundNullifiers, recipient.toAddressPoint());
      nullifiedNotes.forEach(noteDao => {
        this.log.verbose(`Removed note for contract ${noteDao.contractAddress} at slot ${noteDao.storageSlot}`, {
          contract: noteDao.contractAddress,
          slot: noteDao.storageSlot,
          nullifier: noteDao.siloedNullifier.toString(),
        });
      });
    }
  }

<<<<<<< HEAD
  async produceNoteDao(
    contractAddress: AztecAddress,
    storageSlot: Fr,
    nonce: Fr,
    content: Fr[],
    noteHash: Fr,
    nullifier: Fr,
    txHash: Fr,
    recipient: AztecAddress,
  ): Promise<IncomingNoteDao> {
    const receipt = await this.aztecNode.getTxReceipt(new TxHash(txHash));
    if (receipt === undefined) {
      throw new Error(`Failed to fetch tx receipt for tx hash ${txHash} when searching for note hashes`);
    }
    const { blockNumber, blockHash } = receipt;

    const uniqueNoteHash = computeUniqueNoteHash(nonce, siloNoteHash(contractAddress, noteHash));
    const siloedNullifier = siloNullifier(contractAddress, nullifier);

    const uniqueNoteHashTreeIndex = (
      await this.aztecNode.findLeavesIndexes(blockNumber!, MerkleTreeId.NOTE_HASH_TREE, [uniqueNoteHash])
    )[0];
    if (uniqueNoteHashTreeIndex === undefined) {
      throw new Error(
        `Note hash ${noteHash} (uniqued as ${uniqueNoteHash}) is not present on the tree at block ${blockNumber} (from tx ${txHash})`,
      );
    }

    return new IncomingNoteDao(
      new Note(content),
      contractAddress,
      storageSlot,
      NoteSelector.empty(), // todo: remove
      new TxHash(txHash),
      blockNumber!,
      blockHash!.toString(),
      nonce,
      noteHash,
      siloedNullifier,
      uniqueNoteHashTreeIndex,
      recipient.toAddressPoint(),
    );
  }

  async callProcessLog(
    contractAddress: AztecAddress,
    logPlaintext: Fr[],
    txHash: TxHash,
    noteHashes: Fr[],
    recipient: AztecAddress,
    simulator?: AcirSimulator,
  ) {
    const artifact: FunctionArtifact | undefined = await new ContractDataOracle(this.db).getFunctionArtifactByName(
      contractAddress,
      'process_log',
    );
    if (!artifact) {
      throw new Error(
        `Mandatory implementation of "process_log" missing in noir contract ${contractAddress.toString()}.`,
      );
    }

    const execRequest: FunctionCall = {
      name: artifact.name,
      to: contractAddress,
      selector: FunctionSelector.fromNameAndParameters(artifact),
      type: FunctionType.UNCONSTRAINED,
      isStatic: artifact.isStatic,
      args: encodeArguments(artifact, [
        toBoundedVec(logPlaintext, PRIVATE_LOG_SIZE_IN_FIELDS),
        txHash.toString(),
        toBoundedVec(noteHashes, MAX_NOTE_HASHES_PER_TX),
        recipient,
      ]),
      returnTypes: artifact.returnTypes,
    };

    await (
      simulator ?? getAcirSimulator(this.db, this.aztecNode, this.keyStore, this.contractDataOracle)
    ).runUnconstrained(
      execRequest,
      artifact,
      contractAddress,
      [], // empty scope as this call should not require access to private information
    );
  }
}

function toBoundedVec(array: Fr[], maxLength: number) {
  return { storage: array.concat(Array(maxLength - array.length).fill(new Fr(0))), len: array.length };
=======
  /**
   * Used by contracts during execution to store arbitrary data in the local PXE database. The data is siloed/scoped
   * to a specific `contract`.
   * @param contract - An address of a contract that is requesting to store the data.
   * @param key - A field element representing the key to store the data under.
   * @param values - An array of field elements representing the data to store.
   */
  store(contract: AztecAddress, key: Fr, values: Fr[]): Promise<void> {
    return this.db.store(contract, key, values);
  }

  /**
   * Used by contracts during execution to load arbitrary data from the local PXE database. The data is siloed/scoped
   * to a specific `contract`.
   * @param contract - An address of a contract that is requesting to load the data.
   * @param key - A field element representing the key under which to load the data..
   * @returns An array of field elements representing the stored data or `null` if no data is stored under the key.
   */
  load(contract: AztecAddress, key: Fr): Promise<Fr[] | null> {
    return this.db.load(contract, key);
  }
>>>>>>> 61c3e95a
}<|MERGE_RESOLUTION|>--- conflicted
+++ resolved
@@ -44,17 +44,10 @@
 import { MessageLoadOracleInputs } from '@aztec/simulator/acvm';
 import { type AcirSimulator, type DBOracle } from '@aztec/simulator/client';
 
-<<<<<<< HEAD
 import { ContractDataOracle } from '../contract_data_oracle/index.js';
-import { IncomingNoteDao } from '../database/incoming_note_dao.js';
 import { type PxeDatabase } from '../database/index.js';
+import { NoteDao } from '../database/note_dao.js';
 import { getOrderedNoteItems } from '../note_decryption_utils/add_public_values_to_payload.js';
-=======
-import { type ContractDataOracle } from '../contract_data_oracle/index.js';
-import { type PxeDatabase } from '../database/index.js';
-import { type NoteDao } from '../database/note_dao.js';
-import { produceNoteDaos } from '../note_decryption_utils/produce_note_daos.js';
->>>>>>> 61c3e95a
 import { getAcirSimulator } from '../simulator/index.js';
 import { WINDOW_HALF_SIZE, getIndexedTaggingSecretsForTheWindow, getInitialIndexesMap } from './tagging_utils.js';
 
@@ -595,7 +588,6 @@
     // Since we could have notes with the same index for different txs, we need
     // to keep track of them scoping by txHash
     const excludedIndices: Map<string, Set<number>> = new Map();
-<<<<<<< HEAD
     const decrypted = [];
 
     for (const scopedLog of scopedLogs) {
@@ -607,33 +599,11 @@
         this.log.verbose('Unable to decrypt log');
         continue;
       }
-=======
-    const notes: NoteDao[] = [];
-
-    const txEffectsCache = new Map<string, InBlock<TxEffect> | undefined>();
-
-    for (const scopedLog of scopedLogs) {
-      const notePayload = scopedLog.isFromPublic
-        ? L1NotePayload.decryptAsIncomingFromPublic(scopedLog.logData, addressSecret)
-        : L1NotePayload.decryptAsIncoming(PrivateLog.fromBuffer(scopedLog.logData), addressSecret);
-
-      if (notePayload) {
-        const payload = notePayload;
-
-        const txEffect =
-          txEffectsCache.get(scopedLog.txHash.toString()) ?? (await this.aztecNode.getTxEffect(scopedLog.txHash));
-
-        if (!txEffect) {
-          this.log.warn(`No tx effect found for ${scopedLog.txHash} while decrypting tagged logs`);
-          continue;
-        }
->>>>>>> 61c3e95a
 
       if (!excludedIndices.has(scopedLog.txHash.toString())) {
         excludedIndices.set(scopedLog.txHash.toString(), new Set());
       }
 
-<<<<<<< HEAD
       const note = await getOrderedNoteItems(this.db, payload);
       const plaintext = [payload.storageSlot, payload.noteTypeId.toField(), ...note.items];
 
@@ -641,34 +611,6 @@
     }
 
     return decrypted;
-=======
-        if (!excludedIndices.has(scopedLog.txHash.toString())) {
-          excludedIndices.set(scopedLog.txHash.toString(), new Set());
-        }
-        const { note } = await produceNoteDaos(
-          // I don't like this at all, but we need a simulator to run `computeNoteHashAndOptionallyANullifier`. This generates
-          // a chicken-and-egg problem due to this oracle requiring a simulator, which in turn requires this oracle. Furthermore, since jest doesn't allow
-          // mocking ESM exports, we have to pollute the method even more by providing a simulator parameter so tests can inject a fake one.
-          simulator ?? getAcirSimulator(this.db, this.aztecNode, this.keyStore, this.contractDataOracle),
-          this.db,
-          notePayload ? recipient.toAddressPoint() : undefined,
-          payload!,
-          txEffect.data.txHash,
-          txEffect.l2BlockNumber,
-          txEffect.l2BlockHash,
-          txEffect.data.noteHashes,
-          scopedLog.dataStartIndexForTx,
-          excludedIndices.get(scopedLog.txHash.toString())!,
-          this.log,
-        );
-
-        if (note) {
-          notes.push(note);
-        }
-      }
-    }
-    return { notes };
->>>>>>> 61c3e95a
   }
 
   /**
@@ -681,10 +623,9 @@
     recipient: AztecAddress,
     simulator?: AcirSimulator,
   ): Promise<void> {
-<<<<<<< HEAD
     const decryptedLogs = await this.#decryptTaggedLogs(logs, recipient);
 
-    // We've produced the full IncomingNoteDao, which we'd be able to simply insert into the database. However, this is
+    // We've produced the full NoteDao, which we'd be able to simply insert into the database. However, this is
     // only a temporary measure as we migrate from the PXE-driven discovery into the new contract-driven approach. We
     // discard most of the work done up to this point and reconstruct the note plaintext to then hand over to the
     // contract for further processing.
@@ -706,18 +647,6 @@
         recipient,
         simulator,
       );
-=======
-    const { notes } = await this.#decryptTaggedLogs(logs, recipient, simulator);
-    if (notes.length) {
-      await this.db.addNotes(notes, recipient);
-      notes.forEach(noteDao => {
-        this.log.verbose(`Added incoming note for contract ${noteDao.contractAddress} at slot ${noteDao.storageSlot}`, {
-          contract: noteDao.contractAddress,
-          slot: noteDao.storageSlot,
-          nullifier: noteDao.siloedNullifier.toString(),
-        });
-      });
->>>>>>> 61c3e95a
     }
     return;
   }
@@ -779,7 +708,6 @@
     }
   }
 
-<<<<<<< HEAD
   async produceNoteDao(
     contractAddress: AztecAddress,
     storageSlot: Fr,
@@ -789,7 +717,7 @@
     nullifier: Fr,
     txHash: Fr,
     recipient: AztecAddress,
-  ): Promise<IncomingNoteDao> {
+  ): Promise<NoteDao> {
     const receipt = await this.aztecNode.getTxReceipt(new TxHash(txHash));
     if (receipt === undefined) {
       throw new Error(`Failed to fetch tx receipt for tx hash ${txHash} when searching for note hashes`);
@@ -808,19 +736,19 @@
       );
     }
 
-    return new IncomingNoteDao(
+    return new NoteDao(
       new Note(content),
       contractAddress,
       storageSlot,
-      NoteSelector.empty(), // todo: remove
+      nonce,
+      noteHash,
+      siloedNullifier,
       new TxHash(txHash),
       blockNumber!,
       blockHash!.toString(),
-      nonce,
-      noteHash,
-      siloedNullifier,
       uniqueNoteHashTreeIndex,
       recipient.toAddressPoint(),
+      NoteSelector.empty(), // todo: remove
     );
   }
 
@@ -866,11 +794,7 @@
       [], // empty scope as this call should not require access to private information
     );
   }
-}
-
-function toBoundedVec(array: Fr[], maxLength: number) {
-  return { storage: array.concat(Array(maxLength - array.length).fill(new Fr(0))), len: array.length };
-=======
+
   /**
    * Used by contracts during execution to store arbitrary data in the local PXE database. The data is siloed/scoped
    * to a specific `contract`.
@@ -892,5 +816,8 @@
   load(contract: AztecAddress, key: Fr): Promise<Fr[] | null> {
     return this.db.load(contract, key);
   }
->>>>>>> 61c3e95a
+}
+
+function toBoundedVec(array: Fr[], maxLength: number) {
+  return { storage: array.concat(Array(maxLength - array.length).fill(new Fr(0))), len: array.length };
 }