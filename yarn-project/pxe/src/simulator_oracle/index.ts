import {
  type AztecNode,
  type FunctionCall,
  type InBlock,
  L1NotePayload,
  type L2Block,
  type L2BlockNumber,
  MerkleTreeId,
  Note,
  type NoteStatus,
  type NullifierMembershipWitness,
  type PublicDataWitness,
  TxHash,
  type TxScopedL2Log,
  getNonNullifiedL1ToL2MessageWitness,
} from '@aztec/circuit-types';
import {
  type AztecAddress,
  type BlockHeader,
  type CompleteAddress,
  type ContractInstance,
  Fr,
  FunctionSelector,
  IndexedTaggingSecret,
  type KeyValidationRequest,
  type L1_TO_L2_MSG_TREE_HEIGHT,
  MAX_NOTE_HASHES_PER_TX,
  PRIVATE_LOG_SIZE_IN_FIELDS,
  PrivateLog,
  PublicLog,
  computeAddressSecret,
  computeTaggingSecretPoint,
} from '@aztec/circuits.js';
import { computeUniqueNoteHash, siloNoteHash, siloNullifier } from '@aztec/circuits.js/hash';
import {
  type FunctionArtifact,
  FunctionType,
  NoteSelector,
  encodeArguments,
  getFunctionArtifact,
} from '@aztec/foundation/abi';
import { poseidon2Hash } from '@aztec/foundation/crypto';
import { createLogger } from '@aztec/foundation/log';
import { type KeyStore } from '@aztec/key-store';
import {
  type AcirSimulator,
  type DBOracle,
  MessageLoadOracleInputs,
  type SimulationProvider,
} from '@aztec/simulator/client';

import { ContractDataOracle } from '../contract_data_oracle/index.js';
import { type PxeDatabase } from '../database/index.js';
import { NoteDao } from '../database/note_dao.js';
import { getOrderedNoteItems } from '../note_decryption_utils/add_public_values_to_payload.js';
import { getAcirSimulator } from '../simulator/index.js';
import { WINDOW_HALF_SIZE, getIndexedTaggingSecretsForTheWindow, getInitialIndexesMap } from './tagging_utils.js';

/**
 * A data oracle that provides information needed for simulating a transaction.
 */
export class SimulatorOracle implements DBOracle {
  constructor(
    private contractDataOracle: ContractDataOracle,
    private db: PxeDatabase,
    private keyStore: KeyStore,
    private aztecNode: AztecNode,
    private simulationProvider: SimulationProvider,
    private log = createLogger('pxe:simulator_oracle'),
  ) {}

  getKeyValidationRequest(pkMHash: Fr, contractAddress: AztecAddress): Promise<KeyValidationRequest> {
    return this.keyStore.getKeyValidationRequest(pkMHash, contractAddress);
  }

  async getCompleteAddress(account: AztecAddress): Promise<CompleteAddress> {
    const completeAddress = await this.db.getCompleteAddress(account);
    if (!completeAddress) {
      throw new Error(
        `No public key registered for address ${account}.
        Register it by calling pxe.registerAccount(...).\nSee docs for context: https://docs.aztec.network/reference/common_errors/aztecnr-errors#simulation-error-no-public-key-registered-for-address-0x0-register-it-by-calling-pxeregisterrecipient-or-pxeregisteraccount`,
      );
    }
    return completeAddress;
  }

  async getContractInstance(address: AztecAddress): Promise<ContractInstance> {
    const instance = await this.db.getContractInstance(address);
    if (!instance) {
      throw new Error(`No contract instance found for address ${address.toString()}`);
    }
    return instance;
  }

  async getAuthWitness(messageHash: Fr): Promise<Fr[]> {
    const witness = await this.db.getAuthWitness(messageHash);
    if (!witness) {
      throw new Error(`Unknown auth witness for message hash ${messageHash.toString()}`);
    }
    return witness;
  }

  async popCapsule(): Promise<Fr[]> {
    const capsule = await this.db.popCapsule();
    if (!capsule) {
      throw new Error(`No capsules available`);
    }
    return capsule;
  }

  async getNotes(contractAddress: AztecAddress, storageSlot: Fr, status: NoteStatus, scopes?: AztecAddress[]) {
    const noteDaos = await this.db.getNotes({
      contractAddress,
      storageSlot,
      status,
      scopes,
    });
    return noteDaos.map(({ contractAddress, storageSlot, nonce, note, noteHash, siloedNullifier, index }) => ({
      contractAddress,
      storageSlot,
      nonce,
      note,
      noteHash,
      siloedNullifier,
      // PXE can use this index to get full MembershipWitness
      index,
    }));
  }

  async getFunctionArtifact(contractAddress: AztecAddress, selector: FunctionSelector): Promise<FunctionArtifact> {
    const artifact = await this.contractDataOracle.getFunctionArtifact(contractAddress, selector);
    const debug = await this.contractDataOracle.getFunctionDebugMetadata(contractAddress, selector);
    return {
      ...artifact,
      debug,
    };
  }

  async getFunctionArtifactByName(
    contractAddress: AztecAddress,
    functionName: string,
  ): Promise<FunctionArtifact | undefined> {
    const instance = await this.contractDataOracle.getContractInstance(contractAddress);
    const artifact = await this.contractDataOracle.getContractArtifact(instance.contractClassId);
    return artifact && getFunctionArtifact(artifact, functionName);
  }

  /**
   * Fetches a message from the db, given its key.
   * @param contractAddress - Address of a contract by which the message was emitted.
   * @param messageHash - Hash of the message.
   * @param secret - Secret used to compute a nullifier.
   * @dev Contract address and secret are only used to compute the nullifier to get non-nullified messages
   * @returns The l1 to l2 membership witness (index of message in the tree and sibling path).
   */
  async getL1ToL2MembershipWitness(
    contractAddress: AztecAddress,
    messageHash: Fr,
    secret: Fr,
  ): Promise<MessageLoadOracleInputs<typeof L1_TO_L2_MSG_TREE_HEIGHT>> {
    const [messageIndex, siblingPath] = await getNonNullifiedL1ToL2MessageWitness(
      this.aztecNode,
      contractAddress,
      messageHash,
      secret,
    );

    // Assuming messageIndex is what you intended to use for the index in MessageLoadOracleInputs
    return new MessageLoadOracleInputs(messageIndex, siblingPath);
  }

  // Only used in public.
  public getL1ToL2LeafValue(_leafIndex: bigint): Promise<Fr | undefined> {
    throw new Error('Unimplemented in private!');
  }

  /**
   * Gets the index of a commitment in the note hash tree.
   * @param commitment - The commitment.
   * @returns - The index of the commitment. Undefined if it does not exist in the tree.
   */
  async getCommitmentIndex(commitment: Fr) {
    return await this.#findLeafIndex('latest', MerkleTreeId.NOTE_HASH_TREE, commitment);
  }

  // We need this in public as part of the EXISTS calls - but isn't used in private
  public getCommitmentValue(_leafIndex: bigint): Promise<Fr | undefined> {
    throw new Error('Unimplemented in private!');
  }

  async getNullifierIndex(nullifier: Fr) {
    return await this.#findLeafIndex('latest', MerkleTreeId.NULLIFIER_TREE, nullifier);
  }

  async #findLeafIndex(blockNumber: L2BlockNumber, treeId: MerkleTreeId, leafValue: Fr): Promise<bigint | undefined> {
    const [leafIndex] = await this.aztecNode.findLeavesIndexes(blockNumber, treeId, [leafValue]);
    return leafIndex;
  }

  public async getMembershipWitness(blockNumber: number, treeId: MerkleTreeId, leafValue: Fr): Promise<Fr[]> {
    const leafIndex = await this.#findLeafIndex(blockNumber, treeId, leafValue);
    if (!leafIndex) {
      throw new Error(`Leaf value: ${leafValue} not found in ${MerkleTreeId[treeId]}`);
    }

    const siblingPath = await this.#getSiblingPath(blockNumber, treeId, leafIndex);

    return [new Fr(leafIndex), ...siblingPath];
  }

  async #getSiblingPath(blockNumber: number, treeId: MerkleTreeId, leafIndex: bigint): Promise<Fr[]> {
    switch (treeId) {
      case MerkleTreeId.NULLIFIER_TREE:
        return (await this.aztecNode.getNullifierSiblingPath(blockNumber, leafIndex)).toFields();
      case MerkleTreeId.NOTE_HASH_TREE:
        return (await this.aztecNode.getNoteHashSiblingPath(blockNumber, leafIndex)).toFields();
      case MerkleTreeId.PUBLIC_DATA_TREE:
        return (await this.aztecNode.getPublicDataSiblingPath(blockNumber, leafIndex)).toFields();
      case MerkleTreeId.ARCHIVE:
        return (await this.aztecNode.getArchiveSiblingPath(blockNumber, leafIndex)).toFields();
      default:
        throw new Error('Not implemented');
    }
  }

  public async getNullifierMembershipWitnessAtLatestBlock(nullifier: Fr) {
    return this.getNullifierMembershipWitness(await this.getBlockNumber(), nullifier);
  }

  public getNullifierMembershipWitness(
    blockNumber: number,
    nullifier: Fr,
  ): Promise<NullifierMembershipWitness | undefined> {
    return this.aztecNode.getNullifierMembershipWitness(blockNumber, nullifier);
  }

  public getLowNullifierMembershipWitness(
    blockNumber: number,
    nullifier: Fr,
  ): Promise<NullifierMembershipWitness | undefined> {
    return this.aztecNode.getLowNullifierMembershipWitness(blockNumber, nullifier);
  }

  public async getBlock(blockNumber: number): Promise<L2Block | undefined> {
    return await this.aztecNode.getBlock(blockNumber);
  }

  public async getPublicDataTreeWitness(blockNumber: number, leafSlot: Fr): Promise<PublicDataWitness | undefined> {
    return await this.aztecNode.getPublicDataTreeWitness(blockNumber, leafSlot);
  }

  /**
   * Retrieve the databases view of the Block Header object.
   * This structure is fed into the circuits simulator and is used to prove against certain historical roots.
   *
   * @returns A Promise that resolves to a BlockHeader object.
   */
  getBlockHeader(): Promise<BlockHeader> {
    return this.db.getBlockHeader();
  }

  /**
   * Fetches the current block number.
   * @returns The block number.
   */
  public async getBlockNumber(): Promise<number> {
    return await this.aztecNode.getBlockNumber();
  }

  public getDebugFunctionName(contractAddress: AztecAddress, selector: FunctionSelector): Promise<string> {
    return this.contractDataOracle.getDebugFunctionName(contractAddress, selector);
  }

  /**
   * Returns the full contents of your address book.
   * This is used when calculating tags for incoming notes by deriving the shared secret, the contract-siloed tagging secret, and
   * finally the index specified tag. We will then query the node with this tag for each address in the address book.
   * @returns The full list of the users contact addresses.
   */
  public getSenders(): Promise<AztecAddress[]> {
    return this.db.getSenderAddresses();
  }

  /**
   * Returns the tagging secret for a given sender and recipient pair. For this to work, the ivsk_m of the sender must be known.
   * Includes the next index to be used used for tagging with this secret.
   * @param contractAddress - The contract address to silo the secret for
   * @param sender - The address sending the note
   * @param recipient - The address receiving the note
   * @returns An indexed tagging secret that can be used to tag notes.
   */
  public async getIndexedTaggingSecretAsSender(
    contractAddress: AztecAddress,
    sender: AztecAddress,
    recipient: AztecAddress,
  ): Promise<IndexedTaggingSecret> {
    await this.syncTaggedLogsAsSender(contractAddress, sender, recipient);

    const appTaggingSecret = await this.#calculateAppTaggingSecret(contractAddress, sender, recipient);
    const [index] = await this.db.getTaggingSecretsIndexesAsSender([appTaggingSecret]);

    return new IndexedTaggingSecret(appTaggingSecret, index);
  }

  /**
   * Increments the tagging secret for a given sender and recipient pair. For this to work, the ivsk_m of the sender must be known.
   * @param contractAddress - The contract address to silo the secret for
   * @param sender - The address sending the note
   * @param recipient - The address receiving the note
   */
  public async incrementAppTaggingSecretIndexAsSender(
    contractAddress: AztecAddress,
    sender: AztecAddress,
    recipient: AztecAddress,
  ): Promise<void> {
    const secret = await this.#calculateAppTaggingSecret(contractAddress, sender, recipient);
    const contractName = await this.contractDataOracle.getDebugContractName(contractAddress);
    this.log.debug(`Incrementing app tagging secret at ${contractName}(${contractAddress})`, {
      secret,
      sender,
      recipient,
      contractName,
      contractAddress,
    });

    const [index] = await this.db.getTaggingSecretsIndexesAsSender([secret]);
    await this.db.setTaggingSecretsIndexesAsSender([new IndexedTaggingSecret(secret, index + 1)]);
  }

  async #calculateAppTaggingSecret(contractAddress: AztecAddress, sender: AztecAddress, recipient: AztecAddress) {
    const senderCompleteAddress = await this.getCompleteAddress(sender);
    const senderIvsk = await this.keyStore.getMasterIncomingViewingSecretKey(sender);
    const secretPoint = computeTaggingSecretPoint(senderCompleteAddress, senderIvsk, recipient);
    // Silo the secret so it can't be used to track other app's notes
    const appSecret = poseidon2Hash([secretPoint.x, secretPoint.y, contractAddress]);
    return appSecret;
  }

  /**
   * Returns the indexed tagging secrets for a given recipient and all the senders in the address book
   * This method should be exposed as an oracle call to allow aztec.nr to perform the orchestration
   * of the syncTaggedLogs and processTaggedLogs methods. However, it is not possible to do so at the moment,
   * so we're keeping it private for now.
   * @param contractAddress - The contract address to silo the secret for
   * @param recipient - The address receiving the notes
   * @returns A list of indexed tagging secrets
   */
  async #getIndexedTaggingSecretsForSenders(
    contractAddress: AztecAddress,
    recipient: AztecAddress,
  ): Promise<IndexedTaggingSecret[]> {
    const recipientCompleteAddress = await this.getCompleteAddress(recipient);
    const recipientIvsk = await this.keyStore.getMasterIncomingViewingSecretKey(recipient);

    // We implicitly add all PXE accounts as senders, this helps us decrypt tags on notes that we send to ourselves
    // (recipient = us, sender = us)
    const senders = [...(await this.db.getSenderAddresses()), ...(await this.keyStore.getAccounts())].filter(
      (address, index, self) => index === self.findIndex(otherAddress => otherAddress.equals(address)),
    );
    const appTaggingSecrets = senders.map(contact => {
      const sharedSecret = computeTaggingSecretPoint(recipientCompleteAddress, recipientIvsk, contact);
      return poseidon2Hash([sharedSecret.x, sharedSecret.y, contractAddress]);
    });
    const indexes = await this.db.getTaggingSecretsIndexesAsRecipient(appTaggingSecrets);
    return appTaggingSecrets.map((secret, i) => new IndexedTaggingSecret(secret, indexes[i]));
  }

  /**
   * Updates the local index of the shared tagging secret of a sender / recipient pair
   * if a log with a larger index is found from the node.
   * @param contractAddress - The address of the contract that the logs are tagged for
   * @param sender - The address of the sender, we must know the sender's ivsk_m.
   * @param recipient - The address of the recipient.
   */
  public async syncTaggedLogsAsSender(
    contractAddress: AztecAddress,
    sender: AztecAddress,
    recipient: AztecAddress,
  ): Promise<void> {
    const appTaggingSecret = await this.#calculateAppTaggingSecret(contractAddress, sender, recipient);
    const [oldIndex] = await this.db.getTaggingSecretsIndexesAsSender([appTaggingSecret]);

    // This algorithm works such that:
    // 1. If we find minimum consecutive empty logs in a window of logs we set the index to the index of the last log
    // we found and quit.
    // 2. If we don't find minimum consecutive empty logs in a window of logs we slide the window to latest log index
    // and repeat the process.
    const MIN_CONSECUTIVE_EMPTY_LOGS = 10;
    const WINDOW_SIZE = MIN_CONSECUTIVE_EMPTY_LOGS * 2;

    let [numConsecutiveEmptyLogs, currentIndex] = [0, oldIndex];
    do {
      // We compute the tags for the current window of indexes
      const currentTags = [...new Array(WINDOW_SIZE)].map((_, i) => {
        const indexedAppTaggingSecret = new IndexedTaggingSecret(appTaggingSecret, currentIndex + i);
        return indexedAppTaggingSecret.computeSiloedTag(recipient, contractAddress);
      });

      // We fetch the logs for the tags
      const possibleLogs = await this.aztecNode.getLogsByTags(currentTags);

      // We find the index of the last log in the window that is not empty
      const indexOfLastLog = possibleLogs.findLastIndex(possibleLog => possibleLog.length !== 0);

      if (indexOfLastLog === -1) {
        // We haven't found any logs in the current window so we stop looking
        break;
      }

      // We move the current index to that of the last log we found
      currentIndex += indexOfLastLog + 1;

      // We compute the number of consecutive empty logs we found and repeat the process if we haven't found enough.
      numConsecutiveEmptyLogs = WINDOW_SIZE - indexOfLastLog - 1;
    } while (numConsecutiveEmptyLogs < MIN_CONSECUTIVE_EMPTY_LOGS);

    const contractName = await this.contractDataOracle.getDebugContractName(contractAddress);
    if (currentIndex !== oldIndex) {
      await this.db.setTaggingSecretsIndexesAsSender([new IndexedTaggingSecret(appTaggingSecret, currentIndex)]);

      this.log.debug(`Syncing logs for sender ${sender} at contract ${contractName}(${contractAddress})`, {
        sender,
        secret: appTaggingSecret,
        index: currentIndex,
        contractName,
        contractAddress,
      });
    } else {
      this.log.debug(`No new logs found for sender ${sender} at contract ${contractName}(${contractAddress})`);
    }
  }

  /**
   * Synchronizes the logs tagged with scoped addresses and all the senders in the address book.
   * Returns the unsynched logs and updates the indexes of the secrets used to tag them until there are no more logs
   * to sync.
   * @param contractAddress - The address of the contract that the logs are tagged for
   * @param recipient - The address of the recipient
   * @returns A list of encrypted logs tagged with the recipient's address
   */
  public async syncTaggedLogs(
    contractAddress: AztecAddress,
    maxBlockNumber: number,
    scopes?: AztecAddress[],
  ): Promise<Map<string, TxScopedL2Log[]>> {
    this.log.verbose('Searching for tagged logs', { contract: contractAddress });

    // Ideally this algorithm would be implemented in noir, exposing its building blocks as oracles.
    // However it is impossible at the moment due to the language not supporting nested slices.
    // This nesting is necessary because for a given set of tags we don't
    // know how many logs we will get back. Furthermore, these logs are of undetermined
    // length, since we don't really know the note they correspond to until we decrypt them.

    const recipients = scopes ? scopes : await this.keyStore.getAccounts();
    // A map of logs going from recipient address to logs. Note that the logs might have been processed before
    // due to us having a sliding window that "looks back" for logs as well. (We look back as there is no guarantee
    // that a logs will be received ordered by a given tax index and that the tags won't be reused).
    const logsMap = new Map<string, TxScopedL2Log[]>();
    const contractName = await this.contractDataOracle.getDebugContractName(contractAddress);
    for (const recipient of recipients) {
      const logsForRecipient: TxScopedL2Log[] = [];

      // Get all the secrets for the recipient and sender pairs (#9365)
      const secrets = await this.#getIndexedTaggingSecretsForSenders(contractAddress, recipient);

      // We fetch logs for a window of indexes in a range:
      //    <latest_log_index - WINDOW_HALF_SIZE, latest_log_index + WINDOW_HALF_SIZE>.
      //
      // We use this window approach because it could happen that a sender might have messed up and inadvertently
      // incremented their index without us getting any logs (for example, in case of a revert). If we stopped looking
      // for logs the first time we don't receive any logs for a tag, we might never receive anything from that sender again.
      //    Also there's a possibility that we have advanced our index, but the sender has reused it, so we might have missed
      // some logs. For these reasons, we have to look both back and ahead of the stored index.
      let secretsAndWindows = secrets.map(secret => {
        return {
          appTaggingSecret: secret.appTaggingSecret,
          leftMostIndex: Math.max(0, secret.index - WINDOW_HALF_SIZE),
          rightMostIndex: secret.index + WINDOW_HALF_SIZE,
        };
      });

      // As we iterate we store the largest index we have seen for a given secret to later on store it in the db.
      const newLargestIndexMapToStore: { [k: string]: number } = {};

      // The initial/unmodified indexes of the secrets stored in a key-value map where key is the app tagging secret.
      const initialIndexesMap = getInitialIndexesMap(secrets);

      while (secretsAndWindows.length > 0) {
        const secretsForTheWholeWindow = getIndexedTaggingSecretsForTheWindow(secretsAndWindows);
        const tagsForTheWholeWindow = secretsForTheWholeWindow.map(secret =>
          secret.computeSiloedTag(recipient, contractAddress),
        );

        // We store the new largest indexes we find in the iteration in the following map to later on construct
        // a new set of secrets and windows to fetch logs for.
        const newLargestIndexMapForIteration: { [k: string]: number } = {};

        // Fetch the logs for the tags and iterate over them
        const logsByTags = await this.aztecNode.getLogsByTags(tagsForTheWholeWindow);

        logsByTags.forEach((logsByTag, logIndex) => {
          if (logsByTag.length > 0) {
            // Check that public logs have the correct contract address
            const checkedLogsbyTag = logsByTag.filter(
              l => !l.isFromPublic || PublicLog.fromBuffer(l.logData).contractAddress.equals(contractAddress),
            );
            if (checkedLogsbyTag.length < logsByTag.length) {
              const discarded = logsByTag.filter(
                log => checkedLogsbyTag.find(filteredLog => filteredLog.equals(log)) === undefined,
              );
              this.log.warn(
                `Discarded ${
                  logsByTag.length - checkedLogsbyTag.length
                } public logs with mismatched contract address ${contractAddress}:`,
                discarded.map(l => PublicLog.fromBuffer(l.logData)),
              );
            }

            // The logs for the given tag exist so we store them for later processing
            logsForRecipient.push(...checkedLogsbyTag);

            // We retrieve the indexed tagging secret corresponding to the log as I need that to evaluate whether
            // a new largest index have been found.
            const secretCorrespondingToLog = secretsForTheWholeWindow[logIndex];
            const initialIndex = initialIndexesMap[secretCorrespondingToLog.appTaggingSecret.toString()];

            this.log.debug(`Found ${checkedLogsbyTag.length} logs as recipient ${recipient}`, {
              recipient,
              secret: secretCorrespondingToLog.appTaggingSecret,
              contractName,
              contractAddress,
            });

            if (
              secretCorrespondingToLog.index >= initialIndex &&
              (newLargestIndexMapForIteration[secretCorrespondingToLog.appTaggingSecret.toString()] === undefined ||
                secretCorrespondingToLog.index >=
                  newLargestIndexMapForIteration[secretCorrespondingToLog.appTaggingSecret.toString()])
            ) {
              // We have found a new largest index so we store it for later processing (storing it in the db + fetching
              // the difference of the window sets of current and the next iteration)
              newLargestIndexMapForIteration[secretCorrespondingToLog.appTaggingSecret.toString()] =
                secretCorrespondingToLog.index + 1;

              this.log.debug(
                `Incrementing index to ${
                  secretCorrespondingToLog.index + 1
                } at contract ${contractName}(${contractAddress})`,
              );
            }
          }
        });

        // Now based on the new largest indexes we found, we will construct a new secrets and windows set to fetch logs
        // for. Note that it's very unlikely that a new log from the current window would appear between the iterations
        // so we fetch the logs only for the difference of the window sets.
        const newSecretsAndWindows = [];
        for (const [appTaggingSecret, newIndex] of Object.entries(newLargestIndexMapForIteration)) {
          const secret = secrets.find(secret => secret.appTaggingSecret.toString() === appTaggingSecret);
          if (secret) {
            newSecretsAndWindows.push({
              appTaggingSecret: secret.appTaggingSecret,
              // We set the left most index to the new index to avoid fetching the same logs again
              leftMostIndex: newIndex,
              rightMostIndex: newIndex + WINDOW_HALF_SIZE,
            });

            // We store the new largest index in the map to later store it in the db.
            newLargestIndexMapToStore[appTaggingSecret] = newIndex;
          } else {
            throw new Error(
              `Secret not found for appTaggingSecret ${appTaggingSecret}. This is a bug as it should never happen!`,
            );
          }
        }

        // Now we set the new secrets and windows and proceed to the next iteration.
        secretsAndWindows = newSecretsAndWindows;
      }

      // We filter the logs by block number and store them in the map.
      logsMap.set(
        recipient.toString(),
        logsForRecipient.filter(log => log.blockNumber <= maxBlockNumber),
      );

      // At this point we have processed all the logs for the recipient so we store the new largest indexes in the db.
      await this.db.setTaggingSecretsIndexesAsRecipient(
        Object.entries(newLargestIndexMapToStore).map(
          ([appTaggingSecret, index]) => new IndexedTaggingSecret(Fr.fromHexString(appTaggingSecret), index),
        ),
      );
    }
    return logsMap;
  }

  /**
   * Decrypts logs tagged for a recipient and returns them.
   * @param scopedLogs - The logs to decrypt.
   * @param recipient - The recipient of the logs.
   * @returns The decrypted notes.
   */
  async #decryptTaggedLogs(scopedLogs: TxScopedL2Log[], recipient: AztecAddress) {
    const recipientCompleteAddress = await this.getCompleteAddress(recipient);
    const ivskM = await this.keyStore.getMasterSecretKey(
      recipientCompleteAddress.publicKeys.masterIncomingViewingPublicKey,
    );
    const addressSecret = computeAddressSecret(recipientCompleteAddress.getPreaddress(), ivskM);

    // Since we could have notes with the same index for different txs, we need
    // to keep track of them scoping by txHash
    const excludedIndices: Map<string, Set<number>> = new Map();
    const decrypted = [];

    for (const scopedLog of scopedLogs) {
<<<<<<< HEAD
      const notePayload = scopedLog.isFromPublic
        ? L1NotePayload.decryptAsIncomingFromPublic(PublicLog.fromBuffer(scopedLog.logData), addressSecret)
=======
      const payload = scopedLog.isFromPublic
        ? L1NotePayload.decryptAsIncomingFromPublic(scopedLog.logData, addressSecret)
>>>>>>> 9f389a7b
        : L1NotePayload.decryptAsIncoming(PrivateLog.fromBuffer(scopedLog.logData), addressSecret);

      if (!payload) {
        this.log.verbose('Unable to decrypt log');
        continue;
      }

      if (!excludedIndices.has(scopedLog.txHash.toString())) {
        excludedIndices.set(scopedLog.txHash.toString(), new Set());
      }

      const note = await getOrderedNoteItems(this.db, payload);
      const plaintext = [payload.storageSlot, payload.noteTypeId.toField(), ...note.items];

      decrypted.push({ plaintext, txHash: scopedLog.txHash, contractAddress: payload.contractAddress });
    }

    return decrypted;
  }

  /**
   * Processes the tagged logs returned by syncTaggedLogs by decrypting them and storing them in the database.
   * @param logs - The logs to process.
   * @param recipient - The recipient of the logs.
   */
  public async processTaggedLogs(
    logs: TxScopedL2Log[],
    recipient: AztecAddress,
    simulator?: AcirSimulator,
  ): Promise<void> {
    const decryptedLogs = await this.#decryptTaggedLogs(logs, recipient);

    // We've produced the full NoteDao, which we'd be able to simply insert into the database. However, this is
    // only a temporary measure as we migrate from the PXE-driven discovery into the new contract-driven approach. We
    // discard most of the work done up to this point and reconstruct the note plaintext to then hand over to the
    // contract for further processing.
    for (const decryptedLog of decryptedLogs) {
      // Log processing requires the note hashes in the tx in which the note was created. We are now assuming that the
      // note was included in the same block in which the log was delivered - note that partial notes will not work this
      // way.
      const txEffect = await this.aztecNode.getTxEffect(decryptedLog.txHash);
      if (!txEffect) {
        throw new Error(`Could not find tx effect for tx hash ${decryptedLog.txHash}`);
      }

      // This will trigger calls to the deliverNote oracle
      await this.callProcessLog(
        decryptedLog.contractAddress,
        decryptedLog.plaintext,
        decryptedLog.txHash,
        txEffect.data.noteHashes,
        txEffect.data.nullifiers[0],
        recipient,
        simulator,
      );
    }
    return;
  }

  // Called when notes are delivered, usually as a result to a call to the process_log contract function
  public async deliverNote(
    contractAddress: AztecAddress,
    storageSlot: Fr,
    nonce: Fr,
    content: Fr[],
    noteHash: Fr,
    nullifier: Fr,
    txHash: Fr,
    recipient: AztecAddress,
  ): Promise<void> {
    const noteDao = await this.produceNoteDao(
      contractAddress,
      storageSlot,
      nonce,
      content,
      noteHash,
      nullifier,
      txHash,
      recipient,
    );

    await this.db.addNotes([noteDao], recipient);
    this.log.verbose('Added note', {
      contract: noteDao.contractAddress,
      slot: noteDao.storageSlot,
      nullifier: noteDao.siloedNullifier.toString,
    });
  }

  public async removeNullifiedNotes(contractAddress: AztecAddress) {
    this.log.verbose('Removing nullified notes', { contract: contractAddress });

    for (const recipient of await this.keyStore.getAccounts()) {
      const currentNotesForRecipient = await this.db.getNotes({ contractAddress, owner: recipient });
      const nullifiersToCheck = currentNotesForRecipient.map(note => note.siloedNullifier);
      const nullifierIndexes = await this.aztecNode.findNullifiersIndexesWithBlock('latest', nullifiersToCheck);

      const foundNullifiers = nullifiersToCheck
        .map((nullifier, i) => {
          if (nullifierIndexes[i] !== undefined) {
            return { ...nullifierIndexes[i], ...{ data: nullifier } } as InBlock<Fr>;
          }
        })
        .filter(nullifier => nullifier !== undefined) as InBlock<Fr>[];

      const nullifiedNotes = await this.db.removeNullifiedNotes(foundNullifiers, recipient.toAddressPoint());
      nullifiedNotes.forEach(noteDao => {
        this.log.verbose(`Removed note for contract ${noteDao.contractAddress} at slot ${noteDao.storageSlot}`, {
          contract: noteDao.contractAddress,
          slot: noteDao.storageSlot,
          nullifier: noteDao.siloedNullifier.toString(),
        });
      });
    }
  }

  async produceNoteDao(
    contractAddress: AztecAddress,
    storageSlot: Fr,
    nonce: Fr,
    content: Fr[],
    noteHash: Fr,
    nullifier: Fr,
    txHash: Fr,
    recipient: AztecAddress,
  ): Promise<NoteDao> {
    const receipt = await this.aztecNode.getTxReceipt(new TxHash(txHash));
    if (receipt === undefined) {
      throw new Error(`Failed to fetch tx receipt for tx hash ${txHash} when searching for note hashes`);
    }
    const { blockNumber, blockHash } = receipt;

    const uniqueNoteHash = computeUniqueNoteHash(nonce, siloNoteHash(contractAddress, noteHash));
    const siloedNullifier = siloNullifier(contractAddress, nullifier);

    const uniqueNoteHashTreeIndex = (
      await this.aztecNode.findLeavesIndexes(blockNumber!, MerkleTreeId.NOTE_HASH_TREE, [uniqueNoteHash])
    )[0];
    if (uniqueNoteHashTreeIndex === undefined) {
      throw new Error(
        `Note hash ${noteHash} (uniqued as ${uniqueNoteHash}) is not present on the tree at block ${blockNumber} (from tx ${txHash})`,
      );
    }

    return new NoteDao(
      new Note(content),
      contractAddress,
      storageSlot,
      nonce,
      noteHash,
      siloedNullifier,
      new TxHash(txHash),
      blockNumber!,
      blockHash!.toString(),
      uniqueNoteHashTreeIndex,
      recipient.toAddressPoint(),
      NoteSelector.empty(), // todo: remove
    );
  }

  async callProcessLog(
    contractAddress: AztecAddress,
    logPlaintext: Fr[],
    txHash: TxHash,
    noteHashes: Fr[],
    firstNullifier: Fr,
    recipient: AztecAddress,
    simulator?: AcirSimulator,
  ) {
    const artifact: FunctionArtifact | undefined = await new ContractDataOracle(this.db).getFunctionArtifactByName(
      contractAddress,
      'process_log',
    );
    if (!artifact) {
      throw new Error(
        `Mandatory implementation of "process_log" missing in noir contract ${contractAddress.toString()}.`,
      );
    }

    const execRequest: FunctionCall = {
      name: artifact.name,
      to: contractAddress,
      selector: FunctionSelector.fromNameAndParameters(artifact),
      type: FunctionType.UNCONSTRAINED,
      isStatic: artifact.isStatic,
      args: encodeArguments(artifact, [
        toBoundedVec(logPlaintext, PRIVATE_LOG_SIZE_IN_FIELDS),
        txHash.toString(),
        toBoundedVec(noteHashes, MAX_NOTE_HASHES_PER_TX),
        firstNullifier,
        recipient,
      ]),
      returnTypes: artifact.returnTypes,
    };

    await (
      simulator ??
      getAcirSimulator(this.db, this.aztecNode, this.keyStore, this.simulationProvider, this.contractDataOracle)
    ).runUnconstrained(
      execRequest,
      artifact,
      contractAddress,
      [], // empty scope as this call should not require access to private information
    );
  }

  /**
   * Used by contracts during execution to store arbitrary data in the local PXE database. The data is siloed/scoped
   * to a specific `contract`.
   * @param contract - An address of a contract that is requesting to store the data.
   * @param key - A field element representing the key to store the data under.
   * @param values - An array of field elements representing the data to store.
   */
  store(contract: AztecAddress, key: Fr, values: Fr[]): Promise<void> {
    return this.db.store(contract, key, values);
  }

  /**
   * Used by contracts during execution to load arbitrary data from the local PXE database. The data is siloed/scoped
   * to a specific `contract`.
   * @param contract - An address of a contract that is requesting to load the data.
   * @param key - A field element representing the key under which to load the data..
   * @returns An array of field elements representing the stored data or `null` if no data is stored under the key.
   */
  load(contract: AztecAddress, key: Fr): Promise<Fr[] | null> {
    return this.db.load(contract, key);
  }
}

function toBoundedVec(array: Fr[], maxLength: number) {
  return { storage: array.concat(Array(maxLength - array.length).fill(new Fr(0))), len: array.length };
}<|MERGE_RESOLUTION|>--- conflicted
+++ resolved
@@ -613,13 +613,8 @@
     const decrypted = [];
 
     for (const scopedLog of scopedLogs) {
-<<<<<<< HEAD
-      const notePayload = scopedLog.isFromPublic
+      const payload = scopedLog.isFromPublic
         ? L1NotePayload.decryptAsIncomingFromPublic(PublicLog.fromBuffer(scopedLog.logData), addressSecret)
-=======
-      const payload = scopedLog.isFromPublic
-        ? L1NotePayload.decryptAsIncomingFromPublic(scopedLog.logData, addressSecret)
->>>>>>> 9f389a7b
         : L1NotePayload.decryptAsIncoming(PrivateLog.fromBuffer(scopedLog.logData), addressSecret);
 
       if (!payload) {
