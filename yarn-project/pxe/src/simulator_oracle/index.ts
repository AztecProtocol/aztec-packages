--- conflicted
+++ resolved
@@ -616,13 +616,8 @@
 
     for (const scopedLog of scopedLogs) {
       const payload = scopedLog.isFromPublic
-<<<<<<< HEAD
-        ? await L1NotePayload.decryptAsIncomingFromPublic(scopedLog.logData, addressSecret)
+        ? await L1NotePayload.decryptAsIncomingFromPublic(PublicLog.fromBuffer(scopedLog.logData), addressSecret)
         : await L1NotePayload.decryptAsIncoming(PrivateLog.fromBuffer(scopedLog.logData), addressSecret);
-=======
-        ? L1NotePayload.decryptAsIncomingFromPublic(PublicLog.fromBuffer(scopedLog.logData), addressSecret)
-        : L1NotePayload.decryptAsIncoming(PrivateLog.fromBuffer(scopedLog.logData), addressSecret);
->>>>>>> 38fbd5cf
 
       if (!payload) {
         this.log.verbose('Unable to decrypt log');
