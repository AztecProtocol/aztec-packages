import {
  type AztecNode,
  type InBlock,
  L1NotePayload,
  type L2Block,
  type L2BlockNumber,
  MerkleTreeId,
  type NoteStatus,
  type NullifierMembershipWitness,
  type PublicDataWitness,
  type TxEffect,
  type TxScopedL2Log,
  getNonNullifiedL1ToL2MessageWitness,
} from '@aztec/circuit-types';
import {
  type AztecAddress,
  type BlockHeader,
  type CompleteAddress,
  type ContractInstance,
  Fr,
  type FunctionSelector,
  IndexedTaggingSecret,
  type KeyValidationRequest,
  type L1_TO_L2_MSG_TREE_HEIGHT,
  PrivateLog,
  computeAddressSecret,
  computeTaggingSecretPoint,
} from '@aztec/circuits.js';
import { type FunctionArtifact, getFunctionArtifact } from '@aztec/foundation/abi';
import { poseidon2Hash } from '@aztec/foundation/crypto';
import { createLogger } from '@aztec/foundation/log';
import { type KeyStore } from '@aztec/key-store';
import { MessageLoadOracleInputs } from '@aztec/simulator/acvm';
import { type AcirSimulator, type DBOracle } from '@aztec/simulator/client';

import { type ContractDataOracle } from '../contract_data_oracle/index.js';
import { type NoteDao } from '../database/note_dao.js';
import { type PxeDatabase } from '../database/index.js';
import { produceNoteDaos } from '../note_decryption_utils/produce_note_daos.js';
import { getAcirSimulator } from '../simulator/index.js';
import { WINDOW_HALF_SIZE, getIndexedTaggingSecretsForTheWindow, getInitialIndexesMap } from './tagging_utils.js';

/**
 * A data oracle that provides information needed for simulating a transaction.
 */
export class SimulatorOracle implements DBOracle {
  constructor(
    private contractDataOracle: ContractDataOracle,
    private db: PxeDatabase,
    private keyStore: KeyStore,
    private aztecNode: AztecNode,
    private log = createLogger('pxe:simulator_oracle'),
  ) {}

  getKeyValidationRequest(pkMHash: Fr, contractAddress: AztecAddress): Promise<KeyValidationRequest> {
    return this.keyStore.getKeyValidationRequest(pkMHash, contractAddress);
  }

  async getCompleteAddress(account: AztecAddress): Promise<CompleteAddress> {
    const completeAddress = await this.db.getCompleteAddress(account);
    if (!completeAddress) {
      throw new Error(
        `No public key registered for address ${account}.
        Register it by calling pxe.registerAccount(...).\nSee docs for context: https://docs.aztec.network/reference/common_errors/aztecnr-errors#simulation-error-no-public-key-registered-for-address-0x0-register-it-by-calling-pxeregisterrecipient-or-pxeregisteraccount`,
      );
    }
    return completeAddress;
  }

  async getContractInstance(address: AztecAddress): Promise<ContractInstance> {
    const instance = await this.db.getContractInstance(address);
    if (!instance) {
      throw new Error(`No contract instance found for address ${address.toString()}`);
    }
    return instance;
  }

  async getAuthWitness(messageHash: Fr): Promise<Fr[]> {
    const witness = await this.db.getAuthWitness(messageHash);
    if (!witness) {
      throw new Error(`Unknown auth witness for message hash ${messageHash.toString()}`);
    }
    return witness;
  }

  async popCapsule(): Promise<Fr[]> {
    const capsule = await this.db.popCapsule();
    if (!capsule) {
      throw new Error(`No capsules available`);
    }
    return capsule;
  }

  async getNotes(contractAddress: AztecAddress, storageSlot: Fr, status: NoteStatus, scopes?: AztecAddress[]) {
    const noteDaos = await this.db.getNotes({
      contractAddress,
      storageSlot,
      status,
      scopes,
    });
    return noteDaos.map(({ contractAddress, storageSlot, nonce, note, noteHash, siloedNullifier, index }) => ({
      contractAddress,
      storageSlot,
      nonce,
      note,
      noteHash,
      siloedNullifier,
      // PXE can use this index to get full MembershipWitness
      index,
    }));
  }

  async getFunctionArtifact(contractAddress: AztecAddress, selector: FunctionSelector): Promise<FunctionArtifact> {
    const artifact = await this.contractDataOracle.getFunctionArtifact(contractAddress, selector);
    const debug = await this.contractDataOracle.getFunctionDebugMetadata(contractAddress, selector);
    return {
      ...artifact,
      debug,
    };
  }

  async getFunctionArtifactByName(
    contractAddress: AztecAddress,
    functionName: string,
  ): Promise<FunctionArtifact | undefined> {
    const instance = await this.contractDataOracle.getContractInstance(contractAddress);
    const artifact = await this.contractDataOracle.getContractArtifact(instance.contractClassId);
    return artifact && getFunctionArtifact(artifact, functionName);
  }

  /**
   * Fetches a message from the db, given its key.
   * @param contractAddress - Address of a contract by which the message was emitted.
   * @param messageHash - Hash of the message.
   * @param secret - Secret used to compute a nullifier.
   * @dev Contract address and secret are only used to compute the nullifier to get non-nullified messages
   * @returns The l1 to l2 membership witness (index of message in the tree and sibling path).
   */
  async getL1ToL2MembershipWitness(
    contractAddress: AztecAddress,
    messageHash: Fr,
    secret: Fr,
  ): Promise<MessageLoadOracleInputs<typeof L1_TO_L2_MSG_TREE_HEIGHT>> {
    const [messageIndex, siblingPath] = await getNonNullifiedL1ToL2MessageWitness(
      this.aztecNode,
      contractAddress,
      messageHash,
      secret,
    );

    // Assuming messageIndex is what you intended to use for the index in MessageLoadOracleInputs
    return new MessageLoadOracleInputs(messageIndex, siblingPath);
  }

  // Only used in public.
  public getL1ToL2LeafValue(_leafIndex: bigint): Promise<Fr | undefined> {
    throw new Error('Unimplemented in private!');
  }

  /**
   * Gets the index of a commitment in the note hash tree.
   * @param commitment - The commitment.
   * @returns - The index of the commitment. Undefined if it does not exist in the tree.
   */
  async getCommitmentIndex(commitment: Fr) {
    return await this.findLeafIndex('latest', MerkleTreeId.NOTE_HASH_TREE, commitment);
  }

  // We need this in public as part of the EXISTS calls - but isn't used in private
  public getCommitmentValue(_leafIndex: bigint): Promise<Fr | undefined> {
    throw new Error('Unimplemented in private!');
  }

  async getNullifierIndex(nullifier: Fr) {
    return await this.findLeafIndex('latest', MerkleTreeId.NULLIFIER_TREE, nullifier);
  }

  public async findLeafIndex(
    blockNumber: L2BlockNumber,
    treeId: MerkleTreeId,
    leafValue: Fr,
  ): Promise<bigint | undefined> {
    const [leafIndex] = await this.aztecNode.findLeavesIndexes(blockNumber, treeId, [leafValue]);
    return leafIndex;
  }

  public async getSiblingPath(blockNumber: number, treeId: MerkleTreeId, leafIndex: bigint): Promise<Fr[]> {
    switch (treeId) {
      case MerkleTreeId.NULLIFIER_TREE:
        return (await this.aztecNode.getNullifierSiblingPath(blockNumber, leafIndex)).toFields();
      case MerkleTreeId.NOTE_HASH_TREE:
        return (await this.aztecNode.getNoteHashSiblingPath(blockNumber, leafIndex)).toFields();
      case MerkleTreeId.PUBLIC_DATA_TREE:
        return (await this.aztecNode.getPublicDataSiblingPath(blockNumber, leafIndex)).toFields();
      case MerkleTreeId.ARCHIVE:
        return (await this.aztecNode.getArchiveSiblingPath(blockNumber, leafIndex)).toFields();
      default:
        throw new Error('Not implemented');
    }
  }

  public async getNullifierMembershipWitnessAtLatestBlock(nullifier: Fr) {
    return this.getNullifierMembershipWitness(await this.getBlockNumber(), nullifier);
  }

  public getNullifierMembershipWitness(
    blockNumber: number,
    nullifier: Fr,
  ): Promise<NullifierMembershipWitness | undefined> {
    return this.aztecNode.getNullifierMembershipWitness(blockNumber, nullifier);
  }

  public getLowNullifierMembershipWitness(
    blockNumber: number,
    nullifier: Fr,
  ): Promise<NullifierMembershipWitness | undefined> {
    return this.aztecNode.getLowNullifierMembershipWitness(blockNumber, nullifier);
  }

  public async getBlock(blockNumber: number): Promise<L2Block | undefined> {
    return await this.aztecNode.getBlock(blockNumber);
  }

  public async getPublicDataTreeWitness(blockNumber: number, leafSlot: Fr): Promise<PublicDataWitness | undefined> {
    return await this.aztecNode.getPublicDataTreeWitness(blockNumber, leafSlot);
  }

  /**
   * Retrieve the databases view of the Block Header object.
   * This structure is fed into the circuits simulator and is used to prove against certain historical roots.
   *
   * @returns A Promise that resolves to a BlockHeader object.
   */
  getBlockHeader(): Promise<BlockHeader> {
    return this.db.getBlockHeader();
  }

  /**
   * Fetches the current block number.
   * @returns The block number.
   */
  public async getBlockNumber(): Promise<number> {
    return await this.aztecNode.getBlockNumber();
  }

  public getDebugFunctionName(contractAddress: AztecAddress, selector: FunctionSelector): Promise<string> {
    return this.contractDataOracle.getDebugFunctionName(contractAddress, selector);
  }

  /**
   * Returns the full contents of your address book.
   * This is used when calculating tags for incoming notes by deriving the shared secret, the contract-siloed tagging secret, and
   * finally the index specified tag. We will then query the node with this tag for each address in the address book.
   * @returns The full list of the users contact addresses.
   */
  public getSenders(): Promise<AztecAddress[]> {
    return this.db.getSenderAddresses();
  }

  /**
   * Returns the tagging secret for a given sender and recipient pair. For this to work, the ivsk_m of the sender must be known.
   * Includes the next index to be used used for tagging with this secret.
   * @param contractAddress - The contract address to silo the secret for
   * @param sender - The address sending the note
   * @param recipient - The address receiving the note
   * @returns An indexed tagging secret that can be used to tag notes.
   */
  public async getIndexedTaggingSecretAsSender(
    contractAddress: AztecAddress,
    sender: AztecAddress,
    recipient: AztecAddress,
  ): Promise<IndexedTaggingSecret> {
    await this.syncTaggedLogsAsSender(contractAddress, sender, recipient);

    const appTaggingSecret = await this.#calculateAppTaggingSecret(contractAddress, sender, recipient);
    const [index] = await this.db.getTaggingSecretsIndexesAsSender([appTaggingSecret]);

    return new IndexedTaggingSecret(appTaggingSecret, index);
  }

  /**
   * Increments the tagging secret for a given sender and recipient pair. For this to work, the ivsk_m of the sender must be known.
   * @param contractAddress - The contract address to silo the secret for
   * @param sender - The address sending the note
   * @param recipient - The address receiving the note
   */
  public async incrementAppTaggingSecretIndexAsSender(
    contractAddress: AztecAddress,
    sender: AztecAddress,
    recipient: AztecAddress,
  ): Promise<void> {
    const secret = await this.#calculateAppTaggingSecret(contractAddress, sender, recipient);
    const contractName = await this.contractDataOracle.getDebugContractName(contractAddress);
    this.log.debug(`Incrementing app tagging secret at ${contractName}(${contractAddress})`, {
      secret,
      sender,
      recipient,
      contractName,
      contractAddress,
    });

    const [index] = await this.db.getTaggingSecretsIndexesAsSender([secret]);
    await this.db.setTaggingSecretsIndexesAsSender([new IndexedTaggingSecret(secret, index + 1)]);
  }

  async #calculateAppTaggingSecret(contractAddress: AztecAddress, sender: AztecAddress, recipient: AztecAddress) {
    const senderCompleteAddress = await this.getCompleteAddress(sender);
    const senderIvsk = await this.keyStore.getMasterIncomingViewingSecretKey(sender);
    const secretPoint = computeTaggingSecretPoint(senderCompleteAddress, senderIvsk, recipient);
    // Silo the secret so it can't be used to track other app's notes
    const appSecret = poseidon2Hash([secretPoint.x, secretPoint.y, contractAddress]);
    return appSecret;
  }

  /**
   * Returns the indexed tagging secrets for a given recipient and all the senders in the address book
   * This method should be exposed as an oracle call to allow aztec.nr to perform the orchestration
   * of the syncTaggedLogs and processTaggedLogs methods. However, it is not possible to do so at the moment,
   * so we're keeping it private for now.
   * @param contractAddress - The contract address to silo the secret for
   * @param recipient - The address receiving the notes
   * @returns A list of indexed tagging secrets
   */
  async #getIndexedTaggingSecretsForSenders(
    contractAddress: AztecAddress,
    recipient: AztecAddress,
  ): Promise<IndexedTaggingSecret[]> {
    const recipientCompleteAddress = await this.getCompleteAddress(recipient);
    const recipientIvsk = await this.keyStore.getMasterIncomingViewingSecretKey(recipient);

    // We implicitly add all PXE accounts as senders, this helps us decrypt tags on notes that we send to ourselves
    // (recipient = us, sender = us)
    const senders = [...(await this.db.getSenderAddresses()), ...(await this.keyStore.getAccounts())].filter(
      (address, index, self) => index === self.findIndex(otherAddress => otherAddress.equals(address)),
    );
    const appTaggingSecrets = senders.map(contact => {
      const sharedSecret = computeTaggingSecretPoint(recipientCompleteAddress, recipientIvsk, contact);
      return poseidon2Hash([sharedSecret.x, sharedSecret.y, contractAddress]);
    });
    const indexes = await this.db.getTaggingSecretsIndexesAsRecipient(appTaggingSecrets);
    return appTaggingSecrets.map((secret, i) => new IndexedTaggingSecret(secret, indexes[i]));
  }

  /**
   * Updates the local index of the shared tagging secret of a sender / recipient pair
   * if a log with a larger index is found from the node.
   * @param contractAddress - The address of the contract that the logs are tagged for
   * @param sender - The address of the sender, we must know the sender's ivsk_m.
   * @param recipient - The address of the recipient.
   */
  public async syncTaggedLogsAsSender(
    contractAddress: AztecAddress,
    sender: AztecAddress,
    recipient: AztecAddress,
  ): Promise<void> {
    const appTaggingSecret = await this.#calculateAppTaggingSecret(contractAddress, sender, recipient);
    const [oldIndex] = await this.db.getTaggingSecretsIndexesAsSender([appTaggingSecret]);

    // This algorithm works such that:
    // 1. If we find minimum consecutive empty logs in a window of logs we set the index to the index of the last log
    // we found and quit.
    // 2. If we don't find minimum consecutive empty logs in a window of logs we slide the window to latest log index
    // and repeat the process.
    const MIN_CONSECUTIVE_EMPTY_LOGS = 10;
    const WINDOW_SIZE = MIN_CONSECUTIVE_EMPTY_LOGS * 2;

    let [numConsecutiveEmptyLogs, currentIndex] = [0, oldIndex];
    do {
      // We compute the tags for the current window of indexes
      const currentTags = [...new Array(WINDOW_SIZE)].map((_, i) => {
        const indexedAppTaggingSecret = new IndexedTaggingSecret(appTaggingSecret, currentIndex + i);
        return indexedAppTaggingSecret.computeSiloedTag(recipient, contractAddress);
      });

      // We fetch the logs for the tags
      const possibleLogs = await this.aztecNode.getLogsByTags(currentTags);

      // We find the index of the last log in the window that is not empty
      const indexOfLastLog = possibleLogs.findLastIndex(possibleLog => possibleLog.length !== 0);

      if (indexOfLastLog === -1) {
        // We haven't found any logs in the current window so we stop looking
        break;
      }

      // We move the current index to that of the last log we found
      currentIndex += indexOfLastLog + 1;

      // We compute the number of consecutive empty logs we found and repeat the process if we haven't found enough.
      numConsecutiveEmptyLogs = WINDOW_SIZE - indexOfLastLog - 1;
    } while (numConsecutiveEmptyLogs < MIN_CONSECUTIVE_EMPTY_LOGS);

    const contractName = await this.contractDataOracle.getDebugContractName(contractAddress);
    if (currentIndex !== oldIndex) {
      await this.db.setTaggingSecretsIndexesAsSender([new IndexedTaggingSecret(appTaggingSecret, currentIndex)]);

      this.log.debug(`Syncing logs for sender ${sender} at contract ${contractName}(${contractAddress})`, {
        sender,
        secret: appTaggingSecret,
        index: currentIndex,
        contractName,
        contractAddress,
      });
    } else {
      this.log.debug(`No new logs found for sender ${sender} at contract ${contractName}(${contractAddress})`);
    }
  }

  /**
   * Synchronizes the logs tagged with scoped addresses and all the senders in the address book.
   * Returns the unsynched logs and updates the indexes of the secrets used to tag them until there are no more logs
   * to sync.
   * @param contractAddress - The address of the contract that the logs are tagged for
   * @param recipient - The address of the recipient
   * @returns A list of encrypted logs tagged with the recipient's address
   */
  public async syncTaggedLogs(
    contractAddress: AztecAddress,
    maxBlockNumber: number,
    scopes?: AztecAddress[],
  ): Promise<Map<string, TxScopedL2Log[]>> {
    // Ideally this algorithm would be implemented in noir, exposing its building blocks as oracles.
    // However it is impossible at the moment due to the language not supporting nested slices.
    // This nesting is necessary because for a given set of tags we don't
    // know how many logs we will get back. Furthermore, these logs are of undetermined
    // length, since we don't really know the note they correspond to until we decrypt them.

    const recipients = scopes ? scopes : await this.keyStore.getAccounts();
    // A map of logs going from recipient address to logs. Note that the logs might have been processed before
    // due to us having a sliding window that "looks back" for logs as well. (We look back as there is no guarantee
    // that a logs will be received ordered by a given tax index and that the tags won't be reused).
    const logsMap = new Map<string, TxScopedL2Log[]>();
    const contractName = await this.contractDataOracle.getDebugContractName(contractAddress);
    for (const recipient of recipients) {
      const logsForRecipient: TxScopedL2Log[] = [];

      // Get all the secrets for the recipient and sender pairs (#9365)
      const secrets = await this.#getIndexedTaggingSecretsForSenders(contractAddress, recipient);

      // We fetch logs for a window of indexes in a range:
      //    <latest_log_index - WINDOW_HALF_SIZE, latest_log_index + WINDOW_HALF_SIZE>.
      //
      // We use this window approach because it could happen that a sender might have messed up and inadvertently
      // incremented their index without us getting any logs (for example, in case of a revert). If we stopped looking
      // for logs the first time we don't receive any logs for a tag, we might never receive anything from that sender again.
      //    Also there's a possibility that we have advanced our index, but the sender has reused it, so we might have missed
      // some logs. For these reasons, we have to look both back and ahead of the stored index.
      let secretsAndWindows = secrets.map(secret => {
        return {
          appTaggingSecret: secret.appTaggingSecret,
          leftMostIndex: Math.max(0, secret.index - WINDOW_HALF_SIZE),
          rightMostIndex: secret.index + WINDOW_HALF_SIZE,
        };
      });

      // As we iterate we store the largest index we have seen for a given secret to later on store it in the db.
      const newLargestIndexMapToStore: { [k: string]: number } = {};

      // The initial/unmodified indexes of the secrets stored in a key-value map where key is the app tagging secret.
      const initialIndexesMap = getInitialIndexesMap(secrets);

      while (secretsAndWindows.length > 0) {
        const secretsForTheWholeWindow = getIndexedTaggingSecretsForTheWindow(secretsAndWindows);
        const tagsForTheWholeWindow = secretsForTheWholeWindow.map(secret =>
          secret.computeSiloedTag(recipient, contractAddress),
        );

        // We store the new largest indexes we find in the iteration in the following map to later on construct
        // a new set of secrets and windows to fetch logs for.
        const newLargestIndexMapForIteration: { [k: string]: number } = {};

        // Fetch the logs for the tags and iterate over them
        const logsByTags = await this.aztecNode.getLogsByTags(tagsForTheWholeWindow);

        logsByTags.forEach((logsByTag, logIndex) => {
          if (logsByTag.length > 0) {
            // The logs for the given tag exist so we store them for later processing
            logsForRecipient.push(...logsByTag);

            // We retrieve the indexed tagging secret corresponding to the log as I need that to evaluate whether
            // a new largest index have been found.
            const secretCorrespondingToLog = secretsForTheWholeWindow[logIndex];
            const initialIndex = initialIndexesMap[secretCorrespondingToLog.appTaggingSecret.toString()];

            this.log.debug(`Found ${logsByTag.length} logs as recipient ${recipient}`, {
              recipient,
              secret: secretCorrespondingToLog.appTaggingSecret,
              contractName,
              contractAddress,
            });

            if (
              secretCorrespondingToLog.index >= initialIndex &&
              (newLargestIndexMapForIteration[secretCorrespondingToLog.appTaggingSecret.toString()] === undefined ||
                secretCorrespondingToLog.index >=
                  newLargestIndexMapForIteration[secretCorrespondingToLog.appTaggingSecret.toString()])
            ) {
              // We have found a new largest index so we store it for later processing (storing it in the db + fetching
              // the difference of the window sets of current and the next iteration)
              newLargestIndexMapForIteration[secretCorrespondingToLog.appTaggingSecret.toString()] =
                secretCorrespondingToLog.index + 1;

              this.log.debug(
                `Incrementing index to ${
                  secretCorrespondingToLog.index + 1
                } at contract ${contractName}(${contractAddress})`,
              );
            }
          }
        });

        // Now based on the new largest indexes we found, we will construct a new secrets and windows set to fetch logs
        // for. Note that it's very unlikely that a new log from the current window would appear between the iterations
        // so we fetch the logs only for the difference of the window sets.
        const newSecretsAndWindows = [];
        for (const [appTaggingSecret, newIndex] of Object.entries(newLargestIndexMapForIteration)) {
          const secret = secrets.find(secret => secret.appTaggingSecret.toString() === appTaggingSecret);
          if (secret) {
            newSecretsAndWindows.push({
              appTaggingSecret: secret.appTaggingSecret,
              // We set the left most index to the new index to avoid fetching the same logs again
              leftMostIndex: newIndex,
              rightMostIndex: newIndex + WINDOW_HALF_SIZE,
            });

            // We store the new largest index in the map to later store it in the db.
            newLargestIndexMapToStore[appTaggingSecret] = newIndex;
          } else {
            throw new Error(
              `Secret not found for appTaggingSecret ${appTaggingSecret}. This is a bug as it should never happen!`,
            );
          }
        }

        // Now we set the new secrets and windows and proceed to the next iteration.
        secretsAndWindows = newSecretsAndWindows;
      }

      // We filter the logs by block number and store them in the map.
      logsMap.set(
        recipient.toString(),
        logsForRecipient.filter(log => log.blockNumber <= maxBlockNumber),
      );

      // At this point we have processed all the logs for the recipient so we store the new largest indexes in the db.
      await this.db.setTaggingSecretsIndexesAsRecipient(
        Object.entries(newLargestIndexMapToStore).map(
          ([appTaggingSecret, index]) => new IndexedTaggingSecret(Fr.fromHexString(appTaggingSecret), index),
        ),
      );
    }
    return logsMap;
  }

  /**
   * Decrypts logs tagged for a recipient and returns them.
   * @param scopedLogs - The logs to decrypt.
   * @param recipient - The recipient of the logs.
   * @param simulator - The simulator to use for decryption.
   * @returns The decrypted notes.
   */
  async #decryptTaggedLogs(scopedLogs: TxScopedL2Log[], recipient: AztecAddress, simulator?: AcirSimulator) {
    const recipientCompleteAddress = await this.getCompleteAddress(recipient);
    const ivskM = await this.keyStore.getMasterSecretKey(
      recipientCompleteAddress.publicKeys.masterIncomingViewingPublicKey,
    );
    const addressSecret = computeAddressSecret(recipientCompleteAddress.getPreaddress(), ivskM);

    // Since we could have notes with the same index for different txs, we need
    // to keep track of them scoping by txHash
    const excludedIndices: Map<string, Set<number>> = new Map();
    const notes: NoteDao[] = [];

    const txEffectsCache = new Map<string, InBlock<TxEffect> | undefined>();

    for (const scopedLog of scopedLogs) {
      const notePayload = scopedLog.isFromPublic
        ? L1NotePayload.decryptAsIncomingFromPublic(scopedLog.logData, addressSecret)
        : L1NotePayload.decryptAsIncoming(PrivateLog.fromBuffer(scopedLog.logData), addressSecret);

      if (notePayload) {
        const payload = notePayload;

        const txEffect =
          txEffectsCache.get(scopedLog.txHash.toString()) ?? (await this.aztecNode.getTxEffect(scopedLog.txHash));

        if (!txEffect) {
          this.log.warn(`No tx effect found for ${scopedLog.txHash} while decrypting tagged logs`);
          continue;
        }

        txEffectsCache.set(scopedLog.txHash.toString(), txEffect);

        if (!excludedIndices.has(scopedLog.txHash.toString())) {
          excludedIndices.set(scopedLog.txHash.toString(), new Set());
        }
        const { note } = await produceNoteDaos(
          // I don't like this at all, but we need a simulator to run `computeNoteHashAndOptionallyANullifier`. This generates
          // a chicken-and-egg problem due to this oracle requiring a simulator, which in turn requires this oracle. Furthermore, since jest doesn't allow
          // mocking ESM exports, we have to pollute the method even more by providing a simulator parameter so tests can inject a fake one.
          simulator ?? getAcirSimulator(this.db, this.aztecNode, this.keyStore, this.contractDataOracle),
          this.db,
          notePayload ? recipient.toAddressPoint() : undefined,
          payload!,
          txEffect.data.txHash,
          txEffect.l2BlockNumber,
          txEffect.l2BlockHash,
          txEffect.data.noteHashes,
          scopedLog.dataStartIndexForTx,
          excludedIndices.get(scopedLog.txHash.toString())!,
          this.log,
        );

        if (note) {
          notes.push(note);
        }
      }
    }
    return { notes };
  }

  /**
   * Processes the tagged logs returned by syncTaggedLogs by decrypting them and storing them in the database.
   * @param logs - The logs to process.
   * @param recipient - The recipient of the logs.
   */
  public async processTaggedLogs(
    logs: TxScopedL2Log[],
    recipient: AztecAddress,
    simulator?: AcirSimulator,
  ): Promise<void> {
    const { notes } = await this.#decryptTaggedLogs(logs, recipient, simulator);
    if (notes.length) {
      await this.db.addNotes(notes, recipient);
      notes.forEach(noteDao => {
        this.log.verbose(`Added incoming note for contract ${noteDao.contractAddress} at slot ${noteDao.storageSlot}`, {
          contract: noteDao.contractAddress,
          slot: noteDao.storageSlot,
          nullifier: noteDao.siloedNullifier.toString(),
        });
      });
    }
<<<<<<< HEAD
    const nullifiedNotes: NoteDao[] = [];
    const currentNotesForRecipient = await this.db.getNotes({ owner: recipient });
    const nullifiersToCheck = currentNotesForRecipient.map(note => note.siloedNullifier);
    const currentBlockNumber = await this.getBlockNumber();
    const nullifierIndexes = await this.aztecNode.findNullifiersIndexesWithBlock(currentBlockNumber, nullifiersToCheck);

    const foundNullifiers = nullifiersToCheck
      .map((nullifier, i) => {
        if (nullifierIndexes[i] !== undefined) {
          return { ...nullifierIndexes[i], ...{ data: nullifier } } as InBlock<Fr>;
        }
      })
      .filter(nullifier => nullifier !== undefined) as InBlock<Fr>[];

    await this.db.removeNullifiedNotes(foundNullifiers, recipient.toAddressPoint());
    nullifiedNotes.forEach(noteDao => {
      this.log.verbose(`Removed note for contract ${noteDao.contractAddress} at slot ${noteDao.storageSlot}`, {
        contract: noteDao.contractAddress,
        slot: noteDao.storageSlot,
        nullifier: noteDao.siloedNullifier.toString(),
=======
  }

  public async removeNullifiedNotes(contractAddress: AztecAddress) {
    for (const recipient of await this.keyStore.getAccounts()) {
      const currentNotesForRecipient = await this.db.getIncomingNotes({ contractAddress, owner: recipient });
      const nullifiersToCheck = currentNotesForRecipient.map(note => note.siloedNullifier);
      const nullifierIndexes = await this.aztecNode.findNullifiersIndexesWithBlock('latest', nullifiersToCheck);

      const foundNullifiers = nullifiersToCheck
        .map((nullifier, i) => {
          if (nullifierIndexes[i] !== undefined) {
            return { ...nullifierIndexes[i], ...{ data: nullifier } } as InBlock<Fr>;
          }
        })
        .filter(nullifier => nullifier !== undefined) as InBlock<Fr>[];

      const nullifiedNotes = await this.db.removeNullifiedNotes(foundNullifiers, recipient.toAddressPoint());
      nullifiedNotes.forEach(noteDao => {
        this.log.verbose(`Removed note for contract ${noteDao.contractAddress} at slot ${noteDao.storageSlot}`, {
          contract: noteDao.contractAddress,
          slot: noteDao.storageSlot,
          nullifier: noteDao.siloedNullifier.toString(),
        });
>>>>>>> a5097a99
      });
    }
  }
}<|MERGE_RESOLUTION|>--- conflicted
+++ resolved
@@ -640,33 +640,11 @@
         });
       });
     }
-<<<<<<< HEAD
-    const nullifiedNotes: NoteDao[] = [];
-    const currentNotesForRecipient = await this.db.getNotes({ owner: recipient });
-    const nullifiersToCheck = currentNotesForRecipient.map(note => note.siloedNullifier);
-    const currentBlockNumber = await this.getBlockNumber();
-    const nullifierIndexes = await this.aztecNode.findNullifiersIndexesWithBlock(currentBlockNumber, nullifiersToCheck);
-
-    const foundNullifiers = nullifiersToCheck
-      .map((nullifier, i) => {
-        if (nullifierIndexes[i] !== undefined) {
-          return { ...nullifierIndexes[i], ...{ data: nullifier } } as InBlock<Fr>;
-        }
-      })
-      .filter(nullifier => nullifier !== undefined) as InBlock<Fr>[];
-
-    await this.db.removeNullifiedNotes(foundNullifiers, recipient.toAddressPoint());
-    nullifiedNotes.forEach(noteDao => {
-      this.log.verbose(`Removed note for contract ${noteDao.contractAddress} at slot ${noteDao.storageSlot}`, {
-        contract: noteDao.contractAddress,
-        slot: noteDao.storageSlot,
-        nullifier: noteDao.siloedNullifier.toString(),
-=======
   }
 
   public async removeNullifiedNotes(contractAddress: AztecAddress) {
     for (const recipient of await this.keyStore.getAccounts()) {
-      const currentNotesForRecipient = await this.db.getIncomingNotes({ contractAddress, owner: recipient });
+      const currentNotesForRecipient = await this.db.getNotes({ contractAddress, owner: recipient });
       const nullifiersToCheck = currentNotesForRecipient.map(note => note.siloedNullifier);
       const nullifierIndexes = await this.aztecNode.findNullifiersIndexesWithBlock('latest', nullifiersToCheck);
 
@@ -685,7 +663,6 @@
           slot: noteDao.storageSlot,
           nullifier: noteDao.siloedNullifier.toString(),
         });
->>>>>>> a5097a99
       });
     }
   }
