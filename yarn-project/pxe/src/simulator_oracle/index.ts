--- conflicted
+++ resolved
@@ -756,7 +756,6 @@
       recipient.toAddressPoint(),
       NoteSelector.empty(), // todo: remove
     );
-<<<<<<< HEAD
   }
 
   async callProcessLog(
@@ -805,67 +804,6 @@
     );
   }
 
-  /**
-   * Used by contracts during execution to store arbitrary data in the local PXE database. The data is siloed/scoped
-   * to a specific `contract`.
-   * @param contract - An address of a contract that is requesting to store the data.
-   * @param key - A field element representing the key to store the data under.
-   * @param values - An array of field elements representing the data to store.
-   */
-  store(contract: AztecAddress, key: Fr, values: Fr[]): Promise<void> {
-    return this.db.store(contract, key, values);
-=======
->>>>>>> 3b08dcfd
-  }
-
-  async callProcessLog(
-    contractAddress: AztecAddress,
-    logPlaintext: Fr[],
-    txHash: TxHash,
-    noteHashes: Fr[],
-    firstNullifier: Fr,
-    recipient: AztecAddress,
-    simulator?: AcirSimulator,
-  ) {
-    const artifact: FunctionArtifact | undefined = await new ContractDataOracle(this.db).getFunctionArtifactByName(
-      contractAddress,
-      'process_log',
-    );
-    if (!artifact) {
-      throw new Error(
-        `Mandatory implementation of "process_log" missing in noir contract ${contractAddress.toString()}.`,
-      );
-    }
-
-    const execRequest: FunctionCall = {
-      name: artifact.name,
-      to: contractAddress,
-      selector: FunctionSelector.fromNameAndParameters(artifact),
-      type: FunctionType.UNCONSTRAINED,
-      isStatic: artifact.isStatic,
-      args: encodeArguments(artifact, [
-        toBoundedVec(logPlaintext, PRIVATE_LOG_SIZE_IN_FIELDS),
-        txHash.toString(),
-        toBoundedVec(noteHashes, MAX_NOTE_HASHES_PER_TX),
-        firstNullifier,
-        recipient,
-      ]),
-      returnTypes: artifact.returnTypes,
-    };
-
-    await (
-      simulator ??
-      getAcirSimulator(this.db, this.aztecNode, this.keyStore, this.simulationProvider, this.contractDataOracle)
-    ).runUnconstrained(
-      execRequest,
-      artifact,
-      contractAddress,
-      [], // empty scope as this call should not require access to private information
-    );
-  }
-<<<<<<< HEAD
-=======
-
   dbStore(contractAddress: AztecAddress, slot: Fr, values: Fr[]): Promise<void> {
     return this.db.dbStore(contractAddress, slot, values);
   }
@@ -881,7 +819,6 @@
   dbCopy(contractAddress: AztecAddress, srcSlot: Fr, dstSlot: Fr, numEntries: number): Promise<void> {
     return this.db.dbCopy(contractAddress, srcSlot, dstSlot, numEntries);
   }
->>>>>>> 3b08dcfd
 }
 
 function toBoundedVec(array: Fr[], maxLength: number) {
