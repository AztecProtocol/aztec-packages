import {
  type AztecNode,
  type KeyStore,
  type L2Block,
  MerkleTreeId,
  type NoteStatus,
  type NullifierMembershipWitness,
  type PublicDataWitness,
  type SiblingPath,
} from '@aztec/circuit-types';
import {
  Fr,
  Point,
  type AztecAddress,
  type CompleteAddress,
<<<<<<< HEAD
  type EthAddress,
=======
  type Fr,
>>>>>>> ae502199
  type FunctionSelector,
  type Header,
  type L1_TO_L2_MSG_TREE_HEIGHT,
} from '@aztec/circuits.js';
import { computeL1ToL2MessageNullifier } from '@aztec/circuits.js/hash';
import { type FunctionArtifactWithDebugMetadata, getFunctionArtifactWithDebugMetadata } from '@aztec/foundation/abi';
import { createDebugLogger } from '@aztec/foundation/log';
import { type DBOracle, MessageLoadOracleInputs, type NullifierKeys } from '@aztec/simulator';
import { type ContractInstance } from '@aztec/types/contracts';

import { type ContractDataOracle } from '../contract_data_oracle/index.js';
import { type PxeDatabase } from '../database/index.js';

/**
 * A data oracle that provides information needed for simulating a transaction.
 */
export class SimulatorOracle implements DBOracle {
  constructor(
    private contractDataOracle: ContractDataOracle,
    private db: PxeDatabase,
    private keyStore: KeyStore,
    private aztecNode: AztecNode,
    private log = createDebugLogger('aztec:pxe:simulator_oracle'),
  ) {}

  async getNullifierKeys(accountAddress: AztecAddress, contractAddress: AztecAddress): Promise<NullifierKeys> {
    const masterNullifierPublicKey = await this.keyStore.getMasterNullifierPublicKey(accountAddress);
    const appNullifierSecretKey = await this.keyStore.getAppNullifierSecretKey(accountAddress, contractAddress);
    return { masterNullifierPublicKey, appNullifierSecretKey };
  }

  async getCompleteAddress(address: AztecAddress): Promise<CompleteAddress> {
    const completeAddress = await this.db.getCompleteAddress(address);
    if (!completeAddress) {
      throw new Error(
        `No public key registered for address ${address.toString()}. Register it by calling pxe.registerRecipient(...) or pxe.registerAccount(...).\nSee docs for context: https://docs.aztec.network/developers/debugging/aztecnr-errors#simulation-error-No-public-key-registered-for-address-0x0-Register-it-by-calling-pxeregisterRecipient-or-pxeregisterAccount`,
      );
    }
    return completeAddress;
  }

  async getContractInstance(address: AztecAddress): Promise<ContractInstance> {
    const instance = await this.db.getContractInstance(address);
    if (!instance) {
      throw new Error(`No contract instance found for address ${address.toString()}`);
    }
    return instance;
  }

  async getAuthWitness(messageHash: Fr): Promise<Fr[]> {
    const witness = await this.db.getAuthWitness(messageHash);
    if (!witness) {
      throw new Error(`Unknown auth witness for message hash ${messageHash.toString()}`);
    }
    return witness;
  }

  async popCapsule(): Promise<Fr[]> {
    const capsule = await this.db.popCapsule();
    if (!capsule) {
      throw new Error(`No capsules available`);
    }
    return capsule;
  }

  async getPublicKeysForAddress(address: AztecAddress): Promise<Point[]> {
    const nullifierPublicKey = await this.keyStore.getMasterNullifierPublicKey(address);
    const incomingViewingPublicKey = await this.keyStore.getMasterIncomingViewingPublicKey(address);
    const outgoingViewingPublicKey = await this.keyStore.getMasterOutgoingViewingPublicKey(address);
    const taggingPublicKey = await this.keyStore.getMasterTaggingPublicKey(address);

    return [nullifierPublicKey, incomingViewingPublicKey, outgoingViewingPublicKey, taggingPublicKey]
  }

  async getNotes(contractAddress: AztecAddress, storageSlot: Fr, status: NoteStatus) {
    const noteDaos = await this.db.getNotes({
      contractAddress,
      storageSlot,
      status,
    });
    return noteDaos.map(({ contractAddress, storageSlot, nonce, note, innerNoteHash, siloedNullifier, index }) => ({
      contractAddress,
      storageSlot,
      nonce,
      note,
      innerNoteHash,
      siloedNullifier,
      // PXE can use this index to get full MembershipWitness
      index,
    }));
  }

  async getFunctionArtifact(
    contractAddress: AztecAddress,
    selector: FunctionSelector,
  ): Promise<FunctionArtifactWithDebugMetadata> {
    const artifact = await this.contractDataOracle.getFunctionArtifact(contractAddress, selector);
    const debug = await this.contractDataOracle.getFunctionDebugMetadata(contractAddress, selector);
    return {
      ...artifact,
      debug,
    };
  }

  async getFunctionArtifactByName(
    contractAddress: AztecAddress,
    functionName: string,
  ): Promise<FunctionArtifactWithDebugMetadata | undefined> {
    const instance = await this.contractDataOracle.getContractInstance(contractAddress);
    const artifact = await this.contractDataOracle.getContractArtifact(instance.contractClassId);
    return artifact && getFunctionArtifactWithDebugMetadata(artifact, functionName);
  }

  /**
   * Fetches a message from the db, given its key.
   * @param contractAddress - Address of a contract by which the message was emitted.
   * @param messageHash - Hash of the message.
   * @param secret - Secret used to compute a nullifier.
   * @dev Contract address and secret are only used to compute the nullifier to get non-nullified messages
   * @returns The l1 to l2 membership witness (index of message in the tree and sibling path).
   */
  async getL1ToL2MembershipWitness(
    contractAddress: AztecAddress,
    messageHash: Fr,
    secret: Fr,
  ): Promise<MessageLoadOracleInputs<typeof L1_TO_L2_MSG_TREE_HEIGHT>> {
    let nullifierIndex: bigint | undefined;
    let messageIndex = 0n;
    let startIndex = 0n;
    let siblingPath: SiblingPath<typeof L1_TO_L2_MSG_TREE_HEIGHT>;

    // We iterate over messages until we find one whose nullifier is not in the nullifier tree --> we need to check
    // for nullifiers because messages can have duplicates.
    do {
      const response = await this.aztecNode.getL1ToL2MessageMembershipWitness('latest', messageHash, startIndex);
      if (!response) {
        throw new Error(`No non-nullified L1 to L2 message found for message hash ${messageHash.toString()}`);
      }
      [messageIndex, siblingPath] = response;

      const messageNullifier = computeL1ToL2MessageNullifier(contractAddress, messageHash, secret, messageIndex);
      nullifierIndex = await this.getNullifierIndex(messageNullifier);

      startIndex = messageIndex + 1n;
    } while (nullifierIndex !== undefined);

    // Assuming messageIndex is what you intended to use for the index in MessageLoadOracleInputs
    return new MessageLoadOracleInputs(messageIndex, siblingPath);
  }

  // Only used in public.
  public getL1ToL2LeafValue(_leafIndex: bigint): Promise<Fr | undefined> {
    throw new Error('Unimplemented in private!');
  }

  /**
   * Gets the index of a commitment in the note hash tree.
   * @param commitment - The commitment.
   * @returns - The index of the commitment. Undefined if it does not exist in the tree.
   */
  async getCommitmentIndex(commitment: Fr) {
    return await this.aztecNode.findLeafIndex('latest', MerkleTreeId.NOTE_HASH_TREE, commitment);
  }

  async getNullifierIndex(nullifier: Fr) {
    return await this.aztecNode.findLeafIndex('latest', MerkleTreeId.NULLIFIER_TREE, nullifier);
  }

  public async findLeafIndex(blockNumber: number, treeId: MerkleTreeId, leafValue: Fr): Promise<bigint | undefined> {
    return await this.aztecNode.findLeafIndex(blockNumber, treeId, leafValue);
  }

  public async getSiblingPath(blockNumber: number, treeId: MerkleTreeId, leafIndex: bigint): Promise<Fr[]> {
    switch (treeId) {
      case MerkleTreeId.NULLIFIER_TREE:
        return (await this.aztecNode.getNullifierSiblingPath(blockNumber, leafIndex)).toFields();
      case MerkleTreeId.NOTE_HASH_TREE:
        return (await this.aztecNode.getNoteHashSiblingPath(blockNumber, leafIndex)).toFields();
      case MerkleTreeId.PUBLIC_DATA_TREE:
        return (await this.aztecNode.getPublicDataSiblingPath(blockNumber, leafIndex)).toFields();
      case MerkleTreeId.ARCHIVE:
        return (await this.aztecNode.getArchiveSiblingPath(blockNumber, leafIndex)).toFields();
      default:
        throw new Error('Not implemented');
    }
  }

  public async getNullifierMembershipWitnessAtLatestBlock(nullifier: Fr) {
    return this.getNullifierMembershipWitness(await this.getBlockNumber(), nullifier);
  }

  public getNullifierMembershipWitness(
    blockNumber: number,
    nullifier: Fr,
  ): Promise<NullifierMembershipWitness | undefined> {
    return this.aztecNode.getNullifierMembershipWitness(blockNumber, nullifier);
  }

  public getLowNullifierMembershipWitness(
    blockNumber: number,
    nullifier: Fr,
  ): Promise<NullifierMembershipWitness | undefined> {
    return this.aztecNode.getLowNullifierMembershipWitness(blockNumber, nullifier);
  }

  public async getBlock(blockNumber: number): Promise<L2Block | undefined> {
    return await this.aztecNode.getBlock(blockNumber);
  }

  public async getPublicDataTreeWitness(blockNumber: number, leafSlot: Fr): Promise<PublicDataWitness | undefined> {
    return await this.aztecNode.getPublicDataTreeWitness(blockNumber, leafSlot);
  }

  /**
   * Retrieve the databases view of the Block Header object.
   * This structure is fed into the circuits simulator and is used to prove against certain historical roots.
   *
   * @returns A Promise that resolves to a Header object.
   */
  getHeader(): Promise<Header> {
    return Promise.resolve(this.db.getHeader());
  }

  /**
   * Fetches the current block number.
   * @returns The block number.
   */
  public async getBlockNumber(): Promise<number> {
    return await this.aztecNode.getBlockNumber();
  }
}<|MERGE_RESOLUTION|>--- conflicted
+++ resolved
@@ -13,11 +13,7 @@
   Point,
   type AztecAddress,
   type CompleteAddress,
-<<<<<<< HEAD
   type EthAddress,
-=======
-  type Fr,
->>>>>>> ae502199
   type FunctionSelector,
   type Header,
   type L1_TO_L2_MSG_TREE_HEIGHT,
