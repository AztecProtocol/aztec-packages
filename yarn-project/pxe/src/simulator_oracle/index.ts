import {
  type AztecNode,
  type FunctionCall,

  L1NotePayload,
  type L2Block,
  type L2BlockNumber,
  MerkleTreeId,
  Note,
  type NoteStatus,
  type NullifierMembershipWitness,
  type PublicDataWitness,
    TxHash,
  type TxScopedL2Log,
  getNonNullifiedL1ToL2MessageWitness,
} from '@aztec/circuit-types';
import {
  type AztecAddress,
  type BlockHeader,
  type CompleteAddress,
  type ContractInstance,
  Fr,
  FunctionSelector,
  IndexedTaggingSecret,
  type KeyValidationRequest,
  type L1_TO_L2_MSG_TREE_HEIGHT,
  MAX_NOTE_HASHES_PER_TX,
  PRIVATE_LOG_SIZE_IN_FIELDS,
  PrivateLog,
  computeAddressSecret,
  computeTaggingSecretPoint,
} from '@aztec/circuits.js';
import { computeUniqueNoteHash, siloNoteHash, siloNullifier } from '@aztec/circuits.js/hash';
import {
  type FunctionArtifact,
  FunctionType,
  NoteSelector,
  encodeArguments,
  getFunctionArtifact,
} from '@aztec/foundation/abi';
import { poseidon2Hash } from '@aztec/foundation/crypto';
import { createLogger } from '@aztec/foundation/log';
import { type KeyStore } from '@aztec/key-store';
import { MessageLoadOracleInputs } from '@aztec/simulator/acvm';
import { type AcirSimulator, type DBOracle } from '@aztec/simulator/client';

import { ContractDataOracle } from '../contract_data_oracle/index.js';
import { IncomingNoteDao } from '../database/incoming_note_dao.js';
import { type PxeDatabase } from '../database/index.js';
import { getAcirSimulator } from '../simulator/index.js';
<<<<<<< HEAD
import { getOrderedNoteItems } from '../note_decryption_utils/add_public_values_to_payload.js';
=======
import { WINDOW_HALF_SIZE, getIndexedTaggingSecretsForTheWindow, getInitialIndexesMap } from './tagging_utils.js';
>>>>>>> a5097a99

/**
 * A data oracle that provides information needed for simulating a transaction.
 */
export class SimulatorOracle implements DBOracle {
  constructor(
    private contractDataOracle: ContractDataOracle,
    private db: PxeDatabase,
    private keyStore: KeyStore,
    private aztecNode: AztecNode,
    private log = createLogger('pxe:simulator_oracle'),
  ) {}

  getKeyValidationRequest(pkMHash: Fr, contractAddress: AztecAddress): Promise<KeyValidationRequest> {
    return this.keyStore.getKeyValidationRequest(pkMHash, contractAddress);
  }

  async getCompleteAddress(account: AztecAddress): Promise<CompleteAddress> {
    const completeAddress = await this.db.getCompleteAddress(account);
    if (!completeAddress) {
      throw new Error(
        `No public key registered for address ${account}.
        Register it by calling pxe.registerAccount(...).\nSee docs for context: https://docs.aztec.network/reference/common_errors/aztecnr-errors#simulation-error-no-public-key-registered-for-address-0x0-register-it-by-calling-pxeregisterrecipient-or-pxeregisteraccount`,
      );
    }
    return completeAddress;
  }

  async getContractInstance(address: AztecAddress): Promise<ContractInstance> {
    const instance = await this.db.getContractInstance(address);
    if (!instance) {
      throw new Error(`No contract instance found for address ${address.toString()}`);
    }
    return instance;
  }

  async getAuthWitness(messageHash: Fr): Promise<Fr[]> {
    const witness = await this.db.getAuthWitness(messageHash);
    if (!witness) {
      throw new Error(`Unknown auth witness for message hash ${messageHash.toString()}`);
    }
    return witness;
  }

  async popCapsule(): Promise<Fr[]> {
    const capsule = await this.db.popCapsule();
    if (!capsule) {
      throw new Error(`No capsules available`);
    }
    return capsule;
  }

  async getNotes(contractAddress: AztecAddress, storageSlot: Fr, status: NoteStatus, scopes?: AztecAddress[]) {
    const noteDaos = await this.db.getIncomingNotes({
      contractAddress,
      storageSlot,
      status,
      scopes,
    });
    return noteDaos.map(({ contractAddress, storageSlot, nonce, note, noteHash, siloedNullifier, index }) => ({
      contractAddress,
      storageSlot,
      nonce,
      note,
      noteHash,
      siloedNullifier,
      // PXE can use this index to get full MembershipWitness
      index,
    }));
  }

  async getFunctionArtifact(contractAddress: AztecAddress, selector: FunctionSelector): Promise<FunctionArtifact> {
    const artifact = await this.contractDataOracle.getFunctionArtifact(contractAddress, selector);
    const debug = await this.contractDataOracle.getFunctionDebugMetadata(contractAddress, selector);
    return {
      ...artifact,
      debug,
    };
  }

  async getFunctionArtifactByName(
    contractAddress: AztecAddress,
    functionName: string,
  ): Promise<FunctionArtifact | undefined> {
    const instance = await this.contractDataOracle.getContractInstance(contractAddress);
    const artifact = await this.contractDataOracle.getContractArtifact(instance.contractClassId);
    return artifact && getFunctionArtifact(artifact, functionName);
  }

  /**
   * Fetches a message from the db, given its key.
   * @param contractAddress - Address of a contract by which the message was emitted.
   * @param messageHash - Hash of the message.
   * @param secret - Secret used to compute a nullifier.
   * @dev Contract address and secret are only used to compute the nullifier to get non-nullified messages
   * @returns The l1 to l2 membership witness (index of message in the tree and sibling path).
   */
  async getL1ToL2MembershipWitness(
    contractAddress: AztecAddress,
    messageHash: Fr,
    secret: Fr,
  ): Promise<MessageLoadOracleInputs<typeof L1_TO_L2_MSG_TREE_HEIGHT>> {
    const [messageIndex, siblingPath] = await getNonNullifiedL1ToL2MessageWitness(
      this.aztecNode,
      contractAddress,
      messageHash,
      secret,
    );

    // Assuming messageIndex is what you intended to use for the index in MessageLoadOracleInputs
    return new MessageLoadOracleInputs(messageIndex, siblingPath);
  }

  // Only used in public.
  public getL1ToL2LeafValue(_leafIndex: bigint): Promise<Fr | undefined> {
    throw new Error('Unimplemented in private!');
  }

  /**
   * Gets the index of a commitment in the note hash tree.
   * @param commitment - The commitment.
   * @returns - The index of the commitment. Undefined if it does not exist in the tree.
   */
  async getCommitmentIndex(commitment: Fr) {
    return await this.findLeafIndex('latest', MerkleTreeId.NOTE_HASH_TREE, commitment);
  }

  // We need this in public as part of the EXISTS calls - but isn't used in private
  public getCommitmentValue(_leafIndex: bigint): Promise<Fr | undefined> {
    throw new Error('Unimplemented in private!');
  }

  async getNullifierIndex(nullifier: Fr) {
    return await this.findLeafIndex('latest', MerkleTreeId.NULLIFIER_TREE, nullifier);
  }

  public async findLeafIndex(
    blockNumber: L2BlockNumber,
    treeId: MerkleTreeId,
    leafValue: Fr,
  ): Promise<bigint | undefined> {
    const [leafIndex] = await this.aztecNode.findLeavesIndexes(blockNumber, treeId, [leafValue]);
    return leafIndex;
  }

  public async getSiblingPath(blockNumber: number, treeId: MerkleTreeId, leafIndex: bigint): Promise<Fr[]> {
    switch (treeId) {
      case MerkleTreeId.NULLIFIER_TREE:
        return (await this.aztecNode.getNullifierSiblingPath(blockNumber, leafIndex)).toFields();
      case MerkleTreeId.NOTE_HASH_TREE:
        return (await this.aztecNode.getNoteHashSiblingPath(blockNumber, leafIndex)).toFields();
      case MerkleTreeId.PUBLIC_DATA_TREE:
        return (await this.aztecNode.getPublicDataSiblingPath(blockNumber, leafIndex)).toFields();
      case MerkleTreeId.ARCHIVE:
        return (await this.aztecNode.getArchiveSiblingPath(blockNumber, leafIndex)).toFields();
      default:
        throw new Error('Not implemented');
    }
  }

  public async getNullifierMembershipWitnessAtLatestBlock(nullifier: Fr) {
    return this.getNullifierMembershipWitness(await this.getBlockNumber(), nullifier);
  }

  public getNullifierMembershipWitness(
    blockNumber: number,
    nullifier: Fr,
  ): Promise<NullifierMembershipWitness | undefined> {
    return this.aztecNode.getNullifierMembershipWitness(blockNumber, nullifier);
  }

  public getLowNullifierMembershipWitness(
    blockNumber: number,
    nullifier: Fr,
  ): Promise<NullifierMembershipWitness | undefined> {
    return this.aztecNode.getLowNullifierMembershipWitness(blockNumber, nullifier);
  }

  public async getBlock(blockNumber: number): Promise<L2Block | undefined> {
    return await this.aztecNode.getBlock(blockNumber);
  }

  public async getPublicDataTreeWitness(blockNumber: number, leafSlot: Fr): Promise<PublicDataWitness | undefined> {
    return await this.aztecNode.getPublicDataTreeWitness(blockNumber, leafSlot);
  }

  /**
   * Retrieve the databases view of the Block Header object.
   * This structure is fed into the circuits simulator and is used to prove against certain historical roots.
   *
   * @returns A Promise that resolves to a BlockHeader object.
   */
  getBlockHeader(): Promise<BlockHeader> {
    return this.db.getBlockHeader();
  }

  /**
   * Fetches the current block number.
   * @returns The block number.
   */
  public async getBlockNumber(): Promise<number> {
    return await this.aztecNode.getBlockNumber();
  }

  public getDebugFunctionName(contractAddress: AztecAddress, selector: FunctionSelector): Promise<string> {
    return this.contractDataOracle.getDebugFunctionName(contractAddress, selector);
  }

  /**
   * Returns the full contents of your address book.
   * This is used when calculating tags for incoming notes by deriving the shared secret, the contract-siloed tagging secret, and
   * finally the index specified tag. We will then query the node with this tag for each address in the address book.
   * @returns The full list of the users contact addresses.
   */
  public getSenders(): Promise<AztecAddress[]> {
    return this.db.getSenderAddresses();
  }

  /**
   * Returns the tagging secret for a given sender and recipient pair. For this to work, the ivsk_m of the sender must be known.
   * Includes the next index to be used used for tagging with this secret.
   * @param contractAddress - The contract address to silo the secret for
   * @param sender - The address sending the note
   * @param recipient - The address receiving the note
   * @returns An indexed tagging secret that can be used to tag notes.
   */
  public async getIndexedTaggingSecretAsSender(
    contractAddress: AztecAddress,
    sender: AztecAddress,
    recipient: AztecAddress,
  ): Promise<IndexedTaggingSecret> {
    await this.syncTaggedLogsAsSender(contractAddress, sender, recipient);

    const appTaggingSecret = await this.#calculateAppTaggingSecret(contractAddress, sender, recipient);
    const [index] = await this.db.getTaggingSecretsIndexesAsSender([appTaggingSecret]);

    return new IndexedTaggingSecret(appTaggingSecret, index);
  }

  /**
   * Increments the tagging secret for a given sender and recipient pair. For this to work, the ivsk_m of the sender must be known.
   * @param contractAddress - The contract address to silo the secret for
   * @param sender - The address sending the note
   * @param recipient - The address receiving the note
   */
  public async incrementAppTaggingSecretIndexAsSender(
    contractAddress: AztecAddress,
    sender: AztecAddress,
    recipient: AztecAddress,
  ): Promise<void> {
    const secret = await this.#calculateAppTaggingSecret(contractAddress, sender, recipient);
    const contractName = await this.contractDataOracle.getDebugContractName(contractAddress);
    this.log.debug(`Incrementing app tagging secret at ${contractName}(${contractAddress})`, {
      secret,
      sender,
      recipient,
      contractName,
      contractAddress,
    });

    const [index] = await this.db.getTaggingSecretsIndexesAsSender([secret]);
    await this.db.setTaggingSecretsIndexesAsSender([new IndexedTaggingSecret(secret, index + 1)]);
  }

  async #calculateAppTaggingSecret(contractAddress: AztecAddress, sender: AztecAddress, recipient: AztecAddress) {
    const senderCompleteAddress = await this.getCompleteAddress(sender);
    const senderIvsk = await this.keyStore.getMasterIncomingViewingSecretKey(sender);
    const secretPoint = computeTaggingSecretPoint(senderCompleteAddress, senderIvsk, recipient);
    // Silo the secret so it can't be used to track other app's notes
    const appSecret = poseidon2Hash([secretPoint.x, secretPoint.y, contractAddress]);
    return appSecret;
  }

  /**
   * Returns the indexed tagging secrets for a given recipient and all the senders in the address book
   * This method should be exposed as an oracle call to allow aztec.nr to perform the orchestration
   * of the syncTaggedLogs and processTaggedLogs methods. However, it is not possible to do so at the moment,
   * so we're keeping it private for now.
   * @param contractAddress - The contract address to silo the secret for
   * @param recipient - The address receiving the notes
   * @returns A list of indexed tagging secrets
   */
  async #getIndexedTaggingSecretsForSenders(
    contractAddress: AztecAddress,
    recipient: AztecAddress,
  ): Promise<IndexedTaggingSecret[]> {
    const recipientCompleteAddress = await this.getCompleteAddress(recipient);
    const recipientIvsk = await this.keyStore.getMasterIncomingViewingSecretKey(recipient);

    // We implicitly add all PXE accounts as senders, this helps us decrypt tags on notes that we send to ourselves
    // (recipient = us, sender = us)
    const senders = [...(await this.db.getSenderAddresses()), ...(await this.keyStore.getAccounts())].filter(
      (address, index, self) => index === self.findIndex(otherAddress => otherAddress.equals(address)),
    );
    const appTaggingSecrets = senders.map(contact => {
      const sharedSecret = computeTaggingSecretPoint(recipientCompleteAddress, recipientIvsk, contact);
      return poseidon2Hash([sharedSecret.x, sharedSecret.y, contractAddress]);
    });
    const indexes = await this.db.getTaggingSecretsIndexesAsRecipient(appTaggingSecrets);
    return appTaggingSecrets.map((secret, i) => new IndexedTaggingSecret(secret, indexes[i]));
  }

  /**
   * Updates the local index of the shared tagging secret of a sender / recipient pair
   * if a log with a larger index is found from the node.
   * @param contractAddress - The address of the contract that the logs are tagged for
   * @param sender - The address of the sender, we must know the sender's ivsk_m.
   * @param recipient - The address of the recipient.
   */
  public async syncTaggedLogsAsSender(
    contractAddress: AztecAddress,
    sender: AztecAddress,
    recipient: AztecAddress,
  ): Promise<void> {
    const appTaggingSecret = await this.#calculateAppTaggingSecret(contractAddress, sender, recipient);
    const [oldIndex] = await this.db.getTaggingSecretsIndexesAsSender([appTaggingSecret]);

    // This algorithm works such that:
    // 1. If we find minimum consecutive empty logs in a window of logs we set the index to the index of the last log
    // we found and quit.
    // 2. If we don't find minimum consecutive empty logs in a window of logs we slide the window to latest log index
    // and repeat the process.
    const MIN_CONSECUTIVE_EMPTY_LOGS = 10;
    const WINDOW_SIZE = MIN_CONSECUTIVE_EMPTY_LOGS * 2;

    let [numConsecutiveEmptyLogs, currentIndex] = [0, oldIndex];
    do {
      // We compute the tags for the current window of indexes
      const currentTags = [...new Array(WINDOW_SIZE)].map((_, i) => {
        const indexedAppTaggingSecret = new IndexedTaggingSecret(appTaggingSecret, currentIndex + i);
        return indexedAppTaggingSecret.computeSiloedTag(recipient, contractAddress);
      });

      // We fetch the logs for the tags
      const possibleLogs = await this.aztecNode.getLogsByTags(currentTags);

      // We find the index of the last log in the window that is not empty
      const indexOfLastLog = possibleLogs.findLastIndex(possibleLog => possibleLog.length !== 0);

      if (indexOfLastLog === -1) {
        // We haven't found any logs in the current window so we stop looking
        break;
      }

      // We move the current index to that of the last log we found
      currentIndex += indexOfLastLog + 1;

      // We compute the number of consecutive empty logs we found and repeat the process if we haven't found enough.
      numConsecutiveEmptyLogs = WINDOW_SIZE - indexOfLastLog - 1;
    } while (numConsecutiveEmptyLogs < MIN_CONSECUTIVE_EMPTY_LOGS);

    const contractName = await this.contractDataOracle.getDebugContractName(contractAddress);
    if (currentIndex !== oldIndex) {
      await this.db.setTaggingSecretsIndexesAsSender([new IndexedTaggingSecret(appTaggingSecret, currentIndex)]);

      this.log.debug(`Syncing logs for sender ${sender} at contract ${contractName}(${contractAddress})`, {
        sender,
        secret: appTaggingSecret,
        index: currentIndex,
        contractName,
        contractAddress,
      });
    } else {
      this.log.debug(`No new logs found for sender ${sender} at contract ${contractName}(${contractAddress})`);
    }
  }

  /**
   * Synchronizes the logs tagged with scoped addresses and all the senders in the address book.
   * Returns the unsynched logs and updates the indexes of the secrets used to tag them until there are no more logs
   * to sync.
   * @param contractAddress - The address of the contract that the logs are tagged for
   * @param recipient - The address of the recipient
   * @returns A list of encrypted logs tagged with the recipient's address
   */
  public async syncTaggedLogs(
    contractAddress: AztecAddress,
    maxBlockNumber: number,
    scopes?: AztecAddress[],
  ): Promise<Map<string, TxScopedL2Log[]>> {
<<<<<<< HEAD
    this.log.verbose("Searching for tagged logs", { contract: contractAddress });
=======
    // Ideally this algorithm would be implemented in noir, exposing its building blocks as oracles.
    // However it is impossible at the moment due to the language not supporting nested slices.
    // This nesting is necessary because for a given set of tags we don't
    // know how many logs we will get back. Furthermore, these logs are of undetermined
    // length, since we don't really know the note they correspond to until we decrypt them.
>>>>>>> a5097a99

    const recipients = scopes ? scopes : await this.keyStore.getAccounts();
    // A map of logs going from recipient address to logs. Note that the logs might have been processed before
    // due to us having a sliding window that "looks back" for logs as well. (We look back as there is no guarantee
    // that a logs will be received ordered by a given tax index and that the tags won't be reused).
    const logsMap = new Map<string, TxScopedL2Log[]>();
    const contractName = await this.contractDataOracle.getDebugContractName(contractAddress);
    for (const recipient of recipients) {
      const logsForRecipient: TxScopedL2Log[] = [];

      // Get all the secrets for the recipient and sender pairs (#9365)
      const secrets = await this.#getIndexedTaggingSecretsForSenders(contractAddress, recipient);

      // We fetch logs for a window of indexes in a range:
      //    <latest_log_index - WINDOW_HALF_SIZE, latest_log_index + WINDOW_HALF_SIZE>.
      //
      // We use this window approach because it could happen that a sender might have messed up and inadvertently
      // incremented their index without us getting any logs (for example, in case of a revert). If we stopped looking
      // for logs the first time we don't receive any logs for a tag, we might never receive anything from that sender again.
      //    Also there's a possibility that we have advanced our index, but the sender has reused it, so we might have missed
      // some logs. For these reasons, we have to look both back and ahead of the stored index.
      let secretsAndWindows = secrets.map(secret => {
        return {
          appTaggingSecret: secret.appTaggingSecret,
          leftMostIndex: Math.max(0, secret.index - WINDOW_HALF_SIZE),
          rightMostIndex: secret.index + WINDOW_HALF_SIZE,
        };
      });

      // As we iterate we store the largest index we have seen for a given secret to later on store it in the db.
      const newLargestIndexMapToStore: { [k: string]: number } = {};

      // The initial/unmodified indexes of the secrets stored in a key-value map where key is the app tagging secret.
      const initialIndexesMap = getInitialIndexesMap(secrets);

      while (secretsAndWindows.length > 0) {
        const secretsForTheWholeWindow = getIndexedTaggingSecretsForTheWindow(secretsAndWindows);
        const tagsForTheWholeWindow = secretsForTheWholeWindow.map(secret =>
          secret.computeSiloedTag(recipient, contractAddress),
        );

        // We store the new largest indexes we find in the iteration in the following map to later on construct
        // a new set of secrets and windows to fetch logs for.
        const newLargestIndexMapForIteration: { [k: string]: number } = {};

        // Fetch the logs for the tags and iterate over them
        const logsByTags = await this.aztecNode.getLogsByTags(tagsForTheWholeWindow);

        logsByTags.forEach((logsByTag, logIndex) => {
          if (logsByTag.length > 0) {
            // The logs for the given tag exist so we store them for later processing
            logsForRecipient.push(...logsByTag);

            // We retrieve the indexed tagging secret corresponding to the log as I need that to evaluate whether
            // a new largest index have been found.
            const secretCorrespondingToLog = secretsForTheWholeWindow[logIndex];
            const initialIndex = initialIndexesMap[secretCorrespondingToLog.appTaggingSecret.toString()];

            this.log.debug(`Found ${logsByTag.length} logs as recipient ${recipient}`, {
              recipient,
              secret: secretCorrespondingToLog.appTaggingSecret,
              contractName,
              contractAddress,
            });

            if (
              secretCorrespondingToLog.index >= initialIndex &&
              (newLargestIndexMapForIteration[secretCorrespondingToLog.appTaggingSecret.toString()] === undefined ||
                secretCorrespondingToLog.index >=
                  newLargestIndexMapForIteration[secretCorrespondingToLog.appTaggingSecret.toString()])
            ) {
              // We have found a new largest index so we store it for later processing (storing it in the db + fetching
              // the difference of the window sets of current and the next iteration)
              newLargestIndexMapForIteration[secretCorrespondingToLog.appTaggingSecret.toString()] =
                secretCorrespondingToLog.index + 1;

              this.log.debug(
                `Incrementing index to ${
                  secretCorrespondingToLog.index + 1
                } at contract ${contractName}(${contractAddress})`,
              );
            }
          }
        });

        // Now based on the new largest indexes we found, we will construct a new secrets and windows set to fetch logs
        // for. Note that it's very unlikely that a new log from the current window would appear between the iterations
        // so we fetch the logs only for the difference of the window sets.
        const newSecretsAndWindows = [];
        for (const [appTaggingSecret, newIndex] of Object.entries(newLargestIndexMapForIteration)) {
          const secret = secrets.find(secret => secret.appTaggingSecret.toString() === appTaggingSecret);
          if (secret) {
            newSecretsAndWindows.push({
              appTaggingSecret: secret.appTaggingSecret,
              // We set the left most index to the new index to avoid fetching the same logs again
              leftMostIndex: newIndex,
              rightMostIndex: newIndex + WINDOW_HALF_SIZE,
            });

            // We store the new largest index in the map to later store it in the db.
            newLargestIndexMapToStore[appTaggingSecret] = newIndex;
          } else {
            throw new Error(
              `Secret not found for appTaggingSecret ${appTaggingSecret}. This is a bug as it should never happen!`,
            );
          }
        }

        // Now we set the new secrets and windows and proceed to the next iteration.
        secretsAndWindows = newSecretsAndWindows;
      }

      // We filter the logs by block number and store them in the map.
      logsMap.set(
        recipient.toString(),
        logsForRecipient.filter(log => log.blockNumber <= maxBlockNumber),
      );

      // At this point we have processed all the logs for the recipient so we store the new largest indexes in the db.
      await this.db.setTaggingSecretsIndexesAsRecipient(
        Object.entries(newLargestIndexMapToStore).map(
          ([appTaggingSecret, index]) => new IndexedTaggingSecret(Fr.fromHexString(appTaggingSecret), index),
        ),
      );
    }
    return logsMap;
  }

  /**
   * Decrypts logs tagged for a recipient and returns them.
   * @param scopedLogs - The logs to decrypt.
   * @param recipient - The recipient of the logs.
   * @returns The decrypted notes.
   */
  async #decryptTaggedLogs(scopedLogs: TxScopedL2Log[], recipient: AztecAddress) {
    const recipientCompleteAddress = await this.getCompleteAddress(recipient);
    const ivskM = await this.keyStore.getMasterSecretKey(
      recipientCompleteAddress.publicKeys.masterIncomingViewingPublicKey,
    );
    const addressSecret = computeAddressSecret(recipientCompleteAddress.getPreaddress(), ivskM);

    // Since we could have notes with the same index for different txs, we need
    // to keep track of them scoping by txHash
    const excludedIndices: Map<string, Set<number>> = new Map();
    const decrypted = [];


    for (const scopedLog of scopedLogs) {
      const payload = scopedLog.isFromPublic
        ? L1NotePayload.decryptAsIncomingFromPublic(scopedLog.logData, addressSecret)
        : L1NotePayload.decryptAsIncoming(PrivateLog.fromBuffer(scopedLog.logData), addressSecret);

      if (!payload) {
        this.log.verbose("Unable to decrypt log");
        continue;
      }

      if (!excludedIndices.has(scopedLog.txHash.toString())) {
        excludedIndices.set(scopedLog.txHash.toString(), new Set());
      }

      const note = await getOrderedNoteItems(this.db, payload);
      const plaintext = [payload.storageSlot, payload.noteTypeId.toField(), ...note.items];

      decrypted.push({ plaintext , txHash: scopedLog.txHash , contractAddress: payload.contractAddress });
    }

    return decrypted;
  }

  /**
   * Processes the tagged logs returned by syncTaggedLogs by decrypting them and storing them in the database.
   * @param logs - The logs to process.
   * @param recipient - The recipient of the logs.
   */
  public async processTaggedLogs(
    logs: TxScopedL2Log[],
    recipient: AztecAddress,
    simulator?: AcirSimulator,
  ): Promise<void> {
    const decryptedLogs = await this.#decryptTaggedLogs(logs, recipient);

    // We've produced the full IncomingNoteDao, which we'd be able to simply insert into the database. However, this is
    // only a temporary measure as we migrate from the PXE-driven discovery into the new contract-driven approach. We
    // discard most of the work done up to this point and reconstruct the note plaintext to then hand over to the
    // contract for further processing.
    for (const decryptedLog of decryptedLogs) {
      // Log processing requires the note hashes in the tx in which the note was created. We are now assuming that the
      // note was included in the same block in which the log was delivered - note that partial notes will not work this
      // way.
      const txEffect = await this.aztecNode.getTxEffect(decryptedLog.txHash);
      if (!txEffect) {
        throw new Error(`Could not find tx effect for tx hash ${decryptedLog.txHash}`);
      }

      // This will trigger calls to the deliverNote oracle
      await this.callProcessLogs(
        decryptedLog.contractAddress,
        decryptedLog.plaintext,
        decryptedLog.txHash,
        txEffect.data.noteHashes,
        recipient,
        simulator,
      );
    }
<<<<<<< HEAD
    return;
  }

  // Called when notes are delivered, usually as a result to a call to the process_logs contract function
  public async deliverNote(
    contractAddress: AztecAddress,
    storageSlot: Fr,
    nonce: Fr,
    content: Fr[],
    noteHash: Fr,
    nullifier: Fr,
    txHash: Fr,
    recipient: AztecAddress,
  ): Promise<void> {
    const noteDao = await this.produceNoteDao(
      contractAddress,
      storageSlot,
      nonce,
      content,
      noteHash,
      nullifier,
      txHash,
      recipient,
    );

    await this.db.addNotes([noteDao], recipient);
    this.log.verbose('Added note', {
      contract: noteDao.contractAddress,
      slot: noteDao.storageSlot,
      nullifier: noteDao.siloedNullifier.toString,
    });
=======
  }

  public async removeNullifiedNotes(contractAddress: AztecAddress) {
    for (const recipient of await this.keyStore.getAccounts()) {
      const currentNotesForRecipient = await this.db.getIncomingNotes({ contractAddress, owner: recipient });
      const nullifiersToCheck = currentNotesForRecipient.map(note => note.siloedNullifier);
      const nullifierIndexes = await this.aztecNode.findNullifiersIndexesWithBlock('latest', nullifiersToCheck);

      const foundNullifiers = nullifiersToCheck
        .map((nullifier, i) => {
          if (nullifierIndexes[i] !== undefined) {
            return { ...nullifierIndexes[i], ...{ data: nullifier } } as InBlock<Fr>;
          }
        })
        .filter(nullifier => nullifier !== undefined) as InBlock<Fr>[];

      const nullifiedNotes = await this.db.removeNullifiedNotes(foundNullifiers, recipient.toAddressPoint());
      nullifiedNotes.forEach(noteDao => {
        this.log.verbose(`Removed note for contract ${noteDao.contractAddress} at slot ${noteDao.storageSlot}`, {
          contract: noteDao.contractAddress,
          slot: noteDao.storageSlot,
          nullifier: noteDao.siloedNullifier.toString(),
        });
      });
    }
>>>>>>> a5097a99
  }

  async produceNoteDao(
    contractAddress: AztecAddress,
    storageSlot: Fr,
    nonce: Fr,
    content: Fr[],
    noteHash: Fr,
    nullifier: Fr,
    txHash: Fr,
    recipient: AztecAddress,
  ): Promise<IncomingNoteDao> {
    const receipt = await this.aztecNode.getTxReceipt(TxHash.fromField(txHash));
    if (receipt === undefined) {
      throw new Error(`Failed to fetch tx receipt for tx hash ${txHash} when searching for note hashes`);
    }
    const { blockNumber, blockHash } = receipt;

    const siloedNoteHash = siloNoteHash(contractAddress, computeUniqueNoteHash(nonce, noteHash));
    const siloedNullifier = siloNullifier(contractAddress, nullifier);

    const siloedNoteHashTreeIndex = (
      await this.aztecNode.findLeavesIndexes(blockNumber!, MerkleTreeId.NOTE_HASH_TREE, [siloedNoteHash])
    )[0];
    if (siloedNoteHashTreeIndex === undefined) {
      throw new Error(
        `Note hash ${noteHash} (siloed as ${siloedNoteHash}) is not present on the tree at block ${blockNumber} (from tx ${txHash})`,
      );
    }

    return new IncomingNoteDao(
      new Note(content),
      contractAddress,
      storageSlot,
      NoteSelector.empty(), // todo: remove
      new TxHash(txHash.toBuffer()), // todo: unwrap
      blockNumber!,
      blockHash!.toString(),
      nonce,
      noteHash,
      siloedNullifier,
      siloedNoteHashTreeIndex,
      recipient.toAddressPoint(),
    );
  }

  async callProcessLogs(
    contractAddress: AztecAddress,
    logPlaintext: Fr[],
    txHash: TxHash,
    noteHashes: Fr[],
    recipient: AztecAddress,
    simulator?: AcirSimulator,
  ) {
    const artifact: FunctionArtifact | undefined = await new ContractDataOracle(this.db).getFunctionArtifactByName(
      contractAddress,
      'process_logs',
    );
    if (!artifact) {
      throw new Error(
        `Mandatory implementation of "process_logs" missing in noir contract ${contractAddress.toString()}.`,
      );
    }

    const execRequest: FunctionCall = {
      name: artifact.name,
      to: contractAddress,
      selector: FunctionSelector.fromNameAndParameters(artifact),
      type: FunctionType.UNCONSTRAINED,
      isStatic: artifact.isStatic,
      args: encodeArguments(artifact, [
        toBoundedVec(logPlaintext, PRIVATE_LOG_SIZE_IN_FIELDS),
        txHash.toString(),
        toBoundedVec(noteHashes, MAX_NOTE_HASHES_PER_TX),
        recipient,
      ]),
      returnTypes: artifact.returnTypes,
    };

    await (
      simulator ?? getAcirSimulator(this.db, this.aztecNode, this.keyStore, this.contractDataOracle)
    ).runUnconstrained(
      execRequest,
      artifact,
      contractAddress,
      [], // empty scope as this call should not require access to private information
    );
  }
}

function toBoundedVec(array: Fr[], maxLength: number) {
  return { storage: array.concat(Array(maxLength - array.length).fill(new Fr(0))), len: array.length };
}<|MERGE_RESOLUTION|>--- conflicted
+++ resolved
@@ -1,7 +1,7 @@
 import {
   type AztecNode,
   type FunctionCall,
-
+  type InBlock,
   L1NotePayload,
   type L2Block,
   type L2BlockNumber,
@@ -10,7 +10,7 @@
   type NoteStatus,
   type NullifierMembershipWitness,
   type PublicDataWitness,
-    TxHash,
+  TxHash,
   type TxScopedL2Log,
   getNonNullifiedL1ToL2MessageWitness,
 } from '@aztec/circuit-types';
@@ -47,12 +47,9 @@
 import { ContractDataOracle } from '../contract_data_oracle/index.js';
 import { IncomingNoteDao } from '../database/incoming_note_dao.js';
 import { type PxeDatabase } from '../database/index.js';
+import { getOrderedNoteItems } from '../note_decryption_utils/add_public_values_to_payload.js';
 import { getAcirSimulator } from '../simulator/index.js';
-<<<<<<< HEAD
-import { getOrderedNoteItems } from '../note_decryption_utils/add_public_values_to_payload.js';
-=======
 import { WINDOW_HALF_SIZE, getIndexedTaggingSecretsForTheWindow, getInitialIndexesMap } from './tagging_utils.js';
->>>>>>> a5097a99
 
 /**
  * A data oracle that provides information needed for simulating a transaction.
@@ -433,15 +430,13 @@
     maxBlockNumber: number,
     scopes?: AztecAddress[],
   ): Promise<Map<string, TxScopedL2Log[]>> {
-<<<<<<< HEAD
-    this.log.verbose("Searching for tagged logs", { contract: contractAddress });
-=======
+    this.log.verbose('Searching for tagged logs', { contract: contractAddress });
+
     // Ideally this algorithm would be implemented in noir, exposing its building blocks as oracles.
     // However it is impossible at the moment due to the language not supporting nested slices.
     // This nesting is necessary because for a given set of tags we don't
     // know how many logs we will get back. Furthermore, these logs are of undetermined
     // length, since we don't really know the note they correspond to until we decrypt them.
->>>>>>> a5097a99
 
     const recipients = scopes ? scopes : await this.keyStore.getAccounts();
     // A map of logs going from recipient address to logs. Note that the logs might have been processed before
@@ -588,14 +583,13 @@
     const excludedIndices: Map<string, Set<number>> = new Map();
     const decrypted = [];
 
-
     for (const scopedLog of scopedLogs) {
       const payload = scopedLog.isFromPublic
         ? L1NotePayload.decryptAsIncomingFromPublic(scopedLog.logData, addressSecret)
         : L1NotePayload.decryptAsIncoming(PrivateLog.fromBuffer(scopedLog.logData), addressSecret);
 
       if (!payload) {
-        this.log.verbose("Unable to decrypt log");
+        this.log.verbose('Unable to decrypt log');
         continue;
       }
 
@@ -606,7 +600,7 @@
       const note = await getOrderedNoteItems(this.db, payload);
       const plaintext = [payload.storageSlot, payload.noteTypeId.toField(), ...note.items];
 
-      decrypted.push({ plaintext , txHash: scopedLog.txHash , contractAddress: payload.contractAddress });
+      decrypted.push({ plaintext, txHash: scopedLog.txHash, contractAddress: payload.contractAddress });
     }
 
     return decrypted;
@@ -647,7 +641,6 @@
         simulator,
       );
     }
-<<<<<<< HEAD
     return;
   }
 
@@ -679,7 +672,6 @@
       slot: noteDao.storageSlot,
       nullifier: noteDao.siloedNullifier.toString,
     });
-=======
   }
 
   public async removeNullifiedNotes(contractAddress: AztecAddress) {
@@ -705,7 +697,6 @@
         });
       });
     }
->>>>>>> a5097a99
   }
 
   async produceNoteDao(
@@ -718,7 +709,7 @@
     txHash: Fr,
     recipient: AztecAddress,
   ): Promise<IncomingNoteDao> {
-    const receipt = await this.aztecNode.getTxReceipt(TxHash.fromField(txHash));
+    const receipt = await this.aztecNode.getTxReceipt(new TxHash(txHash));
     if (receipt === undefined) {
       throw new Error(`Failed to fetch tx receipt for tx hash ${txHash} when searching for note hashes`);
     }
@@ -741,7 +732,7 @@
       contractAddress,
       storageSlot,
       NoteSelector.empty(), // todo: remove
-      new TxHash(txHash.toBuffer()), // todo: unwrap
+      new TxHash(txHash),
       blockNumber!,
       blockHash!.toString(),
       nonce,
