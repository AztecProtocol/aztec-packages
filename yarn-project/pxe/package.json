--- conflicted
+++ resolved
@@ -40,12 +40,8 @@
     "@aztec/key-store": "workspace:^",
     "@aztec/kv-store": "workspace:^",
     "@aztec/noir-compiler": "workspace:^",
-<<<<<<< HEAD
     "@aztec/noir-protocol-circuits-types": "workspace:^",
-=======
-    "@aztec/noir-protocol-circuits": "workspace:^",
     "@aztec/protocol-contracts": "workspace:^",
->>>>>>> 2fccdf24
     "@aztec/simulator": "workspace:^",
     "@aztec/types": "workspace:^",
     "koa": "^2.14.2",
