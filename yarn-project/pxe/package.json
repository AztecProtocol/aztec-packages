{
  "name": "@aztec/pxe",
  "version": "0.1.0",
  "type": "module",
  "exports": {
    "./server": "./dest/entrypoints/server/index.js",
    "./client/lazy": "./dest/entrypoints/client/lazy/index.js",
    "./client/bundle": "./dest/entrypoints/client/bundle/index.js",
    "./config": "./dest/config/index.js",
    "./testing": "./dest/test/pxe_test_suite.js"
  },
  "bin": "./dest/bin/index.js",
  "scripts": {
    "build": "yarn clean && yarn generate && tsc -b",
    "build:dev": "tsc -b --watch",
    "clean": "rm -rf ./dest .tsbuildinfo ./src/config/package_info.ts",
    "formatting": "run -T prettier --check ./src && run -T eslint ./src",
    "formatting:fix": "run -T eslint --fix ./src && run -T prettier -w ./src",
    "test": "NODE_NO_WARNINGS=1 node --experimental-vm-modules ../node_modules/.bin/jest --passWithNoTests --maxWorkers=${JEST_MAX_WORKERS:-8}",
    "start": "LOG_LEVEL=${LOG_LEVEL:-debug} && node ./dest/bin/index.js",
    "generate": "node ./scripts/generate_package_info.js"
  },
  "inherits": [
    "../package.common.json",
    "./package.local.json"
  ],
  "jest": {
    "moduleNameMapper": {
      "^(\\.{1,2}/.*)\\.[cm]?js$": "$1"
    },
    "testRegex": "./src/.*\\.test\\.(js|mjs|ts)$",
    "rootDir": "./src",
    "workerThreads": true,
    "transform": {
      "^.+\\.tsx?$": [
        "@swc/jest",
        {
          "jsc": {
            "parser": {
              "syntax": "typescript",
              "decorators": true
            },
            "transform": {
              "decoratorVersion": "2022-03"
            }
          }
        }
      ]
    },
    "extensionsToTreatAsEsm": [
      ".ts"
    ],
    "reporters": [
      "default"
    ],
    "testTimeout": 120000,
    "setupFiles": [
      "../../foundation/src/jest/setup.mjs"
    ]
  },
  "dependencies": {
    "@aztec/bb-prover": "workspace:^",
    "@aztec/bb.js": "portal:../../barretenberg/ts",
    "@aztec/builder": "workspace:^",
    "@aztec/constants": "workspace:^",
    "@aztec/ethereum": "workspace:^",
    "@aztec/foundation": "workspace:^",
    "@aztec/key-store": "workspace:^",
    "@aztec/kv-store": "workspace:^",
    "@aztec/noir-protocol-circuits-types": "workspace:^",
    "@aztec/noir-types": "workspace:*",
    "@aztec/protocol-contracts": "workspace:^",
    "@aztec/simulator": "workspace:^",
    "@aztec/stdlib": "workspace:^",
<<<<<<< HEAD
    "koa": "^2.14.2",
=======
    "@msgpack/msgpack": "^3.0.0-beta2",
    "koa": "^2.16.1",
>>>>>>> e5991558
    "koa-router": "^12.0.0",
    "lodash.omit": "^4.5.0",
    "sha3": "^2.1.4",
    "tslib": "^2.4.0",
    "viem": "2.23.7"
  },
  "devDependencies": {
    "@aztec/noir-contracts.js": "workspace:^",
    "@jest/globals": "^29.5.0",
    "@types/jest": "^29.5.0",
    "@types/lodash.omit": "^4.5.7",
    "@types/lodash.times": "^4.3.9",
    "@types/node": "^18.7.23",
    "jest": "^29.5.0",
    "jest-mock-extended": "^3.0.3",
    "lodash.times": "^4.3.2",
    "ts-node": "^10.9.1",
    "typescript": "^5.0.4"
  },
  "files": [
    "dest",
    "src",
    "!*.test.*"
  ],
  "types": "./dest/index.d.ts",
  "engines": {
    "node": ">=18"
  }
}<|MERGE_RESOLUTION|>--- conflicted
+++ resolved
@@ -72,12 +72,7 @@
     "@aztec/protocol-contracts": "workspace:^",
     "@aztec/simulator": "workspace:^",
     "@aztec/stdlib": "workspace:^",
-<<<<<<< HEAD
-    "koa": "^2.14.2",
-=======
-    "@msgpack/msgpack": "^3.0.0-beta2",
     "koa": "^2.16.1",
->>>>>>> e5991558
     "koa-router": "^12.0.0",
     "lodash.omit": "^4.5.0",
     "sha3": "^2.1.4",
