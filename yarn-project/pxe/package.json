--- conflicted
+++ resolved
@@ -34,11 +34,8 @@
   },
   "dependencies": {
     "@aztec/acir-simulator": "workspace:^",
-<<<<<<< HEAD
     "@aztec/aztec.js": "workspace:^",
-=======
     "@aztec/circuit-types": "workspace:^",
->>>>>>> 065e988f
     "@aztec/circuits.js": "workspace:^",
     "@aztec/ethereum": "workspace:^",
     "@aztec/foundation": "workspace:^",
