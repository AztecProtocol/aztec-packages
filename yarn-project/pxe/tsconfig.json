--- conflicted
+++ resolved
@@ -10,11 +10,10 @@
       "path": "../acir-simulator"
     },
     {
-<<<<<<< HEAD
       "path": "../aztec.js"
-=======
+    },
+    {
       "path": "../circuit-types"
->>>>>>> 065e988f
     },
     {
       "path": "../circuits.js"
