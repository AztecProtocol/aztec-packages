--- conflicted
+++ resolved
@@ -1,19 +1,4 @@
 FROM 278380418400.dkr.ecr.eu-west-2.amazonaws.com/yarn-project-base AS builder
-<<<<<<< HEAD
-
-# Copy in the whole of yarn-project.
-COPY . .
-
-# Build circuits.js to ensure wasm is in the dest folder.
-WORKDIR /usr/src/yarn-project/circuits.js
-RUN yarn build
-
-# Build barretenberg.js to ensure wasm is in the dest folder.
-WORKDIR /usr/src/yarn-project/barretenberg.js
-RUN yarn build
-
-# Build l2-block.
-=======
 COPY l2-block l2-block
 # dependencies
 COPY circuits.js circuits.js
@@ -23,7 +8,6 @@
 COPY tx tx
 COPY unverified-data unverified-data
 
->>>>>>> b84596d9
 WORKDIR /usr/src/yarn-project/l2-block
 RUN yarn build && yarn formatting && yarn test
 
