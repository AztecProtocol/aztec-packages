{
  "name": "@aztec/aztec3-packages",
  "packageManager": "yarn@3.4.1",
  "private": true,
  "scripts": {
    "docs": "typedoc --out docs/dist && cd docs && yarn serve",
    "formatting": "yarn workspaces foreach run formatting"
  },
  "workspaces": [
    "acir-simulator",
    "aztec-cli",
    "aztec.js",
    "barretenberg.js",
    "circuit.js",
    "data-archiver",
    "docs",
    "end-to-end",
    "eslint-config",
    "ethereum.js",
<<<<<<< HEAD
    "json-rpc",
=======
    "ethereum.js/example",
>>>>>>> e6aaf6d6
    "kernel-simulator",
    "key-store",
    "p2p",
    "prettier-config",
    "prover-client",
    "public-client",
    "sequencer-client",
    "wallet"
  ],
  "prettier": "./prettier-config",
  "devDependencies": {
    "eslint": "^8.21.0",
    "prettier": "^2.7.1",
    "typedoc": "^0.23.26",
    "typescript": "^4.9.5"
  }
}<|MERGE_RESOLUTION|>--- conflicted
+++ resolved
@@ -17,11 +17,8 @@
     "end-to-end",
     "eslint-config",
     "ethereum.js",
-<<<<<<< HEAD
+    "ethereum.js/example",
     "json-rpc",
-=======
-    "ethereum.js/example",
->>>>>>> e6aaf6d6
     "kernel-simulator",
     "key-store",
     "p2p",
