--- conflicted
+++ resolved
@@ -26,15 +26,9 @@
     "p2p",
     "prettier-config",
     "prover-client",
-<<<<<<< HEAD
-    "public-client",
-    "sequencer-client"
-=======
     "aztec-node",
     "sequencer-client",
-    "wallet",
     "world-state"
->>>>>>> 6b97f734
   ],
   "prettier": "./prettier-config",
   "devDependencies": {
