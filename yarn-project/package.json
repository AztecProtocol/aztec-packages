--- conflicted
+++ resolved
@@ -19,11 +19,8 @@
     "foundation",
     "kernel-simulator",
     "key-store",
-<<<<<<< HEAD
     "merkle-tree",
-=======
     "noir-contracts",
->>>>>>> ea6da1ab
     "p2p",
     "prettier-config",
     "prover-client",
