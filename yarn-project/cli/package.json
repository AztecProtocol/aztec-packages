--- conflicted
+++ resolved
@@ -1,10 +1,6 @@
 {
   "name": "@aztec/cli",
-<<<<<<< HEAD
-  "version": "0.28.0",
-=======
   "version": "0.28.1",
->>>>>>> 199e9185
   "type": "module",
   "main": "./dest/index.js",
   "bin": {
