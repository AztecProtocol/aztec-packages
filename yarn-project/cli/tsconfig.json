--- conflicted
+++ resolved
@@ -22,14 +22,10 @@
       "path": "../l1-artifacts"
     },
     {
-<<<<<<< HEAD
       "path": "../p2p"
     },
     {
-      "path": "../types"
-=======
       "path": "../stdlib"
->>>>>>> ed324990
     },
     {
       "path": "../world-state"
