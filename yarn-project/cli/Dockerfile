FROM 278380418400.dkr.ecr.eu-west-2.amazonaws.com/yarn-project-prod AS yarn-project-prod
<<<<<<< HEAD

# Set Tini as the default entrypoint, to handle ctrl-c etc.
# Why not just yarn start? About 1 second difference in startup time.
# At time of writing it still takes 1.7s to just get the help to print. Needs investigating.
RUN apk add --no-cache tini
ENTRYPOINT ["/sbin/tini", "--", "node", "--no-warnings", "/usr/src/yarn-project/cli/dest/bin/index.js"]

# Setup cache volume.
ENV XDG_CACHE_HOME /cache
RUN mkdir /cache && chmod 777 /cache
VOLUME [ "/cache" ]

# Run as non-root user.
RUN corepack enable
RUN addgroup -S aztec && adduser -S aztec -G aztec
USER aztec
=======
ENTRYPOINT ["node", "--no-warnings", "/usr/src/yarn-project/cli/dest/bin/index.js"]

# The version has been updated in yarn-project-prod.
# Adding COMMIT_TAG here to rebuild versioned image.
ARG COMMIT_TAG=""

RUN mkdir /cache && chmod 777 /cache
ENV XDG_CACHE_HOME /cache
VOLUME "/cache"
>>>>>>> eb8413e3
<|MERGE_RESOLUTION|>--- conflicted
+++ resolved
@@ -1,22 +1,4 @@
 FROM 278380418400.dkr.ecr.eu-west-2.amazonaws.com/yarn-project-prod AS yarn-project-prod
-<<<<<<< HEAD
-
-# Set Tini as the default entrypoint, to handle ctrl-c etc.
-# Why not just yarn start? About 1 second difference in startup time.
-# At time of writing it still takes 1.7s to just get the help to print. Needs investigating.
-RUN apk add --no-cache tini
-ENTRYPOINT ["/sbin/tini", "--", "node", "--no-warnings", "/usr/src/yarn-project/cli/dest/bin/index.js"]
-
-# Setup cache volume.
-ENV XDG_CACHE_HOME /cache
-RUN mkdir /cache && chmod 777 /cache
-VOLUME [ "/cache" ]
-
-# Run as non-root user.
-RUN corepack enable
-RUN addgroup -S aztec && adduser -S aztec -G aztec
-USER aztec
-=======
 ENTRYPOINT ["node", "--no-warnings", "/usr/src/yarn-project/cli/dest/bin/index.js"]
 
 # The version has been updated in yarn-project-prod.
@@ -25,5 +7,4 @@
 
 RUN mkdir /cache && chmod 777 /cache
 ENV XDG_CACHE_HOME /cache
-VOLUME "/cache"
->>>>>>> eb8413e3
+VOLUME "/cache"