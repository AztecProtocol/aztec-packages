<<<<<<< HEAD
import { ABIParameter, ABIType, StructType } from '@aztec/foundation/abi';
=======
import { type ABIParameter, type AbiType, type StructType } from '@aztec/foundation/abi';
>>>>>>> db2a4117
import { Fr } from '@aztec/foundation/fields';

/**
 * Parses a hex string into an ABI struct type.
 * @param str - The encoded hex string.
 * @param abiType - The ABI Struct type.
 * @returns An object in the ABI struct type's format.
 */
export function parseStructString(str: string, abiType: StructType) {
  // Assign string bytes to struct fields.
  const buf = Buffer.from(str.replace(/^0x/i, ''), 'hex');
  const struct: any = {};
  let byteIndex = 0;
  let argIndex = 0;
  while (byteIndex < buf.length) {
    const { name } = abiType.fields[argIndex];
    struct[name] = Fr.fromBuffer(buf.subarray(byteIndex, byteIndex + 32));
    byteIndex += 32;
    argIndex += 1;
  }

  return struct;
}

/**
 * Helper function to encode CLI string args to an appropriate JS type.
 * @param arg - The CLI argument.
 * @param abiType - The type as described by the contract's ABI.
 * @returns The encoded argument.
 */
function encodeArg(arg: string, abiType: AbiType, name: string): any {
  const { kind } = abiType;
  if (kind === 'field' || kind === 'integer') {
    let res: bigint;
    try {
      res = BigInt(arg);
    } catch (err) {
      throw new Error(
        `Invalid value passed for ${name}. Could not parse ${arg} as a${kind === 'integer' ? 'n' : ''} ${kind}.`,
      );
    }
    return res;
  } else if (kind === 'boolean') {
    if (arg === 'true') {
      return true;
    }
    if (arg === 'false') {
      return false;
    } else {
      throw Error(`Invalid boolean value passed for ${name}: ${arg}.`);
    }
  } else if (kind === 'string') {
    return arg;
  } else if (kind === 'array') {
    let arr;
    const res = [];
    try {
      arr = JSON.parse(arg);
    } catch {
      throw new Error(`Unable to parse arg ${arg} as array for ${name} parameter`);
    }
    if (!Array.isArray(arr)) {
      throw Error(`Invalid argument ${arg} passed for array parameter ${name}.`);
    }
    if (arr.length !== abiType.length) {
      throw Error(`Invalid array length passed for ${name}. Expected ${abiType.length}, received ${arr.length}.`);
    }
    for (let i = 0; i < abiType.length; i += 1) {
      res.push(encodeArg(arr[i], abiType.type, name));
    }
    return res;
  } else if (kind === 'struct') {
    // check if input is encoded long string
    if (arg.startsWith('0x')) {
      return parseStructString(arg, abiType);
    }
    let obj;
    try {
      obj = JSON.parse(arg);
    } catch {
      throw new Error(`Unable to parse arg ${arg} as struct`);
    }
    if (Array.isArray(obj)) {
      throw Error(`Array passed for arg ${name}. Expected a struct.`);
    }
    const res: any = {};
    for (const field of abiType.fields) {
      // Remove field name from list as it's present
      const arg = obj[field.name];
      if (!arg) {
        throw Error(`Expected field ${field.name} not found in struct ${name}.`);
      }
      res[field.name] = encodeArg(obj[field.name], field.type, field.name);
    }
    return res;
  }
}

/**
 * Tries to encode function args to their equivalent TS type.
 * @param args - An array of function's / constructor's args.
 * @returns The encoded array.
 */
export function encodeArgs(args: any[], params: ABIParameter[]) {
  if (args.length !== params.length) {
    throw new Error(
      `Invalid args provided.\nExpected args: [${params
        .map(param => param.name + ': ' + param.type.kind)
        .join(', ')}]\nReceived args: ${args.join(', ')}`,
    );
  }
  return args.map((arg: any, index) => {
    const { type, name } = params[index];
    return encodeArg(arg, type, name);
  });
}<|MERGE_RESOLUTION|>--- conflicted
+++ resolved
@@ -1,8 +1,4 @@
-<<<<<<< HEAD
-import { ABIParameter, ABIType, StructType } from '@aztec/foundation/abi';
-=======
 import { type ABIParameter, type AbiType, type StructType } from '@aztec/foundation/abi';
->>>>>>> db2a4117
 import { Fr } from '@aztec/foundation/fields';
 
 /**
