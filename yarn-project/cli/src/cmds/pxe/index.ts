--- conflicted
+++ resolved
@@ -20,114 +20,6 @@
 } from '../../utils/commands.js';
 
 export function injectCommands(program: Command, log: LogFn, debugLogger: DebugLogger) {
-<<<<<<< HEAD
-  const createAccountCommand = program
-    .command('create-account')
-    .description(
-      'Creates an aztec account that can be used for sending transactions. Registers the account on the PXE and deploys an account contract. Uses a Schnorr single-key account which uses the same key for encryption and authentication (not secure for production usage).',
-    )
-    .summary('Creates an aztec account that can be used for sending transactions.')
-    .option(
-      '--skip-initialization',
-      'Skip initializing the account contract. Useful for publicly deploying an existing account.',
-    )
-    .option('--public-deploy', 'Publicly deploys the account and registers the class if needed.')
-    .addOption(createPrivateKeyOption('Private key for account. Uses random by default.', false))
-    .addOption(pxeOption);
-
-  addOptions(createAccountCommand, FeeOpts.getOptions())
-    .option(
-      '--register-only',
-      'Just register the account on the PXE. Do not deploy or initialize the account contract.',
-    )
-    // `options.wait` is default true. Passing `--no-wait` will set it to false.
-    // https://github.com/tj/commander.js#other-option-types-negatable-boolean-and-booleanvalue
-    .option('--no-wait', 'Skip waiting for the contract to be deployed. Print the hash of deployment transaction')
-    .option('--json', 'Emit output as json')
-    .action(async args => {
-      const { createAccount } = await import('./create_account.js');
-      const { rpcUrl, privateKey, wait, registerOnly, skipInitialization, publicDeploy } = args;
-      await createAccount(
-        rpcUrl,
-        privateKey,
-        registerOnly,
-        skipInitialization,
-        publicDeploy,
-        wait,
-        FeeOpts.fromCli(args, log),
-        args.json,
-        debugLogger,
-        log,
-      );
-    });
-
-  const deployCommand = program
-    .command('deploy')
-    .description('Deploys a compiled Aztec.nr contract to Aztec.')
-    .argument(
-      '<artifact>',
-      "A compiled Aztec.nr contract's artifact in JSON format or name of a contract artifact exported by @aztec/noir-contracts.js",
-    )
-    .option('--init <string>', 'The contract initializer function to call', 'constructor')
-    .option('--no-init', 'Leave the contract uninitialized')
-    .option('-a, --args <constructorArgs...>', 'Contract constructor arguments', [])
-    .addOption(pxeOption)
-    .option(
-      '-k, --public-key <string>',
-      'Optional encryption public key for this address. Set this value only if this contract is expected to receive private notes, which will be encrypted using this public key.',
-      parsePublicKey,
-    )
-    .option(
-      '-s, --salt <hex string>',
-      'Optional deployment salt as a hex string for generating the deployment address.',
-      parseFieldFromHexString,
-    )
-    .option('--universal', 'Do not mix the sender address into the deployment.')
-    .addOption(createPrivateKeyOption("The sender's private key.", true))
-    .option('--json', 'Emit output as json')
-    // `options.wait` is default true. Passing `--no-wait` will set it to false.
-    // https://github.com/tj/commander.js#other-option-types-negatable-boolean-and-booleanvalue
-    .option('--no-wait', 'Skip waiting for the contract to be deployed. Print the hash of deployment transaction')
-    .option('--no-class-registration', "Don't register this contract class")
-    .option('--no-public-deployment', "Don't emit this contract's public bytecode");
-  addOptions(deployCommand, FeeOpts.getOptions()).action(async (artifactPath, opts) => {
-    const { deploy } = await import('./deploy.js');
-    const {
-      json,
-      rpcUrl,
-      publicKey,
-      args: rawArgs,
-      salt,
-      wait,
-      privateKey,
-      classRegistration,
-      init,
-      publicDeployment,
-      universal,
-    } = opts;
-    await deploy(
-      artifactPath,
-      json,
-      rpcUrl,
-      publicKey ? PublicKeys.fromString(publicKey) : undefined,
-      rawArgs,
-      salt,
-      privateKey,
-      typeof init === 'string' ? init : undefined,
-      !publicDeployment,
-      !classRegistration,
-      typeof init === 'string' ? false : init,
-      universal,
-      wait,
-      FeeOpts.fromCli(opts, log),
-      debugLogger,
-      log,
-      logJson(log),
-    );
-  });
-
-=======
->>>>>>> 2daf2ab2
   program
     .command('add-contract')
     .description(
