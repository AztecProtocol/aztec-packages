import { getSchnorrAccount } from '@aztec/accounts/schnorr';
<<<<<<< HEAD
import { BatchCall, L1FeeJuicePortalManager, type PXE, type Wallet, createCompatibleClient } from '@aztec/aztec.js';
import { type AztecAddress, type EthAddress, Fq, Fr } from '@aztec/circuits.js';
=======
import { BatchCall, type PXE, type WaitOpts, type Wallet, createCompatibleClient, retryUntil } from '@aztec/aztec.js';
import { L1FeeJuicePortalManager } from '@aztec/aztec.js';
import { type AztecAddress, type EthAddress, FEE_FUNDING_FOR_TESTER_ACCOUNT, Fq, Fr } from '@aztec/circuits.js';
>>>>>>> 89cb8d33
import {
  type ContractArtifacts,
  type L1Clients,
  createEthereumChain,
  createL1Clients,
  deployL1Contract,
} from '@aztec/ethereum';
import { type DebugLogger, type LogFn } from '@aztec/foundation/log';

import { getContract } from 'viem';
import { privateKeyToAccount } from 'viem/accounts';

type ContractDeploymentInfo = {
  address: AztecAddress;
  initHash: Fr;
  salt: Fr;
};

const waitOpts: WaitOpts = {
  timeout: 120,
  provenTimeout: 1200,
  interval: 1,
};

export async function bootstrapNetwork(
  pxeUrl: string,
  l1Url: string,
  l1ChainId: string,
  l1PrivateKey: `0x${string}` | undefined,
  l1Mnemonic: string,
  json: boolean,
  log: LogFn,
  debugLog: DebugLogger,
) {
  const pxe = await createCompatibleClient(pxeUrl, debugLog);

  // setup a one-off account contract
  const account = getSchnorrAccount(pxe, Fr.random(), Fq.random(), Fr.random());
  const wallet = await account.deploy().getWallet();

  const l1Clients = createL1Clients(
    l1Url,
    l1PrivateKey ? privateKeyToAccount(l1PrivateKey) : l1Mnemonic,
    createEthereumChain(l1Url, +l1ChainId).chainInfo,
  );

  const { erc20Address, portalAddress } = await deployERC20(l1Clients);

  const { token, bridge } = await deployToken(wallet, portalAddress);

  await initPortal(pxe, l1Clients, erc20Address, portalAddress, bridge.address);

  const feeRecipient = wallet.getAddress();
  const fpc = await deployFPC(wallet, token.address, feeRecipient);

  const counter = await deployCounter(wallet);
  // NOTE: Disabling for now in order to get devnet running
  await fundFPC(counter.address, wallet, l1Clients, fpc.address, debugLog);

  if (json) {
    log(
      JSON.stringify(
        {
          devCoinL1: erc20Address.toString(),
          devCoinPortalL1: portalAddress.toString(),
          devCoin: {
            address: token.address.toString(),
            initHash: token.initHash.toString(),
            salt: token.salt.toString(),
          },
          devCoinBridge: {
            address: bridge.address.toString(),
            initHash: bridge.initHash.toString(),
            salt: bridge.salt.toString(),
          },
          devCoinFpc: {
            address: fpc.address.toString(),
            initHash: fpc.initHash.toString(),
            salt: fpc.salt.toString(),
          },
          counter: {
            address: counter.address.toString(),
            initHash: counter.initHash.toString(),
            salt: counter.salt.toString(),
          },
        },
        null,
        2,
      ),
    );
  } else {
    log(`DevCoin L1: ${erc20Address}`);
    log(`DevCoin L1 Portal: ${portalAddress}`);
    log(`DevCoin L2: ${token.address}`);
    log(`DevCoin L2 init hash: ${token.initHash}`);
    log(`DevCoin L2 salt: ${token.salt}`);
    log(`DevCoin L2 Bridge: ${bridge.address}`);
    log(`DevCoin L2 Bridge init hash: ${bridge.initHash}`);
    log(`DevCoin L2 Bridge salt: ${bridge.salt}`);
    log(`DevCoin FPC: ${fpc.address}`);
    log(`DevCoin FPC init hash: ${fpc.initHash}`);
    log(`DevCoin FPC salt: ${fpc.salt}`);
    log(`Counter: ${counter.address}`);
    log(`Counter init hash: ${counter.initHash}`);
    log(`Counter salt: ${counter.salt}`);
  }
}

/**
 * Step 1. Deploy the L1 contracts, but don't initialize
 */
async function deployERC20({ walletClient, publicClient }: L1Clients) {
  const { TestERC20Abi, TestERC20Bytecode, TokenPortalAbi, TokenPortalBytecode } = await import('@aztec/l1-artifacts');

  const erc20: ContractArtifacts = {
    contractAbi: TestERC20Abi,
    contractBytecode: TestERC20Bytecode,
  };
  const portal: ContractArtifacts = {
    contractAbi: TokenPortalAbi,
    contractBytecode: TokenPortalBytecode,
  };

  const { address: erc20Address } = await deployL1Contract(
    walletClient,
    publicClient,
    erc20.contractAbi,
    erc20.contractBytecode,
    ['DevCoin', 'DEV', walletClient.account.address],
  );
  const { address: portalAddress } = await deployL1Contract(
    walletClient,
    publicClient,
    portal.contractAbi,
    portal.contractBytecode,
  );

  return {
    erc20Address,
    portalAddress,
  };
}

/**
 * Step 2. Deploy the L2 contracts
 */
async function deployToken(
  wallet: Wallet,
  l1Portal: EthAddress,
): Promise<{ token: ContractDeploymentInfo; bridge: ContractDeploymentInfo }> {
  // eslint-disable-next-line @typescript-eslint/ban-ts-comment
  // @ts-ignore - Importing noir-contracts.js even in devDeps results in a circular dependency error. Need to ignore because this line doesn't cause an error in a dev environment
  const { TokenContract, TokenBridgeContract } = await import('@aztec/noir-contracts.js');
  const devCoin = await TokenContract.deploy(wallet, wallet.getAddress(), 'DevCoin', 'DEV', 18)
    .send({ universalDeploy: true })
    .deployed(waitOpts);
  const bridge = await TokenBridgeContract.deploy(wallet, devCoin.address, l1Portal)
    .send({ universalDeploy: true })
    .deployed(waitOpts);

  await new BatchCall(wallet, [
    await devCoin.methods.set_minter(bridge.address, true).request(),
    await devCoin.methods.set_admin(bridge.address).request(),
  ])
    .send()
    .wait(waitOpts);

  return {
    token: {
      address: devCoin.address,
      initHash: devCoin.instance.initializationHash,
      salt: devCoin.instance.salt,
    },
    bridge: {
      address: bridge.address,
      initHash: bridge.instance.initializationHash,
      salt: bridge.instance.salt,
    },
  };
}

/**
 * Step 3. Initialize DevCoin's L1 portal
 */
async function initPortal(
  pxe: PXE,
  { walletClient, publicClient }: L1Clients,
  erc20: EthAddress,
  portal: EthAddress,
  bridge: AztecAddress,
) {
  const { TokenPortalAbi } = await import('@aztec/l1-artifacts');
  const {
    l1ContractAddresses: { registryAddress },
  } = await pxe.getNodeInfo();

  const contract = getContract({
    abi: TokenPortalAbi,
    address: portal.toString(),
    client: walletClient,
  });

  const hash = await contract.write.initialize([registryAddress.toString(), erc20.toString(), bridge.toString()]);

  await publicClient.waitForTransactionReceipt({ hash });
}

async function deployFPC(
  wallet: Wallet,
  tokenAddress: AztecAddress,
  feeRecipient: AztecAddress,
): Promise<ContractDeploymentInfo> {
  // eslint-disable-next-line @typescript-eslint/ban-ts-comment
  // @ts-ignore - Importing noir-contracts.js even in devDeps results in a circular dependency error. Need to ignore because this line doesn't cause an error in a dev environment
  const { FPCContract } = await import('@aztec/noir-contracts.js');
  const fpc = await FPCContract.deploy(wallet, tokenAddress, feeRecipient)
    .send({ universalDeploy: true })
    .deployed(waitOpts);
  const info: ContractDeploymentInfo = {
    address: fpc.address,
    initHash: fpc.instance.initializationHash,
    salt: fpc.instance.salt,
  };
  return info;
}

async function deployCounter(wallet: Wallet): Promise<ContractDeploymentInfo> {
  // eslint-disable-next-line @typescript-eslint/ban-ts-comment
  // @ts-ignore - Importing noir-contracts.js even in devDeps results in a circular dependency error. Need to ignore because this line doesn't cause an error in a dev environment
  const { CounterContract } = await import('@aztec/noir-contracts.js');
  const counter = await CounterContract.deploy(wallet, 1, wallet.getAddress(), wallet.getAddress())
    .send({ universalDeploy: true })
    .deployed(waitOpts);
  const info: ContractDeploymentInfo = {
    address: counter.address,
    initHash: counter.instance.initializationHash,
    salt: counter.instance.salt,
  };
  return info;
}

// NOTE: Disabling for now in order to get devnet running
async function fundFPC(
  counterAddress: AztecAddress,
  wallet: Wallet,
  l1Clients: L1Clients,
  fpcAddress: AztecAddress,
  debugLog: DebugLogger,
) {
  // eslint-disable-next-line @typescript-eslint/ban-ts-comment
  // @ts-ignore - Importing noir-contracts.js even in devDeps results in a circular dependency error. Need to ignore because this line doesn't cause an error in a dev environment
  const { FeeJuiceContract, CounterContract } = await import('@aztec/noir-contracts.js');
  const {
    protocolContractAddresses: { feeJuice },
  } = await wallet.getPXEInfo();

  const feeJuiceContract = await FeeJuiceContract.at(feeJuice, wallet);

  const feeJuicePortal = await L1FeeJuicePortalManager.new(
    wallet,
    l1Clients.publicClient,
    l1Clients.walletClient,
    debugLog,
  );

  const amount = FEE_FUNDING_FOR_TESTER_ACCOUNT;
  const { claimAmount, claimSecret, messageLeafIndex, messageHash } = await feeJuicePortal.bridgeTokensPublic(
    fpcAddress,
    amount,
    true,
  );

  await retryUntil(async () => await wallet.isL1ToL2MessageSynced(Fr.fromString(messageHash)), 'message sync', 600, 1);

  const counter = await CounterContract.at(counterAddress, wallet);

  // TODO (alexg) remove this once sequencer builds blocks continuously
  // advance the chain
  await counter.methods.increment(wallet.getAddress(), wallet.getAddress()).send().wait(waitOpts);
  await counter.methods.increment(wallet.getAddress(), wallet.getAddress()).send().wait(waitOpts);

  await feeJuiceContract.methods
    .claim(fpcAddress, claimAmount, claimSecret, messageLeafIndex)
    .send()
    .wait({ ...waitOpts, proven: true });
}<|MERGE_RESOLUTION|>--- conflicted
+++ resolved
@@ -1,12 +1,7 @@
 import { getSchnorrAccount } from '@aztec/accounts/schnorr';
-<<<<<<< HEAD
-import { BatchCall, L1FeeJuicePortalManager, type PXE, type Wallet, createCompatibleClient } from '@aztec/aztec.js';
-import { type AztecAddress, type EthAddress, Fq, Fr } from '@aztec/circuits.js';
-=======
 import { BatchCall, type PXE, type WaitOpts, type Wallet, createCompatibleClient, retryUntil } from '@aztec/aztec.js';
 import { L1FeeJuicePortalManager } from '@aztec/aztec.js';
 import { type AztecAddress, type EthAddress, FEE_FUNDING_FOR_TESTER_ACCOUNT, Fq, Fr } from '@aztec/circuits.js';
->>>>>>> 89cb8d33
 import {
   type ContractArtifacts,
   type L1Clients,
