import { retrieveL2ProofVerifiedEvents } from '@aztec/archiver';
import { createAztecNodeClient } from '@aztec/circuit-types/interfaces/client';
<<<<<<< HEAD
import { EthAddress } from '@aztec/circuits.js';
import { type ViemPublicClient, createEthereumChain } from '@aztec/ethereum';
=======
import { createEthereumChain } from '@aztec/ethereum';
>>>>>>> f7a8f6be
import { compactArray, mapValues, unique } from '@aztec/foundation/collection';
import { EthAddress } from '@aztec/foundation/eth-address';
import { type LogFn, type Logger, createLogger } from '@aztec/foundation/log';
import { RollupAbi } from '@aztec/l1-artifacts';

import chunk from 'lodash.chunk';
import groupBy from 'lodash.groupby';
import { createPublicClient, fallback, getAbiItem, getAddress, http } from 'viem';

export async function proverStats(opts: {
  l1RpcUrls: string[];
  chainId: number;
  l1RollupAddress: string | undefined;
  nodeUrl: string | undefined;
  log: LogFn;
  startBlock: bigint;
  endBlock: bigint | undefined;
  batchSize: bigint;
  provingTimeout: bigint | undefined;
  rawLogs: boolean;
}) {
  const debugLog = createLogger('cli:prover_stats');
  const {
    startBlock,
    chainId,
    l1RpcUrls,
    l1RollupAddress,
    batchSize,
    nodeUrl,
    provingTimeout,
    endBlock,
    rawLogs,
    log,
  } = opts;
  if (!l1RollupAddress && !nodeUrl) {
    throw new Error('Either L1 rollup address or node URL must be set');
  }

  const rollup = l1RollupAddress
    ? EthAddress.fromString(l1RollupAddress)
    : await createAztecNodeClient(nodeUrl!)
        .getL1ContractAddresses()
        .then(a => a.rollupAddress);

  const chain = createEthereumChain(l1RpcUrls, chainId).chainInfo;
  const publicClient = createPublicClient({ chain, transport: fallback(l1RpcUrls.map(url => http(url))) });
  const lastBlockNum = endBlock ?? (await publicClient.getBlockNumber());
  debugLog.verbose(`Querying events on rollup at ${rollup.toString()} from ${startBlock} up to ${lastBlockNum}`);

  // Get all events for L2 proof submissions
  const events = await getL2ProofVerifiedEvents(startBlock, lastBlockNum, batchSize, debugLog, publicClient, rollup);

  // If we only care for raw logs, output them
  if (rawLogs && !provingTimeout) {
    log(`l1_block_number, l2_block_number, prover_id, tx_hash`);
    for (const event of events) {
      const { l1BlockNumber, l2BlockNumber, proverId, txHash } = event;
      log(`${l1BlockNumber}, ${l2BlockNumber}, ${proverId}, ${txHash}`);
    }
    return;
  }

  // If we don't have a proving timeout, we can just count the number of unique blocks per prover
  if (!provingTimeout) {
    const stats = groupBy(events, 'proverId');
    log(`prover_id, total_blocks_proven`);
    for (const proverId in stats) {
      const uniqueBlocks = new Set(stats[proverId].map(e => e.l2BlockNumber));
      log(`${proverId}, ${uniqueBlocks.size}`);
    }
    return;
  }

  // But if we do, fetch the events for each block submitted, so we can look up their timestamp
  const blockEvents = await getL2BlockEvents(startBlock, lastBlockNum, batchSize, debugLog, publicClient, rollup);
  debugLog.verbose(
    `First L2 block within range is ${blockEvents[0]?.args.blockNumber} at L1 block ${blockEvents[0]?.blockNumber}`,
  );

  // Get the timestamps for every block on every log, both for proof and block submissions
  const l1BlockNumbers = unique([...events.map(e => e.l1BlockNumber), ...blockEvents.map(e => e.blockNumber)]);
  const l1BlockTimestamps: Record<string, bigint> = {};
  for (const l1Batch of chunk(l1BlockNumbers, Number(batchSize))) {
    const blocks = await Promise.all(
      l1Batch.map(blockNumber => publicClient.getBlock({ includeTransactions: false, blockNumber })),
    );
    debugLog.verbose(`Queried ${blocks.length} L1 blocks between ${l1Batch[0]} and ${l1Batch[l1Batch.length - 1]}`);
    for (const block of blocks) {
      l1BlockTimestamps[block.number.toString()] = block.timestamp;
    }
  }

  // Map from l2 block number to the l1 block in which it was submitted
  const l2BlockSubmissions: Record<string, bigint> = {};
  for (const blockEvent of blockEvents) {
    l2BlockSubmissions[blockEvent.args.blockNumber!.toString()] = blockEvent.blockNumber;
  }

  // If we want raw logs, output them
  if (rawLogs) {
    log(`l1_block_number, l2_block_number, l2_block_submission_timestamp, proof_timestamp, prover_id, tx_hash`);
    for (const event of events) {
      const { l1BlockNumber, l2BlockNumber, proverId, txHash } = event;
      const uploadedBlockNumber = l2BlockSubmissions[l2BlockNumber.toString()];
      if (!uploadedBlockNumber) {
        continue;
      }
      const uploadedTimestamp = l1BlockTimestamps[uploadedBlockNumber.toString()];
      const provenTimestamp = l1BlockTimestamps[l1BlockNumber.toString()];
      log(`${l1BlockNumber}, ${l2BlockNumber}, ${uploadedTimestamp}, ${provenTimestamp}, ${proverId}, ${txHash}`);
    }
    return;
  }

  // Or calculate stats per prover
  const stats = mapValues(groupBy(events, 'proverId'), (blocks, proverId) =>
    compactArray(
      blocks.map(e => {
        const provenTimestamp = l1BlockTimestamps[e.l1BlockNumber.toString()];
        const uploadedBlockNumber = l2BlockSubmissions[e.l2BlockNumber.toString()];
        if (!uploadedBlockNumber) {
          debugLog.verbose(
            `Skipping ${proverId}'s proof for L2 block ${e.l2BlockNumber} as it was before the start block`,
          );
          return undefined;
        }
        const uploadedTimestamp = l1BlockTimestamps[uploadedBlockNumber.toString()];
        const provingTime = provenTimestamp - uploadedTimestamp;
        debugLog.debug(
          `prover=${e.proverId} blockNumber=${e.l2BlockNumber} uploaded=${uploadedTimestamp} proven=${provenTimestamp} time=${provingTime}`,
        );
        return { provenTimestamp, uploadedTimestamp, provingTime, ...e };
      }),
    ),
  );

  log(`prover_id, blocks_proven_within_timeout, total_blocks_proven, avg_proving_time`);
  for (const proverId in stats) {
    const blocks = stats[proverId];
    const withinTimeout = blocks.filter(b => b.provingTime <= provingTimeout);
    const uniqueBlocksWithinTimeout = new Set(withinTimeout.map(e => e.l2BlockNumber));
    const uniqueBlocks = new Set(blocks.map(e => e.l2BlockNumber));
    const avgProvingTime =
      blocks.length === 0 ? 0 : Math.ceil(Number(blocks.reduce((acc, b) => acc + b.provingTime, 0n)) / blocks.length);

    log(`${proverId}, ${uniqueBlocksWithinTimeout.size}, ${uniqueBlocks.size}, ${avgProvingTime}`);
  }
  return;
}

async function getL2ProofVerifiedEvents(
  startBlock: bigint,
  lastBlockNum: bigint,
  batchSize: bigint,
  debugLog: Logger,
  publicClient: ViemPublicClient,
  rollup: EthAddress,
) {
  let blockNum = startBlock;
  const events = [];
  while (blockNum <= lastBlockNum) {
    const end = blockNum + batchSize > lastBlockNum + 1n ? lastBlockNum + 1n : blockNum + batchSize;
    const newEvents = await retrieveL2ProofVerifiedEvents(publicClient, rollup, blockNum, end);
    events.push(...newEvents);
    debugLog.verbose(`Got ${newEvents.length} events querying l2 proof verified from block ${blockNum} to ${end}`);
    blockNum += batchSize;
  }
  return events;
}

async function getL2BlockEvents(
  startBlock: bigint,
  lastBlockNum: bigint,
  batchSize: bigint,
  debugLog: Logger,
  publicClient: ViemPublicClient,
  rollup: EthAddress,
) {
  let blockNum = startBlock;
  const events = [];
  while (blockNum <= lastBlockNum) {
    const end = blockNum + batchSize > lastBlockNum + 1n ? lastBlockNum + 1n : blockNum + batchSize;

    const newEvents = await publicClient.getLogs({
      address: getAddress(rollup.toString()),
      event: getAbiItem({
        abi: RollupAbi,
        name: 'L2BlockProposed',
      }),
      fromBlock: blockNum,
      toBlock: end,
    });

    events.push(...newEvents);
    debugLog.verbose(`Got ${newEvents.length} events querying l2 block submitted from block ${blockNum} to ${end}`);
    blockNum += batchSize;
  }
  return events;
}<|MERGE_RESOLUTION|>--- conflicted
+++ resolved
@@ -1,11 +1,6 @@
 import { retrieveL2ProofVerifiedEvents } from '@aztec/archiver';
 import { createAztecNodeClient } from '@aztec/circuit-types/interfaces/client';
-<<<<<<< HEAD
-import { EthAddress } from '@aztec/circuits.js';
 import { type ViemPublicClient, createEthereumChain } from '@aztec/ethereum';
-=======
-import { createEthereumChain } from '@aztec/ethereum';
->>>>>>> f7a8f6be
 import { compactArray, mapValues, unique } from '@aztec/foundation/collection';
 import { EthAddress } from '@aztec/foundation/eth-address';
 import { type LogFn, type Logger, createLogger } from '@aztec/foundation/log';
