--- conflicted
+++ resolved
@@ -7,17 +7,11 @@
   rpcUrl: string,
   log: LogFn,
 ) {
-<<<<<<< HEAD
-  const chain = createEthereumChain(l1RpcUrls, chainId);
-  const { walletClient } = createL1Clients(chain.rpcUrls, privateKey ?? mnemonic, chain.chainInfo);
-
-=======
->>>>>>> db4853f1
   const pxe = createPXEClient(rpcUrl, {}, makeFetch([], true));
   const rollupAddress = await pxe.getNodeInfo().then(i => i.l1ContractAddresses.rollupAddress);
   const blockNumber = blockNumberOrLatest ?? (await pxe.getBlockNumber());
 
-  const ethCheatCode = new EthCheatCodes(l1RpcUrl);
+  const ethCheatCode = new EthCheatCodes(l1RpcUrls[0]);
   const rollupCheatCodes = new RollupCheatCodes(ethCheatCode, { rollupAddress });
 
   await rollupCheatCodes.markAsProven(blockNumber);
