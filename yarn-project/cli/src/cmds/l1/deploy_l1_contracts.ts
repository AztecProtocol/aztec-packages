import { getInitialTestAccounts } from '@aztec/accounts/testing';
import { getL1ContractsConfigEnvVars } from '@aztec/ethereum';
import type { EthAddress } from '@aztec/foundation/eth-address';
import type { LogFn, Logger } from '@aztec/foundation/log';
import { getGenesisValues } from '@aztec/world-state/testing';

import { deployAztecContracts } from '../../utils/aztec.js';
import { getSponsoredFPCAddress } from '../../utils/setup_contracts.js';

export async function deployL1Contracts(
  rpcUrls: string[],
  chainId: number,
  privateKey: string | undefined,
  mnemonic: string,
  mnemonicIndex: number,
  salt: number | undefined,
  testAccounts: boolean,
  sponsoredFPC: boolean,
  acceleratedTestDeployments: boolean,
  json: boolean,
  initialValidators: EthAddress[],
  log: LogFn,
  debugLogger: Logger,
) {
  const config = getL1ContractsConfigEnvVars();

  const initialAccounts = testAccounts ? await getInitialTestAccounts() : [];
  const sponsoredFPCAddress = sponsoredFPC ? await getSponsoredFPCAddress() : [];
<<<<<<< HEAD
  const { genesisArchiveRoot } = await getGenesisValues(
    initialFundedAccounts.map(a => a.address).concat(sponsoredFPCAddress),
  );
=======
  const initialFundedAccounts = initialAccounts.map(a => a.address).concat(sponsoredFPCAddress);
  const { genesisBlockHash, genesisArchiveRoot, fundingNeeded } = await getGenesisValues(initialFundedAccounts);
>>>>>>> 057eb8a1

  const { l1ContractAddresses } = await deployAztecContracts(
    rpcUrls,
    chainId,
    privateKey,
    mnemonic,
    mnemonicIndex,
    salt,
    initialValidators,
    genesisArchiveRoot,
<<<<<<< HEAD
=======
    genesisBlockHash,
    fundingNeeded,
>>>>>>> 057eb8a1
    acceleratedTestDeployments,
    config,
    debugLogger,
  );

  if (json) {
    log(
      JSON.stringify(
        Object.fromEntries(Object.entries(l1ContractAddresses).map(([k, v]) => [k, v.toString()])),
        null,
        2,
      ),
    );
  } else {
    log(`Rollup Address: ${l1ContractAddresses.rollupAddress.toString()}`);
    log(`Registry Address: ${l1ContractAddresses.registryAddress.toString()}`);
    log(`L1 -> L2 Inbox Address: ${l1ContractAddresses.inboxAddress.toString()}`);
    log(`L2 -> L1 Outbox Address: ${l1ContractAddresses.outboxAddress.toString()}`);
    log(`Fee Juice Address: ${l1ContractAddresses.feeJuiceAddress.toString()}`);
    log(`Staking Asset Address: ${l1ContractAddresses.stakingAssetAddress.toString()}`);
    log(`Fee Juice Portal Address: ${l1ContractAddresses.feeJuicePortalAddress.toString()}`);
    log(`CoinIssuer Address: ${l1ContractAddresses.coinIssuerAddress.toString()}`);
    log(`RewardDistributor Address: ${l1ContractAddresses.rewardDistributorAddress.toString()}`);
    log(`GovernanceProposer Address: ${l1ContractAddresses.governanceProposerAddress.toString()}`);
    log(`Governance Address: ${l1ContractAddresses.governanceAddress.toString()}`);
    log(`SlashFactory Address: ${l1ContractAddresses.slashFactoryAddress?.toString()}`);
    log(`FeeAssetHandler Address: ${l1ContractAddresses.feeAssetHandlerAddress?.toString()}`);
    log(`StakingAssetHandler Address: ${l1ContractAddresses.stakingAssetHandlerAddress?.toString()}`);
    log(`Initial funded accounts: ${initialFundedAccounts.map(a => a.toString()).join(', ')}`);
    log(`Initial validators: ${initialValidators.map(a => a.toString()).join(', ')}`);
    log(`Genesis block hash: ${genesisBlockHash.toString()}`);
    log(`Genesis archive root: ${genesisArchiveRoot.toString()}`);
  }
}<|MERGE_RESOLUTION|>--- conflicted
+++ resolved
@@ -26,14 +26,8 @@
 
   const initialAccounts = testAccounts ? await getInitialTestAccounts() : [];
   const sponsoredFPCAddress = sponsoredFPC ? await getSponsoredFPCAddress() : [];
-<<<<<<< HEAD
-  const { genesisArchiveRoot } = await getGenesisValues(
-    initialFundedAccounts.map(a => a.address).concat(sponsoredFPCAddress),
-  );
-=======
   const initialFundedAccounts = initialAccounts.map(a => a.address).concat(sponsoredFPCAddress);
-  const { genesisBlockHash, genesisArchiveRoot, fundingNeeded } = await getGenesisValues(initialFundedAccounts);
->>>>>>> 057eb8a1
+  const { genesisArchiveRoot, fundingNeeded } = await getGenesisValues(initialFundedAccounts);
 
   const { l1ContractAddresses } = await deployAztecContracts(
     rpcUrls,
@@ -44,11 +38,7 @@
     salt,
     initialValidators,
     genesisArchiveRoot,
-<<<<<<< HEAD
-=======
-    genesisBlockHash,
     fundingNeeded,
->>>>>>> 057eb8a1
     acceleratedTestDeployments,
     config,
     debugLogger,
