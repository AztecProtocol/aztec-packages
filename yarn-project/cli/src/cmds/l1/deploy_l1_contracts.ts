--- conflicted
+++ resolved
@@ -1,16 +1,10 @@
-<<<<<<< HEAD
-import type { EthAddress } from '@aztec/aztec.js';
-import { type Operator, getL1ContractsConfigEnvVars } from '@aztec/ethereum';
-=======
-import { getInitialTestAccounts } from '@aztec/accounts/testing';
 import { type EthAddress, Fr } from '@aztec/aztec.js';
 import { getL1ContractsConfigEnvVars } from '@aztec/ethereum';
 import { SecretValue } from '@aztec/foundation/config';
->>>>>>> df8d413b
 import type { LogFn, Logger } from '@aztec/foundation/log';
 import { getGenesisValues } from '@aztec/world-state/testing';
 
-import { getInitialTestAccounts } from '../../../../aztec.js/src/wallet/testing/index.js';
+import { getInitialTestAccountsData } from '../../../../aztec.js/src/wallet/testing/index.js';
 import { deployAztecContracts } from '../../utils/aztec.js';
 import { getSponsoredFPCAddress } from '../../utils/setup_contracts.js';
 
@@ -32,7 +26,7 @@
 ) {
   const config = getL1ContractsConfigEnvVars();
 
-  const initialAccounts = testAccounts ? await getInitialTestAccounts() : [];
+  const initialAccounts = testAccounts ? await getInitialTestAccountsData() : [];
   const sponsoredFPCAddress = sponsoredFPC ? await getSponsoredFPCAddress() : [];
   const initialFundedAccounts = initialAccounts.map(a => a.address).concat(sponsoredFPCAddress);
   const { genesisArchiveRoot, fundingNeeded } = await getGenesisValues(initialFundedAccounts);
