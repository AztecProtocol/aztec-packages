--- conflicted
+++ resolved
@@ -12,7 +12,6 @@
   salt: number | undefined,
   json: boolean,
   initialValidators: EthAddress[],
-  realChain: boolean,
   log: LogFn,
   debugLogger: DebugLogger,
 ) {
@@ -25,11 +24,7 @@
     mnemonic,
     salt,
     initialValidators,
-<<<<<<< HEAD
-    realChain,
-=======
     config,
->>>>>>> 5299f5f8
     debugLogger,
   );
 
