import { getInitialTestAccounts } from '@aztec/accounts/testing';
import { getL1ContractsConfigEnvVars } from '@aztec/ethereum';
import type { EthAddress } from '@aztec/foundation/eth-address';
import type { LogFn, Logger } from '@aztec/foundation/log';
import { getGenesisValues } from '@aztec/world-state/testing';

import { deployNewRollupContracts } from '../../utils/aztec.js';
import { getSponsoredFPCAddress } from '../../utils/setup_contracts.js';

export async function deployNewRollup(
  registryAddress: EthAddress,
  rpcUrls: string[],
  chainId: number,
  privateKey: string | undefined,
  mnemonic: string,
  mnemonicIndex: number,
  salt: number | undefined,
  testAccounts: boolean,
  sponsoredFPC: boolean,
  json: boolean,
  initialValidators: EthAddress[],
  log: LogFn,
  debugLogger: Logger,
) {
  const config = getL1ContractsConfigEnvVars();

  const initialAccounts = testAccounts ? await getInitialTestAccounts() : [];
  const sponsoredFPCAddress = sponsoredFPC ? await getSponsoredFPCAddress() : [];
  const initialFundedAccounts = initialAccounts.map(a => a.address).concat(sponsoredFPCAddress);
  const { genesisBlockHash, genesisArchiveRoot } = await getGenesisValues(initialFundedAccounts);

  const { payloadAddress, rollup, slashFactoryAddress } = await deployNewRollupContracts(
    registryAddress,
    rpcUrls,
    chainId,
    privateKey,
    mnemonic,
    mnemonicIndex,
    salt,
    initialValidators,
    genesisArchiveRoot,
    genesisBlockHash,
    config,
    debugLogger,
  );

  if (json) {
    log(
      JSON.stringify(
        {
          payloadAddress: payloadAddress.toString(),
          rollupAddress: rollup.address,
<<<<<<< HEAD
          initialFundedAccounts: initialFundedAccounts.map(a => a.toString()),
          initialValidators: initialValidators.map(a => a.toString()),
          genesisBlockHash: genesisBlockHash.toString(),
          genesisArchiveRoot: genesisArchiveRoot.toString(),
=======
          slashFactoryAddress: slashFactoryAddress.toString(),
>>>>>>> 8d46c8c7
        },
        null,
        2,
      ),
    );
  } else {
    log(`Payload Address: ${payloadAddress.toString()}`);
    log(`Rollup Address: ${rollup.address}`);
<<<<<<< HEAD
    log(`Initial funded accounts: ${initialFundedAccounts.map(a => a.toString()).join(', ')}`);
    log(`Initial validators: ${initialValidators.map(a => a.toString()).join(', ')}`);
    log(`Genesis block hash: ${genesisBlockHash.toString()}`);
    log(`Genesis archive root: ${genesisArchiveRoot.toString()}`);
=======
    log(`Slash Factory Address: ${slashFactoryAddress.toString()}`);
>>>>>>> 8d46c8c7
  }
}<|MERGE_RESOLUTION|>--- conflicted
+++ resolved
@@ -50,14 +50,11 @@
         {
           payloadAddress: payloadAddress.toString(),
           rollupAddress: rollup.address,
-<<<<<<< HEAD
           initialFundedAccounts: initialFundedAccounts.map(a => a.toString()),
           initialValidators: initialValidators.map(a => a.toString()),
           genesisBlockHash: genesisBlockHash.toString(),
           genesisArchiveRoot: genesisArchiveRoot.toString(),
-=======
           slashFactoryAddress: slashFactoryAddress.toString(),
->>>>>>> 8d46c8c7
         },
         null,
         2,
@@ -66,13 +63,10 @@
   } else {
     log(`Payload Address: ${payloadAddress.toString()}`);
     log(`Rollup Address: ${rollup.address}`);
-<<<<<<< HEAD
     log(`Initial funded accounts: ${initialFundedAccounts.map(a => a.toString()).join(', ')}`);
     log(`Initial validators: ${initialValidators.map(a => a.toString()).join(', ')}`);
     log(`Genesis block hash: ${genesisBlockHash.toString()}`);
     log(`Genesis archive root: ${genesisArchiveRoot.toString()}`);
-=======
     log(`Slash Factory Address: ${slashFactoryAddress.toString()}`);
->>>>>>> 8d46c8c7
   }
 }