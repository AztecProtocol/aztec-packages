import { EthCheatCodes } from '@aztec/aztec.js';
<<<<<<< HEAD
import { ETHEREUM_SLOT_DURATION, type EthAddress } from '@aztec/circuits.js';
import { createEthereumChain, isAnvilTestChain } from '@aztec/ethereum';
=======
import { type EthAddress } from '@aztec/circuits.js';
import { createEthereumChain, getL1ContractsConfigEnvVars } from '@aztec/ethereum';
>>>>>>> ada3e3ab
import { type DebugLogger, type LogFn } from '@aztec/foundation/log';
import { RollupAbi } from '@aztec/l1-artifacts';

import { createPublicClient, createWalletClient, getContract, http } from 'viem';
import { generatePrivateKey, mnemonicToAccount, privateKeyToAccount } from 'viem/accounts';

export interface RollupCommandArgs {
  rpcUrl: string;
  chainId: number;
  privateKey?: string;
  mnemonic?: string;
  rollupAddress: EthAddress;
}

export interface LoggerArgs {
  log: LogFn;
  debugLogger: DebugLogger;
}

export function generateL1Account() {
  const privateKey = generatePrivateKey();
  const account = privateKeyToAccount(privateKey);
  account.address;
  return {
    privateKey,
    address: account.address,
  };
}

export async function addL1Validator({
  rpcUrl,
  chainId,
  privateKey,
  mnemonic,
  validatorAddress,
  rollupAddress,
  log,
  debugLogger,
}: RollupCommandArgs & LoggerArgs & { validatorAddress: EthAddress }) {
  const dualLog = makeDualLog(log, debugLogger);
  const publicClient = getPublicClient(rpcUrl, chainId);
  const walletClient = getWalletClient(rpcUrl, chainId, privateKey, mnemonic);
  const rollup = getContract({
    address: rollupAddress.toString(),
    abi: RollupAbi,
    client: walletClient,
  });

  dualLog(`Adding validator ${validatorAddress.toString()} to rollup ${rollupAddress.toString()}`);
  const txHash = await rollup.write.addValidator([validatorAddress.toString()]);
  dualLog(`Transaction hash: ${txHash}`);
  await publicClient.waitForTransactionReceipt({ hash: txHash });
  if (isAnvilTestChain(chainId)) {
    dualLog(`Funding validator on L1`);
    const cheatCodes = new EthCheatCodes(rpcUrl, debugLogger);
    await cheatCodes.setBalance(validatorAddress, 10n ** 20n);
  }
}

export async function removeL1Validator({
  rpcUrl,
  chainId,
  privateKey,
  mnemonic,
  validatorAddress,
  rollupAddress,
  log,
  debugLogger,
}: RollupCommandArgs & LoggerArgs & { validatorAddress: EthAddress }) {
  const dualLog = makeDualLog(log, debugLogger);
  const publicClient = getPublicClient(rpcUrl, chainId);
  const walletClient = getWalletClient(rpcUrl, chainId, privateKey, mnemonic);
  const rollup = getContract({
    address: rollupAddress.toString(),
    abi: RollupAbi,
    client: walletClient,
  });

  dualLog(`Removing validator ${validatorAddress.toString()} from rollup ${rollupAddress.toString()}`);
  const txHash = await rollup.write.removeValidator([validatorAddress.toString()]);
  dualLog(`Transaction hash: ${txHash}`);
  await publicClient.waitForTransactionReceipt({ hash: txHash });
}

export async function pruneRollup({
  rpcUrl,
  chainId,
  privateKey,
  mnemonic,
  rollupAddress,
  log,
  debugLogger,
}: RollupCommandArgs & LoggerArgs) {
  const dualLog = makeDualLog(log, debugLogger);
  const publicClient = getPublicClient(rpcUrl, chainId);
  const walletClient = getWalletClient(rpcUrl, chainId, privateKey, mnemonic);
  const rollup = getContract({
    address: rollupAddress.toString(),
    abi: RollupAbi,
    client: walletClient,
  });

  dualLog(`Trying prune`);
  const txHash = await rollup.write.prune();
  dualLog(`Transaction hash: ${txHash}`);
  await publicClient.waitForTransactionReceipt({ hash: txHash });
}

export async function fastForwardEpochs({
  rpcUrl,
  chainId,
  rollupAddress,
  numEpochs,
  log,
  debugLogger,
}: RollupCommandArgs & LoggerArgs & { numEpochs: bigint }) {
  const dualLog = makeDualLog(log, debugLogger);
  const publicClient = getPublicClient(rpcUrl, chainId);
  const rollup = getContract({
    address: rollupAddress.toString(),
    abi: RollupAbi,
    client: publicClient,
  });

  const cheatCodes = new EthCheatCodes(rpcUrl, debugLogger);
  const currentSlot = await rollup.read.getCurrentSlot();
  const l2SlotsInEpoch = await rollup.read.EPOCH_DURATION();
  const timestamp = await rollup.read.getTimestampForSlot([currentSlot + l2SlotsInEpoch * numEpochs]);
  dualLog(`Fast forwarding ${numEpochs} epochs to ${timestamp}`);
  try {
    await cheatCodes.warp(Number(timestamp));
    dualLog(`Fast forwarded ${numEpochs} epochs to ${timestamp}`);
  } catch (error) {
    if (error instanceof Error && error.message.includes("is lower than or equal to previous block's timestamp")) {
      dualLog(`Someone else fast forwarded the chain to a point after/equal to the target time`);
    } else {
      // Re-throw other errors
      throw error;
    }
  }
}

export async function debugRollup({ rpcUrl, chainId, rollupAddress, log }: RollupCommandArgs & LoggerArgs) {
  const config = getL1ContractsConfigEnvVars();
  const publicClient = getPublicClient(rpcUrl, chainId);
  const rollup = getContract({
    address: rollupAddress.toString(),
    abi: RollupAbi,
    client: publicClient,
  });

  const pendingNum = await rollup.read.getPendingBlockNumber();
  log(`Pending block num: ${pendingNum}`);
  const provenNum = await rollup.read.getProvenBlockNumber();
  log(`Proven block num: ${provenNum}`);
  const validators = await rollup.read.getValidators();
  log(`Validators: ${validators.map(v => v.toString()).join(', ')}`);
  const committee = await rollup.read.getCurrentEpochCommittee();
  log(`Committee: ${committee.map(v => v.toString()).join(', ')}`);
  const archive = await rollup.read.archive();
  log(`Archive: ${archive}`);
  const epochNum = await rollup.read.getCurrentEpoch();
  log(`Current epoch: ${epochNum}`);
  const epoch = await rollup.read.epochs([epochNum]);
  log(`Epoch Sample Seed: ${epoch[0].toString()}, Next Seed: ${epoch[1].toString()}`);
  const slot = await rollup.read.getCurrentSlot();
  log(`Current slot: ${slot}`);
  const proposerDuringPrevL1Block = await rollup.read.getCurrentProposer();
  log(`Proposer during previous L1 block: ${proposerDuringPrevL1Block}`);
  const nextBlockTS = BigInt((await publicClient.getBlock()).timestamp + BigInt(config.ethereumSlotDuration));
  const proposer = await rollup.read.getProposerAt([nextBlockTS]);
  log(`Proposer NOW: ${proposer.toString()}`);
}

function makeDualLog(log: LogFn, debugLogger: DebugLogger) {
  return (msg: string) => {
    log(msg);
    debugLogger.info(msg);
  };
}

function getPublicClient(rpcUrl: string, chainId: number) {
  const chain = createEthereumChain(rpcUrl, chainId);
  return createPublicClient({ chain: chain.chainInfo, transport: http(rpcUrl) });
}

function getWalletClient(
  rpcUrl: string,
  chainId: number,
  privateKey: string | undefined,
  mnemonic: string | undefined,
) {
  if (!privateKey && !mnemonic) {
    throw new Error('Either privateKey or mnemonic must be provided to create a wallet client');
  }

  const chain = createEthereumChain(rpcUrl, chainId);
  const account = !privateKey
    ? mnemonicToAccount(mnemonic!)
    : privateKeyToAccount(`${privateKey.startsWith('0x') ? '' : '0x'}${privateKey}` as `0x${string}`);
  return createWalletClient({ account, chain: chain.chainInfo, transport: http(rpcUrl) });
}<|MERGE_RESOLUTION|>--- conflicted
+++ resolved
@@ -1,11 +1,7 @@
 import { EthCheatCodes } from '@aztec/aztec.js';
-<<<<<<< HEAD
+
 import { ETHEREUM_SLOT_DURATION, type EthAddress } from '@aztec/circuits.js';
-import { createEthereumChain, isAnvilTestChain } from '@aztec/ethereum';
-=======
-import { type EthAddress } from '@aztec/circuits.js';
-import { createEthereumChain, getL1ContractsConfigEnvVars } from '@aztec/ethereum';
->>>>>>> ada3e3ab
+import { createEthereumChain, isAnvilTestChain, getL1ContractsConfigEnvVars } from '@aztec/ethereum';
 import { type DebugLogger, type LogFn } from '@aztec/foundation/log';
 import { RollupAbi } from '@aztec/l1-artifacts';
 
