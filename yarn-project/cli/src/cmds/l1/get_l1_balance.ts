--- conflicted
+++ resolved
@@ -1,4 +1,3 @@
-import { createCompatibleClient } from '@aztec/aztec.js';
 import { type EthAddress } from '@aztec/circuits.js';
 import { createEthereumChain } from '@aztec/ethereum';
 import { type LogFn } from '@aztec/foundation/log';
@@ -6,21 +5,7 @@
 
 import { createPublicClient, getContract, http } from 'viem';
 
-<<<<<<< HEAD
-export async function getL1Balance(
-  who: EthAddress,
-  rpcUrl: string,
-  l1RpcUrl: string,
-  chainId: number,
-  log: LogFn,
-  debugLogger: DebugLogger,
-) {
-  const client = await createCompatibleClient(rpcUrl, debugLogger);
-  const { l1ContractAddresses } = await client.getNodeInfo();
-
-=======
 export async function getL1Balance(who: EthAddress, token: EthAddress, l1RpcUrl: string, chainId: number, log: LogFn) {
->>>>>>> f2029be4
   const chain = createEthereumChain(l1RpcUrl, chainId);
   const publicClient = createPublicClient({ chain: chain.chainInfo, transport: http(chain.rpcUrl) });
 
