import { EthAddress } from '@aztec/foundation/eth-address';
import { type LogFn, type Logger } from '@aztec/foundation/log';

import { type Command, Option } from 'commander';

import {
  ETHEREUM_HOSTS,
  PRIVATE_KEY,
  l1ChainIdOption,
  makePxeOption,
  parseAztecAddress,
  parseBigint,
  parseEthereumAddress,
  pxeOption,
} from '../../utils/commands.js';

const l1RpcUrlsOption = new Option(
  '--l1-rpc-urls <string>',
  'List of Ethereum host URLs. Chain identifiers localhost and testnet can be used (comma separated)',
)
  .env('ETHEREUM_HOSTS')
  .default([ETHEREUM_HOSTS])
  .makeOptionMandatory(true)
  .argParser((arg: string) => arg.split(',').map(url => url.trim()));

export function injectCommands(program: Command, log: LogFn, debugLogger: Logger) {
  const { BB_BINARY_PATH, BB_WORKING_DIRECTORY } = process.env;

  program
    .command('deploy-l1-contracts')
    .description('Deploys all necessary Ethereum contracts for Aztec.')
    .addOption(l1RpcUrlsOption)
    .option('-pk, --private-key <string>', 'The private key to use for deployment', PRIVATE_KEY)
    .option('--validators <string>', 'Comma separated list of validators')
    .option(
      '-m, --mnemonic <string>',
      'The mnemonic to use in deployment',
      'test test test test test test test test test test test junk',
    )
    .option('-i, --mnemonic-index <number>', 'The index of the mnemonic to use in deployment', arg => parseInt(arg), 0)
    .addOption(l1ChainIdOption)
    .option('--salt <number>', 'The optional salt to use in deployment', arg => parseInt(arg))
    .option('--json', 'Output the contract addresses in JSON format')
    .option('--test-accounts', 'Populate genesis state with initial fee juice for test accounts')
    .action(async options => {
      const { deployL1Contracts } = await import('./deploy_l1_contracts.js');

      const initialValidators =
        options.validators?.split(',').map((validator: string) => EthAddress.fromString(validator)) || [];
      await deployL1Contracts(
        options.l1RpcUrls,
        options.l1ChainId,
        options.privateKey,
        options.mnemonic,
        options.mnemonicIndex,
        options.salt,
        options.testAccounts,
        options.json,
        initialValidators,
        log,
        debugLogger,
      );
    });

  program
    .command('generate-l1-account')
    .description('Generates a new private key for an account on L1.')
    .option('--json', 'Output the private key in JSON format')
    .action(async () => {
      const { generateL1Account } = await import('./update_l1_validators.js');
      const account = generateL1Account();
      log(JSON.stringify(account, null, 2));
    });

  program
    .command('add-l1-validator')
    .description('Adds a validator to the L1 rollup contract.')
    .addOption(l1RpcUrlsOption)
    .option('-pk, --private-key <string>', 'The private key to use for deployment', PRIVATE_KEY)
    .option(
      '-m, --mnemonic <string>',
      'The mnemonic to use in deployment',
      'test test test test test test test test test test test junk',
    )
    .addOption(l1ChainIdOption)
    .option('--validator <address>', 'ethereum address of the validator', parseEthereumAddress)
    .option('--rollup <address>', 'ethereum address of the rollup contract', parseEthereumAddress)
    .option('--withdrawer <address>', 'ethereum address of the withdrawer', parseEthereumAddress)
    .action(async options => {
      const { addL1Validator } = await import('./update_l1_validators.js');
      await addL1Validator({
        rpcUrls: options.l1RpcUrls,
        chainId: options.l1ChainId,
        privateKey: options.privateKey,
        mnemonic: options.mnemonic,
        validatorAddress: options.validator,
        rollupAddress: options.rollup,
        withdrawerAddress: options.withdrawer,
        log,
        debugLogger,
      });
    });

  program
    .command('remove-l1-validator')
    .description('Removes a validator to the L1 rollup contract.')
    .addOption(l1RpcUrlsOption)
    .option('-pk, --private-key <string>', 'The private key to use for deployment', PRIVATE_KEY)
    .option(
      '-m, --mnemonic <string>',
      'The mnemonic to use in deployment',
      'test test test test test test test test test test test junk',
    )
    .addOption(l1ChainIdOption)
    .option('--validator <address>', 'ethereum address of the validator', parseEthereumAddress)
    .option('--rollup <address>', 'ethereum address of the rollup contract', parseEthereumAddress)
    .action(async options => {
      const { removeL1Validator } = await import('./update_l1_validators.js');
      await removeL1Validator({
        rpcUrls: options.l1RpcUrls,
        chainId: options.l1ChainId,
        privateKey: options.privateKey,
        mnemonic: options.mnemonic,
        validatorAddress: options.validator,
        rollupAddress: options.rollup,
        log,
        debugLogger,
      });
    });

  program
    .command('fast-forward-epochs')
    .description('Fast forwards the epoch of the L1 rollup contract.')
    .addOption(l1RpcUrlsOption)
    .addOption(l1ChainIdOption)
    .option('--rollup <address>', 'ethereum address of the rollup contract', parseEthereumAddress)
    .option('--count <number>', 'The number of epochs to fast forward', arg => BigInt(parseInt(arg)), 1n)
    .action(async options => {
      const { fastForwardEpochs } = await import('./update_l1_validators.js');
      await fastForwardEpochs({
        rpcUrls: options.l1RpcUrls,
        chainId: options.l1ChainId,
        rollupAddress: options.rollup,
        numEpochs: options.count,
        log,
        debugLogger,
      });
    });

  program
    .command('debug-rollup')
    .description('Debugs the rollup contract.')
    .addOption(l1RpcUrlsOption)
    .addOption(l1ChainIdOption)
    .option('--rollup <address>', 'ethereum address of the rollup contract', parseEthereumAddress)
    .action(async options => {
      const { debugRollup } = await import('./update_l1_validators.js');
      await debugRollup({
        rpcUrls: options.l1RpcUrls,
        chainId: options.l1ChainId,
        privateKey: options.privateKey,
        mnemonic: options.mnemonic,
        rollupAddress: options.rollup,
        log,
        debugLogger,
      });
    });

  program
    .command('prune-rollup')
    .description('Prunes the pending chain on the rollup contract.')
    .addOption(l1RpcUrlsOption)
    .option('-pk, --private-key <string>', 'The private key to use for deployment', PRIVATE_KEY)
    .option(
      '-m, --mnemonic <string>',
      'The mnemonic to use in deployment',
      'test test test test test test test test test test test junk',
    )
    .addOption(l1ChainIdOption)
    .option('--rollup <address>', 'ethereum address of the rollup contract', parseEthereumAddress)
    .action(async options => {
      const { pruneRollup } = await import('./update_l1_validators.js');
      await pruneRollup({
        rpcUrls: options.rpcUrls,
        chainId: options.l1ChainId,
        privateKey: options.privateKey,
        mnemonic: options.mnemonic,
        rollupAddress: options.rollup,
        log,
        debugLogger,
      });
    });

  program
    .command('deploy-l1-verifier')
    .description('Deploys the rollup verifier contract')
    .addOption(l1RpcUrlsOption)
    .addOption(l1ChainIdOption)
    .addOption(makePxeOption(false).conflicts('rollup-address'))
    .addOption(
      new Option('--rollup-address <string>', 'The address of the rollup contract')
        .env('ROLLUP_CONTRACT_ADDRESS')
        .argParser(parseEthereumAddress)
        .conflicts('rpc-url'),
    )
    .option('--l1-private-key <string>', 'The L1 private key to use for deployment', PRIVATE_KEY)
    .option(
      '-m, --mnemonic <string>',
      'The mnemonic to use in deployment',
      'test test test test test test test test test test test junk',
    )
    .requiredOption('--verifier <verifier>', 'Either mock or real', 'real')
    .option('--bb <path>', 'Path to bb binary', BB_BINARY_PATH)
    .option('--bb-working-dir <path>', 'Path to bb working directory', BB_WORKING_DIRECTORY)
    .action(async options => {
      const { deployMockVerifier, deployUltraHonkVerifier } = await import('./deploy_l1_verifier.js');
      if (options.verifier === 'mock') {
        await deployMockVerifier(
          options.rollupAddress?.toString(),
          options.l1RpcUrls,
          options.l1ChainId,
          options.l1PrivateKey,
          options.mnemonic,
          options.rpcUrl,
          log,
          debugLogger,
        );
      } else {
        await deployUltraHonkVerifier(
          options.rollupAddress?.toString(),
          options.l1RpcUrls,
          options.l1ChainId,
          options.l1PrivateKey,
          options.mnemonic,
          options.rpcUrl,
          options.bb,
          options.bbWorkingDir,
          log,
          debugLogger,
        );
      }
    });

  program
    .command('bridge-erc20')
    .description('Bridges ERC20 tokens to L2.')
    .argument('<amount>', 'The amount of Fee Juice to mint and bridge.', parseBigint)
    .argument('<recipient>', 'Aztec address of the recipient.', parseAztecAddress)
    .addOption(l1RpcUrlsOption)
    .option(
      '-m, --mnemonic <string>',
      'The mnemonic to use for deriving the Ethereum address that will mint and bridge',
      'test test test test test test test test test test test junk',
    )
    .option('--mint', 'Mint the tokens on L1', false)
    .option('--private', 'If the bridge should use the private flow', false)
    .addOption(l1ChainIdOption)
    .requiredOption('-t, --token <string>', 'The address of the token to bridge', parseEthereumAddress)
    .requiredOption('-p, --portal <string>', 'The address of the portal contract', parseEthereumAddress)
    .option('--l1-private-key <string>', 'The private key to use for deployment', PRIVATE_KEY)
    .option('--json', 'Output the claim in JSON format')
    .action(async (amount, recipient, options) => {
      const { bridgeERC20 } = await import('./bridge_erc20.js');
      await bridgeERC20(
        amount,
        recipient,
        options.l1RpcUrls,
        options.l1ChainId,
        options.l1PrivateKey,
        options.mnemonic,
        options.token,
        options.portal,
        options.private,
        options.mint,
        options.json,
        log,
        debugLogger,
      );
    });

  program
    .command('create-l1-account')
    .option('--json', 'Output the account in JSON format')
    .action(async options => {
      const { createL1Account } = await import('./create_l1_account.js');
      createL1Account(options.json, log);
    });

  program
    .command('get-l1-balance')
    .description('Gets the balance of an ERC token in L1 for the given Ethereum address.')
    .argument('<who>', 'Ethereum address to check.', parseEthereumAddress)
    .addOption(l1RpcUrlsOption)
    .option('-t, --token <string>', 'The address of the token to check the balance of', parseEthereumAddress)
    .addOption(l1ChainIdOption)
    .option('--json', 'Output the balance in JSON format')
    .action(async (who, options) => {
      const { getL1Balance } = await import('./get_l1_balance.js');
      await getL1Balance(who, options.token, options.l1RpcUrls, options.l1ChainId, options.json, log);
    });

  program
    .command('set-proven-through', { hidden: true })
    .description(
      'Instructs the L1 rollup contract to assume all blocks until the given number are automatically proven.',
    )
    .argument('[blockNumber]', 'The target block number, defaults to the latest pending block number.', parseBigint)
    .addOption(l1RpcUrlsOption)
    .addOption(pxeOption)
    .action(async (blockNumber, options) => {
      const { assumeProvenThrough } = await import('./assume_proven_through.js');
<<<<<<< HEAD
      await assumeProvenThrough(
        blockNumber,
        options.l1RpcUrls,
        options.rpcUrl,
        options.l1ChainId,
        options.l1PrivateKey,
        options.mnemonic,
        log,
      );
=======
      await assumeProvenThrough(blockNumber, options.l1RpcUrl, options.rpcUrl, log);
>>>>>>> db4853f1
    });

  program
    .command('advance-epoch')
    .description('Use L1 cheat codes to warp time until the next epoch.')
    .addOption(l1RpcUrlsOption)
    .addOption(pxeOption)
    .action(async options => {
      const { advanceEpoch } = await import('./advance_epoch.js');
      await advanceEpoch(options.l1RpcUrls, options.rpcUrl, log);
    });

  program
    .command('prover-stats', { hidden: true })
    .addOption(l1RpcUrlsOption)
    .addOption(l1ChainIdOption)
    .option('--start-block <number>', 'The L1 block number to start from', parseBigint, 1n)
    .option('--end-block <number>', 'The last L1 block number to query', parseBigint)
    .option('--batch-size <number>', 'The number of blocks to query in each batch', parseBigint, 100n)
    .option('--proving-timeout <number>', 'Cutoff for proving time to consider a block', parseBigint)
    .option('--l1-rollup-address <string>', 'Address of the rollup contract (required if node URL is not set)')
    .option(
      '--node-url <string>',
      'JSON RPC URL of an Aztec node to retrieve the rollup contract address (required if L1 rollup address is not set)',
    )
    .option('--raw-logs', 'Output raw logs instead of aggregated stats')
    .action(async options => {
      const { proverStats } = await import('./prover_stats.js');
      const { l1RpcUrls, chainId, l1RollupAddress, startBlock, endBlock, batchSize, nodeUrl, provingTimeout, rawLogs } =
        options;
      await proverStats({
        l1RpcUrls,
        chainId,
        l1RollupAddress,
        startBlock,
        endBlock,
        batchSize,
        nodeUrl,
        provingTimeout,
        rawLogs,
        log,
      });
    });

  return program;
}<|MERGE_RESOLUTION|>--- conflicted
+++ resolved
@@ -309,19 +309,7 @@
     .addOption(pxeOption)
     .action(async (blockNumber, options) => {
       const { assumeProvenThrough } = await import('./assume_proven_through.js');
-<<<<<<< HEAD
-      await assumeProvenThrough(
-        blockNumber,
-        options.l1RpcUrls,
-        options.rpcUrl,
-        options.l1ChainId,
-        options.l1PrivateKey,
-        options.mnemonic,
-        log,
-      );
-=======
-      await assumeProvenThrough(blockNumber, options.l1RpcUrl, options.rpcUrl, log);
->>>>>>> db4853f1
+      await assumeProvenThrough(blockNumber, options.l1RpcUrls, options.rpcUrl, log);
     });
 
   program
