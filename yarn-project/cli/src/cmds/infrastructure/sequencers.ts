import { createCompatibleClient } from '@aztec/aztec.js';
import { RollupContract, createEthereumChain, getL1ContractsConfigEnvVars } from '@aztec/ethereum';
import type { LogFn, Logger } from '@aztec/foundation/log';
import { RollupAbi, TestERC20Abi } from '@aztec/l1-artifacts';

import { createPublicClient, createWalletClient, fallback, getContract, http } from 'viem';
import { mnemonicToAccount } from 'viem/accounts';

export async function sequencers(opts: {
  command: 'list' | 'add' | 'remove' | 'who-next';
  who?: string;
  mnemonic?: string;
  rpcUrl: string;
  l1RpcUrls: string[];
  chainId: number;
  blockNumber?: number;
  log: LogFn;
  debugLogger: Logger;
}) {
  const { command, who: maybeWho, mnemonic, rpcUrl, l1RpcUrls, chainId, log, debugLogger } = opts;
  const client = await createCompatibleClient(rpcUrl, debugLogger);
  const { l1ContractAddresses } = await client.getNodeInfo();

  const chain = createEthereumChain(l1RpcUrls, chainId);
  const publicClient = createPublicClient({
    chain: chain.chainInfo,
    transport: fallback(l1RpcUrls.map(url => http(url))),
  });

  const walletClient = mnemonic
    ? createWalletClient({
        account: mnemonicToAccount(mnemonic),
        chain: chain.chainInfo,
        transport: fallback(l1RpcUrls.map(url => http(url))),
      })
    : undefined;

  const rollup = new RollupContract(publicClient, l1ContractAddresses.rollupAddress);

  const writeableRollup = walletClient
    ? getContract({
        address: l1ContractAddresses.rollupAddress.toString(),
        abi: RollupAbi,
        client: walletClient,
      })
    : undefined;

  const who = (maybeWho as `0x{string}`) ?? walletClient?.account.address.toString();

  if (command === 'list') {
    const sequencers = await rollup.getAttesters();
    if (sequencers.length === 0) {
      log(`No sequencers registered on rollup`);
    } else {
      log(`Registered sequencers on rollup:`);
      for (const sequencer of sequencers) {
        log(' ' + sequencer.toString());
      }
    }
  } else if (command === 'add') {
    if (!who || !writeableRollup || !walletClient) {
      throw new Error(`Missing sequencer address`);
    }

    log(`Adding ${who} as sequencer`);

    const stakingAsset = getContract({
      address: await rollup.getStakingAsset(),
      abi: TestERC20Abi,
      client: walletClient,
    });

    const config = getL1ContractsConfigEnvVars();

    await Promise.all(
      [
        await stakingAsset.write.mint([walletClient.account.address, config.minimumStake], {} as any),
        await stakingAsset.write.approve([rollup.address, config.minimumStake], {} as any),
      ].map(txHash => publicClient.waitForTransactionReceipt({ hash: txHash })),
    );

<<<<<<< HEAD
    const hash = await writeableRollup.write.deposit([who, who, who, true]);
=======
    const hash = await writeableRollup.write.deposit([who, who, true]);
>>>>>>> d91ddc2e
    await publicClient.waitForTransactionReceipt({ hash });
    log(`Added in tx ${hash}`);
  } else if (command === 'remove') {
    if (!who || !writeableRollup) {
      throw new Error(`Missing sequencer address`);
    }
    log(`Removing ${who} as sequencer`);
    const hash = await writeableRollup.write.initiateWithdraw([who, who]);
    await publicClient.waitForTransactionReceipt({ hash });
    log(`Removed in tx ${hash}`);
  } else if (command === 'who-next') {
    const next = await rollup.getCurrentProposer();
    log(`Sequencer expected to build is ${next}`);
  } else {
    throw new Error(`Unknown command ${command}`);
  }
}<|MERGE_RESOLUTION|>--- conflicted
+++ resolved
@@ -79,11 +79,7 @@
       ].map(txHash => publicClient.waitForTransactionReceipt({ hash: txHash })),
     );
 
-<<<<<<< HEAD
-    const hash = await writeableRollup.write.deposit([who, who, who, true]);
-=======
     const hash = await writeableRollup.write.deposit([who, who, true]);
->>>>>>> d91ddc2e
     await publicClient.waitForTransactionReceipt({ hash });
     log(`Added in tx ${hash}`);
   } else if (command === 'remove') {
