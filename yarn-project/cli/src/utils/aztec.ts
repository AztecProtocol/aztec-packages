import { type ContractArtifact, type FunctionArtifact, loadContractArtifact } from '@aztec/aztec.js/abi';
import { type PXE } from '@aztec/circuit-types';
import { type DeployL1Contracts, type L1ContractsConfig } from '@aztec/ethereum';
import { FunctionType } from '@aztec/foundation/abi';
import { type EthAddress } from '@aztec/foundation/eth-address';
import { type LogFn, type Logger } from '@aztec/foundation/log';
import { type NoirPackageConfig } from '@aztec/foundation/noir';
import { RollupAbi } from '@aztec/l1-artifacts/RollupAbi';
import { ProtocolContractAddress, protocolContractTreeRoot } from '@aztec/protocol-contracts';

import TOML from '@iarna/toml';
import { readFile } from 'fs/promises';
import { gtr, ltr, satisfies, valid } from 'semver';
import {
  type Account,
  type Chain,
  type HttpTransport,
  type WalletClient,
  getAddress,
  getContract,
  publicActions,
} from 'viem';

import { encodeArgs } from './encoding.js';

/**
 * Helper to get an ABI function or throw error if it doesn't exist.
 * @param artifact - Contract's build artifact in JSON format.
 * @param fnName - Function name to be found.
 * @returns The function's ABI.
 */
export function getFunctionArtifact(artifact: ContractArtifact, fnName: string): FunctionArtifact {
  const fn = artifact.functions.find(({ name }) => name === fnName);
  if (!fn) {
    throw Error(`Function ${fnName} not found in contract ABI.`);
  }
  return fn;
}

/**
 * Function to execute the 'deployRollupContracts' command.
 * @param rpcUrl - The RPC URL of the ethereum node.
 * @param chainId - The chain ID of the L1 host.
 * @param privateKey - The private key to be used in contract deployment.
 * @param mnemonic - The mnemonic to be used in contract deployment.
 */
export async function deployAztecContracts(
  rpcUrl: string,
  chainId: number,
  privateKey: string | undefined,
  mnemonic: string,
  mnemonicIndex: number,
  salt: number | undefined,
  initialValidators: EthAddress[],
  config: L1ContractsConfig,
  debugLogger: Logger,
): Promise<DeployL1Contracts> {
  const { createEthereumChain, deployL1Contracts } = await import('@aztec/ethereum');
  const { mnemonicToAccount, privateKeyToAccount } = await import('viem/accounts');

  const account = !privateKey
    ? mnemonicToAccount(mnemonic!, { addressIndex: mnemonicIndex })
    : privateKeyToAccount(`${privateKey.startsWith('0x') ? '' : '0x'}${privateKey}` as `0x${string}`);
  const chain = createEthereumChain(rpcUrl, chainId);

  const { getVKTreeRoot } = await import('@aztec/noir-protocol-circuits-types/vks');

<<<<<<< HEAD
  return await deployL1Contracts(
    chain.rpcUrl,
    account,
    chain.chainInfo,
    debugLogger,
    {
      l2FeeJuiceAddress: ProtocolContractAddress.FeeJuice,
      vkTreeRoot: await getVKTreeRoot(),
      protocolContractTreeRoot,
      salt,
      initialValidators,
      ...config,
    },
    // pass l1 tx utils config
    config,
  );
=======
  return await deployL1Contracts(chain.rpcUrl, account, chain.chainInfo, debugLogger, {
    l2FeeJuiceAddress: ProtocolContractAddress.FeeJuice,
    vkTreeRoot: getVKTreeRoot(),
    protocolContractTreeRoot,
    salt,
    initialValidators,
    ...config,
  });
>>>>>>> b33f1da9
}

/** Sets the assumed proven block number on the rollup contract on L1 */
export async function setAssumeProvenThrough(
  blockNumber: number,
  rollupAddress: EthAddress,
  walletClient: WalletClient<HttpTransport, Chain, Account>,
) {
  const rollup = getContract({
    address: getAddress(rollupAddress.toString()),
    abi: RollupAbi,
    client: walletClient,
  });
  const hash = await rollup.write.setAssumeProvenThroughBlockNumber([BigInt(blockNumber)]);
  await walletClient.extend(publicActions).waitForTransactionReceipt({ hash });
}

/**
 * Gets all contracts available in \@aztec/noir-contracts.js.
 * @returns The contract names.
 */
export async function getExampleContractNames(): Promise<string[]> {
  // eslint-disable-next-line @typescript-eslint/ban-ts-comment
  // @ts-ignore - Importing noir-contracts.js even in devDeps results in a circular dependency error. Need to ignore because this line doesn't cause an error in a dev environment
  const { ContractNames } = await import('@aztec/noir-contracts.js');
  return ContractNames;
}

/**
 * Reads a file and converts it to an Aztec Contract ABI.
 * @param fileDir - The directory of the compiled contract ABI.
 * @returns The parsed contract artifact.
 */
export async function getContractArtifact(fileDir: string, log: LogFn) {
  // first check if it's a noir-contracts example
  const allNames = await getExampleContractNames();
  const contractName = fileDir.replace(/Contract(Artifact)?$/, '');
  if (allNames.includes(contractName)) {
    // eslint-disable-next-line @typescript-eslint/ban-ts-comment
    // @ts-ignore - Importing noir-contracts.js even in devDeps results in a circular dependency error. Need to ignore because this line doesn't cause an error in a dev environment
    const imported = await import(`@aztec/noir-contracts.js/${contractName}`);
    const artifact = imported[`${contractName}ContractArtifact`] as ContractArtifact;
    if (!artifact) {
      throw Error(`Could not import ${contractName}ContractArtifact from @aztec/noir-contracts.js/${contractName}`);
    }
    return artifact;
  }

  let contents: string;
  try {
    contents = await readFile(fileDir, 'utf8');
  } catch {
    throw Error(`Contract ${fileDir} not found`);
  }

  try {
    return loadContractArtifact(JSON.parse(contents));
  } catch (err) {
    log('Invalid file used. Please try again.');
    throw err;
  }
}

/**
 * Performs necessary checks, conversions & operations to call a contract fn from the CLI.
 * @param contractFile - Directory of the compiled contract ABI.
 * @param functionName - Name of the function to be called.
 * @param _functionArgs - Arguments to call the function with.
 * @param log - Logger instance that will output to the CLI
 * @returns Formatted contract address, function arguments and caller's aztec address.
 */
export async function prepTx(contractFile: string, functionName: string, _functionArgs: string[], log: LogFn) {
  const contractArtifact = await getContractArtifact(contractFile, log);
  const functionArtifact = getFunctionArtifact(contractArtifact, functionName);
  const functionArgs = encodeArgs(_functionArgs, functionArtifact.parameters);
  const isPrivate = functionArtifact.functionType === FunctionType.PRIVATE;

  return { functionArgs, contractArtifact, isPrivate };
}

/**
 * Removes the leading 0x from a hex string. If no leading 0x is found the string is returned unchanged.
 * @param hex - A hex string
 * @returns A new string with leading 0x removed
 */
export const stripLeadingHex = (hex: string) => {
  if (hex.length > 2 && hex.startsWith('0x')) {
    return hex.substring(2);
  }
  return hex;
};

/**
 * Pretty prints Nargo.toml contents to a string
 * @param config - Nargo.toml contents
 * @returns The Nargo.toml contents as a string
 */
export function prettyPrintNargoToml(config: NoirPackageConfig): string {
  const withoutDependencies = Object.fromEntries(Object.entries(config).filter(([key]) => key !== 'dependencies'));

  const partialToml = TOML.stringify(withoutDependencies);
  const dependenciesToml = Object.entries(config.dependencies).map(([name, dep]) => {
    const depToml = TOML.stringify.value(dep);
    return `${name} = ${depToml}`;
  });

  return partialToml + '\n[dependencies]\n' + dependenciesToml.join('\n') + '\n';
}

/** Mismatch between server and client versions. */
class VersionMismatchError extends Error {}

/**
 * Checks that Private eXecution Environment (PXE) version matches the expected one by this CLI. Throws if not.
 * @param pxe - PXE client.
 * @param expectedVersionRange - Expected version by CLI.
 */
export async function checkServerVersion(pxe: PXE, expectedVersionRange: string) {
  const serverName = 'Aztec Node';
  const { nodeVersion } = await pxe.getNodeInfo();
  if (!nodeVersion) {
    throw new VersionMismatchError(`Couldn't determine ${serverName} version. You may run into issues.`);
  }
  if (!nodeVersion || !valid(nodeVersion)) {
    throw new VersionMismatchError(
      `Missing or invalid version identifier for ${serverName} (${nodeVersion ?? 'empty'}).`,
    );
  } else if (!satisfies(nodeVersion, expectedVersionRange)) {
    if (gtr(nodeVersion, expectedVersionRange)) {
      throw new VersionMismatchError(
        `${serverName} is running version ${nodeVersion} which is newer than the expected by this CLI (${expectedVersionRange}). Consider upgrading your CLI to a newer version.`,
      );
    } else if (ltr(nodeVersion, expectedVersionRange)) {
      throw new VersionMismatchError(
        `${serverName} is running version ${nodeVersion} which is older than the expected by this CLI (${expectedVersionRange}). Consider upgrading your ${serverName} to a newer version.`,
      );
    } else {
      throw new VersionMismatchError(
        `${serverName} is running version ${nodeVersion} which does not match the expected by this CLI (${expectedVersionRange}).`,
      );
    }
  }
}<|MERGE_RESOLUTION|>--- conflicted
+++ resolved
@@ -65,7 +65,6 @@
 
   const { getVKTreeRoot } = await import('@aztec/noir-protocol-circuits-types/vks');
 
-<<<<<<< HEAD
   return await deployL1Contracts(
     chain.rpcUrl,
     account,
@@ -73,25 +72,14 @@
     debugLogger,
     {
       l2FeeJuiceAddress: ProtocolContractAddress.FeeJuice,
-      vkTreeRoot: await getVKTreeRoot(),
+      vkTreeRoot: getVKTreeRoot(),
       protocolContractTreeRoot,
       salt,
       initialValidators,
       ...config,
     },
-    // pass l1 tx utils config
     config,
   );
-=======
-  return await deployL1Contracts(chain.rpcUrl, account, chain.chainInfo, debugLogger, {
-    l2FeeJuiceAddress: ProtocolContractAddress.FeeJuice,
-    vkTreeRoot: getVKTreeRoot(),
-    protocolContractTreeRoot,
-    salt,
-    initialValidators,
-    ...config,
-  });
->>>>>>> b33f1da9
 }
 
 /** Sets the assumed proven block number on the rollup contract on L1 */
