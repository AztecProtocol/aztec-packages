--- conflicted
+++ resolved
@@ -1,11 +1,5 @@
 import { type ContractArtifact, type FunctionArtifact, loadContractArtifact } from '@aztec/aztec.js/abi';
-<<<<<<< HEAD
-import { FunctionType } from '@aztec/circuits.js/abi';
-import { type PXE } from '@aztec/circuits.js/interfaces/client';
 import { type DeployL1ContractsReturnType, type L1ContractsConfig } from '@aztec/ethereum';
-=======
-import { type DeployL1Contracts, type L1ContractsConfig } from '@aztec/ethereum';
->>>>>>> f2b96847
 import { type EthAddress } from '@aztec/foundation/eth-address';
 import { type Fr } from '@aztec/foundation/fields';
 import { type LogFn, type Logger } from '@aztec/foundation/log';
