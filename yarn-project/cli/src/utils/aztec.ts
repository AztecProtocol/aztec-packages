--- conflicted
+++ resolved
@@ -1,11 +1,7 @@
 import { type ContractArtifact, type FunctionArtifact, loadContractArtifact } from '@aztec/aztec.js/abi';
 import { type PXE } from '@aztec/circuit-types/interfaces/client';
 import { FunctionType } from '@aztec/circuits.js/abi';
-import {
-  type DeployL1ContractsReturnType,
-  type ExtendedViemWalletClient,
-  type L1ContractsConfig,
-} from '@aztec/ethereum';
+import { type DeployL1ContractsReturnType, type L1ContractsConfig } from '@aztec/ethereum';
 import { type EthAddress } from '@aztec/foundation/eth-address';
 import { type Fr } from '@aztec/foundation/fields';
 import { type LogFn, type Logger } from '@aztec/foundation/log';
@@ -15,10 +11,6 @@
 import TOML from '@iarna/toml';
 import { readFile } from 'fs/promises';
 import { gtr, ltr, satisfies, valid } from 'semver';
-<<<<<<< HEAD
-import { getAddress, getContract } from 'viem';
-=======
->>>>>>> db4853f1
 
 import { encodeArgs } from './encoding.js';
 
@@ -85,24 +77,6 @@
   );
 }
 
-<<<<<<< HEAD
-/** Sets the assumed proven block number on the rollup contract on L1 */
-export async function setAssumeProvenThrough(
-  blockNumber: number,
-  rollupAddress: EthAddress,
-  walletClient: ExtendedViemWalletClient,
-) {
-  const rollup = getContract({
-    address: getAddress(rollupAddress.toString()),
-    abi: RollupAbi,
-    client: walletClient,
-  });
-  const hash = await rollup.write.setAssumeProvenThroughBlockNumber([BigInt(blockNumber)]);
-  await walletClient.waitForTransactionReceipt({ hash });
-}
-
-=======
->>>>>>> db4853f1
 /**
  * Gets all contracts available in \@aztec/noir-contracts.js.
  * @returns The contract names.
