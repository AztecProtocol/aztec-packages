--- conflicted
+++ resolved
@@ -68,18 +68,6 @@
 
   const { getVKTreeRoot } = await import('@aztec/noir-protocol-circuits-types/vks');
 
-<<<<<<< HEAD
-  return await deployL1Contracts(chain.rpcUrl, account, chain.chainInfo, debugLogger, {
-    l2FeeJuiceAddress: ProtocolContractAddress.FeeJuice,
-    vkTreeRoot: getVKTreeRoot(),
-    protocolContractTreeRoot,
-    genesisArchiveRoot,
-    genesisBlockHash,
-    salt,
-    initialValidators,
-    ...config,
-  });
-=======
   return await deployL1Contracts(
     chain.rpcUrl,
     account,
@@ -89,13 +77,14 @@
       l2FeeJuiceAddress: ProtocolContractAddress.FeeJuice,
       vkTreeRoot: getVKTreeRoot(),
       protocolContractTreeRoot,
+      genesisArchiveRoot,
+      genesisBlockHash,
       salt,
       initialValidators,
       ...config,
     },
     config,
   );
->>>>>>> 857ea220
 }
 
 /** Sets the assumed proven block number on the rollup contract on L1 */
