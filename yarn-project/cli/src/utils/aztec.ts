--- conflicted
+++ resolved
@@ -1,17 +1,9 @@
 import { type ContractArtifact, type FunctionArtifact, loadContractArtifact } from '@aztec/aztec.js/abi';
-<<<<<<< HEAD
-import { type DeployL1ContractsReturnType, type L1ContractsConfig } from '@aztec/ethereum';
-import { type EthAddress } from '@aztec/foundation/eth-address';
-import { type Fr } from '@aztec/foundation/fields';
-import { type LogFn, type Logger } from '@aztec/foundation/log';
-import { type NoirPackageConfig } from '@aztec/foundation/noir';
-=======
-import type { DeployL1Contracts, L1ContractsConfig } from '@aztec/ethereum';
+import type { DeployL1ContractsReturnType, L1ContractsConfig } from '@aztec/ethereum';
 import type { EthAddress } from '@aztec/foundation/eth-address';
 import type { Fr } from '@aztec/foundation/fields';
 import type { LogFn, Logger } from '@aztec/foundation/log';
 import type { NoirPackageConfig } from '@aztec/foundation/noir';
->>>>>>> f887efc9
 import { ProtocolContractAddress, protocolContractTreeRoot } from '@aztec/protocol-contracts';
 import { FunctionType } from '@aztec/stdlib/abi';
 import type { PXE } from '@aztec/stdlib/interfaces/client';
