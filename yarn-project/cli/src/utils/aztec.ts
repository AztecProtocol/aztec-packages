import { type ContractArtifact, type FunctionArtifact, loadContractArtifact } from '@aztec/aztec.js/abi';
<<<<<<< HEAD
import { type PXE } from '@aztec/circuit-types';
import { type DeployL1ContractsReturnType, type L1ContractsConfig, type ViemWalletClient } from '@aztec/ethereum';
import { FunctionType } from '@aztec/foundation/abi';
=======
import { type PXE } from '@aztec/circuit-types/interfaces/client';
import { FunctionType } from '@aztec/circuits.js/abi';
import { type DeployL1Contracts, type L1ContractsConfig } from '@aztec/ethereum';
>>>>>>> e6f5a09e
import { type EthAddress } from '@aztec/foundation/eth-address';
import { type Fr } from '@aztec/foundation/fields';
import { type LogFn, type Logger } from '@aztec/foundation/log';
import { type NoirPackageConfig } from '@aztec/foundation/noir';
import { RollupAbi } from '@aztec/l1-artifacts/RollupAbi';
import { ProtocolContractAddress, protocolContractTreeRoot } from '@aztec/protocol-contracts';

import TOML from '@iarna/toml';
import { readFile } from 'fs/promises';
import { gtr, ltr, satisfies, valid } from 'semver';
import { getAddress, getContract, publicActions } from 'viem';

import { encodeArgs } from './encoding.js';

/**
 * Helper to get an ABI function or throw error if it doesn't exist.
 * @param artifact - Contract's build artifact in JSON format.
 * @param fnName - Function name to be found.
 * @returns The function's ABI.
 */
export function getFunctionArtifact(artifact: ContractArtifact, fnName: string): FunctionArtifact {
  const fn = artifact.functions.find(({ name }) => name === fnName);
  if (!fn) {
    throw Error(`Function ${fnName} not found in contract ABI.`);
  }
  return fn;
}

/**
 * Function to execute the 'deployRollupContracts' command.
 * @param rpcUrls - The RPC URL of the ethereum node.
 * @param chainId - The chain ID of the L1 host.
 * @param privateKey - The private key to be used in contract deployment.
 * @param mnemonic - The mnemonic to be used in contract deployment.
 */
export async function deployAztecContracts(
  rpcUrls: string[],
  chainId: number,
  privateKey: string | undefined,
  mnemonic: string,
  mnemonicIndex: number,
  salt: number | undefined,
  initialValidators: EthAddress[],
  genesisArchiveRoot: Fr,
  genesisBlockHash: Fr,
  config: L1ContractsConfig,
  debugLogger: Logger,
): Promise<DeployL1ContractsReturnType> {
  const { createEthereumChain, deployL1Contracts } = await import('@aztec/ethereum');
  const { mnemonicToAccount, privateKeyToAccount } = await import('viem/accounts');

  const account = !privateKey
    ? mnemonicToAccount(mnemonic!, { addressIndex: mnemonicIndex })
    : privateKeyToAccount(`${privateKey.startsWith('0x') ? '' : '0x'}${privateKey}` as `0x${string}`);
  const chain = createEthereumChain(rpcUrls, chainId);

  const { getVKTreeRoot } = await import('@aztec/noir-protocol-circuits-types/vks');

  return await deployL1Contracts(
    chain.rpcUrls,
    account,
    chain.chainInfo,
    debugLogger,
    {
      l2FeeJuiceAddress: ProtocolContractAddress.FeeJuice,
      vkTreeRoot: getVKTreeRoot(),
      protocolContractTreeRoot,
      genesisArchiveRoot,
      genesisBlockHash,
      salt,
      initialValidators,
      ...config,
    },
    config,
  );
}

/** Sets the assumed proven block number on the rollup contract on L1 */
export async function setAssumeProvenThrough(
  blockNumber: number,
  rollupAddress: EthAddress,
  walletClient: ViemWalletClient,
) {
  const rollup = getContract({
    address: getAddress(rollupAddress.toString()),
    abi: RollupAbi,
    client: walletClient,
  });
  const hash = await rollup.write.setAssumeProvenThroughBlockNumber([BigInt(blockNumber)]);
  await walletClient.extend(publicActions).waitForTransactionReceipt({ hash });
}

/**
 * Gets all contracts available in \@aztec/noir-contracts.js.
 * @returns The contract names.
 */
export async function getExampleContractNames(): Promise<string[]> {
  // eslint-disable-next-line @typescript-eslint/ban-ts-comment
  // @ts-ignore - Importing noir-contracts.js even in devDeps results in a circular dependency error. Need to ignore because this line doesn't cause an error in a dev environment
  const { ContractNames } = await import('@aztec/noir-contracts.js');
  return ContractNames;
}

/**
 * Reads a file and converts it to an Aztec Contract ABI.
 * @param fileDir - The directory of the compiled contract ABI.
 * @returns The parsed contract artifact.
 */
export async function getContractArtifact(fileDir: string, log: LogFn) {
  // first check if it's a noir-contracts example
  const allNames = await getExampleContractNames();
  const contractName = fileDir.replace(/Contract(Artifact)?$/, '');
  if (allNames.includes(contractName)) {
    // eslint-disable-next-line @typescript-eslint/ban-ts-comment
    // @ts-ignore - Importing noir-contracts.js even in devDeps results in a circular dependency error. Need to ignore because this line doesn't cause an error in a dev environment
    const imported = await import(`@aztec/noir-contracts.js/${contractName}`);
    const artifact = imported[`${contractName}ContractArtifact`] as ContractArtifact;
    if (!artifact) {
      throw Error(`Could not import ${contractName}ContractArtifact from @aztec/noir-contracts.js/${contractName}`);
    }
    return artifact;
  }

  let contents: string;
  try {
    contents = await readFile(fileDir, 'utf8');
  } catch {
    throw Error(`Contract ${fileDir} not found`);
  }

  try {
    return loadContractArtifact(JSON.parse(contents));
  } catch (err) {
    log('Invalid file used. Please try again.');
    throw err;
  }
}

/**
 * Performs necessary checks, conversions & operations to call a contract fn from the CLI.
 * @param contractFile - Directory of the compiled contract ABI.
 * @param functionName - Name of the function to be called.
 * @param _functionArgs - Arguments to call the function with.
 * @param log - Logger instance that will output to the CLI
 * @returns Formatted contract address, function arguments and caller's aztec address.
 */
export async function prepTx(contractFile: string, functionName: string, _functionArgs: string[], log: LogFn) {
  const contractArtifact = await getContractArtifact(contractFile, log);
  const functionArtifact = getFunctionArtifact(contractArtifact, functionName);
  const functionArgs = encodeArgs(_functionArgs, functionArtifact.parameters);
  const isPrivate = functionArtifact.functionType === FunctionType.PRIVATE;

  return { functionArgs, contractArtifact, isPrivate };
}

/**
 * Removes the leading 0x from a hex string. If no leading 0x is found the string is returned unchanged.
 * @param hex - A hex string
 * @returns A new string with leading 0x removed
 */
export const stripLeadingHex = (hex: string) => {
  if (hex.length > 2 && hex.startsWith('0x')) {
    return hex.substring(2);
  }
  return hex;
};

/**
 * Pretty prints Nargo.toml contents to a string
 * @param config - Nargo.toml contents
 * @returns The Nargo.toml contents as a string
 */
export function prettyPrintNargoToml(config: NoirPackageConfig): string {
  const withoutDependencies = Object.fromEntries(Object.entries(config).filter(([key]) => key !== 'dependencies'));

  const partialToml = TOML.stringify(withoutDependencies);
  const dependenciesToml = Object.entries(config.dependencies).map(([name, dep]) => {
    const depToml = TOML.stringify.value(dep);
    return `${name} = ${depToml}`;
  });

  return partialToml + '\n[dependencies]\n' + dependenciesToml.join('\n') + '\n';
}

/** Mismatch between server and client versions. */
class VersionMismatchError extends Error {}

/**
 * Checks that Private eXecution Environment (PXE) version matches the expected one by this CLI. Throws if not.
 * @param pxe - PXE client.
 * @param expectedVersionRange - Expected version by CLI.
 */
export async function checkServerVersion(pxe: PXE, expectedVersionRange: string) {
  const serverName = 'Aztec Node';
  const { nodeVersion } = await pxe.getNodeInfo();
  if (!nodeVersion) {
    throw new VersionMismatchError(`Couldn't determine ${serverName} version. You may run into issues.`);
  }
  if (!nodeVersion || !valid(nodeVersion)) {
    throw new VersionMismatchError(
      `Missing or invalid version identifier for ${serverName} (${nodeVersion ?? 'empty'}).`,
    );
  } else if (!satisfies(nodeVersion, expectedVersionRange)) {
    if (gtr(nodeVersion, expectedVersionRange)) {
      throw new VersionMismatchError(
        `${serverName} is running version ${nodeVersion} which is newer than the expected by this CLI (${expectedVersionRange}). Consider upgrading your CLI to a newer version.`,
      );
    } else if (ltr(nodeVersion, expectedVersionRange)) {
      throw new VersionMismatchError(
        `${serverName} is running version ${nodeVersion} which is older than the expected by this CLI (${expectedVersionRange}). Consider upgrading your ${serverName} to a newer version.`,
      );
    } else {
      throw new VersionMismatchError(
        `${serverName} is running version ${nodeVersion} which does not match the expected by this CLI (${expectedVersionRange}).`,
      );
    }
  }
}<|MERGE_RESOLUTION|>--- conflicted
+++ resolved
@@ -1,13 +1,7 @@
 import { type ContractArtifact, type FunctionArtifact, loadContractArtifact } from '@aztec/aztec.js/abi';
-<<<<<<< HEAD
-import { type PXE } from '@aztec/circuit-types';
-import { type DeployL1ContractsReturnType, type L1ContractsConfig, type ViemWalletClient } from '@aztec/ethereum';
-import { FunctionType } from '@aztec/foundation/abi';
-=======
 import { type PXE } from '@aztec/circuit-types/interfaces/client';
 import { FunctionType } from '@aztec/circuits.js/abi';
-import { type DeployL1Contracts, type L1ContractsConfig } from '@aztec/ethereum';
->>>>>>> e6f5a09e
+import { type DeployL1ContractsReturnType, type L1ContractsConfig, type ViemWalletClient } from '@aztec/ethereum';
 import { type EthAddress } from '@aztec/foundation/eth-address';
 import { type Fr } from '@aztec/foundation/fields';
 import { type LogFn, type Logger } from '@aztec/foundation/log';
