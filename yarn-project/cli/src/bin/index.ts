#!/usr/bin/env -S node --no-warnings
<<<<<<< HEAD
import { createConsoleLogger, createDebugLogger } from '@aztec/aztec.js';
=======
import { createConsoleLogger, createDebugLogger } from '@aztec/foundation/log';
>>>>>>> eb8413e3

import { getProgram } from '../index.js';

const debugLogger = createDebugLogger('aztec:cli');
const log = createConsoleLogger();

/** CLI main entrypoint */
async function main() {
  process.once('SIGINT', () => process.exit(0));
  process.once('SIGTERM', () => process.exit(0));

  const program = getProgram(log, debugLogger);
  await program.parseAsync(process.argv);
}

main().catch(err => {
  log(`Error in command execution`);
  log(err);
  process.exit(1);
});<|MERGE_RESOLUTION|>--- conflicted
+++ resolved
@@ -1,9 +1,5 @@
 #!/usr/bin/env -S node --no-warnings
-<<<<<<< HEAD
-import { createConsoleLogger, createDebugLogger } from '@aztec/aztec.js';
-=======
 import { createConsoleLogger, createDebugLogger } from '@aztec/foundation/log';
->>>>>>> eb8413e3
 
 import { getProgram } from '../index.js';
 
