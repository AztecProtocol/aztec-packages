--- conflicted
+++ resolved
@@ -6,10 +6,6 @@
 
 import { CommanderError, InvalidArgumentError } from 'commander';
 import { readFile, rename, writeFile } from 'fs/promises';
-<<<<<<< HEAD
-import { mnemonicToAccount, privateKeyToAccount } from 'viem/accounts';
-=======
->>>>>>> eb8413e3
 
 import { encodeArgs } from './encoding.js';
 
