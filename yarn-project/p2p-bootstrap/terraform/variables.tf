--- conflicted
+++ resolved
@@ -2,11 +2,7 @@
   type = string
 }
 
-<<<<<<< HEAD
-variable "BOOTNODE_1_LISTEN_PORT" {
-=======
 variable "BOOTNODE_LISTEN_PORT" {
->>>>>>> ed1501ab
   type    = string
   default = 40500
 }
@@ -15,14 +11,6 @@
   type = string
 }
 
-<<<<<<< HEAD
-variable "BOOTNODE_2_LISTEN_PORT" {
-  type    = string
-  default = 40501
-}
-
-=======
->>>>>>> ed1501ab
 variable "BOOTNODE_2_PRIVATE_KEY" {
   type = string
 }
