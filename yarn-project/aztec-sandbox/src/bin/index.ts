--- conflicted
+++ resolved
@@ -1,11 +1,10 @@
 #!/usr/bin/env -S node --no-warnings
 import { createAztecNodeRpcServer } from '@aztec/aztec-node';
-import { getHttpRpcServer } from '@aztec/aztec-rpc';
 import { deployInitialSandboxAccounts } from '@aztec/aztec.js';
 import { createDebugLogger } from '@aztec/foundation/log';
 import { fileURLToPath } from '@aztec/foundation/url';
 import NoirVersion from '@aztec/noir-compiler/noir-version';
-import { startPXEHttpServer } from '@aztec/pxe';
+import {createPXERpcServer} from '@aztec/pxe';
 
 import { readFileSync } from 'fs';
 import { dirname, resolve } from 'path';
@@ -13,6 +12,7 @@
 import { setupFileDebugLog } from '../logging.js';
 import { createSandbox } from '../sandbox.js';
 import { github, splash } from '../splash.js';
+import { startHttpRpcServer } from '../server.js';
 
 const { NODE_PORT = 8079, SERVER_PORT = 8080 } = process.env;
 
@@ -22,12 +22,13 @@
  * Creates the sandbox from provided config and deploys any initial L1 and L2 contracts
  */
 async function createAndInitialiseSandbox() {
-  const { l1Contracts, pxe, stop } = await createSandbox();
+  const { l1Contracts, node, pxe, stop } = await createSandbox();
   logger.info('Setting up test accounts...');
   const accounts = await deployInitialSandboxAccounts(pxe);
   return {
     l1Contracts,
     pxe,
+    node,
     stop,
     accounts,
   };
@@ -43,14 +44,7 @@
 
   logger.info(`Setting up Aztec Sandbox v${version} (nargo ${NoirVersion.tag}), please stand by...`);
 
-<<<<<<< HEAD
-  const { node, rpcServer, l1Contracts, stop } = await createSandbox();
-
-  logger.info('Setting up test accounts...');
-  const accounts = await deployInitialSandboxAccounts(rpcServer);
-=======
-  const { pxe, stop, accounts } = await createAndInitialiseSandbox();
->>>>>>> c22a6876
+  const { pxe, node, stop, accounts } = await createAndInitialiseSandbox();
 
   const shutdown = async () => {
     logger.info('Shutting down...');
@@ -61,13 +55,9 @@
   process.once('SIGINT', shutdown);
   process.once('SIGTERM', shutdown);
 
-<<<<<<< HEAD
-  startHttpRpcServer(node, createAztecNodeRpcServer, l1Contracts, 8079);
+  startHttpRpcServer(node, createAztecNodeRpcServer, 8079);
   logger.info(`Aztec Node JSON-RPC Server listening on port ${NODE_PORT}`);
-  startHttpRpcServer(rpcServer, getHttpRpcServer, l1Contracts, SERVER_PORT);
-=======
-  startPXEHttpServer(pxe, SERVER_PORT);
->>>>>>> c22a6876
+  startHttpRpcServer(pxe, createPXERpcServer, SERVER_PORT);
   logger.info(`Aztec Sandbox JSON-RPC Server listening on port ${SERVER_PORT}`);
   logger.info(`Debug logs will be written to ${logPath}`);
   const accountStrings = [`Initial Accounts:\n\n`];
