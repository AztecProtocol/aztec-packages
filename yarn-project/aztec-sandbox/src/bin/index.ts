--- conflicted
+++ resolved
@@ -144,17 +144,9 @@
     installSignalHandlers(node.stop);
 
     const port = process.env.AZTEC_NODE_PORT || 8080; // Use standard 8080 when no PXE is running
-
     // Start Node JSON-RPC server
-<<<<<<< HEAD
     startHttpRpcServer(node, createAztecNodeRpcServer, port);
-    logStrings.push(
-      `Aztec Node v${version} (noir v${NoirWasmVersion}) is now ready for use in port ${AZTEC_NODE_PORT}!`,
-    );
-=======
-    startHttpRpcServer(node, createAztecNodeRpcServer, 8080); // Use standard 8080 when no PXE is running
     logStrings.push(`Aztec Node v${version} (noir ${NoirCommit}) is now ready for use in port ${AZTEC_NODE_PORT}!`);
->>>>>>> 487419be
   } else if (mode === SandboxMode.PXE) {
     // Code path for starting PXE only
 
