--- conflicted
+++ resolved
@@ -1,49 +1,21 @@
-<<<<<<< HEAD
-import { DeployL1Contracts } from '@aztec/ethereum';
 import { JsonRpcServer } from '@aztec/foundation/json-rpc/server';
-=======
-import { createPXERpcServer } from '@aztec/pxe';
-import { PXE } from '@aztec/types';
->>>>>>> c22a6876
 
 import http from 'http';
 
-import { createHelperRouter } from './routes.js';
-
 /**
-<<<<<<< HEAD
  * Creates an http server that forwards calls to the underlying instance and starts it on the given port.
  * @param instance - Instance to wrap in a JSON-RPC server.
- * @param deployedL1Contracts - Info on L1 deployed contracts.
  * @param port - Port to listen in.
  * @returns A running http server.
  */
 export function startHttpRpcServer<T>(
   instance: T,
   jsonRpcFactoryFunc: (instance: T) => JsonRpcServer,
-  deployedL1Contracts: DeployL1Contracts,
   port: string | number,
 ): http.Server {
   const rpcServer = jsonRpcFactoryFunc(instance);
 
   const app = rpcServer.getApp();
-  const helperRouter = createHelperRouter(deployedL1Contracts);
-  app.use(helperRouter.routes());
-  app.use(helperRouter.allowedMethods());
-=======
- * Creates an http server that forwards calls to the PXE and starts it on the given port.
- * @param pxe - PXE that answers queries to the created HTTP server.
- * @param port - Port to listen in.
- * @returns A running http server.
- */
-export function startHttpRpcServer(pxe: PXE, port: string | number): http.Server {
-  const rpcServer = createPXERpcServer(pxe);
-
-  const app = rpcServer.getApp();
-  const apiRouter = createApiRouter();
-  app.use(apiRouter.routes());
-  app.use(apiRouter.allowedMethods());
->>>>>>> c22a6876
 
   const httpServer = http.createServer(app.callback());
   httpServer.listen(port);
