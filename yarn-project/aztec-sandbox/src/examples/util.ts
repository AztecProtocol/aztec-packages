import { AztecAddress, EthAddress, Wallet } from '@aztec/aztec.js';
import { PortalERC20Abi, PortalERC20Bytecode, TokenPortalAbi, TokenPortalBytecode } from '@aztec/l1-artifacts';
<<<<<<< HEAD
import { NonNativeTokenContractAbi } from '@aztec/noir-contracts/artifacts';
=======
import { NonNativeTokenContract } from '@aztec/noir-contracts/types';
>>>>>>> 1df89fb5

import type { Abi, Narrow } from 'abitype';
import { Account, Chain, Hex, HttpTransport, PublicClient, WalletClient, getContract } from 'viem';

/**
 * Deploy L1 token and portal, initialize portal, deploy a non native l2 token contract and attach is to the portal.
 * @param aztecRpcServer - the aztec rpc server instance
 * @param walletClient - A viem WalletClient.
 * @param publicClient - A viem PublicClient.
 * @param rollupRegistryAddress - address of rollup registry to pass to initialize the token portal
 * @param initialBalance - initial balance of the owner of the L2 contract
 * @param owner - owner of the L2 contract
 * @param underlyingERC20Address - address of the underlying ERC20 contract to use (if noone supplied, it deploys one)
 * @returns l2 contract instance, token portal instance, token portal address and the underlying ERC20 instance
 */
export async function deployAndInitializeNonNativeL2TokenContracts(
  wallet: Wallet,
  walletClient: WalletClient<HttpTransport, Chain, Account>,
  publicClient: PublicClient<HttpTransport, Chain>,
  rollupRegistryAddress: EthAddress,
  initialBalance = 0n,
  owner = AztecAddress.ZERO,
  underlyingERC20Address?: EthAddress,
) {
  // deploy underlying contract if no address supplied
  if (!underlyingERC20Address) {
    underlyingERC20Address = await deployL1Contract(walletClient, publicClient, PortalERC20Abi, PortalERC20Bytecode);
  }
  const underlyingERC20: any = getContract({
    address: underlyingERC20Address.toString(),
    abi: PortalERC20Abi,
    walletClient,
    publicClient,
  });

  // deploy the token portal
  const tokenPortalAddress = await deployL1Contract(walletClient, publicClient, TokenPortalAbi, TokenPortalBytecode);
  const tokenPortal: any = getContract({
    address: tokenPortalAddress.toString(),
    abi: TokenPortalAbi,
    walletClient,
    publicClient,
  });

  // deploy l2 contract and attach to portal
  const tx = NonNativeTokenContract.deploy(wallet, initialBalance, owner).send({
    portalContract: tokenPortalAddress,
  });
  await tx.isMined(0, 0.1);
  const receipt = await tx.getReceipt();
  const l2Contract = new NonNativeTokenContract(receipt.contractAddress!, wallet);
  await l2Contract.attach(tokenPortalAddress);
  const l2TokenAddress = l2Contract.address.toString() as `0x${string}`;

  // initialize portal
  await tokenPortal.write.initialize(
    [rollupRegistryAddress.toString(), underlyingERC20Address.toString(), l2TokenAddress],
    {} as any,
  );
  return { l2Contract, tokenPortalAddress, tokenPortal, underlyingERC20 };
}

/**
 * Helper function to deploy ETH contracts.
 * @param walletClient - A viem WalletClient.
 * @param publicClient - A viem PublicClient.
 * @param abi - The ETH contract's ABI (as abitype's Abi).
 * @param bytecode  - The ETH contract's bytecode.
 * @param args - Constructor arguments for the contract.
 * @returns The ETH address the contract was deployed to.
 */
export async function deployL1Contract(
  walletClient: WalletClient<HttpTransport, Chain, Account>,
  publicClient: PublicClient<HttpTransport, Chain>,
  abi: Narrow<Abi | readonly unknown[]>,
  bytecode: Hex,
  args: readonly unknown[] = [],
): Promise<EthAddress> {
  const hash = await walletClient.deployContract({
    abi,
    bytecode,
    args,
  });

  const receipt = await publicClient.waitForTransactionReceipt({ hash });
  const contractAddress = receipt.contractAddress;
  if (!contractAddress) {
    throw new Error(`No contract address found in receipt: ${JSON.stringify(receipt)}`);
  }

  return EthAddress.fromString(receipt.contractAddress!);
}

/**
 * Sleep for a given number of milliseconds.
 * @param ms - the number of milliseconds to sleep for
 */
export function delay(ms: number): Promise<void> {
  return new Promise<void>(resolve => setTimeout(resolve, ms));
}<|MERGE_RESOLUTION|>--- conflicted
+++ resolved
@@ -1,10 +1,6 @@
 import { AztecAddress, EthAddress, Wallet } from '@aztec/aztec.js';
 import { PortalERC20Abi, PortalERC20Bytecode, TokenPortalAbi, TokenPortalBytecode } from '@aztec/l1-artifacts';
-<<<<<<< HEAD
-import { NonNativeTokenContractAbi } from '@aztec/noir-contracts/artifacts';
-=======
 import { NonNativeTokenContract } from '@aztec/noir-contracts/types';
->>>>>>> 1df89fb5
 
 import type { Abi, Narrow } from 'abitype';
 import { Account, Chain, Hex, HttpTransport, PublicClient, WalletClient, getContract } from 'viem';
