{
  "name": "@aztec/bb-prover",
  "version": "0.1.0",
  "type": "module",
  "exports": {
    ".": "./dest/index.js"
  },
  "bin": {
    "bb-cli": "./dest/bb/index.js"
  },
  "typedocOptions": {
    "entryPoints": [
      "./src/index.ts"
    ],
    "name": "BB Prover",
    "tsconfig": "./tsconfig.json"
  },
  "inherits": [
    "../package.common.json"
  ],
  "scripts": {
    "build": "yarn clean && tsc -b",
    "build:dev": "tsc -b --watch",
    "clean": "rm -rf ./dest .tsbuildinfo",
    "formatting": "run -T prettier --check ./src && run -T eslint ./src",
    "formatting:fix": "run -T eslint --fix ./src && run -T prettier -w ./src",
    "bb": "node --no-warnings ./dest/bb/index.js",
    "test": "NODE_NO_WARNINGS=1 node --experimental-vm-modules ../node_modules/.bin/jest --passWithNoTests"
  },
  "jest": {
    "moduleNameMapper": {
      "^(\\.{1,2}/.*)\\.[cm]?js$": "$1"
    },
    "testRegex": "./src/.*\\.test\\.(js|mjs|ts)$",
    "rootDir": "./src",
    "transform": {
      "^.+\\.tsx?$": [
        "@swc/jest",
        {
          "jsc": {
            "parser": {
              "syntax": "typescript",
              "decorators": true
            }
          }
        }
      ]
    },
    "extensionsToTreatAsEsm": [
      ".ts"
    ],
    "reporters": [
      [
        "default",
        {
          "summaryThreshold": 9999
        }
      ]
    ]
  },
  "dependencies": {
    "@aztec/circuit-types": "workspace:^",
    "@aztec/circuits.js": "workspace:^",
    "@aztec/foundation": "workspace:^",
    "@aztec/noir-protocol-circuits-types": "workspace:^",
    "@aztec/simulator": "workspace:^",
<<<<<<< HEAD
    "@msgpack/msgpack": "^3.0.0-beta2",
=======
    "@aztec/telemetry-client": "workspace:^",
>>>>>>> 5ca10601
    "@noir-lang/noirc_abi": "portal:../../noir/packages/noirc_abi",
    "@noir-lang/types": "portal:../../noir/packages/types",
    "commander": "^9.0.0",
    "source-map-support": "^0.5.21",
    "tslib": "^2.4.0"
  },
  "devDependencies": {
    "@jest/globals": "^29.5.0",
    "@types/jest": "^29.5.0",
    "@types/memdown": "^3.0.0",
    "@types/node": "^18.7.23",
    "@types/source-map-support": "^0.5.10",
    "jest": "^29.5.0",
    "jest-mock-extended": "^3.0.3",
    "ts-node": "^10.9.1",
    "typescript": "^5.0.4"
  },
  "files": [
    "dest",
    "src",
    "!*.test.*"
  ],
  "types": "./dest/index.d.ts",
  "engines": {
    "node": ">=18"
  }
}<|MERGE_RESOLUTION|>--- conflicted
+++ resolved
@@ -64,11 +64,8 @@
     "@aztec/foundation": "workspace:^",
     "@aztec/noir-protocol-circuits-types": "workspace:^",
     "@aztec/simulator": "workspace:^",
-<<<<<<< HEAD
     "@msgpack/msgpack": "^3.0.0-beta2",
-=======
     "@aztec/telemetry-client": "workspace:^",
->>>>>>> 5ca10601
     "@noir-lang/noirc_abi": "portal:../../noir/packages/noirc_abi",
     "@noir-lang/types": "portal:../../noir/packages/types",
     "commander": "^9.0.0",
