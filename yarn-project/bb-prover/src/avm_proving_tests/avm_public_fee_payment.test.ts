--- conflicted
+++ resolved
@@ -1,15 +1,5 @@
-<<<<<<< HEAD
-import { AztecAddress, type ContractInstanceWithAddress } from '@aztec/circuits.js';
-=======
-import {
-  AztecAddress,
-  type ContractClassPublic,
-  type ContractInstanceWithAddress,
-  FunctionSelector,
-} from '@aztec/circuits.js';
-import { makeContractClassPublic, makeContractInstanceFromClassId } from '@aztec/circuits.js/testing';
-import { PUBLIC_DISPATCH_SELECTOR } from '@aztec/constants';
->>>>>>> 13ad91cb
+import { type ContractInstanceWithAddress } from '@aztec/circuits.js';
+import { AztecAddress } from '@aztec/foundation/aztec-address';
 import { Fr } from '@aztec/foundation/fields';
 import { AvmTestContractArtifact } from '@aztec/noir-contracts.js/AvmTest';
 
