/* eslint-disable require-await */
import {
  type ProofAndVerificationKey,
  ProvingError,
  type PublicInputsAndRecursiveProof,
  type ServerCircuitProver,
  makeProofAndVerificationKey,
  makePublicInputsAndRecursiveProof,
} from '@aztec/circuit-types';
import { type CircuitProvingStats, type CircuitWitnessGenerationStats } from '@aztec/circuit-types/stats';
import {
  AGGREGATION_OBJECT_LENGTH,
  AVM_PROOF_LENGTH_IN_FIELDS,
  type AvmCircuitInputs,
  type BaseOrMergeRollupPublicInputs,
  type BaseParityInputs,
  type BlockMergeRollupInputs,
  type BlockRootOrBlockMergePublicInputs,
  type BlockRootRollupInputs,
  type EmptyBlockRootRollupInputs,
  EmptyNestedCircuitInputs,
  EmptyNestedData,
  Fr,
  type KernelCircuitPublicInputs,
  type MergeRollupInputs,
  NESTED_RECURSIVE_PROOF_LENGTH,
  type ParityPublicInputs,
  type PrivateBaseRollupInputs,
  type PrivateKernelEmptyInputData,
  PrivateKernelEmptyInputs,
  Proof,
  type PublicBaseRollupInputs,
  RECURSIVE_PROOF_LENGTH,
  RecursiveProof,
  type RootParityInputs,
  type RootRollupInputs,
  type RootRollupPublicInputs,
  TUBE_PROOF_LENGTH,
  type TubeInputs,
  type VerificationKeyAsFields,
  type VerificationKeyData,
  makeRecursiveProofFromBinary,
} from '@aztec/circuits.js';
import { runInDirectory } from '@aztec/foundation/fs';
import { createDebugLogger } from '@aztec/foundation/log';
import { BufferReader } from '@aztec/foundation/serialize';
import { Timer } from '@aztec/foundation/timer';
import {
  ProtocolCircuitVks,
  ServerCircuitArtifacts,
  type ServerProtocolArtifact,
  convertBaseParityInputsToWitnessMap,
  convertBaseParityOutputsFromWitnessMap,
  convertBlockMergeRollupInputsToWitnessMap,
  convertBlockMergeRollupOutputsFromWitnessMap,
  convertBlockRootRollupInputsToWitnessMap,
  convertBlockRootRollupOutputsFromWitnessMap,
  convertEmptyBlockRootRollupInputsToWitnessMap,
  convertEmptyBlockRootRollupOutputsFromWitnessMap,
  convertMergeRollupInputsToWitnessMap,
  convertMergeRollupOutputsFromWitnessMap,
  convertPrivateBaseRollupInputsToWitnessMap,
  convertPrivateBaseRollupOutputsFromWitnessMap,
  convertPrivateKernelEmptyInputsToWitnessMap,
  convertPrivateKernelEmptyOutputsFromWitnessMap,
  convertPublicBaseRollupInputsToWitnessMap,
  convertPublicBaseRollupOutputsFromWitnessMap,
  convertRootParityInputsToWitnessMap,
  convertRootParityOutputsFromWitnessMap,
  convertRootRollupInputsToWitnessMap,
  convertRootRollupOutputsFromWitnessMap,
} from '@aztec/noir-protocol-circuits-types';
import { NativeACVMSimulator } from '@aztec/simulator';
import { Attributes, type TelemetryClient, trackSpan } from '@aztec/telemetry-client';

import { abiEncode } from '@noir-lang/noirc_abi';
import { type Abi, type WitnessMap } from '@noir-lang/types';
import crypto from 'crypto';
import * as fs from 'fs/promises';
import * as path from 'path';

import {
  type BBFailure,
  type BBSuccess,
  BB_RESULT,
  PROOF_FIELDS_FILENAME,
  PROOF_FILENAME,
  VK_FILENAME,
  generateAvmProof,
  generateKeyForNoirCircuit,
  generateProof,
  generateTubeProof,
  verifyAvmProof,
  verifyProof,
  writeProofAsFields,
} from '../bb/execute.js';
import type { ACVMConfig, BBConfig } from '../config.js';
import { type UltraHonkFlavor, getUltraHonkFlavorForCircuit } from '../honk.js';
import { ProverInstrumentation } from '../instrumentation.js';
import { mapProtocolArtifactNameToCircuitName } from '../stats.js';
import { extractAvmVkData, extractVkData } from '../verification_key/verification_key_data.js';

const logger = createDebugLogger('aztec:bb-prover');

// All `ServerCircuitArtifact` are recursive.
const SERVER_CIRCUIT_RECURSIVE = true;

export interface BBProverConfig extends BBConfig, ACVMConfig {
  // list of circuits supported by this prover. defaults to all circuits if empty
  circuitFilter?: ServerProtocolArtifact[];
}

/**
 * Prover implementation that uses barretenberg native proving
 */
export class BBNativeRollupProver implements ServerCircuitProver {
  private verificationKeys = new Map<
    `ultra${'_keccak_' | '_'}honk_${ServerProtocolArtifact}`,
    Promise<VerificationKeyData>
  >();

  private instrumentation: ProverInstrumentation;

  constructor(private config: BBProverConfig, telemetry: TelemetryClient) {
    this.instrumentation = new ProverInstrumentation(telemetry, 'BBNativeRollupProver');
  }

  get tracer() {
    return this.instrumentation.tracer;
  }

  static async new(config: BBProverConfig, telemetry: TelemetryClient) {
    await fs.access(config.acvmBinaryPath, fs.constants.R_OK);
    await fs.mkdir(config.acvmWorkingDirectory, { recursive: true });
    await fs.access(config.bbBinaryPath, fs.constants.R_OK);
    await fs.mkdir(config.bbWorkingDirectory, { recursive: true });
    logger.info(`Using native BB at ${config.bbBinaryPath} and working directory ${config.bbWorkingDirectory}`);
    logger.info(`Using native ACVM at ${config.acvmBinaryPath} and working directory ${config.acvmWorkingDirectory}`);

    return new BBNativeRollupProver(config, telemetry);
  }

  /**
   * Simulates the base parity circuit from its inputs.
   * @param inputs - Inputs to the circuit.
   * @returns The public inputs of the parity circuit.
   */
  @trackSpan('BBNativeRollupProver.getBaseParityProof', { [Attributes.PROTOCOL_CIRCUIT_NAME]: 'base-parity' })
  public async getBaseParityProof(
    inputs: BaseParityInputs,
  ): Promise<PublicInputsAndRecursiveProof<ParityPublicInputs, typeof RECURSIVE_PROOF_LENGTH>> {
    const { circuitOutput, proof } = await this.createRecursiveProof(
      inputs,
      'BaseParityArtifact',
      RECURSIVE_PROOF_LENGTH,
      convertBaseParityInputsToWitnessMap,
      convertBaseParityOutputsFromWitnessMap,
    );

    const verificationKey = await this.getVerificationKeyDataForCircuit('BaseParityArtifact');
    await this.verifyProof('BaseParityArtifact', proof.binaryProof);

    return makePublicInputsAndRecursiveProof(circuitOutput, proof, verificationKey);
  }

  /**
   * Simulates the root parity circuit from its inputs.
   * @param inputs - Inputs to the circuit.
   * @returns The public inputs of the parity circuit.
   */
  @trackSpan('BBNativeRollupProver.getRootParityProof', { [Attributes.PROTOCOL_CIRCUIT_NAME]: 'root-parity' })
  public async getRootParityProof(
    inputs: RootParityInputs,
  ): Promise<PublicInputsAndRecursiveProof<ParityPublicInputs, typeof NESTED_RECURSIVE_PROOF_LENGTH>> {
    const { circuitOutput, proof } = await this.createRecursiveProof(
      inputs,
      'RootParityArtifact',
      NESTED_RECURSIVE_PROOF_LENGTH,
      convertRootParityInputsToWitnessMap,
      convertRootParityOutputsFromWitnessMap,
    );

    const verificationKey = await this.getVerificationKeyDataForCircuit('RootParityArtifact');
    await this.verifyProof('RootParityArtifact', proof.binaryProof);

    return makePublicInputsAndRecursiveProof(circuitOutput, proof, verificationKey);
  }

  /**
   * Creates an AVM proof and verifies it.
   * @param inputs - The inputs to the AVM circuit.
   * @returns The proof.
   */
  @trackSpan('BBNativeRollupProver.getAvmProof', inputs => ({
    [Attributes.APP_CIRCUIT_NAME]: inputs.functionName,
  }))
  public async getAvmProof(
    inputs: AvmCircuitInputs,
  ): Promise<ProofAndVerificationKey<typeof AVM_PROOF_LENGTH_IN_FIELDS>> {
    const proofAndVk = await this.createAvmProof(inputs);
    await this.verifyAvmProof(proofAndVk.proof.binaryProof, proofAndVk.verificationKey);
    return proofAndVk;
  }

  /**
   * Simulates the base rollup circuit from its inputs.
   * @param inputs - Inputs to the circuit.
   * @returns The public inputs as outputs of the simulation.
   */
  public async getPrivateBaseRollupProof(
    inputs: PrivateBaseRollupInputs,
  ): Promise<PublicInputsAndRecursiveProof<BaseOrMergeRollupPublicInputs>> {
    const artifactName = 'PrivateBaseRollupArtifact';

    const { circuitOutput, proof } = await this.createRecursiveProof(
      inputs,
      artifactName,
      NESTED_RECURSIVE_PROOF_LENGTH,
      convertPrivateBaseRollupInputsToWitnessMap,
      convertPrivateBaseRollupOutputsFromWitnessMap,
    );

    const verificationKey = await this.getVerificationKeyDataForCircuit(artifactName);

    await this.verifyProof(artifactName, proof.binaryProof);

    return makePublicInputsAndRecursiveProof(circuitOutput, proof, verificationKey);
  }

  /**
   * Requests that the public kernel tail circuit be executed and the proof generated
   * @param kernelRequest - The object encapsulating the request for a proof
   * @returns The requested circuit's public inputs and proof
   */
  public async getPublicBaseRollupProof(
    inputs: PublicBaseRollupInputs,
  ): Promise<PublicInputsAndRecursiveProof<BaseOrMergeRollupPublicInputs>> {
    const artifactName = 'PublicBaseRollupArtifact';

    const { circuitOutput, proof } = await this.createRecursiveProof(
      inputs,
      artifactName,
      NESTED_RECURSIVE_PROOF_LENGTH,
      convertPublicBaseRollupInputsToWitnessMap,
      convertPublicBaseRollupOutputsFromWitnessMap,
    );

    const verificationKey = await this.getVerificationKeyDataForCircuit(artifactName);

    await this.verifyProof(artifactName, proof.binaryProof);

    return makePublicInputsAndRecursiveProof(circuitOutput, proof, verificationKey);
  }

  /**
   * Simulates the merge rollup circuit from its inputs.
   * @param input - Inputs to the circuit.
   * @returns The public inputs as outputs of the simulation.
   */
  public async getMergeRollupProof(
    input: MergeRollupInputs,
  ): Promise<PublicInputsAndRecursiveProof<BaseOrMergeRollupPublicInputs>> {
    const { circuitOutput, proof } = await this.createRecursiveProof(
      input,
      'MergeRollupArtifact',
      NESTED_RECURSIVE_PROOF_LENGTH,
      convertMergeRollupInputsToWitnessMap,
      convertMergeRollupOutputsFromWitnessMap,
    );

    const verificationKey = await this.getVerificationKeyDataForCircuit('MergeRollupArtifact');

    await this.verifyProof('MergeRollupArtifact', proof.binaryProof);

    return makePublicInputsAndRecursiveProof(circuitOutput, proof, verificationKey);
  }

  /**
   * Simulates the block root rollup circuit from its inputs.
   * @param input - Inputs to the circuit.
   * @returns The public inputs as outputs of the simulation.
   */
  public async getBlockRootRollupProof(
    input: BlockRootRollupInputs,
  ): Promise<PublicInputsAndRecursiveProof<BlockRootOrBlockMergePublicInputs>> {
    const { circuitOutput, proof } = await this.createRecursiveProof(
      input,
      'BlockRootRollupArtifact',
      NESTED_RECURSIVE_PROOF_LENGTH,
      convertBlockRootRollupInputsToWitnessMap,
      convertBlockRootRollupOutputsFromWitnessMap,
    );

    const verificationKey = await this.getVerificationKeyDataForCircuit('BlockRootRollupArtifact');

    await this.verifyProof('BlockRootRollupArtifact', proof.binaryProof);

    return makePublicInputsAndRecursiveProof(circuitOutput, proof, verificationKey);
  }

  /**
   * Simulates the empty block root rollup circuit from its inputs.
   * @param input - Inputs to the circuit.
   * @returns The public inputs as outputs of the simulation.
   */
  public async getEmptyBlockRootRollupProof(
    input: EmptyBlockRootRollupInputs,
  ): Promise<PublicInputsAndRecursiveProof<BlockRootOrBlockMergePublicInputs>> {
    const { circuitOutput, proof } = await this.createRecursiveProof(
      input,
      'EmptyBlockRootRollupArtifact',
      RECURSIVE_PROOF_LENGTH,
      convertEmptyBlockRootRollupInputsToWitnessMap,
      convertEmptyBlockRootRollupOutputsFromWitnessMap,
    );

    const verificationKey = await this.getVerificationKeyDataForCircuit('EmptyBlockRootRollupArtifact');

    await this.verifyProof('EmptyBlockRootRollupArtifact', proof.binaryProof);

    return makePublicInputsAndRecursiveProof(circuitOutput, proof, verificationKey);
  }

  /**
   * Simulates the block merge rollup circuit from its inputs.
   * @param input - Inputs to the circuit.
   * @returns The public inputs as outputs of the simulation.
   */
  public async getBlockMergeRollupProof(
    input: BlockMergeRollupInputs,
  ): Promise<PublicInputsAndRecursiveProof<BlockRootOrBlockMergePublicInputs>> {
    const { circuitOutput, proof } = await this.createRecursiveProof(
      input,
      'BlockMergeRollupArtifact',
      NESTED_RECURSIVE_PROOF_LENGTH,
      convertBlockMergeRollupInputsToWitnessMap,
      convertBlockMergeRollupOutputsFromWitnessMap,
    );

    const verificationKey = await this.getVerificationKeyDataForCircuit('BlockMergeRollupArtifact');

    await this.verifyProof('BlockMergeRollupArtifact', proof.binaryProof);

    return makePublicInputsAndRecursiveProof(circuitOutput, proof, verificationKey);
  }

  /**
   * Simulates the root rollup circuit from its inputs.
   * @param input - Inputs to the circuit.
   * @returns The public inputs as outputs of the simulation.
   */
  public async getRootRollupProof(
    input: RootRollupInputs,
  ): Promise<PublicInputsAndRecursiveProof<RootRollupPublicInputs>> {
    const { circuitOutput, proof } = await this.createProof(
      input,
      'RootRollupArtifact',
      convertRootRollupInputsToWitnessMap,
      convertRootRollupOutputsFromWitnessMap,
    );

    const recursiveProof = makeRecursiveProofFromBinary(proof, NESTED_RECURSIVE_PROOF_LENGTH);

    const verificationKey = await this.getVerificationKeyDataForCircuit('RootRollupArtifact');

    await this.verifyProof('RootRollupArtifact', proof);

    return makePublicInputsAndRecursiveProof(circuitOutput, recursiveProof, verificationKey);
  }

  public async getEmptyPrivateKernelProof(
    inputs: PrivateKernelEmptyInputData,
  ): Promise<PublicInputsAndRecursiveProof<KernelCircuitPublicInputs>> {
    const emptyNested = await this.getEmptyNestedProof();
    const emptyPrivateKernelProof = await this.getEmptyPrivateKernelProofFromEmptyNested(
      PrivateKernelEmptyInputs.from({
        ...inputs,
        emptyNested,
      }),
    );

    return emptyPrivateKernelProof;
  }

  private async getEmptyNestedProof(): Promise<EmptyNestedData> {
    const inputs = new EmptyNestedCircuitInputs();
    const { proof } = await this.createRecursiveProof(
      inputs,
      'EmptyNestedArtifact',
      RECURSIVE_PROOF_LENGTH,
      (nothing: any) => abiEncode(ServerCircuitArtifacts.EmptyNestedArtifact.abi as Abi, { _inputs: nothing as any }),
      () => new EmptyNestedCircuitInputs(),
    );

    const verificationKey = await this.getVerificationKeyDataForCircuit('EmptyNestedArtifact');
    await this.verifyProof('EmptyNestedArtifact', proof.binaryProof);
    // logger.debug(`EmptyNestedData proof size: ${proof.proof.length}`);
    // logger.debug(`EmptyNestedData proof: ${proof.proof}`);
    // logger.debug(`EmptyNestedData vk size: ${verificationKey.keyAsFields.key.length}`);
    // logger.debug(`EmptyNestedData vk: ${verificationKey.keyAsFields.key}`);

    return new EmptyNestedData(proof, verificationKey.keyAsFields);
  }

  private async getEmptyPrivateKernelProofFromEmptyNested(
    inputs: PrivateKernelEmptyInputs,
  ): Promise<PublicInputsAndRecursiveProof<KernelCircuitPublicInputs>> {
    const { circuitOutput, proof } = await this.createRecursiveProof(
      inputs,
      'PrivateKernelEmptyArtifact',
      NESTED_RECURSIVE_PROOF_LENGTH,
      convertPrivateKernelEmptyInputsToWitnessMap,
      convertPrivateKernelEmptyOutputsFromWitnessMap,
    );
    //info(`proof: ${proof.proof}`);
    const verificationKey = ProtocolCircuitVks['PrivateKernelEmptyArtifact'];
    await this.verifyProof('PrivateKernelEmptyArtifact', proof.binaryProof);

    return makePublicInputsAndRecursiveProof(circuitOutput, proof, verificationKey);
  }

  private async generateProofWithBB<
    Input extends { toBuffer: () => Buffer },
    Output extends { toBuffer: () => Buffer },
  >(
    input: Input,
    circuitType: ServerProtocolArtifact,
    convertInput: (input: Input) => WitnessMap,
    convertOutput: (outputWitness: WitnessMap) => Output,
    workingDirectory: string,
  ): Promise<{ circuitOutput: Output; vkData: VerificationKeyData; provingResult: BBSuccess }> {
    // Have the ACVM write the partial witness here
    const outputWitnessFile = path.join(workingDirectory, 'partial-witness.gz');

    // Generate the partial witness using the ACVM
    // A further temp directory will be created beneath ours and then cleaned up after the partial witness has been copied to our specified location
    const simulator = new NativeACVMSimulator(
      this.config.acvmWorkingDirectory,
      this.config.acvmBinaryPath,
      outputWitnessFile,
    );

    const artifact = ServerCircuitArtifacts[circuitType];

    logger.debug(`Generating witness data for ${circuitType}`);

    const inputWitness = convertInput(input);
    const timer = new Timer();
    const outputWitness = await simulator.simulateCircuit(inputWitness, artifact);
    const output = convertOutput(outputWitness);

    const circuitName = mapProtocolArtifactNameToCircuitName(circuitType);
    this.instrumentation.recordDuration('witGenDuration', circuitName, timer);
    this.instrumentation.recordSize('witGenInputSize', circuitName, input.toBuffer().length);
    this.instrumentation.recordSize('witGenOutputSize', circuitName, output.toBuffer().length);

    logger.info(`Generated witness`, {
      circuitName,
      duration: timer.ms(),
      inputSize: input.toBuffer().length,
      outputSize: output.toBuffer().length,
      eventName: 'circuit-witness-generation',
    } satisfies CircuitWitnessGenerationStats);

    // Now prove the circuit from the generated witness
    logger.debug(`Proving ${circuitType}...`);

    const provingResult = await generateProof(
      this.config.bbBinaryPath,
      workingDirectory,
      circuitType,
      Buffer.from(artifact.bytecode, 'base64'),
      SERVER_CIRCUIT_RECURSIVE,
      outputWitnessFile,
      getUltraHonkFlavorForCircuit(circuitType),
      logger.debug,
    );

    if (provingResult.status === BB_RESULT.FAILURE) {
      logger.error(`Failed to generate proof for ${circuitType}: ${provingResult.reason}`);
      throw new ProvingError(provingResult.reason, provingResult, provingResult.retry);
    }

    // Ensure our vk cache is up to date
    const vkData = await this.updateVerificationKeyAfterProof(provingResult.vkPath!, circuitType);

    return {
      circuitOutput: output,
      vkData,
      provingResult,
    };
  }

  private async createProof<Input extends { toBuffer: () => Buffer }, Output extends { toBuffer: () => Buffer }>(
    input: Input,
    circuitType: ServerProtocolArtifact,
    convertInput: (input: Input) => WitnessMap,
    convertOutput: (outputWitness: WitnessMap) => Output,
  ): Promise<{ circuitOutput: Output; proof: Proof }> {
    const operation = async (bbWorkingDirectory: string) => {
      const {
        provingResult,
        vkData,
        circuitOutput: output,
      } = await this.generateProofWithBB(input, circuitType, convertInput, convertOutput, bbWorkingDirectory);

      // Read the binary proof
      const rawProof = await fs.readFile(`${provingResult.proofPath!}/${PROOF_FILENAME}`);

      const proof = new Proof(rawProof, vkData.numPublicInputs);
      const circuitName = mapProtocolArtifactNameToCircuitName(circuitType);

      this.instrumentation.recordDuration('provingDuration', circuitName, provingResult.durationMs);
      this.instrumentation.recordSize('proofSize', circuitName, proof.buffer.length);
      this.instrumentation.recordSize('circuitPublicInputCount', circuitName, vkData.numPublicInputs);
      this.instrumentation.recordSize('circuitSize', circuitName, vkData.circuitSize);

      logger.info(`Generated proof for ${circuitType} in ${Math.ceil(provingResult.durationMs)} ms`, {
        circuitName,
        // does not include reading the proof from disk
        duration: provingResult.durationMs,
        proofSize: proof.buffer.length,
        eventName: 'circuit-proving',
        // circuitOutput is the partial witness that became the input to the proof
        inputSize: output.toBuffer().length,
        circuitSize: vkData.circuitSize,
        numPublicInputs: vkData.numPublicInputs,
      } satisfies CircuitProvingStats);

      return { circuitOutput: output, proof };
    };
    return await this.runInDirectory(operation);
  }

  private async generateAvmProofWithBB(input: AvmCircuitInputs, workingDirectory: string): Promise<BBSuccess> {
    logger.info(`Proving avm-circuit for ${input.functionName}...`);

    const provingResult = await generateAvmProof(this.config.bbBinaryPath, workingDirectory, input, logger.verbose);

    if (provingResult.status === BB_RESULT.FAILURE) {
      logger.error(`Failed to generate AVM proof for ${input.functionName}: ${provingResult.reason}`);
      throw new ProvingError(provingResult.reason, provingResult, provingResult.retry);
    }

    return provingResult;
  }

  private async generateTubeProofWithBB(bbWorkingDirectory: string, input: TubeInputs): Promise<BBSuccess> {
    logger.debug(`Proving tube...`);

    const hasher = crypto.createHash('sha256');
    hasher.update(input.toBuffer());

    await input.clientIVCData.writeToOutputDirectory(bbWorkingDirectory);
    const provingResult = await generateTubeProof(this.config.bbBinaryPath, bbWorkingDirectory, logger.verbose);

    if (provingResult.status === BB_RESULT.FAILURE) {
<<<<<<< HEAD
      logger.error(`Failed to generate proof for tube circuit: ${provingResult.reason}`);
      throw new Error(provingResult.reason);
=======
      logger.error(`Failed to generate proof for tube proof: ${provingResult.reason}`);
      throw new ProvingError(provingResult.reason, provingResult, provingResult.retry);
>>>>>>> 4ab46fed
    }
    return provingResult;
  }

  private async createAvmProof(
    input: AvmCircuitInputs,
  ): Promise<ProofAndVerificationKey<typeof AVM_PROOF_LENGTH_IN_FIELDS>> {
    const operation = async (bbWorkingDirectory: string) => {
      const provingResult = await this.generateAvmProofWithBB(input, bbWorkingDirectory);

      // TODO(https://github.com/AztecProtocol/aztec-packages/issues/6773): this VK data format is wrong.
      // In particular, the number of public inputs, etc will be wrong.
      const verificationKey = await extractAvmVkData(provingResult.vkPath!);
      const avmProof = await this.readAvmProofAsFields(provingResult.proofPath!, verificationKey);

      const circuitType = 'avm-circuit' as const;
      const appCircuitName = 'unknown' as const;
      this.instrumentation.recordAvmDuration('provingDuration', appCircuitName, provingResult.durationMs);
      this.instrumentation.recordAvmSize('proofSize', appCircuitName, avmProof.binaryProof.buffer.length);
      this.instrumentation.recordAvmSize('circuitPublicInputCount', appCircuitName, verificationKey.numPublicInputs);
      this.instrumentation.recordAvmSize('circuitSize', appCircuitName, verificationKey.circuitSize);

      logger.info(
        `Generated proof for ${circuitType}(${input.functionName}) in ${Math.ceil(provingResult.durationMs)} ms`,
        {
          circuitName: circuitType,
          appCircuitName: input.functionName,
          // does not include reading the proof from disk
          duration: provingResult.durationMs,
          proofSize: avmProof.binaryProof.buffer.length,
          eventName: 'circuit-proving',
          inputSize: input.toBuffer().length,
          circuitSize: verificationKey.circuitSize, // FIX: wrong in VK
          numPublicInputs: verificationKey.numPublicInputs, // FIX: wrong in VK
        } satisfies CircuitProvingStats,
      );

      return makeProofAndVerificationKey(avmProof, verificationKey);
    };
    return await this.runInDirectory(operation);
  }

  public async getTubeProof(input: TubeInputs): Promise<ProofAndVerificationKey<typeof TUBE_PROOF_LENGTH>> {
    // this probably is gonna need to call client ivc
    const operation = async (bbWorkingDirectory: string) => {
      logger.debug(`createTubeProof: ${bbWorkingDirectory}`);
      const provingResult = await this.generateTubeProofWithBB(bbWorkingDirectory, input);

      // Read the proof as fields
      const tubeVK = await extractVkData(provingResult.vkPath!);
      const tubeProof = await this.readProofAsFields(provingResult.proofPath!, tubeVK, TUBE_PROOF_LENGTH);

      this.instrumentation.recordDuration('provingDuration', 'tubeCircuit', provingResult.durationMs);
      this.instrumentation.recordSize('proofSize', 'tubeCircuit', tubeProof.binaryProof.buffer.length);
      this.instrumentation.recordSize('circuitPublicInputCount', 'tubeCircuit', tubeVK.numPublicInputs);
      this.instrumentation.recordSize('circuitSize', 'tubeCircuit', tubeVK.circuitSize);

      // Sanity check the tube proof (can be removed later)
      await this.verifyWithKey('ultra_honk', tubeVK, tubeProof.binaryProof);

      logger.info(
        `Generated proof for tubeCircuit in ${Math.ceil(provingResult.durationMs)} ms, size: ${
          tubeProof.proof.length
        } fields`,
      );

      return makeProofAndVerificationKey(tubeProof, tubeVK);
    };
    return await this.runInDirectory(operation);
  }

  /**
   * Executes a circuit and returns its outputs and corresponding proof with embedded aggregation object
   * @param witnessMap - The input witness
   * @param circuitType - The type of circuit to be executed
   * @param proofLength - The length of the proof to be generated. This is a dummy parameter to aid in type checking
   * @param convertInput - Function for mapping the input object to a witness map.
   * @param convertOutput - Function for parsing the output witness to it's corresponding object
   * @returns The circuits output object and it's proof
   */
  private async createRecursiveProof<
    PROOF_LENGTH extends number,
    CircuitInputType extends { toBuffer: () => Buffer },
    CircuitOutputType extends { toBuffer: () => Buffer },
  >(
    input: CircuitInputType,
    circuitType: ServerProtocolArtifact,
    proofLength: PROOF_LENGTH,
    convertInput: (input: CircuitInputType) => WitnessMap,
    convertOutput: (outputWitness: WitnessMap) => CircuitOutputType,
  ): Promise<{ circuitOutput: CircuitOutputType; proof: RecursiveProof<PROOF_LENGTH> }> {
    // this probably is gonna need to call client ivc
    const operation = async (bbWorkingDirectory: string) => {
      const {
        provingResult,
        vkData,
        circuitOutput: output,
      } = await this.generateProofWithBB(input, circuitType, convertInput, convertOutput, bbWorkingDirectory);

      // Read the proof as fields
      const proof = await this.readProofAsFields(provingResult.proofPath!, vkData, proofLength);

      const circuitName = mapProtocolArtifactNameToCircuitName(circuitType);
      this.instrumentation.recordDuration('provingDuration', circuitName, provingResult.durationMs);
      this.instrumentation.recordSize('proofSize', circuitName, proof.binaryProof.buffer.length);
      this.instrumentation.recordSize('circuitPublicInputCount', circuitName, vkData.numPublicInputs);
      this.instrumentation.recordSize('circuitSize', circuitName, vkData.circuitSize);
      logger.info(
        `Generated proof for ${circuitType} in ${Math.ceil(provingResult.durationMs)} ms, size: ${
          proof.proof.length
        } fields`,
        {
          circuitName,
          circuitSize: vkData.circuitSize,
          duration: provingResult.durationMs,
          inputSize: output.toBuffer().length,
          proofSize: proof.binaryProof.buffer.length,
          eventName: 'circuit-proving',
          numPublicInputs: vkData.numPublicInputs,
        } satisfies CircuitProvingStats,
      );

      return {
        circuitOutput: output,
        proof,
      };
    };
    return await this.runInDirectory(operation);
  }

  /**
   * Verifies a proof, will generate the verification key if one is not cached internally
   * @param circuitType - The type of circuit whose proof is to be verified
   * @param proof - The proof to be verified
   */
  public async verifyProof(circuitType: ServerProtocolArtifact, proof: Proof) {
    const verificationKey = await this.getVerificationKeyDataForCircuit(circuitType);
    return await this.verifyWithKey(getUltraHonkFlavorForCircuit(circuitType), verificationKey, proof);
  }

  public async verifyAvmProof(proof: Proof, verificationKey: VerificationKeyData) {
    return await this.verifyWithKeyInternal(proof, verificationKey, (proofPath, vkPath) =>
      verifyAvmProof(this.config.bbBinaryPath, proofPath, vkPath, logger.debug),
    );
  }

  public async verifyWithKey(flavor: UltraHonkFlavor, verificationKey: VerificationKeyData, proof: Proof) {
    return await this.verifyWithKeyInternal(proof, verificationKey, (proofPath, vkPath) =>
      verifyProof(this.config.bbBinaryPath, proofPath, vkPath, flavor, logger.debug),
    );
  }

  private async verifyWithKeyInternal(
    proof: Proof,
    verificationKey: { keyAsBytes: Buffer },
    verificationFunction: (proofPath: string, vkPath: string) => Promise<BBFailure | BBSuccess>,
  ) {
    const operation = async (bbWorkingDirectory: string) => {
      const proofFileName = path.join(bbWorkingDirectory, PROOF_FILENAME);
      const verificationKeyPath = path.join(bbWorkingDirectory, VK_FILENAME);

      await fs.writeFile(proofFileName, proof.buffer);
      await fs.writeFile(verificationKeyPath, verificationKey.keyAsBytes);

      const result = await verificationFunction(proofFileName, verificationKeyPath!);

      if (result.status === BB_RESULT.FAILURE) {
        const errorMessage = `Failed to verify proof from key!`;
        throw new ProvingError(errorMessage, result, result.retry);
      }

      logger.info(`Successfully verified proof from key in ${result.durationMs} ms`);
    };

    await this.runInDirectory(operation);
  }

  /**
   * Returns the verification key for a circuit, will generate it if not cached internally
   * @param circuitType - The type of circuit for which the verification key is required
   * @returns The verification key
   */
  public async getVerificationKeyForCircuit(circuitType: ServerProtocolArtifact): Promise<VerificationKeyAsFields> {
    const vkData = await this.getVerificationKeyDataForCircuit(circuitType);
    return vkData.clone().keyAsFields;
  }

  /**
   * Will check a recursive proof argument for validity of it's 'fields' format of proof and convert if required
   * @param proof - The input proof that may need converting
   * @returns - The valid proof
   */
  public async ensureValidProof(
    proof: RecursiveProof<typeof NESTED_RECURSIVE_PROOF_LENGTH>,
    circuit: ServerProtocolArtifact,
    vk: VerificationKeyData,
  ) {
    // If the 'fields' proof is already valid then simply return
    // This will be false for proofs coming from clients
    if (proof.fieldsValid) {
      return proof;
    }

    const operation = async (bbWorkingDirectory: string) => {
      const numPublicInputs = vk.numPublicInputs - AGGREGATION_OBJECT_LENGTH;
      const proofFullFilename = path.join(bbWorkingDirectory, PROOF_FILENAME);
      const vkFullFilename = path.join(bbWorkingDirectory, VK_FILENAME);

      logger.debug(
        `Converting proof to fields format for circuit ${circuit}, directory ${bbWorkingDirectory}, num public inputs: ${vk.numPublicInputs}, proof length ${proof.binaryProof.buffer.length}, vk length ${vk.keyAsBytes.length}`,
      );

      await fs.writeFile(proofFullFilename, proof.binaryProof.buffer);
      await fs.writeFile(vkFullFilename, vk.keyAsBytes);

      const logFunction = (message: string) => {
        logger.debug(`${circuit} BB out - ${message}`);
      };

      const result = await writeProofAsFields(
        this.config.bbBinaryPath,
        bbWorkingDirectory,
        PROOF_FILENAME,
        vkFullFilename,
        logFunction,
      );

      if (result.status === BB_RESULT.FAILURE) {
        const errorMessage = `Failed to convert ${circuit} proof to fields, ${result.reason}`;
        throw new ProvingError(errorMessage, result, result.retry);
      }

      const proofString = await fs.readFile(path.join(bbWorkingDirectory, PROOF_FIELDS_FILENAME), {
        encoding: 'utf-8',
      });
      const json = JSON.parse(proofString);
      const fields = json
        .slice(0, 3)
        .map(Fr.fromString)
        .concat(json.slice(3 + numPublicInputs).map(Fr.fromString));
      return new RecursiveProof(
        fields,
        new Proof(proof.binaryProof.buffer, vk.numPublicInputs),
        true,
        NESTED_RECURSIVE_PROOF_LENGTH,
      );
    };
    return await this.runInDirectory(operation);
  }

  /**
   * Returns the verification key data for a circuit, will generate and cache it if not cached internally
   * @param circuitType - The type of circuit for which the verification key is required
   * @returns The verification key data
   */
  private async getVerificationKeyDataForCircuit(circuitType: ServerProtocolArtifact): Promise<VerificationKeyData> {
    const flavor = getUltraHonkFlavorForCircuit(circuitType);
    let promise = this.verificationKeys.get(`${flavor}_${circuitType}`);
    if (!promise) {
      promise = generateKeyForNoirCircuit(
        this.config.bbBinaryPath,
        this.config.bbWorkingDirectory,
        circuitType,
        ServerCircuitArtifacts[circuitType],
        SERVER_CIRCUIT_RECURSIVE,
        flavor,
        logger.debug,
      ).then(result => {
        if (result.status === BB_RESULT.FAILURE) {
          throw new ProvingError(
            `Failed to generate verification key for ${circuitType}, ${result.reason}`,
            result,
            result.retry,
          );
        }
        return extractVkData(result.vkPath!);
      });
      this.verificationKeys.set(`${flavor}_${circuitType}`, promise);
    }
    const vk = await promise;
    return vk.clone();
  }

  /**
   * Ensures our verification key cache includes the key data located at the specified directory
   * @param filePath - The directory containing the verification key data files
   * @param circuitType - The type of circuit to which the verification key corresponds
   */
  private async updateVerificationKeyAfterProof(
    filePath: string,
    circuitType: ServerProtocolArtifact,
  ): Promise<VerificationKeyData> {
    const flavor = getUltraHonkFlavorForCircuit(circuitType);
    let promise = this.verificationKeys.get(`${flavor}_${circuitType}`);
    if (!promise) {
      promise = extractVkData(filePath);
      this.verificationKeys.set(`${flavor}_${circuitType}`, promise);
    }
    return promise;
  }

  private async readProofAsFields<PROOF_LENGTH extends number>(
    filePath: string,
    vkData: VerificationKeyData,
    proofLength: PROOF_LENGTH,
  ): Promise<RecursiveProof<PROOF_LENGTH>> {
    const proofFilename = path.join(filePath, PROOF_FILENAME);
    const proofFieldsFilename = path.join(filePath, PROOF_FIELDS_FILENAME);

    const [binaryProof, proofString] = await Promise.all([
      fs.readFile(proofFilename),
      fs.readFile(proofFieldsFilename, { encoding: 'utf-8' }),
    ]);

    const json = JSON.parse(proofString);

    const numPublicInputs = vkData.numPublicInputs - AGGREGATION_OBJECT_LENGTH;

    const fieldsWithoutPublicInputs = json
      .slice(0, 3)
      .map(Fr.fromString)
      .concat(json.slice(3 + numPublicInputs).map(Fr.fromString));
    logger.debug(
      `Circuit path: ${filePath}, complete proof length: ${json.length}, num public inputs: ${numPublicInputs}, circuit size: ${vkData.circuitSize}, is recursive: ${vkData.isRecursive}, raw length: ${binaryProof.length}`,
    );

    return new RecursiveProof(fieldsWithoutPublicInputs, new Proof(binaryProof, numPublicInputs), true, proofLength);
  }

  private async readAvmProofAsFields(
    proofFilename: string,
    vkData: VerificationKeyData,
  ): Promise<RecursiveProof<typeof AVM_PROOF_LENGTH_IN_FIELDS>> {
    const rawProof = await fs.readFile(proofFilename);

    const reader = BufferReader.asReader(rawProof);
    const fields = reader.readArray(rawProof.length / Fr.SIZE_IN_BYTES, Fr);
    const fieldsWithoutPublicCols = fields.slice(-1 * AVM_PROOF_LENGTH_IN_FIELDS);

    const proof = new Proof(rawProof, vkData.numPublicInputs);

    return new RecursiveProof(fieldsWithoutPublicCols, proof, true, AVM_PROOF_LENGTH_IN_FIELDS);
  }

  private runInDirectory<T>(fn: (dir: string) => Promise<T>) {
    return runInDirectory(
      this.config.bbWorkingDirectory,
      (dir: string) =>
        fn(dir).catch(err => {
          logger.error(`Error running operation at ${dir}: ${err}`);
          throw err;
        }),
      this.config.bbSkipCleanup,
    );
  }
}<|MERGE_RESOLUTION|>--- conflicted
+++ resolved
@@ -555,13 +555,8 @@
     const provingResult = await generateTubeProof(this.config.bbBinaryPath, bbWorkingDirectory, logger.verbose);
 
     if (provingResult.status === BB_RESULT.FAILURE) {
-<<<<<<< HEAD
       logger.error(`Failed to generate proof for tube circuit: ${provingResult.reason}`);
-      throw new Error(provingResult.reason);
-=======
-      logger.error(`Failed to generate proof for tube proof: ${provingResult.reason}`);
       throw new ProvingError(provingResult.reason, provingResult, provingResult.retry);
->>>>>>> 4ab46fed
     }
     return provingResult;
   }
