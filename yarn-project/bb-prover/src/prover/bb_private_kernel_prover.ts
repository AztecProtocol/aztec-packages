import {
  type AppCircuitSimulateOutput,
  type PrivateKernelProver,
  type PrivateKernelSimulateOutput,
} from '@aztec/circuit-types';
import { type CircuitSimulationStats, type CircuitWitnessGenerationStats } from '@aztec/circuit-types/stats';
import {
  AGGREGATION_OBJECT_LENGTH,
  ClientIvcProof,
  Fr,
  IPA_CLAIM_LENGTH,
  type PrivateKernelCircuitPublicInputs,
  type PrivateKernelInitCircuitPrivateInputs,
  type PrivateKernelInnerCircuitPrivateInputs,
  type PrivateKernelResetCircuitPrivateInputs,
  type PrivateKernelTailCircuitPrivateInputs,
  type PrivateKernelTailCircuitPublicInputs,
  Proof,
  RecursiveProof,
  type VerificationKeyAsFields,
  type VerificationKeyData,
} from '@aztec/circuits.js';
import { runInDirectory } from '@aztec/foundation/fs';
import { type Logger, createLogger } from '@aztec/foundation/log';
import { Timer } from '@aztec/foundation/timer';
import {
  ClientCircuitArtifacts,
  ClientCircuitVks,
  type ClientProtocolArtifact,
  ProtocolCircuitVks,
  convertPrivateKernelInitInputsToWitnessMap,
  convertPrivateKernelInitOutputsFromWitnessMap,
  convertPrivateKernelInnerInputsToWitnessMap,
  convertPrivateKernelInnerOutputsFromWitnessMap,
  convertPrivateKernelResetInputsToWitnessMap,
  convertPrivateKernelResetOutputsFromWitnessMap,
  convertPrivateKernelTailForPublicOutputsFromWitnessMap,
  convertPrivateKernelTailInputsToWitnessMap,
  convertPrivateKernelTailOutputsFromWitnessMap,
  convertPrivateKernelTailToPublicInputsToWitnessMap,
  getPrivateKernelResetArtifactName,
} from '@aztec/noir-protocol-circuits-types';
import { WASMSimulator } from '@aztec/simulator';
import { type NoirCompiledCircuit } from '@aztec/types/noir';

import { encode } from '@msgpack/msgpack';
import { serializeWitness } from '@noir-lang/noirc_abi';
import { type WitnessMap } from '@noir-lang/types';
import { promises as fs } from 'fs';
import path from 'path';

import {
  BB_RESULT,
  PROOF_FIELDS_FILENAME,
  PROOF_FILENAME,
  computeGateCountForCircuit,
  computeVerificationKey,
  executeBbClientIvcProof,
  verifyProof,
} from '../bb/execute.js';
import { type BBConfig } from '../config.js';
import { type UltraHonkFlavor, getUltraHonkFlavorForCircuit } from '../honk.js';
import { mapProtocolArtifactNameToCircuitName } from '../stats.js';
import { extractVkData } from '../verification_key/verification_key_data.js';

/**
 * This proof creator implementation uses the native bb binary.
 * This is a temporary implementation until we make the WASM version work.
 * TODO(#7368): this class grew 'organically' aka it could use a look at its resposibilities
 */
export class BBNativePrivateKernelProver implements PrivateKernelProver {
  private simulator = new WASMSimulator();

  private verificationKeys: Map<ClientProtocolArtifact, Promise<VerificationKeyData>> = new Map<
    ClientProtocolArtifact,
    Promise<VerificationKeyData>
  >();

  private constructor(
    private bbBinaryPath: string,
    private bbWorkingDirectory: string,
    private skipCleanup: boolean,
    private log = createLogger('bb-prover:native'),
  ) {}

  public static async new(config: BBConfig, log?: Logger) {
    await fs.mkdir(config.bbWorkingDirectory, { recursive: true });
    return new BBNativePrivateKernelProver(config.bbBinaryPath, config.bbWorkingDirectory, !!config.bbSkipCleanup, log);
  }

  private async _createClientIvcProof(
    directory: string,
    acirs: Buffer[],
    witnessStack: WitnessMap[],
  ): Promise<ClientIvcProof> {
    // TODO(#7371): Longer term we won't use this hacked together msgpack format
    // and instead properly create the bincode serialization from rust
    await fs.writeFile(path.join(directory, 'acir.msgpack'), encode(acirs));
    await fs.writeFile(
      path.join(directory, 'witnesses.msgpack'),
      encode(witnessStack.map(map => serializeWitness(map))),
    );
    const provingResult = await executeBbClientIvcProof(
      this.bbBinaryPath,
      directory,
      path.join(directory, 'acir.msgpack'),
      path.join(directory, 'witnesses.msgpack'),
      this.log.info,
    );

    if (provingResult.status === BB_RESULT.FAILURE) {
      this.log.error(`Failed to generate client ivc proof`);
      throw new Error(provingResult.reason);
    }

    const proof = await ClientIvcProof.readFromOutputDirectory(directory);

    this.log.info(`Generated IVC proof`, {
      duration: provingResult.durationMs,
      eventName: 'circuit-proving',
    });

    return proof;
  }

  async createClientIvcProof(acirs: Buffer[], witnessStack: WitnessMap[]): Promise<ClientIvcProof> {
    this.log.info(`Generating Client IVC proof`);
    const operation = async (directory: string) => {
      return await this._createClientIvcProof(directory, acirs, witnessStack);
    };
    return await this.runInDirectory(operation);
  }

  public async simulateProofInit(
    inputs: PrivateKernelInitCircuitPrivateInputs,
  ): Promise<PrivateKernelSimulateOutput<PrivateKernelCircuitPublicInputs>> {
    return await this.simulate(
      inputs,
      'PrivateKernelInitArtifact',
      convertPrivateKernelInitInputsToWitnessMap,
      convertPrivateKernelInitOutputsFromWitnessMap,
    );
  }

  public async simulateProofInner(
    inputs: PrivateKernelInnerCircuitPrivateInputs,
  ): Promise<PrivateKernelSimulateOutput<PrivateKernelCircuitPublicInputs>> {
    return await this.simulate(
      inputs,
      'PrivateKernelInnerArtifact',
      convertPrivateKernelInnerInputsToWitnessMap,
      convertPrivateKernelInnerOutputsFromWitnessMap,
    );
  }

  public async simulateProofReset(
    inputs: PrivateKernelResetCircuitPrivateInputs,
  ): Promise<PrivateKernelSimulateOutput<PrivateKernelCircuitPublicInputs>> {
    const variantInputs = inputs.trimToSizes();
    const artifactName = getPrivateKernelResetArtifactName(inputs.dimensions);
    return await this.simulate(
      variantInputs,
      artifactName,
      variantInputs => convertPrivateKernelResetInputsToWitnessMap(variantInputs, artifactName),
      output => convertPrivateKernelResetOutputsFromWitnessMap(output, artifactName),
    );
  }

  public async simulateProofTail(
    inputs: PrivateKernelTailCircuitPrivateInputs,
  ): Promise<PrivateKernelSimulateOutput<PrivateKernelTailCircuitPublicInputs>> {
    if (!inputs.isForPublic()) {
      return await this.simulate(
        inputs,
        'PrivateKernelTailArtifact',
        convertPrivateKernelTailInputsToWitnessMap,
        convertPrivateKernelTailOutputsFromWitnessMap,
      );
    }
    return await this.simulate(
      inputs,
      'PrivateKernelTailToPublicArtifact',
      convertPrivateKernelTailToPublicInputsToWitnessMap,
      convertPrivateKernelTailForPublicOutputsFromWitnessMap,
    );
  }

  public async computeAppCircuitVerificationKey(
    bytecode: Buffer,
    appCircuitName?: string,
  ): Promise<AppCircuitSimulateOutput> {
    const operation = async (directory: string) => {
      this.log.debug(`Proving app circuit`);
      // App circuits are always recursive; the #[recursive] attribute used to be applied automatically
      // by the `private` comptime macro in noir-projects/aztec-nr/aztec/src/macros/functions/mod.nr
      // Yet, inside `computeVerificationKey` the `mega_honk` flavor is used, which doesn't use the recursive flag.
      const recursive = true;
      return await this.computeVerificationKey(directory, bytecode, recursive, 'App', appCircuitName);
    };

    return await this.runInDirectory(operation);
  }

  /**
   * Verifies a proof, will generate the verification key if one is not cached internally
   * @param circuitType - The type of circuit whose proof is to be verified
   * @param proof - The proof to be verified
   */
  public async verifyProofForProtocolCircuit(circuitType: ClientProtocolArtifact, proof: Proof) {
    const verificationKey = ProtocolCircuitVks[circuitType];

    this.log.debug(`Verifying with key: ${verificationKey.keyAsFields.hash.toString()}`);

    const logFunction = (message: string) => {
      this.log.debug(`${circuitType} BB out - ${message}`);
    };

    const result = await this.verifyProofFromKey(
      getUltraHonkFlavorForCircuit(circuitType),
      verificationKey.keyAsBytes,
      proof,
      logFunction,
    );

    if (result.status === BB_RESULT.FAILURE) {
      const errorMessage = `Failed to verify ${circuitType} proof!`;
      throw new Error(errorMessage);
    }

    this.log.info(`Successfully verified ${circuitType} proof in ${Math.ceil(result.durationMs)} ms`);
  }

  public async computeGateCountForCircuit(bytecode: Buffer, circuitName: string): Promise<number> {
    const result = await computeGateCountForCircuit(
      this.bbBinaryPath,
      this.bbWorkingDirectory,
      circuitName,
      bytecode,
      'mega_honk',
    );
    if (result.status === BB_RESULT.FAILURE) {
      throw new Error(result.reason);
    }

    return result.circuitSize as number;
  }

  private async verifyProofFromKey(
    flavor: UltraHonkFlavor,
    verificationKey: Buffer,
    proof: Proof,
    logFunction: (message: string) => void = () => {},
  ) {
    const operation = async (bbWorkingDirectory: string) => {
      const proofFileName = `${bbWorkingDirectory}/proof`;
      const verificationKeyPath = `${bbWorkingDirectory}/vk`;

      await fs.writeFile(proofFileName, proof.buffer);
      await fs.writeFile(verificationKeyPath, verificationKey);
      return await verifyProof(this.bbBinaryPath, proofFileName, verificationKeyPath!, flavor, logFunction);
    };
    return await this.runInDirectory(operation);
  }

  /**
   * Ensures our verification key cache includes the key data located at the specified directory
   * @param filePath - The directory containing the verification key data files
   * @param circuitType - The type of circuit to which the verification key corresponds
   */
  private async updateVerificationKeyAfterSimulation(filePath: string, circuitType: ClientProtocolArtifact) {
    let promise = this.verificationKeys.get(circuitType);
    if (!promise) {
      promise = extractVkData(filePath);
      this.log.debug(`Updated verification key for circuit: ${circuitType}`);
      this.verificationKeys.set(circuitType, promise);
    }
    return await promise;
  }

  private async simulate<
    I extends { toBuffer: () => Buffer },
    O extends PrivateKernelCircuitPublicInputs | PrivateKernelTailCircuitPublicInputs,
  >(
    inputs: I,
    circuitType: ClientProtocolArtifact,
    convertInputs: (inputs: I) => WitnessMap,
    convertOutputs: (outputs: WitnessMap) => O,
  ): Promise<PrivateKernelSimulateOutput<O>> {
    this.log.debug(`Generating witness for ${circuitType}`);
    const compiledCircuit: NoirCompiledCircuit = ClientCircuitArtifacts[circuitType];

    const witnessMap = convertInputs(inputs);
    const timer = new Timer();
    const outputWitness = await this.simulator.simulateCircuit(witnessMap, compiledCircuit);
    const output = convertOutputs(outputWitness);

    this.log.debug(`Generated witness for ${circuitType}`, {
      eventName: 'circuit-witness-generation',
      circuitName: mapProtocolArtifactNameToCircuitName(circuitType),
      duration: timer.ms(),
      inputSize: inputs.toBuffer().length,
      outputSize: output.toBuffer().length,
    } satisfies CircuitWitnessGenerationStats);

    const verificationKey = ClientCircuitVks[circuitType].keyAsFields;
    const bytecode = Buffer.from(compiledCircuit.bytecode, 'base64');

    const kernelOutput: PrivateKernelSimulateOutput<O> = {
      publicInputs: output,
      verificationKey,
      outputWitness,
      bytecode,
    };
    return kernelOutput;
  }

  private async computeVerificationKey(
    directory: string,
    bytecode: Buffer,
    recursive: boolean,
    circuitType: ClientProtocolArtifact | 'App',
    appCircuitName?: string,
  ): Promise<{
    verificationKey: VerificationKeyAsFields;
  }> {
    const dbgCircuitName = appCircuitName ? `(${appCircuitName})` : '';
    this.log.info(`Computing VK of ${circuitType}${dbgCircuitName} circuit...`);

    const timer = new Timer();

    const vkResult = await computeVerificationKey(
      this.bbBinaryPath,
      directory,
      circuitType,
      bytecode,
      recursive,
      circuitType === 'App' ? 'mega_honk' : getUltraHonkFlavorForCircuit(circuitType),
      this.log.debug,
    );

    if (vkResult.status === BB_RESULT.FAILURE) {
      this.log.error(`Failed to generate verification key for ${circuitType}${dbgCircuitName}: ${vkResult.reason}`);
      throw new Error(vkResult.reason);
    }

    this.log.info(`Generated ${circuitType}${dbgCircuitName} VK in ${Math.ceil(timer.ms())} ms`);

    if (circuitType === 'App') {
      const vkData = await extractVkData(directory);

      this.log.debug(`Computed verification key`, {
        circuitName: 'app-circuit',
        duration: vkResult.durationMs,
        eventName: 'circuit-simulation',
        inputSize: bytecode.length,
        outputSize: vkData.keyAsBytes.length,
        circuitSize: vkData.circuitSize,
        numPublicInputs: vkData.numPublicInputs,
      } as CircuitSimulationStats);

      return { verificationKey: vkData.keyAsFields };
    }

    const vkData = await this.updateVerificationKeyAfterSimulation(directory, circuitType);

    this.log.debug(`Computed verification key`, {
      circuitName: mapProtocolArtifactNameToCircuitName(circuitType),
      duration: vkResult.durationMs,
      eventName: 'circuit-simulation',
      inputSize: bytecode.length,
      outputSize: vkData.keyAsBytes.length,
      circuitSize: vkData.circuitSize,
      numPublicInputs: vkData.numPublicInputs,
    } as CircuitSimulationStats);

    return { verificationKey: vkData.keyAsFields };
  }

  /**
   * Parses and returns the proof data stored at the specified directory
   * @param filePath - The directory containing the proof data
   * @param circuitType - The type of circuit proven
   * @returns The proof
   */
  private async readProofAsFields<PROOF_LENGTH extends number>(
    filePath: string,
    circuitType: ClientProtocolArtifact | 'App',
    vkData: VerificationKeyData,
  ): Promise<RecursiveProof<PROOF_LENGTH>> {
    const [binaryProof, proofString] = await Promise.all([
      fs.readFile(`${filePath}/${PROOF_FILENAME}`),
      fs.readFile(`${filePath}/${PROOF_FIELDS_FILENAME}`, { encoding: 'utf-8' }),
    ]);
    const json = JSON.parse(proofString);
<<<<<<< HEAD
    const fields = json.map(Fr.fromString);
    const numPublicInputs = vkData.numPublicInputs - AGGREGATION_OBJECT_LENGTH - IPA_CLAIM_LENGTH;
=======
    const fields = json.map(Fr.fromHexString);
    const numPublicInputs = vkData.numPublicInputs - AGGREGATION_OBJECT_LENGTH;
>>>>>>> 736fce1f
    const fieldsWithoutPublicInputs = fields.slice(numPublicInputs);
    this.log.info(
      `Circuit type: ${circuitType}, complete proof length: ${fields.length}, without public inputs: ${fieldsWithoutPublicInputs.length}, num public inputs: ${numPublicInputs}, circuit size: ${vkData.circuitSize}, is recursive: ${vkData.isRecursive}, raw length: ${binaryProof.length}`,
    );
    const proof = new RecursiveProof<PROOF_LENGTH>(
      fieldsWithoutPublicInputs,
      new Proof(binaryProof, vkData.numPublicInputs),
      true,
      fieldsWithoutPublicInputs.length,
    );
    return proof;
  }

  private runInDirectory<T>(fn: (dir: string) => Promise<T>) {
    const log = this.log;
    return runInDirectory(
      this.bbWorkingDirectory,
      (dir: string) =>
        fn(dir).catch(err => {
          log.error(`Error running operation at ${dir}: ${err}`);
          throw err;
        }),
      this.skipCleanup,
    );
  }
}<|MERGE_RESOLUTION|>--- conflicted
+++ resolved
@@ -392,13 +392,8 @@
       fs.readFile(`${filePath}/${PROOF_FIELDS_FILENAME}`, { encoding: 'utf-8' }),
     ]);
     const json = JSON.parse(proofString);
-<<<<<<< HEAD
-    const fields = json.map(Fr.fromString);
+    const fields = json.map(Fr.fromHexString);
     const numPublicInputs = vkData.numPublicInputs - AGGREGATION_OBJECT_LENGTH - IPA_CLAIM_LENGTH;
-=======
-    const fields = json.map(Fr.fromHexString);
-    const numPublicInputs = vkData.numPublicInputs - AGGREGATION_OBJECT_LENGTH;
->>>>>>> 736fce1f
     const fieldsWithoutPublicInputs = fields.slice(numPublicInputs);
     this.log.info(
       `Circuit type: ${circuitType}, complete proof length: ${fields.length}, without public inputs: ${fieldsWithoutPublicInputs.length}, num public inputs: ${numPublicInputs}, circuit size: ${vkData.circuitSize}, is recursive: ${vkData.isRecursive}, raw length: ${binaryProof.length}`,
