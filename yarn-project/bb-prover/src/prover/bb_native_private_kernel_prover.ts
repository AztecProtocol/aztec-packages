import { runInDirectory } from '@aztec/foundation/fs';
import { type Logger, createLogger } from '@aztec/foundation/log';
import { serializeWitness } from '@aztec/noir-noirc_abi';
import { BundleArtifactProvider } from '@aztec/noir-protocol-circuits-types/client/bundle';
import type { WitnessMap } from '@aztec/noir-types';
import type { SimulationProvider } from '@aztec/simulator/server';
import type { PrivateExecutionStep } from '@aztec/stdlib/kernel';
import type { ClientIvcProof } from '@aztec/stdlib/proofs';

import { encode } from '@msgpack/msgpack';
<<<<<<< HEAD
import { serializeWitness } from '@noir-lang/noirc_abi';
=======
>>>>>>> 6e919344
import { promises as fs } from 'fs';
import path from 'path';

import { BB_RESULT, computeGateCountForCircuit, executeBbClientIvcProof } from '../bb/execute.js';
import type { BBConfig } from '../config.js';
import { BBPrivateKernelProver } from './bb_private_kernel_prover.js';
import { readFromOutputDirectory } from './client_ivc_proof_utils.js';

/**
 * This proof creator implementation uses the native bb binary.
 */
export class BBNativePrivateKernelProver extends BBPrivateKernelProver {
  private constructor(
    private bbBinaryPath: string,
    private bbWorkingDirectory: string,
    private skipCleanup: boolean,
    protected override simulationProvider: SimulationProvider,
    protected override log = createLogger('bb-prover:native'),
  ) {
    super(new BundleArtifactProvider(), simulationProvider, log);
  }

  public static async new(config: BBConfig, simulationProvider: SimulationProvider, log?: Logger) {
    await fs.mkdir(config.bbWorkingDirectory, { recursive: true });
    return new BBNativePrivateKernelProver(
      config.bbBinaryPath,
      config.bbWorkingDirectory,
      !!config.bbSkipCleanup,
      simulationProvider,
      log,
    );
  }

  // TODO(#7371): This is duplicated.
  // Longer term we won't use this hacked together msgpack format
  // Leaving duplicated as this eventually bb will provide a serialization
  // helper for passing to a generic msgpack RPC endpoint.
  private async _createClientIvcProofFiles(directory: string, executionSteps: PrivateExecutionStep[]) {
    const acirPath = path.join(directory, 'acir.msgpack');
    const witnessPath = path.join(directory, 'witnesses.msgpack');
    await fs.writeFile(acirPath, encode(executionSteps.map(map => map.bytecode)));
    await fs.writeFile(witnessPath, encode(executionSteps.map(map => serializeWitness(map.witness))));
    return {
      acirPath,
      witnessPath,
    };
  }

  private async _createClientIvcProof(
    directory: string,
    executionSteps: PrivateExecutionStep[],
  ): Promise<ClientIvcProof> {
    await this._createClientIvcProofFiles(directory, executionSteps);
    const provingResult = await executeBbClientIvcProof(
      this.bbBinaryPath,
      directory,
      path.join(directory, 'acir.msgpack'),
      path.join(directory, 'witnesses.msgpack'),
      this.log.info,
    );

    if (provingResult.status === BB_RESULT.FAILURE) {
      this.log.error(`Failed to generate client ivc proof`);
      throw new Error(provingResult.reason);
    }

    const proof = await readFromOutputDirectory(directory);

    this.log.info(`Generated IVC proof`, {
      duration: provingResult.durationMs,
      eventName: 'circuit-proving',
    });

    return proof;
  }

  public override async createClientIvcProof(executionSteps: PrivateExecutionStep[]): Promise<ClientIvcProof> {
    this.log.info(`Generating Client IVC proof`);
    const operation = async (directory: string) => {
      return await this._createClientIvcProof(directory, executionSteps);
    };
    return await this.runInDirectory(operation);
  }

  public override async computeGateCountForCircuit(bytecode: Buffer, circuitName: string): Promise<number> {
    const logFunction = (message: string) => {
      this.log.debug(`$bb gates ${circuitName} - ${message}`);
    };

    const result = await computeGateCountForCircuit(
      this.bbBinaryPath,
      this.bbWorkingDirectory,
      circuitName,
      bytecode,
      'mega_honk',
      logFunction,
    );
    if (result.status === BB_RESULT.FAILURE) {
      throw new Error(result.reason);
    }

    return result.circuitSize as number;
  }

  private runInDirectory<T>(fn: (dir: string) => Promise<T>) {
    const log = this.log;
    return runInDirectory(
      this.bbWorkingDirectory,
      (dir: string) =>
        fn(dir).catch(err => {
          log.error(`Error running operation at ${dir}: ${err}`);
          throw err;
        }),
      this.skipCleanup,
      this.log,
    );
  }
}<|MERGE_RESOLUTION|>--- conflicted
+++ resolved
@@ -2,22 +2,17 @@
 import { type Logger, createLogger } from '@aztec/foundation/log';
 import { serializeWitness } from '@aztec/noir-noirc_abi';
 import { BundleArtifactProvider } from '@aztec/noir-protocol-circuits-types/client/bundle';
-import type { WitnessMap } from '@aztec/noir-types';
 import type { SimulationProvider } from '@aztec/simulator/server';
 import type { PrivateExecutionStep } from '@aztec/stdlib/kernel';
 import type { ClientIvcProof } from '@aztec/stdlib/proofs';
 
 import { encode } from '@msgpack/msgpack';
-<<<<<<< HEAD
-import { serializeWitness } from '@noir-lang/noirc_abi';
-=======
->>>>>>> 6e919344
 import { promises as fs } from 'fs';
 import path from 'path';
 
 import { BB_RESULT, computeGateCountForCircuit, executeBbClientIvcProof } from '../bb/execute.js';
 import type { BBConfig } from '../config.js';
-import { BBPrivateKernelProver } from './bb_private_kernel_prover.js';
+import { BBPrivateKernelProver } from './bb_private_kegitrnel_prover.js';
 import { readFromOutputDirectory } from './client_ivc_proof_utils.js';
 
 /**
