import { type AppCircuitProofOutput, type KernelProofOutput, type ProofCreator } from '@aztec/circuit-types';
import { type CircuitProvingStats, type CircuitWitnessGenerationStats } from '@aztec/circuit-types/stats';
import {
  AGGREGATION_OBJECT_LENGTH,
  Fr,
  NESTED_RECURSIVE_PROOF_LENGTH,
  type PrivateCircuitPublicInputs,
  type PrivateKernelCircuitPublicInputs,
  type PrivateKernelInitCircuitPrivateInputs,
  type PrivateKernelInnerCircuitPrivateInputs,
  type PrivateKernelResetCircuitPrivateInputsVariants,
  type PrivateKernelTailCircuitPrivateInputs,
  type PrivateKernelTailCircuitPublicInputs,
  Proof,
  RECURSIVE_PROOF_LENGTH,
  RecursiveProof,
  type VerificationKeyAsFields,
  type VerificationKeyData,
} from '@aztec/circuits.js';
import { siloNoteHash } from '@aztec/circuits.js/hash';
import { runInDirectory } from '@aztec/foundation/fs';
import { createDebugLogger } from '@aztec/foundation/log';
import { Timer } from '@aztec/foundation/timer';
import {
  ClientCircuitArtifacts,
  type ClientProtocolArtifact,
  PrivateResetTagToArtifactName,
  convertPrivateKernelInitInputsToWitnessMap,
  convertPrivateKernelInitOutputsFromWitnessMap,
  convertPrivateKernelInnerInputsToWitnessMap,
  convertPrivateKernelInnerOutputsFromWitnessMap,
  convertPrivateKernelResetInputsToWitnessMap,
  convertPrivateKernelResetOutputsFromWitnessMap,
  convertPrivateKernelTailForPublicOutputsFromWitnessMap,
  convertPrivateKernelTailInputsToWitnessMap,
  convertPrivateKernelTailOutputsFromWitnessMap,
  convertPrivateKernelTailToPublicInputsToWitnessMap,
} from '@aztec/noir-protocol-circuits-types';
import { WASMSimulator } from '@aztec/simulator';
import { type NoirCompiledCircuit } from '@aztec/types/noir';

import { serializeWitness } from '@noir-lang/noirc_abi';
import { type WitnessMap } from '@noir-lang/types';
import * as fs from 'fs/promises';
import { join } from 'path';

import {
  BB_RESULT,
  PROOF_FIELDS_FILENAME,
  PROOF_FILENAME,
  generateKeyForNoirCircuit,
  generateProof,
  verifyProof,
} from '../bb/execute.js';
import { mapProtocolArtifactNameToCircuitName } from '../stats.js';
import { extractVkData } from '../verification_key/verification_key_data.js';
import { withProverCache } from './bb_prover_cache.js';

/**
 * This proof creator implementation uses the native bb binary.
 * This is a temporary implementation until we make the WASM version work.
 */
export class BBNativeProofCreator implements ProofCreator {
  private simulator = new WASMSimulator();

  private verificationKeys: Map<ClientProtocolArtifact, Promise<VerificationKeyData>> = new Map<
    ClientProtocolArtifact,
    Promise<VerificationKeyData>
  >();

  constructor(
    private bbBinaryPath: string,
    private bbWorkingDirectory: string,
    private log = createDebugLogger('aztec:bb-native-prover'),
  ) {}

  public getSiloedCommitments(publicInputs: PrivateCircuitPublicInputs) {
    const contractAddress = publicInputs.callContext.storageContractAddress;

    return Promise.resolve(
      publicInputs.newNoteHashes.map(commitment => siloNoteHash(contractAddress, commitment.value)),
    );
  }

  public async createProofInit(
    inputs: PrivateKernelInitCircuitPrivateInputs,
  ): Promise<KernelProofOutput<PrivateKernelCircuitPublicInputs>> {
    return await this.createSafeProof(
      inputs,
      'PrivateKernelInitArtifact',
      convertPrivateKernelInitInputsToWitnessMap,
      convertPrivateKernelInitOutputsFromWitnessMap,
    );
  }

  public async createProofInner(
    inputs: PrivateKernelInnerCircuitPrivateInputs,
  ): Promise<KernelProofOutput<PrivateKernelCircuitPublicInputs>> {
    return await this.createSafeProof(
      inputs,
      'PrivateKernelInnerArtifact',
      convertPrivateKernelInnerInputsToWitnessMap,
      convertPrivateKernelInnerOutputsFromWitnessMap,
    );
  }

  public async createProofReset(
    inputs: PrivateKernelResetCircuitPrivateInputsVariants,
  ): Promise<KernelProofOutput<PrivateKernelCircuitPublicInputs>> {
    return await this.createSafeProof(
      inputs,
      PrivateResetTagToArtifactName[inputs.sizeTag],
      convertPrivateKernelResetInputsToWitnessMap,
      output => convertPrivateKernelResetOutputsFromWitnessMap(output, inputs.sizeTag),
    );
  }

  public async createProofTail(
    inputs: PrivateKernelTailCircuitPrivateInputs,
  ): Promise<KernelProofOutput<PrivateKernelTailCircuitPublicInputs>> {
    if (!inputs.isForPublic()) {
      return await this.createSafeProof(
        inputs,
        'PrivateKernelTailArtifact',
        convertPrivateKernelTailInputsToWitnessMap,
        convertPrivateKernelTailOutputsFromWitnessMap,
      );
    }
    return await this.createSafeProof(
      inputs,
      'PrivateKernelTailToPublicArtifact',
      convertPrivateKernelTailToPublicInputsToWitnessMap,
      convertPrivateKernelTailForPublicOutputsFromWitnessMap,
    );
  }

  public async createAppCircuitProof(
    partialWitness: WitnessMap,
    bytecode: Buffer,
    appCircuitName?: string,
  ): Promise<AppCircuitProofOutput> {
    const operation = async (directory: string) => {
      this.log.debug(`Proving app circuit`);
      const proofOutput = await this.createProof(directory, partialWitness, bytecode, 'App', appCircuitName);
      if (proofOutput.proof.proof.length != RECURSIVE_PROOF_LENGTH) {
        throw new Error(`Incorrect proof length`);
      }
      const proof = proofOutput.proof as RecursiveProof<typeof RECURSIVE_PROOF_LENGTH>;
      const output: AppCircuitProofOutput = {
        proof,
        verificationKey: proofOutput.verificationKey,
      };
      return output;
    };

    return await runInDirectory(this.bbWorkingDirectory, operation);
  }

  /**
   * Verifies a proof, will generate the verification key if one is not cached internally
   * @param circuitType - The type of circuit whose proof is to be verified
   * @param proof - The proof to be verified
   */
  public async verifyProofForProtocolCircuit(circuitType: ClientProtocolArtifact, proof: Proof) {
    const verificationKey = await this.getVerificationKeyDataForCircuit(circuitType);

    this.log.debug(`Verifying with key: ${verificationKey.keyAsFields.hash.toString()}`);

    const logFunction = (message: string) => {
      this.log.debug(`${circuitType} BB out - ${message}`);
    };

    const result = await this.verifyProofFromKey(verificationKey.keyAsBytes, proof, logFunction);

    if (result.status === BB_RESULT.FAILURE) {
      const errorMessage = `Failed to verify ${circuitType} proof!`;
      throw new Error(errorMessage);
    }

    this.log.info(`Successfully verified ${circuitType} proof in ${Math.ceil(result.durationMs)} ms`);
  }

  private async verifyProofFromKey(
    verificationKey: Buffer,
    proof: Proof,
    logFunction: (message: string) => void = () => {},
  ) {
    const operation = async (bbWorkingDirectory: string) => {
      const proofFileName = `${bbWorkingDirectory}/proof`;
      const verificationKeyPath = `${bbWorkingDirectory}/vk`;

      await fs.writeFile(proofFileName, proof.buffer);
      await fs.writeFile(verificationKeyPath, verificationKey);
      return await verifyProof(this.bbBinaryPath, proofFileName, verificationKeyPath!, logFunction);
    };
    return await runInDirectory(this.bbWorkingDirectory, operation);
  }

  /**
   * Returns the verification key data for a circuit, will generate and cache it if not cached internally
   * @param circuitType - The type of circuit for which the verification key is required
   * @returns The verification key data
   */
  private async getVerificationKeyDataForCircuit(circuitType: ClientProtocolArtifact): Promise<VerificationKeyData> {
    let promise = this.verificationKeys.get(circuitType);
    if (!promise) {
      promise = generateKeyForNoirCircuit(
        this.bbBinaryPath,
        this.bbWorkingDirectory,
        circuitType,
        ClientCircuitArtifacts[circuitType],
        'vk',
        this.log.debug,
      ).then(result => {
        if (result.status === BB_RESULT.FAILURE) {
          throw new Error(`Failed to generate verification key for ${circuitType}, ${result.reason}`);
        }
        return extractVkData(result.vkPath!);
      });
      this.verificationKeys.set(circuitType, promise);
    }
    return await promise;
  }

  /**
   * Ensures our verification key cache includes the key data located at the specified directory
   * @param filePath - The directory containing the verification key data files
   * @param circuitType - The type of circuit to which the verification key corresponds
   */
  private async updateVerificationKeyAfterProof(filePath: string, circuitType: ClientProtocolArtifact) {
    let promise = this.verificationKeys.get(circuitType);
    if (!promise) {
      promise = extractVkData(filePath);
      this.log.debug(`Updated verification key for circuit: ${circuitType}`);
      this.verificationKeys.set(circuitType, promise);
    }
    return await promise;
  }

  private async createSafeProof<I extends { toBuffer: () => Buffer }, O extends { toBuffer: () => Buffer }>(
    inputs: I,
    circuitType: ClientProtocolArtifact,
    convertInputs: (inputs: I) => WitnessMap,
    convertOutputs: (outputs: WitnessMap) => O,
  ): Promise<KernelProofOutput<O>> {
    const operation = async (directory: string) => {
      return await this.generateWitnessAndCreateProof(inputs, circuitType, directory, convertInputs, convertOutputs);
    };
    return await runInDirectory(this.bbWorkingDirectory, operation);
  }

  private async generateWitnessAndCreateProof<
    I extends { toBuffer: () => Buffer },
    O extends { toBuffer: () => Buffer },
  >(
    inputs: I,
    circuitType: ClientProtocolArtifact,
    directory: string,
    convertInputs: (inputs: I) => WitnessMap,
    convertOutputs: (outputs: WitnessMap) => O,
  ): Promise<KernelProofOutput<O>> {
    this.log.debug(`Generating witness for ${circuitType}`);
    const compiledCircuit: NoirCompiledCircuit = ClientCircuitArtifacts[circuitType];

    const witnessMap = convertInputs(inputs);
    const timer = new Timer();
    const simulateOperation = () => this.simulator.simulateCircuit(witnessMap, compiledCircuit);
    const outputWitness = await withProverCache("BBNativeProofCreator.generateWitnessAndCreateProof(simulate)", [witnessMap, compiledCircuit], simulateOperation);
    const output = convertOutputs(outputWitness);

    this.log.debug(`Generated witness for ${circuitType}`, {
      eventName: 'circuit-witness-generation',
      circuitName: mapProtocolArtifactNameToCircuitName(circuitType),
      duration: timer.ms(),
      inputSize: inputs.toBuffer().length,
      outputSize: output.toBuffer().length,
    } satisfies CircuitWitnessGenerationStats);

    const operation = () => this.createProof(
      directory,
      outputWitness,
      Buffer.from(compiledCircuit.bytecode, 'base64'),
      circuitType,
    );
    const proofOutput = await withProverCache("BBNativeProofCreator.generateWitnessAndCreateProof(prove)", [witnessMap, compiledCircuit], operation);
    if (proofOutput.proof.proof.length != NESTED_RECURSIVE_PROOF_LENGTH) {
      throw new Error(`Incorrect proof length`);
    }
    const nestedProof = proofOutput.proof as RecursiveProof<typeof NESTED_RECURSIVE_PROOF_LENGTH>;

    const kernelOutput: KernelProofOutput<O> = {
      publicInputs: output,
      proof: nestedProof,
      verificationKey: proofOutput.verificationKey,
    };
    return kernelOutput;
  }

  private async createProof(
    directory: string,
    partialWitness: WitnessMap,
    bytecode: Buffer,
    circuitType: ClientProtocolArtifact | 'App',
    appCircuitName?: string,
  ): Promise<{
    proof: RecursiveProof<typeof RECURSIVE_PROOF_LENGTH> | RecursiveProof<typeof NESTED_RECURSIVE_PROOF_LENGTH>;
    verificationKey: VerificationKeyAsFields;
  }> {
    const compressedBincodedWitness = serializeWitness(partialWitness);
    const operation = async () => {
      const inputsWitnessFile = join(directory, 'witness.gz');

      await fs.writeFile(inputsWitnessFile, compressedBincodedWitness);

      this.log.debug(`Written ${inputsWitnessFile}`);

      const dbgCircuitName = appCircuitName ? `(${appCircuitName})` : '';
      this.log.info(`Proving ${circuitType}${dbgCircuitName} circuit...`);

      const timer = new Timer();

      const provingResult = await generateProof(
        this.bbBinaryPath,
        directory,
        circuitType,
        bytecode,
        inputsWitnessFile,
        this.log.debug,
      );

      if (provingResult.status === BB_RESULT.FAILURE) {
        this.log.error(`Failed to generate proof for ${circuitType}${dbgCircuitName}: ${provingResult.reason}`);
        throw new Error(provingResult.reason);
      }

      this.log.info(`Generated ${circuitType}${dbgCircuitName} circuit proof in ${Math.ceil(timer.ms())} ms`);

      if (circuitType === 'App') {
        const vkData = await extractVkData(directory);
        const proof = await this.readProofAsFields<typeof RECURSIVE_PROOF_LENGTH>(directory, circuitType, vkData);

        this.log.debug(`Generated proof`, {
          eventName: 'circuit-proving',
          circuitName: 'app-circuit',
          duration: provingResult.duration,
          inputSize: compressedBincodedWitness.length,
          proofSize: proof.binaryProof.buffer.length,
          appCircuitName,
          circuitSize: vkData.circuitSize,
          numPublicInputs: vkData.numPublicInputs,
        } as CircuitProvingStats);

        return { proof, verificationKey: vkData.keyAsFields };
      }

      const vkData = await this.updateVerificationKeyAfterProof(directory, circuitType);

      const proof = await this.readProofAsFields<typeof NESTED_RECURSIVE_PROOF_LENGTH>(directory, circuitType, vkData);

      await this.verifyProofForProtocolCircuit(circuitType, proof.binaryProof);

      this.log.debug(`Generated proof`, {
<<<<<<< HEAD
        circuitName: mapProtocolArtifactNameToCircuitName(circuitType),
        duration: provingResult.duration,
        eventName: 'circuit-proving',
=======
        eventName: 'circuit-proving',
        circuitName: 'app-circuit',
        duration: provingResult.durationMs,
>>>>>>> 83bb2180
        inputSize: compressedBincodedWitness.length,
        proofSize: proof.binaryProof.buffer.length,
        circuitSize: vkData.circuitSize,
        numPublicInputs: vkData.numPublicInputs,
      } as CircuitProvingStats);

      return { proof, verificationKey: vkData.keyAsFields };
<<<<<<< HEAD
    };
    return await withProverCache(
      'BBNativeProofCreator.createProof',
      [compressedBincodedWitness, bytecode],
      operation,
    );
=======
    }

    const vkData = await this.updateVerificationKeyAfterProof(directory, circuitType);

    const proof = await this.readProofAsFields<typeof NESTED_RECURSIVE_PROOF_LENGTH>(directory, circuitType, vkData);

    await this.verifyProofForProtocolCircuit(circuitType, proof.binaryProof);

    this.log.debug(`Generated proof`, {
      circuitName: mapProtocolArtifactNameToCircuitName(circuitType),
      duration: provingResult.durationMs,
      eventName: 'circuit-proving',
      inputSize: compressedBincodedWitness.length,
      proofSize: proof.binaryProof.buffer.length,
      circuitSize: vkData.circuitSize,
      numPublicInputs: vkData.numPublicInputs,
    } as CircuitProvingStats);

    return { proof, verificationKey: vkData.keyAsFields };
>>>>>>> 83bb2180
  }

  /**
   * Parses and returns the proof data stored at the specified directory
   * @param filePath - The directory containing the proof data
   * @param circuitType - The type of circuit proven
   * @returns The proof
   */
  private async readProofAsFields<PROOF_LENGTH extends number>(
    filePath: string,
    circuitType: ClientProtocolArtifact | 'App',
    vkData: VerificationKeyData,
  ): Promise<RecursiveProof<PROOF_LENGTH>> {
    const [binaryProof, proofString] = await Promise.all([
      fs.readFile(`${filePath}/${PROOF_FILENAME}`),
      fs.readFile(`${filePath}/${PROOF_FIELDS_FILENAME}`, { encoding: 'utf-8' }),
    ]);
    const json = JSON.parse(proofString);
    const fields = json.map(Fr.fromString);
    const numPublicInputs =
      circuitType === 'App' ? vkData.numPublicInputs : vkData.numPublicInputs - AGGREGATION_OBJECT_LENGTH;
    const fieldsWithoutPublicInputs = fields.slice(numPublicInputs);
    this.log.debug(
      `Circuit type: ${circuitType}, complete proof length: ${fields.length}, without public inputs: ${fieldsWithoutPublicInputs.length}, num public inputs: ${numPublicInputs}, circuit size: ${vkData.circuitSize}, is recursive: ${vkData.isRecursive}, raw length: ${binaryProof.length}`,
    );
    const proof = new RecursiveProof<PROOF_LENGTH>(
      fieldsWithoutPublicInputs,
      new Proof(binaryProof, vkData.numPublicInputs),
      true,
    );
    return proof;
  }
}<|MERGE_RESOLUTION|>--- conflicted
+++ resolved
@@ -1,60 +1,28 @@
 import { type AppCircuitProofOutput, type KernelProofOutput, type ProofCreator } from '@aztec/circuit-types';
 import { type CircuitProvingStats, type CircuitWitnessGenerationStats } from '@aztec/circuit-types/stats';
-import {
-  AGGREGATION_OBJECT_LENGTH,
-  Fr,
-  NESTED_RECURSIVE_PROOF_LENGTH,
-  type PrivateCircuitPublicInputs,
-  type PrivateKernelCircuitPublicInputs,
-  type PrivateKernelInitCircuitPrivateInputs,
-  type PrivateKernelInnerCircuitPrivateInputs,
-  type PrivateKernelResetCircuitPrivateInputsVariants,
-  type PrivateKernelTailCircuitPrivateInputs,
-  type PrivateKernelTailCircuitPublicInputs,
-  Proof,
-  RECURSIVE_PROOF_LENGTH,
-  RecursiveProof,
-  type VerificationKeyAsFields,
-  type VerificationKeyData,
-} from '@aztec/circuits.js';
+import { AGGREGATION_OBJECT_LENGTH, Fr, NESTED_RECURSIVE_PROOF_LENGTH, type PrivateCircuitPublicInputs, type PrivateKernelCircuitPublicInputs, type PrivateKernelInitCircuitPrivateInputs, type PrivateKernelInnerCircuitPrivateInputs, type PrivateKernelResetCircuitPrivateInputsVariants, type PrivateKernelTailCircuitPrivateInputs, type PrivateKernelTailCircuitPublicInputs, Proof, RECURSIVE_PROOF_LENGTH, RecursiveProof, type VerificationKeyAsFields, type VerificationKeyData } from '@aztec/circuits.js';
 import { siloNoteHash } from '@aztec/circuits.js/hash';
 import { runInDirectory } from '@aztec/foundation/fs';
 import { createDebugLogger } from '@aztec/foundation/log';
 import { Timer } from '@aztec/foundation/timer';
-import {
-  ClientCircuitArtifacts,
-  type ClientProtocolArtifact,
-  PrivateResetTagToArtifactName,
-  convertPrivateKernelInitInputsToWitnessMap,
-  convertPrivateKernelInitOutputsFromWitnessMap,
-  convertPrivateKernelInnerInputsToWitnessMap,
-  convertPrivateKernelInnerOutputsFromWitnessMap,
-  convertPrivateKernelResetInputsToWitnessMap,
-  convertPrivateKernelResetOutputsFromWitnessMap,
-  convertPrivateKernelTailForPublicOutputsFromWitnessMap,
-  convertPrivateKernelTailInputsToWitnessMap,
-  convertPrivateKernelTailOutputsFromWitnessMap,
-  convertPrivateKernelTailToPublicInputsToWitnessMap,
-} from '@aztec/noir-protocol-circuits-types';
+import { ClientCircuitArtifacts, type ClientProtocolArtifact, PrivateResetTagToArtifactName, convertPrivateKernelInitInputsToWitnessMap, convertPrivateKernelInitOutputsFromWitnessMap, convertPrivateKernelInnerInputsToWitnessMap, convertPrivateKernelInnerOutputsFromWitnessMap, convertPrivateKernelResetInputsToWitnessMap, convertPrivateKernelResetOutputsFromWitnessMap, convertPrivateKernelTailForPublicOutputsFromWitnessMap, convertPrivateKernelTailInputsToWitnessMap, convertPrivateKernelTailOutputsFromWitnessMap, convertPrivateKernelTailToPublicInputsToWitnessMap } from '@aztec/noir-protocol-circuits-types';
 import { WASMSimulator } from '@aztec/simulator';
 import { type NoirCompiledCircuit } from '@aztec/types/noir';
+
+
 
 import { serializeWitness } from '@noir-lang/noirc_abi';
 import { type WitnessMap } from '@noir-lang/types';
 import * as fs from 'fs/promises';
 import { join } from 'path';
 
-import {
-  BB_RESULT,
-  PROOF_FIELDS_FILENAME,
-  PROOF_FILENAME,
-  generateKeyForNoirCircuit,
-  generateProof,
-  verifyProof,
-} from '../bb/execute.js';
+
+
+import { BB_RESULT, PROOF_FIELDS_FILENAME, PROOF_FILENAME, generateKeyForNoirCircuit, generateProof, verifyProof } from '../bb/execute.js';
 import { mapProtocolArtifactNameToCircuitName } from '../stats.js';
 import { extractVkData } from '../verification_key/verification_key_data.js';
 import { withProverCache } from './bb_prover_cache.js';
+
 
 /**
  * This proof creator implementation uses the native bb binary.
@@ -342,7 +310,7 @@
         this.log.debug(`Generated proof`, {
           eventName: 'circuit-proving',
           circuitName: 'app-circuit',
-          duration: provingResult.duration,
+          duration: provingResult.durationMs,
           inputSize: compressedBincodedWitness.length,
           proofSize: proof.binaryProof.buffer.length,
           appCircuitName,
@@ -360,15 +328,9 @@
       await this.verifyProofForProtocolCircuit(circuitType, proof.binaryProof);
 
       this.log.debug(`Generated proof`, {
-<<<<<<< HEAD
+        eventName: 'circuit-proving',
         circuitName: mapProtocolArtifactNameToCircuitName(circuitType),
-        duration: provingResult.duration,
-        eventName: 'circuit-proving',
-=======
-        eventName: 'circuit-proving',
-        circuitName: 'app-circuit',
         duration: provingResult.durationMs,
->>>>>>> 83bb2180
         inputSize: compressedBincodedWitness.length,
         proofSize: proof.binaryProof.buffer.length,
         circuitSize: vkData.circuitSize,
@@ -376,34 +338,12 @@
       } as CircuitProvingStats);
 
       return { proof, verificationKey: vkData.keyAsFields };
-<<<<<<< HEAD
     };
     return await withProverCache(
       'BBNativeProofCreator.createProof',
       [compressedBincodedWitness, bytecode],
       operation,
     );
-=======
-    }
-
-    const vkData = await this.updateVerificationKeyAfterProof(directory, circuitType);
-
-    const proof = await this.readProofAsFields<typeof NESTED_RECURSIVE_PROOF_LENGTH>(directory, circuitType, vkData);
-
-    await this.verifyProofForProtocolCircuit(circuitType, proof.binaryProof);
-
-    this.log.debug(`Generated proof`, {
-      circuitName: mapProtocolArtifactNameToCircuitName(circuitType),
-      duration: provingResult.durationMs,
-      eventName: 'circuit-proving',
-      inputSize: compressedBincodedWitness.length,
-      proofSize: proof.binaryProof.buffer.length,
-      circuitSize: vkData.circuitSize,
-      numPublicInputs: vkData.numPublicInputs,
-    } as CircuitProvingStats);
-
-    return { proof, verificationKey: vkData.keyAsFields };
->>>>>>> 83bb2180
   }
 
   /**
