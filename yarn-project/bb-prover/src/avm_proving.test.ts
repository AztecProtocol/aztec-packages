--- conflicted
+++ resolved
@@ -1,40 +1,4 @@
-<<<<<<< HEAD
-import {
-  AvmCircuitInputs,
-  AvmVerificationKeyData,
-  AztecAddress,
-  ContractStorageRead,
-  ContractStorageUpdateRequest,
-  FunctionSelector,
-  Gas,
-  GlobalVariables,
-  Header,
-  L2ToL1Message,
-  LogHash,
-  MAX_L1_TO_L2_MSG_READ_REQUESTS_PER_CALL,
-  MAX_L2_TO_L1_MSGS_PER_CALL,
-  MAX_NOTE_HASHES_PER_CALL,
-  MAX_NOTE_HASH_READ_REQUESTS_PER_CALL,
-  MAX_NULLIFIERS_PER_CALL,
-  MAX_NULLIFIER_NON_EXISTENT_READ_REQUESTS_PER_CALL,
-  MAX_NULLIFIER_READ_REQUESTS_PER_CALL,
-  MAX_PUBLIC_CALL_STACK_LENGTH_PER_CALL,
-  MAX_PUBLIC_DATA_READS_PER_CALL,
-  MAX_PUBLIC_DATA_UPDATE_REQUESTS_PER_CALL,
-  MAX_UNENCRYPTED_LOGS_PER_CALL,
-  NoteHash,
-  Nullifier,
-  PublicCircuitPublicInputs,
-  PublicInnerCallRequest,
-  ReadRequest,
-  RevertCode,
-  TreeLeafReadRequest,
-} from '@aztec/circuits.js';
-import { computeVarArgsHash } from '@aztec/circuits.js/hash';
-import { padArrayEnd } from '@aztec/foundation/collection';
-=======
 import { AvmCircuitInputs, AvmVerificationKeyData, FunctionSelector, Gas, GlobalVariables } from '@aztec/circuits.js';
->>>>>>> e4172318
 import { Fr } from '@aztec/foundation/fields';
 import { createDebugLogger } from '@aztec/foundation/log';
 import { AvmSimulator, type PublicContractsDB, PublicSideEffectTrace, type PublicStateDB } from '@aztec/simulator';
@@ -171,61 +135,4 @@
   const rawVkPath = path.join(succeededRes.vkPath!, 'vk');
   const verificationRes = await verifyAvmProof(bbPath, succeededRes.proofPath!, rawVkPath, logger);
   expect(verificationRes.status).toBe(BB_RESULT.SUCCESS);
-<<<<<<< HEAD
-};
-
-// TODO: pub somewhere more usable - copied from abstract phase manager
-const getPublicInputs = (result: PublicExecutionResult): PublicCircuitPublicInputs => {
-  return PublicCircuitPublicInputs.from({
-    callContext: result.executionRequest.callContext,
-    proverAddress: AztecAddress.ZERO,
-    argsHash: computeVarArgsHash(result.executionRequest.args),
-    noteHashes: padArrayEnd(result.noteHashes, NoteHash.empty(), MAX_NOTE_HASHES_PER_CALL),
-    nullifiers: padArrayEnd(result.nullifiers, Nullifier.empty(), MAX_NULLIFIERS_PER_CALL),
-    l2ToL1Msgs: padArrayEnd(result.l2ToL1Messages, L2ToL1Message.empty(), MAX_L2_TO_L1_MSGS_PER_CALL),
-    startSideEffectCounter: result.startSideEffectCounter,
-    endSideEffectCounter: result.endSideEffectCounter,
-    returnsHash: computeVarArgsHash(result.returnValues),
-    noteHashReadRequests: padArrayEnd(
-      result.noteHashReadRequests,
-      TreeLeafReadRequest.empty(),
-      MAX_NOTE_HASH_READ_REQUESTS_PER_CALL,
-    ),
-    nullifierReadRequests: padArrayEnd(
-      result.nullifierReadRequests,
-      ReadRequest.empty(),
-      MAX_NULLIFIER_READ_REQUESTS_PER_CALL,
-    ),
-    nullifierNonExistentReadRequests: padArrayEnd(
-      result.nullifierNonExistentReadRequests,
-      ReadRequest.empty(),
-      MAX_NULLIFIER_NON_EXISTENT_READ_REQUESTS_PER_CALL,
-    ),
-    l1ToL2MsgReadRequests: padArrayEnd(
-      result.l1ToL2MsgReadRequests,
-      TreeLeafReadRequest.empty(),
-      MAX_L1_TO_L2_MSG_READ_REQUESTS_PER_CALL,
-    ),
-    contractStorageReads: padArrayEnd(
-      result.contractStorageReads,
-      ContractStorageRead.empty(),
-      MAX_PUBLIC_DATA_READS_PER_CALL,
-    ),
-    contractStorageUpdateRequests: padArrayEnd(
-      result.contractStorageUpdateRequests,
-      ContractStorageUpdateRequest.empty(),
-      MAX_PUBLIC_DATA_UPDATE_REQUESTS_PER_CALL,
-    ),
-    publicCallRequests: padArrayEnd([], PublicInnerCallRequest.empty(), MAX_PUBLIC_CALL_STACK_LENGTH_PER_CALL),
-    unencryptedLogsHashes: padArrayEnd(result.unencryptedLogsHashes, LogHash.empty(), MAX_UNENCRYPTED_LOGS_PER_CALL),
-    historicalHeader: Header.empty(),
-    globalVariables: GlobalVariables.empty(),
-    startGasLeft: Gas.from(result.startGasLeft),
-    endGasLeft: Gas.from(result.endGasLeft),
-    transactionFee: result.transactionFee,
-    // TODO(@just-mitch): need better mapping from simulator to revert code.
-    revertCode: result.reverted ? RevertCode.APP_LOGIC_REVERTED : RevertCode.OK,
-  });
-=======
->>>>>>> e4172318
 };