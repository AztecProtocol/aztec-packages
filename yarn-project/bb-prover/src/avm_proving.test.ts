<<<<<<< HEAD
import { AvmCircuitInputs, AztecAddress, ContractStorageRead, ContractStorageUpdateRequest, Gas, GlobalVariables, Header, L2ToL1Message, LogHash, MAX_L1_TO_L2_MSG_READ_REQUESTS_PER_CALL, MAX_NEW_L2_TO_L1_MSGS_PER_CALL, MAX_NEW_NOTE_HASHES_PER_CALL, MAX_NEW_NULLIFIERS_PER_CALL, MAX_NOTE_HASH_READ_REQUESTS_PER_CALL, MAX_NULLIFIER_NON_EXISTENT_READ_REQUESTS_PER_CALL, MAX_NULLIFIER_READ_REQUESTS_PER_CALL, MAX_PUBLIC_CALL_STACK_LENGTH_PER_CALL, MAX_PUBLIC_DATA_READS_PER_CALL, MAX_PUBLIC_DATA_UPDATE_REQUESTS_PER_CALL, MAX_UNENCRYPTED_LOGS_PER_CALL, NoteHash, Nullifier, PublicCircuitPublicInputs, ReadRequest, RevertCode } from '@aztec/circuits.js';
=======
import {
  AvmCircuitInputs,
  AztecAddress,
  ContractStorageRead,
  ContractStorageUpdateRequest,
  Gas,
  GlobalVariables,
  Header,
  L2ToL1Message,
  LogHash,
  MAX_L1_TO_L2_MSG_READ_REQUESTS_PER_CALL,
  MAX_NEW_L2_TO_L1_MSGS_PER_CALL,
  MAX_NEW_NOTE_HASHES_PER_CALL,
  MAX_NEW_NULLIFIERS_PER_CALL,
  MAX_NOTE_HASH_READ_REQUESTS_PER_CALL,
  MAX_NULLIFIER_NON_EXISTENT_READ_REQUESTS_PER_CALL,
  MAX_NULLIFIER_READ_REQUESTS_PER_CALL,
  MAX_PUBLIC_CALL_STACK_LENGTH_PER_CALL,
  MAX_PUBLIC_DATA_READS_PER_CALL,
  MAX_PUBLIC_DATA_UPDATE_REQUESTS_PER_CALL,
  MAX_UNENCRYPTED_LOGS_PER_CALL,
  NoteHash,
  Nullifier,
  PublicCircuitPublicInputs,
  ReadRequest,
  RevertCode,
} from '@aztec/circuits.js';
import { computeVarArgsHash } from '@aztec/circuits.js/hash';
import { padArrayEnd } from '@aztec/foundation/collection';
>>>>>>> 3c52cac8
import { Fr } from '@aztec/foundation/fields';
import { createDebugLogger } from '@aztec/foundation/log';
import { AvmSimulator, type PublicExecutionResult } from '@aztec/simulator';
import { getAvmTestContractBytecode, initContext, initExecutionEnvironment } from '@aztec/simulator/avm/fixtures';

import fs from 'node:fs/promises';
import { tmpdir } from 'node:os';
import path from 'path';

import {
  convertAvmResultsToPxResult,
  createPublicExecution,
} from '../../simulator/src/public/transitional_adaptors.js';
import { type BBSuccess, BB_RESULT, generateAvmProof, verifyAvmProof } from './bb/execute.js';
import { extractVkData } from './verification_key/verification_key_data.js';
import { computeVarArgsHash } from '@aztec/circuits.js/hash';
import { padArrayEnd } from '@aztec/foundation/collection';

const TIMEOUT = 30_000;

describe('AVM WitGen, proof generation and verification', () => {
  it(
    'Should prove valid execution contract function that performs addition',
    async () => {
      await proveAndVerifyAvmTestContract('add_args_return', [new Fr(1), new Fr(2)]);
<<<<<<< HEAD
=======
    },
    TIMEOUT,
  );

  it(
    'Should prove kernel get environment opcode',
    async () => {
      await proveAndVerifyAvmTestContract('get_address');
>>>>>>> 3c52cac8
    },
    TIMEOUT,
  );

  it(
<<<<<<< HEAD
    'Should prove kernel get environment opcode',
    async () => {
      await proveAndVerifyAvmTestContract('get_address');
    },
    TIMEOUT,
  );

  it(
=======
>>>>>>> 3c52cac8
    'Should prove with note hash exists with hints',
    async () => {
      await proveAndVerifyAvmTestContract('note_hash_exists', [new Fr(1), new Fr(2)]);
    },
    TIMEOUT,
  );

<<<<<<< HEAD
  it("Should prove new note hash",
    async () => {
      await proveAndVerifyAvmTestContract('new_note_hash', [new Fr(1)]);
    },
    TIMEOUT
  )

  it("Should prove new note hash",
    async () => {
      await proveAndVerifyAvmTestContract('new_note_hash', [new Fr(1)]);
    },
    TIMEOUT
  )

  it("Should prove new nullifier",
    async () => {
      await proveAndVerifyAvmTestContract('new_nullifier', [new Fr(1)]);
    },
    TIMEOUT
  )

  it("Should prove nullifier exists",
    async () => {
      await proveAndVerifyAvmTestContract('nullifier_exists', [new Fr(1)]);
    },
    TIMEOUT
  )
  
  it("Should prove l1 to l2 msg exists",
    async () => {
      await proveAndVerifyAvmTestContract('l1_to_l2_msg_exists', [new Fr(1), new Fr(2)]);
    },
    TIMEOUT
  )

  // TODO: requires revert
  // it("Should prove to radix",
  //   async () => {
  //     await proveAndVerifyAvmTestContract('to_radix_le', [new Fr(10)]);
  //   },
  //   TIMEOUT
  // )

  // it("Should prove send l2 to l1 msg",
  //   async () => {
  //     await proveAndVerifyAvmTestContract('send_l2_to_l1_msg', [new Fr(1), new Fr(2)]);
=======
  // it.only("Should new note hash",
  //   async () => {
  //     await proveAndVerifyAvmTestContract('new_note_hash', [new Fr(1)]);
>>>>>>> 3c52cac8
  //   },
  //   TIMEOUT
  // )
});

const proveAndVerifyAvmTestContract = async (functionName: string, calldata: Fr[] = []) => {
  const startSideEffectCounter = 0;
  const environment = initExecutionEnvironment({ calldata });
  const context = initContext({ env: environment });

  const startGas = new Gas(context.machineState.gasLeft.daGas, context.machineState.gasLeft.l2Gas);
  const oldPublicExecution = createPublicExecution(startSideEffectCounter, environment, calldata);

  const internalLogger = createDebugLogger('aztec:avm-proving-test');
  const logger = (msg: string, _data?: any) => internalLogger.verbose(msg);

  // Use a simple contract that emits a side effect
  const bytecode = getAvmTestContractBytecode(functionName);
  // The paths for the barretenberg binary and the write path are hardcoded for now.
  const bbPath = path.resolve('../../barretenberg/cpp/build/bin/bb');
  const bbWorkingDirectory = await fs.mkdtemp(path.join(tmpdir(), 'bb-'));

  // First we simulate (though it's not needed in this simple case).
  const simulator = new AvmSimulator(context);
  const avmResult = await simulator.executeBytecode(bytecode);
  expect(avmResult.reverted).toBe(false);

  const pxResult = convertAvmResultsToPxResult(
    avmResult,
    startSideEffectCounter,
    oldPublicExecution,
    startGas,
    context,
    simulator.getBytecode(),
  );
  // TODO(dbanks12): public inputs should not be empty.... Need to construct them from AvmContext?
  const uncompressedBytecode = simulator.getBytecode()!;

  const publicInputs = getPublicInputs(pxResult);
  const avmCircuitInputs = new AvmCircuitInputs(
    uncompressedBytecode,
    context.environment.calldata,
    publicInputs,
    pxResult.avmHints,
  );

  // Then we prove.
  const proofRes = await generateAvmProof(bbPath, bbWorkingDirectory, avmCircuitInputs, logger);
  expect(proofRes.status).toEqual(BB_RESULT.SUCCESS);

  // Then we test VK extraction.
  const succeededRes = proofRes as BBSuccess;
  const verificationKey = await extractVkData(succeededRes.vkPath!);
  expect(verificationKey.keyAsBytes).toHaveLength(16);

  // Then we verify.
  const rawVkPath = path.join(succeededRes.vkPath!, 'vk');
  const verificationRes = await verifyAvmProof(bbPath, succeededRes.proofPath!, rawVkPath, logger);
  expect(verificationRes.status).toBe(BB_RESULT.SUCCESS);
};

// TODO: pub somewhere more usable - copied from abstract phase manager
const getPublicInputs = (result: PublicExecutionResult): PublicCircuitPublicInputs => {
  return PublicCircuitPublicInputs.from({
    callContext: result.execution.callContext,
    proverAddress: AztecAddress.ZERO,
    argsHash: computeVarArgsHash(result.execution.args),
    newNoteHashes: padArrayEnd(result.newNoteHashes, NoteHash.empty(), MAX_NEW_NOTE_HASHES_PER_CALL),
    newNullifiers: padArrayEnd(result.newNullifiers, Nullifier.empty(), MAX_NEW_NULLIFIERS_PER_CALL),
    newL2ToL1Msgs: padArrayEnd(result.newL2ToL1Messages, L2ToL1Message.empty(), MAX_NEW_L2_TO_L1_MSGS_PER_CALL),
    startSideEffectCounter: result.startSideEffectCounter,
    endSideEffectCounter: result.endSideEffectCounter,
    returnsHash: computeVarArgsHash(result.returnValues),
    noteHashReadRequests: padArrayEnd(
      result.noteHashReadRequests,
      ReadRequest.empty(),
      MAX_NOTE_HASH_READ_REQUESTS_PER_CALL,
    ),
    nullifierReadRequests: padArrayEnd(
      result.nullifierReadRequests,
      ReadRequest.empty(),
      MAX_NULLIFIER_READ_REQUESTS_PER_CALL,
    ),
    nullifierNonExistentReadRequests: padArrayEnd(
      result.nullifierNonExistentReadRequests,
      ReadRequest.empty(),
      MAX_NULLIFIER_NON_EXISTENT_READ_REQUESTS_PER_CALL,
    ),
    l1ToL2MsgReadRequests: padArrayEnd(
      result.l1ToL2MsgReadRequests,
      ReadRequest.empty(),
      MAX_L1_TO_L2_MSG_READ_REQUESTS_PER_CALL,
    ),
    contractStorageReads: padArrayEnd(
      result.contractStorageReads,
      ContractStorageRead.empty(),
      MAX_PUBLIC_DATA_READS_PER_CALL,
    ),
    contractStorageUpdateRequests: padArrayEnd(
      result.contractStorageUpdateRequests,
      ContractStorageUpdateRequest.empty(),
      MAX_PUBLIC_DATA_UPDATE_REQUESTS_PER_CALL,
    ),
    publicCallStackHashes: padArrayEnd([], Fr.zero(), MAX_PUBLIC_CALL_STACK_LENGTH_PER_CALL),
    unencryptedLogsHashes: padArrayEnd(result.unencryptedLogsHashes, LogHash.empty(), MAX_UNENCRYPTED_LOGS_PER_CALL),
    historicalHeader: Header.empty(),
    globalVariables: GlobalVariables.empty(),
    startGasLeft: Gas.from(result.startGasLeft),
    endGasLeft: Gas.from(result.endGasLeft),
    transactionFee: result.transactionFee,
    // TODO(@just-mitch): need better mapping from simulator to revert code.
    revertCode: result.reverted ? RevertCode.APP_LOGIC_REVERTED : RevertCode.OK,
  });
};<|MERGE_RESOLUTION|>--- conflicted
+++ resolved
@@ -1,6 +1,3 @@
-<<<<<<< HEAD
-import { AvmCircuitInputs, AztecAddress, ContractStorageRead, ContractStorageUpdateRequest, Gas, GlobalVariables, Header, L2ToL1Message, LogHash, MAX_L1_TO_L2_MSG_READ_REQUESTS_PER_CALL, MAX_NEW_L2_TO_L1_MSGS_PER_CALL, MAX_NEW_NOTE_HASHES_PER_CALL, MAX_NEW_NULLIFIERS_PER_CALL, MAX_NOTE_HASH_READ_REQUESTS_PER_CALL, MAX_NULLIFIER_NON_EXISTENT_READ_REQUESTS_PER_CALL, MAX_NULLIFIER_READ_REQUESTS_PER_CALL, MAX_PUBLIC_CALL_STACK_LENGTH_PER_CALL, MAX_PUBLIC_DATA_READS_PER_CALL, MAX_PUBLIC_DATA_UPDATE_REQUESTS_PER_CALL, MAX_UNENCRYPTED_LOGS_PER_CALL, NoteHash, Nullifier, PublicCircuitPublicInputs, ReadRequest, RevertCode } from '@aztec/circuits.js';
-=======
 import {
   AvmCircuitInputs,
   AztecAddress,
@@ -30,7 +27,6 @@
 } from '@aztec/circuits.js';
 import { computeVarArgsHash } from '@aztec/circuits.js/hash';
 import { padArrayEnd } from '@aztec/foundation/collection';
->>>>>>> 3c52cac8
 import { Fr } from '@aztec/foundation/fields';
 import { createDebugLogger } from '@aztec/foundation/log';
 import { AvmSimulator, type PublicExecutionResult } from '@aztec/simulator';
@@ -56,8 +52,6 @@
     'Should prove valid execution contract function that performs addition',
     async () => {
       await proveAndVerifyAvmTestContract('add_args_return', [new Fr(1), new Fr(2)]);
-<<<<<<< HEAD
-=======
     },
     TIMEOUT,
   );
@@ -66,31 +60,18 @@
     'Should prove kernel get environment opcode',
     async () => {
       await proveAndVerifyAvmTestContract('get_address');
->>>>>>> 3c52cac8
     },
     TIMEOUT,
   );
 
   it(
-<<<<<<< HEAD
-    'Should prove kernel get environment opcode',
-    async () => {
-      await proveAndVerifyAvmTestContract('get_address');
+    'Should prove with note hash exists with hints',
+    async () => {
+      await proveAndVerifyAvmTestContract('note_hash_exists', [new Fr(1), new Fr(2)]);
     },
     TIMEOUT,
   );
 
-  it(
-=======
->>>>>>> 3c52cac8
-    'Should prove with note hash exists with hints',
-    async () => {
-      await proveAndVerifyAvmTestContract('note_hash_exists', [new Fr(1), new Fr(2)]);
-    },
-    TIMEOUT,
-  );
-
-<<<<<<< HEAD
   it("Should prove new note hash",
     async () => {
       await proveAndVerifyAvmTestContract('new_note_hash', [new Fr(1)]);
@@ -137,11 +118,6 @@
   // it("Should prove send l2 to l1 msg",
   //   async () => {
   //     await proveAndVerifyAvmTestContract('send_l2_to_l1_msg', [new Fr(1), new Fr(2)]);
-=======
-  // it.only("Should new note hash",
-  //   async () => {
-  //     await proveAndVerifyAvmTestContract('new_note_hash', [new Fr(1)]);
->>>>>>> 3c52cac8
   //   },
   //   TIMEOUT
   // )
