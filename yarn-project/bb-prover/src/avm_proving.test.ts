import {
  AvmCircuitInputs,
  AztecAddress,
  ContractStorageRead,
  ContractStorageUpdateRequest,
  Gas,
  GlobalVariables,
  Header,
  L2ToL1Message,
  LogHash,
  MAX_L1_TO_L2_MSG_READ_REQUESTS_PER_CALL,
  MAX_NEW_L2_TO_L1_MSGS_PER_CALL,
  MAX_NEW_NOTE_HASHES_PER_CALL,
  MAX_NEW_NULLIFIERS_PER_CALL,
  MAX_NOTE_HASH_READ_REQUESTS_PER_CALL,
  MAX_NULLIFIER_NON_EXISTENT_READ_REQUESTS_PER_CALL,
  MAX_NULLIFIER_READ_REQUESTS_PER_CALL,
  MAX_PUBLIC_CALL_STACK_LENGTH_PER_CALL,
  MAX_PUBLIC_DATA_READS_PER_CALL,
  MAX_PUBLIC_DATA_UPDATE_REQUESTS_PER_CALL,
  MAX_UNENCRYPTED_LOGS_PER_CALL,
  NoteHash,
  Nullifier,
  PublicCircuitPublicInputs,
  ReadRequest,
  RevertCode,
} from '@aztec/circuits.js';
import { computeVarArgsHash } from '@aztec/circuits.js/hash';
import { padArrayEnd } from '@aztec/foundation/collection';
import { Fr } from '@aztec/foundation/fields';
import { createDebugLogger } from '@aztec/foundation/log';
import { AvmSimulator, type PublicContractsDB, type PublicExecutionResult, type PublicStateDB } from '@aztec/simulator';
import {
  getAvmTestContractBytecode,
  initContext,
  initExecutionEnvironment,
  initHostStorage,
} from '@aztec/simulator/avm/fixtures';

import { mock } from 'jest-mock-extended';
import fs from 'node:fs/promises';
import { tmpdir } from 'node:os';
import path from 'path';

import { AvmPersistableStateManager } from '../../simulator/src/avm/journal/journal.js';
import {
  convertAvmResultsToPxResult,
  createPublicExecution,
} from '../../simulator/src/public/transitional_adaptors.js';
import { SerializableContractInstance } from '../../types/src/contracts/contract_instance.js';
import { type BBSuccess, BB_RESULT, generateAvmProof, verifyAvmProof } from './bb/execute.js';
import { extractVkData } from './verification_key/verification_key_data.js';

const TIMEOUT = 30_000;

describe('AVM WitGen, proof generation and verification', () => {
<<<<<<< HEAD
  it(
    'Should prove valid execution contract function that performs addition',
    async () => {
      await proveAndVerifyAvmTestContract('add_args_return', [new Fr(1), new Fr(2)]);
    },
    TIMEOUT,
  );

  it(
    'Should prove set storage',
    async () => {
      await proveAndVerifyAvmTestContract('set_storage_single', [new Fr(1)]);
    },
    TIMEOUT,
  );
  it(
    'Should prove set storage list',
    async () => {
      await proveAndVerifyAvmTestContract('set_storage_list', [new Fr(1), new Fr(2)]);
    },
    TIMEOUT,
  );

  it(
    'Should prove read storage',
    async () => {
      await proveAndVerifyAvmTestContract('read_storage_single', [new Fr(1)]);
    },
    TIMEOUT,
  );

  it(
    'Should prove read storage list',
    async () => {
      await proveAndVerifyAvmTestContract('read_storage_list', [new Fr(1), new Fr(2), new Fr(3)]);
    },
    TIMEOUT,
  );

  it(
    'Should prove get environment opcode',
    async () => {
      await proveAndVerifyAvmTestContract('get_address');
    },
    TIMEOUT,
  );

  it(
    'Should prove with note hash exists with hints',
    async () => {
      await proveAndVerifyAvmTestContract('note_hash_exists', [new Fr(1), new Fr(2)]);
    },
    TIMEOUT,
  );

  it(
    'Should prove get contract instance opcode with hints',
    async () => {
      await proveAndVerifyAvmTestContract('test_get_contract_instance');
    },
    TIMEOUT,
  );

  it(
    'Should prove new note hash',
    async () => {
      await proveAndVerifyAvmTestContract('new_note_hash', [new Fr(1)]);
    },
    TIMEOUT,
  );

  it(
    'Should prove new note hash',
    async () => {
      await proveAndVerifyAvmTestContract('new_note_hash', [new Fr(1)]);
    },
    TIMEOUT,
  );

  it(
    'Should prove new nullifier',
    async () => {
      await proveAndVerifyAvmTestContract('new_nullifier', [new Fr(1)]);
    },
    TIMEOUT,
  );

  it(
    'Should prove nullifier exists',
    async () => {
      await proveAndVerifyAvmTestContract('nullifier_exists', [new Fr(1)]);
=======
  const avmFunctionsAndCalldata: [string, Fr[]][] = [
    ['add_args_return', [new Fr(1), new Fr(2)]],
    ['get_address', []],
    ['note_hash_exists', [new Fr(1), new Fr(2)]],
    ['test_get_contract_instance', []],
    ['new_note_hash', [new Fr(1)]],
    ['new_nullifier', [new Fr(1)]],
    ['nullifier_exists', [new Fr(1)]],
    ['l1_to_l2_msg_exists', [new Fr(1), new Fr(2)]],
    ['send_l2_to_l1_msg', [new Fr(1), new Fr(2)]],
    ['to_radix_le', [new Fr(10)]],
  ];

  it.each(avmFunctionsAndCalldata)(
    'Should prove %s',
    async (name, calldata) => {
      await proveAndVerifyAvmTestContract(name, calldata);
>>>>>>> b19daa44
    },
    TIMEOUT,
  );

  it.skip(
    'Should prove a keccak hash evaluation',
    async () => {
      await proveAndVerifyAvmTestContract('keccak_hash', [
        new Fr(0),
        new Fr(1),
        new Fr(2),
        new Fr(3),
        new Fr(4),
        new Fr(5),
        new Fr(6),
        new Fr(7),
        new Fr(8),
        new Fr(9),
      ]);
    },
    TIMEOUT,
  );

  /************************************************************************
   * AvmContext functions
   ************************************************************************/
  describe('AVM Context functions', () => {
    const avmContextFunctions = [
      'get_address',
      'get_storage_address',
      'get_sender',
      'get_fee_per_l2_gas',
      'get_fee_per_da_gas',
      'get_transaction_fee',
      'get_chain_id',
      'get_version',
      'get_block_number',
      'get_timestamp',
      'get_l2_gas_left',
      'get_da_gas_left',
    ];

    it.each(avmContextFunctions)(
      'Should prove %s',
      async contextFunction => {
        await proveAndVerifyAvmTestContract(contextFunction);
      },
      TIMEOUT,
    );
  });
});

/************************************************************************
 * Helpers
 ************************************************************************/

const proveAndVerifyAvmTestContract = async (functionName: string, calldata: Fr[] = []) => {
  const startSideEffectCounter = 0;
  const environment = initExecutionEnvironment({ calldata });

  const contractsDb = mock<PublicContractsDB>();
  const contractInstance = new SerializableContractInstance({
    version: 1,
    salt: new Fr(0x123),
    deployer: new Fr(0x456),
    contractClassId: new Fr(0x789),
    initializationHash: new Fr(0x101112),
    publicKeysHash: new Fr(0x161718),
  }).withAddress(environment.address);
  contractsDb.getContractInstance.mockResolvedValue(Promise.resolve(contractInstance));

  const storageDb = mock<PublicStateDB>();
  const storageValue = new Fr(5);
  storageDb.storageRead.mockResolvedValue(Promise.resolve(storageValue));

  const hostStorage = initHostStorage({ contractsDb });
  const persistableState = new AvmPersistableStateManager(hostStorage);
  const context = initContext({ env: environment, persistableState });

  const startGas = new Gas(context.machineState.gasLeft.daGas, context.machineState.gasLeft.l2Gas);
  const oldPublicExecution = createPublicExecution(startSideEffectCounter, environment, calldata);

  const internalLogger = createDebugLogger('aztec:avm-proving-test');
  const logger = (msg: string, _data?: any) => internalLogger.verbose(msg);

  // Use a simple contract that emits a side effect
  const bytecode = getAvmTestContractBytecode(functionName);
  // The paths for the barretenberg binary and the write path are hardcoded for now.
  const bbPath = path.resolve('../../barretenberg/cpp/build/bin/bb');
  const bbWorkingDirectory = await fs.mkdtemp(path.join(tmpdir(), 'bb-'));

  // First we simulate (though it's not needed in this simple case).
  const simulator = new AvmSimulator(context);
  const avmResult = await simulator.executeBytecode(bytecode);
  expect(avmResult.reverted).toBe(false);

  const pxResult = convertAvmResultsToPxResult(
    avmResult,
    startSideEffectCounter,
    oldPublicExecution,
    startGas,
    context,
    simulator.getBytecode(),
  );
  // TODO(dbanks12): public inputs should not be empty.... Need to construct them from AvmContext?
  const uncompressedBytecode = simulator.getBytecode()!;

  const publicInputs = getPublicInputs(pxResult);
  const avmCircuitInputs = new AvmCircuitInputs(
    uncompressedBytecode,
    context.environment.calldata,
    publicInputs,
    pxResult.avmHints,
  );

  // Then we prove.
  const proofRes = await generateAvmProof(bbPath, bbWorkingDirectory, avmCircuitInputs, logger);
  expect(proofRes.status).toEqual(BB_RESULT.SUCCESS);

  // Then we test VK extraction.
  const succeededRes = proofRes as BBSuccess;
  const verificationKey = await extractVkData(succeededRes.vkPath!);
  expect(verificationKey.keyAsBytes).toHaveLength(16);

  // Then we verify.
  const rawVkPath = path.join(succeededRes.vkPath!, 'vk');
  const verificationRes = await verifyAvmProof(bbPath, succeededRes.proofPath!, rawVkPath, logger);
  expect(verificationRes.status).toBe(BB_RESULT.SUCCESS);
};

// TODO: pub somewhere more usable - copied from abstract phase manager
const getPublicInputs = (result: PublicExecutionResult): PublicCircuitPublicInputs => {
  return PublicCircuitPublicInputs.from({
    callContext: result.execution.callContext,
    proverAddress: AztecAddress.ZERO,
    argsHash: computeVarArgsHash(result.execution.args),
    newNoteHashes: padArrayEnd(result.newNoteHashes, NoteHash.empty(), MAX_NEW_NOTE_HASHES_PER_CALL),
    newNullifiers: padArrayEnd(result.newNullifiers, Nullifier.empty(), MAX_NEW_NULLIFIERS_PER_CALL),
    newL2ToL1Msgs: padArrayEnd(result.newL2ToL1Messages, L2ToL1Message.empty(), MAX_NEW_L2_TO_L1_MSGS_PER_CALL),
    startSideEffectCounter: result.startSideEffectCounter,
    endSideEffectCounter: result.endSideEffectCounter,
    returnsHash: computeVarArgsHash(result.returnValues),
    noteHashReadRequests: padArrayEnd(
      result.noteHashReadRequests,
      ReadRequest.empty(),
      MAX_NOTE_HASH_READ_REQUESTS_PER_CALL,
    ),
    nullifierReadRequests: padArrayEnd(
      result.nullifierReadRequests,
      ReadRequest.empty(),
      MAX_NULLIFIER_READ_REQUESTS_PER_CALL,
    ),
    nullifierNonExistentReadRequests: padArrayEnd(
      result.nullifierNonExistentReadRequests,
      ReadRequest.empty(),
      MAX_NULLIFIER_NON_EXISTENT_READ_REQUESTS_PER_CALL,
    ),
    l1ToL2MsgReadRequests: padArrayEnd(
      result.l1ToL2MsgReadRequests,
      ReadRequest.empty(),
      MAX_L1_TO_L2_MSG_READ_REQUESTS_PER_CALL,
    ),
    contractStorageReads: padArrayEnd(
      result.contractStorageReads,
      ContractStorageRead.empty(),
      MAX_PUBLIC_DATA_READS_PER_CALL,
    ),
    contractStorageUpdateRequests: padArrayEnd(
      result.contractStorageUpdateRequests,
      ContractStorageUpdateRequest.empty(),
      MAX_PUBLIC_DATA_UPDATE_REQUESTS_PER_CALL,
    ),
    publicCallStackHashes: padArrayEnd([], Fr.zero(), MAX_PUBLIC_CALL_STACK_LENGTH_PER_CALL),
    unencryptedLogsHashes: padArrayEnd(result.unencryptedLogsHashes, LogHash.empty(), MAX_UNENCRYPTED_LOGS_PER_CALL),
    historicalHeader: Header.empty(),
    globalVariables: GlobalVariables.empty(),
    startGasLeft: Gas.from(result.startGasLeft),
    endGasLeft: Gas.from(result.endGasLeft),
    transactionFee: result.transactionFee,
    // TODO(@just-mitch): need better mapping from simulator to revert code.
    revertCode: result.reverted ? RevertCode.APP_LOGIC_REVERTED : RevertCode.OK,
  });
};<|MERGE_RESOLUTION|>--- conflicted
+++ resolved
@@ -54,104 +54,15 @@
 const TIMEOUT = 30_000;
 
 describe('AVM WitGen, proof generation and verification', () => {
-<<<<<<< HEAD
-  it(
-    'Should prove valid execution contract function that performs addition',
-    async () => {
-      await proveAndVerifyAvmTestContract('add_args_return', [new Fr(1), new Fr(2)]);
-    },
-    TIMEOUT,
-  );
-
-  it(
-    'Should prove set storage',
-    async () => {
-      await proveAndVerifyAvmTestContract('set_storage_single', [new Fr(1)]);
-    },
-    TIMEOUT,
-  );
-  it(
-    'Should prove set storage list',
-    async () => {
-      await proveAndVerifyAvmTestContract('set_storage_list', [new Fr(1), new Fr(2)]);
-    },
-    TIMEOUT,
-  );
-
-  it(
-    'Should prove read storage',
-    async () => {
-      await proveAndVerifyAvmTestContract('read_storage_single', [new Fr(1)]);
-    },
-    TIMEOUT,
-  );
-
-  it(
-    'Should prove read storage list',
-    async () => {
-      await proveAndVerifyAvmTestContract('read_storage_list', [new Fr(1), new Fr(2), new Fr(3)]);
-    },
-    TIMEOUT,
-  );
-
-  it(
-    'Should prove get environment opcode',
-    async () => {
-      await proveAndVerifyAvmTestContract('get_address');
-    },
-    TIMEOUT,
-  );
-
-  it(
-    'Should prove with note hash exists with hints',
-    async () => {
-      await proveAndVerifyAvmTestContract('note_hash_exists', [new Fr(1), new Fr(2)]);
-    },
-    TIMEOUT,
-  );
-
-  it(
-    'Should prove get contract instance opcode with hints',
-    async () => {
-      await proveAndVerifyAvmTestContract('test_get_contract_instance');
-    },
-    TIMEOUT,
-  );
-
-  it(
-    'Should prove new note hash',
-    async () => {
-      await proveAndVerifyAvmTestContract('new_note_hash', [new Fr(1)]);
-    },
-    TIMEOUT,
-  );
-
-  it(
-    'Should prove new note hash',
-    async () => {
-      await proveAndVerifyAvmTestContract('new_note_hash', [new Fr(1)]);
-    },
-    TIMEOUT,
-  );
-
-  it(
-    'Should prove new nullifier',
-    async () => {
-      await proveAndVerifyAvmTestContract('new_nullifier', [new Fr(1)]);
-    },
-    TIMEOUT,
-  );
-
-  it(
-    'Should prove nullifier exists',
-    async () => {
-      await proveAndVerifyAvmTestContract('nullifier_exists', [new Fr(1)]);
-=======
   const avmFunctionsAndCalldata: [string, Fr[]][] = [
     ['add_args_return', [new Fr(1), new Fr(2)]],
     ['get_address', []],
     ['note_hash_exists', [new Fr(1), new Fr(2)]],
     ['test_get_contract_instance', []],
+    ['set_storage_single', [new Fr(1)]],
+    ['set_storage_list', [new Fr(1)]],
+    ['read_storage_single', [new Fr(1)]],
+    ['read_storage_list', [new Fr(1)]],
     ['new_note_hash', [new Fr(1)]],
     ['new_nullifier', [new Fr(1)]],
     ['nullifier_exists', [new Fr(1)]],
@@ -164,7 +75,6 @@
     'Should prove %s',
     async (name, calldata) => {
       await proveAndVerifyAvmTestContract(name, calldata);
->>>>>>> b19daa44
     },
     TIMEOUT,
   );
