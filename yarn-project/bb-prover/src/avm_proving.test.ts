import {
  MAX_L2_TO_L1_MSGS_PER_TX,
  MAX_NOTE_HASHES_PER_TX,
  MAX_NULLIFIERS_PER_TX,
  MAX_PUBLIC_CALLS_TO_UNIQUE_CONTRACT_CLASS_IDS,
  MAX_PUBLIC_DATA_UPDATE_REQUESTS_PER_TX,
  MAX_PUBLIC_LOGS_PER_TX,
  VerificationKeyData,
} from '@aztec/circuits.js';
import { Fr } from '@aztec/foundation/fields';
import { createLogger } from '@aztec/foundation/log';
import {
  MockedAvmTestContractDataSource,
  simulateAvmTestContractGenerateCircuitInputs,
} from '@aztec/simulator/public/fixtures';

import fs from 'node:fs/promises';
import { tmpdir } from 'node:os';
import path from 'path';

import {
  type BBSuccess,
  BB_RESULT,
  generateAvmProof,
  generateAvmProofV2,
  verifyAvmProof,
  verifyAvmProofV2,
} from './bb/execute.js';
import { extractAvmVkData } from './verification_key/verification_key_data.js';

const TIMEOUT = 300_000;

describe('AVM WitGen, proof generation and verification tests', () => {
  it(
    'bulk_testing v1',
    async () => {
      await proveAndVerifyAvmTestContractSimple(
        /*checkCircuitOnly=*/ false, // full proving & verifying
        'bulk_testing',
        /*args=*/ [1, 2, 3, 4, 5, 6, 7, 8, 9, 10, 1, 2, 3, 4, 5, 6, 7, 8, 9, 10].map(x => new Fr(x)),
      );
    },
    TIMEOUT,
  );
});
describe('AVM WitGen, "check circuit" tests', () => {
  it(
    'perform too many storage writes and revert',
    async () => {
      await proveAndVerifyAvmTestContractSimple(
        /*checkCircuitOnly=*/ true, // quick
        'n_storage_writes',
        /*args=*/ [new Fr(MAX_PUBLIC_DATA_UPDATE_REQUESTS_PER_TX + 1)],
        /*expectRevert=*/ true,
      );
    },
    TIMEOUT,
  );
  it(
    'create too many note hashes and revert',
    async () => {
      await proveAndVerifyAvmTestContractSimple(
        /*checkCircuitOnly=*/ true, // quick
        'n_new_note_hashes',
        /*args=*/ [new Fr(MAX_NOTE_HASHES_PER_TX + 1)],
        /*expectRevert=*/ true,
      );
    },
    TIMEOUT,
  );
  it(
    'create too many nullifiers and revert',
    async () => {
      await proveAndVerifyAvmTestContractSimple(
        /*checkCircuitOnly=*/ true, // quick
        'n_new_nullifiers',
        /*args=*/ [new Fr(MAX_NULLIFIERS_PER_TX + 1)],
        /*expectRevert=*/ true,
      );
    },
    TIMEOUT,
  );
  it(
    'create too many l2tol1 messages and revert',
    async () => {
      await proveAndVerifyAvmTestContractSimple(
        /*checkCircuitOnly=*/ true, // quick
        'n_new_l2_to_l1_msgs',
        /*args=*/ [new Fr(MAX_L2_TO_L1_MSGS_PER_TX + 1)],
        /*expectRevert=*/ true,
      );
    },
    TIMEOUT,
  );
  it(
<<<<<<< HEAD
    'Should prove and verify test that creates too many public logs and reverts',
=======
    'create too many unencrypted logs and revert',
>>>>>>> 642bce68
    async () => {
      await proveAndVerifyAvmTestContractSimple(
        /*checkCircuitOnly=*/ true, // quick
        'n_new_unencrypted_logs',
        /*args=*/ [new Fr(MAX_PUBLIC_LOGS_PER_TX + 1)],
        /*expectRevert=*/ true,
      );
    },
    TIMEOUT,
  );
  it(
    'call the max number of unique contract classes',
    async () => {
      const contractDataSource = new MockedAvmTestContractDataSource();
      // args is initialized to MAX_PUBLIC_CALLS_TO_UNIQUE_CONTRACT_CLASS_IDS contract addresses with unique class IDs
      const args = Array.from(contractDataSource.contractInstances.values())
        .map(instance => instance.address.toField())
        .slice(0, MAX_PUBLIC_CALLS_TO_UNIQUE_CONTRACT_CLASS_IDS);
      // include the first contract again again at the end to ensure that we can call it even after the limit is reached
      args.push(args[0]);
      // include another contract address that reuses a class ID to ensure that we can call it even after the limit is reached
      args.push(contractDataSource.instanceSameClassAsFirstContract.address.toField());
      await proveAndVerifyAvmTestContractSimple(
        /*checkCircuitOnly=*/ true, // quick
        'nested_call_to_add_n_times_different_addresses',
        args,
        /*expectRevert=*/ false,
        /*skipContractDeployments=*/ false,
        contractDataSource,
      );
    },
    TIMEOUT,
  );
  it(
    'attempt too many calls to unique contract class ids',
    async () => {
      const contractDataSource = new MockedAvmTestContractDataSource();
      // args is initialized to MAX_PUBLIC_CALLS_TO_UNIQUE_CONTRACT_CLASS_IDS+1 contract addresses with unique class IDs
      // should fail because we are trying to call MAX+1 unique class IDs
      const args = Array.from(contractDataSource.contractInstances.values()).map(instance =>
        instance.address.toField(),
      );
      // push an empty one (just padding to match function calldata size of MAX_PUBLIC_CALLS_TO_UNIQUE_CONTRACT_CLASS_IDS+2)
      args.push(new Fr(0));
      await proveAndVerifyAvmTestContractSimple(
        /*checkCircuitOnly=*/ true, // quick
        'nested_call_to_add_n_times_different_addresses',
        args,
        /*expectRevert=*/ true,
        /*skipContractDeployments=*/ false,
        contractDataSource,
      );
    },
    TIMEOUT,
  );
  it(
    'top-level exceptional halts in both app logic and teardown',
    async () => {
      await proveAndVerifyAvmTestContract(
        /*checkCircuitOnly=*/ true,
        /*setupFunctionNames=*/ [],
        /*setupArgs=*/ [],
        /*appFunctionNames=*/ ['divide_by_zero'],
        /*appArgs=*/ [[]],
        /*teardownFunctionName=*/ 'divide_by_zero',
        /*teardownArgs=*/ [],
        /*expectRevert=*/ true,
      );
    },
    TIMEOUT,
  );
  it(
    'top-level exceptional halt in app logic, but teardown succeeds',
    async () => {
      await proveAndVerifyAvmTestContract(
        /*checkCircuitOnly=*/ true,
        /*setupFunctionNames=*/ [],
        /*setupArgs=*/ [],
        /*appFunctionNames=*/ ['divide_by_zero'],
        /*appArgs=*/ [[]],
        /*teardownFunctionName=*/ 'add_args_return',
        /*teardownArgs=*/ [new Fr(1), new Fr(2)],
        /*expectRevert=*/ true,
      );
    },
    TIMEOUT,
  );
  it(
    'top-level exceptional halt in teardown, but app logic succeeds',
    async () => {
      await proveAndVerifyAvmTestContract(
        /*checkCircuitOnly=*/ true,
        /*setupFunctionNames=*/ [],
        /*setupArgs=*/ [],
        /*appFunctionNames=*/ ['add_args_return'],
        /*appArgs=*/ [[new Fr(1), new Fr(2)]],
        /*teardownFunctionName=*/ 'divide_by_zero',
        /*teardownArgs=*/ [],
        /*expectRevert=*/ true,
      );
    },
    TIMEOUT,
  );
  it(
    'a nested exceptional halt propagate to top-level',
    async () => {
      await proveAndVerifyAvmTestContractSimple(
        /*checkCircuitOnly=*/ true, // quick
        'external_call_to_divide_by_zero',
        /*args=*/ [],
        /*expectRevert=*/ true,
      );
    },
    TIMEOUT,
  );
  it(
    'a nested exceptional halt is recovered from in caller',
    async () => {
      await proveAndVerifyAvmTestContractSimple(
        /*checkCircuitOnly=*/ true, // quick
        'external_call_to_divide_by_zero_recovers',
        /*args=*/ [],
        /*expectRevert=*/ false,
      );
    },
    TIMEOUT,
  );
  it(
    'an exceptional halt due to a nested call to non-existent contract is propagated to top-level',
    async () => {
      await proveAndVerifyAvmTestContractSimple(
        /*checkCircuitOnly=*/ true, // quick
        'nested_call_to_nothing',
        /*args=*/ [],
        /*expectRevert=*/ true,
      );
    },
    TIMEOUT,
  );
  it(
    'an exceptional halt due to a nested call to non-existent contract is recovered from in caller',
    async () => {
      await proveAndVerifyAvmTestContractSimple(
        /*checkCircuitOnly=*/ true, // quick
        'nested_call_to_nothing_recovers',
        /*args=*/ [],
        /*expectRevert=*/ false,
      );
    },
    TIMEOUT,
  );
  // FIXME(dbanks12): fails with "Lookup PERM_MAIN_ALU failed."
  it.skip('a top-level exceptional halts due to a non-existent contract in app-logic and teardown', async () => {
    await proveAndVerifyAvmTestContract(
      /*checkCircuitOnly=*/ true,
      /*setupFunctionNames=*/ [],
      /*setupArgs=*/ [],
      /*appFunctionNames=*/ ['add_args_return'],
      /*appArgs=*/ [[new Fr(1), new Fr(2)]],
      /*teardownFunctionName=*/ 'add_args_return',
      /*teardownArgs=*/ [new Fr(1), new Fr(2)],
      /*expectRevert=*/ true,
      /*skipContractDeployments=*/ true,
    );
  });
  it(
    'enqueued calls in every phase, with enqueued calls that depend on each other',
    async () => {
      await proveAndVerifyAvmTestContract(
        /*checkCircuitOnly=*/ true,
        /*setupFunctionNames=*/ ['read_assert_storage_single', 'set_storage_single'],
        /*setupArgs=*/ [[new Fr(0)], [new Fr(5)]],
        /*appFunctionNames=*/ ['read_assert_storage_single', 'set_storage_single'],
        /*appArgs=*/ [[new Fr(5)], [new Fr(10)]],
        /*teardownFunctionName=*/ 'read_assert_storage_single',
        /*teardownArgs=*/ [new Fr(10)],
      );
    },
    TIMEOUT,
  );
  it(
    'Should prove and verify a TX that reverts in teardown',
    async () => {
      await proveAndVerifyAvmTestContract(
        /*checkCircuitOnly=*/ true,
        /*setupFunctionNames=*/ [],
        /*setupArgs=*/ [],
        /*appFunctionNames=*/ [],
        /*appArgs=*/ [],
        /*teardownFunctionName=*/ 'read_assert_storage_single',
        /*teardownArgs=*/ [new Fr(10)],
        /*expectRevert=*/ true,
      );
    },
    TIMEOUT,
  );
});

/**
 * Simulate, prove and verify just a single App Logic enqueued call.
 */
async function proveAndVerifyAvmTestContractSimple(
  checkCircuitOnly: boolean,
  functionName: string,
  args: Fr[] = [],
  expectRevert = false,
  skipContractDeployments = false,
  contractDataSource = new MockedAvmTestContractDataSource(skipContractDeployments),
) {
  await proveAndVerifyAvmTestContract(
    checkCircuitOnly,
    /*setupFunctionNames=*/ [],
    /*setupArgs=*/ [],
    /*appFunctionNames=*/ [functionName],
    /*appArgs=*/ [args],
    /*teardownFunctionName=*/ undefined,
    /*teardownArgs=*/ [],
    expectRevert,
    skipContractDeployments,
    contractDataSource,
  );
}

/**
 * Simulate, prove and verify setup calls, app logic calls and optionally a teardown call in one TX.
 */
async function proveAndVerifyAvmTestContract(
  checkCircuitOnly: boolean,
  setupFunctionNames: string[],
  setupArgs: Fr[][],
  appFunctionNames: string[],
  appArgs: Fr[][] = [],
  teardownFunctionName?: string,
  teardownArgs: Fr[] = [],
  expectRevert = false,
  skipContractDeployments = false,
  contractDataSource = new MockedAvmTestContractDataSource(skipContractDeployments),
) {
  const avmCircuitInputs = await simulateAvmTestContractGenerateCircuitInputs(
    setupFunctionNames,
    setupArgs,
    appFunctionNames,
    appArgs,
    teardownFunctionName,
    teardownArgs,
    expectRevert,
    contractDataSource,
  );

  const logger = createLogger('bb-prover:avm-proving-test');

  // The paths for the barretenberg binary and the write path are hardcoded for now.
  const bbPath = path.resolve('../../barretenberg/cpp/build/bin/bb');
  const bbWorkingDirectory = await fs.mkdtemp(path.join(tmpdir(), 'bb-'));

  // Then we prove.
  const proofRes = await generateAvmProof(bbPath, bbWorkingDirectory, avmCircuitInputs, logger, checkCircuitOnly);
  if (proofRes.status === BB_RESULT.FAILURE) {
    logger.error(`Proof generation failed: ${proofRes.reason}`);
  }
  expect(proofRes.status).toEqual(BB_RESULT.SUCCESS);

  // There is no proof to verify if we only check circuit.
  if (!checkCircuitOnly) {
    // Then we test VK extraction and serialization.
    const succeededRes = proofRes as BBSuccess;
    const vkData = await extractAvmVkData(succeededRes.vkPath!);
    VerificationKeyData.fromBuffer(vkData.toBuffer());

    // Then we verify.
    const rawVkPath = path.join(succeededRes.vkPath!, 'vk');
    const verificationRes = await verifyAvmProof(bbPath, succeededRes.proofPath!, rawVkPath, logger);
    expect(verificationRes.status).toBe(BB_RESULT.SUCCESS);
  }
}

describe('AVM WitGen, proof generation and verification', () => {
  it('bulk_testing v2', async () => {
    const functionName = 'bulk_testing';
    const calldata = [1, 2, 3, 4, 5, 6, 7, 8, 9, 10, 1, 2, 3, 4, 5, 6, 7, 8, 9, 10].map(x => new Fr(x));
    const avmCircuitInputs = await simulateAvmTestContractGenerateCircuitInputs(
      /*setupFunctionNames=*/ [],
      /*setupArgs=*/ [],
      /*appFunctionNames=*/ [functionName],
      /*appArgs=*/ [calldata],
      /*teardownFunctionName=*/ undefined,
      /*teardownArgs=*/ [],
      /*expectRevert=*/ false,
    );

    const logger = createLogger('bb-prover:avm-proving-test');

    // The paths for the barretenberg binary and the write path are hardcoded for now.
    const bbPath = path.resolve('../../barretenberg/cpp/build/bin/bb');
    const bbWorkingDirectory = await fs.mkdtemp(path.join(tmpdir(), 'bb-'));

    // Then we prove.
    const proofRes = await generateAvmProofV2(bbPath, bbWorkingDirectory, avmCircuitInputs, logger);
    if (proofRes.status === BB_RESULT.FAILURE) {
      logger.error(`Proof generation failed: ${proofRes.reason}`);
    }
    expect(proofRes.status).toEqual(BB_RESULT.SUCCESS);
    const succeededRes = proofRes as BBSuccess;

    // Then we verify.
    // Placeholder for now.
    const publicInputs = {
      dummy: [] as any[],
    };

    const rawVkPath = path.join(succeededRes.vkPath!, 'vk');
    const verificationRes = await verifyAvmProofV2(
      bbPath,
      bbWorkingDirectory,
      succeededRes.proofPath!,
      publicInputs,
      rawVkPath,
      logger,
    );
    expect(verificationRes.status).toBe(BB_RESULT.SUCCESS);
  }, 180_000);
});<|MERGE_RESOLUTION|>--- conflicted
+++ resolved
@@ -93,11 +93,7 @@
     TIMEOUT,
   );
   it(
-<<<<<<< HEAD
-    'Should prove and verify test that creates too many public logs and reverts',
-=======
-    'create too many unencrypted logs and revert',
->>>>>>> 642bce68
+    'create too many public logs and revert',
     async () => {
       await proveAndVerifyAvmTestContractSimple(
         /*checkCircuitOnly=*/ true, // quick
