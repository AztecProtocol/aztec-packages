import {
  MAX_L2_TO_L1_MSGS_PER_TX,
  MAX_NOTE_HASHES_PER_TX,
  MAX_NULLIFIERS_PER_TX,
  MAX_PUBLIC_DATA_UPDATE_REQUESTS_PER_TX,
  MAX_UNENCRYPTED_LOGS_PER_TX,
  VerificationKeyData,
} from '@aztec/circuits.js';
import { Fr } from '@aztec/foundation/fields';
import { createDebugLogger } from '@aztec/foundation/log';
import { simulateAvmTestContractGenerateCircuitInputs } from '@aztec/simulator/public/fixtures';

import fs from 'node:fs/promises';
import { tmpdir } from 'node:os';
import path from 'path';

import { type BBSuccess, BB_RESULT, generateAvmProof, verifyAvmProof } from './bb/execute.js';
import { extractAvmVkData } from './verification_key/verification_key_data.js';

const TIMEOUT = 180_000;

describe('AVM WitGen, proof generation and verification', () => {
  it(
    'Should prove and verify bulk_testing',
    async () => {
      await proveAndVerifyAvmTestContract(
        'bulk_testing',
        /*calldata=*/ [1, 2, 3, 4, 5, 6, 7, 8, 9, 10, 1, 2, 3, 4, 5, 6, 7, 8, 9, 10].map(x => new Fr(x)),
      );
    },
    TIMEOUT,
  );
  it(
    'Should prove and verify test that performs too many storage writes and reverts',
    async () => {
      await proveAndVerifyAvmTestContract(
        'n_storage_writes',
        /*calldata=*/ [new Fr(MAX_PUBLIC_DATA_UPDATE_REQUESTS_PER_TX + 1)],
        /*expectRevert=*/ true,
      );
    },
    TIMEOUT,
  );
  it(
    'Should prove and verify test that creates too many note hashes and reverts',
    async () => {
      await proveAndVerifyAvmTestContract(
        'n_new_note_hashes',
        /*calldata=*/ [new Fr(MAX_NOTE_HASHES_PER_TX + 1)],
        /*expectRevert=*/ true,
      );
    },
    TIMEOUT,
  );
  it(
    'Should prove and verify test that creates too many nullifiers and reverts',
    async () => {
      await proveAndVerifyAvmTestContract(
        'n_new_nullifiers',
        /*calldata=*/ [new Fr(MAX_NULLIFIERS_PER_TX + 1)],
        /*expectRevert=*/ true,
      );
    },
    TIMEOUT,
  );
  it(
    'Should prove and verify test that creates too many l2tol1 messages and reverts',
    async () => {
      await proveAndVerifyAvmTestContract(
        'n_new_l2_to_l1_msgs',
        /*calldata=*/ [new Fr(MAX_L2_TO_L1_MSGS_PER_TX + 1)],
        /*expectRevert=*/ true,
      );
    },
    TIMEOUT,
  );
  it(
    'Should prove and verify test that creates too many unencrypted logs and reverts',
    async () => {
      await proveAndVerifyAvmTestContract(
        'n_new_unencrypted_logs',
        /*calldata=*/ [new Fr(MAX_UNENCRYPTED_LOGS_PER_TX + 1)],
        /*expectRevert=*/ true,
      );
    },
    TIMEOUT,
  );
});

<<<<<<< HEAD
/************************************************************************
 * Helpers
 ************************************************************************/

/**
 * If assertionErrString is set, we expect a (non exceptional halting) revert due to a failing assertion and
 * we check that the revert reason error contains this string. However, the circuit must correctly prove the
 * execution.
 */
const proveAndVerifyAvmTestContract = async (
  functionName: string,
  calldata: Fr[] = [],
  assertionErrString?: string,
) => {
  const startSideEffectCounter = 0;
  const functionSelector = await getAvmTestContractFunctionSelector(functionName);
  calldata = [functionSelector.toField(), ...calldata];
  const globals = GlobalVariables.empty();
  globals.timestamp = TIMESTAMP;

  const worldStateDB = mock<WorldStateDB>();
  //
  // Top level contract call
  const bytecode = getAvmTestContractBytecode('public_dispatch');
  const fnSelector = await getAvmTestContractFunctionSelector('public_dispatch');
  const publicFn: PublicFunction = { bytecode, selector: fnSelector };
  const contractClass = await makeContractClassPublic(0, publicFn);
  const contractInstance = await makeContractInstanceFromClassId(contractClass.id);

  // The values here should match those in `avm_simulator.test.ts`
  const instanceGet = new SerializableContractInstance({
    version: 1,
    salt: new Fr(0x123),
    deployer: new AztecAddress(new Fr(0x456)),
    contractClassId: new Fr(0x789),
    initializationHash: new Fr(0x101112),
    publicKeys: new PublicKeys(
      new Point(new Fr(0x131415), new Fr(0x161718), false),
      new Point(new Fr(0x192021), new Fr(0x222324), false),
      new Point(new Fr(0x252627), new Fr(0x282930), false),
      new Point(new Fr(0x313233), new Fr(0x343536), false),
    ),
  }).withAddress(contractInstance.address);

  worldStateDB.getContractInstance
    .mockResolvedValueOnce(contractInstance)
    .mockResolvedValueOnce(instanceGet) // test gets deployer
    .mockResolvedValueOnce(instanceGet) // test gets class id
    .mockResolvedValueOnce(instanceGet) // test gets init hash
    .mockResolvedValue(contractInstance);
  worldStateDB.getContractClass.mockResolvedValue(contractClass);

  const storageValue = new Fr(5);
  worldStateDB.storageRead.mockResolvedValue(Promise.resolve(storageValue));

  const trace = new PublicSideEffectTrace(startSideEffectCounter);
  const telemetry = new NoopTelemetryClient();
  const merkleTrees = await (await MerkleTrees.new(openTmpStore(), telemetry)).fork();
  worldStateDB.getMerkleInterface.mockReturnValue(merkleTrees);
  const persistableState = initPersistableStateManager({ worldStateDB, trace, merkleTrees, doMerkleOperations: true });
  const environment = initExecutionEnvironment({
    functionSelector,
    calldata,
    globals,
    address: contractInstance.address,
  });
  const context = initContext({ env: environment, persistableState });

  worldStateDB.getBytecode.mockResolvedValue(bytecode);

  const startGas = new Gas(context.machineState.gasLeft.daGas, context.machineState.gasLeft.l2Gas);
=======
async function proveAndVerifyAvmTestContract(functionName: string, calldata: Fr[] = [], expectRevert = false) {
  const avmCircuitInputs = await simulateAvmTestContractGenerateCircuitInputs(functionName, calldata, expectRevert);
>>>>>>> 89cb8d33

  const internalLogger = createDebugLogger('aztec:avm-proving-test');
  const logger = (msg: string, _data?: any) => internalLogger.verbose(msg);

  // The paths for the barretenberg binary and the write path are hardcoded for now.
  const bbPath = path.resolve('../../barretenberg/cpp/build/bin/bb');
  const bbWorkingDirectory = await fs.mkdtemp(path.join(tmpdir(), 'bb-'));

<<<<<<< HEAD
  // First we simulate (though it's not needed in this simple case).
  const simulator = new AvmSimulator(context);
  const avmResult = await simulator.execute();

  if (assertionErrString == undefined) {
    expect(avmResult.reverted).toBe(false);
  } else {
    // Explicit revert when an assertion failed.
    expect(avmResult.reverted).toBe(true);
    expect(avmResult.revertReason).toBeDefined();
    expect(resolveAvmTestContractAssertionMessage(functionName, avmResult.revertReason!, avmResult.output)).toContain(
      assertionErrString,
    );
  }

  const pxResult = trace.toPublicFunctionCallResult(
    environment,
    startGas,
    /*bytecode=*/ simulator.getBytecode()!,
    avmResult.finalize(),
    functionName,
  );

  const avmCircuitInputs = new AvmCircuitInputs(
    functionName,
    /*calldata=*/ context.environment.calldata,
    /*publicInputs=*/ await getPublicInputs(pxResult),
    /*avmHints=*/ pxResult.avmCircuitHints,
    /*output*/ AvmCircuitPublicInputs.empty(),
  );

=======
>>>>>>> 89cb8d33
  // Then we prove.
  const proofRes = await generateAvmProof(bbPath, bbWorkingDirectory, avmCircuitInputs, internalLogger);
  if (proofRes.status === BB_RESULT.FAILURE) {
    internalLogger.error(`Proof generation failed: ${proofRes.reason}`);
  }
  expect(proofRes.status).toEqual(BB_RESULT.SUCCESS);

  // Then we test VK extraction and serialization.
  const succeededRes = proofRes as BBSuccess;
  const vkData = await extractAvmVkData(succeededRes.vkPath!);
  VerificationKeyData.fromBuffer(vkData.toBuffer());

  // Then we verify.
  const rawVkPath = path.join(succeededRes.vkPath!, 'vk');
  const verificationRes = await verifyAvmProof(bbPath, succeededRes.proofPath!, rawVkPath, logger);
  expect(verificationRes.status).toBe(BB_RESULT.SUCCESS);
}<|MERGE_RESOLUTION|>--- conflicted
+++ resolved
@@ -87,82 +87,8 @@
   );
 });
 
-<<<<<<< HEAD
-/************************************************************************
- * Helpers
- ************************************************************************/
-
-/**
- * If assertionErrString is set, we expect a (non exceptional halting) revert due to a failing assertion and
- * we check that the revert reason error contains this string. However, the circuit must correctly prove the
- * execution.
- */
-const proveAndVerifyAvmTestContract = async (
-  functionName: string,
-  calldata: Fr[] = [],
-  assertionErrString?: string,
-) => {
-  const startSideEffectCounter = 0;
-  const functionSelector = await getAvmTestContractFunctionSelector(functionName);
-  calldata = [functionSelector.toField(), ...calldata];
-  const globals = GlobalVariables.empty();
-  globals.timestamp = TIMESTAMP;
-
-  const worldStateDB = mock<WorldStateDB>();
-  //
-  // Top level contract call
-  const bytecode = getAvmTestContractBytecode('public_dispatch');
-  const fnSelector = await getAvmTestContractFunctionSelector('public_dispatch');
-  const publicFn: PublicFunction = { bytecode, selector: fnSelector };
-  const contractClass = await makeContractClassPublic(0, publicFn);
-  const contractInstance = await makeContractInstanceFromClassId(contractClass.id);
-
-  // The values here should match those in `avm_simulator.test.ts`
-  const instanceGet = new SerializableContractInstance({
-    version: 1,
-    salt: new Fr(0x123),
-    deployer: new AztecAddress(new Fr(0x456)),
-    contractClassId: new Fr(0x789),
-    initializationHash: new Fr(0x101112),
-    publicKeys: new PublicKeys(
-      new Point(new Fr(0x131415), new Fr(0x161718), false),
-      new Point(new Fr(0x192021), new Fr(0x222324), false),
-      new Point(new Fr(0x252627), new Fr(0x282930), false),
-      new Point(new Fr(0x313233), new Fr(0x343536), false),
-    ),
-  }).withAddress(contractInstance.address);
-
-  worldStateDB.getContractInstance
-    .mockResolvedValueOnce(contractInstance)
-    .mockResolvedValueOnce(instanceGet) // test gets deployer
-    .mockResolvedValueOnce(instanceGet) // test gets class id
-    .mockResolvedValueOnce(instanceGet) // test gets init hash
-    .mockResolvedValue(contractInstance);
-  worldStateDB.getContractClass.mockResolvedValue(contractClass);
-
-  const storageValue = new Fr(5);
-  worldStateDB.storageRead.mockResolvedValue(Promise.resolve(storageValue));
-
-  const trace = new PublicSideEffectTrace(startSideEffectCounter);
-  const telemetry = new NoopTelemetryClient();
-  const merkleTrees = await (await MerkleTrees.new(openTmpStore(), telemetry)).fork();
-  worldStateDB.getMerkleInterface.mockReturnValue(merkleTrees);
-  const persistableState = initPersistableStateManager({ worldStateDB, trace, merkleTrees, doMerkleOperations: true });
-  const environment = initExecutionEnvironment({
-    functionSelector,
-    calldata,
-    globals,
-    address: contractInstance.address,
-  });
-  const context = initContext({ env: environment, persistableState });
-
-  worldStateDB.getBytecode.mockResolvedValue(bytecode);
-
-  const startGas = new Gas(context.machineState.gasLeft.daGas, context.machineState.gasLeft.l2Gas);
-=======
 async function proveAndVerifyAvmTestContract(functionName: string, calldata: Fr[] = [], expectRevert = false) {
   const avmCircuitInputs = await simulateAvmTestContractGenerateCircuitInputs(functionName, calldata, expectRevert);
->>>>>>> 89cb8d33
 
   const internalLogger = createDebugLogger('aztec:avm-proving-test');
   const logger = (msg: string, _data?: any) => internalLogger.verbose(msg);
@@ -171,40 +97,6 @@
   const bbPath = path.resolve('../../barretenberg/cpp/build/bin/bb');
   const bbWorkingDirectory = await fs.mkdtemp(path.join(tmpdir(), 'bb-'));
 
-<<<<<<< HEAD
-  // First we simulate (though it's not needed in this simple case).
-  const simulator = new AvmSimulator(context);
-  const avmResult = await simulator.execute();
-
-  if (assertionErrString == undefined) {
-    expect(avmResult.reverted).toBe(false);
-  } else {
-    // Explicit revert when an assertion failed.
-    expect(avmResult.reverted).toBe(true);
-    expect(avmResult.revertReason).toBeDefined();
-    expect(resolveAvmTestContractAssertionMessage(functionName, avmResult.revertReason!, avmResult.output)).toContain(
-      assertionErrString,
-    );
-  }
-
-  const pxResult = trace.toPublicFunctionCallResult(
-    environment,
-    startGas,
-    /*bytecode=*/ simulator.getBytecode()!,
-    avmResult.finalize(),
-    functionName,
-  );
-
-  const avmCircuitInputs = new AvmCircuitInputs(
-    functionName,
-    /*calldata=*/ context.environment.calldata,
-    /*publicInputs=*/ await getPublicInputs(pxResult),
-    /*avmHints=*/ pxResult.avmCircuitHints,
-    /*output*/ AvmCircuitPublicInputs.empty(),
-  );
-
-=======
->>>>>>> 89cb8d33
   // Then we prove.
   const proofRes = await generateAvmProof(bbPath, bbWorkingDirectory, avmCircuitInputs, internalLogger);
   if (proofRes.status === BB_RESULT.FAILURE) {
