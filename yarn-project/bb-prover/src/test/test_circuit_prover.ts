--- conflicted
+++ resolved
@@ -228,15 +228,9 @@
     return await this.simulate(
       input,
       'BlockRootRollupArtifact',
-<<<<<<< HEAD
-      NESTED_RECURSIVE_ROLLUP_HONK_PROOF_LENGTH,
-      convertBlockRootRollupInputsToWitnessMap,
-      convertBlockRootRollupOutputsFromWitnessMap,
-=======
-      NESTED_RECURSIVE_PROOF_LENGTH,
+      NESTED_RECURSIVE_ROLLUP_HONK_PROOF_LENGTH,
       convertSimulatedBlockRootRollupInputsToWitnessMap,
       convertSimulatedBlockRootRollupOutputsFromWitnessMap,
->>>>>>> 9fbcff60
     );
   }
 
