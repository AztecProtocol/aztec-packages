import {
  type ProofAndVerificationKey,
  type PublicInputsAndRecursiveProof,
  type ServerCircuitProver,
  makeProofAndVerificationKey,
  makePublicInputsAndRecursiveProof,
} from '@aztec/circuit-types';
import {
  AVM_PROOF_LENGTH_IN_FIELDS,
  AVM_VERIFICATION_KEY_LENGTH_IN_FIELDS,
  type AvmCircuitInputs,
  type BaseParityInputs,
<<<<<<< HEAD
  type BlockMergeRollupInputs,
  type BlockRootOrBlockMergePublicInputs,
  type BlockRootRollupInputs,
  type EmptyBlockRootRollupInputs,
  type MergeRollupInputs,
=======
  EmptyNestedData,
  type KernelCircuitPublicInputs,
>>>>>>> fe845e29
  NESTED_RECURSIVE_PROOF_LENGTH,
  NESTED_RECURSIVE_ROLLUP_HONK_PROOF_LENGTH,
  type ParityPublicInputs,
<<<<<<< HEAD
  type PrivateBaseRollupInputs,
=======
  type PrivateKernelEmptyInputData,
  PrivateKernelEmptyInputs,
>>>>>>> fe845e29
  type Proof,
  RECURSIVE_PROOF_LENGTH,
  type RootParityInputs,
<<<<<<< HEAD
  type RootRollupInputs,
  type RootRollupPublicInputs,
  type SingleTxBlockRootRollupInputs,
=======
>>>>>>> fe845e29
  TUBE_PROOF_LENGTH,
  VerificationKeyData,
  makeEmptyRecursiveProof,
  makeRecursiveProof,
} from '@aztec/circuits.js';
import {
  type BaseOrMergeRollupPublicInputs,
  type BlockMergeRollupInputs,
  type BlockRootOrBlockMergePublicInputs,
  type BlockRootRollupInputs,
  type EmptyBlockRootRollupInputs,
  type MergeRollupInputs,
  type PrivateBaseRollupInputs,
  type PublicBaseRollupInputs,
  type RootRollupInputs,
  type RootRollupPublicInputs,
  type TubeInputs,
} from '@aztec/circuits.js/rollup';
import { createLogger } from '@aztec/foundation/log';
import { sleep } from '@aztec/foundation/sleep';
import { Timer } from '@aztec/foundation/timer';
import {
  ProtocolCircuitVks,
  type ServerProtocolArtifact,
  SimulatedServerCircuitArtifacts,
  convertBaseParityInputsToWitnessMap,
  convertBaseParityOutputsFromWitnessMap,
  convertBlockMergeRollupInputsToWitnessMap,
  convertBlockMergeRollupOutputsFromWitnessMap,
  convertEmptyBlockRootRollupInputsToWitnessMap,
  convertEmptyBlockRootRollupOutputsFromWitnessMap,
  convertMergeRollupInputsToWitnessMap,
  convertMergeRollupOutputsFromWitnessMap,
  convertRootParityInputsToWitnessMap,
  convertRootParityOutputsFromWitnessMap,
  convertRootRollupInputsToWitnessMap,
  convertRootRollupOutputsFromWitnessMap,
  convertSimulatedBlockRootRollupInputsToWitnessMap,
  convertSimulatedBlockRootRollupOutputsFromWitnessMap,
  convertSimulatedPrivateBaseRollupInputsToWitnessMap,
  convertSimulatedPrivateBaseRollupOutputsFromWitnessMap,
  convertSimulatedPublicBaseRollupInputsToWitnessMap,
  convertSimulatedPublicBaseRollupOutputsFromWitnessMap,
  convertSimulatedSingleTxBlockRootRollupInputsToWitnessMap,
  convertSimulatedSingleTxBlockRootRollupOutputsFromWitnessMap,
} from '@aztec/noir-protocol-circuits-types';
import { type SimulationProvider, WASMSimulatorWithBlobs, emitCircuitSimulationStats } from '@aztec/simulator';
import { type TelemetryClient, trackSpan } from '@aztec/telemetry-client';

import { type WitnessMap } from '@noir-lang/types';

import { ProverInstrumentation } from '../instrumentation.js';
import { mapProtocolArtifactNameToCircuitName } from '../stats.js';

/**
 * A class for use in testing situations (e2e, unit test, etc) and temporarily for assembling a block in the sequencer.
 * Simulates circuits using the most efficient method and performs no proving.
 */
export class TestCircuitProver implements ServerCircuitProver {
  private wasmSimulator = new WASMSimulatorWithBlobs();
  private instrumentation: ProverInstrumentation;
  private logger = createLogger('bb-prover:test-prover');

  constructor(
    telemetry: TelemetryClient,
    private simulationProvider?: SimulationProvider,
    private opts: { proverTestDelayMs: number } = { proverTestDelayMs: 0 },
  ) {
    this.instrumentation = new ProverInstrumentation(telemetry, 'TestCircuitProver');
  }

  get tracer() {
    return this.instrumentation.tracer;
  }

<<<<<<< HEAD
=======
  public async getEmptyPrivateKernelProof(
    inputs: PrivateKernelEmptyInputData,
  ): Promise<
    PublicInputsAndRecursiveProof<KernelCircuitPublicInputs, typeof NESTED_RECURSIVE_ROLLUP_HONK_PROOF_LENGTH>
  > {
    const emptyNested = new EmptyNestedData(
      makeRecursiveProof(NESTED_RECURSIVE_ROLLUP_HONK_PROOF_LENGTH),
      ProtocolCircuitVks['EmptyNestedArtifact'].keyAsFields,
    );
    const kernelInputs = new PrivateKernelEmptyInputs(
      emptyNested,
      inputs.header,
      inputs.chainId,
      inputs.version,
      inputs.vkTreeRoot,
      inputs.protocolContractTreeRoot,
    );

    return await this.simulate(
      kernelInputs,
      'PrivateKernelEmptyArtifact',
      NESTED_RECURSIVE_ROLLUP_HONK_PROOF_LENGTH,
      convertPrivateKernelEmptyInputsToWitnessMap,
      convertSimulatedPrivateKernelEmptyOutputsFromWitnessMap,
    );
  }

>>>>>>> fe845e29
  /**
   * Simulates the base parity circuit from its inputs.
   * @param inputs - Inputs to the circuit.
   * @returns The public inputs of the parity circuit.
   */
  @trackSpan('TestCircuitProver.getBaseParityProof')
  public async getBaseParityProof(
    inputs: BaseParityInputs,
  ): Promise<PublicInputsAndRecursiveProof<ParityPublicInputs, typeof RECURSIVE_PROOF_LENGTH>> {
    return await this.simulate(
      inputs,
      'BaseParityArtifact',
      RECURSIVE_PROOF_LENGTH,
      convertBaseParityInputsToWitnessMap,
      convertBaseParityOutputsFromWitnessMap,
    );
  }

  /**
   * Simulates the root parity circuit from its inputs.
   * @param inputs - Inputs to the circuit.
   * @returns The public inputs of the parity circuit.
   */
  @trackSpan('TestCircuitProver.getRootParityProof')
  public async getRootParityProof(
    inputs: RootParityInputs,
  ): Promise<PublicInputsAndRecursiveProof<ParityPublicInputs, typeof NESTED_RECURSIVE_PROOF_LENGTH>> {
    return await this.simulate(
      inputs,
      'RootParityArtifact',
      NESTED_RECURSIVE_PROOF_LENGTH,
      convertRootParityInputsToWitnessMap,
      convertRootParityOutputsFromWitnessMap,
    );
  }

  public async getTubeProof(_tubeInput: TubeInputs): Promise<ProofAndVerificationKey<typeof TUBE_PROOF_LENGTH>> {
    await this.delay();
    return makeProofAndVerificationKey(
      makeEmptyRecursiveProof(TUBE_PROOF_LENGTH),
      VerificationKeyData.makeFakeRollupHonk(),
    );
  }

  @trackSpan('TestCircuitProver.getPrivateBaseRollupProof')
  public async getPrivateBaseRollupProof(
    inputs: PrivateBaseRollupInputs,
  ): Promise<
    PublicInputsAndRecursiveProof<BaseOrMergeRollupPublicInputs, typeof NESTED_RECURSIVE_ROLLUP_HONK_PROOF_LENGTH>
  > {
    return await this.simulate(
      inputs,
      'PrivateBaseRollupArtifact',
      NESTED_RECURSIVE_ROLLUP_HONK_PROOF_LENGTH,
      convertSimulatedPrivateBaseRollupInputsToWitnessMap,
      convertSimulatedPrivateBaseRollupOutputsFromWitnessMap,
    );
  }

  @trackSpan('TestCircuitProver.getPublicBaseRollupProof')
  public async getPublicBaseRollupProof(
    inputs: PublicBaseRollupInputs,
  ): Promise<
    PublicInputsAndRecursiveProof<BaseOrMergeRollupPublicInputs, typeof NESTED_RECURSIVE_ROLLUP_HONK_PROOF_LENGTH>
  > {
    return await this.simulate(
      inputs,
      'PublicBaseRollupArtifact',
      NESTED_RECURSIVE_ROLLUP_HONK_PROOF_LENGTH,
      convertSimulatedPublicBaseRollupInputsToWitnessMap,
      convertSimulatedPublicBaseRollupOutputsFromWitnessMap,
    );
  }

  /**
   * Simulates the merge rollup circuit from its inputs.
   * @param input - Inputs to the circuit.
   * @returns The public inputs as outputs of the simulation.
   */
  @trackSpan('TestCircuitProver.getMergeRollupProof')
  public async getMergeRollupProof(
    input: MergeRollupInputs,
  ): Promise<
    PublicInputsAndRecursiveProof<BaseOrMergeRollupPublicInputs, typeof NESTED_RECURSIVE_ROLLUP_HONK_PROOF_LENGTH>
  > {
    return await this.simulate(
      input,
      'MergeRollupArtifact',
      NESTED_RECURSIVE_ROLLUP_HONK_PROOF_LENGTH,
      convertMergeRollupInputsToWitnessMap,
      convertMergeRollupOutputsFromWitnessMap,
    );
  }

  /**
   * Simulates the block root rollup circuit from its inputs.
   * @param input - Inputs to the circuit.
   * @returns The public inputs as outputs of the simulation.
   */
  @trackSpan('TestCircuitProver.getBlockRootRollupProof')
  public async getBlockRootRollupProof(
    input: BlockRootRollupInputs,
  ): Promise<
    PublicInputsAndRecursiveProof<BlockRootOrBlockMergePublicInputs, typeof NESTED_RECURSIVE_ROLLUP_HONK_PROOF_LENGTH>
  > {
    return await this.simulate(
      input,
      'BlockRootRollupArtifact',
      NESTED_RECURSIVE_ROLLUP_HONK_PROOF_LENGTH,
      convertSimulatedBlockRootRollupInputsToWitnessMap,
      convertSimulatedBlockRootRollupOutputsFromWitnessMap,
    );
  }

  @trackSpan('TestCircuitProver.getSingleTxBlockRootRollupProof')
  public async getSingleTxBlockRootRollupProof(
    input: SingleTxBlockRootRollupInputs,
  ): Promise<PublicInputsAndRecursiveProof<BlockRootOrBlockMergePublicInputs>> {
    return await this.simulate(
      input,
      'SingleTxBlockRootRollupArtifact',
      NESTED_RECURSIVE_PROOF_LENGTH,
      convertSimulatedSingleTxBlockRootRollupInputsToWitnessMap,
      convertSimulatedSingleTxBlockRootRollupOutputsFromWitnessMap,
    );
  }

  /**
   * Simulates the empty block root rollup circuit from its inputs.
   * @param input - Inputs to the circuit.
   * @returns The public inputs as outputs of the simulation.
   */
  @trackSpan('TestCircuitProver.getEmptyBlockRootRollupProof')
  public async getEmptyBlockRootRollupProof(
    input: EmptyBlockRootRollupInputs,
  ): Promise<
    PublicInputsAndRecursiveProof<BlockRootOrBlockMergePublicInputs, typeof NESTED_RECURSIVE_ROLLUP_HONK_PROOF_LENGTH>
  > {
    return await this.simulate(
      input,
      'EmptyBlockRootRollupArtifact',
      NESTED_RECURSIVE_ROLLUP_HONK_PROOF_LENGTH,
      convertEmptyBlockRootRollupInputsToWitnessMap,
      convertEmptyBlockRootRollupOutputsFromWitnessMap,
    );
  }

  /**
   * Simulates the block merge rollup circuit from its inputs.
   * @param input - Inputs to the circuit.
   * @returns The public inputs as outputs of the simulation.
   */
  @trackSpan('TestCircuitProver.getBlockMergeRollupProof')
  public async getBlockMergeRollupProof(
    input: BlockMergeRollupInputs,
  ): Promise<
    PublicInputsAndRecursiveProof<BlockRootOrBlockMergePublicInputs, typeof NESTED_RECURSIVE_ROLLUP_HONK_PROOF_LENGTH>
  > {
    return await this.simulate(
      input,
      'BlockMergeRollupArtifact',
      NESTED_RECURSIVE_ROLLUP_HONK_PROOF_LENGTH,
      convertBlockMergeRollupInputsToWitnessMap,
      convertBlockMergeRollupOutputsFromWitnessMap,
    );
  }

  /**
   * Simulates the root rollup circuit from its inputs.
   * @param input - Inputs to the circuit.
   * @returns The public inputs as outputs of the simulation.
   */
  @trackSpan('TestCircuitProver.getRootRollupProof')
  public async getRootRollupProof(
    input: RootRollupInputs,
  ): Promise<PublicInputsAndRecursiveProof<RootRollupPublicInputs>> {
    return await this.simulate(
      input,
      'RootRollupArtifact',
      NESTED_RECURSIVE_PROOF_LENGTH,
      convertRootRollupInputsToWitnessMap,
      convertRootRollupOutputsFromWitnessMap,
    );
  }

  public async getAvmProof(
    _inputs: AvmCircuitInputs,
  ): Promise<ProofAndVerificationKey<typeof AVM_PROOF_LENGTH_IN_FIELDS>> {
    // We can't simulate the AVM because we don't have enough context to do so (e.g., DBs).
    // We just return an empty proof and VK data.
    this.logger.debug('Skipping AVM simulation in TestCircuitProver.');
    await this.delay();
    return makeProofAndVerificationKey(
      makeEmptyRecursiveProof(AVM_PROOF_LENGTH_IN_FIELDS),
      VerificationKeyData.makeFake(AVM_VERIFICATION_KEY_LENGTH_IN_FIELDS),
    );
  }

  private async delay(): Promise<void> {
    if (this.opts.proverTestDelayMs > 0) {
      await sleep(this.opts.proverTestDelayMs);
    }
  }

  // Not implemented for test circuits
  public verifyProof(_1: ServerProtocolArtifact, _2: Proof): Promise<void> {
    return Promise.reject(new Error('Method not implemented.'));
  }

  private async simulate<
    PROOF_LENGTH extends number,
    CircuitInputType extends { toBuffer: () => Buffer },
    CircuitOutputType extends { toBuffer: () => Buffer },
  >(
    input: CircuitInputType,
    artifactName: ServerProtocolArtifact,
    proofLength: PROOF_LENGTH,
    convertInput: (input: CircuitInputType) => WitnessMap,
    convertOutput: (outputWitness: WitnessMap) => CircuitOutputType,
  ) {
    const timer = new Timer();
    const witnessMap = convertInput(input);
    const circuitName = mapProtocolArtifactNameToCircuitName(artifactName);

    let simulationProvider = this.simulationProvider ?? this.wasmSimulator;
    if (['BlockRootRollupArtifact', 'SingleTxBlockRootRollupArtifact'].includes(artifactName)) {
      // TODO(#10323): temporarily force block root to use wasm while we simulate
      // the blob operations with an oracle. Appears to be no way to provide nativeACVM with a foreign call hander.
      simulationProvider = this.wasmSimulator;
    }
    const witness = await simulationProvider.simulateCircuit(witnessMap, SimulatedServerCircuitArtifacts[artifactName]);

    const result = convertOutput(witness);

    this.instrumentation.recordDuration('simulationDuration', circuitName, timer);
    emitCircuitSimulationStats(circuitName, timer.ms(), input.toBuffer().length, result.toBuffer().length, this.logger);
    await this.delay();
    return makePublicInputsAndRecursiveProof(result, makeRecursiveProof(proofLength), ProtocolCircuitVks[artifactName]);
  }
}<|MERGE_RESOLUTION|>--- conflicted
+++ resolved
@@ -10,34 +10,12 @@
   AVM_VERIFICATION_KEY_LENGTH_IN_FIELDS,
   type AvmCircuitInputs,
   type BaseParityInputs,
-<<<<<<< HEAD
-  type BlockMergeRollupInputs,
-  type BlockRootOrBlockMergePublicInputs,
-  type BlockRootRollupInputs,
-  type EmptyBlockRootRollupInputs,
-  type MergeRollupInputs,
-=======
-  EmptyNestedData,
-  type KernelCircuitPublicInputs,
->>>>>>> fe845e29
   NESTED_RECURSIVE_PROOF_LENGTH,
   NESTED_RECURSIVE_ROLLUP_HONK_PROOF_LENGTH,
   type ParityPublicInputs,
-<<<<<<< HEAD
-  type PrivateBaseRollupInputs,
-=======
-  type PrivateKernelEmptyInputData,
-  PrivateKernelEmptyInputs,
->>>>>>> fe845e29
   type Proof,
   RECURSIVE_PROOF_LENGTH,
   type RootParityInputs,
-<<<<<<< HEAD
-  type RootRollupInputs,
-  type RootRollupPublicInputs,
-  type SingleTxBlockRootRollupInputs,
-=======
->>>>>>> fe845e29
   TUBE_PROOF_LENGTH,
   VerificationKeyData,
   makeEmptyRecursiveProof,
@@ -54,6 +32,7 @@
   type PublicBaseRollupInputs,
   type RootRollupInputs,
   type RootRollupPublicInputs,
+  type SingleTxBlockRootRollupInputs,
   type TubeInputs,
 } from '@aztec/circuits.js/rollup';
 import { createLogger } from '@aztec/foundation/log';
@@ -113,36 +92,6 @@
     return this.instrumentation.tracer;
   }
 
-<<<<<<< HEAD
-=======
-  public async getEmptyPrivateKernelProof(
-    inputs: PrivateKernelEmptyInputData,
-  ): Promise<
-    PublicInputsAndRecursiveProof<KernelCircuitPublicInputs, typeof NESTED_RECURSIVE_ROLLUP_HONK_PROOF_LENGTH>
-  > {
-    const emptyNested = new EmptyNestedData(
-      makeRecursiveProof(NESTED_RECURSIVE_ROLLUP_HONK_PROOF_LENGTH),
-      ProtocolCircuitVks['EmptyNestedArtifact'].keyAsFields,
-    );
-    const kernelInputs = new PrivateKernelEmptyInputs(
-      emptyNested,
-      inputs.header,
-      inputs.chainId,
-      inputs.version,
-      inputs.vkTreeRoot,
-      inputs.protocolContractTreeRoot,
-    );
-
-    return await this.simulate(
-      kernelInputs,
-      'PrivateKernelEmptyArtifact',
-      NESTED_RECURSIVE_ROLLUP_HONK_PROOF_LENGTH,
-      convertPrivateKernelEmptyInputsToWitnessMap,
-      convertSimulatedPrivateKernelEmptyOutputsFromWitnessMap,
-    );
-  }
-
->>>>>>> fe845e29
   /**
    * Simulates the base parity circuit from its inputs.
    * @param inputs - Inputs to the circuit.
@@ -260,11 +209,13 @@
   @trackSpan('TestCircuitProver.getSingleTxBlockRootRollupProof')
   public async getSingleTxBlockRootRollupProof(
     input: SingleTxBlockRootRollupInputs,
-  ): Promise<PublicInputsAndRecursiveProof<BlockRootOrBlockMergePublicInputs>> {
+  ): Promise<
+    PublicInputsAndRecursiveProof<BlockRootOrBlockMergePublicInputs, typeof NESTED_RECURSIVE_ROLLUP_HONK_PROOF_LENGTH>
+  > {
     return await this.simulate(
       input,
       'SingleTxBlockRootRollupArtifact',
-      NESTED_RECURSIVE_PROOF_LENGTH,
+      NESTED_RECURSIVE_ROLLUP_HONK_PROOF_LENGTH,
       convertSimulatedSingleTxBlockRootRollupInputsToWitnessMap,
       convertSimulatedSingleTxBlockRootRollupOutputsFromWitnessMap,
     );
