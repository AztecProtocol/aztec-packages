import { type PublicKey } from '@aztec/circuit-types';
import {
  AztecAddress,
  CompleteAddress,
  Fq,
  Fr,
  GeneratorIndex,
  GrumpkinScalar,
  KEY_PREFIXES,
  type KeyPrefix,
  KeyValidationRequest,
  type PartialAddress,
  Point,
  computeAddress,
  computeAppSecretKey,
  deriveKeys,
  derivePublicKeyFromSecretKey,
} from '@aztec/circuits.js';
import { poseidon2HashWithSeparator } from '@aztec/foundation/crypto';
import { type Bufferable, serializeToBuffer } from '@aztec/foundation/serialize';
import { type AztecKVStore, type AztecMap } from '@aztec/kv-store';

/**
 * Used for managing keys. Can hold keys of multiple accounts and allows for key rotation.
 */
export class KeyStore {
  #keys: AztecMap<string, Buffer>;

  constructor(database: AztecKVStore) {
    this.#keys = database.openMap('key_store');
  }

  /**
   * Creates a new account from a randomly generated secret key.
   * @returns A promise that resolves to the newly created account's CompleteAddress.
   */
  public createAccount(): Promise<CompleteAddress> {
    const sk = Fr.random();
    const partialAddress = Fr.random();
    return this.addAccount(sk, partialAddress);
  }

  /**
   * Adds an account to the key store from the provided secret key.
   * @param sk - The secret key of the account.
   * @param partialAddress - The partial address of the account.
   * @returns The account's complete address.
   */
  public async addAccount(sk: Fr, partialAddress: PartialAddress): Promise<CompleteAddress> {
    const {
      masterNullifierSecretKey,
      masterIncomingViewingSecretKey,
      masterOutgoingViewingSecretKey,
      masterTaggingSecretKey,
      publicKeys,
    } = deriveKeys(sk);

    const publicKeysHash = publicKeys.hash();
    const account = computeAddress(publicKeysHash, partialAddress);

    // Naming of keys is as follows ${account}-${n/iv/ov/t}${sk/pk}_m
    await this.#keys.set(`${account.toString()}-ivsk_m`, masterIncomingViewingSecretKey.toBuffer());
    await this.#keys.set(`${account.toString()}-ovsk_m`, masterOutgoingViewingSecretKey.toBuffer());
    await this.#keys.set(`${account.toString()}-tsk_m`, masterTaggingSecretKey.toBuffer());
    await this.#keys.set(`${account.toString()}-nsk_m`, masterNullifierSecretKey.toBuffer());

    await this.#keys.set(`${account.toString()}-npk_m`, publicKeys.masterNullifierPublicKey.toBuffer());
    await this.#keys.set(`${account.toString()}-ivpk_m`, publicKeys.masterIncomingViewingPublicKey.toBuffer());
    await this.#keys.set(`${account.toString()}-ovpk_m`, publicKeys.masterOutgoingViewingPublicKey.toBuffer());
    await this.#keys.set(`${account.toString()}-tpk_m`, publicKeys.masterTaggingPublicKey.toBuffer());

    // We store pk_m_hash under `account-{n/iv/ov/t}pk_m_hash` key to be able to obtain address and key prefix
    // using the #getKeyPrefixAndAccount function later on
    await this.#keys.set(`${account.toString()}-npk_m_hash`, publicKeys.masterNullifierPublicKey.hash().toBuffer());
    await this.#keys.set(
      `${account.toString()}-ivpk_m_hash`,
      publicKeys.masterIncomingViewingPublicKey.hash().toBuffer(),
    );
    await this.#keys.set(
      `${account.toString()}-ovpk_m_hash`,
      publicKeys.masterOutgoingViewingPublicKey.hash().toBuffer(),
    );
    await this.#keys.set(`${account.toString()}-tpk_m_hash`, publicKeys.masterTaggingPublicKey.hash().toBuffer());

    // At last, we return the newly derived account address
    return Promise.resolve(new CompleteAddress(account, publicKeys, partialAddress));
  }

  /**
   * Retrieves addresses of accounts stored in the key store.
   * @returns A Promise that resolves to an array of account addresses.
   */
  public getAccounts(): Promise<AztecAddress[]> {
    const allMapKeys = Array.from(this.#keys.keys());
    // We return account addresses based on the map keys that end with '-ivsk_m'
    const accounts = allMapKeys.filter(key => key.endsWith('-ivsk_m')).map(key => key.split('-')[0]);
    return Promise.resolve(accounts.map(account => AztecAddress.fromString(account)));
  }

  /**
   * Gets the key validation request for a given master public key hash and contract address.
   * @throws If the account corresponding to the master public key hash does not exist in the key store.
   * @param pkMHash - The master public key hash.
   * @param contractAddress - The contract address to silo the secret key in the the key validation request with.
   * @returns The key validation request.
   */
  public getKeyValidationRequest(pkMHash: Fr, contractAddress: AztecAddress): Promise<KeyValidationRequest> {
    const [keyPrefix, account] = this.#getKeyPrefixAndAccount(pkMHash);

    // Now we find the master public key for the account
    // Since each public keys buffer contains multiple public keys, we need to find the one that matches the hash.
    // Then we store the index of the key in the buffer to be able to quickly obtain the corresponding secret key.
    let pkM: PublicKey | undefined;
    let keyIndexInBuffer = 0;
    {
      const pkMsBuffer = this.#keys.get(`${account.toString()}-${keyPrefix}pk_m`);
      if (!pkMsBuffer) {
        throw new Error(
          `Could not find ${keyPrefix}pk_m for account ${account.toString()} whose address was successfully obtained with ${keyPrefix}pk_m_hash ${pkMHash.toString()}.`,
        );
      }

      // Now we iterate over the public keys in the buffer to find the one that matches the hash
      const numKeys = this.#calculateNumKeys(pkMsBuffer, Point);
      for (; keyIndexInBuffer < numKeys; keyIndexInBuffer++) {
        const foundPkM = Point.fromBuffer(
          pkMsBuffer.subarray(keyIndexInBuffer * Point.SIZE_IN_BYTES, (keyIndexInBuffer + 1) * Point.SIZE_IN_BYTES),
        );
        if (foundPkM.hash().equals(pkMHash)) {
          pkM = foundPkM;
          break;
        }
      }

      if (!pkM) {
        throw new Error(`Could not find ${keyPrefix}pkM for ${keyPrefix}pk_m_hash ${pkMHash.toString()}.`);
      }
    }

    // Now we find the secret key for the public key
    let skM: GrumpkinScalar | undefined;
    {
      const skMsBuffer = this.#keys.get(`${account.toString()}-${keyPrefix}sk_m`);
      if (!skMsBuffer) {
        throw new Error(
          `Could not find ${keyPrefix}sk_m for account ${account.toString()} whose address was successfully obtained with ${keyPrefix}pk_m_hash ${pkMHash.toString()}.`,
        );
      }

      skM = GrumpkinScalar.fromBuffer(
        skMsBuffer.subarray(
          keyIndexInBuffer * GrumpkinScalar.SIZE_IN_BYTES,
          (keyIndexInBuffer + 1) * GrumpkinScalar.SIZE_IN_BYTES,
        ),
      );
    }

    // We sanity check that it's possible to derive the public key from the secret key
    if (!derivePublicKeyFromSecretKey(skM).equals(pkM)) {
      throw new Error(`Could not derive ${keyPrefix}pkM from ${keyPrefix}skM.`);
    }

    // At last we silo the secret key and return the key validation request
    const skApp = computeAppSecretKey(skM, contractAddress, keyPrefix!);

    return Promise.resolve(new KeyValidationRequest(pkM, skApp));
  }

  /**
   * Gets the master incoming viewing public key for a given account.
   * @throws If the account does not exist in the key store.
   * @param account - The account address for which to retrieve the master incoming viewing public key.
   * @returns The master incoming viewing public key for the account.
   */
  public async getMasterIncomingViewingPublicKey(account: AztecAddress): Promise<PublicKey> {
    const masterIncomingViewingPublicKeyBuffer = this.#keys.get(`${account.toString()}-ivpk_m`);
    if (!masterIncomingViewingPublicKeyBuffer) {
      throw new Error(
        `Account ${account.toString()} does not exist. Registered accounts: ${await this.getAccounts()}.`,
      );
    }
    return Promise.resolve(Point.fromBuffer(masterIncomingViewingPublicKeyBuffer));
  }

  /**
   * Retrieves the master outgoing viewing public key.
   * @throws If the account does not exist in the key store.
   * @param account - The account to retrieve the master outgoing viewing key for.
   * @returns A Promise that resolves to the master outgoing viewing key.
   */
  public async getMasterOutgoingViewingPublicKey(account: AztecAddress): Promise<PublicKey> {
    const masterOutgoingViewingPublicKeyBuffer = this.#keys.get(`${account.toString()}-ovpk_m`);
    if (!masterOutgoingViewingPublicKeyBuffer) {
      throw new Error(
        `Account ${account.toString()} does not exist. Registered accounts: ${await this.getAccounts()}.`,
      );
    }
    return Promise.resolve(Point.fromBuffer(masterOutgoingViewingPublicKeyBuffer));
  }

  /**
   * Retrieves the master tagging public key.
   * @throws If the account does not exist in the key store.
   * @param account - The account to retrieve the master tagging key for.
   * @returns A Promise that resolves to the master tagging key.
   */
  public async getMasterTaggingPublicKey(account: AztecAddress): Promise<PublicKey> {
    const masterTaggingPublicKeyBuffer = this.#keys.get(`${account.toString()}-tpk_m`);
    if (!masterTaggingPublicKeyBuffer) {
      throw new Error(
        `Account ${account.toString()} does not exist. Registered accounts: ${await this.getAccounts()}.`,
      );
    }
    return Promise.resolve(Point.fromBuffer(masterTaggingPublicKeyBuffer));
  }

  /**
   * Retrieves application incoming viewing secret key.
   * @throws If the account does not exist in the key store.
   * @param account - The account to retrieve the application incoming viewing secret key for.
   * @param app - The application address to retrieve the incoming viewing secret key for.
   * @returns A Promise that resolves to the application incoming viewing secret key.
   */
  public async getAppIncomingViewingSecretKey(account: AztecAddress, app: AztecAddress): Promise<Fr> {
    const masterIncomingViewingSecretKeyBuffer = this.#keys.get(`${account.toString()}-ivsk_m`);
    if (!masterIncomingViewingSecretKeyBuffer) {
      throw new Error(
        `Account ${account.toString()} does not exist. Registered accounts: ${await this.getAccounts()}.`,
      );
    }
    const masterIncomingViewingSecretKey = GrumpkinScalar.fromBuffer(masterIncomingViewingSecretKeyBuffer);

    return Promise.resolve(
<<<<<<< HEAD
      poseidon2HashWithSeparator(
        [masterIncomingViewingSecretKey.high, masterIncomingViewingSecretKey.low, app],
        GeneratorIndex.IVSK_M,
      ),
=======
      poseidon2Hash([masterIncomingViewingSecretKey.hi, masterIncomingViewingSecretKey.lo, app, GeneratorIndex.IVSK_M]),
>>>>>>> 6237d96a
    );
  }

  /**
   * Retrieves application outgoing viewing secret key.
   * @throws If the account does not exist in the key store.
   * @param account - The account to retrieve the application outgoing viewing secret key for.
   * @param app - The application address to retrieve the outgoing viewing secret key for.
   * @returns A Promise that resolves to the application outgoing viewing secret key.
   */
  public async getAppOutgoingViewingSecretKey(account: AztecAddress, app: AztecAddress): Promise<Fr> {
    const masterOutgoingViewingSecretKeyBuffer = this.#keys.get(`${account.toString()}-ovsk_m`);
    if (!masterOutgoingViewingSecretKeyBuffer) {
      throw new Error(
        `Account ${account.toString()} does not exist. Registered accounts: ${await this.getAccounts()}.`,
      );
    }
    const masterOutgoingViewingSecretKey = GrumpkinScalar.fromBuffer(masterOutgoingViewingSecretKeyBuffer);

    return Promise.resolve(
<<<<<<< HEAD
      poseidon2HashWithSeparator(
        [masterOutgoingViewingSecretKey.high, masterOutgoingViewingSecretKey.low, app],
        GeneratorIndex.OVSK_M,
      ),
=======
      poseidon2Hash([masterOutgoingViewingSecretKey.hi, masterOutgoingViewingSecretKey.lo, app, GeneratorIndex.OVSK_M]),
>>>>>>> 6237d96a
    );
  }

  /**
   * Retrieves the sk_m corresponding to the pk_m.
   * @throws If the provided public key is not associated with any of the registered accounts.
   * @param pkM - The master public key to get secret key for.
   * @returns A Promise that resolves to sk_m.
   * @dev Used when feeding the sk_m to the kernel circuit for keys verification.
   */
  public getMasterSecretKey(pkM: PublicKey): Promise<GrumpkinScalar> {
    const [keyPrefix, account] = this.#getKeyPrefixAndAccount(pkM);

    // We get the secret keys buffer and iterate over the values in the buffer to find the one that matches pkM
    let skM: GrumpkinScalar | undefined;
    {
      const secretKeysBuffer = this.#keys.get(`${account.toString()}-${keyPrefix}sk_m`);
      if (!secretKeysBuffer) {
        throw new Error(
          `Could not find ${keyPrefix}sk_m for ${keyPrefix}pk_m ${pkM.toString()}. This should not happen.`,
        );
      }

      const numKeys = this.#calculateNumKeys(secretKeysBuffer, GrumpkinScalar);
      for (let i = 0; i < numKeys; i++) {
        const foundSkM = GrumpkinScalar.fromBuffer(
          secretKeysBuffer.subarray(i * GrumpkinScalar.SIZE_IN_BYTES, (i + 1) * GrumpkinScalar.SIZE_IN_BYTES),
        );
        if (derivePublicKeyFromSecretKey(foundSkM).equals(pkM)) {
          skM = foundSkM;
          break;
        }
      }

      if (!skM) {
        throw new Error(`Could not find ${keyPrefix}skM for ${keyPrefix}pkM ${pkM.toString()} in secret keys buffer.`);
      }
    }

    return Promise.resolve(skM);
  }

  /**
   * Rotates the master nullifier key for the specified account.
   *
   * @dev This function updates the secret and public keys associated with the account.
   * It appends a new secret key to the existing secret keys, derives the
   * corresponding public key, and updates the stored keys accordingly.
   *
   * @param account - The account address for which the master nullifier key is being rotated.
   * @param newSecretKey - (Optional) A new secret key of type Fq. If not provided, a random key is generated.
   * @throws If the account does not have existing nullifier secret keys or public keys.
   * @returns A Promise that resolves when the key rotation is complete.
   */
  public async rotateMasterNullifierKey(account: AztecAddress, newSecretKey: Fq = Fq.random()) {
    // We append the secret key to the array of secret keys
    await this.#appendValue(`${account.toString()}-nsk_m`, newSecretKey);

    // Now we derive the public key from the new secret key and append it to the buffer of original public keys
    const newPublicKey = derivePublicKeyFromSecretKey(newSecretKey);
    await this.#appendValue(`${account.toString()}-npk_m`, newPublicKey);

    // At last we store npk_m_hash under `account-npk_m_hash` key to be able to obtain address and key prefix
    // using the #getKeyPrefixAndAccount function later on
    await this.#appendValue(`${account.toString()}-npk_m_hash`, newPublicKey.hash());
  }

  /**
   * Gets the key prefix and account address for a given value.
   * @returns A tuple containing the key prefix and account address.
   * @dev Note that this is quite inefficient but it should not matter because there should never be too many keys
   * in the key store.
   */
  #getKeyPrefixAndAccount(value: Bufferable): [KeyPrefix, AztecAddress] {
    const valueBuffer = serializeToBuffer(value);
    for (const [key, val] of this.#keys.entries()) {
      // `val` can contain multiple values due to key rotation so we check if the value is in the buffer instead
      // of just calling `.equals(...)`
      if (val.includes(valueBuffer)) {
        for (const prefix of KEY_PREFIXES) {
          if (key.includes(`-${prefix}`)) {
            const account = AztecAddress.fromString(key.split('-')[0]);
            return [prefix, account];
          }
        }
      }
    }
    throw new Error(`Could not find key prefix.`);
  }

  async #appendValue(key: string, value: Bufferable) {
    const currentValue = this.#keys.get(key);
    if (!currentValue) {
      throw new Error(`Could not find current value for key ${key}`);
    }

    await this.#keys.set(key, serializeToBuffer([currentValue, value]));
  }

  #calculateNumKeys(buf: Buffer, T: typeof Point | typeof Fq) {
    return buf.byteLength / T.SIZE_IN_BYTES;
  }
}<|MERGE_RESOLUTION|>--- conflicted
+++ resolved
@@ -231,14 +231,10 @@
     const masterIncomingViewingSecretKey = GrumpkinScalar.fromBuffer(masterIncomingViewingSecretKeyBuffer);
 
     return Promise.resolve(
-<<<<<<< HEAD
       poseidon2HashWithSeparator(
-        [masterIncomingViewingSecretKey.high, masterIncomingViewingSecretKey.low, app],
+        [masterIncomingViewingSecretKey.hi, masterIncomingViewingSecretKey.lo, app],
         GeneratorIndex.IVSK_M,
       ),
-=======
-      poseidon2Hash([masterIncomingViewingSecretKey.hi, masterIncomingViewingSecretKey.lo, app, GeneratorIndex.IVSK_M]),
->>>>>>> 6237d96a
     );
   }
 
@@ -259,14 +255,10 @@
     const masterOutgoingViewingSecretKey = GrumpkinScalar.fromBuffer(masterOutgoingViewingSecretKeyBuffer);
 
     return Promise.resolve(
-<<<<<<< HEAD
       poseidon2HashWithSeparator(
-        [masterOutgoingViewingSecretKey.high, masterOutgoingViewingSecretKey.low, app],
+        [masterOutgoingViewingSecretKey.hi, masterOutgoingViewingSecretKey.lo, app],
         GeneratorIndex.OVSK_M,
       ),
-=======
-      poseidon2Hash([masterOutgoingViewingSecretKey.hi, masterOutgoingViewingSecretKey.lo, app, GeneratorIndex.OVSK_M]),
->>>>>>> 6237d96a
     );
   }
 
