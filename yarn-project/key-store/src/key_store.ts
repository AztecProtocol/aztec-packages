import { AztecAddress } from '@aztec/circuits.js/aztec-address';
import { CompleteAddress, type PartialAddress } from '@aztec/circuits.js/contract';
import { KeyValidationRequest } from '@aztec/circuits.js/kernel';
import {
<<<<<<< HEAD
  AztecAddress,
  CompleteAddress,
  Fq,
  Fr,
  GrumpkinScalar,
=======
>>>>>>> b9cc4834
  KEY_PREFIXES,
  type KeyPrefix,
  type PublicKey,
  computeAppSecretKey,
  deriveKeys,
  derivePublicKeyFromSecretKey,
} from '@aztec/circuits.js/keys';
import { GeneratorIndex } from '@aztec/constants';
<<<<<<< HEAD
import { Grumpkin, poseidon2HashPoints, poseidon2HashWithSeparator } from '@aztec/foundation/crypto';
=======
import { poseidon2HashWithSeparator } from '@aztec/foundation/crypto';
import { Fr, GrumpkinScalar, Point } from '@aztec/foundation/fields';
>>>>>>> b9cc4834
import { toArray } from '@aztec/foundation/iterable';
import { type Bufferable, serializeToBuffer } from '@aztec/foundation/serialize';
import { type AztecAsyncKVStore, type AztecAsyncMap } from '@aztec/kv-store';

/**
 * Used for managing keys. Can hold keys of multiple accounts.
 */
export class KeyStore {
  #keys: AztecAsyncMap<string, Buffer>;

  constructor(database: AztecAsyncKVStore) {
    this.#keys = database.openMap('key_store');
  }

  /**
   * Creates a new account from a randomly generated secret key.
   * @returns A promise that resolves to the newly created account's CompleteAddress.
   */
  public createAccount(): Promise<CompleteAddress> {
    const sk = Fr.random();
    const partialAddress = Fr.random();
    return this.addAccount(sk, partialAddress);
  }

  /**
   * Adds an account to the key store from the provided secret key.
   * @param sk - The secret key of the account.
   * @param partialAddress - The partial address of the account.
   * @returns The account's complete address.
   */
  public async addAccount(sk: Fr, partialAddress: PartialAddress): Promise<CompleteAddress> {
    const {
      masterNullifierSecretKey,
      masterIncomingViewingSecretKey,
      masterOutgoingViewingSecretKey,
      masterTaggingSecretKey,
      publicKeys,
    } = await deriveKeys(sk);

    const completeAddress = await CompleteAddress.fromSecretKeyAndPartialAddress(sk, partialAddress);
    const { address: account } = completeAddress;

    // Naming of keys is as follows ${account}-${n/iv/ov/t}${sk/pk}_m
    await this.#keys.set(`${account.toString()}-ivsk_m`, masterIncomingViewingSecretKey.toBuffer());
    await this.#keys.set(`${account.toString()}-ovsk_m`, masterOutgoingViewingSecretKey.toBuffer());
    await this.#keys.set(`${account.toString()}-tsk_m`, masterTaggingSecretKey.toBuffer());
    await this.#keys.set(`${account.toString()}-nsk_m`, masterNullifierSecretKey.toBuffer());

    await this.#keys.set(`${account.toString()}-npk_m`, publicKeys.masterNullifierPublicKey.toBuffer());
    await this.#keys.set(`${account.toString()}-ivpk_m`, publicKeys.masterIncomingViewingPublicKey.toBuffer());
    await this.#keys.set(`${account.toString()}-ovpk_m`, publicKeys.masterOutgoingViewingPublicKey.toBuffer());
    await this.#keys.set(`${account.toString()}-tpk_m`, publicKeys.masterTaggingPublicKey.toBuffer());

    // We store pk_m_hash under `account-{n/iv/ov/t}pk_m_hash` key to be able to obtain address and key prefix
    // using the #getKeyPrefixAndAccountAddress function later on
    const masterNullifierPublicKeyHash = await publicKeys.masterNullifierPublicKey.hash();
    await this.#keys.set(`${account.toString()}-npk_m_hash`, masterNullifierPublicKeyHash.toBuffer());
    const masterIncomingViewingPublicKeyHash = await publicKeys.masterIncomingViewingPublicKey.hash();
    await this.#keys.set(`${account.toString()}-ivpk_m_hash`, masterIncomingViewingPublicKeyHash.toBuffer());
    const masterOutgoingViewingPublicKeyHash = await publicKeys.masterOutgoingViewingPublicKey.hash();
    await this.#keys.set(`${account.toString()}-ovpk_m_hash`, masterOutgoingViewingPublicKeyHash.toBuffer());
    const masterTaggingPublicKeyHash = await publicKeys.masterTaggingPublicKey.hash();
    await this.#keys.set(`${account.toString()}-tpk_m_hash`, masterTaggingPublicKeyHash.toBuffer());

    // At last, we return the newly derived account address
    return completeAddress;
  }

  /**
   * Retrieves addresses of accounts stored in the key store.
   * @returns A Promise that resolves to an array of account addresses.
   */
  public async getAccounts(): Promise<AztecAddress[]> {
    const allMapKeys = await toArray(this.#keys.keysAsync());
    // We return account addresses based on the map keys that end with '-ivsk_m'
    const accounts = allMapKeys.filter(key => key.endsWith('-ivsk_m')).map(key => key.split('-')[0]);
    return accounts.map(account => AztecAddress.fromString(account));
  }

  /**
   * Gets the key validation request for a given master public key hash and contract address.
   * @throws If the account corresponding to the master public key hash does not exist in the key store.
   * @param pkMHash - The master public key hash.
   * @param contractAddress - The contract address to silo the secret key in the key validation request with.
   * @returns The key validation request.
   */
  public async getKeyValidationRequest(pkMHash: Fr, contractAddress: AztecAddress): Promise<KeyValidationRequest> {
    const [keyPrefix, account] = await this.getKeyPrefixAndAccountAddress(pkMHash);

    // Now we find the master public key for the account
    const pkMBuffer = await this.#keys.getAsync(`${account.toString()}-${keyPrefix}pk_m`);
    if (!pkMBuffer) {
      throw new Error(
        `Could not find ${keyPrefix}pk_m for account ${account.toString()} whose address was successfully obtained with ${keyPrefix}pk_m_hash ${pkMHash.toString()}.`,
      );
    }

    const pkM = Point.fromBuffer(pkMBuffer);
    const computedPkMHash = await pkM.hash();
    if (!computedPkMHash.equals(pkMHash)) {
      throw new Error(`Could not find ${keyPrefix}pkM for ${keyPrefix}pk_m_hash ${pkMHash.toString()}.`);
    }

    // Now we find the secret key for the public key
    const skMBuffer = await this.#keys.getAsync(`${account.toString()}-${keyPrefix}sk_m`);
    if (!skMBuffer) {
      throw new Error(
        `Could not find ${keyPrefix}sk_m for account ${account.toString()} whose address was successfully obtained with ${keyPrefix}pk_m_hash ${pkMHash.toString()}.`,
      );
    }

    const skM = GrumpkinScalar.fromBuffer(skMBuffer);

    // We sanity check that it's possible to derive the public key from the secret key
    const derivedPkM = await derivePublicKeyFromSecretKey(skM);
    if (!derivedPkM.equals(pkM)) {
      throw new Error(`Could not derive ${keyPrefix}pkM from ${keyPrefix}skM.`);
    }

    // At last we silo the secret key and return the key validation request
    const skApp = await computeAppSecretKey(skM, contractAddress, keyPrefix!);

    return new KeyValidationRequest(pkM, skApp);
  }

  /**
   * Gets the key validation request for a given master public key and contract address.
   * @throws If the account corresponding to the master public key does not exist in the key store.
   * @param pkM - The master public key.
   * @param appAddress - The address of the contract which made the oracle call. Used to silo the `msg`.
   * @param msg - The data to hash-to-curve.
   * @returns The key validation request.
   */
  public async computePlumeProof(appAddress: AztecAddress, msg: Fr[], pkM: Point): Promise<[Point, Point, Point, Fq]> {
    // Public keys are seemingly stored against a hash of the public key:
    const pkMHash = await pkM.hash();

    const [keyPrefix, accountAddress] = await this.getKeyPrefixAndAccountAddress(pkMHash);

    // Now we find the secret key for the public key.
    // DO NOT LOG THIS VALUE:
    const skMBuffer = await this.#keys.getAsync(`${accountAddress.toString()}-${keyPrefix}sk_m`);
    if (!skMBuffer) {
      throw new Error(
        `Could not find ${keyPrefix}sk_m for account address ${accountAddress.toString()} which was successfully obtained with ${keyPrefix}pk_m_hash ${pkMHash.toString()}.`,
      );
    }

    // DO NOT LOG THIS VALUE:
    const skM: Fq = GrumpkinScalar.fromBuffer(skMBuffer);

    // We sanity check that it's possible to derive the public key from the secret key.
    const derivedPkM = await derivePublicKeyFromSecretKey(skM);
    if (!derivedPkM.equals(pkM)) {
      throw new Error(`Could not derive ${keyPrefix}pkM from ${keyPrefix}skM.`);
    }

    // At last we compute the nullifier:
    // Silo the msg, to prevent an app contract from making unlimited calls
    // to this function (thereby deducing other contracts' nullifiers).
    const siloedMsg = [appAddress.toField(), ...msg, pkM.x, pkM.y];
    // The name `H` is in line with corresponding explanations in nr.
    const h = await Grumpkin.swiftHashToCurve(siloedMsg);
    const curve = new Grumpkin();

    // TODO: ensure this randomness is safe.
    const r = Fq.random();
    const g = Grumpkin.generator;

    const [nullifierPoint, a2, b2] = await Promise.all([curve.mul(h, skM), curve.mul(g, r), curve.mul(h, r)]);

    const cFr = await poseidon2HashPoints([g, h, pkM, nullifierPoint, a2, b2]);
    const c = Fq.fromFr(cFr);

    // These Fq ops already perform modular reduction:
    const s = r.add(skM.mul(c));

    const negA = new Point(pkM.x, pkM.y.negate(), false);
    const negB = new Point(nullifierPoint.x, nullifierPoint.y.negate(), false);

    // Check the plume proof that we've constructed:
    // A2 == sG - cA
    // B2 == sH - cB
    const [sG, cNegA, sH, cNegB] = await Promise.all([
      curve.mul(g, s),
      curve.mul(negA, c),
      curve.mul(h, s),
      curve.mul(negB, c),
    ]);

    if (!a2.equals(await curve.add(sG, cNegA))) {
      throw new Error('Validation of generated plume proof failed. A2 != sG - cA');
    }
    if (!b2.equals(await curve.add(sH, cNegB))) {
      throw new Error('Validation of generated plume proof failed. B2 != sH - cB');
    }

    return [nullifierPoint, a2, b2, s];
  }

  /**
   * Gets the master nullifier public key for a given account.
   * @throws If the account does not exist in the key store.
   * @param account - The account address for which to retrieve the master nullifier public key.
   * @returns The master nullifier public key for the account.
   */
  public async getMasterNullifierPublicKey(account: AztecAddress): Promise<PublicKey> {
    const masterNullifierPublicKeyBuffer = await this.#keys.getAsync(`${account.toString()}-npk_m`);
    if (!masterNullifierPublicKeyBuffer) {
      throw new Error(
        `Account ${account.toString()} does not exist. Registered accounts: ${await this.getAccounts()}.`,
      );
    }
    return Point.fromBuffer(masterNullifierPublicKeyBuffer);
  }

  /**
   * Gets the master incoming viewing public key for a given account.
   * @throws If the account does not exist in the key store.
   * @param account - The account address for which to retrieve the master incoming viewing public key.
   * @returns The master incoming viewing public key for the account.
   */
  public async getMasterIncomingViewingPublicKey(account: AztecAddress): Promise<PublicKey> {
    const masterIncomingViewingPublicKeyBuffer = await this.#keys.getAsync(`${account.toString()}-ivpk_m`);
    if (!masterIncomingViewingPublicKeyBuffer) {
      throw new Error(
        `Account ${account.toString()} does not exist. Registered accounts: ${await this.getAccounts()}.`,
      );
    }
    return Point.fromBuffer(masterIncomingViewingPublicKeyBuffer);
  }

  /**
   * Retrieves the master outgoing viewing public key.
   * @throws If the account does not exist in the key store.
   * @param account - The account to retrieve the master outgoing viewing key for.
   * @returns A Promise that resolves to the master outgoing viewing key.
   */
  public async getMasterOutgoingViewingPublicKey(account: AztecAddress): Promise<PublicKey> {
    const masterOutgoingViewingPublicKeyBuffer = await this.#keys.getAsync(`${account.toString()}-ovpk_m`);
    if (!masterOutgoingViewingPublicKeyBuffer) {
      throw new Error(
        `Account ${account.toString()} does not exist. Registered accounts: ${await this.getAccounts()}.`,
      );
    }
    return Point.fromBuffer(masterOutgoingViewingPublicKeyBuffer);
  }

  /**
   * Retrieves the master tagging public key.
   * @throws If the account does not exist in the key store.
   * @param account - The account to retrieve the master tagging key for.
   * @returns A Promise that resolves to the master tagging key.
   */
  public async getMasterTaggingPublicKey(account: AztecAddress): Promise<PublicKey> {
    const masterTaggingPublicKeyBuffer = await this.#keys.getAsync(`${account.toString()}-tpk_m`);
    if (!masterTaggingPublicKeyBuffer) {
      throw new Error(
        `Account ${account.toString()} does not exist. Registered accounts: ${await this.getAccounts()}.`,
      );
    }
    return Point.fromBuffer(masterTaggingPublicKeyBuffer);
  }

  /**
   * Retrieves master incoming viewing secret key.
   * @throws If the account does not exist in the key store.
   * @param account - The account to retrieve the master incoming viewing secret key for.
   * @returns A Promise that resolves to the master incoming viewing secret key.
   */
  public async getMasterIncomingViewingSecretKey(account: AztecAddress): Promise<GrumpkinScalar> {
    const masterIncomingViewingSecretKeyBuffer = await this.#keys.getAsync(`${account.toString()}-ivsk_m`);
    if (!masterIncomingViewingSecretKeyBuffer) {
      throw new Error(
        `Account ${account.toString()} does not exist. Registered accounts: ${await this.getAccounts()}.`,
      );
    }
    return GrumpkinScalar.fromBuffer(masterIncomingViewingSecretKeyBuffer);
  }

  /**
   * Retrieves application outgoing viewing secret key.
   * @throws If the account does not exist in the key store.
   * @param account - The account to retrieve the application outgoing viewing secret key for.
   * @param app - The application address to retrieve the outgoing viewing secret key for.
   * @returns A Promise that resolves to the application outgoing viewing secret key.
   */
  public async getAppOutgoingViewingSecretKey(account: AztecAddress, app: AztecAddress): Promise<Fr> {
    const masterOutgoingViewingSecretKeyBuffer = await this.#keys.getAsync(`${account.toString()}-ovsk_m`);
    if (!masterOutgoingViewingSecretKeyBuffer) {
      throw new Error(
        `Account ${account.toString()} does not exist. Registered accounts: ${await this.getAccounts()}.`,
      );
    }
    const masterOutgoingViewingSecretKey = GrumpkinScalar.fromBuffer(masterOutgoingViewingSecretKeyBuffer);

    return poseidon2HashWithSeparator(
      [masterOutgoingViewingSecretKey.hi, masterOutgoingViewingSecretKey.lo, app],
      GeneratorIndex.OVSK_M,
    );
  }

  /**
   * Retrieves the sk_m corresponding to the pk_m.
   * @throws If the provided public key is not associated with any of the registered accounts.
   * @param pkM - The master public key to get secret key for.
   * @returns A Promise that resolves to sk_m.
   * @dev Used when feeding the sk_m to the kernel circuit for keys verification.
   */
  public async getMasterSecretKey(pkM: PublicKey): Promise<GrumpkinScalar> {
    const [keyPrefix, account] = await this.getKeyPrefixAndAccountAddress(pkM);

    const secretKeyBuffer = await this.#keys.getAsync(`${account.toString()}-${keyPrefix}sk_m`);
    if (!secretKeyBuffer) {
      throw new Error(
        `Could not find ${keyPrefix}sk_m for ${keyPrefix}pk_m ${pkM.toString()}. This should not happen.`,
      );
    }

    const skM = GrumpkinScalar.fromBuffer(secretKeyBuffer);
    const derivedpkM = await derivePublicKeyFromSecretKey(skM);
    if (!derivedpkM.equals(pkM)) {
      throw new Error(`Could not find ${keyPrefix}skM for ${keyPrefix}pkM ${pkM.toString()} in secret keys buffer.`);
    }

    return Promise.resolve(skM);
  }

  /**
   * Gets the key prefix and account address for a given value.
   * @returns A tuple containing the key prefix and account address.
   * @dev Note that this is quite inefficient but it should not matter because there should never be too many keys
   * in the key store.
   */
  public async getKeyPrefixAndAccountAddress(value: Bufferable): Promise<[KeyPrefix, AztecAddress]> {
    const valueBuffer = serializeToBuffer(value);
    for await (const [key, val] of this.#keys.entriesAsync()) {
      // Browser returns Uint8Array, Node.js returns Buffer
      if (Buffer.from(val).equals(valueBuffer)) {
        for (const prefix of KEY_PREFIXES) {
          if (key.includes(`-${prefix}`)) {
            const account = AztecAddress.fromString(key.split('-')[0]);
            return [prefix, account];
          }
        }
      }
    }
    throw new Error(`Could not find key prefix.`);
  }
}<|MERGE_RESOLUTION|>--- conflicted
+++ resolved
@@ -2,14 +2,6 @@
 import { CompleteAddress, type PartialAddress } from '@aztec/circuits.js/contract';
 import { KeyValidationRequest } from '@aztec/circuits.js/kernel';
 import {
-<<<<<<< HEAD
-  AztecAddress,
-  CompleteAddress,
-  Fq,
-  Fr,
-  GrumpkinScalar,
-=======
->>>>>>> b9cc4834
   KEY_PREFIXES,
   type KeyPrefix,
   type PublicKey,
@@ -18,12 +10,8 @@
   derivePublicKeyFromSecretKey,
 } from '@aztec/circuits.js/keys';
 import { GeneratorIndex } from '@aztec/constants';
-<<<<<<< HEAD
 import { Grumpkin, poseidon2HashPoints, poseidon2HashWithSeparator } from '@aztec/foundation/crypto';
-=======
-import { poseidon2HashWithSeparator } from '@aztec/foundation/crypto';
-import { Fr, GrumpkinScalar, Point } from '@aztec/foundation/fields';
->>>>>>> b9cc4834
+import { Fq, Fr, GrumpkinScalar, Point } from '@aztec/foundation/fields';
 import { toArray } from '@aztec/foundation/iterable';
 import { type Bufferable, serializeToBuffer } from '@aztec/foundation/serialize';
 import { type AztecAsyncKVStore, type AztecAsyncMap } from '@aztec/kv-store';
