--- conflicted
+++ resolved
@@ -318,7 +318,6 @@
     }
     return Promise.resolve(Fr.fromBuffer(publicKeysHashBuffer));
   }
-<<<<<<< HEAD
 
   /**
    * Gets the account address for a given master nullifier public key hash.
@@ -333,29 +332,6 @@
       throw new Error(`Master nullifier public key hash ${masterNullifierPublicKeyHash.toString()} does not exist.`);
     }
     return account;
-  }
-
-  /**
-   * This is used to register a recipient / for storing public keys of an address
-   * @param accountAddress - The account address to store keys for.
-   * @param masterNullifierPublicKey - The stored master nullifier public key
-   * @param masterIncomingViewingPublicKey - The stored incoming viewing public key
-   * @param masterOutgoingViewingPublicKey - The stored outgoing viewing public key
-   * @param masterTaggingPublicKey - The stored master tagging public key
-   * @remarks This also adds the master nullifier public key hash to the store for the recipient
-   */
-  // TODO(#5834): Re-add separation between recipients and accounts in keystore.
-  public async addPublicKeysForAccount(
-    accountAddress: AztecAddress,
-    masterNullifierPublicKey: Point,
-    masterIncomingViewingPublicKey: Point,
-    masterOutgoingViewingPublicKey: Point,
-    masterTaggingPublicKey: Point,
-  ): Promise<void> {
-    await this.#keys.set(`${accountAddress.toString()}-npk_m`, masterNullifierPublicKey.toBuffer());
-    await this.#keys.set(`${accountAddress.toString()}-ivpk_m`, masterIncomingViewingPublicKey.toBuffer());
-    await this.#keys.set(`${accountAddress.toString()}-ovpk_m`, masterOutgoingViewingPublicKey.toBuffer());
-    await this.#keys.set(`${accountAddress.toString()}-tpk_m`, masterTaggingPublicKey.toBuffer());
   }
 
   getAccountAddressForMasterNullifierPublicKeyHashInternal(masterNullifierPublicKeyHash: Fr): AztecAddress | undefined {
@@ -372,6 +348,4 @@
 
     return undefined;
   }
-=======
->>>>>>> 3cda21a9
 }