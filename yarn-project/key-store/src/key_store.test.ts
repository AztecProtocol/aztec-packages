import {
  AztecAddress,
  Fq,
  Fr,
  computeAppNullifierSecretKey,
  deriveKeys,
  derivePublicKeyFromSecretKey,
} from '@aztec/circuits.js';
import { openTmpStore } from '@aztec/kv-store/utils';

import { KeyStore } from './key_store.js';

describe('KeyStore', () => {
  it('Adds account and returns keys', async () => {
    const keyStore = new KeyStore(openTmpStore());

    // Arbitrary fixed values
    const sk = new Fr(8923n);
    const keys = deriveKeys(sk);
    const derivedMasterNullifierPublicKey = derivePublicKeyFromSecretKey(keys.masterNullifierSecretKey);
    const computedMasterNullifierPublicKeyHash = derivedMasterNullifierPublicKey.hash();

    const partialAddress = new Fr(243523n);

    const { address: accountAddress } = await keyStore.addAccount(sk, partialAddress);
    expect(accountAddress.toString()).toMatchInlineSnapshot(
<<<<<<< HEAD
      `"0x05a46b6d18d6365162da7a18c550ff35ea2d2aa8aa730f8228334f6fd34a60c1"`,
=======
      `"0x23a1f3daede8d7ff24ccd0354b114c38c11a1512434a2529cf404f74a8f0ab6c"`,
>>>>>>> 6237d96a
    );

    const { pkM: masterNullifierPublicKey } = await keyStore.getKeyValidationRequest(
      computedMasterNullifierPublicKeyHash,
      AztecAddress.random(), // Address is random because we are not interested in the app secret key here
    );
    expect(masterNullifierPublicKey.toString()).toMatchInlineSnapshot(
      `"0x1c088f4e4a711f236a88b55da9ddf388de0bc00d56a5ceca96cea3a5cbe75bf32db0a333ba30c36b844d9fc6d2fb0de8d10e4371f0c5baebae452d90ff366798"`,
    );

    const masterIncomingViewingPublicKey = await keyStore.getMasterIncomingViewingPublicKey(accountAddress);
    expect(masterIncomingViewingPublicKey.toString()).toMatchInlineSnapshot(
      `"0x232d0b445d097fbc2046012c3fc474f6a9beef97eda1d8d1f2487dbe501ee1e70e8db9a824531a14e8717dee54cbb7abfec29a88c550a49617258bd6fd858242"`,
    );

    const masterOutgoingViewingPublicKey = await keyStore.getMasterOutgoingViewingPublicKey(accountAddress);
    expect(masterOutgoingViewingPublicKey.toString()).toMatchInlineSnapshot(
      `"0x076429010fdebfa522b053267f654a4c5daf18589915d96f7e5001d63ea2033f27f915f254560c84450aa38e93c3162be52492d05b316e75f542e3b302117360"`,
    );

    const masterTaggingPublicKey = await keyStore.getMasterTaggingPublicKey(accountAddress);
    expect(masterTaggingPublicKey.toString()).toMatchInlineSnapshot(
      `"0x07cec19d32f1cbaaacf16edc081021b696c86dff14160779373ffc77b04568e7076f25b0e7f0d02fd6433d788483e2262c1e45c5962790b40d1cd7efbd5253d3"`,
    );

    // Arbitrary app contract address
    const appAddress = AztecAddress.fromBigInt(624n);

    const { pkM: obtainedMasterNullifierPublicKey, skApp: appNullifierSecretKey } =
      await keyStore.getKeyValidationRequest(computedMasterNullifierPublicKeyHash, appAddress);
    expect(appNullifierSecretKey.toString()).toMatchInlineSnapshot(
      `"0x0030e54eefa97f61f384e112dcf7859583494e0e1823a272d18ea93eb110c0a7"`,
    );
    expect(obtainedMasterNullifierPublicKey).toEqual(masterNullifierPublicKey);

    const appIncomingViewingSecretKey = await keyStore.getAppIncomingViewingSecretKey(accountAddress, appAddress);
    expect(appIncomingViewingSecretKey.toString()).toMatchInlineSnapshot(
      `"0x0247d73d16cf0939cc783b3cee140b37b294b6cbc1c0295d530f3f637c9b8034"`,
    );

    const appOutgoingViewingSecretKey = await keyStore.getAppOutgoingViewingSecretKey(accountAddress, appAddress);
    expect(appOutgoingViewingSecretKey.toString()).toMatchInlineSnapshot(
      `"0x296c9931262d8b95b4cbbcc66ac4c97d2cc3fab4da5eedc08fcff80f1ce37e34"`,
    );

    // Returned accounts are as expected
    const accounts = await keyStore.getAccounts();
    expect(accounts.toString()).toMatchInlineSnapshot(
<<<<<<< HEAD
      `"0x05a46b6d18d6365162da7a18c550ff35ea2d2aa8aa730f8228334f6fd34a60c1"`,
=======
      `"0x23a1f3daede8d7ff24ccd0354b114c38c11a1512434a2529cf404f74a8f0ab6c"`,
>>>>>>> 6237d96a
    );

    // Manages to find master nullifer secret key for pub key
    const masterNullifierSecretKey = await keyStore.getMasterSecretKey(masterNullifierPublicKey);
    expect(masterNullifierSecretKey.toString()).toMatchInlineSnapshot(
      `"0x1f1f43082427fed511393bbabf8a471eb87af09f0e95bb740dc33e1ced1a54c1"`,
    );

    // Manages to find master incoming viewing secret key for pub key
    const masterIncomingViewingSecretKey = await keyStore.getMasterSecretKey(masterIncomingViewingPublicKey);
    expect(masterIncomingViewingSecretKey.toString()).toMatchInlineSnapshot(
      `"0x1d1d920024dd64e019c23de36d27aefe4d9d4d05983b99cf85bea9e85fd60020"`,
    );
  });

  it('nullifier key rotation tests', async () => {
    const keyStore = new KeyStore(openTmpStore());

    // Arbitrary fixed values
    const sk = new Fr(8923n);
    const partialAddress = new Fr(243523n);

    const { address: accountAddress } = await keyStore.addAccount(sk, partialAddress);
    expect(accountAddress.toString()).toMatchInlineSnapshot(
<<<<<<< HEAD
      `"0x05a46b6d18d6365162da7a18c550ff35ea2d2aa8aa730f8228334f6fd34a60c1"`,
=======
      `"0x23a1f3daede8d7ff24ccd0354b114c38c11a1512434a2529cf404f74a8f0ab6c"`,
>>>>>>> 6237d96a
    );

    // Arbitrary fixed values
    const newMasterNullifierSecretKeys = [new Fq(420n), new Fq(69n), new Fq(42069n)];
    const newDerivedMasterNullifierPublicKeys = [
      derivePublicKeyFromSecretKey(newMasterNullifierSecretKeys[0]),
      derivePublicKeyFromSecretKey(newMasterNullifierSecretKeys[1]),
      derivePublicKeyFromSecretKey(newMasterNullifierSecretKeys[2]),
    ];

    const newComputedMasterNullifierPublicKeyHashes = [
      newDerivedMasterNullifierPublicKeys[0].hash(),
      newDerivedMasterNullifierPublicKeys[1].hash(),
      newDerivedMasterNullifierPublicKeys[2].hash(),
    ];

    // We rotate our nullifier key
    await keyStore.rotateMasterNullifierKey(accountAddress, newMasterNullifierSecretKeys[0]);
    await keyStore.rotateMasterNullifierKey(accountAddress, newMasterNullifierSecretKeys[1]);
    await keyStore.rotateMasterNullifierKey(accountAddress, newMasterNullifierSecretKeys[2]);

    // We make sure we can get master nullifier public keys with master nullifier public key hashes
    const { pkM: masterNullifierPublicKey2 } = await keyStore.getKeyValidationRequest(
      newComputedMasterNullifierPublicKeyHashes[2],
      AztecAddress.random(), // Address is random because we are not interested in the app secret key here
    );
    expect(masterNullifierPublicKey2).toEqual(newDerivedMasterNullifierPublicKeys[2]);
    const { pkM: masterNullifierPublicKey1 } = await keyStore.getKeyValidationRequest(
      newComputedMasterNullifierPublicKeyHashes[1],
      AztecAddress.random(), // Address is random because we are not interested in the app secret key here
    );
    expect(masterNullifierPublicKey1).toEqual(newDerivedMasterNullifierPublicKeys[1]);
    const { pkM: masterNullifierPublicKey0 } = await keyStore.getKeyValidationRequest(
      newComputedMasterNullifierPublicKeyHashes[0],
      AztecAddress.random(), // Address is random because we are not interested in the app secret key here
    );
    expect(masterNullifierPublicKey0).toEqual(newDerivedMasterNullifierPublicKeys[0]);

    // Arbitrary app contract address
    const appAddress = AztecAddress.fromBigInt(624n);

    // We make sure we can get app nullifier secret keys with master nullifier public key hashes
    const { skApp: appNullifierSecretKey0 } = await keyStore.getKeyValidationRequest(
      newComputedMasterNullifierPublicKeyHashes[0],
      appAddress,
    );
    expect(appNullifierSecretKey0.toString()).toMatchInlineSnapshot(
      `"0x0d03293ba35ee33ac093be75119d9819da11631b3739b0f12788ef66b28834d5"`,
    );
    const { skApp: appNullifierSecretKey1 } = await keyStore.getKeyValidationRequest(
      newComputedMasterNullifierPublicKeyHashes[1],
      appAddress,
    );
    expect(appNullifierSecretKey1.toString()).toMatchInlineSnapshot(
      `"0x01baec4d9f3d4b98fa883e256917e91e913490d92cd01763dea49337c9d364af"`,
    );
    const { skApp: appNullifierSecretKey2 } = await keyStore.getKeyValidationRequest(
      newComputedMasterNullifierPublicKeyHashes[2],
      appAddress,
    );
    expect(appNullifierSecretKey2.toString()).toMatchInlineSnapshot(
      `"0x0d1ff3fde73bc14ea0cfa704aed68d72c27bf58e6159e381f23d2951ce3566ec"`,
    );

    expect(appNullifierSecretKey0).toEqual(computeAppNullifierSecretKey(newMasterNullifierSecretKeys[0], appAddress));
    expect(appNullifierSecretKey1).toEqual(computeAppNullifierSecretKey(newMasterNullifierSecretKeys[1], appAddress));
    expect(appNullifierSecretKey2).toEqual(computeAppNullifierSecretKey(newMasterNullifierSecretKeys[2], appAddress));
  });
});<|MERGE_RESOLUTION|>--- conflicted
+++ resolved
@@ -24,11 +24,7 @@
 
     const { address: accountAddress } = await keyStore.addAccount(sk, partialAddress);
     expect(accountAddress.toString()).toMatchInlineSnapshot(
-<<<<<<< HEAD
-      `"0x05a46b6d18d6365162da7a18c550ff35ea2d2aa8aa730f8228334f6fd34a60c1"`,
-=======
-      `"0x23a1f3daede8d7ff24ccd0354b114c38c11a1512434a2529cf404f74a8f0ab6c"`,
->>>>>>> 6237d96a
+      `"0x2321fcb3bd7447b178138746ee78f6fbb1e2a2aa8ff542f51420b884bab641cc"`,
     );
 
     const { pkM: masterNullifierPublicKey } = await keyStore.getKeyValidationRequest(
@@ -77,11 +73,7 @@
     // Returned accounts are as expected
     const accounts = await keyStore.getAccounts();
     expect(accounts.toString()).toMatchInlineSnapshot(
-<<<<<<< HEAD
-      `"0x05a46b6d18d6365162da7a18c550ff35ea2d2aa8aa730f8228334f6fd34a60c1"`,
-=======
-      `"0x23a1f3daede8d7ff24ccd0354b114c38c11a1512434a2529cf404f74a8f0ab6c"`,
->>>>>>> 6237d96a
+      `"0x2321fcb3bd7447b178138746ee78f6fbb1e2a2aa8ff542f51420b884bab641cc"`,
     );
 
     // Manages to find master nullifer secret key for pub key
@@ -106,11 +98,7 @@
 
     const { address: accountAddress } = await keyStore.addAccount(sk, partialAddress);
     expect(accountAddress.toString()).toMatchInlineSnapshot(
-<<<<<<< HEAD
-      `"0x05a46b6d18d6365162da7a18c550ff35ea2d2aa8aa730f8228334f6fd34a60c1"`,
-=======
-      `"0x23a1f3daede8d7ff24ccd0354b114c38c11a1512434a2529cf404f74a8f0ab6c"`,
->>>>>>> 6237d96a
+      `"0x2321fcb3bd7447b178138746ee78f6fbb1e2a2aa8ff542f51420b884bab641cc"`,
     );
 
     // Arbitrary fixed values
