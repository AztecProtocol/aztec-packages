--- conflicted
+++ resolved
@@ -45,14 +45,9 @@
   FunctionData as FunctionDataNoir,
   FunctionSelector as FunctionSelectorNoir,
   HistoricalBlockData as HistoricalBlockDataNoir,
-<<<<<<< HEAD
   FunctionLeafMembershipWitness as FunctionLeafMembershipWitnessNoir,
   ContractLeafMembershipWitness as ContractLeafMembershipWitnessNoir,
-=======
   KernelCircuitPublicInputs as KernelCircuitPublicInputsNoir,
-  MembershipWitness as MembershipWitnessNoir,
-  NewContractData as NewContractDataNoir,
->>>>>>> c6c8e4bf
   Address as NoirAztecAddress,
   EthAddress as NoirEthAddress,
   Field as NoirField,
@@ -381,13 +376,7 @@
  * @param membershipWitness - The membership witness.
  * @returns The noir function leaf membership witness.
  */
-<<<<<<< HEAD
 function mapFunctionLeafMembershipWitnessToNoir(membershipWitness: MembershipWitness<4>): FunctionLeafMembershipWitnessNoir {
-=======
-export function mapMembershipWitnessToNoir<N extends number>(
-  membershipWitness: MembershipWitness<N>,
-): MembershipWitnessNoir {
->>>>>>> c6c8e4bf
   return {
     leaf_index: membershipWitness.leafIndex.toString(),
     sibling_path: membershipWitness.siblingPath.map(mapFieldToNoir) as FixedLengthArray<NoirField, 4>,
