#!/usr/bin/env bash

source $(git rev-parse --show-toplevel)/ci3/source
source shared/setup.sh

test_title "Create an account and deploy using native fee payment with bridging"

# docs:start:bridge-fee-juice
aztec-wallet create-account -a main --register-only
<<<<<<< HEAD
aztec-wallet bridge-fee-juice 100000000000000000 main --mint --no-wait
# docs:end:bridge-fee-juice
=======
aztec-wallet bridge-fee-juice 1000000000000000000 main --mint --no-wait
>>>>>>> 58c110f5


section "Use a pre-funded test account to send dummy txs to force block creations"

aztec-wallet import-test-accounts
# docs:start:force-two-blocks
aztec-wallet deploy counter_contract@Counter --init initialize --args 0 accounts:test0 -f test0 -a counter
aztec-wallet send increment -ca counter --args accounts:test0 accounts:test0 -f test0
# docs:end:force-two-blocks


section "Deploy main account claiming the fee juice, use it later"

# docs:start:claim-deploy-account
aztec-wallet deploy-account -f main --payment method=fee_juice,claim
# docs:end:claim-deploy-account
aztec-wallet send increment -ca counter --args accounts:main accounts:main -f main
aztec-wallet send increment -ca counter --args accounts:main accounts:main -f main

RESULT=$(aztec-wallet simulate get_counter -ca counter --args accounts:main -f main | grep "Simulation result:" | awk '{print $3}')

section "Counter is ${RESULT}"

assert_eq ${RESULT} "2n"<|MERGE_RESOLUTION|>--- conflicted
+++ resolved
@@ -7,12 +7,8 @@
 
 # docs:start:bridge-fee-juice
 aztec-wallet create-account -a main --register-only
-<<<<<<< HEAD
-aztec-wallet bridge-fee-juice 100000000000000000 main --mint --no-wait
+aztec-wallet bridge-fee-juice 1000000000000000000 main --mint --no-wait
 # docs:end:bridge-fee-juice
-=======
-aztec-wallet bridge-fee-juice 1000000000000000000 main --mint --no-wait
->>>>>>> 58c110f5
 
 
 section "Use a pre-funded test account to send dummy txs to force block creations"
