--- conflicted
+++ resolved
@@ -1,12 +1,8 @@
 import { getIdentities } from '@aztec/accounts/utils';
-<<<<<<< HEAD
-import { TxHash, createCompatibleClient } from '@aztec/aztec.js';
-import { GasFees, PublicKeys } from '@aztec/circuits.js';
-=======
 import { createCompatibleClient } from '@aztec/aztec.js/rpc';
 import { TxHash } from '@aztec/aztec.js/tx_hash';
+import { GasFees } from '@aztec/circuits.js';
 import { PublicKeys } from '@aztec/circuits.js/types';
->>>>>>> 2cad3e59
 import {
   ETHEREUM_HOST,
   PRIVATE_KEY,
