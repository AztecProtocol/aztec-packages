--- conflicted
+++ resolved
@@ -373,19 +373,15 @@
     .action(async (noteName, storageFieldName, _options, command) => {
       const { addNote } = await import('./add_note.js');
       const options = command.optsWithGlobals();
-<<<<<<< HEAD
-      const { contractArtifact: artifactPathPromise, contractAddress, address, rpcUrl, body, hash } = options;
-=======
       const {
         contractArtifact: artifactPathPromise,
         contractAddress,
         address,
         secretKey,
         rpcUrl,
-        fields,
+        body,
         hash,
       } = options;
->>>>>>> 618e2510
       const artifactPath = await artifactPathFromPromiseOrAlias(artifactPathPromise, contractAddress, db);
       const client = await createCompatibleClient(rpcUrl, debugLogger);
       const account = await createOrRetrieveAccount(client, address, db, undefined, secretKey);
