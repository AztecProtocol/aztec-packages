import { type AccountManager, type DeployAccountOptions } from '@aztec/aztec.js';
import { prettyPrintJSON } from '@aztec/cli/cli-utils';
import { type LogFn, type Logger } from '@aztec/foundation/log';

import { type IFeeOpts, printGasEstimates } from '../utils/options/fees.js';

export async function deployAccount(
  account: AccountManager,
  wait: boolean,
  feeOpts: IFeeOpts,
  json: boolean,
  debugLogger: Logger,
  log: LogFn,
) {
  const out: Record<string, any> = {};
  const { address, partialAddress, publicKeys } = await account.getCompleteAddress();
  const { initializationHash, deployer, salt } = account.getInstance();
  const wallet = await account.getWallet();
  const secretKey = wallet.getSecretKey();

  if (json) {
    out.address = address;
    out.partialAddress = partialAddress;
    out.salt = salt;
    out.initHash = initializationHash;
    out.deployer = deployer;
  } else {
    log(`\nNew account:\n`);
    log(`Address:         ${address.toString()}`);
    log(`Public key:      0x${publicKeys.toString()}`);
    if (secretKey) {
      log(`Secret key:     ${secretKey.toString()}`);
    }
    log(`Partial address: ${partialAddress.toString()}`);
    log(`Salt:            ${salt.toString()}`);
    log(`Init hash:       ${initializationHash.toString()}`);
    log(`Deployer:        ${deployer.toString()}`);
  }

  let tx;
  let txReceipt;

<<<<<<< HEAD
=======
  const sendOpts: DeployAccountOptions = {
    ...(await feeOpts.toSendOpts(wallet)),
    skipInitialization: false,
  };
>>>>>>> 7e3a38ec
  if (feeOpts.estimateOnly) {
    const sendOpts: DeployAccountOptions = {
      ...feeOpts.toSendOpts(wallet),
      skipInitialization: false,
    };
    const gas = await (await account.getDeployMethod()).estimateGas({ ...sendOpts });
    if (json) {
      out.fee = {
        gasLimits: {
          da: gas.gasLimits.daGas,
          l2: gas.gasLimits.l2Gas,
        },
        teardownGasLimits: {
          da: gas.teardownGasLimits.daGas,
          l2: gas.teardownGasLimits,
        },
      };
    } else {
      printGasEstimates(feeOpts, gas, log);
    }
  } else {
    const sendOpts: DeployAccountOptions = {
      ...feeOpts.toDeployAccountOpts(wallet),
      skipInitialization: false,
    };
    tx = account.deploy({ ...sendOpts });
    const txHash = await tx.getTxHash();
    debugLogger.debug(`Account contract tx sent with hash ${txHash}`);
    out.txHash = txHash;
    if (wait) {
      if (!json) {
        log(`\nWaiting for account contract deployment...`);
      }
      txReceipt = await tx.wait();
      out.txReceipt = {
        status: txReceipt.status,
        transactionFee: txReceipt.transactionFee,
      };
    }
  }

  if (json) {
    log(prettyPrintJSON(out));
  } else {
    if (tx) {
      log(`Deploy tx hash:  ${await tx.getTxHash()}`);
    }
    if (txReceipt) {
      log(`Deploy tx fee:   ${txReceipt.transactionFee}`);
    }
  }

  return { address, secretKey, salt };
}<|MERGE_RESOLUTION|>--- conflicted
+++ resolved
@@ -40,19 +40,12 @@
   let tx;
   let txReceipt;
 
-<<<<<<< HEAD
-=======
-  const sendOpts: DeployAccountOptions = {
-    ...(await feeOpts.toSendOpts(wallet)),
+  const deployOpts: DeployAccountOptions = {
+    ...(await feeOpts.toDeployAccountOpts(wallet)),
     skipInitialization: false,
   };
->>>>>>> 7e3a38ec
   if (feeOpts.estimateOnly) {
-    const sendOpts: DeployAccountOptions = {
-      ...feeOpts.toSendOpts(wallet),
-      skipInitialization: false,
-    };
-    const gas = await (await account.getDeployMethod()).estimateGas({ ...sendOpts });
+    const gas = await (await account.getDeployMethod(deployOpts.deployWallet)).estimateGas(deployOpts);
     if (json) {
       out.fee = {
         gasLimits: {
@@ -68,11 +61,7 @@
       printGasEstimates(feeOpts, gas, log);
     }
   } else {
-    const sendOpts: DeployAccountOptions = {
-      ...feeOpts.toDeployAccountOpts(wallet),
-      skipInitialization: false,
-    };
-    tx = account.deploy({ ...sendOpts });
+    tx = account.deploy(deployOpts);
     const txHash = await tx.getTxHash();
     debugLogger.debug(`Account contract tx sent with hash ${txHash}`);
     out.txHash = txHash;
