{
  "extends": "..",
  "compilerOptions": {
    "outDir": "dest",
    "rootDir": "src",
    "tsBuildInfoFile": ".tsbuildinfo"
  },
  "references": [
    {
      "path": "../archiver"
    },
    {
<<<<<<< HEAD
      "path": "../aztec.js"
=======
      "path": "../circuit-types"
>>>>>>> 065e988f
    },
    {
      "path": "../circuits.js"
    },
    {
      "path": "../ethereum"
    },
    {
      "path": "../foundation"
    },
    {
      "path": "../kv-store"
    },
    {
      "path": "../l1-artifacts"
    },
    {
      "path": "../merkle-tree"
    },
    {
      "path": "../p2p"
    },
    {
      "path": "../sequencer-client"
    },
    {
      "path": "../world-state"
    }
  ],
  "include": ["src"]
}<|MERGE_RESOLUTION|>--- conflicted
+++ resolved
@@ -10,11 +10,10 @@
       "path": "../archiver"
     },
     {
-<<<<<<< HEAD
       "path": "../aztec.js"
-=======
+    },
+    {
       "path": "../circuit-types"
->>>>>>> 065e988f
     },
     {
       "path": "../circuits.js"
@@ -44,5 +43,7 @@
       "path": "../world-state"
     }
   ],
-  "include": ["src"]
+  "include": [
+    "src"
+  ]
 }