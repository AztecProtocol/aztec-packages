import type { EpochCache } from '@aztec/epoch-cache';
import { times } from '@aztec/foundation/collection';
import { Secp256k1Signer } from '@aztec/foundation/crypto';
import { EthAddress } from '@aztec/foundation/eth-address';
import { AztecLMDBStoreV2, openTmpStore } from '@aztec/kv-store/lmdb-v2';
import type { P2PClient } from '@aztec/p2p';
import type { SlasherConfig } from '@aztec/slasher/config';
import { Offence, WANT_TO_SLASH_EVENT } from '@aztec/slasher/config';
import {
  type L2BlockSource,
  type L2BlockStream,
  type L2BlockStreamEvent,
  type PublishedL2Block,
  getAttestationsFromPublishedL2Block,
} from '@aztec/stdlib/block';
import { type L1RollupConstants, getEpochAtSlot } from '@aztec/stdlib/epoch-helpers';
import type { BlockAttestation } from '@aztec/stdlib/p2p';
import { makeBlockAttestation, randomPublishedL2Block } from '@aztec/stdlib/testing';
import type {
  ValidatorStats,
  ValidatorStatusHistory,
  ValidatorsEpochPerformance,
  ValidatorsStats,
} from '@aztec/stdlib/validators';

import { jest } from '@jest/globals';
import { type MockProxy, mock, mockDeep } from 'jest-mock-extended';

import { Sentinel } from './sentinel.js';
import { SentinelStore } from './store.js';

describe('sentinel', () => {
  let epochCache: MockProxy<EpochCache>;
  let archiver: MockProxy<L2BlockSource>;
  let p2p: MockProxy<P2PClient>;
  let blockStream: MockProxy<L2BlockStream>;

  let kvStore: AztecLMDBStoreV2;
  let store: SentinelStore;

  let sentinel: TestSentinel;

  let slot: bigint;
  let epoch: bigint;
  let ts: bigint;
  let l1Constants: L1RollupConstants;
  const config: Pick<
    SlasherConfig,
    | 'slashInactivityCreateTargetPercentage'
    | 'slashInactivityCreatePenalty'
    | 'slashInactivitySignalTargetPercentage'
<<<<<<< HEAD
=======
    | 'slashInactivityMaxPenalty'
>>>>>>> d91ddc2e
    | 'slashPayloadTtlSeconds'
  > = {
    slashInactivityCreatePenalty: 100n,
    slashInactivityCreateTargetPercentage: 0.8,
    slashInactivitySignalTargetPercentage: 0.6,
<<<<<<< HEAD
=======
    slashInactivityMaxPenalty: 200n,
>>>>>>> d91ddc2e
    slashPayloadTtlSeconds: 60 * 60,
  };

  beforeEach(async () => {
    epochCache = mock<EpochCache>();
    archiver = mock<L2BlockSource>();
    p2p = mock<P2PClient>();
    blockStream = mock<L2BlockStream>();

    kvStore = await openTmpStore('sentinel-test');
    store = new SentinelStore(kvStore, { historyLength: 10 });

    slot = 10n;
    epoch = 0n;
    ts = BigInt(Math.ceil(Date.now() / 1000));
    l1Constants = {
      l1StartBlock: 1n,
      l1GenesisTime: ts,
      slotDuration: 24,
      epochDuration: 8,
      ethereumSlotDuration: 12,
      proofSubmissionWindow: 16,
    };

    epochCache.getEpochAndSlotNow.mockReturnValue({ epoch, slot, ts });
    epochCache.getL1Constants.mockReturnValue(l1Constants);

    sentinel = new TestSentinel(epochCache, archiver, p2p, store, config, blockStream);
  });

  afterEach(async () => {
    await kvStore.close();
  });

  describe('getSlotActivity', () => {
    let signers: Secp256k1Signer[];
    let validators: EthAddress[];
    let block: PublishedL2Block;
    let attestations: BlockAttestation[];
    let proposer: EthAddress;
    let committee: EthAddress[];

    beforeEach(async () => {
      signers = times(4, Secp256k1Signer.random);
      validators = signers.map(signer => signer.address);
      block = await randomPublishedL2Block(Number(slot));
      attestations = signers.map(signer => makeBlockAttestation({ signer, archive: block.block.archive.root }));
      proposer = validators[0];
      committee = [...validators];

      p2p.getAttestationsForSlot.mockResolvedValue(attestations);
    });

    it('flags block as mined', async () => {
      await sentinel.handleBlockStreamEvent({ type: 'blocks-added', blocks: [block] });

      const activity = await sentinel.getSlotActivity(slot, epoch, proposer, committee);
      expect(activity[proposer.toString()]).toEqual('block-mined');
    });

    it('flags block as proposed when it is not mined but there are attestations', async () => {
      p2p.getAttestationsForSlot.mockResolvedValue(attestations);
      const activity = await sentinel.getSlotActivity(slot, epoch, proposer, committee);
      expect(activity[proposer.toString()]).toEqual('block-proposed');
    });

    it('flags block as missed when there are no attestations', async () => {
      p2p.getAttestationsForSlot.mockResolvedValue([]);
      const activity = await sentinel.getSlotActivity(slot, epoch, proposer, committee);
      expect(activity[proposer.toString()]).toEqual('block-missed');
    });

    it('identifies attestors from p2p and archiver', async () => {
      block = await randomPublishedL2Block(Number(slot), { signers: signers.slice(0, 2) });
      const attestorsFromBlock = getAttestationsFromPublishedL2Block(block).map(att => att.getSender());
      expect(attestorsFromBlock.map(a => a.toString())).toEqual(signers.slice(0, 2).map(a => a.address.toString()));

      await sentinel.handleBlockStreamEvent({ type: 'blocks-added', blocks: [block] });
      p2p.getAttestationsForSlot.mockResolvedValue(attestations.slice(2, 3));

      const activity = await sentinel.getSlotActivity(slot, epoch, proposer, committee);
      expect(activity[committee[1].toString()]).toEqual('attestation-sent');
      expect(activity[committee[2].toString()]).toEqual('attestation-sent');
      expect(activity[committee[3].toString()]).toEqual('attestation-missed');
    });

    it('identifies missed attestors if block is mined', async () => {
      await sentinel.handleBlockStreamEvent({ type: 'blocks-added', blocks: [block] });
      p2p.getAttestationsForSlot.mockResolvedValue(attestations.slice(0, -1));

      const activity = await sentinel.getSlotActivity(slot, epoch, proposer, committee);
      expect(activity[committee[1].toString()]).toEqual('attestation-sent');
      expect(activity[committee[2].toString()]).toEqual('attestation-sent');
      expect(activity[committee[3].toString()]).toEqual('attestation-missed');
    });

    it('identifies missed attestors if block is proposed', async () => {
      p2p.getAttestationsForSlot.mockResolvedValue(attestations.slice(0, -1));

      const activity = await sentinel.getSlotActivity(slot, epoch, proposer, committee);
      expect(activity[committee[1].toString()]).toEqual('attestation-sent');
      expect(activity[committee[2].toString()]).toEqual('attestation-sent');
      expect(activity[committee[3].toString()]).toEqual('attestation-missed');
    });

    it('does not tag attestors as missed if there was no block and no attestations', async () => {
      p2p.getAttestationsForSlot.mockResolvedValue([]);

      const activity = await sentinel.getSlotActivity(slot, epoch, proposer, committee);
      expect(activity[proposer.toString()]).toEqual('block-missed');
      expect(activity[committee[1].toString()]).not.toBeDefined();
      expect(activity[committee[2].toString()]).not.toBeDefined();
      expect(activity[committee[3].toString()]).not.toBeDefined();
    });
  });

  describe('computeStatsForValidator', () => {
    let validator: `0x${string}`;

    beforeEach(() => {
      validator = EthAddress.random().toString();
    });

    it('computes stats correctly', () => {
      const stats = sentinel.computeStatsForValidator(validator, [
        { slot: 1n, status: 'block-mined' },
        { slot: 2n, status: 'block-proposed' },
        { slot: 3n, status: 'block-missed' },
        { slot: 4n, status: 'block-missed' },
        { slot: 5n, status: 'attestation-sent' },
        { slot: 6n, status: 'attestation-missed' },
      ]);

      expect(stats.address.toString()).toEqual(validator);
      expect(stats.totalSlots).toEqual(6);
      expect(stats.missedProposals.count).toEqual(2);
      expect(stats.missedProposals.currentStreak).toEqual(2);
      expect(stats.missedProposals.rate).toEqual(0.5);
      expect(stats.lastProposal?.slot).toEqual(2n);
      expect(stats.missedAttestations.count).toEqual(1);
      expect(stats.missedAttestations.currentStreak).toEqual(1);
      expect(stats.missedAttestations.rate).toEqual(0.5);
      expect(stats.lastAttestation?.slot).toEqual(5n);
    });

    it('resets streaks correctly', () => {
      const stats = sentinel.computeStatsForValidator(validator, [
        { slot: 1n, status: 'block-mined' },
        { slot: 2n, status: 'block-missed' },
        { slot: 3n, status: 'block-mined' },
        { slot: 4n, status: 'block-missed' },
        { slot: 5n, status: 'attestation-sent' },
        { slot: 6n, status: 'attestation-missed' },
        { slot: 7n, status: 'attestation-sent' },
        { slot: 8n, status: 'attestation-missed' },
      ]);

      expect(stats.address.toString()).toEqual(validator);
      expect(stats.totalSlots).toEqual(8);
      expect(stats.missedProposals.count).toEqual(2);
      expect(stats.missedProposals.currentStreak).toEqual(1);
      expect(stats.missedProposals.rate).toEqual(0.5);
      expect(stats.missedAttestations.count).toEqual(2);
      expect(stats.missedAttestations.currentStreak).toEqual(1);
      expect(stats.missedAttestations.rate).toEqual(0.5);
    });

    it('considers only latest slots', () => {
      const history = times(20, i => ({ slot: BigInt(i), status: 'block-missed' }) as const);
      const stats = sentinel.computeStatsForValidator(validator, history, 15n);

      expect(stats.address.toString()).toEqual(validator);
      expect(stats.totalSlots).toEqual(5);
      expect(stats.missedProposals.count).toEqual(5);
    });
  });

  describe('handleChainProven', () => {
    it('calls inactivity watcher with performance data', async () => {
      const blockNumber = 15;
      const blockHash = '0xblockhash';
      const mockBlock = await randomPublishedL2Block(blockNumber);
      const slot = mockBlock.block.header.getSlot();
      const epochNumber = getEpochAtSlot(slot, l1Constants);
      const validator1 = EthAddress.random();
      const validator2 = EthAddress.random();
      const headerSlots = times(5, i => slot - BigInt(i));
      const mockHeaders = headerSlots.map(s => {
        const header = mockDeep<PublishedL2Block['block']['header']>();
        header.getSlot.mockReturnValue(s);
        return header;
      });

      epochCache.getEpochAndSlotNow.mockReturnValue({ epoch: epochNumber, slot, ts });
      archiver.getBlock.calledWith(blockNumber).mockResolvedValue(mockBlock.block);
      archiver.getL1Constants.mockResolvedValue(l1Constants);

      archiver.getBlockHeadersForEpoch.calledWith(epochNumber).mockResolvedValue(mockHeaders as any);

      epochCache.getCommittee.mockResolvedValue({
        committee: [validator1, validator2],
        seed: 0n,
        epoch: epochNumber,
      });
      const statsResult = {
        stats: {
          [validator1.toString()]: {
            address: validator1,
            totalSlots: headerSlots.length,
            missedProposals: { count: 0, currentStreak: 0, rate: 0 },
            missedAttestations: { count: 1, currentStreak: 0, rate: 1 / 5 },
            history: [
              { slot: headerSlots[0], status: 'attestation-sent' },
              { slot: headerSlots[1], status: 'attestation-missed' },
              { slot: headerSlots[2], status: 'attestation-sent' },
              { slot: headerSlots[3], status: 'attestation-sent' },
              { slot: headerSlots[4], status: 'attestation-sent' },
            ],
          } as ValidatorStats,
          [validator2.toString()]: {
            address: validator2,
            totalSlots: headerSlots.length,
            missedProposals: { count: 0, currentStreak: 0, rate: 0 },
            // We should only count the slots that are in the proven epoch (0, 1, 2)!!
            missedAttestations: { count: 4, currentStreak: 3, rate: 4 / 5 },
            history: [
              { slot: headerSlots[0], status: 'attestation-missed' },
              { slot: headerSlots[1], status: 'attestation-sent' },
              { slot: headerSlots[2], status: 'attestation-missed' },
              { slot: headerSlots[3], status: 'attestation-missed' },
              { slot: headerSlots[4], status: 'attestation-missed' },
            ],
          } as ValidatorStats,
          '0xNotAnAddress': {
            address: EthAddress.ZERO, // Placeholder
            totalSlots: 0,
            missedProposals: { count: 0, currentStreak: 0, rate: undefined },
            missedAttestations: { count: 0, currentStreak: 0, rate: undefined },
            history: [],
          } as ValidatorStats, // To test filtering
        },
        lastProcessedSlot: slot,
        initialSlot: 0n,
        slotWindow: 15,
      } as ValidatorsStats;
      const computeStatsSpy = jest.spyOn(sentinel, 'computeStats').mockResolvedValue(statsResult);
      const emitSpy = jest.spyOn(sentinel, 'emit');

      await sentinel.handleChainProven({ type: 'chain-proven', block: { number: blockNumber, hash: blockHash } });

      expect(computeStatsSpy).toHaveBeenCalledWith({
        fromSlot: headerSlots[0],
        toSlot: headerSlots[headerSlots.length - 1],
      });
<<<<<<< HEAD
      expect(emitSpy).toHaveBeenCalledWith(WANT_TO_SLASH_EVENT, {
        validators: [validator2.toString()],
        amounts: [config.slashInactivityCreatePenalty],
        offenses: [Offence.INACTIVITY],
      });
=======
      expect(emitSpy).toHaveBeenCalledWith(WANT_TO_SLASH_EVENT, [
        {
          validator: validator2,
          amount: config.slashInactivityCreatePenalty,
          offense: Offence.INACTIVITY,
        },
      ]);
>>>>>>> d91ddc2e
    });

    it('should agree with slash', async () => {
      const performance = Object.fromEntries(
        Array.from({ length: 10 }, (_, i) => [
          `0x000000000000000000000000000000000000000${i}`,
          {
            missed: i * 10,
            total: 100,
          },
        ]),
      );

      await sentinel.updateProvenPerformance(1n, performance);
      const emitSpy = jest.spyOn(sentinel, 'emit');

      sentinel.handleProvenPerformance(performance);
      const penalty = config.slashInactivityCreatePenalty;

<<<<<<< HEAD
      expect(emitSpy).toHaveBeenCalledWith(WANT_TO_SLASH_EVENT, {
        validators: [`0x0000000000000000000000000000000000000008`, `0x0000000000000000000000000000000000000009`],
        amounts: [penalty, penalty],
        offenses: [Offence.INACTIVITY, Offence.INACTIVITY],
      });

      for (let i = 0; i < 10; i++) {
        const expectedAgree = i >= 6;
        const actualAgree = await sentinel.shouldSlash(
          `0x000000000000000000000000000000000000000${i}`,
          penalty,
          Offence.INACTIVITY,
        );
        expect(actualAgree).toBe(expectedAgree);
=======
      expect(emitSpy).toHaveBeenCalledWith(WANT_TO_SLASH_EVENT, [
        {
          validator: EthAddress.fromString(`0x0000000000000000000000000000000000000008`),
          amount: penalty,
          offense: Offence.INACTIVITY,
        },
        {
          validator: EthAddress.fromString(`0x0000000000000000000000000000000000000009`),
          amount: penalty,
          offense: Offence.INACTIVITY,
        },
      ]);

      for (let i = 0; i < 10; i++) {
        const expectedAgree = i >= 6;
        const actualAgree = await sentinel.shouldSlash({
          validator: EthAddress.fromString(`0x000000000000000000000000000000000000000${i}`),
          amount: config.slashInactivityMaxPenalty,
          offense: Offence.INACTIVITY,
        });
        expect(actualAgree).toBe(expectedAgree);

        // We never slash if the penalty is above the max penalty
        await expect(
          sentinel.shouldSlash({
            validator: EthAddress.fromString(`0x000000000000000000000000000000000000000${i}`),
            amount: config.slashInactivityMaxPenalty + 1n,
            offense: Offence.INACTIVITY,
          }),
        ).resolves.toBe(false);
>>>>>>> d91ddc2e
      }
    });
  });
});

class TestSentinel extends Sentinel {
  constructor(
    epochCache: EpochCache,
    archiver: L2BlockSource,
    p2p: P2PClient,
    store: SentinelStore,
    config: Pick<
      SlasherConfig,
      | 'slashInactivityCreateTargetPercentage'
      | 'slashInactivityCreatePenalty'
      | 'slashInactivitySignalTargetPercentage'
<<<<<<< HEAD
=======
      | 'slashInactivityMaxPenalty'
>>>>>>> d91ddc2e
      | 'slashPayloadTtlSeconds'
    >,
    protected override blockStream: L2BlockStream,
  ) {
    super(epochCache, archiver, p2p, store, config);
  }

  public override init() {
    this.initialSlot = this.epochCache.getEpochAndSlotNow().slot;
    return Promise.resolve();
  }

  public override getSlotActivity(slot: bigint, epoch: bigint, proposer: EthAddress, committee: EthAddress[]) {
    return super.getSlotActivity(slot, epoch, proposer, committee);
  }

  public override computeStatsForValidator(
    address: `0x${string}`,
    history: ValidatorStatusHistory,
    fromSlot?: bigint,
  ): ValidatorStats {
    return super.computeStatsForValidator(address, history, fromSlot);
  }

  public override handleChainProven(event: L2BlockStreamEvent) {
    return super.handleChainProven(event);
  }

  public override computeStats(opts: { fromSlot?: bigint; toSlot?: bigint }) {
    return super.computeStats(opts);
  }

  public override handleProvenPerformance(performance: ValidatorsEpochPerformance) {
    return super.handleProvenPerformance(performance);
  }

  public override updateProvenPerformance(epoch: bigint, performance: ValidatorsEpochPerformance) {
    return super.updateProvenPerformance(epoch, performance);
  }
}<|MERGE_RESOLUTION|>--- conflicted
+++ resolved
@@ -49,19 +49,13 @@
     | 'slashInactivityCreateTargetPercentage'
     | 'slashInactivityCreatePenalty'
     | 'slashInactivitySignalTargetPercentage'
-<<<<<<< HEAD
-=======
     | 'slashInactivityMaxPenalty'
->>>>>>> d91ddc2e
     | 'slashPayloadTtlSeconds'
   > = {
     slashInactivityCreatePenalty: 100n,
     slashInactivityCreateTargetPercentage: 0.8,
     slashInactivitySignalTargetPercentage: 0.6,
-<<<<<<< HEAD
-=======
     slashInactivityMaxPenalty: 200n,
->>>>>>> d91ddc2e
     slashPayloadTtlSeconds: 60 * 60,
   };
 
@@ -316,13 +310,6 @@
         fromSlot: headerSlots[0],
         toSlot: headerSlots[headerSlots.length - 1],
       });
-<<<<<<< HEAD
-      expect(emitSpy).toHaveBeenCalledWith(WANT_TO_SLASH_EVENT, {
-        validators: [validator2.toString()],
-        amounts: [config.slashInactivityCreatePenalty],
-        offenses: [Offence.INACTIVITY],
-      });
-=======
       expect(emitSpy).toHaveBeenCalledWith(WANT_TO_SLASH_EVENT, [
         {
           validator: validator2,
@@ -330,7 +317,6 @@
           offense: Offence.INACTIVITY,
         },
       ]);
->>>>>>> d91ddc2e
     });
 
     it('should agree with slash', async () => {
@@ -350,22 +336,6 @@
       sentinel.handleProvenPerformance(performance);
       const penalty = config.slashInactivityCreatePenalty;
 
-<<<<<<< HEAD
-      expect(emitSpy).toHaveBeenCalledWith(WANT_TO_SLASH_EVENT, {
-        validators: [`0x0000000000000000000000000000000000000008`, `0x0000000000000000000000000000000000000009`],
-        amounts: [penalty, penalty],
-        offenses: [Offence.INACTIVITY, Offence.INACTIVITY],
-      });
-
-      for (let i = 0; i < 10; i++) {
-        const expectedAgree = i >= 6;
-        const actualAgree = await sentinel.shouldSlash(
-          `0x000000000000000000000000000000000000000${i}`,
-          penalty,
-          Offence.INACTIVITY,
-        );
-        expect(actualAgree).toBe(expectedAgree);
-=======
       expect(emitSpy).toHaveBeenCalledWith(WANT_TO_SLASH_EVENT, [
         {
           validator: EthAddress.fromString(`0x0000000000000000000000000000000000000008`),
@@ -396,7 +366,6 @@
             offense: Offence.INACTIVITY,
           }),
         ).resolves.toBe(false);
->>>>>>> d91ddc2e
       }
     });
   });
@@ -413,10 +382,7 @@
       | 'slashInactivityCreateTargetPercentage'
       | 'slashInactivityCreatePenalty'
       | 'slashInactivitySignalTargetPercentage'
-<<<<<<< HEAD
-=======
       | 'slashInactivityMaxPenalty'
->>>>>>> d91ddc2e
       | 'slashPayloadTtlSeconds'
     >,
     protected override blockStream: L2BlockStream,
