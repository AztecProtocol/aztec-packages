import { EthAddress } from '@aztec/foundation/eth-address';
import { BufferReader, numToUInt8, numToUInt32BE, serializeToBuffer } from '@aztec/foundation/serialize';
import type { AztecAsyncKVStore, AztecAsyncMap } from '@aztec/kv-store';
import type {
  ValidatorStatusHistory,
  ValidatorStatusInSlot,
  ValidatorsEpochPerformance,
} from '@aztec/stdlib/validators';
<<<<<<< HEAD

import { isAddress } from 'viem';

export class SentinelStore {
  public static readonly SCHEMA_VERSION = 2;

  // a map from validator address to their ValidatorStatusHistory
  private readonly historyMap: AztecAsyncMap<`0x${string}`, Buffer>;

=======

export class SentinelStore {
  public static readonly SCHEMA_VERSION = 2;

  // a map from validator address to their ValidatorStatusHistory
  private readonly historyMap: AztecAsyncMap<`0x${string}`, Buffer>;

>>>>>>> d91ddc2e
  // a map from validator address to their historical proven epoch performance
  // e.g. { validator: [{ epoch: 1, missed: 1, total: 10 }, { epoch: 2, missed: 3, total: 7 }, ...] }
  private readonly provenMap: AztecAsyncMap<`0x${string}`, Buffer>;

  constructor(
    private store: AztecAsyncKVStore,
    private config: { historyLength: number },
  ) {
    this.historyMap = store.openMap('sentinel-validator-status');
    this.provenMap = store.openMap('sentinel-validator-proven');
  }

  public getHistoryLength() {
    return this.config.historyLength;
  }

  public async updateProvenPerformance(epoch: bigint, performance: ValidatorsEpochPerformance) {
    await this.store.transactionAsync(async () => {
      for (const [who, { missed, total }] of Object.entries(performance)) {
<<<<<<< HEAD
        if (!isAddress(who)) {
          continue;
        }
        await this.pushValidatorProvenPerformanceForEpoch({ who, missed, total, epoch });
      }
    });
  }

  public async getProvenPerformance(who: `0x${string}`): Promise<{ missed: number; total: number; epoch: bigint }[]> {
    const currentPerformanceBuffer = await this.provenMap.getAsync(who);
=======
        await this.pushValidatorProvenPerformanceForEpoch({ who: EthAddress.fromString(who), missed, total, epoch });
      }
    });
  }

  public async getProvenPerformance(who: EthAddress): Promise<{ missed: number; total: number; epoch: bigint }[]> {
    const currentPerformanceBuffer = await this.provenMap.getAsync(who.toString());
>>>>>>> d91ddc2e
    return currentPerformanceBuffer ? this.deserializePerformance(currentPerformanceBuffer) : [];
  }

  private async pushValidatorProvenPerformanceForEpoch({
    who,
    missed,
    total,
    epoch,
  }: {
<<<<<<< HEAD
    who: `0x${string}`;
=======
    who: EthAddress;
>>>>>>> d91ddc2e
    missed: number;
    total: number;
    epoch: bigint;
  }) {
    const currentPerformance = await this.getProvenPerformance(who);
    const existingIndex = currentPerformance.findIndex(p => p.epoch === epoch);
    if (existingIndex !== -1) {
      currentPerformance[existingIndex] = { missed, total, epoch };
    } else {
      currentPerformance.push({ missed, total, epoch });
    }

    // This should be sorted by epoch, but just in case.
    // Since we keep the size small, this is not a big deal.
    currentPerformance.sort((a, b) => Number(a.epoch - b.epoch));

    // keep the most recent `historyLength` entries.
    const performanceToKeep = currentPerformance.slice(-this.config.historyLength);

<<<<<<< HEAD
    await this.provenMap.set(who, this.serializePerformance(performanceToKeep));
=======
    await this.provenMap.set(who.toString(), this.serializePerformance(performanceToKeep));
>>>>>>> d91ddc2e
  }

  public async updateValidators(slot: bigint, statuses: Record<`0x${string}`, ValidatorStatusInSlot | undefined>) {
    await this.store.transactionAsync(async () => {
      for (const [who, status] of Object.entries(statuses)) {
        if (status) {
          await this.pushValidatorStatusForSlot(EthAddress.fromString(who), slot, status);
        }
      }
    });
  }

  private async pushValidatorStatusForSlot(
    who: EthAddress,
    slot: bigint,
    status: 'block-mined' | 'block-proposed' | 'block-missed' | 'attestation-sent' | 'attestation-missed',
  ) {
    const currentHistory = (await this.getHistory(who)) ?? [];
    const newHistory = [...currentHistory, { slot, status }].slice(-this.config.historyLength);
<<<<<<< HEAD
    await this.historyMap.set(who, this.serializeHistory(newHistory));
=======
    await this.historyMap.set(who.toString(), this.serializeHistory(newHistory));
>>>>>>> d91ddc2e
  }

  public async getHistories(): Promise<Record<`0x${string}`, ValidatorStatusHistory>> {
    const histories: Record<`0x${string}`, ValidatorStatusHistory> = {};
    for await (const [address, history] of this.historyMap.entriesAsync()) {
      histories[address] = this.deserializeHistory(history);
    }
    return histories;
  }

<<<<<<< HEAD
  private async getHistory(address: `0x${string}`): Promise<ValidatorStatusHistory | undefined> {
    const data = await this.historyMap.getAsync(address);
=======
  private async getHistory(address: EthAddress): Promise<ValidatorStatusHistory | undefined> {
    const data = await this.historyMap.getAsync(address.toString());
>>>>>>> d91ddc2e
    return data && this.deserializeHistory(data);
  }

  private serializePerformance(performance: { missed: number; total: number; epoch: bigint }[]): Buffer {
    return serializeToBuffer(
      performance.map(p => [numToUInt32BE(Number(p.epoch)), numToUInt32BE(p.missed), numToUInt32BE(p.total)]),
    );
  }

  private deserializePerformance(buffer: Buffer): { missed: number; total: number; epoch: bigint }[] {
    const reader = new BufferReader(buffer);
    const performance: { missed: number; total: number; epoch: bigint }[] = [];
    while (!reader.isEmpty()) {
      performance.push({
        epoch: BigInt(reader.readNumber()),
        missed: reader.readNumber(),
        total: reader.readNumber(),
      });
    }
    return performance;
  }

  private serializeHistory(history: ValidatorStatusHistory): Buffer {
    return serializeToBuffer(
      history.map(h => [numToUInt32BE(Number(h.slot)), numToUInt8(this.statusToNumber(h.status))]),
    );
  }

  private deserializeHistory(buffer: Buffer): ValidatorStatusHistory {
    const reader = new BufferReader(buffer);
    const history: ValidatorStatusHistory = [];
    while (!reader.isEmpty()) {
      const slot = BigInt(reader.readNumber());
      const status = this.statusFromNumber(reader.readUInt8());
      history.push({ slot, status });
    }
    return history;
  }

  private statusToNumber(status: ValidatorStatusInSlot): number {
    switch (status) {
      case 'block-mined':
        return 1;
      case 'block-proposed':
        return 2;
      case 'block-missed':
        return 3;
      case 'attestation-sent':
        return 4;
      case 'attestation-missed':
        return 5;
      default: {
        const _exhaustive: never = status;
        throw new Error(`Unknown status: ${status}`);
      }
    }
  }

  private statusFromNumber(status: number): ValidatorStatusInSlot {
    switch (status) {
      case 1:
        return 'block-mined';
      case 2:
        return 'block-proposed';
      case 3:
        return 'block-missed';
      case 4:
        return 'attestation-sent';
      case 5:
        return 'attestation-missed';
      default:
        throw new Error(`Unknown status: ${status}`);
    }
  }
}<|MERGE_RESOLUTION|>--- conflicted
+++ resolved
@@ -6,9 +6,6 @@
   ValidatorStatusInSlot,
   ValidatorsEpochPerformance,
 } from '@aztec/stdlib/validators';
-<<<<<<< HEAD
-
-import { isAddress } from 'viem';
 
 export class SentinelStore {
   public static readonly SCHEMA_VERSION = 2;
@@ -16,15 +13,6 @@
   // a map from validator address to their ValidatorStatusHistory
   private readonly historyMap: AztecAsyncMap<`0x${string}`, Buffer>;
 
-=======
-
-export class SentinelStore {
-  public static readonly SCHEMA_VERSION = 2;
-
-  // a map from validator address to their ValidatorStatusHistory
-  private readonly historyMap: AztecAsyncMap<`0x${string}`, Buffer>;
-
->>>>>>> d91ddc2e
   // a map from validator address to their historical proven epoch performance
   // e.g. { validator: [{ epoch: 1, missed: 1, total: 10 }, { epoch: 2, missed: 3, total: 7 }, ...] }
   private readonly provenMap: AztecAsyncMap<`0x${string}`, Buffer>;
@@ -44,18 +32,6 @@
   public async updateProvenPerformance(epoch: bigint, performance: ValidatorsEpochPerformance) {
     await this.store.transactionAsync(async () => {
       for (const [who, { missed, total }] of Object.entries(performance)) {
-<<<<<<< HEAD
-        if (!isAddress(who)) {
-          continue;
-        }
-        await this.pushValidatorProvenPerformanceForEpoch({ who, missed, total, epoch });
-      }
-    });
-  }
-
-  public async getProvenPerformance(who: `0x${string}`): Promise<{ missed: number; total: number; epoch: bigint }[]> {
-    const currentPerformanceBuffer = await this.provenMap.getAsync(who);
-=======
         await this.pushValidatorProvenPerformanceForEpoch({ who: EthAddress.fromString(who), missed, total, epoch });
       }
     });
@@ -63,7 +39,6 @@
 
   public async getProvenPerformance(who: EthAddress): Promise<{ missed: number; total: number; epoch: bigint }[]> {
     const currentPerformanceBuffer = await this.provenMap.getAsync(who.toString());
->>>>>>> d91ddc2e
     return currentPerformanceBuffer ? this.deserializePerformance(currentPerformanceBuffer) : [];
   }
 
@@ -73,11 +48,7 @@
     total,
     epoch,
   }: {
-<<<<<<< HEAD
-    who: `0x${string}`;
-=======
     who: EthAddress;
->>>>>>> d91ddc2e
     missed: number;
     total: number;
     epoch: bigint;
@@ -97,11 +68,7 @@
     // keep the most recent `historyLength` entries.
     const performanceToKeep = currentPerformance.slice(-this.config.historyLength);
 
-<<<<<<< HEAD
-    await this.provenMap.set(who, this.serializePerformance(performanceToKeep));
-=======
     await this.provenMap.set(who.toString(), this.serializePerformance(performanceToKeep));
->>>>>>> d91ddc2e
   }
 
   public async updateValidators(slot: bigint, statuses: Record<`0x${string}`, ValidatorStatusInSlot | undefined>) {
@@ -121,11 +88,7 @@
   ) {
     const currentHistory = (await this.getHistory(who)) ?? [];
     const newHistory = [...currentHistory, { slot, status }].slice(-this.config.historyLength);
-<<<<<<< HEAD
-    await this.historyMap.set(who, this.serializeHistory(newHistory));
-=======
     await this.historyMap.set(who.toString(), this.serializeHistory(newHistory));
->>>>>>> d91ddc2e
   }
 
   public async getHistories(): Promise<Record<`0x${string}`, ValidatorStatusHistory>> {
@@ -136,13 +99,8 @@
     return histories;
   }
 
-<<<<<<< HEAD
-  private async getHistory(address: `0x${string}`): Promise<ValidatorStatusHistory | undefined> {
-    const data = await this.historyMap.getAsync(address);
-=======
   private async getHistory(address: EthAddress): Promise<ValidatorStatusHistory | undefined> {
     const data = await this.historyMap.getAsync(address.toString());
->>>>>>> d91ddc2e
     return data && this.deserializeHistory(data);
   }
 
