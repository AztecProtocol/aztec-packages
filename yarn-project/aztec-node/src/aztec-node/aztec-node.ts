--- conflicted
+++ resolved
@@ -1,11 +1,6 @@
 import { Archiver } from '@aztec/archiver';
-<<<<<<< HEAD
-import { ContractPublicData, ContractData, ContractDataSource, L2Block, L2BlockSource } from '@aztec/types';
-=======
 import { PrimitivesWasm } from '@aztec/barretenberg.js/wasm';
 import { CircuitsWasm } from '@aztec/circuits.js';
-import { AztecAddress, Fr } from '@aztec/foundation';
->>>>>>> 3d726660
 import { SiblingPath } from '@aztec/merkle-tree';
 import { P2P, P2PClient } from '@aztec/p2p';
 import { SequencerClient, getCombinedHistoricTreeRoots } from '@aztec/sequencer-client';
@@ -30,13 +25,8 @@
 import { default as levelup } from 'levelup';
 import { MemDown, default as memdown } from 'memdown';
 import { AztecNodeConfig } from './config.js';
-<<<<<<< HEAD
-import { CircuitsWasm } from '@aztec/circuits.js';
-import { PrimitivesWasm } from '@aztec/barretenberg.js/wasm';
 import { AztecAddress } from '@aztec/foundation/aztec-address';
 import { Fr } from '@aztec/foundation/fields';
-=======
->>>>>>> 3d726660
 
 export const createMemDown = () => (memdown as any)() as MemDown<any, any>;
 
