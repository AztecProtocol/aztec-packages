<<<<<<< HEAD
import { AztecAddress } from '@aztec/foundation';
import { ContractPublicData, ContractData, L2Block } from '@aztec/types';
import { SiblingPath } from '@aztec/merkle-tree';
import { Tx, TxHash } from '@aztec/types';
import { UnverifiedData } from '@aztec/types';
=======
import { Archiver } from '@aztec/archiver';
import { PrimitivesWasm } from '@aztec/barretenberg.js/wasm';
import { CircuitsWasm } from '@aztec/circuits.js';
import { AztecAddress } from '@aztec/foundation/aztec-address';
import { Fr } from '@aztec/foundation/fields';
import { SiblingPath } from '@aztec/merkle-tree';
import { P2P, P2PClient } from '@aztec/p2p';
import { SequencerClient } from '@aztec/sequencer-client';
import {
  ContractData,
  ContractDataSource,
  ContractPublicData,
  L2Block,
  L2BlockSource,
  MerkleTreeId,
  Tx,
  TxHash,
  UnverifiedData,
  UnverifiedDataSource,
} from '@aztec/types';
import {
  MerkleTrees,
  ServerWorldStateSynchroniser,
  WorldStateSynchroniser,
  computePublicDataTreeLeafIndex,
} from '@aztec/world-state';
import { default as levelup } from 'levelup';
import { MemDown, default as memdown } from 'memdown';
import { AztecNodeConfig } from './config.js';

export const createMemDown = () => (memdown as any)() as MemDown<any, any>;
>>>>>>> 2283c3fd

/**
 * The aztec node.
 */
export interface AztecNode {
  /**
   * Method to determine if the node is ready to accept transactions.
   * @returns - Flag indicating the readiness for tx submission.
   */
  isReady(): Promise<boolean>;

  /**
   * Method to request blocks. Will attempt to return all requested blocks but will return only those available.
   * @param from - The start of the range of blocks to return.
   * @param take - The number of blocks desired.
   * @returns The blocks requested.
   */
  getBlocks(from: number, take: number): Promise<L2Block[]>;

  /**
   * Method to fetch the current block height.
   * @returns The block height as a number.
   */
  getBlockHeight(): Promise<number>;

  /**
   * Lookup the L2 contract data for this contract.
   * Contains the ethereum portal address and bytecode.
   * @param contractAddress - The contract data address.
   * @returns The complete contract data including portal address & bytecode (if we didn't throw an error).
   */
  getContractData(contractAddress: AztecAddress): Promise<ContractPublicData | undefined>;

  /**
   * Lookup the L2 contract info for this contract.
   * Contains the ethereum portal address .
   * @param contractAddress - The contract data address.
   * @returns The contract's address & portal address.
   */
  getContractInfo(contractAddress: AztecAddress): Promise<ContractData | undefined>;

  /**
   * Gets the `take` amount of unverified data starting from `from`.
   * @param from - Number of the L2 block to which corresponds the first `unverifiedData` to be returned.
   * @param take - The number of `unverifiedData` to return.
   * @returns The requested `unverifiedData`.
   */
  getUnverifiedData(from: number, take: number): Promise<UnverifiedData[]>;

  /**
   * Method to submit a transaction to the p2p pool.
   * @param tx - The transaction to be submitted.
   */
<<<<<<< HEAD
  sendTx(tx: Tx): Promise<void>;
=======
  public async sendTx(tx: Tx) {
    await this.p2pClient!.sendTx(tx);
  }

  /**
   * Method to stop the aztec node.
   */
  public async stop() {
    await this.sequencer.stop();
    await this.p2pClient.stop();
    await this.worldStateSynchroniser.stop();
    await this.blockSource.stop();
    await this.merkleTreeDB.stop();
  }
>>>>>>> 2283c3fd

  /**
   * Method to retrieve pending txs.
   * @returns The pending txs.
   */
  getPendingTxs(): Promise<Tx[]>;

  /**
   * Method to retrieve a single pending tx.
   * @param txHash - The transaction hash to return.
   * @returns The pending tx if it exists.
   */
  getPendingTxByHash(txHash: TxHash): Promise<Tx | undefined>;

<<<<<<< HEAD
  findContractIndex(leafValue: Buffer): Promise<bigint | undefined>;

  getContractPath(leafIndex: bigint): Promise<SiblingPath>;

  getDataTreePath(leafIndex: bigint): Promise<SiblingPath>;
=======
  /**
   * Returns the index of a contract in the committed contracts tree.
   * @param leafValue - A contract leaf generated with computeContractLeaf.
   * @returns The index of the contract in the tree or undefined if not found.
   */
  public findContractIndex(leafValue: Buffer): Promise<bigint | undefined> {
    return this.merkleTreeDB.findLeafIndex(MerkleTreeId.CONTRACT_TREE, leafValue, false);
  }

  /**
   * Returns the sibling path for a leaf in the committed contracts tree.
   * @param leafIndex - Index of the leaf in the tree.
   * @returns The sibling path.
   */
  public getContractPath(leafIndex: bigint): Promise<SiblingPath> {
    return this.merkleTreeDB.getSiblingPath(MerkleTreeId.CONTRACT_TREE, leafIndex, false);
  }

  /**
   * Returns the sibling path for a leaf in the committed private data tree.
   * @param leafIndex - Index of the leaf in the tree.
   * @returns The sibling path.
   */
  public getDataTreePath(leafIndex: bigint): Promise<SiblingPath> {
    return this.merkleTreeDB.getSiblingPath(MerkleTreeId.PRIVATE_DATA_TREE, leafIndex, false);
  }
>>>>>>> 2283c3fd

  /**
   * Gets the storage value at the given contract slot. Our version of eth_getStorageAt.
   * @param contract - Address of the contract to query.
   * @param slot - Slot to query.
   * @returns Storage value at the given contract slot (or undefined if not found).
   */
<<<<<<< HEAD
  getStorageAt(contract: AztecAddress, slot: bigint): Promise<Buffer | undefined>;
=======
  public async getStorageAt(contract: AztecAddress, slot: bigint): Promise<Buffer | undefined> {
    const leafIndex = computePublicDataTreeLeafIndex(contract, new Fr(slot), await PrimitivesWasm.get());
    return this.merkleTreeDB.getLeafValue(MerkleTreeId.PUBLIC_DATA_TREE, leafIndex, false);
  }

  /**
   * Returns the current committed roots for the data trees.
   * @returns The current committed roots for the data trees.
   */
  public async getTreeRoots(): Promise<Record<MerkleTreeId, Fr>> {
    const getTreeRoot = async (id: MerkleTreeId) =>
      Fr.fromBuffer((await this.merkleTreeDB.getTreeInfo(id, false)).root);

    return {
      [MerkleTreeId.CONTRACT_TREE]: await getTreeRoot(MerkleTreeId.CONTRACT_TREE),
      [MerkleTreeId.PRIVATE_DATA_TREE]: await getTreeRoot(MerkleTreeId.PRIVATE_DATA_TREE),
      [MerkleTreeId.NULLIFIER_TREE]: await getTreeRoot(MerkleTreeId.NULLIFIER_TREE),
      [MerkleTreeId.PUBLIC_DATA_TREE]: await getTreeRoot(MerkleTreeId.PUBLIC_DATA_TREE),
      [MerkleTreeId.L1_TO_L2_MESSAGES_TREE]: await getTreeRoot(MerkleTreeId.L1_TO_L2_MESSAGES_TREE),
      [MerkleTreeId.L1_TO_L2_MESSAGES_ROOTS_TREE]: await getTreeRoot(MerkleTreeId.L1_TO_L2_MESSAGES_ROOTS_TREE),
      [MerkleTreeId.CONTRACT_TREE_ROOTS_TREE]: await getTreeRoot(MerkleTreeId.CONTRACT_TREE_ROOTS_TREE),
      [MerkleTreeId.PRIVATE_DATA_TREE_ROOTS_TREE]: await getTreeRoot(MerkleTreeId.PRIVATE_DATA_TREE_ROOTS_TREE),
    };
  }
>>>>>>> 2283c3fd
}<|MERGE_RESOLUTION|>--- conflicted
+++ resolved
@@ -1,42 +1,8 @@
-<<<<<<< HEAD
 import { AztecAddress } from '@aztec/foundation';
 import { ContractPublicData, ContractData, L2Block } from '@aztec/types';
 import { SiblingPath } from '@aztec/merkle-tree';
 import { Tx, TxHash } from '@aztec/types';
 import { UnverifiedData } from '@aztec/types';
-=======
-import { Archiver } from '@aztec/archiver';
-import { PrimitivesWasm } from '@aztec/barretenberg.js/wasm';
-import { CircuitsWasm } from '@aztec/circuits.js';
-import { AztecAddress } from '@aztec/foundation/aztec-address';
-import { Fr } from '@aztec/foundation/fields';
-import { SiblingPath } from '@aztec/merkle-tree';
-import { P2P, P2PClient } from '@aztec/p2p';
-import { SequencerClient } from '@aztec/sequencer-client';
-import {
-  ContractData,
-  ContractDataSource,
-  ContractPublicData,
-  L2Block,
-  L2BlockSource,
-  MerkleTreeId,
-  Tx,
-  TxHash,
-  UnverifiedData,
-  UnverifiedDataSource,
-} from '@aztec/types';
-import {
-  MerkleTrees,
-  ServerWorldStateSynchroniser,
-  WorldStateSynchroniser,
-  computePublicDataTreeLeafIndex,
-} from '@aztec/world-state';
-import { default as levelup } from 'levelup';
-import { MemDown, default as memdown } from 'memdown';
-import { AztecNodeConfig } from './config.js';
-
-export const createMemDown = () => (memdown as any)() as MemDown<any, any>;
->>>>>>> 2283c3fd
 
 /**
  * The aztec node.
@@ -90,24 +56,7 @@
    * Method to submit a transaction to the p2p pool.
    * @param tx - The transaction to be submitted.
    */
-<<<<<<< HEAD
   sendTx(tx: Tx): Promise<void>;
-=======
-  public async sendTx(tx: Tx) {
-    await this.p2pClient!.sendTx(tx);
-  }
-
-  /**
-   * Method to stop the aztec node.
-   */
-  public async stop() {
-    await this.sequencer.stop();
-    await this.p2pClient.stop();
-    await this.worldStateSynchroniser.stop();
-    await this.blockSource.stop();
-    await this.merkleTreeDB.stop();
-  }
->>>>>>> 2283c3fd
 
   /**
    * Method to retrieve pending txs.
@@ -122,40 +71,11 @@
    */
   getPendingTxByHash(txHash: TxHash): Promise<Tx | undefined>;
 
-<<<<<<< HEAD
   findContractIndex(leafValue: Buffer): Promise<bigint | undefined>;
 
   getContractPath(leafIndex: bigint): Promise<SiblingPath>;
 
   getDataTreePath(leafIndex: bigint): Promise<SiblingPath>;
-=======
-  /**
-   * Returns the index of a contract in the committed contracts tree.
-   * @param leafValue - A contract leaf generated with computeContractLeaf.
-   * @returns The index of the contract in the tree or undefined if not found.
-   */
-  public findContractIndex(leafValue: Buffer): Promise<bigint | undefined> {
-    return this.merkleTreeDB.findLeafIndex(MerkleTreeId.CONTRACT_TREE, leafValue, false);
-  }
-
-  /**
-   * Returns the sibling path for a leaf in the committed contracts tree.
-   * @param leafIndex - Index of the leaf in the tree.
-   * @returns The sibling path.
-   */
-  public getContractPath(leafIndex: bigint): Promise<SiblingPath> {
-    return this.merkleTreeDB.getSiblingPath(MerkleTreeId.CONTRACT_TREE, leafIndex, false);
-  }
-
-  /**
-   * Returns the sibling path for a leaf in the committed private data tree.
-   * @param leafIndex - Index of the leaf in the tree.
-   * @returns The sibling path.
-   */
-  public getDataTreePath(leafIndex: bigint): Promise<SiblingPath> {
-    return this.merkleTreeDB.getSiblingPath(MerkleTreeId.PRIVATE_DATA_TREE, leafIndex, false);
-  }
->>>>>>> 2283c3fd
 
   /**
    * Gets the storage value at the given contract slot. Our version of eth_getStorageAt.
@@ -163,32 +83,5 @@
    * @param slot - Slot to query.
    * @returns Storage value at the given contract slot (or undefined if not found).
    */
-<<<<<<< HEAD
   getStorageAt(contract: AztecAddress, slot: bigint): Promise<Buffer | undefined>;
-=======
-  public async getStorageAt(contract: AztecAddress, slot: bigint): Promise<Buffer | undefined> {
-    const leafIndex = computePublicDataTreeLeafIndex(contract, new Fr(slot), await PrimitivesWasm.get());
-    return this.merkleTreeDB.getLeafValue(MerkleTreeId.PUBLIC_DATA_TREE, leafIndex, false);
-  }
-
-  /**
-   * Returns the current committed roots for the data trees.
-   * @returns The current committed roots for the data trees.
-   */
-  public async getTreeRoots(): Promise<Record<MerkleTreeId, Fr>> {
-    const getTreeRoot = async (id: MerkleTreeId) =>
-      Fr.fromBuffer((await this.merkleTreeDB.getTreeInfo(id, false)).root);
-
-    return {
-      [MerkleTreeId.CONTRACT_TREE]: await getTreeRoot(MerkleTreeId.CONTRACT_TREE),
-      [MerkleTreeId.PRIVATE_DATA_TREE]: await getTreeRoot(MerkleTreeId.PRIVATE_DATA_TREE),
-      [MerkleTreeId.NULLIFIER_TREE]: await getTreeRoot(MerkleTreeId.NULLIFIER_TREE),
-      [MerkleTreeId.PUBLIC_DATA_TREE]: await getTreeRoot(MerkleTreeId.PUBLIC_DATA_TREE),
-      [MerkleTreeId.L1_TO_L2_MESSAGES_TREE]: await getTreeRoot(MerkleTreeId.L1_TO_L2_MESSAGES_TREE),
-      [MerkleTreeId.L1_TO_L2_MESSAGES_ROOTS_TREE]: await getTreeRoot(MerkleTreeId.L1_TO_L2_MESSAGES_ROOTS_TREE),
-      [MerkleTreeId.CONTRACT_TREE_ROOTS_TREE]: await getTreeRoot(MerkleTreeId.CONTRACT_TREE_ROOTS_TREE),
-      [MerkleTreeId.PRIVATE_DATA_TREE_ROOTS_TREE]: await getTreeRoot(MerkleTreeId.PRIVATE_DATA_TREE_ROOTS_TREE),
-    };
-  }
->>>>>>> 2283c3fd
 }