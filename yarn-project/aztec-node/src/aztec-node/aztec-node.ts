--- conflicted
+++ resolved
@@ -1,85 +1,13 @@
-<<<<<<< HEAD
 import { AztecAddress } from '@aztec/foundation';
 import { ContractPublicData, ContractData, L2Block } from '@aztec/types';
 import { SiblingPath } from '@aztec/merkle-tree';
 import { Tx, TxHash } from '@aztec/types';
 import { UnverifiedData } from '@aztec/types';
-=======
-import { Archiver } from '@aztec/archiver';
-import { PrimitivesWasm } from '@aztec/barretenberg.js/wasm';
-import { CircuitsWasm } from '@aztec/circuits.js';
-import { AztecAddress, Fr } from '@aztec/foundation';
-import { SiblingPath } from '@aztec/merkle-tree';
-import { P2P, P2PClient } from '@aztec/p2p';
-import { SequencerClient, getCombinedHistoricTreeRoots } from '@aztec/sequencer-client';
-import {
-  ContractData,
-  ContractDataSource,
-  ContractPublicData,
-  L2Block,
-  L2BlockSource,
-  Tx,
-  TxHash,
-  UnverifiedData,
-  UnverifiedDataSource,
-} from '@aztec/types';
-import {
-  MerkleTreeId,
-  MerkleTrees,
-  ServerWorldStateSynchroniser,
-  WorldStateSynchroniser,
-  computePublicDataTreeLeafIndex,
-} from '@aztec/world-state';
-import { default as levelup } from 'levelup';
-import { MemDown, default as memdown } from 'memdown';
-import { AztecNodeConfig } from './config.js';
-
-export const createMemDown = () => (memdown as any)() as MemDown<any, any>;
->>>>>>> 151b2169
 
 /**
  * The aztec node.
  */
-<<<<<<< HEAD
 export interface AztecNode {
-=======
-export class AztecNode {
-  constructor(
-    protected p2pClient: P2P,
-    protected blockSource: L2BlockSource,
-    protected unverifiedDataSource: UnverifiedDataSource,
-    protected contractDataSource: ContractDataSource,
-    protected merkleTreeDB: MerkleTrees,
-    protected worldStateSynchroniser: WorldStateSynchroniser,
-    protected sequencer: SequencerClient,
-  ) {}
-
-  /**
-   * Initialises the Aztec Node, wait for component to sync.
-   * @param config - The configuration to be used by the aztec node.
-   * @returns - A fully synced Aztec Node for use in development/testing.
-   */
-  public static async createAndSync(config: AztecNodeConfig) {
-    // first create and sync the archiver
-    const archiver = await Archiver.createAndSync(config);
-
-    // give the block source to the P2P network
-    const p2pClient = new P2PClient(archiver);
-
-    // now create the merkle trees and the world state syncher
-    const merkleTreeDB = await MerkleTrees.new(levelup(createMemDown()), await CircuitsWasm.get());
-
-    const worldStateSynchroniser = new ServerWorldStateSynchroniser(merkleTreeDB, archiver);
-
-    // start both and wait for them to sync from the block source
-    await Promise.all([p2pClient.start(), worldStateSynchroniser.start()]);
-
-    // now create the sequencer
-    const sequencer = await SequencerClient.new(config, p2pClient, worldStateSynchroniser, archiver);
-    return new AztecNode(p2pClient, archiver, archiver, archiver, merkleTreeDB, worldStateSynchroniser, sequencer);
-  }
-
->>>>>>> 151b2169
   /**
    * Method to determine if the node is ready to accept transactions.
    * @returns - Flag indicating the readiness for tx submission.
@@ -128,29 +56,12 @@
    * Method to submit a transaction to the p2p pool.
    * @param tx - The transaction to be submitted.
    */
-<<<<<<< HEAD
   sendTx(tx: Tx): Promise<void>;
-=======
-  public async sendTx(tx: Tx) {
-    // TODO: Patch tx to inject historic tree roots until the private kernel circuit supplies this value
-    if (tx.isPrivate() && tx.data.constants.historicTreeRoots.privateHistoricTreeRoots.isEmpty()) {
-      tx.data.constants.historicTreeRoots = await getCombinedHistoricTreeRoots(this.merkleTreeDB.asLatest());
-    }
-
-    await this.p2pClient!.sendTx(tx);
-  }
 
   /**
    * Method to stop the aztec node.
    */
-  public async stop() {
-    await this.p2pClient.stop();
-    await this.worldStateSynchroniser.stop();
-    await this.merkleTreeDB.stop();
-    await this.sequencer.stop();
-    await this.blockSource.stop();
-  }
->>>>>>> 151b2169
+  stop(): Promise<void>;
 
   /**
    * Method to retrieve pending txs.
