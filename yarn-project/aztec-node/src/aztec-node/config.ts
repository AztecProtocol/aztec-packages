import { ArchiverConfig, getConfigEnvVars as getArchiverVars } from '@aztec/archiver';
<<<<<<< HEAD
=======
import { SequencerClientConfig, getConfigEnvVars as getSequencerVars } from '@aztec/sequencer-client';
import { getConfigEnvVars as getWorldStateVars } from '@aztec/world-state';
>>>>>>> eede42b0
import { P2PConfig, getP2PConfigEnvVars } from '@aztec/p2p';
import { SequencerClientConfig, getConfigEnvVars as getSequencerVars } from '@aztec/sequencer-client';

/**
 * The configuration the aztec node.
 */
export type AztecNodeConfig = ArchiverConfig & SequencerClientConfig & P2PConfig;

/**
 * Returns the config of the aztec node from environment variables with reasonable defaults.
 * @returns A valid aztec node config.
 */
export function getConfigEnvVars(): AztecNodeConfig {
  const allEnvVars: AztecNodeConfig = {
    ...getSequencerVars(),
    ...getArchiverVars(),
    ...getP2PConfigEnvVars(),
    ...getWorldStateVars(),
  };

  return allEnvVars;
}<|MERGE_RESOLUTION|>--- conflicted
+++ resolved
@@ -1,11 +1,7 @@
 import { ArchiverConfig, getConfigEnvVars as getArchiverVars } from '@aztec/archiver';
-<<<<<<< HEAD
-=======
+import { P2PConfig, getP2PConfigEnvVars } from '@aztec/p2p';
 import { SequencerClientConfig, getConfigEnvVars as getSequencerVars } from '@aztec/sequencer-client';
 import { getConfigEnvVars as getWorldStateVars } from '@aztec/world-state';
->>>>>>> eede42b0
-import { P2PConfig, getP2PConfigEnvVars } from '@aztec/p2p';
-import { SequencerClientConfig, getConfigEnvVars as getSequencerVars } from '@aztec/sequencer-client';
 
 /**
  * The configuration the aztec node.
