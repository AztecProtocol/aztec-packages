import { type ArchiverConfig, archiverConfigMappings } from '@aztec/archiver/config';
import {
  type GenesisStateConfig,
  type L1ContractAddresses,
  genesisStateConfigMappings,
  l1ContractAddressesMapping,
} from '@aztec/ethereum';
import { type ConfigMappingsType, booleanConfigHelper, getConfigFromMappings } from '@aztec/foundation/config';
import { type DataStoreConfig, dataConfigMappings } from '@aztec/kv-store/config';
import { type SharedNodeConfig, sharedNodeConfigMappings } from '@aztec/node-lib/config';
import { type P2PConfig, p2pConfigMappings } from '@aztec/p2p/config';
import { type ProverClientConfig, proverClientConfigMappings } from '@aztec/prover-client/config';
import { type SequencerClientConfig, sequencerClientConfigMappings } from '@aztec/sequencer-client/config';
import { type ValidatorClientConfig, validatorClientConfigMappings } from '@aztec/validator-client/config';
import { type WorldStateConfig, worldStateConfigMappings } from '@aztec/world-state/config';

import { readFileSync } from 'fs';
import { dirname, resolve } from 'path';
import { fileURLToPath } from 'url';

import { type SentinelConfig, sentinelConfigMappings } from '../sentinel/config.js';

export { sequencerClientConfigMappings, type SequencerClientConfig };

/**
 * The configuration the aztec node.
 */
export type AztecNodeConfig = ArchiverConfig &
  SequencerClientConfig &
  ValidatorClientConfig &
  ProverClientConfig &
  WorldStateConfig &
  Pick<ProverClientConfig, 'bbBinaryPath' | 'bbWorkingDirectory' | 'realProofs'> &
  P2PConfig &
  DataStoreConfig &
<<<<<<< HEAD
  GenesisStateConfig & {
    /** Whether the validator is disabled for this node */
    disableValidator: boolean;
  } & {
    l1Contracts: L1ContractAddresses;
=======
  SentinelConfig &
  SharedNodeConfig & {
    /** L1 contracts addresses */
    l1Contracts: L1ContractAddresses;
    /** Whether the validator is disabled for this node */
    disableValidator: boolean;
>>>>>>> 970dae5b
  };

export const aztecNodeConfigMappings: ConfigMappingsType<AztecNodeConfig> = {
  ...dataConfigMappings,
  ...archiverConfigMappings,
  ...sequencerClientConfigMappings,
  ...validatorClientConfigMappings,
  ...proverClientConfigMappings,
  ...worldStateConfigMappings,
  ...p2pConfigMappings,
<<<<<<< HEAD
  ...genesisStateConfigMappings,
=======
  ...sentinelConfigMappings,
  ...sharedNodeConfigMappings,
>>>>>>> 970dae5b
  l1Contracts: {
    description: 'The deployed L1 contract addresses',
    nested: l1ContractAddressesMapping,
  },
  disableValidator: {
    env: 'VALIDATOR_DISABLED',
    description: 'Whether the validator is disabled for this node.',
    ...booleanConfigHelper(),
  },
};

/**
 * Returns the config of the aztec node from environment variables with reasonable defaults.
 * @returns A valid aztec node config.
 */
export function getConfigEnvVars(): AztecNodeConfig {
  return getConfigFromMappings<AztecNodeConfig>(aztecNodeConfigMappings);
}

/**
 * Returns package version.
 */
export function getPackageVersion() {
  const releasePleaseManifestPath = resolve(
    dirname(fileURLToPath(import.meta.url)),
    '../../../../.release-please-manifest.json',
  );
  const version = JSON.parse(readFileSync(releasePleaseManifestPath).toString());
  return version['.'];
}<|MERGE_RESOLUTION|>--- conflicted
+++ resolved
@@ -33,20 +33,13 @@
   Pick<ProverClientConfig, 'bbBinaryPath' | 'bbWorkingDirectory' | 'realProofs'> &
   P2PConfig &
   DataStoreConfig &
-<<<<<<< HEAD
+  SentinelConfig &
+  SharedNodeConfig &
   GenesisStateConfig & {
-    /** Whether the validator is disabled for this node */
-    disableValidator: boolean;
-  } & {
-    l1Contracts: L1ContractAddresses;
-=======
-  SentinelConfig &
-  SharedNodeConfig & {
     /** L1 contracts addresses */
     l1Contracts: L1ContractAddresses;
     /** Whether the validator is disabled for this node */
     disableValidator: boolean;
->>>>>>> 970dae5b
   };
 
 export const aztecNodeConfigMappings: ConfigMappingsType<AztecNodeConfig> = {
@@ -57,12 +50,9 @@
   ...proverClientConfigMappings,
   ...worldStateConfigMappings,
   ...p2pConfigMappings,
-<<<<<<< HEAD
-  ...genesisStateConfigMappings,
-=======
   ...sentinelConfigMappings,
   ...sharedNodeConfigMappings,
->>>>>>> 970dae5b
+  ...genesisStateConfigMappings,
   l1Contracts: {
     description: 'The deployed L1 contract addresses',
     nested: l1ContractAddressesMapping,
