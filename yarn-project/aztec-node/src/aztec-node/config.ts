--- conflicted
+++ resolved
@@ -1,18 +1,10 @@
-<<<<<<< HEAD
-import { type ArchiverConfig, getArchiverConfigFromEnv as getArchiverVars } from '@aztec/archiver';
-import { type P2PConfig, getP2PConfigEnvVars } from '@aztec/p2p';
-import { type ProverClientConfig, getProverEnvVars } from '@aztec/prover-client';
-import { type SequencerClientConfig, getConfigEnvVars as getSequencerVars } from '@aztec/sequencer-client';
-import { type ValidatorClientConfig, getValidatorConfigFromEnv as getValidatorEnvVars } from '@aztec/validator-client';
-import { type WorldStateConfig, getWorldStateConfigFromEnv as getWorldStateVars } from '@aztec/world-state';
-=======
 import { type ArchiverConfig, archiverConfigMappings } from '@aztec/archiver';
 import { type ConfigMappingsType, getConfigFromMappings } from '@aztec/foundation/config';
 import { type P2PConfig, p2pConfigMappings } from '@aztec/p2p';
 import { type ProverClientConfig, proverClientConfigMappings } from '@aztec/prover-client';
 import { type SequencerClientConfig, sequencerClientConfigMappings } from '@aztec/sequencer-client';
 import { type WorldStateConfig, worldStateConfigMappings } from '@aztec/world-state';
->>>>>>> 78ae6b4f
+import { type ValidatorClientConfig, validatorClientConfigMappings } from '@aztec/validator-client';
 
 import { readFileSync } from 'fs';
 import { dirname, resolve } from 'path';
@@ -43,6 +35,7 @@
 export const aztecNodeConfigMappings: ConfigMappingsType<AztecNodeConfig> = {
   ...archiverConfigMappings,
   ...sequencerClientConfigMappings,
+  ...validatorClientConfigMappings,
   ...proverClientConfigMappings,
   ...worldStateConfigMappings,
   ...p2pConfigMappings,
@@ -58,6 +51,12 @@
     default: false,
     description: 'Whether the prover is disabled for this node.',
   },
+  disableValidator: {
+    env: 'VALIDATOR_DISABLED',
+    parseEnv: (val: string) => ['1', 'true'].includes(val),
+    default: false,
+    description: 'Whether the validator is disabled for this node.',
+  },
 };
 
 /**
@@ -65,25 +64,7 @@
  * @returns A valid aztec node config.
  */
 export function getConfigEnvVars(): AztecNodeConfig {
-<<<<<<< HEAD
-  const { SEQ_DISABLED, VALIDATOR_DISABLED, PROVER_DISABLED = '' } = process.env;
-
-  const allEnvVars: AztecNodeConfig = {
-    ...getSequencerVars(),
-    ...getArchiverVars(),
-    ...getP2PConfigEnvVars(),
-    ...getWorldStateVars(),
-    ...getProverEnvVars(),
-    ...getValidatorEnvVars(),
-    disableSequencer: !!SEQ_DISABLED,
-    disableValidator: !!VALIDATOR_DISABLED,
-    disableProver: ['1', 'true'].includes(PROVER_DISABLED),
-  };
-
-  return allEnvVars;
-=======
   return getConfigFromMappings<AztecNodeConfig>(aztecNodeConfigMappings);
->>>>>>> 78ae6b4f
 }
 
 /**
