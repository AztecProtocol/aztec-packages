import {
  AccumulatedData,
  AffineElement,
  AggregationObject,
  ConstantData,
  ContractDeploymentData,
  EMITTED_EVENTS_LENGTH,
  Fq,
  FunctionData,
  KERNEL_L1_MSG_STACK_LENGTH,
  KERNEL_NEW_COMMITMENTS_LENGTH,
  KERNEL_NEW_CONTRACTS_LENGTH,
  KERNEL_NEW_NULLIFIERS_LENGTH,
  KERNEL_OPTIONALLY_REVEALED_DATA_LENGTH,
  KERNEL_PRIVATE_CALL_STACK_LENGTH,
  KERNEL_PUBLIC_CALL_STACK_LENGTH,
  NewContractData,
  OldTreeRoots,
  OptionallyRevealedData,
  PrivateKernelPublicInputs,
  TxContext,
  UInt8Vector,
} from '@aztec/circuits.js';
import { EthereumRpc } from '@aztec/ethereum.js/eth_rpc';
import { WalletProvider } from '@aztec/ethereum.js/provider';
<<<<<<< HEAD
import { AztecAddress, EthAddress as CircuitEthAddress, randomBytes, Fr } from '@aztec/foundation';
=======
import { AztecAddress, randomBytes, toBufferBE } from '@aztec/foundation';
>>>>>>> d7e3ecc0
import { Rollup, Yeeter } from '@aztec/l1-contracts';
import { Tx } from '@aztec/tx';

export const deployRollupContract = async (provider: WalletProvider, ethRpc: EthereumRpc) => {
  const deployAccount = provider.getAccount(0);
  const contract = new Rollup(ethRpc, undefined, { from: deployAccount, gas: 1000000 });
  await contract.deploy().send().getReceipt();
  return contract.address;
};

export const deployYeeterContract = async (provider: WalletProvider, ethRpc: EthereumRpc) => {
  const deployAccount = provider.getAccount(0);
  const contract = new Yeeter(ethRpc, undefined, { from: deployAccount, gas: 1000000 });
  await contract.deploy().send().getReceipt();
  return contract.address;
};

export const createProvider = (host: string, mnemonic: string, accounts: number) => {
  const walletProvider = WalletProvider.fromHost(host);
  walletProvider.addAccountsFromMnemonic(mnemonic, accounts);
  return walletProvider;
};

// REFACTOR: Use @aztec/circuit.js/factories where possible
export const createCircuitEthAddress = () => {
  return new CircuitEthAddress(randomBytes(20));
};

export const createRandomCommitments = (num: number) => {
  return Array(num)
    .fill(0)
    .map(() => Fr.random());
};

export const createRandomEncryptedNotePreimage = () => {
  const encryptedNotePreimageBuf = randomBytes(144);
  return Buffer.concat([toBufferBE(BigInt(encryptedNotePreimageBuf.length), 4), encryptedNotePreimageBuf]);
};

export const createRandomUnverifiedData = (numPreimages: number) => {
  const encryptedNotePreimageBuf = createRandomEncryptedNotePreimage();
  return Buffer.concat(Array(numPreimages).fill(encryptedNotePreimageBuf));
};

export const createOptionallyRetrievedData = () => {
  const func = new FunctionData(0, true, true);
  return new OptionallyRevealedData(
    new Fr(0n),
    func,
    createRandomCommitments(EMITTED_EVENTS_LENGTH),
    new Fr(0n),
    createCircuitEthAddress(),
    true,
    true,
    true,
    true,
  );
};

export const createOptionallyRetrievedDatas = (num: number) => {
  return Array(num)
    .fill(0)
    .map(() => createOptionallyRetrievedData());
};

export const createNewContractData = () => {
  return new NewContractData(AztecAddress.random(), createCircuitEthAddress(), Fr.random());
};

export const createNewContractDatas = (num: number) => {
  return Array(num)
    .fill(0)
    .map(() => createNewContractData());
};

export const createTx = () => {
  const oldTreeRoots = new OldTreeRoots(new Fr(0n), new Fr(0n), new Fr(0n), new Fr(0n));
  const contractDeploymentData = new ContractDeploymentData(
    Fr.random(),
    Fr.random(),
    Fr.random(),
    createCircuitEthAddress(),
  );
  const txContext = new TxContext(false, false, true, contractDeploymentData);
  const constantData = new ConstantData(oldTreeRoots, txContext);
  const aggregationObject = new AggregationObject(
    new AffineElement(new Fq(0n), new Fq(0n)),
    new AffineElement(new Fq(0n), new Fq(0n)),
    [],
    [],
    false,
  );
  const accumulatedData = new AccumulatedData(
    aggregationObject,
    new Fr(0n),
    createRandomCommitments(KERNEL_NEW_COMMITMENTS_LENGTH),
    createRandomCommitments(KERNEL_NEW_NULLIFIERS_LENGTH),
    createRandomCommitments(KERNEL_PRIVATE_CALL_STACK_LENGTH),
    createRandomCommitments(KERNEL_PUBLIC_CALL_STACK_LENGTH),
    createRandomCommitments(KERNEL_L1_MSG_STACK_LENGTH),
    createNewContractDatas(KERNEL_NEW_CONTRACTS_LENGTH),
    createOptionallyRetrievedDatas(KERNEL_OPTIONALLY_REVEALED_DATA_LENGTH),
  );
  const kernelInputs = new PrivateKernelPublicInputs(accumulatedData, constantData, true);
  const unverifiedData = createRandomUnverifiedData(8);
  return new Tx(kernelInputs, new UInt8Vector(Buffer.alloc(0)), unverifiedData);
};<|MERGE_RESOLUTION|>--- conflicted
+++ resolved
@@ -23,11 +23,7 @@
 } from '@aztec/circuits.js';
 import { EthereumRpc } from '@aztec/ethereum.js/eth_rpc';
 import { WalletProvider } from '@aztec/ethereum.js/provider';
-<<<<<<< HEAD
-import { AztecAddress, EthAddress as CircuitEthAddress, randomBytes, Fr } from '@aztec/foundation';
-=======
 import { AztecAddress, randomBytes, toBufferBE } from '@aztec/foundation';
->>>>>>> d7e3ecc0
 import { Rollup, Yeeter } from '@aztec/l1-contracts';
 import { Tx } from '@aztec/tx';
 
