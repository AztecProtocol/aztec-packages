import { createArchiver } from '@aztec/archiver';
import { BBCircuitVerifier, TestCircuitVerifier } from '@aztec/bb-prover';
import {
  type AztecNode,
  type ClientProtocolCircuitVerifier,
  type FromLogType,
  type GetUnencryptedLogsResponse,
  type L1ToL2MessageSource,
  type L2Block,
  type L2BlockL2Logs,
  type L2BlockNumber,
  type L2BlockSource,
  type L2LogsSource,
  type LogFilter,
  LogType,
  MerkleTreeId,
  NullifierMembershipWitness,
  type ProcessedTx,
  type ProverConfig,
  PublicDataWitness,
  PublicSimulationOutput,
  type SequencerConfig,
  SiblingPath,
  type Tx,
  type TxEffect,
  type TxHash,
  TxReceipt,
  TxStatus,
  type TxValidator,
  type WorldStateSynchronizer,
  partitionReverts,
} from '@aztec/circuit-types';
import {
  type ARCHIVE_HEIGHT,
  EthAddress,
  Fr,
  type Header,
  INITIAL_L2_BLOCK_NUM,
  type L1_TO_L2_MSG_TREE_HEIGHT,
  type NOTE_HASH_TREE_HEIGHT,
  type NULLIFIER_TREE_HEIGHT,
  NUMBER_OF_L1_L2_MESSAGES_PER_ROLLUP,
  type NullifierLeafPreimage,
  type PUBLIC_DATA_TREE_HEIGHT,
  type PublicDataTreeLeafPreimage,
} from '@aztec/circuits.js';
import { computePublicDataTreeLeafSlot } from '@aztec/circuits.js/hash';
import { type L1ContractAddresses, createEthereumChain } from '@aztec/ethereum';
import { type ContractArtifact } from '@aztec/foundation/abi';
import { AztecAddress } from '@aztec/foundation/aztec-address';
import { padArrayEnd } from '@aztec/foundation/collection';
import { createDebugLogger } from '@aztec/foundation/log';
import { Timer } from '@aztec/foundation/timer';
import { openTmpStore } from '@aztec/kv-store/utils';
import { SHA256Trunc, StandardTree, UnbalancedTree } from '@aztec/merkle-tree';
import {
  AggregateTxValidator,
  DataTxValidator,
  DoubleSpendTxValidator,
  InMemoryAttestationPool,
  MetadataTxValidator,
  type P2P,
  TxProofValidator,
  createP2PClient,
} from '@aztec/p2p';
import { getCanonicalClassRegisterer } from '@aztec/protocol-contracts/class-registerer';
import { getCanonicalFeeJuice } from '@aztec/protocol-contracts/fee-juice';
import { getCanonicalInstanceDeployer } from '@aztec/protocol-contracts/instance-deployer';
import { getCanonicalKeyRegistryAddress } from '@aztec/protocol-contracts/key-registry';
import { getCanonicalMultiCallEntrypointAddress } from '@aztec/protocol-contracts/multi-call-entrypoint';
import { GlobalVariableBuilder, SequencerClient } from '@aztec/sequencer-client';
import { PublicProcessorFactory, WASMSimulator, WorldStateDB, createSimulationProvider } from '@aztec/simulator';
import { type TelemetryClient } from '@aztec/telemetry-client';
import { NoopTelemetryClient } from '@aztec/telemetry-client/noop';
import {
  type ContractClassPublic,
  type ContractDataSource,
  type ContractInstanceWithAddress,
  type ProtocolContractAddresses,
} from '@aztec/types/contracts';
import { createValidatorClient } from '@aztec/validator-client';
import { createWorldStateSynchronizer } from '@aztec/world-state';

import { type AztecNodeConfig, getPackageInfo } from './config.js';
import { NodeMetrics } from './node_metrics.js';

/**
 * The aztec node.
 */
export class AztecNodeService implements AztecNode {
  private packageVersion: string;

  private metrics: NodeMetrics;

  constructor(
    protected config: AztecNodeConfig,
    protected readonly p2pClient: P2P,
    protected readonly blockSource: L2BlockSource,
    protected readonly encryptedLogsSource: L2LogsSource,
    protected readonly unencryptedLogsSource: L2LogsSource,
    protected readonly contractDataSource: ContractDataSource,
    protected readonly l1ToL2MessageSource: L1ToL2MessageSource,
    protected readonly worldStateSynchronizer: WorldStateSynchronizer,
    protected readonly sequencer: SequencerClient | undefined,
    protected readonly l1ChainId: number,
    protected readonly version: number,
    protected readonly globalVariableBuilder: GlobalVariableBuilder,
    private proofVerifier: ClientProtocolCircuitVerifier,
    private telemetry: TelemetryClient,
    private log = createDebugLogger('aztec:node'),
  ) {
    this.packageVersion = getPackageInfo().version;
    this.metrics = new NodeMetrics(telemetry, 'AztecNodeService');

    const message =
      `Started Aztec Node against chain 0x${l1ChainId.toString(16)} with contracts - \n` +
      `Rollup: ${config.l1Contracts.rollupAddress.toString()}\n` +
      `Registry: ${config.l1Contracts.registryAddress.toString()}\n` +
      `Inbox: ${config.l1Contracts.inboxAddress.toString()}\n` +
      `Outbox: ${config.l1Contracts.outboxAddress.toString()}`;
    this.log.info(message);
  }

  /**
   * initializes the Aztec Node, wait for component to sync.
   * @param config - The configuration to be used by the aztec node.
   * @returns - A fully synced Aztec Node for use in development/testing.
   */
  public static async createAndSync(
    config: AztecNodeConfig,
    telemetry?: TelemetryClient,
    log = createDebugLogger('aztec:node'),
  ): Promise<AztecNodeService> {
    telemetry ??= new NoopTelemetryClient();
    const ethereumChain = createEthereumChain(config.l1RpcUrl, config.l1ChainId);
    //validate that the actual chain id matches that specified in configuration
    if (config.l1ChainId !== ethereumChain.chainInfo.id) {
      throw new Error(
        `RPC URL configured for chain id ${ethereumChain.chainInfo.id} but expected id ${config.l1ChainId}`,
      );
    }

    const archiver = await createArchiver(config, telemetry, { blockUntilSync: true });

    // we identify the P2P transaction protocol by using the rollup contract address.
    // this may well change in future
    config.transactionProtocol = `/aztec/tx/${config.l1Contracts.rollupAddress.toString()}`;

    // now create the merkle trees and the world state synchronizer
    const worldStateSynchronizer = await createWorldStateSynchronizer(config, archiver, telemetry);
    const proofVerifier = config.realProofs ? await BBCircuitVerifier.new(config) : new TestCircuitVerifier();

    // create the tx pool and the p2p client, which will need the l2 block source
    const p2pClient = await createP2PClient(
      config,
      new InMemoryAttestationPool(),
      archiver,
      proofVerifier,
      worldStateSynchronizer,
      telemetry,
    );

    // start both and wait for them to sync from the block source
    await Promise.all([p2pClient.start(), worldStateSynchronizer.start()]);

    const simulationProvider = await createSimulationProvider(config, log);

    const validatorClient = createValidatorClient(config, p2pClient);

    // now create the sequencer
    const sequencer = config.disableSequencer
      ? undefined
      : await SequencerClient.new(
          config,
          validatorClient,
          p2pClient,
          worldStateSynchronizer,
          archiver,
          archiver,
          archiver,
          simulationProvider,
          telemetry,
        );

    return new AztecNodeService(
      config,
      p2pClient,
      archiver,
      archiver,
      archiver,
      archiver,
      archiver,
      worldStateSynchronizer,
      sequencer,
      ethereumChain.chainInfo.id,
      config.version,
      new GlobalVariableBuilder(config),
      proofVerifier,
      telemetry,
      log,
    );
  }

  /**
   * Returns the sequencer client instance.
   * @returns The sequencer client instance.
   */
  public getSequencer(): SequencerClient | undefined {
    return this.sequencer;
  }

  public getBlockSource(): L2BlockSource {
    return this.blockSource;
  }

  /**
   * Method to return the currently deployed L1 contract addresses.
   * @returns - The currently deployed L1 contract addresses.
   */
  public getL1ContractAddresses(): Promise<L1ContractAddresses> {
    return Promise.resolve(this.config.l1Contracts);
  }

  public getEncodedEnr(): Promise<string | undefined> {
    return Promise.resolve(this.p2pClient.getEnr()?.encodeTxt());
  }

  /**
   * Method to determine if the node is ready to accept transactions.
   * @returns - Flag indicating the readiness for tx submission.
   */
  public async isReady() {
    return (await this.p2pClient.isReady()) ?? false;
  }

  /**
   * Get a block specified by its number.
   * @param number - The block number being requested.
   * @returns The requested block.
   */
  public async getBlock(number: number): Promise<L2Block | undefined> {
    return await this.blockSource.getBlock(number);
  }

  /**
   * Method to request blocks. Will attempt to return all requested blocks but will return only those available.
   * @param from - The start of the range of blocks to return.
   * @param limit - The maximum number of blocks to obtain.
   * @returns The blocks requested.
   */
  public async getBlocks(from: number, limit: number): Promise<L2Block[]> {
    return (await this.blockSource.getBlocks(from, limit)) ?? [];
  }

  /**
   * Method to fetch the current block number.
   * @returns The block number.
   */
  public async getBlockNumber(): Promise<number> {
    return await this.blockSource.getBlockNumber();
  }

  public async getProvenBlockNumber(): Promise<number> {
    return await this.blockSource.getProvenBlockNumber();
  }

  /**
   * Method to fetch the version of the package.
   * @returns The node package version
   */
  public getNodeVersion(): Promise<string> {
    return Promise.resolve(this.packageVersion);
  }

  /**
   * Method to fetch the version of the rollup the node is connected to.
   * @returns The rollup version.
   */
  public getVersion(): Promise<number> {
    return Promise.resolve(this.version);
  }

  /**
   * Method to fetch the chain id of the base-layer for the rollup.
   * @returns The chain id.
   */
  public getChainId(): Promise<number> {
    return Promise.resolve(this.l1ChainId);
  }

  public getContractClass(id: Fr): Promise<ContractClassPublic | undefined> {
    return this.contractDataSource.getContractClass(id);
  }

  public getContract(address: AztecAddress): Promise<ContractInstanceWithAddress | undefined> {
    return this.contractDataSource.getContract(address);
  }

  /**
   * Gets up to `limit` amount of logs starting from `from`.
   * @param from - Number of the L2 block to which corresponds the first logs to be returned.
   * @param limit - The maximum number of logs to return.
   * @param logType - Specifies whether to return encrypted or unencrypted logs.
   * @returns The requested logs.
   */
  public getLogs<TLogType extends LogType>(
    from: number,
    limit: number,
    logType: LogType,
  ): Promise<L2BlockL2Logs<FromLogType<TLogType>>[]> {
    const logSource = logType === LogType.ENCRYPTED ? this.encryptedLogsSource : this.unencryptedLogsSource;
    return logSource.getLogs(from, limit, logType) as Promise<L2BlockL2Logs<FromLogType<TLogType>>[]>;
  }

  /**
   * Gets unencrypted logs based on the provided filter.
   * @param filter - The filter to apply to the logs.
   * @returns The requested logs.
   */
  getUnencryptedLogs(filter: LogFilter): Promise<GetUnencryptedLogsResponse> {
    return this.unencryptedLogsSource.getUnencryptedLogs(filter);
  }

  /**
   * Method to submit a transaction to the p2p pool.
   * @param tx - The transaction to be submitted.
   */
  public async sendTx(tx: Tx) {
    const timer = new Timer();
    this.log.info(`Received tx ${tx.getTxHash()}`);

    if (!(await this.isValidTx(tx))) {
      this.metrics.receivedTx(timer.ms(), false);
      return;
    }

    await this.p2pClient!.sendTx(tx);
    this.metrics.receivedTx(timer.ms(), true);
  }

  public async getTxReceipt(txHash: TxHash): Promise<TxReceipt> {
    let txReceipt = new TxReceipt(txHash, TxStatus.DROPPED, 'Tx dropped by P2P node.');

    // We first check if the tx is in pending (instead of first checking if it is mined) because if we first check
    // for mined and then for pending there could be a race condition where the tx is mined between the two checks
    // and we would incorrectly return a TxReceipt with status DROPPED
    if (this.p2pClient.getTxStatus(txHash) === 'pending') {
      txReceipt = new TxReceipt(txHash, TxStatus.PENDING, '');
    }

    const settledTxReceipt = await this.blockSource.getSettledTxReceipt(txHash);
    if (settledTxReceipt) {
      txReceipt = settledTxReceipt;
    }

    return txReceipt;
  }

  public getTxEffect(txHash: TxHash): Promise<TxEffect | undefined> {
    return this.blockSource.getTxEffect(txHash);
  }

  /**
   * Method to stop the aztec node.
   */
  public async stop() {
    this.log.info(`Stopping`);
    await this.sequencer?.stop();
    await this.p2pClient.stop();
    await this.worldStateSynchronizer.stop();
    await this.blockSource.stop();
    this.log.info(`Stopped`);
  }

  /**
   * Method to retrieve pending txs.
   * @returns - The pending txs.
   */
  public getPendingTxs() {
    return Promise.resolve(this.p2pClient!.getTxs('pending'));
  }

  public getPendingTxCount() {
    return Promise.resolve(this.p2pClient!.getTxs('pending').length);
  }

  /**
   * Method to retrieve a single tx from the mempool or unfinalised chain.
   * @param txHash - The transaction hash to return.
   * @returns - The tx if it exists.
   */
  public getTxByHash(txHash: TxHash) {
    return Promise.resolve(this.p2pClient!.getTxByHash(txHash));
  }

  /**
   * Find the index of the given leaf in the given tree.
   * @param blockNumber - The block number at which to get the data
   * @param treeId - The tree to search in.
   * @param leafValue - The value to search for
   * @returns The index of the given leaf in the given tree or undefined if not found.
   */
  public async findLeafIndex(
    blockNumber: L2BlockNumber,
    treeId: MerkleTreeId,
    leafValue: Fr,
  ): Promise<bigint | undefined> {
    const committedDb = await this.#getWorldState(blockNumber);
    return committedDb.findLeafIndex(treeId, leafValue.toBuffer());
  }

  /**
   * Returns a sibling path for the given index in the nullifier tree.
   * @param blockNumber - The block number at which to get the data.
   * @param leafIndex - The index of the leaf for which the sibling path is required.
   * @returns The sibling path for the leaf index.
   */
  public async getNullifierSiblingPath(
    blockNumber: L2BlockNumber,
    leafIndex: bigint,
  ): Promise<SiblingPath<typeof NULLIFIER_TREE_HEIGHT>> {
    const committedDb = await this.#getWorldState(blockNumber);
    return committedDb.getSiblingPath(MerkleTreeId.NULLIFIER_TREE, leafIndex);
  }

  /**
   * Returns a sibling path for the given index in the data tree.
   * @param blockNumber - The block number at which to get the data.
   * @param leafIndex - The index of the leaf for which the sibling path is required.
   * @returns The sibling path for the leaf index.
   */
  public async getNoteHashSiblingPath(
    blockNumber: L2BlockNumber,
    leafIndex: bigint,
  ): Promise<SiblingPath<typeof NOTE_HASH_TREE_HEIGHT>> {
    const committedDb = await this.#getWorldState(blockNumber);
    return committedDb.getSiblingPath(MerkleTreeId.NOTE_HASH_TREE, leafIndex);
  }

  /**
   * Returns the index and a sibling path for a leaf in the committed l1 to l2 data tree.
   * @param blockNumber - The block number at which to get the data.
   * @param l1ToL2Message - The l1ToL2Message to get the index / sibling path for.
   * @param startIndex - The index to start searching from (used when skipping nullified messages)
   * @returns A tuple of the index and the sibling path of the L1ToL2Message (undefined if not found).
   */
  public async getL1ToL2MessageMembershipWitness(
    blockNumber: L2BlockNumber,
    l1ToL2Message: Fr,
    startIndex = 0n,
  ): Promise<[bigint, SiblingPath<typeof L1_TO_L2_MSG_TREE_HEIGHT>] | undefined> {
    const index = await this.l1ToL2MessageSource.getL1ToL2MessageIndex(l1ToL2Message, startIndex);
    if (index === undefined) {
      return undefined;
    }
    const committedDb = await this.#getWorldState(blockNumber);
    const siblingPath = await committedDb.getSiblingPath<typeof L1_TO_L2_MSG_TREE_HEIGHT>(
      MerkleTreeId.L1_TO_L2_MESSAGE_TREE,
      index,
    );
    return [index, siblingPath];
  }

  /**
   * Returns whether an L1 to L2 message is synced by archiver and if it's ready to be included in a block.
   * @param l1ToL2Message - The L1 to L2 message to check.
   * @param startL2BlockNumber - The block number after which we are interested in checking if the message was
   * included.
   * @remarks We pass in the minL2BlockNumber because there can be duplicate messages and the block number allow us
   * to skip the duplicates (we know after which block a given message is to be included).
   * @returns Whether the message is synced and ready to be included in a block.
   */
  public async isL1ToL2MessageSynced(l1ToL2Message: Fr, startL2BlockNumber = INITIAL_L2_BLOCK_NUM): Promise<boolean> {
    const startIndex = BigInt(startL2BlockNumber - INITIAL_L2_BLOCK_NUM) * BigInt(NUMBER_OF_L1_L2_MESSAGES_PER_ROLLUP);
    return (await this.l1ToL2MessageSource.getL1ToL2MessageIndex(l1ToL2Message, startIndex)) !== undefined;
  }

  /**
   * Returns the index of a l2ToL1Message in a ephemeral l2 to l1 data tree as well as its sibling path.
   * @remarks This tree is considered ephemeral because it is created on-demand by: taking all the l2ToL1 messages
   * in a single block, and then using them to make a variable depth append-only tree with these messages as leaves.
   * The tree is discarded immediately after calculating what we need from it.
   * TODO: Handle the case where two messages in the same tx have the same hash.
   * @param blockNumber - The block number at which to get the data.
   * @param l2ToL1Message - The l2ToL1Message get the index / sibling path for.
   * @returns A tuple of the index and the sibling path of the L2ToL1Message.
   */
  public async getL2ToL1MessageMembershipWitness(
    blockNumber: L2BlockNumber,
    l2ToL1Message: Fr,
  ): Promise<[bigint, SiblingPath<number>]> {
    const block = await this.blockSource.getBlock(blockNumber === 'latest' ? await this.getBlockNumber() : blockNumber);

    if (block === undefined) {
      throw new Error('Block is not defined');
    }

    const l2ToL1Messages = block.body.txEffects.map(txEffect => txEffect.l2ToL1Msgs);

    // Find index of message
    let indexOfMsgInSubtree = -1;
    const indexOfMsgTx = l2ToL1Messages.findIndex(msgs => {
      const idx = msgs.findIndex(msg => msg.equals(l2ToL1Message));
      indexOfMsgInSubtree = Math.max(indexOfMsgInSubtree, idx);
      return idx !== -1;
    });

    if (indexOfMsgTx === -1) {
      throw new Error('The L2ToL1Message you are trying to prove inclusion of does not exist');
    }

    // Construct message subtrees
    const l2toL1Subtrees = await Promise.all(
      l2ToL1Messages.map(async (msgs, i) => {
        const treeHeight = msgs.length <= 1 ? 1 : Math.ceil(Math.log2(msgs.length));
        const tree = new StandardTree(
          openTmpStore(true),
          new SHA256Trunc(),
          `temp_msgs_subtrees_${i}`,
          treeHeight,
          0n,
          Fr,
        );
        await tree.appendLeaves(msgs);
        return tree;
      }),
    );

    // path of the input msg from leaf -> first out hash calculated in base rolllup
    const subtreePathOfL2ToL1Message = await l2toL1Subtrees[indexOfMsgTx].getSiblingPath(
      BigInt(indexOfMsgInSubtree),
      true,
    );

    let l2toL1SubtreeRoots = l2toL1Subtrees.map(t => Fr.fromBuffer(t.getRoot(true)));
    if (l2toL1SubtreeRoots.length < 2) {
      l2toL1SubtreeRoots = padArrayEnd(l2toL1SubtreeRoots, Fr.ZERO, 2);
    }
    const maxTreeHeight = Math.ceil(Math.log2(l2toL1SubtreeRoots.length));
    // The root of this tree is the out_hash calculated in Noir => we truncate to match Noir's SHA
    const outHashTree = new UnbalancedTree(new SHA256Trunc(), 'temp_outhash_sibling_path', maxTreeHeight, Fr);
    await outHashTree.appendLeaves(l2toL1SubtreeRoots);

    const pathOfTxInOutHashTree = await outHashTree.getSiblingPath(l2toL1SubtreeRoots[indexOfMsgTx].toBigInt());
    // Append subtree path to out hash tree path
    const mergedPath = subtreePathOfL2ToL1Message.toBufferArray().concat(pathOfTxInOutHashTree.toBufferArray());
    // Append binary index of subtree path to binary index of out hash tree path
    const mergedIndex = parseInt(
      indexOfMsgTx
        .toString(2)
        .concat(indexOfMsgInSubtree.toString(2).padStart(l2toL1Subtrees[indexOfMsgTx].getDepth(), '0')),
      2,
    );

    return [BigInt(mergedIndex), new SiblingPath(mergedPath.length, mergedPath)];
  }

  /**
   * Returns a sibling path for a leaf in the committed blocks tree.
   * @param blockNumber - The block number at which to get the data.
   * @param leafIndex - Index of the leaf in the tree.
   * @returns The sibling path.
   */
  public async getArchiveSiblingPath(
    blockNumber: L2BlockNumber,
    leafIndex: bigint,
  ): Promise<SiblingPath<typeof ARCHIVE_HEIGHT>> {
    const committedDb = await this.#getWorldState(blockNumber);
    return committedDb.getSiblingPath(MerkleTreeId.ARCHIVE, leafIndex);
  }

  /**
   * Returns a sibling path for a leaf in the committed public data tree.
   * @param blockNumber - The block number at which to get the data.
   * @param leafIndex - Index of the leaf in the tree.
   * @returns The sibling path.
   */
  public async getPublicDataSiblingPath(
    blockNumber: L2BlockNumber,
    leafIndex: bigint,
  ): Promise<SiblingPath<typeof PUBLIC_DATA_TREE_HEIGHT>> {
    const committedDb = await this.#getWorldState(blockNumber);
    return committedDb.getSiblingPath(MerkleTreeId.PUBLIC_DATA_TREE, leafIndex);
  }

  /**
   * Returns a nullifier membership witness for a given nullifier at a given block.
   * @param blockNumber - The block number at which to get the index.
   * @param nullifier - Nullifier we try to find witness for.
   * @returns The nullifier membership witness (if found).
   */
  public async getNullifierMembershipWitness(
    blockNumber: L2BlockNumber,
    nullifier: Fr,
  ): Promise<NullifierMembershipWitness | undefined> {
    const db = await this.#getWorldState(blockNumber);
    const index = await db.findLeafIndex(MerkleTreeId.NULLIFIER_TREE, nullifier.toBuffer());
    if (!index) {
      return undefined;
    }

    const leafPreimagePromise = db.getLeafPreimage(MerkleTreeId.NULLIFIER_TREE, index);
    const siblingPathPromise = db.getSiblingPath<typeof NULLIFIER_TREE_HEIGHT>(
      MerkleTreeId.NULLIFIER_TREE,
      BigInt(index),
    );

    const [leafPreimage, siblingPath] = await Promise.all([leafPreimagePromise, siblingPathPromise]);

    if (!leafPreimage) {
      return undefined;
    }

    return new NullifierMembershipWitness(BigInt(index), leafPreimage as NullifierLeafPreimage, siblingPath);
  }

  /**
   * Returns a low nullifier membership witness for a given nullifier at a given block.
   * @param blockNumber - The block number at which to get the index.
   * @param nullifier - Nullifier we try to find the low nullifier witness for.
   * @returns The low nullifier membership witness (if found).
   * @remarks Low nullifier witness can be used to perform a nullifier non-inclusion proof by leveraging the "linked
   * list structure" of leaves and proving that a lower nullifier is pointing to a bigger next value than the nullifier
   * we are trying to prove non-inclusion for.
   *
   * Note: This function returns the membership witness of the nullifier itself and not the low nullifier when
   * the nullifier already exists in the tree. This is because the `getPreviousValueIndex` function returns the
   * index of the nullifier itself when it already exists in the tree.
   * TODO: This is a confusing behavior and we should eventually address that.
   */
  public async getLowNullifierMembershipWitness(
    blockNumber: L2BlockNumber,
    nullifier: Fr,
  ): Promise<NullifierMembershipWitness | undefined> {
    const committedDb = await this.#getWorldState(blockNumber);
    const findResult = await committedDb.getPreviousValueIndex(MerkleTreeId.NULLIFIER_TREE, nullifier.toBigInt());
    if (!findResult) {
      return undefined;
    }
    const { index, alreadyPresent } = findResult;
    if (alreadyPresent) {
      this.log.warn(`Nullifier ${nullifier.toBigInt()} already exists in the tree`);
    }
    const preimageData = (await committedDb.getLeafPreimage(MerkleTreeId.NULLIFIER_TREE, index))!;

    const siblingPath = await committedDb.getSiblingPath<typeof NULLIFIER_TREE_HEIGHT>(
      MerkleTreeId.NULLIFIER_TREE,
      BigInt(index),
    );
    return new NullifierMembershipWitness(BigInt(index), preimageData as NullifierLeafPreimage, siblingPath);
  }

  async getPublicDataTreeWitness(blockNumber: L2BlockNumber, leafSlot: Fr): Promise<PublicDataWitness | undefined> {
    const committedDb = await this.#getWorldState(blockNumber);
    const lowLeafResult = await committedDb.getPreviousValueIndex(MerkleTreeId.PUBLIC_DATA_TREE, leafSlot.toBigInt());
    if (!lowLeafResult) {
      return undefined;
    } else {
      const preimage = (await committedDb.getLeafPreimage(
        MerkleTreeId.PUBLIC_DATA_TREE,
        lowLeafResult.index,
      )) as PublicDataTreeLeafPreimage;
      const path = await committedDb.getSiblingPath<typeof PUBLIC_DATA_TREE_HEIGHT>(
        MerkleTreeId.PUBLIC_DATA_TREE,
        lowLeafResult.index,
      );
      return new PublicDataWitness(lowLeafResult.index, preimage, path);
    }
  }

  /**
   * Gets the storage value at the given contract storage slot.
   *
   * @remarks The storage slot here refers to the slot as it is defined in Noir not the index in the merkle tree.
   * Aztec's version of `eth_getStorageAt`.
   *
   * @param contract - Address of the contract to query.
   * @param slot - Slot to query.
   * @param blockNumber - The block number at which to get the data or 'latest'.
   * @returns Storage value at the given contract slot.
   */
  public async getPublicStorageAt(contract: AztecAddress, slot: Fr, blockNumber: L2BlockNumber): Promise<Fr> {
    const committedDb = await this.#getWorldState(blockNumber);
    const leafSlot = computePublicDataTreeLeafSlot(contract, slot);

    const lowLeafResult = await committedDb.getPreviousValueIndex(MerkleTreeId.PUBLIC_DATA_TREE, leafSlot.toBigInt());
    if (!lowLeafResult || !lowLeafResult.alreadyPresent) {
      return Fr.ZERO;
    }
    const preimage = (await committedDb.getLeafPreimage(
      MerkleTreeId.PUBLIC_DATA_TREE,
      lowLeafResult.index,
    )) as PublicDataTreeLeafPreimage;
    return preimage.value;
  }

  /**
   * Returns the currently committed block header, or the initial header if no blocks have been produced.
   * @returns The current committed block header.
   */
  public async getHeader(): Promise<Header> {
    return (await this.getBlock(-1))?.header ?? (await this.#getWorldState('latest')).getInitialHeader();
  }

  /**
   * Simulates the public part of a transaction with the current state.
   * @param tx - The transaction to simulate.
   **/
  public async simulatePublicCalls(tx: Tx): Promise<PublicSimulationOutput> {
    this.log.info(`Simulating tx ${tx.getTxHash()}`);
    const blockNumber = (await this.blockSource.getBlockNumber()) + 1;

    // If sequencer is not initialized, we just set these values to zero for simulation.
    const coinbase = this.sequencer?.coinbase || EthAddress.ZERO;
    const feeRecipient = this.sequencer?.feeRecipient || AztecAddress.ZERO;

    const newGlobalVariables = await this.globalVariableBuilder.buildGlobalVariables(
      new Fr(blockNumber),
      coinbase,
      feeRecipient,
    );
    const prevHeader = (await this.blockSource.getBlock(-1))?.header;

    const publicProcessorFactory = new PublicProcessorFactory(
      await this.worldStateSynchronizer.ephemeralFork(),
      this.contractDataSource,
      new WASMSimulator(),
      this.telemetry,
    );
    const processor = publicProcessorFactory.create(prevHeader, newGlobalVariables);

    // REFACTOR: Consider merging ProcessReturnValues into ProcessedTx
    const [processedTxs, failedTxs, returns] = await processor.process([tx]);
    // REFACTOR: Consider returning the error/revert rather than throwing
    if (failedTxs.length) {
      this.log.warn(`Simulated tx ${tx.getTxHash()} fails: ${failedTxs[0].error}`);
      throw failedTxs[0].error;
    }
    const { reverted } = partitionReverts(processedTxs);
    if (reverted.length) {
      this.log.warn(`Simulated tx ${tx.getTxHash()} reverts: ${reverted[0].revertReason}`);
      throw reverted[0].revertReason;
    }
    this.log.debug(`Simulated tx ${tx.getTxHash()} succeeds`);
    const [processedTx] = processedTxs;
    return new PublicSimulationOutput(
      processedTx.encryptedLogs,
      processedTx.unencryptedLogs,
      processedTx.revertReason,
      processedTx.data.constants,
      processedTx.data.end,
      returns,
      processedTx.gasUsed,
    );
  }

  public async isValidTx(tx: Tx, isSimulation: boolean = false): Promise<boolean> {
    const blockNumber = (await this.blockSource.getBlockNumber()) + 1;
    // These validators are taken from the sequencer, and should match.
    // The reason why `phases` and `gas` tx validator is in the sequencer and not here is because
    // those tx validators are customizable by the sequencer.
    const txValidators: TxValidator<Tx | ProcessedTx>[] = [
      new DataTxValidator(),
<<<<<<< HEAD
      new MetadataTxValidator(newGlobalVariables),
      new DoubleSpendTxValidator(new WorldStateDB(this.worldStateSynchronizer.getLatest(), this.contractDataSource)),
=======
      new MetadataTxValidator(new Fr(this.l1ChainId), new Fr(blockNumber)),
      new DoubleSpendTxValidator(new WorldStateDB(this.worldStateSynchronizer.getLatest())),
>>>>>>> a098d41e
    ];

    if (!isSimulation) {
      txValidators.push(new TxProofValidator(this.proofVerifier));
    }

    const txValidator = new AggregateTxValidator(...txValidators);

    const [_, invalidTxs] = await txValidator.validateTxs([tx]);
    if (invalidTxs.length > 0) {
      this.log.warn(`Rejecting tx ${tx.getTxHash()} because of validation errors`);

      return false;
    }

    return true;
  }

  public async setConfig(config: Partial<SequencerConfig & ProverConfig>): Promise<void> {
    const newConfig = { ...this.config, ...config };
    this.sequencer?.updateSequencerConfig(config);

    if (newConfig.realProofs !== this.config.realProofs) {
      this.proofVerifier = config.realProofs ? await BBCircuitVerifier.new(newConfig) : new TestCircuitVerifier();
    }

    this.config = newConfig;
  }

  public getProtocolContractAddresses(): Promise<ProtocolContractAddresses> {
    return Promise.resolve({
      classRegisterer: getCanonicalClassRegisterer().address,
      feeJuice: getCanonicalFeeJuice().address,
      instanceDeployer: getCanonicalInstanceDeployer().address,
      keyRegistry: getCanonicalKeyRegistryAddress(),
      multiCallEntrypoint: getCanonicalMultiCallEntrypointAddress(),
    });
  }

  public addContractArtifact(address: AztecAddress, artifact: ContractArtifact): Promise<void> {
    return this.contractDataSource.addContractArtifact(address, artifact);
  }

  public flushTxs(): Promise<void> {
    if (!this.sequencer) {
      throw new Error(`Sequencer is not initialized`);
    }
    this.sequencer.flush();
    return Promise.resolve();
  }

  /**
   * Returns an instance of MerkleTreeOperations having first ensured the world state is fully synched
   * @param blockNumber - The block number at which to get the data.
   * @returns An instance of a committed MerkleTreeOperations
   */
  async #getWorldState(blockNumber: L2BlockNumber) {
    if (typeof blockNumber === 'number' && blockNumber < INITIAL_L2_BLOCK_NUM - 1) {
      throw new Error('Invalid block number to get world state for: ' + blockNumber);
    }

    let blockSyncedTo: number = 0;
    try {
      // Attempt to sync the world state if necessary
      blockSyncedTo = await this.#syncWorldState();
    } catch (err) {
      this.log.error(`Error getting world state: ${err}`);
    }

    // using a snapshot could be less efficient than using the committed db
    if (blockNumber === 'latest' || blockNumber === blockSyncedTo) {
      this.log.debug(`Using committed db for block ${blockNumber}, world state synced upto ${blockSyncedTo}`);
      return this.worldStateSynchronizer.getCommitted();
    } else if (blockNumber < blockSyncedTo) {
      this.log.debug(`Using snapshot for block ${blockNumber}, world state synced upto ${blockSyncedTo}`);
      return this.worldStateSynchronizer.getSnapshot(blockNumber);
    } else {
      throw new Error(`Block ${blockNumber} not yet synced`);
    }
  }

  /**
   * Ensure we fully sync the world state
   * @returns A promise that fulfils once the world state is synced
   */
  async #syncWorldState(): Promise<number> {
    const blockSourceHeight = await this.blockSource.getBlockNumber();
    return this.worldStateSynchronizer.syncImmediate(blockSourceHeight);
  }
}<|MERGE_RESOLUTION|>--- conflicted
+++ resolved
@@ -761,13 +761,8 @@
     // those tx validators are customizable by the sequencer.
     const txValidators: TxValidator<Tx | ProcessedTx>[] = [
       new DataTxValidator(),
-<<<<<<< HEAD
-      new MetadataTxValidator(newGlobalVariables),
+      new MetadataTxValidator(new Fr(this.l1ChainId), new Fr(blockNumber)),
       new DoubleSpendTxValidator(new WorldStateDB(this.worldStateSynchronizer.getLatest(), this.contractDataSource)),
-=======
-      new MetadataTxValidator(new Fr(this.l1ChainId), new Fr(blockNumber)),
-      new DoubleSpendTxValidator(new WorldStateDB(this.worldStateSynchronizer.getLatest())),
->>>>>>> a098d41e
     ];
 
     if (!isSimulation) {
