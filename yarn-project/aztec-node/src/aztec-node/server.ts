import { Archiver, createArchiver } from '@aztec/archiver';
import { BBCircuitVerifier, QueuedIVCVerifier, TestCircuitVerifier } from '@aztec/bb-prover';
import { type BlobSinkClientInterface, createBlobSinkClient } from '@aztec/blob-sink/client';
import {
  type ARCHIVE_HEIGHT,
  INITIAL_L2_BLOCK_NUM,
  type L1_TO_L2_MSG_TREE_HEIGHT,
  type NOTE_HASH_TREE_HEIGHT,
  type NULLIFIER_TREE_HEIGHT,
  type PUBLIC_DATA_TREE_HEIGHT,
} from '@aztec/constants';
import { EpochCache } from '@aztec/epoch-cache';
import {
  type ExtendedViemWalletClient,
  type L1ContractAddresses,
  RegistryContract,
  RollupContract,
  createEthereumChain,
  createExtendedL1Client,
} from '@aztec/ethereum';
import { L1TxUtilsWithBlobs } from '@aztec/ethereum/l1-tx-utils-with-blobs';
import { compactArray } from '@aztec/foundation/collection';
import { EthAddress } from '@aztec/foundation/eth-address';
import { Fr } from '@aztec/foundation/fields';
import { BadRequestError } from '@aztec/foundation/json-rpc';
import { type Logger, createLogger } from '@aztec/foundation/log';
import { SerialQueue } from '@aztec/foundation/queue';
import { count } from '@aztec/foundation/string';
import { DateProvider, Timer } from '@aztec/foundation/timer';
import { SiblingPath } from '@aztec/foundation/trees';
import { trySnapshotSync, uploadSnapshot } from '@aztec/node-lib/actions';
import { type P2P, createP2PClient, getDefaultAllowedSetupFunctions } from '@aztec/p2p';
import { ProtocolContractAddress } from '@aztec/protocol-contracts';
import {
  BlockBuilder,
  GlobalVariableBuilder,
  SequencerClient,
  type SequencerPublisher,
  createValidatorForAcceptingTxs,
} from '@aztec/sequencer-client';
import { PublicProcessorFactory } from '@aztec/simulator/server';
import { SlasherClient, type Watcher } from '@aztec/slasher';
import { AztecAddress } from '@aztec/stdlib/aztec-address';
import type { InBlock, L2Block, L2BlockNumber, L2BlockSource, PublishedL2Block } from '@aztec/stdlib/block';
import type {
  ContractClassPublic,
  ContractDataSource,
  ContractInstanceWithAddress,
  NodeInfo,
  ProtocolContractAddresses,
} from '@aztec/stdlib/contract';
import type { GasFees } from '@aztec/stdlib/gas';
import { computePublicDataTreeLeafSlot } from '@aztec/stdlib/hash';
import type {
  AztecNode,
  AztecNodeAdmin,
  GetContractClassLogsResponse,
  GetPublicLogsResponse,
} from '@aztec/stdlib/interfaces/client';
import {
  type ClientProtocolCircuitVerifier,
  type L2LogsSource,
  type ProverConfig,
  type SequencerConfig,
  type Service,
  type WorldStateSyncStatus,
  type WorldStateSynchronizer,
  tryStop,
} from '@aztec/stdlib/interfaces/server';
import type { LogFilter, PrivateLog, TxScopedL2Log } from '@aztec/stdlib/logs';
import type { L1ToL2MessageSource } from '@aztec/stdlib/messaging';
import { P2PClientType } from '@aztec/stdlib/p2p';
import type { NullifierLeafPreimage, PublicDataTreeLeaf, PublicDataTreeLeafPreimage } from '@aztec/stdlib/trees';
import { MerkleTreeId, NullifierMembershipWitness, PublicDataWitness } from '@aztec/stdlib/trees';
import {
  type BlockHeader,
  type GlobalVariableBuilder as GlobalVariableBuilderInterface,
  type IndexedTxEffect,
  PublicSimulationOutput,
  Tx,
  type TxHash,
  TxReceipt,
  TxStatus,
  type TxValidationResult,
} from '@aztec/stdlib/tx';
import { getPackageVersion } from '@aztec/stdlib/update-checker';
import type { ValidatorsStats } from '@aztec/stdlib/validators';
import {
  Attributes,
  type TelemetryClient,
  type Traceable,
  type Tracer,
  getTelemetryClient,
  trackSpan,
} from '@aztec/telemetry-client';
import { createValidatorClient } from '@aztec/validator-client';
import { createWorldStateSynchronizer } from '@aztec/world-state';

import { createPublicClient, fallback, http } from 'viem';

import { createSentinel } from '../sentinel/factory.js';
import { Sentinel } from '../sentinel/sentinel.js';
import type { AztecNodeConfig } from './config.js';
import { NodeMetrics } from './node_metrics.js';

/**
 * The aztec node.
 */
export class AztecNodeService implements AztecNode, AztecNodeAdmin, Traceable {
  private metrics: NodeMetrics;

  // Prevent two snapshot operations to happen simultaneously
  private isUploadingSnapshot = false;

  // Serial queue to ensure that we only send one tx at a time
  private txQueue: SerialQueue = new SerialQueue();

  public readonly tracer: Tracer;

  constructor(
    protected config: AztecNodeConfig,
    protected readonly p2pClient: P2P,
    protected readonly blockSource: L2BlockSource & Partial<Service>,
    protected readonly logsSource: L2LogsSource,
    protected readonly contractDataSource: ContractDataSource,
    protected readonly l1ToL2MessageSource: L1ToL2MessageSource,
    protected readonly worldStateSynchronizer: WorldStateSynchronizer,
    protected readonly sequencer: SequencerClient | undefined,
    protected readonly slasherClient: SlasherClient | undefined,
    protected readonly validatorsSentinel: Sentinel | undefined,
    protected readonly l1ChainId: number,
    protected readonly version: number,
    protected readonly globalVariableBuilder: GlobalVariableBuilderInterface,
    private readonly packageVersion: string,
    private proofVerifier: ClientProtocolCircuitVerifier,
    private telemetry: TelemetryClient = getTelemetryClient(),
    private log = createLogger('node'),
  ) {
    this.metrics = new NodeMetrics(telemetry, 'AztecNodeService');
    this.tracer = telemetry.getTracer('AztecNodeService');
    this.txQueue.start();

    this.log.info(`Aztec Node version: ${this.packageVersion}`);
    this.log.info(`Aztec Node started on chain 0x${l1ChainId.toString(16)}`, config.l1Contracts);
  }

  public async getWorldStateSyncStatus(): Promise<WorldStateSyncStatus> {
    const status = await this.worldStateSynchronizer.status();
    return status.syncSummary;
  }

  public getL2Tips() {
    return this.blockSource.getL2Tips();
  }

  /**
   * initializes the Aztec Node, wait for component to sync.
   * @param config - The configuration to be used by the aztec node.
   * @returns - A fully synced Aztec Node for use in development/testing.
   */
  public static async createAndSync(
    config: AztecNodeConfig,
    deps: {
      telemetry?: TelemetryClient;
      logger?: Logger;
      publisher?: SequencerPublisher;
      dateProvider?: DateProvider;
      blobSinkClient?: BlobSinkClientInterface;
    } = {},
    options: {
      prefilledPublicData?: PublicDataTreeLeaf[];
    } = {},
  ): Promise<AztecNodeService> {
    const log = deps.logger ?? createLogger('node');
    const packageVersion = getPackageVersion() ?? '';
    const telemetry = deps.telemetry ?? getTelemetryClient();
    const dateProvider = deps.dateProvider ?? new DateProvider();
    const blobSinkClient =
      deps.blobSinkClient ?? createBlobSinkClient(config, { logger: createLogger('node:blob-sink:client') });
    const ethereumChain = createEthereumChain(config.l1RpcUrls, config.l1ChainId);

    // validate that the actual chain id matches that specified in configuration
    if (config.l1ChainId !== ethereumChain.chainInfo.id) {
      throw new Error(
        `RPC URL configured for chain id ${ethereumChain.chainInfo.id} but expected id ${config.l1ChainId}`,
      );
    }

    const publicClient = createPublicClient({
      chain: ethereumChain.chainInfo,
      transport: fallback(config.l1RpcUrls.map((url: string) => http(url))),
      pollingInterval: config.viemPollingIntervalMS,
    });

    const l1ContractsAddresses = await RegistryContract.collectAddresses(
      publicClient,
      config.l1Contracts.registryAddress,
      config.rollupVersion ?? 'canonical',
    );

    // Overwrite the passed in vars.
    config.l1Contracts = { ...config.l1Contracts, ...l1ContractsAddresses };

    const rollupContract = new RollupContract(publicClient, config.l1Contracts.rollupAddress.toString());
    const [l1GenesisTime, slotDuration, rollupVersionFromRollup] = await Promise.all([
      rollupContract.getL1GenesisTime(),
      rollupContract.getSlotDuration(),
      rollupContract.getVersion(),
    ] as const);

    config.rollupVersion ??= Number(rollupVersionFromRollup);

    if (config.rollupVersion !== Number(rollupVersionFromRollup)) {
      log.warn(
        `Registry looked up and returned a rollup with version (${config.rollupVersion}), but this does not match with version detected from the rollup directly: (${rollupVersionFromRollup}).`,
      );
    }

    // attempt snapshot sync if possible
    await trySnapshotSync(config, log);

    const archiver = await createArchiver(config, blobSinkClient, { blockUntilSync: true }, telemetry);

    // now create the merkle trees and the world state synchronizer
    const worldStateSynchronizer = await createWorldStateSynchronizer(
      config,
      archiver,
      options.prefilledPublicData,
      telemetry,
    );
    const circuitVerifier = config.realProofs ? await BBCircuitVerifier.new(config) : new TestCircuitVerifier();
    if (!config.realProofs) {
      log.warn(`Aztec node is accepting fake proofs`);
    }
    const proofVerifier = new QueuedIVCVerifier(config, circuitVerifier);

    const epochCache = await EpochCache.create(config.l1Contracts.rollupAddress, config, { dateProvider });

    // create the tx pool and the p2p client, which will need the l2 block source
    const p2pClient = await createP2PClient(
      P2PClientType.Full,
      config,
      archiver,
      proofVerifier,
      worldStateSynchronizer,
      epochCache,
      packageVersion,
      telemetry,
    );

    // Start world state and wait for it to sync to the archiver.
    await worldStateSynchronizer.start();

    // Start p2p. Note that it depends on world state to be running.
    await p2pClient.start();

    const watchers: Watcher[] = [];

    const validatorsSentinel = await createSentinel(epochCache, archiver, p2pClient, config);
    if (validatorsSentinel && config.slashInactivityEnabled) {
      watchers.push(validatorsSentinel);
    }

    const blockBuilder = new BlockBuilder(
      {
        l1GenesisTime,
        slotDuration: Number(slotDuration),
        rollupVersion: config.rollupVersion,
        l1ChainId: config.l1ChainId,
      },
      archiver,
      worldStateSynchronizer,
      archiver,
      dateProvider,
      telemetry,
    );

    const validatorClient = createValidatorClient(config, {
      p2pClient,
      telemetry,
      dateProvider,
      epochCache,
      blockBuilder,
      blockSource: archiver,
    });
    log.verbose(`All Aztec Node subsystems synced`);

    let sequencer: SequencerClient | undefined;
    let slasherClient: SlasherClient | undefined;
    let l1TxUtils: L1TxUtilsWithBlobs | undefined;
    let l1Client: ExtendedViemWalletClient | undefined;

    if (config.publisherPrivateKey) {
      // we can still run a slasher client if a private key is provided
      l1Client = createExtendedL1Client(config.l1RpcUrls, config.publisherPrivateKey, ethereumChain.chainInfo);
      l1TxUtils = new L1TxUtilsWithBlobs(l1Client, log, config);
      slasherClient = await SlasherClient.new(
        config,
        config.l1Contracts,
        l1TxUtils,
        watchers,
        archiver,
        epochCache,
        dateProvider,
      );
      await slasherClient.start();
    }

    // Validator enabled, create/start relevant service
    if (!config.disableValidator) {
      // This shouldn't happen, validators need a publisher private key.
      if (!config.publisherPrivateKey) {
        throw new Error('A publisher private key is required to run a validator');
      }

      sequencer = await SequencerClient.new(config, {
        // if deps were provided, they should override the defaults,
        // or things that we created in this function
        ...deps,
        epochCache,
        l1TxUtils,
        validatorClient,
        p2pClient,
        worldStateSynchronizer,
        slasherClient: slasherClient!,
        blockBuilder,
        l2BlockSource: archiver,
        l1ToL2MessageSource: archiver,
        telemetry,
        dateProvider,
        blobSinkClient,
      });
    }

    return new AztecNodeService(
      config,
      p2pClient,
      archiver,
      archiver,
      archiver,
      archiver,
      worldStateSynchronizer,
      sequencer,
      slasherClient,
      validatorsSentinel,
      ethereumChain.chainInfo.id,
      config.rollupVersion,
      new GlobalVariableBuilder(config),
      packageVersion,
      proofVerifier,
      telemetry,
      log,
    );
  }

  /**
   * Returns the sequencer client instance.
   * @returns The sequencer client instance.
   */
  public getSequencer(): SequencerClient | undefined {
    return this.sequencer;
  }

  public getBlockSource(): L2BlockSource {
    return this.blockSource;
  }

  public getContractDataSource(): ContractDataSource {
    return this.contractDataSource;
  }

  public getP2P(): P2P {
    return this.p2pClient;
  }

  /**
   * Method to return the currently deployed L1 contract addresses.
   * @returns - The currently deployed L1 contract addresses.
   */
  public getL1ContractAddresses(): Promise<L1ContractAddresses> {
    return Promise.resolve(this.config.l1Contracts);
  }

  public getEncodedEnr(): Promise<string | undefined> {
    return Promise.resolve(this.p2pClient.getEnr()?.encodeTxt());
  }

  /**
   * Method to determine if the node is ready to accept transactions.
   * @returns - Flag indicating the readiness for tx submission.
   */
  public isReady() {
    return Promise.resolve(this.p2pClient.isReady() ?? false);
  }

  public async getNodeInfo(): Promise<NodeInfo> {
    const [nodeVersion, rollupVersion, chainId, enr, contractAddresses, protocolContractAddresses] = await Promise.all([
      this.getNodeVersion(),
      this.getVersion(),
      this.getChainId(),
      this.getEncodedEnr(),
      this.getL1ContractAddresses(),
      this.getProtocolContractAddresses(),
    ]);

    const nodeInfo: NodeInfo = {
      nodeVersion,
      l1ChainId: chainId,
      rollupVersion,
      enr,
      l1ContractAddresses: contractAddresses,
      protocolContractAddresses: protocolContractAddresses,
    };

    return nodeInfo;
  }

  /**
   * Get a block specified by its number.
   * @param number - The block number being requested.
   * @returns The requested block.
   */
  public async getBlock(number: number): Promise<L2Block | undefined> {
    return await this.blockSource.getBlock(number);
  }

  /**
   * Method to request blocks. Will attempt to return all requested blocks but will return only those available.
   * @param from - The start of the range of blocks to return.
   * @param limit - The maximum number of blocks to obtain.
   * @returns The blocks requested.
   */
  public async getBlocks(from: number, limit: number): Promise<L2Block[]> {
    return (await this.blockSource.getBlocks(from, limit)) ?? [];
  }

  public async getPublishedBlocks(from: number, limit: number): Promise<PublishedL2Block[]> {
    return (await this.blockSource.getPublishedBlocks(from, limit)) ?? [];
  }

  /**
   * Method to fetch the current base fees.
   * @returns The current base fees.
   */
  public async getCurrentBaseFees(): Promise<GasFees> {
    return await this.globalVariableBuilder.getCurrentBaseFees();
  }

  /**
   * Method to fetch the current block number.
   * @returns The block number.
   */
  public async getBlockNumber(): Promise<number> {
    return await this.blockSource.getBlockNumber();
  }

  public async getProvenBlockNumber(): Promise<number> {
    return await this.blockSource.getProvenBlockNumber();
  }

  /**
   * Method to fetch the version of the package.
   * @returns The node package version
   */
  public getNodeVersion(): Promise<string> {
    return Promise.resolve(this.packageVersion);
  }

  /**
   * Method to fetch the version of the rollup the node is connected to.
   * @returns The rollup version.
   */
  public getVersion(): Promise<number> {
    return Promise.resolve(this.version);
  }

  /**
   * Method to fetch the chain id of the base-layer for the rollup.
   * @returns The chain id.
   */
  public getChainId(): Promise<number> {
    return Promise.resolve(this.l1ChainId);
  }

  public getContractClass(id: Fr): Promise<ContractClassPublic | undefined> {
    return this.contractDataSource.getContractClass(id);
  }

  public getContract(address: AztecAddress): Promise<ContractInstanceWithAddress | undefined> {
    return this.contractDataSource.getContract(address);
  }

  /**
   * Retrieves all private logs from up to `limit` blocks, starting from the block number `from`.
   * @param from - The block number from which to begin retrieving logs.
   * @param limit - The maximum number of blocks to retrieve logs from.
   * @returns An array of private logs from the specified range of blocks.
   */
  public getPrivateLogs(from: number, limit: number): Promise<PrivateLog[]> {
    return this.logsSource.getPrivateLogs(from, limit);
  }

  /**
   * Gets all logs that match any of the received tags (i.e. logs with their first field equal to a tag).
   * @param tags - The tags to filter the logs by.
   * @returns For each received tag, an array of matching logs is returned. An empty array implies no logs match
   * that tag.
   */
  public getLogsByTags(tags: Fr[]): Promise<TxScopedL2Log[][]> {
    return this.logsSource.getLogsByTags(tags);
  }

  /**
   * Gets public logs based on the provided filter.
   * @param filter - The filter to apply to the logs.
   * @returns The requested logs.
   */
  getPublicLogs(filter: LogFilter): Promise<GetPublicLogsResponse> {
    return this.logsSource.getPublicLogs(filter);
  }

  /**
   * Gets contract class logs based on the provided filter.
   * @param filter - The filter to apply to the logs.
   * @returns The requested logs.
   */
  getContractClassLogs(filter: LogFilter): Promise<GetContractClassLogsResponse> {
    return this.logsSource.getContractClassLogs(filter);
  }

  /**
   * Method to submit a transaction to the p2p pool.
   * @param tx - The transaction to be submitted.
   */
  public async sendTx(tx: Tx) {
    await this.txQueue.put(() => this.#sendTx(tx));
  }

  async #sendTx(tx: Tx) {
    const timer = new Timer();
    const txHash = (await tx.getTxHash()).toString();

    const valid = await this.isValidTx(tx);
    if (valid.result !== 'valid') {
      const reason = valid.reason.join(', ');
      this.metrics.receivedTx(timer.ms(), false);
      this.log.warn(`Received invalid tx ${txHash}: ${reason}`, { txHash });
      throw new Error(`Invalid tx: ${reason}`);
    }

    await this.p2pClient!.sendTx(tx);
    this.metrics.receivedTx(timer.ms(), true);
    this.log.info(`Received tx ${txHash}`, { txHash });
  }

  public async getTxReceipt(txHash: TxHash): Promise<TxReceipt> {
    let txReceipt = new TxReceipt(txHash, TxStatus.DROPPED, 'Tx dropped by P2P node.');

    // We first check if the tx is in pending (instead of first checking if it is mined) because if we first check
    // for mined and then for pending there could be a race condition where the tx is mined between the two checks
    // and we would incorrectly return a TxReceipt with status DROPPED
    if ((await this.p2pClient.getTxStatus(txHash)) === 'pending') {
      txReceipt = new TxReceipt(txHash, TxStatus.PENDING, '');
    }

    const settledTxReceipt = await this.blockSource.getSettledTxReceipt(txHash);
    if (settledTxReceipt) {
      txReceipt = settledTxReceipt;
    }

    return txReceipt;
  }

  public getTxEffect(txHash: TxHash): Promise<IndexedTxEffect | undefined> {
    return this.blockSource.getTxEffect(txHash);
  }

  /**
   * Method to stop the aztec node.
   */
  public async stop() {
    this.log.info(`Stopping Aztec Node`);
    await this.txQueue.end();
<<<<<<< HEAD
    await this.validatorsSentinel?.stop();
    await this.slasherClient?.stop();
    await this.proofVerifier.stop();
    await this.sequencer?.stop();
    await this.p2pClient.stop();
    await this.worldStateSynchronizer.stop();
=======
    await tryStop(this.validatorsSentinel);
    await tryStop(this.proofVerifier);
    await tryStop(this.sequencer);
    await tryStop(this.p2pClient);
    await tryStop(this.worldStateSynchronizer);
>>>>>>> 68fe4c12
    await tryStop(this.blockSource);
    await tryStop(this.telemetry);
    this.log.info(`Stopped Aztec Node`);
  }

  /**
   * Method to retrieve pending txs.
   * @returns - The pending txs.
   */
  public getPendingTxs() {
    return this.p2pClient!.getPendingTxs();
  }

  public getPendingTxCount() {
    return this.p2pClient!.getPendingTxCount();
  }

  /**
   * Method to retrieve a single tx from the mempool or unfinalised chain.
   * @param txHash - The transaction hash to return.
   * @returns - The tx if it exists.
   */
  public getTxByHash(txHash: TxHash) {
    return Promise.resolve(this.p2pClient!.getTxByHashFromPool(txHash));
  }

  /**
   * Method to retrieve txs from the mempool or unfinalised chain.
   * @param txHash - The transaction hash to return.
   * @returns - The txs if it exists.
   */
  public async getTxsByHash(txHashes: TxHash[]) {
    return compactArray(await Promise.all(txHashes.map(txHash => this.getTxByHash(txHash))));
  }

  /**
   * Find the indexes of the given leaves in the given tree along with a block metadata pointing to the block in which
   * the leaves were inserted.
   * @param blockNumber - The block number at which to get the data or 'latest' for latest data.
   * @param treeId - The tree to search in.
   * @param leafValues - The values to search for.
   * @returns The indices of leaves and the block metadata of a block in which the leaves were inserted.
   */
  public async findLeavesIndexes(
    blockNumber: L2BlockNumber,
    treeId: MerkleTreeId,
    leafValues: Fr[],
  ): Promise<(InBlock<bigint> | undefined)[]> {
    const committedDb = await this.#getWorldState(blockNumber);
    const maybeIndices = await committedDb.findLeafIndices(
      treeId,
      leafValues.map(x => x.toBuffer()),
    );
    // We filter out undefined values
    const indices = maybeIndices.filter(x => x !== undefined) as bigint[];

    // Now we find the block numbers for the indices
    const blockNumbers = await committedDb.getBlockNumbersForLeafIndices(treeId, indices);

    // If any of the block numbers are undefined, we throw an error.
    for (let i = 0; i < indices.length; i++) {
      if (blockNumbers[i] === undefined) {
        throw new Error(`Block number is undefined for leaf index ${indices[i]} in tree ${MerkleTreeId[treeId]}`);
      }
    }

    // Get unique block numbers in order to optimize num calls to getLeafValue function.
    const uniqueBlockNumbers = [...new Set(blockNumbers.filter(x => x !== undefined))];

    // Now we obtain the block hashes from the archive tree by calling await `committedDb.getLeafValue(treeId, index)`
    // (note that block number corresponds to the leaf index in the archive tree).
    const blockHashes = await Promise.all(
      uniqueBlockNumbers.map(blockNumber => {
        return committedDb.getLeafValue(MerkleTreeId.ARCHIVE, blockNumber!);
      }),
    );

    // If any of the block hashes are undefined, we throw an error.
    for (let i = 0; i < uniqueBlockNumbers.length; i++) {
      if (blockHashes[i] === undefined) {
        throw new Error(`Block hash is undefined for block number ${uniqueBlockNumbers[i]}`);
      }
    }

    // Create InBlock objects by combining indices, blockNumbers and blockHashes and return them.
    return maybeIndices.map((index, i) => {
      if (index === undefined) {
        return undefined;
      }
      const blockNumber = blockNumbers[i];
      if (blockNumber === undefined) {
        return undefined;
      }
      const blockHashIndex = uniqueBlockNumbers.indexOf(blockNumber);
      const blockHash = blockHashes[blockHashIndex]?.toString();
      if (!blockHash) {
        return undefined;
      }
      return {
        l2BlockNumber: Number(blockNumber),
        l2BlockHash: blockHash,
        data: index,
      };
    });
  }

  /**
   * Returns a sibling path for the given index in the nullifier tree.
   * @param blockNumber - The block number at which to get the data.
   * @param leafIndex - The index of the leaf for which the sibling path is required.
   * @returns The sibling path for the leaf index.
   */
  public async getNullifierSiblingPath(
    blockNumber: L2BlockNumber,
    leafIndex: bigint,
  ): Promise<SiblingPath<typeof NULLIFIER_TREE_HEIGHT>> {
    const committedDb = await this.#getWorldState(blockNumber);
    return committedDb.getSiblingPath(MerkleTreeId.NULLIFIER_TREE, leafIndex);
  }

  /**
   * Returns a sibling path for the given index in the data tree.
   * @param blockNumber - The block number at which to get the data.
   * @param leafIndex - The index of the leaf for which the sibling path is required.
   * @returns The sibling path for the leaf index.
   */
  public async getNoteHashSiblingPath(
    blockNumber: L2BlockNumber,
    leafIndex: bigint,
  ): Promise<SiblingPath<typeof NOTE_HASH_TREE_HEIGHT>> {
    const committedDb = await this.#getWorldState(blockNumber);
    return committedDb.getSiblingPath(MerkleTreeId.NOTE_HASH_TREE, leafIndex);
  }

  /**
   * Returns the index and a sibling path for a leaf in the committed l1 to l2 data tree.
   * @param blockNumber - The block number at which to get the data.
   * @param l1ToL2Message - The l1ToL2Message to get the index / sibling path for.
   * @returns A tuple of the index and the sibling path of the L1ToL2Message (undefined if not found).
   */
  public async getL1ToL2MessageMembershipWitness(
    blockNumber: L2BlockNumber,
    l1ToL2Message: Fr,
  ): Promise<[bigint, SiblingPath<typeof L1_TO_L2_MSG_TREE_HEIGHT>] | undefined> {
    const index = await this.l1ToL2MessageSource.getL1ToL2MessageIndex(l1ToL2Message);
    if (index === undefined) {
      return undefined;
    }
    const committedDb = await this.#getWorldState(blockNumber);
    const siblingPath = await committedDb.getSiblingPath<typeof L1_TO_L2_MSG_TREE_HEIGHT>(
      MerkleTreeId.L1_TO_L2_MESSAGE_TREE,
      index,
    );
    return [index, siblingPath];
  }

  /**
   * Returns whether an L1 to L2 message is synced by archiver and if it's ready to be included in a block.
   * @param l1ToL2Message - The L1 to L2 message to check.
   * @returns Whether the message is synced and ready to be included in a block.
   */
  public async isL1ToL2MessageSynced(l1ToL2Message: Fr): Promise<boolean> {
    return (await this.l1ToL2MessageSource.getL1ToL2MessageIndex(l1ToL2Message)) !== undefined;
  }

  /**
   * Returns all the L2 to L1 messages in a block.
   * @param blockNumber - The block number at which to get the data.
   * @returns The L2 to L1 messages (undefined if the block number is not found).
   */
  public async getL2ToL1Messages(blockNumber: L2BlockNumber): Promise<Fr[][] | undefined> {
    const block = await this.blockSource.getBlock(blockNumber === 'latest' ? await this.getBlockNumber() : blockNumber);
    return block?.body.txEffects.map(txEffect => txEffect.l2ToL1Msgs);
  }

  /**
   * Returns a sibling path for a leaf in the committed blocks tree.
   * @param blockNumber - The block number at which to get the data.
   * @param leafIndex - Index of the leaf in the tree.
   * @returns The sibling path.
   */
  public async getArchiveSiblingPath(
    blockNumber: L2BlockNumber,
    leafIndex: bigint,
  ): Promise<SiblingPath<typeof ARCHIVE_HEIGHT>> {
    const committedDb = await this.#getWorldState(blockNumber);
    return committedDb.getSiblingPath(MerkleTreeId.ARCHIVE, leafIndex);
  }

  /**
   * Returns a sibling path for a leaf in the committed public data tree.
   * @param blockNumber - The block number at which to get the data.
   * @param leafIndex - Index of the leaf in the tree.
   * @returns The sibling path.
   */
  public async getPublicDataSiblingPath(
    blockNumber: L2BlockNumber,
    leafIndex: bigint,
  ): Promise<SiblingPath<typeof PUBLIC_DATA_TREE_HEIGHT>> {
    const committedDb = await this.#getWorldState(blockNumber);
    return committedDb.getSiblingPath(MerkleTreeId.PUBLIC_DATA_TREE, leafIndex);
  }

  /**
   * Returns a nullifier membership witness for a given nullifier at a given block.
   * @param blockNumber - The block number at which to get the index.
   * @param nullifier - Nullifier we try to find witness for.
   * @returns The nullifier membership witness (if found).
   */
  public async getNullifierMembershipWitness(
    blockNumber: L2BlockNumber,
    nullifier: Fr,
  ): Promise<NullifierMembershipWitness | undefined> {
    const db = await this.#getWorldState(blockNumber);
    const index = (await db.findLeafIndices(MerkleTreeId.NULLIFIER_TREE, [nullifier.toBuffer()]))[0];
    if (!index) {
      return undefined;
    }

    const leafPreimagePromise = db.getLeafPreimage(MerkleTreeId.NULLIFIER_TREE, index);
    const siblingPathPromise = db.getSiblingPath<typeof NULLIFIER_TREE_HEIGHT>(
      MerkleTreeId.NULLIFIER_TREE,
      BigInt(index),
    );

    const [leafPreimage, siblingPath] = await Promise.all([leafPreimagePromise, siblingPathPromise]);

    if (!leafPreimage) {
      return undefined;
    }

    return new NullifierMembershipWitness(BigInt(index), leafPreimage as NullifierLeafPreimage, siblingPath);
  }

  /**
   * Returns a low nullifier membership witness for a given nullifier at a given block.
   * @param blockNumber - The block number at which to get the index.
   * @param nullifier - Nullifier we try to find the low nullifier witness for.
   * @returns The low nullifier membership witness (if found).
   * @remarks Low nullifier witness can be used to perform a nullifier non-inclusion proof by leveraging the "linked
   * list structure" of leaves and proving that a lower nullifier is pointing to a bigger next value than the nullifier
   * we are trying to prove non-inclusion for.
   *
   * Note: This function returns the membership witness of the nullifier itself and not the low nullifier when
   * the nullifier already exists in the tree. This is because the `getPreviousValueIndex` function returns the
   * index of the nullifier itself when it already exists in the tree.
   * TODO: This is a confusing behavior and we should eventually address that.
   */
  public async getLowNullifierMembershipWitness(
    blockNumber: L2BlockNumber,
    nullifier: Fr,
  ): Promise<NullifierMembershipWitness | undefined> {
    const committedDb = await this.#getWorldState(blockNumber);
    const findResult = await committedDb.getPreviousValueIndex(MerkleTreeId.NULLIFIER_TREE, nullifier.toBigInt());
    if (!findResult) {
      return undefined;
    }
    const { index, alreadyPresent } = findResult;
    if (alreadyPresent) {
      this.log.warn(`Nullifier ${nullifier.toBigInt()} already exists in the tree`);
    }
    const preimageData = (await committedDb.getLeafPreimage(MerkleTreeId.NULLIFIER_TREE, index))!;

    const siblingPath = await committedDb.getSiblingPath<typeof NULLIFIER_TREE_HEIGHT>(
      MerkleTreeId.NULLIFIER_TREE,
      BigInt(index),
    );
    return new NullifierMembershipWitness(BigInt(index), preimageData as NullifierLeafPreimage, siblingPath);
  }

  async getPublicDataWitness(blockNumber: L2BlockNumber, leafSlot: Fr): Promise<PublicDataWitness | undefined> {
    const committedDb = await this.#getWorldState(blockNumber);
    const lowLeafResult = await committedDb.getPreviousValueIndex(MerkleTreeId.PUBLIC_DATA_TREE, leafSlot.toBigInt());
    if (!lowLeafResult) {
      return undefined;
    } else {
      const preimage = (await committedDb.getLeafPreimage(
        MerkleTreeId.PUBLIC_DATA_TREE,
        lowLeafResult.index,
      )) as PublicDataTreeLeafPreimage;
      const path = await committedDb.getSiblingPath<typeof PUBLIC_DATA_TREE_HEIGHT>(
        MerkleTreeId.PUBLIC_DATA_TREE,
        lowLeafResult.index,
      );
      return new PublicDataWitness(lowLeafResult.index, preimage, path);
    }
  }

  /**
   * Gets the storage value at the given contract storage slot.
   *
   * @remarks The storage slot here refers to the slot as it is defined in Noir not the index in the merkle tree.
   * Aztec's version of `eth_getStorageAt`.
   *
   * @param contract - Address of the contract to query.
   * @param slot - Slot to query.
   * @param blockNumber - The block number at which to get the data or 'latest'.
   * @returns Storage value at the given contract slot.
   */
  public async getPublicStorageAt(blockNumber: L2BlockNumber, contract: AztecAddress, slot: Fr): Promise<Fr> {
    const committedDb = await this.#getWorldState(blockNumber);
    const leafSlot = await computePublicDataTreeLeafSlot(contract, slot);

    const lowLeafResult = await committedDb.getPreviousValueIndex(MerkleTreeId.PUBLIC_DATA_TREE, leafSlot.toBigInt());
    if (!lowLeafResult || !lowLeafResult.alreadyPresent) {
      return Fr.ZERO;
    }
    const preimage = (await committedDb.getLeafPreimage(
      MerkleTreeId.PUBLIC_DATA_TREE,
      lowLeafResult.index,
    )) as PublicDataTreeLeafPreimage;
    return preimage.leaf.value;
  }

  /**
   * Returns the currently committed block header, or the initial header if no blocks have been produced.
   * @returns The current committed block header.
   */
  public async getBlockHeader(blockNumber: L2BlockNumber = 'latest'): Promise<BlockHeader | undefined> {
    return blockNumber === 0 || (blockNumber === 'latest' && (await this.blockSource.getBlockNumber()) === 0)
      ? this.worldStateSynchronizer.getCommitted().getInitialHeader()
      : this.blockSource.getBlockHeader(blockNumber);
  }

  /**
   * Simulates the public part of a transaction with the current state.
   * @param tx - The transaction to simulate.
   **/
  @trackSpan('AztecNodeService.simulatePublicCalls', async (tx: Tx) => ({
    [Attributes.TX_HASH]: (await tx.getTxHash()).toString(),
  }))
  public async simulatePublicCalls(tx: Tx, skipFeeEnforcement = false): Promise<PublicSimulationOutput> {
    // Check total gas limit for simulation
    const gasSettings = tx.data.constants.txContext.gasSettings;
    const txGasLimit = gasSettings.gasLimits.l2Gas;
    const teardownGasLimit = gasSettings.teardownGasLimits.l2Gas;
    if (txGasLimit + teardownGasLimit > this.config.rpcSimulatePublicMaxGasLimit) {
      throw new BadRequestError(
        `Transaction total gas limit ${
          txGasLimit + teardownGasLimit
        } (${txGasLimit} + ${teardownGasLimit}) exceeds maximum gas limit ${
          this.config.rpcSimulatePublicMaxGasLimit
        } for simulation`,
      );
    }

    const txHash = await tx.getTxHash();
    const blockNumber = (await this.blockSource.getBlockNumber()) + 1;

    // If sequencer is not initialized, we just set these values to zero for simulation.
    const coinbase = this.sequencer?.coinbase || EthAddress.ZERO;
    const feeRecipient = this.sequencer?.feeRecipient || AztecAddress.ZERO;

    const newGlobalVariables = await this.globalVariableBuilder.buildGlobalVariables(
      new Fr(blockNumber),
      coinbase,
      feeRecipient,
    );
    const publicProcessorFactory = new PublicProcessorFactory(
      this.contractDataSource,
      new DateProvider(),
      this.telemetry,
    );

    this.log.verbose(`Simulating public calls for tx ${txHash}`, {
      globalVariables: newGlobalVariables.toInspect(),
      txHash,
      blockNumber,
    });

    const merkleTreeFork = await this.worldStateSynchronizer.fork();
    try {
      const processor = publicProcessorFactory.create(
        merkleTreeFork,
        newGlobalVariables,
        skipFeeEnforcement,
        /*clientInitiatedSimulation*/ true,
      );

      // REFACTOR: Consider merging ProcessReturnValues into ProcessedTx
      const [processedTxs, failedTxs, _usedTxs, returns] = await processor.process([tx]);
      // REFACTOR: Consider returning the error rather than throwing
      if (failedTxs.length) {
        this.log.warn(`Simulated tx ${txHash} fails: ${failedTxs[0].error}`, { txHash });
        throw failedTxs[0].error;
      }

      const [processedTx] = processedTxs;
      return new PublicSimulationOutput(
        processedTx.revertReason,
        processedTx.globalVariables,
        processedTx.txEffect,
        returns,
        processedTx.gasUsed,
      );
    } finally {
      await merkleTreeFork.close();
    }
  }

  public async isValidTx(
    tx: Tx,
    { isSimulation, skipFeeEnforcement }: { isSimulation?: boolean; skipFeeEnforcement?: boolean } = {},
  ): Promise<TxValidationResult> {
    const blockNumber = (await this.blockSource.getBlockNumber()) + 1;
    const db = this.worldStateSynchronizer.getCommitted();
    const verifier = isSimulation ? undefined : this.proofVerifier;
    const validator = createValidatorForAcceptingTxs(db, this.contractDataSource, verifier, {
      blockNumber,
      l1ChainId: this.l1ChainId,
      rollupVersion: this.version,
      setupAllowList: this.config.txPublicSetupAllowList ?? (await getDefaultAllowedSetupFunctions()),
      gasFees: await this.getCurrentBaseFees(),
      skipFeeEnforcement,
    });

    return await validator.validateTx(tx);
  }

  public async setConfig(config: Partial<SequencerConfig & ProverConfig>): Promise<void> {
    const newConfig = { ...this.config, ...config };
    await this.sequencer?.updateSequencerConfig(config);
    await this.p2pClient.updateP2PConfig(config);

    if (newConfig.realProofs !== this.config.realProofs) {
      this.proofVerifier = config.realProofs ? await BBCircuitVerifier.new(newConfig) : new TestCircuitVerifier();
    }

    this.config = newConfig;
  }

  public getProtocolContractAddresses(): Promise<ProtocolContractAddresses> {
    return Promise.resolve({
      classRegisterer: ProtocolContractAddress.ContractClassRegisterer,
      feeJuice: ProtocolContractAddress.FeeJuice,
      instanceDeployer: ProtocolContractAddress.ContractInstanceDeployer,
      multiCallEntrypoint: ProtocolContractAddress.MultiCallEntrypoint,
    });
  }

  public registerContractFunctionSignatures(_address: AztecAddress, signatures: string[]): Promise<void> {
    return this.contractDataSource.registerContractFunctionSignatures(_address, signatures);
  }

  public flushTxs(): Promise<void> {
    if (!this.sequencer) {
      throw new Error(`Sequencer is not initialized`);
    }
    this.sequencer.flush();
    return Promise.resolve();
  }

  public getValidatorsStats(): Promise<ValidatorsStats> {
    return this.validatorsSentinel?.computeStats() ?? Promise.resolve({ stats: {}, slotWindow: 0 });
  }

  public async startSnapshotUpload(location: string): Promise<void> {
    // Note that we are forcefully casting the blocksource as an archiver
    // We break support for archiver running remotely to the node
    const archiver = this.blockSource as Archiver;
    if (!('backupTo' in archiver)) {
      throw new Error('Archiver implementation does not support backups. Cannot generate snapshot.');
    }

    // Test that the archiver has done an initial sync.
    if (!archiver.isInitialSyncComplete()) {
      throw new Error(`Archiver initial sync not complete. Cannot start snapshot.`);
    }

    // And it has an L2 block hash
    const l2BlockHash = await archiver.getL2Tips().then(tips => tips.latest.hash);
    if (!l2BlockHash) {
      throw new Error(`Archiver has no latest L2 block hash downloaded. Cannot start snapshot.`);
    }

    if (this.isUploadingSnapshot) {
      throw new Error(`Snapshot upload already in progress. Cannot start another one until complete.`);
    }

    // Do not wait for the upload to be complete to return to the caller, but flag that an operation is in progress
    this.isUploadingSnapshot = true;
    void uploadSnapshot(location, this.blockSource as Archiver, this.worldStateSynchronizer, this.config, this.log)
      .then(() => {
        this.isUploadingSnapshot = false;
      })
      .catch(err => {
        this.isUploadingSnapshot = false;
        this.log.error(`Error uploading snapshot: ${err}`);
      });

    return Promise.resolve();
  }

  public async rollbackTo(targetBlock: number, force?: boolean): Promise<void> {
    const archiver = this.blockSource as Archiver;
    if (!('rollbackTo' in archiver)) {
      throw new Error('Archiver implementation does not support rollbacks.');
    }

    const finalizedBlock = await archiver.getL2Tips().then(tips => tips.finalized.number);
    if (targetBlock < finalizedBlock) {
      if (force) {
        this.log.warn(`Clearing world state database to allow rolling back behind finalized block ${finalizedBlock}`);
        await this.worldStateSynchronizer.clear();
        await this.p2pClient.clear();
      } else {
        throw new Error(`Cannot rollback to block ${targetBlock} as it is before finalized ${finalizedBlock}`);
      }
    }

    try {
      this.log.info(`Pausing archiver and world state sync to start rollback`);
      await archiver.stop();
      await this.worldStateSynchronizer.stopSync();
      const currentBlock = await archiver.getBlockNumber();
      const blocksToUnwind = currentBlock - targetBlock;
      this.log.info(`Unwinding ${count(blocksToUnwind, 'block')} from L2 block ${currentBlock} to ${targetBlock}`);
      await archiver.rollbackTo(targetBlock);
      this.log.info(`Unwinding complete.`);
    } catch (err) {
      this.log.error(`Error during rollback`, err);
      throw err;
    } finally {
      this.log.info(`Resuming world state and archiver sync.`);
      this.worldStateSynchronizer.resumeSync();
      archiver.resume();
    }
  }

  public async pauseSync(): Promise<void> {
    this.log.info(`Pausing archiver and world state sync`);
    await (this.blockSource as Archiver).stop();
    await this.worldStateSynchronizer.stopSync();
  }

  public resumeSync(): Promise<void> {
    this.log.info(`Resuming world state and archiver sync.`);
    this.worldStateSynchronizer.resumeSync();
    (this.blockSource as Archiver).resume();
    return Promise.resolve();
  }

  /**
   * Returns an instance of MerkleTreeOperations having first ensured the world state is fully synched
   * @param blockNumber - The block number at which to get the data.
   * @returns An instance of a committed MerkleTreeOperations
   */
  async #getWorldState(blockNumber: L2BlockNumber) {
    if (typeof blockNumber === 'number' && blockNumber < INITIAL_L2_BLOCK_NUM - 1) {
      throw new Error('Invalid block number to get world state for: ' + blockNumber);
    }

    let blockSyncedTo: number = 0;
    try {
      // Attempt to sync the world state if necessary
      blockSyncedTo = await this.#syncWorldState();
    } catch (err) {
      this.log.error(`Error getting world state: ${err}`);
    }

    // using a snapshot could be less efficient than using the committed db
    if (blockNumber === 'latest' /*|| blockNumber === blockSyncedTo*/) {
      this.log.debug(`Using committed db for block ${blockNumber}, world state synced upto ${blockSyncedTo}`);
      return this.worldStateSynchronizer.getCommitted();
    } else if (blockNumber <= blockSyncedTo) {
      this.log.debug(`Using snapshot for block ${blockNumber}, world state synced upto ${blockSyncedTo}`);
      return this.worldStateSynchronizer.getSnapshot(blockNumber);
    } else {
      throw new Error(`Block ${blockNumber} not yet synced`);
    }
  }

  /**
   * Ensure we fully sync the world state
   * @returns A promise that fulfils once the world state is synced
   */
  async #syncWorldState(): Promise<number> {
    const blockSourceHeight = await this.blockSource.getBlockNumber();
    return this.worldStateSynchronizer.syncImmediate(blockSourceHeight);
  }
}<|MERGE_RESOLUTION|>--- conflicted
+++ resolved
@@ -581,20 +581,12 @@
   public async stop() {
     this.log.info(`Stopping Aztec Node`);
     await this.txQueue.end();
-<<<<<<< HEAD
-    await this.validatorsSentinel?.stop();
-    await this.slasherClient?.stop();
-    await this.proofVerifier.stop();
-    await this.sequencer?.stop();
-    await this.p2pClient.stop();
-    await this.worldStateSynchronizer.stop();
-=======
     await tryStop(this.validatorsSentinel);
+    await tryStop(this.slasherClient);
     await tryStop(this.proofVerifier);
     await tryStop(this.sequencer);
     await tryStop(this.p2pClient);
     await tryStop(this.worldStateSynchronizer);
->>>>>>> 68fe4c12
     await tryStop(this.blockSource);
     await tryStop(this.telemetry);
     this.log.info(`Stopped Aztec Node`);
