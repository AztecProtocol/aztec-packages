--- conflicted
+++ resolved
@@ -567,19 +567,11 @@
   public async stop() {
     this.log.info(`Stopping Aztec Node`);
     await this.txQueue.end();
-<<<<<<< HEAD
-    // await this.validatorsSentinel?.stop(); <- The slasher client will stop this
-    await this.proofVerifier.stop();
-    await this.sequencer?.stop();
-    await this.p2pClient.stop();
-    await this.worldStateSynchronizer.stop();
-=======
     await tryStop(this.validatorsSentinel);
     await tryStop(this.proofVerifier);
     await tryStop(this.sequencer);
     await tryStop(this.p2pClient);
     await tryStop(this.worldStateSynchronizer);
->>>>>>> 0c97a242
     await tryStop(this.blockSource);
     await tryStop(this.telemetry);
     this.log.info(`Stopped Aztec Node`);
@@ -970,7 +962,7 @@
       const [processedTx] = processedTxs;
       return new PublicSimulationOutput(
         processedTx.revertReason,
-        processedTx.globalVariables,
+        processedTx.constants,
         processedTx.txEffect,
         returns,
         processedTx.gasUsed,
