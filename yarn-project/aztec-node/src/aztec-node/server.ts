import { createArchiver } from '@aztec/archiver';
import { BBCircuitVerifier, TestCircuitVerifier } from '@aztec/bb-prover';
import {
  type AztecNode,
  type ClientProtocolCircuitVerifier,
  type EncryptedL2NoteLog,
  type EpochProofQuote,
  type FromLogType,
  type GetUnencryptedLogsResponse,
  type L1ToL2MessageSource,
  type L2Block,
  type L2BlockL2Logs,
  type L2BlockNumber,
  type L2BlockSource,
  type L2LogsSource,
  type LogFilter,
  LogType,
  MerkleTreeId,
  NullifierMembershipWitness,
  type ProcessedTx,
  type ProverConfig,
  PublicDataWitness,
  PublicSimulationOutput,
  type SequencerConfig,
  SiblingPath,
  type Tx,
  type TxEffect,
  type TxHash,
  TxReceipt,
  TxStatus,
  type TxValidator,
  type WorldStateSynchronizer,
} from '@aztec/circuit-types';
import {
  type ARCHIVE_HEIGHT,
  type ContractClassPublic,
  type ContractDataSource,
  type ContractInstanceWithAddress,
  EthAddress,
  Fr,
  type Header,
  INITIAL_L2_BLOCK_NUM,
  type L1_TO_L2_MSG_TREE_HEIGHT,
  type NOTE_HASH_TREE_HEIGHT,
  type NULLIFIER_TREE_HEIGHT,
  type NullifierLeafPreimage,
  type PUBLIC_DATA_TREE_HEIGHT,
  type ProtocolContractAddresses,
  type PublicDataTreeLeafPreimage,
} from '@aztec/circuits.js';
import { computePublicDataTreeLeafSlot } from '@aztec/circuits.js/hash';
import { type L1ContractAddresses, createEthereumChain } from '@aztec/ethereum';
import { type ContractArtifact } from '@aztec/foundation/abi';
import { AztecAddress } from '@aztec/foundation/aztec-address';
import { padArrayEnd } from '@aztec/foundation/collection';
import { createDebugLogger } from '@aztec/foundation/log';
import { Timer } from '@aztec/foundation/timer';
import { type AztecKVStore } from '@aztec/kv-store';
import { openTmpStore } from '@aztec/kv-store/utils';
import { SHA256Trunc, StandardTree, UnbalancedTree } from '@aztec/merkle-tree';
import {
  AggregateTxValidator,
  DataTxValidator,
  DoubleSpendTxValidator,
  MetadataTxValidator,
  type P2P,
  TxProofValidator,
  createP2PClient,
} from '@aztec/p2p';
import { ProtocolContractAddress } from '@aztec/protocol-contracts';
import { GlobalVariableBuilder, SequencerClient } from '@aztec/sequencer-client';
import { PublicProcessorFactory, WASMSimulator, createSimulationProvider } from '@aztec/simulator';
import { type TelemetryClient } from '@aztec/telemetry-client';
import { NoopTelemetryClient } from '@aztec/telemetry-client/noop';
import { createValidatorClient } from '@aztec/validator-client';
import { createWorldStateSynchronizer } from '@aztec/world-state';

import { type AztecNodeConfig, getPackageInfo } from './config.js';
import { NodeMetrics } from './node_metrics.js';

/**
 * The aztec node.
 */
export class AztecNodeService implements AztecNode {
  private packageVersion: string;

  private metrics: NodeMetrics;

  constructor(
    protected config: AztecNodeConfig,
    protected readonly p2pClient: P2P,
    protected readonly blockSource: L2BlockSource,
    protected readonly encryptedLogsSource: L2LogsSource,
    protected readonly unencryptedLogsSource: L2LogsSource,
    protected readonly contractDataSource: ContractDataSource,
    protected readonly l1ToL2MessageSource: L1ToL2MessageSource,
    protected readonly worldStateSynchronizer: WorldStateSynchronizer,
    protected readonly sequencer: SequencerClient | undefined,
    protected readonly l1ChainId: number,
    protected readonly version: number,
    protected readonly globalVariableBuilder: GlobalVariableBuilder,
    private proofVerifier: ClientProtocolCircuitVerifier,
    private telemetry: TelemetryClient,
    private log = createDebugLogger('aztec:node'),
  ) {
    this.packageVersion = getPackageInfo().version;
    this.metrics = new NodeMetrics(telemetry, 'AztecNodeService');

    const message =
      `Started Aztec Node against chain 0x${l1ChainId.toString(16)} with contracts - \n` +
      `Rollup: ${config.l1Contracts.rollupAddress.toString()}\n` +
      `Registry: ${config.l1Contracts.registryAddress.toString()}\n` +
      `Inbox: ${config.l1Contracts.inboxAddress.toString()}\n` +
      `Outbox: ${config.l1Contracts.outboxAddress.toString()}`;
    this.log.info(message);
  }

  addEpochProofQuote(quote: EpochProofQuote): Promise<void> {
    return Promise.resolve(this.p2pClient.addEpochProofQuote(quote));
  }

  getEpochProofQuotes(epoch: bigint): Promise<EpochProofQuote[]> {
    return this.p2pClient.getEpochProofQuotes(epoch);
  }

  /**
   * initializes the Aztec Node, wait for component to sync.
   * @param config - The configuration to be used by the aztec node.
   * @returns - A fully synced Aztec Node for use in development/testing.
   */
  public static async createAndSync(
    config: AztecNodeConfig,
    telemetry?: TelemetryClient,
    log = createDebugLogger('aztec:node'),
  ): Promise<AztecNodeService> {
    telemetry ??= new NoopTelemetryClient();
    const ethereumChain = createEthereumChain(config.l1RpcUrl, config.l1ChainId);
    //validate that the actual chain id matches that specified in configuration
    if (config.l1ChainId !== ethereumChain.chainInfo.id) {
      throw new Error(
        `RPC URL configured for chain id ${ethereumChain.chainInfo.id} but expected id ${config.l1ChainId}`,
      );
    }

    const archiver = await createArchiver(config, telemetry, { blockUntilSync: true });

    // we identify the P2P transaction protocol by using the rollup contract address.
    // this may well change in future
    config.transactionProtocol = `/aztec/tx/${config.l1Contracts.rollupAddress.toString()}`;

    // now create the merkle trees and the world state synchronizer
    const worldStateSynchronizer = await createWorldStateSynchronizer(config, archiver, telemetry);
    const proofVerifier = config.realProofs ? await BBCircuitVerifier.new(config) : new TestCircuitVerifier();

    // create the tx pool and the p2p client, which will need the l2 block source
    const p2pClient = await createP2PClient(config, archiver, proofVerifier, worldStateSynchronizer, telemetry);

    // start both and wait for them to sync from the block source
    await Promise.all([p2pClient.start(), worldStateSynchronizer.start()]);

    const simulationProvider = await createSimulationProvider(config, log);

<<<<<<< HEAD
    const validatorClient = createValidatorClient(config, p2pClient, worldStateSynchronizer, archiver, telemetry);
=======
    const validatorClient = createValidatorClient(config, p2pClient, telemetry);
>>>>>>> 9d3b351d

    // now create the sequencer
    const sequencer = config.disableValidator
      ? undefined
      : await SequencerClient.new(
          config,
          validatorClient,
          p2pClient,
          worldStateSynchronizer,
          archiver,
          archiver,
          archiver,
          simulationProvider,
          telemetry,
        );

    return new AztecNodeService(
      config,
      p2pClient,
      archiver,
      archiver,
      archiver,
      archiver,
      archiver,
      worldStateSynchronizer,
      sequencer,
      ethereumChain.chainInfo.id,
      config.version,
      new GlobalVariableBuilder(config),
      proofVerifier,
      telemetry,
      log,
    );
  }

  /**
   * Returns the sequencer client instance.
   * @returns The sequencer client instance.
   */
  public getSequencer(): SequencerClient | undefined {
    return this.sequencer;
  }

  public getBlockSource(): L2BlockSource {
    return this.blockSource;
  }

  /**
   * Method to return the currently deployed L1 contract addresses.
   * @returns - The currently deployed L1 contract addresses.
   */
  public getL1ContractAddresses(): Promise<L1ContractAddresses> {
    return Promise.resolve(this.config.l1Contracts);
  }

  public getEncodedEnr(): Promise<string | undefined> {
    return Promise.resolve(this.p2pClient.getEnr()?.encodeTxt());
  }

  /**
   * Method to determine if the node is ready to accept transactions.
   * @returns - Flag indicating the readiness for tx submission.
   */
  public isReady() {
    return Promise.resolve(this.p2pClient.isReady() ?? false);
  }

  /**
   * Get a block specified by its number.
   * @param number - The block number being requested.
   * @returns The requested block.
   */
  public async getBlock(number: number): Promise<L2Block | undefined> {
    return await this.blockSource.getBlock(number);
  }

  /**
   * Method to request blocks. Will attempt to return all requested blocks but will return only those available.
   * @param from - The start of the range of blocks to return.
   * @param limit - The maximum number of blocks to obtain.
   * @returns The blocks requested.
   */
  public async getBlocks(from: number, limit: number): Promise<L2Block[]> {
    return (await this.blockSource.getBlocks(from, limit)) ?? [];
  }

  /**
   * Method to fetch the current block number.
   * @returns The block number.
   */
  public async getBlockNumber(): Promise<number> {
    return await this.blockSource.getBlockNumber();
  }

  public async getProvenBlockNumber(): Promise<number> {
    return await this.blockSource.getProvenBlockNumber();
  }

  /**
   * Method to fetch the version of the package.
   * @returns The node package version
   */
  public getNodeVersion(): Promise<string> {
    return Promise.resolve(this.packageVersion);
  }

  /**
   * Method to fetch the version of the rollup the node is connected to.
   * @returns The rollup version.
   */
  public getVersion(): Promise<number> {
    return Promise.resolve(this.version);
  }

  /**
   * Method to fetch the chain id of the base-layer for the rollup.
   * @returns The chain id.
   */
  public getChainId(): Promise<number> {
    return Promise.resolve(this.l1ChainId);
  }

  public getContractClass(id: Fr): Promise<ContractClassPublic | undefined> {
    return this.contractDataSource.getContractClass(id);
  }

  public getContract(address: AztecAddress): Promise<ContractInstanceWithAddress | undefined> {
    return this.contractDataSource.getContract(address);
  }

  /**
   * Gets up to `limit` amount of logs starting from `from`.
   * @param from - Number of the L2 block to which corresponds the first logs to be returned.
   * @param limit - The maximum number of logs to return.
   * @param logType - Specifies whether to return encrypted or unencrypted logs.
   * @returns The requested logs.
   */
  public getLogs<TLogType extends LogType>(
    from: number,
    limit: number,
    logType: LogType,
  ): Promise<L2BlockL2Logs<FromLogType<TLogType>>[]> {
    const logSource = logType === LogType.ENCRYPTED ? this.encryptedLogsSource : this.unencryptedLogsSource;
    return logSource.getLogs(from, limit, logType) as Promise<L2BlockL2Logs<FromLogType<TLogType>>[]>;
  }

  /**
   * Gets all logs that match any of the received tags (i.e. logs with their first field equal to a tag).
   * @param tags - The tags to filter the logs by.
   * @returns For each received tag, an array of matching logs is returned. An empty array implies no logs match
   * that tag.
   */
  public getLogsByTags(tags: Fr[]): Promise<EncryptedL2NoteLog[][]> {
    return this.encryptedLogsSource.getLogsByTags(tags);
  }

  /**
   * Gets unencrypted logs based on the provided filter.
   * @param filter - The filter to apply to the logs.
   * @returns The requested logs.
   */
  getUnencryptedLogs(filter: LogFilter): Promise<GetUnencryptedLogsResponse> {
    return this.unencryptedLogsSource.getUnencryptedLogs(filter);
  }

  /**
   * Method to submit a transaction to the p2p pool.
   * @param tx - The transaction to be submitted.
   */
  public async sendTx(tx: Tx) {
    const timer = new Timer();
    this.log.info(`Received tx ${tx.getTxHash()}`);

    if (!(await this.isValidTx(tx))) {
      this.metrics.receivedTx(timer.ms(), false);
      return;
    }

    await this.p2pClient!.sendTx(tx);
    this.metrics.receivedTx(timer.ms(), true);
  }

  public async getTxReceipt(txHash: TxHash): Promise<TxReceipt> {
    let txReceipt = new TxReceipt(txHash, TxStatus.DROPPED, 'Tx dropped by P2P node.');

    // We first check if the tx is in pending (instead of first checking if it is mined) because if we first check
    // for mined and then for pending there could be a race condition where the tx is mined between the two checks
    // and we would incorrectly return a TxReceipt with status DROPPED
    if (this.p2pClient.getTxStatus(txHash) === 'pending') {
      txReceipt = new TxReceipt(txHash, TxStatus.PENDING, '');
    }

    const settledTxReceipt = await this.blockSource.getSettledTxReceipt(txHash);
    if (settledTxReceipt) {
      txReceipt = settledTxReceipt;
    }

    return txReceipt;
  }

  public getTxEffect(txHash: TxHash): Promise<TxEffect | undefined> {
    return this.blockSource.getTxEffect(txHash);
  }

  /**
   * Method to stop the aztec node.
   */
  public async stop() {
    this.log.info(`Stopping`);
    await this.sequencer?.stop();
    await this.p2pClient.stop();
    await this.worldStateSynchronizer.stop();
    await this.blockSource.stop();
    this.log.info(`Stopped`);
  }

  /**
   * Method to retrieve pending txs.
   * @returns - The pending txs.
   */
  public getPendingTxs() {
    return Promise.resolve(this.p2pClient!.getTxs('pending'));
  }

  public getPendingTxCount() {
    return Promise.resolve(this.p2pClient!.getTxs('pending').length);
  }

  /**
   * Method to retrieve a single tx from the mempool or unfinalised chain.
   * @param txHash - The transaction hash to return.
   * @returns - The tx if it exists.
   */
  public getTxByHash(txHash: TxHash) {
    return Promise.resolve(this.p2pClient!.getTxByHashFromPool(txHash));
  }

  /**
   * Find the index of the given leaf in the given tree.
   * @param blockNumber - The block number at which to get the data
   * @param treeId - The tree to search in.
   * @param leafValue - The value to search for
   * @returns The index of the given leaf in the given tree or undefined if not found.
   */
  public async findLeafIndex(
    blockNumber: L2BlockNumber,
    treeId: MerkleTreeId,
    leafValue: Fr,
  ): Promise<bigint | undefined> {
    const committedDb = await this.#getWorldState(blockNumber);
    return committedDb.findLeafIndex(treeId, leafValue.toBuffer());
  }

  /**
   * Returns a sibling path for the given index in the nullifier tree.
   * @param blockNumber - The block number at which to get the data.
   * @param leafIndex - The index of the leaf for which the sibling path is required.
   * @returns The sibling path for the leaf index.
   */
  public async getNullifierSiblingPath(
    blockNumber: L2BlockNumber,
    leafIndex: bigint,
  ): Promise<SiblingPath<typeof NULLIFIER_TREE_HEIGHT>> {
    const committedDb = await this.#getWorldState(blockNumber);
    return committedDb.getSiblingPath(MerkleTreeId.NULLIFIER_TREE, leafIndex);
  }

  /**
   * Returns a sibling path for the given index in the data tree.
   * @param blockNumber - The block number at which to get the data.
   * @param leafIndex - The index of the leaf for which the sibling path is required.
   * @returns The sibling path for the leaf index.
   */
  public async getNoteHashSiblingPath(
    blockNumber: L2BlockNumber,
    leafIndex: bigint,
  ): Promise<SiblingPath<typeof NOTE_HASH_TREE_HEIGHT>> {
    const committedDb = await this.#getWorldState(blockNumber);
    return committedDb.getSiblingPath(MerkleTreeId.NOTE_HASH_TREE, leafIndex);
  }

  /**
   * Returns the index and a sibling path for a leaf in the committed l1 to l2 data tree.
   * @param blockNumber - The block number at which to get the data.
   * @param l1ToL2Message - The l1ToL2Message to get the index / sibling path for.
   * @returns A tuple of the index and the sibling path of the L1ToL2Message (undefined if not found).
   */
  public async getL1ToL2MessageMembershipWitness(
    blockNumber: L2BlockNumber,
    l1ToL2Message: Fr,
  ): Promise<[bigint, SiblingPath<typeof L1_TO_L2_MSG_TREE_HEIGHT>] | undefined> {
    const index = await this.l1ToL2MessageSource.getL1ToL2MessageIndex(l1ToL2Message);
    if (index === undefined) {
      return undefined;
    }
    const committedDb = await this.#getWorldState(blockNumber);
    const siblingPath = await committedDb.getSiblingPath<typeof L1_TO_L2_MSG_TREE_HEIGHT>(
      MerkleTreeId.L1_TO_L2_MESSAGE_TREE,
      index,
    );
    return [index, siblingPath];
  }

  /**
   * Returns whether an L1 to L2 message is synced by archiver and if it's ready to be included in a block.
   * @param l1ToL2Message - The L1 to L2 message to check.
   * @returns Whether the message is synced and ready to be included in a block.
   */
  public async isL1ToL2MessageSynced(l1ToL2Message: Fr): Promise<boolean> {
    return (await this.l1ToL2MessageSource.getL1ToL2MessageIndex(l1ToL2Message)) !== undefined;
  }

  /**
   * Returns the index of a l2ToL1Message in a ephemeral l2 to l1 data tree as well as its sibling path.
   * @remarks This tree is considered ephemeral because it is created on-demand by: taking all the l2ToL1 messages
   * in a single block, and then using them to make a variable depth append-only tree with these messages as leaves.
   * The tree is discarded immediately after calculating what we need from it.
   * TODO: Handle the case where two messages in the same tx have the same hash.
   * @param blockNumber - The block number at which to get the data.
   * @param l2ToL1Message - The l2ToL1Message get the index / sibling path for.
   * @returns A tuple of the index and the sibling path of the L2ToL1Message.
   */
  public async getL2ToL1MessageMembershipWitness(
    blockNumber: L2BlockNumber,
    l2ToL1Message: Fr,
  ): Promise<[bigint, SiblingPath<number>]> {
    const block = await this.blockSource.getBlock(blockNumber === 'latest' ? await this.getBlockNumber() : blockNumber);

    if (block === undefined) {
      throw new Error('Block is not defined');
    }

    const l2ToL1Messages = block.body.txEffects.map(txEffect => txEffect.l2ToL1Msgs);

    // Find index of message
    let indexOfMsgInSubtree = -1;
    const indexOfMsgTx = l2ToL1Messages.findIndex(msgs => {
      const idx = msgs.findIndex(msg => msg.equals(l2ToL1Message));
      indexOfMsgInSubtree = Math.max(indexOfMsgInSubtree, idx);
      return idx !== -1;
    });

    if (indexOfMsgTx === -1) {
      throw new Error('The L2ToL1Message you are trying to prove inclusion of does not exist');
    }

    const tempStores: AztecKVStore[] = [];

    // Construct message subtrees
    const l2toL1Subtrees = await Promise.all(
      l2ToL1Messages.map(async (msgs, i) => {
        const store = openTmpStore(true);
        tempStores.push(store);
        const treeHeight = msgs.length <= 1 ? 1 : Math.ceil(Math.log2(msgs.length));
        const tree = new StandardTree(store, new SHA256Trunc(), `temp_msgs_subtrees_${i}`, treeHeight, 0n, Fr);
        await tree.appendLeaves(msgs);
        return tree;
      }),
    );

    // path of the input msg from leaf -> first out hash calculated in base rolllup
    const subtreePathOfL2ToL1Message = await l2toL1Subtrees[indexOfMsgTx].getSiblingPath(
      BigInt(indexOfMsgInSubtree),
      true,
    );

    let l2toL1SubtreeRoots = l2toL1Subtrees.map(t => Fr.fromBuffer(t.getRoot(true)));
    if (l2toL1SubtreeRoots.length < 2) {
      l2toL1SubtreeRoots = padArrayEnd(l2toL1SubtreeRoots, Fr.ZERO, 2);
    }
    const maxTreeHeight = Math.ceil(Math.log2(l2toL1SubtreeRoots.length));
    // The root of this tree is the out_hash calculated in Noir => we truncate to match Noir's SHA
    const outHashTree = new UnbalancedTree(new SHA256Trunc(), 'temp_outhash_sibling_path', maxTreeHeight, Fr);
    await outHashTree.appendLeaves(l2toL1SubtreeRoots);

    const pathOfTxInOutHashTree = await outHashTree.getSiblingPath(l2toL1SubtreeRoots[indexOfMsgTx].toBigInt());
    // Append subtree path to out hash tree path
    const mergedPath = subtreePathOfL2ToL1Message.toBufferArray().concat(pathOfTxInOutHashTree.toBufferArray());
    // Append binary index of subtree path to binary index of out hash tree path
    const mergedIndex = parseInt(
      indexOfMsgTx
        .toString(2)
        .concat(indexOfMsgInSubtree.toString(2).padStart(l2toL1Subtrees[indexOfMsgTx].getDepth(), '0')),
      2,
    );

    // clear the tmp stores
    await Promise.all(tempStores.map(store => store.delete()));

    return [BigInt(mergedIndex), new SiblingPath(mergedPath.length, mergedPath)];
  }

  /**
   * Returns a sibling path for a leaf in the committed blocks tree.
   * @param blockNumber - The block number at which to get the data.
   * @param leafIndex - Index of the leaf in the tree.
   * @returns The sibling path.
   */
  public async getArchiveSiblingPath(
    blockNumber: L2BlockNumber,
    leafIndex: bigint,
  ): Promise<SiblingPath<typeof ARCHIVE_HEIGHT>> {
    const committedDb = await this.#getWorldState(blockNumber);
    return committedDb.getSiblingPath(MerkleTreeId.ARCHIVE, leafIndex);
  }

  /**
   * Returns a sibling path for a leaf in the committed public data tree.
   * @param blockNumber - The block number at which to get the data.
   * @param leafIndex - Index of the leaf in the tree.
   * @returns The sibling path.
   */
  public async getPublicDataSiblingPath(
    blockNumber: L2BlockNumber,
    leafIndex: bigint,
  ): Promise<SiblingPath<typeof PUBLIC_DATA_TREE_HEIGHT>> {
    const committedDb = await this.#getWorldState(blockNumber);
    return committedDb.getSiblingPath(MerkleTreeId.PUBLIC_DATA_TREE, leafIndex);
  }

  /**
   * Returns a nullifier membership witness for a given nullifier at a given block.
   * @param blockNumber - The block number at which to get the index.
   * @param nullifier - Nullifier we try to find witness for.
   * @returns The nullifier membership witness (if found).
   */
  public async getNullifierMembershipWitness(
    blockNumber: L2BlockNumber,
    nullifier: Fr,
  ): Promise<NullifierMembershipWitness | undefined> {
    const db = await this.#getWorldState(blockNumber);
    const index = await db.findLeafIndex(MerkleTreeId.NULLIFIER_TREE, nullifier.toBuffer());
    if (!index) {
      return undefined;
    }

    const leafPreimagePromise = db.getLeafPreimage(MerkleTreeId.NULLIFIER_TREE, index);
    const siblingPathPromise = db.getSiblingPath<typeof NULLIFIER_TREE_HEIGHT>(
      MerkleTreeId.NULLIFIER_TREE,
      BigInt(index),
    );

    const [leafPreimage, siblingPath] = await Promise.all([leafPreimagePromise, siblingPathPromise]);

    if (!leafPreimage) {
      return undefined;
    }

    return new NullifierMembershipWitness(BigInt(index), leafPreimage as NullifierLeafPreimage, siblingPath);
  }

  /**
   * Returns a low nullifier membership witness for a given nullifier at a given block.
   * @param blockNumber - The block number at which to get the index.
   * @param nullifier - Nullifier we try to find the low nullifier witness for.
   * @returns The low nullifier membership witness (if found).
   * @remarks Low nullifier witness can be used to perform a nullifier non-inclusion proof by leveraging the "linked
   * list structure" of leaves and proving that a lower nullifier is pointing to a bigger next value than the nullifier
   * we are trying to prove non-inclusion for.
   *
   * Note: This function returns the membership witness of the nullifier itself and not the low nullifier when
   * the nullifier already exists in the tree. This is because the `getPreviousValueIndex` function returns the
   * index of the nullifier itself when it already exists in the tree.
   * TODO: This is a confusing behavior and we should eventually address that.
   */
  public async getLowNullifierMembershipWitness(
    blockNumber: L2BlockNumber,
    nullifier: Fr,
  ): Promise<NullifierMembershipWitness | undefined> {
    const committedDb = await this.#getWorldState(blockNumber);
    const findResult = await committedDb.getPreviousValueIndex(MerkleTreeId.NULLIFIER_TREE, nullifier.toBigInt());
    if (!findResult) {
      return undefined;
    }
    const { index, alreadyPresent } = findResult;
    if (alreadyPresent) {
      this.log.warn(`Nullifier ${nullifier.toBigInt()} already exists in the tree`);
    }
    const preimageData = (await committedDb.getLeafPreimage(MerkleTreeId.NULLIFIER_TREE, index))!;

    const siblingPath = await committedDb.getSiblingPath<typeof NULLIFIER_TREE_HEIGHT>(
      MerkleTreeId.NULLIFIER_TREE,
      BigInt(index),
    );
    return new NullifierMembershipWitness(BigInt(index), preimageData as NullifierLeafPreimage, siblingPath);
  }

  async getPublicDataTreeWitness(blockNumber: L2BlockNumber, leafSlot: Fr): Promise<PublicDataWitness | undefined> {
    const committedDb = await this.#getWorldState(blockNumber);
    const lowLeafResult = await committedDb.getPreviousValueIndex(MerkleTreeId.PUBLIC_DATA_TREE, leafSlot.toBigInt());
    if (!lowLeafResult) {
      return undefined;
    } else {
      const preimage = (await committedDb.getLeafPreimage(
        MerkleTreeId.PUBLIC_DATA_TREE,
        lowLeafResult.index,
      )) as PublicDataTreeLeafPreimage;
      const path = await committedDb.getSiblingPath<typeof PUBLIC_DATA_TREE_HEIGHT>(
        MerkleTreeId.PUBLIC_DATA_TREE,
        lowLeafResult.index,
      );
      return new PublicDataWitness(lowLeafResult.index, preimage, path);
    }
  }

  /**
   * Gets the storage value at the given contract storage slot.
   *
   * @remarks The storage slot here refers to the slot as it is defined in Noir not the index in the merkle tree.
   * Aztec's version of `eth_getStorageAt`.
   *
   * @param contract - Address of the contract to query.
   * @param slot - Slot to query.
   * @param blockNumber - The block number at which to get the data or 'latest'.
   * @returns Storage value at the given contract slot.
   */
  public async getPublicStorageAt(contract: AztecAddress, slot: Fr, blockNumber: L2BlockNumber): Promise<Fr> {
    const committedDb = await this.#getWorldState(blockNumber);
    const leafSlot = computePublicDataTreeLeafSlot(contract, slot);

    const lowLeafResult = await committedDb.getPreviousValueIndex(MerkleTreeId.PUBLIC_DATA_TREE, leafSlot.toBigInt());
    if (!lowLeafResult || !lowLeafResult.alreadyPresent) {
      return Fr.ZERO;
    }
    const preimage = (await committedDb.getLeafPreimage(
      MerkleTreeId.PUBLIC_DATA_TREE,
      lowLeafResult.index,
    )) as PublicDataTreeLeafPreimage;
    return preimage.value;
  }

  /**
   * Returns the currently committed block header, or the initial header if no blocks have been produced.
   * @returns The current committed block header.
   */
  public async getHeader(blockNumber: L2BlockNumber = 'latest'): Promise<Header> {
    return (
      (await this.getBlock(blockNumber === 'latest' ? -1 : blockNumber))?.header ??
      this.worldStateSynchronizer.getCommitted().getInitialHeader()
    );
  }

  /**
   * Simulates the public part of a transaction with the current state.
   * @param tx - The transaction to simulate.
   **/
  public async simulatePublicCalls(tx: Tx): Promise<PublicSimulationOutput> {
    this.log.info(`Simulating tx ${tx.getTxHash()}`);
    const blockNumber = (await this.blockSource.getBlockNumber()) + 1;

    // If sequencer is not initialized, we just set these values to zero for simulation.
    const coinbase = this.sequencer?.coinbase || EthAddress.ZERO;
    const feeRecipient = this.sequencer?.feeRecipient || AztecAddress.ZERO;

    const newGlobalVariables = await this.globalVariableBuilder.buildGlobalVariables(
      new Fr(blockNumber),
      coinbase,
      feeRecipient,
    );
    const prevHeader = (await this.blockSource.getBlock(-1))?.header;
    const publicProcessorFactory = new PublicProcessorFactory(
      this.contractDataSource,
      new WASMSimulator(),
      this.telemetry,
    );

    const fork = await this.worldStateSynchronizer.fork();

    try {
      const processor = publicProcessorFactory.create(fork, prevHeader, newGlobalVariables);

      // REFACTOR: Consider merging ProcessReturnValues into ProcessedTx
      const [processedTxs, failedTxs, returns] = await processor.process([tx]);
      // REFACTOR: Consider returning the error rather than throwing
      if (failedTxs.length) {
        this.log.warn(`Simulated tx ${tx.getTxHash()} fails: ${failedTxs[0].error}`);
        throw failedTxs[0].error;
      }

      const [processedTx] = processedTxs;
      this.log.debug(`Simulated tx ${tx.getTxHash()} ${processedTx.revertReason ? 'Reverts' : 'Succeeds'}`);

      return new PublicSimulationOutput(
        processedTx.encryptedLogs,
        processedTx.unencryptedLogs,
        processedTx.revertReason,
        processedTx.data.constants,
        processedTx.data.end,
        returns,
        processedTx.gasUsed,
      );
    } finally {
      await fork.close();
    }
  }

  public async isValidTx(tx: Tx, isSimulation: boolean = false): Promise<boolean> {
    const blockNumber = (await this.blockSource.getBlockNumber()) + 1;
    const db = this.worldStateSynchronizer.getCommitted();
    // These validators are taken from the sequencer, and should match.
    // The reason why `phases` and `gas` tx validator is in the sequencer and not here is because
    // those tx validators are customizable by the sequencer.
    const txValidators: TxValidator<Tx | ProcessedTx>[] = [
      new DataTxValidator(),
      new MetadataTxValidator(new Fr(this.l1ChainId), new Fr(blockNumber)),
      new DoubleSpendTxValidator({
        getNullifierIndex(nullifier) {
          return db.findLeafIndex(MerkleTreeId.NULLIFIER_TREE, nullifier.toBuffer());
        },
      }),
    ];

    if (!isSimulation) {
      txValidators.push(new TxProofValidator(this.proofVerifier));
    }

    const txValidator = new AggregateTxValidator(...txValidators);

    const [_, invalidTxs] = await txValidator.validateTxs([tx]);
    if (invalidTxs.length > 0) {
      this.log.warn(`Rejecting tx ${tx.getTxHash()} because of validation errors`);

      return false;
    }

    return true;
  }

  public async setConfig(config: Partial<SequencerConfig & ProverConfig>): Promise<void> {
    const newConfig = { ...this.config, ...config };
    this.sequencer?.updateSequencerConfig(config);

    if (newConfig.realProofs !== this.config.realProofs) {
      this.proofVerifier = config.realProofs ? await BBCircuitVerifier.new(newConfig) : new TestCircuitVerifier();
    }

    this.config = newConfig;
  }

  public getProtocolContractAddresses(): Promise<ProtocolContractAddresses> {
    return Promise.resolve({
      classRegisterer: ProtocolContractAddress.ContractClassRegisterer,
      feeJuice: ProtocolContractAddress.FeeJuice,
      instanceDeployer: ProtocolContractAddress.ContractInstanceDeployer,
      multiCallEntrypoint: ProtocolContractAddress.MultiCallEntrypoint,
    });
  }

  public addContractArtifact(address: AztecAddress, artifact: ContractArtifact): Promise<void> {
    return this.contractDataSource.addContractArtifact(address, artifact);
  }

  public flushTxs(): Promise<void> {
    if (!this.sequencer) {
      throw new Error(`Sequencer is not initialized`);
    }
    this.sequencer.flush();
    return Promise.resolve();
  }

  /**
   * Returns an instance of MerkleTreeOperations having first ensured the world state is fully synched
   * @param blockNumber - The block number at which to get the data.
   * @returns An instance of a committed MerkleTreeOperations
   */
  async #getWorldState(blockNumber: L2BlockNumber) {
    if (typeof blockNumber === 'number' && blockNumber < INITIAL_L2_BLOCK_NUM - 1) {
      throw new Error('Invalid block number to get world state for: ' + blockNumber);
    }

    let blockSyncedTo: number = 0;
    try {
      // Attempt to sync the world state if necessary
      blockSyncedTo = await this.#syncWorldState();
    } catch (err) {
      this.log.error(`Error getting world state: ${err}`);
    }

    // using a snapshot could be less efficient than using the committed db
    if (blockNumber === 'latest' /*|| blockNumber === blockSyncedTo*/) {
      this.log.debug(`Using committed db for block ${blockNumber}, world state synced upto ${blockSyncedTo}`);
      return this.worldStateSynchronizer.getCommitted();
    } else if (blockNumber <= blockSyncedTo) {
      this.log.debug(`Using snapshot for block ${blockNumber}, world state synced upto ${blockSyncedTo}`);
      return this.worldStateSynchronizer.getSnapshot(blockNumber);
    } else {
      throw new Error(`Block ${blockNumber} not yet synced`);
    }
  }

  /**
   * Ensure we fully sync the world state
   * @returns A promise that fulfils once the world state is synced
   */
  async #syncWorldState(): Promise<number> {
    const blockSourceHeight = await this.blockSource.getBlockNumber();
    return this.worldStateSynchronizer.syncImmediate(blockSourceHeight);
  }
}<|MERGE_RESOLUTION|>--- conflicted
+++ resolved
@@ -160,11 +160,7 @@
 
     const simulationProvider = await createSimulationProvider(config, log);
 
-<<<<<<< HEAD
     const validatorClient = createValidatorClient(config, p2pClient, worldStateSynchronizer, archiver, telemetry);
-=======
-    const validatorClient = createValidatorClient(config, p2pClient, telemetry);
->>>>>>> 9d3b351d
 
     // now create the sequencer
     const sequencer = config.disableValidator
