import { Archiver, createArchiver } from '@aztec/archiver';
import { BBCircuitVerifier, TestCircuitVerifier } from '@aztec/bb-prover';
import { type BlobSinkClientInterface, createBlobSinkClient } from '@aztec/blob-sink/client';
import {
  type ARCHIVE_HEIGHT,
  INITIAL_L2_BLOCK_NUM,
  type L1_TO_L2_MSG_TREE_HEIGHT,
  type NOTE_HASH_TREE_HEIGHT,
  type NULLIFIER_TREE_HEIGHT,
  type PUBLIC_DATA_TREE_HEIGHT,
} from '@aztec/constants';
import { EpochCache } from '@aztec/epoch-cache';
import {
  type L1ContractAddresses,
  RegistryContract,
<<<<<<< HEAD
=======
  RollupContract,
>>>>>>> d91ddc2e
  createEthereumChain,
  createExtendedL1Client,
} from '@aztec/ethereum';
import { L1TxUtilsWithBlobs } from '@aztec/ethereum/l1-tx-utils-with-blobs';
import { compactArray } from '@aztec/foundation/collection';
import { EthAddress } from '@aztec/foundation/eth-address';
import { Fr } from '@aztec/foundation/fields';
import { BadRequestError } from '@aztec/foundation/json-rpc';
import { type Logger, createLogger } from '@aztec/foundation/log';
import { SerialQueue } from '@aztec/foundation/queue';
import { count } from '@aztec/foundation/string';
import { DateProvider, Timer } from '@aztec/foundation/timer';
import { SiblingPath } from '@aztec/foundation/trees';
<<<<<<< HEAD
import { RollupAbi } from '@aztec/l1-artifacts';
=======
>>>>>>> d91ddc2e
import { trySnapshotSync, uploadSnapshot } from '@aztec/node-lib/actions';
import { type P2P, createP2PClient, getDefaultAllowedSetupFunctions } from '@aztec/p2p';
import { ProtocolContractAddress } from '@aztec/protocol-contracts';
import {
  BlockBuilder,
  GlobalVariableBuilder,
  SequencerClient,
  type SequencerPublisher,
  createValidatorForAcceptingTxs,
} from '@aztec/sequencer-client';
import { PublicProcessorFactory } from '@aztec/simulator/server';
import { EpochPruneWatcher, SlasherClient, type Watcher } from '@aztec/slasher';
import { AztecAddress } from '@aztec/stdlib/aztec-address';
import type { InBlock, L2Block, L2BlockNumber, L2BlockSource, PublishedL2Block } from '@aztec/stdlib/block';
import type {
  ContractClassPublic,
  ContractDataSource,
  ContractInstanceWithAddress,
  NodeInfo,
  ProtocolContractAddresses,
} from '@aztec/stdlib/contract';
import type { GasFees } from '@aztec/stdlib/gas';
import { computePublicDataTreeLeafSlot } from '@aztec/stdlib/hash';
import type {
  AztecNode,
  AztecNodeAdmin,
  GetContractClassLogsResponse,
  GetPublicLogsResponse,
} from '@aztec/stdlib/interfaces/client';
import {
  type ClientProtocolCircuitVerifier,
  type L2LogsSource,
  type ProverConfig,
  type SequencerConfig,
  type Service,
  type WorldStateSyncStatus,
  type WorldStateSynchronizer,
  tryStop,
} from '@aztec/stdlib/interfaces/server';
import type { LogFilter, PrivateLog, TxScopedL2Log } from '@aztec/stdlib/logs';
import type { L1ToL2MessageSource } from '@aztec/stdlib/messaging';
import { P2PClientType } from '@aztec/stdlib/p2p';
import type { NullifierLeafPreimage, PublicDataTreeLeaf, PublicDataTreeLeafPreimage } from '@aztec/stdlib/trees';
import { MerkleTreeId, NullifierMembershipWitness, PublicDataWitness } from '@aztec/stdlib/trees';
import {
  type BlockHeader,
  type GlobalVariableBuilder as GlobalVariableBuilderInterface,
  type IndexedTxEffect,
  PublicSimulationOutput,
  Tx,
  type TxHash,
  TxReceipt,
  TxStatus,
  type TxValidationResult,
} from '@aztec/stdlib/tx';
import { getPackageVersion } from '@aztec/stdlib/update-checker';
import type { ValidatorsStats } from '@aztec/stdlib/validators';
import {
  Attributes,
  type TelemetryClient,
  type Traceable,
  type Tracer,
  getTelemetryClient,
  trackSpan,
} from '@aztec/telemetry-client';
import { createValidatorClient } from '@aztec/validator-client';
import { createWorldStateSynchronizer } from '@aztec/world-state';

import { createPublicClient, fallback, http } from 'viem';

import { createSentinel } from '../sentinel/factory.js';
import { Sentinel } from '../sentinel/sentinel.js';
import type { AztecNodeConfig } from './config.js';
import { NodeMetrics } from './node_metrics.js';

/**
 * The aztec node.
 */
export class AztecNodeService implements AztecNode, AztecNodeAdmin, Traceable {
  private metrics: NodeMetrics;

  // Prevent two snapshot operations to happen simultaneously
  private isUploadingSnapshot = false;

  // Serial queue to ensure that we only send one tx at a time
  private txQueue: SerialQueue = new SerialQueue();

  public readonly tracer: Tracer;

  constructor(
    protected config: AztecNodeConfig,
    protected readonly p2pClient: P2P,
    protected readonly blockSource: L2BlockSource & Partial<Service>,
    protected readonly logsSource: L2LogsSource,
    protected readonly contractDataSource: ContractDataSource,
    protected readonly l1ToL2MessageSource: L1ToL2MessageSource,
    protected readonly worldStateSynchronizer: WorldStateSynchronizer,
    protected readonly sequencer: SequencerClient | undefined,
    protected readonly validatorsSentinel: Sentinel | undefined,
    protected readonly l1ChainId: number,
    protected readonly version: number,
    protected readonly globalVariableBuilder: GlobalVariableBuilderInterface,
    private readonly packageVersion: string,
    private proofVerifier: ClientProtocolCircuitVerifier,
    private telemetry: TelemetryClient = getTelemetryClient(),
    private log = createLogger('node'),
  ) {
    this.metrics = new NodeMetrics(telemetry, 'AztecNodeService');
    this.tracer = telemetry.getTracer('AztecNodeService');
    this.txQueue.start();

    this.log.info(`Aztec Node version: ${this.packageVersion}`);
    this.log.info(`Aztec Node started on chain 0x${l1ChainId.toString(16)}`, config.l1Contracts);
  }

  public async getWorldStateSyncStatus(): Promise<WorldStateSyncStatus> {
    const status = await this.worldStateSynchronizer.status();
    return status.syncSummary;
  }

  public getL2Tips() {
    return this.blockSource.getL2Tips();
  }

  /**
   * initializes the Aztec Node, wait for component to sync.
   * @param config - The configuration to be used by the aztec node.
   * @returns - A fully synced Aztec Node for use in development/testing.
   */
  public static async createAndSync(
    config: AztecNodeConfig,
    deps: {
      telemetry?: TelemetryClient;
      logger?: Logger;
      publisher?: SequencerPublisher;
      dateProvider?: DateProvider;
      blobSinkClient?: BlobSinkClientInterface;
    } = {},
    options: {
      prefilledPublicData?: PublicDataTreeLeaf[];
    } = {},
  ): Promise<AztecNodeService> {
    const log = deps.logger ?? createLogger('node');
    const packageVersion = getPackageVersion() ?? '';
    const telemetry = deps.telemetry ?? getTelemetryClient();
    const dateProvider = deps.dateProvider ?? new DateProvider();
    const blobSinkClient =
      deps.blobSinkClient ?? createBlobSinkClient(config, { logger: createLogger('node:blob-sink:client') });
    const ethereumChain = createEthereumChain(config.l1RpcUrls, config.l1ChainId);

    // validate that the actual chain id matches that specified in configuration
    if (config.l1ChainId !== ethereumChain.chainInfo.id) {
      throw new Error(
        `RPC URL configured for chain id ${ethereumChain.chainInfo.id} but expected id ${config.l1ChainId}`,
      );
    }

    const publicClient = createPublicClient({
      chain: ethereumChain.chainInfo,
      transport: fallback(config.l1RpcUrls.map((url: string) => http(url))),
      pollingInterval: config.viemPollingIntervalMS,
    });

    const l1ContractsAddresses = await RegistryContract.collectAddresses(
      publicClient,
      config.l1Contracts.registryAddress,
      config.rollupVersion ?? 'canonical',
    );

    // Overwrite the passed in vars.
    config.l1Contracts = { ...config.l1Contracts, ...l1ContractsAddresses };

    const l1Client = createExtendedL1Client(config.l1RpcUrls, config.publisherPrivateKey, ethereumChain.chainInfo);
    const l1TxUtils = new L1TxUtilsWithBlobs(l1Client, log, config);
<<<<<<< HEAD

    const rollup = getContract({
      address: l1ContractsAddresses.rollupAddress.toString(),
      abi: RollupAbi,
      client: publicClient,
    });
=======
>>>>>>> d91ddc2e

    const rollupContract = new RollupContract(l1Client, config.l1Contracts.rollupAddress.toString());
    const [l1GenesisTime, slotDuration, rollupVersionFromRollup] = await Promise.all([
      rollupContract.getL1GenesisTime(),
      rollupContract.getSlotDuration(),
      rollupContract.getVersion(),
    ] as const);

    config.rollupVersion ??= Number(rollupVersionFromRollup);

    if (config.rollupVersion !== Number(rollupVersionFromRollup)) {
      log.warn(
        `Registry looked up and returned a rollup with version (${config.rollupVersion}), but this does not match with version detected from the rollup directly: (${rollupVersionFromRollup}).`,
      );
    }

    // attempt snapshot sync if possible
    await trySnapshotSync(config, log);

    const archiver = await createArchiver(config, blobSinkClient, { blockUntilSync: true }, telemetry);

    // now create the merkle trees and the world state synchronizer
    const worldStateSynchronizer = await createWorldStateSynchronizer(
      config,
      archiver,
      options.prefilledPublicData,
      telemetry,
    );
    const proofVerifier = config.realProofs ? await BBCircuitVerifier.new(config) : new TestCircuitVerifier();
    if (!config.realProofs) {
      log.warn(`Aztec node is accepting fake proofs`);
    }

    const epochCache = await EpochCache.create(config.l1Contracts.rollupAddress, config, { dateProvider });

    // create the tx pool and the p2p client, which will need the l2 block source
    const p2pClient = await createP2PClient(
      P2PClientType.Full,
      config,
      archiver,
      proofVerifier,
      worldStateSynchronizer,
      epochCache,
      packageVersion,
      telemetry,
    );

    // Start world state and wait for it to sync to the archiver.
    await worldStateSynchronizer.start();

    // Start p2p. Note that it depends on world state to be running.
    await p2pClient.start();

    const watchers: Watcher[] = [];

    const validatorsSentinel = await createSentinel(epochCache, archiver, p2pClient, config);
<<<<<<< HEAD
    if (validatorsSentinel) {
      watchers.push(validatorsSentinel);
    }
    const epochPruneWatcher = new EpochPruneWatcher(archiver, epochCache, config.slashPrunePenalty);
    watchers.push(epochPruneWatcher);

    const slasherClient = await SlasherClient.new(config, config.l1Contracts, l1TxUtils, watchers, dateProvider);
    await slasherClient.start();
=======
    if (validatorsSentinel && config.slashInactivityEnabled) {
      watchers.push(validatorsSentinel);
    }
    if (config.slashPruneEnabled) {
      const epochPruneWatcher = new EpochPruneWatcher(
        archiver,
        epochCache,
        config.slashPrunePenalty,
        config.slashPruneMaxPenalty,
      );
      watchers.push(epochPruneWatcher);
    }

    const slasherClient = await SlasherClient.new(config, config.l1Contracts, l1TxUtils, watchers, dateProvider);
    await slasherClient.start();

    const blockBuilder = new BlockBuilder(
      {
        l1GenesisTime,
        slotDuration: Number(slotDuration),
        rollupVersion: config.rollupVersion,
        l1ChainId: config.l1ChainId,
      },
      archiver,
      worldStateSynchronizer,
      archiver,
      dateProvider,
      telemetry,
    );
>>>>>>> d91ddc2e

    const validatorClient = createValidatorClient(config, {
      p2pClient,
      telemetry,
      dateProvider,
      epochCache,
      blockBuilder,
      blockSource: archiver,
    });
<<<<<<< HEAD

=======
>>>>>>> d91ddc2e
    log.verbose(`All Aztec Node subsystems synced`);

    // now create the sequencer
    const sequencer = config.disableValidator
      ? undefined
      : await SequencerClient.new(config, {
          // if deps were provided, they should override the defaults,
          // or things that we created in this function
          ...deps,
          epochCache,
          l1TxUtils,
          validatorClient,
          p2pClient,
          worldStateSynchronizer,
          slasherClient,
          blockBuilder,
          l2BlockSource: archiver,
          l1ToL2MessageSource: archiver,
          telemetry,
          dateProvider,
          blobSinkClient,
        });

    return new AztecNodeService(
      config,
      p2pClient,
      archiver,
      archiver,
      archiver,
      archiver,
      worldStateSynchronizer,
      sequencer,
      validatorsSentinel,
      ethereumChain.chainInfo.id,
      config.rollupVersion,
      new GlobalVariableBuilder(config),
      packageVersion,
      proofVerifier,
      telemetry,
      log,
    );
  }

  /**
   * Returns the sequencer client instance.
   * @returns The sequencer client instance.
   */
  public getSequencer(): SequencerClient | undefined {
    return this.sequencer;
  }

  public getBlockSource(): L2BlockSource {
    return this.blockSource;
  }

  public getContractDataSource(): ContractDataSource {
    return this.contractDataSource;
  }

  public getP2P(): P2P {
    return this.p2pClient;
  }

  /**
   * Method to return the currently deployed L1 contract addresses.
   * @returns - The currently deployed L1 contract addresses.
   */
  public getL1ContractAddresses(): Promise<L1ContractAddresses> {
    return Promise.resolve(this.config.l1Contracts);
  }

  public getEncodedEnr(): Promise<string | undefined> {
    return Promise.resolve(this.p2pClient.getEnr()?.encodeTxt());
  }

  /**
   * Method to determine if the node is ready to accept transactions.
   * @returns - Flag indicating the readiness for tx submission.
   */
  public isReady() {
    return Promise.resolve(this.p2pClient.isReady() ?? false);
  }

  public async getNodeInfo(): Promise<NodeInfo> {
    const [nodeVersion, rollupVersion, chainId, enr, contractAddresses, protocolContractAddresses] = await Promise.all([
      this.getNodeVersion(),
      this.getVersion(),
      this.getChainId(),
      this.getEncodedEnr(),
      this.getL1ContractAddresses(),
      this.getProtocolContractAddresses(),
    ]);

    const nodeInfo: NodeInfo = {
      nodeVersion,
      l1ChainId: chainId,
      rollupVersion,
      enr,
      l1ContractAddresses: contractAddresses,
      protocolContractAddresses: protocolContractAddresses,
    };

    return nodeInfo;
  }

  /**
   * Get a block specified by its number.
   * @param number - The block number being requested.
   * @returns The requested block.
   */
  public async getBlock(number: number): Promise<L2Block | undefined> {
    return await this.blockSource.getBlock(number);
  }

  /**
   * Method to request blocks. Will attempt to return all requested blocks but will return only those available.
   * @param from - The start of the range of blocks to return.
   * @param limit - The maximum number of blocks to obtain.
   * @returns The blocks requested.
   */
  public async getBlocks(from: number, limit: number): Promise<L2Block[]> {
    return (await this.blockSource.getBlocks(from, limit)) ?? [];
  }

  public async getPublishedBlocks(from: number, limit: number): Promise<PublishedL2Block[]> {
    return (await this.blockSource.getPublishedBlocks(from, limit)) ?? [];
  }

  /**
   * Method to fetch the current base fees.
   * @returns The current base fees.
   */
  public async getCurrentBaseFees(): Promise<GasFees> {
    return await this.globalVariableBuilder.getCurrentBaseFees();
  }

  /**
   * Method to fetch the current block number.
   * @returns The block number.
   */
  public async getBlockNumber(): Promise<number> {
    return await this.blockSource.getBlockNumber();
  }

  public async getProvenBlockNumber(): Promise<number> {
    return await this.blockSource.getProvenBlockNumber();
  }

  /**
   * Method to fetch the version of the package.
   * @returns The node package version
   */
  public getNodeVersion(): Promise<string> {
    return Promise.resolve(this.packageVersion);
  }

  /**
   * Method to fetch the version of the rollup the node is connected to.
   * @returns The rollup version.
   */
  public getVersion(): Promise<number> {
    return Promise.resolve(this.version);
  }

  /**
   * Method to fetch the chain id of the base-layer for the rollup.
   * @returns The chain id.
   */
  public getChainId(): Promise<number> {
    return Promise.resolve(this.l1ChainId);
  }

  public getContractClass(id: Fr): Promise<ContractClassPublic | undefined> {
    return this.contractDataSource.getContractClass(id);
  }

  public getContract(address: AztecAddress): Promise<ContractInstanceWithAddress | undefined> {
    return this.contractDataSource.getContract(address);
  }

  /**
   * Retrieves all private logs from up to `limit` blocks, starting from the block number `from`.
   * @param from - The block number from which to begin retrieving logs.
   * @param limit - The maximum number of blocks to retrieve logs from.
   * @returns An array of private logs from the specified range of blocks.
   */
  public getPrivateLogs(from: number, limit: number): Promise<PrivateLog[]> {
    return this.logsSource.getPrivateLogs(from, limit);
  }

  /**
   * Gets all logs that match any of the received tags (i.e. logs with their first field equal to a tag).
   * @param tags - The tags to filter the logs by.
   * @returns For each received tag, an array of matching logs is returned. An empty array implies no logs match
   * that tag.
   */
  public getLogsByTags(tags: Fr[]): Promise<TxScopedL2Log[][]> {
    return this.logsSource.getLogsByTags(tags);
  }

  /**
   * Gets public logs based on the provided filter.
   * @param filter - The filter to apply to the logs.
   * @returns The requested logs.
   */
  getPublicLogs(filter: LogFilter): Promise<GetPublicLogsResponse> {
    return this.logsSource.getPublicLogs(filter);
  }

  /**
   * Gets contract class logs based on the provided filter.
   * @param filter - The filter to apply to the logs.
   * @returns The requested logs.
   */
  getContractClassLogs(filter: LogFilter): Promise<GetContractClassLogsResponse> {
    return this.logsSource.getContractClassLogs(filter);
  }

  /**
   * Method to submit a transaction to the p2p pool.
   * @param tx - The transaction to be submitted.
   */
  public async sendTx(tx: Tx) {
    await this.txQueue.put(() => this.#sendTx(tx));
  }

  async #sendTx(tx: Tx) {
    const timer = new Timer();
    const txHash = (await tx.getTxHash()).toString();

    const valid = await this.isValidTx(tx);
    if (valid.result !== 'valid') {
      const reason = valid.reason.join(', ');
      this.metrics.receivedTx(timer.ms(), false);
      this.log.warn(`Received invalid tx ${txHash}: ${reason}`, { txHash });
      throw new Error(`Invalid tx: ${reason}`);
    }

    await this.p2pClient!.sendTx(tx);
    this.metrics.receivedTx(timer.ms(), true);
    this.log.info(`Received tx ${txHash}`, { txHash });
  }

  public async getTxReceipt(txHash: TxHash): Promise<TxReceipt> {
    let txReceipt = new TxReceipt(txHash, TxStatus.DROPPED, 'Tx dropped by P2P node.');

    // We first check if the tx is in pending (instead of first checking if it is mined) because if we first check
    // for mined and then for pending there could be a race condition where the tx is mined between the two checks
    // and we would incorrectly return a TxReceipt with status DROPPED
    if ((await this.p2pClient.getTxStatus(txHash)) === 'pending') {
      txReceipt = new TxReceipt(txHash, TxStatus.PENDING, '');
    }

    const settledTxReceipt = await this.blockSource.getSettledTxReceipt(txHash);
    if (settledTxReceipt) {
      txReceipt = settledTxReceipt;
    }

    return txReceipt;
  }

  public getTxEffect(txHash: TxHash): Promise<IndexedTxEffect | undefined> {
    return this.blockSource.getTxEffect(txHash);
  }

  /**
   * Method to stop the aztec node.
   */
  public async stop() {
    this.log.info(`Stopping`);
    await this.txQueue.end();
    // await this.validatorsSentinel?.stop(); <- The slasher client will stop this
    await this.sequencer?.stop();
    await this.p2pClient.stop();
    await this.worldStateSynchronizer.stop();
    await tryStop(this.blockSource);
    await this.telemetry.stop();
    this.log.info(`Stopped`);
  }

  /**
   * Method to retrieve pending txs.
   * @returns - The pending txs.
   */
  public getPendingTxs() {
    return this.p2pClient!.getPendingTxs();
  }

  public getPendingTxCount() {
    return this.p2pClient!.getPendingTxCount();
  }

  /**
   * Method to retrieve a single tx from the mempool or unfinalised chain.
   * @param txHash - The transaction hash to return.
   * @returns - The tx if it exists.
   */
  public getTxByHash(txHash: TxHash) {
    return Promise.resolve(this.p2pClient!.getTxByHashFromPool(txHash));
  }

  /**
   * Method to retrieve txs from the mempool or unfinalised chain.
   * @param txHash - The transaction hash to return.
   * @returns - The txs if it exists.
   */
  public async getTxsByHash(txHashes: TxHash[]) {
    return compactArray(await Promise.all(txHashes.map(txHash => this.getTxByHash(txHash))));
  }

  /**
   * Find the indexes of the given leaves in the given tree along with a block metadata pointing to the block in which
   * the leaves were inserted.
   * @param blockNumber - The block number at which to get the data or 'latest' for latest data.
   * @param treeId - The tree to search in.
   * @param leafValues - The values to search for.
   * @returns The indices of leaves and the block metadata of a block in which the leaves were inserted.
   */
  public async findLeavesIndexes(
    blockNumber: L2BlockNumber,
    treeId: MerkleTreeId,
    leafValues: Fr[],
  ): Promise<(InBlock<bigint> | undefined)[]> {
    const committedDb = await this.#getWorldState(blockNumber);
    const maybeIndices = await committedDb.findLeafIndices(
      treeId,
      leafValues.map(x => x.toBuffer()),
    );
    // We filter out undefined values
    const indices = maybeIndices.filter(x => x !== undefined) as bigint[];

    // Now we find the block numbers for the indices
    const blockNumbers = await committedDb.getBlockNumbersForLeafIndices(treeId, indices);

    // If any of the block numbers are undefined, we throw an error.
    for (let i = 0; i < indices.length; i++) {
      if (blockNumbers[i] === undefined) {
        throw new Error(`Block number is undefined for leaf index ${indices[i]} in tree ${MerkleTreeId[treeId]}`);
      }
    }

    // Get unique block numbers in order to optimize num calls to getLeafValue function.
    const uniqueBlockNumbers = [...new Set(blockNumbers.filter(x => x !== undefined))];

    // Now we obtain the block hashes from the archive tree by calling await `committedDb.getLeafValue(treeId, index)`
    // (note that block number corresponds to the leaf index in the archive tree).
    const blockHashes = await Promise.all(
      uniqueBlockNumbers.map(blockNumber => {
        return committedDb.getLeafValue(MerkleTreeId.ARCHIVE, blockNumber!);
      }),
    );

    // If any of the block hashes are undefined, we throw an error.
    for (let i = 0; i < uniqueBlockNumbers.length; i++) {
      if (blockHashes[i] === undefined) {
        throw new Error(`Block hash is undefined for block number ${uniqueBlockNumbers[i]}`);
      }
    }

    // Create InBlock objects by combining indices, blockNumbers and blockHashes and return them.
    return maybeIndices.map((index, i) => {
      if (index === undefined) {
        return undefined;
      }
      const blockNumber = blockNumbers[i];
      if (blockNumber === undefined) {
        return undefined;
      }
      const blockHashIndex = uniqueBlockNumbers.indexOf(blockNumber);
      const blockHash = blockHashes[blockHashIndex]?.toString();
      if (!blockHash) {
        return undefined;
      }
      return {
        l2BlockNumber: Number(blockNumber),
        l2BlockHash: blockHash,
        data: index,
      };
    });
  }

  /**
   * Returns a sibling path for the given index in the nullifier tree.
   * @param blockNumber - The block number at which to get the data.
   * @param leafIndex - The index of the leaf for which the sibling path is required.
   * @returns The sibling path for the leaf index.
   */
  public async getNullifierSiblingPath(
    blockNumber: L2BlockNumber,
    leafIndex: bigint,
  ): Promise<SiblingPath<typeof NULLIFIER_TREE_HEIGHT>> {
    const committedDb = await this.#getWorldState(blockNumber);
    return committedDb.getSiblingPath(MerkleTreeId.NULLIFIER_TREE, leafIndex);
  }

  /**
   * Returns a sibling path for the given index in the data tree.
   * @param blockNumber - The block number at which to get the data.
   * @param leafIndex - The index of the leaf for which the sibling path is required.
   * @returns The sibling path for the leaf index.
   */
  public async getNoteHashSiblingPath(
    blockNumber: L2BlockNumber,
    leafIndex: bigint,
  ): Promise<SiblingPath<typeof NOTE_HASH_TREE_HEIGHT>> {
    const committedDb = await this.#getWorldState(blockNumber);
    return committedDb.getSiblingPath(MerkleTreeId.NOTE_HASH_TREE, leafIndex);
  }

  /**
   * Returns the index and a sibling path for a leaf in the committed l1 to l2 data tree.
   * @param blockNumber - The block number at which to get the data.
   * @param l1ToL2Message - The l1ToL2Message to get the index / sibling path for.
   * @returns A tuple of the index and the sibling path of the L1ToL2Message (undefined if not found).
   */
  public async getL1ToL2MessageMembershipWitness(
    blockNumber: L2BlockNumber,
    l1ToL2Message: Fr,
  ): Promise<[bigint, SiblingPath<typeof L1_TO_L2_MSG_TREE_HEIGHT>] | undefined> {
    const index = await this.l1ToL2MessageSource.getL1ToL2MessageIndex(l1ToL2Message);
    if (index === undefined) {
      return undefined;
    }
    const committedDb = await this.#getWorldState(blockNumber);
    const siblingPath = await committedDb.getSiblingPath<typeof L1_TO_L2_MSG_TREE_HEIGHT>(
      MerkleTreeId.L1_TO_L2_MESSAGE_TREE,
      index,
    );
    return [index, siblingPath];
  }

  /**
   * Returns whether an L1 to L2 message is synced by archiver and if it's ready to be included in a block.
   * @param l1ToL2Message - The L1 to L2 message to check.
   * @returns Whether the message is synced and ready to be included in a block.
   */
  public async isL1ToL2MessageSynced(l1ToL2Message: Fr): Promise<boolean> {
    return (await this.l1ToL2MessageSource.getL1ToL2MessageIndex(l1ToL2Message)) !== undefined;
  }

  /**
   * Returns all the L2 to L1 messages in a block.
   * @param blockNumber - The block number at which to get the data.
   * @returns The L2 to L1 messages (undefined if the block number is not found).
   */
  public async getL2ToL1Messages(blockNumber: L2BlockNumber): Promise<Fr[][] | undefined> {
    const block = await this.blockSource.getBlock(blockNumber === 'latest' ? await this.getBlockNumber() : blockNumber);
    return block?.body.txEffects.map(txEffect => txEffect.l2ToL1Msgs);
  }

  /**
   * Returns a sibling path for a leaf in the committed blocks tree.
   * @param blockNumber - The block number at which to get the data.
   * @param leafIndex - Index of the leaf in the tree.
   * @returns The sibling path.
   */
  public async getArchiveSiblingPath(
    blockNumber: L2BlockNumber,
    leafIndex: bigint,
  ): Promise<SiblingPath<typeof ARCHIVE_HEIGHT>> {
    const committedDb = await this.#getWorldState(blockNumber);
    return committedDb.getSiblingPath(MerkleTreeId.ARCHIVE, leafIndex);
  }

  /**
   * Returns a sibling path for a leaf in the committed public data tree.
   * @param blockNumber - The block number at which to get the data.
   * @param leafIndex - Index of the leaf in the tree.
   * @returns The sibling path.
   */
  public async getPublicDataSiblingPath(
    blockNumber: L2BlockNumber,
    leafIndex: bigint,
  ): Promise<SiblingPath<typeof PUBLIC_DATA_TREE_HEIGHT>> {
    const committedDb = await this.#getWorldState(blockNumber);
    return committedDb.getSiblingPath(MerkleTreeId.PUBLIC_DATA_TREE, leafIndex);
  }

  /**
   * Returns a nullifier membership witness for a given nullifier at a given block.
   * @param blockNumber - The block number at which to get the index.
   * @param nullifier - Nullifier we try to find witness for.
   * @returns The nullifier membership witness (if found).
   */
  public async getNullifierMembershipWitness(
    blockNumber: L2BlockNumber,
    nullifier: Fr,
  ): Promise<NullifierMembershipWitness | undefined> {
    const db = await this.#getWorldState(blockNumber);
    const index = (await db.findLeafIndices(MerkleTreeId.NULLIFIER_TREE, [nullifier.toBuffer()]))[0];
    if (!index) {
      return undefined;
    }

    const leafPreimagePromise = db.getLeafPreimage(MerkleTreeId.NULLIFIER_TREE, index);
    const siblingPathPromise = db.getSiblingPath<typeof NULLIFIER_TREE_HEIGHT>(
      MerkleTreeId.NULLIFIER_TREE,
      BigInt(index),
    );

    const [leafPreimage, siblingPath] = await Promise.all([leafPreimagePromise, siblingPathPromise]);

    if (!leafPreimage) {
      return undefined;
    }

    return new NullifierMembershipWitness(BigInt(index), leafPreimage as NullifierLeafPreimage, siblingPath);
  }

  /**
   * Returns a low nullifier membership witness for a given nullifier at a given block.
   * @param blockNumber - The block number at which to get the index.
   * @param nullifier - Nullifier we try to find the low nullifier witness for.
   * @returns The low nullifier membership witness (if found).
   * @remarks Low nullifier witness can be used to perform a nullifier non-inclusion proof by leveraging the "linked
   * list structure" of leaves and proving that a lower nullifier is pointing to a bigger next value than the nullifier
   * we are trying to prove non-inclusion for.
   *
   * Note: This function returns the membership witness of the nullifier itself and not the low nullifier when
   * the nullifier already exists in the tree. This is because the `getPreviousValueIndex` function returns the
   * index of the nullifier itself when it already exists in the tree.
   * TODO: This is a confusing behavior and we should eventually address that.
   */
  public async getLowNullifierMembershipWitness(
    blockNumber: L2BlockNumber,
    nullifier: Fr,
  ): Promise<NullifierMembershipWitness | undefined> {
    const committedDb = await this.#getWorldState(blockNumber);
    const findResult = await committedDb.getPreviousValueIndex(MerkleTreeId.NULLIFIER_TREE, nullifier.toBigInt());
    if (!findResult) {
      return undefined;
    }
    const { index, alreadyPresent } = findResult;
    if (alreadyPresent) {
      this.log.warn(`Nullifier ${nullifier.toBigInt()} already exists in the tree`);
    }
    const preimageData = (await committedDb.getLeafPreimage(MerkleTreeId.NULLIFIER_TREE, index))!;

    const siblingPath = await committedDb.getSiblingPath<typeof NULLIFIER_TREE_HEIGHT>(
      MerkleTreeId.NULLIFIER_TREE,
      BigInt(index),
    );
    return new NullifierMembershipWitness(BigInt(index), preimageData as NullifierLeafPreimage, siblingPath);
  }

  async getPublicDataWitness(blockNumber: L2BlockNumber, leafSlot: Fr): Promise<PublicDataWitness | undefined> {
    const committedDb = await this.#getWorldState(blockNumber);
    const lowLeafResult = await committedDb.getPreviousValueIndex(MerkleTreeId.PUBLIC_DATA_TREE, leafSlot.toBigInt());
    if (!lowLeafResult) {
      return undefined;
    } else {
      const preimage = (await committedDb.getLeafPreimage(
        MerkleTreeId.PUBLIC_DATA_TREE,
        lowLeafResult.index,
      )) as PublicDataTreeLeafPreimage;
      const path = await committedDb.getSiblingPath<typeof PUBLIC_DATA_TREE_HEIGHT>(
        MerkleTreeId.PUBLIC_DATA_TREE,
        lowLeafResult.index,
      );
      return new PublicDataWitness(lowLeafResult.index, preimage, path);
    }
  }

  /**
   * Gets the storage value at the given contract storage slot.
   *
   * @remarks The storage slot here refers to the slot as it is defined in Noir not the index in the merkle tree.
   * Aztec's version of `eth_getStorageAt`.
   *
   * @param contract - Address of the contract to query.
   * @param slot - Slot to query.
   * @param blockNumber - The block number at which to get the data or 'latest'.
   * @returns Storage value at the given contract slot.
   */
  public async getPublicStorageAt(blockNumber: L2BlockNumber, contract: AztecAddress, slot: Fr): Promise<Fr> {
    const committedDb = await this.#getWorldState(blockNumber);
    const leafSlot = await computePublicDataTreeLeafSlot(contract, slot);

    const lowLeafResult = await committedDb.getPreviousValueIndex(MerkleTreeId.PUBLIC_DATA_TREE, leafSlot.toBigInt());
    if (!lowLeafResult || !lowLeafResult.alreadyPresent) {
      return Fr.ZERO;
    }
    const preimage = (await committedDb.getLeafPreimage(
      MerkleTreeId.PUBLIC_DATA_TREE,
      lowLeafResult.index,
    )) as PublicDataTreeLeafPreimage;
    return preimage.leaf.value;
  }

  /**
   * Returns the currently committed block header, or the initial header if no blocks have been produced.
   * @returns The current committed block header.
   */
  public async getBlockHeader(blockNumber: L2BlockNumber = 'latest'): Promise<BlockHeader | undefined> {
    return blockNumber === 0 || (blockNumber === 'latest' && (await this.blockSource.getBlockNumber()) === 0)
      ? this.worldStateSynchronizer.getCommitted().getInitialHeader()
      : this.blockSource.getBlockHeader(blockNumber);
  }

  /**
   * Simulates the public part of a transaction with the current state.
   * @param tx - The transaction to simulate.
   **/
  @trackSpan('AztecNodeService.simulatePublicCalls', async (tx: Tx) => ({
    [Attributes.TX_HASH]: (await tx.getTxHash()).toString(),
  }))
  public async simulatePublicCalls(tx: Tx, skipFeeEnforcement = false): Promise<PublicSimulationOutput> {
    // Check total gas limit for simulation
    const gasSettings = tx.data.constants.txContext.gasSettings;
    const txGasLimit = gasSettings.gasLimits.l2Gas;
    const teardownGasLimit = gasSettings.teardownGasLimits.l2Gas;
    if (txGasLimit + teardownGasLimit > this.config.rpcSimulatePublicMaxGasLimit) {
      throw new BadRequestError(
        `Transaction total gas limit ${
          txGasLimit + teardownGasLimit
        } (${txGasLimit} + ${teardownGasLimit}) exceeds maximum gas limit ${
          this.config.rpcSimulatePublicMaxGasLimit
        } for simulation`,
      );
    }

    const txHash = await tx.getTxHash();
    const blockNumber = (await this.blockSource.getBlockNumber()) + 1;

    // If sequencer is not initialized, we just set these values to zero for simulation.
    const coinbase = this.sequencer?.coinbase || EthAddress.ZERO;
    const feeRecipient = this.sequencer?.feeRecipient || AztecAddress.ZERO;

    const newGlobalVariables = await this.globalVariableBuilder.buildGlobalVariables(
      new Fr(blockNumber),
      coinbase,
      feeRecipient,
    );
    const publicProcessorFactory = new PublicProcessorFactory(
      this.contractDataSource,
      new DateProvider(),
      this.telemetry,
    );

    this.log.verbose(`Simulating public calls for tx ${txHash}`, {
      globalVariables: newGlobalVariables.toInspect(),
      txHash,
      blockNumber,
    });

    const merkleTreeFork = await this.worldStateSynchronizer.fork();
    try {
      const processor = publicProcessorFactory.create(
        merkleTreeFork,
        newGlobalVariables,
        skipFeeEnforcement,
        /*clientInitiatedSimulation*/ true,
      );

      // REFACTOR: Consider merging ProcessReturnValues into ProcessedTx
      const [processedTxs, failedTxs, _usedTxs, returns] = await processor.process([tx]);
      // REFACTOR: Consider returning the error rather than throwing
      if (failedTxs.length) {
        this.log.warn(`Simulated tx ${txHash} fails: ${failedTxs[0].error}`, { txHash });
        throw failedTxs[0].error;
      }

      const [processedTx] = processedTxs;
      return new PublicSimulationOutput(
        processedTx.revertReason,
        processedTx.constants,
        processedTx.txEffect,
        returns,
        processedTx.gasUsed,
      );
    } finally {
      await merkleTreeFork.close();
    }
  }

  public async isValidTx(
    tx: Tx,
    { isSimulation, skipFeeEnforcement }: { isSimulation?: boolean; skipFeeEnforcement?: boolean } = {},
  ): Promise<TxValidationResult> {
    const blockNumber = (await this.blockSource.getBlockNumber()) + 1;
    const db = this.worldStateSynchronizer.getCommitted();
    const verifier = isSimulation ? undefined : this.proofVerifier;
    const validator = createValidatorForAcceptingTxs(db, this.contractDataSource, verifier, {
      blockNumber,
      l1ChainId: this.l1ChainId,
      rollupVersion: this.version,
      setupAllowList: this.config.txPublicSetupAllowList ?? (await getDefaultAllowedSetupFunctions()),
      gasFees: await this.getCurrentBaseFees(),
      skipFeeEnforcement,
    });

    return await validator.validateTx(tx);
  }

  public async setConfig(config: Partial<SequencerConfig & ProverConfig>): Promise<void> {
    const newConfig = { ...this.config, ...config };
    await this.sequencer?.updateSequencerConfig(config);
    await this.p2pClient.updateP2PConfig(config);

    if (newConfig.realProofs !== this.config.realProofs) {
      this.proofVerifier = config.realProofs ? await BBCircuitVerifier.new(newConfig) : new TestCircuitVerifier();
    }

    this.config = newConfig;
  }

  public getProtocolContractAddresses(): Promise<ProtocolContractAddresses> {
    return Promise.resolve({
      classRegisterer: ProtocolContractAddress.ContractClassRegisterer,
      feeJuice: ProtocolContractAddress.FeeJuice,
      instanceDeployer: ProtocolContractAddress.ContractInstanceDeployer,
      multiCallEntrypoint: ProtocolContractAddress.MultiCallEntrypoint,
    });
  }

  public registerContractFunctionSignatures(_address: AztecAddress, signatures: string[]): Promise<void> {
    return this.contractDataSource.registerContractFunctionSignatures(_address, signatures);
  }

  public flushTxs(): Promise<void> {
    if (!this.sequencer) {
      throw new Error(`Sequencer is not initialized`);
    }
    this.sequencer.flush();
    return Promise.resolve();
  }

  public getValidatorsStats(): Promise<ValidatorsStats> {
    return this.validatorsSentinel?.computeStats() ?? Promise.resolve({ stats: {}, slotWindow: 0 });
  }

  public async startSnapshotUpload(location: string): Promise<void> {
    // Note that we are forcefully casting the blocksource as an archiver
    // We break support for archiver running remotely to the node
    const archiver = this.blockSource as Archiver;
    if (!('backupTo' in archiver)) {
      throw new Error('Archiver implementation does not support backups. Cannot generate snapshot.');
    }

    // Test that the archiver has done an initial sync.
    if (!archiver.isInitialSyncComplete()) {
      throw new Error(`Archiver initial sync not complete. Cannot start snapshot.`);
    }

    // And it has an L2 block hash
    const l2BlockHash = await archiver.getL2Tips().then(tips => tips.latest.hash);
    if (!l2BlockHash) {
      throw new Error(`Archiver has no latest L2 block hash downloaded. Cannot start snapshot.`);
    }

    if (this.isUploadingSnapshot) {
      throw new Error(`Snapshot upload already in progress. Cannot start another one until complete.`);
    }

    // Do not wait for the upload to be complete to return to the caller, but flag that an operation is in progress
    this.isUploadingSnapshot = true;
    void uploadSnapshot(location, this.blockSource as Archiver, this.worldStateSynchronizer, this.config, this.log)
      .then(() => {
        this.isUploadingSnapshot = false;
      })
      .catch(err => {
        this.isUploadingSnapshot = false;
        this.log.error(`Error uploading snapshot: ${err}`);
      });

    return Promise.resolve();
  }

  public async rollbackTo(targetBlock: number, force?: boolean): Promise<void> {
    const archiver = this.blockSource as Archiver;
    if (!('rollbackTo' in archiver)) {
      throw new Error('Archiver implementation does not support rollbacks.');
    }

    const finalizedBlock = await archiver.getL2Tips().then(tips => tips.finalized.number);
    if (targetBlock < finalizedBlock) {
      if (force) {
        this.log.warn(`Clearing world state database to allow rolling back behind finalized block ${finalizedBlock}`);
        await this.worldStateSynchronizer.clear();
        await this.p2pClient.clear();
      } else {
        throw new Error(`Cannot rollback to block ${targetBlock} as it is before finalized ${finalizedBlock}`);
      }
    }

    try {
      this.log.info(`Pausing archiver and world state sync to start rollback`);
      await archiver.stop();
      await this.worldStateSynchronizer.stopSync();
      const currentBlock = await archiver.getBlockNumber();
      const blocksToUnwind = currentBlock - targetBlock;
      this.log.info(`Unwinding ${count(blocksToUnwind, 'block')} from L2 block ${currentBlock} to ${targetBlock}`);
      await archiver.rollbackTo(targetBlock);
      this.log.info(`Unwinding complete.`);
    } catch (err) {
      this.log.error(`Error during rollback`, err);
      throw err;
    } finally {
      this.log.info(`Resuming world state and archiver sync.`);
      this.worldStateSynchronizer.resumeSync();
      archiver.resume();
    }
  }

  public async pauseSync(): Promise<void> {
    this.log.info(`Pausing archiver and world state sync`);
    await (this.blockSource as Archiver).stop();
    await this.worldStateSynchronizer.stopSync();
  }

  public resumeSync(): Promise<void> {
    this.log.info(`Resuming world state and archiver sync.`);
    this.worldStateSynchronizer.resumeSync();
    (this.blockSource as Archiver).resume();
    return Promise.resolve();
  }

  /**
   * Returns an instance of MerkleTreeOperations having first ensured the world state is fully synched
   * @param blockNumber - The block number at which to get the data.
   * @returns An instance of a committed MerkleTreeOperations
   */
  async #getWorldState(blockNumber: L2BlockNumber) {
    if (typeof blockNumber === 'number' && blockNumber < INITIAL_L2_BLOCK_NUM - 1) {
      throw new Error('Invalid block number to get world state for: ' + blockNumber);
    }

    let blockSyncedTo: number = 0;
    try {
      // Attempt to sync the world state if necessary
      blockSyncedTo = await this.#syncWorldState();
    } catch (err) {
      this.log.error(`Error getting world state: ${err}`);
    }

    // using a snapshot could be less efficient than using the committed db
    if (blockNumber === 'latest' /*|| blockNumber === blockSyncedTo*/) {
      this.log.debug(`Using committed db for block ${blockNumber}, world state synced upto ${blockSyncedTo}`);
      return this.worldStateSynchronizer.getCommitted();
    } else if (blockNumber <= blockSyncedTo) {
      this.log.debug(`Using snapshot for block ${blockNumber}, world state synced upto ${blockSyncedTo}`);
      return this.worldStateSynchronizer.getSnapshot(blockNumber);
    } else {
      throw new Error(`Block ${blockNumber} not yet synced`);
    }
  }

  /**
   * Ensure we fully sync the world state
   * @returns A promise that fulfils once the world state is synced
   */
  async #syncWorldState(): Promise<number> {
    const blockSourceHeight = await this.blockSource.getBlockNumber();
    return this.worldStateSynchronizer.syncImmediate(blockSourceHeight);
  }
}<|MERGE_RESOLUTION|>--- conflicted
+++ resolved
@@ -13,10 +13,7 @@
 import {
   type L1ContractAddresses,
   RegistryContract,
-<<<<<<< HEAD
-=======
   RollupContract,
->>>>>>> d91ddc2e
   createEthereumChain,
   createExtendedL1Client,
 } from '@aztec/ethereum';
@@ -30,10 +27,6 @@
 import { count } from '@aztec/foundation/string';
 import { DateProvider, Timer } from '@aztec/foundation/timer';
 import { SiblingPath } from '@aztec/foundation/trees';
-<<<<<<< HEAD
-import { RollupAbi } from '@aztec/l1-artifacts';
-=======
->>>>>>> d91ddc2e
 import { trySnapshotSync, uploadSnapshot } from '@aztec/node-lib/actions';
 import { type P2P, createP2PClient, getDefaultAllowedSetupFunctions } from '@aztec/p2p';
 import { ProtocolContractAddress } from '@aztec/protocol-contracts';
@@ -208,15 +201,6 @@
 
     const l1Client = createExtendedL1Client(config.l1RpcUrls, config.publisherPrivateKey, ethereumChain.chainInfo);
     const l1TxUtils = new L1TxUtilsWithBlobs(l1Client, log, config);
-<<<<<<< HEAD
-
-    const rollup = getContract({
-      address: l1ContractsAddresses.rollupAddress.toString(),
-      abi: RollupAbi,
-      client: publicClient,
-    });
-=======
->>>>>>> d91ddc2e
 
     const rollupContract = new RollupContract(l1Client, config.l1Contracts.rollupAddress.toString());
     const [l1GenesisTime, slotDuration, rollupVersionFromRollup] = await Promise.all([
@@ -273,16 +257,6 @@
     const watchers: Watcher[] = [];
 
     const validatorsSentinel = await createSentinel(epochCache, archiver, p2pClient, config);
-<<<<<<< HEAD
-    if (validatorsSentinel) {
-      watchers.push(validatorsSentinel);
-    }
-    const epochPruneWatcher = new EpochPruneWatcher(archiver, epochCache, config.slashPrunePenalty);
-    watchers.push(epochPruneWatcher);
-
-    const slasherClient = await SlasherClient.new(config, config.l1Contracts, l1TxUtils, watchers, dateProvider);
-    await slasherClient.start();
-=======
     if (validatorsSentinel && config.slashInactivityEnabled) {
       watchers.push(validatorsSentinel);
     }
@@ -312,7 +286,6 @@
       dateProvider,
       telemetry,
     );
->>>>>>> d91ddc2e
 
     const validatorClient = createValidatorClient(config, {
       p2pClient,
@@ -322,10 +295,6 @@
       blockBuilder,
       blockSource: archiver,
     });
-<<<<<<< HEAD
-
-=======
->>>>>>> d91ddc2e
     log.verbose(`All Aztec Node subsystems synced`);
 
     // now create the sequencer
