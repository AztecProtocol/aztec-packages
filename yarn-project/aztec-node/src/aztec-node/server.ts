import { createArchiver } from '@aztec/archiver';
import { BBCircuitVerifier, TestCircuitVerifier } from '@aztec/bb-prover';
import { type BlobSinkClientInterface, createBlobSinkClient } from '@aztec/blob-sink/client';
import {
  type AztecNode,
  type ClientProtocolCircuitVerifier,
  type EpochProofQuote,
  type GetUnencryptedLogsResponse,
  type InBlock,
  type L1ToL2MessageSource,
  type L2Block,
  type L2BlockNumber,
  type L2BlockSource,
  type L2LogsSource,
  type LogFilter,
  MerkleTreeId,
  NullifierMembershipWitness,
  type NullifierWithBlockSource,
  P2PClientType,
  type ProverConfig,
  PublicDataWitness,
  PublicSimulationOutput,
  type SequencerConfig,
  type Service,
  SiblingPath,
  type Tx,
  type TxEffect,
  type TxHash,
  TxReceipt,
  type TxScopedL2Log,
  TxStatus,
  type TxValidationResult,
  type WorldStateSynchronizer,
  tryStop,
} from '@aztec/circuit-types';
import {
  type ARCHIVE_HEIGHT,
  type BlockHeader,
  type ContractClassPublic,
  type ContractDataSource,
  type ContractInstanceWithAddress,
  EthAddress,
  Fr,
  type GasFees,
  INITIAL_L2_BLOCK_NUM,
  type L1_TO_L2_MSG_TREE_HEIGHT,
  type NOTE_HASH_TREE_HEIGHT,
  type NULLIFIER_TREE_HEIGHT,
  type NodeInfo,
  type NullifierLeafPreimage,
  type PUBLIC_DATA_TREE_HEIGHT,
  type PrivateLog,
  type ProtocolContractAddresses,
  type PublicDataTreeLeafPreimage,
  REGISTERER_CONTRACT_ADDRESS,
} from '@aztec/circuits.js';
import { computePublicDataTreeLeafSlot, siloNullifier } from '@aztec/circuits.js/hash';
import { EpochCache } from '@aztec/epoch-cache';
import { type L1ContractAddresses, createEthereumChain } from '@aztec/ethereum';
import { AztecAddress } from '@aztec/foundation/aztec-address';
import { type Logger, createLogger } from '@aztec/foundation/log';
import { DateProvider, Timer } from '@aztec/foundation/timer';
import { type AztecKVStore } from '@aztec/kv-store';
import { openTmpStore } from '@aztec/kv-store/lmdb';
import { SHA256Trunc, StandardTree, UnbalancedTree } from '@aztec/merkle-tree';
import { type P2P, createP2PClient } from '@aztec/p2p';
import { ProtocolContractAddress } from '@aztec/protocol-contracts';
import {
  GlobalVariableBuilder,
  type L1Publisher,
  SequencerClient,
  createSlasherClient,
  createValidatorForAcceptingTxs,
  getDefaultAllowedSetupFunctions,
} from '@aztec/sequencer-client';
import { PublicProcessorFactory } from '@aztec/simulator/server';
<<<<<<< HEAD
import { Attributes, type TelemetryClient, type Traceable, type Tracer, trackSpan } from '@aztec/telemetry-client';
import { NoopTelemetryClient } from '@aztec/telemetry-client/noop';
=======
import {
  Attributes,
  type TelemetryClient,
  type Traceable,
  type Tracer,
  getTelemetryClient,
  trackSpan,
} from '@aztec/telemetry-client';
>>>>>>> 1f36a043
import { createValidatorClient } from '@aztec/validator-client';
import { createWorldStateSynchronizer } from '@aztec/world-state';

import { type AztecNodeConfig, getPackageInfo } from './config.js';
import { NodeMetrics } from './node_metrics.js';

/**
 * The aztec node.
 */
export class AztecNodeService implements AztecNode, Traceable {
  private packageVersion: string;
  private metrics: NodeMetrics;

  public readonly tracer: Tracer;

  constructor(
    protected config: AztecNodeConfig,
    protected readonly p2pClient: P2P,
    protected readonly blockSource: L2BlockSource & Partial<Service>,
    protected readonly logsSource: L2LogsSource,
    protected readonly contractDataSource: ContractDataSource,
    protected readonly l1ToL2MessageSource: L1ToL2MessageSource,
    protected readonly nullifierSource: NullifierWithBlockSource,
    protected readonly worldStateSynchronizer: WorldStateSynchronizer,
    protected readonly sequencer: SequencerClient | undefined,
    protected readonly l1ChainId: number,
    protected readonly version: number,
    protected readonly globalVariableBuilder: GlobalVariableBuilder,
    private proofVerifier: ClientProtocolCircuitVerifier,
    private telemetry: TelemetryClient = getTelemetryClient(),
    private log = createLogger('node'),
  ) {
    this.packageVersion = getPackageInfo().version;
    this.metrics = new NodeMetrics(telemetry, 'AztecNodeService');
    this.tracer = telemetry.getTracer('AztecNodeService');

    this.log.info(`Aztec Node started on chain 0x${l1ChainId.toString(16)}`, config.l1Contracts);
  }

  public addEpochProofQuote(quote: EpochProofQuote): Promise<void> {
    return Promise.resolve(this.p2pClient.addEpochProofQuote(quote));
  }

  public getEpochProofQuotes(epoch: bigint): Promise<EpochProofQuote[]> {
    return this.p2pClient.getEpochProofQuotes(epoch);
  }

  public getL2Tips() {
    return this.blockSource.getL2Tips();
  }

  /**
   * initializes the Aztec Node, wait for component to sync.
   * @param config - The configuration to be used by the aztec node.
   * @returns - A fully synced Aztec Node for use in development/testing.
   */
  public static async createAndSync(
    config: AztecNodeConfig,
    deps: {
      telemetry?: TelemetryClient;
      logger?: Logger;
      publisher?: L1Publisher;
      dateProvider?: DateProvider;
      blobSinkClient?: BlobSinkClientInterface;
    } = {},
  ): Promise<AztecNodeService> {
    const telemetry = deps.telemetry ?? getTelemetryClient();
    const log = deps.logger ?? createLogger('node');
    const dateProvider = deps.dateProvider ?? new DateProvider();
    const blobSinkClient = deps.blobSinkClient ?? createBlobSinkClient(config.blobSinkUrl);
    const ethereumChain = createEthereumChain(config.l1RpcUrl, config.l1ChainId);
    //validate that the actual chain id matches that specified in configuration
    if (config.l1ChainId !== ethereumChain.chainInfo.id) {
      throw new Error(
        `RPC URL configured for chain id ${ethereumChain.chainInfo.id} but expected id ${config.l1ChainId}`,
      );
    }

<<<<<<< HEAD
    const archiver = await createArchiver(config, blobSinkClient, telemetry, { blockUntilSync: true });
=======
    const archiver = await createArchiver(config, blobSinkClient, { blockUntilSync: true }, telemetry);
>>>>>>> 1f36a043

    // we identify the P2P transaction protocol by using the rollup contract address.
    // this may well change in future
    const rollupAddress = config.l1Contracts.rollupAddress;
    config.transactionProtocol = `/aztec/tx/${rollupAddress.toString()}`;

    // now create the merkle trees and the world state synchronizer
    const worldStateSynchronizer = await createWorldStateSynchronizer(config, archiver, telemetry);
    const proofVerifier = config.realProofs ? await BBCircuitVerifier.new(config) : new TestCircuitVerifier();
    if (!config.realProofs) {
      log.warn(`Aztec node is accepting fake proofs`);
    }

    const epochCache = await EpochCache.create(config.l1Contracts.rollupAddress, config, { dateProvider });

    // create the tx pool and the p2p client, which will need the l2 block source
    const p2pClient = await createP2PClient(
      P2PClientType.Full,
      config,
      archiver,
      proofVerifier,
      worldStateSynchronizer,
      epochCache,
      telemetry,
    );

    const slasherClient = await createSlasherClient(config, archiver, telemetry);

    // start both and wait for them to sync from the block source
    await Promise.all([p2pClient.start(), worldStateSynchronizer.start(), slasherClient.start()]);

    const validatorClient = createValidatorClient(config, { p2pClient, telemetry, dateProvider, epochCache });

    // now create the sequencer
    const sequencer = config.disableValidator
      ? undefined
      : await SequencerClient.new(config, {
          ...deps,
          validatorClient,
          p2pClient,
          worldStateSynchronizer,
          slasherClient,
          contractDataSource: archiver,
          l2BlockSource: archiver,
          l1ToL2MessageSource: archiver,
          telemetry,
          dateProvider,
          blobSinkClient,
        });

    return new AztecNodeService(
      config,
      p2pClient,
      archiver,
      archiver,
      archiver,
      archiver,
      archiver,
      worldStateSynchronizer,
      sequencer,
      ethereumChain.chainInfo.id,
      config.version,
      new GlobalVariableBuilder(config),
      proofVerifier,
      telemetry,
      log,
    );
  }

  /**
   * Returns the sequencer client instance.
   * @returns The sequencer client instance.
   */
  public getSequencer(): SequencerClient | undefined {
    return this.sequencer;
  }

  public getBlockSource(): L2BlockSource {
    return this.blockSource;
  }

  public getContractDataSource(): ContractDataSource {
    return this.contractDataSource;
  }

  public getP2P(): P2P {
    return this.p2pClient;
  }

  /**
   * Method to return the currently deployed L1 contract addresses.
   * @returns - The currently deployed L1 contract addresses.
   */
  public getL1ContractAddresses(): Promise<L1ContractAddresses> {
    return Promise.resolve(this.config.l1Contracts);
  }

  public getEncodedEnr(): Promise<string | undefined> {
    return Promise.resolve(this.p2pClient.getEnr()?.encodeTxt());
  }

  /**
   * Method to determine if the node is ready to accept transactions.
   * @returns - Flag indicating the readiness for tx submission.
   */
  public isReady() {
    return Promise.resolve(this.p2pClient.isReady() ?? false);
  }

  public async getNodeInfo(): Promise<NodeInfo> {
    const [nodeVersion, protocolVersion, chainId, enr, contractAddresses, protocolContractAddresses] =
      await Promise.all([
        this.getNodeVersion(),
        this.getVersion(),
        this.getChainId(),
        this.getEncodedEnr(),
        this.getL1ContractAddresses(),
        this.getProtocolContractAddresses(),
      ]);

    const nodeInfo: NodeInfo = {
      nodeVersion,
      l1ChainId: chainId,
      protocolVersion,
      enr,
      l1ContractAddresses: contractAddresses,
      protocolContractAddresses: protocolContractAddresses,
    };

    return nodeInfo;
  }

  /**
   * Get a block specified by its number.
   * @param number - The block number being requested.
   * @returns The requested block.
   */
  public async getBlock(number: number): Promise<L2Block | undefined> {
    return await this.blockSource.getBlock(number);
  }

  /**
   * Method to request blocks. Will attempt to return all requested blocks but will return only those available.
   * @param from - The start of the range of blocks to return.
   * @param limit - The maximum number of blocks to obtain.
   * @returns The blocks requested.
   */
  public async getBlocks(from: number, limit: number): Promise<L2Block[]> {
    return (await this.blockSource.getBlocks(from, limit)) ?? [];
  }

  /**
   * Method to fetch the current base fees.
   * @returns The current base fees.
   */
  public async getCurrentBaseFees(): Promise<GasFees> {
    return await this.globalVariableBuilder.getCurrentBaseFees();
  }

  /**
   * Method to fetch the current block number.
   * @returns The block number.
   */
  public async getBlockNumber(): Promise<number> {
    return await this.blockSource.getBlockNumber();
  }

  public async getProvenBlockNumber(): Promise<number> {
    return await this.blockSource.getProvenBlockNumber();
  }

  /**
   * Method to fetch the version of the package.
   * @returns The node package version
   */
  public getNodeVersion(): Promise<string> {
    return Promise.resolve(this.packageVersion);
  }

  /**
   * Method to fetch the version of the rollup the node is connected to.
   * @returns The rollup version.
   */
  public getVersion(): Promise<number> {
    return Promise.resolve(this.version);
  }

  /**
   * Method to fetch the chain id of the base-layer for the rollup.
   * @returns The chain id.
   */
  public getChainId(): Promise<number> {
    return Promise.resolve(this.l1ChainId);
  }

  public async getContractClass(id: Fr): Promise<ContractClassPublic | undefined> {
    const klazz = await this.contractDataSource.getContractClass(id);

    // TODO(#10007): Remove this check. This is needed only because we're manually registering
    // some contracts in the archiver so they are available to all nodes (see `registerCommonContracts`
    // in `archiver/src/factory.ts`), but we still want clients to send the registration tx in order
    // to emit the corresponding nullifier, which is now being checked. Note that this method
    // is only called by the PXE to check if a contract is publicly registered.
    if (klazz) {
      const classNullifier = siloNullifier(AztecAddress.fromNumber(REGISTERER_CONTRACT_ADDRESS), id);
      const worldState = await this.#getWorldState('latest');
      const [index] = await worldState.findLeafIndices(MerkleTreeId.NULLIFIER_TREE, [classNullifier.toBuffer()]);
      this.log.debug(`Registration nullifier ${classNullifier} for contract class ${id} found at index ${index}`);
      if (index === undefined) {
        return undefined;
      }
    }

    return klazz;
  }

  public getContract(address: AztecAddress): Promise<ContractInstanceWithAddress | undefined> {
    return this.contractDataSource.getContract(address);
  }

  /**
   * Retrieves all private logs from up to `limit` blocks, starting from the block number `from`.
   * @param from - The block number from which to begin retrieving logs.
   * @param limit - The maximum number of blocks to retrieve logs from.
   * @returns An array of private logs from the specified range of blocks.
   */
  public getPrivateLogs(from: number, limit: number): Promise<PrivateLog[]> {
    return this.logsSource.getPrivateLogs(from, limit);
  }

  /**
   * Gets all logs that match any of the received tags (i.e. logs with their first field equal to a tag).
   * @param tags - The tags to filter the logs by.
   * @returns For each received tag, an array of matching logs is returned. An empty array implies no logs match
   * that tag.
   */
  public getLogsByTags(tags: Fr[]): Promise<TxScopedL2Log[][]> {
    return this.logsSource.getLogsByTags(tags);
  }

  /**
   * Gets unencrypted logs based on the provided filter.
   * @param filter - The filter to apply to the logs.
   * @returns The requested logs.
   */
  getUnencryptedLogs(filter: LogFilter): Promise<GetUnencryptedLogsResponse> {
    return this.logsSource.getUnencryptedLogs(filter);
  }

  /**
   * Gets contract class logs based on the provided filter.
   * @param filter - The filter to apply to the logs.
   * @returns The requested logs.
   */
  getContractClassLogs(filter: LogFilter): Promise<GetUnencryptedLogsResponse> {
    return this.logsSource.getContractClassLogs(filter);
  }

  /**
   * Method to submit a transaction to the p2p pool.
   * @param tx - The transaction to be submitted.
   */
  public async sendTx(tx: Tx) {
    const timer = new Timer();
    const txHash = tx.getTxHash().toString();

    const valid = await this.isValidTx(tx);
    if (valid.result !== 'valid') {
      const reason = valid.reason.join(', ');
      this.metrics.receivedTx(timer.ms(), false);
      this.log.warn(`Invalid tx ${txHash}: ${reason}`, { txHash });
      // TODO(#10967): Throw when receiving an invalid tx instead of just returning
      // throw new Error(`Invalid tx: ${reason}`);
      return;
    }

    await this.p2pClient!.sendTx(tx);
    this.metrics.receivedTx(timer.ms(), true);
    this.log.info(`Received tx ${tx.getTxHash()}`, { txHash });
  }

  public async getTxReceipt(txHash: TxHash): Promise<TxReceipt> {
    let txReceipt = new TxReceipt(txHash, TxStatus.DROPPED, 'Tx dropped by P2P node.');

    // We first check if the tx is in pending (instead of first checking if it is mined) because if we first check
    // for mined and then for pending there could be a race condition where the tx is mined between the two checks
    // and we would incorrectly return a TxReceipt with status DROPPED
    if (this.p2pClient.getTxStatus(txHash) === 'pending') {
      txReceipt = new TxReceipt(txHash, TxStatus.PENDING, '');
    }

    const settledTxReceipt = await this.blockSource.getSettledTxReceipt(txHash);
    if (settledTxReceipt) {
      txReceipt = settledTxReceipt;
    }

    return txReceipt;
  }

  public getTxEffect(txHash: TxHash): Promise<InBlock<TxEffect> | undefined> {
    return this.blockSource.getTxEffect(txHash);
  }

  /**
   * Method to stop the aztec node.
   */
  public async stop() {
    this.log.info(`Stopping`);
    await this.sequencer?.stop();
    await this.p2pClient.stop();
    await this.worldStateSynchronizer.stop();
    await tryStop(this.blockSource);
    await this.telemetry.stop();
    this.log.info(`Stopped`);
  }

  /**
   * Method to retrieve pending txs.
   * @returns - The pending txs.
   */
  public getPendingTxs() {
    return this.p2pClient!.getPendingTxs();
  }

  public async getPendingTxCount() {
    const pendingTxs = await this.getPendingTxs();
    return pendingTxs.length;
  }

  /**
   * Method to retrieve a single tx from the mempool or unfinalised chain.
   * @param txHash - The transaction hash to return.
   * @returns - The tx if it exists.
   */
  public getTxByHash(txHash: TxHash) {
    return Promise.resolve(this.p2pClient!.getTxByHashFromPool(txHash));
  }

  /**
   * Find the indexes of the given leaves in the given tree.
   * @param blockNumber - The block number at which to get the data or 'latest' for latest data
   * @param treeId - The tree to search in.
   * @param leafValue - The values to search for
   * @returns The indexes of the given leaves in the given tree or undefined if not found.
   */
  public async findLeavesIndexes(
    blockNumber: L2BlockNumber,
    treeId: MerkleTreeId,
    leafValues: Fr[],
  ): Promise<(bigint | undefined)[]> {
    const committedDb = await this.#getWorldState(blockNumber);
    return await committedDb.findLeafIndices(
      treeId,
      leafValues.map(x => x.toBuffer()),
    );
  }

  /**
   * Find the block numbers of the given leaf indices in the given tree.
   * @param blockNumber - The block number at which to get the data or 'latest' for latest data
   * @param treeId - The tree to search in.
   * @param leafIndices - The values to search for
   * @returns The indexes of the given leaves in the given tree or undefined if not found.
   */
  public async findBlockNumbersForIndexes(
    blockNumber: L2BlockNumber,
    treeId: MerkleTreeId,
    leafIndices: bigint[],
  ): Promise<(bigint | undefined)[]> {
    const committedDb = await this.#getWorldState(blockNumber);
    return await committedDb.getBlockNumbersForLeafIndices(treeId, leafIndices);
  }

  public async findNullifiersIndexesWithBlock(
    blockNumber: L2BlockNumber,
    nullifiers: Fr[],
  ): Promise<(InBlock<bigint> | undefined)[]> {
    if (blockNumber === 'latest') {
      blockNumber = await this.getBlockNumber();
    }
    return this.nullifierSource.findNullifiersIndexesWithBlock(blockNumber, nullifiers);
  }

  /**
   * Returns a sibling path for the given index in the nullifier tree.
   * @param blockNumber - The block number at which to get the data.
   * @param leafIndex - The index of the leaf for which the sibling path is required.
   * @returns The sibling path for the leaf index.
   */
  public async getNullifierSiblingPath(
    blockNumber: L2BlockNumber,
    leafIndex: bigint,
  ): Promise<SiblingPath<typeof NULLIFIER_TREE_HEIGHT>> {
    const committedDb = await this.#getWorldState(blockNumber);
    return committedDb.getSiblingPath(MerkleTreeId.NULLIFIER_TREE, leafIndex);
  }

  /**
   * Returns a sibling path for the given index in the data tree.
   * @param blockNumber - The block number at which to get the data.
   * @param leafIndex - The index of the leaf for which the sibling path is required.
   * @returns The sibling path for the leaf index.
   */
  public async getNoteHashSiblingPath(
    blockNumber: L2BlockNumber,
    leafIndex: bigint,
  ): Promise<SiblingPath<typeof NOTE_HASH_TREE_HEIGHT>> {
    const committedDb = await this.#getWorldState(blockNumber);
    return committedDb.getSiblingPath(MerkleTreeId.NOTE_HASH_TREE, leafIndex);
  }

  /**
   * Returns the index and a sibling path for a leaf in the committed l1 to l2 data tree.
   * @param blockNumber - The block number at which to get the data.
   * @param l1ToL2Message - The l1ToL2Message to get the index / sibling path for.
   * @returns A tuple of the index and the sibling path of the L1ToL2Message (undefined if not found).
   */
  public async getL1ToL2MessageMembershipWitness(
    blockNumber: L2BlockNumber,
    l1ToL2Message: Fr,
  ): Promise<[bigint, SiblingPath<typeof L1_TO_L2_MSG_TREE_HEIGHT>] | undefined> {
    const index = await this.l1ToL2MessageSource.getL1ToL2MessageIndex(l1ToL2Message);
    if (index === undefined) {
      return undefined;
    }
    const committedDb = await this.#getWorldState(blockNumber);
    const siblingPath = await committedDb.getSiblingPath<typeof L1_TO_L2_MSG_TREE_HEIGHT>(
      MerkleTreeId.L1_TO_L2_MESSAGE_TREE,
      index,
    );
    return [index, siblingPath];
  }

  /**
   * Returns whether an L1 to L2 message is synced by archiver and if it's ready to be included in a block.
   * @param l1ToL2Message - The L1 to L2 message to check.
   * @returns Whether the message is synced and ready to be included in a block.
   */
  public async isL1ToL2MessageSynced(l1ToL2Message: Fr): Promise<boolean> {
    return (await this.l1ToL2MessageSource.getL1ToL2MessageIndex(l1ToL2Message)) !== undefined;
  }

  /**
   * Returns the index of a l2ToL1Message in a ephemeral l2 to l1 data tree as well as its sibling path.
   * @remarks This tree is considered ephemeral because it is created on-demand by: taking all the l2ToL1 messages
   * in a single block, and then using them to make a variable depth append-only tree with these messages as leaves.
   * The tree is discarded immediately after calculating what we need from it.
   * TODO: Handle the case where two messages in the same tx have the same hash.
   * @param blockNumber - The block number at which to get the data.
   * @param l2ToL1Message - The l2ToL1Message get the index / sibling path for.
   * @returns A tuple of the index and the sibling path of the L2ToL1Message.
   */
  public async getL2ToL1MessageMembershipWitness(
    blockNumber: L2BlockNumber,
    l2ToL1Message: Fr,
  ): Promise<[bigint, SiblingPath<number>]> {
    const block = await this.blockSource.getBlock(blockNumber === 'latest' ? await this.getBlockNumber() : blockNumber);

    if (block === undefined) {
      throw new Error('Block is not defined');
    }

    const l2ToL1Messages = block.body.txEffects.map(txEffect => txEffect.l2ToL1Msgs);

    // Find index of message
    let indexOfMsgInSubtree = -1;
    const indexOfMsgTx = l2ToL1Messages.findIndex(msgs => {
      const idx = msgs.findIndex(msg => msg.equals(l2ToL1Message));
      indexOfMsgInSubtree = Math.max(indexOfMsgInSubtree, idx);
      return idx !== -1;
    });

    if (indexOfMsgTx === -1) {
      throw new Error('The L2ToL1Message you are trying to prove inclusion of does not exist');
    }

    const tempStores: AztecKVStore[] = [];

    // Construct message subtrees
    const l2toL1Subtrees = await Promise.all(
      l2ToL1Messages.map(async (msgs, i) => {
        const store = openTmpStore(true);
        tempStores.push(store);
        const treeHeight = msgs.length <= 1 ? 1 : Math.ceil(Math.log2(msgs.length));
        const tree = new StandardTree(store, new SHA256Trunc(), `temp_msgs_subtrees_${i}`, treeHeight, 0n, Fr);
        await tree.appendLeaves(msgs);
        return tree;
      }),
    );

    // path of the input msg from leaf -> first out hash calculated in base rolllup
    const subtreePathOfL2ToL1Message = await l2toL1Subtrees[indexOfMsgTx].getSiblingPath(
      BigInt(indexOfMsgInSubtree),
      true,
    );

    const numTxs = block.body.txEffects.length;
    if (numTxs === 1) {
      return [BigInt(indexOfMsgInSubtree), subtreePathOfL2ToL1Message];
    }

    const l2toL1SubtreeRoots = l2toL1Subtrees.map(t => Fr.fromBuffer(t.getRoot(true)));
    const maxTreeHeight = Math.ceil(Math.log2(l2toL1SubtreeRoots.length));
    // The root of this tree is the out_hash calculated in Noir => we truncate to match Noir's SHA
    const outHashTree = new UnbalancedTree(new SHA256Trunc(), 'temp_outhash_sibling_path', maxTreeHeight, Fr);
    await outHashTree.appendLeaves(l2toL1SubtreeRoots);

    const pathOfTxInOutHashTree = await outHashTree.getSiblingPath(l2toL1SubtreeRoots[indexOfMsgTx].toBigInt());
    // Append subtree path to out hash tree path
    const mergedPath = subtreePathOfL2ToL1Message.toBufferArray().concat(pathOfTxInOutHashTree.toBufferArray());
    // Append binary index of subtree path to binary index of out hash tree path
    const mergedIndex = parseInt(
      indexOfMsgTx
        .toString(2)
        .concat(indexOfMsgInSubtree.toString(2).padStart(l2toL1Subtrees[indexOfMsgTx].getDepth(), '0')),
      2,
    );

    // clear the tmp stores
    await Promise.all(tempStores.map(store => store.delete()));

    return [BigInt(mergedIndex), new SiblingPath(mergedPath.length, mergedPath)];
  }

  /**
   * Returns a sibling path for a leaf in the committed blocks tree.
   * @param blockNumber - The block number at which to get the data.
   * @param leafIndex - Index of the leaf in the tree.
   * @returns The sibling path.
   */
  public async getArchiveSiblingPath(
    blockNumber: L2BlockNumber,
    leafIndex: bigint,
  ): Promise<SiblingPath<typeof ARCHIVE_HEIGHT>> {
    const committedDb = await this.#getWorldState(blockNumber);
    return committedDb.getSiblingPath(MerkleTreeId.ARCHIVE, leafIndex);
  }

  /**
   * Returns a sibling path for a leaf in the committed public data tree.
   * @param blockNumber - The block number at which to get the data.
   * @param leafIndex - Index of the leaf in the tree.
   * @returns The sibling path.
   */
  public async getPublicDataSiblingPath(
    blockNumber: L2BlockNumber,
    leafIndex: bigint,
  ): Promise<SiblingPath<typeof PUBLIC_DATA_TREE_HEIGHT>> {
    const committedDb = await this.#getWorldState(blockNumber);
    return committedDb.getSiblingPath(MerkleTreeId.PUBLIC_DATA_TREE, leafIndex);
  }

  /**
   * Returns a nullifier membership witness for a given nullifier at a given block.
   * @param blockNumber - The block number at which to get the index.
   * @param nullifier - Nullifier we try to find witness for.
   * @returns The nullifier membership witness (if found).
   */
  public async getNullifierMembershipWitness(
    blockNumber: L2BlockNumber,
    nullifier: Fr,
  ): Promise<NullifierMembershipWitness | undefined> {
    const db = await this.#getWorldState(blockNumber);
    const index = (await db.findLeafIndices(MerkleTreeId.NULLIFIER_TREE, [nullifier.toBuffer()]))[0];
    if (!index) {
      return undefined;
    }

    const leafPreimagePromise = db.getLeafPreimage(MerkleTreeId.NULLIFIER_TREE, index);
    const siblingPathPromise = db.getSiblingPath<typeof NULLIFIER_TREE_HEIGHT>(
      MerkleTreeId.NULLIFIER_TREE,
      BigInt(index),
    );

    const [leafPreimage, siblingPath] = await Promise.all([leafPreimagePromise, siblingPathPromise]);

    if (!leafPreimage) {
      return undefined;
    }

    return new NullifierMembershipWitness(BigInt(index), leafPreimage as NullifierLeafPreimage, siblingPath);
  }

  /**
   * Returns a low nullifier membership witness for a given nullifier at a given block.
   * @param blockNumber - The block number at which to get the index.
   * @param nullifier - Nullifier we try to find the low nullifier witness for.
   * @returns The low nullifier membership witness (if found).
   * @remarks Low nullifier witness can be used to perform a nullifier non-inclusion proof by leveraging the "linked
   * list structure" of leaves and proving that a lower nullifier is pointing to a bigger next value than the nullifier
   * we are trying to prove non-inclusion for.
   *
   * Note: This function returns the membership witness of the nullifier itself and not the low nullifier when
   * the nullifier already exists in the tree. This is because the `getPreviousValueIndex` function returns the
   * index of the nullifier itself when it already exists in the tree.
   * TODO: This is a confusing behavior and we should eventually address that.
   */
  public async getLowNullifierMembershipWitness(
    blockNumber: L2BlockNumber,
    nullifier: Fr,
  ): Promise<NullifierMembershipWitness | undefined> {
    const committedDb = await this.#getWorldState(blockNumber);
    const findResult = await committedDb.getPreviousValueIndex(MerkleTreeId.NULLIFIER_TREE, nullifier.toBigInt());
    if (!findResult) {
      return undefined;
    }
    const { index, alreadyPresent } = findResult;
    if (alreadyPresent) {
      this.log.warn(`Nullifier ${nullifier.toBigInt()} already exists in the tree`);
    }
    const preimageData = (await committedDb.getLeafPreimage(MerkleTreeId.NULLIFIER_TREE, index))!;

    const siblingPath = await committedDb.getSiblingPath<typeof NULLIFIER_TREE_HEIGHT>(
      MerkleTreeId.NULLIFIER_TREE,
      BigInt(index),
    );
    return new NullifierMembershipWitness(BigInt(index), preimageData as NullifierLeafPreimage, siblingPath);
  }

  async getPublicDataTreeWitness(blockNumber: L2BlockNumber, leafSlot: Fr): Promise<PublicDataWitness | undefined> {
    const committedDb = await this.#getWorldState(blockNumber);
    const lowLeafResult = await committedDb.getPreviousValueIndex(MerkleTreeId.PUBLIC_DATA_TREE, leafSlot.toBigInt());
    if (!lowLeafResult) {
      return undefined;
    } else {
      const preimage = (await committedDb.getLeafPreimage(
        MerkleTreeId.PUBLIC_DATA_TREE,
        lowLeafResult.index,
      )) as PublicDataTreeLeafPreimage;
      const path = await committedDb.getSiblingPath<typeof PUBLIC_DATA_TREE_HEIGHT>(
        MerkleTreeId.PUBLIC_DATA_TREE,
        lowLeafResult.index,
      );
      return new PublicDataWitness(lowLeafResult.index, preimage, path);
    }
  }

  /**
   * Gets the storage value at the given contract storage slot.
   *
   * @remarks The storage slot here refers to the slot as it is defined in Noir not the index in the merkle tree.
   * Aztec's version of `eth_getStorageAt`.
   *
   * @param contract - Address of the contract to query.
   * @param slot - Slot to query.
   * @param blockNumber - The block number at which to get the data or 'latest'.
   * @returns Storage value at the given contract slot.
   */
  public async getPublicStorageAt(contract: AztecAddress, slot: Fr, blockNumber: L2BlockNumber): Promise<Fr> {
    const committedDb = await this.#getWorldState(blockNumber);
    const leafSlot = computePublicDataTreeLeafSlot(contract, slot);

    const lowLeafResult = await committedDb.getPreviousValueIndex(MerkleTreeId.PUBLIC_DATA_TREE, leafSlot.toBigInt());
    if (!lowLeafResult || !lowLeafResult.alreadyPresent) {
      return Fr.ZERO;
    }
    const preimage = (await committedDb.getLeafPreimage(
      MerkleTreeId.PUBLIC_DATA_TREE,
      lowLeafResult.index,
    )) as PublicDataTreeLeafPreimage;
    return preimage.value;
  }

  /**
   * Returns the currently committed block header, or the initial header if no blocks have been produced.
   * @returns The current committed block header.
   */
  public async getBlockHeader(blockNumber: L2BlockNumber = 'latest'): Promise<BlockHeader> {
    return (
      (await this.getBlock(blockNumber === 'latest' ? -1 : blockNumber))?.header ??
      this.worldStateSynchronizer.getCommitted().getInitialHeader()
    );
  }

  /**
   * Simulates the public part of a transaction with the current state.
   * @param tx - The transaction to simulate.
   **/
  @trackSpan('AztecNodeService.simulatePublicCalls', (tx: Tx) => ({
    [Attributes.TX_HASH]: tx.getTxHash().toString(),
  }))
  public async simulatePublicCalls(tx: Tx, enforceFeePayment = true): Promise<PublicSimulationOutput> {
    const txHash = tx.getTxHash();
    const blockNumber = (await this.blockSource.getBlockNumber()) + 1;

    // If sequencer is not initialized, we just set these values to zero for simulation.
    const coinbase = this.sequencer?.coinbase || EthAddress.ZERO;
    const feeRecipient = this.sequencer?.feeRecipient || AztecAddress.ZERO;

    const newGlobalVariables = await this.globalVariableBuilder.buildGlobalVariables(
      new Fr(blockNumber),
      coinbase,
      feeRecipient,
    );
    const publicProcessorFactory = new PublicProcessorFactory(
      this.contractDataSource,
      new DateProvider(),
      this.telemetry,
    );
    const fork = await this.worldStateSynchronizer.fork();

    this.log.verbose(`Simulating public calls for tx ${tx.getTxHash()}`, {
      globalVariables: newGlobalVariables.toInspect(),
      txHash,
      blockNumber,
    });

    try {
      const processor = publicProcessorFactory.create(fork, newGlobalVariables, enforceFeePayment);

      // REFACTOR: Consider merging ProcessReturnValues into ProcessedTx
      const [processedTxs, failedTxs, returns] = await processor.process([tx]);
      // REFACTOR: Consider returning the error rather than throwing
      if (failedTxs.length) {
        this.log.warn(`Simulated tx ${tx.getTxHash()} fails: ${failedTxs[0].error}`, { txHash });
        throw failedTxs[0].error;
      }

      const [processedTx] = processedTxs;
      return new PublicSimulationOutput(
        processedTx.revertReason,
        processedTx.constants,
        processedTx.txEffect,
        returns,
        processedTx.gasUsed,
      );
    } finally {
      await fork.close();
    }
  }

  public async isValidTx(tx: Tx, isSimulation: boolean = false): Promise<TxValidationResult> {
    const blockNumber = (await this.blockSource.getBlockNumber()) + 1;
    const db = this.worldStateSynchronizer.getCommitted();
    const verifier = isSimulation ? undefined : this.proofVerifier;
    const validator = createValidatorForAcceptingTxs(db, this.contractDataSource, verifier, {
      blockNumber,
      l1ChainId: this.l1ChainId,
      enforceFees: !!this.config.enforceFees,
      setupAllowList: this.config.allowedInSetup ?? getDefaultAllowedSetupFunctions(),
      gasFees: await this.getCurrentBaseFees(),
    });

    return await validator.validateTx(tx);
  }

  public async setConfig(config: Partial<SequencerConfig & ProverConfig>): Promise<void> {
    const newConfig = { ...this.config, ...config };
    this.sequencer?.updateSequencerConfig(config);

    if (newConfig.realProofs !== this.config.realProofs) {
      this.proofVerifier = config.realProofs ? await BBCircuitVerifier.new(newConfig) : new TestCircuitVerifier();
    }

    this.config = newConfig;
  }

  public getProtocolContractAddresses(): Promise<ProtocolContractAddresses> {
    return Promise.resolve({
      classRegisterer: ProtocolContractAddress.ContractClassRegisterer,
      feeJuice: ProtocolContractAddress.FeeJuice,
      instanceDeployer: ProtocolContractAddress.ContractInstanceDeployer,
      multiCallEntrypoint: ProtocolContractAddress.MultiCallEntrypoint,
    });
  }

  // TODO(#10007): Remove this method
  public addContractClass(contractClass: ContractClassPublic): Promise<void> {
    this.log.info(`Adding contract class via API ${contractClass.id}`);
    return this.contractDataSource.addContractClass(contractClass);
  }

  public registerContractFunctionSignatures(_address: AztecAddress, signatures: string[]): Promise<void> {
    return this.contractDataSource.registerContractFunctionSignatures(_address, signatures);
  }

  public flushTxs(): Promise<void> {
    if (!this.sequencer) {
      throw new Error(`Sequencer is not initialized`);
    }
    this.sequencer.flush();
    return Promise.resolve();
  }

  /**
   * Returns an instance of MerkleTreeOperations having first ensured the world state is fully synched
   * @param blockNumber - The block number at which to get the data.
   * @returns An instance of a committed MerkleTreeOperations
   */
  async #getWorldState(blockNumber: L2BlockNumber) {
    if (typeof blockNumber === 'number' && blockNumber < INITIAL_L2_BLOCK_NUM - 1) {
      throw new Error('Invalid block number to get world state for: ' + blockNumber);
    }

    let blockSyncedTo: number = 0;
    try {
      // Attempt to sync the world state if necessary
      blockSyncedTo = await this.#syncWorldState();
    } catch (err) {
      this.log.error(`Error getting world state: ${err}`);
    }

    // using a snapshot could be less efficient than using the committed db
    if (blockNumber === 'latest' /*|| blockNumber === blockSyncedTo*/) {
      this.log.debug(`Using committed db for block ${blockNumber}, world state synced upto ${blockSyncedTo}`);
      return this.worldStateSynchronizer.getCommitted();
    } else if (blockNumber <= blockSyncedTo) {
      this.log.debug(`Using snapshot for block ${blockNumber}, world state synced upto ${blockSyncedTo}`);
      return this.worldStateSynchronizer.getSnapshot(blockNumber);
    } else {
      throw new Error(`Block ${blockNumber} not yet synced`);
    }
  }

  /**
   * Ensure we fully sync the world state
   * @returns A promise that fulfils once the world state is synced
   */
  async #syncWorldState(): Promise<number> {
    const blockSourceHeight = await this.blockSource.getBlockNumber();
    return this.worldStateSynchronizer.syncImmediate(blockSourceHeight);
  }
}<|MERGE_RESOLUTION|>--- conflicted
+++ resolved
@@ -74,10 +74,6 @@
   getDefaultAllowedSetupFunctions,
 } from '@aztec/sequencer-client';
 import { PublicProcessorFactory } from '@aztec/simulator/server';
-<<<<<<< HEAD
-import { Attributes, type TelemetryClient, type Traceable, type Tracer, trackSpan } from '@aztec/telemetry-client';
-import { NoopTelemetryClient } from '@aztec/telemetry-client/noop';
-=======
 import {
   Attributes,
   type TelemetryClient,
@@ -86,7 +82,6 @@
   getTelemetryClient,
   trackSpan,
 } from '@aztec/telemetry-client';
->>>>>>> 1f36a043
 import { createValidatorClient } from '@aztec/validator-client';
 import { createWorldStateSynchronizer } from '@aztec/world-state';
 
@@ -165,11 +160,7 @@
       );
     }
 
-<<<<<<< HEAD
-    const archiver = await createArchiver(config, blobSinkClient, telemetry, { blockUntilSync: true });
-=======
     const archiver = await createArchiver(config, blobSinkClient, { blockUntilSync: true }, telemetry);
->>>>>>> 1f36a043
 
     // we identify the P2P transaction protocol by using the rollup contract address.
     // this may well change in future
