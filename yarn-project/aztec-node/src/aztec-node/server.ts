import { Archiver, LMDBArchiverStore } from '@aztec/archiver';
import {
  ARCHIVE_HEIGHT,
  BlockHeader,
  CONTRACT_TREE_HEIGHT,
  Fr,
  GlobalVariables,
  L1_TO_L2_MSG_TREE_HEIGHT,
  NOTE_HASH_TREE_HEIGHT,
  NULLIFIER_TREE_HEIGHT,
  NullifierLeafPreimage,
  PUBLIC_DATA_TREE_HEIGHT,
  PublicDataTreeLeafPreimage,
} from '@aztec/circuits.js';
import { computeGlobalsHash, computePublicDataTreeLeafSlot } from '@aztec/circuits.js/abis';
import { L1ContractAddresses, createEthereumChain } from '@aztec/ethereum';
import { AztecAddress } from '@aztec/foundation/aztec-address';
import { createDebugLogger } from '@aztec/foundation/log';
import { InMemoryTxPool, P2P, createP2PClient } from '@aztec/p2p';
import {
  GlobalVariableBuilder,
  PublicProcessorFactory,
  SequencerClient,
  getGlobalVariableBuilder,
} from '@aztec/sequencer-client';
import {
  AztecNode,
  ContractData,
  ContractDataSource,
  ExtendedContractData,
  GetUnencryptedLogsResponse,
  INITIAL_L2_BLOCK_NUM,
  L1ToL2MessageAndIndex,
  L1ToL2MessageSource,
  L2Block,
  L2BlockL2Logs,
  L2BlockSource,
  L2LogsSource,
  L2Tx,
  LogFilter,
  LogType,
  MerkleTreeId,
  NullifierMembershipWitness,
  PublicDataWitness,
  SequencerConfig,
  SiblingPath,
  Tx,
  TxHash,
} from '@aztec/types';
import {
  MerkleTrees,
  ServerWorldStateSynchronizer,
  WorldStateConfig,
  WorldStateSynchronizer,
  getConfigEnvVars as getWorldStateConfig,
} from '@aztec/world-state';

import { LevelUp } from 'levelup';

import { AztecNodeConfig } from './config.js';
import { openDb } from './db.js';

/**
 * The aztec node.
 */
export class AztecNodeService implements AztecNode {
  constructor(
    protected readonly config: AztecNodeConfig,
    protected readonly p2pClient: P2P,
    protected readonly blockSource: L2BlockSource,
    protected readonly encryptedLogsSource: L2LogsSource,
    protected readonly unencryptedLogsSource: L2LogsSource,
    protected readonly contractDataSource: ContractDataSource,
    protected readonly l1ToL2MessageSource: L1ToL2MessageSource,
    protected readonly worldStateSynchronizer: WorldStateSynchronizer,
    protected readonly sequencer: SequencerClient | undefined,
    protected readonly chainId: number,
    protected readonly version: number,
    protected readonly globalVariableBuilder: GlobalVariableBuilder,
    protected readonly merkleTreesDb: LevelUp,
    private log = createDebugLogger('aztec:node'),
  ) {
    const message =
      `Started Aztec Node against chain 0x${chainId.toString(16)} with contracts - \n` +
      `Rollup: ${config.l1Contracts.rollupAddress.toString()}\n` +
      `Registry: ${config.l1Contracts.registryAddress.toString()}\n` +
      `Inbox: ${config.l1Contracts.inboxAddress.toString()}\n` +
      `Outbox: ${config.l1Contracts.outboxAddress.toString()}\n` +
      `Contract Emitter: ${config.l1Contracts.contractDeploymentEmitterAddress.toString()}`;
    this.log(message);
  }

  /**
   * initializes the Aztec Node, wait for component to sync.
   * @param config - The configuration to be used by the aztec node.
   * @returns - A fully synced Aztec Node for use in development/testing.
   */
  public static async createAndSync(config: AztecNodeConfig) {
    const ethereumChain = createEthereumChain(config.rpcUrl, config.apiKey);
    //validate that the actual chain id matches that specified in configuration
    if (config.chainId !== ethereumChain.chainInfo.id) {
      throw new Error(
        `RPC URL configured for chain id ${ethereumChain.chainInfo.id} but expected id ${config.chainId}`,
      );
    }

    const log = createDebugLogger('aztec:node');
    const [nodeDb, worldStateDb] = await openDb(config, log);

    // first create and sync the archiver
    const archiverStore = new LMDBArchiverStore(nodeDb, config.maxLogs);
    const archiver = await Archiver.createAndSync(config, archiverStore, true);

    // we identify the P2P transaction protocol by using the rollup contract address.
    // this may well change in future
    config.transactionProtocol = `/aztec/tx/${config.l1Contracts.rollupAddress.toString()}`;

    // create the tx pool and the p2p client, which will need the l2 block source
    const p2pClient = await createP2PClient(config, new InMemoryTxPool(), archiver);

    // now create the merkle trees and the world state synchronizer
    const merkleTrees = await MerkleTrees.new(worldStateDb);
    const worldStateConfig: WorldStateConfig = getWorldStateConfig();
    const worldStateSynchronizer = await ServerWorldStateSynchronizer.new(
      worldStateDb,
      merkleTrees,
      archiver,
      worldStateConfig,
    );

    // start both and wait for them to sync from the block source
    await Promise.all([p2pClient.start(), worldStateSynchronizer.start()]);

    // now create the sequencer
    const sequencer = config.disableSequencer
      ? undefined
      : await SequencerClient.new(config, p2pClient, worldStateSynchronizer, archiver, archiver, archiver);

    return new AztecNodeService(
      config,
      p2pClient,
      archiver,
      archiver,
      archiver,
      archiver,
      archiver,
      worldStateSynchronizer,
      sequencer,
      ethereumChain.chainInfo.id,
      config.version,
      getGlobalVariableBuilder(config),
      worldStateDb,
      log,
    );
  }

  /**
   * Returns the sequencer client instance.
   * @returns The sequencer client instance.
   */
  public getSequencer(): SequencerClient | undefined {
    return this.sequencer;
  }

  /**
   * Method to return the currently deployed L1 contract addresses.
   * @returns - The currently deployed L1 contract addresses.
   */
  public getL1ContractAddresses(): Promise<L1ContractAddresses> {
    return Promise.resolve(this.config.l1Contracts);
  }

  /**
   * Method to determine if the node is ready to accept transactions.
   * @returns - Flag indicating the readiness for tx submission.
   */
  public async isReady() {
    return (await this.p2pClient.isReady()) ?? false;
  }

  /**
   * Get a block specified by its number.
   * @param number - The block number being requested.
   * @returns The requested block.
   */
  public async getBlock(number: number): Promise<L2Block | undefined> {
    return await this.blockSource.getBlock(number);
  }

  /**
   * Method to request blocks. Will attempt to return all requested blocks but will return only those available.
   * @param from - The start of the range of blocks to return.
   * @param limit - The maximum number of blocks to obtain.
   * @returns The blocks requested.
   */
  public async getBlocks(from: number, limit: number): Promise<L2Block[]> {
    return (await this.blockSource.getBlocks(from, limit)) ?? [];
  }

  /**
   * Method to fetch the current block number.
   * @returns The block number.
   */
  public async getBlockNumber(): Promise<number> {
    return await this.blockSource.getBlockNumber();
  }

  /**
   * Method to fetch the version of the rollup the node is connected to.
   * @returns The rollup version.
   */
  public getVersion(): Promise<number> {
    return Promise.resolve(this.version);
  }

  /**
   * Method to fetch the chain id of the base-layer for the rollup.
   * @returns The chain id.
   */
  public getChainId(): Promise<number> {
    return Promise.resolve(this.chainId);
  }

  /**
   * Get the extended contract data for this contract.
   * @param contractAddress - The contract data address.
   * @returns The extended contract data or undefined if not found.
   */
  async getExtendedContractData(contractAddress: AztecAddress): Promise<ExtendedContractData | undefined> {
    return await this.contractDataSource.getExtendedContractData(contractAddress);
  }

  /**
   * Lookup the contract data for this contract.
   * Contains the ethereum portal address .
   * @param contractAddress - The contract data address.
   * @returns The contract's address & portal address.
   */
  public async getContractData(contractAddress: AztecAddress): Promise<ContractData | undefined> {
    return await this.contractDataSource.getContractData(contractAddress);
  }

  /**
   * Gets up to `limit` amount of logs starting from `from`.
   * @param from - Number of the L2 block to which corresponds the first logs to be returned.
   * @param limit - The maximum number of logs to return.
   * @param logType - Specifies whether to return encrypted or unencrypted logs.
   * @returns The requested logs.
   */
  public getLogs(from: number, limit: number, logType: LogType): Promise<L2BlockL2Logs[]> {
    const logSource = logType === LogType.ENCRYPTED ? this.encryptedLogsSource : this.unencryptedLogsSource;
    return logSource.getLogs(from, limit, logType);
  }

  /**
   * Gets unencrypted logs based on the provided filter.
   * @param filter - The filter to apply to the logs.
   * @returns The requested logs.
   */
  getUnencryptedLogs(filter: LogFilter): Promise<GetUnencryptedLogsResponse> {
    return this.unencryptedLogsSource.getUnencryptedLogs(filter);
  }

  /**
   * Method to submit a transaction to the p2p pool.
   * @param tx - The transaction to be submitted.
   */
  public async sendTx(tx: Tx) {
    this.log.info(`Received tx ${await tx.getTxHash()}`);
    await this.p2pClient!.sendTx(tx);
  }

  public getTx(txHash: TxHash): Promise<L2Tx | undefined> {
    return this.blockSource.getL2Tx(txHash);
  }

  /**
   * Method to stop the aztec node.
   */
  public async stop() {
    this.log.info(`Stopping`);
    await this.sequencer?.stop();
    await this.p2pClient.stop();
    await this.worldStateSynchronizer.stop();
    await this.blockSource.stop();
    this.log.info(`Stopped`);
  }

  /**
   * Method to retrieve pending txs.
   * @returns - The pending txs.
   */
  public async getPendingTxs() {
    return await this.p2pClient!.getTxs();
  }

  /**
   * Method to retrieve a single pending tx.
   * @param txHash - The transaction hash to return.
   * @returns - The pending tx if it exists.
   */
  public async getPendingTxByHash(txHash: TxHash) {
    return await this.p2pClient!.getTxByHash(txHash);
  }

  /**
   * Find the index of the given leaf in the given tree.
   * @param blockNumber - The block number at which to get the data
   * @param treeId - The tree to search in.
   * @param leafValue - The value to search for
   * @returns The index of the given leaf in the given tree or undefined if not found.
   */
  public async findLeafIndex(
    blockNumber: number | 'latest',
    treeId: MerkleTreeId,
    leafValue: Fr,
  ): Promise<bigint | undefined> {
    const committedDb = await this.#getWorldState(blockNumber);
    return committedDb.findLeafIndex(treeId, leafValue.toBuffer());
  }

  /**
   * Returns a sibling path for the given index in the contract tree.
   * @param blockNumber - The block number at which to get the data.
   * @param leafIndex - The index of the leaf for which the sibling path is required.
   * @returns The sibling path for the leaf index.
   */
  public async getContractSiblingPath(
    blockNumber: number | 'latest',
    leafIndex: bigint,
  ): Promise<SiblingPath<typeof CONTRACT_TREE_HEIGHT>> {
    const committedDb = await this.#getWorldState(blockNumber);
    return committedDb.getSiblingPath(MerkleTreeId.CONTRACT_TREE, leafIndex);
  }

  /**
   * Returns a sibling path for the given index in the nullifier tree.
   * @param blockNumber - The block number at which to get the data.
   * @param leafIndex - The index of the leaf for which the sibling path is required.
   * @returns The sibling path for the leaf index.
   */
  public async getNullifierTreeSiblingPath(
    blockNumber: number | 'latest',
    leafIndex: bigint,
  ): Promise<SiblingPath<typeof NULLIFIER_TREE_HEIGHT>> {
    const committedDb = await this.#getWorldState(blockNumber);
    return committedDb.getSiblingPath(MerkleTreeId.NULLIFIER_TREE, leafIndex);
  }

  /**
   * Returns a sibling path for the given index in the data tree.
   * @param blockNumber - The block number at which to get the data.
   * @param leafIndex - The index of the leaf for which the sibling path is required.
   * @returns The sibling path for the leaf index.
   */
  public async getNoteHashSiblingPath(
    blockNumber: number | 'latest',
    leafIndex: bigint,
  ): Promise<SiblingPath<typeof NOTE_HASH_TREE_HEIGHT>> {
    const committedDb = await this.#getWorldState(blockNumber);
    return committedDb.getSiblingPath(MerkleTreeId.NOTE_HASH_TREE, leafIndex);
  }

  /**
   * Gets a confirmed/consumed L1 to L2 message for the given message key
   * and its index in the merkle tree.
   * @param messageKey - The message key.
   * @returns The map containing the message and index.
   */
  public async getL1ToL2MessageAndIndex(messageKey: Fr): Promise<L1ToL2MessageAndIndex> {
    // todo: #697 - make this one lookup.
    const index = (await this.findLeafIndex('latest', MerkleTreeId.L1_TO_L2_MESSAGES_TREE, messageKey))!;
    const message = await this.l1ToL2MessageSource.getConfirmedL1ToL2Message(messageKey);
    return Promise.resolve(new L1ToL2MessageAndIndex(index, message));
  }

  /**
   * Returns a sibling path for a leaf in the committed l1 to l2 data tree.
   * @param blockNumber - The block number at which to get the data.
   * @param leafIndex - Index of the leaf in the tree.
   * @returns The sibling path.
   */
  public async getL1ToL2MessageSiblingPath(
    blockNumber: number | 'latest',
    leafIndex: bigint,
  ): Promise<SiblingPath<typeof L1_TO_L2_MSG_TREE_HEIGHT>> {
    const committedDb = await this.#getWorldState(blockNumber);
    return committedDb.getSiblingPath(MerkleTreeId.L1_TO_L2_MESSAGES_TREE, leafIndex);
  }

  /**
   * Returns a sibling path for a leaf in the committed blocks tree.
   * @param blockNumber - The block number at which to get the data.
   * @param leafIndex - Index of the leaf in the tree.
   * @returns The sibling path.
   */
  public async getArchiveSiblingPath(
    blockNumber: number | 'latest',
    leafIndex: bigint,
  ): Promise<SiblingPath<typeof ARCHIVE_HEIGHT>> {
    const committedDb = await this.#getWorldState(blockNumber);
    return committedDb.getSiblingPath(MerkleTreeId.ARCHIVE, leafIndex);
  }

  /**
   * Returns a sibling path for a leaf in the committed public data tree.
   * @param blockNumber - The block number at which to get the data.
   * @param leafIndex - Index of the leaf in the tree.
   * @returns The sibling path.
   */
  public async getPublicDataTreeSiblingPath(
    blockNumber: number | 'latest',
    leafIndex: bigint,
  ): Promise<SiblingPath<typeof PUBLIC_DATA_TREE_HEIGHT>> {
    const committedDb = await this.#getWorldState(blockNumber);
    return committedDb.getSiblingPath(MerkleTreeId.PUBLIC_DATA_TREE, leafIndex);
  }

  /**
   * Returns a nullifier membership witness for a given nullifier at a given block.
   * @param blockNumber - The block number at which to get the index.
   * @param nullifier - Nullifier we try to find witness for.
   * @returns The nullifier membership witness (if found).
   */
  public async getNullifierMembershipWitness(
    blockNumber: number | 'latest',
    nullifier: Fr,
  ): Promise<NullifierMembershipWitness | undefined> {
    const db = await this.#getWorldState(blockNumber);
    const index = await db.findLeafIndex(MerkleTreeId.NULLIFIER_TREE, nullifier.toBuffer());
    if (!index) {
      return undefined;
    }

    const leafPreimagePromise = db.getLeafPreimage(MerkleTreeId.NULLIFIER_TREE, index);
    const siblingPathPromise = db.getSiblingPath<typeof NULLIFIER_TREE_HEIGHT>(
      MerkleTreeId.NULLIFIER_TREE,
      BigInt(index),
    );

    const [leafPreimage, siblingPath] = await Promise.all([leafPreimagePromise, siblingPathPromise]);

    if (!leafPreimage) {
      return undefined;
    }

    return new NullifierMembershipWitness(BigInt(index), leafPreimage as NullifierLeafPreimage, siblingPath);
  }

  /**
   * Returns a low nullifier membership witness for a given nullifier at a given block.
   * @param blockNumber - The block number at which to get the index.
   * @param nullifier - Nullifier we try to find the low nullifier witness for.
   * @returns The low nullifier membership witness (if found).
   * @remarks Low nullifier witness can be used to perform a nullifier non-inclusion proof by leveraging the "linked
   * list structure" of leaves and proving that a lower nullifier is pointing to a bigger next value than the nullifier
   * we are trying to prove non-inclusion for.
   *
   * Note: This function returns the membership witness of the nullifier itself and not the low nullifier when
   * the nullifier already exists in the tree. This is because the `getPreviousValueIndex` function returns the
   * index of the nullifier itself when it already exists in the tree.
   * TODO: This is a confusing behavior and we should eventually address that.
   */
  public async getLowNullifierMembershipWitness(
    blockNumber: number | 'latest',
    nullifier: Fr,
  ): Promise<NullifierMembershipWitness | undefined> {
    const committedDb = await this.#getWorldState(blockNumber);
    const findResult = await committedDb.getPreviousValueIndex(MerkleTreeId.NULLIFIER_TREE, nullifier.toBigInt());
    if (!findResult) {
      return undefined;
    }
    const { index, alreadyPresent } = findResult;
    if (alreadyPresent) {
      this.log.warn(`Nullifier ${nullifier.toBigInt()} already exists in the tree`);
    }
    const preimageData = (await committedDb.getLeafPreimage(MerkleTreeId.NULLIFIER_TREE, index))!;

    const siblingPath = await committedDb.getSiblingPath<typeof NULLIFIER_TREE_HEIGHT>(
      MerkleTreeId.NULLIFIER_TREE,
      BigInt(index),
    );
    return new NullifierMembershipWitness(BigInt(index), preimageData as NullifierLeafPreimage, siblingPath);
<<<<<<< HEAD
  }

  async getPublicDataTreeWitness(blockNumber: number | 'latest', leafSlot: Fr): Promise<PublicDataWitness | undefined> {
    const committedDb = await this.#getWorldState(blockNumber);
    const lowLeafResult = await committedDb.getPreviousValueIndex(MerkleTreeId.PUBLIC_DATA_TREE, leafSlot.toBigInt());
    if (!lowLeafResult) {
      return undefined;
    } else {
      const preimage = (await committedDb.getLeafPreimage(
        MerkleTreeId.PUBLIC_DATA_TREE,
        lowLeafResult.index,
      )) as PublicDataTreeLeafPreimage;
      const path = await committedDb.getSiblingPath<typeof PUBLIC_DATA_TREE_HEIGHT>(
        MerkleTreeId.PUBLIC_DATA_TREE,
        lowLeafResult.index,
      );
      return new PublicDataWitness(lowLeafResult.index, preimage, path);
    }
=======
>>>>>>> 12249bf9
  }

  /**
   * Gets the storage value at the given contract storage slot.
   *
   * @remarks The storage slot here refers to the slot as it is defined in Noir not the index in the merkle tree.
   * Aztec's version of `eth_getStorageAt`.
   *
   * @param contract - Address of the contract to query.
   * @param slot - Slot to query.
   * @returns Storage value at the given contract slot.
   */
  public async getPublicStorageAt(contract: AztecAddress, slot: Fr): Promise<Fr> {
    const committedDb = await this.#getWorldState('latest');
    const leafSlot = computePublicDataTreeLeafSlot(contract, slot);

    const lowLeafResult = await committedDb.getPreviousValueIndex(MerkleTreeId.PUBLIC_DATA_TREE, leafSlot.toBigInt());
    if (!lowLeafResult || !lowLeafResult.alreadyPresent) {
      return Fr.ZERO;
    }
    const preimage = (await committedDb.getLeafPreimage(
      MerkleTreeId.PUBLIC_DATA_TREE,
      lowLeafResult.index,
    )) as PublicDataTreeLeafPreimage;
    return preimage.value;
  }

  /**
   * Returns the current committed roots for the data trees.
   * @returns The current committed roots for the data trees.
   */
  public async getTreeRoots(): Promise<Record<MerkleTreeId, Fr>> {
    const committedDb = await this.#getWorldState('latest');
    const getTreeRoot = async (id: MerkleTreeId) => Fr.fromBuffer((await committedDb.getTreeInfo(id)).root);

    const [noteHashTree, nullifierTree, contractTree, l1ToL2MessagesTree, archive, publicDataTree] = await Promise.all([
      getTreeRoot(MerkleTreeId.NOTE_HASH_TREE),
      getTreeRoot(MerkleTreeId.NULLIFIER_TREE),
      getTreeRoot(MerkleTreeId.CONTRACT_TREE),
      getTreeRoot(MerkleTreeId.L1_TO_L2_MESSAGES_TREE),
      getTreeRoot(MerkleTreeId.ARCHIVE),
      getTreeRoot(MerkleTreeId.PUBLIC_DATA_TREE),
    ]);

    return {
      [MerkleTreeId.CONTRACT_TREE]: contractTree,
      [MerkleTreeId.NOTE_HASH_TREE]: noteHashTree,
      [MerkleTreeId.NULLIFIER_TREE]: nullifierTree,
      [MerkleTreeId.PUBLIC_DATA_TREE]: publicDataTree,
      [MerkleTreeId.L1_TO_L2_MESSAGES_TREE]: l1ToL2MessagesTree,
      [MerkleTreeId.ARCHIVE]: archive,
    };
  }

  /**
   * Returns the currently committed block header.
   * @returns The current committed block header.
   */
  public async getBlockHeader(): Promise<BlockHeader> {
    const committedDb = await this.#getWorldState('latest');
    const [roots, globalsHash] = await Promise.all([this.getTreeRoots(), committedDb.getLatestGlobalVariablesHash()]);

    return new BlockHeader(
      roots[MerkleTreeId.NOTE_HASH_TREE],
      roots[MerkleTreeId.NULLIFIER_TREE],
      roots[MerkleTreeId.CONTRACT_TREE],
      roots[MerkleTreeId.L1_TO_L2_MESSAGES_TREE],
      roots[MerkleTreeId.ARCHIVE],
      Fr.ZERO,
      roots[MerkleTreeId.PUBLIC_DATA_TREE],
      globalsHash,
    );
  }

  /**
   * Simulates the public part of a transaction with the current state.
   * @param tx - The transaction to simulate.
   **/
  public async simulatePublicCalls(tx: Tx) {
    this.log.info(`Simulating tx ${await tx.getTxHash()}`);
    const blockNumber = (await this.blockSource.getBlockNumber()) + 1;
    const newGlobalVariables = await this.globalVariableBuilder.buildGlobalVariables(new Fr(blockNumber));
    const prevGlobalVariables = (await this.blockSource.getBlock(-1))?.globalVariables ?? GlobalVariables.empty();

    // Instantiate merkle trees so uncommitted updates by this simulation are local to it.
    // TODO we should be able to remove this after https://github.com/AztecProtocol/aztec-packages/issues/1869
    // So simulation of public functions doesn't affect the merkle trees.
    const merkleTrees = new MerkleTrees(this.merkleTreesDb, this.log);
    const globalVariablesHash = computeGlobalsHash(prevGlobalVariables);
    await merkleTrees.init({
      globalVariablesHash,
    });

    const publicProcessorFactory = new PublicProcessorFactory(
      merkleTrees.asLatest(),
      this.contractDataSource,
      this.l1ToL2MessageSource,
    );
    const processor = await publicProcessorFactory.create(prevGlobalVariables, newGlobalVariables);
    const [, failedTxs] = await processor.process([tx]);
    if (failedTxs.length) {
      throw failedTxs[0].error;
    }
    this.log.info(`Simulated tx ${await tx.getTxHash()} succeeds`);
  }

  public setConfig(config: Partial<SequencerConfig>): Promise<void> {
    this.sequencer?.updateSequencerConfig(config);
    return Promise.resolve();
  }

  /**
   * Returns an instance of MerkleTreeOperations having first ensured the world state is fully synched
   * @param blockNumber - The block number at which to get the data.
   * @returns An instance of a committed MerkleTreeOperations
   */
  async #getWorldState(blockNumber: number | 'latest') {
    if (typeof blockNumber === 'number' && blockNumber < INITIAL_L2_BLOCK_NUM) {
      throw new Error('Invalid block number to get world state for: ' + blockNumber);
    }

    let blockSyncedTo: number = 0;
    try {
      // Attempt to sync the world state if necessary
      blockSyncedTo = await this.#syncWorldState();
    } catch (err) {
      this.log.error(`Error getting world state: ${err}`);
    }

    // using a snapshot could be less efficient than using the committed db
    if (blockNumber === 'latest' || blockNumber === blockSyncedTo) {
      this.log(`Using committed db for block ${blockNumber}, world state synced upto ${blockSyncedTo}`);
      return this.worldStateSynchronizer.getCommitted();
    } else if (blockNumber < blockSyncedTo) {
      this.log(`Using snapshot for block ${blockNumber}, world state synced upto ${blockSyncedTo}`);
      return this.worldStateSynchronizer.getSnapshot(blockNumber);
    } else {
      throw new Error(`Block ${blockNumber} not yet synced`);
    }
  }

  /**
   * Ensure we fully sync the world state
   * @returns A promise that fulfils once the world state is synced
   */
  async #syncWorldState(): Promise<number> {
    const blockSourceHeight = await this.blockSource.getBlockNumber();
    return this.worldStateSynchronizer.syncImmediate(blockSourceHeight);
  }
}<|MERGE_RESOLUTION|>--- conflicted
+++ resolved
@@ -481,7 +481,6 @@
       BigInt(index),
     );
     return new NullifierMembershipWitness(BigInt(index), preimageData as NullifierLeafPreimage, siblingPath);
-<<<<<<< HEAD
   }
 
   async getPublicDataTreeWitness(blockNumber: number | 'latest', leafSlot: Fr): Promise<PublicDataWitness | undefined> {
@@ -500,8 +499,6 @@
       );
       return new PublicDataWitness(lowLeafResult.index, preimage, path);
     }
-=======
->>>>>>> 12249bf9
   }
 
   /**
