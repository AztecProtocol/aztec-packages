--- conflicted
+++ resolved
@@ -149,11 +149,7 @@
     const p2pClient = await createP2PClient(config, new InMemoryAttestationPool(), archiver, telemetry);
 
     // now create the merkle trees and the world state synchronizer
-<<<<<<< HEAD
-    const worldStateSynchronizer = await createWorldStateSynchronizer(config, store, archiver, telemetry);
-=======
     const worldStateSynchronizer = await createWorldStateSynchronizer(config, archiver, telemetry);
->>>>>>> d6ebe3e6
 
     // start both and wait for them to sync from the block source
     await Promise.all([p2pClient.start(), worldStateSynchronizer.start()]);
@@ -718,14 +714,6 @@
     );
     const prevHeader = (await this.blockSource.getBlock(-1))?.header;
 
-<<<<<<< HEAD
-    // Instantiate merkle trees so uncommitted updates by this simulation are local to it.
-    // TODO we should be able to remove this after https://github.com/AztecProtocol/aztec-packages/issues/1869
-    // So simulation of public functions doesn't affect the merkle trees.
-    const merkleTrees = await MerkleTrees.new(this.merkleTreesDb, new NoopTelemetryClient(), this.log);
-
-=======
->>>>>>> d6ebe3e6
     const publicProcessorFactory = new PublicProcessorFactory(
       await this.worldStateSynchronizer.ephemeralFork(),
       this.contractDataSource,
