import { createArchiver } from '@aztec/archiver';
import { BBCircuitVerifier, TestCircuitVerifier } from '@aztec/bb-prover';
import {
  type AztecNode,
  type ClientProtocolCircuitVerifier,
  type FromLogType,
  type GetUnencryptedLogsResponse,
  type L1ToL2MessageSource,
  type L2Block,
  type L2BlockL2Logs,
  type L2BlockNumber,
  type L2BlockSource,
  type L2LogsSource,
  type LogFilter,
  LogType,
  MerkleTreeId,
  NullifierMembershipWitness,
  type ProcessedTx,
  type ProverConfig,
  PublicDataWitness,
  PublicSimulationOutput,
  type SequencerConfig,
  SiblingPath,
  type Tx,
  type TxEffect,
  type TxHash,
  TxReceipt,
  TxStatus,
  type TxValidator,
  type WorldStateSynchronizer,
  partitionReverts,
} from '@aztec/circuit-types';
import {
  type ARCHIVE_HEIGHT,
  EthAddress,
  Fr,
  type Header,
  INITIAL_L2_BLOCK_NUM,
  type L1_TO_L2_MSG_TREE_HEIGHT,
  type NOTE_HASH_TREE_HEIGHT,
  type NULLIFIER_TREE_HEIGHT,
  NUMBER_OF_L1_L2_MESSAGES_PER_ROLLUP,
  type NullifierLeafPreimage,
  type PUBLIC_DATA_TREE_HEIGHT,
  type PublicDataTreeLeafPreimage,
} from '@aztec/circuits.js';
import { computePublicDataTreeLeafSlot } from '@aztec/circuits.js/hash';
import { type L1ContractAddresses, createEthereumChain } from '@aztec/ethereum';
import { type ContractArtifact } from '@aztec/foundation/abi';
import { AztecAddress } from '@aztec/foundation/aztec-address';
import { padArrayEnd } from '@aztec/foundation/collection';
import { createDebugLogger } from '@aztec/foundation/log';
import { Timer } from '@aztec/foundation/timer';
import { openTmpStore } from '@aztec/kv-store/utils';
import { SHA256Trunc, StandardTree, UnbalancedTree } from '@aztec/merkle-tree';
<<<<<<< HEAD
=======
import { InMemoryAttestationPool, type P2P, createP2PClient } from '@aztec/p2p';
import { getCanonicalClassRegisterer } from '@aztec/protocol-contracts/class-registerer';
import { getCanonicalFeeJuice } from '@aztec/protocol-contracts/fee-juice';
import { getCanonicalInstanceDeployer } from '@aztec/protocol-contracts/instance-deployer';
import { getCanonicalKeyRegistryAddress } from '@aztec/protocol-contracts/key-registry';
import { getCanonicalMultiCallEntrypointAddress } from '@aztec/protocol-contracts/multi-call-entrypoint';
>>>>>>> 8ee8595d
import {
  AggregateTxValidator,
  AztecKVTxPool,
  DataTxValidator,
  DoubleSpendTxValidator,
  InMemoryAttestationPool,
  MetadataTxValidator,
  type P2P,
  TxProofValidator,
  createP2PClient,
} from '@aztec/p2p';
import { getCanonicalClassRegisterer } from '@aztec/protocol-contracts/class-registerer';
import { getCanonicalFeeJuice } from '@aztec/protocol-contracts/fee-juice';
import { getCanonicalInstanceDeployer } from '@aztec/protocol-contracts/instance-deployer';
import { getCanonicalKeyRegistryAddress } from '@aztec/protocol-contracts/key-registry';
import { getCanonicalMultiCallEntrypointAddress } from '@aztec/protocol-contracts/multi-call-entrypoint';
import { GlobalVariableBuilder, SequencerClient } from '@aztec/sequencer-client';
import { PublicProcessorFactory, WASMSimulator, WorldStateDB, createSimulationProvider } from '@aztec/simulator';
import { type TelemetryClient } from '@aztec/telemetry-client';
import { NoopTelemetryClient } from '@aztec/telemetry-client/noop';
import {
  type ContractClassPublic,
  type ContractDataSource,
  type ContractInstanceWithAddress,
  type ProtocolContractAddresses,
} from '@aztec/types/contracts';
import { createValidatorClient } from '@aztec/validator-client';
<<<<<<< HEAD
import { MerkleTrees, createWorldStateSynchronizer } from '@aztec/world-state';
=======
import { type WorldStateSynchronizer, createWorldStateSynchronizer } from '@aztec/world-state';
>>>>>>> 8ee8595d

import { type AztecNodeConfig, getPackageInfo } from './config.js';
import { NodeMetrics } from './node_metrics.js';

/**
 * The aztec node.
 */
export class AztecNodeService implements AztecNode {
  private packageVersion: string;

  private metrics: NodeMetrics;

  constructor(
    protected config: AztecNodeConfig,
    protected readonly p2pClient: P2P,
    protected readonly blockSource: L2BlockSource,
    protected readonly encryptedLogsSource: L2LogsSource,
    protected readonly unencryptedLogsSource: L2LogsSource,
    protected readonly contractDataSource: ContractDataSource,
    protected readonly l1ToL2MessageSource: L1ToL2MessageSource,
    protected readonly worldStateSynchronizer: WorldStateSynchronizer,
    protected readonly sequencer: SequencerClient | undefined,
    protected readonly l1ChainId: number,
    protected readonly version: number,
    protected readonly globalVariableBuilder: GlobalVariableBuilder,
    private proofVerifier: ClientProtocolCircuitVerifier,
    private telemetry: TelemetryClient,
    private log = createDebugLogger('aztec:node'),
  ) {
    this.packageVersion = getPackageInfo().version;
    this.metrics = new NodeMetrics(telemetry, 'AztecNodeService');

    const message =
      `Started Aztec Node against chain 0x${l1ChainId.toString(16)} with contracts - \n` +
      `Rollup: ${config.l1Contracts.rollupAddress.toString()}\n` +
      `Registry: ${config.l1Contracts.registryAddress.toString()}\n` +
      `Inbox: ${config.l1Contracts.inboxAddress.toString()}\n` +
      `Outbox: ${config.l1Contracts.outboxAddress.toString()}\n` +
      `Availability Oracle: ${config.l1Contracts.availabilityOracleAddress.toString()}`;
    this.log.info(message);
  }

  /**
   * initializes the Aztec Node, wait for component to sync.
   * @param config - The configuration to be used by the aztec node.
   * @returns - A fully synced Aztec Node for use in development/testing.
   */
  public static async createAndSync(
    config: AztecNodeConfig,
    telemetry?: TelemetryClient,
    log = createDebugLogger('aztec:node'),
  ): Promise<AztecNodeService> {
    telemetry ??= new NoopTelemetryClient();
    const ethereumChain = createEthereumChain(config.l1RpcUrl, config.l1ChainId);
    //validate that the actual chain id matches that specified in configuration
    if (config.l1ChainId !== ethereumChain.chainInfo.id) {
      throw new Error(
        `RPC URL configured for chain id ${ethereumChain.chainInfo.id} but expected id ${config.l1ChainId}`,
      );
    }

    const archiver = await createArchiver(config, telemetry, { blockUntilSync: true });

    // we identify the P2P transaction protocol by using the rollup contract address.
    // this may well change in future
    config.transactionProtocol = `/aztec/tx/${config.l1Contracts.rollupAddress.toString()}`;

    // now create the merkle trees and the world state synchronizer
    const worldStateSynchronizer = await createWorldStateSynchronizer(config, store, archiver, telemetry);

    // create the tx pool and the p2p client, which will need the l2 block source
<<<<<<< HEAD
    const p2pClient = await createP2PClient(
      config,
      store,
      new AztecKVTxPool(store, telemetry),
      new InMemoryAttestationPool(),
      archiver,
      new TestCircuitVerifier(),
      worldStateSynchronizer,
    );

=======
    const p2pClient = await createP2PClient(config, new InMemoryAttestationPool(), archiver, telemetry);

    // now create the merkle trees and the world state synchronizer
    const worldStateSynchronizer = await createWorldStateSynchronizer(config, archiver, telemetry);

>>>>>>> 8ee8595d
    // start both and wait for them to sync from the block source
    await Promise.all([p2pClient.start(), worldStateSynchronizer.start()]);

    const proofVerifier = config.realProofs ? await BBCircuitVerifier.new(config) : new TestCircuitVerifier();

    const simulationProvider = await createSimulationProvider(config, log);

    const validatorClient = createValidatorClient(config, p2pClient);

    // now create the sequencer
    const sequencer = config.disableSequencer
      ? undefined
      : await SequencerClient.new(
          config,
          validatorClient,
          p2pClient,
          worldStateSynchronizer,
          archiver,
          archiver,
          archiver,
          simulationProvider,
          telemetry,
        );

    return new AztecNodeService(
      config,
      p2pClient,
      archiver,
      archiver,
      archiver,
      archiver,
      archiver,
      worldStateSynchronizer,
      sequencer,
      ethereumChain.chainInfo.id,
      config.version,
      new GlobalVariableBuilder(config),
      proofVerifier,
      telemetry,
      log,
    );
  }

  /**
   * Returns the sequencer client instance.
   * @returns The sequencer client instance.
   */
  public getSequencer(): SequencerClient | undefined {
    return this.sequencer;
  }

  public getBlockSource(): L2BlockSource {
    return this.blockSource;
  }

  /**
   * Method to return the currently deployed L1 contract addresses.
   * @returns - The currently deployed L1 contract addresses.
   */
  public getL1ContractAddresses(): Promise<L1ContractAddresses> {
    return Promise.resolve(this.config.l1Contracts);
  }

  public getEncodedEnr(): Promise<string | undefined> {
    return Promise.resolve(this.p2pClient.getEnr()?.encodeTxt());
  }

  /**
   * Method to determine if the node is ready to accept transactions.
   * @returns - Flag indicating the readiness for tx submission.
   */
  public async isReady() {
    return (await this.p2pClient.isReady()) ?? false;
  }

  /**
   * Get a block specified by its number.
   * @param number - The block number being requested.
   * @returns The requested block.
   */
  public async getBlock(number: number): Promise<L2Block | undefined> {
    return await this.blockSource.getBlock(number);
  }

  /**
   * Method to request blocks. Will attempt to return all requested blocks but will return only those available.
   * @param from - The start of the range of blocks to return.
   * @param limit - The maximum number of blocks to obtain.
   * @returns The blocks requested.
   */
  public async getBlocks(from: number, limit: number): Promise<L2Block[]> {
    return (await this.blockSource.getBlocks(from, limit)) ?? [];
  }

  /**
   * Method to fetch the current block number.
   * @returns The block number.
   */
  public async getBlockNumber(): Promise<number> {
    return await this.blockSource.getBlockNumber();
  }

  public async getProvenBlockNumber(): Promise<number> {
    return await this.blockSource.getProvenBlockNumber();
  }

  /**
   * Method to fetch the version of the package.
   * @returns The node package version
   */
  public getNodeVersion(): Promise<string> {
    return Promise.resolve(this.packageVersion);
  }

  /**
   * Method to fetch the version of the rollup the node is connected to.
   * @returns The rollup version.
   */
  public getVersion(): Promise<number> {
    return Promise.resolve(this.version);
  }

  /**
   * Method to fetch the chain id of the base-layer for the rollup.
   * @returns The chain id.
   */
  public getChainId(): Promise<number> {
    return Promise.resolve(this.l1ChainId);
  }

  public getContractClass(id: Fr): Promise<ContractClassPublic | undefined> {
    return this.contractDataSource.getContractClass(id);
  }

  public getContract(address: AztecAddress): Promise<ContractInstanceWithAddress | undefined> {
    return this.contractDataSource.getContract(address);
  }

  /**
   * Gets up to `limit` amount of logs starting from `from`.
   * @param from - Number of the L2 block to which corresponds the first logs to be returned.
   * @param limit - The maximum number of logs to return.
   * @param logType - Specifies whether to return encrypted or unencrypted logs.
   * @returns The requested logs.
   */
  public getLogs<TLogType extends LogType>(
    from: number,
    limit: number,
    logType: LogType,
  ): Promise<L2BlockL2Logs<FromLogType<TLogType>>[]> {
    const logSource = logType === LogType.ENCRYPTED ? this.encryptedLogsSource : this.unencryptedLogsSource;
    return logSource.getLogs(from, limit, logType) as Promise<L2BlockL2Logs<FromLogType<TLogType>>[]>;
  }

  /**
   * Gets unencrypted logs based on the provided filter.
   * @param filter - The filter to apply to the logs.
   * @returns The requested logs.
   */
  getUnencryptedLogs(filter: LogFilter): Promise<GetUnencryptedLogsResponse> {
    return this.unencryptedLogsSource.getUnencryptedLogs(filter);
  }

  /**
   * Method to submit a transaction to the p2p pool.
   * @param tx - The transaction to be submitted.
   */
  public async sendTx(tx: Tx) {
    const timer = new Timer();
    this.log.info(`Received tx ${tx.getTxHash()}`);

    if (!(await this.isValidTx(tx))) {
      this.metrics.receivedTx(timer.ms(), false);
      return;
    }

    await this.p2pClient!.sendTx(tx);
    this.metrics.receivedTx(timer.ms(), true);
  }

  public async getTxReceipt(txHash: TxHash): Promise<TxReceipt> {
    let txReceipt = new TxReceipt(txHash, TxStatus.DROPPED, 'Tx dropped by P2P node.');

    // We first check if the tx is in pending (instead of first checking if it is mined) because if we first check
    // for mined and then for pending there could be a race condition where the tx is mined between the two checks
    // and we would incorrectly return a TxReceipt with status DROPPED
    if (this.p2pClient.getTxStatus(txHash) === 'pending') {
      txReceipt = new TxReceipt(txHash, TxStatus.PENDING, '');
    }

    const settledTxReceipt = await this.blockSource.getSettledTxReceipt(txHash);
    if (settledTxReceipt) {
      txReceipt = settledTxReceipt;
    }

    return txReceipt;
  }

  public getTxEffect(txHash: TxHash): Promise<TxEffect | undefined> {
    return this.blockSource.getTxEffect(txHash);
  }

  /**
   * Method to stop the aztec node.
   */
  public async stop() {
    this.log.info(`Stopping`);
    await this.sequencer?.stop();
    await this.p2pClient.stop();
    await this.worldStateSynchronizer.stop();
    await this.blockSource.stop();
    this.log.info(`Stopped`);
  }

  /**
   * Method to retrieve pending txs.
   * @returns - The pending txs.
   */
  public getPendingTxs() {
    return Promise.resolve(this.p2pClient!.getTxs('pending'));
  }

  public getPendingTxCount() {
    return Promise.resolve(this.p2pClient!.getTxs('pending').length);
  }

  /**
   * Method to retrieve a single tx from the mempool or unfinalised chain.
   * @param txHash - The transaction hash to return.
   * @returns - The tx if it exists.
   */
  public getTxByHash(txHash: TxHash) {
    return Promise.resolve(this.p2pClient!.getTxByHash(txHash));
  }

  /**
   * Find the index of the given leaf in the given tree.
   * @param blockNumber - The block number at which to get the data
   * @param treeId - The tree to search in.
   * @param leafValue - The value to search for
   * @returns The index of the given leaf in the given tree or undefined if not found.
   */
  public async findLeafIndex(
    blockNumber: L2BlockNumber,
    treeId: MerkleTreeId,
    leafValue: Fr,
  ): Promise<bigint | undefined> {
    const committedDb = await this.#getWorldState(blockNumber);
    return committedDb.findLeafIndex(treeId, leafValue.toBuffer());
  }

  /**
   * Returns a sibling path for the given index in the nullifier tree.
   * @param blockNumber - The block number at which to get the data.
   * @param leafIndex - The index of the leaf for which the sibling path is required.
   * @returns The sibling path for the leaf index.
   */
  public async getNullifierSiblingPath(
    blockNumber: L2BlockNumber,
    leafIndex: bigint,
  ): Promise<SiblingPath<typeof NULLIFIER_TREE_HEIGHT>> {
    const committedDb = await this.#getWorldState(blockNumber);
    return committedDb.getSiblingPath(MerkleTreeId.NULLIFIER_TREE, leafIndex);
  }

  /**
   * Returns a sibling path for the given index in the data tree.
   * @param blockNumber - The block number at which to get the data.
   * @param leafIndex - The index of the leaf for which the sibling path is required.
   * @returns The sibling path for the leaf index.
   */
  public async getNoteHashSiblingPath(
    blockNumber: L2BlockNumber,
    leafIndex: bigint,
  ): Promise<SiblingPath<typeof NOTE_HASH_TREE_HEIGHT>> {
    const committedDb = await this.#getWorldState(blockNumber);
    return committedDb.getSiblingPath(MerkleTreeId.NOTE_HASH_TREE, leafIndex);
  }

  /**
   * Returns the index and a sibling path for a leaf in the committed l1 to l2 data tree.
   * @param blockNumber - The block number at which to get the data.
   * @param l1ToL2Message - The l1ToL2Message to get the index / sibling path for.
   * @param startIndex - The index to start searching from (used when skipping nullified messages)
   * @returns A tuple of the index and the sibling path of the L1ToL2Message (undefined if not found).
   */
  public async getL1ToL2MessageMembershipWitness(
    blockNumber: L2BlockNumber,
    l1ToL2Message: Fr,
    startIndex = 0n,
  ): Promise<[bigint, SiblingPath<typeof L1_TO_L2_MSG_TREE_HEIGHT>] | undefined> {
    const index = await this.l1ToL2MessageSource.getL1ToL2MessageIndex(l1ToL2Message, startIndex);
    if (index === undefined) {
      return undefined;
    }
    const committedDb = await this.#getWorldState(blockNumber);
    const siblingPath = await committedDb.getSiblingPath<typeof L1_TO_L2_MSG_TREE_HEIGHT>(
      MerkleTreeId.L1_TO_L2_MESSAGE_TREE,
      index,
    );
    return [index, siblingPath];
  }

  /**
   * Returns whether an L1 to L2 message is synced by archiver and if it's ready to be included in a block.
   * @param l1ToL2Message - The L1 to L2 message to check.
   * @param startL2BlockNumber - The block number after which we are interested in checking if the message was
   * included.
   * @remarks We pass in the minL2BlockNumber because there can be duplicate messages and the block number allow us
   * to skip the duplicates (we know after which block a given message is to be included).
   * @returns Whether the message is synced and ready to be included in a block.
   */
  public async isL1ToL2MessageSynced(l1ToL2Message: Fr, startL2BlockNumber = INITIAL_L2_BLOCK_NUM): Promise<boolean> {
    const startIndex = BigInt(startL2BlockNumber - INITIAL_L2_BLOCK_NUM) * BigInt(NUMBER_OF_L1_L2_MESSAGES_PER_ROLLUP);
    return (await this.l1ToL2MessageSource.getL1ToL2MessageIndex(l1ToL2Message, startIndex)) !== undefined;
  }

  /**
   * Returns the index of a l2ToL1Message in a ephemeral l2 to l1 data tree as well as its sibling path.
   * @remarks This tree is considered ephemeral because it is created on-demand by: taking all the l2ToL1 messages
   * in a single block, and then using them to make a variable depth append-only tree with these messages as leaves.
   * The tree is discarded immediately after calculating what we need from it.
   * TODO: Handle the case where two messages in the same tx have the same hash.
   * @param blockNumber - The block number at which to get the data.
   * @param l2ToL1Message - The l2ToL1Message get the index / sibling path for.
   * @returns A tuple of the index and the sibling path of the L2ToL1Message.
   */
  public async getL2ToL1MessageMembershipWitness(
    blockNumber: L2BlockNumber,
    l2ToL1Message: Fr,
  ): Promise<[bigint, SiblingPath<number>]> {
    const block = await this.blockSource.getBlock(blockNumber === 'latest' ? await this.getBlockNumber() : blockNumber);

    if (block === undefined) {
      throw new Error('Block is not defined');
    }

    const l2ToL1Messages = block.body.txEffects.map(txEffect => txEffect.l2ToL1Msgs);

    // Find index of message
    let indexOfMsgInSubtree = -1;
    const indexOfMsgTx = l2ToL1Messages.findIndex(msgs => {
      const idx = msgs.findIndex(msg => msg.equals(l2ToL1Message));
      indexOfMsgInSubtree = Math.max(indexOfMsgInSubtree, idx);
      return idx !== -1;
    });

    if (indexOfMsgTx === -1) {
      throw new Error('The L2ToL1Message you are trying to prove inclusion of does not exist');
    }

    // Construct message subtrees
    const l2toL1Subtrees = await Promise.all(
      l2ToL1Messages.map(async (msgs, i) => {
        const treeHeight = msgs.length <= 1 ? 1 : Math.ceil(Math.log2(msgs.length));
        const tree = new StandardTree(
          openTmpStore(true),
          new SHA256Trunc(),
          `temp_msgs_subtrees_${i}`,
          treeHeight,
          0n,
          Fr,
        );
        await tree.appendLeaves(msgs);
        return tree;
      }),
    );

    // path of the input msg from leaf -> first out hash calculated in base rolllup
    const subtreePathOfL2ToL1Message = await l2toL1Subtrees[indexOfMsgTx].getSiblingPath(
      BigInt(indexOfMsgInSubtree),
      true,
    );

    let l2toL1SubtreeRoots = l2toL1Subtrees.map(t => Fr.fromBuffer(t.getRoot(true)));
    if (l2toL1SubtreeRoots.length < 2) {
      l2toL1SubtreeRoots = padArrayEnd(l2toL1SubtreeRoots, Fr.ZERO, 2);
    }
    const maxTreeHeight = Math.ceil(Math.log2(l2toL1SubtreeRoots.length));
    // The root of this tree is the out_hash calculated in Noir => we truncate to match Noir's SHA
    const outHashTree = new UnbalancedTree(new SHA256Trunc(), 'temp_outhash_sibling_path', maxTreeHeight, Fr);
    await outHashTree.appendLeaves(l2toL1SubtreeRoots);

    const pathOfTxInOutHashTree = await outHashTree.getSiblingPath(l2toL1SubtreeRoots[indexOfMsgTx].toBigInt());
    // Append subtree path to out hash tree path
    const mergedPath = subtreePathOfL2ToL1Message.toBufferArray().concat(pathOfTxInOutHashTree.toBufferArray());
    // Append binary index of subtree path to binary index of out hash tree path
    const mergedIndex = parseInt(
      indexOfMsgTx
        .toString(2)
        .concat(indexOfMsgInSubtree.toString(2).padStart(l2toL1Subtrees[indexOfMsgTx].getDepth(), '0')),
      2,
    );

    return [BigInt(mergedIndex), new SiblingPath(mergedPath.length, mergedPath)];
  }

  /**
   * Returns a sibling path for a leaf in the committed blocks tree.
   * @param blockNumber - The block number at which to get the data.
   * @param leafIndex - Index of the leaf in the tree.
   * @returns The sibling path.
   */
  public async getArchiveSiblingPath(
    blockNumber: L2BlockNumber,
    leafIndex: bigint,
  ): Promise<SiblingPath<typeof ARCHIVE_HEIGHT>> {
    const committedDb = await this.#getWorldState(blockNumber);
    return committedDb.getSiblingPath(MerkleTreeId.ARCHIVE, leafIndex);
  }

  /**
   * Returns a sibling path for a leaf in the committed public data tree.
   * @param blockNumber - The block number at which to get the data.
   * @param leafIndex - Index of the leaf in the tree.
   * @returns The sibling path.
   */
  public async getPublicDataSiblingPath(
    blockNumber: L2BlockNumber,
    leafIndex: bigint,
  ): Promise<SiblingPath<typeof PUBLIC_DATA_TREE_HEIGHT>> {
    const committedDb = await this.#getWorldState(blockNumber);
    return committedDb.getSiblingPath(MerkleTreeId.PUBLIC_DATA_TREE, leafIndex);
  }

  /**
   * Returns a nullifier membership witness for a given nullifier at a given block.
   * @param blockNumber - The block number at which to get the index.
   * @param nullifier - Nullifier we try to find witness for.
   * @returns The nullifier membership witness (if found).
   */
  public async getNullifierMembershipWitness(
    blockNumber: L2BlockNumber,
    nullifier: Fr,
  ): Promise<NullifierMembershipWitness | undefined> {
    const db = await this.#getWorldState(blockNumber);
    const index = await db.findLeafIndex(MerkleTreeId.NULLIFIER_TREE, nullifier.toBuffer());
    if (!index) {
      return undefined;
    }

    const leafPreimagePromise = db.getLeafPreimage(MerkleTreeId.NULLIFIER_TREE, index);
    const siblingPathPromise = db.getSiblingPath<typeof NULLIFIER_TREE_HEIGHT>(
      MerkleTreeId.NULLIFIER_TREE,
      BigInt(index),
    );

    const [leafPreimage, siblingPath] = await Promise.all([leafPreimagePromise, siblingPathPromise]);

    if (!leafPreimage) {
      return undefined;
    }

    return new NullifierMembershipWitness(BigInt(index), leafPreimage as NullifierLeafPreimage, siblingPath);
  }

  /**
   * Returns a low nullifier membership witness for a given nullifier at a given block.
   * @param blockNumber - The block number at which to get the index.
   * @param nullifier - Nullifier we try to find the low nullifier witness for.
   * @returns The low nullifier membership witness (if found).
   * @remarks Low nullifier witness can be used to perform a nullifier non-inclusion proof by leveraging the "linked
   * list structure" of leaves and proving that a lower nullifier is pointing to a bigger next value than the nullifier
   * we are trying to prove non-inclusion for.
   *
   * Note: This function returns the membership witness of the nullifier itself and not the low nullifier when
   * the nullifier already exists in the tree. This is because the `getPreviousValueIndex` function returns the
   * index of the nullifier itself when it already exists in the tree.
   * TODO: This is a confusing behavior and we should eventually address that.
   */
  public async getLowNullifierMembershipWitness(
    blockNumber: L2BlockNumber,
    nullifier: Fr,
  ): Promise<NullifierMembershipWitness | undefined> {
    const committedDb = await this.#getWorldState(blockNumber);
    const findResult = await committedDb.getPreviousValueIndex(MerkleTreeId.NULLIFIER_TREE, nullifier.toBigInt());
    if (!findResult) {
      return undefined;
    }
    const { index, alreadyPresent } = findResult;
    if (alreadyPresent) {
      this.log.warn(`Nullifier ${nullifier.toBigInt()} already exists in the tree`);
    }
    const preimageData = (await committedDb.getLeafPreimage(MerkleTreeId.NULLIFIER_TREE, index))!;

    const siblingPath = await committedDb.getSiblingPath<typeof NULLIFIER_TREE_HEIGHT>(
      MerkleTreeId.NULLIFIER_TREE,
      BigInt(index),
    );
    return new NullifierMembershipWitness(BigInt(index), preimageData as NullifierLeafPreimage, siblingPath);
  }

  async getPublicDataTreeWitness(blockNumber: L2BlockNumber, leafSlot: Fr): Promise<PublicDataWitness | undefined> {
    const committedDb = await this.#getWorldState(blockNumber);
    const lowLeafResult = await committedDb.getPreviousValueIndex(MerkleTreeId.PUBLIC_DATA_TREE, leafSlot.toBigInt());
    if (!lowLeafResult) {
      return undefined;
    } else {
      const preimage = (await committedDb.getLeafPreimage(
        MerkleTreeId.PUBLIC_DATA_TREE,
        lowLeafResult.index,
      )) as PublicDataTreeLeafPreimage;
      const path = await committedDb.getSiblingPath<typeof PUBLIC_DATA_TREE_HEIGHT>(
        MerkleTreeId.PUBLIC_DATA_TREE,
        lowLeafResult.index,
      );
      return new PublicDataWitness(lowLeafResult.index, preimage, path);
    }
  }

  /**
   * Gets the storage value at the given contract storage slot.
   *
   * @remarks The storage slot here refers to the slot as it is defined in Noir not the index in the merkle tree.
   * Aztec's version of `eth_getStorageAt`.
   *
   * @param contract - Address of the contract to query.
   * @param slot - Slot to query.
   * @param blockNumber - The block number at which to get the data or 'latest'.
   * @returns Storage value at the given contract slot.
   */
  public async getPublicStorageAt(contract: AztecAddress, slot: Fr, blockNumber: L2BlockNumber): Promise<Fr> {
    const committedDb = await this.#getWorldState(blockNumber);
    const leafSlot = computePublicDataTreeLeafSlot(contract, slot);

    const lowLeafResult = await committedDb.getPreviousValueIndex(MerkleTreeId.PUBLIC_DATA_TREE, leafSlot.toBigInt());
    if (!lowLeafResult || !lowLeafResult.alreadyPresent) {
      return Fr.ZERO;
    }
    const preimage = (await committedDb.getLeafPreimage(
      MerkleTreeId.PUBLIC_DATA_TREE,
      lowLeafResult.index,
    )) as PublicDataTreeLeafPreimage;
    return preimage.value;
  }

  /**
   * Returns the currently committed block header, or the initial header if no blocks have been produced.
   * @returns The current committed block header.
   */
  public async getHeader(): Promise<Header> {
    return (await this.getBlock(-1))?.header ?? (await this.#getWorldState('latest')).getInitialHeader();
  }

  /**
   * Simulates the public part of a transaction with the current state.
   * @param tx - The transaction to simulate.
   **/
  public async simulatePublicCalls(tx: Tx): Promise<PublicSimulationOutput> {
    this.log.info(`Simulating tx ${tx.getTxHash()}`);
    const blockNumber = (await this.blockSource.getBlockNumber()) + 1;

    // If sequencer is not initialized, we just set these values to zero for simulation.
    const coinbase = this.sequencer?.coinbase || EthAddress.ZERO;
    const feeRecipient = this.sequencer?.feeRecipient || AztecAddress.ZERO;

    const newGlobalVariables = await this.globalVariableBuilder.buildGlobalVariables(
      new Fr(blockNumber),
      coinbase,
      feeRecipient,
    );
    const prevHeader = (await this.blockSource.getBlock(-1))?.header;

    const publicProcessorFactory = new PublicProcessorFactory(
      await this.worldStateSynchronizer.ephemeralFork(),
      this.contractDataSource,
      new WASMSimulator(),
      this.telemetry,
    );
    const processor = publicProcessorFactory.create(prevHeader, newGlobalVariables);

    // REFACTOR: Consider merging ProcessReturnValues into ProcessedTx
    const [processedTxs, failedTxs, returns] = await processor.process([tx]);
    // REFACTOR: Consider returning the error/revert rather than throwing
    if (failedTxs.length) {
      this.log.warn(`Simulated tx ${tx.getTxHash()} fails: ${failedTxs[0].error}`);
      throw failedTxs[0].error;
    }
    const { reverted } = partitionReverts(processedTxs);
    if (reverted.length) {
      this.log.warn(`Simulated tx ${tx.getTxHash()} reverts: ${reverted[0].revertReason}`);
      throw reverted[0].revertReason;
    }
    this.log.debug(`Simulated tx ${tx.getTxHash()} succeeds`);
    const [processedTx] = processedTxs;
    return new PublicSimulationOutput(
      processedTx.encryptedLogs,
      processedTx.unencryptedLogs,
      processedTx.revertReason,
      processedTx.data.constants,
      processedTx.data.end,
      returns,
      processedTx.gasUsed,
    );
  }

  public async isValidTx(tx: Tx, isSimulation: boolean = false): Promise<boolean> {
    const blockNumber = (await this.blockSource.getBlockNumber()) + 1;
    // These validators are taken from the sequencer, and should match.
    // The reason why `phases` and `gas` tx validator is in the sequencer and not here is because
    // those tx validators are customizable by the sequencer.
    const txValidators: TxValidator<Tx | ProcessedTx>[] = [
      new DataTxValidator(),
      new MetadataTxValidator(new Fr(this.l1ChainId), new Fr(blockNumber)),
      new DoubleSpendTxValidator(new WorldStateDB(this.worldStateSynchronizer.getLatest())),
    ];

    if (!isSimulation) {
      txValidators.push(new TxProofValidator(this.proofVerifier));
    }

    const txValidator = new AggregateTxValidator(...txValidators);

    const [_, invalidTxs] = await txValidator.validateTxs([tx]);
    if (invalidTxs.length > 0) {
      this.log.warn(`Rejecting tx ${tx.getTxHash()} because of validation errors`);

      return false;
    }

    return true;
  }

  public async setConfig(config: Partial<SequencerConfig & ProverConfig>): Promise<void> {
    const newConfig = { ...this.config, ...config };
    this.sequencer?.updateSequencerConfig(config);

    if (newConfig.realProofs !== this.config.realProofs) {
      this.proofVerifier = config.realProofs ? await BBCircuitVerifier.new(newConfig) : new TestCircuitVerifier();
    }

    this.config = newConfig;
  }

  public getProtocolContractAddresses(): Promise<ProtocolContractAddresses> {
    return Promise.resolve({
      classRegisterer: getCanonicalClassRegisterer().address,
      feeJuice: getCanonicalFeeJuice().address,
      instanceDeployer: getCanonicalInstanceDeployer().address,
      keyRegistry: getCanonicalKeyRegistryAddress(),
      multiCallEntrypoint: getCanonicalMultiCallEntrypointAddress(),
    });
  }

  public addContractArtifact(address: AztecAddress, artifact: ContractArtifact): Promise<void> {
    return this.contractDataSource.addContractArtifact(address, artifact);
  }

  public flushTxs(): Promise<void> {
    if (!this.sequencer) {
      throw new Error(`Sequencer is not initialized`);
    }
    this.sequencer.flush();
    return Promise.resolve();
  }

  /**
   * Returns an instance of MerkleTreeOperations having first ensured the world state is fully synched
   * @param blockNumber - The block number at which to get the data.
   * @returns An instance of a committed MerkleTreeOperations
   */
  async #getWorldState(blockNumber: L2BlockNumber) {
    if (typeof blockNumber === 'number' && blockNumber < INITIAL_L2_BLOCK_NUM - 1) {
      throw new Error('Invalid block number to get world state for: ' + blockNumber);
    }

    let blockSyncedTo: number = 0;
    try {
      // Attempt to sync the world state if necessary
      blockSyncedTo = await this.#syncWorldState();
    } catch (err) {
      this.log.error(`Error getting world state: ${err}`);
    }

    // using a snapshot could be less efficient than using the committed db
    if (blockNumber === 'latest' || blockNumber === blockSyncedTo) {
      this.log.debug(`Using committed db for block ${blockNumber}, world state synced upto ${blockSyncedTo}`);
      return this.worldStateSynchronizer.getCommitted();
    } else if (blockNumber < blockSyncedTo) {
      this.log.debug(`Using snapshot for block ${blockNumber}, world state synced upto ${blockSyncedTo}`);
      return this.worldStateSynchronizer.getSnapshot(blockNumber);
    } else {
      throw new Error(`Block ${blockNumber} not yet synced`);
    }
  }

  /**
   * Ensure we fully sync the world state
   * @returns A promise that fulfils once the world state is synced
   */
  async #syncWorldState(): Promise<number> {
    const blockSourceHeight = await this.blockSource.getBlockNumber();
    return this.worldStateSynchronizer.syncImmediate(blockSourceHeight);
  }
}<|MERGE_RESOLUTION|>--- conflicted
+++ resolved
@@ -53,18 +53,8 @@
 import { Timer } from '@aztec/foundation/timer';
 import { openTmpStore } from '@aztec/kv-store/utils';
 import { SHA256Trunc, StandardTree, UnbalancedTree } from '@aztec/merkle-tree';
-<<<<<<< HEAD
-=======
-import { InMemoryAttestationPool, type P2P, createP2PClient } from '@aztec/p2p';
-import { getCanonicalClassRegisterer } from '@aztec/protocol-contracts/class-registerer';
-import { getCanonicalFeeJuice } from '@aztec/protocol-contracts/fee-juice';
-import { getCanonicalInstanceDeployer } from '@aztec/protocol-contracts/instance-deployer';
-import { getCanonicalKeyRegistryAddress } from '@aztec/protocol-contracts/key-registry';
-import { getCanonicalMultiCallEntrypointAddress } from '@aztec/protocol-contracts/multi-call-entrypoint';
->>>>>>> 8ee8595d
 import {
   AggregateTxValidator,
-  AztecKVTxPool,
   DataTxValidator,
   DoubleSpendTxValidator,
   InMemoryAttestationPool,
@@ -89,11 +79,7 @@
   type ProtocolContractAddresses,
 } from '@aztec/types/contracts';
 import { createValidatorClient } from '@aztec/validator-client';
-<<<<<<< HEAD
-import { MerkleTrees, createWorldStateSynchronizer } from '@aztec/world-state';
-=======
-import { type WorldStateSynchronizer, createWorldStateSynchronizer } from '@aztec/world-state';
->>>>>>> 8ee8595d
+import { createWorldStateSynchronizer } from '@aztec/world-state';
 
 import { type AztecNodeConfig, getPackageInfo } from './config.js';
 import { NodeMetrics } from './node_metrics.js';
@@ -162,27 +148,18 @@
     config.transactionProtocol = `/aztec/tx/${config.l1Contracts.rollupAddress.toString()}`;
 
     // now create the merkle trees and the world state synchronizer
-    const worldStateSynchronizer = await createWorldStateSynchronizer(config, store, archiver, telemetry);
+    const worldStateSynchronizer = await createWorldStateSynchronizer(config, archiver, telemetry);
 
     // create the tx pool and the p2p client, which will need the l2 block source
-<<<<<<< HEAD
     const p2pClient = await createP2PClient(
       config,
-      store,
-      new AztecKVTxPool(store, telemetry),
       new InMemoryAttestationPool(),
       archiver,
       new TestCircuitVerifier(),
       worldStateSynchronizer,
-    );
-
-=======
-    const p2pClient = await createP2PClient(config, new InMemoryAttestationPool(), archiver, telemetry);
-
-    // now create the merkle trees and the world state synchronizer
-    const worldStateSynchronizer = await createWorldStateSynchronizer(config, archiver, telemetry);
-
->>>>>>> 8ee8595d
+      telemetry,
+    );
+
     // start both and wait for them to sync from the block source
     await Promise.all([p2pClient.start(), worldStateSynchronizer.start()]);
 
