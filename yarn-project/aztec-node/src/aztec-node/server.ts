import { createArchiver } from '@aztec/archiver';
import { BBCircuitVerifier, TestCircuitVerifier } from '@aztec/bb-prover';
import { type BlobSinkClientInterface, createBlobSinkClient } from '@aztec/blob-sink/client';
import {
  type AztecNode,
  type ClientProtocolCircuitVerifier,
  type EpochProofQuote,
  type GetContractClassLogsResponse,
  type GetPublicLogsResponse,
  type InBlock,
  type L1ToL2MessageSource,
  type L2Block,
  type L2BlockNumber,
  type L2BlockSource,
  type L2LogsSource,
  type LogFilter,
  MerkleTreeId,
  NullifierMembershipWitness,
  type NullifierWithBlockSource,
  P2PClientType,
  type ProverConfig,
  PublicDataWitness,
  PublicSimulationOutput,
  type SequencerConfig,
  type Service,
  SiblingPath,
  type Tx,
  type TxEffect,
  type TxHash,
  TxReceipt,
  type TxScopedL2Log,
  TxStatus,
  type TxValidationResult,
  type WorldStateSynchronizer,
  tryStop,
} from '@aztec/circuit-types';
import {
  type ARCHIVE_HEIGHT,
  type BlockHeader,
  type ContractClassPublic,
  type ContractDataSource,
  type ContractInstanceWithAddress,
  EthAddress,
  Fr,
  type GasFees,
  INITIAL_L2_BLOCK_NUM,
  type L1_TO_L2_MSG_TREE_HEIGHT,
  type NOTE_HASH_TREE_HEIGHT,
  type NULLIFIER_TREE_HEIGHT,
  type NodeInfo,
  type NullifierLeafPreimage,
  type PUBLIC_DATA_TREE_HEIGHT,
  type PrivateLog,
  type ProtocolContractAddresses,
  type PublicDataTreeLeaf,
  type PublicDataTreeLeafPreimage,
  REGISTERER_CONTRACT_ADDRESS,
} from '@aztec/circuits.js';
import { computePublicDataTreeLeafSlot, siloNullifier } from '@aztec/circuits.js/hash';
import { EpochCache } from '@aztec/epoch-cache';
import { type L1ContractAddresses, createEthereumChain } from '@aztec/ethereum';
import { AztecAddress } from '@aztec/foundation/aztec-address';
import { type Logger, createLogger } from '@aztec/foundation/log';
import { DateProvider, Timer } from '@aztec/foundation/timer';
import { type AztecKVStore } from '@aztec/kv-store';
import { openTmpStore } from '@aztec/kv-store/lmdb';
import { SHA256Trunc, StandardTree, UnbalancedTree } from '@aztec/merkle-tree';
import { type P2P, createP2PClient } from '@aztec/p2p';
import { ProtocolContractAddress } from '@aztec/protocol-contracts';
import {
  GlobalVariableBuilder,
  SequencerClient,
  type SequencerPublisher,
  createSlasherClient,
  createValidatorForAcceptingTxs,
  getDefaultAllowedSetupFunctions,
} from '@aztec/sequencer-client';
import { PublicProcessorFactory } from '@aztec/simulator/server';
import {
  Attributes,
  type TelemetryClient,
  type Traceable,
  type Tracer,
  getTelemetryClient,
  trackSpan,
} from '@aztec/telemetry-client';
import { createValidatorClient } from '@aztec/validator-client';
import { createWorldStateSynchronizer } from '@aztec/world-state';

import { type AztecNodeConfig, getPackageInfo } from './config.js';
import { NodeMetrics } from './node_metrics.js';

/**
 * The aztec node.
 */
export class AztecNodeService implements AztecNode, Traceable {
  private packageVersion: string;
  private metrics: NodeMetrics;

  public readonly tracer: Tracer;

  constructor(
    protected config: AztecNodeConfig,
    protected readonly p2pClient: P2P,
    protected readonly blockSource: L2BlockSource & Partial<Service>,
    protected readonly logsSource: L2LogsSource,
    protected readonly contractDataSource: ContractDataSource,
    protected readonly l1ToL2MessageSource: L1ToL2MessageSource,
    protected readonly nullifierSource: NullifierWithBlockSource,
    protected readonly worldStateSynchronizer: WorldStateSynchronizer,
    protected readonly sequencer: SequencerClient | undefined,
    protected readonly l1ChainId: number,
    protected readonly version: number,
    protected readonly globalVariableBuilder: GlobalVariableBuilder,
    private proofVerifier: ClientProtocolCircuitVerifier,
    private telemetry: TelemetryClient = getTelemetryClient(),
    private log = createLogger('node'),
  ) {
    this.packageVersion = getPackageInfo().version;
    this.metrics = new NodeMetrics(telemetry, 'AztecNodeService');
    this.tracer = telemetry.getTracer('AztecNodeService');

    this.log.info(`Aztec Node started on chain 0x${l1ChainId.toString(16)}`, config.l1Contracts);
  }

  public addEpochProofQuote(quote: EpochProofQuote): Promise<void> {
    return Promise.resolve(this.p2pClient.addEpochProofQuote(quote));
  }

  public getEpochProofQuotes(epoch: bigint): Promise<EpochProofQuote[]> {
    return this.p2pClient.getEpochProofQuotes(epoch);
  }

  public getL2Tips() {
    return this.blockSource.getL2Tips();
  }

  /**
   * initializes the Aztec Node, wait for component to sync.
   * @param config - The configuration to be used by the aztec node.
   * @returns - A fully synced Aztec Node for use in development/testing.
   */
  public static async createAndSync(
    config: AztecNodeConfig,
    deps: {
      telemetry?: TelemetryClient;
      logger?: Logger;
      publisher?: SequencerPublisher;
      dateProvider?: DateProvider;
      blobSinkClient?: BlobSinkClientInterface;
    } = {},
    options: {
      prefilledPublicData?: PublicDataTreeLeaf[];
    } = {},
  ): Promise<AztecNodeService> {
    const telemetry = deps.telemetry ?? getTelemetryClient();
    const log = deps.logger ?? createLogger('node');
    const dateProvider = deps.dateProvider ?? new DateProvider();
    const blobSinkClient = deps.blobSinkClient ?? createBlobSinkClient(config);
    const ethereumChain = createEthereumChain(config.l1RpcUrl, config.l1ChainId);
    //validate that the actual chain id matches that specified in configuration
    if (config.l1ChainId !== ethereumChain.chainInfo.id) {
      throw new Error(
        `RPC URL configured for chain id ${ethereumChain.chainInfo.id} but expected id ${config.l1ChainId}`,
      );
    }

    const archiver = await createArchiver(config, blobSinkClient, { blockUntilSync: true }, telemetry);

    // we identify the P2P transaction protocol by using the rollup contract address.
    // this may well change in future
    const rollupAddress = config.l1Contracts.rollupAddress;
    config.transactionProtocol = `/aztec/tx/${rollupAddress.toString()}`;

    // now create the merkle trees and the world state synchronizer
    const worldStateSynchronizer = await createWorldStateSynchronizer(
      config,
      archiver,
      options.prefilledPublicData,
      telemetry,
    );
    const proofVerifier = config.realProofs ? await BBCircuitVerifier.new(config) : new TestCircuitVerifier();
    if (!config.realProofs) {
      log.warn(`Aztec node is accepting fake proofs`);
    }

    const epochCache = await EpochCache.create(config.l1Contracts.rollupAddress, config, { dateProvider });

    // create the tx pool and the p2p client, which will need the l2 block source
    const p2pClient = await createP2PClient(
      P2PClientType.Full,
      config,
      archiver,
      proofVerifier,
      worldStateSynchronizer,
      epochCache,
      telemetry,
    );

    const slasherClient = await createSlasherClient(config, archiver, telemetry);

    // start both and wait for them to sync from the block source
    await Promise.all([p2pClient.start(), worldStateSynchronizer.start(), slasherClient.start()]);

    const validatorClient = createValidatorClient(config, { p2pClient, telemetry, dateProvider, epochCache });

    // now create the sequencer
    const sequencer = config.disableValidator
      ? undefined
      : await SequencerClient.new(config, {
          ...deps,
          validatorClient,
          p2pClient,
          worldStateSynchronizer,
          slasherClient,
          contractDataSource: archiver,
          l2BlockSource: archiver,
          l1ToL2MessageSource: archiver,
          telemetry,
          dateProvider,
          blobSinkClient,
        });

    return new AztecNodeService(
      config,
      p2pClient,
      archiver,
      archiver,
      archiver,
      archiver,
      archiver,
      worldStateSynchronizer,
      sequencer,
      ethereumChain.chainInfo.id,
      config.version,
      new GlobalVariableBuilder(config),
      proofVerifier,
      telemetry,
      log,
    );
  }

  /**
   * Returns the sequencer client instance.
   * @returns The sequencer client instance.
   */
  public getSequencer(): SequencerClient | undefined {
    return this.sequencer;
  }

  public getBlockSource(): L2BlockSource {
    return this.blockSource;
  }

  public getContractDataSource(): ContractDataSource {
    return this.contractDataSource;
  }

  public getP2P(): P2P {
    return this.p2pClient;
  }

  /**
   * Method to return the currently deployed L1 contract addresses.
   * @returns - The currently deployed L1 contract addresses.
   */
  public getL1ContractAddresses(): Promise<L1ContractAddresses> {
    return Promise.resolve(this.config.l1Contracts);
  }

  public getEncodedEnr(): Promise<string | undefined> {
    return Promise.resolve(this.p2pClient.getEnr()?.encodeTxt());
  }

  /**
   * Method to determine if the node is ready to accept transactions.
   * @returns - Flag indicating the readiness for tx submission.
   */
  public isReady() {
    return Promise.resolve(this.p2pClient.isReady() ?? false);
  }

  public async getNodeInfo(): Promise<NodeInfo> {
    const [nodeVersion, protocolVersion, chainId, enr, contractAddresses, protocolContractAddresses] =
      await Promise.all([
        this.getNodeVersion(),
        this.getVersion(),
        this.getChainId(),
        this.getEncodedEnr(),
        this.getL1ContractAddresses(),
        this.getProtocolContractAddresses(),
      ]);

    const nodeInfo: NodeInfo = {
      nodeVersion,
      l1ChainId: chainId,
      protocolVersion,
      enr,
      l1ContractAddresses: contractAddresses,
      protocolContractAddresses: protocolContractAddresses,
    };

    return nodeInfo;
  }

  /**
   * Get a block specified by its number.
   * @param number - The block number being requested.
   * @returns The requested block.
   */
  public async getBlock(number: number): Promise<L2Block | undefined> {
    return await this.blockSource.getBlock(number);
  }

  /**
   * Method to request blocks. Will attempt to return all requested blocks but will return only those available.
   * @param from - The start of the range of blocks to return.
   * @param limit - The maximum number of blocks to obtain.
   * @returns The blocks requested.
   */
  public async getBlocks(from: number, limit: number): Promise<L2Block[]> {
    return (await this.blockSource.getBlocks(from, limit)) ?? [];
  }

  /**
   * Method to fetch the current base fees.
   * @returns The current base fees.
   */
  public async getCurrentBaseFees(): Promise<GasFees> {
    return await this.globalVariableBuilder.getCurrentBaseFees();
  }

  /**
   * Method to fetch the current block number.
   * @returns The block number.
   */
  public async getBlockNumber(): Promise<number> {
    return await this.blockSource.getBlockNumber();
  }

  public async getProvenBlockNumber(): Promise<number> {
    return await this.blockSource.getProvenBlockNumber();
  }

  /**
   * Method to fetch the version of the package.
   * @returns The node package version
   */
  public getNodeVersion(): Promise<string> {
    return Promise.resolve(this.packageVersion);
  }

  /**
   * Method to fetch the version of the rollup the node is connected to.
   * @returns The rollup version.
   */
  public getVersion(): Promise<number> {
    return Promise.resolve(this.version);
  }

  /**
   * Method to fetch the chain id of the base-layer for the rollup.
   * @returns The chain id.
   */
  public getChainId(): Promise<number> {
    return Promise.resolve(this.l1ChainId);
  }

  public async getContractClass(id: Fr): Promise<ContractClassPublic | undefined> {
    const klazz = await this.contractDataSource.getContractClass(id);

    // TODO(#10007): Remove this check. This is needed only because we're manually registering
    // some contracts in the archiver so they are available to all nodes (see `registerCommonContracts`
    // in `archiver/src/factory.ts`), but we still want clients to send the registration tx in order
    // to emit the corresponding nullifier, which is now being checked. Note that this method
    // is only called by the PXE to check if a contract is publicly registered.
    if (klazz) {
      const classNullifier = await siloNullifier(AztecAddress.fromNumber(REGISTERER_CONTRACT_ADDRESS), id);
      const worldState = await this.#getWorldState('latest');
      const [index] = await worldState.findLeafIndices(MerkleTreeId.NULLIFIER_TREE, [classNullifier.toBuffer()]);
      this.log.debug(`Registration nullifier ${classNullifier} for contract class ${id} found at index ${index}`);
      if (index === undefined) {
        return undefined;
      }
    }

    return klazz;
  }

  public getContract(address: AztecAddress): Promise<ContractInstanceWithAddress | undefined> {
    return this.contractDataSource.getContract(address);
  }

  /**
   * Retrieves all private logs from up to `limit` blocks, starting from the block number `from`.
   * @param from - The block number from which to begin retrieving logs.
   * @param limit - The maximum number of blocks to retrieve logs from.
   * @returns An array of private logs from the specified range of blocks.
   */
  public getPrivateLogs(from: number, limit: number): Promise<PrivateLog[]> {
    return this.logsSource.getPrivateLogs(from, limit);
  }

  /**
   * Gets all logs that match any of the received tags (i.e. logs with their first field equal to a tag).
   * @param tags - The tags to filter the logs by.
   * @returns For each received tag, an array of matching logs is returned. An empty array implies no logs match
   * that tag.
   */
  public getLogsByTags(tags: Fr[]): Promise<TxScopedL2Log[][]> {
    return this.logsSource.getLogsByTags(tags);
  }

  /**
   * Gets public logs based on the provided filter.
   * @param filter - The filter to apply to the logs.
   * @returns The requested logs.
   */
  getPublicLogs(filter: LogFilter): Promise<GetPublicLogsResponse> {
    return this.logsSource.getPublicLogs(filter);
  }

  /**
   * Gets contract class logs based on the provided filter.
   * @param filter - The filter to apply to the logs.
   * @returns The requested logs.
   */
  getContractClassLogs(filter: LogFilter): Promise<GetContractClassLogsResponse> {
    return this.logsSource.getContractClassLogs(filter);
  }

  /**
   * Method to submit a transaction to the p2p pool.
   * @param tx - The transaction to be submitted.
   */
  public async sendTx(tx: Tx) {
    const timer = new Timer();
    const txHash = (await tx.getTxHash()).toString();

    const valid = await this.isValidTx(tx);
    if (valid.result !== 'valid') {
      const reason = valid.reason.join(', ');
      this.metrics.receivedTx(timer.ms(), false);
      this.log.warn(`Invalid tx ${txHash}: ${reason}`, { txHash });
      // TODO(#10967): Throw when receiving an invalid tx instead of just returning
      // throw new Error(`Invalid tx: ${reason}`);
      return;
    }

    await this.p2pClient!.sendTx(tx);
    this.metrics.receivedTx(timer.ms(), true);
    this.log.info(`Received tx ${txHash}`, { txHash });
  }

  public async getTxReceipt(txHash: TxHash): Promise<TxReceipt> {
    let txReceipt = new TxReceipt(txHash, TxStatus.DROPPED, 'Tx dropped by P2P node.');

    // We first check if the tx is in pending (instead of first checking if it is mined) because if we first check
    // for mined and then for pending there could be a race condition where the tx is mined between the two checks
    // and we would incorrectly return a TxReceipt with status DROPPED
    if ((await this.p2pClient.getTxStatus(txHash)) === 'pending') {
      txReceipt = new TxReceipt(txHash, TxStatus.PENDING, '');
    }

    const settledTxReceipt = await this.blockSource.getSettledTxReceipt(txHash);
    if (settledTxReceipt) {
      txReceipt = settledTxReceipt;
    }

    return txReceipt;
  }

  public getTxEffect(txHash: TxHash): Promise<InBlock<TxEffect> | undefined> {
    return this.blockSource.getTxEffect(txHash);
  }

  /**
   * Method to stop the aztec node.
   */
  public async stop() {
    this.log.info(`Stopping`);
    await this.sequencer?.stop();
    await this.p2pClient.stop();
    await this.worldStateSynchronizer.stop();
    await tryStop(this.blockSource);
    await this.telemetry.stop();
    this.log.info(`Stopped`);
  }

  /**
   * Method to retrieve pending txs.
   * @returns - The pending txs.
   */
  public getPendingTxs() {
    return this.p2pClient!.getPendingTxs();
  }

  public async getPendingTxCount() {
    const pendingTxs = await this.getPendingTxs();
    return pendingTxs.length;
  }

  /**
   * Method to retrieve a single tx from the mempool or unfinalised chain.
   * @param txHash - The transaction hash to return.
   * @returns - The tx if it exists.
   */
  public getTxByHash(txHash: TxHash) {
    return Promise.resolve(this.p2pClient!.getTxByHashFromPool(txHash));
  }

  /**
   * Find the indexes of the given leaves in the given tree.
   * @param blockNumber - The block number at which to get the data or 'latest' for latest data
   * @param treeId - The tree to search in.
   * @param leafValue - The values to search for
   * @returns The indexes of the given leaves in the given tree or undefined if not found.
   */
  public async findLeavesIndexes(
    blockNumber: L2BlockNumber,
    treeId: MerkleTreeId,
    leafValues: Fr[],
  ): Promise<(bigint | undefined)[]> {
    const committedDb = await this.#getWorldState(blockNumber);
    return await committedDb.findLeafIndices(
      treeId,
      leafValues.map(x => x.toBuffer()),
    );
  }

  /**
   * Find the block numbers of the given leaf indices in the given tree.
   * @param blockNumber - The block number at which to get the data or 'latest' for latest data
   * @param treeId - The tree to search in.
   * @param leafIndices - The values to search for
   * @returns The indexes of the given leaves in the given tree or undefined if not found.
   */
  public async findBlockNumbersForIndexes(
    blockNumber: L2BlockNumber,
    treeId: MerkleTreeId,
    leafIndices: bigint[],
  ): Promise<(bigint | undefined)[]> {
    const committedDb = await this.#getWorldState(blockNumber);
    return await committedDb.getBlockNumbersForLeafIndices(treeId, leafIndices);
  }

  public async findNullifiersIndexesWithBlock(
    blockNumber: L2BlockNumber,
    nullifiers: Fr[],
  ): Promise<(InBlock<bigint> | undefined)[]> {
    if (blockNumber === 'latest') {
      blockNumber = await this.getBlockNumber();
    }
    return this.nullifierSource.findNullifiersIndexesWithBlock(blockNumber, nullifiers);
  }

  /**
   * Returns a sibling path for the given index in the nullifier tree.
   * @param blockNumber - The block number at which to get the data.
   * @param leafIndex - The index of the leaf for which the sibling path is required.
   * @returns The sibling path for the leaf index.
   */
  public async getNullifierSiblingPath(
    blockNumber: L2BlockNumber,
    leafIndex: bigint,
  ): Promise<SiblingPath<typeof NULLIFIER_TREE_HEIGHT>> {
    const committedDb = await this.#getWorldState(blockNumber);
    return committedDb.getSiblingPath(MerkleTreeId.NULLIFIER_TREE, leafIndex);
  }

  /**
   * Returns a sibling path for the given index in the data tree.
   * @param blockNumber - The block number at which to get the data.
   * @param leafIndex - The index of the leaf for which the sibling path is required.
   * @returns The sibling path for the leaf index.
   */
  public async getNoteHashSiblingPath(
    blockNumber: L2BlockNumber,
    leafIndex: bigint,
  ): Promise<SiblingPath<typeof NOTE_HASH_TREE_HEIGHT>> {
    const committedDb = await this.#getWorldState(blockNumber);
    return committedDb.getSiblingPath(MerkleTreeId.NOTE_HASH_TREE, leafIndex);
  }

  /**
   * Returns the index and a sibling path for a leaf in the committed l1 to l2 data tree.
   * @param blockNumber - The block number at which to get the data.
   * @param l1ToL2Message - The l1ToL2Message to get the index / sibling path for.
   * @returns A tuple of the index and the sibling path of the L1ToL2Message (undefined if not found).
   */
  public async getL1ToL2MessageMembershipWitness(
    blockNumber: L2BlockNumber,
    l1ToL2Message: Fr,
  ): Promise<[bigint, SiblingPath<typeof L1_TO_L2_MSG_TREE_HEIGHT>] | undefined> {
    const index = await this.l1ToL2MessageSource.getL1ToL2MessageIndex(l1ToL2Message);
    if (index === undefined) {
      return undefined;
    }
    const committedDb = await this.#getWorldState(blockNumber);
    const siblingPath = await committedDb.getSiblingPath<typeof L1_TO_L2_MSG_TREE_HEIGHT>(
      MerkleTreeId.L1_TO_L2_MESSAGE_TREE,
      index,
    );
    return [index, siblingPath];
  }

  /**
   * Returns whether an L1 to L2 message is synced by archiver and if it's ready to be included in a block.
   * @param l1ToL2Message - The L1 to L2 message to check.
   * @returns Whether the message is synced and ready to be included in a block.
   */
  public async isL1ToL2MessageSynced(l1ToL2Message: Fr): Promise<boolean> {
    return (await this.l1ToL2MessageSource.getL1ToL2MessageIndex(l1ToL2Message)) !== undefined;
  }

  /**
   * Returns the index of a l2ToL1Message in a ephemeral l2 to l1 data tree as well as its sibling path.
   * @remarks This tree is considered ephemeral because it is created on-demand by: taking all the l2ToL1 messages
   * in a single block, and then using them to make a variable depth append-only tree with these messages as leaves.
   * The tree is discarded immediately after calculating what we need from it.
   * TODO: Handle the case where two messages in the same tx have the same hash.
   * @param blockNumber - The block number at which to get the data.
   * @param l2ToL1Message - The l2ToL1Message get the index / sibling path for.
   * @returns A tuple of the index and the sibling path of the L2ToL1Message.
   */
  public async getL2ToL1MessageMembershipWitness(
    blockNumber: L2BlockNumber,
    l2ToL1Message: Fr,
  ): Promise<[bigint, SiblingPath<number>]> {
    const block = await this.blockSource.getBlock(blockNumber === 'latest' ? await this.getBlockNumber() : blockNumber);

    if (block === undefined) {
      throw new Error('Block is not defined');
    }

    const l2ToL1Messages = block.body.txEffects.map(txEffect => txEffect.l2ToL1Msgs);

    // Find index of message
    let indexOfMsgInSubtree = -1;
    const indexOfMsgTx = l2ToL1Messages.findIndex(msgs => {
      const idx = msgs.findIndex(msg => msg.equals(l2ToL1Message));
      indexOfMsgInSubtree = Math.max(indexOfMsgInSubtree, idx);
      return idx !== -1;
    });

    if (indexOfMsgTx === -1) {
      throw new Error('The L2ToL1Message you are trying to prove inclusion of does not exist');
    }

    const tempStores: AztecKVStore[] = [];

    // Construct message subtrees
    const l2toL1Subtrees = await Promise.all(
      l2ToL1Messages.map(async (msgs, i) => {
        const store = openTmpStore(true);
        tempStores.push(store);
        const treeHeight = msgs.length <= 1 ? 1 : Math.ceil(Math.log2(msgs.length));
        const tree = new StandardTree(store, new SHA256Trunc(), `temp_msgs_subtrees_${i}`, treeHeight, 0n, Fr);
        await tree.appendLeaves(msgs);
        return tree;
      }),
    );

    // path of the input msg from leaf -> first out hash calculated in base rolllup
    const subtreePathOfL2ToL1Message = await l2toL1Subtrees[indexOfMsgTx].getSiblingPath(
      BigInt(indexOfMsgInSubtree),
      true,
    );

    const numTxs = block.body.txEffects.length;
    if (numTxs === 1) {
      return [BigInt(indexOfMsgInSubtree), subtreePathOfL2ToL1Message];
    }

    const l2toL1SubtreeRoots = l2toL1Subtrees.map(t => Fr.fromBuffer(t.getRoot(true)));
    const maxTreeHeight = Math.ceil(Math.log2(l2toL1SubtreeRoots.length));
    // The root of this tree is the out_hash calculated in Noir => we truncate to match Noir's SHA
    const outHashTree = new UnbalancedTree(new SHA256Trunc(), 'temp_outhash_sibling_path', maxTreeHeight, Fr);
    await outHashTree.appendLeaves(l2toL1SubtreeRoots);

    const pathOfTxInOutHashTree = await outHashTree.getSiblingPath(l2toL1SubtreeRoots[indexOfMsgTx].toBigInt());
    // Append subtree path to out hash tree path
    const mergedPath = subtreePathOfL2ToL1Message.toBufferArray().concat(pathOfTxInOutHashTree.toBufferArray());
    // Append binary index of subtree path to binary index of out hash tree path
    const mergedIndex = parseInt(
      indexOfMsgTx
        .toString(2)
        .concat(indexOfMsgInSubtree.toString(2).padStart(l2toL1Subtrees[indexOfMsgTx].getDepth(), '0')),
      2,
    );

    // clear the tmp stores
    await Promise.all(tempStores.map(store => store.delete()));

    return [BigInt(mergedIndex), new SiblingPath(mergedPath.length, mergedPath)];
  }

  /**
   * Returns a sibling path for a leaf in the committed blocks tree.
   * @param blockNumber - The block number at which to get the data.
   * @param leafIndex - Index of the leaf in the tree.
   * @returns The sibling path.
   */
  public async getArchiveSiblingPath(
    blockNumber: L2BlockNumber,
    leafIndex: bigint,
  ): Promise<SiblingPath<typeof ARCHIVE_HEIGHT>> {
    const committedDb = await this.#getWorldState(blockNumber);
    return committedDb.getSiblingPath(MerkleTreeId.ARCHIVE, leafIndex);
  }

  /**
   * Returns a sibling path for a leaf in the committed public data tree.
   * @param blockNumber - The block number at which to get the data.
   * @param leafIndex - Index of the leaf in the tree.
   * @returns The sibling path.
   */
  public async getPublicDataSiblingPath(
    blockNumber: L2BlockNumber,
    leafIndex: bigint,
  ): Promise<SiblingPath<typeof PUBLIC_DATA_TREE_HEIGHT>> {
    const committedDb = await this.#getWorldState(blockNumber);
    return committedDb.getSiblingPath(MerkleTreeId.PUBLIC_DATA_TREE, leafIndex);
  }

  /**
   * Returns a nullifier membership witness for a given nullifier at a given block.
   * @param blockNumber - The block number at which to get the index.
   * @param nullifier - Nullifier we try to find witness for.
   * @returns The nullifier membership witness (if found).
   */
  public async getNullifierMembershipWitness(
    blockNumber: L2BlockNumber,
    nullifier: Fr,
  ): Promise<NullifierMembershipWitness | undefined> {
    const db = await this.#getWorldState(blockNumber);
    const index = (await db.findLeafIndices(MerkleTreeId.NULLIFIER_TREE, [nullifier.toBuffer()]))[0];
    if (!index) {
      return undefined;
    }

    const leafPreimagePromise = db.getLeafPreimage(MerkleTreeId.NULLIFIER_TREE, index);
    const siblingPathPromise = db.getSiblingPath<typeof NULLIFIER_TREE_HEIGHT>(
      MerkleTreeId.NULLIFIER_TREE,
      BigInt(index),
    );

    const [leafPreimage, siblingPath] = await Promise.all([leafPreimagePromise, siblingPathPromise]);

    if (!leafPreimage) {
      return undefined;
    }

    return new NullifierMembershipWitness(BigInt(index), leafPreimage as NullifierLeafPreimage, siblingPath);
  }

  /**
   * Returns a low nullifier membership witness for a given nullifier at a given block.
   * @param blockNumber - The block number at which to get the index.
   * @param nullifier - Nullifier we try to find the low nullifier witness for.
   * @returns The low nullifier membership witness (if found).
   * @remarks Low nullifier witness can be used to perform a nullifier non-inclusion proof by leveraging the "linked
   * list structure" of leaves and proving that a lower nullifier is pointing to a bigger next value than the nullifier
   * we are trying to prove non-inclusion for.
   *
   * Note: This function returns the membership witness of the nullifier itself and not the low nullifier when
   * the nullifier already exists in the tree. This is because the `getPreviousValueIndex` function returns the
   * index of the nullifier itself when it already exists in the tree.
   * TODO: This is a confusing behavior and we should eventually address that.
   */
  public async getLowNullifierMembershipWitness(
    blockNumber: L2BlockNumber,
    nullifier: Fr,
  ): Promise<NullifierMembershipWitness | undefined> {
    const committedDb = await this.#getWorldState(blockNumber);
    const findResult = await committedDb.getPreviousValueIndex(MerkleTreeId.NULLIFIER_TREE, nullifier.toBigInt());
    if (!findResult) {
      return undefined;
    }
    const { index, alreadyPresent } = findResult;
    if (alreadyPresent) {
      this.log.warn(`Nullifier ${nullifier.toBigInt()} already exists in the tree`);
    }
    const preimageData = (await committedDb.getLeafPreimage(MerkleTreeId.NULLIFIER_TREE, index))!;

    const siblingPath = await committedDb.getSiblingPath<typeof NULLIFIER_TREE_HEIGHT>(
      MerkleTreeId.NULLIFIER_TREE,
      BigInt(index),
    );
    return new NullifierMembershipWitness(BigInt(index), preimageData as NullifierLeafPreimage, siblingPath);
  }

  async getPublicDataTreeWitness(blockNumber: L2BlockNumber, leafSlot: Fr): Promise<PublicDataWitness | undefined> {
    const committedDb = await this.#getWorldState(blockNumber);
    const lowLeafResult = await committedDb.getPreviousValueIndex(MerkleTreeId.PUBLIC_DATA_TREE, leafSlot.toBigInt());
    if (!lowLeafResult) {
      return undefined;
    } else {
      const preimage = (await committedDb.getLeafPreimage(
        MerkleTreeId.PUBLIC_DATA_TREE,
        lowLeafResult.index,
      )) as PublicDataTreeLeafPreimage;
      const path = await committedDb.getSiblingPath<typeof PUBLIC_DATA_TREE_HEIGHT>(
        MerkleTreeId.PUBLIC_DATA_TREE,
        lowLeafResult.index,
      );
      return new PublicDataWitness(lowLeafResult.index, preimage, path);
    }
  }

  /**
   * Gets the storage value at the given contract storage slot.
   *
   * @remarks The storage slot here refers to the slot as it is defined in Noir not the index in the merkle tree.
   * Aztec's version of `eth_getStorageAt`.
   *
   * @param contract - Address of the contract to query.
   * @param slot - Slot to query.
   * @param blockNumber - The block number at which to get the data or 'latest'.
   * @returns Storage value at the given contract slot.
   */
  public async getPublicStorageAt(contract: AztecAddress, slot: Fr, blockNumber: L2BlockNumber): Promise<Fr> {
    const committedDb = await this.#getWorldState(blockNumber);
    const leafSlot = await computePublicDataTreeLeafSlot(contract, slot);

    const lowLeafResult = await committedDb.getPreviousValueIndex(MerkleTreeId.PUBLIC_DATA_TREE, leafSlot.toBigInt());
    if (!lowLeafResult || !lowLeafResult.alreadyPresent) {
      return Fr.ZERO;
    }
    const preimage = (await committedDb.getLeafPreimage(
      MerkleTreeId.PUBLIC_DATA_TREE,
      lowLeafResult.index,
    )) as PublicDataTreeLeafPreimage;
    return preimage.value;
  }

  /**
   * Returns the currently committed block header, or the initial header if no blocks have been produced.
   * @returns The current committed block header.
   */
  public async getBlockHeader(blockNumber: L2BlockNumber = 'latest'): Promise<BlockHeader> {
    return (
      (await this.getBlock(blockNumber === 'latest' ? -1 : blockNumber))?.header ??
      this.worldStateSynchronizer.getCommitted().getInitialHeader()
    );
  }

  /**
   * Simulates the public part of a transaction with the current state.
   * @param tx - The transaction to simulate.
   **/
  @trackSpan('AztecNodeService.simulatePublicCalls', async (tx: Tx) => ({
    [Attributes.TX_HASH]: (await tx.getTxHash()).toString(),
  }))
<<<<<<< HEAD
  public async simulatePublicCalls(tx: Tx, skipFeeEnforcement = false): Promise<PublicSimulationOutput> {
    const txHash = tx.getTxHash();
=======
  public async simulatePublicCalls(tx: Tx, enforceFeePayment = true): Promise<PublicSimulationOutput> {
    const txHash = await tx.getTxHash();
>>>>>>> 7e3a38ec
    const blockNumber = (await this.blockSource.getBlockNumber()) + 1;

    // If sequencer is not initialized, we just set these values to zero for simulation.
    const coinbase = this.sequencer?.coinbase || EthAddress.ZERO;
    const feeRecipient = this.sequencer?.feeRecipient || AztecAddress.ZERO;

    const newGlobalVariables = await this.globalVariableBuilder.buildGlobalVariables(
      new Fr(blockNumber),
      coinbase,
      feeRecipient,
    );
    const publicProcessorFactory = new PublicProcessorFactory(
      this.contractDataSource,
      new DateProvider(),
      this.telemetry,
    );
    const fork = await this.worldStateSynchronizer.fork();

    this.log.verbose(`Simulating public calls for tx ${tx.getTxHash()}`, {
      globalVariables: newGlobalVariables.toInspect(),
      txHash,
      blockNumber,
    });

    try {
      const processor = publicProcessorFactory.create(fork, newGlobalVariables, skipFeeEnforcement);

      // REFACTOR: Consider merging ProcessReturnValues into ProcessedTx
      const [processedTxs, failedTxs, returns] = await processor.process([tx]);
      // REFACTOR: Consider returning the error rather than throwing
      if (failedTxs.length) {
        this.log.warn(`Simulated tx ${tx.getTxHash()} fails: ${failedTxs[0].error}`, { txHash });
        throw failedTxs[0].error;
      }

      const [processedTx] = processedTxs;
      return new PublicSimulationOutput(
        processedTx.revertReason,
        processedTx.constants,
        processedTx.txEffect,
        returns,
        processedTx.gasUsed,
      );
    } finally {
      await fork.close();
    }
  }

  public async isValidTx(tx: Tx, isSimulation: boolean = false): Promise<TxValidationResult> {
    const blockNumber = (await this.blockSource.getBlockNumber()) + 1;
    const db = this.worldStateSynchronizer.getCommitted();
    const verifier = isSimulation ? undefined : this.proofVerifier;
    const validator = createValidatorForAcceptingTxs(db, this.contractDataSource, verifier, {
      blockNumber,
      l1ChainId: this.l1ChainId,
<<<<<<< HEAD
      setupAllowList: this.config.allowedInSetup ?? getDefaultAllowedSetupFunctions(),
=======
      enforceFees: !!this.config.enforceFees,
      setupAllowList: this.config.allowedInSetup ?? (await getDefaultAllowedSetupFunctions()),
>>>>>>> 7e3a38ec
      gasFees: await this.getCurrentBaseFees(),
    });

    return await validator.validateTx(tx);
  }

  public async setConfig(config: Partial<SequencerConfig & ProverConfig>): Promise<void> {
    const newConfig = { ...this.config, ...config };
    await this.sequencer?.updateSequencerConfig(config);

    if (newConfig.realProofs !== this.config.realProofs) {
      this.proofVerifier = config.realProofs ? await BBCircuitVerifier.new(newConfig) : new TestCircuitVerifier();
    }

    this.config = newConfig;
  }

  public getProtocolContractAddresses(): Promise<ProtocolContractAddresses> {
    return Promise.resolve({
      classRegisterer: ProtocolContractAddress.ContractClassRegisterer,
      feeJuice: ProtocolContractAddress.FeeJuice,
      instanceDeployer: ProtocolContractAddress.ContractInstanceDeployer,
      multiCallEntrypoint: ProtocolContractAddress.MultiCallEntrypoint,
    });
  }

  // TODO(#10007): Remove this method
  public addContractClass(contractClass: ContractClassPublic): Promise<void> {
    this.log.info(`Adding contract class via API ${contractClass.id}`);
    return this.contractDataSource.addContractClass(contractClass);
  }

  public registerContractFunctionSignatures(_address: AztecAddress, signatures: string[]): Promise<void> {
    return this.contractDataSource.registerContractFunctionSignatures(_address, signatures);
  }

  public flushTxs(): Promise<void> {
    if (!this.sequencer) {
      throw new Error(`Sequencer is not initialized`);
    }
    this.sequencer.flush();
    return Promise.resolve();
  }

  /**
   * Returns an instance of MerkleTreeOperations having first ensured the world state is fully synched
   * @param blockNumber - The block number at which to get the data.
   * @returns An instance of a committed MerkleTreeOperations
   */
  async #getWorldState(blockNumber: L2BlockNumber) {
    if (typeof blockNumber === 'number' && blockNumber < INITIAL_L2_BLOCK_NUM - 1) {
      throw new Error('Invalid block number to get world state for: ' + blockNumber);
    }

    let blockSyncedTo: number = 0;
    try {
      // Attempt to sync the world state if necessary
      blockSyncedTo = await this.#syncWorldState();
    } catch (err) {
      this.log.error(`Error getting world state: ${err}`);
    }

    // using a snapshot could be less efficient than using the committed db
    if (blockNumber === 'latest' /*|| blockNumber === blockSyncedTo*/) {
      this.log.debug(`Using committed db for block ${blockNumber}, world state synced upto ${blockSyncedTo}`);
      return this.worldStateSynchronizer.getCommitted();
    } else if (blockNumber <= blockSyncedTo) {
      this.log.debug(`Using snapshot for block ${blockNumber}, world state synced upto ${blockSyncedTo}`);
      return this.worldStateSynchronizer.getSnapshot(blockNumber);
    } else {
      throw new Error(`Block ${blockNumber} not yet synced`);
    }
  }

  /**
   * Ensure we fully sync the world state
   * @returns A promise that fulfils once the world state is synced
   */
  async #syncWorldState(): Promise<number> {
    const blockSourceHeight = await this.blockSource.getBlockNumber();
    return this.worldStateSynchronizer.syncImmediate(blockSourceHeight);
  }
}<|MERGE_RESOLUTION|>--- conflicted
+++ resolved
@@ -852,13 +852,8 @@
   @trackSpan('AztecNodeService.simulatePublicCalls', async (tx: Tx) => ({
     [Attributes.TX_HASH]: (await tx.getTxHash()).toString(),
   }))
-<<<<<<< HEAD
   public async simulatePublicCalls(tx: Tx, skipFeeEnforcement = false): Promise<PublicSimulationOutput> {
-    const txHash = tx.getTxHash();
-=======
-  public async simulatePublicCalls(tx: Tx, enforceFeePayment = true): Promise<PublicSimulationOutput> {
     const txHash = await tx.getTxHash();
->>>>>>> 7e3a38ec
     const blockNumber = (await this.blockSource.getBlockNumber()) + 1;
 
     // If sequencer is not initialized, we just set these values to zero for simulation.
@@ -914,12 +909,7 @@
     const validator = createValidatorForAcceptingTxs(db, this.contractDataSource, verifier, {
       blockNumber,
       l1ChainId: this.l1ChainId,
-<<<<<<< HEAD
-      setupAllowList: this.config.allowedInSetup ?? getDefaultAllowedSetupFunctions(),
-=======
-      enforceFees: !!this.config.enforceFees,
       setupAllowList: this.config.allowedInSetup ?? (await getDefaultAllowedSetupFunctions()),
->>>>>>> 7e3a38ec
       gasFees: await this.getCurrentBaseFees(),
     });
 
