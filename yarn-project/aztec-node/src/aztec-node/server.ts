import { Archiver, LMDBArchiverStore } from '@aztec/archiver';
import {
  BlockHeader,
  CONTRACT_TREE_HEIGHT,
  Fr,
  GlobalVariables,
<<<<<<< HEAD
=======
  HISTORIC_BLOCKS_TREE_HEIGHT,
  HistoricBlockData,
>>>>>>> b911e654
  L1_TO_L2_MSG_TREE_HEIGHT,
  NOTE_HASH_TREE_HEIGHT,
  NULLIFIER_TREE_HEIGHT,
  PUBLIC_DATA_TREE_HEIGHT,
} from '@aztec/circuits.js';
import { computeGlobalsHash, computePublicDataTreeIndex } from '@aztec/circuits.js/abis';
import { L1ContractAddresses, createEthereumChain } from '@aztec/ethereum';
import { AztecAddress } from '@aztec/foundation/aztec-address';
import { createDebugLogger } from '@aztec/foundation/log';
import { InMemoryTxPool, P2P, createP2PClient } from '@aztec/p2p';
import {
  GlobalVariableBuilder,
  PublicProcessorFactory,
  SequencerClient,
  getGlobalVariableBuilder,
} from '@aztec/sequencer-client';
import {
  AztecNode,
  ContractData,
  ContractDataSource,
  ExtendedContractData,
  GetUnencryptedLogsResponse,
  L1ToL2MessageAndIndex,
  L1ToL2MessageSource,
  L2Block,
  L2BlockL2Logs,
  L2BlockSource,
  L2LogsSource,
  L2Tx,
  LogFilter,
  LogType,
  MerkleTreeId,
  NullifierMembershipWitness,
  SequencerConfig,
  SiblingPath,
  Tx,
  TxHash,
} from '@aztec/types';
import {
  MerkleTrees,
  ServerWorldStateSynchronizer,
  WorldStateConfig,
  WorldStateSynchronizer,
  getConfigEnvVars as getWorldStateConfig,
} from '@aztec/world-state';

import { LevelUp } from 'levelup';

import { AztecNodeConfig } from './config.js';
import { openDb } from './db.js';

/**
 * The aztec node.
 */
export class AztecNodeService implements AztecNode {
  constructor(
    protected readonly config: AztecNodeConfig,
    protected readonly p2pClient: P2P,
    protected readonly blockSource: L2BlockSource,
    protected readonly encryptedLogsSource: L2LogsSource,
    protected readonly unencryptedLogsSource: L2LogsSource,
    protected readonly contractDataSource: ContractDataSource,
    protected readonly l1ToL2MessageSource: L1ToL2MessageSource,
    protected readonly worldStateSynchronizer: WorldStateSynchronizer,
    protected readonly sequencer: SequencerClient | undefined,
    protected readonly chainId: number,
    protected readonly version: number,
    protected readonly globalVariableBuilder: GlobalVariableBuilder,
    protected readonly merkleTreesDb: LevelUp,
    private log = createDebugLogger('aztec:node'),
  ) {
    const message =
      `Started Aztec Node against chain 0x${chainId.toString(16)} with contracts - \n` +
      `Rollup: ${config.l1Contracts.rollupAddress.toString()}\n` +
      `Registry: ${config.l1Contracts.registryAddress.toString()}\n` +
      `Inbox: ${config.l1Contracts.inboxAddress.toString()}\n` +
      `Outbox: ${config.l1Contracts.outboxAddress.toString()}\n` +
      `Contract Emitter: ${config.l1Contracts.contractDeploymentEmitterAddress.toString()}`;
    this.log(message);
  }

  /**
   * initializes the Aztec Node, wait for component to sync.
   * @param config - The configuration to be used by the aztec node.
   * @returns - A fully synced Aztec Node for use in development/testing.
   */
  public static async createAndSync(config: AztecNodeConfig) {
    const ethereumChain = createEthereumChain(config.rpcUrl, config.apiKey);
    //validate that the actual chain id matches that specified in configuration
    if (config.chainId !== ethereumChain.chainInfo.id) {
      throw new Error(
        `RPC URL configured for chain id ${ethereumChain.chainInfo.id} but expected id ${config.chainId}`,
      );
    }

    const log = createDebugLogger('aztec:node');
    const [nodeDb, worldStateDb] = await openDb(config, log);

    // first create and sync the archiver
    const archiverStore = new LMDBArchiverStore(nodeDb, config.maxLogs);
    const archiver = await Archiver.createAndSync(config, archiverStore, true);

    // we identify the P2P transaction protocol by using the rollup contract address.
    // this may well change in future
    config.transactionProtocol = `/aztec/tx/${config.l1Contracts.rollupAddress.toString()}`;

    // create the tx pool and the p2p client, which will need the l2 block source
    const p2pClient = await createP2PClient(config, new InMemoryTxPool(), archiver);

    // now create the merkle trees and the world state synchronizer
    const merkleTrees = await MerkleTrees.new(worldStateDb);
    const worldStateConfig: WorldStateConfig = getWorldStateConfig();
    const worldStateSynchronizer = await ServerWorldStateSynchronizer.new(
      worldStateDb,
      merkleTrees,
      archiver,
      worldStateConfig,
    );

    // start both and wait for them to sync from the block source
    await Promise.all([p2pClient.start(), worldStateSynchronizer.start()]);

    // now create the sequencer
    const sequencer = config.disableSequencer
      ? undefined
      : await SequencerClient.new(config, p2pClient, worldStateSynchronizer, archiver, archiver, archiver);

    return new AztecNodeService(
      config,
      p2pClient,
      archiver,
      archiver,
      archiver,
      archiver,
      archiver,
      worldStateSynchronizer,
      sequencer,
      ethereumChain.chainInfo.id,
      config.version,
      getGlobalVariableBuilder(config),
      worldStateDb,
      log,
    );
  }

  /**
   * Returns the sequencer client instance.
   * @returns The sequencer client instance.
   */
  public getSequencer(): SequencerClient | undefined {
    return this.sequencer;
  }

  /**
   * Method to return the currently deployed L1 contract addresses.
   * @returns - The currently deployed L1 contract addresses.
   */
  public getL1ContractAddresses(): Promise<L1ContractAddresses> {
    return Promise.resolve(this.config.l1Contracts);
  }

  /**
   * Method to determine if the node is ready to accept transactions.
   * @returns - Flag indicating the readiness for tx submission.
   */
  public async isReady() {
    return (await this.p2pClient.isReady()) ?? false;
  }

  /**
   * Get a block specified by its number.
   * @param number - The block number being requested.
   * @returns The requested block.
   */
  public async getBlock(number: number): Promise<L2Block | undefined> {
    return await this.blockSource.getBlock(number);
  }

  /**
   * Method to request blocks. Will attempt to return all requested blocks but will return only those available.
   * @param from - The start of the range of blocks to return.
   * @param limit - The maximum number of blocks to obtain.
   * @returns The blocks requested.
   */
  public async getBlocks(from: number, limit: number): Promise<L2Block[]> {
    return (await this.blockSource.getBlocks(from, limit)) ?? [];
  }

  /**
   * Method to fetch the current block number.
   * @returns The block number.
   */
  public async getBlockNumber(): Promise<number> {
    return await this.blockSource.getBlockNumber();
  }

  /**
   * Method to fetch the version of the rollup the node is connected to.
   * @returns The rollup version.
   */
  public getVersion(): Promise<number> {
    return Promise.resolve(this.version);
  }

  /**
   * Method to fetch the chain id of the base-layer for the rollup.
   * @returns The chain id.
   */
  public getChainId(): Promise<number> {
    return Promise.resolve(this.chainId);
  }

  /**
   * Get the extended contract data for this contract.
   * @param contractAddress - The contract data address.
   * @returns The extended contract data or undefined if not found.
   */
  async getExtendedContractData(contractAddress: AztecAddress): Promise<ExtendedContractData | undefined> {
    return await this.contractDataSource.getExtendedContractData(contractAddress);
  }

  /**
   * Lookup the contract data for this contract.
   * Contains the ethereum portal address .
   * @param contractAddress - The contract data address.
   * @returns The contract's address & portal address.
   */
  public async getContractData(contractAddress: AztecAddress): Promise<ContractData | undefined> {
    return await this.contractDataSource.getContractData(contractAddress);
  }

  /**
   * Gets up to `limit` amount of logs starting from `from`.
   * @param from - Number of the L2 block to which corresponds the first logs to be returned.
   * @param limit - The maximum number of logs to return.
   * @param logType - Specifies whether to return encrypted or unencrypted logs.
   * @returns The requested logs.
   */
  public getLogs(from: number, limit: number, logType: LogType): Promise<L2BlockL2Logs[]> {
    const logSource = logType === LogType.ENCRYPTED ? this.encryptedLogsSource : this.unencryptedLogsSource;
    return logSource.getLogs(from, limit, logType);
  }

  /**
   * Gets unencrypted logs based on the provided filter.
   * @param filter - The filter to apply to the logs.
   * @returns The requested logs.
   */
  getUnencryptedLogs(filter: LogFilter): Promise<GetUnencryptedLogsResponse> {
    return this.unencryptedLogsSource.getUnencryptedLogs(filter);
  }

  /**
   * Method to submit a transaction to the p2p pool.
   * @param tx - The transaction to be submitted.
   */
  public async sendTx(tx: Tx) {
    this.log.info(`Received tx ${await tx.getTxHash()}`);
    await this.p2pClient!.sendTx(tx);
  }

  public getTx(txHash: TxHash): Promise<L2Tx | undefined> {
    return this.blockSource.getL2Tx(txHash);
  }

  /**
   * Method to stop the aztec node.
   */
  public async stop() {
    this.log.info(`Stopping`);
    await this.sequencer?.stop();
    await this.p2pClient.stop();
    await this.worldStateSynchronizer.stop();
    await this.blockSource.stop();
    this.log.info(`Stopped`);
  }

  /**
   * Method to retrieve pending txs.
   * @returns - The pending txs.
   */
  public async getPendingTxs() {
    return await this.p2pClient!.getTxs();
  }

  /**
   * Method to retrieve a single pending tx.
   * @param txHash - The transaction hash to return.
   * @returns - The pending tx if it exists.
   */
  public async getPendingTxByHash(txHash: TxHash) {
    return await this.p2pClient!.getTxByHash(txHash);
  }

  /**
   * Find the index of the given leaf in the given tree.
   * @param treeId - The tree to search in.
   * @param leafValue - The value to search for
   * @returns The index of the given leaf in the given tree or undefined if not found.
   */
  public async findLeafIndex(treeId: MerkleTreeId, leafValue: Fr): Promise<bigint | undefined> {
    const committedDb = await this.#getWorldState();
    return committedDb.findLeafIndex(treeId, leafValue.toBuffer());
  }

  /**
   * Returns a sibling path for the given index in the contract tree.
   * @param leafIndex - The index of the leaf for which the sibling path is required.
   * @returns The sibling path for the leaf index.
   */
  public async getContractSiblingPath(leafIndex: bigint): Promise<SiblingPath<typeof CONTRACT_TREE_HEIGHT>> {
    const committedDb = await this.#getWorldState();
    return committedDb.getSiblingPath(MerkleTreeId.CONTRACT_TREE, leafIndex);
  }

  /**
   * Returns a sibling path for the given index in the nullifier tree.
   * @param leafIndex - The index of the leaf for which the sibling path is required.
   * @returns The sibling path for the leaf index.
   */
  public async getNullifierTreeSiblingPath(leafIndex: bigint): Promise<SiblingPath<typeof NULLIFIER_TREE_HEIGHT>> {
    const committedDb = await this.#getWorldState();
    return committedDb.getSiblingPath(MerkleTreeId.NULLIFIER_TREE, leafIndex);
  }

  /**
   * Returns a sibling path for the given index in the data tree.
   * @param leafIndex - The index of the leaf for which the sibling path is required.
   * @returns The sibling path for the leaf index.
   */
  public async getNoteHashSiblingPath(leafIndex: bigint): Promise<SiblingPath<typeof NOTE_HASH_TREE_HEIGHT>> {
    const committedDb = await this.#getWorldState();
    return committedDb.getSiblingPath(MerkleTreeId.NOTE_HASH_TREE, leafIndex);
  }

  /**
   * Gets a confirmed/consumed L1 to L2 message for the given message key
   * and its index in the merkle tree.
   * @param messageKey - The message key.
   * @returns The map containing the message and index.
   */
  public async getL1ToL2MessageAndIndex(messageKey: Fr): Promise<L1ToL2MessageAndIndex> {
    // todo: #697 - make this one lookup.
    const index = (await this.findLeafIndex(MerkleTreeId.L1_TO_L2_MESSAGES_TREE, messageKey))!;
    const message = await this.l1ToL2MessageSource.getConfirmedL1ToL2Message(messageKey);
    return Promise.resolve(new L1ToL2MessageAndIndex(index, message));
  }

  /**
   * Returns a sibling path for a leaf in the committed l1 to l2 data tree.
   * @param leafIndex - Index of the leaf in the tree.
   * @returns The sibling path.
   */
  public async getL1ToL2MessageSiblingPath(leafIndex: bigint): Promise<SiblingPath<typeof L1_TO_L2_MSG_TREE_HEIGHT>> {
    const committedDb = await this.#getWorldState();
    return committedDb.getSiblingPath(MerkleTreeId.L1_TO_L2_MESSAGES_TREE, leafIndex);
  }

  /**
   * Returns a sibling path for a leaf in the committed historic blocks tree.
   * @param leafIndex - Index of the leaf in the tree.
   * @returns The sibling path.
   */
  public async getHistoricBlocksTreeSiblingPath(
    leafIndex: bigint,
  ): Promise<SiblingPath<typeof HISTORIC_BLOCKS_TREE_HEIGHT>> {
    const committedDb = await this.#getWorldState();
    return committedDb.getSiblingPath(MerkleTreeId.BLOCKS_TREE, leafIndex);
  }

  /**
   * Returns a sibling path for a leaf in the committed public data tree.
   * @param leafIndex - Index of the leaf in the tree.
   * @returns The sibling path.
   */
  public async getPublicDataTreeSiblingPath(leafIndex: bigint): Promise<SiblingPath<typeof PUBLIC_DATA_TREE_HEIGHT>> {
    const committedDb = await this.#getWorldState();
    return committedDb.getSiblingPath(MerkleTreeId.PUBLIC_DATA_TREE, leafIndex);
  }

  /**
   * Returns a nullifier membership witness for a given nullifier at a given block.
   * @param blockNumber - The block number at which to get the index.
   * @param nullifier - Nullifier we try to find witness for.
   * @returns The nullifier membership witness (if found).
   */
  public async getNullifierMembershipWitness(
    blockNumber: number,
    nullifier: Fr,
  ): Promise<NullifierMembershipWitness | undefined> {
    const committedDb = await this.#getWorldState();
    const index = await committedDb.findLeafIndex(MerkleTreeId.NULLIFIER_TREE, nullifier.toBuffer());
    if (!index) {
      return undefined;
    }

    const leafDataPromise = committedDb.getLeafData(MerkleTreeId.NULLIFIER_TREE, Number(index));
    const siblingPathPromise = committedDb.getSiblingPath<typeof NULLIFIER_TREE_HEIGHT>(
      MerkleTreeId.NULLIFIER_TREE,
      BigInt(index),
    );

    const [leafData, siblingPath] = await Promise.all([leafDataPromise, siblingPathPromise]);

    if (!leafData) {
      return undefined;
    }

    return new NullifierMembershipWitness(BigInt(index), leafData, siblingPath);
  }

  /**
   * Returns a low nullifier membership witness for a given nullifier at a given block.
   * @param blockNumber - The block number at which to get the index.
   * @param nullifier - Nullifier we try to find the low nullifier witness for.
   * @returns The low nullifier membership witness (if found).
   * @remarks Low nullifier witness can be used to perform a nullifier non-inclusion proof by leveraging the "linked
   * list structure" of leaves and proving that a lower nullifier is pointing to a bigger next value than the nullifier
   * we are trying to prove non-inclusion for.
   *
   * Note: This function returns the membership witness of the nullifier itself and not the low nullifier when
   * the nullifier already exists in the tree. This is because the `getPreviousValueIndex` function returns the
   * index of the nullifier itself when it already exists in the tree.
   * TODO: This is a confusing behavior and we should eventually address that.
   */
  public async getLowNullifierMembershipWitness(
    blockNumber: number,
    nullifier: Fr,
  ): Promise<NullifierMembershipWitness | undefined> {
    const committedDb = await this.#getWorldState();
    const { index, alreadyPresent } = await committedDb.getPreviousValueIndex(
      MerkleTreeId.NULLIFIER_TREE,
      nullifier.toBigInt(),
    );
    if (alreadyPresent) {
      this.log.warn(`Nullifier ${nullifier.toBigInt()} already exists in the tree`);
    }
    const leafData = await committedDb.getLeafData(MerkleTreeId.NULLIFIER_TREE, index);
    if (!leafData) {
      return undefined;
    }
    const siblingPath = await committedDb.getSiblingPath<typeof NULLIFIER_TREE_HEIGHT>(
      MerkleTreeId.NULLIFIER_TREE,
      BigInt(index),
    );
    return new NullifierMembershipWitness(BigInt(index), leafData, siblingPath);
  }

  /**
   * Gets the storage value at the given contract storage slot.
   *
   * @remarks The storage slot here refers to the slot as it is defined in Noir not the index in the merkle tree.
   * Aztec's version of `eth_getStorageAt`.
   *
   * @param contract - Address of the contract to query.
   * @param slot - Slot to query.
   * @returns Storage value at the given contract slot (or undefined if not found).
   */
  public async getPublicStorageAt(contract: AztecAddress, slot: Fr): Promise<Fr | undefined> {
    const committedDb = await this.#getWorldState();
    const leafIndex = computePublicDataTreeIndex(contract, slot);
    const value = await committedDb.getLeafValue(MerkleTreeId.PUBLIC_DATA_TREE, leafIndex.value);
    return value ? Fr.fromBuffer(value) : undefined;
  }

  /**
   * Returns the current committed roots for the data trees.
   * @returns The current committed roots for the data trees.
   */
  public async getTreeRoots(): Promise<Record<MerkleTreeId, Fr>> {
    const committedDb = await this.#getWorldState();
    const getTreeRoot = async (id: MerkleTreeId) => Fr.fromBuffer((await committedDb.getTreeInfo(id)).root);

    const [noteHashTree, nullifierTree, contractTree, l1ToL2MessagesTree, blocksTree, publicDataTree] =
      await Promise.all([
        getTreeRoot(MerkleTreeId.NOTE_HASH_TREE),
        getTreeRoot(MerkleTreeId.NULLIFIER_TREE),
        getTreeRoot(MerkleTreeId.CONTRACT_TREE),
        getTreeRoot(MerkleTreeId.L1_TO_L2_MESSAGES_TREE),
        getTreeRoot(MerkleTreeId.BLOCKS_TREE),
        getTreeRoot(MerkleTreeId.PUBLIC_DATA_TREE),
      ]);

    return {
      [MerkleTreeId.CONTRACT_TREE]: contractTree,
      [MerkleTreeId.NOTE_HASH_TREE]: noteHashTree,
      [MerkleTreeId.NULLIFIER_TREE]: nullifierTree,
      [MerkleTreeId.PUBLIC_DATA_TREE]: publicDataTree,
      [MerkleTreeId.L1_TO_L2_MESSAGES_TREE]: l1ToL2MessagesTree,
      [MerkleTreeId.BLOCKS_TREE]: blocksTree,
    };
  }

  /**
   * Returns the currently committed historical block data.
   * @returns The current committed block data.
   */
  public async getBlockHeader(): Promise<BlockHeader> {
    const committedDb = await this.#getWorldState();
    const [roots, globalsHash] = await Promise.all([this.getTreeRoots(), committedDb.getLatestGlobalVariablesHash()]);

    return new BlockHeader(
      roots[MerkleTreeId.NOTE_HASH_TREE],
      roots[MerkleTreeId.NULLIFIER_TREE],
      roots[MerkleTreeId.CONTRACT_TREE],
      roots[MerkleTreeId.L1_TO_L2_MESSAGES_TREE],
      roots[MerkleTreeId.BLOCKS_TREE],
      Fr.ZERO,
      roots[MerkleTreeId.PUBLIC_DATA_TREE],
      globalsHash,
    );
  }

  /**
   * Simulates the public part of a transaction with the current state.
   * @param tx - The transaction to simulate.
   **/
  public async simulatePublicCalls(tx: Tx) {
    this.log.info(`Simulating tx ${await tx.getTxHash()}`);
    const blockNumber = (await this.blockSource.getBlockNumber()) + 1;
    const newGlobalVariables = await this.globalVariableBuilder.buildGlobalVariables(new Fr(blockNumber));
    const prevGlobalVariables = (await this.blockSource.getBlock(-1))?.globalVariables ?? GlobalVariables.empty();

    // Instantiate merkle trees so uncommitted updates by this simulation are local to it.
    // TODO we should be able to remove this after https://github.com/AztecProtocol/aztec-packages/issues/1869
    // So simulation of public functions doesn't affect the merkle trees.
    const merkleTrees = new MerkleTrees(this.merkleTreesDb, this.log);
    const globalVariablesHash = computeGlobalsHash(prevGlobalVariables);
    await merkleTrees.init({
      globalVariablesHash,
    });

    const publicProcessorFactory = new PublicProcessorFactory(
      merkleTrees.asLatest(),
      this.contractDataSource,
      this.l1ToL2MessageSource,
    );
    const processor = await publicProcessorFactory.create(prevGlobalVariables, newGlobalVariables);
    const [, failedTxs] = await processor.process([tx]);
    if (failedTxs.length) {
      throw failedTxs[0].error;
    }
    this.log.info(`Simulated tx ${await tx.getTxHash()} succeeds`);
  }

  public setConfig(config: Partial<SequencerConfig>): Promise<void> {
    this.sequencer?.updateSequencerConfig(config);
    return Promise.resolve();
  }

  /**
   * Returns an instance of MerkleTreeOperations having first ensured the world state is fully synched
   * @returns An instance of a committed MerkleTreeOperations
   */
  async #getWorldState() {
    try {
      // Attempt to sync the world state if necessary
      await this.#syncWorldState();
    } catch (err) {
      this.log.error(`Error getting world state: ${err}`);
    }
    return this.worldStateSynchronizer.getCommitted();
  }

  /**
   * Ensure we fully sync the world state
   * @returns A promise that fulfils once the world state is synced
   */
  async #syncWorldState() {
    const blockSourceHeight = await this.blockSource.getBlockNumber();
    await this.worldStateSynchronizer.syncImmediate(blockSourceHeight);
  }
}<|MERGE_RESOLUTION|>--- conflicted
+++ resolved
@@ -4,11 +4,7 @@
   CONTRACT_TREE_HEIGHT,
   Fr,
   GlobalVariables,
-<<<<<<< HEAD
-=======
-  HISTORIC_BLOCKS_TREE_HEIGHT,
-  HistoricBlockData,
->>>>>>> b911e654
+  HISTORICAL_BLOCKS_TREE_HEIGHT,
   L1_TO_L2_MSG_TREE_HEIGHT,
   NOTE_HASH_TREE_HEIGHT,
   NULLIFIER_TREE_HEIGHT,
@@ -368,13 +364,13 @@
   }
 
   /**
-   * Returns a sibling path for a leaf in the committed historic blocks tree.
+   * Returns a sibling path for a leaf in the committed historical blocks tree.
    * @param leafIndex - Index of the leaf in the tree.
    * @returns The sibling path.
    */
-  public async getHistoricBlocksTreeSiblingPath(
+  public async getHistoricalBlocksTreeSiblingPath(
     leafIndex: bigint,
-  ): Promise<SiblingPath<typeof HISTORIC_BLOCKS_TREE_HEIGHT>> {
+  ): Promise<SiblingPath<typeof HISTORICAL_BLOCKS_TREE_HEIGHT>> {
     const committedDb = await this.#getWorldState();
     return committedDb.getSiblingPath(MerkleTreeId.BLOCKS_TREE, leafIndex);
   }
