import { AztecAddress, CircuitsWasm, Fr } from '@aztec/circuits.js';
import { randomBytes } from '@aztec/foundation/crypto';
import { Pedersen } from '@aztec/merkle-tree';
import {
  ContractData,
  ContractPublicData,
  L1ToL2Message,
  L2Block,
  L2BlockL2Logs,
  LogType,
  MerkleTreeId,
<<<<<<< HEAD
=======
  mockTx,
  SiblingPath,
>>>>>>> eede42b0
  TxHash,
  mockTx,
} from '@aztec/types';

import { jest } from '@jest/globals';

import { HttpNode } from './http-node.js';

const TEST_URL = 'http://aztec-node-url.com/';

const setFetchMock = (response: any, status = 200): void => {
  global.fetch = jest
    .fn<typeof global.fetch>()
    .mockImplementation((_input: RequestInfo | URL, _init?: RequestInit | undefined) => {
      return Promise.resolve({
        status,
        ok: true,
        json: () => response,
        arrayBuffer: () => response,
      } as Response);
    });
};

describe('HttpNode', () => {
  let httpNode: HttpNode;
  let pedersen: Pedersen;

  beforeAll(async () => {
    httpNode = new HttpNode(TEST_URL);
    pedersen = new Pedersen(await CircuitsWasm.get());
  });

  afterEach(() => {
    jest.clearAllMocks();
  });

  describe('isReady', () => {
    it.each([true, false])('should return %s when the node is ready', async () => {
      const response = { isReady: true };
      setFetchMock(response);

      const result = await httpNode.isReady();

      expect(fetch).toHaveBeenCalledWith(TEST_URL);
      expect(result).toBe(true);
    });
  });

  describe('getBlocks', () => {
    it('should fetch and parse blocks', async () => {
      const block1 = L2Block.random(1);
      const block2 = L2Block.random(2);
      const response = {
        blocks: [block1.encode(), block2.encode()],
      };
      setFetchMock(response);

      const result = await httpNode.getBlocks(0, 3);

      expect(fetch).toHaveBeenCalledWith(`${TEST_URL}get-blocks?from=0&take=3`);
      expect(result).toEqual([block1, block2]);
    });

    it('should return an empty array if blocks are not available', async () => {
      const response = { blocks: [] };
      setFetchMock(response);

      const result = await httpNode.getBlocks(0, 2);

      expect(fetch).toHaveBeenCalledWith(`${TEST_URL}get-blocks?from=0&take=2`);
      expect(result).toEqual([]);
    });
  });

  describe('getBlockHeight', () => {
    it('should fetch and return the block height', async () => {
      const response = { blockHeight: 100 };
      setFetchMock(response);

      const result = await httpNode.getBlockHeight();

      expect(fetch).toHaveBeenCalledWith(`${TEST_URL}get-block-height`);
      expect(result).toBe(100);
    });
  });

  describe('getVersion', () => {
    it('should fetch and return the version', async () => {
      const response = { version: 5 };
      setFetchMock(response);

      const result = await httpNode.getVersion();

      expect(fetch).toHaveBeenCalledWith(`${TEST_URL}get-version`);
      expect(result).toBe(5);
    });
  });

  describe('getChainId', () => {
    it('should fetch and return the chain ID', async () => {
      const response = { chainId: 1234 };
      setFetchMock(response);

      const result = await httpNode.getChainId();

      expect(fetch).toHaveBeenCalledWith(`${TEST_URL}get-chain-id`);
      expect(result).toBe(1234);
    });
  });

  describe('getContractData', () => {
    it('should fetch and return contract public data', async () => {
      const contractData = ContractPublicData.random();
      const response = {
        contractData: contractData.toBuffer(),
      };

      setFetchMock(response);

      const result = await httpNode.getContractData(contractData.contractData.contractAddress);

      expect(fetch).toHaveBeenCalledWith(
        `${TEST_URL}contract-data?address=${contractData.contractData.contractAddress.toString()}`,
      );
      expect(result).toEqual(contractData);
    });

    it('should return undefined if contract data is not available', async () => {
      const response = {
        contractData: undefined,
      };
      setFetchMock(response);

      const randomAddress = AztecAddress.random();

      const result = await httpNode.getContractData(randomAddress);

      expect(fetch).toHaveBeenCalledWith(`${TEST_URL}contract-data?address=${randomAddress.toString()}`);
      expect(result).toEqual(undefined);
    });
  });

  describe('getLogs', () => {
    it.each(['encrypted', 'unencrypted'])('should fetch and return %s logs', async logType => {
      const processedLogType = logType === 'encrypted' ? LogType.ENCRYPTED : LogType.UNENCRYPTED;

      const from = 0;
      const take = 3;
      const log1 = L2BlockL2Logs.random(2, 3, 4);
      const log2 = L2BlockL2Logs.random(1, 5, 2);
      const response = {
        logs: [log1.toBuffer(), log2.toBuffer()],
      };
      setFetchMock(response);

      const result = await httpNode.getLogs(from, take, processedLogType);

      expect(fetch).toHaveBeenCalledWith(`${TEST_URL}get-logs?from=${from}&take=${take}&logType=${processedLogType}`);
      expect(result).toEqual([log1, log2]);
    });

    it.each(['encrypted', 'unencrypted'])(
      'should return an empty array if %s logs are not available',
      async logType => {
        const processedLogType = logType === 'encrypted' ? LogType.ENCRYPTED : LogType.UNENCRYPTED;

        const from = 0;
        const take = 2;
        const response = {};
        setFetchMock(response);

        const result = await httpNode.getLogs(from, take, processedLogType);

        expect(fetch).toHaveBeenCalledWith(`${TEST_URL}get-logs?from=${from}&take=${take}&logType=${processedLogType}`);
        expect(result).toEqual([]);
      },
    );
  });

  describe('getContractInfo', () => {
    it('should fetch and return contract data', async () => {
      const contractInfo = ContractData.random();
      const response = {
        contractInfo: contractInfo.toBuffer(),
      };
      setFetchMock(response);

      const result = await httpNode.getContractInfo(contractInfo.contractAddress);

      expect(fetch).toHaveBeenCalledWith(`${TEST_URL}contract-info?address=${contractInfo.contractAddress.toString()}`);
      expect(result).toEqual(contractInfo);
    });

    it('should return undefined if contract data is not available', async () => {
      const response = {
        contractInfo: undefined,
      };
      setFetchMock(response);

      const randomAddress = AztecAddress.random();

      const result = await httpNode.getContractInfo(randomAddress);

      expect(fetch).toHaveBeenCalledWith(`${TEST_URL}contract-info?address=${randomAddress.toString()}`);
      expect(result).toBeUndefined();
    });
  });

  describe('sendTx', () => {
    it('should submit a transaction to the p2p pool', async () => {
      const tx = mockTx();
      const irrelevantResponse = {};
      setFetchMock(irrelevantResponse);

      await httpNode.sendTx(tx);

      const init: RequestInit = {
        method: 'POST',
        body: tx.toBuffer(),
      };
      const call = (fetch as jest.Mock).mock.calls[0] as any[];
      expect(call[0].href).toBe(`${TEST_URL}tx`);
      expect(call[1]).toStrictEqual(init);
    });
  });

  describe('getPendingTxByHash', () => {
    it('should fetch and return a pending tx', async () => {
      const txHash = new TxHash(randomBytes(TxHash.SIZE));
      const tx = mockTx();
      const response = tx.toBuffer();
      setFetchMock(response);

      const result = await httpNode.getPendingTxByHash(txHash);

      expect(fetch).toHaveBeenCalledWith(`${TEST_URL}get-pending-tx?hash=${txHash}`);
      expect(result).toEqual(tx);
    });

    it('should return undefined if the pending tx does not exist', async () => {
      const txHash = new TxHash(randomBytes(TxHash.SIZE));
      const response = undefined;
      setFetchMock(response, 404);

      const result = await httpNode.getPendingTxByHash(txHash);

      expect(fetch).toHaveBeenCalledWith(`${TEST_URL}get-pending-tx?hash=${txHash}`);
      expect(result).toBeUndefined();
    });
  });

  describe('findContractIndex', () => {
    it('should fetch and return the index of the given contract', async () => {
      const leafValue = Buffer.from('abc123', 'hex');
      const index = '123456';
      const response = { index };
      setFetchMock(response);

      const result = await httpNode.findContractIndex(leafValue);

      expect(fetch).toHaveBeenCalledWith(`${TEST_URL}contract-index?leaf=${leafValue.toString('hex')}`);
      expect(result).toBe(BigInt(index));
    });

    it('should return undefined if the contract index is not found', async () => {
      const leafValue = Buffer.from('def456', 'hex');
      const response = {};
      setFetchMock(response);

      const result = await httpNode.findContractIndex(leafValue);

      expect(fetch).toHaveBeenCalledWith(`${TEST_URL}contract-index?leaf=${leafValue.toString('hex')}`);
      expect(result).toBeUndefined();
    });
  });

  describe('getContractPath', () => {
    it('should fetch and return the sibling path for the given leaf index', async () => {
      const leafIndex = BigInt(123456);
      const siblingPath = SiblingPath.ZERO(3, Buffer.alloc(32), pedersen);
      const response = { path: siblingPath.toBuffer().toString('hex') };
      setFetchMock(response);

      const result = await httpNode.getContractPath(leafIndex);

      expect(fetch).toHaveBeenCalledWith(`${TEST_URL}contract-path?leaf=${leafIndex.toString()}`);
      expect(result).toEqual(siblingPath);
    });
  });

  describe('findCommitmentIndex', () => {
    it('should fetch and return the index of the given leaf', async () => {
      const leafValue = Buffer.from('0123456789', 'hex');
      const expectedIndex = BigInt(123);
      const response = { index: expectedIndex.toString() };
      setFetchMock(response);

      const result = await httpNode.findCommitmentIndex(leafValue);

      expect(fetch).toHaveBeenCalledWith(`${TEST_URL}commitment-index?leaf=${leafValue.toString('hex')}`);
      expect(result).toBe(expectedIndex);
    });

    it('should return undefined if the commitment index is not found', async () => {
      const leafValue = Buffer.from('def456', 'hex');
      const response = {};
      setFetchMock(response);

      const result = await httpNode.findCommitmentIndex(leafValue);

      expect(fetch).toHaveBeenCalledWith(`${TEST_URL}commitment-index?leaf=${leafValue.toString('hex')}`);
      expect(result).toBeUndefined();
    });
  });

  describe('getDataTreePath', () => {
    it('should fetch and return the sibling path for the given leaf index', async () => {
      const leafIndex = BigInt(123456);
      const siblingPath = SiblingPath.ZERO(3, Buffer.alloc(32), pedersen);
      const response = { path: siblingPath.toBuffer().toString('hex') };
      setFetchMock(response);

      const result = await httpNode.getDataTreePath(leafIndex);

      expect(fetch).toHaveBeenCalledWith(`${TEST_URL}data-path?leaf=${leafIndex.toString()}`);
      expect(result).toEqual(siblingPath);
    });
  });

  describe('getL1ToL2MessageAndIndex', () => {
    it('should fetch and return the L1 to L2 message and index for the given message key', async () => {
      const messageKey = new Fr(789);
      const expectedMessage = L1ToL2Message.random();
      const expectedIndex = BigInt(123);
      const response = { message: expectedMessage.toBuffer().toString('hex'), index: expectedIndex.toString() };
      setFetchMock(response);

      const result = await httpNode.getL1ToL2MessageAndIndex(messageKey);

      expect(fetch).toHaveBeenCalledWith(`${TEST_URL}l1-l2-message?messageKey=${messageKey.toString()}`);
      expect(result).toEqual({
        message: expectedMessage,
        index: expectedIndex,
      });
    });
  });

  describe('getL1ToL2MessagesTreePath', () => {
    it('should fetch and return the sibling path for the given leaf index', async () => {
      const leafIndex = BigInt(123456);
      const siblingPath = SiblingPath.ZERO(3, Buffer.alloc(32), pedersen);
      const response = { path: siblingPath.toBuffer().toString('hex') };
      setFetchMock(response);

      const result = await httpNode.getL1ToL2MessagesTreePath(leafIndex);

      const url = `${TEST_URL}l1-l2-path?leaf=${leafIndex.toString()}`;
      expect(fetch).toHaveBeenCalledWith(url);
      expect(result).toEqual(siblingPath);
    });
  });

  describe('getStorageAt', () => {
    it('should fetch and return the storage value at the given contract slot', async () => {
      const contractAddress = AztecAddress.random();
      const slot = BigInt(789);
      const storageValue = Buffer.from('0123456789', 'hex');
      const response = { value: storageValue.toString('hex') };
      setFetchMock(response);

      const result = await httpNode.getStorageAt(contractAddress, slot);

      const url = `${TEST_URL}storage-at?address=${contractAddress}&slot=${slot.toString()}`;
      expect(fetch).toHaveBeenCalledWith(url);
      expect(result).toEqual(storageValue);
    });

    it('should return undefined if the storage value is not found', async () => {
      const contractAddress = AztecAddress.random();
      const slot = BigInt(987);
      const response = {};
      setFetchMock(response);

      const result = await httpNode.getStorageAt(contractAddress, slot);

      const url = `${TEST_URL}storage-at?address=${contractAddress}&slot=${slot.toString()}`;
      expect(fetch).toHaveBeenCalledWith(url);
      expect(result).toBeUndefined();
    });
  });

  describe('getTreeRoots', () => {
    it('should fetch and return the current committed roots for the data trees', async () => {
      const roots: Record<MerkleTreeId, Fr> = {
        [MerkleTreeId.CONTRACT_TREE]: Fr.random(),
        [MerkleTreeId.PRIVATE_DATA_TREE]: Fr.random(),
        [MerkleTreeId.NULLIFIER_TREE]: Fr.random(),
        [MerkleTreeId.PUBLIC_DATA_TREE]: Fr.random(),
        [MerkleTreeId.L1_TO_L2_MESSAGES_TREE]: Fr.random(),
        [MerkleTreeId.L1_TO_L2_MESSAGES_ROOTS_TREE]: Fr.random(),
        [MerkleTreeId.CONTRACT_TREE_ROOTS_TREE]: Fr.random(),
        [MerkleTreeId.PRIVATE_DATA_TREE_ROOTS_TREE]: Fr.random(),
      };

      const rootsInResponse: Record<MerkleTreeId, string> = Object.fromEntries(
        Object.entries(roots).map(([key, value]) => [key, value.toString()]),
      ) as Record<MerkleTreeId, string>;
      const response = { roots: rootsInResponse };

      setFetchMock(response);

      const result = await httpNode.getTreeRoots();

      const url = `${TEST_URL}tree-roots`;
      expect(fetch).toHaveBeenCalledWith(url);
      expect(result).toEqual(roots);
    });
  });
});<|MERGE_RESOLUTION|>--- conflicted
+++ resolved
@@ -9,11 +9,7 @@
   L2BlockL2Logs,
   LogType,
   MerkleTreeId,
-<<<<<<< HEAD
-=======
-  mockTx,
   SiblingPath,
->>>>>>> eede42b0
   TxHash,
   mockTx,
 } from '@aztec/types';
