import { AztecAddress, CircuitsWasm, EthAddress, Fr } from '@aztec/circuits.js';
import { randomBytes } from '@aztec/foundation/crypto';
import { Pedersen } from '@aztec/merkle-tree';
import {
  ContractData,
  ContractDataAndBytecode,
  L1ToL2Message,
  L2Block,
  L2BlockL2Logs,
  LogType,
  MerkleTreeId,
  SiblingPath,
  TxHash,
  mockTx,
} from '@aztec/types';

import { jest } from '@jest/globals';

import { HttpNode } from './http-node.js';

const TEST_URL = 'http://aztec-node-url.com/';

const setFetchMock = (response: any, status = 200): void => {
  global.fetch = jest
    .fn<typeof global.fetch>()
    .mockImplementation((_input: RequestInfo | URL, _init?: RequestInit | undefined) => {
      return Promise.resolve({
        status,
        ok: true,
        json: () => response,
        arrayBuffer: () => response,
      } as Response);
    });
};

describe('HttpNode', () => {
  let httpNode: HttpNode;
  let pedersen: Pedersen;

  beforeAll(async () => {
    httpNode = new HttpNode(TEST_URL);
    pedersen = new Pedersen(await CircuitsWasm.get());
  });

  afterEach(() => {
    jest.clearAllMocks();
  });

  describe('isReady', () => {
    it.each([true, false])('should return %s when the node is ready', async () => {
      const response = { isReady: true };
      setFetchMock(response);

      const result = await httpNode.isReady();

      expect(fetch).toHaveBeenCalledWith(TEST_URL);
      expect(result).toBe(true);
    });
  });

  describe('getBlocks', () => {
    it('should fetch and parse blocks', async () => {
      const block1 = L2Block.random(1);
      const block2 = L2Block.random(2);
      const response = {
        blocks: [block1.encode(), block2.encode()],
      };
      setFetchMock(response);

      const result = await httpNode.getBlocks(0, 3);

      expect(fetch).toHaveBeenCalledWith(`${TEST_URL}get-blocks?from=0&limit=3`);
      expect(result).toEqual([block1, block2]);
    });

    it('should return an empty array if blocks are not available', async () => {
      const response = { blocks: [] };
      setFetchMock(response);

      const result = await httpNode.getBlocks(0, 2);

      expect(fetch).toHaveBeenCalledWith(`${TEST_URL}get-blocks?from=0&limit=2`);
      expect(result).toEqual([]);
    });
  });

  describe('getBlock', () => {
    it('should fetch and parse a block', async () => {
      const block1 = L2Block.random(1);
      const response = {
        block: block1.encode(),
      };
      setFetchMock(response);

      const result = await httpNode.getBlock(1);

      expect(fetch).toHaveBeenCalledWith(`${TEST_URL}get-block?number=1`);
      expect(result).toEqual(block1);
    });

    it('should return undefined if the block is not available', async () => {
      const response = { block: undefined };
      setFetchMock(response);

      const result = await httpNode.getBlock(2);

      expect(fetch).toHaveBeenCalledWith(`${TEST_URL}get-block?number=2`);
      expect(result).toEqual(undefined);
    });
  });

  describe('getBlockHeight', () => {
    it('should fetch and return the block height', async () => {
      const response = { blockHeight: 100 };
      setFetchMock(response);

      const result = await httpNode.getBlockHeight();

      expect(fetch).toHaveBeenCalledWith(`${TEST_URL}get-block-height`);
      expect(result).toBe(100);
    });
  });

  describe('getVersion', () => {
    it('should fetch and return the version', async () => {
      const response = { version: 5 };
      setFetchMock(response);

      const result = await httpNode.getVersion();

      expect(fetch).toHaveBeenCalledWith(`${TEST_URL}get-version`);
      expect(result).toBe(5);
    });
  });

  describe('getChainId', () => {
    it('should fetch and return the chain ID', async () => {
      const response = { chainId: 1234 };
      setFetchMock(response);

      const result = await httpNode.getChainId();

      expect(fetch).toHaveBeenCalledWith(`${TEST_URL}get-chain-id`);
      expect(result).toBe(1234);
    });
  });

<<<<<<< HEAD
  describe('getContractDataAndBytecode', () => {
    it('should fetch and return contract data and bytecode', async () => {
      const contractData = ContractDataAndBytecode.random();
=======
  describe('getRollupAddress', () => {
    it('should fetch and return the rollup address', async () => {
      const addr = EthAddress.random();
      const response = { rollupAddress: addr.toString() };
      setFetchMock(response);

      const result = await httpNode.getRollupAddress();

      expect(fetch).toHaveBeenCalledWith(`${TEST_URL}get-rollup-address`);
      expect(result).toEqual(addr);
    });
  });

  describe('getContractData', () => {
    it('should fetch and return contract public data', async () => {
      const contractData = ContractPublicData.random();
>>>>>>> cf1f1115
      const response = {
        contractData: contractData.toBuffer(),
      };

      setFetchMock(response);

      const result = await httpNode.getContractDataAndBytecode(contractData.contractData.contractAddress);

      expect(fetch).toHaveBeenCalledWith(
        `${TEST_URL}contract-data-and-bytecode?address=${contractData.contractData.contractAddress.toString()}`,
      );
      expect(result).toEqual(contractData);
    });

    it('should return undefined if contract data is not available', async () => {
      const response = {
        contractData: undefined,
      };
      setFetchMock(response);

      const randomAddress = AztecAddress.random();

      const result = await httpNode.getContractDataAndBytecode(randomAddress);

      expect(fetch).toHaveBeenCalledWith(`${TEST_URL}contract-data-and-bytecode?address=${randomAddress.toString()}`);
      expect(result).toEqual(undefined);
    });
  });

  describe('getLogs', () => {
    it.each(['encrypted', 'unencrypted'])('should fetch and return %s logs', async logType => {
      const processedLogType = logType === 'encrypted' ? LogType.ENCRYPTED : LogType.UNENCRYPTED;

      const from = 0;
      const limit = 3;
      const log1 = L2BlockL2Logs.random(2, 3, 4);
      const log2 = L2BlockL2Logs.random(1, 5, 2);
      const response = {
        logs: [log1.toBuffer(), log2.toBuffer()],
      };
      setFetchMock(response);

      const result = await httpNode.getLogs(from, limit, processedLogType);

      expect(fetch).toHaveBeenCalledWith(`${TEST_URL}get-logs?from=${from}&limit=${limit}&logType=${processedLogType}`);
      expect(result).toEqual([log1, log2]);
    });

    it.each(['encrypted', 'unencrypted'])(
      'should return an empty array if %s logs are not available',
      async logType => {
        const processedLogType = logType === 'encrypted' ? LogType.ENCRYPTED : LogType.UNENCRYPTED;

        const from = 0;
        const limit = 2;
        const response = {};
        setFetchMock(response);

        const result = await httpNode.getLogs(from, limit, processedLogType);

        expect(fetch).toHaveBeenCalledWith(
          `${TEST_URL}get-logs?from=${from}&limit=${limit}&logType=${processedLogType}`,
        );
        expect(result).toEqual([]);
      },
    );
  });

  describe('getContractData', () => {
    it('should fetch and return contract data', async () => {
      const contractData = ContractData.random();
      const response = {
        contractData: contractData.toBuffer(),
      };
      setFetchMock(response);

      const result = await httpNode.getContractData(contractData.contractAddress);

      expect(fetch).toHaveBeenCalledWith(`${TEST_URL}contract-data?address=${contractData.contractAddress.toString()}`);
      expect(result).toEqual(contractData);
    });

    it('should return undefined if contract data is not available', async () => {
      const response = {
        contractData: undefined,
      };
      setFetchMock(response);

      const randomAddress = AztecAddress.random();

      const result = await httpNode.getContractData(randomAddress);

      expect(fetch).toHaveBeenCalledWith(`${TEST_URL}contract-data?address=${randomAddress.toString()}`);
      expect(result).toBeUndefined();
    });
  });

  describe('sendTx', () => {
    it('should submit a transaction to the p2p pool', async () => {
      const tx = mockTx();
      const irrelevantResponse = {};
      setFetchMock(irrelevantResponse);

      await httpNode.sendTx(tx);

      const init: RequestInit = {
        method: 'POST',
        body: tx.toBuffer(),
      };
      const call = (fetch as jest.Mock).mock.calls[0] as any[];
      expect(call[0].href).toBe(`${TEST_URL}tx`);
      expect(call[1]).toStrictEqual(init);
    });
  });

  describe('getPendingTxByHash', () => {
    it('should fetch and return a pending tx', async () => {
      const txHash = new TxHash(randomBytes(TxHash.SIZE));
      const tx = mockTx();
      const response = tx.toBuffer();
      setFetchMock(response);

      const result = await httpNode.getPendingTxByHash(txHash);

      expect(fetch).toHaveBeenCalledWith(`${TEST_URL}get-pending-tx?hash=${txHash}`);
      expect(result).toEqual(tx);
    });

    it('should return undefined if the pending tx does not exist', async () => {
      const txHash = new TxHash(randomBytes(TxHash.SIZE));
      const response = undefined;
      setFetchMock(response, 404);

      const result = await httpNode.getPendingTxByHash(txHash);

      expect(fetch).toHaveBeenCalledWith(`${TEST_URL}get-pending-tx?hash=${txHash}`);
      expect(result).toBeUndefined();
    });
  });

  describe('findContractIndex', () => {
    it('should fetch and return the index of the given contract', async () => {
      const leafValue = Buffer.from('abc123', 'hex');
      const index = '123456';
      const response = { index };
      setFetchMock(response);

      const result = await httpNode.findContractIndex(leafValue);

      expect(fetch).toHaveBeenCalledWith(`${TEST_URL}contract-index?leaf=${leafValue.toString('hex')}`);
      expect(result).toBe(BigInt(index));
    });

    it('should return undefined if the contract index is not found', async () => {
      const leafValue = Buffer.from('def456', 'hex');
      const response = {};
      setFetchMock(response);

      const result = await httpNode.findContractIndex(leafValue);

      expect(fetch).toHaveBeenCalledWith(`${TEST_URL}contract-index?leaf=${leafValue.toString('hex')}`);
      expect(result).toBeUndefined();
    });
  });

  describe('getContractPath', () => {
    it('should fetch and return the sibling path for the given leaf index', async () => {
      const leafIndex = BigInt(123456);
      const siblingPath = SiblingPath.ZERO(3, Buffer.alloc(32), pedersen);
      const response = { path: siblingPath.toBuffer().toString('hex') };
      setFetchMock(response);

      const result = await httpNode.getContractPath(leafIndex);

      expect(fetch).toHaveBeenCalledWith(`${TEST_URL}contract-path?leaf=${leafIndex.toString()}`);
      expect(result).toEqual(siblingPath);
    });
  });

  describe('findCommitmentIndex', () => {
    it('should fetch and return the index of the given leaf', async () => {
      const leafValue = Buffer.from('0123456789', 'hex');
      const expectedIndex = BigInt(123);
      const response = { index: expectedIndex.toString() };
      setFetchMock(response);

      const result = await httpNode.findCommitmentIndex(leafValue);

      expect(fetch).toHaveBeenCalledWith(`${TEST_URL}commitment-index?leaf=${leafValue.toString('hex')}`);
      expect(result).toBe(expectedIndex);
    });

    it('should return undefined if the commitment index is not found', async () => {
      const leafValue = Buffer.from('def456', 'hex');
      const response = {};
      setFetchMock(response);

      const result = await httpNode.findCommitmentIndex(leafValue);

      expect(fetch).toHaveBeenCalledWith(`${TEST_URL}commitment-index?leaf=${leafValue.toString('hex')}`);
      expect(result).toBeUndefined();
    });
  });

  describe('getDataTreePath', () => {
    it('should fetch and return the sibling path for the given leaf index', async () => {
      const leafIndex = BigInt(123456);
      const siblingPath = SiblingPath.ZERO(3, Buffer.alloc(32), pedersen);
      const response = { path: siblingPath.toBuffer().toString('hex') };
      setFetchMock(response);

      const result = await httpNode.getDataTreePath(leafIndex);

      expect(fetch).toHaveBeenCalledWith(`${TEST_URL}data-path?leaf=${leafIndex.toString()}`);
      expect(result).toEqual(siblingPath);
    });
  });

  describe('getL1ToL2MessageAndIndex', () => {
    it('should fetch and return the L1 to L2 message and index for the given message key', async () => {
      const messageKey = new Fr(789);
      const expectedMessage = L1ToL2Message.random();
      const expectedIndex = BigInt(123);
      const response = { message: expectedMessage.toBuffer().toString('hex'), index: expectedIndex.toString() };
      setFetchMock(response);

      const result = await httpNode.getL1ToL2MessageAndIndex(messageKey);

      expect(fetch).toHaveBeenCalledWith(`${TEST_URL}l1-l2-message?messageKey=${messageKey.toString()}`);
      expect(result).toEqual({
        message: expectedMessage,
        index: expectedIndex,
      });
    });
  });

  describe('getL1ToL2MessagesTreePath', () => {
    it('should fetch and return the sibling path for the given leaf index', async () => {
      const leafIndex = BigInt(123456);
      const siblingPath = SiblingPath.ZERO(3, Buffer.alloc(32), pedersen);
      const response = { path: siblingPath.toBuffer().toString('hex') };
      setFetchMock(response);

      const result = await httpNode.getL1ToL2MessagesTreePath(leafIndex);

      const url = `${TEST_URL}l1-l2-path?leaf=${leafIndex.toString()}`;
      expect(fetch).toHaveBeenCalledWith(url);
      expect(result).toEqual(siblingPath);
    });
  });

  describe('getPublicStorageAt', () => {
    it('should fetch and return the storage value at the given contract slot', async () => {
      const contractAddress = AztecAddress.random();
      const slot = BigInt(789);
      const storageValue = Buffer.from('0123456789', 'hex');
      const response = { value: storageValue.toString('hex') };
      setFetchMock(response);

      const result = await httpNode.getPublicStorageAt(contractAddress, slot);

      const url = `${TEST_URL}public-storage-at?address=${contractAddress}&slot=${slot.toString()}`;
      expect(fetch).toHaveBeenCalledWith(url);
      expect(result).toEqual(storageValue);
    });

    it('should return undefined if the storage value is not found', async () => {
      const contractAddress = AztecAddress.random();
      const slot = BigInt(987);
      const response = {};
      setFetchMock(response);

      const result = await httpNode.getPublicStorageAt(contractAddress, slot);

      const url = `${TEST_URL}public-storage-at?address=${contractAddress}&slot=${slot.toString()}`;
      expect(fetch).toHaveBeenCalledWith(url);
      expect(result).toBeUndefined();
    });
  });

  describe('getTreeRoots', () => {
    it('should fetch and return the current committed roots for the data trees', async () => {
      const roots: Record<MerkleTreeId, Fr> = {
        [MerkleTreeId.CONTRACT_TREE]: Fr.random(),
        [MerkleTreeId.PRIVATE_DATA_TREE]: Fr.random(),
        [MerkleTreeId.NULLIFIER_TREE]: Fr.random(),
        [MerkleTreeId.PUBLIC_DATA_TREE]: Fr.random(),
        [MerkleTreeId.L1_TO_L2_MESSAGES_TREE]: Fr.random(),
        [MerkleTreeId.BLOCKS_TREE]: Fr.random(),
      };

      const rootsInResponse: Record<MerkleTreeId, string> = Object.fromEntries(
        Object.entries(roots).map(([key, value]) => [key, value.toString()]),
      ) as Record<MerkleTreeId, string>;
      const response = { roots: rootsInResponse };

      setFetchMock(response);

      const result = await httpNode.getTreeRoots();

      const url = `${TEST_URL}tree-roots`;
      expect(fetch).toHaveBeenCalledWith(url);
      expect(result).toEqual(roots);
    });
  });
});<|MERGE_RESOLUTION|>--- conflicted
+++ resolved
@@ -145,11 +145,6 @@
     });
   });
 
-<<<<<<< HEAD
-  describe('getContractDataAndBytecode', () => {
-    it('should fetch and return contract data and bytecode', async () => {
-      const contractData = ContractDataAndBytecode.random();
-=======
   describe('getRollupAddress', () => {
     it('should fetch and return the rollup address', async () => {
       const addr = EthAddress.random();
@@ -163,22 +158,21 @@
     });
   });
 
-  describe('getContractData', () => {
+  describe('getContractDataAndBytecode', () => {
     it('should fetch and return contract public data', async () => {
-      const contractData = ContractPublicData.random();
->>>>>>> cf1f1115
-      const response = {
-        contractData: contractData.toBuffer(),
-      };
-
-      setFetchMock(response);
-
-      const result = await httpNode.getContractDataAndBytecode(contractData.contractData.contractAddress);
+      const contractDataAndBytecode = ContractDataAndBytecode.random();
+      const response = {
+        contractData: contractDataAndBytecode.toBuffer(),
+      };
+
+      setFetchMock(response);
+
+      const result = await httpNode.getContractDataAndBytecode(contractDataAndBytecode.contractData.contractAddress);
 
       expect(fetch).toHaveBeenCalledWith(
-        `${TEST_URL}contract-data-and-bytecode?address=${contractData.contractData.contractAddress.toString()}`,
+        `${TEST_URL}contract-data-and-bytecode?address=${contractDataAndBytecode.contractData.contractAddress.toString()}`,
       );
-      expect(result).toEqual(contractData);
+      expect(result).toEqual(contractDataAndBytecode);
     });
 
     it('should return undefined if contract data is not available', async () => {
