--- conflicted
+++ resolved
@@ -6,18 +6,10 @@
   type L2LogsSource,
   type MerkleTreeAdminOperations,
   MerkleTreeId,
-<<<<<<< HEAD
-  type MerkleTreeOperations,
   type WorldStateSynchronizer,
   mockTxForRollup,
 } from '@aztec/circuit-types';
 import { EthAddress, Fr, MaxBlockNumber } from '@aztec/circuits.js';
-import { type AztecLmdbStore } from '@aztec/kv-store/lmdb';
-=======
-  mockTxForRollup,
-} from '@aztec/circuit-types';
-import { AztecAddress, EthAddress, Fr, GasFees, GlobalVariables, MaxBlockNumber } from '@aztec/circuits.js';
->>>>>>> 8ee8595d
 import { type P2P } from '@aztec/p2p';
 import { type GlobalVariableBuilder } from '@aztec/sequencer-client';
 import { NoopTelemetryClient } from '@aztec/telemetry-client/noop';
