import { TestCircuitVerifier } from '@aztec/bb-prover';
import {
  type AztecNode,
  type L1ToL2MessageSource,
  type L2BlockSource,
  type L2LogsSource,
  MerkleTreeId,
  type MerkleTreeReadOperations,
  type NullifierWithBlockSource,
  type WorldStateSynchronizer,
  mockTxForRollup,
} from '@aztec/circuit-types';
<<<<<<< HEAD
import { type ContractDataSource, EthAddress, Fr, MaxBlockNumber, RollupValidationRequests } from '@aztec/circuits.js';
=======
import { type ContractDataSource, EthAddress, Fr, GasFees, MaxBlockNumber } from '@aztec/circuits.js';
>>>>>>> 4ed1530e
import { type P2P } from '@aztec/p2p';
import { type GlobalVariableBuilder } from '@aztec/sequencer-client';
import { NoopTelemetryClient } from '@aztec/telemetry-client/noop';

import { type MockProxy, mock } from 'jest-mock-extended';

import { type AztecNodeConfig, getConfigEnvVars } from './config.js';
import { AztecNodeService } from './server.js';

describe('aztec node', () => {
  let p2p: MockProxy<P2P>;
  let globalVariablesBuilder: MockProxy<GlobalVariableBuilder>;
  let merkleTreeOps: MockProxy<MerkleTreeReadOperations>;

  let lastBlockNumber: number;

  let node: AztecNode;

  const chainId = new Fr(12345);

  beforeEach(() => {
    lastBlockNumber = 0;

    p2p = mock<P2P>();

    globalVariablesBuilder = mock<GlobalVariableBuilder>();
    globalVariablesBuilder.getCurrentBaseFees.mockResolvedValue(new GasFees(0, 0));

    merkleTreeOps = mock<MerkleTreeReadOperations>();
    merkleTreeOps.findLeafIndices.mockImplementation((_treeId: MerkleTreeId, _value: any[]) => {
      return Promise.resolve([undefined]);
    });

    const worldState = mock<WorldStateSynchronizer>({
      getCommitted: () => merkleTreeOps,
    });

    const l2BlockSource = mock<L2BlockSource>({
      getBlockNumber: () => Promise.resolve(lastBlockNumber),
    });

    const l2LogsSource = mock<L2LogsSource>();

    const l1ToL2MessageSource = mock<L1ToL2MessageSource>();

    // all txs use the same allowed FPC class
    const contractSource = mock<ContractDataSource>();

    const nullifierWithBlockSource = mock<NullifierWithBlockSource>();

    const aztecNodeConfig: AztecNodeConfig = getConfigEnvVars();

    node = new AztecNodeService(
      {
        ...aztecNodeConfig,
        l1Contracts: {
          ...aztecNodeConfig.l1Contracts,
          rollupAddress: EthAddress.ZERO,
          registryAddress: EthAddress.ZERO,
          inboxAddress: EthAddress.ZERO,
          outboxAddress: EthAddress.ZERO,
        },
      },
      p2p,
      l2BlockSource,
      l2LogsSource,
      contractSource,
      l1ToL2MessageSource,
      nullifierWithBlockSource,
      worldState,
      undefined,
      12345,
      1,
      globalVariablesBuilder,
      new TestCircuitVerifier(),
      new NoopTelemetryClient(),
    );
  });

  describe('tx validation', () => {
    it('tests that the node correctly validates double spends', async () => {
      const txs = [mockTxForRollup(0x10000), mockTxForRollup(0x20000)];
      txs.forEach(tx => {
        tx.data.constants.txContext.chainId = chainId;
      });
      const doubleSpendTx = txs[0];
      const doubleSpendWithExistingTx = txs[1];
      lastBlockNumber += 1;

      expect(await node.isValidTx(doubleSpendTx)).toEqual({ result: 'valid' });

      // We push a duplicate nullifier that was created in the same transaction
      doubleSpendTx.data.forRollup!.end.nullifiers[1] = doubleSpendTx.data.forRollup!.end.nullifiers[0];

      expect(await node.isValidTx(doubleSpendTx)).toEqual({ result: 'invalid', reason: ['Duplicate nullifier in tx'] });

      expect(await node.isValidTx(doubleSpendWithExistingTx)).toEqual({ result: 'valid' });

      // We make a nullifier from `doubleSpendWithExistingTx` a part of the nullifier tree, so it gets rejected as double spend
      const doubleSpendNullifier = doubleSpendWithExistingTx.data.forRollup!.end.nullifiers[0].toBuffer();
      merkleTreeOps.findLeafIndices.mockImplementation((treeId: MerkleTreeId, value: any[]) => {
        return Promise.resolve(
          treeId === MerkleTreeId.NULLIFIER_TREE && value[0].equals(doubleSpendNullifier) ? [1n] : [undefined],
        );
      });

      expect(await node.isValidTx(doubleSpendWithExistingTx)).toEqual({
        result: 'invalid',
        reason: ['Existing nullifier'],
      });
      lastBlockNumber = 0;
    });

    it('tests that the node correctly validates chain id', async () => {
      const tx = mockTxForRollup(0x10000);
      tx.data.constants.txContext.chainId = chainId;

      expect(await node.isValidTx(tx)).toEqual({ result: 'valid' });

      // We make the chain id on the tx not equal to the configured chain id
      tx.data.constants.txContext.chainId = new Fr(1n + chainId.toBigInt());

      expect(await node.isValidTx(tx)).toEqual({ result: 'invalid', reason: ['Incorrect chain id'] });
    });

    it('tests that the node correctly validates max block numbers', async () => {
      const txs = [mockTxForRollup(0x10000), mockTxForRollup(0x20000), mockTxForRollup(0x30000)];
      txs.forEach(tx => {
        tx.data.constants.txContext.chainId = chainId;
      });

      const noMaxBlockNumberMetadata = txs[0];
      const invalidMaxBlockNumberMetadata = txs[1];
      const validMaxBlockNumberMetadata = txs[2];

      invalidMaxBlockNumberMetadata.data.rollupValidationRequests = new RollupValidationRequests(
        new MaxBlockNumber(true, new Fr(1)),
      );

      validMaxBlockNumberMetadata.data.rollupValidationRequests = new RollupValidationRequests(
        new MaxBlockNumber(true, new Fr(5)),
      );

      lastBlockNumber = 3;

      // Default tx with no max block number should be valid
      expect(await node.isValidTx(noMaxBlockNumberMetadata)).toEqual({ result: 'valid' });
      // Tx with max block number < current block number should be invalid
      expect(await node.isValidTx(invalidMaxBlockNumberMetadata)).toEqual({
        result: 'invalid',
        reason: ['Invalid block number'],
      });
      // Tx with max block number >= current block number should be valid
      expect(await node.isValidTx(validMaxBlockNumberMetadata)).toEqual({ result: 'valid' });
    });
  });
});<|MERGE_RESOLUTION|>--- conflicted
+++ resolved
@@ -10,11 +10,14 @@
   type WorldStateSynchronizer,
   mockTxForRollup,
 } from '@aztec/circuit-types';
-<<<<<<< HEAD
-import { type ContractDataSource, EthAddress, Fr, MaxBlockNumber, RollupValidationRequests } from '@aztec/circuits.js';
-=======
-import { type ContractDataSource, EthAddress, Fr, GasFees, MaxBlockNumber } from '@aztec/circuits.js';
->>>>>>> 4ed1530e
+import {
+  type ContractDataSource,
+  EthAddress,
+  Fr,
+  GasFees,
+  MaxBlockNumber,
+  RollupValidationRequests,
+} from '@aztec/circuits.js';
 import { type P2P } from '@aztec/p2p';
 import { type GlobalVariableBuilder } from '@aztec/sequencer-client';
 import { NoopTelemetryClient } from '@aztec/telemetry-client/noop';
