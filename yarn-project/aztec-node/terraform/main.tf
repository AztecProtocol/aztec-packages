# Terraform to setup a prototype network of Aztec Nodes in AWS
# It sets up 2 full nodes with different ports/keys etc.
# Some duplication across the 2 defined services, could possibly
# be refactored to use modules as and when we build out infrastructure for real


terraform {
  backend "s3" {
    bucket = "aztec-terraform"
    region = "eu-west-2"
  }
  required_providers {
    aws = {
      source  = "hashicorp/aws"
      version = "3.74.2"
    }
  }
}

# Define provider and region
provider "aws" {
  region = "eu-west-2"
}

data "terraform_remote_state" "setup_iac" {
  backend = "s3"
  config = {
    bucket = "aztec-terraform"
    key    = "setup/setup-iac"
    region = "eu-west-2"
  }
}

data "terraform_remote_state" "aztec2_iac" {
  backend = "s3"
  config = {
    bucket = "aztec-terraform"
    key    = "aztec2/iac"
    region = "eu-west-2"
  }
}

data "terraform_remote_state" "aztec-network_iac" {
  backend = "s3"
  config = {
    bucket = "aztec-terraform"
    key    = "aztec-network/iac"
    region = "eu-west-2"
  }
}

data "terraform_remote_state" "l1_contracts" {
  backend = "s3"
  config = {
    bucket = "aztec-terraform"
    key    = "${var.DEPLOY_TAG}/l1-contracts"
    region = "eu-west-2"
  }
}

<<<<<<< HEAD
# Compute list & map variables
variable "publisher_private_keys" {
  description = "List of publisher private keys"
  type        = list(string)
  default     = [var.SEQ_1_PUBLISHER_PRIVATE_KEY, var.SEQ_2_PUBLISHER_PRIVATE_KEY]
}


variable "bootnode_ids" {
  description = "List of bootnode numbers to their peer IDs"
  type        = list(string)
  default     = [var.BOOTNODE_1_PEER_ID, var.BOOTNODE_2_PEER_ID]
}

variable "node_p2p_private_keys" {
  description = "List of node p2p peer ID private keys"
  type        = list(string)
  default     = [var.NODE_1_PRIVATE_KEY, var.NODE_2_PRIVATE_KEY]
}

locals {
  node_count = length(var.publisher_private_keys)
  bootnodes = [for i in range(0, local.node_count) :
    "/dns4/${var.DEPLOY_TAG}-aztec-bootstrap-${i + 1}.local/tcp/${var.BOOTNODE_LISTEN_PORT + i}/p2p/${bootnode_ids[i]}"
=======
# Compute local variables
locals {
  publisher_private_keys = [var.SEQ_1_PUBLISHER_PRIVATE_KEY, var.SEQ_2_PUBLISHER_PRIVATE_KEY]
  bootnode_ids           = [var.BOOTNODE_1_PEER_ID, var.BOOTNODE_2_PEER_ID]
  node_p2p_private_keys  = [var.NODE_1_PRIVATE_KEY, var.NODE_2_PRIVATE_KEY]
  node_count             = length(local.publisher_private_keys)
  bootnodes = [for i in range(0, local.node_count) :
    "/dns4/${var.DEPLOY_TAG}-aztec-bootstrap-${i + 1}.local/tcp/${var.BOOTNODE_LISTEN_PORT + i}/p2p/${local.bootnode_ids[i]}"
>>>>>>> ed1501ab
  ]
  combined_bootnodes = join(",", local.bootnodes)
}

resource "aws_cloudwatch_log_group" "aztec-node-log-group" {
  count             = local.node_count
  name              = "/fargate/service/${var.DEPLOY_TAG}/aztec-node-${count.index + 1}"
  retention_in_days = 14
}

resource "aws_service_discovery_service" "aztec-node" {
  count = local.node_count
  name  = "${var.DEPLOY_TAG}-aztec-node-${count.index + 1}"

  health_check_custom_config {
    failure_threshold = 1
  }

  dns_config {
    namespace_id = data.terraform_remote_state.setup_iac.outputs.local_service_discovery_id

    dns_records {
      ttl  = 60
      type = "A"
    }

    dns_records {
      ttl  = 60
      type = "SRV"
    }

    routing_policy = "MULTIVALUE"
  }

  # Terraform just fails if this resource changes and you have registered instances.
  provisioner "local-exec" {
    when    = destroy
    command = "${path.module}/servicediscovery-drain.sh ${self.id}"
  }
}

# Define task definitions for each node.
resource "aws_ecs_task_definition" "aztec-node" {
  # for_each                 = var.node_keys
  count                    = local.node_count
  family                   = "${var.DEPLOY_TAG}-aztec-node-${count.index + 1}"
  requires_compatibilities = ["FARGATE"]
  network_mode             = "awsvpc"
  cpu                      = "2048"
  memory                   = "4096"
  execution_role_arn       = data.terraform_remote_state.setup_iac.outputs.ecs_task_execution_role_arn
  task_role_arn            = data.terraform_remote_state.aztec2_iac.outputs.cloudwatch_logging_ecs_role_arn
  container_definitions    = <<DEFINITIONS
[
  {
    "name": "${var.DEPLOY_TAG}-aztec-node-${count.index + 1}",
    "image": "${var.DOCKERHUB_ACCOUNT}/aztec-sandbox:${var.DEPLOY_TAG}",
    "essential": true,
    "memoryReservation": 3776,
    "portMappings": [
      {
        "containerPort": 80
      },
      {
        "containerPort": ${var.NODE_TCP_PORT + count.index + 1}
      }
    ],
    "environment": [
      {
        "name": "MODE",
        "value": "node"
      },
      {
        "name": "NODE_ENV",
        "value": "production"
      },
      {
        "name": "DEPLOY_TAG",
        "value": "${var.DEPLOY_TAG}"
      },
      {
        "name": "AZTEC_NODE_PORT",
        "value": "80"
      },
      {
        "name": "DEBUG",
        "value": "aztec:*"
      },
      {
        "name": "ETHEREUM_HOST",
        "value": "testnet"
      },
      {
        "name": "ARCHIVER_POLLING_INTERVAL",
        "value": "10000"
      },
      {
        "name": "SEQ_RETRY_INTERVAL",
        "value": "10000"
      },
      {
        "name": "SEQ_MAX_TX_PER_BLOCK",
        "value": "${var.SEQ_MAX_TX_PER_BLOCK}"
      },
      {
        "name": "SEQ_MIN_TX_PER_BLOCK",
        "value": "${var.SEQ_MIN_TX_PER_BLOCK}"
      },
      {
        "name": "SEQ_PUBLISHER_PRIVATE_KEY",
<<<<<<< HEAD
        "value": "${var.publisher_private_keys[count.index]}"
=======
        "value": "${local.publisher_private_keys[count.index]}"
>>>>>>> ed1501ab
      },
      {
        "name": "CONTRACT_DEPLOYMENT_EMITTER_ADDRESS",
        "value": "${data.terraform_remote_state.l1_contracts.outputs.contract_deployment_emitter_address}"
      },
      {
        "name": "ROLLUP_CONTRACT_ADDRESS",
        "value": "${data.terraform_remote_state.l1_contracts.outputs.rollup_contract_address}"
      },
      {
        "name": "INBOX_CONTRACT_ADDRESS",
        "value": "${data.terraform_remote_state.l1_contracts.outputs.inbox_contract_address}"
      },
      {
        "name": "REGISTRY_CONTRACT_ADDRESS",
        "value": "${data.terraform_remote_state.l1_contracts.outputs.registry_contract_address}"
      },
      {
        "name": "API_KEY",
        "value": "${var.API_KEY}"
      },
      {
        "name": "API_PREFIX",
        "value": "/${var.DEPLOY_TAG}/aztec-node-${count.index + 1}"
      },
      {
        "name": "P2P_TCP_LISTEN_PORT",
        "value": "${var.NODE_TCP_PORT + count.index}"
      },
      {
        "name": "P2P_TCP_LISTEN_IP",
        "value": "0.0.0.0"
      },
      {
        "name": "P2P_ANNOUNCE_HOSTNAME",
        "value": "/dns4/${data.terraform_remote_state.aztec-network_iac.outputs.nlb_dns}"
      },
      {
        "name": "P2P_ANNOUNCE_PORT",
        "value": "${var.NODE_TCP_PORT + count.index}"
      },
      {
        "name": "BOOTSTRAP_NODES",
        "value": "${local.combined_bootnodes}"
      },
      {
        "name": "P2P_ENABLED",
        "value": "true"
      },
      {
        "name": "CHAIN_ID",
        "value": "${var.CHAIN_ID}"
      },
      {
        "name": "PEER_ID_PRIVATE_KEY",
<<<<<<< HEAD
        "value": "${var.node_p2p_private_keys[count.index]}"
=======
        "value": "${local.node_p2p_private_keys[count.index]}"
>>>>>>> ed1501ab
      },
      {
        "name": "P2P_MIN_PEERS",
        "value": "${var.P2P_MIN_PEERS}"
      },
      {
        "name": "P2P_MAX_PEERS",
        "value": "${var.P2P_MAX_PEERS}"
      }
    ],
    "logConfiguration": {
      "logDriver": "awslogs",
      "options": {
        "awslogs-group": "/fargate/service/${var.DEPLOY_TAG}/aztec-node-${count.index + 1}",
        "awslogs-region": "eu-west-2",
        "awslogs-stream-prefix": "ecs"
      }
    }
  }
]
DEFINITIONS
}

resource "aws_ecs_service" "aztec-node" {
  count                              = local.node_count
  name                               = "${var.DEPLOY_TAG}-aztec-node-${count.index + 1}"
  cluster                            = data.terraform_remote_state.setup_iac.outputs.ecs_cluster_id
  launch_type                        = "FARGATE"
  desired_count                      = 1
  deployment_maximum_percent         = 100
  deployment_minimum_healthy_percent = 0
  platform_version                   = "1.4.0"


  network_configuration {
    subnets = [
      data.terraform_remote_state.setup_iac.outputs.subnet_az1_private_id,
      data.terraform_remote_state.setup_iac.outputs.subnet_az2_private_id
    ]
    security_groups = [data.terraform_remote_state.aztec-network_iac.outputs.p2p_security_group_id, data.terraform_remote_state.setup_iac.outputs.security_group_private_id]
  }

  load_balancer {
    target_group_arn = aws_alb_target_group.aztec-node[count.index].arn
    container_name   = "${var.DEPLOY_TAG}-aztec-node-${count.index + 1}"
    container_port   = 80
  }


  load_balancer {
    target_group_arn = aws_lb_target_group.aztec-node-target-group[count.index].arn
    container_name   = "${var.DEPLOY_TAG}-aztec-node-${count.index + 1}"
    container_port   = var.NODE_TCP_PORT + count.index
  }

  service_registries {
    registry_arn   = aws_service_discovery_service.aztec-node[count.index].arn
    container_name = "${var.DEPLOY_TAG}-aztec-node-${count.index + 1}"
    container_port = 80
  }

  task_definition = aws_ecs_task_definition.aztec-node[count.index].family
}

# Configure ALB to route /aztec-node to server.
resource "aws_alb_target_group" "aztec-node" {
  count                = local.node_count
  name                 = "${var.DEPLOY_TAG}-node-${count.index + 1}-http-target"
  port                 = 80
  protocol             = "HTTP"
  target_type          = "ip"
  vpc_id               = data.terraform_remote_state.setup_iac.outputs.vpc_id
  deregistration_delay = 5

  health_check {
    path                = "/${var.DEPLOY_TAG}/aztec-node-${count.index + 1}/status"
    matcher             = "200"
    interval            = 10
    healthy_threshold   = 2
    unhealthy_threshold = 5
    timeout             = 5
  }

  tags = {
    name = "${var.DEPLOY_TAG}-aztec-node-${count.index + 1}"
  }
}

resource "aws_lb_listener_rule" "api" {
  count        = local.node_count
  listener_arn = data.terraform_remote_state.aztec2_iac.outputs.alb_listener_arn
  priority     = 500 + count.index

  action {
    type             = "forward"
    target_group_arn = aws_alb_target_group.aztec-node[count.index].arn
  }

  condition {
    path_pattern {
      values = ["/${var.DEPLOY_TAG}/aztec-node-${count.index}*"]
    }
  }
}

resource "aws_lb_target_group" "aztec-node-target-group" {
  count       = local.node_count
  name        = "${var.DEPLOY_TAG}-node-${count.index + 1}-p2p-target"
  port        = var.NODE_TCP_PORT + count.index
  protocol    = "TCP"
  target_type = "ip"
  vpc_id      = data.terraform_remote_state.setup_iac.outputs.vpc_id

  health_check {
    protocol            = "TCP"
    interval            = 10
    healthy_threshold   = 2
    unhealthy_threshold = 2
    port                = var.NODE_TCP_PORT + count.index
  }
}

resource "aws_security_group_rule" "allow-node-tcp" {
  count             = local.node_count
  type              = "ingress"
  from_port         = var.NODE_TCP_PORT + count.index
  to_port           = var.NODE_TCP_PORT + count.index
  protocol          = "tcp"
  cidr_blocks       = ["0.0.0.0/0"]
  security_group_id = data.terraform_remote_state.aztec-network_iac.outputs.p2p_security_group_id
}

## Commented out here and setup manually as terraform (or the aws provider version we are using) has a bug
## NLB listeners can't have a 'weight' property defined. You will see there isn't one here but that doesn't
## stop it trying to automatically specify one and giving an error

<<<<<<< HEAD
# resource "aws_lb_listener" "aztec-node-${count.index + 1}-tcp-listener" {
=======
# resource "aws_lb_listener" "aztec-node-tcp-listener" {
#   count             = local.node_count
>>>>>>> ed1501ab
#   load_balancer_arn = data.terraform_remote_state.aztec-network_iac.outputs.nlb_arn
#   port              = var.NODE_TCP_PORT + count.index
#   protocol          = "TCP"

#   tags = {
#     name = "aztec-node-${count.index}-tcp-listener"
#   }

#   default_action {
#     type = "forward"

#     forward {
#       target_group {
<<<<<<< HEAD
#         arn    = aws_lb_target_group.aztec-bootstrap-${count.index}-target-group.arn
=======
#         arn = aws_lb_target_group.aztec-bootstrap-target-group[count.index].arn
>>>>>>> ed1501ab
#       }
#     }
#   }
# }<|MERGE_RESOLUTION|>--- conflicted
+++ resolved
@@ -58,32 +58,6 @@
   }
 }
 
-<<<<<<< HEAD
-# Compute list & map variables
-variable "publisher_private_keys" {
-  description = "List of publisher private keys"
-  type        = list(string)
-  default     = [var.SEQ_1_PUBLISHER_PRIVATE_KEY, var.SEQ_2_PUBLISHER_PRIVATE_KEY]
-}
-
-
-variable "bootnode_ids" {
-  description = "List of bootnode numbers to their peer IDs"
-  type        = list(string)
-  default     = [var.BOOTNODE_1_PEER_ID, var.BOOTNODE_2_PEER_ID]
-}
-
-variable "node_p2p_private_keys" {
-  description = "List of node p2p peer ID private keys"
-  type        = list(string)
-  default     = [var.NODE_1_PRIVATE_KEY, var.NODE_2_PRIVATE_KEY]
-}
-
-locals {
-  node_count = length(var.publisher_private_keys)
-  bootnodes = [for i in range(0, local.node_count) :
-    "/dns4/${var.DEPLOY_TAG}-aztec-bootstrap-${i + 1}.local/tcp/${var.BOOTNODE_LISTEN_PORT + i}/p2p/${bootnode_ids[i]}"
-=======
 # Compute local variables
 locals {
   publisher_private_keys = [var.SEQ_1_PUBLISHER_PRIVATE_KEY, var.SEQ_2_PUBLISHER_PRIVATE_KEY]
@@ -92,7 +66,6 @@
   node_count             = length(local.publisher_private_keys)
   bootnodes = [for i in range(0, local.node_count) :
     "/dns4/${var.DEPLOY_TAG}-aztec-bootstrap-${i + 1}.local/tcp/${var.BOOTNODE_LISTEN_PORT + i}/p2p/${local.bootnode_ids[i]}"
->>>>>>> ed1501ab
   ]
   combined_bootnodes = join(",", local.bootnodes)
 }
@@ -203,11 +176,7 @@
       },
       {
         "name": "SEQ_PUBLISHER_PRIVATE_KEY",
-<<<<<<< HEAD
-        "value": "${var.publisher_private_keys[count.index]}"
-=======
         "value": "${local.publisher_private_keys[count.index]}"
->>>>>>> ed1501ab
       },
       {
         "name": "CONTRACT_DEPLOYMENT_EMITTER_ADDRESS",
@@ -263,11 +232,7 @@
       },
       {
         "name": "PEER_ID_PRIVATE_KEY",
-<<<<<<< HEAD
-        "value": "${var.node_p2p_private_keys[count.index]}"
-=======
         "value": "${local.node_p2p_private_keys[count.index]}"
->>>>>>> ed1501ab
       },
       {
         "name": "P2P_MIN_PEERS",
@@ -404,12 +369,8 @@
 ## NLB listeners can't have a 'weight' property defined. You will see there isn't one here but that doesn't
 ## stop it trying to automatically specify one and giving an error
 
-<<<<<<< HEAD
-# resource "aws_lb_listener" "aztec-node-${count.index + 1}-tcp-listener" {
-=======
 # resource "aws_lb_listener" "aztec-node-tcp-listener" {
 #   count             = local.node_count
->>>>>>> ed1501ab
 #   load_balancer_arn = data.terraform_remote_state.aztec-network_iac.outputs.nlb_arn
 #   port              = var.NODE_TCP_PORT + count.index
 #   protocol          = "TCP"
@@ -423,11 +384,7 @@
 
 #     forward {
 #       target_group {
-<<<<<<< HEAD
-#         arn    = aws_lb_target_group.aztec-bootstrap-${count.index}-target-group.arn
-=======
 #         arn = aws_lb_target_group.aztec-bootstrap-target-group[count.index].arn
->>>>>>> ed1501ab
 #       }
 #     }
 #   }
