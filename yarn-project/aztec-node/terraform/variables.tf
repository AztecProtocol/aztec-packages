variable "DEPLOY_TAG" {
  type = string
}

variable "API_KEY" {
  type = string
}

variable "SEQ_1_PUBLISHER_PRIVATE_KEY" {
  type = string
}

variable "SEQ_2_PUBLISHER_PRIVATE_KEY" {
  type = string
}

variable "CHAIN_ID" {
  type    = string
  default = 31337
}

variable "BOOTNODE_LISTEN_PORT" {
  type    = number
  default = 40500
}

variable "BOOTNODE_1_PEER_ID" {
  type = string
}

variable "BOOTNODE_2_PEER_ID" {
  type = string
}

variable "NODE_TCP_PORT" {
  type    = number
  default = 40400
}

variable "NODE_1_PRIVATE_KEY" {
  type    = string
  default = ""
}

variable "NODE_2_PRIVATE_KEY" {
  type    = string
  default = ""
}

variable "DOCKERHUB_ACCOUNT" {
  type = string
}

variable "SEQ_MAX_TX_PER_BLOCK" {
  type    = string
  default = 64
}

variable "SEQ_MIN_TX_PER_BLOCK" {
  type    = string
<<<<<<< HEAD
  default = 32
=======
  default = 1
>>>>>>> ed1501ab
}

variable "P2P_MIN_PEERS" {
  type    = string
  default = 50
}

variable "P2P_MAX_PEERS" {
  type    = string
  default = 100
}<|MERGE_RESOLUTION|>--- conflicted
+++ resolved
@@ -58,11 +58,7 @@
 
 variable "SEQ_MIN_TX_PER_BLOCK" {
   type    = string
-<<<<<<< HEAD
-  default = 32
-=======
   default = 1
->>>>>>> ed1501ab
 }
 
 variable "P2P_MIN_PEERS" {
