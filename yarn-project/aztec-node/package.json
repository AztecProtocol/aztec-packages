{
  "name": "@aztec/aztec-node",
  "version": "0.1.0",
  "main": "dest/index.js",
  "type": "module",
  "exports": "./dest/index.js",
  "bin": "./dest/bin/index.js",
  "typedocOptions": {
    "entryPoints": [
      "./src/index.ts"
    ],
    "name": "Aztec Node",
    "tsconfig": "./tsconfig.json"
  },
  "scripts": {
    "start": "node --no-warnings ./dest/bin",
    "build": "yarn clean && tsc -b",
    "build:dev": "tsc -b --watch",
    "clean": "rm -rf ./dest .tsbuildinfo",
    "formatting": "run -T prettier --check ./src && run -T eslint ./src",
    "formatting:fix": "run -T eslint --fix ./src && run -T prettier -w ./src",
    "test": "NODE_NO_WARNINGS=1 node --experimental-vm-modules $(yarn bin jest) --passWithNoTests"
  },
  "inherits": [
    "../package.common.json"
  ],
  "jest": {
    "preset": "ts-jest/presets/default-esm",
    "moduleNameMapper": {
      "^(\\.{1,2}/.*)\\.[cm]?js$": "$1"
    },
    "testRegex": "./src/.*\\.test\\.(js|mjs|ts)$",
    "rootDir": "./src"
  },
  "dependencies": {
    "@aztec/archiver": "workspace:^",
    "@aztec/circuit-types": "workspace:^",
    "@aztec/circuits.js": "workspace:^",
    "@aztec/ethereum": "workspace:^",
    "@aztec/foundation": "workspace:^",
    "@aztec/kv-store": "workspace:^",
    "@aztec/l1-artifacts": "workspace:^",
    "@aztec/merkle-tree": "workspace:^",
    "@aztec/p2p": "workspace:^",
    "@aztec/sequencer-client": "workspace:^",
    "@aztec/types": "workspace:^",
    "@aztec/world-state": "workspace:^",
    "koa": "^2.14.2",
    "koa-router": "^12.0.0",
<<<<<<< HEAD
    "levelup": "^5.1.1",
    "lmdb": "^2.9.2",
    "memdown": "^6.1.1",
=======
>>>>>>> 7e88fe8c
    "tslib": "^2.4.0"
  },
  "devDependencies": {
    "@jest/globals": "^29.5.0",
    "@types/jest": "^29.5.0",
    "@types/node": "^18.7.23",
    "jest": "^29.5.0",
    "ts-jest": "^29.1.0",
    "ts-node": "^10.9.1",
    "typescript": "^5.0.4"
  },
  "files": [
    "dest",
    "src",
    "!*.test.*"
  ],
  "types": "./dest/index.d.ts",
  "engines": {
    "node": ">=18"
  }
}<|MERGE_RESOLUTION|>--- conflicted
+++ resolved
@@ -47,12 +47,6 @@
     "@aztec/world-state": "workspace:^",
     "koa": "^2.14.2",
     "koa-router": "^12.0.0",
-<<<<<<< HEAD
-    "levelup": "^5.1.1",
-    "lmdb": "^2.9.2",
-    "memdown": "^6.1.1",
-=======
->>>>>>> 7e88fe8c
     "tslib": "^2.4.0"
   },
   "devDependencies": {
