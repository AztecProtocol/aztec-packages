--- conflicted
+++ resolved
@@ -43,13 +43,10 @@
     "@aztec/sequencer-client": "workspace:^",
     "@aztec/types": "workspace:^",
     "@aztec/world-state": "workspace:^",
-<<<<<<< HEAD
+    "koa": "^2.14.2",
+    "koa-router": "^12.0.0",
     "levelup": "^5.1.1",
     "memdown": "^6.1.1",
-=======
-    "koa": "^2.14.2",
-    "koa-router": "^12.0.0",
->>>>>>> 0dd70aa6
     "tslib": "^2.4.0"
   },
   "devDependencies": {
