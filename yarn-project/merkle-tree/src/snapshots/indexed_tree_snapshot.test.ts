--- conflicted
+++ resolved
@@ -22,19 +22,7 @@
 
   beforeEach(async () => {
     db = levelup(createMemDown());
-<<<<<<< HEAD
-    tree = await newTree(
-      (db: levelup.LevelUp, hasher: Hasher, name: string, depth: number, size: bigint) => {
-        return new StandardIndexedTreeWithAppend(db, hasher, name, depth, size, NullifierLeafPreimage, NullifierLeaf);
-      },
-      db,
-      new Pedersen(),
-      'test',
-      4,
-    );
-=======
     tree = await newTree(NullifierTree, db, new Pedersen(), 'test', 4);
->>>>>>> 2a77b8ba
     snapshotBuilder = new IndexedTreeSnapshotBuilder(db, tree, NullifierLeafPreimage);
   });
 
