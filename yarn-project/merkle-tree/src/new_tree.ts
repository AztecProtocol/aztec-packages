import { LevelUp } from 'levelup';
<<<<<<< HEAD

import { Hasher } from './hasher.js';
=======
>>>>>>> eede42b0
import { TreeBase } from './tree_base.js';
import { Hasher } from '@aztec/types';

/**
 * Creates a new tree.
 * @param c - The class of the tree to be instantiated.
 * @param db - A database used to store the Merkle tree data.
 * @param hasher - A hasher used to compute hash paths.
 * @param name - Name of the tree.
 * @param depth - Depth of the tree.
 * @param prefilledSize - A number of leaves that are prefilled with values.
 * @returns The newly created tree.
 */
export async function newTree<T extends TreeBase>(
  c: new (...args: any[]) => T,
  db: LevelUp,
  hasher: Hasher,
  name: string,
  depth: number,
  prefilledSize = 1,
): Promise<T> {
  const tree = new c(db, hasher, name, depth, 0n, undefined);
  await tree.init(prefilledSize);
  return tree;
}<|MERGE_RESOLUTION|>--- conflicted
+++ resolved
@@ -1,11 +1,8 @@
+import { Hasher } from '@aztec/types';
+
 import { LevelUp } from 'levelup';
-<<<<<<< HEAD
 
-import { Hasher } from './hasher.js';
-=======
->>>>>>> eede42b0
 import { TreeBase } from './tree_base.js';
-import { Hasher } from '@aztec/types';
 
 /**
  * Creates a new tree.
