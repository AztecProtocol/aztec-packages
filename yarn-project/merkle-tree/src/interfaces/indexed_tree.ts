import { LeafData, SiblingPath } from '@aztec/types';

import { LowLeafWitnessData } from '../index.js';
import { AppendOnlyTree } from './append_only_tree.js';

/**
<<<<<<< HEAD
 * A leaf of a tree.
 */
export interface LeafData {
  /**
   * A value of the leaf.
   */
  value: bigint;
  /**
   * An index of the next leaf.
   */
  nextIndex: bigint;
  /**
   * A value of the next leaf.
   */
  nextValue: bigint;
}

/**
 * The result of a batch insertion in an indexed merkle tree.
 */
export interface BatchInsertionResult<TreeHeight extends number, SubtreeSiblingPathHeight extends number> {
  /**
   * Data for the leaves to be updated when inserting the new ones.
   */
  lowLeavesWitnessData?: LowLeafWitnessData<TreeHeight>[];
  /**
   * Sibling path "pointing to" where the new subtree should be inserted into the tree.
   */
  newSubtreeSiblingPath: SiblingPath<SubtreeSiblingPathHeight>;
  /**
   * The new leaves being inserted in high to low order. This order corresponds with the order of the low leaves witness.
   */
  sortedNewLeaves: Buffer[];
  /**
   * The indexes of the sorted new leaves to the original ones.
   */
  sortedNewLeavesIndexes: number[];
}

/**
=======
>>>>>>> 98d7ba0c
 * Indexed merkle tree.
 */
export interface IndexedTree extends AppendOnlyTree {
  /**
   * Finds the index of the largest leaf whose value is less than or equal to the provided value.
   * @param newValue - The new value to be inserted into the tree.
   * @param includeUncommitted - If true, the uncommitted changes are included in the search.
   * @returns The found leaf index and a flag indicating if the corresponding leaf's value is equal to `newValue`.
   */
  findIndexOfPreviousValue(
    newValue: bigint,
    includeUncommitted: boolean,
  ): {
    /**
     * The index of the found leaf.
     */
    index: number;
    /**
     * A flag indicating if the corresponding leaf's value is equal to `newValue`.
     */
    alreadyPresent: boolean;
  };

  /**
   * Gets the latest LeafData copy.
   * @param index - Index of the leaf of which to obtain the LeafData copy.
   * @param includeUncommitted - If true, the uncommitted changes are included in the search.
   * @returns A copy of the leaf data at the given index or undefined if the leaf was not found.
   */
  getLatestLeafDataCopy(index: number, includeUncommitted: boolean): LeafData | undefined;

  /**
   * Batch insert multiple leaves into the tree.
   * @param leaves - Leaves to insert into the tree.
   * @param subtreeHeight - Height of the subtree.
   * @param includeUncommitted - If true, the uncommitted changes are included in the search.
   */
  batchInsert<TreeHeight extends number, SubtreeHeight extends number, SubtreeSiblingPathHeight extends number>(
    leaves: Buffer[],
    subtreeHeight: SubtreeHeight,
    includeUncommitted: boolean,
  ): Promise<BatchInsertionResult<TreeHeight, SubtreeSiblingPathHeight>>;
}<|MERGE_RESOLUTION|>--- conflicted
+++ resolved
@@ -2,25 +2,6 @@
 
 import { LowLeafWitnessData } from '../index.js';
 import { AppendOnlyTree } from './append_only_tree.js';
-
-/**
-<<<<<<< HEAD
- * A leaf of a tree.
- */
-export interface LeafData {
-  /**
-   * A value of the leaf.
-   */
-  value: bigint;
-  /**
-   * An index of the next leaf.
-   */
-  nextIndex: bigint;
-  /**
-   * A value of the next leaf.
-   */
-  nextValue: bigint;
-}
 
 /**
  * The result of a batch insertion in an indexed merkle tree.
@@ -45,8 +26,6 @@
 }
 
 /**
-=======
->>>>>>> 98d7ba0c
  * Indexed merkle tree.
  */
 export interface IndexedTree extends AppendOnlyTree {
