--- conflicted
+++ resolved
@@ -1,37 +1,19 @@
 import { CircuitsWasm } from '@aztec/circuits.js';
 import { createLogger } from '@aztec/foundation/log';
 import { IWasmModule } from '@aztec/foundation/wasm';
+import { Hasher, SiblingPath } from '@aztec/types';
 
 import { randomBytes } from 'crypto';
 import { default as levelup } from 'levelup';
-<<<<<<< HEAD
 
-import { Hasher } from '../hasher.js';
-import { INITIAL_LEAF, SiblingPath } from '../index.js';
-=======
-import { treeTestSuite } from '../test/test_suite.js';
-import { SparseTree } from './sparse_tree.js';
-import { standardBasedTreeTestSuite } from '../test/standard_based_test_suite.js';
-import { createMemDown } from '../test/utils/create_mem_down.js';
-import { Pedersen } from '../pedersen.js';
-import { randomBytes } from 'crypto';
-import { INITIAL_LEAF } from '../index.js';
->>>>>>> eede42b0
+import { INITIAL_LEAF, newTree } from '../index.js';
 import { UpdateOnlyTree } from '../interfaces/update_only_tree.js';
 import { loadTree } from '../load_tree.js';
-<<<<<<< HEAD
-import { newTree } from '../new_tree.js';
 import { Pedersen } from '../pedersen.js';
 import { standardBasedTreeTestSuite } from '../test/standard_based_test_suite.js';
 import { treeTestSuite } from '../test/test_suite.js';
 import { createMemDown } from '../test/utils/create_mem_down.js';
 import { SparseTree } from './sparse_tree.js';
-=======
-import { createLogger } from '@aztec/foundation/log';
-import { IWasmModule } from '@aztec/foundation/wasm';
-import { CircuitsWasm } from '@aztec/circuits.js';
-import { Hasher, SiblingPath } from '@aztec/types';
->>>>>>> eede42b0
 
 const log = createLogger('aztec:sparse_tree_test');
 
