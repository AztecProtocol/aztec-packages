--- conflicted
+++ resolved
@@ -1,23 +1,14 @@
 import { CircuitsWasm } from '@aztec/circuits.js';
 import { IWasmModule } from '@aztec/foundation/wasm';
+import { Hasher, SiblingPath } from '@aztec/types';
 
 import { default as levelup } from 'levelup';
-<<<<<<< HEAD
 
-import { Hasher, Pedersen, SiblingPath } from '../index.js';
+import { Pedersen } from '../index.js';
 import { AppendOnlyTree } from '../interfaces/append_only_tree.js';
 import { UpdateOnlyTree } from '../interfaces/update_only_tree.js';
 import { appendLeaves } from './utils/append_leaves.js';
 import { createMemDown } from './utils/create_mem_down.js';
-=======
-import { Pedersen } from '../index.js';
-import { appendLeaves } from './utils/append_leaves.js';
-import { createMemDown } from './utils/create_mem_down.js';
-import { AppendOnlyTree } from '../interfaces/append_only_tree.js';
-import { UpdateOnlyTree } from '../interfaces/update_only_tree.js';
-import { CircuitsWasm } from '@aztec/circuits.js';
-import { Hasher, SiblingPath } from '@aztec/types';
->>>>>>> eede42b0
 
 const expectSameTrees = async (
   tree1: AppendOnlyTree | UpdateOnlyTree,
