--- conflicted
+++ resolved
@@ -13,11 +13,7 @@
  * @returns The newly created tree.
  */
 export async function loadTree<T extends TreeBase>(
-<<<<<<< HEAD
-  c: (db: LevelUp, hasher: Hasher, name: string, depth: number, size: bigint, root: Buffer) => T,
-=======
   c: new (db: LevelUp, hasher: Hasher, name: string, depth: number, size: bigint, root: Buffer) => T,
->>>>>>> 2a77b8ba
   db: LevelUp,
   hasher: Hasher,
   name: string,
@@ -25,10 +21,6 @@
   const meta: Buffer = await db.get(name);
   const { root, depth, size } = decodeMeta(meta);
 
-<<<<<<< HEAD
-  const tree = c(db, hasher, name, depth, size, root);
-=======
   const tree = new c(db, hasher, name, depth, size, root);
->>>>>>> 2a77b8ba
   return tree;
 }