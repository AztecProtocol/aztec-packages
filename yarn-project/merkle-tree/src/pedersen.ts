import {
  pedersenCompress,
  pedersenGetHash,
  pedersenGetHashTree,
  pedersenHashInputs,
} from '@aztec/circuits.js/barretenberg';
<<<<<<< HEAD
import { IWasmModule } from '@aztec/foundation/wasm';

import { Hasher } from './hasher.js';
=======
import { Hasher } from '@aztec/types';
>>>>>>> eede42b0

/**
 * A helper class encapsulating Pedersen hash functionality.
 */
export class Pedersen implements Hasher {
  constructor(private wasm: IWasmModule) {}

  /**
   * Compresses two 32-byte hashes.
   * @param lhs - The first hash.
   * @param rhs - The second hash.
   * @returns The new 32-byte hash.
   */
  public compress(lhs: Uint8Array, rhs: Uint8Array): Buffer {
    return pedersenCompress(this.wasm, lhs, rhs);
  }

  /**
   * Compresses an array of buffers.
   * @param inputs - The array of buffers to compress.
   * @returns The resulting 32-byte hash.
   */
  public compressInputs(inputs: Buffer[]): Buffer {
    return pedersenHashInputs(this.wasm, inputs);
  }

  /**
   * Get a 32-byte pedersen hash from a buffer.
   * @param data - The data buffer.
   * @returns The resulting hash buffer.
   */
  public hashToField(data: Uint8Array): Buffer {
    return pedersenGetHash(this.wasm, Buffer.from(data));
  }

  /**
   * Given a buffer containing 32 byte pedersen leaves, return a new buffer containing the leaves and all pairs of
   * nodes that define a merkle tree.
   *
   * E.g.
   * Input:  [1][2][3][4]
   * Output: [1][2][3][4][compress(1,2)][compress(3,4)][compress(5,6)].
   *
   * @param leaves - The 32 byte pedersen leaves.
   * @returns A tree represented by an array.
   */
  public hashToTree(leaves: Buffer[]): Promise<Buffer[]> {
    return Promise.resolve(pedersenGetHashTree(this.wasm, leaves));
  }
}<|MERGE_RESOLUTION|>--- conflicted
+++ resolved
@@ -4,13 +4,8 @@
   pedersenGetHashTree,
   pedersenHashInputs,
 } from '@aztec/circuits.js/barretenberg';
-<<<<<<< HEAD
 import { IWasmModule } from '@aztec/foundation/wasm';
-
-import { Hasher } from './hasher.js';
-=======
 import { Hasher } from '@aztec/types';
->>>>>>> eede42b0
 
 /**
  * A helper class encapsulating Pedersen hash functionality.
