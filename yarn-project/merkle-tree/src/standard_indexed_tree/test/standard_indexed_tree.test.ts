--- conflicted
+++ resolved
@@ -16,44 +16,11 @@
 }
 
 const createDb = async (levelUp: levelup.LevelUp, hasher: Hasher, name: string, depth: number, prefilledSize = 1) => {
-<<<<<<< HEAD
-  return await newTree(
-    (db: levelup.LevelUp, hasher: Hasher, name: string, depth: number, size: bigint) => {
-      return new StandardIndexedTreeWithAppend(db, hasher, name, depth, size, NullifierLeafPreimage, NullifierLeaf);
-    },
-    levelUp,
-    hasher,
-    name,
-    depth,
-    prefilledSize,
-  );
-};
-
-const createFromName = async (levelUp: levelup.LevelUp, hasher: Hasher, name: string) => {
-  return await loadTree(
-    (db: levelup.LevelUp, hasher: Hasher, name: string, depth: number, size: bigint, root: Buffer) => {
-      return new StandardIndexedTreeWithAppend(
-        db,
-        hasher,
-        name,
-        depth,
-        size,
-        NullifierLeafPreimage,
-        NullifierLeaf,
-        root,
-      );
-    },
-    levelUp,
-    hasher,
-    name,
-  );
-=======
   return await newTree(NullifierTree, levelUp, hasher, name, depth, prefilledSize);
 };
 
 const createFromName = async (levelUp: levelup.LevelUp, hasher: Hasher, name: string) => {
   return await loadTree(NullifierTree, levelUp, hasher, name);
->>>>>>> 2a77b8ba
 };
 
 const createIndexedTreeLeafHashInputs = (value: number, nextIndex: number, nextValue: number) => {
