import { toBigIntBE, toBufferBE } from '@aztec/foundation/bigint-buffer';
import { Fr } from '@aztec/foundation/fields';
import { createDebugLogger } from '@aztec/foundation/log';
import { LeafData, SiblingPath } from '@aztec/types';

<<<<<<< HEAD
import { BatchInsertionResult, IndexedTree, LeafData } from '../interfaces/indexed_tree.js';
=======
import { IndexedTree } from '../interfaces/indexed_tree.js';
>>>>>>> 98d7ba0c
import { TreeBase } from '../tree_base.js';

const log = createDebugLogger('aztec:standard-indexed-tree');

const indexToKeyLeaf = (name: string, index: bigint) => {
  return `${name}:leaf:${toBufferBE(index, 32).toString('hex')}`;
};

const keyLeafToIndex = (key: string): bigint => {
  const index = key.split(':')[2];
  return toBigIntBE(Buffer.from(index, 'hex'));
};

const zeroLeaf: LeafData = {
  value: 0n,
  nextValue: 0n,
  nextIndex: 0n,
};

/**
 * All of the data to be return during batch insertion.
 */
export interface LowLeafWitnessData<N extends number> {
  /**
   * Preimage of the low nullifier that proves non membership.
   */
  leafData: LeafData;
  /**
   * Sibling path to prove membership of low nullifier.
   */
  siblingPath: SiblingPath<N>;
  /**
   * The index of low nullifier.
   */
  index: bigint;
}

/**
 * Pre-compute empty witness.
 * @param treeHeight - Height of tree for sibling path.
 * @returns An empty witness.
 */
function getEmptyLowLeafWitness<N extends number>(treeHeight: N): LowLeafWitnessData<N> {
  return {
    leafData: zeroLeaf,
    index: 0n,
    siblingPath: new SiblingPath(treeHeight, Array(treeHeight).fill(toBufferBE(0n, 32))),
  };
}

// eslint-disable-next-line @typescript-eslint/no-unused-vars
const encodeTreeValue = (leafData: LeafData) => {
  const valueAsBuffer = toBufferBE(leafData.value, 32);
  const indexAsBuffer = toBufferBE(leafData.nextIndex, 32);
  const nextValueAsBuffer = toBufferBE(leafData.nextValue, 32);
  return Buffer.concat([valueAsBuffer, indexAsBuffer, nextValueAsBuffer]);
};

const decodeTreeValue = (buf: Buffer) => {
  const value = toBigIntBE(buf.subarray(0, 32));
  const nextIndex = toBigIntBE(buf.subarray(32, 64));
  const nextValue = toBigIntBE(buf.subarray(64, 96));
  return {
    value,
    nextIndex,
    nextValue,
  } as LeafData;
};

/**
 * Indexed merkle tree.
 */
export class StandardIndexedTree extends TreeBase implements IndexedTree {
  protected leaves: LeafData[] = [];
  protected cachedLeaves: { [key: number]: LeafData } = {};

  /**
   * Appends the given leaves to the tree.
   * @param _leaves - The leaves to append.
   * @returns Empty promise.
   * @remarks Use batchInsert method instead.
   */
  public appendLeaves(_leaves: Buffer[]): Promise<void> {
    throw new Error('Not implemented');
  }

  /**
   * Commits the changes to the database.
   * @returns Empty promise.
   */
  public async commit(): Promise<void> {
    await super.commit();
    await this.commitLeaves();
  }

  /**
   * Rolls back the not-yet-committed changes.
   * @returns Empty promise.
   */
  public async rollback(): Promise<void> {
    await super.rollback();
    this.clearCachedLeaves();
  }

  /**
   * Gets the value of the leaf at the given index.
   * @param index - Index of the leaf of which to obtain the value.
   * @param includeUncommitted - Indicates whether to include uncommitted leaves in the computation.
   * @returns The value of the leaf at the given index or undefined if the leaf is empty.
   */
  public getLeafValue(index: bigint, includeUncommitted: boolean): Promise<Buffer | undefined> {
    const leaf = this.getLatestLeafDataCopy(Number(index), includeUncommitted);
    if (!leaf) {
      return Promise.resolve(undefined);
    }
    return Promise.resolve(toBufferBE(leaf.value, 32));
  }

  /**
   * Finds the index of the largest leaf whose value is less than or equal to the provided value.
   * @param newValue - The new value to be inserted into the tree.
   * @param includeUncommitted - If true, the uncommitted changes are included in the search.
   * @returns The found leaf index and a flag indicating if the corresponding leaf's value is equal to `newValue`.
   */
  findIndexOfPreviousValue(
    newValue: bigint,
    includeUncommitted: boolean,
  ): {
    /**
     * The index of the found leaf.
     */
    index: number;
    /**
     * A flag indicating if the corresponding leaf's value is equal to `newValue`.
     */
    alreadyPresent: boolean;
  } {
    const numLeaves = this.getNumLeaves(includeUncommitted);
    const diff: bigint[] = [];

    for (let i = 0; i < numLeaves; i++) {
      const storedLeaf = this.getLatestLeafDataCopy(i, includeUncommitted)!;

      // The stored leaf can be undefined if it addresses an empty leaf
      // If the leaf is empty we do the same as if the leaf was larger
      if (storedLeaf === undefined) {
        diff.push(newValue);
      } else if (storedLeaf.value > newValue) {
        diff.push(newValue);
      } else if (storedLeaf.value === newValue) {
        return { index: i, alreadyPresent: true };
      } else {
        diff.push(newValue - storedLeaf.value);
      }
    }
    const minIndex = this.findMinIndex(diff);
    return { index: minIndex, alreadyPresent: false };
  }

  /**
   * Gets the latest LeafData copy.
   * @param index - Index of the leaf of which to obtain the LeafData copy.
   * @param includeUncommitted - If true, the uncommitted changes are included in the search.
   * @returns A copy of the leaf data at the given index or undefined if the leaf was not found.
   */
  public getLatestLeafDataCopy(index: number, includeUncommitted: boolean): LeafData | undefined {
    const leaf = !includeUncommitted ? this.leaves[index] : this.cachedLeaves[index] ?? this.leaves[index];
    return leaf
      ? ({
          value: leaf.value,
          nextIndex: leaf.nextIndex,
          nextValue: leaf.nextValue,
        } as LeafData)
      : undefined;
  }

  /**
   * Finds the index of the minimum value in an array.
   * @param values - The collection of values to be searched.
   * @returns The index of the minimum value in the array.
   */
  private findMinIndex(values: bigint[]) {
    if (!values.length) {
      return 0;
    }
    let minIndex = 0;
    for (let i = 1; i < values.length; i++) {
      if (values[minIndex] > values[i]) {
        minIndex = i;
      }
    }
    return minIndex;
  }

  /**
   * Initializes the tree.
   * @param prefilledSize - A number of leaves that are prefilled with values.
   * @returns Empty promise.
   *
   * @remarks Explanation of pre-filling:
   *    There needs to be an initial (0,0,0) leaf in the tree, so that when we insert the first 'proper' leaf, we can
   *    prove that any value greater than 0 doesn't exist in the tree yet. We prefill/pad the tree with "the number of
   *    leaves that are added by one block" so that the first 'proper' block can insert a full subtree.
   *
   *    Without this padding, there would be a leaf (0,0,0) at leaf index 0, making it really difficult to insert e.g.
   *    1024 leaves for the first block, because there's only neat space for 1023 leaves after 0. By padding with 1023
   *    more leaves, we can then insert the first block of 1024 leaves into indices 1024:2047.
   */
  public async init(prefilledSize: number): Promise<void> {
    if (prefilledSize < 1) {
      throw new Error(`Prefilled size must be at least 1!`);
    }

    const leaves: LeafData[] = [];
    for (let i = 0n; i < prefilledSize; i++) {
      const newLeaf = {
        value: toBigIntBE(Buffer.from([Number(i)])),
        nextIndex: i + 1n,
        nextValue: i + 1n,
      };
      leaves.push(newLeaf);
    }

    // Make the first leaf have 0 value
    leaves[0].value = 0n;

    // Make the last leaf point to the first leaf
    leaves[prefilledSize - 1].nextIndex = 0n;
    leaves[prefilledSize - 1].nextValue = 0n;

    await this.encodeAndAppendLeaves(leaves, true);
    await this.commit();
  }

  /**
   * Loads Merkle tree data from a database and assigns them to this object.
   */
  public async initFromDb(): Promise<void> {
    const startingIndex = 0n;
    const values: LeafData[] = [];
    const promise = new Promise<void>((resolve, reject) => {
      this.db
        .createReadStream({
          gte: indexToKeyLeaf(this.getName(), startingIndex),
          lte: indexToKeyLeaf(this.getName(), 2n ** BigInt(this.getDepth())),
        })
        .on('data', function (data) {
          const index = keyLeafToIndex(data.key.toString('utf-8'));
          values[Number(index)] = decodeTreeValue(data.value);
        })
        .on('close', function () {})
        .on('end', function () {
          resolve();
        })
        .on('error', function () {
          log.error('stream error');
          reject();
        });
    });
    await promise;
    this.leaves = values;
  }

  /**
   * Commits all the leaves to the database and removes them from a cache.
   */
  private async commitLeaves(): Promise<void> {
    const batch = this.db.batch();
    const keys = Object.getOwnPropertyNames(this.cachedLeaves);
    for (const key of keys) {
      const index = Number(key);
      batch.put(indexToKeyLeaf(this.getName(), BigInt(index)), encodeTreeValue(this.cachedLeaves[index]));
      this.leaves[index] = this.cachedLeaves[index];
    }
    await batch.write();
    this.clearCachedLeaves();
  }

  /**
   * Clears the cache.
   */
  private clearCachedLeaves() {
    this.cachedLeaves = {};
  }

  /**
   * Updates a leaf in the tree.
   * @param leaf - New contents of the leaf.
   * @param index - Index of the leaf to be updated.
   */
  protected async updateLeaf(leaf: LeafData, index: bigint) {
    if (index > this.maxIndex) {
      throw Error(`Index out of bounds. Index ${index}, max index: ${this.maxIndex}.`);
    }

    const encodedLeaf = this.encodeLeaf(leaf, true);
    await this.addLeafToCacheAndHashToRoot(encodedLeaf, index);
    const numLeaves = this.getNumLeaves(true);
    if (index >= numLeaves) {
      this.cachedSize = index + 1n;
    }
  }

  /* eslint-disable jsdoc/require-description-complete-sentence */
  /* The following doc block messes up with complete-sentence, so we just disable it */

  /**
   *
   * Each base rollup needs to provide non membership / inclusion proofs for each of the nullifier.
   * This method will return membership proofs and perform partial node updates that will
   * allow the circuit to incrementally update the tree and perform a batch insertion.
   *
   * This offers massive circuit performance savings over doing incremental insertions.
   *
   * WARNING: This function has side effects, it will insert values into the tree.
   *
   * Assumptions:
   * 1. There are 8 nullifiers provided and they are either unique or empty. (denoted as 0)
   * 2. If kc 0 has 1 nullifier, and kc 1 has 3 nullifiers the layout will assume to be the sparse
   *   nullifier layout: [kc0-0, 0, 0, 0, kc1-0, kc1-1, kc1-2, 0]
   *
   * Algorithm overview
   *
   * In general, if we want to batch insert items, we first need to update their low nullifier to point to them,
   * then batch insert all of the values at once in the final step.
   * To update a low nullifier, we provide an insertion proof that the low nullifier currently exists to the
   * circuit, then update the low nullifier.
   * Updating this low nullifier will in turn change the root of the tree. Therefore future low nullifier insertion proofs
   * must be given against this new root.
   * As a result, each low nullifier membership proof will be provided against an intermediate tree state, each with differing
   * roots.
   *
   * This become tricky when two items that are being batch inserted need to update the same low nullifier, or need to use
   * a value that is part of the same batch insertion as their low nullifier. What we do to avoid this case is to
   * update the existing leaves in the tree with the nullifiers in high to low order, ensuring that this case never occurs.
   * The circuit has to sort the nullifiers (or take a hint of the sorted nullifiers and prove that it's a valid permutation).
   * Then we just batch insert the new nullifiers in the original order.
   *
   * The following example will illustrate attempting to insert 2,3,20,19 into a tree already containing 0,5,10,15
   *
   * The example will explore two cases. In each case the values low nullifier will exist within the batch insertion,
   * One where the low nullifier comes before the item in the set (2,3), and one where it comes after (20,19).
   *
   * First, we sort the nullifiers high to low, that's 20,19,3,2
   *
   * The original tree:                       Pending insertion subtree
   *
   *  index     0       1       2       3         -       -       -       -
   *  -------------------------------------      ----------------------------
   *  val       0       5      10      15         -       -       -       -
   *  nextIdx   1       2       3       0         -       -       -       -
   *  nextVal   5      10      15       0         -       -       -       -
   *
   *
   * Inserting 20:
   * 1. Find the low nullifier (3) - provide inclusion proof
   * 2. Update its pointers
   * 3. Insert 20 into the pending subtree
   *
   *  index     0       1       2       3         -       -       6       -
   *  -------------------------------------      ----------------------------
   *  val       0       5      10      15         -       -      20       -
   *  nextIdx   1       2       3       6         -       -       0       -
   *  nextVal   5      10      15      20         -       -       0       -
   *
   * Inserting 19:
   * 1. Find the low nullifier (3) - provide inclusion proof
   * 2. Update its pointers
   * 3. Insert 19 into the pending subtree
   *
   *  index     0       1       2       3         -       -       6       7
   *  -------------------------------------      ----------------------------
   *  val       0       5      10      15         -       -      20      19
   *  nextIdx   1       2       3       7         -       -       0       6
   *  nextVal   5      10      15      19         -       -       0      20
   *
   * Inserting 3:
   * 1. Find the low nullifier (0) - provide inclusion proof
   * 2. Update its pointers
   * 3. Insert 3 into the pending subtree
   *
   *  index     0       1       2       3         -       5       6       7
   *  -------------------------------------      ----------------------------
   *  val       0       5      10      15         -       3      20      19
   *  nextIdx   5       2       3       7         -       1       0       6
   *  nextVal   3      10      15      19         -       5       0      20
   *
   * Inserting 2:
   * 1. Find the low nullifier (0) - provide inclusion proof
   * 2. Update its pointers
   * 3. Insert 2 into the pending subtree
   *
   *  index     0       1       2       3         4       5       6       7
   *  -------------------------------------      ----------------------------
   *  val       0       5      10      15         2       3      20      19
   *  nextIdx   4       2       3       7         5       1       0       6
   *  nextVal   2      10      15      19         3       5       0      20
   *
   * Perform subtree insertion
   *
   *  index     0       1       2       3       4       5       6       7
   *  ---------------------------------------------------------------------
   *  val       0       5      10      15       2       3      20      19
   *  nextIdx   4       2       3       7       5       1       0       6
   *  nextVal   2      10      15      19       3       5       0      20
   *
   * TODO: this implementation will change once the zero value is changed from h(0,0,0). Changes incoming over the next sprint
   * @param leaves - Values to insert into the tree.
   * @param subtreeHeight - Height of the subtree.
   * @returns The data for the leaves to be updated when inserting the new ones.
   */
  public async batchInsert<
    TreeHeight extends number,
    SubtreeHeight extends number,
    SubtreeSiblingPathHeight extends number,
  >(
    leaves: Buffer[],
    subtreeHeight: SubtreeHeight,
  ): Promise<BatchInsertionResult<TreeHeight, SubtreeSiblingPathHeight>> {
    const emptyLowLeafWitness = getEmptyLowLeafWitness(this.getDepth() as TreeHeight);
    // Accumulators
    const lowLeavesWitnesses: LowLeafWitnessData<TreeHeight>[] = leaves.map(() => emptyLowLeafWitness);
    const pendingInsertionSubtree: LeafData[] = leaves.map(() => zeroLeaf);

    // Start info
    const startInsertionIndex = this.getNumLeaves(true);

    const leavesToInsert = leaves.map(leaf => toBigIntBE(leaf));
    const sortedDescendingLeafTuples = leavesToInsert
      .map((leaf, index) => ({ leaf, index }))
      .sort((a, b) => Number(b.leaf - a.leaf));
    const sortedDescendingLeaves = sortedDescendingLeafTuples.map(leafTuple => leafTuple.leaf);

    // Get insertion path for each leaf
    for (let i = 0; i < leavesToInsert.length; i++) {
      const newValue = sortedDescendingLeaves[i];
      const originalIndex = leavesToInsert.indexOf(newValue);

      if (newValue === 0n) {
        continue;
      }

      const indexOfPrevious = this.findIndexOfPreviousValue(newValue, true);

      // get the low leaf
      const lowLeaf = this.getLatestLeafDataCopy(indexOfPrevious.index, true);
      if (lowLeaf === undefined) {
        return {
          lowLeavesWitnessData: undefined,
          sortedNewLeaves: sortedDescendingLeafTuples.map(leafTuple => new Fr(leafTuple.leaf).toBuffer()),
          sortedNewLeavesIndexes: sortedDescendingLeafTuples.map(leafTuple => leafTuple.index),
          newSubtreeSiblingPath: await this.getSubtreeSiblingPath(subtreeHeight, true),
        };
      }
      const siblingPath = await this.getSiblingPath<TreeHeight>(BigInt(indexOfPrevious.index), true);

      const witness: LowLeafWitnessData<TreeHeight> = {
        leafData: { ...lowLeaf },
        index: BigInt(indexOfPrevious.index),
        siblingPath,
      };

      // Update the running paths
      lowLeavesWitnesses[i] = witness;

      const currentPendingLeaf: LeafData = {
        value: newValue,
        nextValue: lowLeaf.nextValue,
        nextIndex: lowLeaf.nextIndex,
      };

      pendingInsertionSubtree[originalIndex] = currentPendingLeaf;

      lowLeaf.nextValue = newValue;
      lowLeaf.nextIndex = startInsertionIndex + BigInt(originalIndex);

      const lowLeafIndex = indexOfPrevious.index;
      this.cachedLeaves[lowLeafIndex] = lowLeaf;
      await this.updateLeaf(lowLeaf, BigInt(lowLeafIndex));
    }

    const newSubtreeSiblingPath = await this.getSubtreeSiblingPath<SubtreeHeight, SubtreeSiblingPathHeight>(
      subtreeHeight,
      true,
    );

    // Perform batch insertion of new pending values
    // Note: In this case we set `hash0Leaf` param to false because batch insertion algorithm use forced null leaf
    // inclusion. See {@link encodeLeaf} for  a more through param explanation.
    await this.encodeAndAppendLeaves(pendingInsertionSubtree, false);

    return {
      lowLeavesWitnessData: lowLeavesWitnesses,
      sortedNewLeaves: sortedDescendingLeafTuples.map(leafTuple => Buffer.from(new Fr(leafTuple.leaf).toBuffer())),
      sortedNewLeavesIndexes: sortedDescendingLeafTuples.map(leafTuple => leafTuple.index),
      newSubtreeSiblingPath,
    };
  }

  async getSubtreeSiblingPath<SubtreeHeight extends number, SubtreeSiblingPathHeight extends number>(
    subtreeHeight: SubtreeHeight,
    includeUncommitted: boolean,
  ): Promise<SiblingPath<SubtreeSiblingPathHeight>> {
    const nextAvailableLeafIndex = this.getNumLeaves(includeUncommitted);
    const fullSiblingPath = await this.getSiblingPath(nextAvailableLeafIndex, includeUncommitted);

    // Drop the first subtreeHeight items since we only care about the path to the subtree root
    return fullSiblingPath.getSubtreeSiblingPath(subtreeHeight);
  }

  /**
   * Encodes leaves and appends them to a tree.
   * @param leaves - Leaves to encode.
   * @param hash0Leaf - Indicates whether 0 value leaf should be hashed. See {@link encodeLeaf}.
   * @returns Empty promise
   */
  private async encodeAndAppendLeaves(leaves: LeafData[], hash0Leaf: boolean): Promise<void> {
    const startInsertionIndex = Number(this.getNumLeaves(true));

    const serializedLeaves = leaves.map((leaf, i) => {
      this.cachedLeaves[startInsertionIndex + i] = leaf;
      return this.encodeLeaf(leaf, hash0Leaf);
    });

    await super.appendLeaves(serializedLeaves);
  }

  /**
   * Encode a leaf into a buffer.
   * @param leaf - Leaf to encode.
   * @param hash0Leaf - Indicates whether 0 value leaf should be hashed. Not hashing 0 value can represent a forced
   *                    null leaf insertion. Detecting this case by checking for 0 value is safe as in the case of
   *                    nullifier it is improbable that a valid nullifier would be 0.
   * @returns Leaf encoded in a buffer.
   */
  private encodeLeaf(leaf: LeafData, hash0Leaf: boolean): Buffer {
    let encodedLeaf;
    if (!hash0Leaf && leaf.value == 0n) {
      encodedLeaf = toBufferBE(0n, 32);
    } else {
      encodedLeaf = this.hasher.hashInputs(
        [leaf.value, leaf.nextIndex, leaf.nextValue].map(val => toBufferBE(val, 32)),
      );
    }
    return encodedLeaf;
  }
}<|MERGE_RESOLUTION|>--- conflicted
+++ resolved
@@ -3,11 +3,7 @@
 import { createDebugLogger } from '@aztec/foundation/log';
 import { LeafData, SiblingPath } from '@aztec/types';
 
-<<<<<<< HEAD
-import { BatchInsertionResult, IndexedTree, LeafData } from '../interfaces/indexed_tree.js';
-=======
-import { IndexedTree } from '../interfaces/indexed_tree.js';
->>>>>>> 98d7ba0c
+import { BatchInsertionResult, IndexedTree } from '../interfaces/indexed_tree.js';
 import { TreeBase } from '../tree_base.js';
 
 const log = createDebugLogger('aztec:standard-indexed-tree');
