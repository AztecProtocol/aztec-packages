--- conflicted
+++ resolved
@@ -1,13 +1,9 @@
 import { toBigIntBE, toBufferBE } from '@aztec/foundation/bigint-buffer';
 import { createLogger } from '@aztec/foundation/log';
-
-import { SiblingPath } from '../index.js';
+import { SiblingPath } from '@aztec/types';
+
 import { IndexedTree, LeafData } from '../interfaces/indexed_tree.js';
 import { TreeBase } from '../tree_base.js';
-<<<<<<< HEAD
-=======
-import { SiblingPath } from '@aztec/types';
->>>>>>> eede42b0
 
 const log = createLogger('aztec:standard-indexed-tree');
 
