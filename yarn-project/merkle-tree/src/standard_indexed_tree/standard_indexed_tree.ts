--- conflicted
+++ resolved
@@ -27,7 +27,6 @@
    * @param nextIndex - Next index of the leaf.
    */
   fromLeaf(leaf: IndexedTreeLeaf, nextKey: bigint, nextIndex: bigint): IndexedTreeLeafPreimage;
-<<<<<<< HEAD
   /**
    * Creates a new preimage from a buffer.
    * @param buffer - Buffer to create a preimage from.
@@ -42,22 +41,15 @@
    * @param preimage - Preimage to be cloned.
    */
   clone(preimage: IndexedTreeLeafPreimage): IndexedTreeLeafPreimage;
-=======
-  /**
-   * Creates a new preimage from a buffer.
-   * @param buffer - Buffer to create a preimage from.
-   */
-  fromBuffer(buffer: Buffer): IndexedTreeLeafPreimage;
-  /**
-   * Creates an empty preimage.
-   */
-  empty(): IndexedTreeLeafPreimage;
-  /**
-   * Creates a copy of a preimage.
-   * @param preimage - Preimage to be cloned.
-   */
-  clone(preimage: IndexedTreeLeafPreimage): IndexedTreeLeafPreimage;
 }
+
+export const buildDbKeyForPreimage = (name: string, index: bigint) => {
+  return `${name}:leaf_by_index:${toBufferBE(index, 32).toString('hex')}`;
+};
+
+export const buildDbKeyForLeafIndex = (name: string, key: bigint) => {
+  return `${name}:leaf_index_by_leaf_key:${toBufferBE(key, 32).toString('hex')}`;
+};
 
 /**
  * Factory for creating leaves.
@@ -73,40 +65,7 @@
    * @param buffer - Buffer to create a leaf from.
    */
   fromBuffer(buffer: Buffer): IndexedTreeLeaf;
->>>>>>> 12249bf9
 }
-
-export const buildDbKeyForPreimage = (name: string, index: bigint) => {
-  return `${name}:leaf_by_index:${toBufferBE(index, 32).toString('hex')}`;
-};
-
-export const buildDbKeyForLeafIndex = (name: string, key: bigint) => {
-  return `${name}:leaf_index_by_leaf_key:${toBufferBE(key, 32).toString('hex')}`;
-};
-
-/**
- * Factory for creating leaves.
- */
-export interface LeafFactory {
-  /**
-   * Creates a new leaf from a buffer.
-   * @param key - Key of the leaf.
-   */
-  buildDummy(key: bigint): IndexedTreeLeaf;
-  /**
-   * Creates a new leaf from a buffer.
-   * @param buffer - Buffer to create a leaf from.
-   */
-  fromBuffer(buffer: Buffer): IndexedTreeLeaf;
-}
-
-export const buildDbKeyForPreimage = (name: string, index: bigint) => {
-  return `${name}:leaf_by_index:${toBufferBE(index, 32).toString('hex')}`;
-};
-
-export const buildDbKeyForLeafIndex = (name: string, key: bigint) => {
-  return `${name}:leaf_index_by_leaf_key:${toBufferBE(key, 32).toString('hex')}`;
-};
 
 /**
  * Pre-compute empty witness.
@@ -514,10 +473,7 @@
     leaves: Buffer[],
     subtreeHeight: SubtreeHeight,
   ): Promise<BatchInsertionResult<TreeHeight, SubtreeSiblingPathHeight>> {
-<<<<<<< HEAD
     const insertedKeys = new Map<bigint, boolean>();
-=======
->>>>>>> 12249bf9
     const emptyLowLeafWitness = getEmptyLowLeafWitness(this.getDepth() as TreeHeight, this.leafPreimageFactory);
     // Accumulators
     const lowLeavesWitnesses: LowLeafWitnessData<TreeHeight>[] = leaves.map(() => emptyLowLeafWitness);
@@ -541,15 +497,12 @@
         continue;
       }
 
-<<<<<<< HEAD
       if (insertedKeys.has(newLeaf.getKey())) {
         throw new Error('Cannot insert duplicated keys in the same batch');
       } else {
         insertedKeys.set(newLeaf.getKey(), true);
       }
 
-=======
->>>>>>> 12249bf9
       const indexOfPrevious = await this.findIndexOfPreviousKey(newLeaf.getKey(), true);
       if (indexOfPrevious === undefined) {
         return {
@@ -560,11 +513,8 @@
         };
       }
 
-<<<<<<< HEAD
       const isUpdate = indexOfPrevious.alreadyPresent;
 
-=======
->>>>>>> 12249bf9
       // get the low leaf (existence checked in getting index)
       const lowLeafPreimage = (await this.getLatestLeafPreimageCopy(indexOfPrevious.index, true))!;
       const siblingPath = await this.getSiblingPath<TreeHeight>(BigInt(indexOfPrevious.index), true);
@@ -578,7 +528,6 @@
       // Update the running paths
       lowLeavesWitnesses[i] = witness;
 
-<<<<<<< HEAD
       if (isUpdate) {
         const lowLeaf = lowLeafPreimage.asLeaf();
         lowLeaf.updateTo(newLeaf);
@@ -609,25 +558,6 @@
 
         pendingInsertionSubtree[originalIndex] = currentPendingPreimageLeaf;
       }
-=======
-      const currentPendingPreimageLeaf = this.leafPreimageFactory.fromLeaf(
-        newLeaf,
-        lowLeafPreimage.getNextKey(),
-        lowLeafPreimage.getNextIndex(),
-      );
-
-      pendingInsertionSubtree[originalIndex] = currentPendingPreimageLeaf;
-
-      const newLowLeafPreimage = this.leafPreimageFactory.fromLeaf(
-        lowLeafPreimage.asLeaf(),
-        newLeaf.getKey(),
-        startInsertionIndex + BigInt(originalIndex),
-      );
-
-      const lowLeafIndex = indexOfPrevious.index;
-      this.cachedLeafPreimages[lowLeafIndex.toString()] = newLowLeafPreimage;
-      await this.updateLeaf(newLowLeafPreimage, lowLeafIndex);
->>>>>>> 12249bf9
     }
 
     const newSubtreeSiblingPath = await this.getSubtreeSiblingPath<SubtreeHeight, SubtreeSiblingPathHeight>(
