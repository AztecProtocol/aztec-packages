import { toBigIntBE, toBufferBE } from '@aztec/foundation/bigint-buffer';
import { Hasher } from '../hasher.js';
import { IndexedTree, LeafData } from '../interfaces/indexed_tree.js';
import { TreeBase } from '../tree_base.js';
<<<<<<< HEAD
import { SiblingPath } from '../index.js';
=======
import { createLogger } from '@aztec/foundation/log';

const log = createLogger('aztec:standard-indexed-tree');
>>>>>>> 83a0f633

const indexToKeyLeaf = (name: string, index: bigint) => {
  return `${name}:leaf:${index}`;
};

const zeroLeaf: LeafData = {
  value: 0n,
  nextValue: 0n,
  nextIndex: 0n,
};

/**
 * All of the data to be return during batch insertion.
 */
export interface LowLeafWitnessData {
  /**
   * Preimage of the low nullifier that proves non membership.
   */
  leafData: LeafData;
  /**
   * Sibling path to prove membership of low nullifier.
   */
  siblingPath: SiblingPath;
  /**
   * The index of low nullifier.
   */
  index: bigint;
}

/**
 * Pre-compute empty witness.
 * @param subtreeHeight - Height of subtree for sibling path.
 * @returns An empty witness.
 */
function getEmptyLowLeafWitness(subtreeHeight: number): LowLeafWitnessData {
  return {
    leafData: zeroLeaf,
    index: 0n,
    siblingPath: new SiblingPath(Array(subtreeHeight).fill(toBufferBE(0n, 32))),
  };
}

// eslint-disable-next-line @typescript-eslint/no-unused-vars
const encodeTreeValue = (leafData: LeafData) => {
  const valueAsBuffer = toBufferBE(leafData.value, 32);
  const indexAsBuffer = toBufferBE(leafData.nextIndex, 32);
  const nextValueAsBuffer = toBufferBE(leafData.nextValue, 32);
  return Buffer.concat([valueAsBuffer, indexAsBuffer, nextValueAsBuffer]);
};

const hashEncodedTreeValue = (leaf: LeafData, hasher: Hasher) => {
  return hasher.compressInputs([leaf.value, leaf.nextIndex, leaf.nextValue].map(val => toBufferBE(val, 32)));
};

const decodeTreeValue = (buf: Buffer) => {
  const value = toBigIntBE(buf.subarray(0, 32));
  const nextIndex = toBigIntBE(buf.subarray(32, 64));
  const nextValue = toBigIntBE(buf.subarray(64, 96));
  return {
    value,
    nextIndex,
    nextValue,
  } as LeafData;
};

const initialLeaf: LeafData = {
  value: 0n,
  nextIndex: 0n,
  nextValue: 0n,
};

/**
 * Indexed merkle tree.
 */
export class StandardIndexedTree extends TreeBase implements IndexedTree {
  private leaves: LeafData[] = [];
  private cachedLeaves: { [key: number]: LeafData } = {};

  /**
   * Appends the given leaves to the tree.
   * @param leaves - The leaves to append.
   * @returns Empty promise.
   */
  public async appendLeaves(leaves: Buffer[]): Promise<void> {
    for (const leaf of leaves) {
      await this.appendLeaf(leaf);
    }
  }

  /**
   * Commits the changes to the database.
   * @returns Empty promise.
   */
  public async commit(): Promise<void> {
    await super.commit();
    await this.commitLeaves();
  }

  /**
   * Rolls back the not-yet-committed changes.
   * @returns Empty promise.
   */
  public async rollback(): Promise<void> {
    await super.rollback();
    this.clearCachedLeaves();
  }

  /**
   * Gets the value of the leaf at the given index.
   * @param index - Index of the leaf of which to obtain the value.
   * @param includeUncommitted - Indicates whether to include uncommitted leaves in the computation.
   * @returns The value of the leaf at the given index or undefined if the leaf is empty.
   */
  public getLeafValue(index: bigint, includeUncommitted: boolean): Promise<Buffer | undefined> {
    const leaf = this.getLatestLeafDataCopy(Number(index), includeUncommitted);
    if (!leaf) return Promise.resolve(undefined);
    return Promise.resolve(toBufferBE(leaf.value, 32));
  }

  /**
   * Finds the index of the largest leaf whose value is less than or equal to the provided value.
   * @param newValue - The new value to be inserted into the tree.
   * @param includeUncommitted - If true, the uncommitted changes are included in the search.
   * @returns The found leaf index and a flag indicating if the corresponding leaf's value is equal to `newValue`.
   */
  findIndexOfPreviousValue(
    newValue: bigint,
    includeUncommitted: boolean,
  ): {
    /**
     * The index of the found leaf.
     */
    index: number;
    /**
     * A flag indicating if the corresponding leaf's value is equal to `newValue`.
     */
    alreadyPresent: boolean;
  } {
    const numLeaves = this.getNumLeaves(includeUncommitted);
    const diff: bigint[] = [];

    for (let i = 0; i < numLeaves; i++) {
      const storedLeaf = this.getLatestLeafDataCopy(i, includeUncommitted)!;

      // The stored leaf can be undefined if it addresses an empty leaf
      // If the leaf is empty we do the same as if the leaf was larger
      if (storedLeaf === undefined) {
        diff.push(newValue);
      } else if (storedLeaf.value > newValue) {
        diff.push(newValue);
      } else if (storedLeaf.value === newValue) {
        return { index: i, alreadyPresent: true };
      } else {
        diff.push(newValue - storedLeaf.value);
      }
    }
    const minIndex = this.findMinIndex(diff);
    return { index: minIndex, alreadyPresent: false };
  }

  /**
   * Gets the latest LeafData copy.
   * @param index - Index of the leaf of which to obtain the LeafData copy.
   * @param includeUncommitted - If true, the uncommitted changes are included in the search.
   * @returns A copy of the leaf data at the given index or undefined if the leaf was not found.
   */
  public getLatestLeafDataCopy(index: number, includeUncommitted: boolean): LeafData | undefined {
    const leaf = !includeUncommitted ? this.leaves[index] : this.cachedLeaves[index] ?? this.leaves[index];
    return leaf
      ? ({
          value: leaf.value,
          nextIndex: leaf.nextIndex,
          nextValue: leaf.nextValue,
        } as LeafData)
      : undefined;
  }

  /**
   * Appends the given leaf to the tree.
   * @param leaf - The leaf to append.
   * @returns Empty promise.
   */
  private async appendLeaf(leaf: Buffer): Promise<void> {
    const newValue = toBigIntBE(leaf);

    // Special case when appending zero
    if (newValue === 0n) {
      const newSize = (this.cachedSize ?? this.size) + 1n;
      if (newSize - 1n > this.maxIndex) {
        throw Error(`Can't append beyond max index. Max index: ${this.maxIndex}`);
      }
      this.cachedSize = newSize;
      return;
    }

    const indexOfPrevious = this.findIndexOfPreviousValue(newValue, true);
    const previousLeafCopy = this.getLatestLeafDataCopy(indexOfPrevious.index, true);

    if (previousLeafCopy === undefined) {
      throw new Error(`Previous leaf not found!`);
    }
    const newLeaf = {
      value: newValue,
      nextIndex: previousLeafCopy.nextIndex,
      nextValue: previousLeafCopy.nextValue,
    } as LeafData;
    if (indexOfPrevious.alreadyPresent) {
      return;
    }
    // insert a new leaf at the highest index and update the values of our previous leaf copy
    const currentSize = this.getNumLeaves(true);
    previousLeafCopy.nextIndex = BigInt(currentSize);
    previousLeafCopy.nextValue = newLeaf.value;
    this.cachedLeaves[Number(currentSize)] = newLeaf;
    this.cachedLeaves[Number(indexOfPrevious.index)] = previousLeafCopy;
    await this._updateLeaf(hashEncodedTreeValue(previousLeafCopy, this.hasher), BigInt(indexOfPrevious.index));
    await this._updateLeaf(hashEncodedTreeValue(newLeaf, this.hasher), this.getNumLeaves(true));
  }

  /**
   * Finds the index of the minimum value in an array.
   * @param values - The collection of values to be searched.
   * @returns The index of the minimum value in the array.
   */
  private findMinIndex(values: bigint[]) {
    if (!values.length) {
      return 0;
    }
    let minIndex = 0;
    for (let i = 1; i < values.length; i++) {
      if (values[minIndex] > values[i]) {
        minIndex = i;
      }
    }
    return minIndex;
  }

  /**
   * Initializes the tree.
   * @param prefilledSize - A number of leaves that are prefilled with values.
   * @returns Empty promise.
   */
  public async init(prefilledSize: number): Promise<void> {
    this.leaves.push(initialLeaf);
    await this._updateLeaf(hashEncodedTreeValue(initialLeaf, this.hasher), 0n);

    for (let i = 1; i < prefilledSize; i++) {
      await this.appendLeaf(Buffer.from([i]));
    }

    await this.commit();
  }

  /**
   * Loads Merkle tree data from a database and assigns them to this object.
   */
  public async initFromDb(): Promise<void> {
    const startingIndex = 0n;
    const values: LeafData[] = [];
    const promise = new Promise<void>((resolve, reject) => {
      this.db
        .createReadStream({
          gte: indexToKeyLeaf(this.getName(), startingIndex),
          lte: indexToKeyLeaf(this.getName(), 2n ** BigInt(this.getDepth())),
        })
        .on('data', function (data) {
          const index = Number(data.key);
          values[index] = decodeTreeValue(data.value);
        })
        .on('close', function () {})
        .on('end', function () {
          resolve();
        })
        .on('error', function () {
          log('stream error');
          reject();
        });
    });
    await promise;
    this.leaves = values;
  }

  /**
   * Commits all the leaves to the database and removes them from a cache.
   */
  private async commitLeaves(): Promise<void> {
    const batch = this.db.batch();
    const keys = Object.getOwnPropertyNames(this.cachedLeaves);
    for (const key of keys) {
      const index = Number(key);
      batch.put(key, this.cachedLeaves[index]);
      this.leaves[index] = this.cachedLeaves[index];
    }
    await batch.write();
    this.clearCachedLeaves();
  }

  /**
   * Clears the cache.
   */
  private clearCachedLeaves() {
    this.cachedLeaves = {};
  }

  /**
   * Updates a leaf in the tree.
   * @param leaf - New contents of the leaf.
   * @param index - Index of the leaf to be updated.
   */
  // TODO: rename back to updateLeaf once the old updateLeaf is removed
  private async _updateLeaf(leaf: Buffer, index: bigint) {
    if (index > this.maxIndex) {
      throw Error(`Index out of bounds. Index ${index}, max index: ${this.maxIndex}.`);
    }
    await this.addLeafToCacheAndHashToRoot(leaf, index);
    const numLeaves = this.getNumLeaves(true);
    if (index >= numLeaves) {
      this.cachedSize = index + 1n;
    }
  }

  /**
   * Exposes the underlying tree's update leaf method.
   * @param leaf - The hash to set at the leaf.
   * @param index - The index of the element.
   */
  // TODO: remove once the batch insertion functionality is moved here from circuit_block_builder.ts
  public async updateLeaf(leaf: LeafData, index: bigint): Promise<void> {
    let encodedLeaf;
    if (leaf.value == 0n) {
      encodedLeaf = toBufferBE(0n, 32);
    } else {
      encodedLeaf = hashEncodedTreeValue(leaf, this.hasher);
    }
    this.cachedLeaves[Number(index)] = leaf;
    await this._updateLeaf(encodedLeaf, index);
  }

  /* eslint-disable jsdoc/require-description-complete-sentence */
  /* The following doc block messes up with complete-sentence, so we just disable it */

  /**
   *
   * Each base rollup needs to provide non membership / inclusion proofs for each of the nullifier.
   * This method will return membership proofs and perform partial node updates that will
   * allow the circuit to incrementally update the tree and perform a batch insertion.
   *
   * This offers massive circuit performance savings over doing incremental insertions.
   *
   * A description of the algorithm can be found here: https://colab.research.google.com/drive/1A0gizduSi4FIiIJZ8OylwIpO9-OTqV-R
   *
   * WARNING: This function has side effects, it will insert values into the tree.
   *
   * Assumptions:
   * 1. There are 8 nullifiers provided and they are either unique or empty. (denoted as 0)
   * 2. If kc 0 has 1 nullifier, and kc 1 has 3 nullifiers the layout will assume to be the sparse
   *   nullifier layout: [kc0-0, 0, 0, 0, kc1-0, kc1-1, kc1-2, 0]
   *
   * Algorithm overview
   *
   * In general, if we want to batch insert items, we first to update their low nullifier to point to them,
   * then batch insert all of the values as at once in the final step.
   * To update a low nullifier, we provide an insertion proof that the low nullifier currently exists to the
   * circuit, then update the low nullifier.
   * Updating this low nullifier will in turn change the root of the tree. Therefore future low nullifier insertion proofs
   * must be given against this new root.
   * As a result, each low nullifier membership proof will be provided against an intermediate tree state, each with differing
   * roots.
   *
   * This become tricky when two items that are being batch inserted need to update the same low nullifier, or need to use
   * a value that is part of the same batch insertion as their low nullifier. In this case a zero low nullifier path is given
   * to the circuit, and it must determine from the set of batch inserted values if the insertion is valid.
   *
   * The following example will illustrate attempting to insert 2,3,20,19 into a tree already containing 0,5,10,15
   *
   * The example will explore two cases. In each case the values low nullifier will exist within the batch insertion,
   * One where the low nullifier comes before the item in the set (2,3), and one where it comes after (20,19).
   *
   * The original tree:                       Pending insertion subtree
   *
   *  index     0       2       3       4         -       -       -       -
   *  -------------------------------------      ----------------------------
   *  val       0       5      10      15         -       -       -       -
   *  nextIdx   1       2       3       0         -       -       -       -
   *  nextVal   5      10      15       0         -       -       -       -
   *
   *
   * Inserting 2: (happy path)
   * 1. Find the low nullifier (0) - provide inclusion proof
   * 2. Update its pointers
   * 3. Insert 2 into the pending subtree
   *
   *  index     0       2       3       4         5       -       -       -
   *  -------------------------------------      ----------------------------
   *  val       0       5      10      15         2       -       -       -
   *  nextIdx   5       2       3       0         2       -       -       -
   *  nextVal   2      10      15       0         5       -       -       -
   *
   * Inserting 3: The low nullifier exists within the insertion current subtree
   * 1. When looking for the low nullifier for 3, we will receive 0 again as we have not inserted 2 into the main tree
   *    This is problematic, as we cannot use either 0 or 2 as our inclusion proof.
   *    Why cant we?
   *      - Index 0 has a val 0 and nextVal of 2. This is NOT enough to prove non inclusion of 2.
   *      - Our existing tree is in a state where we cannot prove non inclusion of 3.
   *    We do not provide a non inclusion proof to out circuit, but prompt it to look within the insertion subtree.
   * 2. Update pending insertion subtree
   * 3. Insert 3 into pending subtree
   *
   * (no inclusion proof provided)
   *  index     0       2       3       4         5       6       -       -
   *  -------------------------------------      ----------------------------
   *  val       0       5      10      15         2       3       -       -
   *  nextIdx   5       2       3       0         6       2       -       -
   *  nextVal   2      10      15       0         3       5       -       -
   *
   * Inserting 20: (happy path)
   * 1. Find the low nullifier (15) - provide inculsion proof
   * 2. Update its pointers
   * 3. Insert 20 into the pending subtree
   *
   *  index     0       2       3       4         5       6       7       -
   *  -------------------------------------      ----------------------------
   *  val       0       5      10      15         2       3      20       -
   *  nextIdx   5       2       3       7         6       2       0       -
   *  nextVal   2      10      15      20         3       5       0       -
   *
   * Inserting 19:
   * 1. In this case we can find a low nullifier, but we are updating a low nullifier that has already been updated
   *    We can provide an inclusion proof of this intermediate tree state.
   * 2. Update its pointers
   * 3. Insert 19 into the pending subtree
   *
   *  index     0       2       3       4         5       6       7       8
   *  -------------------------------------      ----------------------------
   *  val       0       5      10      15         2       3      20       19
   *  nextIdx   5       2       3       8         6       2       0       7
   *  nextVal   2      10      15      19         3       5       0       20
   *
   * Perform subtree insertion
   *
   *  index     0       2       3       4       5       6       7       8
   *  ---------------------------------------------------------------------
   *  val       0       5      10      15       2       3      20       19
   *  nextIdx   5       2       3       8       6       2       0       7
   *  nextVal   2      10      15      19       3       5       0       20
   *
   * TODO: this implementation will change once the zero value is changed from h(0,0,0). Changes incoming over the next sprint
   * @param leaves - Values to insert into the tree.
   * @param subtreeHeight - Height of the subtree.
   * @param includeUncommitted - If true, the uncommitted changes are included in the search.
   * @returns The data for the leaves to be updated when inserting the new ones.
   */
  public async batchInsert(
    leaves: Buffer[],
    subtreeHeight: number,
    includeUncommitted: boolean,
  ): Promise<[LowLeafWitnessData[], Buffer[]] | [undefined, Buffer[]]> {
    // Keep track of touched low leaves
    const touched = new Map<number, bigint[]>();

    const emptyLowLeafWitness = getEmptyLowLeafWitness(subtreeHeight);

    // Accumulators
    const lowLeavesWitnesses: LowLeafWitnessData[] = [];
    const pendingInsertionSubtree: LeafData[] = [];

    // Start info
    const startInsertionIndex = this.getNumLeaves(includeUncommitted);

    // Get insertion path for each leaf
    for (let i = 0; i < leaves.length; i++) {
      const newValue = toBigIntBE(leaves[i]);

      // Keep space and just insert zero values
      if (newValue === 0n) {
        pendingInsertionSubtree.push(zeroLeaf);
        lowLeavesWitnesses.push(emptyLowLeafWitness);
        continue;
      }

      const indexOfPrevious = this.findIndexOfPreviousValue(newValue, includeUncommitted);

      // If a touched node has a value that is less greater than the current value
      const prevNodes = touched.get(indexOfPrevious.index);
      if (prevNodes && prevNodes.some(v => v < newValue)) {
        // check the pending low nullifiers for a low nullifier that works
        // This is the case where the next value is less than the pending
        for (let j = 0; j < pendingInsertionSubtree.length; j++) {
          if (pendingInsertionSubtree[j].value === 0n) continue;

          if (
            pendingInsertionSubtree[j].value < newValue &&
            (pendingInsertionSubtree[j].nextValue > newValue || pendingInsertionSubtree[j].nextValue === 0n)
          ) {
            // add the new value to the pending low nullifiers
            const currentLowLeaf: LeafData = {
              value: newValue,
              nextValue: pendingInsertionSubtree[j].nextValue,
              nextIndex: pendingInsertionSubtree[j].nextIndex,
            };

            pendingInsertionSubtree.push(currentLowLeaf);

            // Update the pending low leaf to point at the new value
            pendingInsertionSubtree[j].nextValue = newValue;
            pendingInsertionSubtree[j].nextIndex = startInsertionIndex + BigInt(i);

            break;
          }
        }

        // Any node updated in this space will need to calculate its low nullifier from a previously inserted value
        lowLeavesWitnesses.push(emptyLowLeafWitness);
      } else {
        // Update the touched mapping
        if (prevNodes) {
          prevNodes.push(newValue);
          touched.set(indexOfPrevious.index, prevNodes);
        } else {
          touched.set(indexOfPrevious.index, [newValue]);
        }

        // get the low leaf
        const lowLeaf = this.getLatestLeafDataCopy(indexOfPrevious.index, includeUncommitted);
        if (lowLeaf === undefined) {
          return [undefined, await this.getSubtreeSiblingPath(subtreeHeight, includeUncommitted)];
        }
        const siblingPath = await this.getSiblingPath(BigInt(indexOfPrevious.index), includeUncommitted);

        const lowLeafWitness: LowLeafWitnessData = {
          leafData: lowLeaf,
          index: BigInt(indexOfPrevious.index),
          siblingPath,
        };

        // Update the running paths
        lowLeavesWitnesses.push(lowLeafWitness);

        const currentLowLeaf: LeafData = {
          value: newValue,
          nextValue: lowLeaf.nextValue,
          nextIndex: lowLeaf.nextIndex,
        };

        pendingInsertionSubtree.push(currentLowLeaf);

        lowLeaf.nextValue = newValue;
        lowLeaf.nextIndex = startInsertionIndex + BigInt(i);

        await this.updateLeaf(lowLeaf, BigInt(indexOfPrevious.index));
      }
    }

    const newSubtreeSiblingPath = await this.getSubtreeSiblingPath(subtreeHeight, includeUncommitted);

    // Perform batch insertion of new pending values
    for (let i = 0; i < pendingInsertionSubtree.length; i++) {
      await this.updateLeaf(pendingInsertionSubtree[i], startInsertionIndex + BigInt(i));
    }

    return [lowLeavesWitnesses, newSubtreeSiblingPath];
  }

  async getSubtreeSiblingPath(subtreeHeight: number, includeUncommitted: boolean) {
    const nextAvailableLeafIndex = this.getNumLeaves(includeUncommitted);
    const fullSiblingPath = await this.getSiblingPath(nextAvailableLeafIndex, includeUncommitted);

    // Drop the first subtreeHeight items since we only care about the path to the subtree root
    return fullSiblingPath.data.slice(subtreeHeight);
  }
}<|MERGE_RESOLUTION|>--- conflicted
+++ resolved
@@ -1,14 +1,11 @@
 import { toBigIntBE, toBufferBE } from '@aztec/foundation/bigint-buffer';
+import { createLogger } from '@aztec/foundation/log';
 import { Hasher } from '../hasher.js';
 import { IndexedTree, LeafData } from '../interfaces/indexed_tree.js';
 import { TreeBase } from '../tree_base.js';
-<<<<<<< HEAD
 import { SiblingPath } from '../index.js';
-=======
-import { createLogger } from '@aztec/foundation/log';
 
 const log = createLogger('aztec:standard-indexed-tree');
->>>>>>> 83a0f633
 
 const indexToKeyLeaf = (name: string, index: bigint) => {
   return `${name}:leaf:${index}`;
