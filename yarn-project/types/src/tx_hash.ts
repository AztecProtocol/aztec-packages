<<<<<<< HEAD
import { assertLength } from '@aztec/circuits.js';
import { deserializeBigInt, serializeBigInt } from '@aztec/foundation/serialize';
=======
import { assertMemberLength } from '@aztec/circuits.js';
import { toBigInt } from '@aztec/foundation/serialize';
>>>>>>> 4ffbe9c9

/**
 * A class representing hash of Aztec transaction.
 */
export class TxHash {
  /**
   * The size of the hash in bytes.
   */
  public static SIZE = 32;

  constructor(
    /**
     * The buffer containing the hash.
     */
    public buffer: Buffer,
  ) {
    assertMemberLength(this, 'buffer', TxHash.SIZE);
  }

  /**
   * Checks if this hash and another hash are equal.
   * @param hash - A hash to compare with.
   * @returns True if the hashes are equal, false otherwise.
   */
  public equals(hash: TxHash): boolean {
    return this.buffer.equals(hash.buffer);
  }

  /**
   * Convert this hash to a hex string.
   * @returns The hex string.
   */
  public toString() {
    return this.buffer.toString('hex');
  }
  /**
   * Convert this hash to a big int.
   * @returns The big int.
   */
  public toBigInt() {
    return deserializeBigInt(this.buffer, 0, TxHash.SIZE).elem;
  }
  /**
   * Creates a tx hash from a bigint.
   * @param hash - The tx hash as a big int.
   * @returns The TxHash.
   */
  public static fromBigInt(hash: bigint) {
    return new TxHash(serializeBigInt(hash, TxHash.SIZE));
  }
  /**
   * Converts this hash from a buffer of 28 bytes.
   * Verifies the input is 28 bytes.
   * @param buffer - The 28 byte buffer to construct from.
   * @returns A TxHash created from the input buffer with 4 bytes 0 padding at the front.
   */
  public static fromBuffer28(buffer: Buffer) {
    if (buffer.length != 28) {
      throw new Error(`Expected TxHash input buffer to be 28 bytes`);
    }
    const padded = Buffer.concat([Buffer.alloc(this.SIZE - 28), buffer]);
    return new TxHash(padded);
  }
}<|MERGE_RESOLUTION|>--- conflicted
+++ resolved
@@ -1,10 +1,5 @@
-<<<<<<< HEAD
-import { assertLength } from '@aztec/circuits.js';
 import { deserializeBigInt, serializeBigInt } from '@aztec/foundation/serialize';
-=======
 import { assertMemberLength } from '@aztec/circuits.js';
-import { toBigInt } from '@aztec/foundation/serialize';
->>>>>>> 4ffbe9c9
 
 /**
  * A class representing hash of Aztec transaction.
