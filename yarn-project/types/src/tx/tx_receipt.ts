--- conflicted
+++ resolved
@@ -1,10 +1,6 @@
 import { AztecAddress } from '@aztec/foundation/aztec-address';
-<<<<<<< HEAD
-import { ExtendedNote, TxHash } from '@aztec/types';
-=======
 import { Fr } from '@aztec/foundation/fields';
 import { ContractData, ExtendedNote, PublicDataWrite, TxHash } from '@aztec/types';
->>>>>>> 8abd39f5
 
 /**
  * Possible status of a transaction.
@@ -46,17 +42,9 @@
      */
     public contractAddress?: AztecAddress,
     /**
-<<<<<<< HEAD
-     * Notes created in this tx which belong to accounts which are registered in the PXE which was used to submit the
-     * tx. You will not receive notes of accounts which are not registered in the PXE here even though they were
-     * created in this tx.
-     */
-    public visibleNotes?: ExtendedNote[],
-=======
      * Information useful for testing/debugging, set when test flag is set to true in `waitOpts`.
      */
     public debugInfo?: DebugInfo,
->>>>>>> 8abd39f5
   ) {}
 
   /**
