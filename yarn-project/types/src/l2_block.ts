--- conflicted
+++ resolved
@@ -14,18 +14,9 @@
 import { Fr } from '@aztec/foundation/fields';
 
 import times from 'lodash.times';
-<<<<<<< HEAD
-
-import { ContractData } from './contract_data.js';
-import { LogType, TxL2Logs } from './index.js';
-import { L2Tx } from './l2_tx.js';
+
+import { ContractData, L2Tx, LogType, PublicDataWrite, TxL2Logs } from './index.js';
 import { L2BlockL2Logs } from './logs/l2_block_l2_logs.js';
-import { PublicDataWrite } from './public_data_write.js';
-=======
-import { sha256, sha256ToField } from '@aztec/foundation/crypto';
-import { L2BlockL2Logs } from './logs/l2_block_l2_logs.js';
-import { LogType, TxL2Logs, PublicDataWrite, ContractData, L2Tx } from './index.js';
->>>>>>> eede42b0
 
 /**
  * The data that makes up the rollup proof, with encoder decoder functions.
