--- conflicted
+++ resolved
@@ -346,11 +346,7 @@
    * separately.
    * @returns A serialized L2 block without logs.
    */
-<<<<<<< HEAD
-  encode(): Buffer {
-=======
   toBuffer() {
->>>>>>> c4796ac4
     return serializeToBuffer(
       this.globalVariables,
       this.startPrivateDataTreeSnapshot,
@@ -402,34 +398,8 @@
    * separately.
    * @returns A serialized L2 block without logs.
    */
-<<<<<<< HEAD
-  toJSON() {
-    return {
-      globalVariables: this.globalVariables.toJSON(),
-      startPrivateDataTreeSnapshot: this.startPrivateDataTreeSnapshot.toString(),
-      startNullifierTreeSnapshot: this.startNullifierTreeSnapshot.toString(),
-      startContractTreeSnapshot: this.startContractTreeSnapshot.toString(),
-      startPublicDataTreeRoot: this.startPublicDataTreeRoot.toString(),
-      startL1ToL2MessagesTreeSnapshot: this.startL1ToL2MessagesTreeSnapshot.toString(),
-      startHistoricBlocksTreeSnapshot: this.startHistoricBlocksTreeSnapshot.toString(),
-      endPrivateDataTreeSnapshot: this.endPrivateDataTreeSnapshot.toString(),
-      endNullifierTreeSnapshot: this.endNullifierTreeSnapshot.toString(),
-      endContractTreeSnapshot: this.endContractTreeSnapshot.toString(),
-      endPublicDataTreeRoot: this.endPublicDataTreeRoot.toString(),
-      endL1ToL2MessagesTreeSnapshot: this.endL1ToL2MessagesTreeSnapshot.toString(),
-      endHistoricBlocksTreeSnapshot: this.endHistoricBlocksTreeSnapshot.toString(),
-      newCommitments: this.newCommitments.map(c => c.toString()),
-      newNullifiers: this.newNullifiers.map(n => n.toString()),
-      newPublicDataWrites: this.newPublicDataWrites.map(p => p.toString()),
-      newL2ToL1Msgs: this.newL2ToL1Msgs.map(m => m.toString()),
-      newContracts: this.newContracts.map(c => c.toString()),
-      newContractData: this.newContractData.map(c => c.toString()),
-      newL1ToL2Messages: this.newL1ToL2Messages.map(m => m.toString()),
-    };
-=======
   toString(): string {
     return this.toBuffer().toString(STRING_ENCODING);
->>>>>>> c4796ac4
   }
 
   /**
