--- conflicted
+++ resolved
@@ -16,11 +16,7 @@
 import { PublicDataWrite } from './public_data_write.js';
 import { toBigIntBE, toBufferBE } from '@aztec/foundation/bigint-buffer';
 import { sha256 } from '@aztec/foundation/crypto';
-<<<<<<< HEAD
 import { EventLogs } from './event_logs.js';
-=======
-import { UnverifiedData } from './unverified_data.js';
->>>>>>> 21bf34d4
 /**
  * The data that makes up the rollup proof, with encoder decoder functions.
  * TODO: Reuse data types and serialization functions from circuits package.
@@ -124,28 +120,18 @@
      */
     public newL1ToL2Messages: Fr[] = [],
     /**
-<<<<<<< HEAD
      * Length (in bytes) of the encrypted logs in the block.
-=======
-     * Length (in bytes) of the unverified data chunks in the block.
->>>>>>> 21bf34d4
      */
     public newEncryptedLogsLength: number,
     /**
      * Consolidated logs from all txs.
      */
-<<<<<<< HEAD
-    public newEncryptedLogs: EventLogs  // public newUnencryptedLogsLength: number, // public newUnencryptedLogs: EventLogs,
-    /**
-     * Length (in bytes) of the unencrypted logs in the block.
-     */,
+    public newEncryptedLogs: EventLogs, // public newUnencryptedLogsLength: number, // public newUnencryptedLogs: EventLogs,
   ) /**
+   * Length (in bytes) of the unencrypted logs in the block.
+   */ /**
    * Consolidated logs from all txs.
    */ {}
-=======
-    public newEncryptedLogs: UnverifiedData,
-  ) {}
->>>>>>> 21bf34d4
 
   /**
    * Creates an L2 block containing random data.
@@ -161,15 +147,10 @@
     const newPublicDataWrites = times(KERNEL_PUBLIC_DATA_UPDATE_REQUESTS_LENGTH * txsPerBlock, PublicDataWrite.random);
     const newL1ToL2Messages = times(NUMBER_OF_L1_L2_MESSAGES_PER_ROLLUP, Fr.random);
     const newL2ToL1Msgs = times(KERNEL_NEW_L2_TO_L1_MSGS_LENGTH, Fr.random);
-<<<<<<< HEAD
     const newEncryptedLogs = EventLogs.random(txsPerBlock * 2);
     const newEncryptedLogsLength = newEncryptedLogs.getSerializedLength();
     // const newUnencryptedLogs = EventLogs.random(txsPerBlock * 2);
     // const newUnencryptedLogsLength = newEncryptedLogs.getSerializedLength();
-=======
-    const newEncryptedLogs = UnverifiedData.random(txsPerBlock * 2);
-    const newEncryptedLogsLength = newEncryptedLogs.getSerializedLength();
->>>>>>> 21bf34d4
 
     return L2Block.fromFields({
       number: l2BlockNum,
@@ -198,11 +179,8 @@
       newL2ToL1Msgs,
       newEncryptedLogsLength,
       newEncryptedLogs,
-<<<<<<< HEAD
       // newUnencryptedLogsLength,
       // newUnencryptedLogs,
-=======
->>>>>>> 21bf34d4
     });
   }
 
@@ -309,17 +287,12 @@
      */
     newL1ToL2Messages: Fr[];
     /**
-<<<<<<< HEAD
      * Length (in bytes) of the new encrypted logs data chunks in the block.
-=======
-     * Length (in bytes) of the unverified data chunks in the block.
->>>>>>> 21bf34d4
      */
     newEncryptedLogsLength: number;
     /**
      * Consolidated logs from all txs.
      */
-<<<<<<< HEAD
     newEncryptedLogs: EventLogs;
     /**
      * Length (in bytes) of the new unencrypted logs data chunks in the block.
@@ -329,9 +302,6 @@
      * Consolidated logs from all txs.
      */
     // newUnencryptedLogs: EventLogs;
-=======
-    newEncryptedLogs: UnverifiedData;
->>>>>>> 21bf34d4
   }) {
     return new this(
       fields.number,
@@ -360,11 +330,8 @@
       fields.newL1ToL2Messages,
       fields.newEncryptedLogsLength,
       fields.newEncryptedLogs,
-<<<<<<< HEAD
       // fields.newUnencryptedLogsLength,
       // fields.newUnencryptedLogs,
-=======
->>>>>>> 21bf34d4
     );
   }
 
@@ -406,11 +373,8 @@
       this.newL1ToL2Messages,
       this.newEncryptedLogsLength,
       this.newEncryptedLogs,
-<<<<<<< HEAD
       // this.newUnencryptedLogsLength,
       // this.newUnencryptedLogs,
-=======
->>>>>>> 21bf34d4
     );
   }
 
@@ -455,13 +419,9 @@
     // TODO(sean): could an optimisation of this be that it is encoded such that zeros are assumed
     const newL1ToL2Messages = reader.readVector(Fr);
     const newEncryptedLogsLength = reader.readNumber();
-<<<<<<< HEAD
     const newEncryptedLogs = new EventLogs(reader.readBufferArray());
     // const newUnencryptedLogsLength = reader.readNumber();
     // const newUnencryptedLogs = new EventLogs(reader.readBufferArray());
-=======
-    const newEncryptedLogs = new UnverifiedData(reader.readBufferArray());
->>>>>>> 21bf34d4
 
     return L2Block.fromFields({
       number,
@@ -490,11 +450,8 @@
       newL1ToL2Messages,
       newEncryptedLogsLength,
       newEncryptedLogs,
-<<<<<<< HEAD
       // newUnencryptedLogsLength,
       // newUnencryptedLogs,
-=======
->>>>>>> 21bf34d4
     });
   }
 
@@ -573,11 +530,7 @@
    * and inside the circuit, it is part of the public inputs.
    * @returns The calldata hash.
    */
-<<<<<<< HEAD
   // TODO: add logs to this hash once they've been propagated through circuits.
-=======
-  // TODO: add newEncryptedLogs to this hash once it's been propagated through circuits.
->>>>>>> 21bf34d4
   getCalldataHash() {
     const computeRoot = (leafs: Buffer[]): Buffer => {
       const layers: Buffer[][] = [leafs];
