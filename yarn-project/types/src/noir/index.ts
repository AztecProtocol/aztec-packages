--- conflicted
+++ resolved
@@ -1,19 +1,10 @@
 import {
-<<<<<<< HEAD
-  ABIParameter,
-  ABIParameterVisibility,
-  ABIType,
-  ABIValue,
-  DebugFileMap,
-  DebugInfo,
-=======
   type ABIParameter,
   type ABIParameterVisibility,
   type AbiType,
   type AbiValue,
   type DebugFileMap,
   type DebugInfo,
->>>>>>> db2a4117
 } from '@aztec/foundation/abi';
 
 export const AZTEC_PRIVATE_ATTRIBUTE = 'aztec(private)';
