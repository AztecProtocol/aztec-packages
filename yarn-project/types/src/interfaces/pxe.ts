--- conflicted
+++ resolved
@@ -1,6 +1,4 @@
 import { AztecAddress, CompleteAddress, Fr, GrumpkinPrivateKey, PartialAddress } from '@aztec/circuits.js';
-<<<<<<< HEAD
-=======
 import {
   AuthWitness,
   ContractData,
@@ -15,7 +13,6 @@
   TxHash,
   TxReceipt,
 } from '@aztec/types';
->>>>>>> eb8413e3
 
 import { AuthWitness } from '../auth_witness.js';
 import { ContractData, ExtendedContractData } from '../contract_data.js';
