--- conflicted
+++ resolved
@@ -6,13 +6,9 @@
     ".": "./dest/index.js",
     "./stats": "./dest/stats/index.js",
     "./jest": "./dest/jest/index.js",
-<<<<<<< HEAD
-    "./tx": "./dest/tx/index.js"
-=======
     "./interfaces": "./dest/interfaces/index.js",
     "./log_id": "./dest/logs/log_id.js",
     "./tx_hash": "./dest/tx/tx_hash.js"
->>>>>>> eb8413e3
   },
   "typedocOptions": {
     "entryPoints": [
