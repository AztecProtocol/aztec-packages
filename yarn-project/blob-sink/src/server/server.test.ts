--- conflicted
+++ resolved
@@ -139,53 +139,7 @@
       });
 
       expect(response.status).toBe(400);
-<<<<<<< HEAD
-      expect(response.body.error).toBe('Invalid block_id parameter');
-    });
-  });
-
-  describe('with l1 client', () => {
-    let l1Client: MockProxy<ViemPublicClient>;
-    let blob: Blob;
-    let blob2: Blob;
-
-    const blockId = '0x1234';
-
-    beforeEach(async () => {
-      blob = await makeEncodedBlob(3);
-      blob2 = await makeEncodedBlob(3);
-      l1Client = mock<ViemPublicClient>();
-      l1Client.getContractEvents.mockResolvedValue([
-        {
-          args: {
-            versionedBlobHashes: [bufferToHex(blob.getEthVersionedBlobHash())],
-            headerHash: '0x5678',
-            blockNumber: 1234n,
-          } satisfies L2BlockProposedEvent,
-        } as any,
-      ]);
-
-      await startServer({ l1Client });
-    });
-
-    afterEach(() => {
-      expect(l1Client.getContractEvents).toHaveBeenCalledTimes(1);
-      expect(l1Client.getContractEvents).toHaveBeenCalledWith(expect.objectContaining({ blockHash: blockId }));
-    });
-
-    it('should accept blobs emitted by rollup contract', async () => {
-      const postResponse = await request(service.getApp())
-        .post('/blob_sidecar')
-        .send({
-          // eslint-disable-next-line camelcase
-          block_id: blockId,
-          blobs: [{ index: 0, blob: outboundTransform(blob.toBuffer()) }],
-        });
-
-      expect(postResponse.status).toBe(200);
-=======
       expect(response.body.error).toBe('Invalid blob data');
->>>>>>> 836cfefc
     });
 
     it('should return 404 for non-existent blob hashes', async () => {
