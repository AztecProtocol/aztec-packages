--- conflicted
+++ resolved
@@ -20,21 +20,13 @@
   });
 
   describe('should store and retrieve a blob sidecar', () => {
-<<<<<<< HEAD
-    const testFields = [Fr.random(), Fr.random(), Fr.random()];
-    const testFields2 = [Fr.random(), Fr.random(), Fr.random()];
-
-=======
-    const blob = makeEncodedBlob(3);
-    const blob2 = makeEncodedBlob(3);
->>>>>>> 8cf49821
     const blockId = '0x1234';
     let blob: Blob;
     let blob2: Blob;
 
     beforeEach(async () => {
-      blob = await Blob.fromFields(testFields);
-      blob2 = await Blob.fromFields(testFields2);
+      blob = await makeEncodedBlob(3);
+      blob2 = await makeEncodedBlob(3);
       // Post the blob
       const postResponse = await request(service.getApp())
         .post('/blob_sidecar')
@@ -64,8 +56,8 @@
 
       // Convert the response blob back to a Blob object and verify it matches
       const retrievedBlobs = getResponse.body.data;
-      const retrievedBlob = Blob.fromEncodedBlobBuffer(Buffer.from(retrievedBlobs[0].blob.slice(2), 'hex'));
-      const retrievedBlob2 = Blob.fromEncodedBlobBuffer(Buffer.from(retrievedBlobs[1].blob.slice(2), 'hex'));
+      const retrievedBlob = await Blob.fromEncodedBlobBuffer(Buffer.from(retrievedBlobs[0].blob.slice(2), 'hex'));
+      const retrievedBlob2 = await Blob.fromEncodedBlobBuffer(Buffer.from(retrievedBlobs[1].blob.slice(2), 'hex'));
 
       expect(retrievedBlob.fieldsHash.toString()).toBe(blob.fieldsHash.toString());
       expect(retrievedBlob.commitment.toString('hex')).toBe(blob.commitment.toString('hex'));
@@ -86,8 +78,8 @@
       expect(getWithIndicies.body.data.length).toBe(2);
 
       const retrievedBlobs = getWithIndicies.body.data;
-      const retrievedBlob = Blob.fromEncodedBlobBuffer(Buffer.from(retrievedBlobs[0].blob.slice(2), 'hex'));
-      const retrievedBlob2 = Blob.fromEncodedBlobBuffer(Buffer.from(retrievedBlobs[1].blob.slice(2), 'hex'));
+      const retrievedBlob = await Blob.fromEncodedBlobBuffer(Buffer.from(retrievedBlobs[0].blob.slice(2), 'hex'));
+      const retrievedBlob2 = await Blob.fromEncodedBlobBuffer(Buffer.from(retrievedBlobs[1].blob.slice(2), 'hex'));
       expect(retrievedBlob.fieldsHash.toString()).toBe(blob.fieldsHash.toString());
       expect(retrievedBlob.commitment.toString('hex')).toBe(blob.commitment.toString('hex'));
       expect(retrievedBlob.proof.toString('hex')).toBe(blob.proof.toString('hex'));
@@ -104,7 +96,7 @@
       expect(getWithIndicies.body.data.length).toBe(1);
 
       const retrievedBlobs = getWithIndicies.body.data;
-      const retrievedBlob = Blob.fromEncodedBlobBuffer(Buffer.from(retrievedBlobs[0].blob.slice(2), 'hex'));
+      const retrievedBlob = await Blob.fromEncodedBlobBuffer(Buffer.from(retrievedBlobs[0].blob.slice(2), 'hex'));
       expect(retrievedBlob.fieldsHash.toString()).toBe(blob2.fieldsHash.toString());
       expect(retrievedBlob.commitment.toString('hex')).toBe(blob2.commitment.toString('hex'));
       expect(retrievedBlob.proof.toString('hex')).toBe(blob2.proof.toString('hex'));
