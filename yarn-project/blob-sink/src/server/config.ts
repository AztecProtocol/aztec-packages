import { type ConfigMappingsType, getConfigFromMappings } from '@aztec/foundation/config';
import { type DataStoreConfig, dataConfigMappings } from '@aztec/kv-store/config';

export interface BlobSinkConfig {
  port?: number;
  dataStoreConfig?: DataStoreConfig;
<<<<<<< HEAD
  otelMetricsCollectorUrl?: string;
=======
>>>>>>> 8cf49821
}

export const blobSinkConfigMappings: ConfigMappingsType<BlobSinkConfig> = {
  port: {
    env: 'BLOB_SINK_PORT',
    description: 'The port to run the blob sink server on',
  },
  dataStoreConfig: {
    ...dataConfigMappings,
    description: 'The configuration for the data store',
  },
<<<<<<< HEAD
  otelMetricsCollectorUrl: {
    env: 'OTEL_EXPORTER_OTLP_METRICS_ENDPOINT',
    description: 'The URL of the OTLP metrics collector',
  },
=======
>>>>>>> 8cf49821
};

/**
 * Returns the blob sink configuration from the environment variables.
 * Note: If an environment variable is not set, the default value is used.
 * @returns The blob sink configuration.
 */
export function getBlobSinkConfigFromEnv(): BlobSinkConfig {
  return getConfigFromMappings<BlobSinkConfig>(blobSinkConfigMappings);
}<|MERGE_RESOLUTION|>--- conflicted
+++ resolved
@@ -4,10 +4,6 @@
 export interface BlobSinkConfig {
   port?: number;
   dataStoreConfig?: DataStoreConfig;
-<<<<<<< HEAD
-  otelMetricsCollectorUrl?: string;
-=======
->>>>>>> 8cf49821
 }
 
 export const blobSinkConfigMappings: ConfigMappingsType<BlobSinkConfig> = {
@@ -19,13 +15,30 @@
     ...dataConfigMappings,
     description: 'The configuration for the data store',
   },
-<<<<<<< HEAD
+};
+
+/**
+ * Returns the blob sink configuration from the environment variables.
+ * Note: If an environment variable is not set, the default value is used.
+ * @returns The blob sink configuration.
+ */
+export function getBlobSinkConfigFromEnv(): BlobSinkConfig {
+  return getConfigFromMappings<BlobSinkConfig>(blobSinkConfigMappings);
+}
+
+export const blobSinkConfigMappings: ConfigMappingsType<BlobSinkConfig> = {
+  port: {
+    env: 'BLOB_SINK_PORT',
+    description: 'The port to run the blob sink server on',
+  },
+  dataStoreConfig: {
+    ...dataConfigMappings,
+    description: 'The configuration for the data store',
+  },
   otelMetricsCollectorUrl: {
     env: 'OTEL_EXPORTER_OTLP_METRICS_ENDPOINT',
     description: 'The URL of the OTLP metrics collector',
   },
-=======
->>>>>>> 8cf49821
 };
 
 /**
