--- conflicted
+++ resolved
@@ -11,35 +11,19 @@
 
 export type BlobSinkConfig = {
   port?: number;
-<<<<<<< HEAD
   archiveApiUrl?: string;
-} & Partial<Pick<L1ReaderConfig, 'l1ChainId' | 'l1RpcUrls'> & Pick<L1ContractAddresses, 'rollupAddress'>> &
+} & BlobSinkArchiveApiConfig &
+  Partial<Pick<L1ReaderConfig, 'l1RpcUrls'> & Pick<L1ContractAddresses, 'rollupAddress'>> &
   Partial<DataStoreConfig>;
-=======
-  dataStoreConfig?: DataStoreConfig;
-} & BlobSinkArchiveApiConfig &
-  Partial<Pick<L1ReaderConfig, 'l1RpcUrls'> & Pick<L1ContractAddresses, 'rollupAddress'>>;
->>>>>>> c9ea1cd2
 
 export const blobSinkConfigMappings: ConfigMappingsType<BlobSinkConfig> = {
   port: {
     env: 'BLOB_SINK_PORT',
     description: 'The port to run the blob sink server on',
   },
-<<<<<<< HEAD
-  archiveApiUrl: {
-    env: 'BLOB_SINK_ARCHIVE_API_URL',
-    description: 'The URL of the archive API',
-  },
-  ...pickConfigMappings(l1ReaderConfigMappings, ['l1ChainId', 'l1RpcUrls']),
-=======
-  dataStoreConfig: {
-    ...dataConfigMappings,
-    description: 'The configuration for the data store',
-  },
+
   ...blobSinkArchiveApiConfigMappings,
   ...pickConfigMappings(l1ReaderConfigMappings, ['l1RpcUrls']),
->>>>>>> c9ea1cd2
   ...pickConfigMappings(l1ContractAddressesMapping, ['rollupAddress']),
   ...dataConfigMappings,
 };
