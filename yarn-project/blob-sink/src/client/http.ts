--- conflicted
+++ resolved
@@ -57,12 +57,7 @@
    *
    * 1. First atttempts to get blobs from a configured blob sink
    * 2. If no blob sink is configured, attempts to get blobs from a configured consensus host
-<<<<<<< HEAD
    *
-=======
-
-   * // TODO(md): blow up?
->>>>>>> 8cf49821
    * 3. If none configured, fails
    *
    * @param blockHash - The block hash
@@ -92,11 +87,7 @@
       }
     }
 
-<<<<<<< HEAD
-    this.log.verbose('No blob sources configured');
-=======
     this.log.verbose('No blob sources available');
->>>>>>> 8cf49821
     return [];
   }
 
