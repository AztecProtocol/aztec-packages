--- conflicted
+++ resolved
@@ -86,16 +86,12 @@
       }
     }
 
-<<<<<<< HEAD
     if (blobs.length > 0) {
       console.log(blobHashes);
       return filterRelevantBlobs(blobs, blobHashes);
     }
 
-    this.log.verbose('No blob sources found');
-=======
     this.log.verbose('No blob sources available');
->>>>>>> 7a79323c
     return [];
   }
 
