--- conflicted
+++ resolved
@@ -24,12 +24,7 @@
   });
 
   it('should send and retrieve blobs', async () => {
-<<<<<<< HEAD
-    const testFields = [Fr.random(), Fr.random(), Fr.random()];
-    const blob = await Blob.fromFields(testFields);
-=======
-    const blob = makeEncodedBlob(3);
->>>>>>> 8cf49821
+    const blob = await makeEncodedBlob(3);
     const blockId = '0x1234';
 
     const success = await client.sendBlobsToBlobSink(blockId, [blob]);
@@ -42,15 +37,7 @@
   });
 
   it('should handle multiple blobs', async () => {
-<<<<<<< HEAD
-    const blobs = await Promise.all([
-      Blob.fromFields([Fr.random(), Fr.random()]),
-      Blob.fromFields([Fr.random(), Fr.random()]),
-      Blob.fromFields([Fr.random(), Fr.random()]),
-    ]);
-=======
-    const blobs = [makeEncodedBlob(2), makeEncodedBlob(2), makeEncodedBlob(2)];
->>>>>>> 8cf49821
+    const blobs = await Promise.all([makeEncodedBlob(2), makeEncodedBlob(2), makeEncodedBlob(2)]);
     const blockId = '0x5678';
 
     const success = await client.sendBlobsToBlobSink(blockId, blobs);
