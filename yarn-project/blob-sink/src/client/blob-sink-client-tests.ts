--- conflicted
+++ resolved
@@ -24,12 +24,8 @@
   });
 
   it('should send and retrieve blobs', async () => {
-<<<<<<< HEAD
-    const blob = makeEncodedBlob(3);
+    const blob = await makeEncodedBlob(3);
     const blobHash = blob.getEthVersionedBlobHash();
-=======
-    const blob = await makeEncodedBlob(3);
->>>>>>> 379aafa7
     const blockId = '0x1234';
 
     const success = await client.sendBlobsToBlobSink(blockId, [blob]);
@@ -42,12 +38,8 @@
   });
 
   it('should handle multiple blobs', async () => {
-<<<<<<< HEAD
-    const blobs = [makeEncodedBlob(2), makeEncodedBlob(2), makeEncodedBlob(2)];
+    const blobs = await Promise.all([makeEncodedBlob(2), makeEncodedBlob(2), makeEncodedBlob(2)]);
     const blobHashes = blobs.map(blob => blob.getEthVersionedBlobHash());
-=======
-    const blobs = await Promise.all([makeEncodedBlob(2), makeEncodedBlob(2), makeEncodedBlob(2)]);
->>>>>>> 379aafa7
     const blockId = '0x5678';
 
     const success = await client.sendBlobsToBlobSink(blockId, blobs);
