--- conflicted
+++ resolved
@@ -44,14 +44,11 @@
     let blobSinkServer: BlobSinkServer;
 
     let testBlob: Blob;
-<<<<<<< HEAD
     let testBlobHash: Buffer;
 
     // A blob to be ignored when requesting blobs
     // - we do not include it's blobHash in our queries
     let testBlobIgnore: Blob;
-=======
->>>>>>> 8cf49821
 
     let executionHostServer: http.Server | undefined = undefined;
     let executionHostPort: number | undefined = undefined;
@@ -63,12 +60,9 @@
 
     beforeEach(() => {
       testBlob = makeEncodedBlob(3);
-<<<<<<< HEAD
       testBlobHash = testBlob.getEthVersionedBlobHash();
 
       testBlobIgnore = makeEncodedBlob(3);
-=======
->>>>>>> 8cf49821
     });
 
     const startExecutionHostServer = (): Promise<void> => {
@@ -95,10 +89,6 @@
           res.end(
             JSON.stringify({
               data: [
-<<<<<<< HEAD
-                // WORKTODO(md): check if eth version hash in included in the response
-=======
->>>>>>> 8cf49821
                 {
                   index: 0,
                   blob: `0x${Buffer.from(testBlob.data).toString('hex')}`,
@@ -107,7 +97,6 @@
                   // eslint-disable-next-line camelcase
                   kzg_proof: `0x${testBlob.proof.toString('hex')}`,
                 },
-<<<<<<< HEAD
                 {
                   index: 1,
                   blob: `0x${Buffer.from(testBlobIgnore.data).toString('hex')}`,
@@ -116,8 +105,6 @@
                   // eslint-disable-next-line camelcase
                   kzg_proof: `0x${testBlobIgnore.proof.toString('hex')}`,
                 },
-=======
->>>>>>> 8cf49821
               ],
             }),
           );
@@ -163,11 +150,7 @@
       const success = await client.sendBlobsToBlobSink('0x1234', [testBlob]);
       expect(success).toBe(true);
 
-<<<<<<< HEAD
       const retrievedBlobs = await client.getBlobSidecar('0x1234', [testBlobHash]);
-=======
-      const retrievedBlobs = await client.getBlobSidecar('0x1234');
->>>>>>> 8cf49821
       expect(retrievedBlobs).toEqual([testBlob]);
 
       // Check that the blob sink was called with the correct block hash and no index
@@ -194,11 +177,7 @@
       const success = await client.sendBlobsToBlobSink('0x1234', [testBlob]);
       expect(success).toBe(true);
 
-<<<<<<< HEAD
       const retrievedBlobs = await client.getBlobSidecar('0x1234', [testBlobHash]);
-=======
-      const retrievedBlobs = await client.getBlobSidecar('0x1234');
->>>>>>> 8cf49821
       expect(retrievedBlobs).toEqual([testBlob]);
     });
   });
