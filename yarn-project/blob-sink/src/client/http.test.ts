import { Blob, makeEncodedBlob } from '@aztec/foundation/blob';
import { Fr } from '@aztec/foundation/fields';

import { jest } from '@jest/globals';
import http from 'http';
import { type AddressInfo } from 'net';

import { BlobSinkServer } from '../server/server.js';
import { runBlobSinkClientTests } from './blob-sink-client-tests.js';
import { HttpBlobSinkClient } from './http.js';

describe('HttpBlobSinkClient', () => {
  runBlobSinkClientTests(async () => {
    const server = new BlobSinkServer({
      port: 0,
    });
    await server.start();

    const client = new HttpBlobSinkClient({
      blobSinkUrl: `http://localhost:${server.port}`,
    });

    return {
      client,
      cleanup: async () => {
        await server.stop();
      },
    };
  });

  it('should handle server connection errors gracefully', async () => {
<<<<<<< HEAD
    const client = new HttpBlobSinkClient('http://localhost:12345'); // Invalid port
    const blob = await Blob.fromFields([Fr.random()]);
=======
    const client = new HttpBlobSinkClient({ blobSinkUrl: 'http://localhost:12345' }); // Invalid port
    const blob = Blob.fromFields([Fr.random()]);
>>>>>>> 8cf49821

    const success = await client.sendBlobsToBlobSink('0x1234', [blob]);
    expect(success).toBe(false);

    const retrievedBlobs = await client.getBlobSidecar('0x1234');
    expect(retrievedBlobs).toEqual([]);
  });

  describe('Mock Ethereum Clients', () => {
    let blobSinkServer: BlobSinkServer;

    let testBlob: Blob;

    let executionHostServer: http.Server | undefined = undefined;
    let executionHostPort: number | undefined = undefined;

    let consensusHostServer: http.Server | undefined = undefined;
    let consensusHostPort: number | undefined = undefined;

    const MOCK_SLOT_NUMBER = 1;

    beforeEach(() => {
      testBlob = makeEncodedBlob(3);
    });

    const startExecutionHostServer = (): Promise<void> => {
      executionHostServer = http.createServer((req, res) => {
        res.writeHead(200, { 'Content-Type': 'application/json' });
        res.end(JSON.stringify({ result: { parentBeaconBlockRoot: '0x1234' } }));
      });

      return new Promise((resolve, _reject) => {
        executionHostServer?.listen(0, () => {
          executionHostPort = (executionHostServer?.address() as AddressInfo).port;
          resolve();
        });
      });
    };

    const startConsensusHostServer = (): Promise<void> => {
      consensusHostServer = http.createServer((req, res) => {
        if (req.url?.includes('/eth/v1/beacon/headers/')) {
          res.writeHead(200, { 'Content-Type': 'application/json' });
          res.end(JSON.stringify({ data: { header: { message: { slot: MOCK_SLOT_NUMBER } } } }));
        } else if (req.url?.includes('/eth/v1/beacon/blob_sidecars/')) {
          res.writeHead(200, { 'Content-Type': 'application/json' });
          res.end(
            JSON.stringify({
              data: [
                {
                  index: 0,
                  blob: `0x${Buffer.from(testBlob.data).toString('hex')}`,
                  // eslint-disable-next-line camelcase
                  kzg_commitment: `0x${testBlob.commitment.toString('hex')}`,
                  // eslint-disable-next-line camelcase
                  kzg_proof: `0x${testBlob.proof.toString('hex')}`,
                },
              ],
            }),
          );
        } else {
          res.writeHead(404, { 'Content-Type': 'application/json' });
          res.end(JSON.stringify({ error: 'Not Found' }));
        }
      });

      return new Promise((resolve, _reject) => {
        consensusHostServer?.listen(0, () => {
          consensusHostPort = (consensusHostServer?.address() as AddressInfo).port;
          resolve();
        });
      });
    };

    afterEach(async () => {
      await blobSinkServer?.stop();
      executionHostServer?.close();
      consensusHostServer?.close();

      executionHostPort = undefined;
      consensusHostPort = undefined;
    });

    // When the consensus host is not responding, we should still be able to request blobs with the block hash
    it('should handle no consensus host', async () => {
      blobSinkServer = new BlobSinkServer({
        port: 0,
      });
      await blobSinkServer.start();

      const blobSinkSpy = jest.spyOn((blobSinkServer as any).blobStore, 'getBlobSidecars');

      await startExecutionHostServer();

      const client = new HttpBlobSinkClient({
        blobSinkUrl: `http://localhost:${blobSinkServer.port}`,
        l1RpcUrl: `http://localhost:${executionHostPort}`,
      });

      const success = await client.sendBlobsToBlobSink('0x1234', [testBlob]);
      expect(success).toBe(true);

      const retrievedBlobs = await client.getBlobSidecar('0x1234');
      expect(retrievedBlobs).toEqual([testBlob]);

      // Check that the blob sink was called with the correct block hash and no index
      expect(blobSinkSpy).toHaveBeenCalledWith('0x1234', undefined);
    });

    // When the consensus host is responding, we should request blobs from the consensus host
    // based on the slot number
    it('should request based on slot where consensus host is provided', async () => {
      blobSinkServer = new BlobSinkServer({
        port: 0,
      });
      await blobSinkServer.start();

      await startExecutionHostServer();
      await startConsensusHostServer();

      const client = new HttpBlobSinkClient({
        blobSinkUrl: `http://localhost:${blobSinkServer.port}`,
        l1RpcUrl: `http://localhost:${executionHostPort}`,
        l1ConsensusHostUrl: `http://localhost:${consensusHostPort}`,
      });

      const success = await client.sendBlobsToBlobSink('0x1234', [testBlob]);
      expect(success).toBe(true);

      const retrievedBlobs = await client.getBlobSidecar('0x1234');
      expect(retrievedBlobs).toEqual([testBlob]);
    });
  });
});<|MERGE_RESOLUTION|>--- conflicted
+++ resolved
@@ -29,13 +29,8 @@
   });
 
   it('should handle server connection errors gracefully', async () => {
-<<<<<<< HEAD
-    const client = new HttpBlobSinkClient('http://localhost:12345'); // Invalid port
+    const client = new HttpBlobSinkClient({ blobSinkUrl: 'http://localhost:12345' }); // Invalid port
     const blob = await Blob.fromFields([Fr.random()]);
-=======
-    const client = new HttpBlobSinkClient({ blobSinkUrl: 'http://localhost:12345' }); // Invalid port
-    const blob = Blob.fromFields([Fr.random()]);
->>>>>>> 8cf49821
 
     const success = await client.sendBlobsToBlobSink('0x1234', [blob]);
     expect(success).toBe(false);
@@ -57,8 +52,8 @@
 
     const MOCK_SLOT_NUMBER = 1;
 
-    beforeEach(() => {
-      testBlob = makeEncodedBlob(3);
+    beforeEach(async () => {
+      testBlob = await makeEncodedBlob(3);
     });
 
     const startExecutionHostServer = (): Promise<void> => {
