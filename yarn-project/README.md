--- conflicted
+++ resolved
@@ -85,12 +85,7 @@
     - Best to run the `deploy_package()` method line by line by manually setting `REPOSITORY` var.
     - Extract `VERSION` as the script shows (in the eg it should be 0.8.8)
     - Skip the version existing checks like `if [ "$VERSION" == "$PUBLISHED_VERSION" ]` and `if [ "$VERSION" != "$HIGHER_VERSION" ]`. Since this is our first time deploying the package, `PUBLISHED_VERSION` and `HIGHER_VERSION` will be empty and hence these checks would fail. These checks are necessary in the CI for continual releases.
-<<<<<<< HEAD
-    - Locally update the package version in package.json using `jq` as shown in the script
-    - Do a dry-run
-=======
     - Locally update the package version in package.json using `jq` as shown in the script.
     - Do a dry-run.
->>>>>>> 4dbad01c
     - If dry run succeeds, publish the package!
 5. Create a PR by adding your package into the `deploy-npm` script so next release onwards, CI can cut releases for your package.