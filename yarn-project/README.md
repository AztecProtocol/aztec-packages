# Aztec Typescript Packages

All the Typescript packages that make up [Aztec](https://docs.aztec.network).

## Development

All scripts are run in the `yarn-project` workspace root:

- To install dependencies run

```
yarn
```

- To compile all packages on file changes run

```
yarn build:dev
```

- To update `tsconfig.json` and `build_manifest.json` references run

```
yarn prepare
```

- To prettify all files run

```
yarn format
```

- To check prettier and eslint rules on each package (slow) run

```
yarn formatting
```

## Tests

To run tests for a specific package, in its folder just run:

```
yarn test
```

Note that `end-to-end` tests require `anvil` to be running, which is installed as part of the Foundry toolchain.

## Useful extensions

Consider installing the Prettier and ESLint extensions if using VSCode. Configure Prettier to format the code on save, and ensure that ESLint errors are shown in your IDE.

## Typescript config

- `yarn-project/tsconfig.json`: Base tsconfig file, extended by all packages. Used directly by vscode and eslint, where it functions to include the whole project without listing project references.
- `yarn-project/[package]/tsconfig.json`: Each package has its own file that specifies its project reference dependencies. This allows them to be built independently.

## Package.json inheritance

To simplify the management of all package.json files, we have a custom script that injects the contents of `package.common.json` into all packages that reference it via the `inherits` custom field. To run the script, just run:

```
yarn prepare
```

To override any of the fields from `package.common.json`, declare a `package.local.json` local to the package and add it to the `inherits` field.

## Adding a new package

To add a new package, make sure to add it to the `build_manifest.json`, to the `workspaces` entry in the root `package.json`, and to the `.circleci/config`. Then, copy the structure from another existing package, including:

- `.eslintrc.cjs`
- `Dockerfile`
- `package.json`
- `README.md`
- `tsconfig.json`

## Deploying npm packages
<<<<<<< HEAD
`deploy-npm` script handles the releases of npm packages within yarn-project. But the initial release is a manual process:

1. Ensure relevant folders are copied in by docker in `yarn-project/yarn-project-base/Dockerfile` and `yarn-project/Dockerfile`
2. SSH into the CI.
3. Run the following:
```sh
cd project
./build-system/scripts/setup_env "$(git rev-parse HEAD)" "" "" ""
source /tmp/.bash_env*
BUILD_SYSTEM_DEBUG=1
COMMIT_TAG=<RELEASE_TAG_NUMBER_YOU_WANT e.g. aztec-packages-v0.8.8>
```
4. Follow the [`deploy-npm` script](./deploy_npm.sh).
    - Best to run the `deploy_package()` method line by line by manually setting `REPOSITORY` var.
    - Extract `VERSION` as the script shows (in the eg it should be 0.8.8)
    - Skip the version existing checks like `if [ "$VERSION" == "$PUBLISHED_VERSION" ]` and `if [ "$VERSION" != "$HIGHER_VERSION" ]`. Since this is our first time deploying the package, `PUBLISHED_VERSION` and `HIGHER_VERSION` will be empty and hence these checks would fail. These checks are necessary in the CI for continual releases.
    - Locally update the package version in package.json using `jq` as shown in the script.
    - Do a dry-run
    - If dry run succeeds, publish the package!
5. Create a PR by adding your package into the `deploy-npm` script so next release onwards, CI can cut releases for your package.
=======

Run `DRY_RUN=1 ./bootstrap.sh release` to see the release workflow that runs in CI. You must have checked out a valid semver tag.
>>>>>>> 9a73c4a8
<|MERGE_RESOLUTION|>--- conflicted
+++ resolved
@@ -76,28 +76,5 @@
 - `tsconfig.json`
 
 ## Deploying npm packages
-<<<<<<< HEAD
-`deploy-npm` script handles the releases of npm packages within yarn-project. But the initial release is a manual process:
 
-1. Ensure relevant folders are copied in by docker in `yarn-project/yarn-project-base/Dockerfile` and `yarn-project/Dockerfile`
-2. SSH into the CI.
-3. Run the following:
-```sh
-cd project
-./build-system/scripts/setup_env "$(git rev-parse HEAD)" "" "" ""
-source /tmp/.bash_env*
-BUILD_SYSTEM_DEBUG=1
-COMMIT_TAG=<RELEASE_TAG_NUMBER_YOU_WANT e.g. aztec-packages-v0.8.8>
-```
-4. Follow the [`deploy-npm` script](./deploy_npm.sh).
-    - Best to run the `deploy_package()` method line by line by manually setting `REPOSITORY` var.
-    - Extract `VERSION` as the script shows (in the eg it should be 0.8.8)
-    - Skip the version existing checks like `if [ "$VERSION" == "$PUBLISHED_VERSION" ]` and `if [ "$VERSION" != "$HIGHER_VERSION" ]`. Since this is our first time deploying the package, `PUBLISHED_VERSION` and `HIGHER_VERSION` will be empty and hence these checks would fail. These checks are necessary in the CI for continual releases.
-    - Locally update the package version in package.json using `jq` as shown in the script.
-    - Do a dry-run
-    - If dry run succeeds, publish the package!
-5. Create a PR by adding your package into the `deploy-npm` script so next release onwards, CI can cut releases for your package.
-=======
-
-Run `DRY_RUN=1 ./bootstrap.sh release` to see the release workflow that runs in CI. You must have checked out a valid semver tag.
->>>>>>> 9a73c4a8
+Run `DRY_RUN=1 ./bootstrap.sh release` to see the release workflow that runs in CI. You must have checked out a valid semver tag.