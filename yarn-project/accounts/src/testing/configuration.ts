import { type AccountWalletWithSecretKey } from '@aztec/aztec.js/wallet';
import { type PXE } from '@aztec/circuit-types';
import { deriveMasterIncomingViewingSecretKey } from '@aztec/circuits.js/keys';
import { type AztecAddress } from '@aztec/foundation/aztec-address';
import { Fr, type GrumpkinScalar } from '@aztec/foundation/fields';

import { getSchnorrAccount, getSchnorrAccountContractAddress } from '../schnorr/index.js';

export const INITIAL_TEST_SECRET_KEYS = [
  Fr.fromHexString('2153536ff6628eee01cf4024889ff977a18d9fa61d0e414422f7681cf085c281'),
  Fr.fromHexString('aebd1b4be76efa44f5ee655c20bf9ea60f7ae44b9a7fd1fd9f189c7a0b0cdae'),
  Fr.fromHexString('0f6addf0da06c33293df974a565b03d1ab096090d907d98055a8b7f4954e120c'),
];

export const INITIAL_TEST_ENCRYPTION_KEYS = INITIAL_TEST_SECRET_KEYS.map(secretKey =>
  deriveMasterIncomingViewingSecretKey(secretKey),
);
// TODO(#5837): come up with a standard signing key derivation scheme instead of using ivsk_m as signing keys here
export const INITIAL_TEST_SIGNING_KEYS = INITIAL_TEST_ENCRYPTION_KEYS;

export const INITIAL_TEST_ACCOUNT_SALTS = [Fr.ZERO, Fr.ZERO, Fr.ZERO];

/**
 * Data for generating an initial account.
 */
export interface InitialAccountData {
  /**
   * Secret to derive the keys for the account.
   */
  secret: Fr;
  /**
   * Signing key od the account.
   */
  signingKey: GrumpkinScalar;
  /**
   * Contract address salt.
   */
  salt: Fr;
  /**
   * Address of the schnorr account contract.
   */
  address: AztecAddress;
}

/**
 * Gets the basic information for initial test accounts.
 */
export function getInitialTestAccounts(): InitialAccountData[] {
  return INITIAL_TEST_SECRET_KEYS.map((secret, i) => ({
    secret,
    signingKey: INITIAL_TEST_ENCRYPTION_KEYS[i],
    salt: INITIAL_TEST_ACCOUNT_SALTS[i],
    address: getSchnorrAccountContractAddress(secret, INITIAL_TEST_ACCOUNT_SALTS[i], INITIAL_TEST_SIGNING_KEYS[i]),
  }));
}

/**
 * Gets a collection of wallets for the Aztec accounts that are initially stored in the test environment.
 * @param pxe - PXE instance.
 * @returns A set of AccountWallet implementations for each of the initial accounts.
 */
export function getInitialTestAccountsWallets(pxe: PXE): Promise<AccountWalletWithSecretKey[]> {
  return Promise.all(
    INITIAL_TEST_SECRET_KEYS.map(async (encryptionKey, i) => {
      const account = await getSchnorrAccount(
        pxe,
        encryptionKey!,
        INITIAL_TEST_SIGNING_KEYS[i]!,
        INITIAL_TEST_ACCOUNT_SALTS[i],
      );
      return account.getWallet();
    }),
  );
}

/**
 * Queries a PXE for it's registered accounts.
 * @param pxe - PXE instance.
 * @returns A set of key data for each of the initial accounts.
 */
export async function getDeployedTestAccounts(pxe: PXE): Promise<InitialAccountData[]> {
  const registeredAccounts = await pxe.getRegisteredAccounts();
<<<<<<< HEAD
  return getInitialTestAccounts().filter(t => registeredAccounts.some(r => r.address.equals(t.address)));
=======
  const publicKeys = await Promise.all(
    INITIAL_TEST_SECRET_KEYS.map(async initialSecretKey => {
      const initialEncryptionKey = deriveMasterIncomingViewingSecretKey(initialSecretKey);
      const publicKey = await generatePublicKey(initialEncryptionKey);
      return { sk: initialSecretKey, pk: publicKey };
    }),
  );
  return Promise.all(
    publicKeys
      .filter(keyPairs => {
        return (
          registeredAccounts.find(registered =>
            registered.publicKeys.masterIncomingViewingPublicKey.equals(keyPairs.pk),
          ) != undefined
        );
      })
      .map(async keyPairs => {
        const signingKey = deriveSigningKey(keyPairs.sk);
        // TODO(#5726): use actual salt here instead of hardcoding Fr.ZERO
        const account = await getSchnorrAccount(pxe, keyPairs.sk, signingKey, Fr.ZERO);
        return account.getWallet();
      }),
  );
>>>>>>> f589c90b
}

/**
 * Queries a PXE for it's registered accounts and returns wallets for those accounts using keys in the initial test accounts.
 * @param pxe - PXE instance.
 * @returns A set of AccountWallet implementations for each of the initial accounts.
 */
<<<<<<< HEAD
export async function getDeployedTestAccountsWallets(pxe: PXE): Promise<AccountWalletWithSecretKey[]> {
  const testAccounts = await getDeployedTestAccounts(pxe);
  return Promise.all(
    testAccounts.map(({ secret, signingKey, salt }) => getSchnorrAccount(pxe, secret, signingKey, salt).getWallet()),
=======
export async function deployInitialTestAccounts(pxe: PXE) {
  const accounts = await Promise.all(
    INITIAL_TEST_SECRET_KEYS.map(async (secretKey, i) => {
      const account = await getSchnorrAccount(
        pxe,
        secretKey,
        INITIAL_TEST_SIGNING_KEYS[i],
        INITIAL_TEST_ACCOUNT_SALTS[i],
      );
      return {
        account,
        secretKey,
      };
    }),
  );
  // Register contract class to avoid duplicate nullifier errors
  const { l1ChainId: chainId, protocolVersion } = await pxe.getNodeInfo();
  const deployWallet = new SignerlessWallet(pxe, new DefaultMultiCallEntrypoint(chainId, protocolVersion));
  await (await registerContractClass(deployWallet, SchnorrAccountContractArtifact)).send().wait();
  // Attempt to get as much parallelism as possible
  const deployTxs = await Promise.all(
    accounts.map(async x => {
      const deployMethod = await x.account.getDeployMethod();
      const tx = await deployMethod.prove({
        contractAddressSalt: new Fr(x.account.salt),
        universalDeploy: true,
      });
      return tx;
    }),
  );
  // Send tx together to try and get them in the same rollup
  const sentTxs = deployTxs.map(tx => {
    return tx.send();
  });
  await Promise.all(
    sentTxs.map(tx => {
      return tx.wait();
    }),
>>>>>>> f589c90b
  );
}<|MERGE_RESOLUTION|>--- conflicted
+++ resolved
@@ -4,7 +4,11 @@
 import { type AztecAddress } from '@aztec/foundation/aztec-address';
 import { Fr, type GrumpkinScalar } from '@aztec/foundation/fields';
 
-import { getSchnorrAccount, getSchnorrAccountContractAddress } from '../schnorr/index.js';
+import {
+  getSchnorrAccount,
+  getSchnorrAccountContractAddress,
+  getSchnorrWalletWithSecretKey,
+} from '../schnorr/index.js';
 
 export const INITIAL_TEST_SECRET_KEYS = [
   Fr.fromHexString('2153536ff6628eee01cf4024889ff977a18d9fa61d0e414422f7681cf085c281'),
@@ -45,13 +49,19 @@
 /**
  * Gets the basic information for initial test accounts.
  */
-export function getInitialTestAccounts(): InitialAccountData[] {
-  return INITIAL_TEST_SECRET_KEYS.map((secret, i) => ({
-    secret,
-    signingKey: INITIAL_TEST_ENCRYPTION_KEYS[i],
-    salt: INITIAL_TEST_ACCOUNT_SALTS[i],
-    address: getSchnorrAccountContractAddress(secret, INITIAL_TEST_ACCOUNT_SALTS[i], INITIAL_TEST_SIGNING_KEYS[i]),
-  }));
+export function getInitialTestAccounts(): Promise<InitialAccountData[]> {
+  return Promise.all(
+    INITIAL_TEST_SECRET_KEYS.map(async (secret, i) => ({
+      secret,
+      signingKey: INITIAL_TEST_ENCRYPTION_KEYS[i],
+      salt: INITIAL_TEST_ACCOUNT_SALTS[i],
+      address: await getSchnorrAccountContractAddress(
+        secret,
+        INITIAL_TEST_ACCOUNT_SALTS[i],
+        INITIAL_TEST_SIGNING_KEYS[i],
+      ),
+    })),
+  );
 }
 
 /**
@@ -80,33 +90,8 @@
  */
 export async function getDeployedTestAccounts(pxe: PXE): Promise<InitialAccountData[]> {
   const registeredAccounts = await pxe.getRegisteredAccounts();
-<<<<<<< HEAD
-  return getInitialTestAccounts().filter(t => registeredAccounts.some(r => r.address.equals(t.address)));
-=======
-  const publicKeys = await Promise.all(
-    INITIAL_TEST_SECRET_KEYS.map(async initialSecretKey => {
-      const initialEncryptionKey = deriveMasterIncomingViewingSecretKey(initialSecretKey);
-      const publicKey = await generatePublicKey(initialEncryptionKey);
-      return { sk: initialSecretKey, pk: publicKey };
-    }),
-  );
-  return Promise.all(
-    publicKeys
-      .filter(keyPairs => {
-        return (
-          registeredAccounts.find(registered =>
-            registered.publicKeys.masterIncomingViewingPublicKey.equals(keyPairs.pk),
-          ) != undefined
-        );
-      })
-      .map(async keyPairs => {
-        const signingKey = deriveSigningKey(keyPairs.sk);
-        // TODO(#5726): use actual salt here instead of hardcoding Fr.ZERO
-        const account = await getSchnorrAccount(pxe, keyPairs.sk, signingKey, Fr.ZERO);
-        return account.getWallet();
-      }),
-  );
->>>>>>> f589c90b
+  const testAccounts = await getInitialTestAccounts();
+  return testAccounts.filter(t => registeredAccounts.some(r => r.address.equals(t.address)));
 }
 
 /**
@@ -114,50 +99,9 @@
  * @param pxe - PXE instance.
  * @returns A set of AccountWallet implementations for each of the initial accounts.
  */
-<<<<<<< HEAD
 export async function getDeployedTestAccountsWallets(pxe: PXE): Promise<AccountWalletWithSecretKey[]> {
   const testAccounts = await getDeployedTestAccounts(pxe);
   return Promise.all(
-    testAccounts.map(({ secret, signingKey, salt }) => getSchnorrAccount(pxe, secret, signingKey, salt).getWallet()),
-=======
-export async function deployInitialTestAccounts(pxe: PXE) {
-  const accounts = await Promise.all(
-    INITIAL_TEST_SECRET_KEYS.map(async (secretKey, i) => {
-      const account = await getSchnorrAccount(
-        pxe,
-        secretKey,
-        INITIAL_TEST_SIGNING_KEYS[i],
-        INITIAL_TEST_ACCOUNT_SALTS[i],
-      );
-      return {
-        account,
-        secretKey,
-      };
-    }),
-  );
-  // Register contract class to avoid duplicate nullifier errors
-  const { l1ChainId: chainId, protocolVersion } = await pxe.getNodeInfo();
-  const deployWallet = new SignerlessWallet(pxe, new DefaultMultiCallEntrypoint(chainId, protocolVersion));
-  await (await registerContractClass(deployWallet, SchnorrAccountContractArtifact)).send().wait();
-  // Attempt to get as much parallelism as possible
-  const deployTxs = await Promise.all(
-    accounts.map(async x => {
-      const deployMethod = await x.account.getDeployMethod();
-      const tx = await deployMethod.prove({
-        contractAddressSalt: new Fr(x.account.salt),
-        universalDeploy: true,
-      });
-      return tx;
-    }),
-  );
-  // Send tx together to try and get them in the same rollup
-  const sentTxs = deployTxs.map(tx => {
-    return tx.send();
-  });
-  await Promise.all(
-    sentTxs.map(tx => {
-      return tx.wait();
-    }),
->>>>>>> f589c90b
+    testAccounts.map(({ secret, signingKey, salt }) => getSchnorrWalletWithSecretKey(pxe, secret, signingKey, salt)),
   );
 }