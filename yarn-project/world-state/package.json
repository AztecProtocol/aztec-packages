{
  "name": "@aztec/world-state",
  "version": "0.1.0",
  "type": "module",
  "exports": {
    ".": "./dest/index.js",
    "./native": "./dest/native/index.js",
    "./test": "./dest/test/index.js",
    "./config": "./dest/synchronizer/config.js"
  },
  "typedocOptions": {
    "entryPoints": [
      "./src/index.ts"
    ],
    "name": "World State",
    "tsconfig": "./tsconfig.json"
  },
  "scripts": {
    "build": "yarn clean && tsc -b",
    "build:dev": "tsc -b --watch",
    "clean": "rm -rf ./dest .tsbuildinfo",
    "formatting": "run -T prettier --check ./src && run -T eslint ./src",
    "formatting:fix": "run -T eslint --fix ./src && run -T prettier -w ./src",
<<<<<<< HEAD
    "generate": "mkdir -p build && cp -v ../../barretenberg/cpp/build-pic/lib/nodejs_module.node build",
=======
>>>>>>> 7a2870f3
    "test": "HARDWARE_CONCURRENCY=${HARDWARE_CONCURRENCY:-16} RAYON_NUM_THREADS=${RAYON_NUM_THREADS:-4} NODE_NO_WARNINGS=1 node --experimental-vm-modules ../node_modules/.bin/jest --passWithNoTests --maxWorkers=${JEST_MAX_WORKERS:-8}"
  },
  "inherits": [
    "../package.common.json"
  ],
  "jest": {
    "moduleNameMapper": {
      "^(\\.{1,2}/.*)\\.[cm]?js$": "$1"
    },
    "testRegex": "./src/.*\\.test\\.(js|mjs|ts)$",
    "rootDir": "./src",
    "transform": {
      "^.+\\.tsx?$": [
        "@swc/jest",
        {
          "jsc": {
            "parser": {
              "syntax": "typescript",
              "decorators": true
            },
            "transform": {
              "decoratorVersion": "2022-03"
            }
          }
        }
      ]
    },
    "extensionsToTreatAsEsm": [
      ".ts"
    ],
    "reporters": [
      "default"
    ],
    "testTimeout": 30000,
    "setupFiles": [
      "../../foundation/src/jest/setup.mjs"
    ]
  },
  "dependencies": {
    "@aztec/circuit-types": "workspace:^",
    "@aztec/circuits.js": "workspace:^",
    "@aztec/foundation": "workspace:^",
    "@aztec/kv-store": "workspace:^",
    "@aztec/merkle-tree": "workspace:^",
    "@aztec/native": "workspace:^",
    "@aztec/telemetry-client": "workspace:^",
    "@aztec/types": "workspace:^",
    "tslib": "^2.4.0",
    "zod": "^3.23.8"
  },
  "devDependencies": {
    "@aztec/archiver": "workspace:^",
    "@jest/globals": "^29.5.0",
    "@types/jest": "^29.5.0",
    "@types/levelup": "^5.1.2",
    "@types/memdown": "^3.0.0",
    "@types/node": "^18.7.23",
    "jest": "^29.5.0",
    "jest-mock-extended": "^3.0.5",
    "memdown": "^6.1.1",
    "ts-node": "^10.9.1",
    "typescript": "^5.0.4"
  },
  "files": [
    "dest",
    "src",
    "!*.test.*"
  ],
  "types": "./dest/index.d.ts",
  "engines": {
    "node": ">=18"
  }
}<|MERGE_RESOLUTION|>--- conflicted
+++ resolved
@@ -21,10 +21,6 @@
     "clean": "rm -rf ./dest .tsbuildinfo",
     "formatting": "run -T prettier --check ./src && run -T eslint ./src",
     "formatting:fix": "run -T eslint --fix ./src && run -T prettier -w ./src",
-<<<<<<< HEAD
-    "generate": "mkdir -p build && cp -v ../../barretenberg/cpp/build-pic/lib/nodejs_module.node build",
-=======
->>>>>>> 7a2870f3
     "test": "HARDWARE_CONCURRENCY=${HARDWARE_CONCURRENCY:-16} RAYON_NUM_THREADS=${RAYON_NUM_THREADS:-4} NODE_NO_WARNINGS=1 node --experimental-vm-modules ../node_modules/.bin/jest --passWithNoTests --maxWorkers=${JEST_MAX_WORKERS:-8}"
   },
   "inherits": [
