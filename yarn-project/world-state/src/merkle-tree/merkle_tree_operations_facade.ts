--- conflicted
+++ resolved
@@ -150,12 +150,7 @@
     leaves: Buffer[],
     treeHeight: number,
     subtreeHeight: number,
-<<<<<<< HEAD
-  ): Promise<[LowLeafWitnessData[], Buffer[]] | [undefined, Buffer[]]> {
+  ): Promise<[LowLeafWitnessData<number>[], SiblingPath<number>] | [undefined, SiblingPath<number>]> {
     return this.trees.batchInsert(treeId, leaves, treeHeight, subtreeHeight);
-=======
-  ): Promise<[LowLeafWitnessData<number>[], SiblingPath<number>] | [undefined, SiblingPath<number>]> {
-    return this.trees.batchInsert(treeId, leaves, treeHeight, subtreeHeight, this.includeUncommitted);
->>>>>>> 2eba0f03
   }
 }