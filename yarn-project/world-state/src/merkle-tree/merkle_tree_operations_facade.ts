<<<<<<< HEAD
import { SiblingPath } from '@aztec/merkle-tree';
import { LeafData, MerkleTreeDb, TreeInfo, MerkleTreeOperations } from '../index.js';
import { L2Block, MerkleTreeId } from '@aztec/types';
=======
import { LowLeafWitnessData, SiblingPath } from '@aztec/merkle-tree';
import { LeafData, MerkleTreeDbOperations, MerkleTreeOperations, TreeInfo } from '../index.js';
import { MerkleTreeId } from '@aztec/types';
>>>>>>> 4ffbe9c9

/**
 * Wraps a MerkleTreeDbOperations to call all functions with a preset includeUncommitted flag.
 */
export class MerkleTreeOperationsFacade implements MerkleTreeOperations {
  constructor(private trees: MerkleTreeDb, private includeUncommitted: boolean) {}

  /**
   * Returns the tree info for the specified tree id.
   * @param treeId - Id of the tree to get information from.
   * @param includeUncommitted - Indicates whether to include uncommitted data.
   * @returns The tree info for the specified tree.
   */
  getTreeInfo(treeId: MerkleTreeId): Promise<TreeInfo> {
    return this.trees.getTreeInfo(treeId, this.includeUncommitted);
  }

  /**
   * Appends a set of leaf values to the tree.
   * @param treeId - Id of the tree to append leaves to.
   * @param leaves - The set of leaves to be appended.
   * @returns The tree info of the specified tree.
   */
  appendLeaves(treeId: MerkleTreeId, leaves: Buffer[]): Promise<void> {
    return this.trees.appendLeaves(treeId, leaves);
  }

  /**
   * Returns the sibling path for a requested leaf index.
   * @param treeId - Id of the tree to get the sibling path from.
   * @param index - The index of the leaf for which a sibling path is required.
   * @returns A promise with the sibling path of the specified leaf index.
   */
  getSiblingPath(treeId: MerkleTreeId, index: bigint): Promise<SiblingPath> {
    return this.trees.getSiblingPath(treeId, index, this.includeUncommitted);
  }

  /**
   * Finds the index of the largest leaf whose value is less than or equal to the provided value.
   * @param treeId - The ID of the tree to search.
   * @param value - The value to be inserted into the tree.
   * @param includeUncommitted - If true, the uncommitted changes are included in the search.
   * @returns The found leaf index and a flag indicating if the corresponding leaf's value is equal to `newValue`.
   */
  getPreviousValueIndex(
    treeId: MerkleTreeId.NULLIFIER_TREE,
    value: bigint,
  ): Promise<{
    /**
     * The index of the found leaf.
     */
    index: number;
    /**
     * A flag indicating if the corresponding leaf's value is equal to `newValue`.
     */
    alreadyPresent: boolean;
  }> {
    return this.trees.getPreviousValueIndex(treeId, value, this.includeUncommitted);
  }

  /**
   * Updates a leaf in a tree at a given index.
   * @param treeId - The ID of the tree.
   * @param leaf - The new leaf value.
   * @param index - The index to insert into.
   * @returns Empty promise.
   */
  updateLeaf(treeId: MerkleTreeId.NULLIFIER_TREE, leaf: LeafData, index: bigint): Promise<void> {
    return this.trees.updateLeaf(treeId, leaf, index);
  }

  /**
   * Gets the leaf data at a given index and tree.
   * @param treeId - The ID of the tree get the leaf from.
   * @param index - The index of the leaf to get.
   * @returns Leaf data.
   */
  getLeafData(treeId: MerkleTreeId.NULLIFIER_TREE, index: number): Promise<LeafData | undefined> {
    return this.trees.getLeafData(treeId, index, this.includeUncommitted);
  }

  /**
   * Returns the index of a leaf given its value, or undefined if no leaf with that value is found.
   * @param treeId - The ID of the tree.
   * @param value - The leaf value to look for.
   * @returns The index of the first leaf found with a given value (undefined if not found).
   */
  findLeafIndex(treeId: MerkleTreeId, value: Buffer): Promise<bigint | undefined> {
    return this.trees.findLeafIndex(treeId, value, this.includeUncommitted);
  }

  /**
   * Gets the value at the given index.
   * @param treeId - The ID of the tree to get the leaf value from.
   * @param index - The index of the leaf.
   * @param includeUncommitted - Indicates whether to include uncommitted changes.
   * @returns Leaf value at the given index (undefined if not found).
   */
  getLeafValue(treeId: MerkleTreeId, index: bigint): Promise<Buffer | undefined> {
    return this.trees.getLeafValue(treeId, index, this.includeUncommitted);
  }

  /**
   * Inserts into the roots trees (CONTRACT_TREE_ROOTS_TREE, PRIVATE_DATA_TREE_ROOTS_TREE)
   * the current roots of the corresponding trees (CONTRACT_TREE, PRIVATE_DATA_TREE).
   * @returns Empty promise.
   */
  public updateHistoricRootsTrees(): Promise<void> {
    return this.trees.updateHistoricRootsTrees(this.includeUncommitted);
  }

  /**
<<<<<<< HEAD
   * Handles a single L2 block (i.e. Inserts the new commitments into the merkle tree).
   * @param block - The L2 block to handle.
   * @returns Empty promise.
   */
  public handleL2Block(block: L2Block): Promise<void> {
    return this.trees.handleL2Block(block);
  }

  /**
   * Commits all pending updates.
   * @returns Empty promise.
   */
  public async commit(): Promise<void> {
    return await this.trees.commit();
  }

  /**
   * Rolls back all pending updates.
   * @returns Empty promise.
   */
  public async rollback(): Promise<void> {
    return await this.trees.rollback();
=======
   * Batch insert multiple leaves into the tree.
   * @param treeId - The ID of the tree.
   * @param leaves - Leaves to insert into the tree.
   * @param treeHeight - Height of the tree.
   * @param subtreeHeight - Height of the subtree.
   * @param includeUncommitted - If true, the uncommitted changes are included in the search.
   * @returns The data for the leaves to be updated when inserting the new ones.
   */
  public batchInsert(
    treeId: MerkleTreeId,
    leaves: Buffer[],
    treeHeight: number,
    subtreeHeight: number,
  ): Promise<[LowLeafWitnessData[], Buffer[]] | [undefined, Buffer[]]> {
    return this.trees.batchInsert(treeId, leaves, treeHeight, subtreeHeight, this.includeUncommitted);
>>>>>>> 4ffbe9c9
  }
}<|MERGE_RESOLUTION|>--- conflicted
+++ resolved
@@ -1,12 +1,6 @@
-<<<<<<< HEAD
-import { SiblingPath } from '@aztec/merkle-tree';
 import { LeafData, MerkleTreeDb, TreeInfo, MerkleTreeOperations } from '../index.js';
 import { L2Block, MerkleTreeId } from '@aztec/types';
-=======
 import { LowLeafWitnessData, SiblingPath } from '@aztec/merkle-tree';
-import { LeafData, MerkleTreeDbOperations, MerkleTreeOperations, TreeInfo } from '../index.js';
-import { MerkleTreeId } from '@aztec/types';
->>>>>>> 4ffbe9c9
 
 /**
  * Wraps a MerkleTreeDbOperations to call all functions with a preset includeUncommitted flag.
@@ -119,7 +113,6 @@
   }
 
   /**
-<<<<<<< HEAD
    * Handles a single L2 block (i.e. Inserts the new commitments into the merkle tree).
    * @param block - The L2 block to handle.
    * @returns Empty promise.
@@ -142,7 +135,9 @@
    */
   public async rollback(): Promise<void> {
     return await this.trees.rollback();
-=======
+  }
+
+  /**
    * Batch insert multiple leaves into the tree.
    * @param treeId - The ID of the tree.
    * @param leaves - Leaves to insert into the tree.
@@ -158,6 +153,5 @@
     subtreeHeight: number,
   ): Promise<[LowLeafWitnessData[], Buffer[]] | [undefined, Buffer[]]> {
     return this.trees.batchInsert(treeId, leaves, treeHeight, subtreeHeight, this.includeUncommitted);
->>>>>>> 4ffbe9c9
   }
 }