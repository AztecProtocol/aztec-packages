<<<<<<< HEAD
import { LowLeafWitnessData, SiblingPath } from '@aztec/merkle-tree';
import { L2Block, MerkleTreeId } from '@aztec/types';

import { CurrentCommitmentTreeRoots, LeafData, MerkleTreeDb, MerkleTreeOperations, TreeInfo } from '../index.js';
=======
import { LeafData, MerkleTreeDb, TreeInfo, MerkleTreeOperations, CurrentCommitmentTreeRoots } from '../index.js';
import { L2Block, MerkleTreeId, SiblingPath } from '@aztec/types';
import { LowLeafWitnessData } from '@aztec/merkle-tree';
>>>>>>> eede42b0

/**
 * Wraps a MerkleTreeDbOperations to call all functions with a preset includeUncommitted flag.
 */
export class MerkleTreeOperationsFacade implements MerkleTreeOperations {
  constructor(private trees: MerkleTreeDb, private includeUncommitted: boolean) {}

  /**
   * Returns the tree info for the specified tree id.
   * @param treeId - Id of the tree to get information from.
   * @param includeUncommitted - Indicates whether to include uncommitted data.
   * @returns The tree info for the specified tree.
   */
  getTreeInfo(treeId: MerkleTreeId): Promise<TreeInfo> {
    return this.trees.getTreeInfo(treeId, this.includeUncommitted);
  }

  /**
   * Get the current roots of the commitment trees.
   * @returns The current roots of the trees.
   */
  getCommitmentTreeRoots(): CurrentCommitmentTreeRoots {
    return this.trees.getCommitmentTreeRoots(this.includeUncommitted);
  }

  /**
   * Appends a set of leaf values to the tree.
   * @param treeId - Id of the tree to append leaves to.
   * @param leaves - The set of leaves to be appended.
   * @returns The tree info of the specified tree.
   */
  appendLeaves(treeId: MerkleTreeId, leaves: Buffer[]): Promise<void> {
    return this.trees.appendLeaves(treeId, leaves);
  }

  /**
   * Returns the sibling path for a requested leaf index.
   * @param treeId - Id of the tree to get the sibling path from.
   * @param index - The index of the leaf for which a sibling path is required.
   * @returns A promise with the sibling path of the specified leaf index.
   */
  getSiblingPath(treeId: MerkleTreeId, index: bigint): Promise<SiblingPath<number>> {
    return this.trees.getSiblingPath(treeId, index, this.includeUncommitted);
  }

  /**
   * Finds the index of the largest leaf whose value is less than or equal to the provided value.
   * @param treeId - The ID of the tree to search.
   * @param value - The value to be inserted into the tree.
   * @param includeUncommitted - If true, the uncommitted changes are included in the search.
   * @returns The found leaf index and a flag indicating if the corresponding leaf's value is equal to `newValue`.
   */
  getPreviousValueIndex(
    treeId: MerkleTreeId.NULLIFIER_TREE,
    value: bigint,
  ): Promise<{
    /**
     * The index of the found leaf.
     */
    index: number;
    /**
     * A flag indicating if the corresponding leaf's value is equal to `newValue`.
     */
    alreadyPresent: boolean;
  }> {
    return this.trees.getPreviousValueIndex(treeId, value, this.includeUncommitted);
  }

  /**
   * Updates a leaf in a tree at a given index.
   * @param treeId - The ID of the tree.
   * @param leaf - The new leaf value.
   * @param index - The index to insert into.
   * @returns Empty promise.
   */
  updateLeaf(treeId: MerkleTreeId.NULLIFIER_TREE, leaf: LeafData, index: bigint): Promise<void> {
    return this.trees.updateLeaf(treeId, leaf, index);
  }

  /**
   * Gets the leaf data at a given index and tree.
   * @param treeId - The ID of the tree get the leaf from.
   * @param index - The index of the leaf to get.
   * @returns Leaf data.
   */
  getLeafData(treeId: MerkleTreeId.NULLIFIER_TREE, index: number): Promise<LeafData | undefined> {
    return this.trees.getLeafData(treeId, index, this.includeUncommitted);
  }

  /**
   * Returns the index of a leaf given its value, or undefined if no leaf with that value is found.
   * @param treeId - The ID of the tree.
   * @param value - The leaf value to look for.
   * @returns The index of the first leaf found with a given value (undefined if not found).
   */
  findLeafIndex(treeId: MerkleTreeId, value: Buffer): Promise<bigint | undefined> {
    return this.trees.findLeafIndex(treeId, value, this.includeUncommitted);
  }

  /**
   * Gets the value at the given index.
   * @param treeId - The ID of the tree to get the leaf value from.
   * @param index - The index of the leaf.
   * @param includeUncommitted - Indicates whether to include uncommitted changes.
   * @returns Leaf value at the given index (undefined if not found).
   */
  getLeafValue(treeId: MerkleTreeId, index: bigint): Promise<Buffer | undefined> {
    return this.trees.getLeafValue(treeId, index, this.includeUncommitted);
  }

  /**
   * Inserts into the roots trees (CONTRACT_TREE_ROOTS_TREE, PRIVATE_DATA_TREE_ROOTS_TREE)
   * the current roots of the corresponding trees (CONTRACT_TREE, PRIVATE_DATA_TREE).
   * @returns Empty promise.
   */
  public updateHistoricRootsTrees(): Promise<void> {
    return this.trees.updateHistoricRootsTrees(this.includeUncommitted);
  }

  /**
   * Handles a single L2 block (i.e. Inserts the new commitments into the merkle tree).
   * @param block - The L2 block to handle.
   * @returns Empty promise.
   */
  public handleL2Block(block: L2Block): Promise<void> {
    return this.trees.handleL2Block(block);
  }

  /**
   * Commits all pending updates.
   * @returns Empty promise.
   */
  public async commit(): Promise<void> {
    return await this.trees.commit();
  }

  /**
   * Rolls back all pending updates.
   * @returns Empty promise.
   */
  public async rollback(): Promise<void> {
    return await this.trees.rollback();
  }

  /**
   * Batch insert multiple leaves into the tree.
   * @param treeId - The ID of the tree.
   * @param leaves - Leaves to insert into the tree.
   * @param subtreeHeight - Height of the subtree.
   * @returns The data for the leaves to be updated when inserting the new ones.
   */
  public batchInsert(
    treeId: MerkleTreeId,
    leaves: Buffer[],
    subtreeHeight: number,
  ): Promise<[LowLeafWitnessData<number>[], SiblingPath<number>] | [undefined, SiblingPath<number>]> {
    return this.trees.batchInsert(treeId, leaves, subtreeHeight);
  }
}<|MERGE_RESOLUTION|>--- conflicted
+++ resolved
@@ -1,13 +1,7 @@
-<<<<<<< HEAD
-import { LowLeafWitnessData, SiblingPath } from '@aztec/merkle-tree';
-import { L2Block, MerkleTreeId } from '@aztec/types';
+import { LowLeafWitnessData } from '@aztec/merkle-tree';
+import { L2Block, MerkleTreeId, SiblingPath } from '@aztec/types';
 
 import { CurrentCommitmentTreeRoots, LeafData, MerkleTreeDb, MerkleTreeOperations, TreeInfo } from '../index.js';
-=======
-import { LeafData, MerkleTreeDb, TreeInfo, MerkleTreeOperations, CurrentCommitmentTreeRoots } from '../index.js';
-import { L2Block, MerkleTreeId, SiblingPath } from '@aztec/types';
-import { LowLeafWitnessData } from '@aztec/merkle-tree';
->>>>>>> eede42b0
 
 /**
  * Wraps a MerkleTreeDbOperations to call all functions with a preset includeUncommitted flag.
