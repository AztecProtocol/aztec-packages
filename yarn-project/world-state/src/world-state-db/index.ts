--- conflicted
+++ resolved
@@ -1,13 +1,7 @@
-<<<<<<< HEAD
-=======
+import { MAX_NEW_NULLIFIERS_PER_TX } from '@aztec/circuits.js';
+import { createDebugLogger } from '@aztec/foundation/log';
 import { LeafData, LowLeafWitnessData } from '@aztec/merkle-tree';
 import { L2Block, MerkleTreeId, SiblingPath } from '@aztec/types';
-import { createDebugLogger } from '@aztec/foundation/log';
->>>>>>> eede42b0
-import { MAX_NEW_NULLIFIERS_PER_TX } from '@aztec/circuits.js';
-import { createDebugLogger } from '@aztec/foundation/log';
-import { LeafData, LowLeafWitnessData, SiblingPath } from '@aztec/merkle-tree';
-import { L2Block, MerkleTreeId } from '@aztec/types';
 
 export * from './merkle_trees.js';
 export { LeafData } from '@aztec/merkle-tree';
