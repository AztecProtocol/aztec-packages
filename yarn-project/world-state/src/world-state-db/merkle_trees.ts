import {
  BLOCKS_TREE_HEIGHT,
  CONTRACT_TREE_HEIGHT,
  Fr,
  GlobalVariables,
  L1_TO_L2_MSG_TREE_HEIGHT,
  NOTE_HASH_TREE_HEIGHT,
  NULLIFIER_SUBTREE_HEIGHT,
  NULLIFIER_TREE_HEIGHT,
  NullifierLeaf,
  NullifierLeafPreimage,
  PUBLIC_DATA_TREE_HEIGHT,
  PublicDataTreeLeaf,
  PublicDataTreeLeafPreimage,
} from '@aztec/circuits.js';
import { computeBlockHash, computeGlobalsHash } from '@aztec/circuits.js/abis';
import { Committable } from '@aztec/foundation/committable';
import { SerialQueue } from '@aztec/foundation/fifo';
import { createDebugLogger } from '@aztec/foundation/log';
import { IndexedTreeLeafPreimage } from '@aztec/foundation/trees';
import {
  AppendOnlyTree,
  BatchInsertionResult,
  IndexedTree,
  Pedersen,
  StandardIndexedTree,
  StandardTree,
  UpdateOnlyTree,
  loadTree,
  newTree,
  treeBuilder,
} from '@aztec/merkle-tree';
import { Hasher, L2Block, MerkleTreeId, SiblingPath } from '@aztec/types';

import { default as levelup } from 'levelup';

import { MerkleTreeOperationsFacade } from '../merkle-tree/merkle_tree_operations_facade.js';
import {
  CurrentTreeRoots,
  HandleL2BlockResult,
  INITIAL_NULLIFIER_TREE_SIZE,
  INITIAL_PUBLIC_DATA_TREE_SIZE,
  IndexedTreeId,
  MerkleTreeDb,
  MerkleTreeOperations,
  TreeInfo,
} from './merkle_tree_db.js';

/**
 * Data necessary to reinitialize the merkle trees from Db.
 */
interface FromDbOptions {
  /**
   * The global variables hash from the last block.
   */
  globalVariablesHash: Fr;
}

const LAST_GLOBAL_VARS_HASH = 'lastGlobalVarsHash';

/**
 * The nullifier tree is an indexed tree.
 */
class NullifierTree extends StandardIndexedTree {
  constructor(db: levelup.LevelUp, hasher: Hasher, name: string, depth: number, size: bigint = 0n, root?: Buffer) {
    super(db, hasher, name, depth, size, NullifierLeafPreimage, NullifierLeaf, root);
  }
}

/**
 * A convenience class for managing multiple merkle trees.
 */
export class MerkleTrees implements MerkleTreeDb {
  private trees: (AppendOnlyTree | UpdateOnlyTree)[] = [];
  private latestGlobalVariablesHash: Committable<Fr>;
  private jobQueue = new SerialQueue();

  constructor(private db: levelup.LevelUp, private log = createDebugLogger('aztec:merkle_trees')) {
    this.latestGlobalVariablesHash = new Committable(Fr.ZERO);
  }

  /**
   * initializes the collection of Merkle Trees.
   * @param fromDbOptions - Options to initialize the trees from the database.
   */
  public async init(fromDbOptions?: FromDbOptions) {
    const fromDb = fromDbOptions !== undefined;
    const initializeTree = fromDb ? loadTree : newTree;

    const hasher = new Pedersen();
    const contractTree: AppendOnlyTree = await initializeTree(
      treeBuilder(StandardTree),
      this.db,
      hasher,
      `${MerkleTreeId[MerkleTreeId.CONTRACT_TREE]}`,
      CONTRACT_TREE_HEIGHT,
    );
    const nullifierTree = await initializeTree(
<<<<<<< HEAD
      (db: levelup.LevelUp, hasher: Hasher, name: string, depth: number, size: bigint) => {
        return new StandardIndexedTree(db, hasher, name, depth, size, NullifierLeafPreimage, NullifierLeaf);
      },
=======
      NullifierTree,
>>>>>>> 2a77b8ba
      this.db,
      hasher,
      `${MerkleTreeId[MerkleTreeId.NULLIFIER_TREE]}`,
      NULLIFIER_TREE_HEIGHT,
      INITIAL_NULLIFIER_TREE_SIZE,
    );
    const noteHashTree: AppendOnlyTree = await initializeTree(
      treeBuilder(StandardTree),
      this.db,
      hasher,
      `${MerkleTreeId[MerkleTreeId.NOTE_HASH_TREE]}`,
      NOTE_HASH_TREE_HEIGHT,
    );
    const publicDataTree = await initializeTree(
      (db: levelup.LevelUp, hasher: Hasher, name: string, depth: number, size: bigint) => {
        return new StandardIndexedTree(db, hasher, name, depth, size, PublicDataTreeLeafPreimage, PublicDataTreeLeaf);
      },
      this.db,
      hasher,
      `${MerkleTreeId[MerkleTreeId.PUBLIC_DATA_TREE]}`,
      PUBLIC_DATA_TREE_HEIGHT,
      INITIAL_PUBLIC_DATA_TREE_SIZE,
    );
    const l1Tol2MessagesTree: AppendOnlyTree = await initializeTree(
      treeBuilder(StandardTree),
      this.db,
      hasher,
      `${MerkleTreeId[MerkleTreeId.L1_TO_L2_MESSAGES_TREE]}`,
      L1_TO_L2_MSG_TREE_HEIGHT,
    );
    const blocksTree: AppendOnlyTree = await initializeTree(
      treeBuilder(StandardTree),
      this.db,
      hasher,
      `${MerkleTreeId[MerkleTreeId.BLOCKS_TREE]}`,
      BLOCKS_TREE_HEIGHT,
    );
    this.trees = [contractTree, nullifierTree, noteHashTree, publicDataTree, l1Tol2MessagesTree, blocksTree];

    this.jobQueue.start();

    // The first leaf in the blocks tree contains the empty roots of the other trees and empty global variables.
    if (!fromDb) {
      const initialGlobalVariablesHash = computeGlobalsHash(GlobalVariables.empty());
      await this._updateLatestGlobalVariablesHash(initialGlobalVariablesHash);
      await this._updateBlocksTree(initialGlobalVariablesHash, true);
      await this._commit();
    } else {
      await this._updateLatestGlobalVariablesHash(fromDbOptions.globalVariablesHash);
      // make the restored global variables hash and tree roots current
      await this._commit();
    }
  }

  /**
   * Method to asynchronously create and initialize a MerkleTrees instance.
   * @param db - The db instance to use for data persistance.
   * @returns - A fully initialized MerkleTrees instance.
   */
  public static async new(db: levelup.LevelUp) {
    const merkleTrees = new MerkleTrees(db);
    const globalVariablesHash: Buffer | undefined = await db.get(LAST_GLOBAL_VARS_HASH).catch(() => undefined);
    await merkleTrees.init(
      globalVariablesHash ? { globalVariablesHash: Fr.fromBuffer(globalVariablesHash) } : undefined,
    );
    return merkleTrees;
  }

  /**
   * Stops the job queue (waits for all jobs to finish).
   */
  public async stop() {
    await this.jobQueue.end();
  }

  /**
   * Gets a view of this db that returns uncommitted data.
   * @returns - A facade for this instance.
   */
  public asLatest(): MerkleTreeOperations {
    return new MerkleTreeOperationsFacade(this, true);
  }

  /**
   * Gets a view of this db that returns committed data only.
   * @returns - A facade for this instance.
   */
  public asCommitted(): MerkleTreeOperations {
    return new MerkleTreeOperationsFacade(this, false);
  }

  /**
   * Inserts into the roots trees (CONTRACT_TREE_ROOTS_TREE, NOTE_HASH_TREE_ROOTS_TREE, L1_TO_L2_MESSAGES_TREE_ROOTS_TREE)
   * the current roots of the corresponding trees (CONTRACT_TREE, NOTE_HASH_TREE, L1_TO_L2_MESSAGES_TREE).
   * @param globalsHash - The current global variables hash.
   * @param includeUncommitted - Indicates whether to include uncommitted data.
   */
  public async updateBlocksTree(globalsHash: Fr, includeUncommitted: boolean) {
    await this.synchronize(() => this._updateBlocksTree(globalsHash, includeUncommitted));
  }

  /**
   * Updates the latest global variables hash
   * @param globalVariablesHash - The latest global variables hash
   */
  public async updateLatestGlobalVariablesHash(globalVariablesHash: Fr) {
    return await this.synchronize(() => this._updateLatestGlobalVariablesHash(globalVariablesHash));
  }

  /**
   * Gets the global variables hash from the previous block
   * @param includeUncommitted - Indicates whether to include uncommitted data.
   */
  public async getLatestGlobalVariablesHash(includeUncommitted: boolean): Promise<Fr> {
    return await this.synchronize(() => this._getGlobalVariablesHash(includeUncommitted));
  }

  /**
   * Gets the tree info for the specified tree.
   * @param treeId - Id of the tree to get information from.
   * @param includeUncommitted - Indicates whether to include uncommitted data.
   * @returns The tree info for the specified tree.
   */
  public async getTreeInfo(treeId: MerkleTreeId, includeUncommitted: boolean): Promise<TreeInfo> {
    return await this.synchronize(() => this._getTreeInfo(treeId, includeUncommitted));
  }

  /**
   * Get the current roots of the commitment trees.
   * @param includeUncommitted - Indicates whether to include uncommitted data.
   * @returns The current roots of the trees.
   */
  public async getTreeRoots(includeUncommitted: boolean): Promise<CurrentTreeRoots> {
    const roots = await this.synchronize(() => Promise.resolve(this._getAllTreeRoots(includeUncommitted)));

    return {
      noteHashTreeRoot: roots[0],
      nullifierTreeRoot: roots[1],
      contractDataTreeRoot: roots[2],
      l1Tol2MessagesTreeRoot: roots[3],
      publicDataTreeRoot: roots[4],
      blocksTreeRoot: roots[5],
    };
  }

  private async _getCurrentBlockHash(globalsHash: Fr, includeUncommitted: boolean): Promise<Fr> {
    const roots = (await this._getAllTreeRoots(includeUncommitted)).map(root => Fr.fromBuffer(root));
    return computeBlockHash(globalsHash, roots[0], roots[1], roots[2], roots[3], roots[4]);
  }

  private _getAllTreeRoots(includeUncommitted: boolean): Promise<Buffer[]> {
    const roots = [
      MerkleTreeId.NOTE_HASH_TREE,
      MerkleTreeId.NULLIFIER_TREE,
      MerkleTreeId.CONTRACT_TREE,
      MerkleTreeId.L1_TO_L2_MESSAGES_TREE,
      MerkleTreeId.PUBLIC_DATA_TREE,
      MerkleTreeId.BLOCKS_TREE,
    ].map(tree => this.trees[tree].getRoot(includeUncommitted));

    return Promise.resolve(roots);
  }

  /**
   * Gets the value at the given index.
   * @param treeId - The ID of the tree to get the leaf value from.
   * @param index - The index of the leaf.
   * @param includeUncommitted - Indicates whether to include uncommitted changes.
   * @returns Leaf value at the given index (undefined if not found).
   */
  public async getLeafValue(
    treeId: MerkleTreeId,
    index: bigint,
    includeUncommitted: boolean,
  ): Promise<Buffer | undefined> {
    return await this.synchronize(() => this.trees[treeId].getLeafValue(index, includeUncommitted));
  }

  /**
   * Gets the sibling path for a leaf in a tree.
   * @param treeId - The ID of the tree.
   * @param index - The index of the leaf.
   * @param includeUncommitted - Indicates whether the sibling path should include uncommitted data.
   * @returns The sibling path for the leaf.
   */
  public async getSiblingPath<N extends number>(
    treeId: MerkleTreeId,
    index: bigint,
    includeUncommitted: boolean,
  ): Promise<SiblingPath<N>> {
    return await this.synchronize(() => this._getSiblingPath(treeId, index, includeUncommitted));
  }

  /**
   * Appends leaves to a tree.
   * @param treeId - The ID of the tree.
   * @param leaves - The leaves to append.
   * @returns Empty promise.
   */
  public async appendLeaves(treeId: MerkleTreeId, leaves: Buffer[]): Promise<void> {
    return await this.synchronize(() => this._appendLeaves(treeId, leaves));
  }

  /**
   * Commits all pending updates.
   * @returns Empty promise.
   */
  public async commit(): Promise<void> {
    return await this.synchronize(() => this._commit());
  }

  /**
   * Rolls back all pending updates.
   * @returns Empty promise.
   */
  public async rollback(): Promise<void> {
    return await this.synchronize(() => this._rollback());
  }

  /**
   * Finds the index of the largest leaf whose value is less than or equal to the provided value.
   * @param treeId - The ID of the tree to search.
   * @param value - The value to be inserted into the tree.
   * @param includeUncommitted - If true, the uncommitted changes are included in the search.
   * @returns The found leaf index and a flag indicating if the corresponding leaf's value is equal to `newValue`.
   */
  public async getPreviousValueIndex(
    treeId: IndexedTreeId,
    value: bigint,
    includeUncommitted: boolean,
  ): Promise<
    | {
        /**
         * The index of the found leaf.
         */
        index: bigint;
        /**
         * A flag indicating if the corresponding leaf's value is equal to `newValue`.
         */
        alreadyPresent: boolean;
      }
    | undefined
  > {
    return await this.synchronize(() => this._getIndexedTree(treeId).findIndexOfPreviousKey(value, includeUncommitted));
  }

  /**
   * Gets the leaf data at a given index and tree.
   * @param treeId - The ID of the tree get the leaf from.
   * @param index - The index of the leaf to get.
   * @param includeUncommitted - Indicates whether to include uncommitted data.
   * @returns Leaf preimage.
   */
  public async getLeafPreimage(
    treeId: IndexedTreeId,
    index: bigint,
    includeUncommitted: boolean,
  ): Promise<IndexedTreeLeafPreimage | undefined> {
    return await this.synchronize(() =>
      this._getIndexedTree(treeId).getLatestLeafPreimageCopy(index, includeUncommitted),
    );
  }

  /**
   * Returns the index of a leaf given its value, or undefined if no leaf with that value is found.
   * @param treeId - The ID of the tree.
   * @param value - The leaf value to look for.
   * @param includeUncommitted - Indicates whether to include uncommitted data.
   * @returns The index of the first leaf found with a given value (undefined if not found).
   */
  public async findLeafIndex(
    treeId: MerkleTreeId,
    value: Buffer,
    includeUncommitted: boolean,
  ): Promise<bigint | undefined> {
    return await this.synchronize(async () => {
      const tree = this.trees[treeId];
      return await tree.findLeafIndex(value, includeUncommitted);
    });
  }

  /**
   * Updates a leaf in a tree at a given index.
   * @param treeId - The ID of the tree.
   * @param leaf - The new leaf value.
   * @param index - The index to insert into.
   * @returns Empty promise.
   */
<<<<<<< HEAD
  public async updateLeaf(treeId: IndexedTreeId, leaf: Buffer, index: bigint): Promise<void> {
=======
  public async updateLeaf(treeId: IndexedTreeId | PublicTreeId, leaf: Buffer, index: bigint): Promise<void> {
>>>>>>> 2a77b8ba
    return await this.synchronize(() => this._updateLeaf(treeId, leaf, index));
  }

  /**
   * Handles a single L2 block (i.e. Inserts the new commitments into the merkle tree).
   * @param block - The L2 block to handle.
   * @returns Whether the block handled was produced by this same node.
   */
  public async handleL2Block(block: L2Block): Promise<HandleL2BlockResult> {
    return await this.synchronize(() => this._handleL2Block(block));
  }

  /**
   * Batch insert multiple leaves into the tree.
   * @param treeId - The ID of the tree.
   * @param leaves - Leaves to insert into the tree.
   * @param subtreeHeight - Height of the subtree.
   * @returns The data for the leaves to be updated when inserting the new ones.
   */
  public async batchInsert<
    TreeHeight extends number,
    SubtreeHeight extends number,
    SubtreeSiblingPathHeight extends number,
  >(
    treeId: MerkleTreeId,
    leaves: Buffer[],
    subtreeHeight: SubtreeHeight,
  ): Promise<BatchInsertionResult<TreeHeight, SubtreeSiblingPathHeight>> {
    const tree = this.trees[treeId] as StandardIndexedTree;
    if (!('batchInsert' in tree)) {
      throw new Error('Tree does not support `batchInsert` method');
    }
    return await this.synchronize(() => tree.batchInsert(leaves, subtreeHeight));
  }

  /**
   * Waits for all jobs to finish before executing the given function.
   * @param fn - The function to execute.
   * @returns Promise containing the result of the function.
   */
  private async synchronize<T>(fn: () => Promise<T>): Promise<T> {
    return await this.jobQueue.put(fn);
  }

  private _updateLatestGlobalVariablesHash(globalVariablesHash: Fr): Promise<void> {
    this.latestGlobalVariablesHash.set(globalVariablesHash);
    return Promise.resolve();
  }

  private _getGlobalVariablesHash(includeUncommitted: boolean): Promise<Fr> {
    return Promise.resolve(this.latestGlobalVariablesHash.get(includeUncommitted));
  }

  private async _updateBlocksTree(globalsHash: Fr, includeUncommitted: boolean) {
    const blockHash = await this._getCurrentBlockHash(globalsHash, includeUncommitted);
    await this._appendLeaves(MerkleTreeId.BLOCKS_TREE, [blockHash.toBuffer()]);
  }

  /**
   * Returns the tree info for the specified tree id.
   * @param treeId - Id of the tree to get information from.
   * @param includeUncommitted - Indicates whether to include uncommitted data.
   * @returns The tree info for the specified tree.
   */
  private _getTreeInfo(treeId: MerkleTreeId, includeUncommitted: boolean): Promise<TreeInfo> {
    const treeInfo = {
      treeId,
      root: this.trees[treeId].getRoot(includeUncommitted),
      size: this.trees[treeId].getNumLeaves(includeUncommitted),
      depth: this.trees[treeId].getDepth(),
    } as TreeInfo;
    return Promise.resolve(treeInfo);
  }

  /**
   * Returns an instance of an indexed tree.
   * @param treeId - Id of the tree to get an instance of.
   * @returns The indexed tree for the specified tree id.
   */
  private _getIndexedTree(treeId: IndexedTreeId): IndexedTree {
    return this.trees[treeId] as IndexedTree;
  }

  /**
   * Returns the sibling path for a leaf in a tree.
   * @param treeId - Id of the tree to get the sibling path from.
   * @param index - Index of the leaf to get the sibling path for.
   * @param includeUncommitted - Indicates whether to include uncommitted updates in the sibling path.
   * @returns Promise containing the sibling path for the leaf.
   */
  private _getSiblingPath<N extends number>(
    treeId: MerkleTreeId,
    index: bigint,
    includeUncommitted: boolean,
  ): Promise<SiblingPath<N>> {
    return Promise.resolve(this.trees[treeId].getSiblingPath<N>(index, includeUncommitted));
  }

  /**
   * Appends leaves to a tree.
   * @param treeId - Id of the tree to append leaves to.
   * @param leaves - Leaves to append.
   * @returns Empty promise.
   */
  private async _appendLeaves(treeId: MerkleTreeId, leaves: Buffer[]): Promise<void> {
    const tree = this.trees[treeId];
    if (!('appendLeaves' in tree)) {
      throw new Error('Tree does not support `appendLeaves` method');
    }
    return await tree.appendLeaves(leaves);
  }

<<<<<<< HEAD
  private async _updateLeaf(treeId: IndexedTreeId, leaf: Buffer, index: bigint): Promise<void> {
=======
  private async _updateLeaf(treeId: IndexedTreeId | PublicTreeId, leaf: Buffer, index: bigint): Promise<void> {
>>>>>>> 2a77b8ba
    const tree = this.trees[treeId];
    if (!('updateLeaf' in tree)) {
      throw new Error('Tree does not support `updateLeaf` method');
    }
    return await tree.updateLeaf(leaf, index);
  }

  /**
   * Commits all pending updates.
   * @returns Empty promise.
   */
  private async _commit(): Promise<void> {
    for (const tree of this.trees) {
      await tree.commit();
    }
    this.latestGlobalVariablesHash.commit();
    await this.db.put(LAST_GLOBAL_VARS_HASH, this.latestGlobalVariablesHash.get().toBuffer());
  }

  /**
   * Rolls back all pending updates.
   * @returns Empty promise.
   */
  private async _rollback(): Promise<void> {
    for (const tree of this.trees) {
      await tree.rollback();
    }
    this.latestGlobalVariablesHash.rollback();
  }

  public getSnapshot(blockNumber: number) {
    return Promise.all(this.trees.map(tree => tree.getSnapshot(blockNumber)));
  }

  private async _snapshot(blockNumber: number): Promise<void> {
    for (const tree of this.trees) {
      await tree.snapshot(blockNumber);
    }
  }

  /**
   * Handles a single L2 block (i.e. Inserts the new commitments into the merkle tree).
   * @param l2Block - The L2 block to handle.
   */
  private async _handleL2Block(l2Block: L2Block): Promise<HandleL2BlockResult> {
    const treeRootWithIdPairs = [
      [l2Block.endContractTreeSnapshot.root, MerkleTreeId.CONTRACT_TREE],
      [l2Block.endNullifierTreeSnapshot.root, MerkleTreeId.NULLIFIER_TREE],
      [l2Block.endNoteHashTreeSnapshot.root, MerkleTreeId.NOTE_HASH_TREE],
      [l2Block.endPublicDataTreeSnapshot.root, MerkleTreeId.PUBLIC_DATA_TREE],
      [l2Block.endL1ToL2MessagesTreeSnapshot.root, MerkleTreeId.L1_TO_L2_MESSAGES_TREE],
      [l2Block.endBlocksTreeSnapshot.root, MerkleTreeId.BLOCKS_TREE],
    ] as const;
    const compareRoot = (root: Fr, treeId: MerkleTreeId) => {
      const treeRoot = this.trees[treeId].getRoot(true);
      return treeRoot.equals(root.toBuffer());
    };
    const ourBlock = treeRootWithIdPairs.every(([root, id]) => compareRoot(root, id));
    if (ourBlock) {
      this.log(`Block ${l2Block.number} is ours, committing world state`);
      await this._commit();
    } else {
      this.log(`Block ${l2Block.number} is not ours, rolling back world state and committing state from chain`);
      await this._rollback();

      // Sync the append only trees
      for (const [tree, leaves] of [
        [MerkleTreeId.CONTRACT_TREE, l2Block.newContracts],
        [MerkleTreeId.NOTE_HASH_TREE, l2Block.newCommitments],
        [MerkleTreeId.L1_TO_L2_MESSAGES_TREE, l2Block.newL1ToL2Messages],
      ] as const) {
        await this._appendLeaves(
          tree,
          leaves.map(fr => fr.toBuffer()),
        );
      }

      // Sync the indexed trees
      await (this.trees[MerkleTreeId.NULLIFIER_TREE] as StandardIndexedTree).batchInsert(
        l2Block.newNullifiers.map(fr => fr.toBuffer()),
        NULLIFIER_SUBTREE_HEIGHT,
      );

      // Sync the public data tree
      for (const dataWrite of l2Block.newPublicDataWrites) {
        if (dataWrite.isEmpty()) {
          continue;
        }
        const { newValue, leafIndex } = dataWrite;
        await this._updateLeaf(MerkleTreeId.PUBLIC_DATA_TREE, newValue.toBuffer(), leafIndex.value);
      }

      // Sync and add the block to the blocks tree
      const globalVariablesHash = computeGlobalsHash(l2Block.globalVariables);
      await this._updateLatestGlobalVariablesHash(globalVariablesHash);
      this.log(`Synced global variables with hash ${globalVariablesHash}`);

      const blockHash = await this._getCurrentBlockHash(globalVariablesHash, true);
      await this._appendLeaves(MerkleTreeId.BLOCKS_TREE, [blockHash.toBuffer()]);

      await this._commit();
    }

    for (const [root, treeId] of treeRootWithIdPairs) {
      const treeName = MerkleTreeId[treeId];
      const info = await this._getTreeInfo(treeId, false);
      const syncedStr = '0x' + info.root.toString('hex');
      const rootStr = root.toString();
      // Sanity check that the rebuilt trees match the roots published by the L2 block
      if (!info.root.equals(root.toBuffer())) {
        throw new Error(
          `Synced tree root ${treeName} does not match published L2 block root: ${syncedStr} != ${rootStr}`,
        );
      } else {
        this.log(`Tree ${treeName} synched with size ${info.size} root ${rootStr}`);
      }
    }

    await this._snapshot(l2Block.number);

    return { isBlockOurs: ourBlock };
  }
}<|MERGE_RESOLUTION|>--- conflicted
+++ resolved
@@ -28,7 +28,6 @@
   UpdateOnlyTree,
   loadTree,
   newTree,
-  treeBuilder,
 } from '@aztec/merkle-tree';
 import { Hasher, L2Block, MerkleTreeId, SiblingPath } from '@aztec/types';
 
@@ -68,6 +67,15 @@
 }
 
 /**
+ * The public data tree is an indexed tree.
+ */
+class PublicDataTree extends StandardIndexedTree {
+  constructor(db: levelup.LevelUp, hasher: Hasher, name: string, depth: number, size: bigint = 0n, root?: Buffer) {
+    super(db, hasher, name, depth, size, PublicDataTreeLeafPreimage, PublicDataTreeLeaf, root);
+  }
+}
+
+/**
  * A convenience class for managing multiple merkle trees.
  */
 export class MerkleTrees implements MerkleTreeDb {
@@ -89,20 +97,14 @@
 
     const hasher = new Pedersen();
     const contractTree: AppendOnlyTree = await initializeTree(
-      treeBuilder(StandardTree),
+      StandardTree,
       this.db,
       hasher,
       `${MerkleTreeId[MerkleTreeId.CONTRACT_TREE]}`,
       CONTRACT_TREE_HEIGHT,
     );
     const nullifierTree = await initializeTree(
-<<<<<<< HEAD
-      (db: levelup.LevelUp, hasher: Hasher, name: string, depth: number, size: bigint) => {
-        return new StandardIndexedTree(db, hasher, name, depth, size, NullifierLeafPreimage, NullifierLeaf);
-      },
-=======
       NullifierTree,
->>>>>>> 2a77b8ba
       this.db,
       hasher,
       `${MerkleTreeId[MerkleTreeId.NULLIFIER_TREE]}`,
@@ -110,16 +112,14 @@
       INITIAL_NULLIFIER_TREE_SIZE,
     );
     const noteHashTree: AppendOnlyTree = await initializeTree(
-      treeBuilder(StandardTree),
+      StandardTree,
       this.db,
       hasher,
       `${MerkleTreeId[MerkleTreeId.NOTE_HASH_TREE]}`,
       NOTE_HASH_TREE_HEIGHT,
     );
-    const publicDataTree = await initializeTree(
-      (db: levelup.LevelUp, hasher: Hasher, name: string, depth: number, size: bigint) => {
-        return new StandardIndexedTree(db, hasher, name, depth, size, PublicDataTreeLeafPreimage, PublicDataTreeLeaf);
-      },
+    const publicDataTree: UpdateOnlyTree = await initializeTree(
+      PublicDataTree,
       this.db,
       hasher,
       `${MerkleTreeId[MerkleTreeId.PUBLIC_DATA_TREE]}`,
@@ -127,14 +127,14 @@
       INITIAL_PUBLIC_DATA_TREE_SIZE,
     );
     const l1Tol2MessagesTree: AppendOnlyTree = await initializeTree(
-      treeBuilder(StandardTree),
+      StandardTree,
       this.db,
       hasher,
       `${MerkleTreeId[MerkleTreeId.L1_TO_L2_MESSAGES_TREE]}`,
       L1_TO_L2_MSG_TREE_HEIGHT,
     );
     const blocksTree: AppendOnlyTree = await initializeTree(
-      treeBuilder(StandardTree),
+      StandardTree,
       this.db,
       hasher,
       `${MerkleTreeId[MerkleTreeId.BLOCKS_TREE]}`,
@@ -391,11 +391,7 @@
    * @param index - The index to insert into.
    * @returns Empty promise.
    */
-<<<<<<< HEAD
   public async updateLeaf(treeId: IndexedTreeId, leaf: Buffer, index: bigint): Promise<void> {
-=======
-  public async updateLeaf(treeId: IndexedTreeId | PublicTreeId, leaf: Buffer, index: bigint): Promise<void> {
->>>>>>> 2a77b8ba
     return await this.synchronize(() => this._updateLeaf(treeId, leaf, index));
   }
 
@@ -508,11 +504,7 @@
     return await tree.appendLeaves(leaves);
   }
 
-<<<<<<< HEAD
   private async _updateLeaf(treeId: IndexedTreeId, leaf: Buffer, index: bigint): Promise<void> {
-=======
-  private async _updateLeaf(treeId: IndexedTreeId | PublicTreeId, leaf: Buffer, index: bigint): Promise<void> {
->>>>>>> 2a77b8ba
     const tree = this.trees[treeId];
     if (!('updateLeaf' in tree)) {
       throw new Error('Tree does not support `updateLeaf` method');
