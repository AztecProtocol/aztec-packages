import {
  CONTRACT_TREE_HEIGHT,
  Fr,
  GlobalVariables,
  HISTORIC_BLOCKS_TREE_HEIGHT,
  L1_TO_L2_MSG_TREE_HEIGHT,
  NOTE_HASH_TREE_HEIGHT,
  NULLIFIER_SUBTREE_HEIGHT,
  NULLIFIER_TREE_HEIGHT,
  PUBLIC_DATA_TREE_HEIGHT,
} from '@aztec/circuits.js';
import { computeBlockHash, computeGlobalsHash } from '@aztec/circuits.js/abis';
import { Committable } from '@aztec/foundation/committable';
import { SerialQueue } from '@aztec/foundation/fifo';
import { createDebugLogger } from '@aztec/foundation/log';
import {
  AppendOnlyTree,
  BatchInsertionResult,
  IndexedTree,
<<<<<<< HEAD
  LeafData,
=======
  LowLeafWitnessData,
>>>>>>> 98d7ba0c
  Pedersen,
  SparseTree,
  StandardIndexedTree,
  StandardTree,
  UpdateOnlyTree,
  loadTree,
  newTree,
} from '@aztec/merkle-tree';
import { L2Block, LeafData, MerkleTreeId, SiblingPath } from '@aztec/types';

import { default as levelup } from 'levelup';

import { MerkleTreeOperationsFacade } from '../merkle-tree/merkle_tree_operations_facade.js';
import {
  CurrentTreeRoots,
  HandleL2BlockResult,
  INITIAL_NULLIFIER_TREE_SIZE,
  IndexedTreeId,
  MerkleTreeDb,
  MerkleTreeOperations,
  PublicTreeId,
  TreeInfo,
} from './merkle_tree_db.js';

/**
 * Data necessary to reinitialize the merkle trees from Db.
 */
interface FromDbOptions {
  /**
   * The global variables hash from the last block.
   */
  globalVariablesHash: Fr;
}

const LAST_GLOBAL_VARS_HASH = 'lastGlobalVarsHash';

/**
 * A convenience class for managing multiple merkle trees.
 */
export class MerkleTrees implements MerkleTreeDb {
  private trees: (AppendOnlyTree | UpdateOnlyTree)[] = [];
  private latestGlobalVariablesHash: Committable<Fr>;
  private jobQueue = new SerialQueue();

  constructor(private db: levelup.LevelUp, private log = createDebugLogger('aztec:merkle_trees')) {
    this.latestGlobalVariablesHash = new Committable(Fr.ZERO);
  }

  /**
   * initializes the collection of Merkle Trees.
   * @param fromDbOptions - Options to initialize the trees from the database.
   */
  public async init(fromDbOptions?: FromDbOptions) {
    const fromDb = fromDbOptions !== undefined;
    const initializeTree = fromDb ? loadTree : newTree;

    const hasher = new Pedersen();
    const contractTree: AppendOnlyTree = await initializeTree(
      StandardTree,
      this.db,
      hasher,
      `${MerkleTreeId[MerkleTreeId.CONTRACT_TREE]}`,
      CONTRACT_TREE_HEIGHT,
    );
    const nullifierTree = await initializeTree(
      StandardIndexedTree,
      this.db,
      hasher,
      `${MerkleTreeId[MerkleTreeId.NULLIFIER_TREE]}`,
      NULLIFIER_TREE_HEIGHT,
      INITIAL_NULLIFIER_TREE_SIZE,
    );
    const noteHashTree: AppendOnlyTree = await initializeTree(
      StandardTree,
      this.db,
      hasher,
      `${MerkleTreeId[MerkleTreeId.NOTE_HASH_TREE]}`,
      NOTE_HASH_TREE_HEIGHT,
    );
    const publicDataTree: UpdateOnlyTree = await initializeTree(
      SparseTree,
      this.db,
      hasher,
      `${MerkleTreeId[MerkleTreeId.PUBLIC_DATA_TREE]}`,
      PUBLIC_DATA_TREE_HEIGHT,
    );
    const l1Tol2MessagesTree: AppendOnlyTree = await initializeTree(
      StandardTree,
      this.db,
      hasher,
      `${MerkleTreeId[MerkleTreeId.L1_TO_L2_MESSAGES_TREE]}`,
      L1_TO_L2_MSG_TREE_HEIGHT,
    );
    const historicBlocksTree: AppendOnlyTree = await initializeTree(
      StandardTree,
      this.db,
      hasher,
      `${MerkleTreeId[MerkleTreeId.BLOCKS_TREE]}`,
      HISTORIC_BLOCKS_TREE_HEIGHT,
    );
    this.trees = [contractTree, nullifierTree, noteHashTree, publicDataTree, l1Tol2MessagesTree, historicBlocksTree];

    this.jobQueue.start();

    // The first leaf in the blocks tree contains the empty roots of the other trees and empty global variables.
    if (!fromDb) {
      const initialGlobalVariablesHash = computeGlobalsHash(GlobalVariables.empty());
      await this._updateLatestGlobalVariablesHash(initialGlobalVariablesHash);
      await this._updateHistoricBlocksTree(initialGlobalVariablesHash, true);
      await this._commit();
    } else {
      await this._updateLatestGlobalVariablesHash(fromDbOptions.globalVariablesHash);
      // make the restored global variables hash and tree roots current
      await this._commit();
    }
  }

  /**
   * Method to asynchronously create and initialize a MerkleTrees instance.
   * @param db - The db instance to use for data persistance.
   * @returns - A fully initialized MerkleTrees instance.
   */
  public static async new(db: levelup.LevelUp) {
    const merkleTrees = new MerkleTrees(db);
    const globalVariablesHash: Buffer | undefined = await db.get(LAST_GLOBAL_VARS_HASH).catch(() => undefined);
    await merkleTrees.init(
      globalVariablesHash ? { globalVariablesHash: Fr.fromBuffer(globalVariablesHash) } : undefined,
    );
    return merkleTrees;
  }

  /**
   * Stops the job queue (waits for all jobs to finish).
   */
  public async stop() {
    await this.jobQueue.end();
  }

  /**
   * Gets a view of this db that returns uncommitted data.
   * @returns - A facade for this instance.
   */
  public asLatest(): MerkleTreeOperations {
    return new MerkleTreeOperationsFacade(this, true);
  }

  /**
   * Gets a view of this db that returns committed data only.
   * @returns - A facade for this instance.
   */
  public asCommitted(): MerkleTreeOperations {
    return new MerkleTreeOperationsFacade(this, false);
  }

  /**
   * Inserts into the roots trees (CONTRACT_TREE_ROOTS_TREE, NOTE_HASH_TREE_ROOTS_TREE, L1_TO_L2_MESSAGES_TREE_ROOTS_TREE)
   * the current roots of the corresponding trees (CONTRACT_TREE, NOTE_HASH_TREE, L1_TO_L2_MESSAGES_TREE).
   * @param globalsHash - The current global variables hash.
   * @param includeUncommitted - Indicates whether to include uncommitted data.
   */
  public async updateHistoricBlocksTree(globalsHash: Fr, includeUncommitted: boolean) {
    await this.synchronize(() => this._updateHistoricBlocksTree(globalsHash, includeUncommitted));
  }

  /**
   * Updates the latest global variables hash
   * @param globalVariablesHash - The latest global variables hash
   */
  public async updateLatestGlobalVariablesHash(globalVariablesHash: Fr) {
    return await this.synchronize(() => this._updateLatestGlobalVariablesHash(globalVariablesHash));
  }

  /**
   * Gets the global variables hash from the previous block
   * @param includeUncommitted - Indicates whether to include uncommitted data.
   */
  public async getLatestGlobalVariablesHash(includeUncommitted: boolean): Promise<Fr> {
    return await this.synchronize(() => this._getGlobalVariablesHash(includeUncommitted));
  }

  /**
   * Gets the tree info for the specified tree.
   * @param treeId - Id of the tree to get information from.
   * @param includeUncommitted - Indicates whether to include uncommitted data.
   * @returns The tree info for the specified tree.
   */
  public async getTreeInfo(treeId: MerkleTreeId, includeUncommitted: boolean): Promise<TreeInfo> {
    return await this.synchronize(() => this._getTreeInfo(treeId, includeUncommitted));
  }

  /**
   * Get the current roots of the commitment trees.
   * @param includeUncommitted - Indicates whether to include uncommitted data.
   * @returns The current roots of the trees.
   */
  public async getTreeRoots(includeUncommitted: boolean): Promise<CurrentTreeRoots> {
    const roots = await this.synchronize(() => Promise.resolve(this._getAllTreeRoots(includeUncommitted)));

    return {
      noteHashTreeRoot: roots[0],
      nullifierTreeRoot: roots[1],
      contractDataTreeRoot: roots[2],
      l1Tol2MessagesTreeRoot: roots[3],
      publicDataTreeRoot: roots[4],
      blocksTreeRoot: roots[5],
    };
  }

  private async _getCurrentBlockHash(globalsHash: Fr, includeUncommitted: boolean): Promise<Fr> {
    const roots = (await this._getAllTreeRoots(includeUncommitted)).map(root => Fr.fromBuffer(root));
    return computeBlockHash(globalsHash, roots[0], roots[1], roots[2], roots[3], roots[4]);
  }

  private _getAllTreeRoots(includeUncommitted: boolean): Promise<Buffer[]> {
    const roots = [
      MerkleTreeId.NOTE_HASH_TREE,
      MerkleTreeId.NULLIFIER_TREE,
      MerkleTreeId.CONTRACT_TREE,
      MerkleTreeId.L1_TO_L2_MESSAGES_TREE,
      MerkleTreeId.PUBLIC_DATA_TREE,
      MerkleTreeId.BLOCKS_TREE,
    ].map(tree => this.trees[tree].getRoot(includeUncommitted));

    return Promise.resolve(roots);
  }

  /**
   * Gets the value at the given index.
   * @param treeId - The ID of the tree to get the leaf value from.
   * @param index - The index of the leaf.
   * @param includeUncommitted - Indicates whether to include uncommitted changes.
   * @returns Leaf value at the given index (undefined if not found).
   */
  public async getLeafValue(
    treeId: MerkleTreeId,
    index: bigint,
    includeUncommitted: boolean,
  ): Promise<Buffer | undefined> {
    return await this.synchronize(() => this.trees[treeId].getLeafValue(index, includeUncommitted));
  }

  /**
   * Gets the sibling path for a leaf in a tree.
   * @param treeId - The ID of the tree.
   * @param index - The index of the leaf.
   * @param includeUncommitted - Indicates whether the sibling path should include uncommitted data.
   * @returns The sibling path for the leaf.
   */
  public async getSiblingPath<N extends number>(
    treeId: MerkleTreeId,
    index: bigint,
    includeUncommitted: boolean,
  ): Promise<SiblingPath<N>> {
    return await this.synchronize(() => this._getSiblingPath(treeId, index, includeUncommitted));
  }

  /**
   * Appends leaves to a tree.
   * @param treeId - The ID of the tree.
   * @param leaves - The leaves to append.
   * @returns Empty promise.
   */
  public async appendLeaves(treeId: MerkleTreeId, leaves: Buffer[]): Promise<void> {
    return await this.synchronize(() => this._appendLeaves(treeId, leaves));
  }

  /**
   * Commits all pending updates.
   * @returns Empty promise.
   */
  public async commit(): Promise<void> {
    return await this.synchronize(() => this._commit());
  }

  /**
   * Rolls back all pending updates.
   * @returns Empty promise.
   */
  public async rollback(): Promise<void> {
    return await this.synchronize(() => this._rollback());
  }

  /**
   * Finds the index of the largest leaf whose value is less than or equal to the provided value.
   * @param treeId - The ID of the tree to search.
   * @param value - The value to be inserted into the tree.
   * @param includeUncommitted - If true, the uncommitted changes are included in the search.
   * @returns The found leaf index and a flag indicating if the corresponding leaf's value is equal to `newValue`.
   */
  public async getPreviousValueIndex(
    treeId: IndexedTreeId,
    value: bigint,
    includeUncommitted: boolean,
  ): Promise<{
    /**
     * The index of the found leaf.
     */
    index: number;
    /**
     * A flag indicating if the corresponding leaf's value is equal to `newValue`.
     */
    alreadyPresent: boolean;
  }> {
    return await this.synchronize(() =>
      Promise.resolve(this._getIndexedTree(treeId).findIndexOfPreviousValue(value, includeUncommitted)),
    );
  }

  /**
   * Gets the leaf data at a given index and tree.
   * @param treeId - The ID of the tree get the leaf from.
   * @param index - The index of the leaf to get.
   * @param includeUncommitted - Indicates whether to include uncommitted data.
   * @returns Leaf data.
   */
  public async getLeafData(
    treeId: IndexedTreeId,
    index: number,
    includeUncommitted: boolean,
  ): Promise<LeafData | undefined> {
    return await this.synchronize(() =>
      Promise.resolve(this._getIndexedTree(treeId).getLatestLeafDataCopy(index, includeUncommitted)),
    );
  }

  /**
   * Returns the index of a leaf given its value, or undefined if no leaf with that value is found.
   * @param treeId - The ID of the tree.
   * @param value - The leaf value to look for.
   * @param includeUncommitted - Indicates whether to include uncommitted data.
   * @returns The index of the first leaf found with a given value (undefined if not found).
   */
  public async findLeafIndex(
    treeId: MerkleTreeId,
    value: Buffer,
    includeUncommitted: boolean,
  ): Promise<bigint | undefined> {
    return await this.synchronize(async () => {
      const tree = this.trees[treeId];
      for (let i = 0n; i < tree.getNumLeaves(includeUncommitted); i++) {
        const currentValue = await tree.getLeafValue(i, includeUncommitted);
        if (currentValue && currentValue.equals(value)) {
          return i;
        }
      }
      return undefined;
    });
  }

  /**
   * Updates a leaf in a tree at a given index.
   * @param treeId - The ID of the tree.
   * @param leaf - The new leaf value.
   * @param index - The index to insert into.
   * @returns Empty promise.
   */
  public async updateLeaf(treeId: IndexedTreeId | PublicTreeId, leaf: LeafData | Buffer, index: bigint): Promise<void> {
    return await this.synchronize(() => this._updateLeaf(treeId, leaf, index));
  }

  /**
   * Handles a single L2 block (i.e. Inserts the new commitments into the merkle tree).
   * @param block - The L2 block to handle.
   * @returns Whether the block handled was produced by this same node.
   */
  public async handleL2Block(block: L2Block): Promise<HandleL2BlockResult> {
    return await this.synchronize(() => this._handleL2Block(block));
  }

  /**
   * Batch insert multiple leaves into the tree.
   * @param treeId - The ID of the tree.
   * @param leaves - Leaves to insert into the tree.
   * @param subtreeHeight - Height of the subtree.
   * @returns The data for the leaves to be updated when inserting the new ones.
   */
  public async batchInsert<
    TreeHeight extends number,
    SubtreeHeight extends number,
    SubtreeSiblingPathHeight extends number,
  >(
    treeId: MerkleTreeId,
    leaves: Buffer[],
    subtreeHeight: SubtreeHeight,
  ): Promise<BatchInsertionResult<TreeHeight, SubtreeSiblingPathHeight>> {
    const tree = this.trees[treeId] as StandardIndexedTree;
    if (!('batchInsert' in tree)) {
      throw new Error('Tree does not support `batchInsert` method');
    }
    return await this.synchronize(() => tree.batchInsert(leaves, subtreeHeight));
  }

  /**
   * Waits for all jobs to finish before executing the given function.
   * @param fn - The function to execute.
   * @returns Promise containing the result of the function.
   */
  private async synchronize<T>(fn: () => Promise<T>): Promise<T> {
    return await this.jobQueue.put(fn);
  }

  private _updateLatestGlobalVariablesHash(globalVariablesHash: Fr): Promise<void> {
    this.latestGlobalVariablesHash.set(globalVariablesHash);
    return Promise.resolve();
  }

  private _getGlobalVariablesHash(includeUncommitted: boolean): Promise<Fr> {
    return Promise.resolve(this.latestGlobalVariablesHash.get(includeUncommitted));
  }

  private async _updateHistoricBlocksTree(globalsHash: Fr, includeUncommitted: boolean) {
    const blockHash = await this._getCurrentBlockHash(globalsHash, includeUncommitted);
    await this._appendLeaves(MerkleTreeId.BLOCKS_TREE, [blockHash.toBuffer()]);
  }

  /**
   * Returns the tree info for the specified tree id.
   * @param treeId - Id of the tree to get information from.
   * @param includeUncommitted - Indicates whether to include uncommitted data.
   * @returns The tree info for the specified tree.
   */
  private _getTreeInfo(treeId: MerkleTreeId, includeUncommitted: boolean): Promise<TreeInfo> {
    const treeInfo = {
      treeId,
      root: this.trees[treeId].getRoot(includeUncommitted),
      size: this.trees[treeId].getNumLeaves(includeUncommitted),
      depth: this.trees[treeId].getDepth(),
    } as TreeInfo;
    return Promise.resolve(treeInfo);
  }

  /**
   * Returns an instance of an indexed tree.
   * @param treeId - Id of the tree to get an instance of.
   * @returns The indexed tree for the specified tree id.
   */
  private _getIndexedTree(treeId: IndexedTreeId): IndexedTree {
    return this.trees[treeId] as IndexedTree;
  }

  /**
   * Returns the sibling path for a leaf in a tree.
   * @param treeId - Id of the tree to get the sibling path from.
   * @param index - Index of the leaf to get the sibling path for.
   * @param includeUncommitted - Indicates whether to include uncommitted updates in the sibling path.
   * @returns Promise containing the sibling path for the leaf.
   */
  private _getSiblingPath<N extends number>(
    treeId: MerkleTreeId,
    index: bigint,
    includeUncommitted: boolean,
  ): Promise<SiblingPath<N>> {
    return Promise.resolve(this.trees[treeId].getSiblingPath<N>(index, includeUncommitted));
  }

  /**
   * Appends leaves to a tree.
   * @param treeId - Id of the tree to append leaves to.
   * @param leaves - Leaves to append.
   * @returns Empty promise.
   */
  private async _appendLeaves(treeId: MerkleTreeId, leaves: Buffer[]): Promise<void> {
    const tree = this.trees[treeId];
    if (!('appendLeaves' in tree)) {
      throw new Error('Tree does not support `appendLeaves` method');
    }
    return await tree.appendLeaves(leaves);
  }

  private async _updateLeaf(
    treeId: IndexedTreeId | PublicTreeId,
    leaf: LeafData | Buffer,
    index: bigint,
  ): Promise<void> {
    const tree = this.trees[treeId];
    if (!('updateLeaf' in tree)) {
      throw new Error('Tree does not support `updateLeaf` method');
    }
    return await tree.updateLeaf(leaf, index);
  }

  /**
   * Commits all pending updates.
   * @returns Empty promise.
   */
  private async _commit(): Promise<void> {
    for (const tree of this.trees) {
      await tree.commit();
    }
    this.latestGlobalVariablesHash.commit();
    await this.db.put(LAST_GLOBAL_VARS_HASH, this.latestGlobalVariablesHash.get().toBuffer());
  }

  /**
   * Rolls back all pending updates.
   * @returns Empty promise.
   */
  private async _rollback(): Promise<void> {
    for (const tree of this.trees) {
      await tree.rollback();
    }
    this.latestGlobalVariablesHash.rollback();
  }

  /**
   * Handles a single L2 block (i.e. Inserts the new commitments into the merkle tree).
   * @param l2Block - The L2 block to handle.
   */
  private async _handleL2Block(l2Block: L2Block): Promise<HandleL2BlockResult> {
    const treeRootWithIdPairs = [
      [l2Block.endContractTreeSnapshot.root, MerkleTreeId.CONTRACT_TREE],
      [l2Block.endNullifierTreeSnapshot.root, MerkleTreeId.NULLIFIER_TREE],
      [l2Block.endNoteHashTreeSnapshot.root, MerkleTreeId.NOTE_HASH_TREE],
      [l2Block.endPublicDataTreeRoot, MerkleTreeId.PUBLIC_DATA_TREE],
      [l2Block.endL1ToL2MessagesTreeSnapshot.root, MerkleTreeId.L1_TO_L2_MESSAGES_TREE],
      [l2Block.endHistoricBlocksTreeSnapshot.root, MerkleTreeId.BLOCKS_TREE],
    ] as const;
    const compareRoot = (root: Fr, treeId: MerkleTreeId) => {
      const treeRoot = this.trees[treeId].getRoot(true);
      return treeRoot.equals(root.toBuffer());
    };
    const ourBlock = treeRootWithIdPairs.every(([root, id]) => compareRoot(root, id));
    if (ourBlock) {
      this.log(`Block ${l2Block.number} is ours, committing world state`);
      await this._commit();
    } else {
      this.log(`Block ${l2Block.number} is not ours, rolling back world state and committing state from chain`);
      await this._rollback();

      // Sync the append only trees
      for (const [tree, leaves] of [
        [MerkleTreeId.CONTRACT_TREE, l2Block.newContracts],
        [MerkleTreeId.NOTE_HASH_TREE, l2Block.newCommitments],
        [MerkleTreeId.L1_TO_L2_MESSAGES_TREE, l2Block.newL1ToL2Messages],
      ] as const) {
        await this._appendLeaves(
          tree,
          leaves.map(fr => fr.toBuffer()),
        );
      }

      // Sync the indexed trees
      await (this.trees[MerkleTreeId.NULLIFIER_TREE] as StandardIndexedTree).batchInsert(
        l2Block.newNullifiers.map(fr => fr.toBuffer()),
        NULLIFIER_SUBTREE_HEIGHT,
      );

      // Sync the public data tree
      for (const dataWrite of l2Block.newPublicDataWrites) {
        if (dataWrite.isEmpty()) {
          continue;
        }
        const { newValue, leafIndex } = dataWrite;
        await this._updateLeaf(MerkleTreeId.PUBLIC_DATA_TREE, newValue.toBuffer(), leafIndex.value);
      }

      // Sync and add the block to the historic blocks tree
      const globalVariablesHash = computeGlobalsHash(l2Block.globalVariables);
      await this._updateLatestGlobalVariablesHash(globalVariablesHash);
      this.log(`Synced global variables with hash ${globalVariablesHash}`);

      const blockHash = await this._getCurrentBlockHash(globalVariablesHash, true);
      await this._appendLeaves(MerkleTreeId.BLOCKS_TREE, [blockHash.toBuffer()]);

      await this._commit();
    }

    for (const [root, treeId] of treeRootWithIdPairs) {
      const treeName = MerkleTreeId[treeId];
      const info = await this._getTreeInfo(treeId, false);
      const syncedStr = '0x' + info.root.toString('hex');
      const rootStr = root.toString();
      // Sanity check that the rebuilt trees match the roots published by the L2 block
      if (!info.root.equals(root.toBuffer())) {
        throw new Error(
          `Synced tree root ${treeName} does not match published L2 block root: ${syncedStr} != ${rootStr}`,
        );
      } else {
        this.log(`Tree ${treeName} synched with size ${info.size} root ${rootStr}`);
      }
    }

    return { isBlockOurs: ourBlock };
  }
}<|MERGE_RESOLUTION|>--- conflicted
+++ resolved
@@ -17,11 +17,6 @@
   AppendOnlyTree,
   BatchInsertionResult,
   IndexedTree,
-<<<<<<< HEAD
-  LeafData,
-=======
-  LowLeafWitnessData,
->>>>>>> 98d7ba0c
   Pedersen,
   SparseTree,
   StandardIndexedTree,
