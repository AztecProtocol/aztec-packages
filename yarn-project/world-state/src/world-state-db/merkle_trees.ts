--- conflicted
+++ resolved
@@ -56,11 +56,7 @@
   type TreeSnapshots,
 } from './merkle_tree_db.js';
 import { type MerkleTreeMap } from './merkle_tree_map.js';
-<<<<<<< HEAD
-import { MerkleTreeOperationsFacade } from './merkle_tree_operations_facade.js';
-=======
 import { MerkleTreeAdminOperationsFacade } from './merkle_tree_operations_facade.js';
->>>>>>> d6ebe3e6
 import { WorldStateMetrics } from './metrics.js';
 
 /**
@@ -192,21 +188,12 @@
 
   public async fork(): Promise<MerkleTrees> {
     const [ms, db] = await elapsed(async () => {
-<<<<<<< HEAD
-      // TODO(palla/prover-node): If the underlying store is being shared with other components, we're unnecessarily
-      // copying a lot of data unrelated to merkle trees. This may be fine for now, and we may be able to ditch backup-based
-      // forking in favor of a more elegant proposal. But if we see this operation starts taking a lot of time, we may want
-      // to open separate stores for merkle trees and other components.
-=======
->>>>>>> d6ebe3e6
       const forked = await this.store.fork();
       return MerkleTrees.new(forked, this.telemetryClient, this.log);
     });
 
     this.metrics.recordForkDuration(ms);
     return db;
-<<<<<<< HEAD
-=======
   }
 
   // REFACTOR: We're hiding the `commit` operations in the tree behind a type check only, but
@@ -221,7 +208,6 @@
     );
     await forked.#init(true);
     return forked;
->>>>>>> d6ebe3e6
   }
 
   public async delete() {
