--- conflicted
+++ resolved
@@ -1,8 +1,4 @@
-<<<<<<< HEAD
-import { L2Block, MerkleTreeId, SiblingPath } from '@aztec/circuit-types';
-=======
 import { type L2Block, MerkleTreeId, PublicDataWrite, type SiblingPath, TxEffect } from '@aztec/circuit-types';
->>>>>>> db2a4117
 import {
   ARCHIVE_HEIGHT,
   AppendOnlyTreeSnapshot,
