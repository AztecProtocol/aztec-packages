--- conflicted
+++ resolved
@@ -348,19 +348,12 @@
   >(
     treeId: MerkleTreeId,
     leaves: Buffer[],
-<<<<<<< HEAD
-    treeHeight: number,
-    subtreeHeight: number,
-  ): Promise<[LowLeafWitnessData[], Buffer[]] | [undefined, Buffer[]]> {
-=======
     treeHeight: TreeHeight,
     subtreeHeight: SubtreeHeight,
-    includeUncommitted: boolean,
   ): Promise<
     | [LowLeafWitnessData<TreeHeight>[], SiblingPath<SubtreeSiblingPathHeight>]
     | [undefined, SiblingPath<SubtreeSiblingPathHeight>]
   > {
->>>>>>> 2eba0f03
     const tree = this.trees[treeId] as StandardIndexedTree;
     if (!('batchInsert' in tree)) {
       throw new Error('Tree does not support `batchInsert` method');
