import { MAX_NEW_NULLIFIERS_PER_TX, NullifierLeafPreimage } from '@aztec/circuits.js';
import { Fr } from '@aztec/foundation/fields';
import { createDebugLogger } from '@aztec/foundation/log';
<<<<<<< HEAD
import { IndexedTreeLeaf, IndexedTreeLeafPreimage } from '@aztec/foundation/trees';
import { BatchInsertionResult } from '@aztec/merkle-tree';
import { L2Block, MerkleTreeId, SiblingPath } from '@aztec/types';
=======
import { BatchInsertionResult, IndexedTreeSnapshot, TreeSnapshot } from '@aztec/merkle-tree';
import { L2Block, LeafData, MerkleTreeId, SiblingPath } from '@aztec/types';
>>>>>>> ed1501ab

/**
 * Type alias for the nullifier tree ID.
 */
export type IndexedTreeId = MerkleTreeId.NULLIFIER_TREE;

/**
 * Type alias for the public data tree ID.
 */
export type PublicTreeId = MerkleTreeId.PUBLIC_DATA_TREE;

/**
 *
 * @remarks Short explanation:
 *    The nullifier tree must be initially padded as the pre-populated 0 index prevents efficient subtree insertion.
 *    Padding with some values solves this issue.
 *
 * @remarks Thorough explanation:
 *    There needs to be an initial (0,0,0) leaf in the tree, so that when we insert the first 'proper' leaf, we can
 *    prove that any value greater than 0 doesn't exist in the tree yet. We prefill/pad the tree with "the number of
 *    leaves that are added by one block" so that the first 'proper' block can insert a full subtree.
 *
 *    Without this padding, there would be a leaf (0,0,0) at leaf index 0, making it really difficult to insert e.g.
 *    1024 leaves for the first block, because there's only neat space for 1023 leaves after 0. By padding with 1023
 *    more leaves, we can then insert the first block of 1024 leaves into indices 1024:2047.
 */
export const INITIAL_NULLIFIER_TREE_SIZE = 2 * MAX_NEW_NULLIFIERS_PER_TX;

/**
 *  Defines tree information.
 */
export interface TreeInfo {
  /**
   * The tree ID.
   */
  treeId: MerkleTreeId;
  /**
   * The tree root.
   */
  root: Buffer;
  /**
   * The number of leaves in the tree.
   */
  size: bigint;

  /**
   * The depth of the tree.
   */
  depth: number;
}

/**
 * Adds a last boolean flag in each function on the type.
 */
type WithIncludeUncommitted<F> = F extends (...args: [...infer Rest]) => infer Return
  ? (...args: [...Rest, boolean]) => Return
  : F;

/**
 * The current roots of the commitment trees
 */
export type CurrentTreeRoots = {
  /** Note Hash Tree root. */
  noteHashTreeRoot: Buffer;
  /** Contract data tree root. */
  contractDataTreeRoot: Buffer;
  /** L1 to L2 Messages data tree root. */
  l1Tol2MessagesTreeRoot: Buffer;
  /** Nullifier data tree root. */
  nullifierTreeRoot: Buffer;
  /** Blocks tree root. */
  blocksTreeRoot: Buffer;
  /** Public data tree root */
  publicDataTreeRoot: Buffer;
};

/**
 * Defines the names of the setters on Merkle Trees.
 */
type MerkleTreeSetters = 'appendLeaves' | 'updateLeaf' | 'commit' | 'rollback' | 'handleL2Block' | 'batchInsert';

/**
 * Defines the interface for operations on a set of Merkle Trees configuring whether to return committed or uncommitted data.
 */
export type MerkleTreeDb = {
  [Property in keyof MerkleTreeOperations as Exclude<Property, MerkleTreeSetters>]: WithIncludeUncommitted<
    MerkleTreeOperations[Property]
  >;
} & Pick<MerkleTreeOperations, MerkleTreeSetters> & {
    /**
     * Returns a snapshot of the current state of the trees.
     * @param block - The block number to take the snapshot at.
     */
    getSnapshot(block: number): Promise<ReadonlyArray<TreeSnapshot | IndexedTreeSnapshot>>;
  };

/**
 * Defines the interface for operations on a set of Merkle Trees.
 */
export interface MerkleTreeOperations {
  /**
   * Appends leaves to a given tree.
   * @param treeId - The tree to be updated.
   * @param leaves - The set of leaves to be appended.
   */
  appendLeaves(treeId: MerkleTreeId, leaves: Buffer[]): Promise<void>;

  /**
   * Returns information about the given tree.
   * @param treeId - The tree to be queried.
   */
  getTreeInfo(treeId: MerkleTreeId): Promise<TreeInfo>;

  /**
   * Gets the current roots of the commitment trees.
   */
  getTreeRoots(): Promise<CurrentTreeRoots>;

  /**
   * Gets sibling path for a leaf.
   * @param treeId - The tree to be queried for a sibling path.
   * @param index - The index of the leaf for which a sibling path should be returned.
   */
  getSiblingPath<N extends number>(treeId: MerkleTreeId, index: bigint): Promise<SiblingPath<N>>;

  /**
   * Returns the previous index for a given value in an indexed tree.
   * @param treeId - The tree for which the previous value index is required.
   * @param value - The value to be queried.
   */
  getPreviousValueIndex(
    treeId: IndexedTreeId,
    value: bigint,
  ): Promise<
    | {
        /**
         * The index of the found leaf.
         */
        index: bigint;
        /**
         * A flag indicating if the corresponding leaf's value is equal to `newValue`.
         */
        alreadyPresent: boolean;
      }
    | undefined
  >;

  /**
   * Returns the data at a specific leaf.
   * @param treeId - The tree for which leaf data should be returned.
   * @param index - The index of the leaf required.
   */
  getLeafPreimage<Leaf extends IndexedTreeLeaf, Preimage extends IndexedTreeLeafPreimage<Leaf>>(
    treeId: IndexedTreeId,
    index: bigint,
  ): Promise<Preimage | undefined>;

  /**
   * Update the leaf data at the given index.
   * @param treeId - The tree for which leaf data should be edited.
   * @param leaf - The updated leaf value.
   * @param index - The index of the leaf to be updated.
   */
  updateLeaf(treeId: IndexedTreeId | PublicTreeId, leaf: NullifierLeafPreimage | Buffer, index: bigint): Promise<void>;

  /**
   * Returns the index containing a leaf value.
   * @param treeId - The tree for which the index should be returned.
   * @param value - The value to search for in the tree.
   */
  findLeafIndex(treeId: MerkleTreeId, value: Buffer): Promise<bigint | undefined>;

  /**
   * Gets the value for a leaf in the tree.
   * @param treeId - The tree for which the index should be returned.
   * @param index - The index of the leaf.
   */
  getLeafValue(treeId: MerkleTreeId, index: bigint): Promise<Buffer | undefined>;

  /**
   * Inserts the new block hash into the new block hashes tree.
   * This includes all of the current roots of all of the data trees and the current blocks global vars.
   * @param globalVariablesHash - The global variables hash to insert into the block hash.
   */
  updateBlocksTree(globalVariablesHash: Fr): Promise<void>;

  /**
   * Updates the latest global variables hash
   * @param globalVariablesHash - The latest global variables hash
   */
  updateLatestGlobalVariablesHash(globalVariablesHash: Fr): Promise<void>;

  /**
   * Gets the global variables hash from the previous block
   */
  getLatestGlobalVariablesHash(): Promise<Fr>;

  /**
   * Batch insert multiple leaves into the tree.
   * @param leaves - Leaves to insert into the tree.
   * @param treeId - The tree on which to insert.
   * @param subtreeHeight - Height of the subtree.
   * @returns The witness data for the leaves to be updated when inserting the new ones.
   */
  batchInsert<
    TreeHeight extends number,
    SubtreeSiblingPathHeight extends number,
    Leaf extends IndexedTreeLeaf,
    Preimage extends IndexedTreeLeafPreimage<Leaf>,
  >(
    treeId: MerkleTreeId,
    leaves: Buffer[],
    subtreeHeight: number,
  ): Promise<BatchInsertionResult<TreeHeight, SubtreeSiblingPathHeight, Leaf, Preimage>>;

  /**
   * Handles a single L2 block (i.e. Inserts the new commitments into the merkle tree).
   * @param block - The L2 block to handle.
   */
  handleL2Block(block: L2Block): Promise<HandleL2BlockResult>;

  /**
   * Commits pending changes to the underlying store.
   */
  commit(): Promise<void>;

  /**
   * Rolls back pending changes.
   */
  rollback(): Promise<void>;
}

/** Return type for handleL2Block */
export type HandleL2BlockResult = {
  /** Whether the block processed was emitted by our sequencer */ isBlockOurs: boolean;
};

/**
 * Outputs a tree leaves using for debugging purposes.
 */
export async function inspectTree(
  db: MerkleTreeOperations,
  treeId: MerkleTreeId,
  log = createDebugLogger('aztec:inspect-tree'),
) {
  const info = await db.getTreeInfo(treeId);
  const output = [`Tree id=${treeId} size=${info.size} root=0x${info.root.toString('hex')}`];
  for (let i = 0; i < info.size; i++) {
    output.push(
      ` Leaf ${i}: ${await db.getLeafValue(treeId, BigInt(i)).then(x => x?.toString('hex') ?? '[undefined]')}`,
    );
  }
  log(output.join('\n'));
}<|MERGE_RESOLUTION|>--- conflicted
+++ resolved
@@ -1,14 +1,9 @@
 import { MAX_NEW_NULLIFIERS_PER_TX, NullifierLeafPreimage } from '@aztec/circuits.js';
 import { Fr } from '@aztec/foundation/fields';
 import { createDebugLogger } from '@aztec/foundation/log';
-<<<<<<< HEAD
-import { IndexedTreeLeaf, IndexedTreeLeafPreimage } from '@aztec/foundation/trees';
-import { BatchInsertionResult } from '@aztec/merkle-tree';
+import { IndexedTreeLeafPreimage } from '@aztec/foundation/trees';
+import { BatchInsertionResult, IndexedTreeSnapshot, TreeSnapshot } from '@aztec/merkle-tree';
 import { L2Block, MerkleTreeId, SiblingPath } from '@aztec/types';
-=======
-import { BatchInsertionResult, IndexedTreeSnapshot, TreeSnapshot } from '@aztec/merkle-tree';
-import { L2Block, LeafData, MerkleTreeId, SiblingPath } from '@aztec/types';
->>>>>>> ed1501ab
 
 /**
  * Type alias for the nullifier tree ID.
@@ -161,10 +156,7 @@
    * @param treeId - The tree for which leaf data should be returned.
    * @param index - The index of the leaf required.
    */
-  getLeafPreimage<Leaf extends IndexedTreeLeaf, Preimage extends IndexedTreeLeafPreimage<Leaf>>(
-    treeId: IndexedTreeId,
-    index: bigint,
-  ): Promise<Preimage | undefined>;
+  getLeafPreimage(treeId: IndexedTreeId, index: bigint): Promise<IndexedTreeLeafPreimage | undefined>;
 
   /**
    * Update the leaf data at the given index.
@@ -213,16 +205,11 @@
    * @param subtreeHeight - Height of the subtree.
    * @returns The witness data for the leaves to be updated when inserting the new ones.
    */
-  batchInsert<
-    TreeHeight extends number,
-    SubtreeSiblingPathHeight extends number,
-    Leaf extends IndexedTreeLeaf,
-    Preimage extends IndexedTreeLeafPreimage<Leaf>,
-  >(
+  batchInsert<TreeHeight extends number, SubtreeSiblingPathHeight extends number>(
     treeId: MerkleTreeId,
     leaves: Buffer[],
     subtreeHeight: number,
-  ): Promise<BatchInsertionResult<TreeHeight, SubtreeSiblingPathHeight, Leaf, Preimage>>;
+  ): Promise<BatchInsertionResult<TreeHeight, SubtreeSiblingPathHeight>>;
 
   /**
    * Handles a single L2 block (i.e. Inserts the new commitments into the merkle tree).
