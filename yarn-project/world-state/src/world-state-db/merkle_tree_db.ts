import { MAX_NEW_NULLIFIERS_PER_TX } from '@aztec/circuits.js';
import { Fr } from '@aztec/foundation/fields';
import { createDebugLogger } from '@aztec/foundation/log';
<<<<<<< HEAD
import { IndexedTreeSnapshot, LowLeafWitnessData, TreeSnapshot } from '@aztec/merkle-tree';
=======
import { BatchInsertionResult } from '@aztec/merkle-tree';
>>>>>>> 8d6b0130
import { L2Block, LeafData, MerkleTreeId, SiblingPath } from '@aztec/types';

/**
 * Type alias for the nullifier tree ID.
 */
export type IndexedTreeId = MerkleTreeId.NULLIFIER_TREE;

/**
 * Type alias for the public data tree ID.
 */
export type PublicTreeId = MerkleTreeId.PUBLIC_DATA_TREE;

/**
 *
 * @remarks Short explanation:
 *    The nullifier tree must be initially padded as the pre-populated 0 index prevents efficient subtree insertion.
 *    Padding with some values solves this issue.
 *
 * @remarks Thorough explanation:
 *    There needs to be an initial (0,0,0) leaf in the tree, so that when we insert the first 'proper' leaf, we can
 *    prove that any value greater than 0 doesn't exist in the tree yet. We prefill/pad the tree with "the number of
 *    leaves that are added by one block" so that the first 'proper' block can insert a full subtree.
 *
 *    Without this padding, there would be a leaf (0,0,0) at leaf index 0, making it really difficult to insert e.g.
 *    1024 leaves for the first block, because there's only neat space for 1023 leaves after 0. By padding with 1023
 *    more leaves, we can then insert the first block of 1024 leaves into indices 1024:2047.
 */
export const INITIAL_NULLIFIER_TREE_SIZE = 2 * MAX_NEW_NULLIFIERS_PER_TX;

/**
 *  Defines tree information.
 */
export interface TreeInfo {
  /**
   * The tree ID.
   */
  treeId: MerkleTreeId;
  /**
   * The tree root.
   */
  root: Buffer;
  /**
   * The number of leaves in the tree.
   */
  size: bigint;

  /**
   * The depth of the tree.
   */
  depth: number;
}

/**
 * Adds a last boolean flag in each function on the type.
 */
type WithIncludeUncommitted<F> = F extends (...args: [...infer Rest]) => infer Return
  ? (...args: [...Rest, boolean]) => Return
  : F;

/**
 * The current roots of the commitment trees
 */
export type CurrentTreeRoots = {
  /** Note Hash Tree root. */
  noteHashTreeRoot: Buffer;
  /** Contract data tree root. */
  contractDataTreeRoot: Buffer;
  /** L1 to L2 Messages data tree root. */
  l1Tol2MessagesTreeRoot: Buffer;
  /** Nullifier data tree root. */
  nullifierTreeRoot: Buffer;
  /** Blocks tree root. */
  blocksTreeRoot: Buffer;
  /** Public data tree root */
  publicDataTreeRoot: Buffer;
};

/**
 * Defines the names of the setters on Merkle Trees.
 */
type MerkleTreeSetters = 'appendLeaves' | 'updateLeaf' | 'commit' | 'rollback' | 'handleL2Block' | 'batchInsert';

/**
 * Defines the interface for operations on a set of Merkle Trees configuring whether to return committed or uncommitted data.
 */
export type MerkleTreeDb = {
  [Property in keyof MerkleTreeOperations as Exclude<Property, MerkleTreeSetters>]: WithIncludeUncommitted<
    MerkleTreeOperations[Property]
  >;
} & Pick<MerkleTreeOperations, MerkleTreeSetters> & {
    /**
     * Returns a snapshot of the current state of the trees.
     * @param block - The block number to take the snapshot at.
     */
    getSnapshot(block: number): Promise<ReadonlyArray<TreeSnapshot | IndexedTreeSnapshot>>;
  };

/**
 * Defines the interface for operations on a set of Merkle Trees.
 */
export interface MerkleTreeOperations {
  /**
   * Appends leaves to a given tree.
   * @param treeId - The tree to be updated.
   * @param leaves - The set of leaves to be appended.
   */
  appendLeaves(treeId: MerkleTreeId, leaves: Buffer[]): Promise<void>;

  /**
   * Returns information about the given tree.
   * @param treeId - The tree to be queried.
   */
  getTreeInfo(treeId: MerkleTreeId): Promise<TreeInfo>;

  /**
   * Gets the current roots of the commitment trees.
   */
  getTreeRoots(): Promise<CurrentTreeRoots>;

  /**
   * Gets sibling path for a leaf.
   * @param treeId - The tree to be queried for a sibling path.
   * @param index - The index of the leaf for which a sibling path should be returned.
   */
  getSiblingPath<N extends number>(treeId: MerkleTreeId, index: bigint): Promise<SiblingPath<N>>;

  /**
   * Returns the previous index for a given value in an indexed tree.
   * @param treeId - The tree for which the previous value index is required.
   * @param value - The value to be queried.
   */
  getPreviousValueIndex(
    treeId: IndexedTreeId,
    value: bigint,
  ): Promise<{
    /**
     * The index of the found leaf.
     */
    index: number;
    /**
     * A flag indicating if the corresponding leaf's value is equal to `newValue`.
     */
    alreadyPresent: boolean;
  }>;

  /**
   * Returns the data at a specific leaf.
   * @param treeId - The tree for which leaf data should be returned.
   * @param index - The index of the leaf required.
   */
  getLeafData(treeId: IndexedTreeId, index: number): Promise<LeafData | undefined>;

  /**
   * Update the leaf data at the given index.
   * @param treeId - The tree for which leaf data should be edited.
   * @param leaf - The updated leaf value.
   * @param index - The index of the leaf to be updated.
   */
  updateLeaf(treeId: IndexedTreeId | PublicTreeId, leaf: LeafData | Buffer, index: bigint): Promise<void>;

  /**
   * Returns the index containing a leaf value.
   * @param treeId - The tree for which the index should be returned.
   * @param value - The value to search for in the tree.
   */
  findLeafIndex(treeId: MerkleTreeId, value: Buffer): Promise<bigint | undefined>;

  /**
   * Gets the value for a leaf in the tree.
   * @param treeId - The tree for which the index should be returned.
   * @param index - The index of the leaf.
   */
  getLeafValue(treeId: MerkleTreeId, index: bigint): Promise<Buffer | undefined>;

  /**
   * Inserts the new block hash into the new block hashes tree.
   * This includes all of the current roots of all of the data trees and the current blocks global vars.
   * @param globalVariablesHash - The global variables hash to insert into the block hash.
   */
  updateBlocksTree(globalVariablesHash: Fr): Promise<void>;

  /**
   * Updates the latest global variables hash
   * @param globalVariablesHash - The latest global variables hash
   */
  updateLatestGlobalVariablesHash(globalVariablesHash: Fr): Promise<void>;

  /**
   * Gets the global variables hash from the previous block
   */
  getLatestGlobalVariablesHash(): Promise<Fr>;

  /**
   * Batch insert multiple leaves into the tree.
   * @param leaves - Leaves to insert into the tree.
   * @param treeId - The tree on which to insert.
   * @param subtreeHeight - Height of the subtree.
   * @returns The witness data for the leaves to be updated when inserting the new ones.
   */
  batchInsert<TreeHeight extends number, SubtreeSiblingPathHeight extends number>(
    treeId: MerkleTreeId,
    leaves: Buffer[],
    subtreeHeight: number,
  ): Promise<BatchInsertionResult<TreeHeight, SubtreeSiblingPathHeight>>;

  /**
   * Handles a single L2 block (i.e. Inserts the new commitments into the merkle tree).
   * @param block - The L2 block to handle.
   */
  handleL2Block(block: L2Block): Promise<HandleL2BlockResult>;

  /**
   * Commits pending changes to the underlying store.
   */
  commit(): Promise<void>;

  /**
   * Rolls back pending changes.
   */
  rollback(): Promise<void>;
}

/** Return type for handleL2Block */
export type HandleL2BlockResult = {
  /** Whether the block processed was emitted by our sequencer */ isBlockOurs: boolean;
};

/**
 * Outputs a tree leaves using for debugging purposes.
 */
export async function inspectTree(
  db: MerkleTreeOperations,
  treeId: MerkleTreeId,
  log = createDebugLogger('aztec:inspect-tree'),
) {
  const info = await db.getTreeInfo(treeId);
  const output = [`Tree id=${treeId} size=${info.size} root=0x${info.root.toString('hex')}`];
  for (let i = 0; i < info.size; i++) {
    output.push(
      ` Leaf ${i}: ${await db.getLeafValue(treeId, BigInt(i)).then(x => x?.toString('hex') ?? '[undefined]')}`,
    );
  }
  log(output.join('\n'));
}<|MERGE_RESOLUTION|>--- conflicted
+++ resolved
@@ -1,11 +1,7 @@
 import { MAX_NEW_NULLIFIERS_PER_TX } from '@aztec/circuits.js';
 import { Fr } from '@aztec/foundation/fields';
 import { createDebugLogger } from '@aztec/foundation/log';
-<<<<<<< HEAD
-import { IndexedTreeSnapshot, LowLeafWitnessData, TreeSnapshot } from '@aztec/merkle-tree';
-=======
-import { BatchInsertionResult } from '@aztec/merkle-tree';
->>>>>>> 8d6b0130
+import { BatchInsertionResult, IndexedTreeSnapshot, TreeSnapshot } from '@aztec/merkle-tree';
 import { L2Block, LeafData, MerkleTreeId, SiblingPath } from '@aztec/types';
 
 /**
