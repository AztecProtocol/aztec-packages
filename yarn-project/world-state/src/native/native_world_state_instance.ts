import { MerkleTreeId } from '@aztec/circuit-types';
import {
  ARCHIVE_HEIGHT,
  Fr,
  GeneratorIndex,
  L1_TO_L2_MSG_TREE_HEIGHT,
  MAX_NULLIFIERS_PER_TX,
  MAX_TOTAL_PUBLIC_DATA_UPDATE_REQUESTS_PER_TX,
  NOTE_HASH_TREE_HEIGHT,
  NULLIFIER_TREE_HEIGHT,
  PUBLIC_DATA_TREE_HEIGHT,
} from '@aztec/circuits.js';
import { createLogger } from '@aztec/foundation/log';
<<<<<<< HEAD
=======
import { SerialQueue } from '@aztec/foundation/queue';
import { NativeWorldState as BaseNativeWorldState } from '@aztec/native';
>>>>>>> 6f063a64

import assert from 'assert';
import { addExtension } from 'msgpackr';
import { cpus } from 'os';

import { type WorldStateInstrumentation } from '../instrumentation/instrumentation.js';
import {
  MessageHeader,
  TypedMessage,
  WorldStateMessageType,
  type WorldStateRequest,
  type WorldStateRequestCategories,
  type WorldStateResponse,
  isWithCanonical,
  isWithForkId,
  isWithRevision,
} from './message.js';
import { WorldStateOpsQueue } from './world_state_ops_queue.js';

// small extension to pack an NodeJS Fr instance to a representation that the C++ code can understand
// this only works for writes. Unpacking from C++ can't create Fr instances because the data is passed
// as raw, untagged, buffers. On the NodeJS side we don't know what the buffer represents
// Adding a tag would be a solution, but it would have to be done on both sides and it's unclear where else
// C++ fr instances are sent/received/stored.
addExtension({
  Class: Fr,
  write: fr => fr.toBuffer(),
});

const MAX_WORLD_STATE_THREADS = +(process.env.HARDWARE_CONCURRENCY || '16');
const THREADS = Math.min(cpus().length, MAX_WORLD_STATE_THREADS);

export interface NativeWorldStateInstance {
  call<T extends WorldStateMessageType>(
    messageType: T,
    body: WorldStateRequest[T] & WorldStateRequestCategories,
  ): Promise<WorldStateResponse[T]>;
}

/**
 * Strongly-typed interface to access the WorldState class in the native nodejs_module library.
 */
export class NativeWorldState extends BaseNativeWorldState implements NativeWorldStateInstance {
  private open = true;

  /** Each message needs a unique ID */
  private nextMessageId = 0;

<<<<<<< HEAD
  /** A long-lived msgpack encoder */
  private encoder = new Encoder({
    // always encode JS objects as MessagePack maps
    // this makes it compatible with other MessagePack decoders
    useRecords: false,
    int64AsType: 'bigint',
  });

  /** A long-lived msgpack decoder */
  private decoder = new Decoder({
    useRecords: false,
    int64AsType: 'bigint',
  });

  /** The actual native instance */
  private instance: any;

  // We maintain a map of queue to fork
  private queues = new Map<number, WorldStateOpsQueue>();
=======
  /** Calls to the same instance are serialized */
  private queue = new SerialQueue();
>>>>>>> 6f063a64

  /** Creates a new native WorldState instance */
  constructor(
    dataDir: string,
    dbMapSizeKb: number,
    private instrumentation: WorldStateInstrumentation,
    private log = createLogger('world-state:database'),
  ) {
    log.info(
      `Creating world state data store at directory ${dataDir} with map size ${dbMapSizeKb} KB and ${THREADS} threads.`,
    );

    super(
      dataDir,
      {
        [MerkleTreeId.NULLIFIER_TREE]: NULLIFIER_TREE_HEIGHT,
        [MerkleTreeId.NOTE_HASH_TREE]: NOTE_HASH_TREE_HEIGHT,
        [MerkleTreeId.PUBLIC_DATA_TREE]: PUBLIC_DATA_TREE_HEIGHT,
        [MerkleTreeId.L1_TO_L2_MESSAGE_TREE]: L1_TO_L2_MSG_TREE_HEIGHT,
        [MerkleTreeId.ARCHIVE]: ARCHIVE_HEIGHT,
      },
      {
        [MerkleTreeId.NULLIFIER_TREE]: 2 * MAX_NULLIFIERS_PER_TX,
        [MerkleTreeId.PUBLIC_DATA_TREE]: 2 * MAX_TOTAL_PUBLIC_DATA_UPDATE_REQUESTS_PER_TX,
      },
      GeneratorIndex.BLOCK_HASH,
      dbMapSizeKb,
      THREADS,
    );
<<<<<<< HEAD
    // Manually create the queue for the canonical fork
    this.queues.set(0, new WorldStateOpsQueue());
=======

    this.queue.start();
>>>>>>> 6f063a64
  }

  /**
   * Sends a message to the native instance and returns the response.
   * @param messageType - The type of message to send
   * @param body - The message body
   * @param responseHandler - A callback accepting the response, executed on the job queue
   * @param errorHandler - A callback called on request error, executed on the job queue
   * @returns The response to the message
   */
  public async call<T extends WorldStateMessageType>(
    messageType: T,
    body: WorldStateRequest[T] & WorldStateRequestCategories,
    // allows for the pre-processing of responses on the job queue before being passed back
    responseHandler = (response: WorldStateResponse[T]): WorldStateResponse[T] => response,
    errorHandler = (_: string) => {},
  ): Promise<WorldStateResponse[T]> {
    // Here we determine which fork the request is being executed against and whether it requires uncommitted data
    // We use the fork Id to select the appropriate request queue and the uncommitted data flag to pass to the queue
    let forkId = -1;
    // We assume it includes uncommitted unless explicitly told otherwise
    let committedOnly = false;

    // Canonical requests ALWAYS go against the canonical fork
    // These include things like block syncs/unwinds etc
    // These requests don't contain a fork ID
    if (isWithCanonical(body)) {
      forkId = 0;
    } else if (isWithForkId(body)) {
      forkId = body.forkId;
    } else if (isWithRevision(body)) {
      forkId = body.revision.forkId;
      committedOnly = body.revision.includeUncommitted === false;
    } else {
      const _: never = body;
      throw new Error(`Unable to determine forkId for message=${WorldStateMessageType[messageType]}`);
    }

    // Get the queue or create a new one
    let requestQueue = this.queues.get(forkId);
    if (requestQueue === undefined) {
      requestQueue = new WorldStateOpsQueue();
      this.queues.set(forkId, requestQueue);
    }

    // Enqueue the request and wait for the response
    const response = await requestQueue.execute(
      async () => {
        assert.notEqual(messageType, WorldStateMessageType.CLOSE, 'Use close() to close the native instance');
        assert.equal(this.open, true, 'Native instance is closed');
        let response: WorldStateResponse[T];
        try {
          response = await this._sendMessage(messageType, body);
        } catch (error: any) {
          errorHandler(error.message);
          throw error;
        }
        return responseHandler(response);
      },
      messageType,
      committedOnly,
    );

    // If the request was to delete the fork then we clean it up here
    if (messageType === WorldStateMessageType.DELETE_FORK) {
      await requestQueue.stop();
      this.queues.delete(forkId);
    }
    return response;
  }

  /**
   * Stops the native instance.
   */
  public async close(): Promise<void> {
    if (!this.open) {
      return;
    }
    this.open = false;
    const queue = this.queues.get(0)!;

    await queue.execute(
      async () => {
        await this._sendMessage(WorldStateMessageType.CLOSE, { canonical: true });
      },
      WorldStateMessageType.CLOSE,
      false,
    );
    await queue.stop();
  }

  private async _sendMessage<T extends WorldStateMessageType>(
    messageType: T,
    body: WorldStateRequest[T] & WorldStateRequestCategories,
  ): Promise<WorldStateResponse[T]> {
    const messageId = this.nextMessageId++;
    if (body) {
      let data: Record<string, any> = {};
      if ('treeId' in body) {
        data['treeId'] = MerkleTreeId[body.treeId];
      }

      if ('revision' in body) {
        data = { ...data, ...body.revision };
      }

      if ('forkId' in body) {
        data['forkId'] = body.forkId;
      }

      if ('blockNumber' in body) {
        data['blockNumber'] = body.blockNumber;
      }

      if ('toBlockNumber' in body) {
        data['toBlockNumber'] = body.toBlockNumber;
      }

      if ('leafIndex' in body) {
        data['leafIndex'] = body.leafIndex;
      }

      if ('blockHeaderHash' in body) {
        data['blockHeaderHash'] = '0x' + body.blockHeaderHash.toString('hex');
      }

      if ('leaves' in body) {
        data['leavesCount'] = body.leaves.length;
      }

      // sync operation
      if ('paddedNoteHashes' in body) {
        data['notesCount'] = body.paddedNoteHashes.length;
        data['nullifiersCount'] = body.paddedNullifiers.length;
        data['l1ToL2MessagesCount'] = body.paddedL1ToL2Messages.length;
        data['publicDataWritesCount'] = body.publicDataWrites.length;
      }

      this.log.trace(`Calling messageId=${messageId} ${WorldStateMessageType[messageType]}`, data);
    } else {
      this.log.trace(`Calling messageId=${messageId} ${WorldStateMessageType[messageType]}`);
    }

    try {
      const request = new TypedMessage(messageType, new MessageHeader({ messageId }), body);
      const { duration, response } = await this.sendMessage<T, WorldStateRequest[T], WorldStateResponse[T]>(request);

      this.log.trace(`Call messageId=${messageId} ${WorldStateMessageType[messageType]} took (ms)`, {
        totalDuration: duration.totalUs / 1e3,
        encodingDuration: duration.encodingUs / 1e3,
        callDuration: duration.callUs / 1e3,
        decodingDuration: duration.decodingUs / 1e3,
      });

      this.instrumentation.recordRoundTrip(duration.callUs, messageType);

      return response.value;
    } catch (error) {
      this.log.error(`Call messageId=${messageId} ${WorldStateMessageType[messageType]} failed: ${error}`);
      throw error;
    }
  }
}<|MERGE_RESOLUTION|>--- conflicted
+++ resolved
@@ -11,11 +11,7 @@
   PUBLIC_DATA_TREE_HEIGHT,
 } from '@aztec/circuits.js';
 import { createLogger } from '@aztec/foundation/log';
-<<<<<<< HEAD
-=======
-import { SerialQueue } from '@aztec/foundation/queue';
 import { NativeWorldState as BaseNativeWorldState } from '@aztec/native';
->>>>>>> 6f063a64
 
 import assert from 'assert';
 import { addExtension } from 'msgpackr';
@@ -64,30 +60,8 @@
   /** Each message needs a unique ID */
   private nextMessageId = 0;
 
-<<<<<<< HEAD
-  /** A long-lived msgpack encoder */
-  private encoder = new Encoder({
-    // always encode JS objects as MessagePack maps
-    // this makes it compatible with other MessagePack decoders
-    useRecords: false,
-    int64AsType: 'bigint',
-  });
-
-  /** A long-lived msgpack decoder */
-  private decoder = new Decoder({
-    useRecords: false,
-    int64AsType: 'bigint',
-  });
-
-  /** The actual native instance */
-  private instance: any;
-
   // We maintain a map of queue to fork
   private queues = new Map<number, WorldStateOpsQueue>();
-=======
-  /** Calls to the same instance are serialized */
-  private queue = new SerialQueue();
->>>>>>> 6f063a64
 
   /** Creates a new native WorldState instance */
   constructor(
@@ -117,13 +91,8 @@
       dbMapSizeKb,
       THREADS,
     );
-<<<<<<< HEAD
     // Manually create the queue for the canonical fork
     this.queues.set(0, new WorldStateOpsQueue());
-=======
-
-    this.queue.start();
->>>>>>> 6f063a64
   }
 
   /**
@@ -139,13 +108,10 @@
     body: WorldStateRequest[T] & WorldStateRequestCategories,
     // allows for the pre-processing of responses on the job queue before being passed back
     responseHandler = (response: WorldStateResponse[T]): WorldStateResponse[T] => response,
-    errorHandler = (_: string) => {},
   ): Promise<WorldStateResponse[T]> {
     // Here we determine which fork the request is being executed against and whether it requires uncommitted data
-    // We use the fork Id to select the appropriate request queue and the uncommitted data flag to pass to the queue
     let forkId = -1;
     // We assume it includes uncommitted unless explicitly told otherwise
-    let committedOnly = false;
 
     // Canonical requests ALWAYS go against the canonical fork
     // These include things like block syncs/unwinds etc
