--- conflicted
+++ resolved
@@ -8,12 +8,7 @@
   NOTE_HASH_TREE_HEIGHT,
   NULLIFIER_TREE_HEIGHT,
   PUBLIC_DATA_TREE_HEIGHT,
-<<<<<<< HEAD
 } from '@aztec/constants';
-=======
-  type PublicDataTreeLeaf,
-} from '@aztec/circuits.js';
->>>>>>> be273e53
 import { createLogger } from '@aztec/foundation/log';
 import { NativeWorldState as BaseNativeWorldState, MsgpackChannel } from '@aztec/native';
 
