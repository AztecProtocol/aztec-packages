--- conflicted
+++ resolved
@@ -10,10 +10,7 @@
   PUBLIC_DATA_TREE_HEIGHT,
 } from '@aztec/circuits.js';
 import { createLogger } from '@aztec/foundation/log';
-<<<<<<< HEAD
-=======
 import { NativeWorldState as BaseNativeWorldState, MsgpackChannel } from '@aztec/native';
->>>>>>> 57ecd474
 
 import assert from 'assert';
 import { cpus } from 'os';
@@ -48,29 +45,7 @@
   // We maintain a map of queue to fork
   private queues = new Map<number, WorldStateOpsQueue>();
 
-<<<<<<< HEAD
-  /** A long-lived msgpack encoder */
-  private encoder = new Encoder({
-    // always encode JS objects as MessagePack maps
-    // this makes it compatible with other MessagePack decoders
-    useRecords: false,
-    int64AsType: 'bigint',
-  });
-
-  /** A long-lived msgpack decoder */
-  private decoder = new Decoder({
-    useRecords: false,
-    int64AsType: 'bigint',
-  });
-
-  /** The actual native instance */
-  private instance: any;
-
-  // We maintain a map of queue to fork
-  private queues = new Map<number, WorldStateOpsQueue>();
-=======
   private instance: MsgpackChannel<WorldStateMessageType, WorldStateRequest, WorldStateResponse>;
->>>>>>> 57ecd474
 
   /** Creates a new native WorldState instance */
   constructor(
@@ -100,11 +75,8 @@
       dbMapSizeKb,
       threads,
     );
-<<<<<<< HEAD
-=======
     this.instance = new MsgpackChannel(ws);
     // Manually create the queue for the canonical fork
->>>>>>> 57ecd474
     this.queues.set(0, new WorldStateOpsQueue());
   }
 
