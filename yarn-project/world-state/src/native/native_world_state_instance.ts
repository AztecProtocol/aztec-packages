import { MerkleTreeId } from '@aztec/circuit-types';
import {
  ARCHIVE_HEIGHT,
  Fr,
  GeneratorIndex,
  L1_TO_L2_MSG_TREE_HEIGHT,
  MAX_NULLIFIERS_PER_TX,
  MAX_TOTAL_PUBLIC_DATA_UPDATE_REQUESTS_PER_TX,
  NOTE_HASH_TREE_HEIGHT,
  NULLIFIER_TREE_HEIGHT,
  PUBLIC_DATA_TREE_HEIGHT,
} from '@aztec/circuits.js';
import { createLogger } from '@aztec/foundation/log';
import { SerialQueue } from '@aztec/foundation/queue';
import { Timer } from '@aztec/foundation/timer';

import assert from 'assert';
import bindings from 'bindings';
import { Decoder, Encoder, addExtension } from 'msgpackr';
import { cpus } from 'os';
import { isAnyArrayBuffer } from 'util/types';

import {
  MessageHeader,
  TypedMessage,
  WorldStateMessageType,
  type WorldStateRequest,
  type WorldStateResponse,
} from './message.js';

// small extension to pack an NodeJS Fr instance to a representation that the C++ code can understand
// this only works for writes. Unpacking from C++ can't create Fr instances because the data is passed
// as raw, untagged, buffers. On the NodeJS side we don't know what the buffer represents
// Adding a tag would be a solution, but it would have to be done on both sides and it's unclear where else
// C++ fr instances are sent/received/stored.
addExtension({
  Class: Fr,
  write: fr => fr.toBuffer(),
});

export interface NativeInstance {
  call(msg: Buffer | Uint8Array): Promise<any>;
}

const NATIVE_LIBRARY_NAME = 'world_state_napi';
const NATIVE_CLASS_NAME = 'WorldState';

const NATIVE_MODULE = bindings(NATIVE_LIBRARY_NAME);
const MAX_WORLD_STATE_THREADS = +(process.env.HARDWARE_CONCURRENCY || '16');

export interface NativeWorldStateInstance {
  call<T extends WorldStateMessageType>(messageType: T, body: WorldStateRequest[T]): Promise<WorldStateResponse[T]>;
}

/**
 * Strongly-typed interface to access the WorldState class in the native world_state_napi module.
 */
export class NativeWorldState implements NativeWorldStateInstance {
  private open = true;

  /** Each message needs a unique ID */
  private nextMessageId = 0;

  /** A long-lived msgpack encoder */
  private encoder = new Encoder({
    // always encode JS objects as MessagePack maps
    // this makes it compatible with other MessagePack decoders
    useRecords: false,
    int64AsType: 'bigint',
  });

  /** A long-lived msgpack decoder */
  private decoder = new Decoder({
    useRecords: false,
    int64AsType: 'bigint',
  });

  /** The actual native instance */
  private instance: any;

  /** Calls to the same instance are serialized */
  private queue = new SerialQueue();

  /** Creates a new native WorldState instance */
<<<<<<< HEAD
  constructor(dataDir: string, dbMapSizeKb: number, private log = createDebugLogger('aztec:world-state:database')) {
    const threads = Math.min(cpus().length, MAX_WORLD_STATE_THREADS);
    log.info(
      `Creating world state data store at directory ${dataDir} with map size ${dbMapSizeKb} KB and ${threads} threads.`,
    );
=======
  constructor(dataDir: string, dbMapSizeKb: number, private log = createLogger('world-state:database')) {
    log.info(`Creating world state data store at directory ${dataDir} with map size ${dbMapSizeKb} KB`);
>>>>>>> e515e6e7
    this.instance = new NATIVE_MODULE[NATIVE_CLASS_NAME](
      dataDir,
      {
        [MerkleTreeId.NULLIFIER_TREE]: NULLIFIER_TREE_HEIGHT,
        [MerkleTreeId.NOTE_HASH_TREE]: NOTE_HASH_TREE_HEIGHT,
        [MerkleTreeId.PUBLIC_DATA_TREE]: PUBLIC_DATA_TREE_HEIGHT,
        [MerkleTreeId.L1_TO_L2_MESSAGE_TREE]: L1_TO_L2_MSG_TREE_HEIGHT,
        [MerkleTreeId.ARCHIVE]: ARCHIVE_HEIGHT,
      },
      {
        [MerkleTreeId.NULLIFIER_TREE]: 2 * MAX_NULLIFIERS_PER_TX,
        [MerkleTreeId.PUBLIC_DATA_TREE]: 2 * MAX_TOTAL_PUBLIC_DATA_UPDATE_REQUESTS_PER_TX,
      },
      GeneratorIndex.BLOCK_HASH,
      dbMapSizeKb,
      threads,
    );
    this.queue.start();
  }

  /**
   * Sends a message to the native instance and returns the response.
   * @param messageType - The type of message to send
   * @param body - The message body
   * @param responseHandler - A callback accepting the response, executed on the job queue
   * @param errorHandler - A callback called on request error, executed on the job queue
   * @returns The response to the message
   */
  public call<T extends WorldStateMessageType>(
    messageType: T,
    body: WorldStateRequest[T],
    // allows for the pre-processing of responses on the job queue before being passed back
    responseHandler = (response: WorldStateResponse[T]): WorldStateResponse[T] => response,
    errorHandler = (_: string) => {},
  ): Promise<WorldStateResponse[T]> {
    return this.queue.put(async () => {
      assert.notEqual(messageType, WorldStateMessageType.CLOSE, 'Use close() to close the native instance');
      assert.equal(this.open, true, 'Native instance is closed');
      let response: WorldStateResponse[T];
      try {
        response = await this._sendMessage(messageType, body);
      } catch (error: any) {
        errorHandler(error.message);
        throw error;
      }
      return responseHandler(response);
    });
  }

  /**
   * Stops the native instance.
   */
  public async close(): Promise<void> {
    if (!this.open) {
      return;
    }
    this.open = false;
    await this._sendMessage(WorldStateMessageType.CLOSE, undefined);
    await this.queue.end();
  }

  private async _sendMessage<T extends WorldStateMessageType>(
    messageType: T,
    body: WorldStateRequest[T],
  ): Promise<WorldStateResponse[T]> {
    const messageId = this.nextMessageId++;
    if (body) {
      let data: Record<string, any> = {};
      if ('treeId' in body) {
        data['treeId'] = MerkleTreeId[body.treeId];
      }

      if ('revision' in body) {
        data = { ...data, ...body.revision };
      }

      if ('forkId' in body) {
        data['forkId'] = body.forkId;
      }

      if ('blockNumber' in body) {
        data['blockNumber'] = body.blockNumber;
      }

      if ('toBlockNumber' in body) {
        data['toBlockNumber'] = body.toBlockNumber;
      }

      if ('leafIndex' in body) {
        data['leafIndex'] = body.leafIndex;
      }

      if ('blockHeaderHash' in body) {
        data['blockHeaderHash'] = '0x' + body.blockHeaderHash.toString('hex');
      }

      if ('leaf' in body) {
        if (Buffer.isBuffer(body.leaf)) {
          data['leaf'] = '0x' + body.leaf.toString('hex');
        } else if ('slot' in body.leaf) {
          data['slot'] = '0x' + body.leaf.slot.toString('hex');
          data['value'] = '0x' + body.leaf.value.toString('hex');
        } else {
          data['nullifier'] = '0x' + body.leaf.value.toString('hex');
        }
      }

      if ('leaves' in body) {
        data['leavesCount'] = body.leaves.length;
      }

      // sync operation
      if ('paddedNoteHashes' in body) {
        data['notesCount'] = body.paddedNoteHashes.length;
        data['nullifiersCount'] = body.paddedNullifiers.length;
        data['l1ToL2MessagesCount'] = body.paddedL1ToL2Messages.length;
        data['publicDataWritesCount'] = body.publicDataWrites.length;
      }

      this.log.trace(`Calling messageId=${messageId} ${WorldStateMessageType[messageType]}`, data);
    } else {
      this.log.trace(`Calling messageId=${messageId} ${WorldStateMessageType[messageType]}`);
    }

    const timer = new Timer();

    const request = new TypedMessage(messageType, new MessageHeader({ messageId }), body);
    const encodedRequest = this.encoder.encode(request);
    const encodingDuration = timer.ms();

    let encodedResponse: any;
    try {
      encodedResponse = await this.instance.call(encodedRequest);
    } catch (error) {
      this.log.error(`Call messageId=${messageId} ${WorldStateMessageType[messageType]} failed: ${error}`);
      throw error;
    }

    const callDuration = timer.ms() - encodingDuration;

    const buf = Buffer.isBuffer(encodedResponse)
      ? encodedResponse
      : isAnyArrayBuffer(encodedResponse)
      ? Buffer.from(encodedResponse)
      : encodedResponse;

    if (!Buffer.isBuffer(buf)) {
      throw new TypeError(
        'Invalid encoded response: expected Buffer or ArrayBuffer, got ' +
          (encodedResponse === null ? 'null' : typeof encodedResponse),
      );
    }

    const decodedResponse = this.decoder.unpack(buf);
    if (!TypedMessage.isTypedMessageLike(decodedResponse)) {
      throw new TypeError(
        'Invalid response: expected TypedMessageLike, got ' +
          (decodedResponse === null ? 'null' : typeof decodedResponse),
      );
    }

    const response = TypedMessage.fromMessagePack<T, WorldStateResponse[T]>(decodedResponse);
    const decodingDuration = timer.ms() - callDuration;
    const totalDuration = timer.ms();
    this.log.trace(`Call messageId=${messageId} ${WorldStateMessageType[messageType]} took (ms)`, {
      totalDuration,
      encodingDuration,
      callDuration,
      decodingDuration,
    });

    if (response.header.requestId !== request.header.messageId) {
      throw new Error(
        'Response ID does not match request: ' + response.header.requestId + ' != ' + request.header.messageId,
      );
    }

    if (response.msgType !== messageType) {
      throw new Error('Invalid response message type: ' + response.msgType + ' != ' + messageType);
    }

    return response.value;
  }
}<|MERGE_RESOLUTION|>--- conflicted
+++ resolved
@@ -82,16 +82,11 @@
   private queue = new SerialQueue();
 
   /** Creates a new native WorldState instance */
-<<<<<<< HEAD
-  constructor(dataDir: string, dbMapSizeKb: number, private log = createDebugLogger('aztec:world-state:database')) {
+  constructor(dataDir: string, dbMapSizeKb: number, private log = createLogger('world-state:database')) {
     const threads = Math.min(cpus().length, MAX_WORLD_STATE_THREADS);
     log.info(
       `Creating world state data store at directory ${dataDir} with map size ${dbMapSizeKb} KB and ${threads} threads.`,
     );
-=======
-  constructor(dataDir: string, dbMapSizeKb: number, private log = createLogger('world-state:database')) {
-    log.info(`Creating world state data store at directory ${dataDir} with map size ${dbMapSizeKb} KB`);
->>>>>>> e515e6e7
     this.instance = new NATIVE_MODULE[NATIVE_CLASS_NAME](
       dataDir,
       {
