import { MerkleTreeId } from '@aztec/circuit-types';
import {
  ARCHIVE_HEIGHT,
  GeneratorIndex,
  L1_TO_L2_MSG_TREE_HEIGHT,
  MAX_NULLIFIERS_PER_TX,
  MAX_TOTAL_PUBLIC_DATA_UPDATE_REQUESTS_PER_TX,
  NOTE_HASH_TREE_HEIGHT,
  NULLIFIER_TREE_HEIGHT,
  PUBLIC_DATA_TREE_HEIGHT,
  type PublicDataTreeLeaf,
} from '@aztec/circuits.js';
import { createLogger } from '@aztec/foundation/log';
import { NativeWorldState as BaseNativeWorldState, MsgpackChannel } from '@aztec/native';

import assert from 'assert';
import { cpus } from 'os';

import { type WorldStateInstrumentation } from '../instrumentation/instrumentation.js';
import {
  WorldStateMessageType,
  type WorldStateRequest,
  type WorldStateRequestCategories,
  type WorldStateResponse,
  isWithCanonical,
  isWithForkId,
  isWithRevision,
} from './message.js';
import { WorldStateOpsQueue } from './world_state_ops_queue.js';

const MAX_WORLD_STATE_THREADS = +(process.env.HARDWARE_CONCURRENCY || '16');

export interface NativeWorldStateInstance {
  call<T extends WorldStateMessageType>(
    messageType: T,
    body: WorldStateRequest[T] & WorldStateRequestCategories,
  ): Promise<WorldStateResponse[T]>;
}

/**
 * Strongly-typed interface to access the WorldState class in the native world_state_napi module.
 */
export class NativeWorldState implements NativeWorldStateInstance {
  private open = true;

  // We maintain a map of queue to fork
  private queues = new Map<number, WorldStateOpsQueue>();

  private instance: MsgpackChannel<WorldStateMessageType, WorldStateRequest, WorldStateResponse>;

  /** Creates a new native WorldState instance */
  constructor(
    dataDir: string,
    dbMapSizeKb: number,
    prefilledPublicData: PublicDataTreeLeaf[] = [],
    private instrumentation: WorldStateInstrumentation,
    private log = createLogger('world-state:database'),
  ) {
    const threads = Math.min(cpus().length, MAX_WORLD_STATE_THREADS);
    log.info(
      `Creating world state data store at directory ${dataDir} with map size ${dbMapSizeKb} KB and ${threads} threads.`,
    );
<<<<<<< HEAD
    const prefilledPublicDataBufferArray = prefilledPublicData.map(d => [d.slot.toBuffer(), d.value.toBuffer()]);
    this.instance = new NATIVE_MODULE[NATIVE_CLASS_NAME](
=======
    const ws = new BaseNativeWorldState(
>>>>>>> 7e3a38ec
      dataDir,
      {
        [MerkleTreeId.NULLIFIER_TREE]: NULLIFIER_TREE_HEIGHT,
        [MerkleTreeId.NOTE_HASH_TREE]: NOTE_HASH_TREE_HEIGHT,
        [MerkleTreeId.PUBLIC_DATA_TREE]: PUBLIC_DATA_TREE_HEIGHT,
        [MerkleTreeId.L1_TO_L2_MESSAGE_TREE]: L1_TO_L2_MSG_TREE_HEIGHT,
        [MerkleTreeId.ARCHIVE]: ARCHIVE_HEIGHT,
      },
      {
        [MerkleTreeId.NULLIFIER_TREE]: 2 * MAX_NULLIFIERS_PER_TX,
        [MerkleTreeId.PUBLIC_DATA_TREE]: 2 * MAX_TOTAL_PUBLIC_DATA_UPDATE_REQUESTS_PER_TX,
      },
      prefilledPublicDataBufferArray,
      GeneratorIndex.BLOCK_HASH,
      dbMapSizeKb,
      threads,
    );
    this.instance = new MsgpackChannel(ws);
    // Manually create the queue for the canonical fork
    this.queues.set(0, new WorldStateOpsQueue());
  }

  /**
   * Sends a message to the native instance and returns the response.
   * @param messageType - The type of message to send
   * @param body - The message body
   * @param responseHandler - A callback accepting the response, executed on the job queue
   * @param errorHandler - A callback called on request error, executed on the job queue
   * @returns The response to the message
   */
  public async call<T extends WorldStateMessageType>(
    messageType: T,
    body: WorldStateRequest[T] & WorldStateRequestCategories,
    // allows for the pre-processing of responses on the job queue before being passed back
    responseHandler = (response: WorldStateResponse[T]): WorldStateResponse[T] => response,
    errorHandler = (_: string) => {},
  ): Promise<WorldStateResponse[T]> {
    // Here we determine which fork the request is being executed against and whether it requires uncommitted data
    // We use the fork Id to select the appropriate request queue and the uncommitted data flag to pass to the queue
    let forkId = -1;
    // We assume it includes uncommitted unless explicitly told otherwise
    let committedOnly = false;

    // Canonical requests ALWAYS go against the canonical fork
    // These include things like block syncs/unwinds etc
    // These requests don't contain a fork ID
    if (isWithCanonical(body)) {
      forkId = 0;
    } else if (isWithForkId(body)) {
      forkId = body.forkId;
    } else if (isWithRevision(body)) {
      forkId = body.revision.forkId;
      committedOnly = body.revision.includeUncommitted === false;
    } else {
      const _: never = body;
      throw new Error(`Unable to determine forkId for message=${WorldStateMessageType[messageType]}`);
    }

    // Get the queue or create a new one
    let requestQueue = this.queues.get(forkId);
    if (requestQueue === undefined) {
      requestQueue = new WorldStateOpsQueue();
      this.queues.set(forkId, requestQueue);
    }

    // Enqueue the request and wait for the response
    const response = await requestQueue.execute(
      async () => {
        assert.notEqual(messageType, WorldStateMessageType.CLOSE, 'Use close() to close the native instance');
        assert.equal(this.open, true, 'Native instance is closed');
        let response: WorldStateResponse[T];
        try {
          response = await this._sendMessage(messageType, body);
        } catch (error: any) {
          errorHandler(error.message);
          throw error;
        }
        return responseHandler(response);
      },
      messageType,
      committedOnly,
    );

    // If the request was to delete the fork then we clean it up here
    if (messageType === WorldStateMessageType.DELETE_FORK) {
      await requestQueue.stop();
      this.queues.delete(forkId);
    }
    return response;
  }

  /**
   * Stops the native instance.
   */
  public async close(): Promise<void> {
    if (!this.open) {
      return;
    }
    this.open = false;
    const queue = this.queues.get(0)!;

    await queue.execute(
      async () => {
        await this._sendMessage(WorldStateMessageType.CLOSE, { canonical: true });
      },
      WorldStateMessageType.CLOSE,
      false,
    );
    await queue.stop();
  }

  private async _sendMessage<T extends WorldStateMessageType>(
    messageType: T,
    body: WorldStateRequest[T] & WorldStateRequestCategories,
  ): Promise<WorldStateResponse[T]> {
    let logMetadata: Record<string, any> = {};

    if (body) {
      if ('treeId' in body) {
        logMetadata['treeId'] = MerkleTreeId[body.treeId];
      }

      if ('revision' in body) {
        logMetadata = { ...logMetadata, ...body.revision };
      }

      if ('forkId' in body) {
        logMetadata['forkId'] = body.forkId;
      }

      if ('blockNumber' in body) {
        logMetadata['blockNumber'] = body.blockNumber;
      }

      if ('toBlockNumber' in body) {
        logMetadata['toBlockNumber'] = body.toBlockNumber;
      }

      if ('leafIndex' in body) {
        logMetadata['leafIndex'] = body.leafIndex;
      }

      if ('blockHeaderHash' in body) {
        logMetadata['blockHeaderHash'] = '0x' + body.blockHeaderHash.toString('hex');
      }

      if ('leaves' in body) {
        logMetadata['leavesCount'] = body.leaves.length;
      }

      // sync operation
      if ('paddedNoteHashes' in body) {
        logMetadata['notesCount'] = body.paddedNoteHashes.length;
        logMetadata['nullifiersCount'] = body.paddedNullifiers.length;
        logMetadata['l1ToL2MessagesCount'] = body.paddedL1ToL2Messages.length;
        logMetadata['publicDataWritesCount'] = body.publicDataWrites.length;
      }
    }

    try {
      const { duration, response } = await this.instance.sendMessage(messageType, body);
      this.log.trace(`Call ${WorldStateMessageType[messageType]} took (ms)`, {
        duration,
        ...logMetadata,
      });

      this.instrumentation.recordRoundTrip(duration.totalUs, messageType);
      return response;
    } catch (error) {
      this.log.error(`Call ${WorldStateMessageType[messageType]} failed: ${error}`, error, logMetadata);
      throw error;
    }
  }
}<|MERGE_RESOLUTION|>--- conflicted
+++ resolved
@@ -60,12 +60,8 @@
     log.info(
       `Creating world state data store at directory ${dataDir} with map size ${dbMapSizeKb} KB and ${threads} threads.`,
     );
-<<<<<<< HEAD
     const prefilledPublicDataBufferArray = prefilledPublicData.map(d => [d.slot.toBuffer(), d.value.toBuffer()]);
-    this.instance = new NATIVE_MODULE[NATIVE_CLASS_NAME](
-=======
     const ws = new BaseNativeWorldState(
->>>>>>> 7e3a38ec
       dataDir,
       {
         [MerkleTreeId.NULLIFIER_TREE]: NULLIFIER_TREE_HEIGHT,
