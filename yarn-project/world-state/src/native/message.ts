--- conflicted
+++ resolved
@@ -403,11 +403,6 @@
 
 interface DeleteForkRequest extends WithForkId {}
 
-<<<<<<< HEAD
-interface DeleteForkRequest {
-  forkId: number;
-}
-
 export type WorldStateRequestCategories = WithForkId | WithWorldStateRevision | WithCanonicalForkId;
 
 export function isWithForkId(body: WorldStateRequestCategories): body is WithForkId {
@@ -418,18 +413,6 @@
   return body && 'revision' in body;
 }
 
-=======
-export type WorldStateRequestCategories = WithForkId | WithWorldStateRevision | WithCanonicalForkId;
-
-export function isWithForkId(body: WorldStateRequestCategories): body is WithForkId {
-  return body && 'forkId' in body;
-}
-
-export function isWithRevision(body: WorldStateRequestCategories): body is WithWorldStateRevision {
-  return body && 'revision' in body;
-}
-
->>>>>>> 57ecd474
 export function isWithCanonical(body: WorldStateRequestCategories): body is WithCanonicalForkId {
   return body && 'canonical' in body;
 }
