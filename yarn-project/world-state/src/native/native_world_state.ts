--- conflicted
+++ resolved
@@ -202,12 +202,8 @@
         batchesOfPublicDataWrites: batchesOfPublicDataWrites.map(batch => batch.map(serializeLeaf)),
         blockStateRef: blockStateReference(l2Block.header.state),
       },
-<<<<<<< HEAD
-      this.sanitiseAndCacheSummary.bind(this),
-=======
       this.sanitiseAndCacheSummaryFromFull.bind(this),
       this.deleteCachedSummary.bind(this),
->>>>>>> 15ffeea8
     );
   }
 
@@ -221,18 +217,12 @@
     return Header.empty({ state });
   }
 
-<<<<<<< HEAD
-  private sanitiseAndCacheSummary(response: WorldStateStatusFull) {
-=======
   private sanitiseAndCacheSummaryFromFull(response: WorldStateStatusFull) {
->>>>>>> 15ffeea8
     const sanitised = sanitiseFullStatus(response);
     this.cachedStatusSummary = { ...sanitised.summary };
     return sanitised;
   }
 
-<<<<<<< HEAD
-=======
   private sanitiseAndCacheSummary(response: WorldStateStatusSummary) {
     const sanitised = sanitiseSummary(response);
     this.cachedStatusSummary = { ...sanitised };
@@ -243,32 +233,19 @@
     this.cachedStatusSummary = undefined;
   }
 
->>>>>>> 15ffeea8
   /**
    * Advances the finalised block number to be the number provided
    * @param toBlockNumber The block number that is now the tip of the finalised chain
    * @returns The new WorldStateStatus
    */
   public async setFinalised(toBlockNumber: bigint) {
-<<<<<<< HEAD
-    const cacheStatusSummary = (response: WorldStateStatusSummary) => {
-      const sanitised = sanitiseSummary(response);
-      this.cachedStatusSummary = { ...sanitised };
-      return sanitised;
-    };
-=======
->>>>>>> 15ffeea8
     await this.instance.call(
       WorldStateMessageType.FINALISE_BLOCKS,
       {
         toBlockNumber,
       },
-<<<<<<< HEAD
-      cacheStatusSummary,
-=======
       this.sanitiseAndCacheSummary.bind(this),
       this.deleteCachedSummary.bind(this),
->>>>>>> 15ffeea8
     );
     return this.getStatusSummary();
   }
@@ -284,12 +261,8 @@
       {
         toBlockNumber,
       },
-<<<<<<< HEAD
-      this.sanitiseAndCacheSummary.bind(this),
-=======
       this.sanitiseAndCacheSummaryFromFull.bind(this),
       this.deleteCachedSummary.bind(this),
->>>>>>> 15ffeea8
     );
   }
 
@@ -304,12 +277,8 @@
       {
         toBlockNumber,
       },
-<<<<<<< HEAD
-      this.sanitiseAndCacheSummary.bind(this),
-=======
       this.sanitiseAndCacheSummaryFromFull.bind(this),
       this.deleteCachedSummary.bind(this),
->>>>>>> 15ffeea8
     );
   }
 
@@ -317,16 +286,7 @@
     if (this.cachedStatusSummary !== undefined) {
       return { ...this.cachedStatusSummary };
     }
-<<<<<<< HEAD
-    const cacheStatusSummary = (response: WorldStateStatusSummary) => {
-      const sanitised = sanitiseSummary(response);
-      this.cachedStatusSummary = { ...sanitised };
-      return sanitised;
-    };
-    return await this.instance.call(WorldStateMessageType.GET_STATUS, void 0, cacheStatusSummary);
-=======
     return await this.instance.call(WorldStateMessageType.GET_STATUS, void 0, this.sanitiseAndCacheSummary.bind(this));
->>>>>>> 15ffeea8
   }
 
   updateLeaf<ID extends IndexedTreeId>(
