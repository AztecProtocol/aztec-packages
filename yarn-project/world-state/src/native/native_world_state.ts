import {
  type IndexedTreeId,
  type L2Block,
  MerkleTreeId,
  type MerkleTreeReadOperations,
  type MerkleTreeWriteOperations,
  TxEffect,
} from '@aztec/circuit-types';
import {
  EthAddress,
  Fr,
  Header,
  MAX_NOTE_HASHES_PER_TX,
  MAX_NULLIFIERS_PER_TX,
  NUMBER_OF_L1_L2_MESSAGES_PER_ROLLUP,
  NullifierLeaf,
  type NullifierLeafPreimage,
  PartialStateReference,
  PublicDataTreeLeaf,
  StateReference,
} from '@aztec/circuits.js';
import { padArrayEnd } from '@aztec/foundation/collection';
import { createDebugLogger } from '@aztec/foundation/log';

import assert from 'assert/strict';
import { mkdir, mkdtemp, rm } from 'fs/promises';
import { tmpdir } from 'os';
import { join } from 'path';

import { type MerkleTreeAdminDatabase as MerkleTreeDatabase } from '../world-state-db/merkle_tree_db.js';
import { MerkleTreesFacade, MerkleTreesForkFacade, serializeLeaf } from './merkle_trees_facade.js';
import {
  WorldStateMessageType,
  type WorldStateStatusFull,
  type WorldStateStatusSummary,
  blockStateReference,
  sanitiseFullStatus,
  sanitiseSummary,
  treeStateReferenceToSnapshot,
  worldStateRevision,
} from './message.js';
import { NativeWorldState } from './native_world_state_instance.js';
import { WorldStateVersion } from './world_state_version.js';

export const WORLD_STATE_VERSION_FILE = 'version';

// A crude way of maintaining DB versioning
// We don't currently have any method of performing data migrations
// should the world state db structure change
// For now we will track versions using this hardcoded value and delete
// the state if a change is detected
export const WORLD_STATE_DB_VERSION = 1; // The initial version

export class NativeWorldStateService implements MerkleTreeDatabase {
  protected initialHeader: Header | undefined;
  // This is read heavily and only changes when data is persisted, so we cache it
  private cachedStatusSummary: WorldStateStatusSummary | undefined;

  protected constructor(
    protected readonly instance: NativeWorldState,
    protected readonly log = createDebugLogger('aztec:world-state:database'),
    private readonly cleanup = () => Promise.resolve(),
  ) {}

  static async new(
    rollupAddress: EthAddress,
    dataDir: string,
    dbMapSizeKb: number,
    log = createDebugLogger('aztec:world-state:database'),
    cleanup = () => Promise.resolve(),
  ): Promise<NativeWorldStateService> {
    const worldStateDirectory = join(dataDir, 'world_state');
    const versionFile = join(worldStateDirectory, WORLD_STATE_VERSION_FILE);
    const storedWorldStateVersion = await WorldStateVersion.readVersion(versionFile);

    if (!storedWorldStateVersion) {
      log.warn('No world state version found, deleting world state directory');
      await rm(worldStateDirectory, { recursive: true, force: true });
    } else if (!rollupAddress.equals(storedWorldStateVersion.rollupAddress)) {
      log.warn('Rollup address changed, deleting world state directory');
      await rm(worldStateDirectory, { recursive: true, force: true });
    } else if (storedWorldStateVersion.version != WORLD_STATE_DB_VERSION) {
      log.warn('World state version change detected, deleting world state directory');
      await rm(worldStateDirectory, { recursive: true, force: true });
    }

    const newWorldStateVersion = new WorldStateVersion(WORLD_STATE_DB_VERSION, rollupAddress);

    await mkdir(worldStateDirectory, { recursive: true });
    await newWorldStateVersion.writeVersionFile(versionFile);

    const instance = new NativeWorldState(worldStateDirectory, dbMapSizeKb);
    const worldState = new this(instance, log, cleanup);
    try {
      await worldState.init();
    } catch (e) {
      log.error(`Error initialising world state: ${e}`);
      throw e;
    }

    return worldState;
  }

  static async tmp(rollupAddress = EthAddress.ZERO, cleanupTmpDir = true): Promise<NativeWorldStateService> {
    const log = createDebugLogger('aztec:world-state:database');
    const dataDir = await mkdtemp(join(tmpdir(), 'aztec-world-state-'));
    const dbMapSizeKb = 10 * 1024 * 1024;
    log.debug(`Created temporary world state database at: ${dataDir} with size: ${dbMapSizeKb}`);

    // pass a cleanup callback because process.on('beforeExit', cleanup) does not work under Jest
    const cleanup = async () => {
      if (cleanupTmpDir) {
        await rm(dataDir, { recursive: true, force: true });
        log.debug(`Deleted temporary world state database: ${dataDir}`);
      } else {
        log.debug(`Leaving temporary world state database: ${dataDir}`);
      }
    };

    return this.new(rollupAddress, dataDir, dbMapSizeKb, log, cleanup);
  }

  protected async init() {
    const status = await this.getStatusSummary();
    if (!status.treesAreSynched) {
      throw new Error('World state trees are out of sync, please delete your data directory and re-sync');
    }
    this.initialHeader = await this.buildInitialHeader();
    const committed = this.getCommitted();

    // validate the initial state
    const archive = await committed.getTreeInfo(MerkleTreeId.ARCHIVE);
    if (archive.size === 0n) {
      throw new Error("Archive tree can't be empty");
    }

    // the initial header _must_ be the first element in the archive tree
    // if this assertion fails, check that the hashing done in Header in yarn-project matches the initial header hash done in world_state.cpp
    const initialHeaderIndex = await committed.findLeafIndex(MerkleTreeId.ARCHIVE, this.initialHeader.hash());
    assert.strictEqual(initialHeaderIndex, 0n, 'Invalid initial archive state');
  }

  public getCommitted(): MerkleTreeReadOperations {
    return new MerkleTreesFacade(this.instance, this.initialHeader!, worldStateRevision(false, 0, 0));
  }

  public getSnapshot(blockNumber: number): MerkleTreeReadOperations {
    return new MerkleTreesFacade(this.instance, this.initialHeader!, worldStateRevision(false, 0, blockNumber));
  }

  public async fork(blockNumber?: number): Promise<MerkleTreeWriteOperations> {
    const resp = await this.instance.call(WorldStateMessageType.CREATE_FORK, {
      latest: blockNumber === undefined,
      blockNumber: blockNumber ?? 0,
    });
    return new MerkleTreesForkFacade(this.instance, this.initialHeader!, worldStateRevision(true, resp.forkId, 0));
  }

  public getInitialHeader(): Header {
    return this.initialHeader!;
  }

  public async handleL2BlockAndMessages(l2Block: L2Block, l1ToL2Messages: Fr[]): Promise<WorldStateStatusFull> {
    // We have to pad both the tx effects and the values within tx effects because that's how the trees are built
    // by circuits.
    const paddedTxEffects = padArrayEnd(
      l2Block.body.txEffects,
      TxEffect.empty(),
      l2Block.body.numberOfTxsIncludingPadded,
    );

    const paddedNoteHashes = paddedTxEffects.flatMap(txEffect =>
      padArrayEnd(txEffect.noteHashes, Fr.ZERO, MAX_NOTE_HASHES_PER_TX),
    );
    const paddedL1ToL2Messages = padArrayEnd(l1ToL2Messages, Fr.ZERO, NUMBER_OF_L1_L2_MESSAGES_PER_ROLLUP);

    const paddedNullifiers = paddedTxEffects
      .flatMap(txEffect => padArrayEnd(txEffect.nullifiers, Fr.ZERO, MAX_NULLIFIERS_PER_TX))
      .map(nullifier => new NullifierLeaf(nullifier));

    const publicDataWrites: PublicDataTreeLeaf[] = paddedTxEffects.flatMap(txEffect => {
      return txEffect.publicDataWrites.map(write => {
        if (write.isEmpty()) {
          throw new Error('Public data write must not be empty when syncing');
        }
        return new PublicDataTreeLeaf(write.leafSlot, write.value);
      });
    });

<<<<<<< HEAD
    const response = await this.instance.call(WorldStateMessageType.SYNC_BLOCK, {
      blockNumber: l2Block.number,
      blockHeaderHash: l2Block.header.hash(),
      paddedL1ToL2Messages: paddedL1ToL2Messages.map(serializeLeaf),
      paddedNoteHashes: paddedNoteHashes.map(serializeLeaf),
      paddedNullifiers: paddedNullifiers.map(serializeLeaf),
      publicDataWrites: publicDataWrites.map(serializeLeaf),
      blockStateRef: blockStateReference(l2Block.header.state),
    });
    return sanitiseFullStatus(response);
=======
    return await this.instance.call(
      WorldStateMessageType.SYNC_BLOCK,
      {
        blockNumber: l2Block.number,
        blockHeaderHash: l2Block.header.hash(),
        paddedL1ToL2Messages: paddedL1ToL2Messages.map(serializeLeaf),
        paddedNoteHashes: paddedNoteHashes.map(serializeLeaf),
        paddedNullifiers: paddedNullifiers.map(serializeLeaf),
        batchesOfPublicDataWrites: batchesOfPublicDataWrites.map(batch => batch.map(serializeLeaf)),
        blockStateRef: blockStateReference(l2Block.header.state),
      },
      this.sanitiseAndCacheSummaryFromFull.bind(this),
      this.deleteCachedSummary.bind(this),
    );
>>>>>>> 9380c0f6
  }

  public async close(): Promise<void> {
    await this.instance.close();
    await this.cleanup();
  }

  private async buildInitialHeader(): Promise<Header> {
    const state = await this.getInitialStateReference();
    return Header.empty({ state });
  }

  private sanitiseAndCacheSummaryFromFull(response: WorldStateStatusFull) {
    const sanitised = sanitiseFullStatus(response);
    this.cachedStatusSummary = { ...sanitised.summary };
    return sanitised;
  }

  private sanitiseAndCacheSummary(response: WorldStateStatusSummary) {
    const sanitised = sanitiseSummary(response);
    this.cachedStatusSummary = { ...sanitised };
    return sanitised;
  }

  private deleteCachedSummary(_: string) {
    this.cachedStatusSummary = undefined;
  }

  /**
   * Advances the finalised block number to be the number provided
   * @param toBlockNumber The block number that is now the tip of the finalised chain
   * @returns The new WorldStateStatus
   */
  public async setFinalised(toBlockNumber: bigint) {
    await this.instance.call(
      WorldStateMessageType.FINALISE_BLOCKS,
      {
        toBlockNumber,
      },
      this.sanitiseAndCacheSummary.bind(this),
      this.deleteCachedSummary.bind(this),
    );
    return this.getStatusSummary();
  }

  /**
   * Removes all historical snapshots up to but not including the given block number
   * @param toBlockNumber The block number of the new oldest historical block
   * @returns The new WorldStateStatus
   */
  public async removeHistoricalBlocks(toBlockNumber: bigint) {
    return await this.instance.call(
      WorldStateMessageType.REMOVE_HISTORICAL_BLOCKS,
      {
        toBlockNumber,
      },
      this.sanitiseAndCacheSummaryFromFull.bind(this),
      this.deleteCachedSummary.bind(this),
    );
  }

  /**
   * Removes all pending blocks down to but not including the given block number
   * @param toBlockNumber The block number of the new tip of the pending chain,
   * @returns The new WorldStateStatus
   */
  public async unwindBlocks(toBlockNumber: bigint) {
    return await this.instance.call(
      WorldStateMessageType.UNWIND_BLOCKS,
      {
        toBlockNumber,
      },
      this.sanitiseAndCacheSummaryFromFull.bind(this),
      this.deleteCachedSummary.bind(this),
    );
  }

  public async getStatusSummary() {
    if (this.cachedStatusSummary !== undefined) {
      return { ...this.cachedStatusSummary };
    }
    return await this.instance.call(WorldStateMessageType.GET_STATUS, void 0, this.sanitiseAndCacheSummary.bind(this));
  }

  updateLeaf<ID extends IndexedTreeId>(
    _treeId: ID,
    _leaf: NullifierLeafPreimage | Buffer,
    _index: bigint,
  ): Promise<void> {
    return Promise.reject(new Error('Method not implemented'));
  }

  private async getInitialStateReference(): Promise<StateReference> {
    const resp = await this.instance.call(WorldStateMessageType.GET_INITIAL_STATE_REFERENCE, void 0);

    return new StateReference(
      treeStateReferenceToSnapshot(resp.state[MerkleTreeId.L1_TO_L2_MESSAGE_TREE]),
      new PartialStateReference(
        treeStateReferenceToSnapshot(resp.state[MerkleTreeId.NOTE_HASH_TREE]),
        treeStateReferenceToSnapshot(resp.state[MerkleTreeId.NULLIFIER_TREE]),
        treeStateReferenceToSnapshot(resp.state[MerkleTreeId.PUBLIC_DATA_TREE]),
      ),
    );
  }
}<|MERGE_RESOLUTION|>--- conflicted
+++ resolved
@@ -187,18 +187,6 @@
       });
     });
 
-<<<<<<< HEAD
-    const response = await this.instance.call(WorldStateMessageType.SYNC_BLOCK, {
-      blockNumber: l2Block.number,
-      blockHeaderHash: l2Block.header.hash(),
-      paddedL1ToL2Messages: paddedL1ToL2Messages.map(serializeLeaf),
-      paddedNoteHashes: paddedNoteHashes.map(serializeLeaf),
-      paddedNullifiers: paddedNullifiers.map(serializeLeaf),
-      publicDataWrites: publicDataWrites.map(serializeLeaf),
-      blockStateRef: blockStateReference(l2Block.header.state),
-    });
-    return sanitiseFullStatus(response);
-=======
     return await this.instance.call(
       WorldStateMessageType.SYNC_BLOCK,
       {
@@ -207,13 +195,12 @@
         paddedL1ToL2Messages: paddedL1ToL2Messages.map(serializeLeaf),
         paddedNoteHashes: paddedNoteHashes.map(serializeLeaf),
         paddedNullifiers: paddedNullifiers.map(serializeLeaf),
-        batchesOfPublicDataWrites: batchesOfPublicDataWrites.map(batch => batch.map(serializeLeaf)),
+        publicDataWrites: publicDataWrites.map(serializeLeaf),
         blockStateRef: blockStateReference(l2Block.header.state),
       },
       this.sanitiseAndCacheSummaryFromFull.bind(this),
       this.deleteCachedSummary.bind(this),
     );
->>>>>>> 9380c0f6
   }
 
   public async close(): Promise<void> {
