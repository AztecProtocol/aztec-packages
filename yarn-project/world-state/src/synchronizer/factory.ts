import { type L1ToL2MessageSource, type L2BlockSource } from '@aztec/circuit-types';
<<<<<<< HEAD
import { type AztecKVStore } from '@aztec/kv-store';
=======
import { createDebugLogger } from '@aztec/foundation/log';
import { type DataStoreConfig, createStore } from '@aztec/kv-store/utils';
>>>>>>> d6ebe3e6
import { type TelemetryClient } from '@aztec/telemetry-client';

import { MerkleTrees } from '../world-state-db/merkle_trees.js';
import { type WorldStateConfig } from './config.js';
import { ServerWorldStateSynchronizer } from './server_world_state_synchronizer.js';

export async function createWorldStateSynchronizer(
  config: WorldStateConfig & DataStoreConfig,
  l2BlockSource: L2BlockSource & L1ToL2MessageSource,
  client: TelemetryClient,
) {
<<<<<<< HEAD
=======
  const store = await createStore('world-state', config, createDebugLogger('aztec:world-state:lmdb'));
>>>>>>> d6ebe3e6
  const merkleTrees = await MerkleTrees.new(store, client);
  return new ServerWorldStateSynchronizer(store, merkleTrees, l2BlockSource, config);
}<|MERGE_RESOLUTION|>--- conflicted
+++ resolved
@@ -1,10 +1,6 @@
 import { type L1ToL2MessageSource, type L2BlockSource } from '@aztec/circuit-types';
-<<<<<<< HEAD
-import { type AztecKVStore } from '@aztec/kv-store';
-=======
 import { createDebugLogger } from '@aztec/foundation/log';
 import { type DataStoreConfig, createStore } from '@aztec/kv-store/utils';
->>>>>>> d6ebe3e6
 import { type TelemetryClient } from '@aztec/telemetry-client';
 
 import { MerkleTrees } from '../world-state-db/merkle_trees.js';
@@ -16,10 +12,7 @@
   l2BlockSource: L2BlockSource & L1ToL2MessageSource,
   client: TelemetryClient,
 ) {
-<<<<<<< HEAD
-=======
   const store = await createStore('world-state', config, createDebugLogger('aztec:world-state:lmdb'));
->>>>>>> d6ebe3e6
   const merkleTrees = await MerkleTrees.new(store, client);
   return new ServerWorldStateSynchronizer(store, merkleTrees, l2BlockSource, config);
 }