import { type L1ToL2MessageSource, type L2BlockSource } from '@aztec/circuit-types';
import { type PublicDataTreeLeaf } from '@aztec/circuits.js';
import { type DataStoreConfig } from '@aztec/kv-store/config';
<<<<<<< HEAD
import { type TelemetryClient } from '@aztec/telemetry-client';
import { NoopTelemetryClient } from '@aztec/telemetry-client/noop';
=======
import { type TelemetryClient, getTelemetryClient } from '@aztec/telemetry-client';
>>>>>>> 9e5ea3a6

import { WorldStateInstrumentation } from '../instrumentation/instrumentation.js';
import { NativeWorldStateService } from '../native/native_world_state.js';
import { type WorldStateConfig } from './config.js';
import { ServerWorldStateSynchronizer } from './server_world_state_synchronizer.js';

export async function createWorldStateSynchronizer(
  config: WorldStateConfig & DataStoreConfig,
  l2BlockSource: L2BlockSource & L1ToL2MessageSource,
<<<<<<< HEAD
  prefilledPublicData: PublicDataTreeLeaf[] = [],
  client: TelemetryClient = new NoopTelemetryClient(),
=======
  client: TelemetryClient = getTelemetryClient(),
>>>>>>> 9e5ea3a6
) {
  const instrumentation = new WorldStateInstrumentation(client);
  const merkleTrees = await createWorldState(config, prefilledPublicData, instrumentation);
  return new ServerWorldStateSynchronizer(merkleTrees, l2BlockSource, config, instrumentation);
}

export async function createWorldState(
  config: WorldStateConfig & DataStoreConfig,
  prefilledPublicData: PublicDataTreeLeaf[] = [],
  instrumentation: WorldStateInstrumentation = new WorldStateInstrumentation(new NoopTelemetryClient()),
) {
  const newConfig = {
    dataDirectory: config.worldStateDataDirectory ?? config.dataDirectory,
    dataStoreMapSizeKB: config.worldStateDbMapSizeKb ?? config.dataStoreMapSizeKB,
  } as DataStoreConfig;

  if (!config.l1Contracts?.rollupAddress) {
    throw new Error('Rollup address is required to create a world state synchronizer.');
  }

  // If a data directory is provided in config, then create a persistent store.
  const merkleTrees = newConfig.dataDirectory
    ? await NativeWorldStateService.new(
        config.l1Contracts.rollupAddress,
        newConfig.dataDirectory,
        newConfig.dataStoreMapSizeKB,
        prefilledPublicData,
        instrumentation,
      )
    : await NativeWorldStateService.tmp(
        config.l1Contracts.rollupAddress,
        !['true', '1'].includes(process.env.DEBUG_WORLD_STATE!),
      );

  return merkleTrees;
}<|MERGE_RESOLUTION|>--- conflicted
+++ resolved
@@ -1,12 +1,7 @@
 import { type L1ToL2MessageSource, type L2BlockSource } from '@aztec/circuit-types';
 import { type PublicDataTreeLeaf } from '@aztec/circuits.js';
 import { type DataStoreConfig } from '@aztec/kv-store/config';
-<<<<<<< HEAD
-import { type TelemetryClient } from '@aztec/telemetry-client';
-import { NoopTelemetryClient } from '@aztec/telemetry-client/noop';
-=======
 import { type TelemetryClient, getTelemetryClient } from '@aztec/telemetry-client';
->>>>>>> 9e5ea3a6
 
 import { WorldStateInstrumentation } from '../instrumentation/instrumentation.js';
 import { NativeWorldStateService } from '../native/native_world_state.js';
@@ -16,12 +11,8 @@
 export async function createWorldStateSynchronizer(
   config: WorldStateConfig & DataStoreConfig,
   l2BlockSource: L2BlockSource & L1ToL2MessageSource,
-<<<<<<< HEAD
   prefilledPublicData: PublicDataTreeLeaf[] = [],
-  client: TelemetryClient = new NoopTelemetryClient(),
-=======
   client: TelemetryClient = getTelemetryClient(),
->>>>>>> 9e5ea3a6
 ) {
   const instrumentation = new WorldStateInstrumentation(client);
   const merkleTrees = await createWorldState(config, prefilledPublicData, instrumentation);
@@ -31,7 +22,7 @@
 export async function createWorldState(
   config: WorldStateConfig & DataStoreConfig,
   prefilledPublicData: PublicDataTreeLeaf[] = [],
-  instrumentation: WorldStateInstrumentation = new WorldStateInstrumentation(new NoopTelemetryClient()),
+  instrumentation: WorldStateInstrumentation = new WorldStateInstrumentation(getTelemetryClient()),
 ) {
   const newConfig = {
     dataDirectory: config.worldStateDataDirectory ?? config.dataDirectory,
