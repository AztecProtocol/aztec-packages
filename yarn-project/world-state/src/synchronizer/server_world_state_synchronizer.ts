import {
  type L1ToL2MessageSource,
  type L2Block,
  type L2BlockId,
  type L2BlockSource,
  L2BlockStream,
  type L2BlockStreamEvent,
  type L2BlockStreamEventHandler,
  type L2BlockStreamLocalDataProvider,
  type L2Tips,
  MerkleTreeId,
  type MerkleTreeReadOperations,
  type MerkleTreeWriteOperations,
  WorldStateRunningState,
  type WorldStateSynchronizer,
  type WorldStateSynchronizerStatus,
} from '@aztec/circuit-types';
import { type L2BlockHandledStats } from '@aztec/circuit-types/stats';
import { MerkleTreeCalculator } from '@aztec/circuits.js';
import { L1_TO_L2_MSG_SUBTREE_HEIGHT } from '@aztec/circuits.js/constants';
import { type Fr } from '@aztec/foundation/fields';
import { createDebugLogger } from '@aztec/foundation/log';
import { promiseWithResolvers } from '@aztec/foundation/promise';
import { elapsed } from '@aztec/foundation/timer';
import { SHA256Trunc } from '@aztec/merkle-tree';
import { type TelemetryClient } from '@aztec/telemetry-client';

import { type WorldStateStatusFull } from '../native/message.js';
import { type MerkleTreeAdminDatabase } from '../world-state-db/merkle_tree_db.js';
import { type WorldStateConfig } from './config.js';
import { WorldStateInstrumentation } from './instrumentation.js';

/**
 * Synchronizes the world state with the L2 blocks from a L2BlockSource via a block stream.
 * The synchronizer will download the L2 blocks from the L2BlockSource and update the merkle trees.
 * Handles chain reorgs via the L2BlockStream.
 */
export class ServerWorldStateSynchronizer
  implements WorldStateSynchronizer, L2BlockStreamLocalDataProvider, L2BlockStreamEventHandler
{
  private readonly merkleTreeCommitted: MerkleTreeReadOperations;

  private latestBlockNumberAtStart = 0;
  private currentState: WorldStateRunningState = WorldStateRunningState.IDLE;
  private latestBlockHashQuery: { blockNumber: number; hash: string | undefined } | undefined = undefined;

  private syncPromise = promiseWithResolvers<void>();
  protected blockStream: L2BlockStream | undefined;
  private instrumentation: WorldStateInstrumentation;

  constructor(
    private readonly merkleTreeDb: MerkleTreeAdminDatabase,
    private readonly l2BlockSource: L2BlockSource & L1ToL2MessageSource,
    private readonly config: WorldStateConfig,
    telemetry: TelemetryClient,
    private readonly log = createDebugLogger('aztec:world_state'),
  ) {
    this.instrumentation = new WorldStateInstrumentation(telemetry);
    this.merkleTreeCommitted = this.merkleTreeDb.getCommitted();
  }

  public getCommitted(): MerkleTreeReadOperations {
    return this.merkleTreeDb.getCommitted();
  }

  public getSnapshot(blockNumber: number): MerkleTreeReadOperations {
    return this.merkleTreeDb.getSnapshot(blockNumber);
  }

  public fork(blockNumber?: number): Promise<MerkleTreeWriteOperations> {
    return this.merkleTreeDb.fork(blockNumber);
  }

  public async start() {
    if (this.currentState === WorldStateRunningState.STOPPED) {
      throw new Error('Synchronizer already stopped');
    }
    if (this.currentState !== WorldStateRunningState.IDLE) {
      return this.syncPromise;
    }

    // Get the current latest block number
    this.latestBlockNumberAtStart = await (this.config.worldStateProvenBlocksOnly
      ? this.l2BlockSource.getProvenBlockNumber()
      : this.l2BlockSource.getBlockNumber());

    const blockToDownloadFrom = (await this.getLatestBlockNumber()) + 1;

    if (blockToDownloadFrom <= this.latestBlockNumberAtStart) {
      // If there are blocks to be retrieved, go to a synching state
      this.setCurrentState(WorldStateRunningState.SYNCHING);
      this.log.verbose(`Starting sync from ${blockToDownloadFrom} to latest block ${this.latestBlockNumberAtStart}`);
    } else {
      // If no blocks to be retrieved, go straight to running
      this.setCurrentState(WorldStateRunningState.RUNNING);
      this.syncPromise.resolve();
      this.log.debug(`Next block ${blockToDownloadFrom} already beyond latest block ${this.latestBlockNumberAtStart}`);
    }

    this.blockStream = this.createBlockStream();
    this.blockStream.start();
    this.log.info(`Started world state synchronizer from block ${blockToDownloadFrom}`);
    return this.syncPromise.promise;
  }

  protected createBlockStream() {
    return new L2BlockStream(this.l2BlockSource, this, this, {
      proven: this.config.worldStateProvenBlocksOnly,
      pollIntervalMS: this.config.worldStateBlockCheckIntervalMS,
      batchSize: this.config.worldStateBlockRequestBatchSize,
    });
  }

  public async stop() {
    this.log.debug('Stopping block stream...');
    await this.blockStream?.stop();
    this.log.debug('Stopping merkle trees...');
    await this.merkleTreeDb.close();
    this.setCurrentState(WorldStateRunningState.STOPPED);
    this.log.info(`Stopped world state synchronizer`);
  }

  public async status(): Promise<WorldStateSynchronizerStatus> {
    return {
      syncedToL2Block: (await this.getL2Tips()).latest,
      state: this.currentState,
    };
  }

  public async getLatestBlockNumber() {
    return (await this.getL2Tips()).latest.number;
  }

  /**
   * Forces an immediate sync.
   * @param targetBlockNumber - The target block number that we must sync to. Will download unproven blocks if needed to reach it. Throws if cannot be reached.
   * @returns A promise that resolves with the block number the world state was synced to
   */
  public async syncImmediate(targetBlockNumber?: number): Promise<number> {
    if (this.currentState !== WorldStateRunningState.RUNNING || this.blockStream === undefined) {
      throw new Error(`World State is not running. Unable to perform sync.`);
    }

    // If we have been given a block number to sync to and we have reached that number then return
    const currentBlockNumber = await this.getLatestBlockNumber();
    if (targetBlockNumber !== undefined && targetBlockNumber <= currentBlockNumber) {
      return currentBlockNumber;
    }
    this.log.debug(`World State at ${currentBlockNumber} told to sync to ${targetBlockNumber ?? 'latest'}`);

    // Force the block stream to sync against the archiver now
    await this.blockStream.sync();

    // If we have been given a block number to sync to and we have not reached that number then fail
    const updatedBlockNumber = await this.getLatestBlockNumber();
    if (targetBlockNumber !== undefined && targetBlockNumber > updatedBlockNumber) {
      throw new Error(`Unable to sync to block number ${targetBlockNumber} (last synced is ${updatedBlockNumber})`);
    }

    return updatedBlockNumber;
  }

  /** Returns the L2 block hash for a given number. Used by the L2BlockStream for detecting reorgs. */
  public async getL2BlockHash(number: number): Promise<string | undefined> {
    if (number === 0) {
      return Promise.resolve(this.merkleTreeCommitted.getInitialHeader().hash().toString());
    }
    if (this.latestBlockHashQuery?.hash === undefined || number !== this.latestBlockHashQuery.blockNumber) {
      this.latestBlockHashQuery = {
        hash: await this.merkleTreeCommitted
          .getLeafValue(MerkleTreeId.ARCHIVE, BigInt(number))
          .then(leaf => leaf?.toString()),
        blockNumber: number,
      };
    }
    return this.latestBlockHashQuery.hash;
  }

  /** Returns the latest L2 block number for each tip of the chain (latest, proven, finalized). */
  public async getL2Tips(): Promise<L2Tips> {
    const status = await this.merkleTreeDb.getStatusSummary();
    const unfinalisedBlockHash = await this.getL2BlockHash(Number(status.unfinalisedBlockNumber));
    const latestBlockId: L2BlockId = { number: Number(status.unfinalisedBlockNumber), hash: unfinalisedBlockHash! };

    return {
      latest: latestBlockId,
      finalized: { number: Number(status.finalisedBlockNumber), hash: '' },
      proven: { number: Number(status.finalisedBlockNumber), hash: '' }, // TODO(palla/reorg): Using finalised as proven for now
    };
  }

  /** Handles an event emitted by the block stream. */
  public async handleBlockStreamEvent(event: L2BlockStreamEvent): Promise<void> {
    try {
      switch (event.type) {
        case 'blocks-added':
          await this.handleL2Blocks(event.blocks);
          break;
        case 'chain-pruned':
          await this.handleChainPruned(event.blockNumber);
          break;
        case 'chain-proven':
          await this.handleChainProven(event.blockNumber);
          break;
        case 'chain-finalized':
          await this.handleChainFinalized(event.blockNumber);
          break;
      }
    } catch (err) {
      this.log.error('Error processing block stream', err);
    }
  }

  /**
   * Handles a list of L2 blocks (i.e. Inserts the new note hashes into the merkle tree).
   * @param l2Blocks - The L2 blocks to handle.
   * @returns Whether the block handled was produced by this same node.
   */
  private async handleL2Blocks(l2Blocks: L2Block[]) {
    this.log.verbose(`Handling new L2 blocks from ${l2Blocks[0].number} to ${l2Blocks[l2Blocks.length - 1].number}`);
    const messagePromises = l2Blocks.map(block => this.l2BlockSource.getL1ToL2Messages(BigInt(block.number)));
    const l1ToL2Messages: Fr[][] = await Promise.all(messagePromises);
    let updateStatus: WorldStateStatusFull | undefined = undefined;

    for (let i = 0; i < l2Blocks.length; i++) {
      const [duration, result] = await elapsed(() => this.handleL2Block(l2Blocks[i], l1ToL2Messages[i]));
      this.log.verbose(`Handled new L2 block`, {
        eventName: 'l2-block-handled',
        duration,
        unfinalisedBlockNumber: result.summary.unfinalisedBlockNumber,
        finalisedBlockNumber: result.summary.finalisedBlockNumber,
        oldestHistoricBlock: result.summary.oldestHistoricalBlock,
        ...l2Blocks[i].getStats(),
      } satisfies L2BlockHandledStats);
      updateStatus = result;
    }
    if (!updateStatus) {
      return;
    }
    this.instrumentation.updateWorldStateMetrics(updateStatus);
  }

  /**
   * Handles a single L2 block (i.e. Inserts the new note hashes into the merkle tree).
   * @param l2Block - The L2 block to handle.
   * @param l1ToL2Messages - The L1 to L2 messages for the block.
   * @returns Whether the block handled was produced by this same node.
   */
  private async handleL2Block(l2Block: L2Block, l1ToL2Messages: Fr[]): Promise<WorldStateStatusFull> {
    // First we check that the L1 to L2 messages hash to the block inHash.
    // Note that we cannot optimize this check by checking the root of the subtree after inserting the messages
    // to the real L1_TO_L2_MESSAGE_TREE (like we do in merkleTreeDb.handleL2BlockAndMessages(...)) because that
    // tree uses pedersen and we don't have access to the converted root.
    this.verifyMessagesHashToInHash(l1ToL2Messages, l2Block.header.contentCommitment.inHash);

    // If the above check succeeds, we can proceed to handle the block.
    const result = await this.merkleTreeDb.handleL2BlockAndMessages(l2Block, l1ToL2Messages);

    if (this.currentState === WorldStateRunningState.SYNCHING && l2Block.number >= this.latestBlockNumberAtStart) {
      this.setCurrentState(WorldStateRunningState.RUNNING);
      this.syncPromise.resolve();
    }

    return result;
  }

  private async handleChainFinalized(blockNumber: number) {
    this.log.verbose(`Chain finalized at block ${blockNumber}`);
    await this.merkleTreeDb.setFinalised(BigInt(blockNumber));
  }

  private handleChainProven(blockNumber: number) {
    this.log.verbose(`Chain proven at block ${blockNumber}`);
    return Promise.resolve();
  }

  private async handleChainPruned(blockNumber: number) {
    this.log.info(`Chain pruned to block ${blockNumber}`);
<<<<<<< HEAD
    await this.merkleTreeDb.unwindBlocks(BigInt(blockNumber));
    this.latestBlockHashQuery = undefined;
=======
    const status = await this.merkleTreeDb.unwindBlocks(BigInt(blockNumber));
    this.instrumentation.updateWorldStateMetrics(status);
>>>>>>> 598c1b16
  }

  /**
   * Method to set the value of the current state.
   * @param newState - New state value.
   */
  private setCurrentState(newState: WorldStateRunningState) {
    this.currentState = newState;
    this.log.debug(`Moved to state ${WorldStateRunningState[this.currentState]}`);
  }

  /**
   * Verifies that the L1 to L2 messages hash to the block inHash.
   * @param l1ToL2Messages - The L1 to L2 messages for the block.
   * @param inHash - The inHash of the block.
   * @throws If the L1 to L2 messages do not hash to the block inHash.
   */
  protected verifyMessagesHashToInHash(l1ToL2Messages: Fr[], inHash: Buffer) {
    const treeCalculator = new MerkleTreeCalculator(
      L1_TO_L2_MSG_SUBTREE_HEIGHT,
      Buffer.alloc(32),
      new SHA256Trunc().hash,
    );

    const root = treeCalculator.computeTreeRoot(l1ToL2Messages.map(msg => msg.toBuffer()));

    if (!root.equals(inHash)) {
      throw new Error('Obtained L1 to L2 messages failed to be hashed to the block inHash');
    }
  }
}<|MERGE_RESOLUTION|>--- conflicted
+++ resolved
@@ -276,13 +276,9 @@
 
   private async handleChainPruned(blockNumber: number) {
     this.log.info(`Chain pruned to block ${blockNumber}`);
-<<<<<<< HEAD
-    await this.merkleTreeDb.unwindBlocks(BigInt(blockNumber));
+    const status = await this.merkleTreeDb.unwindBlocks(BigInt(blockNumber));
     this.latestBlockHashQuery = undefined;
-=======
-    const status = await this.merkleTreeDb.unwindBlocks(BigInt(blockNumber));
     this.instrumentation.updateWorldStateMetrics(status);
->>>>>>> 598c1b16
   }
 
   /**
