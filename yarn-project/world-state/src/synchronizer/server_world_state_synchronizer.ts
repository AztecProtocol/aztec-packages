--- conflicted
+++ resolved
@@ -4,13 +4,10 @@
   type L2Block,
   L2BlockDownloader,
   type L2BlockSource,
-<<<<<<< HEAD
+  type MerkleTreeAdminOperations,
   WorldStateRunningState,
   type WorldStateStatus,
   type WorldStateSynchronizer,
-=======
-  type MerkleTreeAdminOperations,
->>>>>>> 8ee8595d
 } from '@aztec/circuit-types';
 import { type L2BlockHandledStats } from '@aztec/circuit-types/stats';
 import { L1_TO_L2_MSG_SUBTREE_HEIGHT } from '@aztec/circuits.js/constants';
