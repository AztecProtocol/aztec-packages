import {
  AppendOnlyTreeSnapshot,
  CircuitsWasm,
  GlobalVariables,
  MAX_NEW_COMMITMENTS_PER_TX,
  MAX_NEW_CONTRACTS_PER_TX,
  MAX_NEW_L2_TO_L1_MSGS_PER_CALL,
  MAX_NEW_NULLIFIERS_PER_TX,
  MAX_PUBLIC_DATA_UPDATE_REQUESTS_PER_TX,
  NUMBER_OF_L1_L2_MESSAGES_PER_ROLLUP,
} from '@aztec/circuits.js';
<<<<<<< HEAD
import { Fr } from '@aztec/foundation/fields';
import { createLogger } from '@aztec/foundation/log';
import { sleep } from '@aztec/foundation/sleep';
import { INITIAL_LEAF, Pedersen, SiblingPath } from '@aztec/merkle-tree';
import { ContractData, L2Block, L2BlockL2Logs, L2BlockSource, MerkleTreeId, PublicDataWrite } from '@aztec/types';

=======
import { INITIAL_LEAF, Pedersen } from '@aztec/merkle-tree';
import {
  ContractData,
  L2Block,
  L2BlockL2Logs,
  L2BlockSource,
  MerkleTreeId,
  PublicDataWrite,
  SiblingPath,
} from '@aztec/types';
>>>>>>> eede42b0
import { jest } from '@jest/globals';
import times from 'lodash.times';

import { MerkleTreeDb } from '../index.js';
import { ServerWorldStateSynchroniser } from './server_world_state_synchroniser.js';
import { WorldStateRunningState } from './world_state_synchroniser.js';

/**
 * Generic mock implementation.
 */
type Mockify<T> = {
  [P in keyof T]: jest.Mock;
};

const LATEST_BLOCK_NUMBER = 5;
const getLatestBlockNumber = () => LATEST_BLOCK_NUMBER;
let nextBlocks: L2Block[] = [];
const consumeNextBlocks = () => {
  const blocks = nextBlocks;
  nextBlocks = [];
  return Promise.resolve(blocks);
};

const getMockTreeSnapshot = () => {
  return new AppendOnlyTreeSnapshot(Fr.random(), 16);
};

const getMockContractData = () => {
  return ContractData.random();
};

const getMockGlobalVariables = () => {
  return GlobalVariables.from({
    chainId: Fr.random(),
    version: Fr.random(),
    blockNumber: Fr.random(),
    timestamp: Fr.random(),
  });
};

const getMockL1ToL2MessagesData = () => {
  return new Array(NUMBER_OF_L1_L2_MESSAGES_PER_ROLLUP).map(() => Fr.random());
};

const getMockBlock = (blockNumber: number, newContractsCommitments?: Buffer[]) => {
  const newEncryptedLogs = L2BlockL2Logs.random(1, 2, 3);
  const block = L2Block.fromFields({
    number: blockNumber,
    globalVariables: getMockGlobalVariables(),
    startPrivateDataTreeSnapshot: getMockTreeSnapshot(),
    startNullifierTreeSnapshot: getMockTreeSnapshot(),
    startContractTreeSnapshot: getMockTreeSnapshot(),
    startTreeOfHistoricPrivateDataTreeRootsSnapshot: getMockTreeSnapshot(),
    startTreeOfHistoricContractTreeRootsSnapshot: getMockTreeSnapshot(),
    startPublicDataTreeRoot: Fr.random(),
    startL1ToL2MessageTreeSnapshot: getMockTreeSnapshot(),
    startTreeOfHistoricL1ToL2MessageTreeRootsSnapshot: getMockTreeSnapshot(),
    endPrivateDataTreeSnapshot: getMockTreeSnapshot(),
    endNullifierTreeSnapshot: getMockTreeSnapshot(),
    endContractTreeSnapshot: getMockTreeSnapshot(),
    endTreeOfHistoricPrivateDataTreeRootsSnapshot: getMockTreeSnapshot(),
    endTreeOfHistoricContractTreeRootsSnapshot: getMockTreeSnapshot(),
    endPublicDataTreeRoot: Fr.random(),
    endL1ToL2MessageTreeSnapshot: getMockTreeSnapshot(),
    endTreeOfHistoricL1ToL2MessageTreeRootsSnapshot: getMockTreeSnapshot(),
    newCommitments: times(MAX_NEW_COMMITMENTS_PER_TX, Fr.random),
    newNullifiers: times(MAX_NEW_NULLIFIERS_PER_TX, Fr.random),
    newContracts: newContractsCommitments?.map(x => Fr.fromBuffer(x)) ?? [Fr.random()],
    newContractData: times(MAX_NEW_CONTRACTS_PER_TX, getMockContractData),
    newPublicDataWrites: times(MAX_PUBLIC_DATA_UPDATE_REQUESTS_PER_TX, PublicDataWrite.random),
    newL1ToL2Messages: getMockL1ToL2MessagesData(),
    newL2ToL1Msgs: times(MAX_NEW_L2_TO_L1_MSGS_PER_CALL, Fr.random),
    newEncryptedLogs,
  });
  return block;
};

const createSynchroniser = (merkleTreeDb: any, rollupSource: any) =>
  new ServerWorldStateSynchroniser(merkleTreeDb as MerkleTreeDb, rollupSource as L2BlockSource);

const log = createLogger('aztec:server_world_state_synchroniser_test');

describe('server_world_state_synchroniser', () => {
  const rollupSource: Mockify<Pick<L2BlockSource, 'getBlockHeight' | 'getL2Blocks'>> = {
    getBlockHeight: jest.fn().mockImplementation(getLatestBlockNumber),
    getL2Blocks: jest.fn().mockImplementation(consumeNextBlocks),
  };

  const merkleTreeDb: Mockify<MerkleTreeDb> = {
    getTreeInfo: jest
      .fn()
      .mockImplementation(() =>
        Promise.resolve({ treeId: MerkleTreeId.CONTRACT_TREE, root: Buffer.alloc(32, 0), size: 0n }),
      ),
    appendLeaves: jest.fn().mockImplementation(() => Promise.resolve()),
    updateLeaf: jest.fn().mockImplementation(() => Promise.resolve()),
    getSiblingPath: jest.fn().mockImplementation(() => {
      return async () => {
        const wasm = await CircuitsWasm.get();
        const pedersen: Pedersen = new Pedersen(wasm);
        SiblingPath.ZERO(32, INITIAL_LEAF, pedersen);
      }; //Promise.resolve();
    }),
    updateHistoricRootsTrees: jest.fn().mockImplementation(() => Promise.resolve()),
    commit: jest.fn().mockImplementation(() => Promise.resolve()),
    rollback: jest.fn().mockImplementation(() => Promise.resolve()),
    handleL2Block: jest.fn().mockImplementation(() => Promise.resolve()),
  } as any;

  it('can be constructed', () => {
    expect(() => createSynchroniser(merkleTreeDb, rollupSource)).not.toThrow();
  });

  it('updates sync progress', async () => {
    const server = createSynchroniser(merkleTreeDb, rollupSource);

    // test initial state
    let status = await server.status();
    expect(status.syncedToL2Block).toEqual(0);
    expect(status.state).toEqual(WorldStateRunningState.IDLE);

    // create an initial block
    let currentBlockNumber = 0;
    nextBlocks = [getMockBlock(currentBlockNumber + 1)];

    // start the sync process but don't await
    server.start().catch(err => log('Sync not completed: ', err));

    // now setup a loop to monitor the sync progress and push new blocks in
    while (currentBlockNumber <= LATEST_BLOCK_NUMBER) {
      status = await server.status();
      expect(
        status.syncedToL2Block >= currentBlockNumber || status.syncedToL2Block <= currentBlockNumber + 1,
      ).toBeTruthy();
      if (status.syncedToL2Block === LATEST_BLOCK_NUMBER) {
        break;
      }
      expect(
        status.state >= WorldStateRunningState.IDLE || status.state <= WorldStateRunningState.SYNCHING,
      ).toBeTruthy();
      if (status.syncedToL2Block === currentBlockNumber) {
        await sleep(100);
        continue;
      }
      currentBlockNumber++;
      nextBlocks = [getMockBlock(currentBlockNumber + 1)];
    }

    // check the status agian, should be fully synced
    status = await server.status();
    expect(status.state).toEqual(WorldStateRunningState.RUNNING);
    expect(status.syncedToL2Block).toEqual(LATEST_BLOCK_NUMBER);

    // stop the synchroniser
    await server.stop();

    // check the final status
    status = await server.status();
    expect(status.state).toEqual(WorldStateRunningState.STOPPED);
    expect(status.syncedToL2Block).toEqual(LATEST_BLOCK_NUMBER);
  });

  it('enables blocking until synced', async () => {
    const server = createSynchroniser(merkleTreeDb, rollupSource);
    let currentBlockNumber = 0;

    const newBlocks = async () => {
      while (currentBlockNumber <= LATEST_BLOCK_NUMBER) {
        await sleep(100);
        nextBlocks = [...nextBlocks, getMockBlock(++currentBlockNumber)];
      }
    };

    // kick off the background queueing of blocks
    const newBlockPromise = newBlocks();

    // kick off the synching
    const syncPromise = server.start();

    // await the synching
    await syncPromise;

    await newBlockPromise;

    let status = await server.status();
    expect(status.state).toEqual(WorldStateRunningState.RUNNING);
    expect(status.syncedToL2Block).toEqual(LATEST_BLOCK_NUMBER);
    await server.stop();
    status = await server.status();
    expect(status.state).toEqual(WorldStateRunningState.STOPPED);
    expect(status.syncedToL2Block).toEqual(LATEST_BLOCK_NUMBER);
  });

  it('handles multiple calls to start', async () => {
    const server = createSynchroniser(merkleTreeDb, rollupSource);
    let currentBlockNumber = 0;

    const newBlocks = async () => {
      while (currentBlockNumber < LATEST_BLOCK_NUMBER) {
        await sleep(100);
        const newBlock = getMockBlock(++currentBlockNumber);
        nextBlocks = [...nextBlocks, newBlock];
      }
    };

    // kick off the background queueing of blocks
    const newBlockPromise = newBlocks();

    // kick off the synching
    await server.start();

    // call start again, should get back the same promise
    await server.start();

    // wait until the block production has finished
    await newBlockPromise;

    await server.stop();
  });

  it('immediately syncs if no new blocks', async () => {
    const server = createSynchroniser(merkleTreeDb, rollupSource);
    rollupSource.getBlockHeight.mockImplementationOnce(() => {
      return Promise.resolve(0);
    });

    // kick off the synching
    const syncPromise = server.start();

    // it should already be synced, no need to push new blocks
    await syncPromise;

    const status = await server.status();
    expect(status.state).toBe(WorldStateRunningState.RUNNING);
    expect(status.syncedToL2Block).toBe(0);
    await server.stop();
  });

  it("can't be started if already stopped", async () => {
    const server = createSynchroniser(merkleTreeDb, rollupSource);
    rollupSource.getBlockHeight.mockImplementationOnce(() => {
      return Promise.resolve(0);
    });

    // kick off the synching
    const syncPromise = server.start();
    await syncPromise;
    await server.stop();

    await expect(server.start()).rejects.toThrow();
  });

  it('adds the received L2 blocks', async () => {
    merkleTreeDb.handleL2Block.mockReset();
    const server = createSynchroniser(merkleTreeDb, rollupSource);
    const totalBlocks = LATEST_BLOCK_NUMBER + 1;
    nextBlocks = Array(totalBlocks)
      .fill(0)
      .map((_, index) => getMockBlock(index, [Buffer.alloc(32, index)]));
    // sync the server
    await server.start();

    expect(merkleTreeDb.handleL2Block).toHaveBeenCalledTimes(totalBlocks);
    await server.stop();
  });
});<|MERGE_RESOLUTION|>--- conflicted
+++ resolved
@@ -1,6 +1,7 @@
 import {
   AppendOnlyTreeSnapshot,
   CircuitsWasm,
+  Fr,
   GlobalVariables,
   MAX_NEW_COMMITMENTS_PER_TX,
   MAX_NEW_CONTRACTS_PER_TX,
@@ -9,14 +10,8 @@
   MAX_PUBLIC_DATA_UPDATE_REQUESTS_PER_TX,
   NUMBER_OF_L1_L2_MESSAGES_PER_ROLLUP,
 } from '@aztec/circuits.js';
-<<<<<<< HEAD
-import { Fr } from '@aztec/foundation/fields';
 import { createLogger } from '@aztec/foundation/log';
 import { sleep } from '@aztec/foundation/sleep';
-import { INITIAL_LEAF, Pedersen, SiblingPath } from '@aztec/merkle-tree';
-import { ContractData, L2Block, L2BlockL2Logs, L2BlockSource, MerkleTreeId, PublicDataWrite } from '@aztec/types';
-
-=======
 import { INITIAL_LEAF, Pedersen } from '@aztec/merkle-tree';
 import {
   ContractData,
@@ -27,7 +22,7 @@
   PublicDataWrite,
   SiblingPath,
 } from '@aztec/types';
->>>>>>> eede42b0
+
 import { jest } from '@jest/globals';
 import times from 'lodash.times';
 
