import { type Archiver, createArchiver } from '@aztec/archiver';
import { type BlobSinkClientInterface, createBlobSinkClient } from '@aztec/blob-sink/client';
import { type ProverCoordination, type ProvingJobBroker } from '@aztec/circuit-types';
import { EpochCache } from '@aztec/epoch-cache';
import { createEthereumChain } from '@aztec/ethereum';
import { Buffer32 } from '@aztec/foundation/buffer';
import { type Logger, createLogger } from '@aztec/foundation/log';
import { type DataStoreConfig } from '@aztec/kv-store/config';
import { RollupAbi } from '@aztec/l1-artifacts';
import { createProverClient } from '@aztec/prover-client';
import { createAndStartProvingBroker } from '@aztec/prover-client/broker';
import { L1Publisher } from '@aztec/sequencer-client';
import { type TelemetryClient, getTelemetryClient } from '@aztec/telemetry-client';
import { createWorldStateSynchronizer } from '@aztec/world-state';

import { createPublicClient, getAddress, getContract, http } from 'viem';

import { createBondManager } from './bond/factory.js';
import { type ProverNodeConfig, type QuoteProviderConfig } from './config.js';
import { ClaimsMonitor } from './monitors/claims-monitor.js';
import { EpochMonitor } from './monitors/epoch-monitor.js';
import { createProverCoordination } from './prover-coordination/factory.js';
import { ProverNode, type ProverNodeOptions } from './prover-node.js';
import { HttpQuoteProvider } from './quote-provider/http.js';
import { SimpleQuoteProvider } from './quote-provider/simple.js';
import { QuoteSigner } from './quote-signer.js';

/** Creates a new prover node given a config. */
export async function createProverNode(
  config: ProverNodeConfig & DataStoreConfig,
  deps: {
    telemetry?: TelemetryClient;
    log?: Logger;
    aztecNodeTxProvider?: ProverCoordination;
    archiver?: Archiver;
    publisher?: L1Publisher;
    blobSinkClient?: BlobSinkClientInterface;
    broker?: ProvingJobBroker;
  } = {},
) {
<<<<<<< HEAD
  const telemetry = deps.telemetry ?? new NoopTelemetryClient();
  const blobSinkClient = deps.blobSinkClient ?? createBlobSinkClient(config.blobSinkUrl);
  const log = deps.log ?? createLogger('prover-node');
  const archiver = deps.archiver ?? (await createArchiver(config, blobSinkClient, telemetry, { blockUntilSync: true }));
=======
  const telemetry = deps.telemetry ?? getTelemetryClient();
  const blobSinkClient = deps.blobSinkClient ?? createBlobSinkClient(config.blobSinkUrl);
  const log = deps.log ?? createLogger('prover-node');
  const archiver = deps.archiver ?? (await createArchiver(config, blobSinkClient, { blockUntilSync: true }, telemetry));
>>>>>>> 1f36a043
  log.verbose(`Created archiver and synced to block ${await archiver.getBlockNumber()}`);

  const worldStateConfig = { ...config, worldStateProvenBlocksOnly: false };
  const worldStateSynchronizer = await createWorldStateSynchronizer(worldStateConfig, archiver, telemetry);
  await worldStateSynchronizer.start();

  const broker = deps.broker ?? (await createAndStartProvingBroker(config, telemetry));
  const prover = await createProverClient(config, worldStateSynchronizer, broker, telemetry);

  // REFACTOR: Move publisher out of sequencer package and into an L1-related package
  const publisher = deps.publisher ?? new L1Publisher(config, { telemetry, blobSinkClient });

  const epochCache = await EpochCache.create(config.l1Contracts.rollupAddress, config);

  // If config.p2pEnabled is true, createProverCoordination will create a p2p client where quotes will be shared and tx's requested
  // If config.p2pEnabled is false, createProverCoordination request information from the AztecNode
  const proverCoordination = await createProverCoordination(config, {
    aztecNodeTxProvider: deps.aztecNodeTxProvider,
    worldStateSynchronizer,
    archiver,
    epochCache,
    telemetry,
  });

  const quoteProvider = createQuoteProvider(config);
  const quoteSigner = createQuoteSigner(config);

  const proverNodeConfig: ProverNodeOptions = {
    maxPendingJobs: config.proverNodeMaxPendingJobs,
    pollingIntervalMs: config.proverNodePollingIntervalMs,
    maxParallelBlocksPerEpoch: config.proverNodeMaxParallelBlocksPerEpoch,
    txGatheringMaxParallelRequests: config.txGatheringMaxParallelRequests,
    txGatheringIntervalMs: config.txGatheringIntervalMs,
    txGatheringTimeoutMs: config.txGatheringTimeoutMs,
  };

  const claimsMonitor = new ClaimsMonitor(publisher, proverNodeConfig, telemetry);
  const epochMonitor = new EpochMonitor(archiver, proverNodeConfig, telemetry);

  const rollupContract = publisher.getRollupContract();
  const walletClient = publisher.getClient();
  const bondManager = await createBondManager(rollupContract, walletClient, config);

  return new ProverNode(
    prover,
    publisher,
    archiver,
    archiver,
    archiver,
    worldStateSynchronizer,
    proverCoordination,
    quoteProvider,
    quoteSigner,
    claimsMonitor,
    epochMonitor,
    bondManager,
    proverNodeConfig,
    telemetry,
  );
}

function createQuoteProvider(config: QuoteProviderConfig) {
  return config.quoteProviderUrl
    ? new HttpQuoteProvider(config.quoteProviderUrl)
    : new SimpleQuoteProvider(config.quoteProviderBasisPointFee, config.quoteProviderBondAmount);
}

function createQuoteSigner(config: ProverNodeConfig) {
  // REFACTOR: We need a package that just returns an instance of a rollup contract ready to use
  const { l1RpcUrl: rpcUrl, l1ChainId: chainId, l1Contracts } = config;
  const chain = createEthereumChain(rpcUrl, chainId);
  const client = createPublicClient({ chain: chain.chainInfo, transport: http(chain.rpcUrl) });
  const address = getAddress(l1Contracts.rollupAddress.toString());
  const rollupContract = getContract({ address, abi: RollupAbi, client });
  const privateKey = config.publisherPrivateKey;
  return QuoteSigner.new(Buffer32.fromString(privateKey), rollupContract);
}<|MERGE_RESOLUTION|>--- conflicted
+++ resolved
@@ -38,17 +38,10 @@
     broker?: ProvingJobBroker;
   } = {},
 ) {
-<<<<<<< HEAD
-  const telemetry = deps.telemetry ?? new NoopTelemetryClient();
-  const blobSinkClient = deps.blobSinkClient ?? createBlobSinkClient(config.blobSinkUrl);
-  const log = deps.log ?? createLogger('prover-node');
-  const archiver = deps.archiver ?? (await createArchiver(config, blobSinkClient, telemetry, { blockUntilSync: true }));
-=======
   const telemetry = deps.telemetry ?? getTelemetryClient();
   const blobSinkClient = deps.blobSinkClient ?? createBlobSinkClient(config.blobSinkUrl);
   const log = deps.log ?? createLogger('prover-node');
   const archiver = deps.archiver ?? (await createArchiver(config, blobSinkClient, { blockUntilSync: true }, telemetry));
->>>>>>> 1f36a043
   log.verbose(`Created archiver and synced to block ${await archiver.getBlockNumber()}`);
 
   const worldStateConfig = { ...config, worldStateProvenBlocksOnly: false };
