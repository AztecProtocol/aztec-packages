--- conflicted
+++ resolved
@@ -10,15 +10,7 @@
 import { type TelemetryClient, getTelemetryClient } from '@aztec/telemetry-client';
 import { createWorldStateSynchronizer } from '@aztec/world-state';
 
-<<<<<<< HEAD
-import { createPublicClient, fallback, getAddress, getContract, http } from 'viem';
-
-import { createBondManager } from './bond/factory.js';
-import { type ProverNodeConfig, type QuoteProviderConfig } from './config.js';
-import { ClaimsMonitor } from './monitors/claims-monitor.js';
-=======
 import { type ProverNodeConfig } from './config.js';
->>>>>>> f54db75a
 import { EpochMonitor } from './monitors/epoch-monitor.js';
 import { createProverCoordination } from './prover-coordination/factory.js';
 import { ProverNodePublisher } from './prover-node-publisher.js';
@@ -95,24 +87,4 @@
     proverNodeConfig,
     telemetry,
   );
-<<<<<<< HEAD
-}
-
-function createQuoteProvider(config: QuoteProviderConfig) {
-  return config.quoteProviderUrl
-    ? new HttpQuoteProvider(config.quoteProviderUrl)
-    : new SimpleQuoteProvider(config.quoteProviderBasisPointFee, config.quoteProviderBondAmount);
-}
-
-function createQuoteSigner(config: ProverNodeConfig) {
-  // REFACTOR: We need a package that just returns an instance of a rollup contract ready to use
-  const { l1RpcUrls: rpcUrls, l1ChainId: chainId, l1Contracts } = config;
-  const chain = createEthereumChain(rpcUrls, chainId);
-  const client = createPublicClient({ chain: chain.chainInfo, transport: fallback(rpcUrls.map(url => http(url))) });
-  const address = getAddress(l1Contracts.rollupAddress.toString());
-  const rollupContract = getContract({ address, abi: RollupAbi, client });
-  const privateKey = config.publisherPrivateKey;
-  return QuoteSigner.new(Buffer32.fromString(privateKey), rollupContract);
-=======
->>>>>>> f54db75a
 }