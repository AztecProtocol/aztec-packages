import {
  type Body,
  type EpochProofClaim,
  EpochProofQuote,
  EpochProofQuotePayload,
  type EpochProverManager,
  type L1ToL2MessageSource,
  type L2Block,
  type L2BlockSource,
  type MerkleTreeWriteOperations,
  P2PClientType,
  type ProverCoordination,
  type Tx,
  type TxEffect,
  TxHash,
  WorldStateRunningState,
  type WorldStateSynchronizer,
} from '@aztec/circuit-types';
import { type ContractDataSource, EthAddress, Fr } from '@aztec/circuits.js';
import { type EpochCache } from '@aztec/epoch-cache';
import { times } from '@aztec/foundation/collection';
import { Signature } from '@aztec/foundation/eth-signature';
import { makeBackoff, retry } from '@aztec/foundation/retry';
import { sleep } from '@aztec/foundation/sleep';
import { openTmpStore } from '@aztec/kv-store/lmdb';
import { type BootstrapNode, InMemoryTxPool, MemoryEpochProofQuotePool, P2PClient } from '@aztec/p2p';
import { createBootstrapNode, createTestLibP2PService } from '@aztec/p2p/mocks';
import { type L1Publisher } from '@aztec/sequencer-client';
import { type PublicProcessorFactory } from '@aztec/simulator';
import { NoopTelemetryClient } from '@aztec/telemetry-client/noop';

import { jest } from '@jest/globals';
import { type MockProxy, mock } from 'jest-mock-extended';

import { type BondManager } from './bond/bond-manager.js';
import { type EpochProvingJob } from './job/epoch-proving-job.js';
import { ClaimsMonitor } from './monitors/claims-monitor.js';
import { EpochMonitor } from './monitors/epoch-monitor.js';
import { ProverNode, type ProverNodeOptions } from './prover-node.js';
import { type QuoteProvider } from './quote-provider/index.js';
import { type QuoteSigner } from './quote-signer.js';

describe('prover-node', () => {
  // Prover node dependencies
  let prover: MockProxy<EpochProverManager>;
  let publisher: MockProxy<L1Publisher>;
  let l2BlockSource: MockProxy<L2BlockSource>;
  let l1ToL2MessageSource: MockProxy<L1ToL2MessageSource>;
  let contractDataSource: MockProxy<ContractDataSource>;
  let worldState: MockProxy<WorldStateSynchronizer>;
  let coordination: ProverCoordination;
  let mockCoordination: MockProxy<ProverCoordination>;
  let quoteProvider: MockProxy<QuoteProvider>;
  let quoteSigner: MockProxy<QuoteSigner>;
  let bondManager: MockProxy<BondManager>;
  let telemetryClient: NoopTelemetryClient;
  let config: ProverNodeOptions;

  // Subject under test
  let proverNode: TestProverNode;

  // Quote returned by the provider by default and its completed quote
  let partialQuote: Pick<EpochProofQuotePayload, 'basisPointFee' | 'bondAmount' | 'validUntilSlot'>;

  // Sample claim
  let claim: MockProxy<EpochProofClaim>;

  // Blocks returned by the archiver
  let blocks: MockProxy<L2Block>[];

  // Address of the publisher
  let address: EthAddress;

  // List of all jobs ever created by the test prover node and their dependencies
  let jobs: {
    job: MockProxy<EpochProvingJob>;
    cleanUp: (job: EpochProvingJob) => Promise<void>;
    epochNumber: bigint;
  }[];

  const toQuotePayload = (
    epoch: bigint,
    partialQuote: Pick<EpochProofQuotePayload, 'basisPointFee' | 'bondAmount' | 'validUntilSlot'>,
  ) => EpochProofQuotePayload.from({ ...partialQuote, prover: address, epochToProve: epoch });

  const toExpectedQuote = (
    epoch: bigint,
    quote: Pick<EpochProofQuotePayload, 'basisPointFee' | 'bondAmount' | 'validUntilSlot'> = partialQuote,
  ) => expect.objectContaining({ payload: toQuotePayload(epoch, quote) });

  const createProverNode = (claimsMonitor: ClaimsMonitor, epochMonitor: EpochMonitor) =>
    new TestProverNode(
      prover,
      publisher,
      l2BlockSource,
      l1ToL2MessageSource,
      contractDataSource,
      worldState,
      coordination,
      quoteProvider,
      quoteSigner,
      claimsMonitor,
      epochMonitor,
      bondManager,
      telemetryClient,
      config,
    );

  beforeEach(() => {
    prover = mock<EpochProverManager>();
    publisher = mock<L1Publisher>();
    l2BlockSource = mock<L2BlockSource>();
    l1ToL2MessageSource = mock<L1ToL2MessageSource>();
    contractDataSource = mock<ContractDataSource>();
    worldState = mock<WorldStateSynchronizer>();
    mockCoordination = mock<ProverCoordination>();
    coordination = mockCoordination;
    quoteProvider = mock<QuoteProvider>();
    quoteSigner = mock<QuoteSigner>();
    bondManager = mock<BondManager>();

    telemetryClient = new NoopTelemetryClient();
    config = { maxPendingJobs: 3, pollingIntervalMs: 10, maxParallelBlocksPerEpoch: 32 };

    // World state returns a new mock db every time it is asked to fork
    worldState.fork.mockImplementation(() => Promise.resolve(mock<MerkleTreeWriteOperations>()));
    worldState.status.mockResolvedValue({
      syncedToL2Block: { number: 1, hash: '' },
      state: WorldStateRunningState.RUNNING,
    });

    // Publisher returns its sender address
    address = EthAddress.random();
    publisher.getSenderAddress.mockReturnValue(address);

    // Quote provider returns a mock
    partialQuote = { basisPointFee: 100, bondAmount: 0n, validUntilSlot: 30n };
    quoteProvider.getQuote.mockResolvedValue(partialQuote);

    // Signer returns an empty signature
    quoteSigner.sign.mockImplementation(payload => Promise.resolve(new EpochProofQuote(payload, Signature.empty())));

    // We create 3 fake blocks with 1 tx effect each
    blocks = times(3, i =>
      mock<L2Block>({
        number: i + 20,
        hash: () => new Fr(i),
        body: mock<Body>({ txEffects: [mock<TxEffect>({ txHash: TxHash.random() } as TxEffect)] }),
      }),
    );

    // Archiver returns a bunch of fake blocks
    l2BlockSource.getBlocksForEpoch.mockResolvedValue(blocks);

    // Coordination plays along and returns a tx whenever requested
    mockCoordination.getTxByHash.mockImplementation(hash =>
      Promise.resolve(mock<Tx>({ getTxHash: () => hash, tryGetTxHash: () => hash })),
    );

    // A sample claim
    claim = { epochToProve: 10n, bondProvider: address } as EpochProofClaim;

    jobs = [];
  });

  afterEach(async () => {
    await proverNode.stop();
  });

  describe('with mocked monitors', () => {
    let claimsMonitor: MockProxy<ClaimsMonitor>;
    let epochMonitor: MockProxy<EpochMonitor>;

    beforeEach(() => {
      claimsMonitor = mock<ClaimsMonitor>();
      epochMonitor = mock<EpochMonitor>();

      proverNode = createProverNode(claimsMonitor, epochMonitor);
    });

    it('sends a quote on a finished epoch', async () => {
      await proverNode.handleEpochCompleted(10n);

      expect(quoteProvider.getQuote).toHaveBeenCalledWith(10, blocks);
      expect(quoteSigner.sign).toHaveBeenCalledWith(expect.objectContaining(partialQuote));
      expect(coordination.addEpochProofQuote).toHaveBeenCalledTimes(1);

      expect(coordination.addEpochProofQuote).toHaveBeenCalledWith(toExpectedQuote(10n));
    });

    it('does not send a quote if there are no blocks in the epoch', async () => {
      l2BlockSource.getBlocksForEpoch.mockResolvedValue([]);
      await proverNode.handleEpochCompleted(10n);
      expect(coordination.addEpochProofQuote).not.toHaveBeenCalled();
    });

    it('does not send a quote if there is a tx missing from coordinator', async () => {
      mockCoordination.getTxByHash.mockResolvedValue(undefined);
      await proverNode.handleEpochCompleted(10n);
      expect(coordination.addEpochProofQuote).not.toHaveBeenCalled();
    });

    it('does not send a quote on a finished epoch if the provider does not return one', async () => {
      quoteProvider.getQuote.mockResolvedValue(undefined);
      await proverNode.handleEpochCompleted(10n);

      expect(quoteSigner.sign).not.toHaveBeenCalled();
      expect(coordination.addEpochProofQuote).not.toHaveBeenCalled();
    });

    it('starts proving on a new claim', async () => {
      await proverNode.handleClaim(claim);

      expect(jobs[0].epochNumber).toEqual(10n);
    });

    it('does not prove the same epoch twice', async () => {
      await proverNode.handleClaim(claim);
      await proverNode.handleClaim(claim);

      expect(jobs.length).toEqual(1);
    });

    it('sends a quote on the initial sync if there is no claim', async () => {
      await proverNode.handleInitialEpochSync(10n);

      expect(coordination.addEpochProofQuote).toHaveBeenCalledTimes(1);
    });

    it('sends a quote on the initial sync if there is a claim for an older epoch', async () => {
      const claim = { epochToProve: 9n, bondProvider: EthAddress.random() } as EpochProofClaim;
      publisher.getProofClaim.mockResolvedValue(claim);
      await proverNode.handleInitialEpochSync(10n);

      expect(coordination.addEpochProofQuote).toHaveBeenCalledTimes(1);
    });

    it('does not send a quote on the initial sync if there is already a claim', async () => {
      const claim = { epochToProve: 10n, bondProvider: EthAddress.random() } as EpochProofClaim;
      publisher.getProofClaim.mockResolvedValue(claim);
      await proverNode.handleInitialEpochSync(10n);

      expect(coordination.addEpochProofQuote).not.toHaveBeenCalled();
    });

    it('starts proving if there is a claim sent by us', async () => {
      l2BlockSource.getProvenL2EpochNumber.mockResolvedValue(9);
      await proverNode.handleClaim(claim);

      expect(jobs[0].epochNumber).toEqual(10n);
    });

    it('does not start proving if there is a claim sent by us but proof has already landed', async () => {
      l2BlockSource.getProvenL2EpochNumber.mockResolvedValue(10);
      await proverNode.handleClaim(claim);

      expect(jobs.length).toEqual(0);
    });
  });

  describe('with actual monitors', () => {
    let claimsMonitor: ClaimsMonitor;
    let epochMonitor: EpochMonitor;

    // Answers l2BlockSource.isEpochComplete, queried from the epoch monitor
    let lastEpochComplete: bigint = 0n;

    beforeEach(() => {
      const telemetry = new NoopTelemetryClient();
      claimsMonitor = new ClaimsMonitor(publisher, telemetry, config);
      epochMonitor = new EpochMonitor(l2BlockSource, telemetry, config);

      l2BlockSource.isEpochComplete.mockImplementation(epochNumber =>
        Promise.resolve(epochNumber <= lastEpochComplete),
      );

      proverNode = createProverNode(claimsMonitor, epochMonitor);
    });

    it('sends a quote on initial sync', async () => {
      l2BlockSource.getL2EpochNumber.mockResolvedValue(10n);

      await proverNode.start();
      await sleep(100);
      expect(coordination.addEpochProofQuote).toHaveBeenCalledTimes(1);
    });

    it('starts proving if there is a claim during initial sync', async () => {
      l2BlockSource.getL2EpochNumber.mockResolvedValue(11n);
      publisher.getProofClaim.mockResolvedValue(claim);

      await proverNode.start();
      await sleep(100);

      expect(jobs[0].epochNumber).toEqual(10n);
      expect(jobs.length).toEqual(1);
    });

    it('does not start proving if there is a claim for proven epoch during initial sync', async () => {
      l2BlockSource.getProvenL2EpochNumber.mockResolvedValue(10);
      publisher.getProofClaim.mockResolvedValue(claim);

      await proverNode.start();
      await sleep(100);

      expect(jobs.length).toEqual(0);
    });

    it('sends another quote when a new epoch is completed', async () => {
      lastEpochComplete = 10n;
      l2BlockSource.getL2EpochNumber.mockResolvedValue(11n);

      await proverNode.start();
      await sleep(100);

      lastEpochComplete = 11n;
      await sleep(100);

      expect(coordination.addEpochProofQuote).toHaveBeenCalledTimes(2);
      expect(coordination.addEpochProofQuote).toHaveBeenCalledWith(toExpectedQuote(10n));
      expect(coordination.addEpochProofQuote).toHaveBeenCalledWith(toExpectedQuote(11n));
    });

    it('starts proving when a claim is seen', async () => {
      publisher.getProofClaim.mockResolvedValue(claim);

      await proverNode.start();
      await sleep(100);

      expect(jobs[0].epochNumber).toEqual(10n);
    });
  });

  /* TODO: FLAKE
    ● prover-node › Using a p2p coordination › with mocked monitors › Should send a proof quote via p2p to another node

    expect(jest.fn()).toHaveBeenCalledTimes(expected)

    Expected number of calls: 1
    Received number of calls: 0

      396 |           async () => {
      397 |             // Check the other node received a quote via p2p
    > 398 |             expect(p2pEpochReceivedSpy).toHaveBeenCalledTimes(1);
          |                                         ^
      399 |           },
      400 |           'Waiting for quote to be received',
      401 |           makeBackoff(times(20, () => 1)),

      at ../src/prover-node.test.ts:398:41
      at retry (../../foundation/src/retry/index.ts:56:20)
      at Object.<anonymous> (../src/prover-node.test.ts:394:9)
  */
  // Things to test
  // - Another aztec node receives the proof quote via p2p
  // - The prover node can get the  it is missing via p2p, or it has them in it's mempool
<<<<<<< HEAD
  describe.skip('Using a p2p coordination', () => {
=======
  describe('using a p2p coordination', () => {
>>>>>>> fb58c166
    let bootnode: BootstrapNode;
    let epochCache: MockProxy<EpochCache>;
    let p2pClient: P2PClient<P2PClientType.Prover>;
    let otherP2PClient: P2PClient<P2PClientType.Prover>;

    const createP2PClient = async (bootnodeAddr: string, port: number) => {
      const mempools = {
        txPool: new InMemoryTxPool(telemetryClient),
        epochProofQuotePool: new MemoryEpochProofQuotePool(telemetryClient),
      };
      epochCache = mock<EpochCache>();
      const libp2pService = await createTestLibP2PService(
        P2PClientType.Prover,
        [bootnodeAddr],
        l2BlockSource,
        worldState,
        epochCache,
        mempools,
        telemetryClient,
        port,
      );
      const kvStore = openTmpStore();
      return new P2PClient(P2PClientType.Prover, kvStore, l2BlockSource, mempools, libp2pService, 0);
    };

    beforeEach(async () => {
      bootnode = await createBootstrapNode(40400);
      await sleep(1000);

      const bootnodeAddr = bootnode.getENR().encodeTxt();
      p2pClient = await createP2PClient(bootnodeAddr, 8080);
      otherP2PClient = await createP2PClient(bootnodeAddr, 8081);

      // Set the p2p client to be the coordination method
      coordination = p2pClient;

      // But still mock getTxByHash
      const mockGetTxByHash = (hash: TxHash) => Promise.resolve(mock<Tx>({ getTxHash: () => hash }));
      jest.spyOn(p2pClient, 'getTxByHash').mockImplementation(mockGetTxByHash);
      jest.spyOn(otherP2PClient, 'getTxByHash').mockImplementation(mockGetTxByHash);

      await Promise.all([p2pClient.start(), otherP2PClient.start()]);

      // Sleep to enable peer discovery
      await sleep(3000);
    }, 10000);

    afterEach(async () => {
      await bootnode.stop();
      await p2pClient?.stop();
      await otherP2PClient.stop();
    });

    describe('with mocked monitors', () => {
      let claimsMonitor: MockProxy<ClaimsMonitor>;
      let epochMonitor: MockProxy<EpochMonitor>;

      beforeEach(() => {
        claimsMonitor = mock<ClaimsMonitor>();
        epochMonitor = mock<EpochMonitor>();

        proverNode = createProverNode(claimsMonitor, epochMonitor);
      });

      afterEach(async () => {
        await proverNode.stop();
      });

      it('should send a proof quote via p2p to another node', async () => {
        const epochNumber = 10n;
        epochCache.getEpochAndSlotNow.mockReturnValue({
          epoch: epochNumber,
          slot: epochNumber * 2n,
          ts: BigInt(Date.now()),
        });

        // Check that the p2p client receives the quote (casted as any to access private property)
        const p2pEpochReceivedSpy = jest.spyOn((otherP2PClient as any).p2pService, 'processEpochProofQuoteFromPeer');

        // Check the other node's pool has no quotes yet
        const peerInitialState = await otherP2PClient.getEpochProofQuotes(epochNumber);
        expect(peerInitialState.length).toEqual(0);

        await proverNode.handleEpochCompleted(epochNumber);

        // Wait for message to be propagated
        await retry(
          // eslint-disable-next-line require-await
          async () => {
            // Check the other node received a quote via p2p
            expect(p2pEpochReceivedSpy).toHaveBeenCalledTimes(1);
          },
          'Waiting for quote to be received',
          makeBackoff(times(20, () => 1)),
        );

        // We should be able to retreive the quote from the other node
        const peerFinalStateQuotes = await otherP2PClient.getEpochProofQuotes(epochNumber);
        expect(peerFinalStateQuotes[0]).toEqual(toExpectedQuote(epochNumber));
      });
    });
  });

  class TestProverNode extends ProverNode {
    protected override doCreateEpochProvingJob(
      epochNumber: bigint,
      _blocks: L2Block[],
      _txs: Tx[],
      _publicProcessorFactory: PublicProcessorFactory,
      cleanUp: (job: EpochProvingJob) => Promise<void>,
    ): EpochProvingJob {
      const job = mock<EpochProvingJob>({ getState: () => 'processing', run: () => Promise.resolve() });
      job.getId.mockReturnValue(jobs.length.toString());
      jobs.push({ epochNumber, job, cleanUp });
      return job;
    }

    public override triggerMonitors() {
      return super.triggerMonitors();
    }
  }
});<|MERGE_RESOLUTION|>--- conflicted
+++ resolved
@@ -354,11 +354,7 @@
   // Things to test
   // - Another aztec node receives the proof quote via p2p
   // - The prover node can get the  it is missing via p2p, or it has them in it's mempool
-<<<<<<< HEAD
-  describe.skip('Using a p2p coordination', () => {
-=======
-  describe('using a p2p coordination', () => {
->>>>>>> fb58c166
+  describe.skip('using a p2p coordination', () => {
     let bootnode: BootstrapNode;
     let epochCache: MockProxy<EpochCache>;
     let p2pClient: P2PClient<P2PClientType.Prover>;
