--- conflicted
+++ resolved
@@ -69,7 +69,7 @@
   public async run() {
     const epochNumber = Number(this.epochNumber);
     const epochSizeBlocks = this.blocks.length;
-    const epochSizeTxs = this.blocks.reduce((total, current) => total + current.body.numberOfTxsIncludingPadded, 0);
+    const epochSizeTxs = this.blocks.reduce((total, current) => total + current.body.txEffects.length, 0);
     const [fromBlock, toBlock] = [this.blocks[0].number, this.blocks.at(-1)!.number];
     this.log.info(`Starting epoch ${epochNumber} proving job with blocks ${fromBlock} to ${toBlock}`, {
       fromBlock,
@@ -89,12 +89,7 @@
 
       await asyncPool(this.config.parallelBlockLimit, this.blocks, async block => {
         const globalVariables = block.header.globalVariables;
-<<<<<<< HEAD
-        const txHashes = block.body.txEffects.map(tx => tx.txHash);
-        const txCount = txHashes.length;
-=======
         const txs = this.getTxs(block);
->>>>>>> fe845e29
         const l1ToL2Messages = await this.getL1ToL2Messages(block);
         const previousHeader = await this.getBlockHeader(block.number - 1);
 
