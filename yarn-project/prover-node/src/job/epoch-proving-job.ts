--- conflicted
+++ resolved
@@ -202,13 +202,8 @@
     }
   }
 
-<<<<<<< HEAD
-  /* Returns the header for the given block number, or undefined for block zero. */
-  private getBlockHeader(blockNumber: number) {
-=======
   /* Returns the header for the given block number, or the genesis block for block zero. */
   private async getBlockHeader(blockNumber: number) {
->>>>>>> 1f36a043
     if (blockNumber === 0) {
       return (await this.dbProvider.fork()).getInitialHeader();
     }
