--- conflicted
+++ resolved
@@ -135,7 +135,6 @@
       });
 
       // Return the requested block
-<<<<<<< HEAD
       rollup.getBlock.mockImplementation((blockNumber: bigint) => {
         const block = blocks[Number(blockNumber) - 1];
         const headerHash = block.proposedBlockHeaderHashes[Number(blockNumber) - fromBlock]?.toString() ?? '0x';
@@ -144,14 +143,8 @@
           archive:
             Number(blockNumber) === fromBlock - 1 ? blocks[Number(blockNumber) - 1].endArchiveRoot.toString() : '0x',
           headerHash: headerHash as `0x${string}`,
-=======
-      rollup.getBlock.mockImplementation((blockNumber: bigint) =>
-        Promise.resolve({
-          archive: blocks[Number(blockNumber) - 1].endArchiveRoot.toString(),
           attestationsHash: '0x', // unused,
           payloadDigest: '0x', // unused,
-          headerHash: '0x', // unused,
->>>>>>> 836cfefc
           blobCommitmentsHash: '0x', // unused,
           slotNumber: 0n, // unused,
           feeHeader: {
