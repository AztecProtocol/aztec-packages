# This base Dockerfile is for:
#  - Caching the workspace dependencies.
#  - Running workspace checks (package.json inheritence, tsconfig.json project references).
#  - Bringing in any upstream artefacts such as circuits.wasm and L1 contracts.
#  - Performing any code generation that doesn't require the workspace code to do so (generate L1 artefacts).
#
# When installing workspace dependencies, there are issues with doing this naively:
#  - We only ever want to re-download and install workspace dependencies in the event that they change.
#    If a developer only changes some code, we want this step of the build to become a noop and to reuse existing image.
#    Dockerfile.dockerignore is tailored to specifically only bring in files needed to install the dependencies.
#    NOTE: For this dockerignore file to be used, you MUST be using BUILDKIT in more recent versions of Docker.
#          Best to make sure you're on docker >= 24. On mainframe run `restart_docker`, it should auto-upgrade.
#  - A non pnp install is many 100's of MBs larger, impacting build times and bloating the final container size.
#    We use .yarnrc.prod.yml to enable pnp in docker. This file is simply copied over the top of .yarnrc.yml.
#    Tooling such as prettier/eslint is a pain with pnp, so we only want to enable it towards the end of the build.
#  - We want to disable yarn from accessing the net after initial package download as it prevents a class of build bugs.
#  - We want to prune dev dependencies as this can significantly reduce the final container size even further.
#    Yarn devs won't provide the ability to prune dev dependencies from the local project cache:
#      https://github.com/yarnpkg/berry/issues/1789
#    This means we need a global cache, so we can clean the cache and reinstall prod modules without re-downloading.
#  - The default global cache and local cache are simply copies, not hardlinks, thus doubling the storage of modules.
#    To work around, we will construct a global cache from the local cache using hard links (requires a hacky rename).
#  - Hardlinks created in layers different to the layer in which the file is initially created, end up as copies as well!
#    To work around, we recreate the global cache as hardlinks in the same layer that the local cache is populated.
#    As file creation and hardlinks are created within the same layer it takes no additional space.
#  - If hardlinked files are COPY'd in independent layers, then again you end up with copies, doubling the storage.
#    To work around, we co-locate both the global and local cache under /usr/src, so they can both be copied at the
#    same time when dealing with multi-stage docker builds.
#
# So, here in the base image we do a regular non-pnp, big 'ol node_modules install.
#  - /usr/src/.yarn/cache (global cache) is populated with zipped packages.
#  - /usr/src/yarn-project/.yarn/cache (project local cache) is populated with copy of zipped packages.
#  - Packages are unzipped into various node_modules folders, taking lots of space.
#  - We then erase the global cache, and recreate each file as a hard link, reducing the zipped package storage by half.
#
# That's all we want to do here r.e. dependency installation. In yarn-project we will:
#  - Copy in the rest of the workspace files.
#  - Perform any code generation steps that require the workspace code (generate L2 contract wrappers).
#  - Build all the code, and runs formatting checks.
#  - Enable yarn pnp by replacing .yarnrc.yml with .yarnrc.prod.yml.
#  - Perform a final yarn install to remove all node_modules folders and generate .pnp.cjs etc.
#  - Create the final slim yarn-project image by copying /usr/src into a fresh image.
#
# When we build a downstream docker image, we:
#  - Do any project specific work in a "builder" stage.
#  - Erase the local cache with a `yarn cache clean`. Files will remain in global cache due to hard link.
#  - Do a `yarn workspaces focus --production` to install production dependencies from the global to local cache.
#  - Remove the global cache from /usr/src/.yarn.
#  - The above can be done with:
#      RUN yarn cache clean && yarn workspaces focus --production > /dev/null && rm -rf /usr/src/.yarn
#  - Create final slim image by copying /usr/src into a fresh image.
#
# At the time of writing the following 3 images have the following sizes:
#  - yarn-project-base: 1.11GB
#  - yarn-project: 467MB
#  - end-to-end: 360MB
#
# This is probably near optimal.
FROM 278380418400.dkr.ecr.eu-west-2.amazonaws.com/circuits-wasm-linux-clang as circuits
FROM 278380418400.dkr.ecr.eu-west-2.amazonaws.com/l1-contracts as contracts

FROM node:18-alpine
RUN apk update && apk add --no-cache bash jq
WORKDIR /usr/src/yarn-project

# The dockerignore file ensures the context only contains package.json and tsconfig.json files.
COPY . .

<<<<<<< HEAD
# Co-locate the global cache in /usr/src so we can carry both caches in one COPY.
RUN echo "globalFolder: /usr/src/.yarn" >> .yarnrc.yml

# Install packages using classic node_modules and rebuild the global cache with hard links.
# TODO: Puppeteer is adding ~300MB to this image due to chrome download (part of e2e).
#       Switch to using puppeteer-core then it won't download chrome. For now just erase.
RUN yarn --immutable && rm -rf /root/.cache/puppeteer && /bin/bash -c '\
  rm -rf /usr/src/.yarn/cache/* && \
=======

# Yarn devs won't provide an extremely simple and useful feature of pruning dev dependencies from the local cache:
# https://github.com/yarnpkg/berry/issues/1789
#
# To work around this, we will construct a global cache from the local cache using hard links (requires a hacky rename).
# This adds a 0 byte layer to the docker image. Genius!
#
# When we build a downstream docker image, we:
# - Do the build in a named "builder" stage.
# - Erase the local cache with a `yarn cache clean`. Files will remain in global cache due to hard link.
# - Do a `yarn workspaces focus --production` to install production dependencies from the global cache, to .yarn/cache
# - Create a final stage from desired output, stripping away the global cache layer.
RUN /bin/bash -c '\
  [ -d /root/.yarn/berry/cache ] && exit 0; \
>>>>>>> 46b3ab40
  cd .yarn/cache && \
  for F in *; do \
    [[ $F =~ (.*-) ]] && ln $F /usr/src/.yarn/cache/${BASH_REMATCH[1]}8.zip; \
  done'

# If everything's worked properly, we should no longer need access to the network.
RUN echo "enableNetwork: false" >> .yarnrc.yml

# Check package.json inheritence and tsconfig project references.
RUN yarn prepare:check

# Bring in circuits wasms.
COPY --from=circuits /usr/src/circuits/cpp/build-wasm/bin /usr/src/circuits/cpp/build-wasm/bin

# Generate L1 contract TypeScript artifacts.
COPY --from=contracts /usr/src/l1-contracts/out /usr/src/l1-contracts/out
RUN cd l1-artifacts && ./scripts/generate-artifacts.sh<|MERGE_RESOLUTION|>--- conflicted
+++ resolved
@@ -66,7 +66,6 @@
 # The dockerignore file ensures the context only contains package.json and tsconfig.json files.
 COPY . .
 
-<<<<<<< HEAD
 # Co-locate the global cache in /usr/src so we can carry both caches in one COPY.
 RUN echo "globalFolder: /usr/src/.yarn" >> .yarnrc.yml
 
@@ -75,22 +74,6 @@
 #       Switch to using puppeteer-core then it won't download chrome. For now just erase.
 RUN yarn --immutable && rm -rf /root/.cache/puppeteer && /bin/bash -c '\
   rm -rf /usr/src/.yarn/cache/* && \
-=======
-
-# Yarn devs won't provide an extremely simple and useful feature of pruning dev dependencies from the local cache:
-# https://github.com/yarnpkg/berry/issues/1789
-#
-# To work around this, we will construct a global cache from the local cache using hard links (requires a hacky rename).
-# This adds a 0 byte layer to the docker image. Genius!
-#
-# When we build a downstream docker image, we:
-# - Do the build in a named "builder" stage.
-# - Erase the local cache with a `yarn cache clean`. Files will remain in global cache due to hard link.
-# - Do a `yarn workspaces focus --production` to install production dependencies from the global cache, to .yarn/cache
-# - Create a final stage from desired output, stripping away the global cache layer.
-RUN /bin/bash -c '\
-  [ -d /root/.yarn/berry/cache ] && exit 0; \
->>>>>>> 46b3ab40
   cd .yarn/cache && \
   for F in *; do \
     [[ $F =~ (.*-) ]] && ln $F /usr/src/.yarn/cache/${BASH_REMATCH[1]}8.zip; \
