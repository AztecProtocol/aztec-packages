{
  "extends": ".",
  "exclude": ["**/*.test.*", "**/fixtures/*"],
  "references": [
    {
      "path": "../circuits.js/tsconfig.dest.json"
    },
    {
<<<<<<< HEAD
      "path": "../foundation/tsconfig.dest.json"
=======
      "path": "../noir-contracts/tsconfig.dest.json"
>>>>>>> 3da1d4df
    }
  ]
}<|MERGE_RESOLUTION|>--- conflicted
+++ resolved
@@ -6,11 +6,10 @@
       "path": "../circuits.js/tsconfig.dest.json"
     },
     {
-<<<<<<< HEAD
       "path": "../foundation/tsconfig.dest.json"
-=======
+    },
+    {
       "path": "../noir-contracts/tsconfig.dest.json"
->>>>>>> 3da1d4df
     }
   ]
 }