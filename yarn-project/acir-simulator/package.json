{
  "name": "@aztec/acir-simulator",
  "version": "0.0.0",
  "type": "module",
  "exports": "./dest/index.js",
  "typedoc": {
    "entryPoint": "./src/index.ts",
    "displayName": "Acir Simulator",
    "tsconfig": "./tsconfig.dest.json"
  },
  "scripts": {
    "build": "yarn clean && tsc -b tsconfig.dest.json",
    "build:dev": "tsc -b tsconfig.dest.json --watch",
    "clean": "rm -rf ./dest .tsbuildinfo",
    "formatting": "run -T prettier --check ./src && run -T eslint --max-warnings 0 ./src",
    "test": "NODE_NO_WARNINGS=1 node --experimental-vm-modules $(yarn bin jest) --no-cache --passWithNoTests"
  },
  "jest": {
    "preset": "ts-jest/presets/default-esm",
    "globals": {
      "ts-jest": {
        "useESM": true
      }
    },
    "moduleNameMapper": {
      "^(\\.{1,2}/.*)\\.js$": "$1"
    },
    "testRegex": "./src/.*\\.test\\.ts$",
    "rootDir": "./src"
  },
  "dependencies": {
    "@aztec/circuits.js": "workspace:^",
<<<<<<< HEAD
    "@aztec/foundation": "workspace:^",
=======
    "@aztec/noir-contracts": "workspace:^",
    "@noir-lang/aztec_backend_wasm": "github:joss-aztec/barretenberg_browser_stopgap_wasm_build#78606b521f3147ec6b88879e738067a3b2b6f2fd",
    "@noir-lang/noir_util_wasm": "github:joss-aztec/noir_util_wasm#bb71df87c9415be387c998b67cb0de4298ab6b6a",
>>>>>>> 3da1d4df
    "tslib": "^2.4.0"
  },
  "devDependencies": {
    "@aztec/noir-contracts": "workspace:^",
    "@jest/globals": "^29.4.3",
    "@noir-lang/noir-source-resolver": "^1.1.0",
    "@noir-lang/noir_wasm": "0.3.2-29b1f7df",
    "@rushstack/eslint-patch": "^1.1.4",
    "@types/jest": "^29.4.0",
    "@types/node": "^18.7.23",
    "jest": "^28.1.3",
    "toml": "^3.0.0",
    "ts-jest": "^28.0.7",
    "ts-node": "^10.9.1",
    "typescript": "^4.9.5"
  }
}<|MERGE_RESOLUTION|>--- conflicted
+++ resolved
@@ -30,13 +30,10 @@
   },
   "dependencies": {
     "@aztec/circuits.js": "workspace:^",
-<<<<<<< HEAD
     "@aztec/foundation": "workspace:^",
-=======
     "@aztec/noir-contracts": "workspace:^",
     "@noir-lang/aztec_backend_wasm": "github:joss-aztec/barretenberg_browser_stopgap_wasm_build#78606b521f3147ec6b88879e738067a3b2b6f2fd",
     "@noir-lang/noir_util_wasm": "github:joss-aztec/noir_util_wasm#bb71df87c9415be387c998b67cb0de4298ab6b6a",
->>>>>>> 3da1d4df
     "tslib": "^2.4.0"
   },
   "devDependencies": {
