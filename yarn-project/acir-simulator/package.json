--- conflicted
+++ resolved
@@ -30,12 +30,9 @@
   },
   "dependencies": {
     "@aztec/circuits.js": "workspace:^",
-<<<<<<< HEAD
+    "@aztec/noir-contracts": "workspace:^",
     "@noir-lang/aztec_backend_wasm": "github:joss-aztec/barretenberg_browser_stopgap_wasm_build#78606b521f3147ec6b88879e738067a3b2b6f2fd",
     "@noir-lang/noir_util_wasm": "github:joss-aztec/noir_util_wasm#bb71df87c9415be387c998b67cb0de4298ab6b6a",
-=======
-    "@aztec/noir-contracts": "workspace:^",
->>>>>>> 1f84cf7d
     "tslib": "^2.4.0"
   },
   "devDependencies": {
