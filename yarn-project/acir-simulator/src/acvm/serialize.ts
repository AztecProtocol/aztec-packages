import { ACVMField, toACVMField } from './acvm.js';

import {
  CallContext,
  ContractDeploymentData,
  FunctionData,
  PrivateCallStackItem,
  PrivateCircuitPublicInputs,
  PublicCallRequest,
} from '@aztec/circuits.js';
import { MessageLoadOracleInputs } from '../client/db_oracle.js';
import { Fr } from '@aztec/foundation/fields';

// Utilities to write TS classes to ACVM Field arrays
// In the order that the ACVM expects them

/**
 * Converts a function data to ACVM fields.
 * @param functionData - The function data to convert.
 * @returns The ACVM fields.
 */
export function toACVMFunctionData(functionData: FunctionData): ACVMField[] {
  return [
    toACVMField(functionData.functionSelector),
    toACVMField(functionData.isPrivate),
    toACVMField(functionData.isConstructor),
  ];
}

/**
 * Converts a call context to ACVM fields.
 * @param callContext - The call context to convert.
 * @returns The ACVM fields.
 */
export function toACVMCallContext(callContext: CallContext): ACVMField[] {
  return [
    toACVMField(callContext.isContractDeployment),
    toACVMField(callContext.isDelegateCall),
    toACVMField(callContext.isStaticCall),
    toACVMField(callContext.msgSender),
    toACVMField(callContext.portalContractAddress),
    toACVMField(callContext.storageContractAddress),
  ];
}

/**
 * Converts a contract deployment data to ACVM fields.
 * @param contractDeploymentData - The contract deployment data to convert.
 * @returns The ACVM fields.
 */
export function toACVMContractDeploymentData(contractDeploymentData: ContractDeploymentData): ACVMField[] {
  return [
    toACVMField(contractDeploymentData.constructorVkHash),
    toACVMField(contractDeploymentData.functionTreeRoot),
    toACVMField(contractDeploymentData.contractAddressSalt),
    toACVMField(contractDeploymentData.portalContractAddress),
  ];
}

/**
 * Converts the public inputs structure to ACVM fields.
 * @param publicInputs - The public inputs to convert.
 * @returns The ACVM fields.
 */
export function toACVMPublicInputs(publicInputs: PrivateCircuitPublicInputs): ACVMField[] {
  return [
    ...toACVMCallContext(publicInputs.callContext),
    toACVMField(publicInputs.argsHash),

    ...publicInputs.returnValues.map(toACVMField),
<<<<<<< HEAD
    ...publicInputs.emittedEvents.map(toACVMField),
    ...publicInputs.readRequests.map(toACVMField),
=======
>>>>>>> 596d52d1
    ...publicInputs.newCommitments.map(toACVMField),
    ...publicInputs.newNullifiers.map(toACVMField),
    ...publicInputs.privateCallStack.map(toACVMField),
    ...publicInputs.publicCallStack.map(toACVMField),
    ...publicInputs.newL2ToL1Msgs.map(toACVMField),
    // TODO #588, relevant issue: https://github.com/AztecProtocol/aztec-packages/issues/588
    // ...publicInputs.encryptedLogsHash.map(toACVMField),
    // ...publicInputs.unencryptedLogsHash.map(toACVMField),

    // toACVMField(publicInputs.encryptedLogPreimagesLength),
    // toACVMField(publicInputs.unencryptedLogPreimagesLength),
    toACVMField(publicInputs.historicPrivateDataTreeRoot),
    toACVMField(publicInputs.historicPrivateNullifierTreeRoot),
    toACVMField(publicInputs.historicContractTreeRoot),
    toACVMField(publicInputs.historicL1ToL2MessagesTreeRoot),

    ...toACVMContractDeploymentData(publicInputs.contractDeploymentData),
  ];
}

/**
 * Converts a private call stack item to ACVM fields.
 * @param item - The private call stack item to convert.
 * @returns The ACVM fields.
 */
export function toAcvmCallPrivateStackItem(item: PrivateCallStackItem): ACVMField[] {
  return [
    toACVMField(item.contractAddress),
    ...toACVMFunctionData(item.functionData),
    ...toACVMPublicInputs(item.publicInputs),
    toACVMField(item.isExecutionRequest),
  ];
}

/**
 * Converts a public call stack item with the request for executing a public function to
 * a set of ACVM fields accepted by the enqueue_public_function_call_oracle Noir function.
 * Note that only the fields related to the request are serialized: those related to the result
 * are empty since this is just an execution request, so we don't send them to the circuit.
 * @param item - The public call stack item to serialize to be passed onto Noir.
 * @returns The fields expected by the enqueue_public_function_call_oracle Noir function.
 */
export async function toAcvmEnqueuePublicFunctionResult(item: PublicCallRequest): Promise<ACVMField[]> {
  return [
    toACVMField(item.contractAddress),
    ...toACVMFunctionData(item.functionData),
    ...toACVMCallContext(item.callContext),
    toACVMField(await item.getArgsHash()),
  ];
}

/**
 * Converts the result of loading messages to ACVM fields.
 * @param messageLoadOracleInputs - The result of loading messages to convert.
 * @param l1ToL2MessagesTreeRoot - The L1 to L2 messages tree root
 * @returns The Message Oracle Fields.
 */
export function toAcvmMessageLoadOracleInputs(
  messageLoadOracleInputs: MessageLoadOracleInputs,
  l1ToL2MessagesTreeRoot: Fr,
): ACVMField[] {
  return [
    ...messageLoadOracleInputs.message.map(f => toACVMField(f)),
    toACVMField(messageLoadOracleInputs.index),
    ...messageLoadOracleInputs.siblingPath.map(f => toACVMField(f)),
    toACVMField(l1ToL2MessagesTreeRoot),
  ];
}

/**
 * Inserts a list of ACVM fields to a witness.
 * @param witnessStartIndex - The index where to start inserting the fields.
 * @param fields - The fields to insert.
 * @returns The witness.
 */
export function toACVMWitness(witnessStartIndex: number, fields: Parameters<typeof toACVMField>[0][]) {
  return fields.reduce((witness, field, index) => {
    witness.set(index + witnessStartIndex, toACVMField(field));
    return witness;
  }, new Map<number, ACVMField>());
}<|MERGE_RESOLUTION|>--- conflicted
+++ resolved
@@ -68,11 +68,7 @@
     toACVMField(publicInputs.argsHash),
 
     ...publicInputs.returnValues.map(toACVMField),
-<<<<<<< HEAD
-    ...publicInputs.emittedEvents.map(toACVMField),
     ...publicInputs.readRequests.map(toACVMField),
-=======
->>>>>>> 596d52d1
     ...publicInputs.newCommitments.map(toACVMField),
     ...publicInputs.newNullifiers.map(toACVMField),
     ...publicInputs.privateCallStack.map(toACVMField),
