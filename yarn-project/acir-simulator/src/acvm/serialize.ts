--- conflicted
+++ resolved
@@ -4,11 +4,7 @@
   CallContext,
   ContractDeploymentData,
   FunctionData,
-<<<<<<< HEAD
   PrivateOldTreeRoots,
-=======
-  HistoricTreeRoots,
->>>>>>> 72aeb37e
   PrivateCallStackItem,
   PrivateCircuitPublicInputs,
   TxContext,
@@ -93,11 +89,7 @@
   args: Fr[],
   callContext: CallContext,
   txContext: TxContext,
-<<<<<<< HEAD
-  oldRoots: PrivateOldTreeRoots,
-=======
-  historicRoots: HistoricTreeRoots,
->>>>>>> 72aeb37e
+  historicRoots: PrivateOldTreeRoots,
   witnessStartIndex = 1,
 ) {
   const fields = [
