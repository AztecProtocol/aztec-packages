--- conflicted
+++ resolved
@@ -1,9 +1,4 @@
-<<<<<<< HEAD
-import { AztecAddress, EthAddress, Fr } from '@aztec/circuits.js';
-=======
 import { AztecAddress, EthAddress, Fr } from '@aztec/foundation';
-import { PrivateCircuitPublicInputs } from '@aztec/circuits.js';
->>>>>>> 79c907a2
 
 export interface NoteLoadOracleInputs {
   preimage: Fr[];
