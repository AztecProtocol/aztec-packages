--- conflicted
+++ resolved
@@ -1,10 +1,5 @@
-<<<<<<< HEAD
 import { BlockHeader, PublicKey } from '@aztec/circuits.js';
-import { siloNullifier } from '@aztec/circuits.js/abis';
-=======
-import { HistoricBlockData, PublicKey } from '@aztec/circuits.js';
 import { computeGlobalsHash, siloNullifier } from '@aztec/circuits.js/abis';
->>>>>>> b911e654
 import { AztecAddress } from '@aztec/foundation/aztec-address';
 import { Fr } from '@aztec/foundation/fields';
 import { createDebugLogger } from '@aztec/foundation/log';
