import { CallContext, CircuitsWasm, FunctionData, MAX_NOTE_FIELDS_LENGTH, TxContext } from '@aztec/circuits.js';
import { computeTxHash } from '@aztec/circuits.js/abis';
import { Grumpkin } from '@aztec/circuits.js/barretenberg';
import { ArrayType, FunctionSelector, FunctionType, encodeArguments } from '@aztec/foundation/abi';
import { AztecAddress } from '@aztec/foundation/aztec-address';
import { EthAddress } from '@aztec/foundation/eth-address';
import { Fr } from '@aztec/foundation/fields';
import { DebugLogger, createDebugLogger } from '@aztec/foundation/log';
import { AztecNode, FunctionCall, TxExecutionRequest } from '@aztec/types';

import { WasmBlackBoxFunctionSolver, createBlackBoxSolver } from 'acvm_js';

import { createSimulationError } from '../common/errors.js';
import { PackedArgsCache } from '../common/packed_args_cache.js';
import { ClientTxExecutionContext } from './client_execution_context.js';
import { DBOracle, FunctionAbiWithDebugMetadata } from './db_oracle.js';
import { ExecutionResult } from './execution_result.js';
import { PrivateFunctionExecution } from './private_execution.js';
import { UnconstrainedFunctionExecution } from './unconstrained_execution.js';

/**
 * The ACIR simulator.
 */
export class AcirSimulator {
  private static solver: WasmBlackBoxFunctionSolver; // ACVM's backend
  private log: DebugLogger;

  constructor(private db: DBOracle) {
    this.log = createDebugLogger('aztec:simulator');
  }

  /**
   * Gets or initializes the ACVM WasmBlackBoxFunctionSolver.
   *
   * @remarks
   *
   * Occurs only once across all instances of AcirSimulator.
   * Speeds up execution by only performing setup tasks (like pedersen
   * generator initialization) one time.
   * TODO(https://github.com/AztecProtocol/aztec-packages/issues/1627):
   * determine whether this requires a lock
   *
   * @returns ACVM WasmBlackBoxFunctionSolver
   */
  public static async getSolver(): Promise<WasmBlackBoxFunctionSolver> {
    if (!this.solver) this.solver = await createBlackBoxSolver();
    return this.solver;
  }

  /**
   * Runs a private function.
   * @param request - The transaction request.
   * @param entryPointABI - The ABI of the entry point function.
   * @param contractAddress - The address of the contract (should match request.origin)
   * @param portalContractAddress - The address of the portal contract.
   * @param msgSender - The address calling the function. This can be replaced to simulate a call from another contract or a specific account.
   * @returns The result of the execution.
   */
  public async run(
    request: TxExecutionRequest,
    entryPointABI: FunctionAbiWithDebugMetadata,
    contractAddress: AztecAddress,
    portalContractAddress: EthAddress,
    msgSender = AztecAddress.ZERO,
  ): Promise<ExecutionResult> {
    if (entryPointABI.functionType !== FunctionType.SECRET) {
      throw new Error(`Cannot run ${entryPointABI.functionType} function as secret`);
    }

    if (request.origin !== contractAddress) {
      this.log.warn('Request origin does not match contract address in simulation');
    }

    const curve = await Grumpkin.new();

    const historicBlockData = await this.db.getHistoricBlockData();
    const callContext = new CallContext(
      msgSender,
      contractAddress,
      portalContractAddress,
      false,
      false,
      request.functionData.isConstructor,
    );

    const wasm = await CircuitsWasm.get();
    const txNullifier = computeTxHash(wasm, request.toTxRequest());
    const execution = new PrivateFunctionExecution(
      new ClientTxExecutionContext(
        this.db,
        txNullifier,
        request.txContext,
        historicBlockData,
        await PackedArgsCache.create(request.packedArguments),
      ),
      entryPointABI,
      contractAddress,
      request.functionData,
      request.argsHash,
      callContext,
      curve,
    );

    try {
      return await execution.run();
    } catch (err) {
      throw createSimulationError(err instanceof Error ? err : new Error('Unknown error during private execution'));
    }
  }

  /**
   * Runs an unconstrained function.
   * @param request - The transaction request.
   * @param origin - The sender of the request.
   * @param entryPointABI - The ABI of the entry point function.
   * @param contractAddress - The address of the contract.
   * @param portalContractAddress - The address of the portal contract.
   * @param historicBlockData - Block data containing historic roots.
   * @param aztecNode - The AztecNode instance.
   */
  public async runUnconstrained(
    request: FunctionCall,
    origin: AztecAddress,
    entryPointABI: FunctionAbiWithDebugMetadata,
    contractAddress: AztecAddress,
    portalContractAddress: EthAddress,
    aztecNode?: AztecNode,
  ) {
    if (entryPointABI.functionType !== FunctionType.UNCONSTRAINED) {
      throw new Error(`Cannot run ${entryPointABI.functionType} function as constrained`);
    }

    const historicBlockData = await this.db.getHistoricBlockData();
    const callContext = new CallContext(
      origin,
      contractAddress,
      portalContractAddress,
      false,
      false,
      request.functionData.isConstructor,
    );

    const execution = new UnconstrainedFunctionExecution(
      new ClientTxExecutionContext(
        this.db,
        Fr.ZERO,
        TxContext.empty(),
        historicBlockData,
        await PackedArgsCache.create([]),
      ),
      entryPointABI,
      contractAddress,
      request.functionData,
      request.args,
      callContext,
    );

    try {
      return await execution.run(aztecNode);
    } catch (err) {
      throw createSimulationError(err instanceof Error ? err : new Error('Unknown error during private execution'));
    }
  }

  /**
   * Computes the inner nullifier of a note.
   * @param contractAddress - The address of the contract.
   * @param nonce - The nonce of the note hash.
   * @param storageSlot - The storage slot.
   * @param notePreimage - The note preimage.
   * @returns The nullifier.
   */
  public async computeNoteHashAndNullifier(
    contractAddress: AztecAddress,
    nonce: Fr,
    storageSlot: Fr,
    notePreimage: Fr[],
  ) {
    let abi: FunctionAbiWithDebugMetadata | undefined = undefined;

    // Brute force
    for (let i = 0; i < MAX_NOTE_FIELDS_LENGTH; i++) {
      const signature = `compute_note_hash_and_nullifier(Field,Field,Field,[Field;${i}])`;
      const selector = FunctionSelector.fromSignature(signature);
      try {
        abi = await this.db.getFunctionABI(contractAddress, selector);
        if (abi !== undefined) break;
      } catch (e) {
        // ignore
      }
    }

    if (abi == undefined) {
      throw new Error(
<<<<<<< HEAD
        `Mandatory implementation of "${computeNoteHashAndNullifierSignature}" missing in Aztec.nr contract ${contractAddress.toString()}.`,
=======
        `Mandatory implementation of "compute_note_hash_and_nullifier" missing in noir contract ${contractAddress.toString()}.`,
>>>>>>> f47b3d91
      );
    }

    const preimageLen = (abi.parameters[3].type as ArrayType).length;
    const extendedPreimage = notePreimage.concat(Array(preimageLen - notePreimage.length).fill(Fr.ZERO));

    const execRequest: FunctionCall = {
      to: AztecAddress.ZERO,
      functionData: FunctionData.empty(),
      args: encodeArguments(abi, [contractAddress, nonce, storageSlot, extendedPreimage]),
    };

    const [innerNoteHash, siloedNoteHash, uniqueSiloedNoteHash, innerNullifier] = (await this.runUnconstrained(
      execRequest,
      AztecAddress.ZERO,
      abi,
      AztecAddress.ZERO,
      EthAddress.ZERO,
    )) as bigint[];

    return {
      innerNoteHash: new Fr(innerNoteHash),
      siloedNoteHash: new Fr(siloedNoteHash),
      uniqueSiloedNoteHash: new Fr(uniqueSiloedNoteHash),
      innerNullifier: new Fr(innerNullifier),
    };
  }

  /**
   * Computes the inner note hash of a note, which contains storage slot and the custom note hash.
   * @param contractAddress - The address of the contract.
   * @param storageSlot - The storage slot.
   * @param notePreimage - The note preimage.
   * @param abi - The ABI of the function `compute_note_hash`.
   * @returns The note hash.
   */
  public async computeInnerNoteHash(contractAddress: AztecAddress, storageSlot: Fr, notePreimage: Fr[]) {
    const { innerNoteHash } = await this.computeNoteHashAndNullifier(
      contractAddress,
      Fr.ZERO,
      storageSlot,
      notePreimage,
    );
    return innerNoteHash;
  }

  /**
   * Computes the unique note hash of a note.
   * @param contractAddress - The address of the contract.
   * @param nonce - The nonce of the note hash.
   * @param storageSlot - The storage slot.
   * @param notePreimage - The note preimage.
   * @param abi - The ABI of the function `compute_note_hash`.
   * @returns The note hash.
   */
  public async computeUniqueSiloedNoteHash(
    contractAddress: AztecAddress,
    nonce: Fr,
    storageSlot: Fr,
    notePreimage: Fr[],
  ) {
    const { uniqueSiloedNoteHash } = await this.computeNoteHashAndNullifier(
      contractAddress,
      nonce,
      storageSlot,
      notePreimage,
    );
    return uniqueSiloedNoteHash;
  }

  /**
   * Computes the siloed note hash of a note.
   * @param contractAddress - The address of the contract.
   * @param nonce - The nonce of the note hash.
   * @param storageSlot - The storage slot.
   * @param notePreimage - The note preimage.
   * @param abi - The ABI of the function `compute_note_hash`.
   * @returns The note hash.
   */
  public async computeSiloedNoteHash(contractAddress: AztecAddress, nonce: Fr, storageSlot: Fr, notePreimage: Fr[]) {
    const { siloedNoteHash } = await this.computeNoteHashAndNullifier(
      contractAddress,
      nonce,
      storageSlot,
      notePreimage,
    );
    return siloedNoteHash;
  }

  /**
   * Computes the inner note hash of a note, which contains storage slot and the custom note hash.
   * @param contractAddress - The address of the contract.
   * @param nonce - The nonce of the unique note hash.
   * @param storageSlot - The storage slot.
   * @param notePreimage - The note preimage.
   * @param abi - The ABI of the function `compute_note_hash`.
   * @returns The note hash.
   */
  public async computeInnerNullifier(contractAddress: AztecAddress, nonce: Fr, storageSlot: Fr, notePreimage: Fr[]) {
    const { innerNullifier } = await this.computeNoteHashAndNullifier(
      contractAddress,
      nonce,
      storageSlot,
      notePreimage,
    );
    return innerNullifier;
  }
}<|MERGE_RESOLUTION|>--- conflicted
+++ resolved
@@ -192,11 +192,7 @@
 
     if (abi == undefined) {
       throw new Error(
-<<<<<<< HEAD
-        `Mandatory implementation of "${computeNoteHashAndNullifierSignature}" missing in Aztec.nr contract ${contractAddress.toString()}.`,
-=======
         `Mandatory implementation of "compute_note_hash_and_nullifier" missing in noir contract ${contractAddress.toString()}.`,
->>>>>>> f47b3d91
       );
     }
 
