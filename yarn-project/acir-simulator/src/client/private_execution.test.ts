import {
  CallContext,
  CircuitsWasm,
  ContractDeploymentData,
  FunctionData,
  L1_TO_L2_MSG_TREE_HEIGHT,
  MAX_NEW_COMMITMENTS_PER_CALL,
  PRIVATE_DATA_TREE_HEIGHT,
  PrivateHistoricTreeRoots,
  PublicCallRequest,
  TxContext,
} from '@aztec/circuits.js';
import { computeContractAddressFromPartial, computeSecretMessageHash, siloCommitment } from '@aztec/circuits.js/abis';
import { Grumpkin, pedersenPlookupCommitInputs } from '@aztec/circuits.js/barretenberg';
import { FunctionAbi } from '@aztec/foundation/abi';
import { AztecAddress } from '@aztec/foundation/aztec-address';
import { toBufferBE } from '@aztec/foundation/bigint-buffer';
import { EthAddress } from '@aztec/foundation/eth-address';
import { Coordinate, Fr, Point } from '@aztec/foundation/fields';
import { DebugLogger, createDebugLogger } from '@aztec/foundation/log';
import { AppendOnlyTree, Pedersen, StandardTree, newTree } from '@aztec/merkle-tree';
import {
  ChildAbi,
  NonNativeTokenContractAbi,
  ParentAbi,
  PendingCommitmentsContractAbi,
  TestContractAbi,
  ZkTokenContractAbi,
} from '@aztec/noir-contracts/examples';
import { PackedArguments, TxExecutionRequest } from '@aztec/types';
import { MockProxy, mock } from 'jest-mock-extended';
import { default as levelup } from 'levelup';
import { default as memdown, type MemDown } from 'memdown';
import { encodeArguments } from '../abi_coder/index.js';
import { buildL1ToL2Message } from '../test/utils.js';
import { NoirPoint, computeSlotForMapping, toPublicKey } from '../utils.js';
import { DBOracle } from './db_oracle.js';
import { AcirSimulator } from './simulator.js';

const createMemDown = () => (memdown as any)() as MemDown<any, any>;

describe('Private Execution test suite', () => {
  let circuitsWasm: CircuitsWasm;
  let oracle: MockProxy<DBOracle>;
  let acirSimulator: AcirSimulator;
  let historicRoots = PrivateHistoricTreeRoots.empty();
  let logger: DebugLogger;

  const treeHeights: { [name: string]: number } = {
    privateData: PRIVATE_DATA_TREE_HEIGHT,
    l1ToL2Messages: L1_TO_L2_MSG_TREE_HEIGHT,
  };
  const trees: { [name: keyof typeof treeHeights]: AppendOnlyTree } = {};
  const txContext = new TxContext(false, false, false, ContractDeploymentData.empty(), new Fr(69), new Fr(420));

  const runSimulator = async ({
    abi,
    args = [],
    origin = AztecAddress.random(),
    contractAddress = AztecAddress.random(),
    isConstructor = false,
  }: {
    abi: FunctionAbi;
    origin?: AztecAddress;
    contractAddress?: AztecAddress;
    isConstructor?: boolean;
    args?: any[];
  }) => {
    const packedArguments = await PackedArguments.fromArgs(encodeArguments(abi, args), circuitsWasm);
    const txRequest = TxExecutionRequest.from({
      origin,
      argsHash: packedArguments.hash,
      functionData: new FunctionData(Buffer.alloc(4), true, isConstructor),
      txContext,
      packedArguments: [packedArguments],
    });

    return acirSimulator.run(
      txRequest,
      abi,
      isConstructor ? AztecAddress.ZERO : contractAddress,
      EthAddress.ZERO,
      historicRoots,
    );
  };

  const insertLeaves = async (leaves: Buffer[], name = 'privateData') => {
    if (!treeHeights[name]) {
      throw new Error(`Unknown tree ${name}`);
    }
    if (!trees[name]) {
      const db = levelup(createMemDown());
      const pedersen = new Pedersen(circuitsWasm);
      trees[name] = await newTree(StandardTree, db, pedersen, name, treeHeights[name]);
    }
    await trees[name].appendLeaves(leaves);

    // Update root.
    const newRoot = trees[name].getRoot(false);
    const prevRoots = historicRoots.toBuffer();
    const rootIndex = name === 'privateData' ? 0 : 32 * 3;
    const newRoots = Buffer.concat([prevRoots.slice(0, rootIndex), newRoot, prevRoots.slice(rootIndex + 32)]);
    historicRoots = PrivateHistoricTreeRoots.fromBuffer(newRoots);

    return trees[name];
  };

  const hash = (data: Buffer[]) => pedersenPlookupCommitInputs(circuitsWasm, data);

  beforeAll(async () => {
    circuitsWasm = await CircuitsWasm.get();
    logger = createDebugLogger('aztec:test:private_execution');
  });

  beforeEach(() => {
    oracle = mock<DBOracle>();
    acirSimulator = new AcirSimulator(oracle);
  });

  describe('empty constructor', () => {
    it('should run the empty constructor', async () => {
      const abi = TestContractAbi.functions[0];
      const result = await runSimulator({ abi, isConstructor: true });
      expect(result.callStackItem.publicInputs.newCommitments).toEqual(
        new Array(MAX_NEW_COMMITMENTS_PER_CALL).fill(Fr.ZERO),
      );
    });
  });

  describe('zk token contract', () => {
    let currentNonce = 0n;

    let ownerPk: Buffer;
    let owner: NoirPoint;
    let recipientPk: Buffer;
    let recipient: NoirPoint;

    const buildNote = (amount: bigint, owner: NoirPoint) => {
      return [new Fr(amount), new Fr(owner.x), new Fr(owner.y), Fr.random(), new Fr(currentNonce++), new Fr(1n)];
    };

    beforeAll(() => {
      ownerPk = Buffer.from('5e30a2f886b4b6a11aea03bf4910fbd5b24e61aa27ea4d05c393b3ab592a8d33', 'hex');
      recipientPk = Buffer.from('0c9ed344548e8f9ba8aa3c9f8651eaa2853130f6c1e9c050ccf198f7ea18a7ec', 'hex');

      const grumpkin = new Grumpkin(circuitsWasm);
      owner = toPublicKey(ownerPk, grumpkin);
      recipient = toPublicKey(recipientPk, grumpkin);
    });

    it('should a constructor with arguments that creates notes', async () => {
      const abi = ZkTokenContractAbi.functions.find(f => f.name === 'constructor')!;

      const result = await runSimulator({ args: [140, owner], abi, isConstructor: true });

      expect(result.preimages.newNotes).toHaveLength(1);
      const newNote = result.preimages.newNotes[0];
      expect(newNote.storageSlot).toEqual(computeSlotForMapping(new Fr(1n), owner, circuitsWasm));

      const newCommitments = result.callStackItem.publicInputs.newCommitments.filter(field => !field.equals(Fr.ZERO));
      expect(newCommitments).toHaveLength(1);

      const [commitment] = newCommitments;
      expect(commitment).toEqual(
        Fr.fromBuffer(acirSimulator.computeNoteHash(newNote.storageSlot, newNote.preimage, circuitsWasm)),
      );
    }, 30_000);

    it('should run the mint function', async () => {
      const abi = ZkTokenContractAbi.functions.find(f => f.name === 'mint')!;

      const result = await runSimulator({ args: [140, owner], abi });

      expect(result.preimages.newNotes).toHaveLength(1);
      const newNote = result.preimages.newNotes[0];
      expect(newNote.storageSlot).toEqual(computeSlotForMapping(new Fr(1n), owner, circuitsWasm));

      const newCommitments = result.callStackItem.publicInputs.newCommitments.filter(field => !field.equals(Fr.ZERO));
      expect(newCommitments).toHaveLength(1);

      const [commitment] = newCommitments;
      expect(commitment).toEqual(
        Fr.fromBuffer(acirSimulator.computeNoteHash(newNote.storageSlot, newNote.preimage, circuitsWasm)),
      );
    });

    it('should run the transfer function', async () => {
      const amountToTransfer = 100n;
      const abi = ZkTokenContractAbi.functions.find(f => f.name === 'transfer')!;

      const preimages = [buildNote(60n, owner), buildNote(80n, owner)];
      const storageSlot = computeSlotForMapping(new Fr(1n), owner, circuitsWasm);
      // TODO for this we need that noir siloes the commitment the same way as the kernel does, to do merkle membership
      const leaves = preimages.map(preimage => acirSimulator.computeNoteHash(storageSlot, preimage, circuitsWasm));
      await insertLeaves(leaves);

      oracle.getNotes.mockImplementation(async () => {
        return {
          count: preimages.length,
          notes: await Promise.all(
            preimages.map((preimage, index) => ({
              preimage,
              index: BigInt(index),
            })),
          ),
        };
      });

      oracle.getSecretKey.mockReturnValue(Promise.resolve(ownerPk));

      const args = [amountToTransfer, owner, recipient];
      const result = await runSimulator({ args, abi });

      // The two notes were nullified
      const newNullifiers = result.callStackItem.publicInputs.newNullifiers.filter(field => !field.equals(Fr.ZERO));
      expect(newNullifiers).toHaveLength(2);

      expect(newNullifiers).toEqual(
        preimages.map(preimage =>
          Fr.fromBuffer(acirSimulator.computeNullifier(storageSlot, preimage, ownerPk, circuitsWasm)),
        ),
      );

      expect(result.preimages.newNotes).toHaveLength(2);
      const [changeNote, recipientNote] = result.preimages.newNotes;
      expect(recipientNote.storageSlot).toEqual(computeSlotForMapping(new Fr(1n), recipient, circuitsWasm));

      const newCommitments = result.callStackItem.publicInputs.newCommitments.filter(field => !field.equals(Fr.ZERO));

      expect(newCommitments).toHaveLength(2);

      const [changeNoteCommitment, recipientNoteCommitment] = newCommitments;
      const recipientStorageSlot = computeSlotForMapping(new Fr(1n), recipient, circuitsWasm);
      expect(recipientNoteCommitment).toEqual(
        Fr.fromBuffer(acirSimulator.computeNoteHash(recipientStorageSlot, recipientNote.preimage, circuitsWasm)),
      );
      expect(changeNoteCommitment).toEqual(
        Fr.fromBuffer(acirSimulator.computeNoteHash(storageSlot, changeNote.preimage, circuitsWasm)),
      );

      expect(recipientNote.preimage[0]).toEqual(new Fr(amountToTransfer));
      expect(changeNote.preimage[0]).toEqual(new Fr(40n));

      const readRequests = result.callStackItem.publicInputs.readRequests.filter(field => !field.equals(Fr.ZERO));
      const consumedNoteHashes = preimages.map(preimage =>
        Fr.fromBuffer(acirSimulator.computeNoteHash(storageSlot, preimage, circuitsWasm)),
      );
      expect(readRequests).toEqual(consumedNoteHashes);
    }, 30_000);

    it('should be able to transfer with dummy notes', async () => {
      const amountToTransfer = 100n;
      const balance = 160n;
      const abi = ZkTokenContractAbi.functions.find(f => f.name === 'transfer')!;

      const preimages = [buildNote(balance, owner)];
      const storageSlot = computeSlotForMapping(new Fr(1n), owner, circuitsWasm);
      // TODO for this we need that noir siloes the commitment the same way as the kernel does, to do merkle membership
      const leaves = preimages.map(preimage => acirSimulator.computeNoteHash(storageSlot, preimage, circuitsWasm));
      await insertLeaves(leaves);

      oracle.getNotes.mockImplementation(async () => {
        return {
          count: preimages.length,
          notes: await Promise.all(
            preimages.map((preimage, index) => ({
              preimage,
              index: BigInt(index),
            })),
          ),
        };
      });

      oracle.getSecretKey.mockReturnValue(Promise.resolve(ownerPk));

      const args = [amountToTransfer, owner, recipient];
      const result = await runSimulator({ args, abi });

      const newNullifiers = result.callStackItem.publicInputs.newNullifiers.filter(field => !field.equals(Fr.ZERO));
      expect(newNullifiers).toHaveLength(1);

      expect(newNullifiers[0]).toEqual(
        Fr.fromBuffer(acirSimulator.computeNullifier(storageSlot, preimages[0], ownerPk, circuitsWasm)),
      );

      expect(result.preimages.newNotes).toHaveLength(2);
      const [changeNote, recipientNote] = result.preimages.newNotes;
      expect(recipientNote.preimage[0]).toEqual(new Fr(amountToTransfer));
      expect(changeNote.preimage[0]).toEqual(new Fr(balance - amountToTransfer));
    }, 30_000);

    it('Should be able to claim a note by providing the correct secret', async () => {
      const contractAddress = AztecAddress.random();
      const amount = 100n;
      const secret = Fr.random();
      const abi = ZkTokenContractAbi.functions.find(f => f.name === 'claim')!;

      const storageSlot = 2n;
      const innerNoteHash = hash([toBufferBE(amount, 32), secret.toBuffer()]);
      const noteHash = Fr.fromBuffer(hash([toBufferBE(storageSlot, 32), innerNoteHash]));

      const result = await runSimulator({
        origin: contractAddress,
        abi,
        args: [amount, secret, recipient],
      });

      // Check a nullifier has been created.
      const newNullifiers = result.callStackItem.publicInputs.newNullifiers.filter(field => !field.equals(Fr.ZERO));
      expect(newNullifiers).toHaveLength(1);

      // Check the read request was created successfully.
      const readRequests = result.callStackItem.publicInputs.readRequests.filter(field => !field.equals(Fr.ZERO));
      expect(readRequests).toHaveLength(1);
      expect(readRequests[0]).toEqual(noteHash);
    }, 30_000);
  });

  describe('nested calls', () => {
    const privateIncrement = txContext.chainId.value + txContext.version.value;
    it('child function should be callable', async () => {
      const initialValue = 100n;
      const abi = ChildAbi.functions.find(f => f.name === 'value')!;
      const result = await runSimulator({ args: [initialValue], abi });

      expect(result.callStackItem.publicInputs.returnValues[0]).toEqual(new Fr(initialValue + privateIncrement));
    }, 30_000);

    it('parent should call child', async () => {
      const childAbi = ChildAbi.functions.find(f => f.name === 'value')!;
      const parentAbi = ParentAbi.functions.find(f => f.name === 'entryPoint')!;
      const parentAddress = AztecAddress.random();
      const childAddress = AztecAddress.random();
      const childSelector = Buffer.alloc(4, 1); // should match the call

      oracle.getFunctionABI.mockImplementation(() => Promise.resolve(childAbi));
      oracle.getPortalContractAddress.mockImplementation(() => Promise.resolve(EthAddress.ZERO));

      logger(`Parent deployed at ${parentAddress.toShortString()}`);
      logger(`Calling child function ${childSelector.toString('hex')} at ${childAddress.toShortString()}`);

      const args = [Fr.fromBuffer(childAddress.toBuffer()), Fr.fromBuffer(childSelector)];
      const result = await runSimulator({ args, abi: parentAbi, origin: parentAddress });

      expect(result.callStackItem.publicInputs.returnValues[0]).toEqual(new Fr(privateIncrement));
      expect(oracle.getFunctionABI.mock.calls[0]).toEqual([childAddress, childSelector]);
      expect(oracle.getPortalContractAddress.mock.calls[0]).toEqual([childAddress]);
      expect(result.nestedExecutions).toHaveLength(1);
      expect(result.nestedExecutions[0].callStackItem.publicInputs.returnValues[0]).toEqual(new Fr(privateIncrement));
    }, 30_000);
  });

  describe('Consuming Messages', () => {
    let recipientPk: Buffer;
    let recipient: NoirPoint;

    beforeAll(() => {
      recipientPk = Buffer.from('0c9ed344548e8f9ba8aa3c9f8651eaa2853130f6c1e9c050ccf198f7ea18a7ec', 'hex');

      const grumpkin = new Grumpkin(circuitsWasm);
      recipient = toPublicKey(recipientPk, grumpkin);
    });

    it('Should be able to consume a dummy cross chain message', async () => {
      const contractAddress = AztecAddress.random();
      const bridgedAmount = 100n;
      const abi = NonNativeTokenContractAbi.functions.find(f => f.name === 'mint')!;

      const secret = new Fr(1n);
      const canceller = EthAddress.random();
      // Function selector: 0xeeb73071 keccak256('mint(uint256,bytes32,address)')
      const preimage = await buildL1ToL2Message(
        'eeb73071',
        [new Fr(bridgedAmount), new Fr(recipient.x), canceller.toField()],
        contractAddress,
        secret,
      );

      // stub message key
      const messageKey = Fr.random();
      const tree = await insertLeaves([messageKey.toBuffer()], 'l1ToL2Messages');

      oracle.getL1ToL2Message.mockImplementation(async () => {
        return Promise.resolve({
          message: preimage.toFieldArray(),
          index: 0n,
          siblingPath: (await tree.getSiblingPath(0n, false)).toFieldArray(),
        });
      });

      const args = [bridgedAmount, recipient, recipient.x, messageKey, secret, canceller.toField()];
      const result = await runSimulator({ origin: contractAddress, contractAddress, abi, args });

      // Check a nullifier has been created
      const newNullifiers = result.callStackItem.publicInputs.newNullifiers.filter(field => !field.equals(Fr.ZERO));
      expect(newNullifiers).toHaveLength(1);
    }, 30_000);

    it('Should be able to consume a dummy public to private message', async () => {
      const contractAddress = AztecAddress.random();
      const amount = 100n;
      const abi = NonNativeTokenContractAbi.functions.find(f => f.name === 'redeemShield')!;

      const wasm = await CircuitsWasm.get();
      const secret = new Fr(1n);
      const secretHash = computeSecretMessageHash(wasm, secret);
      const commitment = Fr.fromBuffer(hash([toBufferBE(amount, 32), secretHash.toBuffer()]));
      const siloedCommitment = siloCommitment(wasm, contractAddress, commitment);

      const tree = await insertLeaves([siloedCommitment.toBuffer()]);

      oracle.getCommitmentOracle.mockImplementation(async () => {
        // Check the calculated commitment is correct
        return Promise.resolve({
          commitment: siloedCommitment,
          index: 0n,
          siblingPath: (await tree.getSiblingPath(0n, false)).toFieldArray(),
        });
      });

      const result = await runSimulator({
        origin: contractAddress,
        abi,
        args: [amount, secret, recipient],
      });

      // Check a nullifier has been created.
      const newNullifiers = result.callStackItem.publicInputs.newNullifiers.filter(field => !field.equals(Fr.ZERO));
      expect(newNullifiers).toHaveLength(1);

      // Check the commitment read request was created successfully.
      const readRequests = result.callStackItem.publicInputs.readRequests.filter(field => !field.equals(Fr.ZERO));
      expect(readRequests).toHaveLength(1);
      expect(readRequests[0]).toEqual(commitment);
    }, 30_000);
  });

  describe('enqueued calls', () => {
    it('parent should enqueue call to child', async () => {
      const parentAbi = ParentAbi.functions.find(f => f.name === 'enqueueCallToChild')!;
      const childAddress = AztecAddress.random();
      const childPortalContractAddress = EthAddress.random();
      const childSelector = Buffer.alloc(4, 1); // should match the call
      const parentAddress = AztecAddress.random();

      oracle.getPortalContractAddress.mockImplementation(() => Promise.resolve(childPortalContractAddress));

      const args = [Fr.fromBuffer(childAddress.toBuffer()), Fr.fromBuffer(childSelector), 42n];
      const result = await runSimulator({
        origin: parentAddress,
        contractAddress: parentAddress,
        abi: parentAbi,
        args,
      });

      expect(result.enqueuedPublicFunctionCalls).toHaveLength(1);
      expect(result.enqueuedPublicFunctionCalls[0]).toEqual(
        PublicCallRequest.from({
          contractAddress: childAddress,
          functionData: new FunctionData(childSelector, false, false),
          args: [new Fr(42n)],
          callContext: CallContext.from({
            msgSender: parentAddress,
            storageContractAddress: childAddress,
            portalContractAddress: childPortalContractAddress,
            isContractDeployment: false,
            isDelegateCall: false,
            isStaticCall: false,
          }),
        }),
      );
    });
  });

<<<<<<< HEAD
  describe('pending commitments contract', () => {
    let ownerPk: Buffer;
    let owner: NoirPoint;

    beforeAll(() => {
      ownerPk = Buffer.from('5e30a2f886b4b6a11aea03bf4910fbd5b24e61aa27ea4d05c393b3ab592a8d33', 'hex');
      const grumpkin = new Grumpkin(circuitsWasm);
      owner = toPublicKey(ownerPk, grumpkin);
    });

    it('should be able to read pending commitments created in same function', async () => {
      oracle.getNotes.mockImplementation(async () => {
        return {
          count: 0,
          notes: await Promise.all([]),
        };
      });

      const amountToTransfer = 100n;

      const contractAddress = AztecAddress.random();
      const abi = PendingCommitmentsContractAbi.functions.find(f => f.name === 'test_insert_then_read_flat')!;

      const args = [amountToTransfer, owner];
      const result = await runSimulator({
        args: args,
        abi: abi,
        origin: contractAddress,
        contractAddress: contractAddress,
      });

      expect(result.preimages.newNotes).toHaveLength(1);
      const note = result.preimages.newNotes[0];
      expect(note.storageSlot).toEqual(computeSlotForMapping(new Fr(1n), owner, circuitsWasm));

      expect(note.preimage[0]).toEqual(new Fr(amountToTransfer));

      const newCommitments = result.callStackItem.publicInputs.newCommitments.filter(field => !field.equals(Fr.ZERO));

      expect(newCommitments).toHaveLength(1);

      const commitment = newCommitments[0];
      const storageSlot = computeSlotForMapping(new Fr(1n), owner, circuitsWasm);
      expect(commitment).toEqual(
        Fr.fromBuffer(acirSimulator.computeNoteHash(storageSlot, note.preimage, circuitsWasm)),
      );
      // read request should match commitment
      const readRequest = result.callStackItem.publicInputs.readRequests[0];
      expect(readRequest).toEqual(commitment);

      const gotNoteValue = result.callStackItem.publicInputs.returnValues[0].value;
      expect(gotNoteValue).toEqual(amountToTransfer);
    }, 30_000);

    it('should be able to create and read pending commitments both in nested calls', async () => {
      oracle.getNotes.mockImplementation(async () => {
        return {
          count: 0,
          notes: await Promise.all([]),
        };
      });

      const amountToTransfer = 100n;

      const contractAddress = AztecAddress.random();
      const abi = PendingCommitmentsContractAbi.functions.find(
        f => f.name === 'test_insert_then_read_both_in_nested_calls',
      )!;
      const createAbi = PendingCommitmentsContractAbi.functions.find(f => f.name === 'create_note')!;
      const getAndCheckAbi = PendingCommitmentsContractAbi.functions.find(f => f.name === 'get_and_check_note')!;

      const createFnSelector = Buffer.alloc(4, 1); // should match the call
      const getAndCheckFnSelector = Buffer.alloc(4, 2); // should match the call

      oracle.getFunctionABI.mockImplementation((_addr, selector) => {
        if (selector.equals(createFnSelector)) {
          return Promise.resolve(createAbi);
        } else if (selector.equals(getAndCheckFnSelector)) {
          return Promise.resolve(getAndCheckAbi);
        } else {
          throw `Unknown selector ${selector.toString('hex')}`;
        }
      });
      oracle.getPortalContractAddress.mockImplementation(() => Promise.resolve(EthAddress.ZERO));

      const args = [amountToTransfer, owner, createFnSelector, getAndCheckFnSelector];
      const result = await runSimulator({
        args: args,
        abi: abi,
        origin: contractAddress,
        contractAddress: contractAddress,
      });

      const execCreate = result.nestedExecutions[0];
      const execGetAndCheck = result.nestedExecutions[1];

      expect(execCreate.preimages.newNotes).toHaveLength(1);
      const note = execCreate.preimages.newNotes[0];
      expect(note.storageSlot).toEqual(computeSlotForMapping(new Fr(1n), owner, circuitsWasm));

      expect(note.preimage[0]).toEqual(new Fr(amountToTransfer));

      const newCommitments = execCreate.callStackItem.publicInputs.newCommitments.filter(
        field => !field.equals(Fr.ZERO),
      );

      expect(newCommitments).toHaveLength(1);

      const commitment = newCommitments[0];
      const storageSlot = computeSlotForMapping(new Fr(1n), owner, circuitsWasm);
      expect(commitment).toEqual(
        Fr.fromBuffer(acirSimulator.computeNoteHash(storageSlot, note.preimage, circuitsWasm)),
      );
      // read request should match commitment
      const readRequest = execGetAndCheck.callStackItem.publicInputs.readRequests[0];
      expect(readRequest).toEqual(commitment);

      const gotNoteValue = execGetAndCheck.callStackItem.publicInputs.returnValues[0].value;
      expect(gotNoteValue).toEqual(amountToTransfer);

      // TODO check read request is output that matches pending commitment
    }, 30_000);

    it('cant read a commitment that is created later in same function', async () => {
      oracle.getNotes.mockImplementation(async () => {
        return {
          count: 0,
          notes: await Promise.all([]),
        };
      });

      const amountToTransfer = 100n;

      const contractAddress = AztecAddress.random();
      const abi = PendingCommitmentsContractAbi.functions.find(f => f.name === 'test_bad_read_then_insert_flat')!;

      const args = [amountToTransfer, owner];
      const result = await runSimulator({
        args: args,
        abi: abi,
        origin: contractAddress,
        contractAddress: contractAddress,
      });

      expect(result.preimages.newNotes).toHaveLength(1);
      const note = result.preimages.newNotes[0];
      expect(note.storageSlot).toEqual(computeSlotForMapping(new Fr(1n), owner, circuitsWasm));

      expect(note.preimage[0]).toEqual(new Fr(amountToTransfer));

      const newCommitments = result.callStackItem.publicInputs.newCommitments.filter(field => !field.equals(Fr.ZERO));

      expect(newCommitments).toHaveLength(1);

      const commitment = newCommitments[0];
      const storageSlot = computeSlotForMapping(new Fr(1n), owner, circuitsWasm);
      expect(commitment).toEqual(
        Fr.fromBuffer(acirSimulator.computeNoteHash(storageSlot, note.preimage, circuitsWasm)),
      );
      // read requests should be empty
      const readRequest = result.callStackItem.publicInputs.readRequests[0].value;
      expect(readRequest).toEqual(0n);

      const gotNoteValue = result.callStackItem.publicInputs.returnValues[0].value;
      // should get note value 0 because it actually gets a fake note since the real one hasn't been created yet!
      expect(gotNoteValue).toEqual(0n);
    }, 30_000);
=======
  describe('get public key', () => {
    it('gets the public key for an address', async () => {
      // Tweak the contract ABI so we can extract return values
      const abi = TestContractAbi.functions.find(f => f.name === 'getPublicKey')!;
      abi.returnTypes = [{ kind: 'field' }, { kind: 'field' }];

      // Generate a partial address, pubkey, and resulting address
      const partialAddress = Fr.random();
      const pubKey = new Point(new Coordinate([Fr.random(), Fr.ZERO]), new Coordinate([Fr.random(), Fr.ZERO]));
      const wasm = await CircuitsWasm.get();
      const address = computeContractAddressFromPartial(wasm, pubKey, partialAddress);
      const args = [address];

      oracle.getPublicKey.mockResolvedValue([pubKey, partialAddress]);
      const result = await runSimulator({ origin: AztecAddress.random(), abi, args });
      expect(result.returnValues).toEqual([pubKey.x.toBigInt(), pubKey.y.toBigInt()]);
    });
>>>>>>> 23c7701b
  });
});<|MERGE_RESOLUTION|>--- conflicted
+++ resolved
@@ -472,7 +472,6 @@
     });
   });
 
-<<<<<<< HEAD
   describe('pending commitments contract', () => {
     let ownerPk: Buffer;
     let owner: NoirPoint;
@@ -640,7 +639,7 @@
       // should get note value 0 because it actually gets a fake note since the real one hasn't been created yet!
       expect(gotNoteValue).toEqual(0n);
     }, 30_000);
-=======
+  });
   describe('get public key', () => {
     it('gets the public key for an address', async () => {
       // Tweak the contract ABI so we can extract return values
@@ -658,6 +657,5 @@
       const result = await runSimulator({ origin: AztecAddress.random(), abi, args });
       expect(result.returnValues).toEqual([pubKey.x.toBigInt(), pubKey.y.toBigInt()]);
     });
->>>>>>> 23c7701b
   });
 });