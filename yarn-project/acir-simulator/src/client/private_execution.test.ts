--- conflicted
+++ resolved
@@ -417,11 +417,7 @@
       const dummyNote = { amount: 1, secretHash: 2 };
       const deepStruct = { aField: 1, aBool: true, aNote: dummyNote, manyNotes: [dummyNote, dummyNote, dummyNote] };
       args = [1, true, 1, [1, 2], dummyNote, deepStruct];
-<<<<<<< HEAD
-      testCodeGenArtifact = getFunctionArtifact(TestContractArtifact, 'testCodeGen');
-=======
-      testCodeGenArtifact = TestContractArtifact.functions.find(f => f.name === 'test_code_gen')!;
->>>>>>> 655c322a
+      testCodeGenArtifact = getFunctionArtifact(TestContractArtifact, 'test_code_gen');
       const serializedArgs = encodeArguments(testCodeGenArtifact, args);
       argsHash = await computeVarArgsHash(await CircuitsWasm.get(), serializedArgs);
     });
