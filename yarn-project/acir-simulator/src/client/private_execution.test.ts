--- conflicted
+++ resolved
@@ -1,11 +1,7 @@
 import {
   CallContext,
   CircuitsWasm,
-<<<<<<< HEAD
   CompleteAddress,
-  ConstantHistoricBlockData,
-=======
->>>>>>> bfc79c26
   ContractDeploymentData,
   FieldsOf,
   FunctionData,
