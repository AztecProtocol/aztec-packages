import { Grumpkin } from '@aztec/barretenberg.js/crypto';
import { BarretenbergWasm } from '@aztec/barretenberg.js/wasm';
import {
  ARGS_LENGTH,
<<<<<<< HEAD
  CircuitsWasm,
=======
  CallContext,
>>>>>>> b54f37a0
  ContractDeploymentData,
  FunctionData,
  L1_TO_L2_MESSAGES_TREE_HEIGHT,
  NEW_COMMITMENTS_LENGTH,
  PRIVATE_DATA_TREE_HEIGHT,
  PrivateHistoricTreeRoots,
  PublicCallRequest,
  TxContext,
  TxRequest,
} from '@aztec/circuits.js';
import { AztecAddress } from '@aztec/foundation/aztec-address';
import { padArrayEnd } from '@aztec/foundation/collection';
import { EthAddress } from '@aztec/foundation/eth-address';
import { Fr } from '@aztec/foundation/fields';
import { AppendOnlyTree, Pedersen, StandardTree, newTree } from '@aztec/merkle-tree';
import {
  ChildAbi,
  NonNativeTokenContractAbi,
  ParentAbi,
  TestContractAbi,
  ZkTokenContractAbi,
} from '@aztec/noir-contracts/examples';
import { mock } from 'jest-mock-extended';
import { default as levelup } from 'levelup';
import { default as memdown, type MemDown } from 'memdown';
import { encodeArguments } from '../abi_coder/index.js';
import { NoirPoint, computeSlotForMapping, toPublicKey } from '../utils.js';
import { DBOracle } from './db_oracle.js';
import { AcirSimulator } from './simulator.js';
<<<<<<< HEAD
import { NoirPoint, computeSlotForMapping, toPublicKey } from '../utils.js';
import { Fr } from '@aztec/foundation/fields';
import { EthAddress } from '@aztec/foundation/eth-address';
import { AztecAddress } from '@aztec/foundation/aztec-address';
import sha256 from 'sha256';
import { computeSecretMessageHash } from '@aztec/circuits.js/abis';
import { L1Actor, L1ToL2Message, L2Actor } from '@aztec/types';
=======
>>>>>>> b54f37a0

const createMemDown = () => (memdown as any)() as MemDown<any, any>;

describe('Private Execution test suite', () => {
  let bbWasm: BarretenbergWasm;
  let oracle: ReturnType<typeof mock<DBOracle>>;
  let acirSimulator: AcirSimulator;

  beforeAll(async () => {
    bbWasm = await BarretenbergWasm.get();
  });

  beforeEach(() => {
    oracle = mock<DBOracle>();
    acirSimulator = new AcirSimulator(oracle);
  });

  describe('empty constructor', () => {
    const historicRoots = PrivateHistoricTreeRoots.empty();
    const contractDeploymentData = ContractDeploymentData.empty();
    const txContext = new TxContext(false, false, false, contractDeploymentData);

    it('should run the empty constructor', async () => {
      const txRequest = new TxRequest(
        AztecAddress.random(),
        AztecAddress.ZERO,
        new FunctionData(Buffer.alloc(4), true, true),
        new Array(ARGS_LENGTH).fill(Fr.ZERO),
        Fr.random(),
        txContext,
        Fr.ZERO,
      );
      const result = await acirSimulator.run(
        txRequest,
        TestContractAbi.functions[0],
        AztecAddress.ZERO,
        EthAddress.ZERO,
        historicRoots,
      );

      expect(result.callStackItem.publicInputs.newCommitments).toEqual(new Array(NEW_COMMITMENTS_LENGTH).fill(Fr.ZERO));
    });
  });

  describe('zk token contract', () => {
    let currentNonce = 0n;

    const contractDeploymentData = ContractDeploymentData.empty();
    const txContext = new TxContext(false, false, false, contractDeploymentData);

    let ownerPk: Buffer;
    let owner: NoirPoint;
    let recipientPk: Buffer;
    let recipient: NoirPoint;

    const buildNote = (amount: bigint, owner: NoirPoint) => {
      return [new Fr(1n), new Fr(currentNonce++), new Fr(owner.x), new Fr(owner.y), Fr.random(), new Fr(amount)];
    };

    beforeAll(() => {
      ownerPk = Buffer.from('5e30a2f886b4b6a11aea03bf4910fbd5b24e61aa27ea4d05c393b3ab592a8d33', 'hex');
      recipientPk = Buffer.from('0c9ed344548e8f9ba8aa3c9f8651eaa2853130f6c1e9c050ccf198f7ea18a7ec', 'hex');

      const grumpkin = new Grumpkin(bbWasm);
      owner = toPublicKey(ownerPk, grumpkin);
      recipient = toPublicKey(recipientPk, grumpkin);
    });

    it('should a constructor with arguments that creates notes', async () => {
      const historicRoots = PrivateHistoricTreeRoots.empty();
      const contractAddress = AztecAddress.random();
      const abi = ZkTokenContractAbi.functions.find(f => f.name === 'constructor')!;

      const txRequest = new TxRequest(
        AztecAddress.random(),
        AztecAddress.ZERO,
        new FunctionData(Buffer.alloc(4), true, true),
        encodeArguments(abi, [140, owner]),
        Fr.random(),
        txContext,
        Fr.ZERO,
      );
      const result = await acirSimulator.run(txRequest, abi, contractAddress, EthAddress.ZERO, historicRoots);

      expect(result.preimages.newNotes).toHaveLength(1);
      const newNote = result.preimages.newNotes[0];
      expect(newNote.storageSlot).toEqual(computeSlotForMapping(new Fr(1n), owner, bbWasm));

      const newCommitments = result.callStackItem.publicInputs.newCommitments.filter(field => !field.equals(Fr.ZERO));
      expect(newCommitments).toHaveLength(1);

      const [commitment] = newCommitments;
      expect(commitment).toEqual(Fr.fromBuffer(acirSimulator.computeNoteHash(newNote.preimage, bbWasm)));
    }, 30_000);

    it('should run the mint function', async () => {
      const historicRoots = PrivateHistoricTreeRoots.empty();
      const contractAddress = AztecAddress.random();
      const abi = ZkTokenContractAbi.functions.find(f => f.name === 'mint')!;

      const txRequest = new TxRequest(
        AztecAddress.random(),
        contractAddress,
        new FunctionData(Buffer.alloc(4), true, false),
        encodeArguments(abi, [140, owner]),
        Fr.random(),
        txContext,
        Fr.ZERO,
      );
      const result = await acirSimulator.run(txRequest, abi, AztecAddress.ZERO, EthAddress.ZERO, historicRoots);

      expect(result.preimages.newNotes).toHaveLength(1);
      const newNote = result.preimages.newNotes[0];
      expect(newNote.storageSlot).toEqual(computeSlotForMapping(new Fr(1n), owner, bbWasm));

      const newCommitments = result.callStackItem.publicInputs.newCommitments.filter(field => !field.equals(Fr.ZERO));
      expect(newCommitments).toHaveLength(1);

      const [commitment] = newCommitments;
      expect(commitment).toEqual(Fr.fromBuffer(acirSimulator.computeNoteHash(newNote.preimage, bbWasm)));
    });

    it('should run the transfer function', async () => {
      const db = levelup(createMemDown());
      const pedersen = new Pedersen(bbWasm);

      const contractAddress = AztecAddress.random();
      const amountToTransfer = 100n;
      const abi = ZkTokenContractAbi.functions.find(f => f.name === 'transfer')!;

      const tree: AppendOnlyTree = await newTree(StandardTree, db, pedersen, 'privateData', PRIVATE_DATA_TREE_HEIGHT);
      const preimages = [buildNote(60n, owner), buildNote(80n, owner)];
      // TODO for this we need that noir siloes the commitment the same way as the kernel does, to do merkle membership
      await tree.appendLeaves(preimages.map(preimage => acirSimulator.computeNoteHash(preimage, bbWasm)));

      const historicRoots = new PrivateHistoricTreeRoots(
        Fr.fromBuffer(tree.getRoot(false)),
        Fr.ZERO,
        Fr.ZERO,
        Fr.ZERO,
        Fr.ZERO,
      );

      oracle.getNotes.mockImplementation(async () => {
        return {
          count: preimages.length,
          notes: await Promise.all(
            preimages.map(async (preimage, index) => ({
              preimage,
              siblingPath: (await tree.getSiblingPath(BigInt(index), false)).data.map(buf => Fr.fromBuffer(buf)),
              index: BigInt(index),
            })),
          ),
        };
      });

      oracle.getSecretKey.mockReturnValue(Promise.resolve(ownerPk));

      const txRequest = new TxRequest(
        AztecAddress.random(),
        contractAddress,
        new FunctionData(Buffer.alloc(4), true, true),
        encodeArguments(abi, [amountToTransfer, owner, recipient]),
        Fr.random(),
        txContext,
        Fr.ZERO,
      );

      const result = await acirSimulator.run(txRequest, abi, AztecAddress.random(), EthAddress.ZERO, historicRoots);

      // The two notes were nullified
      const newNullifiers = result.callStackItem.publicInputs.newNullifiers.filter(field => !field.equals(Fr.ZERO));
      expect(newNullifiers).toHaveLength(2);

      expect(newNullifiers).toEqual(
        preimages.map(preimage => Fr.fromBuffer(acirSimulator.computeNullifier(preimage, ownerPk, bbWasm))),
      );

      expect(result.preimages.newNotes).toHaveLength(2);
      const [recipientNote, changeNote] = result.preimages.newNotes;
      expect(recipientNote.storageSlot).toEqual(computeSlotForMapping(new Fr(1n), recipient, bbWasm));

      const newCommitments = result.callStackItem.publicInputs.newCommitments.filter(field => !field.equals(Fr.ZERO));

      expect(newCommitments).toHaveLength(2);

      const [recipientNoteCommitment, changeNoteCommitment] = newCommitments;
      expect(recipientNoteCommitment).toEqual(
        Fr.fromBuffer(acirSimulator.computeNoteHash(recipientNote.preimage, bbWasm)),
      );
      expect(changeNoteCommitment).toEqual(Fr.fromBuffer(acirSimulator.computeNoteHash(changeNote.preimage, bbWasm)));

      expect(recipientNote.preimage[5]).toEqual(new Fr(amountToTransfer));
      expect(changeNote.preimage[5]).toEqual(new Fr(40n));
    }, 30_000);

    it('should be able to transfer with dummy notes', async () => {
      const db = levelup(createMemDown());
      const pedersen = new Pedersen(bbWasm);

      const contractAddress = AztecAddress.random();
      const amountToTransfer = 100n;
      const balance = 160n;
      const abi = ZkTokenContractAbi.functions.find(f => f.name === 'transfer')!;

      const tree: AppendOnlyTree = await newTree(StandardTree, db, pedersen, 'privateData', PRIVATE_DATA_TREE_HEIGHT);
      const preimages = [buildNote(balance, owner)];
      // TODO for this we need that noir siloes the commitment the same way as the kernel does, to do merkle membership
      await tree.appendLeaves(preimages.map(preimage => acirSimulator.computeNoteHash(preimage, bbWasm)));

      const historicRoots = new PrivateHistoricTreeRoots(
        Fr.fromBuffer(tree.getRoot(false)),
        Fr.ZERO,
        Fr.ZERO,
        Fr.ZERO,
        Fr.ZERO,
      );

      oracle.getNotes.mockImplementation(async () => {
        return {
          count: preimages.length,
          notes: await Promise.all(
            preimages.map(async (preimage, index) => ({
              preimage,
              siblingPath: (await tree.getSiblingPath(BigInt(index), false)).data.map(buf => Fr.fromBuffer(buf)),
              index: BigInt(index),
            })),
          ),
        };
      });

      oracle.getSecretKey.mockReturnValue(Promise.resolve(ownerPk));

      const txRequest = new TxRequest(
        AztecAddress.random(),
        contractAddress,
        new FunctionData(Buffer.alloc(4), true, true),
        encodeArguments(abi, [amountToTransfer, owner, recipient]),
        Fr.random(),
        txContext,
        Fr.ZERO,
      );

      const result = await acirSimulator.run(txRequest, abi, AztecAddress.random(), EthAddress.ZERO, historicRoots);

      const newNullifiers = result.callStackItem.publicInputs.newNullifiers.filter(field => !field.equals(Fr.ZERO));
      expect(newNullifiers).toHaveLength(2);

      expect(newNullifiers[0]).toEqual(Fr.fromBuffer(acirSimulator.computeNullifier(preimages[0], ownerPk, bbWasm)));

      expect(result.preimages.newNotes).toHaveLength(2);
      const [recipientNote, changeNote] = result.preimages.newNotes;
      expect(recipientNote.preimage[5]).toEqual(new Fr(amountToTransfer));
      expect(changeNote.preimage[5]).toEqual(new Fr(balance - amountToTransfer));
    }, 30_000);
  });

  describe('nested calls', () => {
    const historicRoots = PrivateHistoricTreeRoots.empty();
    const contractDeploymentData = new ContractDeploymentData(Fr.random(), Fr.random(), Fr.random(), EthAddress.ZERO);
    const txContext = new TxContext(false, false, true, contractDeploymentData);

    it('child function should be callable', async () => {
      const abi = ChildAbi.functions.find(f => f.name === 'value')!;

      const txRequest = new TxRequest(
        AztecAddress.random(),
        AztecAddress.ZERO,
        new FunctionData(Buffer.alloc(4), true, false),
        encodeArguments(abi, [100n]),
        Fr.random(),
        txContext,
        Fr.ZERO,
      );
      const result = await acirSimulator.run(txRequest, abi, AztecAddress.ZERO, EthAddress.ZERO, historicRoots);

      expect(result.callStackItem.publicInputs.returnValues[0]).toEqual(new Fr(142n));
    });

    it('parent should call child', async () => {
      const childAbi = ChildAbi.functions.find(f => f.name === 'value')!;
      const parentAbi = ParentAbi.functions.find(f => f.name === 'entryPoint')!;
      const childAddress = AztecAddress.random();
      const childSelector = Buffer.alloc(4, 1); // should match the call

      oracle.getFunctionABI.mockImplementation(() => Promise.resolve(childAbi));
      oracle.getPortalContractAddress.mockImplementation(() => Promise.resolve(EthAddress.ZERO));

      const txRequest = new TxRequest(
        AztecAddress.random(),
        AztecAddress.ZERO,
        new FunctionData(Buffer.alloc(4), true, false),
        encodeArguments(parentAbi, [Fr.fromBuffer(childAddress.toBuffer()).value, Fr.fromBuffer(childSelector).value]),
        Fr.random(),
        txContext,
        Fr.ZERO,
      );
      const result = await acirSimulator.run(
        txRequest,
        parentAbi,
        AztecAddress.random(),
        EthAddress.ZERO,
        historicRoots,
      );

      expect(result.callStackItem.publicInputs.returnValues[0]).toEqual(new Fr(42n));
      expect(oracle.getFunctionABI.mock.calls[0]).toEqual([childAddress, childSelector]);
      expect(oracle.getPortalContractAddress.mock.calls[0]).toEqual([childAddress]);
      expect(result.nestedExecutions).toHaveLength(1);
      expect(result.nestedExecutions[0].callStackItem.publicInputs.returnValues[0]).toEqual(new Fr(42n));
    });
  });

<<<<<<< HEAD
  describe('Consuming Messages', () => {
    const contractDeploymentData = ContractDeploymentData.empty();
    const txContext = new TxContext(false, false, false, contractDeploymentData);

    let ownerPk: Buffer;
    let owner: NoirPoint;
    let recipientPk: Buffer;
    let recipient: NoirPoint;

    const buildMessage = async (content: Fr[], targetContract: AztecAddress, secret: Fr) => {
      const wasm = await CircuitsWasm.get();
      const contentHash = Buffer.from(sha256(Buffer.concat(content.map(field => field.toBuffer()))), 'hex');
      const secretHash = computeSecretMessageHash(wasm, secret);

      return new L1ToL2Message(
        new L1Actor(EthAddress.random(), 1),
        new L2Actor(targetContract, 1),
        contentHash,
        secretHash,
        0,
        0,
      );
    };

    beforeAll(() => {
      ownerPk = Buffer.from('5e30a2f886b4b6a11aea03bf4910fbd5b24e61aa27ea4d05c393b3ab592a8d33', 'hex');
      recipientPk = Buffer.from('0c9ed344548e8f9ba8aa3c9f8651eaa2853130f6c1e9c050ccf198f7ea18a7ec', 'hex');

      const grumpkin = new Grumpkin(bbWasm);
      owner = toPublicKey(ownerPk, grumpkin);
      recipient = toPublicKey(recipientPk, grumpkin);
    });

    it('Should be able to consume a dummy cross chain message', async () => {
      const db = levelup(createMemDown());
      const pedersen = new Pedersen(bbWasm);

      const contractAddress = AztecAddress.random();
      const bridgedAmount = 100n;
      const initialBalance = 0n;
      const abi = NonNativeTokenContractAbi.functions.find(f => f.name === 'mint')!;

      const secret = new Fr(1n);
      // TODO: is just using the x coord for recipient ok?
      const preimage = await buildMessage([new Fr(recipient.x), new Fr(bridgedAmount)], contractAddress, secret);

      const messageKey = preimage.hash();

      const tree: AppendOnlyTree = await newTree(
        StandardTree,
        db,
        pedersen,
        'l1ToL2Messages',
        L1_TO_L2_MESSAGES_TREE_HEIGHT,
      );

      tree.appendLeaves([messageKey.toBuffer()]);

      const l1ToL2Root = Fr.fromBuffer(tree.getRoot(false));
      const historicRoots = new PrivateHistoricTreeRoots(Fr.ZERO, Fr.ZERO, Fr.ZERO, l1ToL2Root, Fr.ZERO);

      oracle.getL1ToL2Message.mockImplementation(async () => {
        return Promise.resolve({
          message: preimage.toFieldArray(),
          index: 0n,
          siblingPath: (await tree.getSiblingPath(0n, false)).data.map(buf => Fr.fromBuffer(buf)),
        });
      });

      const txRequest = new TxRequest(
        AztecAddress.random(),
        contractAddress,
        new FunctionData(Buffer.alloc(4), true, true),
        // BUG: placing a fr in args will result in a fr wrapped in an fr
        encodeArguments(abi, [bridgedAmount, recipient, messageKey.value, secret.value]),
=======
  describe('enqueued calls', () => {
    const historicRoots = PrivateHistoricTreeRoots.empty();
    const txContext = new TxContext(false, false, true, ContractDeploymentData.empty());

    it('parent should enqueue call to child', async () => {
      const parentAbi = ParentAbi.functions.find(f => f.name === 'enqueueCallToChild')!;
      const childAddress = AztecAddress.random();
      const childPortalContractAddress = EthAddress.random();
      const childSelector = Buffer.alloc(4, 1); // should match the call
      const parentAddress = AztecAddress.random();

      oracle.getPortalContractAddress.mockImplementation(() => Promise.resolve(childPortalContractAddress));

      const txRequest = new TxRequest(
        AztecAddress.random(),
        parentAddress,
        new FunctionData(Buffer.alloc(4), true, false),
        encodeArguments(parentAbi, [
          Fr.fromBuffer(childAddress.toBuffer()).value,
          Fr.fromBuffer(childSelector).value,
          42n,
        ]),
>>>>>>> b54f37a0
        Fr.random(),
        txContext,
        Fr.ZERO,
      );

<<<<<<< HEAD
      const result = await acirSimulator.run(txRequest, abi, contractAddress, EthAddress.ZERO, historicRoots);

      // Check a nullifier has been created
      const newNullifiers = result.callStackItem.publicInputs.newNullifiers.filter(field => !field.equals(Fr.ZERO));
      expect(newNullifiers).toHaveLength(1);
    }, 30_000);
=======
      const result = await acirSimulator.run(txRequest, parentAbi, parentAddress, EthAddress.ZERO, historicRoots);

      expect(result.enqueuedPublicFunctionCalls).toHaveLength(1);
      expect(result.enqueuedPublicFunctionCalls[0]).toEqual(
        PublicCallRequest.from({
          contractAddress: childAddress,
          functionData: new FunctionData(childSelector, false, false),
          args: padArrayEnd([new Fr(42n)], Fr.ZERO, ARGS_LENGTH),
          callContext: CallContext.from({
            msgSender: parentAddress,
            storageContractAddress: childAddress,
            portalContractAddress: childPortalContractAddress,
            isContractDeployment: false,
            isDelegateCall: false,
            isStaticCall: false,
          }),
        }),
      );
    });
>>>>>>> b54f37a0
  });
});<|MERGE_RESOLUTION|>--- conflicted
+++ resolved
@@ -2,11 +2,8 @@
 import { BarretenbergWasm } from '@aztec/barretenberg.js/wasm';
 import {
   ARGS_LENGTH,
-<<<<<<< HEAD
   CircuitsWasm,
-=======
   CallContext,
->>>>>>> b54f37a0
   ContractDeploymentData,
   FunctionData,
   L1_TO_L2_MESSAGES_TREE_HEIGHT,
@@ -36,16 +33,9 @@
 import { NoirPoint, computeSlotForMapping, toPublicKey } from '../utils.js';
 import { DBOracle } from './db_oracle.js';
 import { AcirSimulator } from './simulator.js';
-<<<<<<< HEAD
-import { NoirPoint, computeSlotForMapping, toPublicKey } from '../utils.js';
-import { Fr } from '@aztec/foundation/fields';
-import { EthAddress } from '@aztec/foundation/eth-address';
-import { AztecAddress } from '@aztec/foundation/aztec-address';
 import sha256 from 'sha256';
 import { computeSecretMessageHash } from '@aztec/circuits.js/abis';
 import { L1Actor, L1ToL2Message, L2Actor } from '@aztec/types';
-=======
->>>>>>> b54f37a0
 
 const createMemDown = () => (memdown as any)() as MemDown<any, any>;
 
@@ -359,7 +349,6 @@
     });
   });
 
-<<<<<<< HEAD
   describe('Consuming Messages', () => {
     const contractDeploymentData = ContractDeploymentData.empty();
     const txContext = new TxContext(false, false, false, contractDeploymentData);
@@ -435,7 +424,19 @@
         new FunctionData(Buffer.alloc(4), true, true),
         // BUG: placing a fr in args will result in a fr wrapped in an fr
         encodeArguments(abi, [bridgedAmount, recipient, messageKey.value, secret.value]),
-=======
+        Fr.random(),
+        txContext,
+        Fr.ZERO,
+      );
+
+      const result = await acirSimulator.run(txRequest, abi, contractAddress, EthAddress.ZERO, historicRoots);
+
+      // Check a nullifier has been created
+      const newNullifiers = result.callStackItem.publicInputs.newNullifiers.filter(field => !field.equals(Fr.ZERO));
+      expect(newNullifiers).toHaveLength(1);
+    }, 30_000);
+  });
+
   describe('enqueued calls', () => {
     const historicRoots = PrivateHistoricTreeRoots.empty();
     const txContext = new TxContext(false, false, true, ContractDeploymentData.empty());
@@ -458,20 +459,11 @@
           Fr.fromBuffer(childSelector).value,
           42n,
         ]),
->>>>>>> b54f37a0
-        Fr.random(),
-        txContext,
-        Fr.ZERO,
-      );
-
-<<<<<<< HEAD
-      const result = await acirSimulator.run(txRequest, abi, contractAddress, EthAddress.ZERO, historicRoots);
-
-      // Check a nullifier has been created
-      const newNullifiers = result.callStackItem.publicInputs.newNullifiers.filter(field => !field.equals(Fr.ZERO));
-      expect(newNullifiers).toHaveLength(1);
-    }, 30_000);
-=======
+        Fr.random(),
+        txContext,
+        Fr.ZERO,
+      );
+
       const result = await acirSimulator.run(txRequest, parentAbi, parentAddress, EthAddress.ZERO, historicRoots);
 
       expect(result.enqueuedPublicFunctionCalls).toHaveLength(1);
@@ -491,6 +483,5 @@
         }),
       );
     });
->>>>>>> b54f37a0
   });
 });