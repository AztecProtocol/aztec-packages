--- conflicted
+++ resolved
@@ -4,13 +4,8 @@
 import { encodeArguments } from '@aztec/foundation/abi';
 import { AztecAddress } from '@aztec/foundation/aztec-address';
 import { EthAddress } from '@aztec/foundation/eth-address';
-<<<<<<< HEAD
-import { Fr } from '@aztec/foundation/fields';
+import { Fr, Point } from '@aztec/foundation/fields';
 import { ZkTokenContractAbi } from '@aztec/noir-contracts/artifacts';
-=======
-import { Fr, Point } from '@aztec/foundation/fields';
-import { ZkTokenContractAbi } from '@aztec/noir-contracts/examples';
->>>>>>> 1df89fb5
 import { ExecutionRequest } from '@aztec/types';
 
 import { mock } from 'jest-mock-extended';
