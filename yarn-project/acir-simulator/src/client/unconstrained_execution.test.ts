--- conflicted
+++ resolved
@@ -3,11 +3,7 @@
 import {
   ContractDeploymentData,
   FunctionData,
-<<<<<<< HEAD
   MembershipWitness,
-  PrivateHistoricTreeRoots,
-=======
->>>>>>> c6b68f7f
   PRIVATE_DATA_TREE_HEIGHT,
   PrivateHistoricTreeRoots,
   TxContext,
