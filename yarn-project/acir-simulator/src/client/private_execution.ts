import {
  CallContext,
  CircuitsWasm,
  ContractDeploymentData,
  FunctionData,
  MAX_PUBLIC_CALL_STACK_LENGTH_PER_CALL,
  PrivateCallStackItem,
  PublicCallRequest,
} from '@aztec/circuits.js';
import { computeCallStackItemHash } from '@aztec/circuits.js/abis';
import { Curve } from '@aztec/circuits.js/barretenberg';
import { FunctionAbi } from '@aztec/foundation/abi';
import { AztecAddress } from '@aztec/foundation/aztec-address';
import { padArrayEnd } from '@aztec/foundation/collection';
import { Coordinate, Fr, Point } from '@aztec/foundation/fields';
import { createDebugLogger } from '@aztec/foundation/log';
import { to2Fields } from '@aztec/foundation/serialize';
import { FunctionL2Logs, NotePreimage, NoteSpendingInfo } from '@aztec/types';
import { decodeReturnValues } from '../abi_coder/decoder.js';
import { extractPublicInputs, frToAztecAddress, frToSelector } from '../acvm/deserialize.js';
import {
  ZERO_ACVM_FIELD,
  acvm,
  convertACVMFieldToBuffer,
  fromACVMField,
  toACVMField,
  toACVMWitness,
  toAcvmCallPrivateStackItem,
  toAcvmEnqueuePublicFunctionResult,
} from '../acvm/index.js';
import { ExecutionResult, NewNoteData, NewNullifierData } from '../index.js';
<<<<<<< HEAD
import { ClientTxExecutionContext, PendingNoteData } from './client_execution_context.js';
import { fieldsToFormattedStr } from './debug.js';

const notAvailable = () => {
  return Promise.reject(new Error(`Not available for private function execution`));
};
=======
import { ClientTxExecutionContext } from './client_execution_context.js';
import { oracleDebugCallToFormattedStr } from './debug.js';
>>>>>>> 8d76c86a

/**
 * The private function execution class.
 */
export class PrivateFunctionExecution {
  constructor(
    private context: ClientTxExecutionContext,
    private abi: FunctionAbi,
    private contractAddress: AztecAddress,
    private functionData: FunctionData,
    private argsHash: Fr,
    private callContext: CallContext,
    private curve: Curve,

    private log = createDebugLogger('aztec:simulator:secret_execution'),
  ) {}

  /**
   * Executes the function.
   * @returns The execution result.
   */
  public async run(): Promise<ExecutionResult> {
    const selector = this.functionData.functionSelectorBuffer.toString('hex');
    this.log(`Executing external function ${this.contractAddress.toString()}:${selector}`);

    const acir = Buffer.from(this.abi.bytecode, 'hex');
    const initialWitness = this.writeInputs();

    // TODO: Move to ClientTxExecutionContext.
    const newNotePreimages: NewNoteData[] = [];
    const newNullifiers: NewNullifierData[] = [];
    const nestedExecutionContexts: ExecutionResult[] = [];
    const enqueuedPublicFunctionCalls: PublicCallRequest[] = [];
    const encryptedLogs = new FunctionL2Logs([]);
    const unencryptedLogs = new FunctionL2Logs([]);

    const { partialWitness } = await acvm(acir, initialWitness, {
      packArguments: async args => {
        return toACVMField(await this.context.packedArgsCache.pack(args.map(fromACVMField)));
      },
      getSecretKey: async ([ownerX], [ownerY]) =>
        toACVMField(
          await this.context.db.getSecretKey(
            this.contractAddress,
            Point.fromCoordinates(
              Coordinate.fromField(fromACVMField(ownerX)),
              Coordinate.fromField(fromACVMField(ownerY)),
            ),
          ),
        ),
<<<<<<< HEAD
      ],
      getNotes: ([_oracleConnector, ...fields]: ACVMField[]) => this.context.getNotes(this.contractAddress, fields),
      getRandomField: () => Promise.resolve([toACVMField(Fr.random())]),
      notifyCreatedNote: ([_oracleConnector, storageSlot, ...acvmPreimage]: ACVMField[]) => {
        this.log(`Created note at contractAddress ${this.contractAddress} in slot ${storageSlot}`);
        const pendingNoteData: PendingNoteData = {
          preimage: acvmPreimage,
          contractAddress: this.contractAddress,
          storageSlot: fromACVMField(storageSlot),
        };
        this.context.pendingNotes.push(pendingNoteData);

=======
      getNotes: ([slot], sortBy, sortOrder, [limit], [offset], [returnSize]) =>
        this.context.getNotes(this.contractAddress, slot, sortBy, sortOrder, limit, offset, returnSize),
      getRandomField: () => Promise.resolve(toACVMField(Fr.random())),
      notifyCreatedNote: ([storageSlot], acvmPreimage) => {
>>>>>>> 8d76c86a
        newNotePreimages.push({
          storageSlot: fromACVMField(storageSlot),
          preimage: acvmPreimage.map(f => fromACVMField(f)),
        });
<<<<<<< HEAD
        // return is used to force proper ordering of callbacks
        return Promise.resolve([ZERO_ACVM_FIELD]);
      },
      notifyNullifiedNote: ([_oracleConnector, slot, nullifier, ...acvmPreimage]: ACVMField[]) => {
        // TODO(dbanks12) if nullifies pending commitment remove it from this.context.pendingCommitments,
        // and flag this nullifier as transient in simulator output.  Can we provide kernel hint here?
=======
        return Promise.resolve(ZERO_ACVM_FIELD);
      },
      notifyNullifiedNote: ([slot], [nullifier], acvmPreimage) => {
>>>>>>> 8d76c86a
        newNullifiers.push({
          preimage: acvmPreimage.map(f => fromACVMField(f)),
          storageSlot: fromACVMField(slot),
          nullifier: fromACVMField(nullifier),
        });
        return Promise.resolve(ZERO_ACVM_FIELD);
      },
      callPrivateFunction: async ([acvmContractAddress], [acvmFunctionSelector], [acvmArgsHash]) => {
        const contractAddress = fromACVMField(acvmContractAddress);
        const functionSelector = fromACVMField(acvmFunctionSelector);
        this.log(
          `Calling private function ${contractAddress.toString()}:${functionSelector} from ${this.callContext.storageContractAddress.toString()}`,
        );

        const childExecutionResult = await this.callPrivateFunction(
          frToAztecAddress(contractAddress),
          frToSelector(functionSelector),
          fromACVMField(acvmArgsHash),
          this.callContext,
          this.curve,
        );

        nestedExecutionContexts.push(childExecutionResult);

        return toAcvmCallPrivateStackItem(childExecutionResult.callStackItem);
      },
      getL1ToL2Message: ([msgKey]) => {
        return this.context.getL1ToL2Message(fromACVMField(msgKey));
      },
<<<<<<< HEAD
      //getCommitment: async ([commitment]: ACVMField[]) => {
      //  const commitmentData = await this.context.getCommitment(this.contractAddress, fromACVMField(commitment));
      //  readRequestMembershipWitnesses.push(ReadRequestMembershipWitness.empty(commitmentData.index));
      //  return commitmentData.acvmData;
      //},
      getCommitment: ([commitment]: ACVMField[]) => this.context.getCommitment(this.contractAddress, commitment),
      debugLog: (fields: ACVMField[]) => {
        this.log(fieldsToFormattedStr(fields));
        return Promise.resolve([ZERO_ACVM_FIELD]);
=======
      getCommitment: ([commitment]) => this.context.getCommitment(this.contractAddress, commitment),
      debugLog: (...args) => {
        this.log(oracleDebugCallToFormattedStr(args));
        return Promise.resolve(ZERO_ACVM_FIELD);
>>>>>>> 8d76c86a
      },
      enqueuePublicFunctionCall: async ([acvmContractAddress], [acvmFunctionSelector], [acvmArgsHash]) => {
        const enqueuedRequest = await this.enqueuePublicFunctionCall(
          frToAztecAddress(fromACVMField(acvmContractAddress)),
          frToSelector(fromACVMField(acvmFunctionSelector)),
          this.context.packedArgsCache.unpack(fromACVMField(acvmArgsHash)),
          this.callContext,
        );

        this.log(`Enqueued call to public function ${acvmContractAddress}:${acvmFunctionSelector}`);
        enqueuedPublicFunctionCalls.push(enqueuedRequest);
        return toAcvmEnqueuePublicFunctionResult(enqueuedRequest);
      },
      emitUnencryptedLog: message => {
        // https://github.com/AztecProtocol/aztec-packages/issues/885
        const log = Buffer.concat(message.map(charBuffer => convertACVMFieldToBuffer(charBuffer).subarray(-1)));
        unencryptedLogs.logs.push(log);
        this.log(`Emitted unencrypted log: "${log.toString('ascii')}"`);
        return Promise.resolve(ZERO_ACVM_FIELD);
      },
      emitEncryptedLog: ([acvmContractAddress], [acvmStorageSlot], [ownerX], [ownerY], acvmPreimage) => {
        const contractAddress = AztecAddress.fromBuffer(convertACVMFieldToBuffer(acvmContractAddress));
        const storageSlot = fromACVMField(acvmStorageSlot);
        const preimage = acvmPreimage.map(f => fromACVMField(f));

        const notePreimage = new NotePreimage(preimage);
        const noteSpendingInfo = new NoteSpendingInfo(notePreimage, contractAddress, storageSlot);
        const ownerPublicKey = Point.fromCoordinates(
          Coordinate.fromField(fromACVMField(ownerX)),
          Coordinate.fromField(fromACVMField(ownerY)),
        );

        const encryptedNotePreimage = noteSpendingInfo.toEncryptedBuffer(ownerPublicKey, this.curve);

        encryptedLogs.logs.push(encryptedNotePreimage);

        return Promise.resolve(ZERO_ACVM_FIELD);
      },
    });

    const publicInputs = extractPublicInputs(partialWitness, acir);

    const wasm = await CircuitsWasm.get();

    // TODO(#1347): Noir fails with too many unknowns error when public inputs struct contains too many members.
    publicInputs.encryptedLogsHash = to2Fields(encryptedLogs.hash());
    publicInputs.encryptedLogPreimagesLength = new Fr(encryptedLogs.getSerializedLength());
    publicInputs.unencryptedLogsHash = to2Fields(unencryptedLogs.hash());
    publicInputs.unencryptedLogPreimagesLength = new Fr(unencryptedLogs.getSerializedLength());

    const callStackItem = new PrivateCallStackItem(this.contractAddress, this.functionData, publicInputs);
    const returnValues = decodeReturnValues(this.abi, publicInputs.returnValues);

    // TODO(#499): Noir fails to compute the enqueued calls preimages properly, since it cannot use pedersen generators, so we patch those values here.
    const publicCallStackItems = await Promise.all(enqueuedPublicFunctionCalls.map(c => c.toPublicCallStackItem()));
    const publicStack = await Promise.all(publicCallStackItems.map(c => computeCallStackItemHash(wasm, c)));
    callStackItem.publicInputs.publicCallStack = padArrayEnd(
      publicStack,
      Fr.ZERO,
      MAX_PUBLIC_CALL_STACK_LENGTH_PER_CALL,
    );

    // TODO: This should be set manually by the circuit
    publicInputs.contractDeploymentData.deployerPublicKey =
      this.context.txContext.contractDeploymentData.deployerPublicKey;

    this.log(`Returning from call to ${this.contractAddress.toString()}:${selector}`);

    const readRequestPartialWitnesses = this.context.getReadRequestPartialWitnesses();

    return {
      acir,
      partialWitness,
      callStackItem,
      returnValues,
      readRequestPartialWitnesses,
      preimages: {
        newNotes: newNotePreimages,
        nullifiedNotes: newNullifiers,
      },
      vk: Buffer.from(this.abi.verificationKey!, 'hex'),
      nestedExecutions: nestedExecutionContexts,
      enqueuedPublicFunctionCalls,
      encryptedLogs,
      unencryptedLogs,
    };
  }

  // We still need this function until we can get user-defined ordering of structs for fn arguments
  // TODO When that is sorted out on noir side, we can use instead the utilities in serialize.ts
  /**
   * Writes the function inputs to the initial witness.
   * @returns The initial witness.
   */
  private writeInputs() {
    const contractDeploymentData = this.context.txContext.contractDeploymentData ?? ContractDeploymentData.empty();

    const fields = [
      this.callContext.msgSender,
      this.callContext.storageContractAddress,
      this.callContext.portalContractAddress,
      this.callContext.isDelegateCall,
      this.callContext.isStaticCall,
      this.callContext.isContractDeployment,

      this.context.historicRoots.privateDataTreeRoot,
      this.context.historicRoots.nullifierTreeRoot,
      this.context.historicRoots.contractTreeRoot,
      this.context.historicRoots.l1ToL2MessagesTreeRoot,

      contractDeploymentData.constructorVkHash,
      contractDeploymentData.functionTreeRoot,
      contractDeploymentData.contractAddressSalt,
      contractDeploymentData.portalContractAddress,

      this.context.txContext.chainId,
      this.context.txContext.version,

      ...this.context.packedArgsCache.unpack(this.argsHash),
    ];

    return toACVMWitness(1, fields);
  }

  /**
   * Calls a private function as a nested execution.
   * @param targetContractAddress - The address of the contract to call.
   * @param targetFunctionSelector - The function selector of the function to call.
   * @param targetArgsHash - The packed arguments to pass to the function.
   * @param callerContext - The call context of the caller.
   * @param curve - The curve instance to use for elliptic curve operations.
   * @returns The execution result.
   */
  private async callPrivateFunction(
    targetContractAddress: AztecAddress,
    targetFunctionSelector: Buffer,
    targetArgsHash: Fr,
    callerContext: CallContext,
    curve: Curve,
  ) {
    const targetAbi = await this.context.db.getFunctionABI(targetContractAddress, targetFunctionSelector);
    const targetFunctionData = new FunctionData(targetFunctionSelector, true, false);
    const derivedCallContext = await this.deriveCallContext(callerContext, targetContractAddress, false, false);
    const context = this.context.extend();

    const nestedExecution = new PrivateFunctionExecution(
      context,
      targetAbi,
      targetContractAddress,
      targetFunctionData,
      targetArgsHash,
      derivedCallContext,
      curve,
    );

    return nestedExecution.run();
  }

  /**
   * Creates a PublicCallStackItem object representing the request to call a public function. No function
   * is actually called, since that must happen on the sequencer side. All the fields related to the result
   * of the execution are empty.
   * @param targetContractAddress - The address of the contract to call.
   * @param targetFunctionSelector - The function selector of the function to call.
   * @param targetArgs - The arguments to pass to the function.
   * @param callerContext - The call context of the caller.
   * @returns The public call stack item with the request information.
   */
  private async enqueuePublicFunctionCall(
    targetContractAddress: AztecAddress,
    targetFunctionSelector: Buffer,
    targetArgs: Fr[],
    callerContext: CallContext,
  ): Promise<PublicCallRequest> {
    const derivedCallContext = await this.deriveCallContext(callerContext, targetContractAddress, false, false);
    return PublicCallRequest.from({
      args: targetArgs,
      callContext: derivedCallContext,
      functionData: new FunctionData(targetFunctionSelector, false, false),
      contractAddress: targetContractAddress,
    });
  }

  /**
   * Derives the call context for a nested execution.
   * @param parentContext - The parent call context.
   * @param targetContractAddress - The address of the contract being called.
   * @param isDelegateCall - Whether the call is a delegate call.
   * @param isStaticCall - Whether the call is a static call.
   * @returns The derived call context.
   */
  private async deriveCallContext(
    parentContext: CallContext,
    targetContractAddress: AztecAddress,
    isDelegateCall = false,
    isStaticCall = false,
  ) {
    const portalContractAddress = await this.context.db.getPortalContractAddress(targetContractAddress);
    return new CallContext(
      parentContext.storageContractAddress,
      targetContractAddress,
      portalContractAddress,
      isDelegateCall,
      isStaticCall,
      false,
    );
  }
}<|MERGE_RESOLUTION|>--- conflicted
+++ resolved
@@ -29,17 +29,8 @@
   toAcvmEnqueuePublicFunctionResult,
 } from '../acvm/index.js';
 import { ExecutionResult, NewNoteData, NewNullifierData } from '../index.js';
-<<<<<<< HEAD
 import { ClientTxExecutionContext, PendingNoteData } from './client_execution_context.js';
-import { fieldsToFormattedStr } from './debug.js';
-
-const notAvailable = () => {
-  return Promise.reject(new Error(`Not available for private function execution`));
-};
-=======
-import { ClientTxExecutionContext } from './client_execution_context.js';
 import { oracleDebugCallToFormattedStr } from './debug.js';
->>>>>>> 8d76c86a
 
 /**
  * The private function execution class.
@@ -90,11 +81,10 @@
             ),
           ),
         ),
-<<<<<<< HEAD
-      ],
-      getNotes: ([_oracleConnector, ...fields]: ACVMField[]) => this.context.getNotes(this.contractAddress, fields),
-      getRandomField: () => Promise.resolve([toACVMField(Fr.random())]),
-      notifyCreatedNote: ([_oracleConnector, storageSlot, ...acvmPreimage]: ACVMField[]) => {
+      getNotes: (_oracleConnector, [slot], sortBy, sortOrder, [limit], [offset], [returnSize]) =>
+        this.context.getNotes(this.contractAddress, slot, sortBy, sortOrder, limit, offset, returnSize),
+      getRandomField: () => Promise.resolve(toACVMField(Fr.random())),
+      notifyCreatedNote: (_oracleConnector, [storageSlot], acvmPreimage) => {
         this.log(`Created note at contractAddress ${this.contractAddress} in slot ${storageSlot}`);
         const pendingNoteData: PendingNoteData = {
           preimage: acvmPreimage,
@@ -103,28 +93,15 @@
         };
         this.context.pendingNotes.push(pendingNoteData);
 
-=======
-      getNotes: ([slot], sortBy, sortOrder, [limit], [offset], [returnSize]) =>
-        this.context.getNotes(this.contractAddress, slot, sortBy, sortOrder, limit, offset, returnSize),
-      getRandomField: () => Promise.resolve(toACVMField(Fr.random())),
-      notifyCreatedNote: ([storageSlot], acvmPreimage) => {
->>>>>>> 8d76c86a
         newNotePreimages.push({
           storageSlot: fromACVMField(storageSlot),
           preimage: acvmPreimage.map(f => fromACVMField(f)),
         });
-<<<<<<< HEAD
-        // return is used to force proper ordering of callbacks
-        return Promise.resolve([ZERO_ACVM_FIELD]);
-      },
-      notifyNullifiedNote: ([_oracleConnector, slot, nullifier, ...acvmPreimage]: ACVMField[]) => {
+        return Promise.resolve(ZERO_ACVM_FIELD);
+      },
+      notifyNullifiedNote: ([slot], [nullifier], acvmPreimage) => {
         // TODO(dbanks12) if nullifies pending commitment remove it from this.context.pendingCommitments,
         // and flag this nullifier as transient in simulator output.  Can we provide kernel hint here?
-=======
-        return Promise.resolve(ZERO_ACVM_FIELD);
-      },
-      notifyNullifiedNote: ([slot], [nullifier], acvmPreimage) => {
->>>>>>> 8d76c86a
         newNullifiers.push({
           preimage: acvmPreimage.map(f => fromACVMField(f)),
           storageSlot: fromACVMField(slot),
@@ -154,22 +131,10 @@
       getL1ToL2Message: ([msgKey]) => {
         return this.context.getL1ToL2Message(fromACVMField(msgKey));
       },
-<<<<<<< HEAD
-      //getCommitment: async ([commitment]: ACVMField[]) => {
-      //  const commitmentData = await this.context.getCommitment(this.contractAddress, fromACVMField(commitment));
-      //  readRequestMembershipWitnesses.push(ReadRequestMembershipWitness.empty(commitmentData.index));
-      //  return commitmentData.acvmData;
-      //},
-      getCommitment: ([commitment]: ACVMField[]) => this.context.getCommitment(this.contractAddress, commitment),
-      debugLog: (fields: ACVMField[]) => {
-        this.log(fieldsToFormattedStr(fields));
-        return Promise.resolve([ZERO_ACVM_FIELD]);
-=======
       getCommitment: ([commitment]) => this.context.getCommitment(this.contractAddress, commitment),
       debugLog: (...args) => {
         this.log(oracleDebugCallToFormattedStr(args));
         return Promise.resolve(ZERO_ACVM_FIELD);
->>>>>>> 8d76c86a
       },
       enqueuePublicFunctionCall: async ([acvmContractAddress], [acvmFunctionSelector], [acvmArgsHash]) => {
         const enqueuedRequest = await this.enqueuePublicFunctionCall(
