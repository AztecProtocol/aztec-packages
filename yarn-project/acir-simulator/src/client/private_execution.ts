import {
  CallContext,
  ContractDeploymentData,
  FunctionData,
  PrivateCallStackItem,
  PublicCallRequest,
} from '@aztec/circuits.js';
import { Grumpkin } from '@aztec/circuits.js/barretenberg';
import { FunctionAbi, decodeReturnValues } from '@aztec/foundation/abi';
import { AztecAddress } from '@aztec/foundation/aztec-address';
import { Fr, Point } from '@aztec/foundation/fields';
import { createDebugLogger } from '@aztec/foundation/log';
import { to2Fields } from '@aztec/foundation/serialize';
import { FunctionL2Logs, NotePreimage, NoteSpendingInfo } from '@aztec/types';

import { extractPrivateCircuitPublicInputs, frToAztecAddress, frToSelector } from '../acvm/deserialize.js';
import {
  ZERO_ACVM_FIELD,
  acvm,
  convertACVMFieldToBuffer,
  fromACVMField,
  toACVMField,
  toACVMWitness,
  toAcvmCallPrivateStackItem,
  toAcvmEnqueuePublicFunctionResult,
} from '../acvm/index.js';
import { AcirSimulator, ExecutionResult, NewNoteData, NewNullifierData } from '../index.js';
import { ClientTxExecutionContext } from './client_execution_context.js';
import { acvmFieldMessageToString, oracleDebugCallToFormattedStr } from './debug.js';

/**
 * The private function execution class.
 */
export class PrivateFunctionExecution {
  constructor(
    private context: ClientTxExecutionContext,
    private abi: FunctionAbi,
    private contractAddress: AztecAddress,
    private functionData: FunctionData,
    private argsHash: Fr,
    private callContext: CallContext,
    private curve: Grumpkin,

    private log = createDebugLogger('aztec:simulator:secret_execution'),
  ) {}

  /**
   * Executes the function.
   * @returns The execution result.
   */
  public async run(): Promise<ExecutionResult> {
    const selector = this.functionData.functionSelectorBuffer.toString('hex');
    this.log(`Executing external function ${this.contractAddress.toString()}:${selector}`);

    const acir = Buffer.from(this.abi.bytecode, 'base64');
    const initialWitness = this.getInitialWitness();

    // TODO: Move to ClientTxExecutionContext.
    const newNotePreimages: NewNoteData[] = [];
    const newNullifiers: NewNullifierData[] = [];
    const nestedExecutionContexts: ExecutionResult[] = [];
    const enqueuedPublicFunctionCalls: PublicCallRequest[] = [];
    const encryptedLogs = new FunctionL2Logs([]);
    const unencryptedLogs = new FunctionL2Logs([]);

    const { partialWitness } = await acvm(await AcirSimulator.getSolver(), acir, initialWitness, {
      packArguments: async args => {
        return toACVMField(await this.context.packedArgsCache.pack(args.map(fromACVMField)));
      },
      getSecretKey: ([ownerX], [ownerY]) => this.context.getSecretKey(this.contractAddress, ownerX, ownerY),
      getPublicKey: async ([acvmAddress]) => {
        const address = frToAztecAddress(fromACVMField(acvmAddress));
        const { publicKey, partialAddress } = await this.context.db.getCompleteAddress(address);
        return [publicKey.x, publicKey.y, partialAddress].map(toACVMField);
      },
      getNotes: ([slot], sortBy, sortOrder, [limit], [offset], [returnSize]) =>
        this.context.getNotes(this.contractAddress, slot, sortBy, sortOrder, +limit, +offset, +returnSize),
      getRandomField: () => Promise.resolve(toACVMField(Fr.random())),
      notifyCreatedNote: ([storageSlot], preimage, [innerNoteHash]) => {
        this.context.pushNewNote(
          this.contractAddress,
          fromACVMField(storageSlot),
          preimage.map(f => fromACVMField(f)),
          fromACVMField(innerNoteHash),
        );

        // TODO(https://github.com/AztecProtocol/aztec-packages/issues/1040): remove newNotePreimages
        // as it is redundant with pendingNoteData. Consider renaming pendingNoteData->pendingNotePreimages.
        newNotePreimages.push({
          storageSlot: fromACVMField(storageSlot),
          preimage: preimage.map(f => fromACVMField(f)),
        });
        return Promise.resolve(ZERO_ACVM_FIELD);
      },
      notifyNullifiedNote: async ([slot], [nullifier], acvmPreimage, [innerNoteHash]) => {
        newNullifiers.push({
          preimage: acvmPreimage.map(f => fromACVMField(f)),
          storageSlot: fromACVMField(slot),
          nullifier: fromACVMField(nullifier),
        });
        await this.context.pushNewNullifier(fromACVMField(nullifier), this.contractAddress);
        this.context.nullifyPendingNotes(fromACVMField(innerNoteHash), this.contractAddress, fromACVMField(slot));
        return Promise.resolve(ZERO_ACVM_FIELD);
      },
      callPrivateFunction: async ([acvmContractAddress], [acvmFunctionSelector], [acvmArgsHash]) => {
        const contractAddress = fromACVMField(acvmContractAddress);
        const functionSelector = fromACVMField(acvmFunctionSelector);
        this.log(
          `Calling private function ${contractAddress.toString()}:${functionSelector} from ${this.callContext.storageContractAddress.toString()}`,
        );

        const childExecutionResult = await this.callPrivateFunction(
          frToAztecAddress(contractAddress),
          frToSelector(functionSelector),
          fromACVMField(acvmArgsHash),
          this.callContext,
          this.curve,
        );

        nestedExecutionContexts.push(childExecutionResult);

        return toAcvmCallPrivateStackItem(childExecutionResult.callStackItem);
      },
      getL1ToL2Message: ([msgKey]) => {
        return this.context.getL1ToL2Message(fromACVMField(msgKey));
      },
      getCommitment: ([commitment]) => this.context.getCommitment(this.contractAddress, commitment),
      debugLog: (...args) => {
        this.log(oracleDebugCallToFormattedStr(args));
        return Promise.resolve(ZERO_ACVM_FIELD);
      },
      debugLogWithPrefix: (arg0, ...args) => {
        this.log(`${acvmFieldMessageToString(arg0)}: ${oracleDebugCallToFormattedStr(args)}`);
        return Promise.resolve(ZERO_ACVM_FIELD);
      },
      enqueuePublicFunctionCall: async ([acvmContractAddress], [acvmFunctionSelector], [acvmArgsHash]) => {
        const enqueuedRequest = await this.enqueuePublicFunctionCall(
          frToAztecAddress(fromACVMField(acvmContractAddress)),
          frToSelector(fromACVMField(acvmFunctionSelector)),
          this.context.packedArgsCache.unpack(fromACVMField(acvmArgsHash)),
          this.callContext,
        );

        this.log(`Enqueued call to public function ${acvmContractAddress}:${acvmFunctionSelector}`);
        enqueuedPublicFunctionCalls.push(enqueuedRequest);
        return toAcvmEnqueuePublicFunctionResult(enqueuedRequest);
      },
      emitUnencryptedLog: message => {
        // https://github.com/AztecProtocol/aztec-packages/issues/885
        const log = Buffer.concat(message.map(charBuffer => convertACVMFieldToBuffer(charBuffer).subarray(-1)));
        unencryptedLogs.logs.push(log);
        this.log(`Emitted unencrypted log: "${log.toString('ascii')}"`);
        return Promise.resolve(ZERO_ACVM_FIELD);
      },
      emitEncryptedLog: ([acvmContractAddress], [acvmStorageSlot], [encPubKeyX], [encPubKeyY], acvmPreimage) => {
        const contractAddress = AztecAddress.fromBuffer(convertACVMFieldToBuffer(acvmContractAddress));
        const storageSlot = fromACVMField(acvmStorageSlot);
        const preimage = acvmPreimage.map(f => fromACVMField(f));

        const notePreimage = new NotePreimage(preimage);
        const noteSpendingInfo = new NoteSpendingInfo(notePreimage, contractAddress, storageSlot);
        const ownerPublicKey = new Point(fromACVMField(encPubKeyX), fromACVMField(encPubKeyY));

        const encryptedNotePreimage = noteSpendingInfo.toEncryptedBuffer(ownerPublicKey, this.curve);

        encryptedLogs.logs.push(encryptedNotePreimage);

        return Promise.resolve(ZERO_ACVM_FIELD);
      },
      getPortalContractAddress: async ([aztecAddress]) => {
        const contractAddress = AztecAddress.fromString(aztecAddress);
        const portalContactAddress = await this.context.db.getPortalContractAddress(contractAddress);
        return Promise.resolve(toACVMField(portalContactAddress));
      },
    });

    const publicInputs = extractPrivateCircuitPublicInputs(partialWitness, acir);

    // TODO(https://github.com/AztecProtocol/aztec-packages/issues/1165) --> set this in Noir
    publicInputs.encryptedLogsHash = to2Fields(encryptedLogs.hash());
    publicInputs.encryptedLogPreimagesLength = new Fr(encryptedLogs.getSerializedLength());
    publicInputs.unencryptedLogsHash = to2Fields(unencryptedLogs.hash());
    publicInputs.unencryptedLogPreimagesLength = new Fr(unencryptedLogs.getSerializedLength());

    const callStackItem = new PrivateCallStackItem(this.contractAddress, this.functionData, publicInputs);
    const returnValues = decodeReturnValues(this.abi, publicInputs.returnValues);

    this.log(`Returning from call to ${this.contractAddress.toString()}:${selector}`);

    const readRequestPartialWitnesses = this.context.getReadRequestPartialWitnesses();

    return {
      acir,
      partialWitness,
      callStackItem,
      returnValues,
      readRequestPartialWitnesses,
      preimages: {
        newNotes: newNotePreimages,
        nullifiedNotes: newNullifiers,
      },
      vk: Buffer.from(this.abi.verificationKey!, 'hex'),
      nestedExecutions: nestedExecutionContexts,
      enqueuedPublicFunctionCalls,
      encryptedLogs,
      unencryptedLogs,
    };
  }

  // We still need this function until we can get user-defined ordering of structs for fn arguments
  // TODO When that is sorted out on noir side, we can use instead the utilities in serialize.ts
  /**
   * Writes the function inputs to the initial witness.
   * @returns The initial witness.
   */
  private getInitialWitness() {
    const contractDeploymentData = this.context.txContext.contractDeploymentData ?? ContractDeploymentData.empty();

    const blockData = this.context.historicBlockData;

    const fields = [
      this.callContext.msgSender,
      this.callContext.storageContractAddress,
      this.callContext.portalContractAddress,
      this.callContext.isDelegateCall,
      this.callContext.isStaticCall,
      this.callContext.isContractDeployment,

<<<<<<< HEAD
      ...blockData.toArray(),
=======
      blockData.privateDataTreeRoot,
      blockData.nullifierTreeRoot,
      blockData.contractTreeRoot,
      blockData.l1ToL2MessagesTreeRoot,
      blockData.blocksTreeRoot,
      blockData.publicDataTreeRoot,
      blockData.globalVariablesHash,
>>>>>>> 34454802

      contractDeploymentData.deployerPublicKey.x,
      contractDeploymentData.deployerPublicKey.y,
      contractDeploymentData.constructorVkHash,
      contractDeploymentData.functionTreeRoot,
      contractDeploymentData.contractAddressSalt,
      contractDeploymentData.portalContractAddress,

      this.context.txContext.chainId,
      this.context.txContext.version,

      ...this.context.packedArgsCache.unpack(this.argsHash),
    ];

    return toACVMWitness(1, fields);
  }

  /**
   * Calls a private function as a nested execution.
   * @param targetContractAddress - The address of the contract to call.
   * @param targetFunctionSelector - The function selector of the function to call.
   * @param targetArgsHash - The packed arguments to pass to the function.
   * @param callerContext - The call context of the caller.
   * @param curve - The curve instance to use for elliptic curve operations.
   * @returns The execution result.
   */
  private async callPrivateFunction(
    targetContractAddress: AztecAddress,
    targetFunctionSelector: Buffer,
    targetArgsHash: Fr,
    callerContext: CallContext,
    curve: Grumpkin,
  ) {
    const targetAbi = await this.context.db.getFunctionABI(targetContractAddress, targetFunctionSelector);
    const targetFunctionData = FunctionData.fromAbi(targetAbi);
    const derivedCallContext = await this.deriveCallContext(callerContext, targetContractAddress, false, false);
    const context = this.context.extend();

    const nestedExecution = new PrivateFunctionExecution(
      context,
      targetAbi,
      targetContractAddress,
      targetFunctionData,
      targetArgsHash,
      derivedCallContext,
      curve,
    );

    return nestedExecution.run();
  }

  /**
   * Creates a PublicCallStackItem object representing the request to call a public function. No function
   * is actually called, since that must happen on the sequencer side. All the fields related to the result
   * of the execution are empty.
   * @param targetContractAddress - The address of the contract to call.
   * @param targetFunctionSelector - The function selector of the function to call.
   * @param targetArgs - The arguments to pass to the function.
   * @param callerContext - The call context of the caller.
   * @returns The public call stack item with the request information.
   */
  private async enqueuePublicFunctionCall(
    targetContractAddress: AztecAddress,
    targetFunctionSelector: Buffer,
    targetArgs: Fr[],
    callerContext: CallContext,
  ): Promise<PublicCallRequest> {
    const targetAbi = await this.context.db.getFunctionABI(targetContractAddress, targetFunctionSelector);
    const derivedCallContext = await this.deriveCallContext(callerContext, targetContractAddress, false, false);

    return PublicCallRequest.from({
      args: targetArgs,
      callContext: derivedCallContext,
      functionData: FunctionData.fromAbi(targetAbi),
      contractAddress: targetContractAddress,
    });
  }

  /**
   * Derives the call context for a nested execution.
   * @param parentContext - The parent call context.
   * @param targetContractAddress - The address of the contract being called.
   * @param isDelegateCall - Whether the call is a delegate call.
   * @param isStaticCall - Whether the call is a static call.
   * @returns The derived call context.
   */
  private async deriveCallContext(
    parentContext: CallContext,
    targetContractAddress: AztecAddress,
    isDelegateCall = false,
    isStaticCall = false,
  ) {
    const portalContractAddress = await this.context.db.getPortalContractAddress(targetContractAddress);
    return new CallContext(
      parentContext.storageContractAddress,
      targetContractAddress,
      portalContractAddress,
      isDelegateCall,
      isStaticCall,
      false,
    );
  }
}<|MERGE_RESOLUTION|>--- conflicted
+++ resolved
@@ -226,17 +226,7 @@
       this.callContext.isStaticCall,
       this.callContext.isContractDeployment,
 
-<<<<<<< HEAD
       ...blockData.toArray(),
-=======
-      blockData.privateDataTreeRoot,
-      blockData.nullifierTreeRoot,
-      blockData.contractTreeRoot,
-      blockData.l1ToL2MessagesTreeRoot,
-      blockData.blocksTreeRoot,
-      blockData.publicDataTreeRoot,
-      blockData.globalVariablesHash,
->>>>>>> 34454802
 
       contractDeploymentData.deployerPublicKey.x,
       contractDeploymentData.deployerPublicKey.y,
