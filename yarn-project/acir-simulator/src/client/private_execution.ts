--- conflicted
+++ resolved
@@ -30,12 +30,8 @@
 import { fieldsToFormattedStr } from './debug.js';
 import { ClientTxExecutionContext } from './client_execution_context.js';
 import { Tuple, assertLength } from '@aztec/foundation/serialize';
-<<<<<<< HEAD
 import { NoirLogs, NotePreimage, TxAuxData } from '@aztec/types';
-=======
-import { NotePreimage, TxAuxData, UnverifiedData } from '@aztec/types';
 import { Grumpkin } from '@aztec/circuits.js/barretenberg';
->>>>>>> 67cab8d0
 
 /**
  * The contents of a new note.
