import {
  CallContext,
  CircuitsWasm,
  FunctionData,
  PUBLIC_CALL_STACK_LENGTH,
  PrivateCallStackItem,
  PublicCallRequest,
} from '@aztec/circuits.js';
import { computeCallStackItemHash } from '@aztec/circuits.js/abis';
import { FunctionAbi } from '@aztec/foundation/abi';
import { AztecAddress } from '@aztec/foundation/aztec-address';
import { padArrayEnd } from '@aztec/foundation/collection';
import { Fr } from '@aztec/foundation/fields';
import { createDebugLogger } from '@aztec/foundation/log';
import { decodeReturnValues } from '../abi_coder/decoder.js';
import { extractPublicInputs, frToAztecAddress, frToSelector } from '../acvm/deserialize.js';
import {
  ACVMField,
  ZERO_ACVM_FIELD,
  acvm,
  fromACVMField,
  toACVMField,
  toACVMWitness,
  toAcvmCallPrivateStackItem,
  toAcvmEnqueuePublicFunctionResult,
} from '../acvm/index.js';
import { sizeOfType } from '../index.js';
import { ClientTxExecutionContext } from './client_execution_context.js';

/**
 * The contents of a new note.
 */
export interface NewNoteData {
  /** The preimage of the note. */
  preimage: Fr[];
  /** The storage slot of the note. */
  storageSlot: Fr;
  /** The note owner. */
  owner: {
    /** The x coordinate. */
    x: Fr;
    /** The y coordinate. */
    y: Fr;
  };
}

/**
 * The contents of a nullified commitment.
 */
export interface NewNullifierData {
  /** The preimage of the nullified commitment. */
  preimage: Fr[];
  /** The storage slot of the nullified commitment. */
  storageSlot: Fr;
  /** The nullifier. */
  nullifier: Fr;
}

/**
 * The preimages of the executed function.
 */
export interface ExecutionPreimages {
  /** The preimages of the new notes. */
  newNotes: NewNoteData[];
  /** The preimages of the nullified commitments. */
  nullifiedNotes: NewNullifierData[];
}

/**
 * The result of executing a private function.
 */
export interface ExecutionResult {
  // Needed for prover
  /** The ACIR bytecode. */
  acir: Buffer;
  /** The verification key. */
  vk: Buffer;
  /** The partial witness. */
  partialWitness: Map<number, ACVMField>;
  // Needed for the verifier (kernel)
  /** The call stack item. */
  callStackItem: PrivateCallStackItem;
  // Needed for the user
  /** The preimages of the executed function. */
  preimages: ExecutionPreimages;
  /** The decoded return values of the executed function. */
  returnValues: any[];
  /** The nested executions. */
  nestedExecutions: this[];
  /** Enqueued public function execution requests to be picked up by the sequencer. */
  enqueuedPublicFunctionCalls: PublicCallRequest[];
}

const notAvailable = () => {
  return Promise.reject(new Error(`Not available for private function execution`));
};

/**
 * The private function execution class.
 */
export class PrivateFunctionExecution {
  constructor(
    private context: ClientTxExecutionContext,
    private abi: FunctionAbi,
    private contractAddress: AztecAddress,
    private functionData: FunctionData,
    private args: Fr[],
    private callContext: CallContext,

    private log = createDebugLogger('aztec:simulator:secret_execution'),
  ) {}

  /**
   * Executes the function.
   * @returns The execution result.
   */
  public async run(): Promise<ExecutionResult> {
<<<<<<< HEAD
    this.log(
      `Executing external function ${this.contractAddress.toShortString()}:${this.functionData.functionSelectorBuffer.toString(
        'hex',
      )}`,
    );
=======
    const selector = this.functionData.functionSelector.toString('hex');
    this.log(`Executing external function ${this.contractAddress.toShortString()}:${selector}`);
>>>>>>> 68fc05df

    const acir = Buffer.from(this.abi.bytecode, 'hex');
    const initialWitness = this.writeInputs();

    const newNotePreimages: NewNoteData[] = [];
    const newNullifiers: NewNullifierData[] = [];
    const nestedExecutionContexts: ExecutionResult[] = [];
    const enqueuedPublicFunctionCalls: PublicCallRequest[] = [];

    const { partialWitness } = await acvm(acir, initialWitness, {
      getSecretKey: async ([address]: ACVMField[]) => [
        toACVMField(await this.context.db.getSecretKey(this.contractAddress, frToAztecAddress(fromACVMField(address)))),
      ],
      getNotes2: ([storageSlot]: ACVMField[]) => this.context.getNotes(this.contractAddress, storageSlot, 2),
      getRandomField: () => Promise.resolve([toACVMField(Fr.random())]),
      notifyCreatedNote: ([storageSlot, ownerX, ownerY, ...acvmPreimage]: ACVMField[]) => {
        newNotePreimages.push({
          preimage: acvmPreimage.map(f => fromACVMField(f)),
          storageSlot: fromACVMField(storageSlot),
          owner: {
            x: fromACVMField(ownerX),
            y: fromACVMField(ownerY),
          },
        });
        return Promise.resolve([ZERO_ACVM_FIELD]);
      },
      notifyNullifiedNote: ([slot, nullifier, ...acvmPreimage]: ACVMField[]) => {
        newNullifiers.push({
          preimage: acvmPreimage.map(f => fromACVMField(f)),
          storageSlot: fromACVMField(slot),
          nullifier: fromACVMField(nullifier),
        });
        return Promise.resolve([ZERO_ACVM_FIELD]);
      },
      callPrivateFunction: async ([acvmContractAddress, acvmFunctionSelector, ...acvmArgs]) => {
        const childExecutionResult = await this.callPrivateFunction(
          frToAztecAddress(fromACVMField(acvmContractAddress)),
          frToSelector(fromACVMField(acvmFunctionSelector)),
          acvmArgs.map(f => fromACVMField(f)),
          this.callContext,
        );

        nestedExecutionContexts.push(childExecutionResult);

        return toAcvmCallPrivateStackItem(childExecutionResult.callStackItem);
      },
      enqueuePublicFunctionCall: async ([acvmContractAddress, acvmFunctionSelector, ...acvmArgs]) => {
        const enqueuedRequest = await this.enqueuePublicFunctionCall(
          frToAztecAddress(fromACVMField(acvmContractAddress)),
          frToSelector(fromACVMField(acvmFunctionSelector)),
          acvmArgs.map(f => fromACVMField(f)),
          this.callContext,
        );

        this.log(`Enqueued call to public function ${acvmContractAddress}:${acvmFunctionSelector}`);
        enqueuedPublicFunctionCalls.push(enqueuedRequest);
        return toAcvmEnqueuePublicFunctionResult(enqueuedRequest);
      },
      viewNotesPage: notAvailable,
      storageRead: notAvailable,
      storageWrite: notAvailable,
      callPublicFunction: notAvailable,
    });

    const publicInputs = extractPublicInputs(partialWitness, acir);
    const callStackItem = new PrivateCallStackItem(this.contractAddress, this.functionData, publicInputs);

    const returnValues = decodeReturnValues(this.abi, publicInputs.returnValues);

    // TODO: Noir fails to compute the enqueued calls preimages properly, since it cannot use pedersen
    // generators, so we patch those values here. See https://github.com/AztecProtocol/aztec-packages/issues/499.
    const wasm = await CircuitsWasm.get();
    const publicStack = enqueuedPublicFunctionCalls.map(c => computeCallStackItemHash(wasm, c.toPublicCallStackItem()));
    callStackItem.publicInputs.publicCallStack = padArrayEnd(publicStack, Fr.ZERO, PUBLIC_CALL_STACK_LENGTH);

    return {
      acir,
      partialWitness,
      callStackItem,
      returnValues,
      preimages: {
        newNotes: newNotePreimages,
        nullifiedNotes: newNullifiers,
      },
      vk: Buffer.from(this.abi.verificationKey!, 'hex'),
      nestedExecutions: nestedExecutionContexts,
      enqueuedPublicFunctionCalls,
    };
  }

  // We still need this function until we can get user-defined ordering of structs for fn arguments
  // TODO When that is sorted out on noir side, we can use instead the utilities in serialize.ts
  /**
   * Writes the function inputs to the initial witness.
   * @returns The initial witness.
   */
  private writeInputs() {
    const argsSize = this.abi.parameters.reduce((acc, param) => acc + sizeOfType(param.type), 0);

    // NOTE: PSA to anyone updating this code: within the structs, the members must be in alphabetical order, this
    // is a current quirk in noir struct encoding, feel free to remove this note when this changes
    const fields = [
      this.callContext.isContractDeployment,
      this.callContext.isDelegateCall,
      this.callContext.isStaticCall,
      this.callContext.msgSender,
      this.callContext.portalContractAddress,
      this.callContext.storageContractAddress,

      this.context.request.txContext.contractDeploymentData.constructorVkHash,
      this.context.request.txContext.contractDeploymentData.contractAddressSalt,
      this.context.request.txContext.contractDeploymentData.functionTreeRoot,
      this.context.request.txContext.contractDeploymentData.portalContractAddress,

      this.context.historicRoots.contractTreeRoot,
      this.context.historicRoots.l1ToL2MessagesTreeRoot,
      this.context.historicRoots.nullifierTreeRoot,
      this.context.historicRoots.privateDataTreeRoot,

      ...this.args.slice(0, argsSize),
    ];

    return toACVMWitness(1, fields);
  }

  /**
   * Calls a private function as a nested execution.
   * @param targetContractAddress - The address of the contract to call.
   * @param targetFunctionSelector - The function selector of the function to call.
   * @param targetArgs - The arguments to pass to the function.
   * @param callerContext - The call context of the caller.
   * @returns The execution result.
   */
  private async callPrivateFunction(
    targetContractAddress: AztecAddress,
    targetFunctionSelector: Buffer,
    targetArgs: Fr[],
    callerContext: CallContext,
  ) {
    const targetAbi = await this.context.db.getFunctionABI(targetContractAddress, targetFunctionSelector);
    const targetFunctionData = new FunctionData(targetFunctionSelector, true, false);
    const derivedCallContext = await this.deriveCallContext(callerContext, targetContractAddress, false, false);

    const nestedExecution = new PrivateFunctionExecution(
      this.context,
      targetAbi,
      targetContractAddress,
      targetFunctionData,
      targetArgs,
      derivedCallContext,
    );

    return nestedExecution.run();
  }

  /**
   * Creates a PublicCallStackItem object representing the request to call a public function. No function
   * is actually called, since that must happen on the sequencer side. All the fields related to the result
   * of the execution are empty.
   * @param targetContractAddress - The address of the contract to call.
   * @param targetFunctionSelector - The function selector of the function to call.
   * @param targetArgs - The arguments to pass to the function.
   * @param callerContext - The call context of the caller.
   * @returns The public call stack item with the request information.
   */
  private async enqueuePublicFunctionCall(
    targetContractAddress: AztecAddress,
    targetFunctionSelector: Buffer,
    targetArgs: Fr[],
    callerContext: CallContext,
  ): Promise<PublicCallRequest> {
    const derivedCallContext = await this.deriveCallContext(callerContext, targetContractAddress, false, false);
    return PublicCallRequest.from({
      args: targetArgs,
      callContext: derivedCallContext,
      functionData: new FunctionData(targetFunctionSelector, false, false),
      contractAddress: targetContractAddress,
    });
  }

  /**
   * Derives the call context for a nested execution.
   * @param parentContext - The parent call context.
   * @param targetContractAddress - The address of the contract being called.
   * @param isDelegateCall - Whether the call is a delegate call.
   * @param isStaticCall - Whether the call is a static call.
   * @returns The derived call context.
   */
  private async deriveCallContext(
    parentContext: CallContext,
    targetContractAddress: AztecAddress,
    isDelegateCall = false,
    isStaticCall = false,
  ) {
    const portalContractAddress = await this.context.db.getPortalContractAddress(targetContractAddress);
    return new CallContext(
      parentContext.storageContractAddress,
      targetContractAddress,
      portalContractAddress,
      isDelegateCall,
      isStaticCall,
      false,
    );
  }
}<|MERGE_RESOLUTION|>--- conflicted
+++ resolved
@@ -115,16 +115,8 @@
    * @returns The execution result.
    */
   public async run(): Promise<ExecutionResult> {
-<<<<<<< HEAD
-    this.log(
-      `Executing external function ${this.contractAddress.toShortString()}:${this.functionData.functionSelectorBuffer.toString(
-        'hex',
-      )}`,
-    );
-=======
-    const selector = this.functionData.functionSelector.toString('hex');
+    const selector = this.functionData.functionSelectorBuffer.toString('hex');
     this.log(`Executing external function ${this.contractAddress.toShortString()}:${selector}`);
->>>>>>> 68fc05df
 
     const acir = Buffer.from(this.abi.bytecode, 'hex');
     const initialWitness = this.writeInputs();
