--- conflicted
+++ resolved
@@ -163,14 +163,13 @@
 
         return toAcvmCallPrivateStackItem(childExecutionResult.callStackItem);
       },
-<<<<<<< HEAD
       // TODO: tidy up
       getL1ToL2Message: ([msgKey]: ACVMField[]) => this.context.getL1ToL2Message(fromACVMField(msgKey).toBuffer()),
 
       emitData: ([data]: ACVMField[]) => {
         console.log(data);
         return Promise.resolve([ZERO_ACVM_FIELD]);
-=======
+      },
       enqueuePublicFunctionCall: async ([acvmContractAddress, acvmFunctionSelector, ...acvmArgs]) => {
         const enqueuedRequest = await this.enqueuePublicFunctionCall(
           frToAztecAddress(fromACVMField(acvmContractAddress)),
@@ -182,7 +181,6 @@
         this.log(`Enqueued call to public function ${acvmContractAddress}:${acvmFunctionSelector}`);
         enqueuedPublicFunctionCalls.push(enqueuedRequest);
         return toAcvmEnqueuePublicFunctionResult(enqueuedRequest);
->>>>>>> b54f37a0
       },
       viewNotesPage: notAvailable,
       storageRead: notAvailable,
