import {
  CallContext,
  CircuitsWasm,
  ContractDeploymentData,
  FunctionData,
  PUBLIC_CALL_STACK_LENGTH,
  PrivateCallStackItem,
  PublicCallRequest,
  ReadRequestMembershipWitness,
} from '@aztec/circuits.js';
import { computeCallStackItemHash } from '@aztec/circuits.js/abis';
import { Curve } from '@aztec/circuits.js/barretenberg';
import { FunctionAbi } from '@aztec/foundation/abi';
import { AztecAddress } from '@aztec/foundation/aztec-address';
import { padArrayEnd } from '@aztec/foundation/collection';
import { Coordinate, Fr, Point } from '@aztec/foundation/fields';
import { createDebugLogger } from '@aztec/foundation/log';
import { to2Fields } from '@aztec/foundation/serialize';
import { FunctionL2Logs, NotePreimage, NoteSpendingInfo } from '@aztec/types';
import { decodeReturnValues } from '../abi_coder/decoder.js';
import { extractPublicInputs, frToAztecAddress, frToSelector } from '../acvm/deserialize.js';
import {
  ACVMField,
  ZERO_ACVM_FIELD,
  acvm,
  convertACVMFieldToBuffer,
  fromACVMField,
  toACVMField,
  toACVMWitness,
  toAcvmCallPrivateStackItem,
  toAcvmEnqueuePublicFunctionResult,
} from '../acvm/index.js';
import { ExecutionResult, NewNoteData, NewNullifierData } from '../index.js';
import { ClientTxExecutionContext, PendingNoteData } from './client_execution_context.js';
import { fieldsToFormattedStr } from './debug.js';

const notAvailable = () => {
  return Promise.reject(new Error(`Not available for private function execution`));
};

/**
 * The private function execution class.
 */
export class PrivateFunctionExecution {
  constructor(
    private context: ClientTxExecutionContext,
    private abi: FunctionAbi,
    private contractAddress: AztecAddress,
    private functionData: FunctionData,
    private argsHash: Fr,
    private callContext: CallContext,
    private curve: Curve,

    private log = createDebugLogger('aztec:simulator:secret_execution'),
  ) {}

  /**
   * Executes the function.
   * @returns The execution result.
   */
  public async run(): Promise<ExecutionResult> {
    const selector = this.functionData.functionSelectorBuffer.toString('hex');
    this.log(`Executing external function ${this.contractAddress.toString()}:${selector}`);

    const acir = Buffer.from(this.abi.bytecode, 'hex');
    const initialWitness = this.writeInputs();

    // TODO: Move to ClientTxExecutionContext.
    const newNotePreimages: NewNoteData[] = [];
    const newNullifiers: NewNullifierData[] = [];
    const nestedExecutionContexts: ExecutionResult[] = [];
    const enqueuedPublicFunctionCalls: PublicCallRequest[] = [];
<<<<<<< HEAD
    const readRequestMembershipWitnesses: ReadRequestMembershipWitness[] = [];
=======
>>>>>>> 5adf419d
    const encryptedLogs = new FunctionL2Logs([]);
    const unencryptedLogs = new FunctionL2Logs([]);

    const { partialWitness } = await acvm(acir, initialWitness, {
      packArguments: async (args: ACVMField[]) => {
        return [toACVMField(await this.context.packedArgsCache.pack(args.map(fromACVMField)))];
      },
      getSecretKey: async ([ownerX, ownerY]: ACVMField[]) => [
        toACVMField(
          await this.context.db.getSecretKey(
            this.contractAddress,
            Point.fromCoordinates(
              Coordinate.fromField(fromACVMField(ownerX)),
              Coordinate.fromField(fromACVMField(ownerY)),
            ),
          ),
        ),
      ],
<<<<<<< HEAD
      getNotes2: async ([_connector, storageSlot]: ACVMField[]) => {
        const { preimagesACVM, realNoteWitnesses } = await this.context.getNotes(this.contractAddress, storageSlot, 2);
        readRequestMembershipWitnesses.push(...realNoteWitnesses);
        return preimagesACVM;
      },
=======
      getNotes: (fields: ACVMField[]) => this.context.getNotes(this.contractAddress, fields),
>>>>>>> 5adf419d
      getRandomField: () => Promise.resolve([toACVMField(Fr.random())]),
      notifyCreatedNote: ([_connector, storageSlot, ...acvmPreimage]: ACVMField[]) => {
        const pendingNoteData: PendingNoteData = {
          preimage: acvmPreimage,
          contractAddress: this.contractAddress,
          storageSlot: storageSlot,
        };
        this.context.pendingNotes.push(pendingNoteData);

        newNotePreimages.push({
          storageSlot: fromACVMField(storageSlot),
          preimage: acvmPreimage.map(f => fromACVMField(f)),
        });
        // return is used to force proper ordering of callbacks
        return Promise.resolve([ZERO_ACVM_FIELD]);
      },
      notifyNullifiedNote: ([_connector, slot, nullifier, ...acvmPreimage]: ACVMField[]) => {
        // TODO(dbanks12) if nullifies pending commitment remove it from this.context.pendingCommitments,
        // and flag this nullifier as transient in simulator output.  Can we provide kernel hint here?
        newNullifiers.push({
          preimage: acvmPreimage.map(f => fromACVMField(f)),
          storageSlot: fromACVMField(slot),
          nullifier: fromACVMField(nullifier),
        });
        return Promise.resolve([ZERO_ACVM_FIELD]);
      },
      callPrivateFunction: async ([acvmContractAddress, acvmFunctionSelector, acvmArgsHash]) => {
        const contractAddress = fromACVMField(acvmContractAddress);
        const functionSelector = fromACVMField(acvmFunctionSelector);
        this.log(
          `Calling private function ${contractAddress.toString()}:${functionSelector} from ${this.callContext.storageContractAddress.toString()}`,
        );

        const childExecutionResult = await this.callPrivateFunction(
          frToAztecAddress(contractAddress),
          frToSelector(functionSelector),
          fromACVMField(acvmArgsHash),
          this.callContext,
          this.curve,
        );

        nestedExecutionContexts.push(childExecutionResult);

        return toAcvmCallPrivateStackItem(childExecutionResult.callStackItem);
      },
      getL1ToL2Message: ([msgKey]: ACVMField[]) => {
        return this.context.getL1ToL2Message(fromACVMField(msgKey));
      },
<<<<<<< HEAD
      getCommitment: async ([commitment]: ACVMField[]) => {
        const commitmentData = await this.context.getCommitment(this.contractAddress, fromACVMField(commitment));
        readRequestMembershipWitnesses.push(ReadRequestMembershipWitness.empty(commitmentData.index));
        return commitmentData.acvmData;
      },
=======
      getCommitment: ([commitment]: ACVMField[]) => this.context.getCommitment(this.contractAddress, commitment),
>>>>>>> 5adf419d
      debugLog: (fields: ACVMField[]) => {
        this.log(fieldsToFormattedStr(fields));
        return Promise.resolve([ZERO_ACVM_FIELD]);
      },
      enqueuePublicFunctionCall: async ([acvmContractAddress, acvmFunctionSelector, acvmArgsHash]) => {
        const enqueuedRequest = await this.enqueuePublicFunctionCall(
          frToAztecAddress(fromACVMField(acvmContractAddress)),
          frToSelector(fromACVMField(acvmFunctionSelector)),
          this.context.packedArgsCache.unpack(fromACVMField(acvmArgsHash)),
          this.callContext,
        );

        this.log(`Enqueued call to public function ${acvmContractAddress}:${acvmFunctionSelector}`);
        enqueuedPublicFunctionCalls.push(enqueuedRequest);
        return toAcvmEnqueuePublicFunctionResult(enqueuedRequest);
      },
      storageRead: notAvailable,
      storageWrite: notAvailable,
      createCommitment: notAvailable,
      createL2ToL1Message: notAvailable,
      createNullifier: notAvailable,
      callPublicFunction: notAvailable,
      emitUnencryptedLog: ([...args]: ACVMField[]) => {
        // https://github.com/AztecProtocol/aztec-packages/issues/885
        const log = Buffer.concat(args.map(charBuffer => convertACVMFieldToBuffer(charBuffer).subarray(-1)));
        unencryptedLogs.logs.push(log);
        this.log(`Emitted unencrypted log: "${log.toString('ascii')}"`);
        return Promise.resolve([ZERO_ACVM_FIELD]);
      },
      emitEncryptedLog: ([acvmContractAddress, acvmStorageSlot, ownerX, ownerY, ...acvmPreimage]: ACVMField[]) => {
        const contractAddress = AztecAddress.fromBuffer(convertACVMFieldToBuffer(acvmContractAddress));
        const storageSlot = fromACVMField(acvmStorageSlot);
        const preimage = acvmPreimage.map(f => fromACVMField(f));

        const notePreimage = new NotePreimage(preimage);
        const noteSpendingInfo = new NoteSpendingInfo(notePreimage, contractAddress, storageSlot);
        const ownerPublicKey = Point.fromCoordinates(
          Coordinate.fromField(fromACVMField(ownerX)),
          Coordinate.fromField(fromACVMField(ownerY)),
        );

        const encryptedNotePreimage = noteSpendingInfo.toEncryptedBuffer(ownerPublicKey, this.curve);

        encryptedLogs.logs.push(encryptedNotePreimage);

        return Promise.resolve([ZERO_ACVM_FIELD]);
      },
    });

    const publicInputs = extractPublicInputs(partialWitness, acir);

    const wasm = await CircuitsWasm.get();

    // TODO(#1347): Noir fails with too many unknowns error when public inputs struct contains too many members.
    publicInputs.encryptedLogsHash = to2Fields(encryptedLogs.hash());
    publicInputs.encryptedLogPreimagesLength = new Fr(encryptedLogs.getSerializedLength());
    publicInputs.unencryptedLogsHash = to2Fields(unencryptedLogs.hash());
    publicInputs.unencryptedLogPreimagesLength = new Fr(unencryptedLogs.getSerializedLength());

    const callStackItem = new PrivateCallStackItem(this.contractAddress, this.functionData, publicInputs);
    const returnValues = decodeReturnValues(this.abi, publicInputs.returnValues);

    // TODO(#499): Noir fails to compute the enqueued calls preimages properly, since it cannot use pedersen generators, so we patch those values here.
    const publicCallStackItems = await Promise.all(enqueuedPublicFunctionCalls.map(c => c.toPublicCallStackItem()));
    const publicStack = await Promise.all(publicCallStackItems.map(c => computeCallStackItemHash(wasm, c)));
    callStackItem.publicInputs.publicCallStack = padArrayEnd(publicStack, Fr.ZERO, PUBLIC_CALL_STACK_LENGTH);

    // TODO: This should be set manually by the circuit
    publicInputs.contractDeploymentData.deployerPublicKey =
      this.context.txContext.contractDeploymentData.deployerPublicKey;

    this.log(`Returning from call to ${this.contractAddress.toString()}:${selector}`);

    const readRequestCommitmentIndices = this.context.getReadRequestCommitmentIndices();

    return {
      acir,
      partialWitness,
      callStackItem,
      returnValues,
      readRequestMembershipWitnesses,
      preimages: {
        newNotes: newNotePreimages,
        nullifiedNotes: newNullifiers,
      },
      vk: Buffer.from(this.abi.verificationKey!, 'hex'),
      nestedExecutions: nestedExecutionContexts,
      enqueuedPublicFunctionCalls,
      encryptedLogs,
      unencryptedLogs,
    };
  }

  // We still need this function until we can get user-defined ordering of structs for fn arguments
  // TODO When that is sorted out on noir side, we can use instead the utilities in serialize.ts
  /**
   * Writes the function inputs to the initial witness.
   * @returns The initial witness.
   */
  private writeInputs() {
    const contractDeploymentData = this.context.txContext.contractDeploymentData ?? ContractDeploymentData.empty();

    const fields = [
      this.callContext.msgSender,
      this.callContext.storageContractAddress,
      this.callContext.portalContractAddress,
      this.callContext.isDelegateCall,
      this.callContext.isStaticCall,
      this.callContext.isContractDeployment,

      this.context.historicRoots.privateDataTreeRoot,
      this.context.historicRoots.nullifierTreeRoot,
      this.context.historicRoots.contractTreeRoot,
      this.context.historicRoots.l1ToL2MessagesTreeRoot,

      contractDeploymentData.constructorVkHash,
      contractDeploymentData.functionTreeRoot,
      contractDeploymentData.contractAddressSalt,
      contractDeploymentData.portalContractAddress,

      this.context.txContext.chainId,
      this.context.txContext.version,

      ...this.context.packedArgsCache.unpack(this.argsHash),
    ];

    return toACVMWitness(1, fields);
  }

  /**
   * Calls a private function as a nested execution.
   * @param targetContractAddress - The address of the contract to call.
   * @param targetFunctionSelector - The function selector of the function to call.
   * @param targetArgsHash - The packed arguments to pass to the function.
   * @param callerContext - The call context of the caller.
   * @param curve - The curve instance to use for elliptic curve operations.
   * @returns The execution result.
   */
  private async callPrivateFunction(
    targetContractAddress: AztecAddress,
    targetFunctionSelector: Buffer,
    targetArgsHash: Fr,
    callerContext: CallContext,
    curve: Curve,
  ) {
    const targetAbi = await this.context.db.getFunctionABI(targetContractAddress, targetFunctionSelector);
    const targetFunctionData = new FunctionData(targetFunctionSelector, true, false);
    const derivedCallContext = await this.deriveCallContext(callerContext, targetContractAddress, false, false);
    const context = this.context.extend();

    const nestedExecution = new PrivateFunctionExecution(
<<<<<<< HEAD
      this.context, // forwards current state of pending commitments
=======
      context,
>>>>>>> 5adf419d
      targetAbi,
      targetContractAddress,
      targetFunctionData,
      targetArgsHash,
      derivedCallContext,
      curve,
    );

    return nestedExecution.run();
  }

  /**
   * Creates a PublicCallStackItem object representing the request to call a public function. No function
   * is actually called, since that must happen on the sequencer side. All the fields related to the result
   * of the execution are empty.
   * @param targetContractAddress - The address of the contract to call.
   * @param targetFunctionSelector - The function selector of the function to call.
   * @param targetArgs - The arguments to pass to the function.
   * @param callerContext - The call context of the caller.
   * @returns The public call stack item with the request information.
   */
  private async enqueuePublicFunctionCall(
    targetContractAddress: AztecAddress,
    targetFunctionSelector: Buffer,
    targetArgs: Fr[],
    callerContext: CallContext,
  ): Promise<PublicCallRequest> {
    const derivedCallContext = await this.deriveCallContext(callerContext, targetContractAddress, false, false);
    return PublicCallRequest.from({
      args: targetArgs,
      callContext: derivedCallContext,
      functionData: new FunctionData(targetFunctionSelector, false, false),
      contractAddress: targetContractAddress,
    });
  }

  /**
   * Derives the call context for a nested execution.
   * @param parentContext - The parent call context.
   * @param targetContractAddress - The address of the contract being called.
   * @param isDelegateCall - Whether the call is a delegate call.
   * @param isStaticCall - Whether the call is a static call.
   * @returns The derived call context.
   */
  private async deriveCallContext(
    parentContext: CallContext,
    targetContractAddress: AztecAddress,
    isDelegateCall = false,
    isStaticCall = false,
  ) {
    const portalContractAddress = await this.context.db.getPortalContractAddress(targetContractAddress);
    return new CallContext(
      parentContext.storageContractAddress,
      targetContractAddress,
      portalContractAddress,
      isDelegateCall,
      isStaticCall,
      false,
    );
  }
}<|MERGE_RESOLUTION|>--- conflicted
+++ resolved
@@ -6,7 +6,6 @@
   PUBLIC_CALL_STACK_LENGTH,
   PrivateCallStackItem,
   PublicCallRequest,
-  ReadRequestMembershipWitness,
 } from '@aztec/circuits.js';
 import { computeCallStackItemHash } from '@aztec/circuits.js/abis';
 import { Curve } from '@aztec/circuits.js/barretenberg';
@@ -70,10 +69,6 @@
     const newNullifiers: NewNullifierData[] = [];
     const nestedExecutionContexts: ExecutionResult[] = [];
     const enqueuedPublicFunctionCalls: PublicCallRequest[] = [];
-<<<<<<< HEAD
-    const readRequestMembershipWitnesses: ReadRequestMembershipWitness[] = [];
-=======
->>>>>>> 5adf419d
     const encryptedLogs = new FunctionL2Logs([]);
     const unencryptedLogs = new FunctionL2Logs([]);
 
@@ -92,21 +87,14 @@
           ),
         ),
       ],
-<<<<<<< HEAD
-      getNotes2: async ([_connector, storageSlot]: ACVMField[]) => {
-        const { preimagesACVM, realNoteWitnesses } = await this.context.getNotes(this.contractAddress, storageSlot, 2);
-        readRequestMembershipWitnesses.push(...realNoteWitnesses);
-        return preimagesACVM;
-      },
-=======
-      getNotes: (fields: ACVMField[]) => this.context.getNotes(this.contractAddress, fields),
->>>>>>> 5adf419d
+      getNotes: ([_oracleConnector, ...fields]: ACVMField[]) => this.context.getNotes(this.contractAddress, fields),
       getRandomField: () => Promise.resolve([toACVMField(Fr.random())]),
-      notifyCreatedNote: ([_connector, storageSlot, ...acvmPreimage]: ACVMField[]) => {
+      notifyCreatedNote: ([_oracleConnector, storageSlot, ...acvmPreimage]: ACVMField[]) => {
+        this.log(`Created note at contractAddress ${this.contractAddress} in slot ${storageSlot}`);
         const pendingNoteData: PendingNoteData = {
           preimage: acvmPreimage,
           contractAddress: this.contractAddress,
-          storageSlot: storageSlot,
+          storageSlot: fromACVMField(storageSlot),
         };
         this.context.pendingNotes.push(pendingNoteData);
 
@@ -117,7 +105,7 @@
         // return is used to force proper ordering of callbacks
         return Promise.resolve([ZERO_ACVM_FIELD]);
       },
-      notifyNullifiedNote: ([_connector, slot, nullifier, ...acvmPreimage]: ACVMField[]) => {
+      notifyNullifiedNote: ([_oracleConnector, slot, nullifier, ...acvmPreimage]: ACVMField[]) => {
         // TODO(dbanks12) if nullifies pending commitment remove it from this.context.pendingCommitments,
         // and flag this nullifier as transient in simulator output.  Can we provide kernel hint here?
         newNullifiers.push({
@@ -149,15 +137,12 @@
       getL1ToL2Message: ([msgKey]: ACVMField[]) => {
         return this.context.getL1ToL2Message(fromACVMField(msgKey));
       },
-<<<<<<< HEAD
-      getCommitment: async ([commitment]: ACVMField[]) => {
-        const commitmentData = await this.context.getCommitment(this.contractAddress, fromACVMField(commitment));
-        readRequestMembershipWitnesses.push(ReadRequestMembershipWitness.empty(commitmentData.index));
-        return commitmentData.acvmData;
-      },
-=======
+      //getCommitment: async ([commitment]: ACVMField[]) => {
+      //  const commitmentData = await this.context.getCommitment(this.contractAddress, fromACVMField(commitment));
+      //  readRequestMembershipWitnesses.push(ReadRequestMembershipWitness.empty(commitmentData.index));
+      //  return commitmentData.acvmData;
+      //},
       getCommitment: ([commitment]: ACVMField[]) => this.context.getCommitment(this.contractAddress, commitment),
->>>>>>> 5adf419d
       debugLog: (fields: ACVMField[]) => {
         this.log(fieldsToFormattedStr(fields));
         return Promise.resolve([ZERO_ACVM_FIELD]);
@@ -231,14 +216,14 @@
 
     this.log(`Returning from call to ${this.contractAddress.toString()}:${selector}`);
 
-    const readRequestCommitmentIndices = this.context.getReadRequestCommitmentIndices();
+    const readRequestPartialWitnesses = this.context.getReadRequestPartialWitnesses();
 
     return {
       acir,
       partialWitness,
       callStackItem,
       returnValues,
-      readRequestMembershipWitnesses,
+      readRequestPartialWitnesses,
       preimages: {
         newNotes: newNotePreimages,
         nullifiedNotes: newNullifiers,
@@ -309,11 +294,7 @@
     const context = this.context.extend();
 
     const nestedExecution = new PrivateFunctionExecution(
-<<<<<<< HEAD
-      this.context, // forwards current state of pending commitments
-=======
       context,
->>>>>>> 5adf419d
       targetAbi,
       targetContractAddress,
       targetFunctionData,
