import {
  CallContext,
  CircuitsWasm,
  ContractDeploymentData,
  FunctionData,
  MAX_PUBLIC_CALL_STACK_LENGTH_PER_CALL,
  PrivateCallStackItem,
  PublicCallRequest,
} from '@aztec/circuits.js';
import { computeCallStackItemHash } from '@aztec/circuits.js/abis';
import { Curve } from '@aztec/circuits.js/barretenberg';
import { FunctionAbi, decodeReturnValues } from '@aztec/foundation/abi';
import { AztecAddress } from '@aztec/foundation/aztec-address';
import { padArrayEnd } from '@aztec/foundation/collection';
import { Fr, Point } from '@aztec/foundation/fields';
import { createDebugLogger } from '@aztec/foundation/log';
import { to2Fields } from '@aztec/foundation/serialize';
import { FunctionL2Logs, NotePreimage, NoteSpendingInfo } from '@aztec/types';

import { extractPublicInputs, frToAztecAddress, frToSelector } from '../acvm/deserialize.js';
import {
  ZERO_ACVM_FIELD,
  acvm,
  convertACVMFieldToBuffer,
  fromACVMField,
  toACVMField,
  toACVMWitness,
  toAcvmCallPrivateStackItem,
  toAcvmEnqueuePublicFunctionResult,
} from '../acvm/index.js';
import { ExecutionResult, NewNoteData, NewNullifierData } from '../index.js';
<<<<<<< HEAD
import { ClientTxExecutionContext, PendingNoteData } from './client_execution_context.js';
import { acvmFieldMessageToString, oracleDebugCallToFormattedStr } from './debug.js';
=======
import { ClientTxExecutionContext } from './client_execution_context.js';
import { oracleDebugCallToFormattedStr } from './debug.js';
>>>>>>> 1df89fb5

/**
 * The private function execution class.
 */
export class PrivateFunctionExecution {
  constructor(
    private context: ClientTxExecutionContext,
    private abi: FunctionAbi,
    private contractAddress: AztecAddress,
    private functionData: FunctionData,
    private argsHash: Fr,
    private callContext: CallContext,
    private curve: Curve,

    private log = createDebugLogger('aztec:simulator:secret_execution'),
  ) {}

  /**
   * Executes the function.
   * @returns The execution result.
   */
  public async run(): Promise<ExecutionResult> {
    const selector = this.functionData.functionSelectorBuffer.toString('hex');
    this.log(`Executing external function ${this.contractAddress.toString()}:${selector}`);

    const acir = Buffer.from(this.abi.bytecode, 'base64');
    const initialWitness = this.writeInputs();

    // TODO: Move to ClientTxExecutionContext.
    const newNotePreimages: NewNoteData[] = [];
    const newNullifiers: NewNullifierData[] = [];
    const nestedExecutionContexts: ExecutionResult[] = [];
    const enqueuedPublicFunctionCalls: PublicCallRequest[] = [];
    const encryptedLogs = new FunctionL2Logs([]);
    const unencryptedLogs = new FunctionL2Logs([]);

    const { partialWitness } = await acvm(acir, initialWitness, {
      packArguments: async args => {
        return toACVMField(await this.context.packedArgsCache.pack(args.map(fromACVMField)));
      },
      getSecretKey: ([ownerX], [ownerY]) => this.context.getSecretKey(this.contractAddress, ownerX, ownerY),
      getPublicKey: async ([acvmAddress]) => {
        const address = frToAztecAddress(fromACVMField(acvmAddress));
        const [pubKey, partialContractAddress] = await this.context.db.getPublicKey(address);
        return [pubKey.x, pubKey.y, partialContractAddress].map(toACVMField);
      },
      getNote: async ([slot], [returnSize]) => {
        return await this.context.getNotes(this.contractAddress, slot, [], [], '1', '0', returnSize);
      },
      getNotes: ([slot], sortBy, sortOrder, [limit], [offset], [returnSize]) =>
        this.context.getNotes(this.contractAddress, slot, sortBy, sortOrder, +limit, +offset, +returnSize),
      getRandomField: () => Promise.resolve(toACVMField(Fr.random())),
      notifyCreatedNote: async ([storageSlot], preimage) => {
        await this.context.pushNewNote(this.contractAddress, storageSlot, preimage);

        // TODO(https://github.com/AztecProtocol/aztec-packages/issues/1040): remove newNotePreimages
        // as it is redundant with pendingNoteData. Consider renaming pendingNoteData->pendingNotePreimages.
        newNotePreimages.push({
          storageSlot: fromACVMField(storageSlot),
          preimage: preimage.map(f => fromACVMField(f)),
        });
        return ZERO_ACVM_FIELD;
      },
      notifyNullifiedNote: ([slot], [nullifier], acvmPreimage) => {
        // TODO(https://github.com/AztecProtocol/aztec-packages/issues/920): track list of pendingNullifiers similar to pendingNotes
        newNullifiers.push({
          preimage: acvmPreimage.map(f => fromACVMField(f)),
          storageSlot: fromACVMField(slot),
          nullifier: fromACVMField(nullifier),
        });
        return Promise.resolve(ZERO_ACVM_FIELD);
      },
      callPrivateFunction: async ([acvmContractAddress], [acvmFunctionSelector], [acvmArgsHash]) => {
        const contractAddress = fromACVMField(acvmContractAddress);
        const functionSelector = fromACVMField(acvmFunctionSelector);
        this.log(
          `Calling private function ${contractAddress.toString()}:${functionSelector} from ${this.callContext.storageContractAddress.toString()}`,
        );

        const childExecutionResult = await this.callPrivateFunction(
          frToAztecAddress(contractAddress),
          frToSelector(functionSelector),
          fromACVMField(acvmArgsHash),
          this.callContext,
          this.curve,
        );

        nestedExecutionContexts.push(childExecutionResult);

        return toAcvmCallPrivateStackItem(childExecutionResult.callStackItem);
      },
      getL1ToL2Message: ([msgKey]) => {
        return this.context.getL1ToL2Message(fromACVMField(msgKey));
      },
      getCommitment: ([commitment]) => this.context.getCommitment(this.contractAddress, commitment),
      debugLog: (...args) => {
        this.log(oracleDebugCallToFormattedStr(args));
        return Promise.resolve(ZERO_ACVM_FIELD);
      },
      debugLogWithPrefix: (arg0, ...args) => {
        this.log(`${acvmFieldMessageToString(arg0)}: ${oracleDebugCallToFormattedStr(args)}`);
        return Promise.resolve(ZERO_ACVM_FIELD);
      },
      enqueuePublicFunctionCall: async ([acvmContractAddress], [acvmFunctionSelector], [acvmArgsHash]) => {
        const enqueuedRequest = await this.enqueuePublicFunctionCall(
          frToAztecAddress(fromACVMField(acvmContractAddress)),
          frToSelector(fromACVMField(acvmFunctionSelector)),
          this.context.packedArgsCache.unpack(fromACVMField(acvmArgsHash)),
          this.callContext,
        );

        this.log(`Enqueued call to public function ${acvmContractAddress}:${acvmFunctionSelector}`);
        enqueuedPublicFunctionCalls.push(enqueuedRequest);
        return toAcvmEnqueuePublicFunctionResult(enqueuedRequest);
      },
      emitUnencryptedLog: message => {
        // https://github.com/AztecProtocol/aztec-packages/issues/885
        const log = Buffer.concat(message.map(charBuffer => convertACVMFieldToBuffer(charBuffer).subarray(-1)));
        unencryptedLogs.logs.push(log);
        this.log(`Emitted unencrypted log: "${log.toString('ascii')}"`);
        return Promise.resolve(ZERO_ACVM_FIELD);
      },
      emitEncryptedLog: ([acvmContractAddress], [acvmStorageSlot], [ownerX], [ownerY], acvmPreimage) => {
        const contractAddress = AztecAddress.fromBuffer(convertACVMFieldToBuffer(acvmContractAddress));
        const ownerAddress = AztecAddress.ZERO; // TODO(#1021): Needs to be emitted
        const storageSlot = fromACVMField(acvmStorageSlot);
        const preimage = acvmPreimage.map(f => fromACVMField(f));

        const notePreimage = new NotePreimage(preimage);
        const noteSpendingInfo = new NoteSpendingInfo(notePreimage, contractAddress, ownerAddress, storageSlot);
        const ownerPublicKey = new Point(fromACVMField(ownerX), fromACVMField(ownerY));

        const encryptedNotePreimage = noteSpendingInfo.toEncryptedBuffer(ownerPublicKey, this.curve);

        encryptedLogs.logs.push(encryptedNotePreimage);

        return Promise.resolve(ZERO_ACVM_FIELD);
      },
    });

    const publicInputs = extractPublicInputs(partialWitness, acir);

    const wasm = await CircuitsWasm.get();

    // TODO(#1347): Noir fails with too many unknowns error when public inputs struct contains too many members.
    publicInputs.encryptedLogsHash = to2Fields(encryptedLogs.hash());
    publicInputs.encryptedLogPreimagesLength = new Fr(encryptedLogs.getSerializedLength());
    publicInputs.unencryptedLogsHash = to2Fields(unencryptedLogs.hash());
    publicInputs.unencryptedLogPreimagesLength = new Fr(unencryptedLogs.getSerializedLength());

    const callStackItem = new PrivateCallStackItem(this.contractAddress, this.functionData, publicInputs);
    const returnValues = decodeReturnValues(this.abi, publicInputs.returnValues);

    // TODO(#499): Noir fails to compute the enqueued calls preimages properly, since it cannot use pedersen generators, so we patch those values here.
    const publicCallStackItems = await Promise.all(enqueuedPublicFunctionCalls.map(c => c.toPublicCallStackItem()));
    const publicStack = await Promise.all(publicCallStackItems.map(c => computeCallStackItemHash(wasm, c)));
    callStackItem.publicInputs.publicCallStack = padArrayEnd(
      publicStack,
      Fr.ZERO,
      MAX_PUBLIC_CALL_STACK_LENGTH_PER_CALL,
    );

    // TODO: This should be set manually by the circuit
    publicInputs.contractDeploymentData.deployerPublicKey =
      this.context.txContext.contractDeploymentData.deployerPublicKey;

    this.log(`Returning from call to ${this.contractAddress.toString()}:${selector}`);

    const readRequestPartialWitnesses = this.context.getReadRequestPartialWitnesses();

    return {
      acir,
      partialWitness,
      callStackItem,
      returnValues,
      readRequestPartialWitnesses,
      preimages: {
        newNotes: newNotePreimages,
        nullifiedNotes: newNullifiers,
      },
      vk: Buffer.from(this.abi.verificationKey!, 'hex'),
      nestedExecutions: nestedExecutionContexts,
      enqueuedPublicFunctionCalls,
      encryptedLogs,
      unencryptedLogs,
    };
  }

  // We still need this function until we can get user-defined ordering of structs for fn arguments
  // TODO When that is sorted out on noir side, we can use instead the utilities in serialize.ts
  /**
   * Writes the function inputs to the initial witness.
   * @returns The initial witness.
   */
  private writeInputs() {
    const contractDeploymentData = this.context.txContext.contractDeploymentData ?? ContractDeploymentData.empty();

    const fields = [
      this.callContext.msgSender,
      this.callContext.storageContractAddress,
      this.callContext.portalContractAddress,
      this.callContext.isDelegateCall,
      this.callContext.isStaticCall,
      this.callContext.isContractDeployment,

      this.context.historicRoots.privateDataTreeRoot,
      this.context.historicRoots.nullifierTreeRoot,
      this.context.historicRoots.contractTreeRoot,
      this.context.historicRoots.l1ToL2MessagesTreeRoot,

      contractDeploymentData.constructorVkHash,
      contractDeploymentData.functionTreeRoot,
      contractDeploymentData.contractAddressSalt,
      contractDeploymentData.portalContractAddress,

      this.context.txContext.chainId,
      this.context.txContext.version,

      ...this.context.packedArgsCache.unpack(this.argsHash),
    ];

    return toACVMWitness(1, fields);
  }

  /**
   * Calls a private function as a nested execution.
   * @param targetContractAddress - The address of the contract to call.
   * @param targetFunctionSelector - The function selector of the function to call.
   * @param targetArgsHash - The packed arguments to pass to the function.
   * @param callerContext - The call context of the caller.
   * @param curve - The curve instance to use for elliptic curve operations.
   * @returns The execution result.
   */
  private async callPrivateFunction(
    targetContractAddress: AztecAddress,
    targetFunctionSelector: Buffer,
    targetArgsHash: Fr,
    callerContext: CallContext,
    curve: Curve,
  ) {
    const targetAbi = await this.context.db.getFunctionABI(targetContractAddress, targetFunctionSelector);
    const targetFunctionData = new FunctionData(targetFunctionSelector, true, false);
    const derivedCallContext = await this.deriveCallContext(callerContext, targetContractAddress, false, false);
    const context = this.context.extend();

    const nestedExecution = new PrivateFunctionExecution(
      context,
      targetAbi,
      targetContractAddress,
      targetFunctionData,
      targetArgsHash,
      derivedCallContext,
      curve,
    );

    return nestedExecution.run();
  }

  /**
   * Creates a PublicCallStackItem object representing the request to call a public function. No function
   * is actually called, since that must happen on the sequencer side. All the fields related to the result
   * of the execution are empty.
   * @param targetContractAddress - The address of the contract to call.
   * @param targetFunctionSelector - The function selector of the function to call.
   * @param targetArgs - The arguments to pass to the function.
   * @param callerContext - The call context of the caller.
   * @returns The public call stack item with the request information.
   */
  private async enqueuePublicFunctionCall(
    targetContractAddress: AztecAddress,
    targetFunctionSelector: Buffer,
    targetArgs: Fr[],
    callerContext: CallContext,
  ): Promise<PublicCallRequest> {
    const derivedCallContext = await this.deriveCallContext(callerContext, targetContractAddress, false, false);
    return PublicCallRequest.from({
      args: targetArgs,
      callContext: derivedCallContext,
      functionData: new FunctionData(targetFunctionSelector, false, false),
      contractAddress: targetContractAddress,
    });
  }

  /**
   * Derives the call context for a nested execution.
   * @param parentContext - The parent call context.
   * @param targetContractAddress - The address of the contract being called.
   * @param isDelegateCall - Whether the call is a delegate call.
   * @param isStaticCall - Whether the call is a static call.
   * @returns The derived call context.
   */
  private async deriveCallContext(
    parentContext: CallContext,
    targetContractAddress: AztecAddress,
    isDelegateCall = false,
    isStaticCall = false,
  ) {
    const portalContractAddress = await this.context.db.getPortalContractAddress(targetContractAddress);
    return new CallContext(
      parentContext.storageContractAddress,
      targetContractAddress,
      portalContractAddress,
      isDelegateCall,
      isStaticCall,
      false,
    );
  }
}<|MERGE_RESOLUTION|>--- conflicted
+++ resolved
@@ -29,13 +29,8 @@
   toAcvmEnqueuePublicFunctionResult,
 } from '../acvm/index.js';
 import { ExecutionResult, NewNoteData, NewNullifierData } from '../index.js';
-<<<<<<< HEAD
-import { ClientTxExecutionContext, PendingNoteData } from './client_execution_context.js';
+import { ClientTxExecutionContext } from './client_execution_context.js';
 import { acvmFieldMessageToString, oracleDebugCallToFormattedStr } from './debug.js';
-=======
-import { ClientTxExecutionContext } from './client_execution_context.js';
-import { oracleDebugCallToFormattedStr } from './debug.js';
->>>>>>> 1df89fb5
 
 /**
  * The private function execution class.
@@ -81,9 +76,6 @@
         const address = frToAztecAddress(fromACVMField(acvmAddress));
         const [pubKey, partialContractAddress] = await this.context.db.getPublicKey(address);
         return [pubKey.x, pubKey.y, partialContractAddress].map(toACVMField);
-      },
-      getNote: async ([slot], [returnSize]) => {
-        return await this.context.getNotes(this.contractAddress, slot, [], [], '1', '0', returnSize);
       },
       getNotes: ([slot], sortBy, sortOrder, [limit], [offset], [returnSize]) =>
         this.context.getNotes(this.contractAddress, slot, sortBy, sortOrder, +limit, +offset, +returnSize),
