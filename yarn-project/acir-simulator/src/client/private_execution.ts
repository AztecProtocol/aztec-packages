--- conflicted
+++ resolved
@@ -138,11 +138,8 @@
     const newNullifiers: NewNullifierData[] = [];
     const nestedExecutionContexts: ExecutionResult[] = [];
     const enqueuedPublicFunctionCalls: PublicCallRequest[] = [];
-<<<<<<< HEAD
     const readRequestCommitmentIndices: bigint[] = [];
-=======
     const encryptedLogs = new UnverifiedData([]);
->>>>>>> 67cab8d0
 
     const { partialWitness } = await acvm(acir, initialWitness, {
       getSecretKey: async ([address]: ACVMField[]) => [
