<<<<<<< HEAD
import { AztecAddress, EthAddress, Fr } from '@aztec/foundation';
import { FunctionAbi } from '@aztec/foundation';
=======
import { AztecAddress } from '@aztec/foundation/aztec-address';
import { EthAddress } from '@aztec/foundation/eth-address';
import { Fr } from '@aztec/foundation/fields';
import { FunctionAbi } from '@aztec/noir-contracts';
>>>>>>> 900919fc

export interface NoteLoadOracleInputs {
  preimage: Fr[];
  siblingPath: Fr[];
  index: bigint;
}

export interface DBOracle {
  getSecretKey(contractAddress: AztecAddress, address: AztecAddress): Promise<Buffer>;
  getNotes(
    contractAddress: AztecAddress,
    storageSlot: Fr,
    limit: number,
    offset: number,
  ): Promise<{ count: number; notes: NoteLoadOracleInputs[] }>;
  getFunctionABI(contractAddress: AztecAddress, functionSelector: Buffer): Promise<FunctionAbi>;
  getPortalContractAddress(contractAddress: AztecAddress): Promise<EthAddress>;
}<|MERGE_RESOLUTION|>--- conflicted
+++ resolved
@@ -1,12 +1,7 @@
-<<<<<<< HEAD
-import { AztecAddress, EthAddress, Fr } from '@aztec/foundation';
-import { FunctionAbi } from '@aztec/foundation';
-=======
 import { AztecAddress } from '@aztec/foundation/aztec-address';
 import { EthAddress } from '@aztec/foundation/eth-address';
 import { Fr } from '@aztec/foundation/fields';
-import { FunctionAbi } from '@aztec/noir-contracts';
->>>>>>> 900919fc
+import { FunctionAbi } from '@aztec/foundation/abi';
 
 export interface NoteLoadOracleInputs {
   preimage: Fr[];
