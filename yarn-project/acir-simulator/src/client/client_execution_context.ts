--- conflicted
+++ resolved
@@ -1,28 +1,18 @@
-import { PRIVATE_DATA_TREE_HEIGHT, PrivateHistoricTreeRoots } from '@aztec/circuits.js';
+import { MembershipWitness, PRIVATE_DATA_TREE_HEIGHT, PrivateHistoricTreeRoots } from '@aztec/circuits.js';
 import { AztecAddress } from '@aztec/foundation/aztec-address';
 import { Fr } from '@aztec/foundation/fields';
 import { TxExecutionRequest } from '@aztec/types';
 import {
   ACVMField,
-<<<<<<< HEAD
   toACVMField,
   fromACVMField,
-=======
->>>>>>> c6b68f7f
   createDummyNote,
   fromACVMField,
   toACVMField,
   toAcvmMessageLoadOracleInputs,
   toAcvmNoteLoadOracleInputs,
 } from '../acvm/index.js';
-<<<<<<< HEAD
-import { MembershipWitness, PrivateHistoricTreeRoots, TxRequest, PRIVATE_DATA_TREE_HEIGHT } from '@aztec/circuits.js';
 import { NoteLoadOracleInputs, DBOracle } from './db_oracle.js';
-import { AztecAddress } from '@aztec/foundation/aztec-address';
-import { Fr } from '@aztec/foundation/fields';
-=======
-import { DBOracle } from './db_oracle.js';
->>>>>>> c6b68f7f
 
 /**
  * The execution context for a client tx simulation.
