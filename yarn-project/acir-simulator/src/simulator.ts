import { AztecAddress, EthAddress, Fr } from '@aztec/foundation';
<<<<<<< HEAD
import { CallContext, PrivateOldTreeRoots, TxRequest } from '@aztec/circuits.js';
=======
import { CallContext, HistoricTreeRoots, TxRequest } from '@aztec/circuits.js';
>>>>>>> 72aeb37e
import { FunctionAbi } from '@aztec/noir-contracts';
import { DBOracle } from './db_oracle.js';
import { Execution, ExecutionResult } from './execution.js';
import { BarretenbergWasm } from '@aztec/barretenberg.js/wasm';
import { pedersenCompressInputs, pedersenCompressWithHashIndex } from '@aztec/barretenberg.js/crypto';

export const NOTE_PEDERSEN_CONSTANT = new Fr(2n);
export const MAPPING_SLOT_PEDERSEN_CONSTANT = new Fr(4n);
export const NULLIFIER_PEDERSEN_CONSTANT = new Fr(5n);

const OUTER_NULLIFIER_GENERATOR_INDEX = 7;

export class AcirSimulator {
  constructor(private db: DBOracle) {}

  public run(
    request: TxRequest,
    entryPointABI: FunctionAbi,
    contractAddress: AztecAddress,
    portalContractAddress: EthAddress,
<<<<<<< HEAD
    oldRoots: PrivateOldTreeRoots,
=======
    historicRoots: HistoricTreeRoots,
>>>>>>> 72aeb37e
  ): Promise<ExecutionResult> {
    const callContext = new CallContext(
      request.from,
      contractAddress,
      portalContractAddress,
      false,
      false,
      request.functionData.isConstructor,
    );

    const execution = new Execution(
      this.db,
      request,
      historicRoots,
      entryPointABI,
      contractAddress,
      request.functionData,
      request.args,
      callContext,
    );

    return execution.run();
  }

  // TODO Should be run as unconstrained function
  public computeNoteHash(notePreimage: Fr[], bbWasm: BarretenbergWasm) {
    return pedersenCompressInputs(bbWasm, [NOTE_PEDERSEN_CONSTANT.toBuffer(), ...notePreimage.map(x => x.toBuffer())]);
  }

  // TODO Should be run as unconstrained function
  public computeNullifier(notePreimage: Fr[], privateKey: Buffer, bbWasm: BarretenbergWasm) {
    const noteHash = this.computeNoteHash(notePreimage, bbWasm);
    return pedersenCompressInputs(bbWasm, [NULLIFIER_PEDERSEN_CONSTANT.toBuffer(), noteHash, privateKey]);
  }

  // TODO Should be run as unconstrained function
  public computeSiloedNullifier(
    contractAddress: AztecAddress,
    notePreimage: Fr[],
    privateKey: Buffer,
    bbWasm: BarretenbergWasm,
  ) {
    const nullifier = this.computeNullifier(notePreimage, privateKey, bbWasm);
    return pedersenCompressWithHashIndex(
      bbWasm,
      [contractAddress.toBuffer(), nullifier],
      OUTER_NULLIFIER_GENERATOR_INDEX,
    );
  }
}<|MERGE_RESOLUTION|>--- conflicted
+++ resolved
@@ -1,9 +1,5 @@
 import { AztecAddress, EthAddress, Fr } from '@aztec/foundation';
-<<<<<<< HEAD
 import { CallContext, PrivateOldTreeRoots, TxRequest } from '@aztec/circuits.js';
-=======
-import { CallContext, HistoricTreeRoots, TxRequest } from '@aztec/circuits.js';
->>>>>>> 72aeb37e
 import { FunctionAbi } from '@aztec/noir-contracts';
 import { DBOracle } from './db_oracle.js';
 import { Execution, ExecutionResult } from './execution.js';
@@ -24,11 +20,7 @@
     entryPointABI: FunctionAbi,
     contractAddress: AztecAddress,
     portalContractAddress: EthAddress,
-<<<<<<< HEAD
-    oldRoots: PrivateOldTreeRoots,
-=======
-    historicRoots: HistoricTreeRoots,
->>>>>>> 72aeb37e
+    historicRoots: PrivateOldTreeRoots,
   ): Promise<ExecutionResult> {
     const callContext = new CallContext(
       request.from,
