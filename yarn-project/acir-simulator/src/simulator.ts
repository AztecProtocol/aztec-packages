<<<<<<< HEAD
import {
  ARGS_LENGTH,
  CallContext,
  EMITTED_EVENTS_LENGTH,
  L1_MSG_STACK_LENGTH,
  NEW_COMMITMENTS_LENGTH,
  NEW_NULLIFIERS_LENGTH,
  OldTreeRoots,
  PrivateCircuitPublicInputs,
  PRIVATE_CALL_STACK_LENGTH,
  PUBLIC_CALL_STACK_LENGTH,
  RETURN_VALUES_LENGTH,
  TxRequest,
} from '@aztec/circuits.js';
import { EthAddress, Fr } from '@aztec/foundation';
import { ExecutionPreimages } from './acvm.js';
import { PrivateCallStackItem } from './db_oracle.js';
=======
import { EthAddress, OldTreeRoots, TxRequest, AztecAddress } from '@aztec/circuits.js';
import { DBOracle } from './db_oracle.js';
import { Execution, ExecutionResult } from './execution.js';
>>>>>>> 07892a00

export class AcirSimulator {
  constructor(private db: DBOracle) {}

  run(
    request: TxRequest,
    entryPointACIR: Buffer,
    contractAddress: AztecAddress,
    portalContractAddress: EthAddress,
    oldRoots: OldTreeRoots,
  ): Promise<ExecutionResult> {
    const execution = new Execution(this.db, request, entryPointACIR, contractAddress, portalContractAddress, oldRoots);

    return execution.run();
  }
}<|MERGE_RESOLUTION|>--- conflicted
+++ resolved
@@ -1,26 +1,7 @@
-<<<<<<< HEAD
-import {
-  ARGS_LENGTH,
-  CallContext,
-  EMITTED_EVENTS_LENGTH,
-  L1_MSG_STACK_LENGTH,
-  NEW_COMMITMENTS_LENGTH,
-  NEW_NULLIFIERS_LENGTH,
-  OldTreeRoots,
-  PrivateCircuitPublicInputs,
-  PRIVATE_CALL_STACK_LENGTH,
-  PUBLIC_CALL_STACK_LENGTH,
-  RETURN_VALUES_LENGTH,
-  TxRequest,
-} from '@aztec/circuits.js';
-import { EthAddress, Fr } from '@aztec/foundation';
-import { ExecutionPreimages } from './acvm.js';
-import { PrivateCallStackItem } from './db_oracle.js';
-=======
-import { EthAddress, OldTreeRoots, TxRequest, AztecAddress } from '@aztec/circuits.js';
+import { AztecAddress, EthAddress } from '@aztec/foundation';
+import { OldTreeRoots, TxRequest } from '@aztec/circuits.js';
 import { DBOracle } from './db_oracle.js';
 import { Execution, ExecutionResult } from './execution.js';
->>>>>>> 07892a00
 
 export class AcirSimulator {
   constructor(private db: DBOracle) {}
