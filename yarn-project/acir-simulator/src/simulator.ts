--- conflicted
+++ resolved
@@ -1,10 +1,6 @@
-<<<<<<< HEAD
 import { AztecAddress, EthAddress } from '@aztec/foundation';
 import { OldTreeRoots, TxRequest } from '@aztec/circuits.js';
-=======
-import { EthAddress, OldTreeRoots, TxRequest, AztecAddress } from '@aztec/circuits.js';
 import { FunctionAbi } from '@aztec/noir-contracts';
->>>>>>> 3da1d4df
 import { DBOracle } from './db_oracle.js';
 import { Execution, ExecutionResult } from './execution.js';
 
