--- conflicted
+++ resolved
@@ -19,18 +19,6 @@
   describe('constructors', () => {
     const contractDeploymentData = new ContractDeploymentData(Fr.random(), Fr.random(), Fr.random(), EthAddress.ZERO);
     const txContext = new TxContext(false, false, true, contractDeploymentData);
-<<<<<<< HEAD
-=======
-    const txRequest = new TxRequest(
-      AztecAddress.ZERO,
-      AztecAddress.ZERO,
-      new FunctionData(Buffer.alloc(4), true, true),
-      new Array(ARGS_LENGTH).fill(new Fr(0n)),
-      Fr.random(),
-      txContext,
-      new Fr(0n),
-    );
->>>>>>> b309ac2e
     const oldRoots = new OldTreeRoots(new Fr(0n), new Fr(0n), new Fr(0n), new Fr(0n));
 
     it('should run the empty constructor', async () => {
@@ -39,7 +27,7 @@
       const txRequest = new TxRequest(
         AztecAddress.random(),
         AztecAddress.ZERO,
-        new FunctionData(0, true, true),
+        new FunctionData(Buffer.alloc(4), true, true),
         [],
         Fr.random(),
         txContext,
@@ -64,7 +52,7 @@
       const txRequest = new TxRequest(
         AztecAddress.random(),
         AztecAddress.ZERO,
-        new FunctionData(0, true, true),
+        new FunctionData(Buffer.alloc(4), true, true),
         [
           27n,
           {
