--- conflicted
+++ resolved
@@ -1,9 +1,5 @@
 import {
-<<<<<<< HEAD
-  AztecAddress,
-=======
   ARGS_LENGTH,
->>>>>>> 0c2a87a9
   ContractDeploymentData,
   FunctionData,
   NEW_COMMITMENTS_LENGTH,
@@ -11,11 +7,7 @@
   TxContext,
   TxRequest,
 } from '@aztec/circuits.js';
-<<<<<<< HEAD
-
-=======
 import { AztecAddress, EthAddress, Fr } from '@aztec/foundation';
->>>>>>> 0c2a87a9
 import { FunctionAbi } from '@aztec/noir-contracts';
 import { TestContractAbi, ZkTokenContractAbi } from '@aztec/noir-contracts/examples';
 import { DBOracle } from './db_oracle.js';
