--- conflicted
+++ resolved
@@ -158,11 +158,7 @@
       // TODO for this we need that noir siloes the commitment the same way as the kernel does, to do merkle membership
       await tree.appendLeaves(preimages.map(preimage => acirSimulator.computeNoteHash(preimage, bbWasm)));
 
-<<<<<<< HEAD
-      const oldRoots = new OldTreeRoots(Fr.fromBuffer(tree.getRoot(false)), new Fr(0n), new Fr(0n), new Fr(0n));
-=======
       const historicRoots = new HistoricTreeRoots(Fr.fromBuffer(tree.getRoot()), new Fr(0n), new Fr(0n), new Fr(0n));
->>>>>>> a2f6de2f
 
       oracle.getNotes.mockImplementation(() => {
         return Promise.all(
@@ -228,11 +224,7 @@
       // TODO for this we need that noir siloes the commitment the same way as the kernel does, to do merkle membership
       await tree.appendLeaves(preimages.map(preimage => acirSimulator.computeNoteHash(preimage, bbWasm)));
 
-<<<<<<< HEAD
-      const oldRoots = new OldTreeRoots(Fr.fromBuffer(tree.getRoot(false)), new Fr(0n), new Fr(0n), new Fr(0n));
-=======
       const historicRoots = new HistoricTreeRoots(Fr.fromBuffer(tree.getRoot()), new Fr(0n), new Fr(0n), new Fr(0n));
->>>>>>> a2f6de2f
 
       oracle.getNotes.mockImplementation(() => {
         return Promise.all(
