<<<<<<< HEAD
import { Fr } from '@aztec/foundation';
import { ABIType, FunctionAbi } from '@aztec/foundation';
=======
import { Fr } from '@aztec/foundation/fields';
import { ABIType, FunctionAbi } from '@aztec/noir-contracts';
>>>>>>> 900919fc

// Simple decoder. It's missing support for integer and string
class ReturnValuesDecoder {
  constructor(private abi: FunctionAbi, private flattened: Fr[]) {}

  private decodeReturn(abiType: ABIType): any {
    switch (abiType.kind) {
      case 'field':
        return this.getNextField().value;
      case 'boolean':
        return !this.getNextField().isZero();
      case 'array': {
        const array = [];
        for (let i = 0; i < abiType.length; i += 1) {
          array.push(this.decodeReturn(abiType.type));
        }
        break;
      }
      case 'struct': {
        const struct: any = {};
        for (const field of abiType.fields) {
          struct[field.name] = this.decodeReturn(field.type);
        }
        break;
      }
      default:
        throw new Error(`Unsupported type: ${abiType.kind}`);
    }
  }

  private getNextField(): Fr {
    const field = this.flattened.shift();
    if (!field) {
      throw new Error('Not enough return values');
    }
    return field;
  }

  public decode() {
    const returnValues = [];
    for (let i = 0; i < this.abi.returnTypes.length; i += 1) {
      returnValues.push(this.decodeReturn(this.abi.returnTypes[i]));
    }
    return returnValues;
  }
}

export function decodeReturnValues(abi: FunctionAbi, returnValues: Fr[]) {
  return new ReturnValuesDecoder(abi, returnValues.slice()).decode();
}<|MERGE_RESOLUTION|>--- conflicted
+++ resolved
@@ -1,10 +1,5 @@
-<<<<<<< HEAD
-import { Fr } from '@aztec/foundation';
-import { ABIType, FunctionAbi } from '@aztec/foundation';
-=======
 import { Fr } from '@aztec/foundation/fields';
-import { ABIType, FunctionAbi } from '@aztec/noir-contracts';
->>>>>>> 900919fc
+import { ABIType, FunctionAbi } from '@aztec/foundation/abi';
 
 // Simple decoder. It's missing support for integer and string
 class ReturnValuesDecoder {
