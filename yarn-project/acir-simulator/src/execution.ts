--- conflicted
+++ resolved
@@ -12,11 +12,7 @@
 import { AztecAddress, EthAddress, Fr } from '@aztec/foundation';
 import {
   CallContext,
-<<<<<<< HEAD
   PrivateOldTreeRoots,
-=======
-  HistoricTreeRoots,
->>>>>>> 72aeb37e
   TxRequest,
   PrivateCallStackItem,
   FunctionData,
@@ -62,11 +58,7 @@
     // Global to the tx
     private db: DBOracle,
     private request: TxRequest,
-<<<<<<< HEAD
-    private oldRoots: PrivateOldTreeRoots,
-=======
-    private historicRoots: HistoricTreeRoots,
->>>>>>> 72aeb37e
+    private historicRoots: PrivateOldTreeRoots,
     // Concrete to this execution
     private abi: FunctionAbi,
     private contractAddress: AztecAddress,
