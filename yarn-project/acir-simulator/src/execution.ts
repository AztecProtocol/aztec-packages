import { ACVMField, acvm, toACVMField, fromACVMField, ZERO_ACVM_FIELD } from './acvm.js';
import { AztecAddress, CallContext, EthAddress, Fr, OldTreeRoots, TxRequest } from '@aztec/circuits.js';
import { DBOracle, PrivateCallStackItem } from './db_oracle.js';
import { writeInputs, extractPublicInputs, frToAztecAddress } from './witness_io.js';
import { FunctionAbi } from '@aztec/noir-contracts';
import { encodeArguments } from './arguments.js';

export interface ExecutionPreimages {
  newNotes: Array<{ preimage: Fr[]; storageSlot: Fr }>;
  nullifiedNotes: Fr[];
}

export interface ExecutionResult {
  // Needed for prover
  acir: Buffer;
  vk: Buffer;
  partialWitness: Map<number, ACVMField>;
  // Needed for the verifier (kernel)
  callStackItem: PrivateCallStackItem;
  // Needed for the user
  preimages: ExecutionPreimages;
  // Nested executions
  nestedExecutions: this[];
}

export class Execution {
  constructor(
    private db: DBOracle,
    private request: TxRequest,
    private entryPointABI: FunctionAbi,
    private contractAddress: AztecAddress,
    private portalContractAddress: EthAddress,
    private oldRoots: OldTreeRoots,
  ) {}

  public run(): Promise<ExecutionResult> {
    const callContext = new CallContext(
      this.request.from,
      this.request.to,
      this.portalContractAddress,
      false,
      false,
      this.request.functionData.isConstructor,
    );

    const encodedArgs = encodeArguments(this.entryPointABI, this.request.args);

    return this.runExternalFunction(
      this.entryPointABI,
      this.contractAddress,
      this.request.functionData.functionSelector,
      encodedArgs,
      callContext,
    );
  }

  // Separate function so we can recurse in the future
  private async runExternalFunction(
    abi: FunctionAbi,
    contractAddress: AztecAddress,
<<<<<<< HEAD
    functionSelector: number,
=======
    witnessStartIndex: number,
    functionSelector: Buffer,
>>>>>>> b309ac2e
    args: Fr[],
    callContext: CallContext,
  ): Promise<ExecutionResult> {
    const acir = Buffer.from(abi.bytecode, 'hex');
    const initialWitness = writeInputs(args, callContext, this.request.txContext, this.oldRoots);
    const newNotePreimages: Array<{ preimage: Fr[]; storageSlot: Fr }> = [];
    const newNullifiers: Fr[] = [];
    const nestedExecutionContexts: ExecutionResult[] = [];

    const { partialWitness } = await acvm(acir, initialWitness, {
      getSecretKey: ([address]: ACVMField[]) => {
        return this.getSecretKey(contractAddress, address);
      },
      getNotes2: async ([storageSlot]: ACVMField[]) => {
        return await this.getNotes(contractAddress, storageSlot, 2);
      },
      getRandomField: () => Promise.resolve([toACVMField(Fr.random())]),
      notifyCreatedNote: (params: ACVMField[]) => {
        const [storageSlot, ...acvmPreimage] = params;
        const preimage = acvmPreimage.map(f => fromACVMField(f));
        newNotePreimages.push({
          preimage,
          storageSlot: fromACVMField(storageSlot),
        });
        return Promise.resolve([ZERO_ACVM_FIELD]);
      },
      notifyNullifiedNote: ([nullifier]: ACVMField[]) => {
        newNullifiers.push(fromACVMField(nullifier));
        return Promise.resolve([ZERO_ACVM_FIELD]);
      },
    });

    const publicInputs = extractPublicInputs(partialWitness, acir);

    const callStackItem = new PrivateCallStackItem(contractAddress, functionSelector, publicInputs);

    return {
      acir,
      partialWitness,
      callStackItem,
      preimages: {
        newNotes: newNotePreimages,
        nullifiedNotes: newNullifiers,
      },
      vk: Buffer.from(abi.verificationKey!, 'hex'),
      nestedExecutions: nestedExecutionContexts,
    };
  }

  private async getNotes(contractAddress: AztecAddress, storageSlot: ACVMField, count: number) {
    const notes = await this.db.getNotes(contractAddress, fromACVMField(storageSlot));
    const mapped = notes
      .slice(0, count)
      .flatMap(note => [
        toACVMField(note.index),
        ...note.note.map(f => toACVMField(f)),
        toACVMField(this.oldRoots.privateDataTreeRoot),
        ...note.siblingPath.map(f => toACVMField(f)),
      ]);
    return mapped;
  }

  private async getSecretKey(contractAddress: AztecAddress, address: ACVMField) {
    const key = await this.db.getSecretKey(contractAddress, frToAztecAddress(fromACVMField(address)));
    return [toACVMField(key)];
  }
}<|MERGE_RESOLUTION|>--- conflicted
+++ resolved
@@ -58,12 +58,7 @@
   private async runExternalFunction(
     abi: FunctionAbi,
     contractAddress: AztecAddress,
-<<<<<<< HEAD
-    functionSelector: number,
-=======
-    witnessStartIndex: number,
     functionSelector: Buffer,
->>>>>>> b309ac2e
     args: Fr[],
     callContext: CallContext,
   ): Promise<ExecutionResult> {
