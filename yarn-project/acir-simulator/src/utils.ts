import { MAPPING_SLOT_PEDERSEN_CONSTANT } from './client/simulator.js';
<<<<<<< HEAD
import { Fr, Point } from '@aztec/foundation/fields';
import { Grumpkin, pedersenCompressInputs } from '@aztec/circuits.js/barretenberg';
=======
import { Fr } from '@aztec/foundation/fields';
import { toBigIntBE } from '@aztec/foundation/bigint-buffer';
import { Grumpkin, pedersenPlookupCommitInputs } from '@aztec/circuits.js/barretenberg';
>>>>>>> 4777601f
import { CircuitsWasm } from '@aztec/circuits.js';

/**
 * A point in the format that noir uses.
 */
export type NoirPoint = {
  /** The x coordinate. */
  x: bigint;
  /** The y coordinate. */
  y: bigint;
};

/**
 * Computes the resulting storage slot for an entry in a mapping.
 * @param mappingSlot - The slot of the mapping within state.
 * @param owner - The key of the mapping.
 * @param bbWasm - Wasm module for computing.
 * @returns The slot in the contract storage where the value is stored.
 */
export function computeSlotForMapping(mappingSlot: Fr, owner: NoirPoint | Fr, bbWasm: CircuitsWasm) {
  const isFr = (owner: NoirPoint | Fr): owner is Fr => typeof (owner as Fr).value === 'bigint';
  const ownerField = isFr(owner) ? owner : new Fr(owner.x);

  return Fr.fromBuffer(
    pedersenPlookupCommitInputs(
      bbWasm,
      [MAPPING_SLOT_PEDERSEN_CONSTANT, mappingSlot, ownerField].map(f => f.toBuffer()),
    ),
  );
}

/**
 * Computes the public key for a private key.
 * @param privateKey - The private key.
 * @param grumpkin - The grumpkin instance.
 * @returns The public key.
 */
export function toPublicKey(privateKey: Buffer, grumpkin: Grumpkin): NoirPoint {
  const buf = grumpkin.mul(Grumpkin.generator, privateKey);
  const point = Point.fromBuffer(buf);
  return {
    x: point.x.toBigInt(),
    y: point.y.toBigInt(),
  };
}<|MERGE_RESOLUTION|>--- conflicted
+++ resolved
@@ -1,12 +1,8 @@
 import { MAPPING_SLOT_PEDERSEN_CONSTANT } from './client/simulator.js';
-<<<<<<< HEAD
 import { Fr, Point } from '@aztec/foundation/fields';
-import { Grumpkin, pedersenCompressInputs } from '@aztec/circuits.js/barretenberg';
-=======
+import { Grumpkin } from '@aztec/circuits.js/barretenberg';
 import { Fr } from '@aztec/foundation/fields';
-import { toBigIntBE } from '@aztec/foundation/bigint-buffer';
 import { Grumpkin, pedersenPlookupCommitInputs } from '@aztec/circuits.js/barretenberg';
->>>>>>> 4777601f
 import { CircuitsWasm } from '@aztec/circuits.js';
 
 /**
