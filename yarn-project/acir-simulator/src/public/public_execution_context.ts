import { CallContext, FunctionData, FunctionSelector, GlobalVariables, HistoricBlockData } from '@aztec/circuits.js';
import { AztecAddress } from '@aztec/foundation/aztec-address';
import { EthAddress } from '@aztec/foundation/eth-address';
import { Fr } from '@aztec/foundation/fields';
import { createDebugLogger } from '@aztec/foundation/log';
import { FunctionL2Logs, UnencryptedL2Log } from '@aztec/types';

import {
  TypedOracle,
  toACVMCallContext,
  toACVMGlobalVariables,
  toACVMHistoricBlockData,
  toACVMWitness,
} from '../acvm/index.js';
import { PackedArgsCache, SideEffectCounter } from '../common/index.js';
import { CommitmentsDB, PublicContractsDB, PublicStateDB } from './db.js';
import { PublicExecution, PublicExecutionResult } from './execution.js';
import { executePublicFunction } from './executor.js';
import { ContractStorageActionsCollector } from './state_actions.js';

/**
 * The execution context for a public tx simulation.
 */
export class PublicExecutionContext extends TypedOracle {
  private storageActions: ContractStorageActionsCollector;
  private nestedExecutions: PublicExecutionResult[] = [];
  private unencryptedLogs: UnencryptedL2Log[] = [];

  constructor(
    /**
     * Data for this execution.
     */
    public readonly execution: PublicExecution,
    private readonly historicBlockData: HistoricBlockData,
    private readonly globalVariables: GlobalVariables,
    private readonly packedArgsCache: PackedArgsCache,
    private readonly sideEffectCounter: SideEffectCounter,
    private readonly stateDb: PublicStateDB,
    private readonly contractsDb: PublicContractsDB,
    private readonly commitmentsDb: CommitmentsDB,
    private log = createDebugLogger('aztec:simulator:public_execution_context'),
  ) {
    super();
    this.storageActions = new ContractStorageActionsCollector(stateDb, execution.contractAddress);
  }

  /**
   * Generates the initial witness for a public function.
   * @param args - The arguments to the function.
   * @param callContext - The call context of the function.
   * @param historicBlockData - Historic Trees roots and data required to reconstruct block hash.
   * @param globalVariables - The global variables.
   * @param witnessStartIndex - The index where to start inserting the parameters.
   * @returns The initial witness.
   */
  public getInitialWitness(witnessStartIndex = 1) {
    const { callContext, args } = this.execution;
    const fields = [
      ...toACVMCallContext(callContext),
      ...toACVMHistoricBlockData(this.historicBlockData),
      ...toACVMGlobalVariables(this.globalVariables),

      ...args,
    ];

    return toACVMWitness(witnessStartIndex, fields);
  }

  /**
   * Return the nested execution results during this execution.
   */
  public getNestedExecutions() {
    return this.nestedExecutions;
  }

  /**
   * Return the encrypted logs emitted during this execution.
   */
  public getUnencryptedLogs() {
    return new FunctionL2Logs(this.unencryptedLogs.map(log => log.toBuffer()));
  }

  /**
   * Return the data read and updated during this execution.
   */
  public getStorageActionData() {
    const [contractStorageReads, contractStorageUpdateRequests] = this.storageActions.collect();
    return { contractStorageReads, contractStorageUpdateRequests };
  }

  /**
   * Pack the given arguments.
   * @param args - Arguments to pack
   */
  public packArguments(args: Fr[]): Promise<Fr> {
    return this.packedArgsCache.pack(args);
  }

  /**
   * Fetches the a message from the db, given its key.
   * @param msgKey - A buffer representing the message key.
   * @returns The l1 to l2 message data
   */
  public async getL1ToL2Message(msgKey: Fr) {
    // l1 to l2 messages in public contexts TODO: https://github.com/AztecProtocol/aztec-packages/issues/616
    const message = await this.commitmentsDb.getL1ToL2Message(msgKey);
    return { ...message, root: this.historicBlockData.l1ToL2MessagesTreeRoot };
  }

  /**
<<<<<<< HEAD
   * Fetches a path to prove existence of a commitment in the db, given its contract side commitment (before silo).
   * @param nonce - The nonce of the note.
   * @param innerNoteHash - The inner note hash of the note.
   * @returns 1 if (persistent or transient) note hash exists, 0 otherwise. Value is in ACVMField form.
   */
  public async checkNoteHashExists(nonce: Fr, innerNoteHash: Fr): Promise<boolean> {
    // TODO(https://github.com/AztecProtocol/aztec-packages/issues/1386)
    // Once public kernel or base rollup circuit injects nonces, this can be updated to use uniqueSiloedCommitment.
    const wasm = await CircuitsWasm.get();
    const siloedNoteHash = siloCommitment(wasm, this.execution.contractAddress, innerNoteHash);
    const index = await this.commitmentsDb.findCommitmentIndex(siloedNoteHash.toBuffer());
    return index !== undefined;
  }

  /**
=======
>>>>>>> bebc37a9
   * Emit an unencrypted log.
   * @param log - The unencrypted log to be emitted.
   */
  public emitUnencryptedLog(log: UnencryptedL2Log) {
    // TODO(https://github.com/AztecProtocol/aztec-packages/issues/885)
    this.unencryptedLogs.push(log);
    this.log(`Emitted unencrypted log: "${log.toHumanReadable()}"`);
  }

  /**
   * Retrieves the portal contract address associated with the given contract address.
   * Returns zero address if the input contract address is not found or invalid.
   * @param contractAddress - The address of the contract whose portal address is to be fetched.
   * @returns The portal contract address.
   */
  public async getPortalContractAddress(contractAddress: AztecAddress) {
    return (await this.contractsDb.getPortalContractAddress(contractAddress)) ?? EthAddress.ZERO;
  }

  /**
   * Read the public storage data.
   * @param startStorageSlot - The starting storage slot.
   * @param numberOfElements - Number of elements to read from the starting storage slot.
   */
  public async storageRead(startStorageSlot: Fr, numberOfElements: number) {
    const values = [];
    for (let i = 0; i < Number(numberOfElements); i++) {
      const storageSlot = new Fr(startStorageSlot.value + BigInt(i));
      const sideEffectCounter = this.sideEffectCounter.count();
      const value = await this.storageActions.read(storageSlot, sideEffectCounter);
      this.log(`Oracle storage read: slot=${storageSlot.toString()} value=${value.toString()}`);
      values.push(value);
    }
    return values;
  }

  /**
   * Write some values to the public storage.
   * @param startStorageSlot - The starting storage slot.
   * @param values - The values to be written.
   */
  public async storageWrite(startStorageSlot: Fr, values: Fr[]) {
    const newValues = [];
    for (let i = 0; i < values.length; i++) {
      const storageSlot = new Fr(startStorageSlot.value + BigInt(i));
      const newValue = values[i];
      const sideEffectCounter = this.sideEffectCounter.count();
      await this.storageActions.write(storageSlot, newValue, sideEffectCounter);
      await this.stateDb.storageWrite(this.execution.contractAddress, storageSlot, newValue);
      this.log(`Oracle storage write: slot=${storageSlot.toString()} value=${newValue.toString()}`);
      newValues.push(newValue);
    }
    return newValues;
  }

  /**
   * Calls a public function as a nested execution.
   * @param targetContractAddress - The address of the contract to call.
   * @param functionSelector - The function selector of the function to call.
   * @param argsHash - The packed arguments to pass to the function.
   * @returns The return values of the public function.
   */
  public async callPublicFunction(
    targetContractAddress: AztecAddress,
    functionSelector: FunctionSelector,
    argsHash: Fr,
  ) {
    const args = this.packedArgsCache.unpack(argsHash);
    this.log(`Public function call: addr=${targetContractAddress} selector=${functionSelector} args=${args.join(',')}`);

    const portalAddress = (await this.contractsDb.getPortalContractAddress(targetContractAddress)) ?? EthAddress.ZERO;
    const isInternal = await this.contractsDb.getIsInternal(targetContractAddress, functionSelector);
    if (isInternal === undefined) {
      throw new Error(`ERR: Method not found - ${targetContractAddress.toString()}:${functionSelector.toString()}`);
    }

    const acir = await this.contractsDb.getBytecode(targetContractAddress, functionSelector);
    if (!acir) throw new Error(`Bytecode not found for ${targetContractAddress}:${functionSelector}`);

    const functionData = new FunctionData(functionSelector, isInternal, false, false);

    const callContext = CallContext.from({
      msgSender: this.execution.contractAddress,
      portalContractAddress: portalAddress,
      storageContractAddress: targetContractAddress,
      functionSelector,
      isContractDeployment: false,
      isDelegateCall: false,
      isStaticCall: false,
    });

    const nestedExecution: PublicExecution = {
      args,
      contractAddress: targetContractAddress,
      functionData,
      callContext,
    };

    const context = new PublicExecutionContext(
      nestedExecution,
      this.historicBlockData,
      this.globalVariables,
      this.packedArgsCache,
      this.sideEffectCounter,
      this.stateDb,
      this.contractsDb,
      this.commitmentsDb,
      this.log,
    );

    const childExecutionResult = await executePublicFunction(context, acir);

    this.nestedExecutions.push(childExecutionResult);
    this.log(`Returning from nested call: ret=${childExecutionResult.returnValues.join(', ')}`);

    return childExecutionResult.returnValues;
  }
}<|MERGE_RESOLUTION|>--- conflicted
+++ resolved
@@ -1,4 +1,4 @@
-import { CallContext, FunctionData, FunctionSelector, GlobalVariables, HistoricBlockData } from '@aztec/circuits.js';
+import { CallContext, CircuitsWasm, FunctionData, FunctionSelector, GlobalVariables, HistoricBlockData } from '@aztec/circuits.js';
 import { AztecAddress } from '@aztec/foundation/aztec-address';
 import { EthAddress } from '@aztec/foundation/eth-address';
 import { Fr } from '@aztec/foundation/fields';
@@ -17,6 +17,7 @@
 import { PublicExecution, PublicExecutionResult } from './execution.js';
 import { executePublicFunction } from './executor.js';
 import { ContractStorageActionsCollector } from './state_actions.js';
+import { siloCommitment } from '@aztec/circuits.js/abis';
 
 /**
  * The execution context for a public tx simulation.
@@ -108,7 +109,6 @@
   }
 
   /**
-<<<<<<< HEAD
    * Fetches a path to prove existence of a commitment in the db, given its contract side commitment (before silo).
    * @param nonce - The nonce of the note.
    * @param innerNoteHash - The inner note hash of the note.
@@ -119,13 +119,11 @@
     // Once public kernel or base rollup circuit injects nonces, this can be updated to use uniqueSiloedCommitment.
     const wasm = await CircuitsWasm.get();
     const siloedNoteHash = siloCommitment(wasm, this.execution.contractAddress, innerNoteHash);
-    const index = await this.commitmentsDb.findCommitmentIndex(siloedNoteHash.toBuffer());
+    const index = await this.commitmentsDb.findCommitmentIndex(siloedNoteHash);
     return index !== undefined;
   }
 
   /**
-=======
->>>>>>> bebc37a9
    * Emit an unencrypted log.
    * @param log - The unencrypted log to be emitted.
    */
