import { Grumpkin } from '@aztec/barretenberg.js/crypto';
import { BarretenbergWasm } from '@aztec/barretenberg.js/wasm';
import { CallContext, FunctionData } from '@aztec/circuits.js';
<<<<<<< HEAD
import { PublicTokenContractAbi } from '@aztec/noir-contracts/examples';
=======
import { AztecAddress } from '@aztec/foundation/aztec-address';
import { EthAddress } from '@aztec/foundation/eth-address';
import { Fr } from '@aztec/foundation/fields';
import { FunctionAbi } from '@aztec/noir-contracts';
import { ChildAbi, ParentAbi, PublicTokenContractAbi } from '@aztec/noir-contracts/examples';
>>>>>>> f9ac4097
import { MockProxy, mock } from 'jest-mock-extended';
import { default as memdown, type MemDown } from 'memdown';
import { encodeArguments } from '../abi_coder/encoder.js';
import { NoirPoint, computeSlotForMapping, toPublicKey } from '../utils.js';
import { PublicContractsDB, PublicStateDB } from './db.js';
import { PublicExecution } from './execution.js';
<<<<<<< HEAD
import { FunctionAbi } from '@aztec/foundation/abi';
import { AztecAddress } from '@aztec/foundation/aztec-address';
import { EthAddress } from '@aztec/foundation/eth-address';
import { Fr } from '@aztec/foundation/fields';
=======
import { PublicExecutor } from './executor.js';
import { toBigInt } from '@aztec/foundation/serialize';
import { keccak } from '@aztec/foundation/crypto';
>>>>>>> f9ac4097

export const createMemDown = () => (memdown as any)() as MemDown<any, any>;

describe('ACIR public execution simulator', () => {
  let bbWasm: BarretenbergWasm;
  let publicState: MockProxy<PublicStateDB>;
  let publicContracts: MockProxy<PublicContractsDB>;
  let executor: PublicExecutor;

  beforeAll(async () => {
    bbWasm = await BarretenbergWasm.get();
  });

  beforeEach(() => {
    publicState = mock<PublicStateDB>();
    publicContracts = mock<PublicContractsDB>();

    executor = new PublicExecutor(publicState, publicContracts);
  });

  describe('PublicToken contract', () => {
    let recipientPk: Buffer;
    let recipient: NoirPoint;

    beforeAll(() => {
      recipientPk = Buffer.from('0c9ed344548e8f9ba8aa3c9f8651eaa2853130f6c1e9c050ccf198f7ea18a7ec', 'hex');

      const grumpkin = new Grumpkin(bbWasm);
      recipient = toPublicKey(recipientPk, grumpkin);
    });

    describe('mint', () => {
      it('should run the mint function', async () => {
        const contractAddress = AztecAddress.random();
        const abi = PublicTokenContractAbi.functions.find(f => f.name === 'mint')!;
        const functionData = new FunctionData(Buffer.alloc(4), false, false);
        const args = encodeArguments(abi, [140, recipient], false);

        const callContext = CallContext.from({
          msgSender: AztecAddress.random(),
          storageContractAddress: contractAddress,
          portalContractAddress: EthAddress.random(),
          isContractDeployment: false,
          isDelegateCall: false,
          isStaticCall: false,
        });

        publicContracts.getBytecode.mockResolvedValue(Buffer.from(abi.bytecode, 'hex'));

        // Mock the old value for the recipient balance to be 20
        const previousBalance = new Fr(20n);
        publicState.storageRead.mockResolvedValue(previousBalance);

        const execution: PublicExecution = { contractAddress, functionData, args, callContext };
        const result = await executor.execute(execution);

        const expectedBalance = new Fr(160n);
        expect(result.returnValues).toEqual([expectedBalance]);

        const storageSlot = computeSlotForMapping(new Fr(1n), recipient, bbWasm);
        expect(result.stateTransitions).toEqual([
          { storageSlot, oldValue: previousBalance, newValue: expectedBalance },
        ]);

        expect(result.stateReads).toEqual([]);
      });
    });

    describe('transfer', () => {
      let contractAddress: AztecAddress;
      let abi: FunctionAbi;
      let functionData: FunctionData;
      let args: Fr[];
      let sender: AztecAddress;
      let callContext: CallContext;
      let recipientStorageSlot: Fr;
      let senderStorageSlot: Fr;
      let execution: PublicExecution;

      beforeEach(() => {
        contractAddress = AztecAddress.random();
        abi = PublicTokenContractAbi.functions.find(f => f.name === 'transfer')!;
        functionData = new FunctionData(Buffer.alloc(4), false, false);
        args = encodeArguments(abi, [140, recipient], false);
        sender = AztecAddress.random();

        callContext = CallContext.from({
          msgSender: sender,
          storageContractAddress: contractAddress,
          portalContractAddress: EthAddress.random(),
          isContractDeployment: false,
          isDelegateCall: false,
          isStaticCall: false,
        });

        recipientStorageSlot = computeSlotForMapping(new Fr(1n), recipient, bbWasm);
        senderStorageSlot = computeSlotForMapping(new Fr(1n), Fr.fromBuffer(sender.toBuffer()), bbWasm);

        publicContracts.getBytecode.mockResolvedValue(Buffer.from(abi.bytecode, 'hex'));

        execution = { contractAddress, functionData, args, callContext };
      });

      const mockStore = (senderBalance: Fr, recipientBalance: Fr) => {
        // eslint-disable-next-line require-await
        publicState.storageRead.mockImplementation(async (_addr: AztecAddress, slot: Fr) => {
          if (slot.equals(recipientStorageSlot)) {
            return recipientBalance;
          } else if (slot.equals(senderStorageSlot)) {
            return senderBalance;
          } else {
            return Fr.ZERO;
          }
        });
      };

      it('should run the transfer function', async () => {
        const senderBalance = new Fr(200n);
        const recipientBalance = new Fr(20n);
        mockStore(senderBalance, recipientBalance);

        const result = await executor.execute(execution);

        const expectedRecipientBalance = new Fr(160n);
        const expectedSenderBalance = new Fr(60n);

        expect(result.returnValues).toEqual([expectedRecipientBalance]);

        expect(result.stateTransitions).toEqual([
          { storageSlot: senderStorageSlot, oldValue: senderBalance, newValue: expectedSenderBalance },
          { storageSlot: recipientStorageSlot, oldValue: recipientBalance, newValue: expectedRecipientBalance },
        ]);

        expect(result.stateReads).toEqual([]);
      });

      // State reads and writes are implemented as built-ins, which at the moment Noir does not
      // now whether they have side-effects or not, so they get run even when their code path
      // is not picked by a conditional. Once that's fixed, we should re-enable this test.
      it.skip('should run the transfer function without enough sender balance', async () => {
        const senderBalance = new Fr(10n);
        const recipientBalance = new Fr(20n);
        mockStore(senderBalance, recipientBalance);

        const result = await executor.execute(execution);

        expect(result.returnValues).toEqual([recipientBalance]);

        expect(result.stateReads).toEqual([
          { storageSlot: recipientStorageSlot, value: recipientBalance },
          { storageSlot: senderStorageSlot, value: senderBalance },
        ]);

        expect(result.stateTransitions).toEqual([]);
      });
    });
  });

  describe('Parent/Child contracts', () => {
    it('calls the public entry point in the parent', async () => {
      const parentContractAddress = AztecAddress.random();
      const parentEntryPointFn = ParentAbi.functions.find(f => f.name === 'pubEntryPoint')!;
      const parentEntryPointFnSelector = keccak(Buffer.from(parentEntryPointFn.name)).subarray(0, 4);

      const childContractAddress = AztecAddress.random();
      const childValueFn = ChildAbi.functions.find(f => f.name === 'pubValue')!;
      const childValueFnSelector = keccak(Buffer.from(childValueFn.name)).subarray(0, 4);

      const initialValue = 3n;

      const functionData = new FunctionData(parentEntryPointFnSelector, false, false);
      const args = encodeArguments(
        parentEntryPointFn,
        [childContractAddress.toField().value, toBigInt(childValueFnSelector), initialValue],
        false,
      );

      const callContext = CallContext.from({
        msgSender: AztecAddress.random(),
        storageContractAddress: parentContractAddress,
        portalContractAddress: EthAddress.random(),
        isContractDeployment: false,
        isDelegateCall: false,
        isStaticCall: false,
      });

      // eslint-disable-next-line require-await
      publicContracts.getBytecode.mockImplementation(async (addr: AztecAddress, selector: Buffer) => {
        if (addr.equals(parentContractAddress) && selector.equals(parentEntryPointFnSelector)) {
          return Buffer.from(parentEntryPointFn.bytecode, 'hex');
        } else if (addr.equals(childContractAddress) && selector.equals(childValueFnSelector)) {
          return Buffer.from(childValueFn.bytecode, 'hex');
        } else {
          return undefined;
        }
      });

      const execution: PublicExecution = { contractAddress: parentContractAddress, functionData, args, callContext };
      const result = await executor.execute(execution);

      expect(result.returnValues).toEqual([new Fr(42n + initialValue)]);
    });
  });
});<|MERGE_RESOLUTION|>--- conflicted
+++ resolved
@@ -1,31 +1,20 @@
 import { Grumpkin } from '@aztec/barretenberg.js/crypto';
 import { BarretenbergWasm } from '@aztec/barretenberg.js/wasm';
 import { CallContext, FunctionData } from '@aztec/circuits.js';
-<<<<<<< HEAD
-import { PublicTokenContractAbi } from '@aztec/noir-contracts/examples';
-=======
 import { AztecAddress } from '@aztec/foundation/aztec-address';
 import { EthAddress } from '@aztec/foundation/eth-address';
 import { Fr } from '@aztec/foundation/fields';
-import { FunctionAbi } from '@aztec/noir-contracts';
+import { FunctionAbi } from '@aztec/foundation/abi';
 import { ChildAbi, ParentAbi, PublicTokenContractAbi } from '@aztec/noir-contracts/examples';
->>>>>>> f9ac4097
 import { MockProxy, mock } from 'jest-mock-extended';
 import { default as memdown, type MemDown } from 'memdown';
 import { encodeArguments } from '../abi_coder/encoder.js';
 import { NoirPoint, computeSlotForMapping, toPublicKey } from '../utils.js';
 import { PublicContractsDB, PublicStateDB } from './db.js';
 import { PublicExecution } from './execution.js';
-<<<<<<< HEAD
-import { FunctionAbi } from '@aztec/foundation/abi';
-import { AztecAddress } from '@aztec/foundation/aztec-address';
-import { EthAddress } from '@aztec/foundation/eth-address';
-import { Fr } from '@aztec/foundation/fields';
-=======
 import { PublicExecutor } from './executor.js';
 import { toBigInt } from '@aztec/foundation/serialize';
 import { keccak } from '@aztec/foundation/crypto';
->>>>>>> f9ac4097
 
 export const createMemDown = () => (memdown as any)() as MemDown<any, any>;
 
