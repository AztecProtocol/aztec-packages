import { Grumpkin } from '@aztec/barretenberg.js/crypto';
import { BarretenbergWasm } from '@aztec/barretenberg.js/wasm';
import { CallContext, FunctionData } from '@aztec/circuits.js';
import { AztecAddress } from '@aztec/foundation/aztec-address';
import { EthAddress } from '@aztec/foundation/eth-address';
import { Fr } from '@aztec/foundation/fields';
import { FunctionAbi } from '@aztec/noir-contracts';
import { ChildAbi, ParentAbi, PublicTokenContractAbi } from '@aztec/noir-contracts/examples';
import { MockProxy, mock } from 'jest-mock-extended';
import { default as memdown, type MemDown } from 'memdown';
import { encodeArguments } from '../abi_coder/encoder.js';
import { NoirPoint, computeSlotForMapping, toPublicKey } from '../utils.js';
import { PublicContractsDB, PublicStateDB } from './db.js';
import { PublicExecution } from './execution.js';
import { PublicExecutor } from './executor.js';
import { toBigInt } from '@aztec/foundation/serialize';
import { keccak } from '@aztec/foundation/crypto';

export const createMemDown = () => (memdown as any)() as MemDown<any, any>;

describe('ACIR public execution simulator', () => {
  let bbWasm: BarretenbergWasm;
  let publicState: MockProxy<PublicStateDB>;
  let publicContracts: MockProxy<PublicContractsDB>;
  let executor: PublicExecutor;

  beforeAll(async () => {
    bbWasm = await BarretenbergWasm.get();
  });

  beforeEach(() => {
    publicState = mock<PublicStateDB>();
    publicContracts = mock<PublicContractsDB>();

    executor = new PublicExecutor(publicState, publicContracts);
  });

  describe('PublicToken contract', () => {
    let recipientPk: Buffer;
    let recipient: NoirPoint;

    beforeAll(() => {
      recipientPk = Buffer.from('0c9ed344548e8f9ba8aa3c9f8651eaa2853130f6c1e9c050ccf198f7ea18a7ec', 'hex');

      const grumpkin = new Grumpkin(bbWasm);
      recipient = toPublicKey(recipientPk, grumpkin);
    });

    describe('mint', () => {
      it('should run the mint function', async () => {
        const contractAddress = AztecAddress.random();
        const mintAbi = PublicTokenContractAbi.functions.find(f => f.name === 'mint')!;
        const functionData = new FunctionData(Buffer.alloc(4), false, false);
        const args = encodeArguments(mintAbi, [140, recipient], false);

        const callContext = CallContext.from({
          msgSender: AztecAddress.random(),
          storageContractAddress: contractAddress,
          portalContractAddress: EthAddress.random(),
          isContractDeployment: false,
          isDelegateCall: false,
          isStaticCall: false,
        });

        publicContracts.getBytecode.mockResolvedValue(Buffer.from(abi.bytecode, 'hex'));

        // Mock the old value for the recipient balance to be 20
        const previousBalance = new Fr(20n);
        publicState.storageRead.mockResolvedValue(previousBalance);

<<<<<<< HEAD
        const bytecode = Buffer.from(mintAbi.bytecode, 'hex');
        const execution = new PublicExecution(oracle, bytecode, contractAddress, functionData, args, callContext);
        const result = await execution.run();
=======
        const execution: PublicExecution = { contractAddress, functionData, args, callContext };
        const result = await executor.execute(execution);
>>>>>>> c6feff57

        const expectedBalance = new Fr(160n);
        expect(result.returnValues).toEqual([expectedBalance]);

        const storageSlot = computeSlotForMapping(new Fr(1n), recipient, bbWasm);
        expect(result.stateTransitions).toEqual([
          { storageSlot, oldValue: previousBalance, newValue: expectedBalance },
        ]);

        expect(result.stateReads).toEqual([]);
      });
    });

    describe('transfer', () => {
      let contractAddress: AztecAddress;
      let abi: FunctionAbi;
      let functionData: FunctionData;
      let args: Fr[];
      let sender: AztecAddress;
      let callContext: CallContext;
      let recipientStorageSlot: Fr;
      let senderStorageSlot: Fr;
      let execution: PublicExecution;

      beforeEach(() => {
        contractAddress = AztecAddress.random();
        abi = PublicTokenContractAbi.functions.find(f => f.name === 'transfer')!;
        functionData = new FunctionData(Buffer.alloc(4), false, false);
        args = encodeArguments(abi, [140, recipient], false);
        sender = AztecAddress.random();

        callContext = CallContext.from({
          msgSender: sender,
          storageContractAddress: contractAddress,
          portalContractAddress: EthAddress.random(),
          isContractDeployment: false,
          isDelegateCall: false,
          isStaticCall: false,
        });

        recipientStorageSlot = computeSlotForMapping(new Fr(1n), recipient, bbWasm);
        senderStorageSlot = computeSlotForMapping(new Fr(1n), Fr.fromBuffer(sender.toBuffer()), bbWasm);

        publicContracts.getBytecode.mockResolvedValue(Buffer.from(abi.bytecode, 'hex'));

        execution = { contractAddress, functionData, args, callContext };
      });

      const mockStore = (senderBalance: Fr, recipientBalance: Fr) => {
        // eslint-disable-next-line require-await
        publicState.storageRead.mockImplementation(async (_addr: AztecAddress, slot: Fr) => {
          if (slot.equals(recipientStorageSlot)) {
            return recipientBalance;
          } else if (slot.equals(senderStorageSlot)) {
            return senderBalance;
          } else {
            return Fr.ZERO;
          }
        });
      };

      it('should run the transfer function', async () => {
        const senderBalance = new Fr(200n);
        const recipientBalance = new Fr(20n);
        mockStore(senderBalance, recipientBalance);

        const result = await executor.execute(execution);

        const expectedRecipientBalance = new Fr(160n);
        const expectedSenderBalance = new Fr(60n);

        expect(result.returnValues).toEqual([expectedRecipientBalance]);

        expect(result.stateTransitions).toEqual([
          { storageSlot: senderStorageSlot, oldValue: senderBalance, newValue: expectedSenderBalance },
          { storageSlot: recipientStorageSlot, oldValue: recipientBalance, newValue: expectedRecipientBalance },
        ]);

        expect(result.stateReads).toEqual([]);
      });

      // State reads and writes are implemented as built-ins, which at the moment Noir does not
      // now whether they have side-effects or not, so they get run even when their code path
      // is not picked by a conditional. Once that's fixed, we should re-enable this test.
      it.skip('should run the transfer function without enough sender balance', async () => {
        const senderBalance = new Fr(10n);
        const recipientBalance = new Fr(20n);
        mockStore(senderBalance, recipientBalance);

        const result = await executor.execute(execution);

        expect(result.returnValues).toEqual([recipientBalance]);

        expect(result.stateReads).toEqual([
          { storageSlot: recipientStorageSlot, value: recipientBalance },
          { storageSlot: senderStorageSlot, value: senderBalance },
        ]);

        expect(result.stateTransitions).toEqual([]);
      });
    });
  });

  describe('Parent/Child contracts', () => {
    it('calls the public entry point in the parent', async () => {
      const parentContractAddress = AztecAddress.random();
      const parentEntryPointFn = ParentAbi.functions.find(f => f.name === 'pubEntryPoint')!;
      const parentEntryPointFnSelector = keccak(Buffer.from(parentEntryPointFn.name)).subarray(0, 4);

      const childContractAddress = AztecAddress.random();
      const childValueFn = ChildAbi.functions.find(f => f.name === 'pubValue')!;
      const childValueFnSelector = keccak(Buffer.from(childValueFn.name)).subarray(0, 4);

      const initialValue = 3n;

      const functionData = new FunctionData(parentEntryPointFnSelector, false, false);
      const args = encodeArguments(
        parentEntryPointFn,
        [childContractAddress.toField().value, toBigInt(childValueFnSelector), initialValue],
        false,
      );

      const callContext = CallContext.from({
        msgSender: AztecAddress.random(),
        storageContractAddress: parentContractAddress,
        portalContractAddress: EthAddress.random(),
        isContractDeployment: false,
        isDelegateCall: false,
        isStaticCall: false,
      });

      // eslint-disable-next-line require-await
      publicContracts.getBytecode.mockImplementation(async (addr: AztecAddress, selector: Buffer) => {
        if (addr.equals(parentContractAddress) && selector.equals(parentEntryPointFnSelector)) {
          return Buffer.from(parentEntryPointFn.bytecode, 'hex');
        } else if (addr.equals(childContractAddress) && selector.equals(childValueFnSelector)) {
          return Buffer.from(childValueFn.bytecode, 'hex');
        } else {
          return undefined;
        }
      });

      const execution: PublicExecution = { contractAddress: parentContractAddress, functionData, args, callContext };
      const result = await executor.execute(execution);

      expect(result.returnValues).toEqual([new Fr(42n + initialValue)]);
    });
  });
});<|MERGE_RESOLUTION|>--- conflicted
+++ resolved
@@ -62,20 +62,14 @@
           isStaticCall: false,
         });
 
-        publicContracts.getBytecode.mockResolvedValue(Buffer.from(abi.bytecode, 'hex'));
+        publicContracts.getBytecode.mockResolvedValue(Buffer.from(mintAbi.bytecode, 'hex'));
 
         // Mock the old value for the recipient balance to be 20
         const previousBalance = new Fr(20n);
         publicState.storageRead.mockResolvedValue(previousBalance);
 
-<<<<<<< HEAD
-        const bytecode = Buffer.from(mintAbi.bytecode, 'hex');
-        const execution = new PublicExecution(oracle, bytecode, contractAddress, functionData, args, callContext);
-        const result = await execution.run();
-=======
         const execution: PublicExecution = { contractAddress, functionData, args, callContext };
         const result = await executor.execute(execution);
->>>>>>> c6feff57
 
         const expectedBalance = new Fr(160n);
         expect(result.returnValues).toEqual([expectedBalance]);
