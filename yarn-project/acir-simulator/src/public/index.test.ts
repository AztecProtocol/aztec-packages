import { Grumpkin, pedersenPlookupCommitInputs } from '@aztec/circuits.js/barretenberg';
import {
  CallContext,
  FunctionData,
  CircuitsWasm,
  PrivateHistoricTreeRoots,
  L1_TO_L2_MESSAGES_TREE_HEIGHT,
  GlobalVariables,
} from '@aztec/circuits.js';
import { AztecAddress } from '@aztec/foundation/aztec-address';
import { EthAddress } from '@aztec/foundation/eth-address';
import { Fr } from '@aztec/foundation/fields';
import { FunctionAbi } from '@aztec/foundation/abi';
import {
  ChildAbi,
  NonNativeTokenContractAbi,
  ParentAbi,
  PublicToPrivateContractAbi,
  PublicTokenContractAbi,
} from '@aztec/noir-contracts/examples';
import { MockProxy, mock } from 'jest-mock-extended';
import { default as memdown, type MemDown } from 'memdown';
import { encodeArguments } from '../abi_coder/encoder.js';
import { NoirPoint, computeSlotForMapping, toPublicKey } from '../utils.js';
import { CommitmentsDB, PublicContractsDB, PublicStateDB } from './db.js';
import { PublicExecution } from './execution.js';
import { PublicExecutor } from './executor.js';
import { toBigInt } from '@aztec/foundation/serialize';
import { keccak } from '@aztec/foundation/crypto';
import { buildL1ToL2Message } from '../test/utils.js';

export const createMemDown = () => (memdown as any)() as MemDown<any, any>;

describe('ACIR public execution simulator', () => {
  let circuitsWasm: CircuitsWasm;
  let publicState: MockProxy<PublicStateDB>;
  let publicContracts: MockProxy<PublicContractsDB>;
  let commitmentsDb: MockProxy<CommitmentsDB>;
  let executor: PublicExecutor;

  beforeAll(async () => {
    circuitsWasm = await CircuitsWasm.get();
  });

  beforeEach(() => {
    publicState = mock<PublicStateDB>();
    publicContracts = mock<PublicContractsDB>();
    commitmentsDb = mock<CommitmentsDB>();

    commitmentsDb.getTreeRoots.mockReturnValue(PrivateHistoricTreeRoots.empty());
    executor = new PublicExecutor(publicState, publicContracts, commitmentsDb);
  });

  describe('PublicToken contract', () => {
    let recipientPk: Buffer;
    let recipient: NoirPoint;

    beforeAll(() => {
      recipientPk = Buffer.from('0c9ed344548e8f9ba8aa3c9f8651eaa2853130f6c1e9c050ccf198f7ea18a7ec', 'hex');

      const grumpkin = new Grumpkin(circuitsWasm);
      recipient = toPublicKey(recipientPk, grumpkin);
    });

    describe('mint', () => {
      it('should run the mint function', async () => {
        const contractAddress = AztecAddress.random();
        const mintAbi = PublicTokenContractAbi.functions.find(f => f.name === 'mint')!;
        const functionData = new FunctionData(Buffer.alloc(4), false, false);
        const args = encodeArguments(mintAbi, [140, recipient]);

        const callContext = CallContext.from({
          msgSender: AztecAddress.random(),
          storageContractAddress: contractAddress,
          portalContractAddress: EthAddress.random(),
          isContractDeployment: false,
          isDelegateCall: false,
          isStaticCall: false,
        });

        publicContracts.getBytecode.mockResolvedValue(Buffer.from(mintAbi.bytecode, 'hex'));

        // Mock the old value for the recipient balance to be 20
        const previousBalance = new Fr(20n);
        publicState.storageRead.mockResolvedValue(previousBalance);

        const execution: PublicExecution = { contractAddress, functionData, args, callContext };
        const result = await executor.execute(execution, GlobalVariables.empty());

        const expectedBalance = new Fr(160n);
        expect(result.returnValues).toEqual([expectedBalance]);

        const storageSlot = computeSlotForMapping(new Fr(1n), recipient, circuitsWasm);
        expect(result.contractStorageUpdateRequests).toEqual([
          { storageSlot, oldValue: previousBalance, newValue: expectedBalance },
        ]);

        expect(result.contractStorageReads).toEqual([]);
      });
    });

    describe('transfer', () => {
      let contractAddress: AztecAddress;
      let abi: FunctionAbi;
      let functionData: FunctionData;
      let args: Fr[];
      let sender: AztecAddress;
      let callContext: CallContext;
      let recipientStorageSlot: Fr;
      let senderStorageSlot: Fr;
      let execution: PublicExecution;

      beforeEach(() => {
        contractAddress = AztecAddress.random();
        abi = PublicTokenContractAbi.functions.find(f => f.name === 'transfer')!;
        functionData = new FunctionData(Buffer.alloc(4), false, false);
        args = encodeArguments(abi, [140, recipient]);
        sender = AztecAddress.random();

        callContext = CallContext.from({
          msgSender: sender,
          storageContractAddress: contractAddress,
          portalContractAddress: EthAddress.random(),
          isContractDeployment: false,
          isDelegateCall: false,
          isStaticCall: false,
        });

        recipientStorageSlot = computeSlotForMapping(new Fr(1n), recipient, circuitsWasm);
        senderStorageSlot = computeSlotForMapping(new Fr(1n), Fr.fromBuffer(sender.toBuffer()), circuitsWasm);

        publicContracts.getBytecode.mockResolvedValue(Buffer.from(abi.bytecode, 'hex'));

        execution = { contractAddress, functionData, args, callContext };
      });

      const mockStore = (senderBalance: Fr, recipientBalance: Fr) => {
        // eslint-disable-next-line require-await
        publicState.storageRead.mockImplementation(async (_addr: AztecAddress, slot: Fr) => {
          if (slot.equals(recipientStorageSlot)) {
            return recipientBalance;
          } else if (slot.equals(senderStorageSlot)) {
            return senderBalance;
          } else {
            return Fr.ZERO;
          }
        });
      };

      it('should run the transfer function', async () => {
        const senderBalance = new Fr(200n);
        const recipientBalance = new Fr(20n);
        mockStore(senderBalance, recipientBalance);

        const result = await executor.execute(execution, GlobalVariables.empty());

        const expectedRecipientBalance = new Fr(160n);
        const expectedSenderBalance = new Fr(60n);

        expect(result.returnValues).toEqual([expectedRecipientBalance]);

        expect(result.contractStorageUpdateRequests).toEqual([
          { storageSlot: senderStorageSlot, oldValue: senderBalance, newValue: expectedSenderBalance },
          { storageSlot: recipientStorageSlot, oldValue: recipientBalance, newValue: expectedRecipientBalance },
        ]);

        expect(result.contractStorageReads).toEqual([]);
      });

      // Contract storage reads and update requests are implemented as built-ins, which at the moment Noir does not
      // now whether they have side-effects or not, so they get run even when their code path
      // is not picked by a conditional. Once that's fixed, we should re-enable this test.
      it.skip('should run the transfer function without enough sender balance', async () => {
        const senderBalance = new Fr(10n);
        const recipientBalance = new Fr(20n);
        mockStore(senderBalance, recipientBalance);

        const result = await executor.execute(execution, GlobalVariables.empty());

        expect(result.returnValues).toEqual([recipientBalance]);

        expect(result.contractStorageReads).toEqual([
          { storageSlot: recipientStorageSlot, value: recipientBalance },
          { storageSlot: senderStorageSlot, value: senderBalance },
        ]);

        expect(result.contractStorageUpdateRequests).toEqual([]);
      });
    });
  });

  describe('Parent/Child contracts', () => {
    it('calls the public entry point in the parent', async () => {
      const parentContractAddress = AztecAddress.random();
      const parentEntryPointFn = ParentAbi.functions.find(f => f.name === 'pubEntryPoint')!;
      const parentEntryPointFnSelector = keccak(Buffer.from(parentEntryPointFn.name)).subarray(0, 4);

      const childContractAddress = AztecAddress.random();
      const childValueFn = ChildAbi.functions.find(f => f.name === 'pubValue')!;
      const childValueFnSelector = keccak(Buffer.from(childValueFn.name)).subarray(0, 4);

      const initialValue = 3n;

      const functionData = new FunctionData(parentEntryPointFnSelector, false, false);
      const args = encodeArguments(parentEntryPointFn, [
        childContractAddress.toField().value,
        toBigInt(childValueFnSelector),
        initialValue,
      ]);

      const callContext = CallContext.from({
        msgSender: AztecAddress.random(),
        storageContractAddress: parentContractAddress,
        portalContractAddress: EthAddress.random(),
        isContractDeployment: false,
        isDelegateCall: false,
        isStaticCall: false,
      });

      // eslint-disable-next-line require-await
      publicContracts.getBytecode.mockImplementation(async (addr: AztecAddress, selector: Buffer) => {
        if (addr.equals(parentContractAddress) && selector.equals(parentEntryPointFnSelector)) {
          return Buffer.from(parentEntryPointFn.bytecode, 'hex');
        } else if (addr.equals(childContractAddress) && selector.equals(childValueFnSelector)) {
          return Buffer.from(childValueFn.bytecode, 'hex');
        } else {
          return undefined;
        }
      });

      const execution: PublicExecution = { contractAddress: parentContractAddress, functionData, args, callContext };
<<<<<<< HEAD
      const result = await executor.execute(execution);

      expect(result.returnValues).toEqual([new Fr(42n + initialValue)]);
    }, 30_000);
=======
      const globalVariables = new GlobalVariables(new Fr(69), new Fr(420), new Fr(1), new Fr(7));
      const result = await executor.execute(execution, globalVariables);

      expect(result.returnValues).toEqual([
        new Fr(
          initialValue +
            globalVariables.chainId.value +
            globalVariables.version.value +
            globalVariables.blockNumber.value +
            globalVariables.timestamp.value,
        ),
      ]);
    });
>>>>>>> c1ff3a90
  });

  describe('Public -> Private / Cross Chain messaging', () => {
    let contractAddress: AztecAddress;
    let functionData: FunctionData;
    let amount: Fr;
    let params: Fr[];
    let wasm: CircuitsWasm;

    beforeEach(async () => {
      contractAddress = AztecAddress.random();
      functionData = new FunctionData(Buffer.alloc(4), false, false);
      amount = new Fr(140);
      params = [amount, Fr.random()];
      wasm = await CircuitsWasm.get();
    });

    it('Should be able to create a commitment from the public context', async () => {
      const publicToPrivateAbi = PublicToPrivateContractAbi.functions.find(f => f.name === 'mintFromPublicToPrivate')!;
      const args = encodeArguments(publicToPrivateAbi, params);

      const callContext = CallContext.from({
        msgSender: AztecAddress.random(),
        storageContractAddress: contractAddress,
        portalContractAddress: EthAddress.random(),
        isContractDeployment: false,
        isDelegateCall: false,
        isStaticCall: false,
      });

      publicContracts.getBytecode.mockResolvedValue(Buffer.from(publicToPrivateAbi.bytecode, 'hex'));

      const execution: PublicExecution = { contractAddress, functionData, args, callContext };
      const result = await executor.execute(execution, GlobalVariables.empty());

      // Assert the commitment was created
      expect(result.newCommitments.length).toEqual(1);

      const expectedNewCommitmentValue = pedersenPlookupCommitInputs(
        wasm,
        params.map(a => a.toBuffer()),
      );
      expect(result.newCommitments[0].toBuffer()).toEqual(expectedNewCommitmentValue);
    });

    it('Should be able to create a L2 to L1 message from the public context', async () => {
      const createL2ToL1MessagePublicAbi = PublicToPrivateContractAbi.functions.find(
        f => f.name === 'createL2ToL1MessagePublic',
      )!;
      const args = encodeArguments(createL2ToL1MessagePublicAbi, params);

      const callContext = CallContext.from({
        msgSender: AztecAddress.random(),
        storageContractAddress: contractAddress,
        portalContractAddress: EthAddress.random(),
        isContractDeployment: false,
        isDelegateCall: false,
        isStaticCall: false,
      });

      publicContracts.getBytecode.mockResolvedValue(Buffer.from(createL2ToL1MessagePublicAbi.bytecode, 'hex'));

      const execution: PublicExecution = { contractAddress, functionData, args, callContext };
      const result = await executor.execute(execution, GlobalVariables.empty());

      // Assert the l2 to l1 message was created
      expect(result.newL2ToL1Messages.length).toEqual(1);

      const expectedNewMessageValue = pedersenPlookupCommitInputs(
        wasm,
        params.map(a => a.toBuffer()),
      );
      expect(result.newL2ToL1Messages[0].toBuffer()).toEqual(expectedNewMessageValue);
    });

    it('Should be able to consume an Ll to L2 message in the public context', async () => {
      const mintPublicAbi = NonNativeTokenContractAbi.functions.find(f => f.name === 'mintPublic')!;

      // Set up cross chain message
      const canceller = EthAddress.random();

      const bridgedAmount = 20n;
      const secret = new Fr(1n);
      const recipientPk = Buffer.from('0c9ed344548e8f9ba8aa3c9f8651eaa2853130f6c1e9c050ccf198f7ea18a7ec', 'hex');
      const grumpkin = new Grumpkin(circuitsWasm);
      const recipient = toPublicKey(recipientPk, grumpkin);

      // Function selector: 0xeeb73071 keccak256('mint(uint256,bytes32,address)')
      const preimage = await buildL1ToL2Message(
        'eeb73071',
        [new Fr(bridgedAmount), new Fr(recipient.x), canceller.toField()],
        contractAddress,
        secret,
      );

      // Stub message key
      const messageKey = Fr.random();
      const args = encodeArguments(mintPublicAbi, [
        bridgedAmount,
        recipient.x,
        messageKey,
        secret,
        canceller.toField(),
      ]);

      const callContext = CallContext.from({
        msgSender: AztecAddress.random(),
        storageContractAddress: contractAddress,
        portalContractAddress: EthAddress.random(),
        isContractDeployment: false,
        isDelegateCall: false,
        isStaticCall: false,
      });

      publicContracts.getBytecode.mockResolvedValue(Buffer.from(mintPublicAbi.bytecode, 'hex'));
      publicState.storageRead.mockResolvedValue(Fr.ZERO);

      // Mock response
      commitmentsDb.getL1ToL2Message.mockImplementation(async () => {
        return await Promise.resolve({
          message: preimage.toFieldArray(),
          index: 0n,
          siblingPath: Array(L1_TO_L2_MESSAGES_TREE_HEIGHT).fill(Fr.random()),
        });
      });

      const execution: PublicExecution = { contractAddress, functionData, args, callContext };
      const result = await executor.execute(execution, GlobalVariables.empty());

      expect(result.newNullifiers.length).toEqual(1);
    });

    it('Should be able to create a nullifier from the public context', async () => {
      const createNullifierPublicAbi = PublicToPrivateContractAbi.functions.find(
        f => f.name === 'createNullifierPublic',
      )!;

      const args = encodeArguments(createNullifierPublicAbi, params);

      const callContext = CallContext.from({
        msgSender: AztecAddress.random(),
        storageContractAddress: contractAddress,
        portalContractAddress: EthAddress.random(),
        isContractDeployment: false,
        isDelegateCall: false,
        isStaticCall: false,
      });

      publicContracts.getBytecode.mockResolvedValue(Buffer.from(createNullifierPublicAbi.bytecode, 'hex'));

      const execution: PublicExecution = { contractAddress, functionData, args, callContext };
      const result = await executor.execute(execution, GlobalVariables.empty());

      // Assert the l2 to l1 message was created
      expect(result.newNullifiers.length).toEqual(1);

      const expectedNewMessageValue = pedersenPlookupCommitInputs(
        wasm,
        params.map(a => a.toBuffer()),
      );
      expect(result.newNullifiers[0].toBuffer()).toEqual(expectedNewMessageValue);
    });
  });
});<|MERGE_RESOLUTION|>--- conflicted
+++ resolved
@@ -229,12 +229,6 @@
       });
 
       const execution: PublicExecution = { contractAddress: parentContractAddress, functionData, args, callContext };
-<<<<<<< HEAD
-      const result = await executor.execute(execution);
-
-      expect(result.returnValues).toEqual([new Fr(42n + initialValue)]);
-    }, 30_000);
-=======
       const globalVariables = new GlobalVariables(new Fr(69), new Fr(420), new Fr(1), new Fr(7));
       const result = await executor.execute(execution, globalVariables);
 
@@ -248,7 +242,6 @@
         ),
       ]);
     });
->>>>>>> c1ff3a90
   });
 
   describe('Public -> Private / Cross Chain messaging', () => {
