<<<<<<< HEAD
import { Grumpkin } from '@aztec/barretenberg.js/crypto';
import { BarretenbergWasm } from '@aztec/barretenberg.js/wasm';
import { CallContext, FunctionData, PrivateHistoricTreeRoots } from '@aztec/circuits.js';
=======
import { CallContext, CircuitsWasm, FunctionData } from '@aztec/circuits.js';
>>>>>>> 2d5a6b69
import { AztecAddress } from '@aztec/foundation/aztec-address';
import { EthAddress } from '@aztec/foundation/eth-address';
import { Fr } from '@aztec/foundation/fields';
import { FunctionAbi } from '@aztec/foundation/abi';
import { ChildAbi, ParentAbi, PublicTokenContractAbi } from '@aztec/noir-contracts/examples';
import { MockProxy, mock } from 'jest-mock-extended';
import { default as memdown, type MemDown } from 'memdown';
import { encodeArguments } from '../abi_coder/encoder.js';
import { NoirPoint, computeSlotForMapping, toPublicKey } from '../utils.js';
import { CommitmentsDB, PublicContractsDB, PublicStateDB } from './db.js';
import { PublicExecution } from './execution.js';
import { PublicExecutor } from './executor.js';
import { toBigInt } from '@aztec/foundation/serialize';
import { keccak } from '@aztec/foundation/crypto';
import { Grumpkin } from '@aztec/circuits.js/barretenberg';

export const createMemDown = () => (memdown as any)() as MemDown<any, any>;

describe('ACIR public execution simulator', () => {
  let bbWasm: CircuitsWasm;
  let publicState: MockProxy<PublicStateDB>;
  let publicContracts: MockProxy<PublicContractsDB>;
  let commitmentsDb: MockProxy<CommitmentsDB>;
  let executor: PublicExecutor;

  beforeAll(async () => {
    bbWasm = await CircuitsWasm.get();
  });

  beforeEach(() => {
    publicState = mock<PublicStateDB>();
    publicContracts = mock<PublicContractsDB>();
    commitmentsDb = mock<CommitmentsDB>();

    commitmentsDb.getTreeRoots.mockReturnValue(PrivateHistoricTreeRoots.empty());
    executor = new PublicExecutor(publicState, publicContracts, commitmentsDb);
  });

  describe('PublicToken contract', () => {
    let recipientPk: Buffer;
    let recipient: NoirPoint;

    beforeAll(() => {
      recipientPk = Buffer.from('0c9ed344548e8f9ba8aa3c9f8651eaa2853130f6c1e9c050ccf198f7ea18a7ec', 'hex');

      const grumpkin = new Grumpkin(bbWasm);
      recipient = toPublicKey(recipientPk, grumpkin);
    });

    describe('mint', () => {
      it('should run the mint function', async () => {
        const contractAddress = AztecAddress.random();
        const mintAbi = PublicTokenContractAbi.functions.find(f => f.name === 'mint')!;
        const functionData = new FunctionData(Buffer.alloc(4), false, false);
        const args = encodeArguments(mintAbi, [140, recipient]);

        const callContext = CallContext.from({
          msgSender: AztecAddress.random(),
          storageContractAddress: contractAddress,
          portalContractAddress: EthAddress.random(),
          isContractDeployment: false,
          isDelegateCall: false,
          isStaticCall: false,
        });

        publicContracts.getBytecode.mockResolvedValue(Buffer.from(mintAbi.bytecode, 'hex'));

        // Mock the old value for the recipient balance to be 20
        const previousBalance = new Fr(20n);
        publicState.storageRead.mockResolvedValue(previousBalance);

        const execution: PublicExecution = { contractAddress, functionData, args, callContext };
        const result = await executor.execute(execution);

        const expectedBalance = new Fr(160n);
        expect(result.returnValues).toEqual([expectedBalance]);

        const storageSlot = computeSlotForMapping(new Fr(1n), recipient, bbWasm);
        expect(result.contractStorageUpdateRequests).toEqual([
          { storageSlot, oldValue: previousBalance, newValue: expectedBalance },
        ]);

        expect(result.contractStorageReads).toEqual([]);
      });
    });

    describe('transfer', () => {
      let contractAddress: AztecAddress;
      let abi: FunctionAbi;
      let functionData: FunctionData;
      let args: Fr[];
      let sender: AztecAddress;
      let callContext: CallContext;
      let recipientStorageSlot: Fr;
      let senderStorageSlot: Fr;
      let execution: PublicExecution;

      beforeEach(() => {
        contractAddress = AztecAddress.random();
        abi = PublicTokenContractAbi.functions.find(f => f.name === 'transfer')!;
        functionData = new FunctionData(Buffer.alloc(4), false, false);
        args = encodeArguments(abi, [140, recipient]);
        sender = AztecAddress.random();

        callContext = CallContext.from({
          msgSender: sender,
          storageContractAddress: contractAddress,
          portalContractAddress: EthAddress.random(),
          isContractDeployment: false,
          isDelegateCall: false,
          isStaticCall: false,
        });

        recipientStorageSlot = computeSlotForMapping(new Fr(1n), recipient, bbWasm);
        senderStorageSlot = computeSlotForMapping(new Fr(1n), Fr.fromBuffer(sender.toBuffer()), bbWasm);

        publicContracts.getBytecode.mockResolvedValue(Buffer.from(abi.bytecode, 'hex'));

        execution = { contractAddress, functionData, args, callContext };
      });

      const mockStore = (senderBalance: Fr, recipientBalance: Fr) => {
        // eslint-disable-next-line require-await
        publicState.storageRead.mockImplementation(async (_addr: AztecAddress, slot: Fr) => {
          if (slot.equals(recipientStorageSlot)) {
            return recipientBalance;
          } else if (slot.equals(senderStorageSlot)) {
            return senderBalance;
          } else {
            return Fr.ZERO;
          }
        });
      };

      it('should run the transfer function', async () => {
        const senderBalance = new Fr(200n);
        const recipientBalance = new Fr(20n);
        mockStore(senderBalance, recipientBalance);

        const result = await executor.execute(execution);

        const expectedRecipientBalance = new Fr(160n);
        const expectedSenderBalance = new Fr(60n);

        expect(result.returnValues).toEqual([expectedRecipientBalance]);

        expect(result.contractStorageUpdateRequests).toEqual([
          { storageSlot: senderStorageSlot, oldValue: senderBalance, newValue: expectedSenderBalance },
          { storageSlot: recipientStorageSlot, oldValue: recipientBalance, newValue: expectedRecipientBalance },
        ]);

        expect(result.contractStorageReads).toEqual([]);
      });

      // Contract storage reads and update requests are implemented as built-ins, which at the moment Noir does not
      // now whether they have side-effects or not, so they get run even when their code path
      // is not picked by a conditional. Once that's fixed, we should re-enable this test.
      it.skip('should run the transfer function without enough sender balance', async () => {
        const senderBalance = new Fr(10n);
        const recipientBalance = new Fr(20n);
        mockStore(senderBalance, recipientBalance);

        const result = await executor.execute(execution);

        expect(result.returnValues).toEqual([recipientBalance]);

        expect(result.contractStorageReads).toEqual([
          { storageSlot: recipientStorageSlot, value: recipientBalance },
          { storageSlot: senderStorageSlot, value: senderBalance },
        ]);

        expect(result.contractStorageUpdateRequests).toEqual([]);
      });
    });
  });

  describe('Parent/Child contracts', () => {
    it('calls the public entry point in the parent', async () => {
      const parentContractAddress = AztecAddress.random();
      const parentEntryPointFn = ParentAbi.functions.find(f => f.name === 'pubEntryPoint')!;
      const parentEntryPointFnSelector = keccak(Buffer.from(parentEntryPointFn.name)).subarray(0, 4);

      const childContractAddress = AztecAddress.random();
      const childValueFn = ChildAbi.functions.find(f => f.name === 'pubValue')!;
      const childValueFnSelector = keccak(Buffer.from(childValueFn.name)).subarray(0, 4);

      const initialValue = 3n;

      const functionData = new FunctionData(parentEntryPointFnSelector, false, false);
      const args = encodeArguments(parentEntryPointFn, [
        childContractAddress.toField().value,
        toBigInt(childValueFnSelector),
        initialValue,
      ]);

      const callContext = CallContext.from({
        msgSender: AztecAddress.random(),
        storageContractAddress: parentContractAddress,
        portalContractAddress: EthAddress.random(),
        isContractDeployment: false,
        isDelegateCall: false,
        isStaticCall: false,
      });

      // eslint-disable-next-line require-await
      publicContracts.getBytecode.mockImplementation(async (addr: AztecAddress, selector: Buffer) => {
        if (addr.equals(parentContractAddress) && selector.equals(parentEntryPointFnSelector)) {
          return Buffer.from(parentEntryPointFn.bytecode, 'hex');
        } else if (addr.equals(childContractAddress) && selector.equals(childValueFnSelector)) {
          return Buffer.from(childValueFn.bytecode, 'hex');
        } else {
          return undefined;
        }
      });

      const execution: PublicExecution = { contractAddress: parentContractAddress, functionData, args, callContext };
      const result = await executor.execute(execution);

      expect(result.returnValues).toEqual([new Fr(42n + initialValue)]);
    });
  });
});<|MERGE_RESOLUTION|>--- conflicted
+++ resolved
@@ -1,10 +1,5 @@
-<<<<<<< HEAD
 import { Grumpkin } from '@aztec/barretenberg.js/crypto';
-import { BarretenbergWasm } from '@aztec/barretenberg.js/wasm';
-import { CallContext, FunctionData, PrivateHistoricTreeRoots } from '@aztec/circuits.js';
-=======
-import { CallContext, CircuitsWasm, FunctionData } from '@aztec/circuits.js';
->>>>>>> 2d5a6b69
+import { CallContext, FunctionData, CircuitsWasm, PrivateHistoricTreeRoots } from '@aztec/circuits.js';
 import { AztecAddress } from '@aztec/foundation/aztec-address';
 import { EthAddress } from '@aztec/foundation/eth-address';
 import { Fr } from '@aztec/foundation/fields';
@@ -19,7 +14,6 @@
 import { PublicExecutor } from './executor.js';
 import { toBigInt } from '@aztec/foundation/serialize';
 import { keccak } from '@aztec/foundation/crypto';
-import { Grumpkin } from '@aztec/circuits.js/barretenberg';
 
 export const createMemDown = () => (memdown as any)() as MemDown<any, any>;
 
