--- conflicted
+++ resolved
@@ -1,11 +1,6 @@
-<<<<<<< HEAD
 import { AztecAddress, EthAddress, Fr } from '@aztec/foundation';
 
-// import { solve_intermediate_witness as solveIntermediateWitness } from '@noir-lang/barretenberg_browser_stopgap_wasm';
-=======
-import { AztecAddress, EthAddress, Fr } from '@aztec/circuits.js';
 import { solve_intermediate_witness as solveIntermediateWitness } from '@noir-lang/aztec_backend_wasm';
->>>>>>> 3da1d4df
 
 export type ACVMField = `0x${string}`;
 
