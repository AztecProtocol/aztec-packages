--- conflicted
+++ resolved
@@ -121,15 +121,9 @@
       new Add(0, 1, 2),
       new Sub(0, 1, 2),
       new Mul(0, 1, 2),
-<<<<<<< HEAD
-      new Lt(0, 1, 2),
-      new Lte(0, 1, 2),
-      new Eq(0, 1, 2),
-=======
       new Lt(TypeTag.UINT16, 0, 1, 2),
       new Lte(TypeTag.UINT16, 0, 1, 2),
       new Eq(TypeTag.UINT16, 0, 1, 2),
->>>>>>> ac82e6ba
       new Xor(TypeTag.UINT16, 0, 1, 2),
       new And(TypeTag.UINT16, 0, 1, 2),
       new Or(TypeTag.UINT16, 0, 1, 2),
