--- conflicted
+++ resolved
@@ -3,19 +3,8 @@
 import { AvmMachineState } from '../avm_machine_state.js';
 import { TypeTag, Uint16, Uint32 } from '../avm_memory_types.js';
 import { AvmStateManager } from '../avm_state_manager.js';
-<<<<<<< HEAD
+import { And, Not, Or, Shl, Shr, Xor } from './bitwise.js';
 import { initExecutionEnvironment } from '../fixtures/index.js';
-import {
-  And,
-  /*Not,*/
-  Or,
-  Shl,
-  Shr,
-  Xor,
-} from './bitwise.js';
-=======
-import { And, Not, Or, Shl, Shr, Xor } from './bitwise.js';
->>>>>>> e5ff2f60
 
 describe('Bitwise instructions', () => {
   let machineState: AvmMachineState;
