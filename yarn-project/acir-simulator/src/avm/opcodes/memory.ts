--- conflicted
+++ resolved
@@ -87,15 +87,10 @@
   }
 
   execute(machineState: AvmMachineState, _stateManager: AvmStateManager): void {
-<<<<<<< HEAD
-    const calldata = machineState.executionEnvironment.calldata.slice(this.cdOffset, this.cdOffset + this.copySize);
-    machineState.writeMemoryChunk(this.destOffset, calldata);
-=======
-    const transformedData = machineState.calldata
+    const transformedData = machineState.executionEnvironment.calldata
       .slice(this.cdOffset, this.cdOffset + this.copySize)
       .map(f => new Field(f));
     machineState.memory.setSlice(this.dstOffset, transformedData);
->>>>>>> e5ff2f60
 
     this.incrementPc(machineState);
   }
