--- conflicted
+++ resolved
@@ -1,10 +1,4 @@
-<<<<<<< HEAD
-import { Fr } from '@aztec/foundation/fields';
-
 import { MockProxy, mock } from 'jest-mock-extended';
-=======
-import { mock } from 'jest-mock-extended';
->>>>>>> e5ff2f60
 
 import { AvmMachineState } from '../avm_machine_state.js';
 import { Field } from '../avm_memory_types.js';
