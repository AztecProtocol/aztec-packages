--- conflicted
+++ resolved
@@ -54,10 +54,6 @@
   JUMPI,
   INTERNALCALL,
   INTERNALRETURN,
-<<<<<<< HEAD
-  INTERNALCALLDEPTH,
-=======
->>>>>>> 3138816b
   // Machine State - Memory
   SET,
   MOV,
