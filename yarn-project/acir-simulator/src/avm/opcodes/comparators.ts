--- conflicted
+++ resolved
@@ -7,11 +7,7 @@
   static type: string = 'EQ';
   static numberOfOperands = 3;
 
-<<<<<<< HEAD
-  constructor(private aOffset: number, private bOffset: number, private dstOffset: number) {
-=======
   constructor(private inTag: TypeTag, private aOffset: number, private bOffset: number, private dstOffset: number) {
->>>>>>> 12356d9e
     super();
   }
 
@@ -21,12 +17,8 @@
     const a = machineState.memory.get(this.aOffset);
     const b = machineState.memory.get(this.bOffset);
 
-<<<<<<< HEAD
-    const dest = new Field(a.toBigInt() == b.toBigInt() ? 1 : 0);
-=======
     // Result will be of the same type as 'a'.
     const dest = a.build(a.equals(b) ? 1n : 0n);
->>>>>>> 12356d9e
     machineState.memory.set(this.dstOffset, dest);
 
     this.incrementPc(machineState);
@@ -37,11 +29,7 @@
   static type: string = 'Lt';
   static numberOfOperands = 3;
 
-<<<<<<< HEAD
-  constructor(private aOffset: number, private bOffset: number, private dstOffset: number) {
-=======
   constructor(private inTag: TypeTag, private aOffset: number, private bOffset: number, private dstOffset: number) {
->>>>>>> 12356d9e
     super();
   }
 
@@ -51,12 +39,8 @@
     const a = machineState.memory.get(this.aOffset);
     const b = machineState.memory.get(this.bOffset);
 
-<<<<<<< HEAD
-    const dest = new Field(a.toBigInt() < b.toBigInt() ? 1 : 0);
-=======
     // Result will be of the same type as 'a'.
     const dest = a.build(a.lt(b) ? 1n : 0n);
->>>>>>> 12356d9e
     machineState.memory.set(this.dstOffset, dest);
 
     this.incrementPc(machineState);
@@ -67,11 +51,7 @@
   static type: string = 'LTE';
   static numberOfOperands = 3;
 
-<<<<<<< HEAD
-  constructor(private aOffset: number, private bOffset: number, private dstOffset: number) {
-=======
   constructor(private inTag: TypeTag, private aOffset: number, private bOffset: number, private dstOffset: number) {
->>>>>>> 12356d9e
     super();
   }
 
@@ -81,12 +61,8 @@
     const a = machineState.memory.get(this.aOffset);
     const b = machineState.memory.get(this.bOffset);
 
-<<<<<<< HEAD
-    const dest = new Field(a.toBigInt() < b.toBigInt() ? 1 : 0);
-=======
     // Result will be of the same type as 'a'.
     const dest = a.build(a.equals(b) || a.lt(b) ? 1n : 0n);
->>>>>>> 12356d9e
     machineState.memory.set(this.dstOffset, dest);
 
     this.incrementPc(machineState);
