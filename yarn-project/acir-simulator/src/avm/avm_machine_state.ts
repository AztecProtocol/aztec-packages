import { Fr } from '@aztec/foundation/fields';

<<<<<<< HEAD
import { AvmExecutionEnvironment } from './avm_execution_environment.js';
=======
import { TaggedMemory } from './avm_memory_types.js';
>>>>>>> e5ff2f60

/**
 * Store's data for an Avm execution frame
 */
export class AvmMachineState {
  /**
   * Execution environment contains hard coded information that is received from the kernel
   * Items like, the block header and global variables fall within this category
   */
  public readonly executionEnvironment: AvmExecutionEnvironment;

  private returnData: Fr[];

  /** - */
  public readonly memory: TaggedMemory;

  /**
   * When an internal_call is invoked, the internal call stack is added to with the current pc + 1
   * When internal_return is invoked, the latest value is popped from the internal call stack and set to the pc.
   */
  public internalCallStack: number[];

  /** - */
  public pc: number;
  /** - */
  public callStack: number[];

  /**
   * If an instruction triggers a halt, then it ends execution of the VM
   */
  public halted: boolean;

  /**
   * Create a new avm context
   * @param executionEnvironment - Machine context that is passed to the avm
   */
  constructor(executionEnvironment: AvmExecutionEnvironment) {
    this.returnData = [];
    this.memory = new TaggedMemory();
    this.internalCallStack = [];

    this.pc = 0;
    this.callStack = [];

    this.halted = false;

    this.executionEnvironment = executionEnvironment;
  }

  /**
   * Return data must NOT be modified once it is set
   * @param returnData -
   */
  public setReturnData(returnData: Fr[]) {
    this.returnData = returnData;
    Object.freeze(returnData);
  }

  /** - */
  public getReturnData(): Fr[] {
    return this.returnData;
  }
}<|MERGE_RESOLUTION|>--- conflicted
+++ resolved
@@ -1,10 +1,7 @@
 import { Fr } from '@aztec/foundation/fields';
 
-<<<<<<< HEAD
 import { AvmExecutionEnvironment } from './avm_execution_environment.js';
-=======
 import { TaggedMemory } from './avm_memory_types.js';
->>>>>>> e5ff2f60
 
 /**
  * Store's data for an Avm execution frame
