--- conflicted
+++ resolved
@@ -29,10 +29,7 @@
     "rootDir": "./src"
   },
   "dependencies": {
-<<<<<<< HEAD
-=======
     "@aztec/ethereum.js": "workspace:^",
->>>>>>> 6b97f734
     "@aztec/foundation": "workspace:^",
     "debug": "^4.3.4",
     "tsc-watch": "^6.0.0",
