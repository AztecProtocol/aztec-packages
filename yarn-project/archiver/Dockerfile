--- conflicted
+++ resolved
@@ -1,9 +1,5 @@
 FROM 278380418400.dkr.ecr.eu-west-2.amazonaws.com/yarn-project-base AS builder
 
-<<<<<<< HEAD
-# Copy in the whole of yarn-project.
-COPY . .
-=======
 COPY archiver archiver
 # dependencies
 COPY ethereum.js ethereum.js
@@ -13,7 +9,6 @@
 COPY l2-block l2-block
 COPY tx tx
 COPY unverified-data unverified-data
->>>>>>> b84596d9
 
 # Build circuits.js to ensure wasm is in the dest folder.
 WORKDIR /usr/src/yarn-project/circuits.js
