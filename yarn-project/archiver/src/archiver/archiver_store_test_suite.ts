--- conflicted
+++ resolved
@@ -309,17 +309,12 @@
       const blockNum = 10;
 
       beforeEach(async () => {
-<<<<<<< HEAD
-        contractClass = await makeContractClassPublic();
-        await store.addContractClasses([contractClass], blockNum);
-=======
         contractClass = makeContractClassPublic();
         await store.addContractClasses(
           [contractClass],
           [computePublicBytecodeCommitment(contractClass.packedBytecode)],
           blockNum,
         );
->>>>>>> 89cb8d33
       });
 
       it('returns previously stored contract class', async () => {
@@ -382,39 +377,7 @@
       const numPrivateLogsPerTx = 3;
       const numUnencryptedLogsPerTx = 2;
 
-<<<<<<< HEAD
-      beforeEach(async () => {
-        blocks = await Promise.all(
-          times(numBlocks, async (index: number) => ({
-            data: await L2Block.random(
-              index + 1,
-              txsPerBlock,
-              numPrivateFunctionCalls,
-              numPublicFunctionCalls,
-              numEncryptedLogsPerFn,
-              numUnencryptedLogsPerFn,
-            ),
-            l1: { blockNumber: BigInt(index), blockHash: `0x${index}`, timestamp: BigInt(index) },
-          })),
-        );
-        // Last block has the note encrypted log tags of the first tx copied from the previous block
-        blocks[numBlocks - 1].data.body.noteEncryptedLogs.txLogs[0].functionLogs.forEach((fnLogs, fnIndex) => {
-          fnLogs.logs.forEach((log, logIndex) => {
-            const previousLogData =
-              blocks[numBlocks - 2].data.body.noteEncryptedLogs.txLogs[0].functionLogs[fnIndex].logs[logIndex].data;
-            previousLogData.copy(log.data, 0, 0, 32);
-          });
-        });
-        // Last block has invalid tags in the second tx
-        const tooBig = toBufferBE(Fr.MODULUS, 32);
-        blocks[numBlocks - 1].data.body.noteEncryptedLogs.txLogs[1].functionLogs.forEach(fnLogs => {
-          fnLogs.logs.forEach(log => {
-            tooBig.copy(log.data, 0, 0, 32);
-          });
-        });
-=======
       let blocks: L1Published<L2Block>[];
->>>>>>> 89cb8d33
 
       const makeTag = (blockNumber: number, txIndex: number, logIndex: number, isPublic = false) =>
         new Fr((blockNumber * 100 + txIndex * 10 + logIndex) * (isPublic ? 123 : 1));
@@ -569,19 +532,10 @@
       let blocks: L1Published<L2Block>[];
 
       beforeEach(async () => {
-<<<<<<< HEAD
-        blocks = await Promise.all(
-          times(numBlocks, async (index: number) => ({
-            data: await L2Block.random(index + 1, txsPerBlock, 2, numPublicFunctionCalls, 2, numUnencryptedLogs),
-            l1: { blockNumber: BigInt(index), blockHash: `0x${index}`, timestamp: BigInt(index) },
-          })),
-        );
-=======
         blocks = times(numBlocks, (index: number) => ({
           data: L2Block.random(index + 1, txsPerBlock, numPublicFunctionCalls, numUnencryptedLogs),
           l1: { blockNumber: BigInt(index), blockHash: `0x${index}`, timestamp: BigInt(index) },
         }));
->>>>>>> 89cb8d33
 
         await store.addBlocks(blocks);
         await store.addLogs(blocks.map(b => b.data));
