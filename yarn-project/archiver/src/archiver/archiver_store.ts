import { Fr, NUMBER_OF_L1_L2_MESSAGES_PER_ROLLUP } from '@aztec/circuits.js';
import { AztecAddress } from '@aztec/foundation/aztec-address';
import {
  ContractData,
  ContractPublicData,
  INITIAL_L2_BLOCK_NUM,
  L1ToL2Message,
  L2Block,
  L2BlockL2Logs,
  LogType,
} from '@aztec/types';

import { L1ToL2MessageStore, PendingL1ToL2MessageStore } from './l1_to_l2_message_store.js';

/**
 * Interface describing a data store to be used by the archiver to store all its relevant data
 * (blocks, encrypted logs, aztec contract public data).
 */
export interface ArchiverDataStore {
  /**
   * Append new blocks to the store's list.
   * @param blocks - The L2 blocks to be added to the store.
   * @returns True if the operation is successful.
   */
  addL2Blocks(blocks: L2Block[]): Promise<boolean>;

  /**
   * Gets up to `limit` amount of L2 blocks starting from `from`.
   * @param from - Number of the first block to return (inclusive).
   * @param limit - The number of blocks to return.
   * @returns The requested L2 blocks.
   */
  getL2Blocks(from: number, limit: number): Promise<L2Block[]>;

  /**
   * Append new logs to the store's list.
   * @param data - The logs to be added to the store.
   * @param logType - The type of the logs to be added to the store.
   * @returns True if the operation is successful.
   */
  addLogs(data: L2BlockL2Logs[], logType: LogType): Promise<boolean>;

  /**
   * Append new pending L1 to L2 messages to the store.
   * @param messages - The L1 to L2 messages to be added to the store.
   * @returns True if the operation is successful.
   */
  addPendingL1ToL2Messages(messages: L1ToL2Message[]): Promise<boolean>;

  /**
   * Remove pending L1 to L2 messages from the store (if they were cancelled).
   * @param messageKeys - The message keys to be removed from the store.
   * @returns True if the operation is successful.
   */
  cancelPendingL1ToL2Messages(messageKeys: Fr[]): Promise<boolean>;

  /**
   * Messages that have been published in an L2 block are confirmed.
   * Add them to the confirmed store, also remove them from the pending store.
   * @param messageKeys - The message keys to be removed from the store.
   * @returns True if the operation is successful.
   */
  confirmL1ToL2Messages(messageKeys: Fr[]): Promise<boolean>;

  /**
   * Gets up to `limit` amount of pending L1 to L2 messages, sorted by fee
   * @param limit - The number of messages to return (by default NUMBER_OF_L1_L2_MESSAGES_PER_ROLLUP).
   * @returns The requested L1 to L2 message keys.
   */
  getPendingL1ToL2MessageKeys(limit: number): Promise<Fr[]>;

  /**
   * Gets the confirmed L1 to L2 message corresponding to the given message key.
   * @param messageKey - The message key to look up.
   * @returns The requested L1 to L2 message or throws if not found.
   */
  getConfirmedL1ToL2Message(messageKey: Fr): Promise<L1ToL2Message>;

  /**
   * Gets up to `limit` amount of logs starting from `from`.
   * @param from - Number of the L2 block to which corresponds the first logs to be returned.
   * @param limit - The number of logs to return.
   * @param logType - Specifies whether to return encrypted or unencrypted logs.
   * @returns The requested logs.
   */
  getLogs(from: number, limit: number, logType: LogType): Promise<L2BlockL2Logs[]>;

  /**
   * Store new Contract Public Data from an L2 block to the store's list.
   * @param data - List of contracts' data to be added.
   * @param blockNum - Number of the L2 block the contract data was deployed in.
   * @returns True if the operation is successful.
   */
  addL2ContractPublicData(data: ContractPublicData[], blockNum: number): Promise<boolean>;

  /**
   * Lookup the L2 contract data for a contract address.
   * @param contractAddress - The contract data address.
   * @returns The contract's public data.
   */
  getL2ContractPublicData(contractAddress: AztecAddress): Promise<ContractPublicData | undefined>;

  /**
   * Lookup all contract data in an L2 block.
   * @param blockNum - The block number to get all contract data from.
   * @returns All contract public data in the block (if found).
   */
  getL2ContractPublicDataInBlock(blockNum: number): Promise<ContractPublicData[]>;

  /**
   * Get basic info for an L2 contract.
   * Contains contract address & the ethereum portal address.
   * @param contractAddress - The contract data address.
   * @returns ContractData with the portal address (if we didn't throw an error).
   */
  getL2ContractInfo(contractAddress: AztecAddress): Promise<ContractData | undefined>;

  /**
   * Get basic info for an all L2 contracts deployed in a block.
   * Contains contract address & the ethereum portal address.
   * @param l2BlockNum - Number of the L2 block where contracts were deployed.
   * @returns ContractData with the portal address (if we didn't throw an error).
   */
  getL2ContractInfoInBlock(l2BlockNum: number): Promise<ContractData[] | undefined>;

  /**
   * Gets the number of the latest L2 block processed.
   * @returns The number of the latest L2 block processed.
   */
  getBlockHeight(): Promise<number>;

  /**
   * Gets the length of L2 blocks in store.
   * @returns The length of L2 Blocks stored.
   */
  getBlocksLength(): number;
}

/**
 * Simple, in-memory implementation of an archiver data store.
 */
export class MemoryArchiverStore implements ArchiverDataStore {
  /**
   * An array containing all the L2 blocks that have been fetched so far.
   */
  private l2Blocks: L2Block[] = [];

  /**
   * An array containing all the encrypted logs that have been fetched so far.
   * Note: Index in the "outer" array equals to (corresponding L2 block's number - INITIAL_L2_BLOCK_NUM).
   */
  private encryptedLogs: L2BlockL2Logs[] = [];

  /**
   * An array containing all the unencrypted logs that have been fetched so far.
   * Note: Index in the "outer" array equals to (corresponding L2 block's number - INITIAL_L2_BLOCK_NUM).
   */
  private unencryptedLogs: L2BlockL2Logs[] = [];

  /**
   * A sparse array containing all the contract data that have been fetched so far.
   */
  private contractPublicData: (ContractPublicData[] | undefined)[] = [];

  /**
   * Contains all the confirmed L1 to L2 messages (i.e. messages that were consumed in an L2 block)
   * It is a map of entryKey to the corresponding L1 to L2 message and the number of times it has appeared
   */
  private confirmedL1ToL2Messages: L1ToL2MessageStore = new L1ToL2MessageStore();

  /**
   * Contains all the pending L1 to L2 messages (accounts for duplication of messages)
   */
  private pendingL1ToL2Messages: PendingL1ToL2MessageStore = new PendingL1ToL2MessageStore();

  constructor() {}

  /**
   * Append new blocks to the store's list.
   * @param blocks - The L2 blocks to be added to the store.
   * @returns True if the operation is successful (always in this implementation).
   */
  public addL2Blocks(blocks: L2Block[]): Promise<boolean> {
    this.l2Blocks.push(...blocks);
    return Promise.resolve(true);
  }

  /**
   * Append new logs to the store's list.
   * @param data - The logs to be added to the store.
   * @param logType - The type of the logs to be added to the store.
   * @returns True if the operation is successful.
   */
  addLogs(data: L2BlockL2Logs[], logType: LogType): Promise<boolean> {
    logType === LogType.ENCRYPTED ? this.encryptedLogs.push(...data) : this.unencryptedLogs.push(...data);
    return Promise.resolve(true);
  }

  /**
   * Append new pending L1 to L2 messages to the store.
   * @param messages - The L1 to L2 messages to be added to the store.
   * @returns True if the operation is successful (always in this implementation).
   */
  public addPendingL1ToL2Messages(messages: L1ToL2Message[]): Promise<boolean> {
    for (const msg of messages) {
      this.pendingL1ToL2Messages.addMessage(msg.entryKey!, msg);
    }
    return Promise.resolve(true);
  }

  /**
   * Remove pending L1 to L2 messages from the store (if they were cancelled).
   * @param messageKeys - The message keys to be removed from the store.
   * @returns True if the operation is successful (always in this implementation).
   */
  public cancelPendingL1ToL2Messages(messageKeys: Fr[]): Promise<boolean> {
    messageKeys.forEach(messageKey => {
      this.pendingL1ToL2Messages.removeMessage(messageKey);
    });
    return Promise.resolve(true);
  }

  /**
   * Messages that have been published in an L2 block are confirmed.
   * Add them to the confirmed store, also remove them from the pending store.
   * @param messageKeys - The message keys to be removed from the store.
   * @returns True if the operation is successful (always in this implementation).
   */
  public confirmL1ToL2Messages(messageKeys: Fr[]): Promise<boolean> {
    messageKeys.forEach(messageKey => {
      this.confirmedL1ToL2Messages.addMessage(messageKey, this.pendingL1ToL2Messages.getMessage(messageKey)!);
      this.pendingL1ToL2Messages.removeMessage(messageKey);
    });
    return Promise.resolve(true);
  }

  /**
   * Store new Contract Public Data from an L2 block to the store's list.
   * @param data - List of contracts' data to be added.
   * @param blockNum - Number of the L2 block the contract data was deployed in.
   * @returns True if the operation is successful (always in this implementation).
   */
  public addL2ContractPublicData(data: ContractPublicData[], blockNum: number): Promise<boolean> {
    if (this.contractPublicData[blockNum]?.length) {
      this.contractPublicData[blockNum]?.push(...data);
    } else {
      this.contractPublicData[blockNum] = [...data];
    }
    return Promise.resolve(true);
  }

  /**
   * Gets up to `limit` amount of L2 blocks starting from `from`.
   * @param from - Number of the first block to return (inclusive).
   * @param limit - The number of blocks to return.
   * @returns The requested L2 blocks.
   */
  public getL2Blocks(from: number, limit: number): Promise<L2Block[]> {
<<<<<<< HEAD
    // Return an empty array if we are outside of range
    if (from < INITIAL_L2_BLOCK_NUM || from > this.l2Blocks.length) {
=======
    if (from < INITIAL_L2_BLOCK_NUM || limit < 1) {
      throw new Error(`Invalid block range from: ${from}, limit: ${limit}`);
    }
    if (from > this.l2Blocks.length) {
>>>>>>> d10f6223
      return Promise.resolve([]);
    }
    const startIndex = from - INITIAL_L2_BLOCK_NUM;
    const endIndex = startIndex + limit;
    return Promise.resolve(this.l2Blocks.slice(startIndex, endIndex));
  }

  /**
   * Gets up to `limit` amount of pending L1 to L2 messages, sorted by fee
   * @param limit - The number of messages to return (by default NUMBER_OF_L1_L2_MESSAGES_PER_ROLLUP).
   * @returns The requested L1 to L2 message keys.
   */
  public getPendingL1ToL2MessageKeys(limit: number = NUMBER_OF_L1_L2_MESSAGES_PER_ROLLUP): Promise<Fr[]> {
    return Promise.resolve(this.pendingL1ToL2Messages.getMessageKeys(limit));
  }

  /**
   * Gets the confirmed L1 to L2 message corresponding to the given message key.
   * @param messageKey - The message key to look up.
   * @returns The requested L1 to L2 message or throws if not found.
   */
  public getConfirmedL1ToL2Message(messageKey: Fr): Promise<L1ToL2Message> {
    const message = this.confirmedL1ToL2Messages.getMessage(messageKey);
    if (!message) {
      throw new Error(`L1 to L2 Message with key ${messageKey.toString()} not found in the confirmed messages store`);
    }
    return Promise.resolve(message);
  }

  /**
   * Gets up to `limit` amount of logs starting from `from`.
   * @param from - Number of the L2 block to which corresponds the first logs to be returned.
   * @param limit - The number of logs to return.
   * @param logType - Specifies whether to return encrypted or unencrypted logs.
   * @returns The requested logs.
   */
  getLogs(from: number, limit: number, logType: LogType): Promise<L2BlockL2Logs[]> {
    if (from < INITIAL_L2_BLOCK_NUM || limit < 1) {
      throw new Error(`Invalid block range from: ${from}, limit: ${limit}`);
    }
    const logs = logType === LogType.ENCRYPTED ? this.encryptedLogs : this.unencryptedLogs;
    if (from > logs.length) {
      return Promise.resolve([]);
    }
    const startIndex = from - INITIAL_L2_BLOCK_NUM;
    const endIndex = startIndex + limit;
    return Promise.resolve(logs.slice(startIndex, endIndex));
  }

  /**
   * Lookup the L2 contract data for a contract address.
   * @param contractAddress - The contract data address.
   * @returns The contract's public data.
   */
  public getL2ContractPublicData(contractAddress: AztecAddress): Promise<ContractPublicData | undefined> {
    let result;
    for (let i = INITIAL_L2_BLOCK_NUM; i < this.contractPublicData.length; i++) {
      const contracts = this.contractPublicData[i];
      const contract = contracts?.find(c => c.contractData.contractAddress.equals(contractAddress));
      if (contract) {
        result = contract;
        break;
      }
    }
    return Promise.resolve(result);
  }

  /**
   * Lookup all contract data in an L2 block.
   * @param blockNum - The block number to get all contract data from.
   * @returns All contract public data in the block (if found).
   */
  public getL2ContractPublicDataInBlock(blockNum: number): Promise<ContractPublicData[]> {
    if (blockNum > this.l2Blocks.length) {
      return Promise.resolve([]);
    }
    return Promise.resolve(this.contractPublicData[blockNum] || []);
  }

  /**
   * Get basic info for an L2 contract.
   * Contains contract address & the ethereum portal address.
   * @param contractAddress - The contract data address.
   * @returns ContractData with the portal address (if we didn't throw an error).
   */
  public getL2ContractInfo(contractAddress: AztecAddress): Promise<ContractData | undefined> {
    if (contractAddress.isZero()) {
      return Promise.resolve(undefined);
    }
    for (const block of this.l2Blocks) {
      for (const contractData of block.newContractData) {
        if (contractData.contractAddress.equals(contractAddress)) {
          return Promise.resolve(contractData);
        }
      }
    }
    return Promise.resolve(undefined);
  }

  /**
   * Get basic info for an all L2 contracts deployed in a block.
   * Contains contract address & the ethereum portal address.
   * @param l2BlockNum - Number of the L2 block where contracts were deployed.
   * @returns ContractData with the portal address (if we didn't throw an error).
   */
  public getL2ContractInfoInBlock(l2BlockNum: number): Promise<ContractData[] | undefined> {
    if (l2BlockNum > this.l2Blocks.length) {
      return Promise.resolve([]);
    }
    const block = this.l2Blocks[l2BlockNum];
    return Promise.resolve(block.newContractData);
  }

  /**
   * Gets the number of the latest L2 block processed.
   * @returns The number of the latest L2 block processed.
   */
  public getBlockHeight(): Promise<number> {
    if (this.l2Blocks.length === 0) return Promise.resolve(INITIAL_L2_BLOCK_NUM - 1);
    return Promise.resolve(this.l2Blocks[this.l2Blocks.length - 1].number);
  }

  /**
   * Gets the length of L2 blocks in store.
   * @returns The length of L2 Blocks array.
   */
  public getBlocksLength(): number {
    return this.l2Blocks.length;
  }
}<|MERGE_RESOLUTION|>--- conflicted
+++ resolved
@@ -256,15 +256,8 @@
    * @returns The requested L2 blocks.
    */
   public getL2Blocks(from: number, limit: number): Promise<L2Block[]> {
-<<<<<<< HEAD
     // Return an empty array if we are outside of range
-    if (from < INITIAL_L2_BLOCK_NUM || from > this.l2Blocks.length) {
-=======
-    if (from < INITIAL_L2_BLOCK_NUM || limit < 1) {
-      throw new Error(`Invalid block range from: ${from}, limit: ${limit}`);
-    }
-    if (from > this.l2Blocks.length) {
->>>>>>> d10f6223
+    if (from < INITIAL_L2_BLOCK_NUM || from > this.l2Blocks.length || limit < 1) {
       return Promise.resolve([]);
     }
     const startIndex = from - INITIAL_L2_BLOCK_NUM;
