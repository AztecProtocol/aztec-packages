--- conflicted
+++ resolved
@@ -270,13 +270,10 @@
 
   addContractArtifact(address: AztecAddress, contract: ContractArtifact): Promise<void>;
   getContractArtifact(address: AztecAddress): Promise<ContractArtifact | undefined>;
-<<<<<<< HEAD
   getContractFunctionName(address: AztecAddress, selector: FunctionSelector): Promise<string | undefined>;
-=======
 
   /**
    * Estimates the size of the store in bytes.
    */
   estimateSize(): { mappingSize: number; actualSize: number; numItems: number };
->>>>>>> 598c1b16
 }