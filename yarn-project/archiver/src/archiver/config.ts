--- conflicted
+++ resolved
@@ -36,14 +36,10 @@
     ETHEREUM_HOST,
     ARCHIVER_POLLING_INTERVAL,
     ROLLUP_CONTRACT_ADDRESS,
-<<<<<<< HEAD
     UNVERIFIED_DATA_EMITTER_ADDRESS,
     SEARCH_START_BLOCK,
     API_KEY,
-=======
     INBOX_CONTRACT_ADDRESS,
-    UNVERIFIED_DATA_EMITTER_ADDRESS,
->>>>>>> 2eba0f03
   } = process.env;
   return {
     rpcUrl: ETHEREUM_HOST || 'http://127.0.0.1:8545/',
