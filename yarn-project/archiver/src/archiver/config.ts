--- conflicted
+++ resolved
@@ -1,8 +1,5 @@
-<<<<<<< HEAD
 import { type BlobSinkConfig, blobSinkConfigMapping } from '@aztec/blob-sink/client';
-=======
 import { type ChainConfig, chainConfigMappings } from '@aztec/circuit-types/config';
->>>>>>> b33f1da9
 import {
   type L1ContractAddresses,
   type L1ContractsConfig,
@@ -45,11 +42,8 @@
   maxLogs?: number;
 } & L1ReaderConfig &
   L1ContractsConfig &
-<<<<<<< HEAD
-  BlobSinkConfig;
-=======
+  BlobSinkConfig &
   ChainConfig;
->>>>>>> b33f1da9
 
 export const archiverConfigMappings: ConfigMappingsType<ArchiverConfig> = {
   ...blobSinkConfigMapping,
