import { Body, InboxLeaf, L2Block, type ViemSignature } from '@aztec/circuit-types';
import { AppendOnlyTreeSnapshot, Header, Proof } from '@aztec/circuits.js';
import { type EthAddress } from '@aztec/foundation/eth-address';
import { Fr } from '@aztec/foundation/fields';
import { numToUInt32BE } from '@aztec/foundation/serialize';
import { InboxAbi, RollupAbi } from '@aztec/l1-artifacts';

import { type Hex, type Log, type PublicClient, decodeFunctionData, getAbiItem, getAddress, hexToBytes } from 'viem';

import { type L1Published, type L1PublishedData } from './structs/published.js';

/**
 * Processes newly received MessageSent (L1 to L2) logs.
 * @param logs - MessageSent logs.
 * @returns Array of all processed MessageSent logs
 */
export function processMessageSentLogs(
  logs: Log<bigint, number, false, undefined, true, typeof InboxAbi, 'MessageSent'>[],
): InboxLeaf[] {
  const leaves: InboxLeaf[] = [];
  for (const log of logs) {
    const { l2BlockNumber, index, hash } = log.args;
    leaves.push(new InboxLeaf(l2BlockNumber, index, Fr.fromString(hash)));
  }
  return leaves;
}

/**
 * Processes newly received L2BlockProposed logs.
 * @param publicClient - The viem public client to use for transaction retrieval.
 * @param expectedL2BlockNumber - The next expected L2 block number.
 * @param logs - L2BlockProposed logs.
 * @returns - An array blocks.
 */
export async function processL2BlockProposedLogs(
  publicClient: PublicClient,
  expectedL2BlockNumber: bigint,
  logs: Log<bigint, number, false, undefined, true, typeof RollupAbi, 'L2BlockProposed'>[],
): Promise<L1Published<L2Block>[]> {
  const retrievedBlocks: L1Published<L2Block>[] = [];
  for (const log of logs) {
    const blockNum = log.args.blockNumber;
    if (blockNum !== expectedL2BlockNumber) {
      throw new Error('Block number mismatch. Expected: ' + expectedL2BlockNumber + ' but got: ' + blockNum + '.');
    }
    // TODO: Fetch blocks from calldata in parallel
    const block = await getBlockFromRollupTx(publicClient, log.transactionHash!, log.args.blockNumber);

    const l1: L1PublishedData = {
      blockNumber: log.blockNumber,
      blockHash: log.blockHash,
      timestamp: await getL1BlockTime(publicClient, log.blockNumber),
    };

    retrievedBlocks.push({ data: block, l1 });
    expectedL2BlockNumber++;
  }

  return retrievedBlocks;
}

export async function getL1BlockTime(publicClient: PublicClient, blockNumber: bigint): Promise<bigint> {
  const block = await publicClient.getBlock({ blockNumber, includeTransactions: false });
  return block.timestamp;
}

/**
 * Gets block from the calldata of an L1 transaction.
 * Assumes that the block was published from an EOA.
 * TODO: Add retries and error management.
 * @param publicClient - The viem public client to use for transaction retrieval.
 * @param txHash - Hash of the tx that published it.
 * @param l2BlockNum - L2 block number.
 * @returns L2 block from the calldata, deserialized
 */
async function getBlockFromRollupTx(
  publicClient: PublicClient,
  txHash: `0x${string}`,
  l2BlockNum: bigint,
): Promise<L2Block> {
  const { input: data } = await publicClient.getTransaction({ hash: txHash });
  const { functionName, args } = decodeFunctionData({
    abi: RollupAbi,
    data,
  });

  if (!(functionName === 'propose' || functionName === 'proposeWithBody')) {
    throw new Error(`Unexpected method called ${functionName}`);
  }
  const [headerHex, archiveRootHex, , , bodyHex] = args! as readonly [Hex, Hex, Hex, ViemSignature[], Hex];

  const header = Header.fromBuffer(Buffer.from(hexToBytes(headerHex)));
  const blockBody = Body.fromBuffer(Buffer.from(hexToBytes(bodyHex)));

  const blockNumberFromHeader = header.globalVariables.blockNumber.toBigInt();

  if (blockNumberFromHeader !== l2BlockNum) {
    throw new Error(`Block number mismatch: expected ${l2BlockNum} but got ${blockNumberFromHeader}`);
  }

  const archive = AppendOnlyTreeSnapshot.fromBuffer(
    Buffer.concat([
      Buffer.from(hexToBytes(archiveRootHex)), // L2Block.archive.root
      numToUInt32BE(Number(l2BlockNum)), // L2Block.archive.nextAvailableLeafIndex
    ]),
  );

<<<<<<< HEAD
  return [header, archive];
}

/**
 * Gets block bodies from calldata of an L1 transaction, and deserializes them into Body objects.
 * @note Assumes that the block was published using `propose` or `publish`.
 * TODO: Add retries and error management.
 * @param publicClient - The viem public client to use for transaction retrieval.
 * @param txHash - Hash of the tx that published it.
 * @returns An L2 block body from the calldata, deserialized
 */
async function getBlockBodiesFromAvailabilityOracleTx(
  publicClient: PublicClient,
  txHash: `0x${string}`,
): Promise<Body> {
  const { input: data } = await publicClient.getTransaction({ hash: txHash });

  // @note  Use `forge inspect Rollup methodIdentifiers to get this,
  //        If using `forge sig` you will get an INVALID value for the case with a struct.
  // [
  //   "propose(bytes,bytes32,bytes32,(bool,uint8,bytes32,bytes32)[],bytes)": "08978fe9",
  //   "propose(bytes,bytes32,bytes32,bytes)": "81e6f472",
  //   "proposeWithBody(bytes,bytes32,bytes32,bytes32[],(bool,uint8,bytes32,bytes32)[],bytes)": "b2283b07",
  //   "publish(bytes calldata _body)"
  // ]
  const DATA_INDEX = [4, 3, 5, 0]; // index where the body is, in the parameters list
  const SUPPORTED_SIGS = ['0x08978fe9', '0x81e6f472', '0xb2283b07', '0x7fd28346'];

  const signature = slice(data, 0, 4);

  if (!SUPPORTED_SIGS.includes(signature)) {
    throw new Error(`Unexpected method called ${signature}`);
  }

  // Check if explicitly calling the DA oracle
  if (signature === SUPPORTED_SIGS[SUPPORTED_SIGS.length - 1]) {
    const { args } = decodeFunctionData({
      abi: AvailabilityOracleAbi,
      data,
    });
    const [bodyHex] = args! as [Hex];
    const blockBody = Body.fromBuffer(Buffer.from(hexToBytes(bodyHex)));
    return blockBody;
  } else {
    const { args } = decodeFunctionData({
      abi: RollupAbi,
      data,
    });
    const index = SUPPORTED_SIGS.indexOf(signature);
    const bodyHex = args![DATA_INDEX[index]] as Hex;
    const blockBody = Body.fromBuffer(Buffer.from(hexToBytes(bodyHex)));
    return blockBody;
  }
=======
  return new L2Block(archive, header, blockBody);
>>>>>>> 274a6b73
}

/**
 * Gets relevant `L2BlockProposed` logs from chain.
 * @param publicClient - The viem public client to use for transaction retrieval.
 * @param rollupAddress - The address of the rollup contract.
 * @param fromBlock - First block to get logs from (inclusive).
 * @param toBlock - Last block to get logs from (inclusive).
 * @returns An array of `L2BlockProposed` logs.
 */
export function getL2BlockProposedLogs(
  publicClient: PublicClient,
  rollupAddress: EthAddress,
  fromBlock: bigint,
  toBlock: bigint,
): Promise<Log<bigint, number, false, undefined, true, typeof RollupAbi, 'L2BlockProposed'>[]> {
  return publicClient.getLogs({
    address: getAddress(rollupAddress.toString()),
    event: getAbiItem({
      abi: RollupAbi,
      name: 'L2BlockProposed',
    }),
    fromBlock,
    toBlock: toBlock + 1n, // the toBlock argument in getLogs is exclusive
  });
}

/**
 * Get relevant `MessageSent` logs emitted by Inbox on chain.
 * @param publicClient - The viem public client to use for transaction retrieval.
 * @param inboxAddress - The address of the inbox contract.
 * @param fromBlock - First block to get logs from (inclusive).
 * @param toBlock - Last block to get logs from (inclusive).
 * @returns An array of `MessageSent` logs.
 */
export function getMessageSentLogs(
  publicClient: PublicClient,
  inboxAddress: EthAddress,
  fromBlock: bigint,
  toBlock: bigint,
): Promise<Log<bigint, number, false, undefined, true, typeof InboxAbi, 'MessageSent'>[]> {
  return publicClient.getLogs({
    address: getAddress(inboxAddress.toString()),
    event: getAbiItem({
      abi: InboxAbi,
      name: 'MessageSent',
    }),
    fromBlock,
    toBlock: toBlock + 1n, // the toBlock argument in getLogs is exclusive
  });
}

export type SubmitBlockProof = {
  header: Header;
  archiveRoot: Fr;
  proverId: Fr;
  aggregationObject: Buffer;
  proof: Proof;
};

/**
 * Gets block metadata (header and archive snapshot) from the calldata of an L1 transaction.
 * Assumes that the block was published from an EOA.
 * TODO: Add retries and error management.
 * @param publicClient - The viem public client to use for transaction retrieval.
 * @param txHash - Hash of the tx that published it.
 * @param l2BlockNum - L2 block number.
 * @returns L2 block metadata (header and archive) from the calldata, deserialized
 */
export async function getBlockProofFromSubmitProofTx(
  publicClient: PublicClient,
  txHash: `0x${string}`,
  l2BlockNum: bigint,
  expectedProverId: Fr,
): Promise<SubmitBlockProof> {
  const { input: data } = await publicClient.getTransaction({ hash: txHash });
  const { functionName, args } = decodeFunctionData({
    abi: RollupAbi,
    data,
  });

  if (!(functionName === 'submitBlockRootProof')) {
    throw new Error(`Unexpected method called ${functionName}`);
  }
  const [headerHex, archiveHex, proverIdHex, aggregationObjectHex, proofHex] = args!;

  const header = Header.fromBuffer(Buffer.from(hexToBytes(headerHex)));
  const proverId = Fr.fromString(proverIdHex);

  const blockNumberFromHeader = header.globalVariables.blockNumber.toBigInt();
  if (blockNumberFromHeader !== l2BlockNum) {
    throw new Error(`Block number mismatch: expected ${l2BlockNum} but got ${blockNumberFromHeader}`);
  }
  if (!proverId.equals(expectedProverId)) {
    throw new Error(`Prover ID mismatch: expected ${expectedProverId} but got ${proverId}`);
  }

  return {
    header,
    proverId,
    aggregationObject: Buffer.from(hexToBytes(aggregationObjectHex)),
    archiveRoot: Fr.fromString(archiveHex),
    proof: Proof.fromBuffer(Buffer.from(hexToBytes(proofHex))),
  };
}<|MERGE_RESOLUTION|>--- conflicted
+++ resolved
@@ -84,10 +84,10 @@
     data,
   });
 
-  if (!(functionName === 'propose' || functionName === 'proposeWithBody')) {
+  if (!(functionName === 'propose')) {
     throw new Error(`Unexpected method called ${functionName}`);
   }
-  const [headerHex, archiveRootHex, , , bodyHex] = args! as readonly [Hex, Hex, Hex, ViemSignature[], Hex];
+  const [headerHex, archiveRootHex, , , , bodyHex] = args! as readonly [Hex, Hex, Hex, Hex[], ViemSignature[], Hex];
 
   const header = Header.fromBuffer(Buffer.from(hexToBytes(headerHex)));
   const blockBody = Body.fromBuffer(Buffer.from(hexToBytes(bodyHex)));
@@ -105,63 +105,7 @@
     ]),
   );
 
-<<<<<<< HEAD
-  return [header, archive];
-}
-
-/**
- * Gets block bodies from calldata of an L1 transaction, and deserializes them into Body objects.
- * @note Assumes that the block was published using `propose` or `publish`.
- * TODO: Add retries and error management.
- * @param publicClient - The viem public client to use for transaction retrieval.
- * @param txHash - Hash of the tx that published it.
- * @returns An L2 block body from the calldata, deserialized
- */
-async function getBlockBodiesFromAvailabilityOracleTx(
-  publicClient: PublicClient,
-  txHash: `0x${string}`,
-): Promise<Body> {
-  const { input: data } = await publicClient.getTransaction({ hash: txHash });
-
-  // @note  Use `forge inspect Rollup methodIdentifiers to get this,
-  //        If using `forge sig` you will get an INVALID value for the case with a struct.
-  // [
-  //   "propose(bytes,bytes32,bytes32,(bool,uint8,bytes32,bytes32)[],bytes)": "08978fe9",
-  //   "propose(bytes,bytes32,bytes32,bytes)": "81e6f472",
-  //   "proposeWithBody(bytes,bytes32,bytes32,bytes32[],(bool,uint8,bytes32,bytes32)[],bytes)": "b2283b07",
-  //   "publish(bytes calldata _body)"
-  // ]
-  const DATA_INDEX = [4, 3, 5, 0]; // index where the body is, in the parameters list
-  const SUPPORTED_SIGS = ['0x08978fe9', '0x81e6f472', '0xb2283b07', '0x7fd28346'];
-
-  const signature = slice(data, 0, 4);
-
-  if (!SUPPORTED_SIGS.includes(signature)) {
-    throw new Error(`Unexpected method called ${signature}`);
-  }
-
-  // Check if explicitly calling the DA oracle
-  if (signature === SUPPORTED_SIGS[SUPPORTED_SIGS.length - 1]) {
-    const { args } = decodeFunctionData({
-      abi: AvailabilityOracleAbi,
-      data,
-    });
-    const [bodyHex] = args! as [Hex];
-    const blockBody = Body.fromBuffer(Buffer.from(hexToBytes(bodyHex)));
-    return blockBody;
-  } else {
-    const { args } = decodeFunctionData({
-      abi: RollupAbi,
-      data,
-    });
-    const index = SUPPORTED_SIGS.indexOf(signature);
-    const bodyHex = args![DATA_INDEX[index]] as Hex;
-    const blockBody = Body.fromBuffer(Buffer.from(hexToBytes(bodyHex)));
-    return blockBody;
-  }
-=======
   return new L2Block(archive, header, blockBody);
->>>>>>> 274a6b73
 }
 
 /**
