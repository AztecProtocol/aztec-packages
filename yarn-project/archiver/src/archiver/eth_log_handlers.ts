--- conflicted
+++ resolved
@@ -20,23 +20,16 @@
 export function processContractDeploymentLogs(
   blockHashMapping: { [key: number]: Buffer },
   logs: Log<bigint, number, undefined, typeof UnverifiedDataEmitterAbi, 'ContractDeployment'>[],
-<<<<<<< HEAD
-) {
-  const contractPublicData: (ContractPublicData[] | undefined)[] = [];
-  for (const log of logs) {
-    const l2BlockNum = log.args.l2BlockNum;
-    const blockHash = Buffer.from(hexToBytes(log.args.l2BlockHash));
-    const expectedBlockHash = blockHashMapping[Number(l2BlockNum)];
-    if (expectedBlockHash === undefined || !blockHash.equals(expectedBlockHash)) {
-      continue;
-    }
-=======
 ): [ContractPublicData[], number][] {
   const contractPublicData: [ContractPublicData[], number][] = [];
   for (let i = 0; i < logs.length; i++) {
     const log = logs[i];
     const l2BlockNum = Number(log.args.l2BlockNum);
->>>>>>> 4ffbe9c9
+    const blockHash = Buffer.from(hexToBytes(log.args.l2BlockHash));
+    const expectedBlockHash = blockHashMapping[Number(l2BlockNum)];
+    if (expectedBlockHash === undefined || !blockHash.equals(expectedBlockHash)) {
+      continue;
+    }
     const publicFnsReader = BufferReader.asReader(Buffer.from(log.args.acir.slice(2), 'hex'));
     const contractData = new ContractPublicData(
       new ContractData(AztecAddress.fromString(log.args.aztecAddress), EthAddress.fromString(log.args.portalAddress)),
