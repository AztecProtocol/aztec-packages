--- conflicted
+++ resolved
@@ -44,11 +44,7 @@
 export async function processL2BlockProposedLogs(
   publicClient: PublicClient,
   expectedL2BlockNumber: bigint,
-<<<<<<< HEAD
-  logs: Log<bigint, number, false, undefined, true, typeof RollupAbi, 'L2BlockProcessed'>[],
-=======
   logs: Log<bigint, number, false, undefined, true, typeof RollupAbi, 'L2BlockProposed'>[],
->>>>>>> d6ebe3e6
 ): Promise<[Header, AppendOnlyTreeSnapshot, L1PublishedData][]> {
   const retrievedBlockMetadata: [Header, AppendOnlyTreeSnapshot, L1PublishedData][] = [];
   for (const log of logs) {
