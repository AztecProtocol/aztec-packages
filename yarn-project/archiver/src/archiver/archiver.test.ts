import { Blob } from '@aztec/blob-lib';
import { type BlobSinkClientInterface } from '@aztec/blob-sink/client';
import { InboxLeaf, type L1RollupConstants, L2Block } from '@aztec/circuit-types';
<<<<<<< HEAD
import { GENESIS_ARCHIVE_ROOT, PrivateLog } from '@aztec/circuits.js';
import { DefaultL1ContractsConfig, type ViemPublicClient } from '@aztec/ethereum';
=======
import { PrivateLog } from '@aztec/circuits.js';
import { GENESIS_ARCHIVE_ROOT } from '@aztec/constants';
import { DefaultL1ContractsConfig } from '@aztec/ethereum';
>>>>>>> e6f5a09e
import { EthAddress } from '@aztec/foundation/eth-address';
import { Fr } from '@aztec/foundation/fields';
import { type Logger, createLogger } from '@aztec/foundation/log';
import { sleep } from '@aztec/foundation/sleep';
import { ForwarderAbi, type InboxAbi, RollupAbi } from '@aztec/l1-artifacts';
import { getTelemetryClient } from '@aztec/telemetry-client';

import { jest } from '@jest/globals';
import { type MockProxy, mock } from 'jest-mock-extended';
import { type Log, type Transaction, encodeFunctionData, toHex } from 'viem';

import { Archiver } from './archiver.js';
import { type ArchiverDataStore } from './archiver_store.js';
import { type ArchiverInstrumentation } from './instrumentation.js';
import { MemoryArchiverStore } from './memory_archiver_store/memory_archiver_store.js';

interface MockRollupContractRead {
  /** Given an L2 block number, returns the archive. */
  archiveAt: (args: readonly [bigint]) => Promise<`0x${string}`>;
  /** Given an L2 block number, returns provenBlockNumber, provenArchive, pendingBlockNumber, pendingArchive, archiveForLocalPendingBlockNumber, provenEpochNumber. */
  status: (args: readonly [bigint]) => Promise<[bigint, `0x${string}`, bigint, `0x${string}`, `0x${string}`]>;
}

interface MockInboxContractRead {
  totalMessagesInserted: () => Promise<bigint>;
}

interface MockRollupContractEvents {
  L2BlockProposed: (
    filter: any,
    range: { fromBlock: bigint; toBlock: bigint },
  ) => Promise<Log<bigint, number, false, undefined, true, typeof RollupAbi, 'L2BlockProposed'>[]>;
}

interface MockInboxContractEvents {
  MessageSent: (
    filter: any,
    range: { fromBlock: bigint; toBlock: bigint },
  ) => Promise<Log<bigint, number, false, undefined, true, typeof InboxAbi, 'MessageSent'>[]>;
}

describe('Archiver', () => {
  const rollupAddress = EthAddress.ZERO;
  const inboxAddress = EthAddress.ZERO;
  const registryAddress = EthAddress.ZERO;
  const blockNumbers = [1, 2, 3];
  const txsPerBlock = 4;

  const getNumPrivateLogsForTx = (blockNumber: number, txIndex: number) => txIndex + blockNumber;
  const getNumPrivateLogsForBlock = (blockNumber: number) =>
    Array(txsPerBlock)
      .fill(0)
      .map((_, i) => getNumPrivateLogsForTx(i, blockNumber))
      .reduce((accum, num) => accum + num, 0);

  let publicClient: MockProxy<ViemPublicClient>;
  let instrumentation: MockProxy<ArchiverInstrumentation>;
  let blobSinkClient: MockProxy<BlobSinkClientInterface>;
  let archiverStore: ArchiverDataStore;
  let now: number;
  let l1Constants: L1RollupConstants;

  let mockRollupRead: MockProxy<MockRollupContractRead>;
  let mockInboxRead: MockProxy<MockInboxContractRead>;
  let mockRollupEvents: MockProxy<MockRollupContractEvents>;
  let mockInboxEvents: MockProxy<MockInboxContractEvents>;
  let mockRollup: {
    read: typeof mockRollupRead;
    getEvents: typeof mockRollupEvents;
    address: string;
  };
  let mockInbox: {
    read: typeof mockInboxRead;
    getEvents: typeof mockInboxEvents;
  };
  let archiver: Archiver;
  let blocks: L2Block[];

  let l2BlockProposedLogs: Log<bigint, number, false, undefined, true, typeof RollupAbi, 'L2BlockProposed'>[];
  let l2MessageSentLogs: Log<bigint, number, false, undefined, true, typeof InboxAbi, 'MessageSent'>[];

  let logger: Logger;

  const GENESIS_ROOT = new Fr(GENESIS_ARCHIVE_ROOT).toString();

  beforeEach(async () => {
    logger = createLogger('archiver:test');
    now = +new Date();
    publicClient = mock<ViemPublicClient>({
      // Return a block with a reasonable timestamp
      getBlock: ((args: any) => ({
        timestamp: args.blockNumber * BigInt(DefaultL1ContractsConfig.ethereumSlotDuration) + BigInt(now),
      })) as any,
    });
    blobSinkClient = mock<BlobSinkClientInterface>();

    const tracer = getTelemetryClient().getTracer('');
    instrumentation = mock<ArchiverInstrumentation>({ isEnabled: () => true, tracer });
    archiverStore = new MemoryArchiverStore(1000);
    l1Constants = {
      l1GenesisTime: BigInt(now),
      l1StartBlock: 0n,
      epochDuration: 4,
      slotDuration: 24,
      ethereumSlotDuration: 12,
    };

    archiver = new Archiver(
      publicClient,
      { rollupAddress, inboxAddress, registryAddress },
      archiverStore,
      { pollingIntervalMs: 1000, batchSize: 1000 },
      blobSinkClient,
      instrumentation,
      l1Constants,
    );

    blocks = await Promise.all(blockNumbers.map(x => L2Block.random(x, txsPerBlock, x + 1, 2)));
    blocks.forEach(block => {
      block.body.txEffects.forEach((txEffect, i) => {
        txEffect.privateLogs = Array(getNumPrivateLogsForTx(block.number, i))
          .fill(0)
          .map(() => PrivateLog.random());
      });
    });

    mockRollupRead = mock<MockRollupContractRead>();
    mockRollupRead.archiveAt.mockImplementation((args: readonly [bigint]) =>
      Promise.resolve(blocks[Number(args[0] - 1n)].archive.root.toString()),
    );
    mockRollupEvents = mock<MockRollupContractEvents>();
    mockRollupEvents.L2BlockProposed.mockImplementation((filter: any, { fromBlock, toBlock }) =>
      Promise.resolve(l2BlockProposedLogs.filter(log => log.blockNumber! >= fromBlock && log.blockNumber! <= toBlock)),
    );
    mockRollup = {
      read: mockRollupRead,
      getEvents: mockRollupEvents,
      address: rollupAddress.toString(),
    };

    (archiver as any).rollup = mockRollup;

    mockInboxRead = mock<MockInboxContractRead>();
    mockInboxEvents = mock<MockInboxContractEvents>();
    mockInboxEvents.MessageSent.mockImplementation(async (filter: any, { fromBlock, toBlock }) => {
      return await Promise.resolve(
        l2MessageSentLogs.filter(log => log.blockNumber! >= fromBlock && log.blockNumber! <= toBlock),
      );
    });
    mockInbox = {
      read: mockInboxRead,
      getEvents: mockInboxEvents,
    };
    (archiver as any).inbox = mockInbox;

    l2MessageSentLogs = [];
    l2BlockProposedLogs = [];
  });

  afterEach(async () => {
    await archiver?.stop();
  });

  it('can start, sync and stop and handle l1 to l2 messages and logs', async () => {
    let latestBlockNum = await archiver.getBlockNumber();
    expect(latestBlockNum).toEqual(0);

    blocks.forEach(
      (b, i) =>
        (b.header.globalVariables.timestamp = new Fr(now + DefaultL1ContractsConfig.ethereumSlotDuration * (i + 1))),
    );
    const rollupTxs = await Promise.all(blocks.map(makeRollupTx));
    const blobHashes = await Promise.all(blocks.map(makeVersionedBlobHashes));

    publicClient.getBlockNumber.mockResolvedValueOnce(2500n).mockResolvedValueOnce(2600n).mockResolvedValueOnce(2700n);

    mockRollup.read.status
      .mockResolvedValueOnce([0n, GENESIS_ROOT, 1n, blocks[0].archive.root.toString(), GENESIS_ROOT])
      .mockResolvedValue([
        1n,
        blocks[0].archive.root.toString(),
        3n,
        blocks[2].archive.root.toString(),
        blocks[0].archive.root.toString(),
      ]);

    mockInbox.read.totalMessagesInserted.mockResolvedValueOnce(2n).mockResolvedValueOnce(6n);

    const blobsFromBlocks = await Promise.all(blocks.map(b => makeBlobsFromBlock(b)));
    blobsFromBlocks.forEach(blobs => blobSinkClient.getBlobSidecar.mockResolvedValueOnce(blobs));

    makeMessageSentEvent(98n, 1n, 0n);
    makeMessageSentEvent(99n, 1n, 1n);
    makeL2BlockProposedEvent(101n, 1n, blocks[0].archive.root.toString(), blobHashes[0]);

    makeMessageSentEvent(2504n, 2n, 0n);
    makeMessageSentEvent(2505n, 2n, 1n);
    makeMessageSentEvent(2505n, 2n, 2n);
    makeMessageSentEvent(2506n, 3n, 1n);
    makeL2BlockProposedEvent(2510n, 2n, blocks[1].archive.root.toString(), blobHashes[1]);
    makeL2BlockProposedEvent(2520n, 3n, blocks[2].archive.root.toString(), blobHashes[2]);
    publicClient.getTransaction.mockResolvedValueOnce(rollupTxs[0]);

    rollupTxs.slice(1).forEach(tx => publicClient.getTransaction.mockResolvedValueOnce(tx));

    await archiver.start(false);

    // Wait until block 3 is processed. If this won't happen the test will fail with timeout.
    while ((await archiver.getBlockNumber()) !== 3) {
      await sleep(100);
    }

    latestBlockNum = await archiver.getBlockNumber();
    expect(latestBlockNum).toEqual(3);

    // L1 to L2 messages
    {
      // Checks that I get correct amount of sequenced new messages for L2 blocks 1 and 2
      let l1ToL2Messages = await archiver.getL1ToL2Messages(1n);
      expect(l1ToL2Messages.length).toEqual(2);

      l1ToL2Messages = await archiver.getL1ToL2Messages(2n);
      expect(l1ToL2Messages.length).toEqual(3);

      // Check that I cannot get messages for block 3 because there is a message gap (message with index 0 was not
      // processed) --> since we are fetching events individually for each message there is a message gap check when
      // fetching the messages for the block in order to ensure that all the messages were really obtained. E.g. if we
      // receive messages with indices 0, 1, 2, 4, 5, 6 we can be sure there is an issue because we are missing message
      // with index 3.
      await expect(async () => {
        await archiver.getL1ToL2Messages(3n);
      }).rejects.toThrow(`L1 to L2 message gap found in block ${3}`);
    }

    // Expect logs to correspond to what is set by L2Block.random(...)
    for (let i = 0; i < blockNumbers.length; i++) {
      const blockNumber = blockNumbers[i];

      const privateLogs = await archiver.getPrivateLogs(blockNumber, 1);
      expect(privateLogs.length).toBe(getNumPrivateLogsForBlock(blockNumber));

      const publicLogs = (await archiver.getPublicLogs({ fromBlock: blockNumber, toBlock: blockNumber + 1 })).logs;
      const expectedTotalNumPublicLogs = 4 * (blockNumber + 1) * 2;
      expect(publicLogs.length).toEqual(expectedTotalNumPublicLogs);
    }

    for (const x of blockNumbers) {
      const expectedTotalNumContractClassLogs = 4;
      const contractClassLogs = await archiver.getContractClassLogs({ fromBlock: x, toBlock: x + 1 });
      expect(contractClassLogs.logs.length).toEqual(expectedTotalNumContractClassLogs);
    }

    // Check last proven block number
    const provenBlockNumber = await archiver.getProvenBlockNumber();
    expect(provenBlockNumber).toEqual(1);

    // Check getting only proven blocks
    expect((await archiver.getBlocks(1, 100)).map(b => b.number)).toEqual([1, 2, 3]);
    expect((await archiver.getBlocks(1, 100, true)).map(b => b.number)).toEqual([1]);
  }, 10_000);

  it('ignores block 3 because it have been pruned (simulate pruning)', async () => {
    const loggerSpy = jest.spyOn((archiver as any).log, 'warn');

    let latestBlockNum = await archiver.getBlockNumber();
    expect(latestBlockNum).toEqual(0);

    const numL2BlocksInTest = 2;

    const rollupTxs = await Promise.all(blocks.map(makeRollupTx));
    const blobHashes = await Promise.all(blocks.map(makeVersionedBlobHashes));

    // Here we set the current L1 block number to 102. L1 to L2 messages after this should not be read.
    publicClient.getBlockNumber.mockResolvedValue(102n);

    const badArchive = Fr.random().toString();
    const badBlobHash = Fr.random().toString();

    mockRollup.read.status.mockResolvedValue([0n, GENESIS_ROOT, 2n, blocks[1].archive.root.toString(), GENESIS_ROOT]);

    mockInbox.read.totalMessagesInserted.mockResolvedValueOnce(2n).mockResolvedValueOnce(2n);

    makeMessageSentEvent(66n, 1n, 0n);
    makeMessageSentEvent(68n, 1n, 1n);
    makeL2BlockProposedEvent(70n, 1n, blocks[0].archive.root.toString(), blobHashes[0]);
    makeL2BlockProposedEvent(80n, 2n, blocks[1].archive.root.toString(), blobHashes[1]);
    makeL2BlockProposedEvent(90n, 3n, badArchive, [badBlobHash]);

    rollupTxs.forEach(tx => publicClient.getTransaction.mockResolvedValueOnce(tx));
    const blobsFromBlocks = await Promise.all(blocks.map(b => makeBlobsFromBlock(b)));
    blobsFromBlocks.forEach(blobs => blobSinkClient.getBlobSidecar.mockResolvedValueOnce(blobs));

    await archiver.start(false);

    while ((await archiver.getBlockNumber()) !== numL2BlocksInTest) {
      await sleep(100);
    }

    latestBlockNum = await archiver.getBlockNumber();
    expect(latestBlockNum).toEqual(numL2BlocksInTest);
    expect(loggerSpy).toHaveBeenCalledWith(expect.stringMatching(/archive root mismatch/i), {
      actual: badArchive,
      expected: blocks[2].archive.root.toString(),
    });
  }, 10_000);

  it('skip event search if no changes found', async () => {
    const loggerSpy = jest.spyOn((archiver as any).log, 'debug');

    let latestBlockNum = await archiver.getBlockNumber();
    expect(latestBlockNum).toEqual(0);

    const numL2BlocksInTest = 2;

    const rollupTxs = await Promise.all(blocks.map(makeRollupTx));
    const blobHashes = await Promise.all(blocks.map(makeVersionedBlobHashes));

    publicClient.getBlockNumber.mockResolvedValueOnce(50n).mockResolvedValueOnce(100n);
    mockRollup.read.status
      .mockResolvedValueOnce([0n, GENESIS_ROOT, 0n, GENESIS_ROOT, GENESIS_ROOT])
      .mockResolvedValueOnce([0n, GENESIS_ROOT, 2n, blocks[1].archive.root.toString(), GENESIS_ROOT]);

    mockInbox.read.totalMessagesInserted.mockResolvedValueOnce(0n).mockResolvedValueOnce(2n);

    makeMessageSentEvent(66n, 1n, 0n);
    makeMessageSentEvent(68n, 1n, 1n);
    makeL2BlockProposedEvent(70n, 1n, blocks[0].archive.root.toString(), blobHashes[0]);
    makeL2BlockProposedEvent(80n, 2n, blocks[1].archive.root.toString(), blobHashes[1]);

    rollupTxs.forEach(tx => publicClient.getTransaction.mockResolvedValueOnce(tx));
    const blobsFromBlocks = await Promise.all(blocks.map(b => makeBlobsFromBlock(b)));
    blobsFromBlocks.forEach(blobs => blobSinkClient.getBlobSidecar.mockResolvedValueOnce(blobs));

    await archiver.start(false);

    while ((await archiver.getBlockNumber()) !== numL2BlocksInTest) {
      await sleep(100);
    }

    latestBlockNum = await archiver.getBlockNumber();
    expect(latestBlockNum).toEqual(numL2BlocksInTest);
    expect(loggerSpy).toHaveBeenCalledWith(`No blocks to retrieve from 1 to 50`);
  }, 10_000);

  it('handles L2 reorg', async () => {
    const loggerSpy = jest.spyOn((archiver as any).log, 'debug');

    let latestBlockNum = await archiver.getBlockNumber();
    expect(latestBlockNum).toEqual(0);

    const numL2BlocksInTest = 2;

    const rollupTxs = await Promise.all(blocks.map(makeRollupTx));
    const blobHashes = await Promise.all(blocks.map(makeVersionedBlobHashes));

    publicClient.getBlockNumber.mockResolvedValueOnce(50n).mockResolvedValueOnce(100n).mockResolvedValueOnce(150n);

    // We will return status at first to have an empty round, then as if we have 2 pending blocks, and finally
    // Just a single pending block returning a "failure" for the expected pending block
    mockRollup.read.status
      .mockResolvedValueOnce([0n, GENESIS_ROOT, 0n, GENESIS_ROOT, GENESIS_ROOT])
      .mockResolvedValueOnce([0n, GENESIS_ROOT, 2n, blocks[1].archive.root.toString(), GENESIS_ROOT])
      .mockResolvedValueOnce([0n, GENESIS_ROOT, 1n, blocks[0].archive.root.toString(), Fr.ZERO.toString()]);

    mockRollup.read.archiveAt
      .mockResolvedValueOnce(blocks[0].archive.root.toString())
      .mockResolvedValueOnce(blocks[1].archive.root.toString())
      .mockResolvedValueOnce(Fr.ZERO.toString());

    mockInbox.read.totalMessagesInserted
      .mockResolvedValueOnce(0n)
      .mockResolvedValueOnce(2n)
      .mockResolvedValueOnce(2n)
      .mockResolvedValueOnce(2n);

    makeMessageSentEvent(66n, 1n, 0n);
    makeMessageSentEvent(68n, 1n, 1n);
    makeL2BlockProposedEvent(70n, 1n, blocks[0].archive.root.toString(), blobHashes[0]);
    makeL2BlockProposedEvent(80n, 2n, blocks[1].archive.root.toString(), blobHashes[1]);

    rollupTxs.forEach(tx => publicClient.getTransaction.mockResolvedValueOnce(tx));
    const blobsFromBlocks = await Promise.all(blocks.map(b => makeBlobsFromBlock(b)));
    blobsFromBlocks.forEach(blobs => blobSinkClient.getBlobSidecar.mockResolvedValueOnce(blobs));

    await archiver.start(false);

    while ((await archiver.getBlockNumber()) !== numL2BlocksInTest) {
      await sleep(100);
    }

    latestBlockNum = await archiver.getBlockNumber();
    expect(latestBlockNum).toEqual(numL2BlocksInTest);

    expect(loggerSpy).toHaveBeenCalledWith(`No blocks to retrieve from 1 to 50`);

    // Lets take a look to see if we can find re-org stuff!
    await sleep(1000);

    expect(loggerSpy).toHaveBeenCalledWith(`L2 prune has been detected.`);

    // Should also see the block number be reduced
    latestBlockNum = await archiver.getBlockNumber();
    expect(latestBlockNum).toEqual(numL2BlocksInTest - 1);

    const txHash = blocks[1].body.txEffects[0].txHash;
    expect(await archiver.getTxEffect(txHash)).resolves.toBeUndefined;
    expect(await archiver.getBlock(2)).resolves.toBeUndefined;

    expect(await archiver.getPrivateLogs(2, 1)).toEqual([]);
    expect((await archiver.getPublicLogs({ fromBlock: 2, toBlock: 3 })).logs).toEqual([]);
    expect((await archiver.getContractClassLogs({ fromBlock: 2, toBlock: 3 })).logs).toEqual([]);
  }, 10_000);

  it('reports an epoch as pending if the current L2 block is not in the last slot of the epoch', async () => {
    const { l1StartBlock, slotDuration, ethereumSlotDuration, epochDuration } = l1Constants;
    const notLastL2SlotInEpoch = epochDuration - 2;
    const l1BlockForL2Block = l1StartBlock + BigInt((notLastL2SlotInEpoch * slotDuration) / ethereumSlotDuration);
    expect(notLastL2SlotInEpoch).toEqual(2);

    logger.info(`Syncing L2 block on slot ${notLastL2SlotInEpoch} mined in L1 block ${l1BlockForL2Block}`);
    const l2Block = blocks[0];
    l2Block.header.globalVariables.slotNumber = new Fr(notLastL2SlotInEpoch);
    blocks = [l2Block];
    const blobHashes = await makeVersionedBlobHashes(l2Block);

    const rollupTxs = await Promise.all(blocks.map(makeRollupTx));
    publicClient.getBlockNumber.mockResolvedValueOnce(l1BlockForL2Block);
    mockRollup.read.status.mockResolvedValueOnce([0n, GENESIS_ROOT, 1n, l2Block.archive.root.toString(), GENESIS_ROOT]);
    makeL2BlockProposedEvent(l1BlockForL2Block, 1n, l2Block.archive.root.toString(), blobHashes);
    rollupTxs.forEach(tx => publicClient.getTransaction.mockResolvedValueOnce(tx));
    const blobsFromBlocks = await Promise.all(blocks.map(b => makeBlobsFromBlock(b)));
    blobsFromBlocks.forEach(blobs => blobSinkClient.getBlobSidecar.mockResolvedValueOnce(blobs));

    await archiver.start(false);

    // Epoch should not yet be complete
    expect(await archiver.isEpochComplete(0n)).toBe(false);

    // Wait until block 1 is processed
    while ((await archiver.getBlockNumber()) !== 1) {
      await sleep(100);
    }

    // Epoch should not be complete
    expect(await archiver.isEpochComplete(0n)).toBe(false);
  });

  it('reports an epoch as complete if the current L2 block is in the last slot of the epoch', async () => {
    const { l1StartBlock, slotDuration, ethereumSlotDuration, epochDuration } = l1Constants;
    const lastL2SlotInEpoch = epochDuration - 1;
    const l1BlockForL2Block = l1StartBlock + BigInt((lastL2SlotInEpoch * slotDuration) / ethereumSlotDuration);
    expect(lastL2SlotInEpoch).toEqual(3);

    logger.info(`Syncing L2 block on slot ${lastL2SlotInEpoch} mined in L1 block ${l1BlockForL2Block}`);
    const l2Block = blocks[0];
    l2Block.header.globalVariables.slotNumber = new Fr(lastL2SlotInEpoch);
    blocks = [l2Block];
    const blobHashes = await makeVersionedBlobHashes(l2Block);

    const rollupTxs = await Promise.all(blocks.map(makeRollupTx));
    publicClient.getBlockNumber.mockResolvedValueOnce(l1BlockForL2Block);
    mockRollup.read.status.mockResolvedValueOnce([0n, GENESIS_ROOT, 1n, l2Block.archive.root.toString(), GENESIS_ROOT]);
    makeL2BlockProposedEvent(l1BlockForL2Block, 1n, l2Block.archive.root.toString(), blobHashes);

    rollupTxs.forEach(tx => publicClient.getTransaction.mockResolvedValueOnce(tx));
    const blobsFromBlocks = await Promise.all(blocks.map(b => makeBlobsFromBlock(b)));
    blobsFromBlocks.forEach(blobs => blobSinkClient.getBlobSidecar.mockResolvedValueOnce(blobs));

    await archiver.start(false);

    // Epoch should not yet be complete
    expect(await archiver.isEpochComplete(0n)).toBe(false);

    // Wait until block 1 is processed
    while ((await archiver.getBlockNumber()) !== 1) {
      await sleep(100);
    }

    // Epoch should be complete once block was synced
    expect(await archiver.isEpochComplete(0n)).toBe(true);
  });

  it('reports an epoch as pending if the current L1 block is not the last one on the epoch and no L2 block landed', async () => {
    const { l1StartBlock, slotDuration, ethereumSlotDuration, epochDuration } = l1Constants;
    const notLastL1BlockForEpoch = l1StartBlock + BigInt((epochDuration * slotDuration) / ethereumSlotDuration) - 2n;
    expect(notLastL1BlockForEpoch).toEqual(6n);

    logger.info(`Syncing archiver to L1 block ${notLastL1BlockForEpoch}`);
    publicClient.getBlockNumber.mockResolvedValueOnce(notLastL1BlockForEpoch);
    mockRollup.read.status.mockResolvedValueOnce([0n, GENESIS_ROOT, 0n, GENESIS_ROOT, GENESIS_ROOT]);

    await archiver.start(true);
    expect(await archiver.isEpochComplete(0n)).toBe(false);
  });

  it('reports an epoch as complete if the current L1 block is the last one on the epoch and no L2 block landed', async () => {
    const { l1StartBlock, slotDuration, ethereumSlotDuration, epochDuration } = l1Constants;
    const lastL1BlockForEpoch = l1StartBlock + BigInt((epochDuration * slotDuration) / ethereumSlotDuration) - 1n;
    expect(lastL1BlockForEpoch).toEqual(7n);

    logger.info(`Syncing archiver to L1 block ${lastL1BlockForEpoch}`);
    publicClient.getBlockNumber.mockResolvedValueOnce(lastL1BlockForEpoch);
    mockRollup.read.status.mockResolvedValueOnce([0n, GENESIS_ROOT, 0n, GENESIS_ROOT, GENESIS_ROOT]);

    await archiver.start(true);
    expect(await archiver.isEpochComplete(0n)).toBe(true);
  });

  // TODO(palla/reorg): Add a unit test for the archiver handleEpochPrune
  xit('handles an upcoming L2 prune', () => {});

  /**
   * Makes a fake L2BlockProposed event for testing purposes and registers it to be returned by the public client.
   * @param l1BlockNum - L1 block number.
   * @param l2BlockNum - L2 Block number.
   */
  const makeL2BlockProposedEvent = (
    l1BlockNum: bigint,
    l2BlockNum: bigint,
    archive: `0x${string}`,
    versionedBlobHashes: `0x${string}`[],
  ) => {
    const log = {
      blockNumber: l1BlockNum,
      args: { blockNumber: l2BlockNum, archive, versionedBlobHashes },
      transactionHash: `0x${l2BlockNum}`,
    } as unknown as Log<bigint, number, false, undefined, true, typeof RollupAbi, 'L2BlockProposed'>;
    l2BlockProposedLogs.push(log);
  };

  /**
   * Makes fake L1ToL2 MessageSent events for testing purposes and registers it to be returned by the public client.
   * @param l1BlockNum - L1 block number.
   * @param l2BlockNumber - The L2 block number for which the message was included.
   * @param indexInSubtree - the index in the l2Block's subtree in the L1 to L2 Messages Tree.
   */
  const makeMessageSentEvent = (l1BlockNum: bigint, l2BlockNumber: bigint, indexInSubtree: bigint) => {
    const index = indexInSubtree + InboxLeaf.smallestIndexFromL2Block(l2BlockNumber);
    const log = {
      blockNumber: l1BlockNum,
      args: {
        l2BlockNumber,
        index,
        hash: Fr.random().toString(),
      },
      transactionHash: `0x${l1BlockNum}`,
    } as Log<bigint, number, false, undefined, true, typeof InboxAbi, 'MessageSent'>;
    l2MessageSentLogs.push(log);
  };
});

/**
 * Makes a fake rollup tx for testing purposes.
 * @param block - The L2Block.
 * @returns A fake tx with calldata that corresponds to calling process in the Rollup contract.
 */
async function makeRollupTx(l2Block: L2Block) {
  const header = toHex(l2Block.header.toBuffer());
  const body = toHex(l2Block.body.toBuffer());
  const blobInput = Blob.getEthBlobEvaluationInputs(await Blob.getBlobs(l2Block.body.toBlobFields()));
  const archive = toHex(l2Block.archive.root.toBuffer());
  const blockHash = toHex((await l2Block.header.hash()).toBuffer());
  const rollupInput = encodeFunctionData({
    abi: RollupAbi,
    functionName: 'propose',
    args: [
      { header, archive, blockHash, oracleInput: { feeAssetPriceModifier: 0n }, txHashes: [] },
      [],
      body,
      blobInput,
    ],
  });

  const forwarderInput = encodeFunctionData({
    abi: ForwarderAbi,
    functionName: 'forward',
    args: [[EthAddress.ZERO.toString()], [rollupInput]],
  });

  return { input: forwarderInput } as Transaction<bigint, number>;
}

/**
 * Makes versioned blob hashes for testing purposes.
 * @param l2Block - The L2 block.
 * @returns Versioned blob hashes.
 */
async function makeVersionedBlobHashes(l2Block: L2Block): Promise<`0x${string}`[]> {
  const blobHashes = (await Blob.getBlobs(l2Block.body.toBlobFields())).map(b => b.getEthVersionedBlobHash());
  return blobHashes.map(h => `0x${h.toString('hex')}` as `0x${string})`);
}

/**
 * Blob response to be returned from the blob sink based on the expected block.
 * @param block - The block.
 * @returns The blobs.
 */
async function makeBlobsFromBlock(block: L2Block) {
  return await Blob.getBlobs(block.body.toBlobFields());
}<|MERGE_RESOLUTION|>--- conflicted
+++ resolved
@@ -1,14 +1,9 @@
 import { Blob } from '@aztec/blob-lib';
 import { type BlobSinkClientInterface } from '@aztec/blob-sink/client';
 import { InboxLeaf, type L1RollupConstants, L2Block } from '@aztec/circuit-types';
-<<<<<<< HEAD
-import { GENESIS_ARCHIVE_ROOT, PrivateLog } from '@aztec/circuits.js';
-import { DefaultL1ContractsConfig, type ViemPublicClient } from '@aztec/ethereum';
-=======
 import { PrivateLog } from '@aztec/circuits.js';
 import { GENESIS_ARCHIVE_ROOT } from '@aztec/constants';
-import { DefaultL1ContractsConfig } from '@aztec/ethereum';
->>>>>>> e6f5a09e
+import { DefaultL1ContractsConfig, type ViemPublicClient } from '@aztec/ethereum';
 import { EthAddress } from '@aztec/foundation/eth-address';
 import { Fr } from '@aztec/foundation/fields';
 import { type Logger, createLogger } from '@aztec/foundation/log';
