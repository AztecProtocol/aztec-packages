--- conflicted
+++ resolved
@@ -45,21 +45,13 @@
     // logs should be created in order of how archiver syncs.
     publicClient.getLogs
       .mockResolvedValueOnce([makeL2BlockProcessedEvent(100n, 1n)])
-<<<<<<< HEAD
       .mockResolvedValueOnce([makeUnverifiedDataEvent(102n, blocks[0])])
       .mockResolvedValueOnce([makeContractDeployedEvent(104n, blocks[0])])
+      .mockResolvedValueOnce([makeL1ToL2MessageAddedEvent(101n)])
       .mockResolvedValueOnce([makeL2BlockProcessedEvent(1100n, 2n), makeL2BlockProcessedEvent(1150n, 3n)])
       .mockResolvedValueOnce([makeUnverifiedDataEvent(1100n, blocks[1])])
       .mockResolvedValueOnce([makeContractDeployedEvent(1102n, blocks[1])])
-=======
-      .mockResolvedValueOnce([makeUnverifiedDataEvent(102n, 1n)])
-      .mockResolvedValueOnce([makeContractDeployedEvent(104n, 1n)])
-      .mockResolvedValueOnce([makeL1ToL2MessageAddedEvent(101n)])
-      .mockResolvedValueOnce([makeL2BlockProcessedEvent(1100n, 2n), makeL2BlockProcessedEvent(1150n, 3n)])
-      .mockResolvedValueOnce([makeUnverifiedDataEvent(1100n, 2n)])
-      .mockResolvedValueOnce([makeContractDeployedEvent(1102n, 2n)])
       .mockResolvedValueOnce([makeL1ToL2MessageAddedEvent(1101n)])
->>>>>>> 2eba0f03
       .mockResolvedValue([]);
     rollupTxs.forEach(tx => publicClient.getTransaction.mockResolvedValueOnce(tx));
 
@@ -112,7 +104,6 @@
   return {
     blockNumber: l1BlockNum,
     args: {
-<<<<<<< HEAD
       l2BlockNum: BigInt(l2Block.number),
       l2BlockHash: `0x${l2Block.getCalldataHash().toString('hex')}`,
       sender: EthAddress.random(),
@@ -120,14 +111,6 @@
     },
     transactionHash: `0x${l2Block.number}`,
   } as unknown as Log<bigint, number, undefined, typeof UnverifiedDataEmitterAbi, 'UnverifiedData'>;
-=======
-      l2BlockNum,
-      sender: EthAddress.random().toString(),
-      data: '0x' + createRandomUnverifiedData(16).toString('hex'),
-    },
-    transactionHash: `0x${l2BlockNum}`,
-  } as Log<bigint, number, undefined, typeof UnverifiedDataEmitterAbi, 'UnverifiedData'>;
->>>>>>> 2eba0f03
 }
 
 /**
@@ -154,36 +137,8 @@
       l2BlockHash: `0x${l2Block.getCalldataHash().toString('hex')}`,
       acir: '0x' + acir,
     },
-<<<<<<< HEAD
     transactionHash: `0x${l2Block.number}`,
-  } as unknown as Log<bigint, number, undefined, typeof UnverifiedDataEmitterAbi, 'ContractDeployed'>;
-=======
-    transactionHash: `0x${l2BlockNum}`,
-  } as Log<bigint, number, undefined, typeof UnverifiedDataEmitterAbi, 'ContractDeployment'>;
-}
-
-/**
- * Makes a fake L1ToL2 MessageAdded event for testing purposes.
- * @param l1BlockNum - L1 block number.
- * @returns An L2BlockProcessed event log.
- */
-function makeL1ToL2MessageAddedEvent(l1BlockNum: bigint) {
-  return {
-    blockNumber: l1BlockNum,
-    args: {
-      sender: EthAddress.random().toString(),
-      senderChainId: 1n,
-      recipient: AztecAddress.random().toString(),
-      recipientVersion: 1n,
-      content: '0x' + randomBytes(32).toString('hex'),
-      secretHash: '0x' + randomBytes(32).toString('hex'),
-      deadline: 100,
-      fee: 1n,
-      entryKey: '0x' + randomBytes(32).toString('hex'),
-    },
-    transactionHash: `0x${l1BlockNum}`,
-  } as Log<bigint, number, undefined, typeof InboxAbi, 'MessageAdded'>;
->>>>>>> 2eba0f03
+  } as unknown as Log<bigint, number, undefined, typeof UnverifiedDataEmitterAbi, 'ContractDeployment'>;
 }
 
 /**
