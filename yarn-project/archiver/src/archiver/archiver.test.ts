import {
  EncryptedL2BlockL2Logs,
  EncryptedNoteL2BlockL2Logs,
  InboxLeaf,
  L2Block,
  LogType,
  UnencryptedL2BlockL2Logs,
} from '@aztec/circuit-types';
<<<<<<< HEAD
import { ETHEREUM_SLOT_DURATION, GENESIS_ARCHIVE_ROOT } from '@aztec/circuits.js';
=======
import { GENESIS_ARCHIVE_ROOT } from '@aztec/circuits.js';
import { DefaultL1ContractsConfig } from '@aztec/ethereum';
>>>>>>> ada3e3ab
import { EthAddress } from '@aztec/foundation/eth-address';
import { Fr } from '@aztec/foundation/fields';
import { sleep } from '@aztec/foundation/sleep';
import { type InboxAbi, RollupAbi } from '@aztec/l1-artifacts';

import { jest } from '@jest/globals';
import { type MockProxy, mock } from 'jest-mock-extended';
import {
  type Chain,
  type HttpTransport,
  type Log,
  type PublicClient,
  type Transaction,
  encodeFunctionData,
  toHex,
} from 'viem';

import { Archiver } from './archiver.js';
import { type ArchiverDataStore } from './archiver_store.js';
import { type ArchiverInstrumentation } from './instrumentation.js';
import { MemoryArchiverStore } from './memory_archiver_store/memory_archiver_store.js';

interface MockRollupContractRead {
  archiveAt: (args: readonly [bigint]) => Promise<`0x${string}`>;
  status: (args: readonly [bigint]) => Promise<[bigint, `0x${string}`, bigint, `0x${string}`, `0x${string}`]>;
}

interface MockInboxContractRead {
  totalMessagesInserted: () => Promise<bigint>;
}

describe('Archiver', () => {
  const rollupAddress = EthAddress.ZERO;
  const inboxAddress = EthAddress.ZERO;
  const registryAddress = EthAddress.ZERO;
  const blockNumbers = [1, 2, 3];

  let publicClient: MockProxy<PublicClient<HttpTransport, Chain>>;
  let instrumentation: MockProxy<ArchiverInstrumentation>;
  let archiverStore: ArchiverDataStore;
  let now: number;

  let rollupRead: MockProxy<MockRollupContractRead>;
  let inboxRead: MockProxy<MockInboxContractRead>;
  let archiver: Archiver;
  let blocks: L2Block[];

  const GENESIS_ROOT = new Fr(GENESIS_ARCHIVE_ROOT).toString();

  beforeEach(() => {
    now = +new Date();
    publicClient = mock<PublicClient<HttpTransport, Chain>>({
      getBlock: ((args: any) => ({
<<<<<<< HEAD
        timestamp: args.blockNumber * BigInt(ETHEREUM_SLOT_DURATION) + BigInt(now),
=======
        timestamp: args.blockNumber * BigInt(DefaultL1ContractsConfig.ethereumSlotDuration) + BigInt(now),
>>>>>>> ada3e3ab
      })) as any,
    });

    instrumentation = mock({ isEnabled: () => true });
    archiverStore = new MemoryArchiverStore(1000);

    archiver = new Archiver(
      publicClient,
      rollupAddress,
      inboxAddress,
      registryAddress,
      archiverStore,
      1000,
      instrumentation,
    );

    blocks = blockNumbers.map(x => L2Block.random(x, 4, x, x + 1, 2, 2));

    rollupRead = mock<MockRollupContractRead>();
    rollupRead.archiveAt.mockImplementation((args: readonly [bigint]) =>
      Promise.resolve(blocks[Number(args[0] - 1n)].archive.root.toString()),
    );

    ((archiver as any).rollup as any).read = rollupRead;

    inboxRead = mock<MockInboxContractRead>();
    ((archiver as any).inbox as any).read = inboxRead;
  });

  afterEach(async () => {
    await archiver?.stop();
  });

  it('can start, sync and stop and handle l1 to l2 messages and logs', async () => {
    let latestBlockNum = await archiver.getBlockNumber();
    expect(latestBlockNum).toEqual(0);

<<<<<<< HEAD
    blocks.forEach((b, i) => (b.header.globalVariables.timestamp = new Fr(now + ETHEREUM_SLOT_DURATION * (i + 1))));
=======
    blocks.forEach(
      (b, i) =>
        (b.header.globalVariables.timestamp = new Fr(now + DefaultL1ContractsConfig.ethereumSlotDuration * (i + 1))),
    );
>>>>>>> ada3e3ab
    const rollupTxs = blocks.map(makeRollupTx);

    publicClient.getBlockNumber.mockResolvedValueOnce(2500n).mockResolvedValueOnce(2600n).mockResolvedValueOnce(2700n);

    rollupRead.status
      .mockResolvedValueOnce([0n, GENESIS_ROOT, 1n, blocks[0].archive.root.toString(), GENESIS_ROOT])
      .mockResolvedValue([
        1n,
        blocks[0].archive.root.toString(),
        3n,
        blocks[2].archive.root.toString(),
        blocks[0].archive.root.toString(),
      ]);

    inboxRead.totalMessagesInserted.mockResolvedValueOnce(2n).mockResolvedValueOnce(6n);

    mockGetLogs({
      messageSent: [
        makeMessageSentEventWithIndexInL2BlockSubtree(98n, 1n, 0n),
        makeMessageSentEventWithIndexInL2BlockSubtree(99n, 1n, 1n),
      ],
      L2BlockProposed: [makeL2BlockProposedEvent(101n, 1n, blocks[0].archive.root.toString())],
    });

    mockGetLogs({
      messageSent: [
        makeMessageSentEventWithIndexInL2BlockSubtree(2504n, 2n, 0n),
        makeMessageSentEventWithIndexInL2BlockSubtree(2505n, 2n, 1n),
        makeMessageSentEventWithIndexInL2BlockSubtree(2505n, 2n, 2n),
        makeMessageSentEventWithIndexInL2BlockSubtree(2506n, 3n, 1n),
      ],
      L2BlockProposed: [
        makeL2BlockProposedEvent(2510n, 2n, blocks[1].archive.root.toString()),
        makeL2BlockProposedEvent(2520n, 3n, blocks[2].archive.root.toString()),
      ],
    });

    publicClient.getTransaction.mockResolvedValueOnce(rollupTxs[0]);

    rollupTxs.slice(1).forEach(tx => publicClient.getTransaction.mockResolvedValueOnce(tx));

    await archiver.start(false);

    // Wait until block 3 is processed. If this won't happen the test will fail with timeout.
    while ((await archiver.getBlockNumber()) !== 3) {
      await sleep(100);
    }

    latestBlockNum = await archiver.getBlockNumber();
    expect(latestBlockNum).toEqual(3);

    // L1 to L2 messages
    {
      // Checks that I get correct amount of sequenced new messages for L2 blocks 1 and 2
      let l1ToL2Messages = await archiver.getL1ToL2Messages(1n);
      expect(l1ToL2Messages.length).toEqual(2);

      l1ToL2Messages = await archiver.getL1ToL2Messages(2n);
      expect(l1ToL2Messages.length).toEqual(3);

      // Check that I cannot get messages for block 3 because there is a message gap (message with index 0 was not
      // processed) --> since we are fetching events individually for each message there is a message gap check when
      // fetching the messages for the block in order to ensure that all the messages were really obtained. E.g. if we
      // receive messages with indices 0, 1, 2, 4, 5, 6 we can be sure there is an issue because we are missing message
      // with index 3.
      await expect(async () => {
        await archiver.getL1ToL2Messages(3n);
      }).rejects.toThrow(`L1 to L2 message gap found in block ${3}`);
    }

    // Expect logs to correspond to what is set by L2Block.random(...)
    const noteEncryptedLogs = await archiver.getLogs(1, 100, LogType.NOTEENCRYPTED);
    expect(noteEncryptedLogs.length).toEqual(blockNumbers.length);

    for (const [index, x] of blockNumbers.entries()) {
      const expectedTotalNumEncryptedLogs = 4 * x * 2;
      const totalNumEncryptedLogs = EncryptedNoteL2BlockL2Logs.unrollLogs([noteEncryptedLogs[index]]).length;
      expect(totalNumEncryptedLogs).toEqual(expectedTotalNumEncryptedLogs);
    }

    const encryptedLogs = await archiver.getLogs(1, 100, LogType.ENCRYPTED);
    expect(encryptedLogs.length).toEqual(blockNumbers.length);

    for (const [index, x] of blockNumbers.entries()) {
      const expectedTotalNumEncryptedLogs = 4 * x * 2;
      const totalNumEncryptedLogs = EncryptedL2BlockL2Logs.unrollLogs([encryptedLogs[index]]).length;
      expect(totalNumEncryptedLogs).toEqual(expectedTotalNumEncryptedLogs);
    }

    const unencryptedLogs = await archiver.getLogs(1, 100, LogType.UNENCRYPTED);
    expect(unencryptedLogs.length).toEqual(blockNumbers.length);

    blockNumbers.forEach((x, index) => {
      const expectedTotalNumUnencryptedLogs = 4 * (x + 1) * 2;
      const totalNumUnencryptedLogs = UnencryptedL2BlockL2Logs.unrollLogs([unencryptedLogs[index]]).length;
      expect(totalNumUnencryptedLogs).toEqual(expectedTotalNumUnencryptedLogs);
    });

    // Check last proven block number
    const provenBlockNumber = await archiver.getProvenBlockNumber();
    expect(provenBlockNumber).toEqual(1);

    // Check getting only proven blocks
    expect((await archiver.getBlocks(1, 100)).map(b => b.number)).toEqual([1, 2, 3]);
    expect((await archiver.getBlocks(1, 100, true)).map(b => b.number)).toEqual([1]);
  }, 10_000);

  it('ignores block 3 because it have been pruned (simulate pruning)', async () => {
    const loggerSpy = jest.spyOn((archiver as any).log, 'warn');

    let latestBlockNum = await archiver.getBlockNumber();
    expect(latestBlockNum).toEqual(0);

    const numL2BlocksInTest = 2;

    const rollupTxs = blocks.map(makeRollupTx);

    // Here we set the current L1 block number to 102. L1 to L2 messages after this should not be read.
    publicClient.getBlockNumber.mockResolvedValue(102n);

    const badArchive = Fr.random().toString();

    rollupRead.status.mockResolvedValue([0n, GENESIS_ROOT, 2n, blocks[1].archive.root.toString(), GENESIS_ROOT]);

    inboxRead.totalMessagesInserted.mockResolvedValueOnce(2n).mockResolvedValueOnce(2n);

    mockGetLogs({
      messageSent: [
        makeMessageSentEventWithIndexInL2BlockSubtree(66n, 1n, 0n),
        makeMessageSentEventWithIndexInL2BlockSubtree(68n, 1n, 1n),
      ],
      L2BlockProposed: [
        makeL2BlockProposedEvent(70n, 1n, blocks[0].archive.root.toString()),
        makeL2BlockProposedEvent(80n, 2n, blocks[1].archive.root.toString()),
        makeL2BlockProposedEvent(90n, 3n, badArchive),
      ],
    });

    rollupTxs.forEach(tx => publicClient.getTransaction.mockResolvedValueOnce(tx));

    await archiver.start(false);

    while ((await archiver.getBlockNumber()) !== numL2BlocksInTest) {
      await sleep(100);
    }

    latestBlockNum = await archiver.getBlockNumber();
    expect(latestBlockNum).toEqual(numL2BlocksInTest);
    const errorMessage = `Archive mismatch matching, ignoring block ${3} with archive: ${badArchive}, expected ${blocks[2].archive.root.toString()}`;
    expect(loggerSpy).toHaveBeenCalledWith(errorMessage);
  }, 10_000);

  it('skip event search if no changes found', async () => {
    const loggerSpy = jest.spyOn((archiver as any).log, 'verbose');

    let latestBlockNum = await archiver.getBlockNumber();
    expect(latestBlockNum).toEqual(0);

    const numL2BlocksInTest = 2;

    const rollupTxs = blocks.map(makeRollupTx);

    publicClient.getBlockNumber.mockResolvedValueOnce(50n).mockResolvedValueOnce(100n);
    rollupRead.status
      .mockResolvedValueOnce([0n, GENESIS_ROOT, 0n, GENESIS_ROOT, GENESIS_ROOT])
      .mockResolvedValueOnce([0n, GENESIS_ROOT, 2n, blocks[1].archive.root.toString(), GENESIS_ROOT]);

    inboxRead.totalMessagesInserted.mockResolvedValueOnce(0n).mockResolvedValueOnce(2n);

    mockGetLogs({
      messageSent: [
        makeMessageSentEventWithIndexInL2BlockSubtree(66n, 1n, 0n),
        makeMessageSentEventWithIndexInL2BlockSubtree(68n, 1n, 1n),
      ],
      L2BlockProposed: [
        makeL2BlockProposedEvent(70n, 1n, blocks[0].archive.root.toString()),
        makeL2BlockProposedEvent(80n, 2n, blocks[1].archive.root.toString()),
      ],
    });

    rollupTxs.forEach(tx => publicClient.getTransaction.mockResolvedValueOnce(tx));

    await archiver.start(false);

    while ((await archiver.getBlockNumber()) !== numL2BlocksInTest) {
      await sleep(100);
    }

    latestBlockNum = await archiver.getBlockNumber();
    expect(latestBlockNum).toEqual(numL2BlocksInTest);

    // For some reason, this is 1-indexed.
    expect(loggerSpy).toHaveBeenNthCalledWith(
      1,
      `Retrieved no new L1 -> L2 messages between L1 blocks ${1n} and ${50}.`,
    );
    expect(loggerSpy).toHaveBeenNthCalledWith(2, `No blocks to retrieve from ${1n} to ${50n}`);
  }, 10_000);

  it('handles L2 reorg', async () => {
    const loggerSpy = jest.spyOn((archiver as any).log, 'verbose');

    let latestBlockNum = await archiver.getBlockNumber();
    expect(latestBlockNum).toEqual(0);

    const numL2BlocksInTest = 2;

    const rollupTxs = blocks.map(makeRollupTx);

    publicClient.getBlockNumber.mockResolvedValueOnce(50n).mockResolvedValueOnce(100n).mockResolvedValueOnce(150n);

    // We will return status at first to have an empty round, then as if we have 2 pending blocks, and finally
    // Just a single pending block returning a "failure" for the expected pending block
    rollupRead.status
      .mockResolvedValueOnce([0n, GENESIS_ROOT, 0n, GENESIS_ROOT, GENESIS_ROOT])
      .mockResolvedValueOnce([0n, GENESIS_ROOT, 2n, blocks[1].archive.root.toString(), GENESIS_ROOT])
      .mockResolvedValueOnce([0n, GENESIS_ROOT, 1n, blocks[0].archive.root.toString(), Fr.ZERO.toString()]);

    rollupRead.archiveAt
      .mockResolvedValueOnce(blocks[0].archive.root.toString())
      .mockResolvedValueOnce(blocks[1].archive.root.toString())
      .mockResolvedValueOnce(Fr.ZERO.toString());

    inboxRead.totalMessagesInserted
      .mockResolvedValueOnce(0n)
      .mockResolvedValueOnce(2n)
      .mockResolvedValueOnce(2n)
      .mockResolvedValueOnce(2n);

    mockGetLogs({
      messageSent: [
        makeMessageSentEventWithIndexInL2BlockSubtree(66n, 1n, 0n),
        makeMessageSentEventWithIndexInL2BlockSubtree(68n, 1n, 1n),
      ],
      L2BlockProposed: [
        makeL2BlockProposedEvent(70n, 1n, blocks[0].archive.root.toString()),
        makeL2BlockProposedEvent(80n, 2n, blocks[1].archive.root.toString()),
      ],
    });

    rollupTxs.forEach(tx => publicClient.getTransaction.mockResolvedValueOnce(tx));

    await archiver.start(false);

    while ((await archiver.getBlockNumber()) !== numL2BlocksInTest) {
      await sleep(100);
    }

    latestBlockNum = await archiver.getBlockNumber();
    expect(latestBlockNum).toEqual(numL2BlocksInTest);

    // For some reason, this is 1-indexed.
    expect(loggerSpy).toHaveBeenNthCalledWith(
      1,
      `Retrieved no new L1 -> L2 messages between L1 blocks ${1n} and ${50}.`,
    );
    expect(loggerSpy).toHaveBeenNthCalledWith(2, `No blocks to retrieve from ${1n} to ${50n}`);

    // Lets take a look to see if we can find re-org stuff!
    await sleep(1000);

    expect(loggerSpy).toHaveBeenNthCalledWith(6, `L2 prune have occurred, unwind state`);
    expect(loggerSpy).toHaveBeenNthCalledWith(7, `Unwinding 1 block from block 2`);

    // Should also see the block number be reduced
    latestBlockNum = await archiver.getBlockNumber();
    expect(latestBlockNum).toEqual(numL2BlocksInTest - 1);

    const txHash = blocks[1].body.txEffects[0].txHash;
    expect(await archiver.getTxEffect(txHash)).resolves.toBeUndefined;
    expect(await archiver.getBlock(2)).resolves.toBeUndefined;

    [LogType.NOTEENCRYPTED, LogType.ENCRYPTED, LogType.UNENCRYPTED].forEach(async t => {
      expect(await archiver.getLogs(2, 1, t)).toEqual([]);
    });

    // The random blocks don't include contract instances nor classes we we cannot look for those here.
  }, 10_000);

  // TODO(palla/reorg): Add a unit test for the archiver handleEpochPrune
  xit('handles an upcoming L2 prune', () => {});

  // logs should be created in order of how archiver syncs.
  const mockGetLogs = (logs: {
    messageSent?: ReturnType<typeof makeMessageSentEventWithIndexInL2BlockSubtree>[];
    L2BlockProposed?: ReturnType<typeof makeL2BlockProposedEvent>[];
  }) => {
    if (logs.messageSent) {
      publicClient.getLogs.mockResolvedValueOnce(logs.messageSent);
    }
    if (logs.L2BlockProposed) {
      publicClient.getLogs.mockResolvedValueOnce(logs.L2BlockProposed);
    }
  };
});

/**
 * Makes a fake L2BlockProposed event for testing purposes.
 * @param l1BlockNum - L1 block number.
 * @param l2BlockNum - L2 Block number.
 * @returns An L2BlockProposed event log.
 */
function makeL2BlockProposedEvent(l1BlockNum: bigint, l2BlockNum: bigint, archive: `0x${string}`) {
  return {
    blockNumber: l1BlockNum,
    args: { blockNumber: l2BlockNum, archive },
    transactionHash: `0x${l2BlockNum}`,
  } as Log<bigint, number, false, undefined, true, typeof RollupAbi, 'L2BlockProposed'>;
}

/**
 * Makes fake L1ToL2 MessageSent events for testing purposes.
 * @param l1BlockNum - L1 block number.
 * @param l2BlockNumber - The L2 block number for which the message was included.
 * @param indexInSubtree - the index in the l2Block's subtree in the L1 to L2 Messages Tree.
 * @returns MessageSent event logs.
 */
function makeMessageSentEventWithIndexInL2BlockSubtree(
  l1BlockNum: bigint,
  l2BlockNumber: bigint,
  indexInSubtree: bigint,
) {
  const index = indexInSubtree + InboxLeaf.smallestIndexFromL2Block(l2BlockNumber);
  return {
    blockNumber: l1BlockNum,
    args: {
      l2BlockNumber,
      index,
      hash: Fr.random().toString(),
    },
    transactionHash: `0x${l1BlockNum}`,
  } as Log<bigint, number, false, undefined, true, typeof InboxAbi, 'MessageSent'>;
}

/**
 * Makes a fake rollup tx for testing purposes.
 * @param block - The L2Block.
 * @returns A fake tx with calldata that corresponds to calling process in the Rollup contract.
 */
function makeRollupTx(l2Block: L2Block) {
  const header = toHex(l2Block.header.toBuffer());
  const body = toHex(l2Block.body.toBuffer());
  const archive = toHex(l2Block.archive.root.toBuffer());
  const blockHash = toHex(l2Block.header.hash().toBuffer());
  const input = encodeFunctionData({
    abi: RollupAbi,
    functionName: 'propose',
    args: [header, archive, blockHash, [], [], body],
  });
  return { input } as Transaction<bigint, number>;
}<|MERGE_RESOLUTION|>--- conflicted
+++ resolved
@@ -6,12 +6,8 @@
   LogType,
   UnencryptedL2BlockL2Logs,
 } from '@aztec/circuit-types';
-<<<<<<< HEAD
-import { ETHEREUM_SLOT_DURATION, GENESIS_ARCHIVE_ROOT } from '@aztec/circuits.js';
-=======
 import { GENESIS_ARCHIVE_ROOT } from '@aztec/circuits.js';
 import { DefaultL1ContractsConfig } from '@aztec/ethereum';
->>>>>>> ada3e3ab
 import { EthAddress } from '@aztec/foundation/eth-address';
 import { Fr } from '@aztec/foundation/fields';
 import { sleep } from '@aztec/foundation/sleep';
@@ -65,11 +61,7 @@
     now = +new Date();
     publicClient = mock<PublicClient<HttpTransport, Chain>>({
       getBlock: ((args: any) => ({
-<<<<<<< HEAD
-        timestamp: args.blockNumber * BigInt(ETHEREUM_SLOT_DURATION) + BigInt(now),
-=======
         timestamp: args.blockNumber * BigInt(DefaultL1ContractsConfig.ethereumSlotDuration) + BigInt(now),
->>>>>>> ada3e3ab
       })) as any,
     });
 
@@ -107,14 +99,10 @@
     let latestBlockNum = await archiver.getBlockNumber();
     expect(latestBlockNum).toEqual(0);
 
-<<<<<<< HEAD
-    blocks.forEach((b, i) => (b.header.globalVariables.timestamp = new Fr(now + ETHEREUM_SLOT_DURATION * (i + 1))));
-=======
     blocks.forEach(
       (b, i) =>
         (b.header.globalVariables.timestamp = new Fr(now + DefaultL1ContractsConfig.ethereumSlotDuration * (i + 1))),
     );
->>>>>>> ada3e3ab
     const rollupTxs = blocks.map(makeRollupTx);
 
     publicClient.getBlockNumber.mockResolvedValueOnce(2500n).mockResolvedValueOnce(2600n).mockResolvedValueOnce(2700n);
