import {
  EncryptedL2BlockL2Logs,
  EncryptedNoteL2BlockL2Logs,
  InboxLeaf,
  L2Block,
  LogType,
  UnencryptedL2BlockL2Logs,
} from '@aztec/circuit-types';
import { GENESIS_ARCHIVE_ROOT } from '@aztec/circuits.js';
import { DefaultL1ContractsConfig } from '@aztec/ethereum';
import { Blob } from '@aztec/foundation/blob';
import { EthAddress } from '@aztec/foundation/eth-address';
import { Fr } from '@aztec/foundation/fields';
import { sleep } from '@aztec/foundation/sleep';
import { type InboxAbi, RollupAbi } from '@aztec/l1-artifacts';

import { jest } from '@jest/globals';
import { type MockProxy, mock } from 'jest-mock-extended';
import {
  type Chain,
  type HttpTransport,
  type Log,
  type PublicClient,
  type Transaction,
  encodeFunctionData,
  toHex,
} from 'viem';

import { Archiver } from './archiver.js';
import { type ArchiverDataStore } from './archiver_store.js';
import { type ArchiverInstrumentation } from './instrumentation.js';
import { MemoryArchiverStore } from './memory_archiver_store/memory_archiver_store.js';

interface MockRollupContractRead {
  archiveAt: (args: readonly [bigint]) => Promise<`0x${string}`>;
  status: (args: readonly [bigint]) => Promise<[bigint, `0x${string}`, bigint, `0x${string}`, `0x${string}`]>;
}

interface MockInboxContractRead {
  totalMessagesInserted: () => Promise<bigint>;
}

describe('Archiver', () => {
  const rollupAddress = EthAddress.ZERO;
  const inboxAddress = EthAddress.ZERO;
  const registryAddress = EthAddress.ZERO;
  const blockNumbers = [1, 2, 3];

  let publicClient: MockProxy<PublicClient<HttpTransport, Chain>>;
  let instrumentation: MockProxy<ArchiverInstrumentation>;
  let archiverStore: ArchiverDataStore;
  let now: number;

  let rollupRead: MockProxy<MockRollupContractRead>;
  let inboxRead: MockProxy<MockInboxContractRead>;
  let archiver: Archiver;
  let blocks: L2Block[];

  const GENESIS_ROOT = new Fr(GENESIS_ARCHIVE_ROOT).toString();

  beforeEach(() => {
    now = +new Date();
    publicClient = mock<PublicClient<HttpTransport, Chain>>({
      getBlock: ((args: any) => ({
        timestamp: args.blockNumber * BigInt(DefaultL1ContractsConfig.ethereumSlotDuration) + BigInt(now),
      })) as any,
    });

    instrumentation = mock({ isEnabled: () => true });
    archiverStore = new MemoryArchiverStore(1000);

    archiver = new Archiver(
      publicClient,
      rollupAddress,
      inboxAddress,
      registryAddress,
      archiverStore,
      1000,
      instrumentation,
    );

    blocks = blockNumbers.map(x => L2Block.random(x, 4, x, x + 1, 2, 2));

    rollupRead = mock<MockRollupContractRead>();
    rollupRead.archiveAt.mockImplementation((args: readonly [bigint]) =>
      Promise.resolve(blocks[Number(args[0] - 1n)].archive.root.toString()),
    );

    ((archiver as any).rollup as any).read = rollupRead;

    inboxRead = mock<MockInboxContractRead>();
    ((archiver as any).inbox as any).read = inboxRead;
  });

  afterEach(async () => {
    await archiver?.stop();
  });

  it('can start, sync and stop and handle l1 to l2 messages and logs', async () => {
    let latestBlockNum = await archiver.getBlockNumber();
    expect(latestBlockNum).toEqual(0);

    blocks.forEach(
      (b, i) =>
        (b.header.globalVariables.timestamp = new Fr(now + DefaultL1ContractsConfig.ethereumSlotDuration * (i + 1))),
    );
    const rollupTxs = blocks.map(makeRollupTx);

    publicClient.getBlockNumber.mockResolvedValueOnce(2500n).mockResolvedValueOnce(2600n).mockResolvedValueOnce(2700n);

    rollupRead.status
      .mockResolvedValueOnce([0n, GENESIS_ROOT, 1n, blocks[0].archive.root.toString(), GENESIS_ROOT])
      .mockResolvedValue([
        1n,
        blocks[0].archive.root.toString(),
        3n,
        blocks[2].archive.root.toString(),
        blocks[0].archive.root.toString(),
      ]);

    inboxRead.totalMessagesInserted.mockResolvedValueOnce(2n).mockResolvedValueOnce(6n);

    mockGetLogs({
      messageSent: [
        makeMessageSentEventWithIndexInL2BlockSubtree(98n, 1n, 0n),
        makeMessageSentEventWithIndexInL2BlockSubtree(99n, 1n, 1n),
      ],
      L2BlockProposed: [makeL2BlockProposedEvent(101n, 1n, blocks[0].archive.root.toString())],
    });

    mockGetLogs({
      messageSent: [
        makeMessageSentEventWithIndexInL2BlockSubtree(2504n, 2n, 0n),
        makeMessageSentEventWithIndexInL2BlockSubtree(2505n, 2n, 1n),
        makeMessageSentEventWithIndexInL2BlockSubtree(2505n, 2n, 2n),
        makeMessageSentEventWithIndexInL2BlockSubtree(2506n, 3n, 1n),
      ],
      L2BlockProposed: [
        makeL2BlockProposedEvent(2510n, 2n, blocks[1].archive.root.toString()),
        makeL2BlockProposedEvent(2520n, 3n, blocks[2].archive.root.toString()),
      ],
    });

    publicClient.getTransaction.mockResolvedValueOnce(rollupTxs[0]);

    rollupTxs.slice(1).forEach(tx => publicClient.getTransaction.mockResolvedValueOnce(tx));

    await archiver.start(false);

    // Wait until block 3 is processed. If this won't happen the test will fail with timeout.
    while ((await archiver.getBlockNumber()) !== 3) {
      await sleep(100);
    }

    latestBlockNum = await archiver.getBlockNumber();
    expect(latestBlockNum).toEqual(3);

    // L1 to L2 messages
    {
      // Checks that I get correct amount of sequenced new messages for L2 blocks 1 and 2
      let l1ToL2Messages = await archiver.getL1ToL2Messages(1n);
      expect(l1ToL2Messages.length).toEqual(2);

      l1ToL2Messages = await archiver.getL1ToL2Messages(2n);
      expect(l1ToL2Messages.length).toEqual(3);

      // Check that I cannot get messages for block 3 because there is a message gap (message with index 0 was not
      // processed) --> since we are fetching events individually for each message there is a message gap check when
      // fetching the messages for the block in order to ensure that all the messages were really obtained. E.g. if we
      // receive messages with indices 0, 1, 2, 4, 5, 6 we can be sure there is an issue because we are missing message
      // with index 3.
      await expect(async () => {
        await archiver.getL1ToL2Messages(3n);
      }).rejects.toThrow(`L1 to L2 message gap found in block ${3}`);
    }

    // Expect logs to correspond to what is set by L2Block.random(...)
    const noteEncryptedLogs = await archiver.getLogs(1, 100, LogType.NOTEENCRYPTED);
    expect(noteEncryptedLogs.length).toEqual(blockNumbers.length);

    for (const [index, x] of blockNumbers.entries()) {
      const expectedTotalNumEncryptedLogs = 4 * x * 2;
      const totalNumEncryptedLogs = EncryptedNoteL2BlockL2Logs.unrollLogs([noteEncryptedLogs[index]]).length;
      expect(totalNumEncryptedLogs).toEqual(expectedTotalNumEncryptedLogs);
    }

    const encryptedLogs = await archiver.getLogs(1, 100, LogType.ENCRYPTED);
    expect(encryptedLogs.length).toEqual(blockNumbers.length);

    for (const [index, x] of blockNumbers.entries()) {
      const expectedTotalNumEncryptedLogs = 4 * x * 2;
      const totalNumEncryptedLogs = EncryptedL2BlockL2Logs.unrollLogs([encryptedLogs[index]]).length;
      expect(totalNumEncryptedLogs).toEqual(expectedTotalNumEncryptedLogs);
    }

    const unencryptedLogs = await archiver.getLogs(1, 100, LogType.UNENCRYPTED);
    expect(unencryptedLogs.length).toEqual(blockNumbers.length);

    blockNumbers.forEach((x, index) => {
      const expectedTotalNumUnencryptedLogs = 4 * (x + 1) * 2;
      const totalNumUnencryptedLogs = UnencryptedL2BlockL2Logs.unrollLogs([unencryptedLogs[index]]).length;
      expect(totalNumUnencryptedLogs).toEqual(expectedTotalNumUnencryptedLogs);
    });

    blockNumbers.forEach(async x => {
      const expectedTotalNumContractClassLogs = 4;
      const contractClassLogs = await archiver.getContractClassLogs({ fromBlock: x, toBlock: x + 1 });
      expect(contractClassLogs.logs.length).toEqual(expectedTotalNumContractClassLogs);
    });

    // Check last proven block number
    const provenBlockNumber = await archiver.getProvenBlockNumber();
    expect(provenBlockNumber).toEqual(1);

    // Check getting only proven blocks
    expect((await archiver.getBlocks(1, 100)).map(b => b.number)).toEqual([1, 2, 3]);
    expect((await archiver.getBlocks(1, 100, true)).map(b => b.number)).toEqual([1]);
  }, 10_000);

  it('ignores block 3 because it have been pruned (simulate pruning)', async () => {
    const loggerSpy = jest.spyOn((archiver as any).log, 'warn');

    let latestBlockNum = await archiver.getBlockNumber();
    expect(latestBlockNum).toEqual(0);

    const numL2BlocksInTest = 2;

    const rollupTxs = blocks.map(makeRollupTx);

    // Here we set the current L1 block number to 102. L1 to L2 messages after this should not be read.
    publicClient.getBlockNumber.mockResolvedValue(102n);

    const badArchive = Fr.random().toString();

    rollupRead.status.mockResolvedValue([0n, GENESIS_ROOT, 2n, blocks[1].archive.root.toString(), GENESIS_ROOT]);

    inboxRead.totalMessagesInserted.mockResolvedValueOnce(2n).mockResolvedValueOnce(2n);

    mockGetLogs({
      messageSent: [
        makeMessageSentEventWithIndexInL2BlockSubtree(66n, 1n, 0n),
        makeMessageSentEventWithIndexInL2BlockSubtree(68n, 1n, 1n),
      ],
      L2BlockProposed: [
        makeL2BlockProposedEvent(70n, 1n, blocks[0].archive.root.toString()),
        makeL2BlockProposedEvent(80n, 2n, blocks[1].archive.root.toString()),
        makeL2BlockProposedEvent(90n, 3n, badArchive),
      ],
    });

    rollupTxs.forEach(tx => publicClient.getTransaction.mockResolvedValueOnce(tx));

    await archiver.start(false);

    while ((await archiver.getBlockNumber()) !== numL2BlocksInTest) {
      await sleep(100);
    }

    latestBlockNum = await archiver.getBlockNumber();
    expect(latestBlockNum).toEqual(numL2BlocksInTest);
    const errorMessage = `Archive mismatch matching, ignoring block ${3} with archive: ${badArchive}, expected ${blocks[2].archive.root.toString()}`;
    expect(loggerSpy).toHaveBeenCalledWith(errorMessage);
  }, 10_000);

  it('skip event search if no changes found', async () => {
    const loggerSpy = jest.spyOn((archiver as any).log, 'verbose');

    let latestBlockNum = await archiver.getBlockNumber();
    expect(latestBlockNum).toEqual(0);

    const numL2BlocksInTest = 2;

    const rollupTxs = blocks.map(makeRollupTx);

    publicClient.getBlockNumber.mockResolvedValueOnce(50n).mockResolvedValueOnce(100n);
    rollupRead.status
      .mockResolvedValueOnce([0n, GENESIS_ROOT, 0n, GENESIS_ROOT, GENESIS_ROOT])
      .mockResolvedValueOnce([0n, GENESIS_ROOT, 2n, blocks[1].archive.root.toString(), GENESIS_ROOT]);

    inboxRead.totalMessagesInserted.mockResolvedValueOnce(0n).mockResolvedValueOnce(2n);

    mockGetLogs({
      messageSent: [
        makeMessageSentEventWithIndexInL2BlockSubtree(66n, 1n, 0n),
        makeMessageSentEventWithIndexInL2BlockSubtree(68n, 1n, 1n),
      ],
      L2BlockProposed: [
        makeL2BlockProposedEvent(70n, 1n, blocks[0].archive.root.toString()),
        makeL2BlockProposedEvent(80n, 2n, blocks[1].archive.root.toString()),
      ],
    });

    rollupTxs.forEach(tx => publicClient.getTransaction.mockResolvedValueOnce(tx));

    await archiver.start(false);

    while ((await archiver.getBlockNumber()) !== numL2BlocksInTest) {
      await sleep(100);
    }

    latestBlockNum = await archiver.getBlockNumber();
    expect(latestBlockNum).toEqual(numL2BlocksInTest);

    // For some reason, this is 1-indexed.
    expect(loggerSpy).toHaveBeenNthCalledWith(
      1,
      `Retrieved no new L1 -> L2 messages between L1 blocks ${1n} and ${50}.`,
    );
    expect(loggerSpy).toHaveBeenNthCalledWith(2, `No blocks to retrieve from ${1n} to ${50n}`);
  }, 10_000);

  it('handles L2 reorg', async () => {
    const loggerSpy = jest.spyOn((archiver as any).log, 'verbose');

    let latestBlockNum = await archiver.getBlockNumber();
    expect(latestBlockNum).toEqual(0);

    const numL2BlocksInTest = 2;

    const rollupTxs = blocks.map(makeRollupTx);

    publicClient.getBlockNumber.mockResolvedValueOnce(50n).mockResolvedValueOnce(100n).mockResolvedValueOnce(150n);

    // We will return status at first to have an empty round, then as if we have 2 pending blocks, and finally
    // Just a single pending block returning a "failure" for the expected pending block
    rollupRead.status
      .mockResolvedValueOnce([0n, GENESIS_ROOT, 0n, GENESIS_ROOT, GENESIS_ROOT])
      .mockResolvedValueOnce([0n, GENESIS_ROOT, 2n, blocks[1].archive.root.toString(), GENESIS_ROOT])
      .mockResolvedValueOnce([0n, GENESIS_ROOT, 1n, blocks[0].archive.root.toString(), Fr.ZERO.toString()]);

    rollupRead.archiveAt
      .mockResolvedValueOnce(blocks[0].archive.root.toString())
      .mockResolvedValueOnce(blocks[1].archive.root.toString())
      .mockResolvedValueOnce(Fr.ZERO.toString());

    inboxRead.totalMessagesInserted
      .mockResolvedValueOnce(0n)
      .mockResolvedValueOnce(2n)
      .mockResolvedValueOnce(2n)
      .mockResolvedValueOnce(2n);

    mockGetLogs({
      messageSent: [
        makeMessageSentEventWithIndexInL2BlockSubtree(66n, 1n, 0n),
        makeMessageSentEventWithIndexInL2BlockSubtree(68n, 1n, 1n),
      ],
      L2BlockProposed: [
        makeL2BlockProposedEvent(70n, 1n, blocks[0].archive.root.toString()),
        makeL2BlockProposedEvent(80n, 2n, blocks[1].archive.root.toString()),
      ],
    });

    rollupTxs.forEach(tx => publicClient.getTransaction.mockResolvedValueOnce(tx));

    await archiver.start(false);

    while ((await archiver.getBlockNumber()) !== numL2BlocksInTest) {
      await sleep(100);
    }

    latestBlockNum = await archiver.getBlockNumber();
    expect(latestBlockNum).toEqual(numL2BlocksInTest);

    // For some reason, this is 1-indexed.
    expect(loggerSpy).toHaveBeenNthCalledWith(
      1,
      `Retrieved no new L1 -> L2 messages between L1 blocks ${1n} and ${50}.`,
    );
    expect(loggerSpy).toHaveBeenNthCalledWith(2, `No blocks to retrieve from ${1n} to ${50n}`);

    // Lets take a look to see if we can find re-org stuff!
    await sleep(1000);

    expect(loggerSpy).toHaveBeenNthCalledWith(6, `L2 prune have occurred, unwind state`);
    expect(loggerSpy).toHaveBeenNthCalledWith(7, `Unwinding 1 block from block 2`);

    // Should also see the block number be reduced
    latestBlockNum = await archiver.getBlockNumber();
    expect(latestBlockNum).toEqual(numL2BlocksInTest - 1);

    const txHash = blocks[1].body.txEffects[0].txHash;
    expect(await archiver.getTxEffect(txHash)).resolves.toBeUndefined;
    expect(await archiver.getBlock(2)).resolves.toBeUndefined;

    [LogType.NOTEENCRYPTED, LogType.ENCRYPTED, LogType.UNENCRYPTED].forEach(async t => {
      expect(await archiver.getLogs(2, 1, t)).toEqual([]);
    });

    // The random blocks don't include contract instances nor classes we we cannot look for those here.
  }, 10_000);

  // TODO(palla/reorg): Add a unit test for the archiver handleEpochPrune
  xit('handles an upcoming L2 prune', () => {});

  // logs should be created in order of how archiver syncs.
  const mockGetLogs = (logs: {
    messageSent?: ReturnType<typeof makeMessageSentEventWithIndexInL2BlockSubtree>[];
    L2BlockProposed?: ReturnType<typeof makeL2BlockProposedEvent>[];
  }) => {
    if (logs.messageSent) {
      publicClient.getLogs.mockResolvedValueOnce(logs.messageSent);
    }
    if (logs.L2BlockProposed) {
      publicClient.getLogs.mockResolvedValueOnce(logs.L2BlockProposed);
    }
  };
});

/**
 * Makes a fake L2BlockProposed event for testing purposes.
 * @param l1BlockNum - L1 block number.
 * @param l2BlockNum - L2 Block number.
 * @returns An L2BlockProposed event log.
 */
function makeL2BlockProposedEvent(l1BlockNum: bigint, l2BlockNum: bigint, archive: `0x${string}`) {
  return {
    blockNumber: l1BlockNum,
    args: { blockNumber: l2BlockNum, archive },
    transactionHash: `0x${l2BlockNum}`,
  } as Log<bigint, number, false, undefined, true, typeof RollupAbi, 'L2BlockProposed'>;
}

/**
 * Makes fake L1ToL2 MessageSent events for testing purposes.
 * @param l1BlockNum - L1 block number.
 * @param l2BlockNumber - The L2 block number for which the message was included.
 * @param indexInSubtree - the index in the l2Block's subtree in the L1 to L2 Messages Tree.
 * @returns MessageSent event logs.
 */
function makeMessageSentEventWithIndexInL2BlockSubtree(
  l1BlockNum: bigint,
  l2BlockNumber: bigint,
  indexInSubtree: bigint,
) {
  const index = indexInSubtree + InboxLeaf.smallestIndexFromL2Block(l2BlockNumber);
  return {
    blockNumber: l1BlockNum,
    args: {
      l2BlockNumber,
      index,
      hash: Fr.random().toString(),
    },
    transactionHash: `0x${l1BlockNum}`,
  } as Log<bigint, number, false, undefined, true, typeof InboxAbi, 'MessageSent'>;
}

/**
 * Makes a fake rollup tx for testing purposes.
 * @param block - The L2Block.
 * @returns A fake tx with calldata that corresponds to calling process in the Rollup contract.
 */
function makeRollupTx(l2Block: L2Block) {
  const header = toHex(l2Block.header.toBuffer());
  const body = toHex(l2Block.body.toBuffer());
  const blobInput = Blob.getEthBlobEvaluationInputs(Blob.getBlobs(l2Block.body.toBlobFields()));
  const archive = toHex(l2Block.archive.root.toBuffer());
  const blockHash = toHex(l2Block.header.hash().toBuffer());
  const input = encodeFunctionData({
    abi: RollupAbi,
    functionName: 'propose',
<<<<<<< HEAD
    args: [header, archive, blockHash, [], [], body, blobInput],
=======
    args: [{ header, archive, blockHash, txHashes: [] }, [], body],
>>>>>>> 9ad24dd7
  });
  return { input } as Transaction<bigint, number>;
}<|MERGE_RESOLUTION|>--- conflicted
+++ resolved
@@ -458,11 +458,7 @@
   const input = encodeFunctionData({
     abi: RollupAbi,
     functionName: 'propose',
-<<<<<<< HEAD
-    args: [header, archive, blockHash, [], [], body, blobInput],
-=======
-    args: [{ header, archive, blockHash, txHashes: [] }, [], body],
->>>>>>> 9ad24dd7
+    args: [{ header, archive, blockHash, txHashes: [] }, [], body, blobInput],
   });
   return { input } as Transaction<bigint, number>;
 }