import {
  EncryptedL2BlockL2Logs,
  EncryptedNoteL2BlockL2Logs,
  InboxLeaf,
  L2Block,
  LogType,
  UnencryptedL2BlockL2Logs,
} from '@aztec/circuit-types';
import { GENESIS_ARCHIVE_ROOT } from '@aztec/circuits.js';
import { DefaultL1ContractsConfig } from '@aztec/ethereum';
import { Blob } from '@aztec/foundation/blob';
import { EthAddress } from '@aztec/foundation/eth-address';
import { Fr } from '@aztec/foundation/fields';
import { sleep } from '@aztec/foundation/sleep';
import { type InboxAbi, RollupAbi } from '@aztec/l1-artifacts';

import { jest } from '@jest/globals';
import { type MockProxy, mock } from 'jest-mock-extended';
import {
  type Chain,
  type HttpTransport,
  type Log,
  type PublicClient,
  type Transaction,
  encodeFunctionData,
  toHex,
} from 'viem';

import { Archiver } from './archiver.js';
import { type ArchiverDataStore } from './archiver_store.js';
import { type ArchiverInstrumentation } from './instrumentation.js';
import { MemoryArchiverStore } from './memory_archiver_store/memory_archiver_store.js';

interface MockRollupContractRead {
  archiveAt: (args: readonly [bigint]) => Promise<`0x${string}`>;
  status: (args: readonly [bigint]) => Promise<[bigint, `0x${string}`, bigint, `0x${string}`, `0x${string}`]>;
}

interface MockInboxContractRead {
  totalMessagesInserted: () => Promise<bigint>;
}

describe('Archiver', () => {
  const rollupAddress = EthAddress.ZERO;
  const inboxAddress = EthAddress.ZERO;
  const registryAddress = EthAddress.ZERO;
  const blockNumbers = [1, 2, 3];

  let publicClient: MockProxy<PublicClient<HttpTransport, Chain>>;
  let instrumentation: MockProxy<ArchiverInstrumentation>;
  let archiverStore: ArchiverDataStore;
  let now: number;

  let rollupRead: MockProxy<MockRollupContractRead>;
  let inboxRead: MockProxy<MockInboxContractRead>;
  let archiver: Archiver;
  let blocks: L2Block[];

  const GENESIS_ROOT = new Fr(GENESIS_ARCHIVE_ROOT).toString();

  beforeEach(() => {
    now = +new Date();
    publicClient = mock<PublicClient<HttpTransport, Chain>>({
      getBlock: ((args: any) => ({
        timestamp: args.blockNumber * BigInt(DefaultL1ContractsConfig.ethereumSlotDuration) + BigInt(now),
      })) as any,
    });

    instrumentation = mock({ isEnabled: () => true });
    archiverStore = new MemoryArchiverStore(1000);

    archiver = new Archiver(
      publicClient,
      rollupAddress,
      inboxAddress,
      registryAddress,
      archiverStore,
      1000,
      instrumentation,
    );

    blocks = blockNumbers.map(x => L2Block.random(x, 4, x, x + 1, 2, 2));

    rollupRead = mock<MockRollupContractRead>();
    rollupRead.archiveAt.mockImplementation((args: readonly [bigint]) =>
      Promise.resolve(blocks[Number(args[0] - 1n)].archive.root.toString()),
    );

    ((archiver as any).rollup as any).read = rollupRead;

    inboxRead = mock<MockInboxContractRead>();
    ((archiver as any).inbox as any).read = inboxRead;
  });

  afterEach(async () => {
    await archiver?.stop();
  });

  it('can start, sync and stop and handle l1 to l2 messages and logs', async () => {
    let latestBlockNum = await archiver.getBlockNumber();
    expect(latestBlockNum).toEqual(0);

    blocks.forEach(
      (b, i) =>
        (b.header.globalVariables.timestamp = new Fr(now + DefaultL1ContractsConfig.ethereumSlotDuration * (i + 1))),
    );
    const rollupTxs = blocks.map(makeRollupTx);

    publicClient.getBlockNumber.mockResolvedValueOnce(2500n).mockResolvedValueOnce(2600n).mockResolvedValueOnce(2700n);

    rollupRead.status
      .mockResolvedValueOnce([0n, GENESIS_ROOT, 1n, blocks[0].archive.root.toString(), GENESIS_ROOT])
      .mockResolvedValue([
        1n,
        blocks[0].archive.root.toString(),
        3n,
        blocks[2].archive.root.toString(),
        blocks[0].archive.root.toString(),
      ]);

    inboxRead.totalMessagesInserted.mockResolvedValueOnce(2n).mockResolvedValueOnce(6n);

    mockGetLogs({
      messageSent: [
        makeMessageSentEventWithIndexInL2BlockSubtree(98n, 1n, 0n),
        makeMessageSentEventWithIndexInL2BlockSubtree(99n, 1n, 1n),
      ],
      L2BlockProposed: [makeL2BlockProposedEvent(101n, 1n, blocks[0].archive.root.toString())],
    });

    mockGetLogs({
      messageSent: [
        makeMessageSentEventWithIndexInL2BlockSubtree(2504n, 2n, 0n),
        makeMessageSentEventWithIndexInL2BlockSubtree(2505n, 2n, 1n),
        makeMessageSentEventWithIndexInL2BlockSubtree(2505n, 2n, 2n),
        makeMessageSentEventWithIndexInL2BlockSubtree(2506n, 3n, 1n),
      ],
      L2BlockProposed: [
        makeL2BlockProposedEvent(2510n, 2n, blocks[1].archive.root.toString()),
        makeL2BlockProposedEvent(2520n, 3n, blocks[2].archive.root.toString()),
      ],
    });

    publicClient.getTransaction.mockResolvedValueOnce(rollupTxs[0]);

    rollupTxs.slice(1).forEach(tx => publicClient.getTransaction.mockResolvedValueOnce(tx));

    await archiver.start(false);

    // Wait until block 3 is processed. If this won't happen the test will fail with timeout.
    while ((await archiver.getBlockNumber()) !== 3) {
      await sleep(100);
    }

    latestBlockNum = await archiver.getBlockNumber();
    expect(latestBlockNum).toEqual(3);

    // L1 to L2 messages
    {
      // Checks that I get correct amount of sequenced new messages for L2 blocks 1 and 2
      let l1ToL2Messages = await archiver.getL1ToL2Messages(1n);
      expect(l1ToL2Messages.length).toEqual(2);

      l1ToL2Messages = await archiver.getL1ToL2Messages(2n);
      expect(l1ToL2Messages.length).toEqual(3);

      // Check that I cannot get messages for block 3 because there is a message gap (message with index 0 was not
      // processed) --> since we are fetching events individually for each message there is a message gap check when
      // fetching the messages for the block in order to ensure that all the messages were really obtained. E.g. if we
      // receive messages with indices 0, 1, 2, 4, 5, 6 we can be sure there is an issue because we are missing message
      // with index 3.
      await expect(async () => {
        await archiver.getL1ToL2Messages(3n);
      }).rejects.toThrow(`L1 to L2 message gap found in block ${3}`);
    }

    // Expect logs to correspond to what is set by L2Block.random(...)
    const noteEncryptedLogs = await archiver.getLogs(1, 100, LogType.NOTEENCRYPTED);
    expect(noteEncryptedLogs.length).toEqual(blockNumbers.length);

    for (const [index, x] of blockNumbers.entries()) {
      const expectedTotalNumEncryptedLogs = 4 * x * 2;
      const totalNumEncryptedLogs = EncryptedNoteL2BlockL2Logs.unrollLogs([noteEncryptedLogs[index]]).length;
      expect(totalNumEncryptedLogs).toEqual(expectedTotalNumEncryptedLogs);
    }

    const encryptedLogs = await archiver.getLogs(1, 100, LogType.ENCRYPTED);
    expect(encryptedLogs.length).toEqual(blockNumbers.length);

    for (const [index, x] of blockNumbers.entries()) {
      const expectedTotalNumEncryptedLogs = 4 * x * 2;
      const totalNumEncryptedLogs = EncryptedL2BlockL2Logs.unrollLogs([encryptedLogs[index]]).length;
      expect(totalNumEncryptedLogs).toEqual(expectedTotalNumEncryptedLogs);
    }

    const unencryptedLogs = await archiver.getLogs(1, 100, LogType.UNENCRYPTED);
    expect(unencryptedLogs.length).toEqual(blockNumbers.length);

    blockNumbers.forEach((x, index) => {
      const expectedTotalNumUnencryptedLogs = 4 * (x + 1) * 2;
      const totalNumUnencryptedLogs = UnencryptedL2BlockL2Logs.unrollLogs([unencryptedLogs[index]]).length;
      expect(totalNumUnencryptedLogs).toEqual(expectedTotalNumUnencryptedLogs);
    });

    blockNumbers.forEach(async x => {
      const expectedTotalNumContractClassLogs = 4;
      const contractClassLogs = await archiver.getContractClassLogs({ fromBlock: x, toBlock: x + 1 });
      expect(contractClassLogs.logs.length).toEqual(expectedTotalNumContractClassLogs);
    });

    // Check last proven block number
    const provenBlockNumber = await archiver.getProvenBlockNumber();
    expect(provenBlockNumber).toEqual(1);

    // Check getting only proven blocks
    expect((await archiver.getBlocks(1, 100)).map(b => b.number)).toEqual([1, 2, 3]);
    expect((await archiver.getBlocks(1, 100, true)).map(b => b.number)).toEqual([1]);
  }, 10_000);

  it('ignores block 3 because it have been pruned (simulate pruning)', async () => {
    const loggerSpy = jest.spyOn((archiver as any).log, 'warn');

    let latestBlockNum = await archiver.getBlockNumber();
    expect(latestBlockNum).toEqual(0);

    const numL2BlocksInTest = 2;

    const rollupTxs = blocks.map(makeRollupTx);

    // Here we set the current L1 block number to 102. L1 to L2 messages after this should not be read.
    publicClient.getBlockNumber.mockResolvedValue(102n);

    const badArchive = Fr.random().toString();

    rollupRead.status.mockResolvedValue([0n, GENESIS_ROOT, 2n, blocks[1].archive.root.toString(), GENESIS_ROOT]);

    inboxRead.totalMessagesInserted.mockResolvedValueOnce(2n).mockResolvedValueOnce(2n);

    mockGetLogs({
      messageSent: [
        makeMessageSentEventWithIndexInL2BlockSubtree(66n, 1n, 0n),
        makeMessageSentEventWithIndexInL2BlockSubtree(68n, 1n, 1n),
      ],
      L2BlockProposed: [
        makeL2BlockProposedEvent(70n, 1n, blocks[0].archive.root.toString()),
        makeL2BlockProposedEvent(80n, 2n, blocks[1].archive.root.toString()),
        makeL2BlockProposedEvent(90n, 3n, badArchive),
      ],
    });

    rollupTxs.forEach(tx => publicClient.getTransaction.mockResolvedValueOnce(tx));

    await archiver.start(false);

    while ((await archiver.getBlockNumber()) !== numL2BlocksInTest) {
      await sleep(100);
    }

    latestBlockNum = await archiver.getBlockNumber();
    expect(latestBlockNum).toEqual(numL2BlocksInTest);
    const errorMessage = `Archive mismatch matching, ignoring block ${3} with archive: ${badArchive}, expected ${blocks[2].archive.root.toString()}`;
    expect(loggerSpy).toHaveBeenCalledWith(errorMessage);
  }, 10_000);

  it('skip event search if no changes found', async () => {
    const loggerSpy = jest.spyOn((archiver as any).log, 'verbose');

    let latestBlockNum = await archiver.getBlockNumber();
    expect(latestBlockNum).toEqual(0);

    const numL2BlocksInTest = 2;

    const rollupTxs = blocks.map(makeRollupTx);

    publicClient.getBlockNumber.mockResolvedValueOnce(50n).mockResolvedValueOnce(100n);
    rollupRead.status
      .mockResolvedValueOnce([0n, GENESIS_ROOT, 0n, GENESIS_ROOT, GENESIS_ROOT])
      .mockResolvedValueOnce([0n, GENESIS_ROOT, 2n, blocks[1].archive.root.toString(), GENESIS_ROOT]);

    inboxRead.totalMessagesInserted.mockResolvedValueOnce(0n).mockResolvedValueOnce(2n);

    mockGetLogs({
      messageSent: [
        makeMessageSentEventWithIndexInL2BlockSubtree(66n, 1n, 0n),
        makeMessageSentEventWithIndexInL2BlockSubtree(68n, 1n, 1n),
      ],
      L2BlockProposed: [
        makeL2BlockProposedEvent(70n, 1n, blocks[0].archive.root.toString()),
        makeL2BlockProposedEvent(80n, 2n, blocks[1].archive.root.toString()),
      ],
    });

    rollupTxs.forEach(tx => publicClient.getTransaction.mockResolvedValueOnce(tx));

    await archiver.start(false);

    while ((await archiver.getBlockNumber()) !== numL2BlocksInTest) {
      await sleep(100);
    }

    latestBlockNum = await archiver.getBlockNumber();
    expect(latestBlockNum).toEqual(numL2BlocksInTest);

    // For some reason, this is 1-indexed.
    expect(loggerSpy).toHaveBeenNthCalledWith(
      1,
      `Retrieved no new L1 -> L2 messages between L1 blocks ${1n} and ${50}.`,
    );
    expect(loggerSpy).toHaveBeenNthCalledWith(2, `No blocks to retrieve from ${1n} to ${50n}`);
  }, 10_000);

  it('handles L2 reorg', async () => {
    const loggerSpy = jest.spyOn((archiver as any).log, 'verbose');

    let latestBlockNum = await archiver.getBlockNumber();
    expect(latestBlockNum).toEqual(0);

    const numL2BlocksInTest = 2;

    const rollupTxs = blocks.map(makeRollupTx);

    publicClient.getBlockNumber.mockResolvedValueOnce(50n).mockResolvedValueOnce(100n).mockResolvedValueOnce(150n);

    // We will return status at first to have an empty round, then as if we have 2 pending blocks, and finally
    // Just a single pending block returning a "failure" for the expected pending block
    rollupRead.status
      .mockResolvedValueOnce([0n, GENESIS_ROOT, 0n, GENESIS_ROOT, GENESIS_ROOT])
      .mockResolvedValueOnce([0n, GENESIS_ROOT, 2n, blocks[1].archive.root.toString(), GENESIS_ROOT])
      .mockResolvedValueOnce([0n, GENESIS_ROOT, 1n, blocks[0].archive.root.toString(), Fr.ZERO.toString()]);

    rollupRead.archiveAt
      .mockResolvedValueOnce(blocks[0].archive.root.toString())
      .mockResolvedValueOnce(blocks[1].archive.root.toString())
      .mockResolvedValueOnce(Fr.ZERO.toString());

    inboxRead.totalMessagesInserted
      .mockResolvedValueOnce(0n)
      .mockResolvedValueOnce(2n)
      .mockResolvedValueOnce(2n)
      .mockResolvedValueOnce(2n);

    mockGetLogs({
      messageSent: [
        makeMessageSentEventWithIndexInL2BlockSubtree(66n, 1n, 0n),
        makeMessageSentEventWithIndexInL2BlockSubtree(68n, 1n, 1n),
      ],
      L2BlockProposed: [
        makeL2BlockProposedEvent(70n, 1n, blocks[0].archive.root.toString()),
        makeL2BlockProposedEvent(80n, 2n, blocks[1].archive.root.toString()),
      ],
    });

    rollupTxs.forEach(tx => publicClient.getTransaction.mockResolvedValueOnce(tx));

    await archiver.start(false);

    while ((await archiver.getBlockNumber()) !== numL2BlocksInTest) {
      await sleep(100);
    }

    latestBlockNum = await archiver.getBlockNumber();
    expect(latestBlockNum).toEqual(numL2BlocksInTest);

    // For some reason, this is 1-indexed.
    expect(loggerSpy).toHaveBeenNthCalledWith(
      1,
      `Retrieved no new L1 -> L2 messages between L1 blocks ${1n} and ${50}.`,
    );
    expect(loggerSpy).toHaveBeenNthCalledWith(2, `No blocks to retrieve from ${1n} to ${50n}`);

    // Lets take a look to see if we can find re-org stuff!
    await sleep(1000);

    expect(loggerSpy).toHaveBeenNthCalledWith(6, `L2 prune have occurred, unwind state`);
    expect(loggerSpy).toHaveBeenNthCalledWith(7, `Unwinding 1 block from block 2`);

    // Should also see the block number be reduced
    latestBlockNum = await archiver.getBlockNumber();
    expect(latestBlockNum).toEqual(numL2BlocksInTest - 1);

    const txHash = blocks[1].body.txEffects[0].txHash;
    expect(await archiver.getTxEffect(txHash)).resolves.toBeUndefined;
    expect(await archiver.getBlock(2)).resolves.toBeUndefined;

    [LogType.NOTEENCRYPTED, LogType.ENCRYPTED, LogType.UNENCRYPTED].forEach(async t => {
      expect(await archiver.getLogs(2, 1, t)).toEqual([]);
    });

    // The random blocks don't include contract instances nor classes we we cannot look for those here.
  }, 10_000);

  // TODO(palla/reorg): Add a unit test for the archiver handleEpochPrune
  xit('handles an upcoming L2 prune', () => {});

  // logs should be created in order of how archiver syncs.
  const mockGetLogs = (logs: {
    messageSent?: ReturnType<typeof makeMessageSentEventWithIndexInL2BlockSubtree>[];
    L2BlockProposed?: ReturnType<typeof makeL2BlockProposedEvent>[];
  }) => {
    if (logs.messageSent) {
      publicClient.getLogs.mockResolvedValueOnce(logs.messageSent);
    }
    if (logs.L2BlockProposed) {
      publicClient.getLogs.mockResolvedValueOnce(logs.L2BlockProposed);
    }
  };
});

/**
 * Makes a fake L2BlockProposed event for testing purposes.
 * @param l1BlockNum - L1 block number.
 * @param l2BlockNum - L2 Block number.
 * @returns An L2BlockProposed event log.
 */
function makeL2BlockProposedEvent(l1BlockNum: bigint, l2BlockNum: bigint, archive: `0x${string}`) {
  return {
    blockNumber: l1BlockNum,
    args: { blockNumber: l2BlockNum, archive },
    transactionHash: `0x${l2BlockNum}`,
  } as Log<bigint, number, false, undefined, true, typeof RollupAbi, 'L2BlockProposed'>;
}

/**
 * Makes fake L1ToL2 MessageSent events for testing purposes.
 * @param l1BlockNum - L1 block number.
 * @param l2BlockNumber - The L2 block number for which the message was included.
 * @param indexInSubtree - the index in the l2Block's subtree in the L1 to L2 Messages Tree.
 * @returns MessageSent event logs.
 */
function makeMessageSentEventWithIndexInL2BlockSubtree(
  l1BlockNum: bigint,
  l2BlockNumber: bigint,
  indexInSubtree: bigint,
) {
  const index = indexInSubtree + InboxLeaf.smallestIndexFromL2Block(l2BlockNumber);
  return {
    blockNumber: l1BlockNum,
    args: {
      l2BlockNumber,
      index,
      hash: Fr.random().toString(),
    },
    transactionHash: `0x${l1BlockNum}`,
  } as Log<bigint, number, false, undefined, true, typeof InboxAbi, 'MessageSent'>;
}

/**
 * Makes a fake rollup tx for testing purposes.
 * @param block - The L2Block.
 * @returns A fake tx with calldata that corresponds to calling process in the Rollup contract.
 */
function makeRollupTx(l2Block: L2Block) {
  const header = toHex(l2Block.header.toBuffer());
  const body = toHex(l2Block.body.toBuffer());
  const blobInput = Blob.getEthBlobEvaluationInputs(Blob.getBlobs(l2Block.body.toBlobFields()));
  const archive = toHex(l2Block.archive.root.toBuffer());
  const blockHash = toHex(l2Block.header.hash().toBuffer());
  const input = encodeFunctionData({
    abi: RollupAbi,
    functionName: 'propose',
<<<<<<< HEAD
    args: [{ header, archive, blockHash, txHashes: [] }, [], body, blobInput],
=======
    args: [
      { header, archive, blockHash, oracleInput: { provingCostModifier: 0n, feeAssetPriceModifier: 0n }, txHashes: [] },
      [],
      body,
    ],
>>>>>>> 4ee83448
  });
  return { input } as Transaction<bigint, number>;
}<|MERGE_RESOLUTION|>--- conflicted
+++ resolved
@@ -458,15 +458,7 @@
   const input = encodeFunctionData({
     abi: RollupAbi,
     functionName: 'propose',
-<<<<<<< HEAD
-    args: [{ header, archive, blockHash, txHashes: [] }, [], body, blobInput],
-=======
-    args: [
-      { header, archive, blockHash, oracleInput: { provingCostModifier: 0n, feeAssetPriceModifier: 0n }, txHashes: [] },
-      [],
-      body,
-    ],
->>>>>>> 4ee83448
+    args: [{ header, archive, blockHash, oracleInput: { provingCostModifier: 0n, feeAssetPriceModifier: 0n }, txHashes: [] }, [], body, blobInput],
   });
   return { input } as Transaction<bigint, number>;
 }