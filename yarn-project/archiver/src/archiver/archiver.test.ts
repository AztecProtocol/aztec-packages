--- conflicted
+++ resolved
@@ -1,4 +1,3 @@
-<<<<<<< HEAD
 // import { ExtendedContractData, L2Block, L2BlockL2Logs, LogType } from '@aztec/circuit-types';
 // import { NUMBER_OF_L1_L2_MESSAGES_PER_ROLLUP } from '@aztec/circuits.js';
 // import { AztecAddress } from '@aztec/foundation/aztec-address';
@@ -29,236 +28,236 @@
 //     archiverStore = new MemoryArchiverStore(1000);
 //   });
 
-//   // it('can start, sync and stop and handle l1 to l2 messages and logs', async () => {
-//   //   const archiver = new Archiver(
-//   //     publicClient,
-//   //     EthAddress.fromString(rollupAddress),
-//   //     EthAddress.fromString(inboxAddress),
-//   //     EthAddress.fromString(registryAddress),
-//   //     EthAddress.fromString(contractDeploymentEmitterAddress),
-//   //     archiverStore,
-//   //     1000,
-//   //   );
-
-//   //   let latestBlockNum = await archiver.getBlockNumber();
-//   //   expect(latestBlockNum).toEqual(0);
-
-//   //   const blocks = blockNumbers.map(x => L2Block.random(x, 4, x, x + 1, x * 2, x * 3));
-//   //   const rollupTxs = blocks.map(makeRollupTx);
-//   //   // `L2Block.random(x)` creates some l1 to l2 messages. We add those,
-//   //   // since it is expected by the test that these would be consumed.
-//   //   // Archiver removes such messages from pending store.
-//   //   // Also create some more messages to cancel and some that will stay pending.
-
-//   //   const messageToCancel1 = Fr.random().toString();
-//   //   const messageToCancel2 = Fr.random().toString();
-//   //   const l1ToL2MessagesToCancel = [messageToCancel1, messageToCancel2];
-//   //   const messageToStayPending1 = Fr.random().toString();
-//   //   const messageToStayPending2 = Fr.random().toString();
-
-//   //   const l1ToL2MessageAddedEvents = [
-//   //     makeL1ToL2MessageAddedEvents(
-//   //       100n,
-//   //       blocks[0].body.l1ToL2Messages.map(key => key.toString()),
-//   //     ),
-//   //     makeL1ToL2MessageAddedEvents(
-//   //       100n,
-//   //       blocks[1].body.l1ToL2Messages.map(key => key.toString()),
-//   //     ),
-//   //     makeL1ToL2MessageAddedEvents(
-//   //       2501n,
-//   //       blocks[2].body.l1ToL2Messages.map(key => key.toString()),
-//   //     ),
-//   //     makeL1ToL2MessageAddedEvents(2502n, [
-//   //       messageToCancel1,
-//   //       messageToCancel2,
-//   //       messageToStayPending1,
-//   //       messageToStayPending2,
-//   //     ]),
-//   //   ];
-//   //   publicClient.getBlockNumber.mockResolvedValueOnce(2500n).mockResolvedValueOnce(2600n).mockResolvedValueOnce(2700n);
-//   //   // logs should be created in order of how archiver syncs.
-//   //   publicClient.getLogs
-//   //     .mockResolvedValueOnce(l1ToL2MessageAddedEvents.slice(0, 2).flat())
-//   //     .mockResolvedValueOnce([]) // no messages to cancel
-//   //     .mockResolvedValueOnce([makeL2BlockProcessedEvent(101n, 1n)])
-//   //     .mockResolvedValueOnce([makeContractDeploymentEvent(103n, blocks[0])]) // the first loop of the archiver ends here at block 2500
-//   //     .mockResolvedValueOnce(l1ToL2MessageAddedEvents.slice(2, 4).flat())
-//   //     .mockResolvedValueOnce(makeL1ToL2MessageCancelledEvents(2503n, l1ToL2MessagesToCancel))
-//   //     .mockResolvedValueOnce([makeL2BlockProcessedEvent(2510n, 2n), makeL2BlockProcessedEvent(2520n, 3n)])
-//   //     .mockResolvedValueOnce([makeContractDeploymentEvent(2540n, blocks[1])])
-//   //     .mockResolvedValue([]);
-//   //   rollupTxs.forEach(tx => publicClient.getTransaction.mockResolvedValueOnce(tx));
-
-//   //   await archiver.start(false);
-
-//   //   // Wait until block 3 is processed. If this won't happen the test will fail with timeout.
-//   //   while ((await archiver.getBlockNumber()) !== 3) {
-//   //     await sleep(100);
-//   //   }
-
-//   //   latestBlockNum = await archiver.getBlockNumber();
-//   //   expect(latestBlockNum).toEqual(3);
-
-//   //   // Check that only 2 messages (l1ToL2MessageAddedEvents[3][2] and l1ToL2MessageAddedEvents[3][3]) are pending.
-//   //   // Other two (l1ToL2MessageAddedEvents[3][0..2]) were cancelled. And the previous messages were confirmed.
-//   //   const expectedPendingMessageKeys = [
-//   //     l1ToL2MessageAddedEvents[3][2].args.entryKey,
-//   //     l1ToL2MessageAddedEvents[3][3].args.entryKey,
-//   //   ];
-//   //   const actualPendingMessageKeys = (await archiver.getPendingL1ToL2Messages(10)).map(key => key.toString());
-//   //   expect(expectedPendingMessageKeys).toEqual(actualPendingMessageKeys);
-
-//   //   // Expect logs to correspond to what is set by L2Block.random(...)
-//   //   const encryptedLogs = await archiver.getLogs(1, 100, LogType.ENCRYPTED);
-//   //   expect(encryptedLogs.length).toEqual(blockNumbers.length);
-
-//   //   for (const [index, x] of blockNumbers.entries()) {
-//   //     const expectedTotalNumEncryptedLogs = 4 * x * (x * 2);
-//   //     const totalNumEncryptedLogs = L2BlockL2Logs.unrollLogs([encryptedLogs[index]]).length;
-//   //     expect(totalNumEncryptedLogs).toEqual(expectedTotalNumEncryptedLogs);
-//   //   }
-
-//   //   const unencryptedLogs = await archiver.getLogs(1, 100, LogType.UNENCRYPTED);
-//   //   expect(unencryptedLogs.length).toEqual(blockNumbers.length);
-
-//   //   blockNumbers.forEach((x, index) => {
-//   //     const expectedTotalNumUnencryptedLogs = 4 * (x + 1) * (x * 3);
-//   //     const totalNumUnencryptedLogs = L2BlockL2Logs.unrollLogs([unencryptedLogs[index]]).length;
-//   //     expect(totalNumUnencryptedLogs).toEqual(expectedTotalNumUnencryptedLogs);
-//   //   });
-
-//   //   await archiver.stop();
-//   // }, 10_000);
-
-//   // it('does not sync past current block number', async () => {
-//   //   const numL2BlocksInTest = 2;
-//   //   const archiver = new Archiver(
-//   //     publicClient,
-//   //     EthAddress.fromString(rollupAddress),
-//   //     EthAddress.fromString(inboxAddress),
-//   //     EthAddress.fromString(registryAddress),
-//   //     EthAddress.fromString(contractDeploymentEmitterAddress),
-//   //     archiverStore,
-//   //     1000,
-//   //   );
-
-//   //   let latestBlockNum = await archiver.getBlockNumber();
-//   //   expect(latestBlockNum).toEqual(0);
-
-//   //   const createL1ToL2Messages = () => {
-//   //     return [Fr.random().toString(), Fr.random().toString()];
-//   //   };
-
-//   //   const blocks = blockNumbers.map(x => L2Block.random(x, 4, x, x + 1, x * 2, x * 3));
-//   //   const rollupTxs = blocks.map(makeRollupTx);
-//   //   // `L2Block.random(x)` creates some l1 to l2 messages. We add those,
-//   //   // since it is expected by the test that these would be consumed.
-//   //   // Archiver removes such messages from pending store.
-//   //   // Also create some more messages to cancel and some that will stay pending.
-
-//   //   const additionalL1ToL2MessagesBlock102 = createL1ToL2Messages();
-//   //   const additionalL1ToL2MessagesBlock103 = createL1ToL2Messages();
-
-//   //   const l1ToL2MessageAddedEvents = [
-//   //     makeL1ToL2MessageAddedEvents(
-//   //       100n,
-//   //       blocks[0].body.l1ToL2Messages.map(key => key.toString()),
-//   //     ),
-//   //     makeL1ToL2MessageAddedEvents(
-//   //       101n,
-//   //       blocks[1].body.l1ToL2Messages.map(key => key.toString()),
-//   //     ),
-//   //     makeL1ToL2MessageAddedEvents(102n, additionalL1ToL2MessagesBlock102),
-//   //     makeL1ToL2MessageAddedEvents(103n, additionalL1ToL2MessagesBlock103),
-//   //   ];
-
-//   //   // Here we set the current L1 block number to 102. L1 to L2 messages after this should not be read.
-//   //   publicClient.getBlockNumber.mockResolvedValue(102n);
-//   //   // add all of the L1 to L2 messages to the mock
-//   //   publicClient.getLogs
-//   //     .mockImplementationOnce((args?: any) => {
-//   //       return Promise.resolve(
-//   //         l1ToL2MessageAddedEvents
-//   //           .flat()
-//   //           .filter(x => x.blockNumber! >= args.fromBlock && x.blockNumber! < args.toBlock),
-//   //       );
-//   //     })
-//   //     .mockResolvedValueOnce([])
-//   //     .mockResolvedValueOnce([makeL2BlockProcessedEvent(70n, 1n), makeL2BlockProcessedEvent(80n, 2n)])
-//   //     .mockResolvedValue([]);
-//   //   rollupTxs.slice(0, numL2BlocksInTest).forEach(tx => publicClient.getTransaction.mockResolvedValueOnce(tx));
-
-//   //   await archiver.start(false);
-
-//   //   // Wait until block 3 is processed. If this won't happen the test will fail with timeout.
-//   //   while ((await archiver.getBlockNumber()) !== numL2BlocksInTest) {
-//   //     await sleep(100);
-//   //   }
-
-//   //   latestBlockNum = await archiver.getBlockNumber();
-//   //   expect(latestBlockNum).toEqual(numL2BlocksInTest);
-
-//   //   // Check that the only pending L1 to L2 messages are those from eth bock 102
-//   //   const expectedPendingMessageKeys = additionalL1ToL2MessagesBlock102;
-//   //   const actualPendingMessageKeys = (await archiver.getPendingL1ToL2Messages(100)).map(key => key.toString());
-//   //   expect(actualPendingMessageKeys).toEqual(expectedPendingMessageKeys);
-
-//   //   await archiver.stop();
-//   // }, 10_000);
-
-//   // it('pads L1 to L2 messages', async () => {
-//   //   const NUM_RECEIVED_L1_MESSAGES = 2;
-
-//   //   const archiver = new Archiver(
-//   //     publicClient,
-//   //     EthAddress.fromString(rollupAddress),
-//   //     EthAddress.fromString(inboxAddress),
-//   //     EthAddress.fromString(registryAddress),
-//   //     EthAddress.fromString(contractDeploymentEmitterAddress),
-//   //     archiverStore,
-//   //     1000,
-//   //   );
-
-//   //   let latestBlockNum = await archiver.getBlockNumber();
-//   //   expect(latestBlockNum).toEqual(0);
-
-//   //   const block = L2Block.random(1, 4, 1, 2, 4, 6);
-//   //   block.body.l1ToL2Messages = times(2, Fr.random);
-//   //   const rollupTx = makeRollupTx(block);
-
-//   //   publicClient.getBlockNumber.mockResolvedValueOnce(2500n);
-//   //   // logs should be created in order of how archiver syncs.
-//   //   publicClient.getLogs
-//   //     .mockResolvedValueOnce(
-//   //       makeL1ToL2MessageAddedEvents(
-//   //         100n,
-//   //         block.body.l1ToL2Messages.map(x => x.toString()),
-//   //       ),
-//   //     )
-//   //     .mockResolvedValueOnce([])
-//   //     .mockResolvedValueOnce([makeL2BlockProcessedEvent(101n, 1n)])
-//   //     .mockResolvedValue([]);
-//   //   publicClient.getTransaction.mockResolvedValueOnce(rollupTx);
-
-//   //   await archiver.start(false);
-
-//   //   // Wait until block 1 is processed. If this won't happen the test will fail with timeout.
-//   //   while ((await archiver.getBlockNumber()) !== 1) {
-//   //     await sleep(100);
-//   //   }
-
-//   //   latestBlockNum = await archiver.getBlockNumber();
-//   //   expect(latestBlockNum).toEqual(1);
-
-//   //   const expectedL1Messages = block.body.l1ToL2Messages
-//   //     .concat(times(NUMBER_OF_L1_L2_MESSAGES_PER_ROLLUP - NUM_RECEIVED_L1_MESSAGES, () => Fr.ZERO))
-//   //     .map(x => x.value);
-//   //   const receivedBlock = await archiver.getBlock(1);
-//   //   expect(receivedBlock?.body.l1ToL2Messages.map(x => x.value)).toEqual(expectedL1Messages);
-
-//   //   await archiver.stop();
-//   // }, 10_000);
+//   it('can start, sync and stop and handle l1 to l2 messages and logs', async () => {
+//     const archiver = new Archiver(
+//       publicClient,
+//       EthAddress.fromString(rollupAddress),
+//       EthAddress.fromString(inboxAddress),
+//       EthAddress.fromString(registryAddress),
+//       EthAddress.fromString(contractDeploymentEmitterAddress),
+//       archiverStore,
+//       1000,
+//     );
+
+//     let latestBlockNum = await archiver.getBlockNumber();
+//     expect(latestBlockNum).toEqual(0);
+
+//     const blocks = blockNumbers.map(x => L2Block.random(x, 4, x, x + 1, x * 2, x * 3));
+//     const rollupTxs = blocks.map(makeRollupTx);
+//     // `L2Block.random(x)` creates some l1 to l2 messages. We add those,
+//     // since it is expected by the test that these would be consumed.
+//     // Archiver removes such messages from pending store.
+//     // Also create some more messages to cancel and some that will stay pending.
+
+//     const messageToCancel1 = Fr.random().toString();
+//     const messageToCancel2 = Fr.random().toString();
+//     const l1ToL2MessagesToCancel = [messageToCancel1, messageToCancel2];
+//     const messageToStayPending1 = Fr.random().toString();
+//     const messageToStayPending2 = Fr.random().toString();
+
+//     const l1ToL2MessageAddedEvents = [
+//       makeL1ToL2MessageAddedEvents(
+//         100n,
+//         blocks[0].body.l1ToL2Messages.map(key => key.toString()),
+//       ),
+//       makeL1ToL2MessageAddedEvents(
+//         100n,
+//         blocks[1].body.l1ToL2Messages.map(key => key.toString()),
+//       ),
+//       makeL1ToL2MessageAddedEvents(
+//         2501n,
+//         blocks[2].body.l1ToL2Messages.map(key => key.toString()),
+//       ),
+//       makeL1ToL2MessageAddedEvents(2502n, [
+//         messageToCancel1,
+//         messageToCancel2,
+//         messageToStayPending1,
+//         messageToStayPending2,
+//       ]),
+//     ];
+//     publicClient.getBlockNumber.mockResolvedValueOnce(2500n).mockResolvedValueOnce(2600n).mockResolvedValueOnce(2700n);
+//     // logs should be created in order of how archiver syncs.
+//     publicClient.getLogs
+//       .mockResolvedValueOnce(l1ToL2MessageAddedEvents.slice(0, 2).flat())
+//       .mockResolvedValueOnce([]) // no messages to cancel
+//       .mockResolvedValueOnce([makeL2BlockProcessedEvent(101n, 1n)])
+//       .mockResolvedValueOnce([makeContractDeploymentEvent(103n, blocks[0])]) // the first loop of the archiver ends here at block 2500
+//       .mockResolvedValueOnce(l1ToL2MessageAddedEvents.slice(2, 4).flat())
+//       .mockResolvedValueOnce(makeL1ToL2MessageCancelledEvents(2503n, l1ToL2MessagesToCancel))
+//       .mockResolvedValueOnce([makeL2BlockProcessedEvent(2510n, 2n), makeL2BlockProcessedEvent(2520n, 3n)])
+//       .mockResolvedValueOnce([makeContractDeploymentEvent(2540n, blocks[1])])
+//       .mockResolvedValue([]);
+//     rollupTxs.forEach(tx => publicClient.getTransaction.mockResolvedValueOnce(tx));
+
+//     await archiver.start(false);
+
+//     // Wait until block 3 is processed. If this won't happen the test will fail with timeout.
+//     while ((await archiver.getBlockNumber()) !== 3) {
+//       await sleep(100);
+//     }
+
+//     latestBlockNum = await archiver.getBlockNumber();
+//     expect(latestBlockNum).toEqual(3);
+
+//     // Check that only 2 messages (l1ToL2MessageAddedEvents[3][2] and l1ToL2MessageAddedEvents[3][3]) are pending.
+//     // Other two (l1ToL2MessageAddedEvents[3][0..2]) were cancelled. And the previous messages were confirmed.
+//     const expectedPendingMessageKeys = [
+//       l1ToL2MessageAddedEvents[3][2].args.entryKey,
+//       l1ToL2MessageAddedEvents[3][3].args.entryKey,
+//     ];
+//     const actualPendingMessageKeys = (await archiver.getPendingL1ToL2Messages(10)).map(key => key.toString());
+//     expect(expectedPendingMessageKeys).toEqual(actualPendingMessageKeys);
+
+//     // Expect logs to correspond to what is set by L2Block.random(...)
+//     const encryptedLogs = await archiver.getLogs(1, 100, LogType.ENCRYPTED);
+//     expect(encryptedLogs.length).toEqual(blockNumbers.length);
+
+//     for (const [index, x] of blockNumbers.entries()) {
+//       const expectedTotalNumEncryptedLogs = 4 * x * (x * 2);
+//       const totalNumEncryptedLogs = L2BlockL2Logs.unrollLogs([encryptedLogs[index]]).length;
+//       expect(totalNumEncryptedLogs).toEqual(expectedTotalNumEncryptedLogs);
+//     }
+
+//     const unencryptedLogs = await archiver.getLogs(1, 100, LogType.UNENCRYPTED);
+//     expect(unencryptedLogs.length).toEqual(blockNumbers.length);
+
+//     blockNumbers.forEach((x, index) => {
+//       const expectedTotalNumUnencryptedLogs = 4 * (x + 1) * (x * 3);
+//       const totalNumUnencryptedLogs = L2BlockL2Logs.unrollLogs([unencryptedLogs[index]]).length;
+//       expect(totalNumUnencryptedLogs).toEqual(expectedTotalNumUnencryptedLogs);
+//     });
+
+//     await archiver.stop();
+//   }, 10_000);
+
+//   it('does not sync past current block number', async () => {
+//     const numL2BlocksInTest = 2;
+//     const archiver = new Archiver(
+//       publicClient,
+//       EthAddress.fromString(rollupAddress),
+//       EthAddress.fromString(inboxAddress),
+//       EthAddress.fromString(registryAddress),
+//       EthAddress.fromString(contractDeploymentEmitterAddress),
+//       archiverStore,
+//       1000,
+//     );
+
+//     let latestBlockNum = await archiver.getBlockNumber();
+//     expect(latestBlockNum).toEqual(0);
+
+//     const createL1ToL2Messages = () => {
+//       return [Fr.random().toString(), Fr.random().toString()];
+//     };
+
+//     const blocks = blockNumbers.map(x => L2Block.random(x, 4, x, x + 1, x * 2, x * 3));
+//     const rollupTxs = blocks.map(makeRollupTx);
+//     // `L2Block.random(x)` creates some l1 to l2 messages. We add those,
+//     // since it is expected by the test that these would be consumed.
+//     // Archiver removes such messages from pending store.
+//     // Also create some more messages to cancel and some that will stay pending.
+
+//     const additionalL1ToL2MessagesBlock102 = createL1ToL2Messages();
+//     const additionalL1ToL2MessagesBlock103 = createL1ToL2Messages();
+
+//     const l1ToL2MessageAddedEvents = [
+//       makeL1ToL2MessageAddedEvents(
+//         100n,
+//         blocks[0].body.l1ToL2Messages.map(key => key.toString()),
+//       ),
+//       makeL1ToL2MessageAddedEvents(
+//         101n,
+//         blocks[1].body.l1ToL2Messages.map(key => key.toString()),
+//       ),
+//       makeL1ToL2MessageAddedEvents(102n, additionalL1ToL2MessagesBlock102),
+//       makeL1ToL2MessageAddedEvents(103n, additionalL1ToL2MessagesBlock103),
+//     ];
+
+//     // Here we set the current L1 block number to 102. L1 to L2 messages after this should not be read.
+//     publicClient.getBlockNumber.mockResolvedValue(102n);
+//     // add all of the L1 to L2 messages to the mock
+//     publicClient.getLogs
+//       .mockImplementationOnce((args?: any) => {
+//         return Promise.resolve(
+//           l1ToL2MessageAddedEvents
+//             .flat()
+//             .filter(x => x.blockNumber! >= args.fromBlock && x.blockNumber! < args.toBlock),
+//         );
+//       })
+//       .mockResolvedValueOnce([])
+//       .mockResolvedValueOnce([makeL2BlockProcessedEvent(70n, 1n), makeL2BlockProcessedEvent(80n, 2n)])
+//       .mockResolvedValue([]);
+//     rollupTxs.slice(0, numL2BlocksInTest).forEach(tx => publicClient.getTransaction.mockResolvedValueOnce(tx));
+
+//     await archiver.start(false);
+
+//     // Wait until block 3 is processed. If this won't happen the test will fail with timeout.
+//     while ((await archiver.getBlockNumber()) !== numL2BlocksInTest) {
+//       await sleep(100);
+//     }
+
+//     latestBlockNum = await archiver.getBlockNumber();
+//     expect(latestBlockNum).toEqual(numL2BlocksInTest);
+
+//     // Check that the only pending L1 to L2 messages are those from eth bock 102
+//     const expectedPendingMessageKeys = additionalL1ToL2MessagesBlock102;
+//     const actualPendingMessageKeys = (await archiver.getPendingL1ToL2Messages(100)).map(key => key.toString());
+//     expect(actualPendingMessageKeys).toEqual(expectedPendingMessageKeys);
+
+//     await archiver.stop();
+//   }, 10_000);
+
+//   it('pads L1 to L2 messages', async () => {
+//     const NUM_RECEIVED_L1_MESSAGES = 2;
+
+//     const archiver = new Archiver(
+//       publicClient,
+//       EthAddress.fromString(rollupAddress),
+//       EthAddress.fromString(inboxAddress),
+//       EthAddress.fromString(registryAddress),
+//       EthAddress.fromString(contractDeploymentEmitterAddress),
+//       archiverStore,
+//       1000,
+//     );
+
+//     let latestBlockNum = await archiver.getBlockNumber();
+//     expect(latestBlockNum).toEqual(0);
+
+//     const block = L2Block.random(1, 4, 1, 2, 4, 6);
+//     block.body.l1ToL2Messages = times(2, Fr.random);
+//     const rollupTx = makeRollupTx(block);
+
+//     publicClient.getBlockNumber.mockResolvedValueOnce(2500n);
+//     // logs should be created in order of how archiver syncs.
+//     publicClient.getLogs
+//       .mockResolvedValueOnce(
+//         makeL1ToL2MessageAddedEvents(
+//           100n,
+//           block.body.l1ToL2Messages.map(x => x.toString()),
+//         ),
+//       )
+//       .mockResolvedValueOnce([])
+//       .mockResolvedValueOnce([makeL2BlockProcessedEvent(101n, 1n)])
+//       .mockResolvedValue([]);
+//     publicClient.getTransaction.mockResolvedValueOnce(rollupTx);
+
+//     await archiver.start(false);
+
+//     // Wait until block 1 is processed. If this won't happen the test will fail with timeout.
+//     while ((await archiver.getBlockNumber()) !== 1) {
+//       await sleep(100);
+//     }
+
+//     latestBlockNum = await archiver.getBlockNumber();
+//     expect(latestBlockNum).toEqual(1);
+
+//     const expectedL1Messages = block.body.l1ToL2Messages
+//       .concat(times(NUMBER_OF_L1_L2_MESSAGES_PER_ROLLUP - NUM_RECEIVED_L1_MESSAGES, () => Fr.ZERO))
+//       .map(x => x.value);
+//     const receivedBlock = await archiver.getBlock(1);
+//     expect(receivedBlock?.body.l1ToL2Messages.map(x => x.value)).toEqual(expectedL1Messages);
+
+//     await archiver.stop();
+//   }, 10_000);
 // });
 
 // /**
@@ -272,7 +271,7 @@
 //     blockNumber: l1BlockNum,
 //     args: { blockNumber: l2BlockNum },
 //     transactionHash: `0x${l2BlockNum}`,
-//   } as Log<bigint, number, undefined, true, typeof RollupAbi, 'L2BlockProcessed'>;
+//   } as Log<bigint, number, false, undefined, true, typeof RollupAbi, 'L2BlockProcessed'>;
 // }
 
 // /**
@@ -290,14 +289,14 @@
 //       l2BlockNum: BigInt(l2Block.number),
 //       aztecAddress: extendedContractData.contractData.contractAddress.toString(),
 //       portalAddress: extendedContractData.contractData.portalContractAddress.toString(),
-//       l2BlockHash: `0x${l2Block.getCalldataHash().toString('hex')}`,
+//       l2BlockHash: `0x${l2Block.body.getCalldataHash().toString('hex')}`,
 //       contractClassId: extendedContractData.contractClassId.toString(),
 //       saltedInitializationHash: extendedContractData.saltedInitializationHash.toString(),
 //       publicKeyHash: extendedContractData.publicKeyHash.toString(),
 //       acir: '0x' + acir,
 //     },
 //     transactionHash: `0x${l2Block.number}`,
-//   } as Log<bigint, number, undefined, true, typeof ContractDeploymentEmitterAbi, 'ContractDeployment'>;
+//   } as Log<bigint, number, false, undefined, true, typeof ContractDeploymentEmitterAbi, 'ContractDeployment'>;
 // }
 
 // /**
@@ -322,7 +321,7 @@
 //         entryKey: entryKey,
 //       },
 //       transactionHash: `0x${l1BlockNum}`,
-//     } as Log<bigint, number, undefined, true, typeof InboxAbi, 'MessageAdded'>;
+//     } as Log<bigint, number, false, undefined, true, typeof InboxAbi, 'MessageAdded'>;
 //   });
 // }
 
@@ -340,7 +339,7 @@
 //         entryKey,
 //       },
 //       transactionHash: `0x${l1BlockNum}`,
-//     } as Log<bigint, number, undefined, true, typeof InboxAbi, 'L1ToL2MessageCancelled'>;
+//     } as Log<bigint, number, false, undefined, true, typeof InboxAbi, 'L1ToL2MessageCancelled'>;
 //   });
 // }
 
@@ -352,377 +351,12 @@
 // function makeRollupTx(l2Block: L2Block) {
 //   const header = toHex(l2Block.header.toBuffer());
 //   const archive = toHex(l2Block.archive.root.toBuffer());
-//   const txsHash = toHex(l2Block.getCalldataHash());
-//   const body = toHex(l2Block.toBuffer());
+//   const body = toHex(l2Block.body.toBuffer());
 //   const proof = `0x`;
 //   const input = encodeFunctionData({
 //     abi: RollupAbi,
 //     functionName: 'process',
-//     args: [header, archive, txsHash, body, proof],
+//     args: [header, archive, body, proof],
 //   });
 //   return { input } as Transaction<bigint, number>;
-// }
-=======
-import { ExtendedContractData, L2Block, L2BlockL2Logs, LogType } from '@aztec/circuit-types';
-import { NUMBER_OF_L1_L2_MESSAGES_PER_ROLLUP } from '@aztec/circuits.js';
-import { AztecAddress } from '@aztec/foundation/aztec-address';
-import { times } from '@aztec/foundation/collection';
-import { EthAddress } from '@aztec/foundation/eth-address';
-import { Fr } from '@aztec/foundation/fields';
-import { sleep } from '@aztec/foundation/sleep';
-import { ContractDeploymentEmitterAbi, InboxAbi, RollupAbi } from '@aztec/l1-artifacts';
-
-import { MockProxy, mock } from 'jest-mock-extended';
-import { Chain, HttpTransport, Log, PublicClient, Transaction, encodeFunctionData, toHex } from 'viem';
-
-import { Archiver } from './archiver.js';
-import { ArchiverDataStore } from './archiver_store.js';
-import { MemoryArchiverStore } from './memory_archiver_store/memory_archiver_store.js';
-
-describe('Archiver', () => {
-  const rollupAddress = EthAddress.ZERO.toString();
-  const inboxAddress = EthAddress.ZERO.toString();
-  const registryAddress = EthAddress.ZERO.toString();
-  const contractDeploymentEmitterAddress = '0x0000000000000000000000000000000000000001';
-  const blockNumbers = [1, 2, 3];
-  let publicClient: MockProxy<PublicClient<HttpTransport, Chain>>;
-  let archiverStore: ArchiverDataStore;
-
-  beforeEach(() => {
-    publicClient = mock<PublicClient<HttpTransport, Chain>>();
-    archiverStore = new MemoryArchiverStore(1000);
-  });
-
-  it('can start, sync and stop and handle l1 to l2 messages and logs', async () => {
-    const archiver = new Archiver(
-      publicClient,
-      EthAddress.fromString(rollupAddress),
-      EthAddress.fromString(inboxAddress),
-      EthAddress.fromString(registryAddress),
-      EthAddress.fromString(contractDeploymentEmitterAddress),
-      archiverStore,
-      1000,
-    );
-
-    let latestBlockNum = await archiver.getBlockNumber();
-    expect(latestBlockNum).toEqual(0);
-
-    const blocks = blockNumbers.map(x => L2Block.random(x, 4, x, x + 1, x * 2, x * 3));
-    const rollupTxs = blocks.map(makeRollupTx);
-    // `L2Block.random(x)` creates some l1 to l2 messages. We add those,
-    // since it is expected by the test that these would be consumed.
-    // Archiver removes such messages from pending store.
-    // Also create some more messages to cancel and some that will stay pending.
-
-    const messageToCancel1 = Fr.random().toString();
-    const messageToCancel2 = Fr.random().toString();
-    const l1ToL2MessagesToCancel = [messageToCancel1, messageToCancel2];
-    const messageToStayPending1 = Fr.random().toString();
-    const messageToStayPending2 = Fr.random().toString();
-
-    const l1ToL2MessageAddedEvents = [
-      makeL1ToL2MessageAddedEvents(
-        100n,
-        blocks[0].body.l1ToL2Messages.map(key => key.toString()),
-      ),
-      makeL1ToL2MessageAddedEvents(
-        100n,
-        blocks[1].body.l1ToL2Messages.map(key => key.toString()),
-      ),
-      makeL1ToL2MessageAddedEvents(
-        2501n,
-        blocks[2].body.l1ToL2Messages.map(key => key.toString()),
-      ),
-      makeL1ToL2MessageAddedEvents(2502n, [
-        messageToCancel1,
-        messageToCancel2,
-        messageToStayPending1,
-        messageToStayPending2,
-      ]),
-    ];
-    publicClient.getBlockNumber.mockResolvedValueOnce(2500n).mockResolvedValueOnce(2600n).mockResolvedValueOnce(2700n);
-    // logs should be created in order of how archiver syncs.
-    publicClient.getLogs
-      .mockResolvedValueOnce(l1ToL2MessageAddedEvents.slice(0, 2).flat())
-      .mockResolvedValueOnce([]) // no messages to cancel
-      .mockResolvedValueOnce([makeL2BlockProcessedEvent(101n, 1n)])
-      .mockResolvedValueOnce([makeContractDeploymentEvent(103n, blocks[0])]) // the first loop of the archiver ends here at block 2500
-      .mockResolvedValueOnce(l1ToL2MessageAddedEvents.slice(2, 4).flat())
-      .mockResolvedValueOnce(makeL1ToL2MessageCancelledEvents(2503n, l1ToL2MessagesToCancel))
-      .mockResolvedValueOnce([makeL2BlockProcessedEvent(2510n, 2n), makeL2BlockProcessedEvent(2520n, 3n)])
-      .mockResolvedValueOnce([makeContractDeploymentEvent(2540n, blocks[1])])
-      .mockResolvedValue([]);
-    rollupTxs.forEach(tx => publicClient.getTransaction.mockResolvedValueOnce(tx));
-
-    await archiver.start(false);
-
-    // Wait until block 3 is processed. If this won't happen the test will fail with timeout.
-    while ((await archiver.getBlockNumber()) !== 3) {
-      await sleep(100);
-    }
-
-    latestBlockNum = await archiver.getBlockNumber();
-    expect(latestBlockNum).toEqual(3);
-
-    // Check that only 2 messages (l1ToL2MessageAddedEvents[3][2] and l1ToL2MessageAddedEvents[3][3]) are pending.
-    // Other two (l1ToL2MessageAddedEvents[3][0..2]) were cancelled. And the previous messages were confirmed.
-    const expectedPendingMessageKeys = [
-      l1ToL2MessageAddedEvents[3][2].args.entryKey,
-      l1ToL2MessageAddedEvents[3][3].args.entryKey,
-    ];
-    const actualPendingMessageKeys = (await archiver.getPendingL1ToL2Messages(10)).map(key => key.toString());
-    expect(expectedPendingMessageKeys).toEqual(actualPendingMessageKeys);
-
-    // Expect logs to correspond to what is set by L2Block.random(...)
-    const encryptedLogs = await archiver.getLogs(1, 100, LogType.ENCRYPTED);
-    expect(encryptedLogs.length).toEqual(blockNumbers.length);
-
-    for (const [index, x] of blockNumbers.entries()) {
-      const expectedTotalNumEncryptedLogs = 4 * x * (x * 2);
-      const totalNumEncryptedLogs = L2BlockL2Logs.unrollLogs([encryptedLogs[index]]).length;
-      expect(totalNumEncryptedLogs).toEqual(expectedTotalNumEncryptedLogs);
-    }
-
-    const unencryptedLogs = await archiver.getLogs(1, 100, LogType.UNENCRYPTED);
-    expect(unencryptedLogs.length).toEqual(blockNumbers.length);
-
-    blockNumbers.forEach((x, index) => {
-      const expectedTotalNumUnencryptedLogs = 4 * (x + 1) * (x * 3);
-      const totalNumUnencryptedLogs = L2BlockL2Logs.unrollLogs([unencryptedLogs[index]]).length;
-      expect(totalNumUnencryptedLogs).toEqual(expectedTotalNumUnencryptedLogs);
-    });
-
-    await archiver.stop();
-  }, 10_000);
-
-  it('does not sync past current block number', async () => {
-    const numL2BlocksInTest = 2;
-    const archiver = new Archiver(
-      publicClient,
-      EthAddress.fromString(rollupAddress),
-      EthAddress.fromString(inboxAddress),
-      EthAddress.fromString(registryAddress),
-      EthAddress.fromString(contractDeploymentEmitterAddress),
-      archiverStore,
-      1000,
-    );
-
-    let latestBlockNum = await archiver.getBlockNumber();
-    expect(latestBlockNum).toEqual(0);
-
-    const createL1ToL2Messages = () => {
-      return [Fr.random().toString(), Fr.random().toString()];
-    };
-
-    const blocks = blockNumbers.map(x => L2Block.random(x, 4, x, x + 1, x * 2, x * 3));
-    const rollupTxs = blocks.map(makeRollupTx);
-    // `L2Block.random(x)` creates some l1 to l2 messages. We add those,
-    // since it is expected by the test that these would be consumed.
-    // Archiver removes such messages from pending store.
-    // Also create some more messages to cancel and some that will stay pending.
-
-    const additionalL1ToL2MessagesBlock102 = createL1ToL2Messages();
-    const additionalL1ToL2MessagesBlock103 = createL1ToL2Messages();
-
-    const l1ToL2MessageAddedEvents = [
-      makeL1ToL2MessageAddedEvents(
-        100n,
-        blocks[0].body.l1ToL2Messages.map(key => key.toString()),
-      ),
-      makeL1ToL2MessageAddedEvents(
-        101n,
-        blocks[1].body.l1ToL2Messages.map(key => key.toString()),
-      ),
-      makeL1ToL2MessageAddedEvents(102n, additionalL1ToL2MessagesBlock102),
-      makeL1ToL2MessageAddedEvents(103n, additionalL1ToL2MessagesBlock103),
-    ];
-
-    // Here we set the current L1 block number to 102. L1 to L2 messages after this should not be read.
-    publicClient.getBlockNumber.mockResolvedValue(102n);
-    // add all of the L1 to L2 messages to the mock
-    publicClient.getLogs
-      .mockImplementationOnce((args?: any) => {
-        return Promise.resolve(
-          l1ToL2MessageAddedEvents
-            .flat()
-            .filter(x => x.blockNumber! >= args.fromBlock && x.blockNumber! < args.toBlock),
-        );
-      })
-      .mockResolvedValueOnce([])
-      .mockResolvedValueOnce([makeL2BlockProcessedEvent(70n, 1n), makeL2BlockProcessedEvent(80n, 2n)])
-      .mockResolvedValue([]);
-    rollupTxs.slice(0, numL2BlocksInTest).forEach(tx => publicClient.getTransaction.mockResolvedValueOnce(tx));
-
-    await archiver.start(false);
-
-    // Wait until block 3 is processed. If this won't happen the test will fail with timeout.
-    while ((await archiver.getBlockNumber()) !== numL2BlocksInTest) {
-      await sleep(100);
-    }
-
-    latestBlockNum = await archiver.getBlockNumber();
-    expect(latestBlockNum).toEqual(numL2BlocksInTest);
-
-    // Check that the only pending L1 to L2 messages are those from eth bock 102
-    const expectedPendingMessageKeys = additionalL1ToL2MessagesBlock102;
-    const actualPendingMessageKeys = (await archiver.getPendingL1ToL2Messages(100)).map(key => key.toString());
-    expect(actualPendingMessageKeys).toEqual(expectedPendingMessageKeys);
-
-    await archiver.stop();
-  }, 10_000);
-
-  it('pads L1 to L2 messages', async () => {
-    const NUM_RECEIVED_L1_MESSAGES = 2;
-
-    const archiver = new Archiver(
-      publicClient,
-      EthAddress.fromString(rollupAddress),
-      EthAddress.fromString(inboxAddress),
-      EthAddress.fromString(registryAddress),
-      EthAddress.fromString(contractDeploymentEmitterAddress),
-      archiverStore,
-      1000,
-    );
-
-    let latestBlockNum = await archiver.getBlockNumber();
-    expect(latestBlockNum).toEqual(0);
-
-    const block = L2Block.random(1, 4, 1, 2, 4, 6);
-    block.body.l1ToL2Messages = times(2, Fr.random);
-    const rollupTx = makeRollupTx(block);
-
-    publicClient.getBlockNumber.mockResolvedValueOnce(2500n);
-    // logs should be created in order of how archiver syncs.
-    publicClient.getLogs
-      .mockResolvedValueOnce(
-        makeL1ToL2MessageAddedEvents(
-          100n,
-          block.body.l1ToL2Messages.map(x => x.toString()),
-        ),
-      )
-      .mockResolvedValueOnce([])
-      .mockResolvedValueOnce([makeL2BlockProcessedEvent(101n, 1n)])
-      .mockResolvedValue([]);
-    publicClient.getTransaction.mockResolvedValueOnce(rollupTx);
-
-    await archiver.start(false);
-
-    // Wait until block 1 is processed. If this won't happen the test will fail with timeout.
-    while ((await archiver.getBlockNumber()) !== 1) {
-      await sleep(100);
-    }
-
-    latestBlockNum = await archiver.getBlockNumber();
-    expect(latestBlockNum).toEqual(1);
-
-    const expectedL1Messages = block.body.l1ToL2Messages
-      .concat(times(NUMBER_OF_L1_L2_MESSAGES_PER_ROLLUP - NUM_RECEIVED_L1_MESSAGES, () => Fr.ZERO))
-      .map(x => x.value);
-    const receivedBlock = await archiver.getBlock(1);
-    expect(receivedBlock?.body.l1ToL2Messages.map(x => x.value)).toEqual(expectedL1Messages);
-
-    await archiver.stop();
-  }, 10_000);
-});
-
-/**
- * Makes a fake L2BlockProcessed event for testing purposes.
- * @param l1BlockNum - L1 block number.
- * @param l2BlockNum - L2Block number.
- * @returns An L2BlockProcessed event log.
- */
-function makeL2BlockProcessedEvent(l1BlockNum: bigint, l2BlockNum: bigint) {
-  return {
-    blockNumber: l1BlockNum,
-    args: { blockNumber: l2BlockNum },
-    transactionHash: `0x${l2BlockNum}`,
-  } as Log<bigint, number, false, undefined, true, typeof RollupAbi, 'L2BlockProcessed'>;
-}
-
-/**
- * Makes a fake ContractDeployment event for testing purposes.
- * @param l1BlockNum - L1 block number.
- * @param l2Block - The l2Block this event is associated with.
- * @returns An ContractDeployment event.
- */
-function makeContractDeploymentEvent(l1BlockNum: bigint, l2Block: L2Block) {
-  const extendedContractData = ExtendedContractData.random();
-  const acir = extendedContractData.bytecode?.toString('hex');
-  return {
-    blockNumber: l1BlockNum,
-    args: {
-      l2BlockNum: BigInt(l2Block.number),
-      aztecAddress: extendedContractData.contractData.contractAddress.toString(),
-      portalAddress: extendedContractData.contractData.portalContractAddress.toString(),
-      l2BlockHash: `0x${l2Block.body.getCalldataHash().toString('hex')}`,
-      contractClassId: extendedContractData.contractClassId.toString(),
-      saltedInitializationHash: extendedContractData.saltedInitializationHash.toString(),
-      publicKeyHash: extendedContractData.publicKeyHash.toString(),
-      acir: '0x' + acir,
-    },
-    transactionHash: `0x${l2Block.number}`,
-  } as Log<bigint, number, false, undefined, true, typeof ContractDeploymentEmitterAbi, 'ContractDeployment'>;
-}
-
-/**
- * Makes fake L1ToL2 MessageAdded events for testing purposes.
- * @param l1BlockNum - L1 block number.
- * @param entryKeys - The entry keys of the messages to add.
- * @returns MessageAdded event logs.
- */
-function makeL1ToL2MessageAddedEvents(l1BlockNum: bigint, entryKeys: string[]) {
-  return entryKeys.map(entryKey => {
-    return {
-      blockNumber: l1BlockNum,
-      args: {
-        sender: EthAddress.random().toString(),
-        senderChainId: 1n,
-        recipient: AztecAddress.random().toString(),
-        recipientVersion: 1n,
-        content: Fr.random().toString(),
-        secretHash: Fr.random().toString(),
-        deadline: 100,
-        fee: 1n,
-        entryKey: entryKey,
-      },
-      transactionHash: `0x${l1BlockNum}`,
-    } as Log<bigint, number, false, undefined, true, typeof InboxAbi, 'MessageAdded'>;
-  });
-}
-
-/**
- * Makes fake L1ToL2 MessageCancelled events for testing purposes.
- * @param l1BlockNum - L1 block number.
- * @param entryKey - The entry keys of the message to cancel.
- * @returns MessageCancelled event logs.
- */
-function makeL1ToL2MessageCancelledEvents(l1BlockNum: bigint, entryKeys: string[]) {
-  return entryKeys.map(entryKey => {
-    return {
-      blockNumber: l1BlockNum,
-      args: {
-        entryKey,
-      },
-      transactionHash: `0x${l1BlockNum}`,
-    } as Log<bigint, number, false, undefined, true, typeof InboxAbi, 'L1ToL2MessageCancelled'>;
-  });
-}
-
-/**
- * Makes a fake rollup tx for testing purposes.
- * @param block - The L2Block.
- * @returns A fake tx with calldata that corresponds to calling process in the Rollup contract.
- */
-function makeRollupTx(l2Block: L2Block) {
-  const header = toHex(l2Block.header.toBuffer());
-  const archive = toHex(l2Block.archive.root.toBuffer());
-  const body = toHex(l2Block.body.toBuffer());
-  const proof = `0x`;
-  const input = encodeFunctionData({
-    abi: RollupAbi,
-    functionName: 'process',
-    args: [header, archive, body, proof],
-  });
-  return { input } as Transaction<bigint, number>;
-}
->>>>>>> 20dc67b5
+// }