import {
  type ContractClass2BlockL2Logs,
  ExtendedUnencryptedL2Log,
  type GetUnencryptedLogsResponse,
  type InBlock,
  type InboxLeaf,
  type L2Block,
<<<<<<< HEAD
=======
  L2BlockHash,
  type L2BlockL2Logs,
>>>>>>> 10d3f6fe
  type LogFilter,
  LogId,
  type TxEffect,
  type TxHash,
  TxReceipt,
  TxScopedL2Log,
  type UnencryptedL2BlockL2Logs,
  wrapInBlock,
} from '@aztec/circuit-types';
import {
  type ContractClassPublic,
  type ContractClassPublicWithBlockNumber,
  type ContractInstanceWithAddress,
  type ExecutablePrivateFunctionWithMembershipProof,
  Fr,
  type Header,
  INITIAL_L2_BLOCK_NUM,
  MAX_NOTE_HASHES_PER_TX,
  MAX_NULLIFIERS_PER_TX,
  type PrivateLog,
  type UnconstrainedFunctionWithMembershipProof,
} from '@aztec/circuits.js';
import { type ContractArtifact, FunctionSelector } from '@aztec/foundation/abi';
import { type AztecAddress } from '@aztec/foundation/aztec-address';
import { createDebugLogger } from '@aztec/foundation/log';

import { type ArchiverDataStore, type ArchiverL1SynchPoint } from '../archiver_store.js';
import { type DataRetrieval } from '../structs/data_retrieval.js';
import { type L1Published } from '../structs/published.js';
import { L1ToL2MessageStore } from './l1_to_l2_message_store.js';

/**
 * Simple, in-memory implementation of an archiver data store.
 */
export class MemoryArchiverStore implements ArchiverDataStore {
  /**
   * An array containing all the L2 blocks that have been fetched so far.
   */
  private l2Blocks: L1Published<L2Block>[] = [];

  /**
   * An array containing all the tx effects in the L2 blocks that have been fetched so far.
   */
  private txEffects: InBlock<TxEffect>[] = [];

  private taggedLogs: Map<string, TxScopedL2Log[]> = new Map();

  private logTagsPerBlock: Map<number, Fr[]> = new Map();

  private privateLogsPerBlock: Map<number, PrivateLog[]> = new Map();

  private unencryptedLogsPerBlock: Map<number, UnencryptedL2BlockL2Logs> = new Map();

  private contractClassLogsPerBlock: Map<number, ContractClass2BlockL2Logs> = new Map();

  private blockScopedNullifiers: Map<string, { blockNumber: number; blockHash: string; index: bigint }> = new Map();

  /**
   * Contains all L1 to L2 messages.
   */
  private l1ToL2Messages = new L1ToL2MessageStore();

  private contractArtifacts: Map<string, ContractArtifact> = new Map();

  private contractClasses: Map<string, ContractClassPublicWithBlockNumber> = new Map();

  private bytecodeCommitments: Map<string, Fr> = new Map();

  private privateFunctions: Map<string, ExecutablePrivateFunctionWithMembershipProof[]> = new Map();

  private unconstrainedFunctions: Map<string, UnconstrainedFunctionWithMembershipProof[]> = new Map();

  private contractInstances: Map<string, ContractInstanceWithAddress> = new Map();

  private lastL1BlockNewBlocks: bigint | undefined = undefined;
  private lastL1BlockNewMessages: bigint | undefined = undefined;

  private lastProvenL2BlockNumber: number = 0;
  private lastProvenL2EpochNumber: number = 0;

  #log = createDebugLogger('aztec:archiver:data-store');

  constructor(
    /** The max number of logs that can be obtained in 1 "getUnencryptedLogs" call. */
    public readonly maxLogs: number,
  ) {}

  public getContractClass(id: Fr): Promise<ContractClassPublic | undefined> {
    const contractClass = this.contractClasses.get(id.toString());
    return Promise.resolve(
      contractClass && {
        ...contractClass,
        privateFunctions: this.privateFunctions.get(id.toString()) ?? [],
        unconstrainedFunctions: this.unconstrainedFunctions.get(id.toString()) ?? [],
      },
    );
  }

  public getContractClassIds(): Promise<Fr[]> {
    return Promise.resolve(Array.from(this.contractClasses.keys()).map(key => Fr.fromString(key)));
  }

  public getContractInstance(address: AztecAddress): Promise<ContractInstanceWithAddress | undefined> {
    return Promise.resolve(this.contractInstances.get(address.toString()));
  }

  public getBytecodeCommitment(contractClassId: Fr): Promise<Fr | undefined> {
    return Promise.resolve(this.bytecodeCommitments.get(contractClassId.toString()));
  }

  public addFunctions(
    contractClassId: Fr,
    newPrivateFunctions: ExecutablePrivateFunctionWithMembershipProof[],
    newUnconstrainedFunctions: UnconstrainedFunctionWithMembershipProof[],
  ): Promise<boolean> {
    const privateFunctions = this.privateFunctions.get(contractClassId.toString()) ?? [];
    const unconstrainedFunctions = this.unconstrainedFunctions.get(contractClassId.toString()) ?? [];
    const updatedPrivateFunctions = [
      ...privateFunctions,
      ...newPrivateFunctions.filter(newFn => !privateFunctions.find(f => f.selector.equals(newFn.selector))),
    ];
    const updatedUnconstrainedFunctions = [
      ...unconstrainedFunctions,
      ...newUnconstrainedFunctions.filter(
        newFn => !unconstrainedFunctions.find(f => f.selector.equals(newFn.selector)),
      ),
    ];
    this.privateFunctions.set(contractClassId.toString(), updatedPrivateFunctions);
    this.unconstrainedFunctions.set(contractClassId.toString(), updatedUnconstrainedFunctions);
    return Promise.resolve(true);
  }

  public addContractClasses(
    data: ContractClassPublic[],
    bytecodeCommitments: Fr[],
    blockNumber: number,
  ): Promise<boolean> {
    for (let i = 0; i < data.length; i++) {
      const contractClass = data[i];
      if (!this.contractClasses.has(contractClass.id.toString())) {
        this.contractClasses.set(contractClass.id.toString(), {
          ...contractClass,
          l2BlockNumber: blockNumber,
        });
      }
      if (!this.bytecodeCommitments.has(contractClass.id.toString())) {
        this.bytecodeCommitments.set(contractClass.id.toString(), bytecodeCommitments[i]);
      }
    }
    return Promise.resolve(true);
  }

  public deleteContractClasses(data: ContractClassPublic[], blockNumber: number): Promise<boolean> {
    for (const contractClass of data) {
      const restored = this.contractClasses.get(contractClass.id.toString());
      if (restored && restored.l2BlockNumber >= blockNumber) {
        this.contractClasses.delete(contractClass.id.toString());
        this.bytecodeCommitments.delete(contractClass.id.toString());
      }
    }
    return Promise.resolve(true);
  }

  public addContractInstances(data: ContractInstanceWithAddress[], _blockNumber: number): Promise<boolean> {
    for (const contractInstance of data) {
      this.contractInstances.set(contractInstance.address.toString(), contractInstance);
    }
    return Promise.resolve(true);
  }

  public deleteContractInstances(data: ContractInstanceWithAddress[], _blockNumber: number): Promise<boolean> {
    for (const contractInstance of data) {
      this.contractInstances.delete(contractInstance.address.toString());
    }
    return Promise.resolve(true);
  }

  /**
   * Append new blocks to the store's list.
   * @param blocks - The L2 blocks to be added to the store and the last processed L1 block.
   * @returns True if the operation is successful.
   */
  public addBlocks(blocks: L1Published<L2Block>[]): Promise<boolean> {
    if (blocks.length === 0) {
      return Promise.resolve(true);
    }

    this.lastL1BlockNewBlocks = blocks[blocks.length - 1].l1.blockNumber;
    this.l2Blocks.push(...blocks);
    this.txEffects.push(...blocks.flatMap(b => b.data.body.txEffects.map(txEffect => wrapInBlock(txEffect, b.data))));

    return Promise.resolve(true);
  }

  /**
   * Unwinds blocks from the database
   * @param from -  The tip of the chain, passed for verification purposes,
   *                ensuring that we don't end up deleting something we did not intend
   * @param blocksToUnwind - The number of blocks we are to unwind
   * @returns True if the operation is successful
   */
  public async unwindBlocks(from: number, blocksToUnwind: number): Promise<boolean> {
    const last = await this.getSynchedL2BlockNumber();
    if (from != last) {
      throw new Error(`Can only unwind blocks from the tip (requested ${from} but current tip is ${last})`);
    }

    const stopAt = from - blocksToUnwind;
    while ((await this.getSynchedL2BlockNumber()) > stopAt) {
      const block = this.l2Blocks.pop();
      if (block == undefined) {
        break;
      }
      block.data.body.txEffects.forEach(() => this.txEffects.pop());
    }

    return Promise.resolve(true);
  }

  #storeTaggedLogsFromPrivate(block: L2Block): void {
    const dataStartIndexForBlock =
      block.header.state.partial.noteHashTree.nextAvailableLeafIndex -
      block.body.numberOfTxsIncludingPadded * MAX_NOTE_HASHES_PER_TX;
    block.body.txEffects.forEach((txEffect, txIndex) => {
      const txHash = txEffect.txHash;
      const dataStartIndexForTx = dataStartIndexForBlock + txIndex * MAX_NOTE_HASHES_PER_TX;
      txEffect.privateLogs.forEach(log => {
        const tag = log.fields[0];
        const currentLogs = this.taggedLogs.get(tag.toString()) || [];
        this.taggedLogs.set(tag.toString(), [
          ...currentLogs,
          new TxScopedL2Log(txHash, dataStartIndexForTx, block.number, /* isFromPublic */ false, log.toBuffer()),
        ]);
        const currentTagsInBlock = this.logTagsPerBlock.get(block.number) || [];
        this.logTagsPerBlock.set(block.number, [...currentTagsInBlock, tag]);
      });
    });
  }

  #storeTaggedLogsFromPublic(block: L2Block): void {
    const dataStartIndexForBlock =
      block.header.state.partial.noteHashTree.nextAvailableLeafIndex -
      block.body.numberOfTxsIncludingPadded * MAX_NOTE_HASHES_PER_TX;
    block.body.unencryptedLogs.txLogs.forEach((txLogs, txIndex) => {
      const txHash = block.body.txEffects[txIndex].txHash;
      const dataStartIndexForTx = dataStartIndexForBlock + txIndex * MAX_NOTE_HASHES_PER_TX;
      const logs = txLogs.unrollLogs();
      logs.forEach(log => {
        if (
          // TODO remove when #9835 and #9836 are fixed
          log.data.length <
          32 * 33
        ) {
          this.#log.warn(`Skipping unencrypted log with invalid data length: ${log.data.length}`);
          return;
        }
        try {
          // TODO remove when #9835 and #9836 are fixed. The partial note logs are emitted as bytes, but encoded as Fields.
          // This means that for every 32 bytes of payload, we only have 1 byte of data.
          // Also, the tag is not stored in the first 32 bytes of the log, (that's the length of public fields now) but in the next 32.
          const correctedBuffer = Buffer.alloc(32);
          const initialOffset = 32;
          for (let i = 0; i < 32; i++) {
            const byte = Fr.fromBuffer(
              log.data.subarray(i * 32 + initialOffset, i * 32 + 32 + initialOffset),
            ).toNumber();
            correctedBuffer.writeUInt8(byte, i);
          }
          const tag = new Fr(correctedBuffer);
          this.#log.verbose(`Storing unencrypted tagged log with tag ${tag.toString()} in block ${block.number}`);
          const currentLogs = this.taggedLogs.get(tag.toString()) || [];
          this.taggedLogs.set(tag.toString(), [
            ...currentLogs,
            new TxScopedL2Log(txHash, dataStartIndexForTx, block.number, /* isFromPublic */ true, log.data),
          ]);
          const currentTagsInBlock = this.logTagsPerBlock.get(block.number) || [];
          this.logTagsPerBlock.set(block.number, [...currentTagsInBlock, tag]);
        } catch (err) {
          this.#log.warn(`Failed to add tagged log to store: ${err}`);
        }
      });
    });
  }

  /**
   * Append new logs to the store's list.
   * @param block - The block for which to add the logs.
   * @returns True if the operation is successful.
   */
  addLogs(blocks: L2Block[]): Promise<boolean> {
    blocks.forEach(block => {
      void this.#storeTaggedLogsFromPrivate(block);
      void this.#storeTaggedLogsFromPublic(block);
      this.privateLogsPerBlock.set(block.number, block.body.txEffects.map(txEffect => txEffect.privateLogs).flat());
      this.unencryptedLogsPerBlock.set(block.number, block.body.unencryptedLogs);
      this.contractClassLogsPerBlock.set(block.number, block.body.contractClassLogs);
    });
    return Promise.resolve(true);
  }

  deleteLogs(blocks: L2Block[]): Promise<boolean> {
    const tagsToDelete = blocks.flatMap(block => this.logTagsPerBlock.get(block.number));
    tagsToDelete
      .filter(tag => tag != undefined)
      .forEach(tag => {
        this.taggedLogs.delete(tag!.toString());
      });

    blocks.forEach(block => {
      this.privateLogsPerBlock.delete(block.number);
      this.unencryptedLogsPerBlock.delete(block.number);
      this.logTagsPerBlock.delete(block.number);
      this.contractClassLogsPerBlock.delete(block.number);
    });

    return Promise.resolve(true);
  }

  addNullifiers(blocks: L2Block[]): Promise<boolean> {
    blocks.forEach(block => {
      const dataStartIndexForBlock =
        block.header.state.partial.nullifierTree.nextAvailableLeafIndex -
        block.body.numberOfTxsIncludingPadded * MAX_NULLIFIERS_PER_TX;
      block.body.txEffects.forEach((txEffects, txIndex) => {
        const dataStartIndexForTx = dataStartIndexForBlock + txIndex * MAX_NULLIFIERS_PER_TX;
        txEffects.nullifiers.forEach((nullifier, nullifierIndex) => {
          this.blockScopedNullifiers.set(nullifier.toString(), {
            index: BigInt(dataStartIndexForTx + nullifierIndex),
            blockNumber: block.number,
            blockHash: block.hash().toString(),
          });
        });
      });
    });
    return Promise.resolve(true);
  }

  deleteNullifiers(blocks: L2Block[]): Promise<boolean> {
    blocks.forEach(block => {
      block.body.txEffects.forEach(txEffect => {
        txEffect.nullifiers.forEach(nullifier => {
          this.blockScopedNullifiers.delete(nullifier.toString());
        });
      });
    });
    return Promise.resolve(true);
  }

  findNullifiersIndexesWithBlock(blockNumber: number, nullifiers: Fr[]): Promise<(InBlock<bigint> | undefined)[]> {
    const blockScopedNullifiers = nullifiers.map(nullifier => {
      const nullifierData = this.blockScopedNullifiers.get(nullifier.toString());
      if (nullifierData !== undefined && nullifierData.blockNumber <= blockNumber) {
        return {
          data: nullifierData.index,
          l2BlockHash: nullifierData.blockHash,
          l2BlockNumber: nullifierData.blockNumber,
        } as InBlock<bigint>;
      }
      return undefined;
    });
    return Promise.resolve(blockScopedNullifiers);
  }

  getTotalL1ToL2MessageCount(): Promise<bigint> {
    return Promise.resolve(this.l1ToL2Messages.getTotalL1ToL2MessageCount());
  }

  /**
   * Append L1 to L2 messages to the store.
   * @param messages - The L1 to L2 messages to be added to the store and the last processed L1 block.
   * @returns True if the operation is successful.
   */
  public addL1ToL2Messages(messages: DataRetrieval<InboxLeaf>): Promise<boolean> {
    if (
      typeof this.lastL1BlockNewMessages === 'bigint' &&
      messages.lastProcessedL1BlockNumber <= this.lastL1BlockNewMessages
    ) {
      return Promise.resolve(false);
    }

    this.lastL1BlockNewMessages = messages.lastProcessedL1BlockNumber;
    for (const message of messages.retrievedData) {
      this.l1ToL2Messages.addMessage(message);
    }
    return Promise.resolve(true);
  }

  /**
   * Gets the L1 to L2 message index in the L1 to L2 message tree.
   * @param l1ToL2Message - The L1 to L2 message.
   * @returns The index of the L1 to L2 message in the L1 to L2 message tree (undefined if not found).
   */
  getL1ToL2MessageIndex(l1ToL2Message: Fr): Promise<bigint | undefined> {
    return Promise.resolve(this.l1ToL2Messages.getMessageIndex(l1ToL2Message));
  }

  /**
   * Gets up to `limit` amount of L2 blocks starting from `from`.
   * @param from - Number of the first block to return (inclusive).
   * @param limit - The number of blocks to return.
   * @returns The requested L2 blocks.
   * @remarks When "from" is smaller than genesis block number, blocks from the beginning are returned.
   */
  public getBlocks(from: number, limit: number): Promise<L1Published<L2Block>[]> {
    if (limit < 1) {
      return Promise.reject(new Error(`Invalid limit: ${limit}`));
    }

    if (from < INITIAL_L2_BLOCK_NUM) {
      return Promise.reject(new Error(`Invalid start: ${from}`));
    }

    const fromIndex = from - INITIAL_L2_BLOCK_NUM;
    if (fromIndex >= this.l2Blocks.length) {
      return Promise.resolve([]);
    }

    const toIndex = fromIndex + limit;
    return Promise.resolve(this.l2Blocks.slice(fromIndex, toIndex));
  }

  public async getBlockHeaders(from: number, limit: number): Promise<Header[]> {
    const blocks = await this.getBlocks(from, limit);
    return blocks.map(block => block.data.header);
  }

  /**
   * Gets a tx effect.
   * @param txHash - The txHash of the tx effect.
   * @returns The requested tx effect.
   */
  public getTxEffect(txHash: TxHash): Promise<InBlock<TxEffect> | undefined> {
    const txEffect = this.txEffects.find(tx => tx.data.txHash.equals(txHash));
    return Promise.resolve(txEffect);
  }

  /**
   * Gets a receipt of a settled tx.
   * @param txHash - The hash of a tx we try to get the receipt for.
   * @returns The requested tx receipt (or undefined if not found).
   */
  public getSettledTxReceipt(txHash: TxHash): Promise<TxReceipt | undefined> {
    for (const block of this.l2Blocks) {
      for (const txEffect of block.data.body.txEffects) {
        if (txEffect.txHash.equals(txHash)) {
          return Promise.resolve(
            new TxReceipt(
              txHash,
              TxReceipt.statusFromRevertCode(txEffect.revertCode),
              '',
              txEffect.transactionFee.toBigInt(),
              L2BlockHash.fromField(block.data.hash()),
              block.data.number,
            ),
          );
        }
      }
    }
    return Promise.resolve(undefined);
  }

  /**
   * Gets L1 to L2 message (to be) included in a given block.
   * @param blockNumber - L2 block number to get messages for.
   * @returns The L1 to L2 messages/leaves of the messages subtree (throws if not found).
   */
  getL1ToL2Messages(blockNumber: bigint): Promise<Fr[]> {
    return Promise.resolve(this.l1ToL2Messages.getMessages(blockNumber));
  }

  /**
   * Retrieves all private logs from up to `limit` blocks, starting from the block number `from`.
   * @param from - The block number from which to begin retrieving logs.
   * @param limit - The maximum number of blocks to retrieve logs from.
   * @returns An array of private logs from the specified range of blocks.
   */
  getPrivateLogs(from: number, limit: number): Promise<PrivateLog[]> {
    if (from < INITIAL_L2_BLOCK_NUM || limit < 1) {
      return Promise.resolve([]);
    }

    if (from > this.l2Blocks.length) {
      return Promise.resolve([]);
    }

    const startIndex = from;
    const endIndex = startIndex + limit;
    const upper = Math.min(endIndex, this.l2Blocks.length + INITIAL_L2_BLOCK_NUM);

    const logsInBlocks = [];
    for (let i = startIndex; i < upper; i++) {
      const logs = this.privateLogsPerBlock.get(i);
      if (logs) {
        logsInBlocks.push(logs);
      }
    }

    return Promise.resolve(logsInBlocks.flat());
  }

  /**
   * Gets all logs that match any of the received tags (i.e. logs with their first field equal to a tag).
   * @param tags - The tags to filter the logs by.
   * @returns For each received tag, an array of matching logs is returned. An empty array implies no logs match
   * that tag.
   */
  getLogsByTags(tags: Fr[]): Promise<TxScopedL2Log[][]> {
    const noteLogs = tags.map(tag => this.taggedLogs.get(tag.toString()) || []);
    return Promise.resolve(noteLogs);
  }

  /**
   * Gets unencrypted logs based on the provided filter.
   * @param filter - The filter to apply to the logs.
   * @returns The requested logs.
   * @remarks Works by doing an intersection of all params in the filter.
   */
  getUnencryptedLogs(filter: LogFilter): Promise<GetUnencryptedLogsResponse> {
    let txHash: TxHash | undefined;
    let fromBlock = 0;
    let toBlock = this.l2Blocks.length + INITIAL_L2_BLOCK_NUM;
    let txIndexInBlock = 0;
    let logIndexInTx = 0;

    if (filter.afterLog) {
      // Continuation parameter is set --> tx hash is ignored
      if (filter.fromBlock == undefined || filter.fromBlock <= filter.afterLog.blockNumber) {
        fromBlock = filter.afterLog.blockNumber;
        txIndexInBlock = filter.afterLog.txIndex;
        logIndexInTx = filter.afterLog.logIndex + 1; // We want to start from the next log
      } else {
        fromBlock = filter.fromBlock;
      }
    } else {
      txHash = filter.txHash;

      if (filter.fromBlock !== undefined) {
        fromBlock = filter.fromBlock;
      }
    }

    if (filter.toBlock !== undefined) {
      toBlock = filter.toBlock;
    }

    // Ensure the indices are within block array bounds
    fromBlock = Math.max(fromBlock, INITIAL_L2_BLOCK_NUM);
    toBlock = Math.min(toBlock, this.l2Blocks.length + INITIAL_L2_BLOCK_NUM);

    if (fromBlock > this.l2Blocks.length || toBlock < fromBlock || toBlock <= 0) {
      return Promise.resolve({
        logs: [],
        maxLogsHit: false,
      });
    }

    const contractAddress = filter.contractAddress;

    const logs: ExtendedUnencryptedL2Log[] = [];

    for (; fromBlock < toBlock; fromBlock++) {
      const block = this.l2Blocks[fromBlock - INITIAL_L2_BLOCK_NUM];
      const blockLogs = this.unencryptedLogsPerBlock.get(fromBlock);

      if (blockLogs) {
        for (; txIndexInBlock < blockLogs.txLogs.length; txIndexInBlock++) {
          const txLogs = blockLogs.txLogs[txIndexInBlock].unrollLogs();
          for (; logIndexInTx < txLogs.length; logIndexInTx++) {
            const log = txLogs[logIndexInTx];
            if (
              (!txHash || block.data.body.txEffects[txIndexInBlock].txHash.equals(txHash)) &&
              (!contractAddress || log.contractAddress.equals(contractAddress))
            ) {
              logs.push(new ExtendedUnencryptedL2Log(new LogId(block.data.number, txIndexInBlock, logIndexInTx), log));
              if (logs.length === this.maxLogs) {
                return Promise.resolve({
                  logs,
                  maxLogsHit: true,
                });
              }
            }
          }
          logIndexInTx = 0;
        }
      }
      txIndexInBlock = 0;
    }

    return Promise.resolve({
      logs,
      maxLogsHit: false,
    });
  }

  /**
   * Gets contract class logs based on the provided filter.
   * NB: clone of the above fn, but for contract class logs
   * @param filter - The filter to apply to the logs.
   * @returns The requested logs.
   * @remarks Works by doing an intersection of all params in the filter.
   */
  getContractClassLogs(filter: LogFilter): Promise<GetUnencryptedLogsResponse> {
    let txHash: TxHash | undefined;
    let fromBlock = 0;
    let toBlock = this.l2Blocks.length + INITIAL_L2_BLOCK_NUM;
    let txIndexInBlock = 0;
    let logIndexInTx = 0;

    if (filter.afterLog) {
      // Continuation parameter is set --> tx hash is ignored
      if (filter.fromBlock == undefined || filter.fromBlock <= filter.afterLog.blockNumber) {
        fromBlock = filter.afterLog.blockNumber;
        txIndexInBlock = filter.afterLog.txIndex;
        logIndexInTx = filter.afterLog.logIndex + 1; // We want to start from the next log
      } else {
        fromBlock = filter.fromBlock;
      }
    } else {
      txHash = filter.txHash;

      if (filter.fromBlock !== undefined) {
        fromBlock = filter.fromBlock;
      }
    }

    if (filter.toBlock !== undefined) {
      toBlock = filter.toBlock;
    }

    // Ensure the indices are within block array bounds
    fromBlock = Math.max(fromBlock, INITIAL_L2_BLOCK_NUM);
    toBlock = Math.min(toBlock, this.l2Blocks.length + INITIAL_L2_BLOCK_NUM);

    if (fromBlock > this.l2Blocks.length || toBlock < fromBlock || toBlock <= 0) {
      return Promise.resolve({
        logs: [],
        maxLogsHit: false,
      });
    }

    const contractAddress = filter.contractAddress;

    const logs: ExtendedUnencryptedL2Log[] = [];

    for (; fromBlock < toBlock; fromBlock++) {
      const block = this.l2Blocks[fromBlock - INITIAL_L2_BLOCK_NUM];
      const blockLogs = this.contractClassLogsPerBlock.get(fromBlock);

      if (blockLogs) {
        for (; txIndexInBlock < blockLogs.txLogs.length; txIndexInBlock++) {
          const txLogs = blockLogs.txLogs[txIndexInBlock].unrollLogs();
          for (; logIndexInTx < txLogs.length; logIndexInTx++) {
            const log = txLogs[logIndexInTx];
            if (
              (!txHash || block.data.body.txEffects[txIndexInBlock].txHash.equals(txHash)) &&
              (!contractAddress || log.contractAddress.equals(contractAddress))
            ) {
              logs.push(new ExtendedUnencryptedL2Log(new LogId(block.data.number, txIndexInBlock, logIndexInTx), log));
              if (logs.length === this.maxLogs) {
                return Promise.resolve({
                  logs,
                  maxLogsHit: true,
                });
              }
            }
          }
          logIndexInTx = 0;
        }
      }
      txIndexInBlock = 0;
    }

    return Promise.resolve({
      logs,
      maxLogsHit: false,
    });
  }

  /**
   * Gets the number of the latest L2 block processed.
   * @returns The number of the latest L2 block processed.
   */
  public getSynchedL2BlockNumber(): Promise<number> {
    if (this.l2Blocks.length === 0) {
      return Promise.resolve(INITIAL_L2_BLOCK_NUM - 1);
    }
    return Promise.resolve(this.l2Blocks[this.l2Blocks.length - 1].data.number);
  }

  public getProvenL2BlockNumber(): Promise<number> {
    return Promise.resolve(this.lastProvenL2BlockNumber);
  }

  public getProvenL2EpochNumber(): Promise<number | undefined> {
    return Promise.resolve(this.lastProvenL2EpochNumber);
  }

  public setProvenL2BlockNumber(l2BlockNumber: number): Promise<void> {
    this.lastProvenL2BlockNumber = l2BlockNumber;
    return Promise.resolve();
  }

  public setProvenL2EpochNumber(l2EpochNumber: number): Promise<void> {
    this.lastProvenL2EpochNumber = l2EpochNumber;
    return Promise.resolve();
  }

  setBlockSynchedL1BlockNumber(l1BlockNumber: bigint) {
    this.lastL1BlockNewBlocks = l1BlockNumber;
    return Promise.resolve();
  }

  setMessageSynchedL1BlockNumber(l1BlockNumber: bigint) {
    this.lastL1BlockNewMessages = l1BlockNumber;
    return Promise.resolve();
  }

  public getSynchPoint(): Promise<ArchiverL1SynchPoint> {
    return Promise.resolve({
      blocksSynchedTo: this.lastL1BlockNewBlocks,
      messagesSynchedTo: this.lastL1BlockNewMessages,
    });
  }

  public addContractArtifact(address: AztecAddress, contract: ContractArtifact): Promise<void> {
    this.contractArtifacts.set(address.toString(), contract);
    return Promise.resolve();
  }

  public getContractArtifact(address: AztecAddress): Promise<ContractArtifact | undefined> {
    return Promise.resolve(this.contractArtifacts.get(address.toString()));
  }

  async getContractFunctionName(address: AztecAddress, selector: FunctionSelector): Promise<string | undefined> {
    const artifact = await this.getContractArtifact(address);

    if (!artifact) {
      return undefined;
    }

    const func = artifact.functions.find(f =>
      FunctionSelector.fromNameAndParameters({ name: f.name, parameters: f.parameters }).equals(selector),
    );
    return Promise.resolve(func?.name);
  }

  public estimateSize(): { mappingSize: number; actualSize: number; numItems: number } {
    return { mappingSize: 0, actualSize: 0, numItems: 0 };
  }
}<|MERGE_RESOLUTION|>--- conflicted
+++ resolved
@@ -5,11 +5,7 @@
   type InBlock,
   type InboxLeaf,
   type L2Block,
-<<<<<<< HEAD
-=======
   L2BlockHash,
-  type L2BlockL2Logs,
->>>>>>> 10d3f6fe
   type LogFilter,
   LogId,
   type TxEffect,
