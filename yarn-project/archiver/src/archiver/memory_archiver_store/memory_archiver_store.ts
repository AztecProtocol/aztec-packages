--- conflicted
+++ resolved
@@ -26,13 +26,8 @@
   Fr,
   type PrivateLog,
   type PublicLog,
-  REGISTERER_CONTRACT_ADDRESS,
   type UnconstrainedFunctionWithMembershipProof,
 } from '@aztec/circuits.js';
-<<<<<<< HEAD
-import { FunctionSelector } from '@aztec/foundation/abi';
-import { AztecAddress } from '@aztec/foundation/aztec-address';
-=======
 import { FunctionSelector } from '@aztec/circuits.js/abi';
 import { type AztecAddress } from '@aztec/circuits.js/aztec-address';
 import {
@@ -40,8 +35,8 @@
   MAX_NOTE_HASHES_PER_TX,
   MAX_NULLIFIERS_PER_TX,
   PUBLIC_LOG_DATA_SIZE_IN_FIELDS,
+  REGISTERER_CONTRACT_ADDRESS,
 } from '@aztec/constants';
->>>>>>> b2c5744f
 import { createLogger } from '@aztec/foundation/log';
 import {
   REGISTERER_CONTRACT_CLASS_REGISTERED_TAG,
