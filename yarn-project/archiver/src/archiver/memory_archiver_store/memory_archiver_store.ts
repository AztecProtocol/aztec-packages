--- conflicted
+++ resolved
@@ -752,7 +752,6 @@
     return Promise.resolve(this.contractArtifacts.get(address.toString()));
   }
 
-<<<<<<< HEAD
   async getContractFunctionName(address: AztecAddress, selector: FunctionSelector): Promise<string | undefined> {
     const artifact = await this.getContractArtifact(address);
 
@@ -764,9 +763,9 @@
       FunctionSelector.fromNameAndParameters({ name: f.name, parameters: f.parameters }).equals(selector),
     );
     return Promise.resolve(func?.name);
-=======
+  }
+
   public estimateSize(): { mappingSize: number; actualSize: number; numItems: number } {
     return { mappingSize: 0, actualSize: 0, numItems: 0 };
->>>>>>> 598c1b16
   }
 }