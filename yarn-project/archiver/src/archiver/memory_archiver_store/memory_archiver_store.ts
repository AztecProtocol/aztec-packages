import {
  Body,
  ContractData,
  ExtendedContractData,
  ExtendedUnencryptedL2Log,
  GetUnencryptedLogsResponse,
  INITIAL_L2_BLOCK_NUM,
  L1ToL2Message,
  L2Block,
  L2BlockContext,
  L2BlockL2Logs,
  L2Tx,
  LogFilter,
  LogId,
  LogType,
  TxHash,
  UnencryptedL2Log,
} from '@aztec/circuit-types';
import { Fr, NUMBER_OF_L1_L2_MESSAGES_PER_ROLLUP } from '@aztec/circuits.js';
import { AztecAddress } from '@aztec/foundation/aztec-address';
import { ContractClassPublic, ContractInstanceWithAddress } from '@aztec/types/contracts';

import { ArchiverDataStore } from '../archiver_store.js';
import { L1ToL2MessageStore, PendingL1ToL2MessageStore } from './l1_to_l2_message_store.js';

/**
 * Simple, in-memory implementation of an archiver data store.
 */
export class MemoryArchiverStore implements ArchiverDataStore {
  /**
   * An array containing all the L2 blocks that have been fetched so far.
   */
  private l2BlockContexts: L2BlockContext[] = [];

  /**
   * A mapping of body hash to body
   */
  private l2BlockBodies: Map<string, Body> = new Map();

  /**
   * An array containing all the L2 Txs in the L2 blocks that have been fetched so far.
   */
  private l2Txs: L2Tx[] = [];

  /**
   * An array containing all the encrypted logs that have been fetched so far.
   * Note: Index in the "outer" array equals to (corresponding L2 block's number - INITIAL_L2_BLOCK_NUM).
   */
  private encryptedLogsPerBlock: L2BlockL2Logs[] = [];

  /**
   * An array containing all the unencrypted logs that have been fetched so far.
   * Note: Index in the "outer" array equals to (corresponding L2 block's number - INITIAL_L2_BLOCK_NUM).
   */
  private unencryptedLogsPerBlock: L2BlockL2Logs[] = [];

  /**
   * A sparse array containing all the extended contract data that have been fetched so far.
   */
  private extendedContractDataByBlock: (ExtendedContractData[] | undefined)[] = [];

  /**
   * A mapping of contract address to extended contract data.
   */
  private extendedContractData: Map<string, ExtendedContractData> = new Map();

  /**
   * Contains all the confirmed L1 to L2 messages (i.e. messages that were consumed in an L2 block)
   * It is a map of entryKey to the corresponding L1 to L2 message and the number of times it has appeared
   */
  private confirmedL1ToL2Messages: L1ToL2MessageStore = new L1ToL2MessageStore();

  /**
   * Contains all the pending L1 to L2 messages (accounts for duplication of messages)
   */
  private pendingL1ToL2Messages: PendingL1ToL2MessageStore = new PendingL1ToL2MessageStore();

  private contractClasses: Map<string, ContractClassPublic> = new Map();

  private contractInstances: Map<string, ContractInstanceWithAddress> = new Map();

  private lastL1BlockAddedMessages: bigint = 0n;
  private lastL1BlockCancelledMessages: bigint = 0n;

  constructor(
    /** The max number of logs that can be obtained in 1 "getUnencryptedLogs" call. */
    public readonly maxLogs: number,
  ) {}

  public getContractClass(id: Fr): Promise<ContractClassPublic | undefined> {
    return Promise.resolve(this.contractClasses.get(id.toString()));
  }

  public getContractClassIds(): Promise<Fr[]> {
    return Promise.resolve(Array.from(this.contractClasses.keys()).map(key => Fr.fromString(key)));
  }

  public getContractInstance(address: AztecAddress): Promise<ContractInstanceWithAddress | undefined> {
    return Promise.resolve(this.contractInstances.get(address.toString()));
  }

  public addContractClasses(data: ContractClassPublic[], _blockNumber: number): Promise<boolean> {
    for (const contractClass of data) {
      this.contractClasses.set(contractClass.id.toString(), contractClass);
    }
    return Promise.resolve(true);
  }

  public addContractInstances(data: ContractInstanceWithAddress[], _blockNumber: number): Promise<boolean> {
    for (const contractInstance of data) {
      this.contractInstances.set(contractInstance.address.toString(), contractInstance);
    }
    return Promise.resolve(true);
  }

  /**
   * Append new blocks to the store's list.
   * @param blocks - The L2 blocks to be added to the store.
   * @returns True if the operation is successful (always in this implementation).
   */
  public addBlocks(blocks: L2Block[]): Promise<boolean> {
    this.l2BlockContexts.push(
      ...blocks.map(block => {
        return new L2BlockContext(block);
      }),
    );
    this.l2Txs.push(...blocks.flatMap(b => b.getTxs()));
    return Promise.resolve(true);
  }

  /**
   * Append new block bodies to the store's list.
   * @param blockBodies - The L2 block bodies to be added to the store.
   * @returns True if the operation is successful.
   */
  addBlockBodies(blockBodies: Body[]): Promise<boolean> {
    for (const body of blockBodies) {
      void this.l2BlockBodies.set(body.getCalldataHash().toString('hex'), body);
    }

    return Promise.resolve(true);
  }

  /**
   * Gets block bodies that have the same txHashes as we supply.
   *
   * @param txsHashes - A list of txsHashes (body hashes).
   * @returns The requested L2 block bodies
   */
  getBlockBodies(txsHashes: Buffer[]): Promise<Body[]> {
    const blockBodies = txsHashes.map(txsHash => this.l2BlockBodies.get(txsHash.toString('hex')));

    if (blockBodies.some(bodyBuffer => bodyBuffer === undefined)) {
      throw new Error('Block body is undefined');
    }

    return Promise.resolve(blockBodies as Body[]);
  }

  /**
   * Append new logs to the store's list.
   * @param encryptedLogs - The encrypted logs to be added to the store.
   * @param unencryptedLogs - The unencrypted logs to be added to the store.
   * @param blockNumber - The block for which to add the logs.
   * @returns True if the operation is successful.
   */
  addLogs(encryptedLogs: L2BlockL2Logs, unencryptedLogs: L2BlockL2Logs, blockNumber: number): Promise<boolean> {
    if (encryptedLogs) {
      this.encryptedLogsPerBlock[blockNumber - INITIAL_L2_BLOCK_NUM] = encryptedLogs;
    }

    if (unencryptedLogs) {
      this.unencryptedLogsPerBlock[blockNumber - INITIAL_L2_BLOCK_NUM] = unencryptedLogs;
    }

    return Promise.resolve(true);
  }

  /**
   * Append new pending L1 to L2 messages to the store.
   * @param messages - The L1 to L2 messages to be added to the store.
   * @param l1BlockNumber - The L1 block number for which to add the messages.
   * @returns True if the operation is successful (always in this implementation).
   */
  public addPendingL1ToL2Messages(messages: L1ToL2Message[], l1BlockNumber: bigint): Promise<boolean> {
    if (l1BlockNumber <= this.lastL1BlockAddedMessages) {
      return Promise.resolve(false);
    }

    this.lastL1BlockAddedMessages = l1BlockNumber;
    for (const message of messages) {
      this.pendingL1ToL2Messages.addMessage(message.entryKey!, message);
    }
    return Promise.resolve(true);
  }

  /**
   * Remove pending L1 to L2 messages from the store (if they were cancelled).
   * @param messages - The entry keys to be removed from the store.
   * @param l1BlockNumber - The L1 block number for which to remove the messages.
   * @returns True if the operation is successful (always in this implementation).
   */
  public cancelPendingL1ToL2EntryKeys(messages: Fr[], l1BlockNumber: bigint): Promise<boolean> {
    if (l1BlockNumber <= this.lastL1BlockCancelledMessages) {
      return Promise.resolve(false);
    }

    this.lastL1BlockCancelledMessages = l1BlockNumber;
    messages.forEach(entryKey => {
      this.pendingL1ToL2Messages.removeMessage(entryKey);
    });
    return Promise.resolve(true);
  }

  /**
   * Messages that have been published in an L2 block are confirmed.
   * Add them to the confirmed store, also remove them from the pending store.
   * @param entryKeys - The entry keys to be removed from the store.
   * @returns True if the operation is successful (always in this implementation).
   */
<<<<<<< HEAD
  public confirmL1ToL2Messages(messageKeys: Fr[]): Promise<boolean> {
    messageKeys.forEach(messageKey => {
      if (messageKey.equals(Fr.ZERO)) {
        return;
      }

      this.confirmedL1ToL2Messages.addMessage(messageKey, this.pendingL1ToL2Messages.getMessage(messageKey)!);
      this.pendingL1ToL2Messages.removeMessage(messageKey);
=======
  public confirmL1ToL2EntryKeys(entryKeys: Fr[]): Promise<boolean> {
    entryKeys.forEach(entryKey => {
      this.confirmedL1ToL2Messages.addMessage(entryKey, this.pendingL1ToL2Messages.getMessage(entryKey)!);
      this.pendingL1ToL2Messages.removeMessage(entryKey);
>>>>>>> 2b6656db
    });
    return Promise.resolve(true);
  }

  /**
   * Store new extended contract data from an L2 block to the store's list.
   * @param data - List of contracts' data to be added.
   * @param blockNum - Number of the L2 block the contract data was deployed in.
   * @returns True if the operation is successful (always in this implementation).
   */
  public addExtendedContractData(data: ExtendedContractData[], blockNum: number): Promise<boolean> {
    // Add to the contracts mapping
    for (const contractData of data) {
      const key = contractData.contractData.contractAddress.toString();
      this.extendedContractData.set(key, contractData);
    }

    // Add the index per block
    if (this.extendedContractDataByBlock[blockNum]?.length) {
      this.extendedContractDataByBlock[blockNum]?.push(...data);
    } else {
      this.extendedContractDataByBlock[blockNum] = [...data];
    }
    return Promise.resolve(true);
  }

  /**
   * Gets up to `limit` amount of L2 blocks starting from `from`.
   * @param from - Number of the first block to return (inclusive).
   * @param limit - The number of blocks to return.
   * @returns The requested L2 blocks.
   * @remarks When "from" is smaller than genesis block number, blocks from the beginning are returned.
   */
  public getBlocks(from: number, limit: number): Promise<L2Block[]> {
    // Return an empty array if we are outside of range
    if (limit < 1) {
      return Promise.reject(new Error(`Invalid limit: ${limit}`));
    }

    const fromIndex = Math.max(from - INITIAL_L2_BLOCK_NUM, 0);
    if (fromIndex >= this.l2BlockContexts.length) {
      return Promise.resolve([]);
    }

    const toIndex = fromIndex + limit;
    return Promise.resolve(this.l2BlockContexts.slice(fromIndex, toIndex).map(blockContext => blockContext.block));
  }

  /**
   * Gets an l2 tx.
   * @param txHash - The txHash of the l2 tx.
   * @returns The requested L2 tx.
   */
  public getL2Tx(txHash: TxHash): Promise<L2Tx | undefined> {
    const l2Tx = this.l2Txs.find(tx => tx.txHash.equals(txHash));
    return Promise.resolve(l2Tx);
  }

  /**
   * Gets up to `limit` amount of pending L1 to L2 messages, sorted by fee
   * @param limit - The number of messages to return (by default NUMBER_OF_L1_L2_MESSAGES_PER_ROLLUP).
   * @returns The requested L1 to L2 entry keys.
   */
  public getPendingL1ToL2EntryKeys(limit: number = NUMBER_OF_L1_L2_MESSAGES_PER_ROLLUP): Promise<Fr[]> {
    return Promise.resolve(this.pendingL1ToL2Messages.getEntryKeys(limit));
  }

  /**
   * Gets the confirmed L1 to L2 message corresponding to the given entry key.
   * @param entryKey - The entry key to look up.
   * @returns The requested L1 to L2 message or throws if not found.
   */
  public getConfirmedL1ToL2Message(entryKey: Fr): Promise<L1ToL2Message> {
    const message = this.confirmedL1ToL2Messages.getMessage(entryKey);
    if (!message) {
      throw new Error(`L1 to L2 Message with key ${entryKey.toString()} not found in the confirmed messages store`);
    }
    return Promise.resolve(message);
  }

  /**
   * Gets up to `limit` amount of logs starting from `from`.
   * @param from - Number of the L2 block to which corresponds the first logs to be returned.
   * @param limit - The number of logs to return.
   * @param logType - Specifies whether to return encrypted or unencrypted logs.
   * @returns The requested logs.
   */
  getLogs(from: number, limit: number, logType: LogType): Promise<L2BlockL2Logs[]> {
    if (from < INITIAL_L2_BLOCK_NUM || limit < 1) {
      throw new Error(`Invalid limit: ${limit}`);
    }
    const logs = logType === LogType.ENCRYPTED ? this.encryptedLogsPerBlock : this.unencryptedLogsPerBlock;
    if (from > logs.length) {
      return Promise.resolve([]);
    }
    const startIndex = from - INITIAL_L2_BLOCK_NUM;
    const endIndex = startIndex + limit;
    return Promise.resolve(logs.slice(startIndex, endIndex));
  }

  /**
   * Gets unencrypted logs based on the provided filter.
   * @param filter - The filter to apply to the logs.
   * @returns The requested logs.
   * @remarks Works by doing an intersection of all params in the filter.
   */
  getUnencryptedLogs(filter: LogFilter): Promise<GetUnencryptedLogsResponse> {
    let txHash: TxHash | undefined;
    let fromBlockIndex = 0;
    let toBlockIndex = this.unencryptedLogsPerBlock.length;
    let txIndexInBlock = 0;
    let logIndexInTx = 0;

    if (filter.afterLog) {
      // Continuation parameter is set --> tx hash is ignored
      if (filter.fromBlock == undefined || filter.fromBlock <= filter.afterLog.blockNumber) {
        fromBlockIndex = filter.afterLog.blockNumber - INITIAL_L2_BLOCK_NUM;
        txIndexInBlock = filter.afterLog.txIndex;
        logIndexInTx = filter.afterLog.logIndex + 1; // We want to start from the next log
      } else {
        fromBlockIndex = filter.fromBlock - INITIAL_L2_BLOCK_NUM;
      }
    } else {
      txHash = filter.txHash;

      if (filter.fromBlock !== undefined) {
        fromBlockIndex = filter.fromBlock - INITIAL_L2_BLOCK_NUM;
      }
    }

    if (filter.toBlock !== undefined) {
      toBlockIndex = filter.toBlock - INITIAL_L2_BLOCK_NUM;
    }

    // Ensure the indices are within block array bounds
    fromBlockIndex = Math.max(fromBlockIndex, 0);
    toBlockIndex = Math.min(toBlockIndex, this.unencryptedLogsPerBlock.length);

    if (fromBlockIndex > this.unencryptedLogsPerBlock.length || toBlockIndex < fromBlockIndex || toBlockIndex <= 0) {
      return Promise.resolve({
        logs: [],
        maxLogsHit: false,
      });
    }

    const contractAddress = filter.contractAddress;
    const selector = filter.selector;

    const logs: ExtendedUnencryptedL2Log[] = [];

    for (; fromBlockIndex < toBlockIndex; fromBlockIndex++) {
      const blockContext = this.l2BlockContexts[fromBlockIndex];
      const blockLogs = this.unencryptedLogsPerBlock[fromBlockIndex];
      for (; txIndexInBlock < blockLogs.txLogs.length; txIndexInBlock++) {
        const txLogs = blockLogs.txLogs[txIndexInBlock].unrollLogs().map(log => UnencryptedL2Log.fromBuffer(log));
        for (; logIndexInTx < txLogs.length; logIndexInTx++) {
          const log = txLogs[logIndexInTx];
          if (
            (!txHash || blockContext.getTxHash(txIndexInBlock).equals(txHash)) &&
            (!contractAddress || log.contractAddress.equals(contractAddress)) &&
            (!selector || log.selector.equals(selector))
          ) {
            logs.push(
              new ExtendedUnencryptedL2Log(new LogId(blockContext.block.number, txIndexInBlock, logIndexInTx), log),
            );
            if (logs.length === this.maxLogs) {
              return Promise.resolve({
                logs,
                maxLogsHit: true,
              });
            }
          }
        }
        logIndexInTx = 0;
      }
      txIndexInBlock = 0;
    }

    return Promise.resolve({
      logs,
      maxLogsHit: false,
    });
  }

  /**
   * Get the extended contract data for this contract.
   * @param contractAddress - The contract data address.
   * @returns The extended contract data or undefined if not found.
   */
  getExtendedContractData(contractAddress: AztecAddress): Promise<ExtendedContractData | undefined> {
    const result = this.extendedContractData.get(contractAddress.toString());
    return Promise.resolve(result);
  }

  /**
   * Lookup all contract data in an L2 block.
   * @param blockNum - The block number to get all contract data from.
   * @returns All extended contract data in the block (if found).
   */
  public getExtendedContractDataInBlock(blockNum: number): Promise<ExtendedContractData[]> {
    if (blockNum > this.l2BlockContexts.length) {
      return Promise.resolve([]);
    }
    return Promise.resolve(this.extendedContractDataByBlock[blockNum] || []);
  }

  /**
   * Get basic info for an L2 contract.
   * Contains contract address & the ethereum portal address.
   * @param contractAddress - The contract data address.
   * @returns ContractData with the portal address (if we didn't throw an error).
   */
  public getContractData(contractAddress: AztecAddress): Promise<ContractData | undefined> {
    if (contractAddress.isZero()) {
      return Promise.resolve(undefined);
    }
    for (const blockContext of this.l2BlockContexts) {
      for (const contractData of blockContext.block.body.txEffects.flatMap(txEffect => txEffect.contractData)) {
        if (contractData.contractAddress.equals(contractAddress)) {
          return Promise.resolve(contractData);
        }
      }
    }
    return Promise.resolve(undefined);
  }

  /**
   * Get basic info for an all L2 contracts deployed in a block.
   * Contains contract address & the ethereum portal address.
   * @param l2BlockNum - Number of the L2 block where contracts were deployed.
   * @returns ContractData with the portal address (if we didn't throw an error).
   */
  public getContractDataInBlock(l2BlockNum: number): Promise<ContractData[] | undefined> {
    if (l2BlockNum > this.l2BlockContexts.length) {
      return Promise.resolve([]);
    }
    const block: L2Block | undefined = this.l2BlockContexts[l2BlockNum - INITIAL_L2_BLOCK_NUM]?.block;
    return Promise.resolve(block?.body.txEffects.flatMap(txEffect => txEffect.contractData));
  }

  /**
   * Gets the number of the latest L2 block processed.
   * @returns The number of the latest L2 block processed.
   */
  public getBlockNumber(): Promise<number> {
    if (this.l2BlockContexts.length === 0) {
      return Promise.resolve(INITIAL_L2_BLOCK_NUM - 1);
    }
    return Promise.resolve(this.l2BlockContexts[this.l2BlockContexts.length - 1].block.number);
  }

  public getL1BlockNumber() {
    const addedBlock = this.l2BlockContexts[this.l2BlockContexts.length - 1]?.block?.getL1BlockNumber() ?? 0n;
    const addedMessages = this.lastL1BlockAddedMessages;
    const cancelledMessages = this.lastL1BlockCancelledMessages;

    return Promise.resolve({
      addedBlock,
      addedMessages,
      cancelledMessages,
    });
  }
}<|MERGE_RESOLUTION|>--- conflicted
+++ resolved
@@ -218,21 +218,14 @@
    * @param entryKeys - The entry keys to be removed from the store.
    * @returns True if the operation is successful (always in this implementation).
    */
-<<<<<<< HEAD
-  public confirmL1ToL2Messages(messageKeys: Fr[]): Promise<boolean> {
-    messageKeys.forEach(messageKey => {
-      if (messageKey.equals(Fr.ZERO)) {
+  public confirmL1ToL2EntryKeys(entryKeys: Fr[]): Promise<boolean> {
+    entryKeys.forEach(entryKey => {
+      if (entryKey.equals(Fr.ZERO)) {
         return;
       }
 
-      this.confirmedL1ToL2Messages.addMessage(messageKey, this.pendingL1ToL2Messages.getMessage(messageKey)!);
-      this.pendingL1ToL2Messages.removeMessage(messageKey);
-=======
-  public confirmL1ToL2EntryKeys(entryKeys: Fr[]): Promise<boolean> {
-    entryKeys.forEach(entryKey => {
       this.confirmedL1ToL2Messages.addMessage(entryKey, this.pendingL1ToL2Messages.getMessage(entryKey)!);
       this.pendingL1ToL2Messages.removeMessage(entryKey);
->>>>>>> 2b6656db
     });
     return Promise.resolve(true);
   }
