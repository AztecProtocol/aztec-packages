--- conflicted
+++ resolved
@@ -38,13 +38,8 @@
   isValidPrivateFunctionMembershipProof,
   isValidUnconstrainedFunctionMembershipProof,
 } from '@aztec/circuits.js';
-<<<<<<< HEAD
+import { type AztecAddress } from '@aztec/circuits.js/aztec-address';
 import { type ViemPublicClient, createEthereumChain } from '@aztec/ethereum';
-import { type AztecAddress } from '@aztec/foundation/aztec-address';
-=======
-import { type AztecAddress } from '@aztec/circuits.js/aztec-address';
-import { createEthereumChain } from '@aztec/ethereum';
->>>>>>> e2f675f9
 import { type EthAddress } from '@aztec/foundation/eth-address';
 import { Fr } from '@aztec/foundation/fields';
 import { type Logger, createLogger } from '@aztec/foundation/log';
