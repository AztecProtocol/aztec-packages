--- conflicted
+++ resolved
@@ -111,50 +111,6 @@
    */
   private async sync(blockUntilSynced: boolean) {
     const currentBlockNumber = await this.publicClient.getBlockNumber();
-<<<<<<< HEAD
-    await this.syncBlocks(blockUntilSynced, currentBlockNumber);
-    await this.syncUnverifiedData(blockUntilSynced, currentBlockNumber);
-    await this.syncNewContractData(blockUntilSynced, currentBlockNumber);
-  }
-
-  /**
-   * Fetches and processes new blocks.
-   * @param blockUntilSynced - If true, blocks until the archiver has fully synced.
-   * @param currentBlockNumber - Latest available block number in the ETH node.
-   */
-  private async syncBlocks(blockUntilSynced: boolean, currentBlockNumber: bigint) {
-    do {
-      if (this.nextL2BlockFromBlock > currentBlockNumber) {
-        break;
-      }
-
-      const l2BlockProcessedLogs = await this.getL2BlockProcessedLogs(this.nextL2BlockFromBlock);
-
-      if (l2BlockProcessedLogs.length === 0) {
-        break;
-      }
-
-      await this.processBlockLogs(l2BlockProcessedLogs);
-
-      // Setting `nextL2BlockFromBlock` to the block number of the last log + 1 because last log's block is the only
-      // block we can be sure was synced to by the ETH node.
-      this.nextL2BlockFromBlock = l2BlockProcessedLogs[l2BlockProcessedLogs.length - 1].blockNumber! + 1n;
-    } while (blockUntilSynced && this.nextL2BlockFromBlock <= currentBlockNumber);
-  }
-
-  /**
-   * Fetches and processes new unverified data.
-   * @param blockUntilSynced - If true, blocks until the archiver has fully synced.
-   * @param currentBlockNumber - Latest available block number in the ETH node.
-   */
-  private async syncUnverifiedData(blockUntilSynced: boolean, currentBlockNumber: bigint) {
-    do {
-      if (this.nextUnverifiedDataFromBlock > currentBlockNumber) {
-        break;
-      }
-
-      const unverifiedDataLogs = await this.getUnverifiedDataLogs(this.nextUnverifiedDataFromBlock);
-=======
 
     // The sequencer publishes unverified data first
     // Read all data from chain and then write to our stores at the end
@@ -186,7 +142,6 @@
       currentBlockNumber,
       this.nextL2BlockFromBlock,
     );
->>>>>>> 2283c3fd
 
     if (retrievedBlocks.retrievedData.length === 0) {
       return;
@@ -206,99 +161,10 @@
         this.log(`Retrieved contract public data for rollup id: ${index}`);
         this.contractPublicData[index] = contracts;
       }
-<<<<<<< HEAD
-
-      const contractDataLogs = await this.getContractDeploymentLogs(this.nextContractDataFromBlock);
-
-      this.processContractDeploymentLogs(contractDataLogs);
-      this.nextContractDataFromBlock =
-        (contractDataLogs.findLast(cd => !!cd)?.blockNumber || this.nextContractDataFromBlock) + 1n;
-    } while (blockUntilSynced && this.nextContractDataFromBlock <= currentBlockNumber);
-  }
-
-  /**
-   * Gets relevant `L2BlockProcessed` logs from chain.
-   * @param fromBlock - First block to get logs from (inclusive).
-   * @returns An array of `L2BlockProcessed` logs.
-   */
-  private async getL2BlockProcessedLogs(fromBlock: bigint) {
-    // Note: For some reason the return type of `getLogs` would not get correctly derived if I didn't set the abiItem
-    //       as a standalone constant.
-    const abiItem = getAbiItem({
-      abi: RollupAbi,
-      name: 'L2BlockProcessed',
     });
-    return await this.publicClient.getLogs({
-      address: getAddress(this.rollupAddress.toString()),
-      event: abiItem,
-      fromBlock,
-    });
-  }
-
-  /**
-   * Gets relevant `UnverifiedData` logs from chain.
-   * @param fromBlock - First block to get logs from (inclusive).
-   * @returns An array of `UnverifiedData` logs.
-   */
-  private async getUnverifiedDataLogs(fromBlock: bigint): Promise<any[]> {
-    // Note: For some reason the return type of `getLogs` would not get correctly derived if I didn't set the abiItem
-    //       as a standalone constant.
-    const abiItem = getAbiItem({
-      abi: UnverifiedDataEmitterAbi,
-      name: 'UnverifiedData',
-=======
->>>>>>> 2283c3fd
-    });
-
-<<<<<<< HEAD
-  /**
-   * Processes newly received UnverifiedData logs.
-   * @param logs - ContractDeployment logs.
-   */
-  private processContractDeploymentLogs(
-    logs: Log<bigint, number, undefined, typeof UnverifiedDataEmitterAbi, 'ContractDeployment'>[],
-  ) {
-    for (const log of logs) {
-      const l2BlockNum = log.args.l2BlockNum;
-      const publicFnsReader = BufferReader.asReader(Buffer.from(log.args.acir.slice(2), 'hex'));
-      const contractData = new ContractPublicData(
-        new ContractData(AztecAddress.fromString(log.args.aztecAddress), EthAddress.fromString(log.args.portalAddress)),
-        publicFnsReader.readVector(EncodedContractFunction),
-      );
-      if (this.contractPublicData[Number(l2BlockNum)]) {
-        this.contractPublicData[Number(l2BlockNum)]?.push(contractData);
-      } else {
-        this.contractPublicData[Number(l2BlockNum)] = [contractData];
-      }
-    }
-  }
-
-  /**
-   * Builds an L2 block out of calldata from the tx that published it.
-   * Assumes that the block was published from an EOA.
-   * TODO: Add retries and error management.
-   * @param txHash - Hash of the tx that published it.
-   * @param l2BlockNum - L2 block number.
-   * @returns An L2 block deserialized from the calldata.
-   */
-  private async getBlockFromCallData(txHash: `0x${string}`, l2BlockNum: bigint): Promise<L2Block> {
-    const { input: data } = await this.publicClient.getTransaction({ hash: txHash });
-    // TODO: File a bug in viem who complains if we dont remove the ctor from the abi here
-    const { functionName, args } = decodeFunctionData({
-      abi: RollupAbi.filter(item => item.type.toString() !== 'constructor'),
-      data,
-    });
-    if (functionName !== 'process') throw new Error(`Unexpected method called ${functionName}`);
-    const [, l2BlockHex] = args! as [Hex, Hex];
-    const block = L2Block.decode(Buffer.from(hexToBytes(l2BlockHex)));
-    if (BigInt(block.number) !== l2BlockNum) {
-      throw new Error(`Block number mismatch: expected ${l2BlockNum} but got ${block.number}`);
-    }
-    return block;
-=======
+
     // set the eth block for the next search
     this.nextL2BlockFromBlock = retrievedBlocks.nextEthBlockNumber;
->>>>>>> 2283c3fd
   }
 
   /**
