--- conflicted
+++ resolved
@@ -1,12 +1,6 @@
-<<<<<<< HEAD
-import { type BlobSinkClientInterface } from '@aztec/blob-sink/client';
+import type { BlobSinkClientInterface } from '@aztec/blob-sink/client';
 import { type ViemPublicClient, createEthereumChain } from '@aztec/ethereum';
-import { type EthAddress } from '@aztec/foundation/eth-address';
-=======
-import type { BlobSinkClientInterface } from '@aztec/blob-sink/client';
-import { createEthereumChain } from '@aztec/ethereum';
 import type { EthAddress } from '@aztec/foundation/eth-address';
->>>>>>> f887efc9
 import { Fr } from '@aztec/foundation/fields';
 import { type Logger, createLogger } from '@aztec/foundation/log';
 import { RunningPromise } from '@aztec/foundation/running-promise';
