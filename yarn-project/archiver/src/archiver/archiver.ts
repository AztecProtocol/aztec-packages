import { DebugLogger, createDebugLogger } from '@aztec/foundation/log';
import { RunningPromise } from '@aztec/foundation/running-promise';
import { EthAddress } from '@aztec/foundation/eth-address';
import { AztecAddress } from '@aztec/foundation/aztec-address';
import { INITIAL_L2_BLOCK_NUM } from '@aztec/types';
import {
  ContractData,
  ContractPublicData,
  ContractDataSource,
  EncodedContractFunction,
  L2Block,
  L2BlockSource,
  UnverifiedData,
  UnverifiedDataSource,
} from '@aztec/types';
import { Chain, HttpTransport, PublicClient, createPublicClient, http } from 'viem';
import { ArchiverConfig } from './config.js';
import { retrieveBlocks, retrieveNewContractData, retrieveUnverifiedData } from './data_retrieval.js';
<<<<<<< HEAD
import { createAztecChain } from '@aztec/environment';
=======
import { ArchiverDataStore, MemoryArchiverStore } from './archiver_store.js';
>>>>>>> 4ffbe9c9

/**
 * Pulls L2 blocks in a non-blocking manner and provides interface for their retrieval.
 * Responsible for handling robust L1 polling so that other components do not need to
 * concern themselves with it.
 */
export class Archiver implements L2BlockSource, UnverifiedDataSource, ContractDataSource {
  /**
   * A promise in which we will be continually fetching new L2 blocks.
   */
  private runningPromise?: RunningPromise;

  /**
   * Next L1 block number to fetch `L2BlockProcessed` logs from (i.e. `fromBlock` in eth_getLogs).
   */
  private nextL2BlockFromBlock = 0n;

  /**
   * Creates a new instance of the Archiver.
   * @param publicClient - A client for interacting with the Ethereum node.
   * @param rollupAddress - Ethereum address of the rollup contract.
   * @param unverifiedDataEmitterAddress - Ethereum address of the unverifiedDataEmitter contract.
   * @param searchStartBlock - The eth block from which to start searching for new blocks.
   * @param pollingIntervalMs - The interval for polling for rollup logs (in milliseconds).
   * @param store - An archiver data store for storage & retrieval of blocks, unverified data & contract data.
   * @param log - A logger.
   */
  constructor(
    private readonly publicClient: PublicClient<HttpTransport, Chain>,
    private readonly rollupAddress: EthAddress,
    private readonly unverifiedDataEmitterAddress: EthAddress,
<<<<<<< HEAD
    readonly searchStartBlock: number,
=======
    private readonly store: ArchiverDataStore,
>>>>>>> 4ffbe9c9
    private readonly pollingIntervalMs = 10_000,
    private readonly log: DebugLogger = createDebugLogger('aztec:archiver'),
  ) {
    this.nextL2BlockFromBlock = BigInt(searchStartBlock);
  }

  /**
   * Creates a new instance of the Archiver and blocks until it syncs from chain.
   * @param config - The archiver's desired configuration.
   * @param blockUntilSynced - If true, blocks until the archiver has fully synced.
   * @returns - An instance of the archiver.
   */
  public static async createAndSync(config: ArchiverConfig, blockUntilSynced = true): Promise<Archiver> {
    const chain = createAztecChain(config.rpcUrl, config.apiKey);
    const publicClient = createPublicClient({
      chain: chain.chainInfo,
      transport: http(chain.rpcUrl),
    });
    const archiverStore = new MemoryArchiverStore();
    const archiver = new Archiver(
      publicClient,
      config.rollupContract,
      config.unverifiedDataEmitterContract,
<<<<<<< HEAD
      config.searchStartBlock,
=======
      archiverStore,
>>>>>>> 4ffbe9c9
      config.archiverPollingInterval,
    );
    await archiver.start(blockUntilSynced);
    return archiver;
  }

  /**
   * Starts sync process.
   * @param blockUntilSynced - If true, blocks until the archiver has fully synced.
   */
  public async start(blockUntilSynced: boolean): Promise<void> {
    if (this.runningPromise) {
      throw new Error('Archiver is already running');
    }

    if (blockUntilSynced) {
      this.log(`Performing initial chain sync...`);
      await this.sync(blockUntilSynced);
    }

    this.runningPromise = new RunningPromise(() => this.sync(false), this.pollingIntervalMs);
    this.runningPromise.start();
  }

  /**
   * Fetches `L2BlockProcessed` and `UnverifiedData` logs from `nextL2BlockFromBlock` and
   * `nextUnverifiedDataFromBlock` and processes them.
   * @param blockUntilSynced - If true, blocks until the archiver has fully synced.
   */
  private async sync(blockUntilSynced: boolean) {
    const currentBlockNumber = await this.publicClient.getBlockNumber();

    // The sequencer publishes unverified data first
    // Read all data from chain and then write to our stores at the end
<<<<<<< HEAD

    const nextExpectedRollupId = BigInt(this.l2Blocks.length + INITIAL_L2_BLOCK_NUM);
=======
    const nextExpectedRollupId = BigInt(this.store.getBlocksLength() + INITIAL_L2_BLOCK_NUM);
    this.log(
      `Retrieving chain state from eth block: ${this.nextL2BlockFromBlock}, next expected rollup id: ${nextExpectedRollupId}`,
    );
>>>>>>> 4ffbe9c9
    const retrievedBlocks = await retrieveBlocks(
      this.publicClient,
      this.rollupAddress,
      blockUntilSynced,
      currentBlockNumber,
      this.nextL2BlockFromBlock,
      nextExpectedRollupId,
    );

    // create the block number -> block hash mapping to ensure we retrieve the appropriate events
    const blockHashMapping: { [key: string]: Buffer } = {};
    retrievedBlocks.retrievedData.forEach((block: L2Block) => {
      blockHashMapping[block.number] = block.getCalldataHash();
    });
    const retrievedUnverifiedData = await retrieveUnverifiedData(
      this.publicClient,
      this.unverifiedDataEmitterAddress,
      blockUntilSynced,
      currentBlockNumber,
      this.nextL2BlockFromBlock,
      nextExpectedRollupId,
      blockHashMapping,
    );
    const retrievedContracts = await retrieveNewContractData(
      this.publicClient,
      this.unverifiedDataEmitterAddress,
      blockUntilSynced,
      currentBlockNumber,
      this.nextL2BlockFromBlock,
      blockHashMapping,
    );

    if (retrievedBlocks.retrievedData.length === 0) {
      return;
    }

    this.log(`Retrieved ${retrievedBlocks.retrievedData.length} block(s) from chain`);

    // store unverified chunks for which we have retrieved rollups
    await this.store.addUnverifiedData(
      retrievedUnverifiedData.retrievedData.slice(0, retrievedBlocks.retrievedData.length),
    );

    // store contracts for which we have retrieved rollups
    const lastKnownRollupId = retrievedBlocks.retrievedData[retrievedBlocks.retrievedData.length - 1].number;
    retrievedContracts.retrievedData.forEach(async ([contracts, l2BlockNum], index) => {
      this.log(`Retrieved contract public data for rollup id: ${index}`);
      if (l2BlockNum <= lastKnownRollupId) {
        await this.store.addL2ContractPublicData(contracts, l2BlockNum);
      }
    });

    // store retrieved rollup blocks
    await this.store.addL2Blocks(retrievedBlocks.retrievedData);

    // set the eth block for the next search
    this.nextL2BlockFromBlock = retrievedBlocks.nextEthBlockNumber;
  }

  /**
   * Stops the archiver.
   * @returns A promise signalling completion of the stop process.
   */
  public async stop(): Promise<void> {
    this.log('Stopping...');
    await this.runningPromise?.stop();

    this.log('Stopped.');
    return Promise.resolve();
  }

  /**
   * Gets the `take` amount of L2 blocks starting from `from`.
   * @param from - Number of the first block to return (inclusive).
   * @param take - The number of blocks to return.
   * @returns The requested L2 blocks.
   */
  public getL2Blocks(from: number, take: number): Promise<L2Block[]> {
    return this.store.getL2Blocks(from, take);
  }

  /**
   * Lookup the L2 contract data for this contract.
   * Contains the contract's public function bytecode.
   * @param contractAddress - The contract data address.
   * @returns The contract data.
   */
  public getL2ContractPublicData(contractAddress: AztecAddress): Promise<ContractPublicData | undefined> {
    return this.store.getL2ContractPublicData(contractAddress);
  }

  /**
   * Lookup all contract data in an L2 block.
   * @param blockNum - The block number to get all contract data from.
   * @returns All new contract data in the block (if found).
   */
  public getL2ContractPublicDataInBlock(blockNum: number): Promise<ContractPublicData[]> {
    return this.store.getL2ContractPublicDataInBlock(blockNum);
  }

  /**
   * Lookup the L2 contract info for this contract.
   * Contains contract address & the ethereum portal address.
   * @param contractAddress - The contract data address.
   * @returns ContractData with the portal address (if we didn't throw an error).
   */
  public getL2ContractInfo(contractAddress: AztecAddress): Promise<ContractData | undefined> {
    return this.store.getL2ContractInfo(contractAddress);
  }

  /**
   * Lookup the L2 contract info inside a block.
   * Contains contract address & the ethereum portal address.
   * @param l2BlockNum - The L2 block number to get the contract data from.
   * @returns ContractData with the portal address (if we didn't throw an error).
   */
  public getL2ContractInfoInBlock(l2BlockNum: number): Promise<ContractData[] | undefined> {
    return this.store.getL2ContractInfoInBlock(l2BlockNum);
  }

  /**
   * Gets the public function data for a contract.
   * @param contractAddress - The contract address containing the function to fetch.
   * @param functionSelector - The function selector of the function to fetch.
   * @returns The public function data (if found).
   */
  public async getPublicFunction(
    contractAddress: AztecAddress,
    functionSelector: Buffer,
  ): Promise<EncodedContractFunction | undefined> {
    const contractData = await this.getL2ContractPublicData(contractAddress);
    const result = contractData?.publicFunctions?.find(fn => fn.functionSelector.equals(functionSelector));
    return result;
  }

  /**
   * Gets the `take` amount of unverified data starting from `from`.
   * @param from - Number of the L2 block to which corresponds the first `unverifiedData` to be returned.
   * @param take - The number of `unverifiedData` to return.
   * @returns The requested `unverifiedData`.
   */
  public getUnverifiedData(from: number, take: number): Promise<UnverifiedData[]> {
    return this.store.getUnverifiedData(from, take);
  }

  /**
   * Gets the number of the latest L2 block processed by the block source implementation.
   * @returns The number of the latest L2 block processed by the block source implementation.
   */
  public getBlockHeight(): Promise<number> {
    return this.store.getBlockHeight();
  }

  /**
   * Gets the L2 block number associated with the latest unverified data.
   * @returns The L2 block number associated with the latest unverified data.
   */
  public getLatestUnverifiedDataBlockNum(): Promise<number> {
    return this.store.getLatestUnverifiedDataBlockNum();
  }
}<|MERGE_RESOLUTION|>--- conflicted
+++ resolved
@@ -16,11 +16,8 @@
 import { Chain, HttpTransport, PublicClient, createPublicClient, http } from 'viem';
 import { ArchiverConfig } from './config.js';
 import { retrieveBlocks, retrieveNewContractData, retrieveUnverifiedData } from './data_retrieval.js';
-<<<<<<< HEAD
 import { createAztecChain } from '@aztec/environment';
-=======
 import { ArchiverDataStore, MemoryArchiverStore } from './archiver_store.js';
->>>>>>> 4ffbe9c9
 
 /**
  * Pulls L2 blocks in a non-blocking manner and provides interface for their retrieval.
@@ -52,11 +49,8 @@
     private readonly publicClient: PublicClient<HttpTransport, Chain>,
     private readonly rollupAddress: EthAddress,
     private readonly unverifiedDataEmitterAddress: EthAddress,
-<<<<<<< HEAD
-    readonly searchStartBlock: number,
-=======
+    searchStartBlock: number,
     private readonly store: ArchiverDataStore,
->>>>>>> 4ffbe9c9
     private readonly pollingIntervalMs = 10_000,
     private readonly log: DebugLogger = createDebugLogger('aztec:archiver'),
   ) {
@@ -80,11 +74,8 @@
       publicClient,
       config.rollupContract,
       config.unverifiedDataEmitterContract,
-<<<<<<< HEAD
       config.searchStartBlock,
-=======
       archiverStore,
->>>>>>> 4ffbe9c9
       config.archiverPollingInterval,
     );
     await archiver.start(blockUntilSynced);
@@ -119,15 +110,10 @@
 
     // The sequencer publishes unverified data first
     // Read all data from chain and then write to our stores at the end
-<<<<<<< HEAD
-
-    const nextExpectedRollupId = BigInt(this.l2Blocks.length + INITIAL_L2_BLOCK_NUM);
-=======
     const nextExpectedRollupId = BigInt(this.store.getBlocksLength() + INITIAL_L2_BLOCK_NUM);
     this.log(
       `Retrieving chain state from eth block: ${this.nextL2BlockFromBlock}, next expected rollup id: ${nextExpectedRollupId}`,
     );
->>>>>>> 4ffbe9c9
     const retrievedBlocks = await retrieveBlocks(
       this.publicClient,
       this.rollupAddress,
