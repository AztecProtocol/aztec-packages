import { type BlobSinkClientInterface } from '@aztec/blob-sink/client';
import {
  type GetContractClassLogsResponse,
  type GetPublicLogsResponse,
  type InBlock,
  type InboxLeaf,
  type L1RollupConstants,
  type L1ToL2MessageSource,
  type L2Block,
  type L2BlockId,
  type L2BlockSource,
  type L2LogsSource,
  type L2Tips,
  type LogFilter,
  type NullifierWithBlockSource,
  type TxEffect,
  type TxHash,
  type TxReceipt,
  type TxScopedL2Log,
  type UnencryptedL2Log,
  getEpochNumberAtTimestamp,
  getSlotAtTimestamp,
  getSlotRangeForEpoch,
  getTimestampRangeForEpoch,
} from '@aztec/circuit-types';
import { type FunctionSelector } from '@aztec/circuits.js/abi';
import { type AztecAddress } from '@aztec/circuits.js/aztec-address';
import {
  type ContractClassPublic,
  type ContractDataSource,
  type ContractInstanceWithAddress,
  type ExecutablePrivateFunctionWithMembershipProof,
  type PublicFunction,
  type UnconstrainedFunctionWithMembershipProof,
  computePublicBytecodeCommitment,
  isValidPrivateFunctionMembershipProof,
  isValidUnconstrainedFunctionMembershipProof,
<<<<<<< HEAD
} from '@aztec/circuits.js';
import { type AztecAddress } from '@aztec/circuits.js/aztec-address';
import { type ViemPublicClient, createEthereumChain } from '@aztec/ethereum';
=======
} from '@aztec/circuits.js/contract';
import { type PrivateLog, type PublicLog } from '@aztec/circuits.js/logs';
import { type BlockHeader } from '@aztec/circuits.js/tx';
import { createEthereumChain } from '@aztec/ethereum';
>>>>>>> f7a8f6be
import { type EthAddress } from '@aztec/foundation/eth-address';
import { Fr } from '@aztec/foundation/fields';
import { type Logger, createLogger } from '@aztec/foundation/log';
import { RunningPromise } from '@aztec/foundation/running-promise';
import { count } from '@aztec/foundation/string';
import { elapsed } from '@aztec/foundation/timer';
import { InboxAbi, RollupAbi } from '@aztec/l1-artifacts';
import {
  ContractClassRegisteredEvent,
  PrivateFunctionBroadcastedEvent,
  UnconstrainedFunctionBroadcastedEvent,
} from '@aztec/protocol-contracts/class-registerer';
import {
  ContractInstanceDeployedEvent,
  ContractInstanceUpdatedEvent,
} from '@aztec/protocol-contracts/instance-deployer';
import { Attributes, type TelemetryClient, type Traceable, type Tracer, trackSpan } from '@aztec/telemetry-client';

import groupBy from 'lodash.groupby';
import { type GetContractReturnType, createPublicClient, fallback, getContract, http } from 'viem';

import { type ArchiverDataStore, type ArchiverL1SynchPoint } from './archiver_store.js';
import { type ArchiverConfig } from './config.js';
import { retrieveBlocksFromRollup, retrieveL1ToL2Messages } from './data_retrieval.js';
import { NoBlobBodiesFoundError } from './errors.js';
import { ArchiverInstrumentation } from './instrumentation.js';
import { type DataRetrieval } from './structs/data_retrieval.js';
import { type L1Published } from './structs/published.js';

/**
 * Helper interface to combine all sources this archiver implementation provides.
 */
export type ArchiveSource = L2BlockSource &
  L2LogsSource &
  ContractDataSource &
  L1ToL2MessageSource &
  NullifierWithBlockSource;

/**
 * Pulls L2 blocks in a non-blocking manner and provides interface for their retrieval.
 * Responsible for handling robust L1 polling so that other components do not need to
 * concern themselves with it.
 */
export class Archiver implements ArchiveSource, Traceable {
  /**
   * A promise in which we will be continually fetching new L2 blocks.
   */
  private runningPromise?: RunningPromise;

  private rollup: GetContractReturnType<typeof RollupAbi, ViemPublicClient>;
  private inbox: GetContractReturnType<typeof InboxAbi, ViemPublicClient>;

  private store: ArchiverStoreHelper;

  public l1BlockNumber: bigint | undefined;
  public l1Timestamp: bigint | undefined;

  public readonly tracer: Tracer;

  /**
   * Creates a new instance of the Archiver.
   * @param publicClient - A client for interacting with the Ethereum node.
   * @param rollupAddress - Ethereum address of the rollup contract.
   * @param inboxAddress - Ethereum address of the inbox contract.
   * @param registryAddress - Ethereum address of the registry contract.
   * @param pollingIntervalMs - The interval for polling for L1 logs (in milliseconds).
   * @param store - An archiver data store for storage & retrieval of blocks, encrypted logs & contract data.
   * @param log - A logger.
   */
  constructor(
    private readonly publicClient: ViemPublicClient,
    private readonly l1Addresses: { rollupAddress: EthAddress; inboxAddress: EthAddress; registryAddress: EthAddress },
    readonly dataStore: ArchiverDataStore,
    private readonly config: { pollingIntervalMs: number; batchSize: number },
    private readonly blobSinkClient: BlobSinkClientInterface,
    private readonly instrumentation: ArchiverInstrumentation,
    private readonly l1constants: L1RollupConstants,
    private readonly log: Logger = createLogger('archiver'),
  ) {
    this.tracer = instrumentation.tracer;
    this.store = new ArchiverStoreHelper(dataStore);

    this.rollup = getContract({
      address: l1Addresses.rollupAddress.toString(),
      abi: RollupAbi,
      client: publicClient,
    });

    this.inbox = getContract({
      address: l1Addresses.inboxAddress.toString(),
      abi: InboxAbi,
      client: publicClient,
    });
  }

  /**
   * Creates a new instance of the Archiver and blocks until it syncs from chain.
   * @param config - The archiver's desired configuration.
   * @param archiverStore - The backing store for the archiver.
   * @param blockUntilSynced - If true, blocks until the archiver has fully synced.
   * @returns - An instance of the archiver.
   */
  public static async createAndSync(
    config: ArchiverConfig,
    archiverStore: ArchiverDataStore,
    deps: { telemetry: TelemetryClient; blobSinkClient: BlobSinkClientInterface },
    blockUntilSynced = true,
  ): Promise<Archiver> {
    const chain = createEthereumChain(config.l1RpcUrls, config.l1ChainId);
    const publicClient = createPublicClient({
      chain: chain.chainInfo,
      transport: fallback(config.l1RpcUrls.map(url => http(url))),
      pollingInterval: config.viemPollingIntervalMS,
    });

    const rollup = getContract({
      address: config.l1Contracts.rollupAddress.toString(),
      abi: RollupAbi,
      client: publicClient,
    });

    const [l1StartBlock, l1GenesisTime] = await Promise.all([
      rollup.read.L1_BLOCK_AT_GENESIS(),
      rollup.read.getGenesisTime(),
    ] as const);

    const { aztecEpochDuration: epochDuration, aztecSlotDuration: slotDuration, ethereumSlotDuration } = config;

    const archiver = new Archiver(
      publicClient,
      config.l1Contracts,
      archiverStore,
      {
        pollingIntervalMs: config.archiverPollingIntervalMS ?? 10_000,
        batchSize: config.archiverBatchSize ?? 100,
      },
      deps.blobSinkClient,
      await ArchiverInstrumentation.new(deps.telemetry, () => archiverStore.estimateSize()),
      { l1StartBlock, l1GenesisTime, epochDuration, slotDuration, ethereumSlotDuration },
    );
    await archiver.start(blockUntilSynced);
    return archiver;
  }

  /**
   * Starts sync process.
   * @param blockUntilSynced - If true, blocks until the archiver has fully synced.
   */
  public async start(blockUntilSynced: boolean): Promise<void> {
    if (this.runningPromise) {
      throw new Error('Archiver is already running');
    }

    if (blockUntilSynced) {
      await this.sync(blockUntilSynced);
    }

    this.runningPromise = new RunningPromise(() => this.sync(false), this.log, this.config.pollingIntervalMs, [
      // Ignored errors will not log to the console
      // We ignore NoBlobBodiesFound as the message may not have been passed to the blob sink yet
      NoBlobBodiesFoundError,
    ]);

    this.runningPromise.start();
  }

  /**
   * Fetches logs from L1 contracts and processes them.
   */
  @trackSpan('Archiver.sync', initialRun => ({ [Attributes.INITIAL_SYNC]: initialRun }))
  private async sync(initialRun: boolean) {
    /**
     * We keep track of three "pointers" to L1 blocks:
     * 1. the last L1 block that published an L2 block
     * 2. the last L1 block that added L1 to L2 messages
     * 3. the last L1 block that cancelled L1 to L2 messages
     *
     * We do this to deal with L1 data providers that are eventually consistent (e.g. Infura).
     * We guard against seeing block X with no data at one point, and later, the provider processes the block and it has data.
     * The archiver will stay back, until there's data on L1 that will move the pointers forward.
     *
     * This code does not handle reorgs.
     */
    const { l1StartBlock } = this.l1constants;
    const { blocksSynchedTo = l1StartBlock, messagesSynchedTo = l1StartBlock } = await this.store.getSynchPoint();
    const currentL1BlockNumber = await this.publicClient.getBlockNumber();

    if (initialRun) {
      this.log.info(
        `Starting archiver sync to rollup contract ${this.l1Addresses.rollupAddress.toString()} from L1 block ${Math.min(
          Number(blocksSynchedTo),
          Number(messagesSynchedTo),
        )} to current L1 block ${currentL1BlockNumber}`,
      );
    }

    // ********** Ensuring Consistency of data pulled from L1 **********

    /**
     * There are a number of calls in this sync operation to L1 for retrieving
     * events and transaction data. There are a couple of things we need to bear in mind
     * to ensure that data is read exactly once.
     *
     * The first is the problem of eventually consistent ETH service providers like Infura.
     * Each L1 read operation will query data from the last L1 block that it saw emit its kind of data.
     * (so pending L1 to L2 messages will read from the last L1 block that emitted a message and so  on)
     * This will mean the archiver will lag behind L1 and will only advance when there's L2-relevant activity on the chain.
     *
     * The second is that in between the various calls to L1, the block number can move meaning some
     * of the following calls will return data for blocks that were not present during earlier calls.
     * To combat this for the time being we simply ensure that all data retrieval methods only retrieve
     * data up to the currentBlockNumber captured at the top of this function. We might want to improve on this
     * in future but for the time being it should give us the guarantees that we need
     */

    // ********** Events that are processed per L1 block **********
    await this.handleL1ToL2Messages(messagesSynchedTo, currentL1BlockNumber);

    // Store latest l1 block number and timestamp seen. Used for epoch and slots calculations.
    if (!this.l1BlockNumber || this.l1BlockNumber < currentL1BlockNumber) {
      this.l1Timestamp = (await this.publicClient.getBlock({ blockNumber: currentL1BlockNumber })).timestamp;
      this.l1BlockNumber = currentL1BlockNumber;
    }

    // ********** Events that are processed per L2 block **********
    if (currentL1BlockNumber > blocksSynchedTo) {
      // First we retrieve new L2 blocks
      const { provenBlockNumber } = await this.handleL2blocks(blocksSynchedTo, currentL1BlockNumber);
      // And then we prune the current epoch if it'd reorg on next submission.
      // Note that we don't do this before retrieving L2 blocks because we may need to retrieve
      // blocks from more than 2 epochs ago, so we want to make sure we have the latest view of
      // the chain locally before we start unwinding stuff. This can be optimized by figuring out
      // up to which point we're pruning, and then requesting L2 blocks up to that point only.
      await this.handleEpochPrune(provenBlockNumber, currentL1BlockNumber);
    }

    if (initialRun) {
      this.log.info(`Initial archiver sync to L1 block ${currentL1BlockNumber} complete.`, {
        l1BlockNumber: currentL1BlockNumber,
        ...(await this.getL2Tips()),
      });
    }
  }

  /** Checks if there'd be a reorg for the next block submission and start pruning now. */
  private async handleEpochPrune(provenBlockNumber: bigint, currentL1BlockNumber: bigint) {
    const localPendingBlockNumber = BigInt(await this.getBlockNumber());

    const time = (this.l1Timestamp ?? 0n) + BigInt(this.l1constants.ethereumSlotDuration);

    const canPrune =
      localPendingBlockNumber > provenBlockNumber &&
      (await this.rollup.read.canPruneAtTime([time], { blockNumber: currentL1BlockNumber }));

    if (canPrune) {
      const blocksToUnwind = localPendingBlockNumber - provenBlockNumber;
      this.log.debug(`L2 prune will occur on next block submission.`);
      await this.store.unwindBlocks(Number(localPendingBlockNumber), Number(blocksToUnwind));
      this.log.warn(
        `Unwound ${count(blocksToUnwind, 'block')} from L2 block ${localPendingBlockNumber} ` +
          `to ${provenBlockNumber} due to predicted reorg at L1 block ${currentL1BlockNumber}. ` +
          `Updated L2 latest block is ${await this.getBlockNumber()}.`,
      );
      this.instrumentation.processPrune();
      // TODO(palla/reorg): Do we need to set the block synched L1 block number here?
      // Seems like the next iteration should handle this.
      // await this.store.setBlockSynchedL1BlockNumber(currentL1BlockNumber);
    }
  }

  private nextRange(end: bigint, limit: bigint): [bigint, bigint] {
    const batchSize = (this.config.batchSize * this.l1constants.slotDuration) / this.l1constants.ethereumSlotDuration;
    const nextStart = end + 1n;
    const nextEnd = nextStart + BigInt(batchSize);
    if (nextEnd > limit) {
      return [nextStart, limit];
    }
    return [nextStart, nextEnd];
  }

  private async handleL1ToL2Messages(messagesSynchedTo: bigint, currentL1BlockNumber: bigint) {
    this.log.trace(`Handling L1 to L2 messages from ${messagesSynchedTo} to ${currentL1BlockNumber}.`);
    if (currentL1BlockNumber <= messagesSynchedTo) {
      return;
    }

    const localTotalMessageCount = await this.store.getTotalL1ToL2MessageCount();
    const destinationTotalMessageCount = await this.inbox.read.totalMessagesInserted();

    if (localTotalMessageCount === destinationTotalMessageCount) {
      await this.store.setMessageSynchedL1BlockNumber(currentL1BlockNumber);
      this.log.trace(
        `Retrieved no new L1 to L2 messages between L1 blocks ${messagesSynchedTo + 1n} and ${currentL1BlockNumber}.`,
      );
      return;
    }

    // Retrieve messages in batches. Each batch is estimated to acommodate up to L2 'blockBatchSize' blocks,
    let searchStartBlock: bigint = messagesSynchedTo;
    let searchEndBlock: bigint = messagesSynchedTo;
    do {
      [searchStartBlock, searchEndBlock] = this.nextRange(searchEndBlock, currentL1BlockNumber);
      this.log.trace(`Retrieving L1 to L2 messages between L1 blocks ${searchStartBlock} and ${searchEndBlock}.`);
      const retrievedL1ToL2Messages = await retrieveL1ToL2Messages(this.inbox, searchStartBlock, searchEndBlock);
      this.log.verbose(
        `Retrieved ${retrievedL1ToL2Messages.retrievedData.length} new L1 to L2 messages between L1 blocks ${searchStartBlock} and ${searchEndBlock}.`,
      );
      await this.store.addL1ToL2Messages(retrievedL1ToL2Messages);
      for (const msg of retrievedL1ToL2Messages.retrievedData) {
        this.log.debug(`Downloaded L1 to L2 message`, { leaf: msg.leaf.toString(), index: msg.index });
      }
    } while (searchEndBlock < currentL1BlockNumber);
  }

  private async handleL2blocks(
    blocksSynchedTo: bigint,
    currentL1BlockNumber: bigint,
  ): Promise<{ provenBlockNumber: bigint }> {
    const localPendingBlockNumber = BigInt(await this.getBlockNumber());
    const [
      provenBlockNumber,
      provenArchive,
      pendingBlockNumber,
      pendingArchive,
      archiveForLocalPendingBlockNumber,
      provenEpochNumber,
    ] = await this.rollup.read.status([localPendingBlockNumber], { blockNumber: currentL1BlockNumber });

    const updateProvenBlock = async () => {
      const localBlockForDestinationProvenBlockNumber = await this.getBlock(Number(provenBlockNumber));

      // Sanity check. I've hit what seems to be a state where the proven block is set to a value greater than the latest
      // synched block when requesting L2Tips from the archiver. This is the only place where the proven block is set.
      const synched = await this.store.getSynchedL2BlockNumber();
      if (localBlockForDestinationProvenBlockNumber && synched < localBlockForDestinationProvenBlockNumber?.number) {
        this.log.error(
          `Hit local block greater than last synched block: ${localBlockForDestinationProvenBlockNumber.number} > ${synched}`,
        );
      }

      if (
        localBlockForDestinationProvenBlockNumber &&
        provenArchive === localBlockForDestinationProvenBlockNumber.archive.root.toString()
      ) {
        const [localProvenEpochNumber, localProvenBlockNumber] = await Promise.all([
          this.store.getProvenL2EpochNumber(),
          this.store.getProvenL2BlockNumber(),
        ]);
        if (
          localProvenEpochNumber !== Number(provenEpochNumber) ||
          localProvenBlockNumber !== Number(provenBlockNumber)
        ) {
          await this.store.setProvenL2BlockNumber(Number(provenBlockNumber));
          await this.store.setProvenL2EpochNumber(Number(provenEpochNumber));
          this.log.info(`Updated proven chain to block ${provenBlockNumber} (epoch ${provenEpochNumber})`, {
            provenBlockNumber,
            provenEpochNumber,
          });
        }
      }
      this.instrumentation.updateLastProvenBlock(Number(provenBlockNumber));
    };

    // This is an edge case that we only hit if there are no proposed blocks.
    // If we have 0 blocks locally and there are no blocks onchain there is nothing to do.
    const noBlocks = localPendingBlockNumber === 0n && pendingBlockNumber === 0n;
    if (noBlocks) {
      await this.store.setBlockSynchedL1BlockNumber(currentL1BlockNumber);
      this.log.debug(`No blocks to retrieve from ${blocksSynchedTo + 1n} to ${currentL1BlockNumber}`);
      return { provenBlockNumber };
    }

    await updateProvenBlock();

    // Related to the L2 reorgs of the pending chain. We are only interested in actually addressing a reorg if there
    // are any state that could be impacted by it. If we have no blocks, there is no impact.
    if (localPendingBlockNumber > 0) {
      const localPendingBlock = await this.getBlock(Number(localPendingBlockNumber));
      if (localPendingBlock === undefined) {
        throw new Error(`Missing block ${localPendingBlockNumber}`);
      }

      const noBlockSinceLast = localPendingBlock && pendingArchive === localPendingBlock.archive.root.toString();
      if (noBlockSinceLast) {
        await this.store.setBlockSynchedL1BlockNumber(currentL1BlockNumber);
        this.log.debug(`No blocks to retrieve from ${blocksSynchedTo + 1n} to ${currentL1BlockNumber}`);
        return { provenBlockNumber };
      }

      const localPendingBlockInChain = archiveForLocalPendingBlockNumber === localPendingBlock.archive.root.toString();
      if (!localPendingBlockInChain) {
        // If our local pending block tip is not in the chain on L1 a "prune" must have happened
        // or the L1 have reorged.
        // In any case, we have to figure out how far into the past the action will take us.
        // For simplicity here, we will simply rewind until we end in a block that is also on the chain on L1.
        this.log.debug(`L2 prune has been detected.`);

        let tipAfterUnwind = localPendingBlockNumber;
        while (true) {
          const candidateBlock = await this.getBlock(Number(tipAfterUnwind));
          if (candidateBlock === undefined) {
            break;
          }

          const archiveAtContract = await this.rollup.read.archiveAt([BigInt(candidateBlock.number)]);

          if (archiveAtContract === candidateBlock.archive.root.toString()) {
            break;
          }
          tipAfterUnwind--;
        }

        const blocksToUnwind = localPendingBlockNumber - tipAfterUnwind;
        await this.store.unwindBlocks(Number(localPendingBlockNumber), Number(blocksToUnwind));

        this.log.warn(
          `Unwound ${count(blocksToUnwind, 'block')} from L2 block ${localPendingBlockNumber} ` +
            `due to mismatched block hashes at L1 block ${currentL1BlockNumber}. ` +
            `Updated L2 latest block is ${await this.getBlockNumber()}.`,
        );
      }
    }

    // Retrieve L2 blocks in batches. Each batch is estimated to acommodate up to L2 'blockBatchSize' blocks,
    // computed using the L2 block time vs the L1 block time.
    let searchStartBlock: bigint = blocksSynchedTo;
    let searchEndBlock: bigint = blocksSynchedTo;

    do {
      [searchStartBlock, searchEndBlock] = this.nextRange(searchEndBlock, currentL1BlockNumber);

      this.log.trace(`Retrieving L2 blocks from L1 block ${searchStartBlock} to ${searchEndBlock}`);

      // TODO(md): Retreive from blob sink then from consensus client, then from peers
      const retrievedBlocks = await retrieveBlocksFromRollup(
        this.rollup,
        this.publicClient,
        this.blobSinkClient,
        searchStartBlock, // TODO(palla/reorg): If the L2 reorg was due to an L1 reorg, we need to start search earlier
        searchEndBlock,
        this.log,
      );

      if (retrievedBlocks.length === 0) {
        // We are not calling `setBlockSynchedL1BlockNumber` because it may cause sync issues if based off infura.
        // See further details in earlier comments.
        this.log.trace(`Retrieved no new L2 blocks from L1 block ${searchStartBlock} to ${searchEndBlock}`);
        continue;
      }

      const lastProcessedL1BlockNumber = retrievedBlocks[retrievedBlocks.length - 1].l1.blockNumber;
      this.log.debug(
        `Retrieved ${retrievedBlocks.length} new L2 blocks between L1 blocks ${searchStartBlock} and ${searchEndBlock} with last processed L1 block ${lastProcessedL1BlockNumber}.`,
      );

      for (const block of retrievedBlocks) {
        this.log.debug(`Ingesting new L2 block ${block.data.number} with ${block.data.body.txEffects.length} txs`, {
          blockHash: block.data.hash(),
          l1BlockNumber: block.l1.blockNumber,
          ...block.data.header.globalVariables.toInspect(),
          ...block.data.getStats(),
        });
      }

      const [processDuration] = await elapsed(() => this.store.addBlocks(retrievedBlocks));
      this.instrumentation.processNewBlocks(
        processDuration / retrievedBlocks.length,
        retrievedBlocks.map(b => b.data),
      );

      for (const block of retrievedBlocks) {
        this.log.info(`Downloaded L2 block ${block.data.number}`, {
          blockHash: block.data.hash(),
          blockNumber: block.data.number,
          txCount: block.data.body.txEffects.length,
          globalVariables: block.data.header.globalVariables.toInspect(),
        });
      }
    } while (searchEndBlock < currentL1BlockNumber);

    // Important that we update AFTER inserting the blocks.
    await updateProvenBlock();

    return { provenBlockNumber };
  }

  /**
   * Stops the archiver.
   * @returns A promise signalling completion of the stop process.
   */
  public async stop(): Promise<void> {
    this.log.debug('Stopping...');
    await this.runningPromise?.stop();

    this.log.info('Stopped.');
    return Promise.resolve();
  }

  public getL1Constants(): Promise<L1RollupConstants> {
    return Promise.resolve(this.l1constants);
  }

  public getRollupAddress(): Promise<EthAddress> {
    return Promise.resolve(this.l1Addresses.rollupAddress);
  }

  public getRegistryAddress(): Promise<EthAddress> {
    return Promise.resolve(this.l1Addresses.registryAddress);
  }

  public getL1BlockNumber(): bigint {
    const l1BlockNumber = this.l1BlockNumber;
    if (!l1BlockNumber) {
      throw new Error('L1 block number not yet available. Complete an initial sync first.');
    }
    return l1BlockNumber;
  }

  public getL1Timestamp(): bigint {
    const l1Timestamp = this.l1Timestamp;
    if (!l1Timestamp) {
      throw new Error('L1 timestamp not yet available. Complete an initial sync first.');
    }
    return l1Timestamp;
  }

  public getL2SlotNumber(): Promise<bigint> {
    return Promise.resolve(getSlotAtTimestamp(this.getL1Timestamp(), this.l1constants));
  }

  public getL2EpochNumber(): Promise<bigint> {
    return Promise.resolve(getEpochNumberAtTimestamp(this.getL1Timestamp(), this.l1constants));
  }

  public async getBlocksForEpoch(epochNumber: bigint): Promise<L2Block[]> {
    const [start, end] = getSlotRangeForEpoch(epochNumber, this.l1constants);
    const blocks: L2Block[] = [];

    // Walk the list of blocks backwards and filter by slots matching the requested epoch.
    // We'll typically ask for blocks for a very recent epoch, so we shouldn't need an index here.
    let block = await this.getBlock(await this.store.getSynchedL2BlockNumber());
    const slot = (b: L2Block) => b.header.globalVariables.slotNumber.toBigInt();
    while (block && slot(block) >= start) {
      if (slot(block) <= end) {
        blocks.push(block);
      }
      block = await this.getBlock(block.number - 1);
    }

    return blocks.reverse();
  }

  public async isEpochComplete(epochNumber: bigint): Promise<boolean> {
    // The epoch is complete if the current L2 block is the last one in the epoch (or later)
    const header = await this.getBlockHeader('latest');
    const slot = header?.globalVariables.slotNumber.toBigInt();
    const [_startSlot, endSlot] = getSlotRangeForEpoch(epochNumber, this.l1constants);
    if (slot && slot >= endSlot) {
      return true;
    }

    // If we haven't run an initial sync, just return false.
    const l1Timestamp = this.l1Timestamp;
    if (l1Timestamp === undefined) {
      return false;
    }

    // If not, the epoch may also be complete if the L2 slot has passed without a block
    // We compute this based on the end timestamp for the given epoch and the timestamp of the last L1 block
    const [_startTimestamp, endTimestamp] = getTimestampRangeForEpoch(epochNumber, this.l1constants);

    // For this computation, we throw in a few extra seconds just for good measure,
    // since we know the next L1 block won't be mined within this range. Remember that
    // l1timestamp is the timestamp of the last l1 block we've seen, so this relies on
    // the fact that L1 won't mine two blocks within this time of each other.
    // TODO(palla/reorg): Is the above a safe assumption?
    const leeway = 1n;
    return l1Timestamp + leeway >= endTimestamp;
  }

  /**
   * Gets up to `limit` amount of L2 blocks starting from `from`.
   * @param from - Number of the first block to return (inclusive).
   * @param limit - The number of blocks to return.
   * @param proven - If true, only return blocks that have been proven.
   * @returns The requested L2 blocks.
   */
  public async getBlocks(from: number, limit: number, proven?: boolean): Promise<L2Block[]> {
    const limitWithProven = proven
      ? Math.min(limit, Math.max((await this.store.getProvenL2BlockNumber()) - from + 1, 0))
      : limit;
    return limitWithProven === 0 ? [] : (await this.store.getBlocks(from, limitWithProven)).map(b => b.data);
  }

  /**
   * Gets an l2 block.
   * @param number - The block number to return.
   * @returns The requested L2 block.
   */
  public async getBlock(number: number): Promise<L2Block | undefined> {
    // If the number provided is -ve, then return the latest block.
    if (number < 0) {
      number = await this.store.getSynchedL2BlockNumber();
    }
    if (number == 0) {
      return undefined;
    }
    const blocks = await this.store.getBlocks(number, 1);
    return blocks.length === 0 ? undefined : blocks[0].data;
  }

  public async getBlockHeader(number: number | 'latest'): Promise<BlockHeader | undefined> {
    if (number === 'latest') {
      number = await this.store.getSynchedL2BlockNumber();
    }
    if (number === 0) {
      return undefined;
    }
    const headers = await this.store.getBlockHeaders(number, 1);
    return headers.length === 0 ? undefined : headers[0];
  }

  public getTxEffect(txHash: TxHash) {
    return this.store.getTxEffect(txHash);
  }

  public getSettledTxReceipt(txHash: TxHash): Promise<TxReceipt | undefined> {
    return this.store.getSettledTxReceipt(txHash);
  }

  /**
   * Gets the public function data for a contract.
   * @param address - The contract address containing the function to fetch.
   * @param selector - The function selector of the function to fetch.
   * @returns The public function data (if found).
   */
  public async getPublicFunction(
    address: AztecAddress,
    selector: FunctionSelector,
  ): Promise<PublicFunction | undefined> {
    const instance = await this.getContract(address);
    if (!instance) {
      throw new Error(`Contract ${address.toString()} not found`);
    }
    const contractClass = await this.getContractClass(instance.currentContractClassId);
    if (!contractClass) {
      throw new Error(
        `Contract class ${instance.currentContractClassId.toString()} for ${address.toString()} not found`,
      );
    }
    return contractClass.publicFunctions.find(f => f.selector.equals(selector));
  }

  /**
   * Retrieves all private logs from up to `limit` blocks, starting from the block number `from`.
   * @param from - The block number from which to begin retrieving logs.
   * @param limit - The maximum number of blocks to retrieve logs from.
   * @returns An array of private logs from the specified range of blocks.
   */
  public getPrivateLogs(from: number, limit: number): Promise<PrivateLog[]> {
    return this.store.getPrivateLogs(from, limit);
  }

  /**
   * Gets all logs that match any of the received tags (i.e. logs with their first field equal to a tag).
   * @param tags - The tags to filter the logs by.
   * @returns For each received tag, an array of matching logs is returned. An empty array implies no logs match
   * that tag.
   */
  getLogsByTags(tags: Fr[]): Promise<TxScopedL2Log[][]> {
    return this.store.getLogsByTags(tags);
  }

  /**
   * Returns the provided nullifier indexes scoped to the block
   * they were first included in, or undefined if they're not present in the tree
   * @param blockNumber Max block number to search for the nullifiers
   * @param nullifiers Nullifiers to get
   * @returns The block scoped indexes of the provided nullifiers, or undefined if the nullifier doesn't exist in the tree
   */
  findNullifiersIndexesWithBlock(blockNumber: number, nullifiers: Fr[]): Promise<(InBlock<bigint> | undefined)[]> {
    return this.store.findNullifiersIndexesWithBlock(blockNumber, nullifiers);
  }

  /**
   * Gets public logs based on the provided filter.
   * @param filter - The filter to apply to the logs.
   * @returns The requested logs.
   */
  getPublicLogs(filter: LogFilter): Promise<GetPublicLogsResponse> {
    return this.store.getPublicLogs(filter);
  }

  /**
   * Gets contract class logs based on the provided filter.
   * @param filter - The filter to apply to the logs.
   * @returns The requested logs.
   */
  getContractClassLogs(filter: LogFilter): Promise<GetContractClassLogsResponse> {
    return this.store.getContractClassLogs(filter);
  }

  /**
   * Gets the number of the latest L2 block processed by the block source implementation.
   * @returns The number of the latest L2 block processed by the block source implementation.
   */
  public getBlockNumber(): Promise<number> {
    return this.store.getSynchedL2BlockNumber();
  }

  public getProvenBlockNumber(): Promise<number> {
    return this.store.getProvenL2BlockNumber();
  }

  public getProvenL2EpochNumber(): Promise<number | undefined> {
    return this.store.getProvenL2EpochNumber();
  }

  /** Forcefully updates the last proven block number. Use for testing. */
  public setProvenBlockNumber(blockNumber: number): Promise<void> {
    return this.store.setProvenL2BlockNumber(blockNumber);
  }

  public getContractClass(id: Fr): Promise<ContractClassPublic | undefined> {
    return this.store.getContractClass(id);
  }

  public getBytecodeCommitment(id: Fr): Promise<Fr | undefined> {
    return this.store.getBytecodeCommitment(id);
  }

  public getContract(address: AztecAddress): Promise<ContractInstanceWithAddress | undefined> {
    return this.store.getContractInstance(address);
  }

  /**
   * Gets L1 to L2 message (to be) included in a given block.
   * @param blockNumber - L2 block number to get messages for.
   * @returns The L1 to L2 messages/leaves of the messages subtree (throws if not found).
   */
  getL1ToL2Messages(blockNumber: bigint): Promise<Fr[]> {
    return this.store.getL1ToL2Messages(blockNumber);
  }

  /**
   * Gets the L1 to L2 message index in the L1 to L2 message tree.
   * @param l1ToL2Message - The L1 to L2 message.
   * @returns The index of the L1 to L2 message in the L1 to L2 message tree (undefined if not found).
   */
  getL1ToL2MessageIndex(l1ToL2Message: Fr): Promise<bigint | undefined> {
    return this.store.getL1ToL2MessageIndex(l1ToL2Message);
  }

  getContractClassIds(): Promise<Fr[]> {
    return this.store.getContractClassIds();
  }

  // TODO(#10007): Remove this method
  async addContractClass(contractClass: ContractClassPublic): Promise<void> {
    await this.store.addContractClasses(
      [contractClass],
      [await computePublicBytecodeCommitment(contractClass.packedBytecode)],
      0,
    );
    return;
  }

  registerContractFunctionSignatures(address: AztecAddress, signatures: string[]): Promise<void> {
    return this.store.registerContractFunctionSignatures(address, signatures);
  }

  getContractFunctionName(address: AztecAddress, selector: FunctionSelector): Promise<string | undefined> {
    return this.store.getContractFunctionName(address, selector);
  }

  async getL2Tips(): Promise<L2Tips> {
    const [latestBlockNumber, provenBlockNumber] = await Promise.all([
      this.getBlockNumber(),
      this.getProvenBlockNumber(),
    ] as const);

    const [latestBlockHeader, provenBlockHeader] = await Promise.all([
      latestBlockNumber > 0 ? this.getBlockHeader(latestBlockNumber) : undefined,
      provenBlockNumber > 0 ? this.getBlockHeader(provenBlockNumber) : undefined,
    ] as const);

    if (latestBlockNumber > 0 && !latestBlockHeader) {
      throw new Error(`Failed to retrieve latest block header for block ${latestBlockNumber}`);
    }

    if (provenBlockNumber > 0 && !provenBlockHeader) {
      throw new Error(
        `Failed to retrieve proven block header for block ${provenBlockNumber} (latest block is ${latestBlockNumber})`,
      );
    }

    const latestBlockHeaderHash = await latestBlockHeader?.hash();
    const provenBlockHeaderHash = await provenBlockHeader?.hash();
    const finalizedBlockHeaderHash = await provenBlockHeader?.hash();
    return {
      latest: { number: latestBlockNumber, hash: latestBlockHeaderHash?.toString() } as L2BlockId,
      proven: { number: provenBlockNumber, hash: provenBlockHeaderHash?.toString() } as L2BlockId,
      finalized: { number: provenBlockNumber, hash: finalizedBlockHeaderHash?.toString() } as L2BlockId,
    };
  }
}

enum Operation {
  Store,
  Delete,
}

/**
 * A helper class that we use to deal with some of the logic needed when adding blocks.
 *
 * I would have preferred to not have this type. But it is useful for handling the logic that any
 * store would need to include otherwise while exposing fewer functions and logic directly to the archiver.
 */
class ArchiverStoreHelper
  implements
    Omit<
      ArchiverDataStore,
      | 'addLogs'
      | 'deleteLogs'
      | 'addNullifiers'
      | 'deleteNullifiers'
      | 'addContractClasses'
      | 'deleteContractClasses'
      | 'addContractInstances'
      | 'deleteContractInstances'
      | 'addContractInstanceUpdates'
      | 'deleteContractInstanceUpdates'
      | 'addFunctions'
    >
{
  #log = createLogger('archiver:block-helper');

  constructor(private readonly store: ArchiverDataStore) {}

  // TODO(#10007): Remove this method
  addContractClasses(
    contractClasses: ContractClassPublic[],
    bytecodeCommitments: Fr[],
    blockNum: number,
  ): Promise<boolean> {
    return this.store.addContractClasses(contractClasses, bytecodeCommitments, blockNum);
  }

  /**
   * Extracts and stores contract classes out of ContractClassRegistered events emitted by the class registerer contract.
   * @param allLogs - All logs emitted in a bunch of blocks.
   */
  async #updateRegisteredContractClasses(allLogs: UnencryptedL2Log[], blockNum: number, operation: Operation) {
    const contractClassRegisteredEvents = allLogs
      .filter(log => ContractClassRegisteredEvent.isContractClassRegisteredEvent(log.data))
      .map(log => ContractClassRegisteredEvent.fromLog(log.data));

    const contractClasses = await Promise.all(contractClassRegisteredEvents.map(e => e.toContractClassPublic()));
    if (contractClasses.length > 0) {
      contractClasses.forEach(c => this.#log.verbose(`${Operation[operation]} contract class ${c.id.toString()}`));
      if (operation == Operation.Store) {
        // TODO: Will probably want to create some worker threads to compute these bytecode commitments as they are expensive
        const commitments = await Promise.all(
          contractClasses.map(c => computePublicBytecodeCommitment(c.packedBytecode)),
        );
        return await this.store.addContractClasses(contractClasses, commitments, blockNum);
      } else if (operation == Operation.Delete) {
        return await this.store.deleteContractClasses(contractClasses, blockNum);
      }
    }
    return true;
  }

  /**
   * Extracts and stores contract instances out of ContractInstanceDeployed events emitted by the canonical deployer contract.
   * @param allLogs - All logs emitted in a bunch of blocks.
   */
  async #updateDeployedContractInstances(allLogs: PrivateLog[], blockNum: number, operation: Operation) {
    const contractInstances = allLogs
      .filter(log => ContractInstanceDeployedEvent.isContractInstanceDeployedEvent(log))
      .map(log => ContractInstanceDeployedEvent.fromLog(log))
      .map(e => e.toContractInstance());
    if (contractInstances.length > 0) {
      contractInstances.forEach(c =>
        this.#log.verbose(`${Operation[operation]} contract instance at ${c.address.toString()}`),
      );
      if (operation == Operation.Store) {
        return await this.store.addContractInstances(contractInstances, blockNum);
      } else if (operation == Operation.Delete) {
        return await this.store.deleteContractInstances(contractInstances, blockNum);
      }
    }
    return true;
  }

  /**
   * Extracts and stores contract instances out of ContractInstanceDeployed events emitted by the canonical deployer contract.
   * @param allLogs - All logs emitted in a bunch of blocks.
   */
  async #updateUpdatedContractInstances(allLogs: PublicLog[], blockNum: number, operation: Operation) {
    const contractUpdates = allLogs
      .filter(log => ContractInstanceUpdatedEvent.isContractInstanceUpdatedEvent(log))
      .map(log => ContractInstanceUpdatedEvent.fromLog(log))
      .map(e => e.toContractInstanceUpdate());

    if (contractUpdates.length > 0) {
      contractUpdates.forEach(c =>
        this.#log.verbose(`${Operation[operation]} contract instance update at ${c.address.toString()}`),
      );
      if (operation == Operation.Store) {
        return await this.store.addContractInstanceUpdates(contractUpdates, blockNum);
      } else if (operation == Operation.Delete) {
        return await this.store.deleteContractInstanceUpdates(contractUpdates, blockNum);
      }
    }
    return true;
  }

  /**
   * Stores the functions that was broadcasted individually
   *
   * @dev   Beware that there is not a delete variant of this, since they are added to contract classes
   *        and will be deleted as part of the class if needed.
   *
   * @param allLogs - The logs from the block
   * @param _blockNum - The block number
   * @returns
   */
  async #storeBroadcastedIndividualFunctions(allLogs: UnencryptedL2Log[], _blockNum: number) {
    // Filter out private and unconstrained function broadcast events
    const privateFnEvents = allLogs
      .filter(log => PrivateFunctionBroadcastedEvent.isPrivateFunctionBroadcastedEvent(log.data))
      .map(log => PrivateFunctionBroadcastedEvent.fromLog(log.data));
    const unconstrainedFnEvents = allLogs
      .filter(log => UnconstrainedFunctionBroadcastedEvent.isUnconstrainedFunctionBroadcastedEvent(log.data))
      .map(log => UnconstrainedFunctionBroadcastedEvent.fromLog(log.data));

    // Group all events by contract class id
    for (const [classIdString, classEvents] of Object.entries(
      groupBy([...privateFnEvents, ...unconstrainedFnEvents], e => e.contractClassId.toString()),
    )) {
      const contractClassId = Fr.fromHexString(classIdString);
      const contractClass = await this.getContractClass(contractClassId);
      if (!contractClass) {
        this.#log.warn(`Skipping broadcasted functions as contract class ${contractClassId.toString()} was not found`);
        continue;
      }

      // Split private and unconstrained functions, and filter out invalid ones
      const allFns = classEvents.map(e => e.toFunctionWithMembershipProof());
      const privateFns = allFns.filter(
        (fn): fn is ExecutablePrivateFunctionWithMembershipProof => 'unconstrainedFunctionsArtifactTreeRoot' in fn,
      );
      const unconstrainedFns = allFns.filter(
        (fn): fn is UnconstrainedFunctionWithMembershipProof => 'privateFunctionsArtifactTreeRoot' in fn,
      );

      const privateFunctionsWithValidity = await Promise.all(
        privateFns.map(async fn => ({ fn, valid: await isValidPrivateFunctionMembershipProof(fn, contractClass) })),
      );
      const validPrivateFns = privateFunctionsWithValidity.filter(({ valid }) => valid).map(({ fn }) => fn);
      const unconstrainedFunctionsWithValidity = await Promise.all(
        unconstrainedFns.map(async fn => ({
          fn,
          valid: await isValidUnconstrainedFunctionMembershipProof(fn, contractClass),
        })),
      );
      const validUnconstrainedFns = unconstrainedFunctionsWithValidity.filter(({ valid }) => valid).map(({ fn }) => fn);
      const validFnCount = validPrivateFns.length + validUnconstrainedFns.length;
      if (validFnCount !== allFns.length) {
        this.#log.warn(`Skipping ${allFns.length - validFnCount} invalid functions`);
      }

      // Store the functions in the contract class in a single operation
      if (validFnCount > 0) {
        this.#log.verbose(`Storing ${validFnCount} functions for contract class ${contractClassId.toString()}`);
      }
      return await this.store.addFunctions(contractClassId, validPrivateFns, validUnconstrainedFns);
    }
    return true;
  }

  async addBlocks(blocks: L1Published<L2Block>[]): Promise<boolean> {
    const opResults = await Promise.all([
      this.store.addLogs(blocks.map(block => block.data)),
      // Unroll all logs emitted during the retrieved blocks and extract any contract classes and instances from them
      ...blocks.map(async block => {
        const contractClassLogs = block.data.body.txEffects
          .flatMap(txEffect => (txEffect ? [txEffect.contractClassLogs] : []))
          .flatMap(txLog => txLog.unrollLogs());
        // ContractInstanceDeployed event logs are broadcast in privateLogs.
        const privateLogs = block.data.body.txEffects.flatMap(txEffect => txEffect.privateLogs);
        const publicLogs = block.data.body.txEffects.flatMap(txEffect => txEffect.publicLogs);
        return (
          await Promise.all([
            this.#updateRegisteredContractClasses(contractClassLogs, block.data.number, Operation.Store),
            this.#updateDeployedContractInstances(privateLogs, block.data.number, Operation.Store),
            this.#updateUpdatedContractInstances(publicLogs, block.data.number, Operation.Store),
            this.#storeBroadcastedIndividualFunctions(contractClassLogs, block.data.number),
          ])
        ).every(Boolean);
      }),
      this.store.addNullifiers(blocks.map(block => block.data)),
      this.store.addBlocks(blocks),
    ]);

    return opResults.every(Boolean);
  }

  async unwindBlocks(from: number, blocksToUnwind: number): Promise<boolean> {
    const last = await this.getSynchedL2BlockNumber();
    if (from != last) {
      throw new Error(`Can only remove from the tip`);
    }

    // from - blocksToUnwind = the new head, so + 1 for what we need to remove
    const blocks = await this.getBlocks(from - blocksToUnwind + 1, blocksToUnwind);

    const opResults = await Promise.all([
      // Unroll all logs emitted during the retrieved blocks and extract any contract classes and instances from them
      ...blocks.map(async block => {
        const contractClassLogs = block.data.body.txEffects
          .flatMap(txEffect => (txEffect ? [txEffect.contractClassLogs] : []))
          .flatMap(txLog => txLog.unrollLogs());

        // ContractInstanceDeployed event logs are broadcast in privateLogs.
        const privateLogs = block.data.body.txEffects.flatMap(txEffect => txEffect.privateLogs);
        const publicLogs = block.data.body.txEffects.flatMap(txEffect => txEffect.publicLogs);

        return (
          await Promise.all([
            this.#updateRegisteredContractClasses(contractClassLogs, block.data.number, Operation.Delete),
            this.#updateDeployedContractInstances(privateLogs, block.data.number, Operation.Delete),
            this.#updateUpdatedContractInstances(publicLogs, block.data.number, Operation.Delete),
          ])
        ).every(Boolean);
      }),

      this.store.deleteLogs(blocks.map(b => b.data)),
      this.store.unwindBlocks(from, blocksToUnwind),
    ]);

    return opResults.every(Boolean);
  }

  getBlocks(from: number, limit: number): Promise<L1Published<L2Block>[]> {
    return this.store.getBlocks(from, limit);
  }
  getBlockHeaders(from: number, limit: number): Promise<BlockHeader[]> {
    return this.store.getBlockHeaders(from, limit);
  }
  getTxEffect(txHash: TxHash): Promise<InBlock<TxEffect> | undefined> {
    return this.store.getTxEffect(txHash);
  }
  getSettledTxReceipt(txHash: TxHash): Promise<TxReceipt | undefined> {
    return this.store.getSettledTxReceipt(txHash);
  }
  addL1ToL2Messages(messages: DataRetrieval<InboxLeaf>): Promise<boolean> {
    return this.store.addL1ToL2Messages(messages);
  }
  getL1ToL2Messages(blockNumber: bigint): Promise<Fr[]> {
    return this.store.getL1ToL2Messages(blockNumber);
  }
  getL1ToL2MessageIndex(l1ToL2Message: Fr): Promise<bigint | undefined> {
    return this.store.getL1ToL2MessageIndex(l1ToL2Message);
  }
  getPrivateLogs(from: number, limit: number): Promise<PrivateLog[]> {
    return this.store.getPrivateLogs(from, limit);
  }
  getLogsByTags(tags: Fr[]): Promise<TxScopedL2Log[][]> {
    return this.store.getLogsByTags(tags);
  }
  findNullifiersIndexesWithBlock(blockNumber: number, nullifiers: Fr[]): Promise<(InBlock<bigint> | undefined)[]> {
    return this.store.findNullifiersIndexesWithBlock(blockNumber, nullifiers);
  }
  getPublicLogs(filter: LogFilter): Promise<GetPublicLogsResponse> {
    return this.store.getPublicLogs(filter);
  }
  getContractClassLogs(filter: LogFilter): Promise<GetContractClassLogsResponse> {
    return this.store.getContractClassLogs(filter);
  }
  getSynchedL2BlockNumber(): Promise<number> {
    return this.store.getSynchedL2BlockNumber();
  }
  getProvenL2BlockNumber(): Promise<number> {
    return this.store.getProvenL2BlockNumber();
  }
  getProvenL2EpochNumber(): Promise<number | undefined> {
    return this.store.getProvenL2EpochNumber();
  }
  setProvenL2BlockNumber(l2BlockNumber: number): Promise<void> {
    return this.store.setProvenL2BlockNumber(l2BlockNumber);
  }
  setProvenL2EpochNumber(l2EpochNumber: number): Promise<void> {
    return this.store.setProvenL2EpochNumber(l2EpochNumber);
  }
  setBlockSynchedL1BlockNumber(l1BlockNumber: bigint): Promise<void> {
    return this.store.setBlockSynchedL1BlockNumber(l1BlockNumber);
  }
  setMessageSynchedL1BlockNumber(l1BlockNumber: bigint): Promise<void> {
    return this.store.setMessageSynchedL1BlockNumber(l1BlockNumber);
  }
  getSynchPoint(): Promise<ArchiverL1SynchPoint> {
    return this.store.getSynchPoint();
  }
  getContractClass(id: Fr): Promise<ContractClassPublic | undefined> {
    return this.store.getContractClass(id);
  }
  getBytecodeCommitment(contractClassId: Fr): Promise<Fr | undefined> {
    return this.store.getBytecodeCommitment(contractClassId);
  }
  getContractInstance(address: AztecAddress): Promise<ContractInstanceWithAddress | undefined> {
    return this.store.getContractInstance(address);
  }
  getContractClassIds(): Promise<Fr[]> {
    return this.store.getContractClassIds();
  }
  registerContractFunctionSignatures(address: AztecAddress, signatures: string[]): Promise<void> {
    return this.store.registerContractFunctionSignatures(address, signatures);
  }
  getContractFunctionName(address: AztecAddress, selector: FunctionSelector): Promise<string | undefined> {
    return this.store.getContractFunctionName(address, selector);
  }
  getTotalL1ToL2MessageCount(): Promise<bigint> {
    return this.store.getTotalL1ToL2MessageCount();
  }
  estimateSize(): Promise<{ mappingSize: number; actualSize: number; numItems: number }> {
    return this.store.estimateSize();
  }
}<|MERGE_RESOLUTION|>--- conflicted
+++ resolved
@@ -35,16 +35,10 @@
   computePublicBytecodeCommitment,
   isValidPrivateFunctionMembershipProof,
   isValidUnconstrainedFunctionMembershipProof,
-<<<<<<< HEAD
-} from '@aztec/circuits.js';
-import { type AztecAddress } from '@aztec/circuits.js/aztec-address';
-import { type ViemPublicClient, createEthereumChain } from '@aztec/ethereum';
-=======
 } from '@aztec/circuits.js/contract';
 import { type PrivateLog, type PublicLog } from '@aztec/circuits.js/logs';
 import { type BlockHeader } from '@aztec/circuits.js/tx';
-import { createEthereumChain } from '@aztec/ethereum';
->>>>>>> f7a8f6be
+import { type ViemPublicClient, createEthereumChain } from '@aztec/ethereum';
 import { type EthAddress } from '@aztec/foundation/eth-address';
 import { Fr } from '@aztec/foundation/fields';
 import { type Logger, createLogger } from '@aztec/foundation/log';
