import {
  ContractData,
  ContractDataSource,
  EncodedContractFunction,
  ExtendedContractData,
  GetUnencryptedLogsResponse,
  L1ToL2Message,
  L1ToL2MessageSource,
  L2Block,
  L2BlockL2Logs,
  L2BlockSource,
  L2LogsSource,
  L2Tx,
  LogFilter,
  LogType,
  TxHash,
  UnencryptedL2Log,
} from '@aztec/circuit-types';
import {
  ContractClassRegisteredEvent,
  FunctionSelector,
  NUMBER_OF_L1_L2_MESSAGES_PER_ROLLUP,
<<<<<<< HEAD
  REGISTERER_CONTRACT_CLASS_REGISTERED_MAGIC_VALUE,
} from '@aztec/circuits.js';
import { ContractInstanceDeployedEvent, computeSaltedInitializationHash } from '@aztec/circuits.js/contract';
=======
} from '@aztec/circuits.js';
import { ContractInstanceDeployedEvent } from '@aztec/circuits.js/contract';
>>>>>>> c1709b3d
import { createEthereumChain } from '@aztec/ethereum';
import { AztecAddress } from '@aztec/foundation/aztec-address';
import { toBigIntBE } from '@aztec/foundation/bigint-buffer';
import { padArrayEnd } from '@aztec/foundation/collection';
import { EthAddress } from '@aztec/foundation/eth-address';
import { Fr } from '@aztec/foundation/fields';
import { DebugLogger, createDebugLogger } from '@aztec/foundation/log';
import { RunningPromise } from '@aztec/foundation/running-promise';
import { ClassRegistererAddress } from '@aztec/protocol-contracts/class-registerer';
import { InstanceDeployerAddress } from '@aztec/protocol-contracts/instance-deployer';
import {
  ContractClass,
  ContractClassPublic,
  ContractInstance,
  ContractInstanceWithAddress,
} from '@aztec/types/contracts';

import { Chain, HttpTransport, PublicClient, createPublicClient, http } from 'viem';

import { ArchiverDataStore } from './archiver_store.js';
import { ArchiverConfig } from './config.js';
import {
  retrieveBlocks,
  retrieveNewCancelledL1ToL2Messages,
  retrieveNewContractData,
  retrieveNewPendingL1ToL2Messages,
} from './data_retrieval.js';

/**
 * Helper interface to combine all sources this archiver implementation provides.
 */
export type ArchiveSource = L2BlockSource & L2LogsSource & ContractDataSource & L1ToL2MessageSource;

/**
 * Pulls L2 blocks in a non-blocking manner and provides interface for their retrieval.
 * Responsible for handling robust L1 polling so that other components do not need to
 * concern themselves with it.
 */
export class Archiver implements ArchiveSource {
  /**
   * A promise in which we will be continually fetching new L2 blocks.
   */
  private runningPromise?: RunningPromise;

  /**
   * Use this to track logged block in order to avoid repeating the same message.
   */
  private lastLoggedL1BlockNumber = 0n;

  /** Address of the ClassRegisterer contract with a salt=1 */
  private classRegistererAddress = ClassRegistererAddress;

  /** Address of the InstanceDeployer contract with a salt=1 */
  private instanceDeployerAddress = InstanceDeployerAddress;

  /**
   * Creates a new instance of the Archiver.
   * @param publicClient - A client for interacting with the Ethereum node.
   * @param rollupAddress - Ethereum address of the rollup contract.
   * @param inboxAddress - Ethereum address of the inbox contract.
   * @param registryAddress - Ethereum address of the registry contract.
   * @param contractDeploymentEmitterAddress - Ethereum address of the contractDeploymentEmitter contract.
   * @param pollingIntervalMs - The interval for polling for L1 logs (in milliseconds).
   * @param store - An archiver data store for storage & retrieval of blocks, encrypted logs & contract data.
   * @param log - A logger.
   */
  constructor(
    private readonly publicClient: PublicClient<HttpTransport, Chain>,
    private readonly rollupAddress: EthAddress,
    private readonly inboxAddress: EthAddress,
    private readonly registryAddress: EthAddress,
    private readonly contractDeploymentEmitterAddress: EthAddress,
    private readonly store: ArchiverDataStore,
    private readonly pollingIntervalMs = 10_000,
    private readonly log: DebugLogger = createDebugLogger('aztec:archiver'),
  ) {}

  /**
   * Creates a new instance of the Archiver and blocks until it syncs from chain.
   * @param config - The archiver's desired configuration.
   * @param archiverStore - The backing store for the archiver.
   * @param blockUntilSynced - If true, blocks until the archiver has fully synced.
   * @returns - An instance of the archiver.
   */
  public static async createAndSync(
    config: ArchiverConfig,
    archiverStore: ArchiverDataStore,
    blockUntilSynced = true,
  ): Promise<Archiver> {
    const chain = createEthereumChain(config.rpcUrl, config.apiKey);
    const publicClient = createPublicClient({
      chain: chain.chainInfo,
      transport: http(chain.rpcUrl),
      pollingInterval: config.viemPollingIntervalMS,
    });

    const archiver = new Archiver(
      publicClient,
      config.l1Contracts.rollupAddress,
      config.l1Contracts.inboxAddress,
      config.l1Contracts.registryAddress,
      config.l1Contracts.contractDeploymentEmitterAddress,
      archiverStore,
      config.archiverPollingIntervalMS,
    );
    await archiver.start(blockUntilSynced);
    return archiver;
  }

  /**
   * Starts sync process.
   * @param blockUntilSynced - If true, blocks until the archiver has fully synced.
   */
  public async start(blockUntilSynced: boolean): Promise<void> {
    if (this.runningPromise) {
      throw new Error('Archiver is already running');
    }

    if (blockUntilSynced) {
      this.log(`Performing initial chain sync...`);
      await this.sync(blockUntilSynced);
    }

    this.runningPromise = new RunningPromise(() => this.sync(false), this.pollingIntervalMs);
    this.runningPromise.start();
  }

  /**
   * Fetches `L2BlockProcessed` and `ContractDeployment` logs from `nextL2BlockFromBlock` and processes them.
   * @param blockUntilSynced - If true, blocks until the archiver has fully synced.
   */
  private async sync(blockUntilSynced: boolean) {
    /**
     * We keep track of three "pointers" to L1 blocks:
     * 1. the last L1 block that published an L2 block
     * 2. the last L1 block that added L1 to L2 messages
     * 3. the last L1 block that cancelled L1 to L2 messages
     *
     * We do this to deal with L1 data providers that are eventually consistent (e.g. Infura).
     * We guard against seeing block X with no data at one point, and later, the provider processes the block and it has data.
     * The archiver will stay back, until there's data on L1 that will move the pointers forward.
     *
     * This code does not handle reorgs.
     */
    const lastL1Blocks = await this.store.getL1BlockNumber();
    const currentL1BlockNumber = await this.publicClient.getBlockNumber();

    if (
      currentL1BlockNumber <= lastL1Blocks.addedBlock &&
      currentL1BlockNumber <= lastL1Blocks.addedMessages &&
      currentL1BlockNumber <= lastL1Blocks.cancelledMessages
    ) {
      // chain hasn't moved forward
      // or it's been rolled back
      return;
    }

    // ********** Ensuring Consistency of data pulled from L1 **********

    /**
     * There are a number of calls in this sync operation to L1 for retrieving
     * events and transaction data. There are a couple of things we need to bear in mind
     * to ensure that data is read exactly once.
     *
     * The first is the problem of eventually consistent ETH service providers like Infura.
     * Each L1 read operation will query data from the last L1 block that it saw emit its kind of data.
     * (so pending L1 to L2 messages will read from the last L1 block that emitted a message and so  on)
     * This will mean the archiver will lag behind L1 and will only advance when there's L2-relevant activity on the chain.
     *
     * The second is that in between the various calls to L1, the block number can move meaning some
     * of the following calls will return data for blocks that were not present during earlier calls.
     * To combat this for the time being we simply ensure that all data retrieval methods only retrieve
     * data up to the currentBlockNumber captured at the top of this function. We might want to improve on this
     * in future but for the time being it should give us the guarantees that we need
     */

    // ********** Events that are processed per L1 block **********

    // Process l1ToL2Messages, these are consumed as time passes, not each block
    const retrievedPendingL1ToL2Messages = await retrieveNewPendingL1ToL2Messages(
      this.publicClient,
      this.inboxAddress,
      blockUntilSynced,
      lastL1Blocks.addedMessages + 1n,
      currentL1BlockNumber,
    );
    const retrievedCancelledL1ToL2Messages = await retrieveNewCancelledL1ToL2Messages(
      this.publicClient,
      this.inboxAddress,
      blockUntilSynced,
      lastL1Blocks.cancelledMessages + 1n,
      currentL1BlockNumber,
    );

    // group pending messages and cancelled messages by their L1 block number
    const messagesByBlock = new Map<bigint, [L1ToL2Message[], Fr[]]>();
    for (const [message, blockNumber] of retrievedPendingL1ToL2Messages.retrievedData) {
      const messages = messagesByBlock.get(blockNumber) || [[], []];
      messages[0].push(message);
      messagesByBlock.set(blockNumber, messages);
    }

    for (const [messageKey, blockNumber] of retrievedCancelledL1ToL2Messages.retrievedData) {
      const messages = messagesByBlock.get(blockNumber) || [[], []];
      messages[1].push(messageKey);
      messagesByBlock.set(blockNumber, messages);
    }

    // process messages from each L1 block in sequence
    const l1BlocksWithMessages = Array.from(messagesByBlock.keys()).sort((a, b) => (a < b ? -1 : a === b ? 0 : 1));
    for (const l1Block of l1BlocksWithMessages) {
      const [newMessages, cancelledMessages] = messagesByBlock.get(l1Block)!;
      this.log(
        `Adding ${newMessages.length} new messages and ${cancelledMessages.length} cancelled messages in L1 block ${l1Block}`,
      );
      await this.store.addPendingL1ToL2Messages(newMessages, l1Block);
      await this.store.cancelPendingL1ToL2Messages(cancelledMessages, l1Block);
    }

    // ********** Events that are processed per L2 block **********

    // Read all data from chain and then write to our stores at the end
    const nextExpectedL2BlockNum = BigInt((await this.store.getBlockNumber()) + 1);
    const retrievedBlocks = await retrieveBlocks(
      this.publicClient,
      this.rollupAddress,
      blockUntilSynced,
      lastL1Blocks.addedBlock + 1n,
      currentL1BlockNumber,
      nextExpectedL2BlockNum,
    );

    if (retrievedBlocks.retrievedData.length === 0) {
      return;
    } else {
      this.log(
        `Retrieved ${retrievedBlocks.retrievedData.length} new L2 blocks between L1 blocks ${
          lastL1Blocks.addedBlock + 1n
        } and ${currentL1BlockNumber}.`,
      );
    }

    // create the block number -> block hash mapping to ensure we retrieve the appropriate events
    const blockNumberToBodyHash: { [key: number]: Buffer | undefined } = {};
    retrievedBlocks.retrievedData.forEach((block: L2Block) => {
      blockNumberToBodyHash[block.number] = block.body.getCalldataHash();
    });
    const retrievedContracts = await retrieveNewContractData(
      this.publicClient,
      this.contractDeploymentEmitterAddress,
      blockUntilSynced,
      lastL1Blocks.addedBlock + 1n,
      currentL1BlockNumber,
      blockNumberToBodyHash,
    );

    this.log(`Retrieved ${retrievedBlocks.retrievedData.length} block(s) from chain`);

    await Promise.all(
      retrievedBlocks.retrievedData.map(block => {
        const encryptedLogs = block.body.encryptedLogs;
        const unencryptedLogs = block.body.unencryptedLogs;

        return this.store.addLogs(encryptedLogs, unencryptedLogs, block.number);
      }),
    );

    // Unroll all logs emitted during the retrieved blocks and extract any contract classes and instances from them
    await Promise.all(
      retrievedBlocks.retrievedData.map(async block => {
        const blockLogs = block.body.txEffects
          .flatMap(txEffect => (txEffect ? [txEffect.unencryptedLogs] : []))
          .flatMap(txLog => txLog.unrollLogs())
          .map(log => UnencryptedL2Log.fromBuffer(log));
        await this.storeRegisteredContractClasses(blockLogs, block.number);
        await this.storeDeployedContractInstances(blockLogs, block.number);
      }),
    );

    // Unroll all logs emitted during the retrieved blocks and extract any contract classes and instances from them
    await Promise.all(
      retrievedBlocks.retrievedData.map(async block => {
        const blockLogs = (block.newUnencryptedLogs?.txLogs ?? [])
          .flatMap(txLog => txLog.unrollLogs())
          .map(log => UnencryptedL2Log.fromBuffer(log));
        await this.storeRegisteredContractClasses(blockLogs, block.number);
        await this.storeDeployedContractInstances(blockLogs, block.number);
      }),
    );

    // store contracts for which we have retrieved L2 blocks
    const lastKnownL2BlockNum = retrievedBlocks.retrievedData[retrievedBlocks.retrievedData.length - 1].number;
    await Promise.all(
      retrievedContracts.retrievedData.map(async ([contracts, l2BlockNum]) => {
        this.log(`Retrieved extended contract data for l2 block number: ${l2BlockNum}`);
        if (l2BlockNum <= lastKnownL2BlockNum) {
          await this.store.addExtendedContractData(contracts, l2BlockNum);
          await this.storeContractDataAsClassesAndInstances(contracts, l2BlockNum);
        }
      }),
    );

    // from retrieved L2Blocks, confirm L1 to L2 messages that have been published
    // from each l2block fetch all messageKeys in a flattened array:
    this.log(`Confirming l1 to l2 messages in store`);
    for (const block of retrievedBlocks.retrievedData) {
      await this.store.confirmL1ToL2Messages(block.body.l1ToL2Messages);
    }

    // store retrieved L2 blocks after removing new logs information.
    // remove logs to serve "lightweight" block information. Logs can be fetched separately if needed.
    await this.store.addBlocks(
      retrievedBlocks.retrievedData.map(block => {
        // Ensure we pad the L1 to L2 message array to the full size before storing.
        block.body.l1ToL2Messages = padArrayEnd(
          block.body.l1ToL2Messages,
          Fr.ZERO,
          NUMBER_OF_L1_L2_MESSAGES_PER_ROLLUP,
        );

        return block;
      }),
    );
  }

  /**
   * Extracts and stores contract classes out of ContractClassRegistered events emitted by the class registerer contract.
   * @param allLogs - All logs emitted in a bunch of blocks.
   */
  private async storeRegisteredContractClasses(allLogs: UnencryptedL2Log[], blockNum: number) {
<<<<<<< HEAD
    const contractClasses: ContractClassPublic[] = [];
    for (const log of allLogs) {
      try {
        if (
          !log.contractAddress.equals(this.classRegistererAddress) ||
          toBigIntBE(log.data.subarray(0, 32)) !== REGISTERER_CONTRACT_CLASS_REGISTERED_MAGIC_VALUE
        ) {
          continue;
        }
        const event = ContractClassRegisteredEvent.fromLogData(log.data);
        contractClasses.push(event.toContractClassPublic());
      } catch (err) {
        this.log.warn(`Error processing log ${log.toHumanReadable()}: ${err}`);
      }
    }

=======
    const contractClasses = ContractClassRegisteredEvent.fromLogs(allLogs, ClassRegistererAddress).map(e =>
      e.toContractClassPublic(),
    );
>>>>>>> c1709b3d
    if (contractClasses.length > 0) {
      contractClasses.forEach(c => this.log(`Registering contract class ${c.id.toString()}`));
      await this.store.addContractClasses(contractClasses, blockNum);
    }
  }

  /**
   * Extracts and stores contract instances out of ContractInstanceDeployed events emitted by the canonical deployer contract.
   * @param allLogs - All logs emitted in a bunch of blocks.
   */
  private async storeDeployedContractInstances(allLogs: UnencryptedL2Log[], blockNum: number) {
<<<<<<< HEAD
    const contractInstances: ContractInstanceWithAddress[] = [];
    for (const log of allLogs) {
      try {
        if (
          !log.contractAddress.equals(this.instanceDeployerAddress) ||
          !ContractInstanceDeployedEvent.isContractInstanceDeployedEvent(log.data)
        ) {
          continue;
        }
        const event = ContractInstanceDeployedEvent.fromLogData(log.data);
        contractInstances.push(event.toContractInstance());
      } catch (err) {
        this.log.warn(`Error processing log ${log.toHumanReadable()}: ${err}`);
      }
    }

=======
    const contractInstances = ContractInstanceDeployedEvent.fromLogs(allLogs, InstanceDeployerAddress).map(e =>
      e.toContractInstance(),
    );
>>>>>>> c1709b3d
    if (contractInstances.length > 0) {
      contractInstances.forEach(c => this.log(`Storing contract instance at ${c.address.toString()}`));
      await this.store.addContractInstances(contractInstances, blockNum);
    }
  }

  /**
   * Stores extended contract data as classes and instances.
   * Temporary solution until we source this data from the contract class registerer and instance deployer.
   * @param contracts - The extended contract data to be stored.
   * @param l2BlockNum - The L2 block number to which the contract data corresponds.
   */
  async storeContractDataAsClassesAndInstances(contracts: ExtendedContractData[], l2BlockNum: number) {
    const classesAndInstances = contracts.map(extendedContractDataToContractClassAndInstance);
    await this.store.addContractClasses(
      classesAndInstances.map(([c, _]) => c),
      l2BlockNum,
    );
    await this.store.addContractInstances(
      classesAndInstances.map(([_, i]) => i),
      l2BlockNum,
    );
  }

  /**
   * Stops the archiver.
   * @returns A promise signalling completion of the stop process.
   */
  public async stop(): Promise<void> {
    this.log('Stopping...');
    await this.runningPromise?.stop();

    this.log('Stopped.');
    return Promise.resolve();
  }

  public getRollupAddress(): Promise<EthAddress> {
    return Promise.resolve(this.rollupAddress);
  }

  public getRegistryAddress(): Promise<EthAddress> {
    return Promise.resolve(this.registryAddress);
  }

  /**
   * Gets up to `limit` amount of L2 blocks starting from `from`.
   * @param from - Number of the first block to return (inclusive).
   * @param limit - The number of blocks to return.
   * @returns The requested L2 blocks.
   */
  public getBlocks(from: number, limit: number): Promise<L2Block[]> {
    return this.store.getBlocks(from, limit);
  }

  /**
   * Gets an l2 block.
   * @param number - The block number to return (inclusive).
   * @returns The requested L2 block.
   */
  public async getBlock(number: number): Promise<L2Block | undefined> {
    // If the number provided is -ve, then return the latest block.
    if (number < 0) {
      number = await this.store.getBlockNumber();
    }
    const blocks = await this.store.getBlocks(number, 1);
    return blocks.length === 0 ? undefined : blocks[0];
  }

  public getL2Tx(txHash: TxHash): Promise<L2Tx | undefined> {
    return this.store.getL2Tx(txHash);
  }

  /**
   * Get the extended contract data for this contract.
   * @param contractAddress - The contract data address.
   * @returns The extended contract data or undefined if not found.
   */
  public async getExtendedContractData(contractAddress: AztecAddress): Promise<ExtendedContractData | undefined> {
    return (
      (await this.store.getExtendedContractData(contractAddress)) ?? this.makeExtendedContractDataFor(contractAddress)
    );
  }

  /**
   * Temporary method for creating a fake extended contract data out of classes and instances registered in the node.
   * Used as a fallback if the extended contract data is not found.
   */
  private async makeExtendedContractDataFor(address: AztecAddress): Promise<ExtendedContractData | undefined> {
    const instance = await this.store.getContractInstance(address);
    if (!instance) {
      return undefined;
    }

    const contractClass = await this.store.getContractClass(instance.contractClassId);
    if (!contractClass) {
<<<<<<< HEAD
      this.log.warn(
        `Contract class ${instance.contractClassId.toString()} for address ${address.toString()} not found`,
      );
      return undefined;
    }

    return new ExtendedContractData(
      new ContractData(address, instance.portalContractAddress),
      contractClass.publicFunctions.map(f => new EncodedContractFunction(f.selector, f.isInternal, f.bytecode)),
      contractClass.id,
      computeSaltedInitializationHash(instance),
      instance.publicKeysHash,
    );
=======
      this.log.warn(`Class ${instance.contractClassId.toString()} for address ${address.toString()} not found`);
      return undefined;
    }

    return ExtendedContractData.fromClassAndInstance(contractClass, instance);
>>>>>>> c1709b3d
  }

  /**
   * Lookup all contract data in an L2 block.
   * @param blockNum - The block number to get all contract data from.
   * @returns All new contract data in the block (if found).
   */
  public getExtendedContractDataInBlock(blockNum: number): Promise<ExtendedContractData[]> {
    return this.store.getExtendedContractDataInBlock(blockNum);
  }

  /**
   * Lookup the contract data for this contract.
   * Contains contract address & the ethereum portal address.
   * @param contractAddress - The contract data address.
   * @returns ContractData with the portal address (if we didn't throw an error).
   */
  public async getContractData(contractAddress: AztecAddress): Promise<ContractData | undefined> {
    return (await this.store.getContractData(contractAddress)) ?? this.makeContractDataFor(contractAddress);
  }

  /**
   * Temporary method for creating a fake contract data out of classes and instances registered in the node.
   * Used as a fallback if the extended contract data is not found.
   */
  private async makeContractDataFor(address: AztecAddress): Promise<ContractData | undefined> {
    const instance = await this.store.getContractInstance(address);
    if (!instance) {
      return undefined;
    }

    return new ContractData(address, instance.portalContractAddress);
  }

  /**
   * Lookup the L2 contract data inside a block.
   * Contains contract address & the ethereum portal address.
   * @param l2BlockNum - The L2 block number to get the contract data from.
   * @returns ContractData with the portal address (if we didn't throw an error).
   */
  public getContractDataInBlock(l2BlockNum: number): Promise<ContractData[] | undefined> {
    return this.store.getContractDataInBlock(l2BlockNum);
  }

  /**
   * Gets the public function data for a contract.
   * @param contractAddress - The contract address containing the function to fetch.
   * @param selector - The function selector of the function to fetch.
   * @returns The public function data (if found).
   */
  public async getPublicFunction(
    contractAddress: AztecAddress,
    selector: FunctionSelector,
  ): Promise<EncodedContractFunction | undefined> {
    const contractData = await this.getExtendedContractData(contractAddress);
    return contractData?.getPublicFunction(selector);
  }

  /**
   * Gets up to `limit` amount of logs starting from `from`.
   * @param from - Number of the L2 block to which corresponds the first logs to be returned.
   * @param limit - The number of logs to return.
   * @param logType - Specifies whether to return encrypted or unencrypted logs.
   * @returns The requested logs.
   */
  public getLogs(from: number, limit: number, logType: LogType): Promise<L2BlockL2Logs[]> {
    return this.store.getLogs(from, limit, logType);
  }

  /**
   * Gets unencrypted logs based on the provided filter.
   * @param filter - The filter to apply to the logs.
   * @returns The requested logs.
   */
  getUnencryptedLogs(filter: LogFilter): Promise<GetUnencryptedLogsResponse> {
    return this.store.getUnencryptedLogs(filter);
  }

  /**
   * Gets the number of the latest L2 block processed by the block source implementation.
   * @returns The number of the latest L2 block processed by the block source implementation.
   */
  public getBlockNumber(): Promise<number> {
    return this.store.getBlockNumber();
  }

  public getContractClass(id: Fr): Promise<ContractClassPublic | undefined> {
    return this.store.getContractClass(id);
  }

  public getContract(address: AztecAddress): Promise<ContractInstanceWithAddress | undefined> {
    return this.store.getContractInstance(address);
  }

  /**
   * Gets up to `limit` amount of pending L1 to L2 messages.
   * @param limit - The number of messages to return.
   * @returns The requested L1 to L2 messages' keys.
   */
  getPendingL1ToL2Messages(limit: number): Promise<Fr[]> {
    return this.store.getPendingL1ToL2MessageKeys(limit);
  }

  /**
   * Gets the confirmed/consumed L1 to L2 message associated with the given message key
   * @param messageKey - The message key.
   * @returns The L1 to L2 message (throws if not found).
   */
  getConfirmedL1ToL2Message(messageKey: Fr): Promise<L1ToL2Message> {
    return this.store.getConfirmedL1ToL2Message(messageKey);
  }

  getContractClassIds(): Promise<Fr[]> {
    return this.store.getContractClassIds();
  }
}

/**
 * Converts ExtendedContractData into contract classes and instances.
 * Note that the conversion is not correct, since there is some data missing from the broadcasted ExtendedContractData.
 * The archiver will trust the ids broadcasted instead of trying to recompute them.
 * Eventually this function and ExtendedContractData altogether will be removed.
 */
function extendedContractDataToContractClassAndInstance(
  data: ExtendedContractData,
): [ContractClassPublic, ContractInstanceWithAddress] {
  const contractClass: ContractClass = {
    version: 1,
    artifactHash: Fr.ZERO,
    publicFunctions: data.publicFunctions.map(f => ({
      selector: f.selector,
      bytecode: f.bytecode,
      isInternal: f.isInternal,
    })),
    privateFunctions: [],
    packedBytecode: data.bytecode,
  };
  const contractClassId = data.contractClassId;
  const contractInstance: ContractInstance = {
    version: 1,
    salt: data.saltedInitializationHash,
    contractClassId,
    initializationHash: data.saltedInitializationHash,
    portalContractAddress: data.contractData.portalContractAddress,
    publicKeysHash: data.publicKeyHash,
  };
  const address = data.contractData.contractAddress;
  return [
    { ...contractClass, id: contractClassId, privateFunctionsRoot: Fr.ZERO },
    { ...contractInstance, address },
  ];
}<|MERGE_RESOLUTION|>--- conflicted
+++ resolved
@@ -20,17 +20,10 @@
   ContractClassRegisteredEvent,
   FunctionSelector,
   NUMBER_OF_L1_L2_MESSAGES_PER_ROLLUP,
-<<<<<<< HEAD
-  REGISTERER_CONTRACT_CLASS_REGISTERED_MAGIC_VALUE,
-} from '@aztec/circuits.js';
-import { ContractInstanceDeployedEvent, computeSaltedInitializationHash } from '@aztec/circuits.js/contract';
-=======
 } from '@aztec/circuits.js';
 import { ContractInstanceDeployedEvent } from '@aztec/circuits.js/contract';
->>>>>>> c1709b3d
 import { createEthereumChain } from '@aztec/ethereum';
 import { AztecAddress } from '@aztec/foundation/aztec-address';
-import { toBigIntBE } from '@aztec/foundation/bigint-buffer';
 import { padArrayEnd } from '@aztec/foundation/collection';
 import { EthAddress } from '@aztec/foundation/eth-address';
 import { Fr } from '@aztec/foundation/fields';
@@ -76,12 +69,6 @@
    * Use this to track logged block in order to avoid repeating the same message.
    */
   private lastLoggedL1BlockNumber = 0n;
-
-  /** Address of the ClassRegisterer contract with a salt=1 */
-  private classRegistererAddress = ClassRegistererAddress;
-
-  /** Address of the InstanceDeployer contract with a salt=1 */
-  private instanceDeployerAddress = InstanceDeployerAddress;
 
   /**
    * Creates a new instance of the Archiver.
@@ -307,17 +294,6 @@
       }),
     );
 
-    // Unroll all logs emitted during the retrieved blocks and extract any contract classes and instances from them
-    await Promise.all(
-      retrievedBlocks.retrievedData.map(async block => {
-        const blockLogs = (block.newUnencryptedLogs?.txLogs ?? [])
-          .flatMap(txLog => txLog.unrollLogs())
-          .map(log => UnencryptedL2Log.fromBuffer(log));
-        await this.storeRegisteredContractClasses(blockLogs, block.number);
-        await this.storeDeployedContractInstances(blockLogs, block.number);
-      }),
-    );
-
     // store contracts for which we have retrieved L2 blocks
     const lastKnownL2BlockNum = retrievedBlocks.retrievedData[retrievedBlocks.retrievedData.length - 1].number;
     await Promise.all(
@@ -358,28 +334,9 @@
    * @param allLogs - All logs emitted in a bunch of blocks.
    */
   private async storeRegisteredContractClasses(allLogs: UnencryptedL2Log[], blockNum: number) {
-<<<<<<< HEAD
-    const contractClasses: ContractClassPublic[] = [];
-    for (const log of allLogs) {
-      try {
-        if (
-          !log.contractAddress.equals(this.classRegistererAddress) ||
-          toBigIntBE(log.data.subarray(0, 32)) !== REGISTERER_CONTRACT_CLASS_REGISTERED_MAGIC_VALUE
-        ) {
-          continue;
-        }
-        const event = ContractClassRegisteredEvent.fromLogData(log.data);
-        contractClasses.push(event.toContractClassPublic());
-      } catch (err) {
-        this.log.warn(`Error processing log ${log.toHumanReadable()}: ${err}`);
-      }
-    }
-
-=======
     const contractClasses = ContractClassRegisteredEvent.fromLogs(allLogs, ClassRegistererAddress).map(e =>
       e.toContractClassPublic(),
     );
->>>>>>> c1709b3d
     if (contractClasses.length > 0) {
       contractClasses.forEach(c => this.log(`Registering contract class ${c.id.toString()}`));
       await this.store.addContractClasses(contractClasses, blockNum);
@@ -391,28 +348,9 @@
    * @param allLogs - All logs emitted in a bunch of blocks.
    */
   private async storeDeployedContractInstances(allLogs: UnencryptedL2Log[], blockNum: number) {
-<<<<<<< HEAD
-    const contractInstances: ContractInstanceWithAddress[] = [];
-    for (const log of allLogs) {
-      try {
-        if (
-          !log.contractAddress.equals(this.instanceDeployerAddress) ||
-          !ContractInstanceDeployedEvent.isContractInstanceDeployedEvent(log.data)
-        ) {
-          continue;
-        }
-        const event = ContractInstanceDeployedEvent.fromLogData(log.data);
-        contractInstances.push(event.toContractInstance());
-      } catch (err) {
-        this.log.warn(`Error processing log ${log.toHumanReadable()}: ${err}`);
-      }
-    }
-
-=======
     const contractInstances = ContractInstanceDeployedEvent.fromLogs(allLogs, InstanceDeployerAddress).map(e =>
       e.toContractInstance(),
     );
->>>>>>> c1709b3d
     if (contractInstances.length > 0) {
       contractInstances.forEach(c => this.log(`Storing contract instance at ${c.address.toString()}`));
       await this.store.addContractInstances(contractInstances, blockNum);
@@ -508,27 +446,11 @@
 
     const contractClass = await this.store.getContractClass(instance.contractClassId);
     if (!contractClass) {
-<<<<<<< HEAD
-      this.log.warn(
-        `Contract class ${instance.contractClassId.toString()} for address ${address.toString()} not found`,
-      );
-      return undefined;
-    }
-
-    return new ExtendedContractData(
-      new ContractData(address, instance.portalContractAddress),
-      contractClass.publicFunctions.map(f => new EncodedContractFunction(f.selector, f.isInternal, f.bytecode)),
-      contractClass.id,
-      computeSaltedInitializationHash(instance),
-      instance.publicKeysHash,
-    );
-=======
       this.log.warn(`Class ${instance.contractClassId.toString()} for address ${address.toString()} not found`);
       return undefined;
     }
 
     return ExtendedContractData.fromClassAndInstance(contractClass, instance);
->>>>>>> c1709b3d
   }
 
   /**
