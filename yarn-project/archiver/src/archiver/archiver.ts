--- conflicted
+++ resolved
@@ -427,20 +427,8 @@
         localBlockForDestinationProvenBlockNumber &&
         provenArchive === localBlockForDestinationProvenBlockNumber.archive.root.toString()
       ) {
-<<<<<<< HEAD
-        const [localProvenBlockNumber, localProvenEpochNumber] = await Promise.all([
-          this.store.getProvenL2BlockNumber(),
-          this.store.getProvenL2EpochNumber(),
-        ]);
-
-        if (
-          localProvenEpochNumber !== Number(provenEpochNumber) ||
-          localProvenBlockNumber !== Number(provenBlockNumber)
-        ) {
-=======
         const localProvenBlockNumber = await this.store.getProvenL2BlockNumber();
         if (localProvenBlockNumber !== Number(provenBlockNumber)) {
->>>>>>> ce24b7bd
           await this.store.setProvenL2BlockNumber(Number(provenBlockNumber));
           this.log.info(`Updated proven chain to block ${provenBlockNumber}`, {
             provenBlockNumber,
