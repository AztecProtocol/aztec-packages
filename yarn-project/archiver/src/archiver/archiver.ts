--- conflicted
+++ resolved
@@ -34,15 +34,9 @@
   computePublicBytecodeCommitment,
   isValidPrivateFunctionMembershipProof,
   isValidUnconstrainedFunctionMembershipProof,
-<<<<<<< HEAD
-} from '@aztec/circuits.js';
-import { type AztecAddress } from '@aztec/circuits.js/aztec-address';
-import { type ContractClassLog } from '@aztec/circuits.js/logs';
-=======
 } from '@aztec/circuits.js/contract';
-import { type PrivateLog, type PublicLog } from '@aztec/circuits.js/logs';
+import { type ContractClassLog, type PrivateLog, type PublicLog } from '@aztec/circuits.js/logs';
 import { type BlockHeader } from '@aztec/circuits.js/tx';
->>>>>>> 80ace045
 import { createEthereumChain } from '@aztec/ethereum';
 import { type EthAddress } from '@aztec/foundation/eth-address';
 import { Fr } from '@aztec/foundation/fields';
