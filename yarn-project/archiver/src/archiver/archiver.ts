--- conflicted
+++ resolved
@@ -1,46 +1,4 @@
-<<<<<<< HEAD
-import { type BlobSinkClientInterface } from '@aztec/blob-sink/client';
-import {
-  type GetContractClassLogsResponse,
-  type GetPublicLogsResponse,
-  type InBlock,
-  type InboxLeaf,
-  type L1RollupConstants,
-  type L1ToL2MessageSource,
-  type L2Block,
-  type L2BlockId,
-  type L2BlockSource,
-  type L2LogsSource,
-  type L2Tips,
-  type LogFilter,
-  type NullifierWithBlockSource,
-  type TxEffect,
-  type TxHash,
-  type TxReceipt,
-  type TxScopedL2Log,
-  getEpochNumberAtTimestamp,
-  getSlotAtTimestamp,
-  getSlotRangeForEpoch,
-  getTimestampRangeForEpoch,
-} from '@aztec/circuit-types';
-import { type FunctionSelector } from '@aztec/circuits.js/abi';
-import { type AztecAddress } from '@aztec/circuits.js/aztec-address';
-import {
-  type ContractClassPublic,
-  type ContractDataSource,
-  type ContractInstanceWithAddress,
-  type ExecutablePrivateFunctionWithMembershipProof,
-  type PublicFunction,
-  type UnconstrainedFunctionWithMembershipProof,
-  computePublicBytecodeCommitment,
-  isValidPrivateFunctionMembershipProof,
-  isValidUnconstrainedFunctionMembershipProof,
-} from '@aztec/circuits.js/contract';
-import { type ContractClassLog, type PrivateLog, type PublicLog } from '@aztec/circuits.js/logs';
-import { type BlockHeader } from '@aztec/circuits.js/tx';
-=======
 import type { BlobSinkClientInterface } from '@aztec/blob-sink/client';
->>>>>>> 9ccd2c9c
 import { createEthereumChain } from '@aztec/ethereum';
 import type { EthAddress } from '@aztec/foundation/eth-address';
 import { Fr } from '@aztec/foundation/fields';
