import {
  EmptyL1RollupConstants,
  type GetUnencryptedLogsResponse,
  type InBlock,
  type InboxLeaf,
  type L1RollupConstants,
  type L1ToL2MessageSource,
  type L2Block,
  type L2BlockId,
  type L2BlockSource,
  type L2LogsSource,
  type L2Tips,
  type LogFilter,
  type NullifierWithBlockSource,
  type TxEffect,
  type TxHash,
  type TxReceipt,
  type TxScopedL2Log,
  type UnencryptedL2Log,
  getEpochNumberAtTimestamp,
  getSlotAtTimestamp,
  getSlotRangeForEpoch,
  getTimestampRangeForEpoch,
} from '@aztec/circuit-types';
import {
  type ContractClassPublic,
  type ContractDataSource,
  type ContractInstanceWithAddress,
  type ExecutablePrivateFunctionWithMembershipProof,
  type FunctionSelector,
  type Header,
  type PrivateLog,
  type PublicFunction,
  type UnconstrainedFunctionWithMembershipProof,
  computePublicBytecodeCommitment,
  isValidPrivateFunctionMembershipProof,
  isValidUnconstrainedFunctionMembershipProof,
} from '@aztec/circuits.js';
import { createEthereumChain } from '@aztec/ethereum';
import { type ContractArtifact } from '@aztec/foundation/abi';
import { type AztecAddress } from '@aztec/foundation/aztec-address';
import { type EthAddress } from '@aztec/foundation/eth-address';
import { Fr } from '@aztec/foundation/fields';
import { type DebugLogger, createDebugLogger } from '@aztec/foundation/log';
import { RunningPromise } from '@aztec/foundation/running-promise';
import { count } from '@aztec/foundation/string';
import { elapsed } from '@aztec/foundation/timer';
import { InboxAbi, RollupAbi } from '@aztec/l1-artifacts';
import {
  ContractClassRegisteredEvent,
  ContractInstanceDeployedEvent,
  PrivateFunctionBroadcastedEvent,
  UnconstrainedFunctionBroadcastedEvent,
} from '@aztec/protocol-contracts';
import { type TelemetryClient } from '@aztec/telemetry-client';

import groupBy from 'lodash.groupby';
import {
  type Chain,
  type GetContractReturnType,
  type HttpTransport,
  type PublicClient,
  createPublicClient,
  getContract,
  http,
} from 'viem';

import { type ArchiverDataStore, type ArchiverL1SynchPoint } from './archiver_store.js';
import { type ArchiverConfig } from './config.js';
<<<<<<< HEAD
import { retrieveBlockFromRollup, retrieveL1ToL2Messages } from './data_retrieval.js';
=======
import { retrieveBlocksFromRollup, retrieveL1ToL2Messages } from './data_retrieval.js';
>>>>>>> 9ebaa65c
import { ArchiverInstrumentation } from './instrumentation.js';
import { type DataRetrieval } from './structs/data_retrieval.js';
import { type L1Published } from './structs/published.js';

/**
 * Helper interface to combine all sources this archiver implementation provides.
 */
export type ArchiveSource = L2BlockSource &
  L2LogsSource &
  ContractDataSource &
  L1ToL2MessageSource &
  NullifierWithBlockSource;

/**
 * Pulls L2 blocks in a non-blocking manner and provides interface for their retrieval.
 * Responsible for handling robust L1 polling so that other components do not need to
 * concern themselves with it.
 */
export class Archiver implements ArchiveSource {
  /**
   * A promise in which we will be continually fetching new L2 blocks.
   */
  private runningPromise?: RunningPromise;

  private rollup: GetContractReturnType<typeof RollupAbi, PublicClient<HttpTransport, Chain>>;
  private inbox: GetContractReturnType<typeof InboxAbi, PublicClient<HttpTransport, Chain>>;

  private store: ArchiverStoreHelper;

  public l1BlockNumber: bigint | undefined;
  public l1Timestamp: bigint | undefined;

  /**
   * Creates a new instance of the Archiver.
   * @param publicClient - A client for interacting with the Ethereum node.
   * @param rollupAddress - Ethereum address of the rollup contract.
   * @param inboxAddress - Ethereum address of the inbox contract.
   * @param registryAddress - Ethereum address of the registry contract.
   * @param pollingIntervalMs - The interval for polling for L1 logs (in milliseconds).
   * @param store - An archiver data store for storage & retrieval of blocks, encrypted logs & contract data.
   * @param log - A logger.
   */
  constructor(
    private readonly publicClient: PublicClient<HttpTransport, Chain>,
    private readonly l1Addresses: { rollupAddress: EthAddress; inboxAddress: EthAddress; registryAddress: EthAddress },
    readonly dataStore: ArchiverDataStore,
    private readonly config: { pollingIntervalMs: number; batchSize: number },
    private readonly instrumentation: ArchiverInstrumentation,
    private readonly l1constants: L1RollupConstants,
    private readonly log: DebugLogger = createDebugLogger('aztec:archiver'),
  ) {
    this.store = new ArchiverStoreHelper(dataStore);

    this.rollup = getContract({
      address: l1Addresses.rollupAddress.toString(),
      abi: RollupAbi,
      client: publicClient,
    });

    this.inbox = getContract({
      address: l1Addresses.inboxAddress.toString(),
      abi: InboxAbi,
      client: publicClient,
    });
  }

  /**
   * Creates a new instance of the Archiver and blocks until it syncs from chain.
   * @param config - The archiver's desired configuration.
   * @param archiverStore - The backing store for the archiver.
   * @param blockUntilSynced - If true, blocks until the archiver has fully synced.
   * @returns - An instance of the archiver.
   */
  public static async createAndSync(
    config: ArchiverConfig,
    archiverStore: ArchiverDataStore,
    telemetry: TelemetryClient,
    blockUntilSynced = true,
  ): Promise<Archiver> {
    const chain = createEthereumChain(config.l1RpcUrl, config.l1ChainId);
    const publicClient = createPublicClient({
      chain: chain.chainInfo,
      transport: http(chain.rpcUrl),
      pollingInterval: config.viemPollingIntervalMS,
    });

    const rollup = getContract({
      address: config.l1Contracts.rollupAddress.toString(),
      abi: RollupAbi,
      client: publicClient,
    });

    const [l1StartBlock, l1GenesisTime] = await Promise.all([
      rollup.read.L1_BLOCK_AT_GENESIS(),
      rollup.read.GENESIS_TIME(),
    ] as const);

    const { aztecEpochDuration: epochDuration, aztecSlotDuration: slotDuration, ethereumSlotDuration } = config;

    const archiver = new Archiver(
      publicClient,
      config.l1Contracts,
      archiverStore,
      {
        pollingIntervalMs: config.archiverPollingIntervalMS ?? 10_000,
        batchSize: config.archiverBatchSize ?? 100,
      },
      new ArchiverInstrumentation(telemetry, () => archiverStore.estimateSize()),
      { l1StartBlock, l1GenesisTime, epochDuration, slotDuration, ethereumSlotDuration },
    );
    await archiver.start(blockUntilSynced);
    return archiver;
  }

  /**
   * Starts sync process.
   * @param blockUntilSynced - If true, blocks until the archiver has fully synced.
   */
  public async start(blockUntilSynced: boolean): Promise<void> {
    if (this.runningPromise) {
      throw new Error('Archiver is already running');
    }

    if (blockUntilSynced) {
      await this.sync(blockUntilSynced);
    }

    this.runningPromise = new RunningPromise(() => this.safeSync(), this.config.pollingIntervalMs);
    this.runningPromise.start();
  }

  /**
   * Syncs and catches exceptions.
   */
  private async safeSync() {
    try {
      await this.sync(false);
    } catch (error) {
      this.log.error('Error syncing archiver', error);
    }
  }

  /**
   * Fetches logs from L1 contracts and processes them.
   */
  private async sync(initialRun: boolean) {
    /**
     * We keep track of three "pointers" to L1 blocks:
     * 1. the last L1 block that published an L2 block
     * 2. the last L1 block that added L1 to L2 messages
     * 3. the last L1 block that cancelled L1 to L2 messages
     *
     * We do this to deal with L1 data providers that are eventually consistent (e.g. Infura).
     * We guard against seeing block X with no data at one point, and later, the provider processes the block and it has data.
     * The archiver will stay back, until there's data on L1 that will move the pointers forward.
     *
     * This code does not handle reorgs.
     */
    const { l1StartBlock } = this.l1constants;
    const { blocksSynchedTo = l1StartBlock, messagesSynchedTo = l1StartBlock } = await this.store.getSynchPoint();
    const currentL1BlockNumber = await this.publicClient.getBlockNumber();

    if (initialRun) {
      this.log.info(
        `Starting archiver sync to rollup contract ${this.l1Addresses.rollupAddress.toString()} from L1 block ${Math.min(
          Number(blocksSynchedTo),
          Number(messagesSynchedTo),
        )} to current L1 block ${currentL1BlockNumber}`,
      );
    }

    // ********** Ensuring Consistency of data pulled from L1 **********

    /**
     * There are a number of calls in this sync operation to L1 for retrieving
     * events and transaction data. There are a couple of things we need to bear in mind
     * to ensure that data is read exactly once.
     *
     * The first is the problem of eventually consistent ETH service providers like Infura.
     * Each L1 read operation will query data from the last L1 block that it saw emit its kind of data.
     * (so pending L1 to L2 messages will read from the last L1 block that emitted a message and so  on)
     * This will mean the archiver will lag behind L1 and will only advance when there's L2-relevant activity on the chain.
     *
     * The second is that in between the various calls to L1, the block number can move meaning some
     * of the following calls will return data for blocks that were not present during earlier calls.
     * To combat this for the time being we simply ensure that all data retrieval methods only retrieve
     * data up to the currentBlockNumber captured at the top of this function. We might want to improve on this
     * in future but for the time being it should give us the guarantees that we need
     */

    // ********** Events that are processed per L1 block **********
    await this.handleL1ToL2Messages(messagesSynchedTo, currentL1BlockNumber);

    // Store latest l1 block number and timestamp seen. Used for epoch and slots calculations.
    if (!this.l1BlockNumber || this.l1BlockNumber < currentL1BlockNumber) {
      this.l1Timestamp = (await this.publicClient.getBlock({ blockNumber: currentL1BlockNumber })).timestamp;
      this.l1BlockNumber = currentL1BlockNumber;
    }

    // ********** Events that are processed per L2 block **********
    if (currentL1BlockNumber > blocksSynchedTo) {
      // First we retrieve new L2 blocks
      const { provenBlockNumber } = await this.handleL2blocks(blocksSynchedTo, currentL1BlockNumber);
      // And then we prune the current epoch if it'd reorg on next submission.
      // Note that we don't do this before retrieving L2 blocks because we may need to retrieve
      // blocks from more than 2 epochs ago, so we want to make sure we have the latest view of
      // the chain locally before we start unwinding stuff. This can be optimized by figuring out
      // up to which point we're pruning, and then requesting L2 blocks up to that point only.
      await this.handleEpochPrune(provenBlockNumber, currentL1BlockNumber);
    }

    if (initialRun) {
      this.log.info(`Initial archiver sync to L1 block ${currentL1BlockNumber} complete.`);
    }
  }

  /** Checks if there'd be a reorg for the next block submission and start pruning now. */
  private async handleEpochPrune(provenBlockNumber: bigint, currentL1BlockNumber: bigint) {
    const localPendingBlockNumber = BigInt(await this.getBlockNumber());

    const time = (this.l1Timestamp ?? 0n) + BigInt(this.l1constants.ethereumSlotDuration);

    const canPrune =
      localPendingBlockNumber > provenBlockNumber &&
      (await this.rollup.read.canPruneAtTime([time], { blockNumber: currentL1BlockNumber }));

    if (canPrune) {
      const blocksToUnwind = localPendingBlockNumber - provenBlockNumber;
      this.log.debug(`L2 prune will occur on next block submission.`);
      await this.store.unwindBlocks(Number(localPendingBlockNumber), Number(blocksToUnwind));
      this.log.warn(
        `Unwound ${count(blocksToUnwind, 'block')} from L2 block ${localPendingBlockNumber} ` +
          `to ${provenBlockNumber} due to predicted reorg at L1 block ${currentL1BlockNumber}. ` +
          `Updated L2 latest block is ${await this.getBlockNumber()}.`,
      );
      // TODO(palla/reorg): Do we need to set the block synched L1 block number here?
      // Seems like the next iteration should handle this.
      // await this.store.setBlockSynchedL1BlockNumber(currentL1BlockNumber);
    }
  }

  private nextRange(end: bigint, limit: bigint): [bigint, bigint] {
    const batchSize = (this.config.batchSize * this.l1constants.slotDuration) / this.l1constants.ethereumSlotDuration;
    const nextStart = end + 1n;
    const nextEnd = nextStart + BigInt(batchSize);
    if (nextEnd > limit) {
      return [nextStart, limit];
    }
    return [nextStart, nextEnd];
  }

  private async handleL1ToL2Messages(messagesSynchedTo: bigint, currentL1BlockNumber: bigint) {
    this.log.trace(`Handling L1 to L2 messages from ${messagesSynchedTo} to ${currentL1BlockNumber}.`);
    if (currentL1BlockNumber <= messagesSynchedTo) {
      return;
    }

    const localTotalMessageCount = await this.store.getTotalL1ToL2MessageCount();
    const destinationTotalMessageCount = await this.inbox.read.totalMessagesInserted();

    if (localTotalMessageCount === destinationTotalMessageCount) {
      await this.store.setMessageSynchedL1BlockNumber(currentL1BlockNumber);
      this.log.trace(
        `Retrieved no new L1 to L2 messages between L1 blocks ${messagesSynchedTo + 1n} and ${currentL1BlockNumber}.`,
      );
      return;
    }

    // Retrieve messages in batches. Each batch is estimated to acommodate up to L2 'blockBatchSize' blocks,
    let searchStartBlock: bigint = messagesSynchedTo;
    let searchEndBlock: bigint = messagesSynchedTo;
    do {
      [searchStartBlock, searchEndBlock] = this.nextRange(searchEndBlock, currentL1BlockNumber);
      this.log.trace(`Retrieving L1 to L2 messages between L1 blocks ${searchStartBlock} and ${searchEndBlock}.`);
      const retrievedL1ToL2Messages = await retrieveL1ToL2Messages(this.inbox, searchStartBlock, searchEndBlock);
      this.log.verbose(
        `Retrieved ${retrievedL1ToL2Messages.retrievedData.length} new L1 to L2 messages between L1 blocks ${searchStartBlock} and ${searchEndBlock}.`,
      );
      await this.store.addL1ToL2Messages(retrievedL1ToL2Messages);
      for (const msg of retrievedL1ToL2Messages.retrievedData) {
        this.log.debug(`Downloaded L1 to L2 message`, { leaf: msg.leaf.toString(), index: msg.index });
      }
    } while (searchEndBlock < currentL1BlockNumber);
  }

  private async handleL2blocks(
    blocksSynchedTo: bigint,
    currentL1BlockNumber: bigint,
  ): Promise<{ provenBlockNumber: bigint }> {
    const localPendingBlockNumber = BigInt(await this.getBlockNumber());
    const [
      provenBlockNumber,
      provenArchive,
      pendingBlockNumber,
      pendingArchive,
      archiveForLocalPendingBlockNumber,
      provenEpochNumber,
    ] = await this.rollup.read.status([localPendingBlockNumber], { blockNumber: currentL1BlockNumber });

    const updateProvenBlock = async () => {
      const localBlockForDestinationProvenBlockNumber = await this.getBlock(Number(provenBlockNumber));
      if (
        localBlockForDestinationProvenBlockNumber &&
        provenArchive === localBlockForDestinationProvenBlockNumber.archive.root.toString()
      ) {
        await this.store.setProvenL2BlockNumber(Number(provenBlockNumber));
        // if we are here then we must have a valid proven epoch number
        await this.store.setProvenL2EpochNumber(Number(provenEpochNumber));
        this.log.info(`Updated proven chain to block ${provenBlockNumber} (epoch ${provenEpochNumber})`, {
          provenBlockNumber,
          provenEpochNumber,
        });
      }
      this.instrumentation.updateLastProvenBlock(Number(provenBlockNumber));
    };

    // This is an edge case that we only hit if there are no proposed blocks.
    // If we have 0 blocks locally and there are no blocks onchain there is nothing to do.
    const noBlocks = localPendingBlockNumber === 0n && pendingBlockNumber === 0n;
    if (noBlocks) {
      await this.store.setBlockSynchedL1BlockNumber(currentL1BlockNumber);
      this.log.debug(`No blocks to retrieve from ${blocksSynchedTo + 1n} to ${currentL1BlockNumber}`);
      return { provenBlockNumber };
    }

    await updateProvenBlock();

    // Related to the L2 reorgs of the pending chain. We are only interested in actually addressing a reorg if there
    // are any state that could be impacted by it. If we have no blocks, there is no impact.
    if (localPendingBlockNumber > 0) {
      const localPendingBlock = await this.getBlock(Number(localPendingBlockNumber));
      if (localPendingBlock === undefined) {
        throw new Error(`Missing block ${localPendingBlockNumber}`);
      }

      const noBlockSinceLast = localPendingBlock && pendingArchive === localPendingBlock.archive.root.toString();
      if (noBlockSinceLast) {
        await this.store.setBlockSynchedL1BlockNumber(currentL1BlockNumber);
        this.log.debug(`No blocks to retrieve from ${blocksSynchedTo + 1n} to ${currentL1BlockNumber}`);
        return { provenBlockNumber };
      }

      const localPendingBlockInChain = archiveForLocalPendingBlockNumber === localPendingBlock.archive.root.toString();
      if (!localPendingBlockInChain) {
        // If our local pending block tip is not in the chain on L1 a "prune" must have happened
        // or the L1 have reorged.
        // In any case, we have to figure out how far into the past the action will take us.
        // For simplicity here, we will simply rewind until we end in a block that is also on the chain on L1.
        this.log.debug(`L2 prune has been detected.`);

        let tipAfterUnwind = localPendingBlockNumber;
        while (true) {
          const candidateBlock = await this.getBlock(Number(tipAfterUnwind));
          if (candidateBlock === undefined) {
            break;
          }

          const archiveAtContract = await this.rollup.read.archiveAt([BigInt(candidateBlock.number)]);

          if (archiveAtContract === candidateBlock.archive.root.toString()) {
            break;
          }
          tipAfterUnwind--;
        }

        const blocksToUnwind = localPendingBlockNumber - tipAfterUnwind;
        await this.store.unwindBlocks(Number(localPendingBlockNumber), Number(blocksToUnwind));

        this.log.warn(
          `Unwound ${count(blocksToUnwind, 'block')} from L2 block ${localPendingBlockNumber} ` +
            `due to mismatched block hashes at L1 block ${currentL1BlockNumber}. ` +
            `Updated L2 latest block is ${await this.getBlockNumber()}.`,
        );
      }
    }

    // Retrieve L2 blocks in batches. Each batch is estimated to acommodate up to L2 'blockBatchSize' blocks,
    // computed using the L2 block time vs the L1 block time.
    let searchStartBlock: bigint = blocksSynchedTo;
    let searchEndBlock: bigint = blocksSynchedTo;

    do {
      [searchStartBlock, searchEndBlock] = this.nextRange(searchEndBlock, currentL1BlockNumber);

      this.log.trace(`Retrieving L2 blocks from L1 block ${searchStartBlock} to ${searchEndBlock}`);
      const retrievedBlocks = await retrieveBlocksFromRollup(
        this.rollup,
        this.publicClient,
        searchStartBlock, // TODO(palla/reorg): If the L2 reorg was due to an L1 reorg, we need to start search earlier
        searchEndBlock,
        this.log,
      );

      if (retrievedBlocks.length === 0) {
        // We are not calling `setBlockSynchedL1BlockNumber` because it may cause sync issues if based off infura.
        // See further details in earlier comments.
        this.log.trace(`Retrieved no new L2 blocks from L1 block ${searchStartBlock} to ${searchEndBlock}`);
        continue;
      }

      const lastProcessedL1BlockNumber = retrievedBlocks[retrievedBlocks.length - 1].l1.blockNumber;
      this.log.debug(
        `Retrieved ${retrievedBlocks.length} new L2 blocks between L1 blocks ${searchStartBlock} and ${searchEndBlock} with last processed L1 block ${lastProcessedL1BlockNumber}.`,
      );

      for (const block of retrievedBlocks) {
        this.log.debug(`Ingesting new L2 block ${block.data.number} with ${block.data.body.txEffects.length} txs`, {
          blockHash: block.data.hash(),
          l1BlockNumber: block.l1.blockNumber,
          ...block.data.header.globalVariables.toInspect(),
          ...block.data.getStats(),
        });
      }

      const [processDuration] = await elapsed(() => this.store.addBlocks(retrievedBlocks));
      this.instrumentation.processNewBlocks(
        processDuration / retrievedBlocks.length,
        retrievedBlocks.map(b => b.data),
      );

      for (const block of retrievedBlocks) {
        this.log.info(`Downloaded L2 block ${block.data.number}`, {
          blockHash: block.data.hash(),
          blockNumber: block.data.number,
        });
      }
    } while (searchEndBlock < currentL1BlockNumber);

    // Important that we update AFTER inserting the blocks.
    await updateProvenBlock();

    return { provenBlockNumber };
  }

  /**
   * Stops the archiver.
   * @returns A promise signalling completion of the stop process.
   */
  public async stop(): Promise<void> {
    this.log.debug('Stopping...');
    await this.runningPromise?.stop();

    this.log.info('Stopped.');
    return Promise.resolve();
  }

  public getRollupAddress(): Promise<EthAddress> {
    return Promise.resolve(this.l1Addresses.rollupAddress);
  }

  public getRegistryAddress(): Promise<EthAddress> {
    return Promise.resolve(this.l1Addresses.registryAddress);
  }

  public getL1BlockNumber(): bigint {
    const l1BlockNumber = this.l1BlockNumber;
    if (!l1BlockNumber) {
      throw new Error('L1 block number not yet available. Complete an initial sync first.');
    }
    return l1BlockNumber;
  }

  public getL1Timestamp(): bigint {
    const l1Timestamp = this.l1Timestamp;
    if (!l1Timestamp) {
      throw new Error('L1 timestamp not yet available. Complete an initial sync first.');
    }
    return l1Timestamp;
  }

  public getL2SlotNumber(): Promise<bigint> {
    return Promise.resolve(getSlotAtTimestamp(this.getL1Timestamp(), this.l1constants));
  }

  public getL2EpochNumber(): Promise<bigint> {
    return Promise.resolve(getEpochNumberAtTimestamp(this.getL1Timestamp(), this.l1constants));
  }

  public async getBlocksForEpoch(epochNumber: bigint): Promise<L2Block[]> {
    const [start, end] = getSlotRangeForEpoch(epochNumber, this.l1constants);
    const blocks: L2Block[] = [];

    // Walk the list of blocks backwards and filter by slots matching the requested epoch.
    // We'll typically ask for blocks for a very recent epoch, so we shouldn't need an index here.
    let block = await this.getBlock(await this.store.getSynchedL2BlockNumber());
    const slot = (b: L2Block) => b.header.globalVariables.slotNumber.toBigInt();
    while (block && slot(block) >= start) {
      if (slot(block) <= end) {
        blocks.push(block);
      }
      block = await this.getBlock(block.number - 1);
    }

    return blocks.reverse();
  }

  public async isEpochComplete(epochNumber: bigint): Promise<boolean> {
    // The epoch is complete if the current L2 block is the last one in the epoch (or later)
    const header = await this.getBlockHeader('latest');
    const slot = header?.globalVariables.slotNumber.toBigInt();
    const [_startSlot, endSlot] = getSlotRangeForEpoch(epochNumber, this.l1constants);
    if (slot && slot >= endSlot) {
      return true;
    }

    // If not, the epoch may also be complete if the L2 slot has passed without a block
    // We compute this based on the timestamp for the given epoch and the timestamp of the last L1 block
    const l1Timestamp = this.getL1Timestamp();
    const [_startTimestamp, endTimestamp] = getTimestampRangeForEpoch(epochNumber, this.l1constants);

    // For this computation, we throw in a few extra seconds just for good measure,
    // since we know the next L1 block won't be mined within this range. Remember that
    // l1timestamp is the timestamp of the last l1 block we've seen, so this 3s rely on
    // the fact that L1 won't mine two blocks within 3s of each other.
    // TODO(palla/reorg): Is the above a safe assumption?
    const leeway = 3n;
    return l1Timestamp + leeway >= endTimestamp;
  }

  /**
   * Gets up to `limit` amount of L2 blocks starting from `from`.
   * @param from - Number of the first block to return (inclusive).
   * @param limit - The number of blocks to return.
   * @param proven - If true, only return blocks that have been proven.
   * @returns The requested L2 blocks.
   */
  public async getBlocks(from: number, limit: number, proven?: boolean): Promise<L2Block[]> {
    const limitWithProven = proven
      ? Math.min(limit, Math.max((await this.store.getProvenL2BlockNumber()) - from + 1, 0))
      : limit;
    return limitWithProven === 0 ? [] : (await this.store.getBlocks(from, limitWithProven)).map(b => b.data);
  }

  /**
   * Gets an l2 block.
   * @param number - The block number to return.
   * @returns The requested L2 block.
   */
  public async getBlock(number: number): Promise<L2Block | undefined> {
    // If the number provided is -ve, then return the latest block.
    if (number < 0) {
      number = await this.store.getSynchedL2BlockNumber();
    }
    if (number == 0) {
      return undefined;
    }
    const blocks = await this.store.getBlocks(number, 1);
    return blocks.length === 0 ? undefined : blocks[0].data;
  }

  public async getBlockHeader(number: number | 'latest'): Promise<Header | undefined> {
    if (number === 'latest') {
      number = await this.store.getSynchedL2BlockNumber();
    }
    if (number === 0) {
      return undefined;
    }
    const headers = await this.store.getBlockHeaders(number, 1);
    return headers.length === 0 ? undefined : headers[0];
  }

  public getTxEffect(txHash: TxHash) {
    return this.store.getTxEffect(txHash);
  }

  public getSettledTxReceipt(txHash: TxHash): Promise<TxReceipt | undefined> {
    return this.store.getSettledTxReceipt(txHash);
  }

  /**
   * Gets the public function data for a contract.
   * @param address - The contract address containing the function to fetch.
   * @param selector - The function selector of the function to fetch.
   * @returns The public function data (if found).
   */
  public async getPublicFunction(
    address: AztecAddress,
    selector: FunctionSelector,
  ): Promise<PublicFunction | undefined> {
    const instance = await this.getContract(address);
    if (!instance) {
      throw new Error(`Contract ${address.toString()} not found`);
    }
    const contractClass = await this.getContractClass(instance.contractClassId);
    if (!contractClass) {
      throw new Error(`Contract class ${instance.contractClassId.toString()} for ${address.toString()} not found`);
    }
    return contractClass.publicFunctions.find(f => f.selector.equals(selector));
  }

  /**
   * Retrieves all private logs from up to `limit` blocks, starting from the block number `from`.
   * @param from - The block number from which to begin retrieving logs.
   * @param limit - The maximum number of blocks to retrieve logs from.
   * @returns An array of private logs from the specified range of blocks.
   */
  public getPrivateLogs(from: number, limit: number): Promise<PrivateLog[]> {
    return this.store.getPrivateLogs(from, limit);
  }

  /**
   * Gets all logs that match any of the received tags (i.e. logs with their first field equal to a tag).
   * @param tags - The tags to filter the logs by.
   * @returns For each received tag, an array of matching logs is returned. An empty array implies no logs match
   * that tag.
   */
  getLogsByTags(tags: Fr[]): Promise<TxScopedL2Log[][]> {
    return this.store.getLogsByTags(tags);
  }

  /**
   * Returns the provided nullifier indexes scoped to the block
   * they were first included in, or undefined if they're not present in the tree
   * @param blockNumber Max block number to search for the nullifiers
   * @param nullifiers Nullifiers to get
   * @returns The block scoped indexes of the provided nullifiers, or undefined if the nullifier doesn't exist in the tree
   */
  findNullifiersIndexesWithBlock(blockNumber: number, nullifiers: Fr[]): Promise<(InBlock<bigint> | undefined)[]> {
    return this.store.findNullifiersIndexesWithBlock(blockNumber, nullifiers);
  }

  /**
   * Gets unencrypted logs based on the provided filter.
   * @param filter - The filter to apply to the logs.
   * @returns The requested logs.
   */
  getUnencryptedLogs(filter: LogFilter): Promise<GetUnencryptedLogsResponse> {
    return this.store.getUnencryptedLogs(filter);
  }

  /**
   * Gets contract class logs based on the provided filter.
   * @param filter - The filter to apply to the logs.
   * @returns The requested logs.
   */
  getContractClassLogs(filter: LogFilter): Promise<GetUnencryptedLogsResponse> {
    return this.store.getContractClassLogs(filter);
  }

  /**
   * Gets the number of the latest L2 block processed by the block source implementation.
   * @returns The number of the latest L2 block processed by the block source implementation.
   */
  public getBlockNumber(): Promise<number> {
    return this.store.getSynchedL2BlockNumber();
  }

  public getProvenBlockNumber(): Promise<number> {
    return this.store.getProvenL2BlockNumber();
  }

  public getProvenL2EpochNumber(): Promise<number | undefined> {
    return this.store.getProvenL2EpochNumber();
  }

  /** Forcefully updates the last proven block number. Use for testing. */
  public setProvenBlockNumber(blockNumber: number): Promise<void> {
    return this.store.setProvenL2BlockNumber(blockNumber);
  }

  public getContractClass(id: Fr): Promise<ContractClassPublic | undefined> {
    return this.store.getContractClass(id);
  }

  public getBytecodeCommitment(id: Fr): Promise<Fr | undefined> {
    return this.store.getBytecodeCommitment(id);
  }

  public getContract(address: AztecAddress): Promise<ContractInstanceWithAddress | undefined> {
    return this.store.getContractInstance(address);
  }

  /**
   * Gets L1 to L2 message (to be) included in a given block.
   * @param blockNumber - L2 block number to get messages for.
   * @returns The L1 to L2 messages/leaves of the messages subtree (throws if not found).
   */
  getL1ToL2Messages(blockNumber: bigint): Promise<Fr[]> {
    return this.store.getL1ToL2Messages(blockNumber);
  }

  /**
   * Gets the L1 to L2 message index in the L1 to L2 message tree.
   * @param l1ToL2Message - The L1 to L2 message.
   * @returns The index of the L1 to L2 message in the L1 to L2 message tree (undefined if not found).
   */
  getL1ToL2MessageIndex(l1ToL2Message: Fr): Promise<bigint | undefined> {
    return this.store.getL1ToL2MessageIndex(l1ToL2Message);
  }

  getContractClassIds(): Promise<Fr[]> {
    return this.store.getContractClassIds();
  }

  // TODO(#10007): Remove this method
  async addContractClass(contractClass: ContractClassPublic): Promise<void> {
    await this.store.addContractClasses(
      [contractClass],
      [computePublicBytecodeCommitment(contractClass.packedBytecode)],
      0,
    );
    return;
  }

  addContractArtifact(address: AztecAddress, artifact: ContractArtifact): Promise<void> {
    return this.store.addContractArtifact(address, artifact);
  }

  getContractArtifact(address: AztecAddress): Promise<ContractArtifact | undefined> {
    return this.store.getContractArtifact(address);
  }

  getContractFunctionName(address: AztecAddress, selector: FunctionSelector): Promise<string | undefined> {
    return this.store.getContractFunctionName(address, selector);
  }

  async getL2Tips(): Promise<L2Tips> {
    const [latestBlockNumber, provenBlockNumber] = await Promise.all([
      this.getBlockNumber(),
      this.getProvenBlockNumber(),
    ] as const);

    const [latestBlockHeader, provenBlockHeader] = await Promise.all([
      latestBlockNumber > 0 ? this.getBlockHeader(latestBlockNumber) : undefined,
      provenBlockNumber > 0 ? this.getBlockHeader(provenBlockNumber) : undefined,
    ] as const);

    if (latestBlockNumber > 0 && !latestBlockHeader) {
      throw new Error('Failed to retrieve latest block header');
    }

    if (provenBlockNumber > 0 && !provenBlockHeader) {
      throw new Error('Failed to retrieve proven block header');
    }

    return {
      latest: { number: latestBlockNumber, hash: latestBlockHeader?.hash().toString() } as L2BlockId,
      proven: { number: provenBlockNumber, hash: provenBlockHeader?.hash().toString() } as L2BlockId,
      finalized: { number: provenBlockNumber, hash: provenBlockHeader?.hash().toString() } as L2BlockId,
    };
  }
}

enum Operation {
  Store,
  Delete,
}

/**
 * A helper class that we use to deal with some of the logic needed when adding blocks.
 *
 * I would have preferred to not have this type. But it is useful for handling the logic that any
 * store would need to include otherwise while exposing fewer functions and logic directly to the archiver.
 */
class ArchiverStoreHelper
  implements
    Omit<
      ArchiverDataStore,
      | 'addLogs'
      | 'deleteLogs'
      | 'addNullifiers'
      | 'deleteNullifiers'
      | 'addContractClasses'
      | 'deleteContractClasses'
      | 'addContractInstances'
      | 'deleteContractInstances'
      | 'addFunctions'
    >
{
  #log = createDebugLogger('aztec:archiver:block-helper');

  constructor(private readonly store: ArchiverDataStore) {}

  // TODO(#10007): Remove this method
  addContractClasses(
    contractClasses: ContractClassPublic[],
    bytecodeCommitments: Fr[],
    blockNum: number,
  ): Promise<boolean> {
    return this.store.addContractClasses(contractClasses, bytecodeCommitments, blockNum);
  }

  /**
   * Extracts and stores contract classes out of ContractClassRegistered events emitted by the class registerer contract.
   * @param allLogs - All logs emitted in a bunch of blocks.
   */
  async #updateRegisteredContractClasses(allLogs: UnencryptedL2Log[], blockNum: number, operation: Operation) {
    const contractClasses = allLogs
      .filter(log => ContractClassRegisteredEvent.isContractClassRegisteredEvent(log.data))
      .map(log => ContractClassRegisteredEvent.fromLog(log.data))
      .map(e => e.toContractClassPublic());
    if (contractClasses.length > 0) {
      contractClasses.forEach(c => this.#log.verbose(`${Operation[operation]} contract class ${c.id.toString()}`));
      if (operation == Operation.Store) {
        // TODO: Will probably want to create some worker threads to compute these bytecode commitments as they are expensive
        return await this.store.addContractClasses(
          contractClasses,
          contractClasses.map(x => computePublicBytecodeCommitment(x.packedBytecode)),
          blockNum,
        );
      } else if (operation == Operation.Delete) {
        return await this.store.deleteContractClasses(contractClasses, blockNum);
      }
    }
    return true;
  }

  /**
   * Extracts and stores contract instances out of ContractInstanceDeployed events emitted by the canonical deployer contract.
   * @param allLogs - All logs emitted in a bunch of blocks.
   */
  async #updateDeployedContractInstances(allLogs: PrivateLog[], blockNum: number, operation: Operation) {
    const contractInstances = allLogs
      .filter(log => ContractInstanceDeployedEvent.isContractInstanceDeployedEvent(log))
      .map(log => ContractInstanceDeployedEvent.fromLog(log))
      .map(e => e.toContractInstance());
    if (contractInstances.length > 0) {
      contractInstances.forEach(c =>
        this.#log.verbose(`${Operation[operation]} contract instance at ${c.address.toString()}`),
      );
      if (operation == Operation.Store) {
        return await this.store.addContractInstances(contractInstances, blockNum);
      } else if (operation == Operation.Delete) {
        return await this.store.deleteContractInstances(contractInstances, blockNum);
      }
    }
    return true;
  }

  /**
   * Stores the functions that was broadcasted individually
   *
   * @dev   Beware that there is not a delete variant of this, since they are added to contract classes
   *        and will be deleted as part of the class if needed.
   *
   * @param allLogs - The logs from the block
   * @param _blockNum - The block number
   * @returns
   */
  async #storeBroadcastedIndividualFunctions(allLogs: UnencryptedL2Log[], _blockNum: number) {
    // Filter out private and unconstrained function broadcast events
    const privateFnEvents = allLogs
      .filter(log => PrivateFunctionBroadcastedEvent.isPrivateFunctionBroadcastedEvent(log.data))
      .map(log => PrivateFunctionBroadcastedEvent.fromLog(log.data));
    const unconstrainedFnEvents = allLogs
      .filter(log => UnconstrainedFunctionBroadcastedEvent.isUnconstrainedFunctionBroadcastedEvent(log.data))
      .map(log => UnconstrainedFunctionBroadcastedEvent.fromLog(log.data));

    // Group all events by contract class id
    for (const [classIdString, classEvents] of Object.entries(
      groupBy([...privateFnEvents, ...unconstrainedFnEvents], e => e.contractClassId.toString()),
    )) {
      const contractClassId = Fr.fromString(classIdString);
      const contractClass = await this.getContractClass(contractClassId);
      if (!contractClass) {
        this.#log.warn(`Skipping broadcasted functions as contract class ${contractClassId.toString()} was not found`);
        continue;
      }

      // Split private and unconstrained functions, and filter out invalid ones
      const allFns = classEvents.map(e => e.toFunctionWithMembershipProof());
      const privateFns = allFns.filter(
        (fn): fn is ExecutablePrivateFunctionWithMembershipProof => 'unconstrainedFunctionsArtifactTreeRoot' in fn,
      );
      const unconstrainedFns = allFns.filter(
        (fn): fn is UnconstrainedFunctionWithMembershipProof => 'privateFunctionsArtifactTreeRoot' in fn,
      );
      const validPrivateFns = privateFns.filter(fn => isValidPrivateFunctionMembershipProof(fn, contractClass));
      const validUnconstrainedFns = unconstrainedFns.filter(fn =>
        isValidUnconstrainedFunctionMembershipProof(fn, contractClass),
      );
      const validFnCount = validPrivateFns.length + validUnconstrainedFns.length;
      if (validFnCount !== allFns.length) {
        this.#log.warn(`Skipping ${allFns.length - validFnCount} invalid functions`);
      }

      // Store the functions in the contract class in a single operation
      if (validFnCount > 0) {
        this.#log.verbose(`Storing ${validFnCount} functions for contract class ${contractClassId.toString()}`);
      }
      return await this.store.addFunctions(contractClassId, validPrivateFns, validUnconstrainedFns);
    }
    return true;
  }

  async addBlocks(blocks: L1Published<L2Block>[]): Promise<boolean> {
    const opResults = await Promise.all([
      this.store.addLogs(blocks.map(block => block.data)),
      // Unroll all logs emitted during the retrieved blocks and extract any contract classes and instances from them
      ...blocks.map(async block => {
        const contractClassLogs = block.data.body.txEffects
          .flatMap(txEffect => (txEffect ? [txEffect.contractClassLogs] : []))
          .flatMap(txLog => txLog.unrollLogs());
        // ContractInstanceDeployed event logs are broadcast in privateLogs.
        const privateLogs = block.data.body.txEffects.flatMap(txEffect => txEffect.privateLogs);
        return (
          await Promise.all([
            this.#updateRegisteredContractClasses(contractClassLogs, block.data.number, Operation.Store),
            this.#updateDeployedContractInstances(privateLogs, block.data.number, Operation.Store),
            this.#storeBroadcastedIndividualFunctions(contractClassLogs, block.data.number),
          ])
        ).every(Boolean);
      }),
      this.store.addNullifiers(blocks.map(block => block.data)),
      this.store.addBlocks(blocks),
    ]);

    return opResults.every(Boolean);
  }

  async unwindBlocks(from: number, blocksToUnwind: number): Promise<boolean> {
    const last = await this.getSynchedL2BlockNumber();
    if (from != last) {
      throw new Error(`Can only remove from the tip`);
    }

    // from - blocksToUnwind = the new head, so + 1 for what we need to remove
    const blocks = await this.getBlocks(from - blocksToUnwind + 1, blocksToUnwind);

    const opResults = await Promise.all([
      // Unroll all logs emitted during the retrieved blocks and extract any contract classes and instances from them
      ...blocks.map(async block => {
        const contractClassLogs = block.data.body.txEffects
          .flatMap(txEffect => (txEffect ? [txEffect.contractClassLogs] : []))
          .flatMap(txLog => txLog.unrollLogs());

        // ContractInstanceDeployed event logs are broadcast in privateLogs.
        const privateLogs = block.data.body.txEffects.flatMap(txEffect => txEffect.privateLogs);

        return (
          await Promise.all([
            this.#updateRegisteredContractClasses(contractClassLogs, block.data.number, Operation.Delete),
            this.#updateDeployedContractInstances(privateLogs, block.data.number, Operation.Delete),
          ])
        ).every(Boolean);
      }),

      this.store.deleteLogs(blocks.map(b => b.data)),
      this.store.unwindBlocks(from, blocksToUnwind),
    ]);

    return opResults.every(Boolean);
  }

  getBlocks(from: number, limit: number): Promise<L1Published<L2Block>[]> {
    return this.store.getBlocks(from, limit);
  }
  getBlockHeaders(from: number, limit: number): Promise<Header[]> {
    return this.store.getBlockHeaders(from, limit);
  }
  getTxEffect(txHash: TxHash): Promise<InBlock<TxEffect> | undefined> {
    return this.store.getTxEffect(txHash);
  }
  getSettledTxReceipt(txHash: TxHash): Promise<TxReceipt | undefined> {
    return this.store.getSettledTxReceipt(txHash);
  }
  addL1ToL2Messages(messages: DataRetrieval<InboxLeaf>): Promise<boolean> {
    return this.store.addL1ToL2Messages(messages);
  }
  getL1ToL2Messages(blockNumber: bigint): Promise<Fr[]> {
    return this.store.getL1ToL2Messages(blockNumber);
  }
  getL1ToL2MessageIndex(l1ToL2Message: Fr): Promise<bigint | undefined> {
    return this.store.getL1ToL2MessageIndex(l1ToL2Message);
  }
  getPrivateLogs(from: number, limit: number): Promise<PrivateLog[]> {
    return this.store.getPrivateLogs(from, limit);
  }
  getLogsByTags(tags: Fr[]): Promise<TxScopedL2Log[][]> {
    return this.store.getLogsByTags(tags);
  }
  findNullifiersIndexesWithBlock(blockNumber: number, nullifiers: Fr[]): Promise<(InBlock<bigint> | undefined)[]> {
    return this.store.findNullifiersIndexesWithBlock(blockNumber, nullifiers);
  }
  getUnencryptedLogs(filter: LogFilter): Promise<GetUnencryptedLogsResponse> {
    return this.store.getUnencryptedLogs(filter);
  }
  getContractClassLogs(filter: LogFilter): Promise<GetUnencryptedLogsResponse> {
    return this.store.getContractClassLogs(filter);
  }
  getSynchedL2BlockNumber(): Promise<number> {
    return this.store.getSynchedL2BlockNumber();
  }
  getProvenL2BlockNumber(): Promise<number> {
    return this.store.getProvenL2BlockNumber();
  }
  getProvenL2EpochNumber(): Promise<number | undefined> {
    return this.store.getProvenL2EpochNumber();
  }
  setProvenL2BlockNumber(l2BlockNumber: number): Promise<void> {
    return this.store.setProvenL2BlockNumber(l2BlockNumber);
  }
  setProvenL2EpochNumber(l2EpochNumber: number): Promise<void> {
    return this.store.setProvenL2EpochNumber(l2EpochNumber);
  }
  setBlockSynchedL1BlockNumber(l1BlockNumber: bigint): Promise<void> {
    return this.store.setBlockSynchedL1BlockNumber(l1BlockNumber);
  }
  setMessageSynchedL1BlockNumber(l1BlockNumber: bigint): Promise<void> {
    return this.store.setMessageSynchedL1BlockNumber(l1BlockNumber);
  }
  getSynchPoint(): Promise<ArchiverL1SynchPoint> {
    return this.store.getSynchPoint();
  }
  getContractClass(id: Fr): Promise<ContractClassPublic | undefined> {
    return this.store.getContractClass(id);
  }
  getBytecodeCommitment(contractClassId: Fr): Promise<Fr | undefined> {
    return this.store.getBytecodeCommitment(contractClassId);
  }
  getContractInstance(address: AztecAddress): Promise<ContractInstanceWithAddress | undefined> {
    return this.store.getContractInstance(address);
  }
  getContractClassIds(): Promise<Fr[]> {
    return this.store.getContractClassIds();
  }
  addContractArtifact(address: AztecAddress, contract: ContractArtifact): Promise<void> {
    return this.store.addContractArtifact(address, contract);
  }
  getContractArtifact(address: AztecAddress): Promise<ContractArtifact | undefined> {
    return this.store.getContractArtifact(address);
  }
  getContractFunctionName(address: AztecAddress, selector: FunctionSelector): Promise<string | undefined> {
    return this.store.getContractFunctionName(address, selector);
  }
  getTotalL1ToL2MessageCount(): Promise<bigint> {
    return this.store.getTotalL1ToL2MessageCount();
  }
  estimateSize(): { mappingSize: number; actualSize: number; numItems: number } {
    return this.store.estimateSize();
  }
}<|MERGE_RESOLUTION|>--- conflicted
+++ resolved
@@ -67,11 +67,7 @@
 
 import { type ArchiverDataStore, type ArchiverL1SynchPoint } from './archiver_store.js';
 import { type ArchiverConfig } from './config.js';
-<<<<<<< HEAD
-import { retrieveBlockFromRollup, retrieveL1ToL2Messages } from './data_retrieval.js';
-=======
 import { retrieveBlocksFromRollup, retrieveL1ToL2Messages } from './data_retrieval.js';
->>>>>>> 9ebaa65c
 import { ArchiverInstrumentation } from './instrumentation.js';
 import { type DataRetrieval } from './structs/data_retrieval.js';
 import { type L1Published } from './structs/published.js';
