import {
  type EncryptedL2Log,
  type FromLogType,
  type GetUnencryptedLogsResponse,
  type InBlock,
  type InboxLeaf,
  type L1ToL2MessageSource,
  type L2Block,
  type L2BlockId,
  type L2BlockL2Logs,
  type L2BlockSource,
  type L2LogsSource,
  type L2Tips,
  type LogFilter,
  type LogType,
  type NullifierWithBlockSource,
  type TxEffect,
  type TxHash,
  type TxReceipt,
  type TxScopedL2Log,
  type UnencryptedL2Log,
} from '@aztec/circuit-types';
import {
  type ContractClassPublic,
  ContractClassRegisteredEvent,
  type ContractDataSource,
  ContractInstanceDeployedEvent,
  type ContractInstanceWithAddress,
  type ExecutablePrivateFunctionWithMembershipProof,
  type FunctionSelector,
  type Header,
  PrivateFunctionBroadcastedEvent,
  type PublicFunction,
  UnconstrainedFunctionBroadcastedEvent,
  type UnconstrainedFunctionWithMembershipProof,
  isValidPrivateFunctionMembershipProof,
  isValidUnconstrainedFunctionMembershipProof,
} from '@aztec/circuits.js';
import { createEthereumChain } from '@aztec/ethereum';
import { type ContractArtifact } from '@aztec/foundation/abi';
import { type AztecAddress } from '@aztec/foundation/aztec-address';
import { type EthAddress } from '@aztec/foundation/eth-address';
import { Fr } from '@aztec/foundation/fields';
import { type DebugLogger, createDebugLogger } from '@aztec/foundation/log';
import { RunningPromise } from '@aztec/foundation/running-promise';
import { Timer } from '@aztec/foundation/timer';
import { InboxAbi, RollupAbi } from '@aztec/l1-artifacts';
import { ProtocolContractAddress } from '@aztec/protocol-contracts';
import { type TelemetryClient } from '@aztec/telemetry-client';

import groupBy from 'lodash.groupby';
import {
  type Chain,
  type GetContractReturnType,
  type HttpTransport,
  type PublicClient,
  createPublicClient,
  getContract,
  http,
} from 'viem';

import { type ArchiverDataStore, type ArchiverL1SynchPoint } from './archiver_store.js';
import { type ArchiverConfig } from './config.js';
import { retrieveBlockFromRollup, retrieveL1ToL2Messages } from './data_retrieval.js';
import {
  getEpochNumberAtTimestamp,
  getSlotAtTimestamp,
  getSlotRangeForEpoch,
  getTimestampRangeForEpoch,
} from './epoch_helpers.js';
import { ArchiverInstrumentation } from './instrumentation.js';
import { type DataRetrieval } from './structs/data_retrieval.js';
import { type L1Published } from './structs/published.js';

/**
 * Helper interface to combine all sources this archiver implementation provides.
 */
export type ArchiveSource = L2BlockSource &
  L2LogsSource &
  ContractDataSource &
  L1ToL2MessageSource &
  NullifierWithBlockSource;

/**
 * Pulls L2 blocks in a non-blocking manner and provides interface for their retrieval.
 * Responsible for handling robust L1 polling so that other components do not need to
 * concern themselves with it.
 */
export class Archiver implements ArchiveSource {
  /**
   * A promise in which we will be continually fetching new L2 blocks.
   */
  private runningPromise?: RunningPromise;

  private rollup: GetContractReturnType<typeof RollupAbi, PublicClient<HttpTransport, Chain>>;
  private inbox: GetContractReturnType<typeof InboxAbi, PublicClient<HttpTransport, Chain>>;

  private store: ArchiverStoreHelper;

  public l1BlockNumber: bigint | undefined;
  public l1Timestamp: bigint | undefined;

  /**
   * Creates a new instance of the Archiver.
   * @param publicClient - A client for interacting with the Ethereum node.
   * @param rollupAddress - Ethereum address of the rollup contract.
   * @param inboxAddress - Ethereum address of the inbox contract.
   * @param registryAddress - Ethereum address of the registry contract.
   * @param pollingIntervalMs - The interval for polling for L1 logs (in milliseconds).
   * @param store - An archiver data store for storage & retrieval of blocks, encrypted logs & contract data.
   * @param log - A logger.
   */
  constructor(
    private readonly publicClient: PublicClient<HttpTransport, Chain>,
    private readonly rollupAddress: EthAddress,
    readonly inboxAddress: EthAddress,
    private readonly registryAddress: EthAddress,
    readonly dataStore: ArchiverDataStore,
    private readonly pollingIntervalMs: number,
    private readonly instrumentation: ArchiverInstrumentation,
    private readonly l1constants: L1RollupConstants = EmptyL1RollupConstants,
    private readonly log: DebugLogger = createDebugLogger('aztec:archiver'),
  ) {
    this.store = new ArchiverStoreHelper(dataStore);

    this.rollup = getContract({
      address: rollupAddress.toString(),
      abi: RollupAbi,
      client: publicClient,
    });

    this.inbox = getContract({
      address: inboxAddress.toString(),
      abi: InboxAbi,
      client: publicClient,
    });
  }

  /**
   * Creates a new instance of the Archiver and blocks until it syncs from chain.
   * @param config - The archiver's desired configuration.
   * @param archiverStore - The backing store for the archiver.
   * @param blockUntilSynced - If true, blocks until the archiver has fully synced.
   * @returns - An instance of the archiver.
   */
  public static async createAndSync(
    config: ArchiverConfig,
    archiverStore: ArchiverDataStore,
    telemetry: TelemetryClient,
    blockUntilSynced = true,
  ): Promise<Archiver> {
    const chain = createEthereumChain(config.l1RpcUrl, config.l1ChainId);
    const publicClient = createPublicClient({
      chain: chain.chainInfo,
      transport: http(chain.rpcUrl),
      pollingInterval: config.viemPollingIntervalMS,
    });

    const rollup = getContract({
      address: config.l1Contracts.rollupAddress.toString(),
      abi: RollupAbi,
      client: publicClient,
    });

    const [l1StartBlock, l1GenesisTime] = await Promise.all([
      rollup.read.L1_BLOCK_AT_GENESIS(),
      rollup.read.GENESIS_TIME(),
    ] as const);

    const { aztecEpochDuration: epochDuration, aztecSlotDuration: slotDuration, ethereumSlotDuration } = config;

    const archiver = new Archiver(
      publicClient,
      config.l1Contracts.rollupAddress,
      config.l1Contracts.inboxAddress,
      config.l1Contracts.registryAddress,
      archiverStore,
      config.archiverPollingIntervalMS ?? 10_000,
      new ArchiverInstrumentation(telemetry),
      { l1StartBlock, l1GenesisTime, epochDuration, slotDuration, ethereumSlotDuration },
    );
    await archiver.start(blockUntilSynced);
    return archiver;
  }

  /**
   * Starts sync process.
   * @param blockUntilSynced - If true, blocks until the archiver has fully synced.
   */
  public async start(blockUntilSynced: boolean): Promise<void> {
    if (this.runningPromise) {
      throw new Error('Archiver is already running');
    }

    if (blockUntilSynced) {
      this.log.info(`Performing initial chain sync to rollup contract ${this.rollupAddress.toString()}`);
      await this.sync(blockUntilSynced);
    }

    this.runningPromise = new RunningPromise(() => this.safeSync(), this.pollingIntervalMs);
    this.runningPromise.start();
  }

  /**
   * Syncs and catches exceptions.
   */
  private async safeSync() {
    try {
      await this.sync(false);
    } catch (error) {
      this.log.error('Error syncing archiver', error);
    }
  }

  /**
   * Fetches logs from L1 contracts and processes them.
   * @param blockUntilSynced - If true, blocks until the archiver has fully synced.
   */
  private async sync(blockUntilSynced: boolean) {
    /**
     * We keep track of three "pointers" to L1 blocks:
     * 1. the last L1 block that published an L2 block
     * 2. the last L1 block that added L1 to L2 messages
     * 3. the last L1 block that cancelled L1 to L2 messages
     *
     * We do this to deal with L1 data providers that are eventually consistent (e.g. Infura).
     * We guard against seeing block X with no data at one point, and later, the provider processes the block and it has data.
     * The archiver will stay back, until there's data on L1 that will move the pointers forward.
     *
     * This code does not handle reorgs.
     */
    const { l1StartBlock } = this.l1constants;
    const { blocksSynchedTo = l1StartBlock, messagesSynchedTo = l1StartBlock } = await this.store.getSynchPoint();
    const currentL1BlockNumber = await this.publicClient.getBlockNumber();

    // ********** Ensuring Consistency of data pulled from L1 **********

    /**
     * There are a number of calls in this sync operation to L1 for retrieving
     * events and transaction data. There are a couple of things we need to bear in mind
     * to ensure that data is read exactly once.
     *
     * The first is the problem of eventually consistent ETH service providers like Infura.
     * Each L1 read operation will query data from the last L1 block that it saw emit its kind of data.
     * (so pending L1 to L2 messages will read from the last L1 block that emitted a message and so  on)
     * This will mean the archiver will lag behind L1 and will only advance when there's L2-relevant activity on the chain.
     *
     * The second is that in between the various calls to L1, the block number can move meaning some
     * of the following calls will return data for blocks that were not present during earlier calls.
     * To combat this for the time being we simply ensure that all data retrieval methods only retrieve
     * data up to the currentBlockNumber captured at the top of this function. We might want to improve on this
     * in future but for the time being it should give us the guarantees that we need
     */

    // ********** Events that are processed per L1 block **********
    await this.handleL1ToL2Messages(blockUntilSynced, messagesSynchedTo, currentL1BlockNumber);

    // Store latest l1 block number and timestamp seen. Used for epoch and slots calculations.
    if (!this.l1BlockNumber || this.l1BlockNumber < currentL1BlockNumber) {
      this.l1Timestamp = (await this.publicClient.getBlock({ blockNumber: currentL1BlockNumber })).timestamp;
      this.l1BlockNumber = currentL1BlockNumber;
    }

    // ********** Events that are processed per L2 block **********
    if (currentL1BlockNumber > blocksSynchedTo) {
      // First we retrieve new L2 blocks
      const { provenBlockNumber } = await this.handleL2blocks(blockUntilSynced, blocksSynchedTo, currentL1BlockNumber);
      // And then we prune the current epoch if it'd reorg on next submission.
      // Note that we don't do this before retrieving L2 blocks because we may need to retrieve
      // blocks from more than 2 epochs ago, so we want to make sure we have the latest view of
      // the chain locally before we start unwinding stuff. This can be optimized by figuring out
      // up to which point we're pruning, and then requesting L2 blocks up to that point only.
      await this.handleEpochPrune(provenBlockNumber, currentL1BlockNumber);
    }
  }

  /** Checks if there'd be a reorg for the next block submission and start pruning now. */
  private async handleEpochPrune(provenBlockNumber: bigint, currentL1BlockNumber: bigint) {
    const localPendingBlockNumber = BigInt(await this.getBlockNumber());

    const time = (this.l1Timestamp ?? 0n) + BigInt(this.l1constants.ethereumSlotDuration);

    const canPrune =
      localPendingBlockNumber > provenBlockNumber &&
      (await this.rollup.read.canPruneAtTime([time], { blockNumber: currentL1BlockNumber }));

    if (canPrune) {
      this.log.verbose(`L2 prune will occur on next submission. Rolling back to last proven block.`);
      const blocksToUnwind = localPendingBlockNumber - provenBlockNumber;
      this.log.verbose(
        `Unwinding ${blocksToUnwind} block${blocksToUnwind > 1n ? 's' : ''} from block ${localPendingBlockNumber}`,
      );
      await this.store.unwindBlocks(Number(localPendingBlockNumber), Number(blocksToUnwind));
      // TODO(palla/reorg): Do we need to set the block synched L1 block number here?
      // Seems like the next iteration should handle this.
      // await this.store.setBlockSynchedL1BlockNumber(currentL1BlockNumber);
    }
  }

  private async handleL1ToL2Messages(
    blockUntilSynced: boolean,
    messagesSynchedTo: bigint,
    currentL1BlockNumber: bigint,
  ) {
    if (currentL1BlockNumber <= messagesSynchedTo) {
      return;
    }

    const localTotalMessageCount = await this.store.getTotalL1ToL2MessageCount();
    const destinationTotalMessageCount = await this.inbox.read.totalMessagesInserted();

    if (localTotalMessageCount === destinationTotalMessageCount) {
      await this.store.setMessageSynchedL1BlockNumber(currentL1BlockNumber);
      this.log.verbose(
        `Retrieved no new L1 -> L2 messages between L1 blocks ${messagesSynchedTo + 1n} and ${currentL1BlockNumber}.`,
      );
      return;
    }

    const retrievedL1ToL2Messages = await retrieveL1ToL2Messages(
      this.inbox,
      blockUntilSynced,
      messagesSynchedTo + 1n,
      currentL1BlockNumber,
    );

    await this.store.addL1ToL2Messages(retrievedL1ToL2Messages);

    this.log.verbose(
      `Retrieved ${retrievedL1ToL2Messages.retrievedData.length} new L1 -> L2 messages between L1 blocks ${
        messagesSynchedTo + 1n
      } and ${currentL1BlockNumber}.`,
    );
  }

  private async handleL2blocks(
    blockUntilSynced: boolean,
    blocksSynchedTo: bigint,
    currentL1BlockNumber: bigint,
  ): Promise<{ provenBlockNumber: bigint }> {
    const localPendingBlockNumber = BigInt(await this.getBlockNumber());
    const [
      provenBlockNumber,
      provenArchive,
      pendingBlockNumber,
      pendingArchive,
      archiveForLocalPendingBlockNumber,
      provenEpochNumber,
    ] = await this.rollup.read.status([localPendingBlockNumber], { blockNumber: currentL1BlockNumber });

    const updateProvenBlock = async () => {
      const localBlockForDestinationProvenBlockNumber = await this.getBlock(Number(provenBlockNumber));
      if (
        localBlockForDestinationProvenBlockNumber &&
        provenArchive === localBlockForDestinationProvenBlockNumber.archive.root.toString()
      ) {
        this.log.verbose(`Updating the proven block number to ${provenBlockNumber} and epoch to ${provenEpochNumber}`);
        await this.store.setProvenL2BlockNumber(Number(provenBlockNumber));
        // if we are here then we must have a valid proven epoch number
        await this.store.setProvenL2EpochNumber(Number(provenEpochNumber));
      }
      this.instrumentation.updateLastProvenBlock(Number(provenBlockNumber));
    };

    // This is an edge case that we only hit if there are no proposed blocks.
    // If we have 0 blocks locally and there are no blocks onchain there is nothing to do.
    const noBlocks = localPendingBlockNumber === 0n && pendingBlockNumber === 0n;
    if (noBlocks) {
      await this.store.setBlockSynchedL1BlockNumber(currentL1BlockNumber);
      this.log.verbose(`No blocks to retrieve from ${blocksSynchedTo + 1n} to ${currentL1BlockNumber}`);
      return { provenBlockNumber };
    }

    await updateProvenBlock();

    // Related to the L2 reorgs of the pending chain. We are only interested in actually addressing a reorg if there
    // are any state that could be impacted by it. If we have no blocks, there is no impact.
    if (localPendingBlockNumber > 0) {
      const localPendingBlock = await this.getBlock(Number(localPendingBlockNumber));
      if (localPendingBlock === undefined) {
        throw new Error(`Missing block ${localPendingBlockNumber}`);
      }

      const noBlockSinceLast = localPendingBlock && pendingArchive === localPendingBlock.archive.root.toString();
      if (noBlockSinceLast) {
        await this.store.setBlockSynchedL1BlockNumber(currentL1BlockNumber);
        this.log.verbose(`No blocks to retrieve from ${blocksSynchedTo + 1n} to ${currentL1BlockNumber}`);
        return { provenBlockNumber };
      }

      const localPendingBlockInChain = archiveForLocalPendingBlockNumber === localPendingBlock.archive.root.toString();
      if (!localPendingBlockInChain) {
        // If our local pending block tip is not in the chain on L1 a "prune" must have happened
        // or the L1 have reorged.
        // In any case, we have to figure out how far into the past the action will take us.
        // For simplicity here, we will simply rewind until we end in a block that is also on the chain on L1.
        this.log.verbose(`L2 prune have occurred, unwind state`);

        let tipAfterUnwind = localPendingBlockNumber;
        while (true) {
          const candidateBlock = await this.getBlock(Number(tipAfterUnwind));
          if (candidateBlock === undefined) {
            break;
          }

          const archiveAtContract = await this.rollup.read.archiveAt([BigInt(candidateBlock.number)]);

          if (archiveAtContract === candidateBlock.archive.root.toString()) {
            break;
          }
          tipAfterUnwind--;
        }

        const blocksToUnwind = localPendingBlockNumber - tipAfterUnwind;
        this.log.verbose(
          `Unwinding ${blocksToUnwind} block${blocksToUnwind > 1n ? 's' : ''} from block ${localPendingBlockNumber}`,
        );

        await this.store.unwindBlocks(Number(localPendingBlockNumber), Number(blocksToUnwind));
      }
    }

    this.log.debug(`Retrieving blocks from ${blocksSynchedTo + 1n} to ${currentL1BlockNumber}`);
    const retrievedBlocks = await retrieveBlockFromRollup(
      this.rollup,
      this.publicClient,
      blockUntilSynced,
      blocksSynchedTo + 1n, // TODO(palla/reorg): If the L2 reorg was due to an L1 reorg, we need to start search earlier
      currentL1BlockNumber,
      this.log,
    );

    if (retrievedBlocks.length === 0) {
      // We are not calling `setBlockSynchedL1BlockNumber` because it may cause sync issues if based off infura.
      // See further details in earlier comments.
      this.log.verbose(`Retrieved no new L2 blocks from ${blocksSynchedTo + 1n} to ${currentL1BlockNumber}`);
      return { provenBlockNumber };
    }

    this.log.debug(
      `Retrieved ${retrievedBlocks.length} new L2 blocks between L1 blocks ${
        blocksSynchedTo + 1n
      } and ${currentL1BlockNumber}.`,
    );

    const lastProcessedL1BlockNumber = retrievedBlocks[retrievedBlocks.length - 1].l1.blockNumber;

    this.log.debug(`last processed L1 block: [${lastProcessedL1BlockNumber}]`);
    for (const block of retrievedBlocks) {
      this.log.debug(`ingesting new L2 block`, block.data.header.globalVariables.toFriendlyJSON());
    }

    const timer = new Timer();
    await this.store.addBlocks(retrievedBlocks);

    // Important that we update AFTER inserting the blocks.
    await updateProvenBlock();
    this.instrumentation.processNewBlocks(
      timer.ms() / retrievedBlocks.length,
      retrievedBlocks.map(b => b.data),
    );
    const lastL2BlockNumber = retrievedBlocks[retrievedBlocks.length - 1].data.number;
    this.log.verbose(`Processed ${retrievedBlocks.length} new L2 blocks up to ${lastL2BlockNumber}`);

    return { provenBlockNumber };
  }

  /**
   * Stops the archiver.
   * @returns A promise signalling completion of the stop process.
   */
  public async stop(): Promise<void> {
    this.log.debug('Stopping...');
    await this.runningPromise?.stop();

    this.log.info('Stopped.');
    return Promise.resolve();
  }

  public getRollupAddress(): Promise<EthAddress> {
    return Promise.resolve(this.rollupAddress);
  }

  public getRegistryAddress(): Promise<EthAddress> {
    return Promise.resolve(this.registryAddress);
  }

  public getL1BlockNumber(): bigint {
    const l1BlockNumber = this.l1BlockNumber;
    if (!l1BlockNumber) {
      throw new Error('L1 block number not yet available. Complete an initial sync first.');
    }
    return l1BlockNumber;
  }

  public getL1Timestamp(): bigint {
    const l1Timestamp = this.l1Timestamp;
    if (!l1Timestamp) {
      throw new Error('L1 timestamp not yet available. Complete an initial sync first.');
    }
    return l1Timestamp;
  }

  public getL2SlotNumber(): Promise<bigint> {
    return Promise.resolve(getSlotAtTimestamp(this.getL1Timestamp(), this.l1constants));
  }

  public getL2EpochNumber(): Promise<bigint> {
    return Promise.resolve(getEpochNumberAtTimestamp(this.getL1Timestamp(), this.l1constants));
  }

  public async getBlocksForEpoch(epochNumber: bigint): Promise<L2Block[]> {
    const [start, end] = getSlotRangeForEpoch(epochNumber, this.l1constants);
    const blocks: L2Block[] = [];

    // Walk the list of blocks backwards and filter by slots matching the requested epoch.
    // We'll typically ask for blocks for a very recent epoch, so we shouldn't need an index here.
    let block = await this.getBlock(await this.store.getSynchedL2BlockNumber());
    const slot = (b: L2Block) => b.header.globalVariables.slotNumber.toBigInt();
    while (block && slot(block) >= start) {
      if (slot(block) <= end) {
        blocks.push(block);
      }
      block = await this.getBlock(block.number - 1);
    }

    return blocks.reverse();
  }

  public async isEpochComplete(epochNumber: bigint): Promise<boolean> {
    // The epoch is complete if the current L2 block is the last one in the epoch (or later)
    const header = await this.getBlockHeader('latest');
    const slot = header?.globalVariables.slotNumber.toBigInt();
    const [_startSlot, endSlot] = getSlotRangeForEpoch(epochNumber, this.l1constants);
    if (slot && slot >= endSlot) {
      return true;
    }

    // If not, the epoch may also be complete if the L2 slot has passed without a block
    // We compute this based on the timestamp for the given epoch and the timestamp of the last L1 block
    const l1Timestamp = this.getL1Timestamp();
    const [_startTimestamp, endTimestamp] = getTimestampRangeForEpoch(epochNumber, this.l1constants);

    // For this computation, we throw in a few extra seconds just for good measure,
    // since we know the next L1 block won't be mined within this range. Remember that
    // l1timestamp is the timestamp of the last l1 block we've seen, so this 3s rely on
    // the fact that L1 won't mine two blocks within 3s of each other.
    // TODO(palla/reorg): Is the above a safe assumption?
    const leeway = 3n;
    return l1Timestamp + leeway >= endTimestamp;
  }

  /**
   * Gets up to `limit` amount of L2 blocks starting from `from`.
   * @param from - Number of the first block to return (inclusive).
   * @param limit - The number of blocks to return.
   * @param proven - If true, only return blocks that have been proven.
   * @returns The requested L2 blocks.
   */
  public async getBlocks(from: number, limit: number, proven?: boolean): Promise<L2Block[]> {
    const limitWithProven = proven
      ? Math.min(limit, Math.max((await this.store.getProvenL2BlockNumber()) - from + 1, 0))
      : limit;
    return limitWithProven === 0 ? [] : (await this.store.getBlocks(from, limitWithProven)).map(b => b.data);
  }

  /**
   * Gets an l2 block.
   * @param number - The block number to return.
   * @returns The requested L2 block.
   */
  public async getBlock(number: number): Promise<L2Block | undefined> {
    // If the number provided is -ve, then return the latest block.
    if (number < 0) {
      number = await this.store.getSynchedL2BlockNumber();
    }
    if (number == 0) {
      return undefined;
    }
    const blocks = await this.store.getBlocks(number, 1);
    return blocks.length === 0 ? undefined : blocks[0].data;
  }

  public async getBlockHeader(number: number | 'latest'): Promise<Header | undefined> {
    if (number === 'latest') {
      number = await this.store.getSynchedL2BlockNumber();
    }
    try {
      const headers = await this.store.getBlockHeaders(number, 1);
      return headers.length === 0 ? undefined : headers[0];
    } catch (e) {
      // If the latest is 0, then getBlockHeaders will throw an error
      this.log.error(`getBlockHeader: error fetching block number: ${number}`);
      return undefined;
    }
  }

  public getTxEffect(txHash: TxHash) {
    return this.store.getTxEffect(txHash);
  }

  public getSettledTxReceipt(txHash: TxHash): Promise<TxReceipt | undefined> {
    return this.store.getSettledTxReceipt(txHash);
  }

  /**
   * Gets the public function data for a contract.
   * @param address - The contract address containing the function to fetch.
   * @param selector - The function selector of the function to fetch.
   * @returns The public function data (if found).
   */
  public async getPublicFunction(
    address: AztecAddress,
    selector: FunctionSelector,
  ): Promise<PublicFunction | undefined> {
    const instance = await this.getContract(address);
    if (!instance) {
      throw new Error(`Contract ${address.toString()} not found`);
    }
    const contractClass = await this.getContractClass(instance.contractClassId);
    if (!contractClass) {
      throw new Error(`Contract class ${instance.contractClassId.toString()} for ${address.toString()} not found`);
    }
    return contractClass.publicFunctions.find(f => f.selector.equals(selector));
  }

  /**
   * Gets up to `limit` amount of logs starting from `from`.
   * @param from - Number of the L2 block to which corresponds the first logs to be returned.
   * @param limit - The number of logs to return.
   * @param logType - Specifies whether to return encrypted or unencrypted logs.
   * @returns The requested logs.
   */
  public getLogs<TLogType extends LogType>(
    from: number,
    limit: number,
    logType: TLogType,
  ): Promise<L2BlockL2Logs<FromLogType<TLogType>>[]> {
    return this.store.getLogs(from, limit, logType);
  }

  /**
   * Gets all logs that match any of the received tags (i.e. logs with their first field equal to a tag).
   * @param tags - The tags to filter the logs by.
   * @returns For each received tag, an array of matching logs is returned. An empty array implies no logs match
   * that tag.
   */
  getLogsByTags(tags: Fr[]): Promise<TxScopedL2Log[][]> {
    return this.store.getLogsByTags(tags);
  }

  /**
   * Returns the provided nullifier indexes scoped to the block
   * they were first included in, or undefined if they're not present in the tree
   * @param blockNumber Max block number to search for the nullifiers
   * @param nullifiers Nullifiers to get
   * @returns The block scoped indexes of the provided nullifiers, or undefined if the nullifier doesn't exist in the tree
   */
  findNullifiersIndexesWithBlock(blockNumber: number, nullifiers: Fr[]): Promise<(InBlock<bigint> | undefined)[]> {
    return this.store.findNullifiersIndexesWithBlock(blockNumber, nullifiers);
  }

  /**
   * Gets unencrypted logs based on the provided filter.
   * @param filter - The filter to apply to the logs.
   * @returns The requested logs.
   */
  getUnencryptedLogs(filter: LogFilter): Promise<GetUnencryptedLogsResponse> {
    return this.store.getUnencryptedLogs(filter);
  }

  /**
   * Gets contract class logs based on the provided filter.
   * @param filter - The filter to apply to the logs.
   * @returns The requested logs.
   */
  getContractClassLogs(filter: LogFilter): Promise<GetUnencryptedLogsResponse> {
    return this.store.getContractClassLogs(filter);
  }

  /**
   * Gets the number of the latest L2 block processed by the block source implementation.
   * @returns The number of the latest L2 block processed by the block source implementation.
   */
  public getBlockNumber(): Promise<number> {
    return this.store.getSynchedL2BlockNumber();
  }

  public getProvenBlockNumber(): Promise<number> {
    return this.store.getProvenL2BlockNumber();
  }

  public getProvenL2EpochNumber(): Promise<number | undefined> {
    return this.store.getProvenL2EpochNumber();
  }

  /** Forcefully updates the last proven block number. Use for testing. */
  public setProvenBlockNumber(blockNumber: number): Promise<void> {
    return this.store.setProvenL2BlockNumber(blockNumber);
  }

  public getContractClass(id: Fr): Promise<ContractClassPublic | undefined> {
    return this.store.getContractClass(id);
  }

  public getContract(address: AztecAddress): Promise<ContractInstanceWithAddress | undefined> {
    return this.store.getContractInstance(address);
  }

  /**
   * Gets L1 to L2 message (to be) included in a given block.
   * @param blockNumber - L2 block number to get messages for.
   * @returns The L1 to L2 messages/leaves of the messages subtree (throws if not found).
   */
  getL1ToL2Messages(blockNumber: bigint): Promise<Fr[]> {
    return this.store.getL1ToL2Messages(blockNumber);
  }

  /**
   * Gets the L1 to L2 message index in the L1 to L2 message tree.
   * @param l1ToL2Message - The L1 to L2 message.
   * @returns The index of the L1 to L2 message in the L1 to L2 message tree (undefined if not found).
   */
  getL1ToL2MessageIndex(l1ToL2Message: Fr): Promise<bigint | undefined> {
    return this.store.getL1ToL2MessageIndex(l1ToL2Message);
  }

  getContractClassIds(): Promise<Fr[]> {
    return this.store.getContractClassIds();
  }

  // TODO(#10007): Remove this method
  async addContractClass(contractClass: ContractClassPublic): Promise<void> {
    await this.store.addContractClasses([contractClass], 0);
    return;
  }

  addContractArtifact(address: AztecAddress, artifact: ContractArtifact): Promise<void> {
    return this.store.addContractArtifact(address, artifact);
  }

  getContractArtifact(address: AztecAddress): Promise<ContractArtifact | undefined> {
    return this.store.getContractArtifact(address);
  }

  async getL2Tips(): Promise<L2Tips> {
    const [latestBlockNumber, provenBlockNumber] = await Promise.all([
      this.getBlockNumber(),
      this.getProvenBlockNumber(),
    ] as const);

    const [latestBlockHeader, provenBlockHeader] = await Promise.all([
      latestBlockNumber > 0 ? this.getBlockHeader(latestBlockNumber) : undefined,
      provenBlockNumber > 0 ? this.getBlockHeader(provenBlockNumber) : undefined,
    ] as const);

    if (latestBlockNumber > 0 && !latestBlockHeader) {
      throw new Error('Failed to retrieve latest block header');
    }

    if (provenBlockNumber > 0 && !provenBlockHeader) {
      throw new Error('Failed to retrieve proven block header');
    }

    return {
      latest: { number: latestBlockNumber, hash: latestBlockHeader?.hash().toString() } as L2BlockId,
      proven: { number: provenBlockNumber, hash: provenBlockHeader?.hash().toString() } as L2BlockId,
      finalized: { number: provenBlockNumber, hash: provenBlockHeader?.hash().toString() } as L2BlockId,
    };
  }
}

enum Operation {
  Store,
  Delete,
}

/**
 * A helper class that we use to deal with some of the logic needed when adding blocks.
 *
 * I would have preferred to not have this type. But it is useful for handling the logic that any
 * store would need to include otherwise while exposing fewer functions and logic directly to the archiver.
 */
class ArchiverStoreHelper
  implements
    Omit<
      ArchiverDataStore,
      | 'addLogs'
      | 'deleteLogs'
<<<<<<< HEAD
      | 'addNullifiers'
      | 'deleteNullifiers'
      | 'addContractClasses'
=======
>>>>>>> 280d169e
      | 'deleteContractClasses'
      | 'addContractInstances'
      | 'deleteContractInstances'
      | 'addFunctions'
    >
{
  #log = createDebugLogger('aztec:archiver:block-helper');

  constructor(private readonly store: ArchiverDataStore) {}

  // TODO(#10007): Remove this method
  addContractClasses(contractClasses: ContractClassPublic[], blockNum: number): Promise<boolean> {
    return this.store.addContractClasses(contractClasses, blockNum);
  }

  /**
   * Extracts and stores contract classes out of ContractClassRegistered events emitted by the class registerer contract.
   * @param allLogs - All logs emitted in a bunch of blocks.
   */
  async #updateRegisteredContractClasses(allLogs: UnencryptedL2Log[], blockNum: number, operation: Operation) {
    const contractClasses = ContractClassRegisteredEvent.fromLogs(
      allLogs,
      ProtocolContractAddress.ContractClassRegisterer,
    ).map(e => e.toContractClassPublic());
    if (contractClasses.length > 0) {
      contractClasses.forEach(c => this.#log.verbose(`Registering contract class ${c.id.toString()}`));
      if (operation == Operation.Store) {
        return await this.store.addContractClasses(contractClasses, blockNum);
      } else if (operation == Operation.Delete) {
        return await this.store.deleteContractClasses(contractClasses, blockNum);
      }
    }
    return true;
  }

  /**
   * Extracts and stores contract instances out of ContractInstanceDeployed events emitted by the canonical deployer contract.
   * @param allLogs - All logs emitted in a bunch of blocks.
   */
  async #updateDeployedContractInstances(allLogs: EncryptedL2Log[], blockNum: number, operation: Operation) {
    const contractInstances = ContractInstanceDeployedEvent.fromLogs(allLogs).map(e => e.toContractInstance());
    if (contractInstances.length > 0) {
      contractInstances.forEach(c =>
        this.#log.verbose(`${Operation[operation]} contract instance at ${c.address.toString()}`),
      );
      if (operation == Operation.Store) {
        return await this.store.addContractInstances(contractInstances, blockNum);
      } else if (operation == Operation.Delete) {
        return await this.store.deleteContractInstances(contractInstances, blockNum);
      }
    }
    return true;
  }

  /**
   * Stores the functions that was broadcasted individually
   *
   * @dev   Beware that there is not a delete variant of this, since they are added to contract classes
   *        and will be deleted as part of the class if needed.
   *
   * @param allLogs - The logs from the block
   * @param _blockNum - The block number
   * @returns
   */
  async #storeBroadcastedIndividualFunctions(allLogs: UnencryptedL2Log[], _blockNum: number) {
    // Filter out private and unconstrained function broadcast events
    const privateFnEvents = PrivateFunctionBroadcastedEvent.fromLogs(
      allLogs,
      ProtocolContractAddress.ContractClassRegisterer,
    );
    const unconstrainedFnEvents = UnconstrainedFunctionBroadcastedEvent.fromLogs(
      allLogs,
      ProtocolContractAddress.ContractClassRegisterer,
    );

    // Group all events by contract class id
    for (const [classIdString, classEvents] of Object.entries(
      groupBy([...privateFnEvents, ...unconstrainedFnEvents], e => e.contractClassId.toString()),
    )) {
      const contractClassId = Fr.fromString(classIdString);
      const contractClass = await this.getContractClass(contractClassId);
      if (!contractClass) {
        this.#log.warn(`Skipping broadcasted functions as contract class ${contractClassId.toString()} was not found`);
        continue;
      }

      // Split private and unconstrained functions, and filter out invalid ones
      const allFns = classEvents.map(e => e.toFunctionWithMembershipProof());
      const privateFns = allFns.filter(
        (fn): fn is ExecutablePrivateFunctionWithMembershipProof => 'unconstrainedFunctionsArtifactTreeRoot' in fn,
      );
      const unconstrainedFns = allFns.filter(
        (fn): fn is UnconstrainedFunctionWithMembershipProof => 'privateFunctionsArtifactTreeRoot' in fn,
      );
      const validPrivateFns = privateFns.filter(fn => isValidPrivateFunctionMembershipProof(fn, contractClass));
      const validUnconstrainedFns = unconstrainedFns.filter(fn =>
        isValidUnconstrainedFunctionMembershipProof(fn, contractClass),
      );
      const validFnCount = validPrivateFns.length + validUnconstrainedFns.length;
      if (validFnCount !== allFns.length) {
        this.#log.warn(`Skipping ${allFns.length - validFnCount} invalid functions`);
      }

      // Store the functions in the contract class in a single operation
      if (validFnCount > 0) {
        this.#log.verbose(`Storing ${validFnCount} functions for contract class ${contractClassId.toString()}`);
      }
      return await this.store.addFunctions(contractClassId, validPrivateFns, validUnconstrainedFns);
    }
    return true;
  }

  async addBlocks(blocks: L1Published<L2Block>[]): Promise<boolean> {
    return [
      this.store.addLogs(blocks.map(block => block.data)),
      // Unroll all logs emitted during the retrieved blocks and extract any contract classes and instances from them
      ...(await Promise.all(
        blocks.map(async block => {
          const contractClassLogs = block.data.body.txEffects
            .flatMap(txEffect => (txEffect ? [txEffect.contractClassLogs] : []))
            .flatMap(txLog => txLog.unrollLogs());
          // ContractInstanceDeployed event logs are now broadcast in .encryptedLogs
          const allEncryptedLogs = block.data.body.txEffects
            .flatMap(txEffect => (txEffect ? [txEffect.encryptedLogs] : []))
            .flatMap(txLog => txLog.unrollLogs());
          return (
            await Promise.all([
              this.#updateRegisteredContractClasses(contractClassLogs, block.data.number, Operation.Store),
              this.#updateDeployedContractInstances(allEncryptedLogs, block.data.number, Operation.Store),
              this.#storeBroadcastedIndividualFunctions(contractClassLogs, block.data.number),
            ])
          ).every(Boolean);
        }),
      )),
      this.store.addNullifiers(blocks.map(block => block.data)),
      this.store.addBlocks(blocks),
    ].every(Boolean);
  }

  async unwindBlocks(from: number, blocksToUnwind: number): Promise<boolean> {
    const last = await this.getSynchedL2BlockNumber();
    if (from != last) {
      throw new Error(`Can only remove from the tip`);
    }

    // from - blocksToUnwind = the new head, so + 1 for what we need to remove
    const blocks = await this.getBlocks(from - blocksToUnwind + 1, blocksToUnwind);

    return [
      // Unroll all logs emitted during the retrieved blocks and extract any contract classes and instances from them
      ...(await Promise.all(
        blocks.map(async block => {
          const contractClassLogs = block.data.body.txEffects
            .flatMap(txEffect => (txEffect ? [txEffect.contractClassLogs] : []))
            .flatMap(txLog => txLog.unrollLogs());
          // ContractInstanceDeployed event logs are now broadcast in .encryptedLogs
          const allEncryptedLogs = block.data.body.txEffects
            .flatMap(txEffect => (txEffect ? [txEffect.encryptedLogs] : []))
            .flatMap(txLog => txLog.unrollLogs());
          await this.#updateRegisteredContractClasses(contractClassLogs, block.data.number, Operation.Delete);
          await this.#updateDeployedContractInstances(allEncryptedLogs, block.data.number, Operation.Delete);
        }),
      )),
      this.store.deleteLogs(blocks.map(b => b.data)),
      this.store.unwindBlocks(from, blocksToUnwind),
    ].every(Boolean);
  }

  getBlocks(from: number, limit: number): Promise<L1Published<L2Block>[]> {
    return this.store.getBlocks(from, limit);
  }
  getBlockHeaders(from: number, limit: number): Promise<Header[]> {
    return this.store.getBlockHeaders(from, limit);
  }
  getTxEffect(txHash: TxHash): Promise<InBlock<TxEffect> | undefined> {
    return this.store.getTxEffect(txHash);
  }
  getSettledTxReceipt(txHash: TxHash): Promise<TxReceipt | undefined> {
    return this.store.getSettledTxReceipt(txHash);
  }
  addL1ToL2Messages(messages: DataRetrieval<InboxLeaf>): Promise<boolean> {
    return this.store.addL1ToL2Messages(messages);
  }
  getL1ToL2Messages(blockNumber: bigint): Promise<Fr[]> {
    return this.store.getL1ToL2Messages(blockNumber);
  }
  getL1ToL2MessageIndex(l1ToL2Message: Fr): Promise<bigint | undefined> {
    return this.store.getL1ToL2MessageIndex(l1ToL2Message);
  }
  getLogs<TLogType extends LogType>(
    from: number,
    limit: number,
    logType: TLogType,
  ): Promise<L2BlockL2Logs<FromLogType<TLogType>>[]> {
    return this.store.getLogs(from, limit, logType);
  }
  getLogsByTags(tags: Fr[]): Promise<TxScopedL2Log[][]> {
    return this.store.getLogsByTags(tags);
  }
  findNullifiersIndexesWithBlock(blockNumber: number, nullifiers: Fr[]): Promise<(InBlock<bigint> | undefined)[]> {
    return this.store.findNullifiersIndexesWithBlock(blockNumber, nullifiers);
  }
  getUnencryptedLogs(filter: LogFilter): Promise<GetUnencryptedLogsResponse> {
    return this.store.getUnencryptedLogs(filter);
  }
  getContractClassLogs(filter: LogFilter): Promise<GetUnencryptedLogsResponse> {
    return this.store.getContractClassLogs(filter);
  }
  getSynchedL2BlockNumber(): Promise<number> {
    return this.store.getSynchedL2BlockNumber();
  }
  getProvenL2BlockNumber(): Promise<number> {
    return this.store.getProvenL2BlockNumber();
  }
  getProvenL2EpochNumber(): Promise<number | undefined> {
    return this.store.getProvenL2EpochNumber();
  }
  setProvenL2BlockNumber(l2BlockNumber: number): Promise<void> {
    return this.store.setProvenL2BlockNumber(l2BlockNumber);
  }
  setProvenL2EpochNumber(l2EpochNumber: number): Promise<void> {
    return this.store.setProvenL2EpochNumber(l2EpochNumber);
  }
  setBlockSynchedL1BlockNumber(l1BlockNumber: bigint): Promise<void> {
    return this.store.setBlockSynchedL1BlockNumber(l1BlockNumber);
  }
  setMessageSynchedL1BlockNumber(l1BlockNumber: bigint): Promise<void> {
    return this.store.setMessageSynchedL1BlockNumber(l1BlockNumber);
  }
  getSynchPoint(): Promise<ArchiverL1SynchPoint> {
    return this.store.getSynchPoint();
  }
  getContractClass(id: Fr): Promise<ContractClassPublic | undefined> {
    return this.store.getContractClass(id);
  }
  getContractInstance(address: AztecAddress): Promise<ContractInstanceWithAddress | undefined> {
    return this.store.getContractInstance(address);
  }
  getContractClassIds(): Promise<Fr[]> {
    return this.store.getContractClassIds();
  }
  addContractArtifact(address: AztecAddress, contract: ContractArtifact): Promise<void> {
    return this.store.addContractArtifact(address, contract);
  }
  getContractArtifact(address: AztecAddress): Promise<ContractArtifact | undefined> {
    return this.store.getContractArtifact(address);
  }
  getTotalL1ToL2MessageCount(): Promise<bigint> {
    return this.store.getTotalL1ToL2MessageCount();
  }
}

type L1RollupConstants = {
  l1StartBlock: bigint;
  l1GenesisTime: bigint;
  slotDuration: number;
  epochDuration: number;
  ethereumSlotDuration: number;
};

const EmptyL1RollupConstants: L1RollupConstants = {
  l1StartBlock: 0n,
  l1GenesisTime: 0n,
  epochDuration: 0,
  slotDuration: 0,
  ethereumSlotDuration: 0,
};<|MERGE_RESOLUTION|>--- conflicted
+++ resolved
@@ -787,12 +787,9 @@
       ArchiverDataStore,
       | 'addLogs'
       | 'deleteLogs'
-<<<<<<< HEAD
       | 'addNullifiers'
       | 'deleteNullifiers'
       | 'addContractClasses'
-=======
->>>>>>> 280d169e
       | 'deleteContractClasses'
       | 'addContractInstances'
       | 'deleteContractInstances'
