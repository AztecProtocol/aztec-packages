--- conflicted
+++ resolved
@@ -198,15 +198,9 @@
       }
 
       this.log(`Syncing ContractData logs from block ${this.nextContractDataFromBlock}`);
-<<<<<<< HEAD
-      const contractDataLogs = await this.getContractDataLogs(this.nextContractDataFromBlock);
-      // this.log(`found contract data logs:`, contractDataLogs?[0].args.aztecAddress);
-      this.processContractDataLogs(contractDataLogs);
-=======
       const contractDataLogs = await this.getContractDeploymentLogs(this.nextContractDataFromBlock);
-
       this.processContractDeploymentLogs(contractDataLogs);
->>>>>>> 151b2169
+
       this.nextContractDataFromBlock =
         (contractDataLogs.findLast(cd => !!cd)?.blockNumber || this.nextContractDataFromBlock) + 1n;
     } while (blockUntilSynced && this.nextContractDataFromBlock <= currentBlockNumber);
