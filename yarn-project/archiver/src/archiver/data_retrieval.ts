import { PublicClient } from 'viem';
import {
  getContractDeploymentLogs,
  getL2BlockProcessedLogs,
  getPendingL1ToL2MessageLogs,
  getUnverifiedDataLogs,
  getL1ToL2MessageCancelledLogs,
  processBlockLogs,
  processContractDeploymentLogs,
  processPendingL1ToL2MessageAddedLogs,
  processUnverifiedDataLogs,
  processCancelledL1ToL2MessagesLogs,
} from './eth_log_handlers.js';
import { EthAddress } from '@aztec/foundation/eth-address';
<<<<<<< HEAD
import { ContractPublicData, L1ToL2Message, L2Block, EventLogs } from '@aztec/types';
=======
import { ContractPublicData, L1ToL2Message, L2Block, UnverifiedData } from '@aztec/types';
import { Fr } from '@aztec/foundation/fields';
>>>>>>> f26ae979

/**
 * Data retreived from logs
 */
type DataRetrieval<T> = {
  /**
   * The next block number.
   */
  nextEthBlockNumber: bigint;
  /**
   * The data returned.
   */
  retrievedData: T[];
};

/**
 * Fetches new L2 Blocks.
 * @param publicClient - The viem public client to use for transaction retrieval.
 * @param rollupAddress - The address of the rollup contract.
 * @param blockUntilSynced - If true, blocks until the archiver has fully synced.
 * @param currentBlockNumber - Latest available block number in the ETH node.
 * @param searchStartBlock - The block number to use for starting the search.
 * @param expectedNextRollupNumber - The next rollup id that we expect to find.
 * @returns An array of L2 Blocks and the next eth block to search from
 */
export async function retrieveBlocks(
  publicClient: PublicClient,
  rollupAddress: EthAddress,
  blockUntilSynced: boolean,
  currentBlockNumber: bigint,
  searchStartBlock: bigint,
  expectedNextRollupNumber: bigint,
): Promise<DataRetrieval<L2Block>> {
  const retrievedBlocks: L2Block[] = [];
  do {
    if (searchStartBlock > currentBlockNumber) {
      break;
    }
    const l2BlockProcessedLogs = await getL2BlockProcessedLogs(publicClient, rollupAddress, searchStartBlock);
    if (l2BlockProcessedLogs.length === 0) {
      break;
    }

    const newBlocks = await processBlockLogs(publicClient, expectedNextRollupNumber, l2BlockProcessedLogs);
    retrievedBlocks.push(...newBlocks);
    searchStartBlock = l2BlockProcessedLogs[l2BlockProcessedLogs.length - 1].blockNumber! + 1n;
    expectedNextRollupNumber += BigInt(newBlocks.length);
  } while (blockUntilSynced && searchStartBlock <= currentBlockNumber);
  return { nextEthBlockNumber: searchStartBlock, retrievedData: retrievedBlocks };
}

/**
 * Fetches new unverified data.
 * @param publicClient - The viem public client to use for transaction retrieval.
 * @param unverifiedDataEmitterAddress - The address of the unverified data emitter contract.
 * @param blockUntilSynced - If true, blocks until the archiver has fully synced.
 * @param currentBlockNumber - Latest available block number in the ETH node.
 * @param searchStartBlock - The block number to use for starting the search.
 * @param expectedNextRollupNumber - The next rollup id that we expect to find.
 * @param blockHashMapping - A mapping from block number to relevant block hash.
 * @returns An array of UnverifiedData and the next eth block to search from.
 */
export async function retrieveUnverifiedData(
  publicClient: PublicClient,
  unverifiedDataEmitterAddress: EthAddress,
  blockUntilSynced: boolean,
  currentBlockNumber: bigint,
  searchStartBlock: bigint,
  expectedNextRollupNumber: bigint,
  blockHashMapping: { [key: number]: Buffer | undefined },
): Promise<DataRetrieval<EventLogs>> {
  const newUnverifiedDataChunks: EventLogs[] = [];
  do {
    if (searchStartBlock > currentBlockNumber) {
      break;
    }

    const unverifiedDataLogs = await getUnverifiedDataLogs(
      publicClient,
      unverifiedDataEmitterAddress,
      searchStartBlock,
    );

    if (unverifiedDataLogs.length === 0) {
      break;
    }

    const newChunks = processUnverifiedDataLogs(expectedNextRollupNumber, blockHashMapping, unverifiedDataLogs);
    newUnverifiedDataChunks.push(...newChunks);
    searchStartBlock = unverifiedDataLogs[unverifiedDataLogs.length - 1].blockNumber + 1n;
    expectedNextRollupNumber += BigInt(newChunks.length);
  } while (blockUntilSynced && searchStartBlock <= currentBlockNumber);
  return { nextEthBlockNumber: searchStartBlock, retrievedData: newUnverifiedDataChunks };
}

/**
 * Fetches new contract data.
 * @param publicClient - The viem public client to use for transaction retrieval.
 * @param unverifiedDataEmitterAddress - The address of the unverified data emitter contract.
 * @param blockUntilSynced - If true, blocks until the archiver has fully synced.
 * @param currentBlockNumber - Latest available block number in the ETH node.
 * @param searchStartBlock - The block number to use for starting the search.
 * @param blockHashMapping - A mapping from block number to relevant block hash.
 * @returns An array of ContractPublicData and their equivalent L2 Block number along with the next eth block to search from..
 */
export async function retrieveNewContractData(
  publicClient: PublicClient,
  unverifiedDataEmitterAddress: EthAddress,
  blockUntilSynced: boolean,
  currentBlockNumber: bigint,
  searchStartBlock: bigint,
  blockHashMapping: { [key: number]: Buffer | undefined },
): Promise<DataRetrieval<[ContractPublicData[], number]>> {
  let retrievedNewContracts: [ContractPublicData[], number][] = [];
  do {
    if (searchStartBlock > currentBlockNumber) {
      break;
    }
    const contractDataLogs = await getContractDeploymentLogs(
      publicClient,
      unverifiedDataEmitterAddress,
      searchStartBlock,
    );
    if (contractDataLogs.length === 0) {
      break;
    }
    const newContracts = processContractDeploymentLogs(blockHashMapping, contractDataLogs);
    retrievedNewContracts = retrievedNewContracts.concat(newContracts);
    searchStartBlock = (contractDataLogs.findLast(cd => !!cd)?.blockNumber || searchStartBlock) + 1n;
  } while (blockUntilSynced && searchStartBlock <= currentBlockNumber);
  return { nextEthBlockNumber: searchStartBlock, retrievedData: retrievedNewContracts };
}

/**
 * Fetch new pending L1 to L2 messages.
 * @param publicClient - The viem public client to use for transaction retrieval.
 * @param inboxAddress - The address of the inbox contract to fetch messages from.
 * @param blockUntilSynced - If true, blocks until the archiver has fully synced.
 * @param currentBlockNumber - Latest available block number in the ETH node.
 * @param searchStartBlock - The block number to use for starting the search.
 * @returns An array of L1ToL2Message and next eth block to search from.
 */
export async function retrieveNewPendingL1ToL2Messages(
  publicClient: PublicClient,
  inboxAddress: EthAddress,
  blockUntilSynced: boolean,
  currentBlockNumber: bigint,
  searchStartBlock: bigint,
): Promise<DataRetrieval<L1ToL2Message>> {
  const retrievedNewL1ToL2Messages: L1ToL2Message[] = [];
  do {
    if (searchStartBlock > currentBlockNumber) {
      break;
    }
    const newL1ToL2MessageLogs = await getPendingL1ToL2MessageLogs(publicClient, inboxAddress, searchStartBlock);
    const newL1ToL2Messages = processPendingL1ToL2MessageAddedLogs(newL1ToL2MessageLogs);
    retrievedNewL1ToL2Messages.push(...newL1ToL2Messages);
    // handles the case when there are no new messages:
    searchStartBlock = (newL1ToL2MessageLogs.findLast(msgLog => !!msgLog)?.blockNumber || searchStartBlock) + 1n;
  } while (blockUntilSynced && searchStartBlock <= currentBlockNumber);
  return { nextEthBlockNumber: searchStartBlock, retrievedData: retrievedNewL1ToL2Messages };
}

/**
 * Fetch newly cancelled L1 to L2 messages.
 * @param publicClient - The viem public client to use for transaction retrieval.
 * @param inboxAddress - The address of the inbox contract to fetch messages from.
 * @param blockUntilSynced - If true, blocks until the archiver has fully synced.
 * @param currentBlockNumber - Latest available block number in the ETH node.
 * @param searchStartBlock - The block number to use for starting the search.
 * @returns An array of message keys that were cancelled and next eth block to search from.
 */
export async function retrieveNewCancelledL1ToL2Messages(
  publicClient: PublicClient,
  inboxAddress: EthAddress,
  blockUntilSynced: boolean,
  currentBlockNumber: bigint,
  searchStartBlock: bigint,
): Promise<DataRetrieval<Fr>> {
  const retrievedNewCancelledL1ToL2Messages: Fr[] = [];
  do {
    if (searchStartBlock > currentBlockNumber) {
      break;
    }
    const newL1ToL2MessageCancelledLogs = await getL1ToL2MessageCancelledLogs(
      publicClient,
      inboxAddress,
      searchStartBlock,
    );
    const newCancelledL1ToL2Messages = processCancelledL1ToL2MessagesLogs(newL1ToL2MessageCancelledLogs);
    retrievedNewCancelledL1ToL2Messages.push(...newCancelledL1ToL2Messages);
    // handles the case when there are no new messages:
    searchStartBlock =
      (newL1ToL2MessageCancelledLogs.findLast(msgLog => !!msgLog)?.blockNumber || searchStartBlock) + 1n;
  } while (blockUntilSynced && searchStartBlock <= currentBlockNumber);
  return { nextEthBlockNumber: searchStartBlock, retrievedData: retrievedNewCancelledL1ToL2Messages };
}<|MERGE_RESOLUTION|>--- conflicted
+++ resolved
@@ -12,12 +12,8 @@
   processCancelledL1ToL2MessagesLogs,
 } from './eth_log_handlers.js';
 import { EthAddress } from '@aztec/foundation/eth-address';
-<<<<<<< HEAD
 import { ContractPublicData, L1ToL2Message, L2Block, EventLogs } from '@aztec/types';
-=======
-import { ContractPublicData, L1ToL2Message, L2Block, UnverifiedData } from '@aztec/types';
 import { Fr } from '@aztec/foundation/fields';
->>>>>>> f26ae979
 
 /**
  * Data retreived from logs
