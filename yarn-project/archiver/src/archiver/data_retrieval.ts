--- conflicted
+++ resolved
@@ -3,11 +3,8 @@
 import { Body, InboxLeaf, L2Block } from '@aztec/circuit-types';
 import { Proof } from '@aztec/circuits.js/proofs';
 import { AppendOnlyTreeSnapshot } from '@aztec/circuits.js/trees';
-<<<<<<< HEAD
+import { BlockHeader } from '@aztec/circuits.js/tx';
 import { type ViemPublicClient } from '@aztec/ethereum';
-=======
-import { BlockHeader } from '@aztec/circuits.js/tx';
->>>>>>> f7a8f6be
 import { asyncPool } from '@aztec/foundation/async-pool';
 import { type EthAddress } from '@aztec/foundation/eth-address';
 import { type ViemSignature } from '@aztec/foundation/eth-signature';
