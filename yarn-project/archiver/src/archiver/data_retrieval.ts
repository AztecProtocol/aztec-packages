--- conflicted
+++ resolved
@@ -7,13 +7,7 @@
 import { Fr } from '@aztec/foundation/fields';
 import { type Logger, createLogger } from '@aztec/foundation/log';
 import { ForwarderAbi, type InboxAbi, RollupAbi } from '@aztec/l1-artifacts';
-<<<<<<< HEAD
 import { Body, CommitteeAttestation, L2Block, type ViemCommitteeAttestation } from '@aztec/stdlib/block';
-import { InboxLeaf } from '@aztec/stdlib/messaging';
-=======
-import { Body, L2Block } from '@aztec/stdlib/block';
->>>>>>> c1312d32
-import { Proof } from '@aztec/stdlib/proofs';
 import { AppendOnlyTreeSnapshot } from '@aztec/stdlib/trees';
 import { BlockHeader, GlobalVariables, ProposedBlockHeader, StateReference } from '@aztec/stdlib/tx';
 
