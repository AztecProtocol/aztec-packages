--- conflicted
+++ resolved
@@ -1,10 +1,6 @@
 import { Body, InboxLeaf, L2Block } from '@aztec/circuit-types';
-<<<<<<< HEAD
 import { AppendOnlyTreeSnapshot, Fr, BlockHeader, Proof } from '@aztec/circuits.js';
-=======
-import { AppendOnlyTreeSnapshot, Fr, Header, Proof } from '@aztec/circuits.js';
 import { asyncPool } from '@aztec/foundation/async-pool';
->>>>>>> 6e33cb91
 import { type EthAddress } from '@aztec/foundation/eth-address';
 import { type ViemSignature } from '@aztec/foundation/eth-signature';
 import { type DebugLogger, createDebugLogger } from '@aztec/foundation/log';
