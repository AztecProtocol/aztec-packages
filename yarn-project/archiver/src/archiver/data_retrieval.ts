import { PublicClient } from 'viem';
import {
  getContractDeploymentLogs,
  getL2BlockProcessedLogs,
  getPendingL1ToL2MessageLogs,
  getUnverifiedDataLogs,
  processBlockLogs,
  processContractDeploymentLogs,
  processPendingL1ToL2MessageAddedLogs,
  processUnverifiedDataLogs,
} from './eth_log_handlers.js';
import { EthAddress } from '@aztec/foundation/eth-address';
import { ContractPublicData, L1ToL2Message, L2Block, UnverifiedData } from '@aztec/types';

/**
 * Data retreived from logs
 */
type DataRetrieval<T> = {
  /**
   * The next block number.
   */
  nextEthBlockNumber: bigint;
  /**
   * The data returned.
   */
  retrievedData: T[];
};

/**
 * Fetches new L2 Blocks.
 * @param publicClient - The viem public client to use for transaction retrieval.
 * @param rollupAddress - The address of the rollup contract.
 * @param blockUntilSynced - If true, blocks until the archiver has fully synced.
 * @param currentBlockNumber - Latest available block number in the ETH node.
 * @param searchStartBlock - The block number to use for starting the search.
 * @param expectedNextRollupNumber - The next rollup id that we expect to find.
 * @returns An array of L2 Blocks and the next eth block to search from
 */
export async function retrieveBlocks(
  publicClient: PublicClient,
  rollupAddress: EthAddress,
  blockUntilSynced: boolean,
  currentBlockNumber: bigint,
  searchStartBlock: bigint,
  expectedNextRollupNumber: bigint,
): Promise<DataRetrieval<L2Block>> {
  const retrievedBlocks: L2Block[] = [];
  do {
    if (searchStartBlock > currentBlockNumber) {
      break;
    }
    const l2BlockProcessedLogs = await getL2BlockProcessedLogs(publicClient, rollupAddress, searchStartBlock);
    if (l2BlockProcessedLogs.length === 0) {
      break;
    }

    const newBlocks = await processBlockLogs(publicClient, expectedNextRollupNumber, l2BlockProcessedLogs);
    retrievedBlocks.push(...newBlocks);
    searchStartBlock = l2BlockProcessedLogs[l2BlockProcessedLogs.length - 1].blockNumber! + 1n;
    expectedNextRollupNumber += BigInt(newBlocks.length);
  } while (blockUntilSynced && searchStartBlock <= currentBlockNumber);
  return { nextEthBlockNumber: searchStartBlock, retrievedData: retrievedBlocks };
}

/**
 * Fetches new unverified data.
 * @param publicClient - The viem public client to use for transaction retrieval.
 * @param unverifiedDataEmitterAddress - The address of the unverified data emitter contract.
 * @param blockUntilSynced - If true, blocks until the archiver has fully synced.
 * @param currentBlockNumber - Latest available block number in the ETH node.
 * @param searchStartBlock - The block number to use for starting the search.
 * @param expectedNextRollupNumber - The next rollup id that we expect to find.
<<<<<<< HEAD
 * @param blockHashMapping - A mapping from block number to relevant block hash.
=======
 * @returns An array of UnverifiedData and the next eth block to search from.
>>>>>>> 2eba0f03
 */
export async function retrieveUnverifiedData(
  publicClient: PublicClient,
  unverifiedDataEmitterAddress: EthAddress,
  blockUntilSynced: boolean,
  currentBlockNumber: bigint,
  searchStartBlock: bigint,
  expectedNextRollupNumber: bigint,
<<<<<<< HEAD
  blockHashMapping: { [key: number]: Buffer },
) {
=======
): Promise<DataRetrieval<UnverifiedData>> {
>>>>>>> 2eba0f03
  const newUnverifiedDataChunks: UnverifiedData[] = [];
  do {
    if (searchStartBlock > currentBlockNumber) {
      break;
    }

    const unverifiedDataLogs = await getUnverifiedDataLogs(
      publicClient,
      unverifiedDataEmitterAddress,
      searchStartBlock,
    );

    if (unverifiedDataLogs.length === 0) {
      break;
    }

    const newChunks = processUnverifiedDataLogs(expectedNextRollupNumber, blockHashMapping, unverifiedDataLogs);
    newUnverifiedDataChunks.push(...newChunks);
    searchStartBlock = unverifiedDataLogs[unverifiedDataLogs.length - 1].blockNumber + 1n;
    expectedNextRollupNumber += BigInt(newChunks.length);
  } while (blockUntilSynced && searchStartBlock <= currentBlockNumber);
  return { nextEthBlockNumber: searchStartBlock, retrievedData: newUnverifiedDataChunks };
}

/**
 * Fetches new contract data.
 * @param publicClient - The viem public client to use for transaction retrieval.
 * @param unverifiedDataEmitterAddress - The address of the unverified data emitter contract.
 * @param blockUntilSynced - If true, blocks until the archiver has fully synced.
 * @param currentBlockNumber - Latest available block number in the ETH node.
 * @param searchStartBlock - The block number to use for starting the search.
<<<<<<< HEAD
 * @param blockHashMapping - A mapping from block number to relevant block hash.
 * @returns An array of ContractPublicData and their equivalent L2 Block number.
=======
 * @returns An array of ContractPublicData and their equivalent L2 Block number along with the next eth block to search from..
>>>>>>> 2eba0f03
 */
export async function retrieveNewContractData(
  publicClient: PublicClient,
  unverifiedDataEmitterAddress: EthAddress,
  blockUntilSynced: boolean,
  currentBlockNumber: bigint,
  searchStartBlock: bigint,
<<<<<<< HEAD
  blockHashMapping: { [key: number]: Buffer },
) {
=======
): Promise<DataRetrieval<[ContractPublicData[], number]>> {
>>>>>>> 2eba0f03
  let retrievedNewContracts: [ContractPublicData[], number][] = [];
  do {
    if (searchStartBlock > currentBlockNumber) {
      break;
    }
    const contractDataLogs = await getContractDeploymentLogs(
      publicClient,
      unverifiedDataEmitterAddress,
      searchStartBlock,
    );
    if (contractDataLogs.length === 0) {
      break;
    }
    const newContracts = processContractDeploymentLogs(blockHashMapping, contractDataLogs);
    retrievedNewContracts = retrievedNewContracts.concat(newContracts);
    searchStartBlock = (contractDataLogs.findLast(cd => !!cd)?.blockNumber || searchStartBlock) + 1n;
  } while (blockUntilSynced && searchStartBlock <= currentBlockNumber);
  return { nextEthBlockNumber: searchStartBlock, retrievedData: retrievedNewContracts };
}

/**
 * Fetch new pending L1 to L2 messages.
 * @param publicClient - The viem public client to use for transaction retrieval.
 * @param inboxAddress - The address of the inbox contract to fetch messages from.
 * @param blockUntilSynced - If true, blocks until the archiver has fully synced.
 * @param currentBlockNumber - Latest available block number in the ETH node.
 * @param searchStartBlock - The block number to use for starting the search.
 * @returns An array of L1ToL2Message and next eth block to search from.
 */
export async function retrieveNewPendingL1ToL2Messages(
  publicClient: PublicClient,
  inboxAddress: EthAddress,
  blockUntilSynced: boolean,
  currentBlockNumber: bigint,
  searchStartBlock: bigint,
): Promise<DataRetrieval<L1ToL2Message>> {
  const retrievedNewL1ToL2Messages: L1ToL2Message[] = [];
  do {
    if (searchStartBlock > currentBlockNumber) {
      break;
    }
    const newL1ToL2MessageLogs = await getPendingL1ToL2MessageLogs(publicClient, inboxAddress, searchStartBlock);
    const newL1ToL2Messages = processPendingL1ToL2MessageAddedLogs(newL1ToL2MessageLogs);
    retrievedNewL1ToL2Messages.push(...newL1ToL2Messages);
    // handles the case when there are no new messages:
    searchStartBlock = (newL1ToL2MessageLogs.findLast(msgLog => !!msgLog)?.blockNumber || searchStartBlock) + 1n;
  } while (blockUntilSynced && searchStartBlock <= currentBlockNumber);
  return { nextEthBlockNumber: searchStartBlock, retrievedData: retrievedNewL1ToL2Messages };
}<|MERGE_RESOLUTION|>--- conflicted
+++ resolved
@@ -70,11 +70,8 @@
  * @param currentBlockNumber - Latest available block number in the ETH node.
  * @param searchStartBlock - The block number to use for starting the search.
  * @param expectedNextRollupNumber - The next rollup id that we expect to find.
-<<<<<<< HEAD
  * @param blockHashMapping - A mapping from block number to relevant block hash.
-=======
  * @returns An array of UnverifiedData and the next eth block to search from.
->>>>>>> 2eba0f03
  */
 export async function retrieveUnverifiedData(
   publicClient: PublicClient,
@@ -83,12 +80,8 @@
   currentBlockNumber: bigint,
   searchStartBlock: bigint,
   expectedNextRollupNumber: bigint,
-<<<<<<< HEAD
   blockHashMapping: { [key: number]: Buffer },
-) {
-=======
 ): Promise<DataRetrieval<UnverifiedData>> {
->>>>>>> 2eba0f03
   const newUnverifiedDataChunks: UnverifiedData[] = [];
   do {
     if (searchStartBlock > currentBlockNumber) {
@@ -120,12 +113,8 @@
  * @param blockUntilSynced - If true, blocks until the archiver has fully synced.
  * @param currentBlockNumber - Latest available block number in the ETH node.
  * @param searchStartBlock - The block number to use for starting the search.
-<<<<<<< HEAD
  * @param blockHashMapping - A mapping from block number to relevant block hash.
- * @returns An array of ContractPublicData and their equivalent L2 Block number.
-=======
  * @returns An array of ContractPublicData and their equivalent L2 Block number along with the next eth block to search from..
->>>>>>> 2eba0f03
  */
 export async function retrieveNewContractData(
   publicClient: PublicClient,
@@ -133,12 +122,8 @@
   blockUntilSynced: boolean,
   currentBlockNumber: bigint,
   searchStartBlock: bigint,
-<<<<<<< HEAD
   blockHashMapping: { [key: number]: Buffer },
-) {
-=======
 ): Promise<DataRetrieval<[ContractPublicData[], number]>> {
->>>>>>> 2eba0f03
   let retrievedNewContracts: [ContractPublicData[], number][] = [];
   do {
     if (searchStartBlock > currentBlockNumber) {
