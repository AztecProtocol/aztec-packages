import { type BlobSinkClientInterface } from '@aztec/blob-sink/client';
import { Body, InboxLeaf, L2Block } from '@aztec/circuit-types';
import { AppendOnlyTreeSnapshot, BlockHeader, Fr, Proof } from '@aztec/circuits.js';
import { asyncPool } from '@aztec/foundation/async-pool';
import { Blob, BlobDeserializationError } from '@aztec/foundation/blob';
import { type EthAddress } from '@aztec/foundation/eth-address';
import { type ViemSignature } from '@aztec/foundation/eth-signature';
import { type Logger, createLogger } from '@aztec/foundation/log';
import { numToUInt32BE } from '@aztec/foundation/serialize';
import { ForwarderAbi, type InboxAbi, RollupAbi } from '@aztec/l1-artifacts';

import {
  type Chain,
  type GetContractEventsReturnType,
  type GetContractReturnType,
  type Hex,
  type HttpTransport,
  type PublicClient,
  decodeFunctionData,
  getAbiItem,
  hexToBytes,
} from 'viem';

import { NoBlobBodiesFoundError } from './errors.js';
import { type DataRetrieval } from './structs/data_retrieval.js';
import { type L1Published, type L1PublishedData } from './structs/published.js';

/**
 * Fetches new L2 blocks.
 * @param publicClient - The viem public client to use for transaction retrieval.
 * @param rollupAddress - The address of the rollup contract.
 * @param searchStartBlock - The block number to use for starting the search.
 * @param searchEndBlock - The highest block number that we should search up to.
 * @param expectedNextL2BlockNum - The next L2 block number that we expect to find.
 * @returns An array of block; as well as the next eth block to search from.
 */
export async function retrieveBlocksFromRollup(
  rollup: GetContractReturnType<typeof RollupAbi, PublicClient<HttpTransport, Chain>>,
  publicClient: PublicClient,
  blobSinkClient: BlobSinkClientInterface,
  searchStartBlock: bigint,
  searchEndBlock: bigint,
  logger: Logger = createLogger('archiver'),
): Promise<L1Published<L2Block>[]> {
  const retrievedBlocks: L1Published<L2Block>[] = [];
  do {
    if (searchStartBlock > searchEndBlock) {
      break;
    }
    const l2BlockProposedLogs = (
      await rollup.getEvents.L2BlockProposed(
        {},
        {
          fromBlock: searchStartBlock,
          toBlock: searchEndBlock,
        },
      )
    ).filter(log => log.blockNumber! >= searchStartBlock && log.blockNumber! <= searchEndBlock);

    if (l2BlockProposedLogs.length === 0) {
      break;
    }

    const lastLog = l2BlockProposedLogs[l2BlockProposedLogs.length - 1];
    logger.debug(
      `Got ${l2BlockProposedLogs.length} L2 block processed logs for L2 blocks ${l2BlockProposedLogs[0].args.blockNumber}-${lastLog.args.blockNumber} between L1 blocks ${searchStartBlock}-${searchEndBlock}`,
    );

    const newBlocks = await processL2BlockProposedLogs(
      rollup,
      publicClient,
      blobSinkClient,
      l2BlockProposedLogs,
      logger,
    );
    retrievedBlocks.push(...newBlocks);
    searchStartBlock = lastLog.blockNumber! + 1n;
  } while (searchStartBlock <= searchEndBlock);
  return retrievedBlocks;
}

/**
 * Processes newly received L2BlockProposed logs.
 * @param rollup - The rollup contract
 * @param publicClient - The viem public client to use for transaction retrieval.
 * @param logs - L2BlockProposed logs.
 * @returns - An array blocks.
 */
export async function processL2BlockProposedLogs(
  rollup: GetContractReturnType<typeof RollupAbi, PublicClient<HttpTransport, Chain>>,
  publicClient: PublicClient,
  blobSinkClient: BlobSinkClientInterface,
  logs: GetContractEventsReturnType<typeof RollupAbi, 'L2BlockProposed'>,
  logger: Logger,
): Promise<L1Published<L2Block>[]> {
  const retrievedBlocks: L1Published<L2Block>[] = [];
  await asyncPool(10, logs, async log => {
    const l2BlockNumber = log.args.blockNumber!;
    const archive = log.args.archive!;
    const archiveFromChain = await rollup.read.archiveAt([l2BlockNumber]);
    const blobHashes = log.args.versionedBlobHashes!.map(blobHash => Buffer.from(blobHash.slice(2), 'hex'));

    // The value from the event and contract will match only if the block is in the chain.
    if (archive === archiveFromChain) {
      const block = await getBlockFromRollupTx(
        publicClient,
        blobSinkClient,
        log.transactionHash!,
        blobHashes,
        l2BlockNumber,
<<<<<<< HEAD
        logger,
=======
        rollup.address,
>>>>>>> 7c4829b9
      );

      const l1: L1PublishedData = {
        blockNumber: log.blockNumber,
        blockHash: log.blockHash,
        timestamp: await getL1BlockTime(publicClient, log.blockNumber),
      };

      retrievedBlocks.push({ data: block, l1 });
    } else {
      logger.warn(`Ignoring L2 block ${l2BlockNumber} due to archive root mismatch`, {
        actual: archive,
        expected: archiveFromChain,
      });
    }
  });

  return retrievedBlocks;
}

export async function getL1BlockTime(publicClient: PublicClient, blockNumber: bigint): Promise<bigint> {
  const block = await publicClient.getBlock({ blockNumber, includeTransactions: false });
  return block.timestamp;
}

/**
 * Extracts the first 'propose' method calldata from a forwarder transaction's data.
 * @param forwarderData - The forwarder transaction input data
 * @param rollupAddress - The address of the rollup contract
 * @returns The calldata for the first 'propose' method call to the rollup contract
 */
function extractRollupProposeCalldata(forwarderData: Hex, rollupAddress: Hex): Hex {
  // TODO(#11451): custom forwarders
  const { functionName: forwarderFunctionName, args: forwarderArgs } = decodeFunctionData({
    abi: ForwarderAbi,
    data: forwarderData,
  });

  if (forwarderFunctionName !== 'forward') {
    throw new Error(`Unexpected forwarder method called ${forwarderFunctionName}`);
  }

  if (forwarderArgs.length !== 2) {
    throw new Error(`Unexpected number of arguments for forwarder`);
  }

  const [to, data] = forwarderArgs;

  // Find all rollup calls
  const rollupAddressLower = rollupAddress.toLowerCase();

  for (let i = 0; i < to.length; i++) {
    const addr = to[i];
    if (addr.toLowerCase() !== rollupAddressLower) {
      continue;
    }
    const callData = data[i];

    try {
      const { functionName: rollupFunctionName } = decodeFunctionData({
        abi: RollupAbi,
        data: callData,
      });

      if (rollupFunctionName === 'propose') {
        return callData;
      }
    } catch (err) {
      // Skip invalid function data
      continue;
    }
  }

  throw new Error(`Rollup address not found in forwarder args`);
}

/**
 * Gets block from the calldata of an L1 transaction.
 * Assumes that the block was published from an EOA.
 * TODO: Add retries and error management.
 * @param publicClient - The viem public client to use for transaction retrieval.
 * @param txHash - Hash of the tx that published it.
 * @param l2BlockNum - L2 block number.
 * @returns L2 block from the calldata, deserialized
 */
async function getBlockFromRollupTx(
  publicClient: PublicClient,
  blobSinkClient: BlobSinkClientInterface,
  txHash: `0x${string}`,
  blobHashes: Buffer[], // WORKTODO(md): buffer32?
  l2BlockNum: bigint,
<<<<<<< HEAD
  logger: Logger,
=======
  rollupAddress: Hex,
>>>>>>> 7c4829b9
): Promise<L2Block> {
  const { input: forwarderData, blockHash } = await publicClient.getTransaction({ hash: txHash });

  const rollupData = extractRollupProposeCalldata(forwarderData, rollupAddress);
  const { functionName: rollupFunctionName, args: rollupArgs } = decodeFunctionData({
    abi: RollupAbi,
    data: rollupData,
  });

  if (rollupFunctionName !== 'propose') {
    throw new Error(`Unexpected rollup method called ${rollupFunctionName}`);
  }

  // TODO(#9101): 'bodyHex' will be removed from below
  const [decodedArgs, , bodyHex, blobInputs] = rollupArgs! as readonly [
    {
      header: Hex;
      archive: Hex;
      blockHash: Hex;
      oracleInput: {
        provingCostModifier: bigint;
        feeAssetPriceModifier: bigint;
      };
      txHashes: Hex[];
    },
    ViemSignature[],
    Hex,
    Hex,
  ];

  const header = BlockHeader.fromBuffer(Buffer.from(hexToBytes(decodedArgs.header)));
  const blobBodies = await blobSinkClient.getBlobSidecar(blockHash, blobHashes);
  if (blobBodies.length === 0) {
    throw new NoBlobBodiesFoundError(Number(l2BlockNum));
  }

  // TODO(#9101): Once calldata is removed, we can remove this field encoding and update
  // Body.fromBlobFields to accept blob buffers directly
  let blockFields: Fr[];
  try {
    blockFields = blobBodies.flatMap(b => b.toEncodedFields());
  } catch (err: any) {
    if (err instanceof BlobDeserializationError) {
      logger.fatal(err.message);
    } else {
      logger.fatal('Unable to sync: failed to decode fetched blob, this blob was likely not created by us');
    }
    throw err;
  }

  // TODO(#9101): Retreiving the block body from calldata is a temporary soln before we have
  // either a beacon chain client or link to some blob store. Web2 is ok because we will
  // verify the block body vs the blob as below.
  const blockBody = Body.fromBuffer(Buffer.from(hexToBytes(bodyHex)));

  // TODO(#9101): The below reconstruction is currently redundant, but once we extract blobs will be the way to construct blocks.
  // The blob source will give us blockFields, and we must construct the body from them:
  // TODO(#8954): When logs are refactored into fields, we won't need to inject them here.
  const reconstructedBlock = Body.fromBlobFields(blockFields, blockBody.contractClassLogs);

  if (!reconstructedBlock.toBuffer().equals(blockBody.toBuffer())) {
    // TODO(#9101): Remove below check (without calldata there will be nothing to check against)
    throw new Error(`Block reconstructed from blob fields does not match`);
  }

  // TODO(#9101): Once we stop publishing calldata, we will still need the blobCheck below to ensure that the block we are building does correspond to the blob fields
  const blobCheck = await Blob.getBlobs(blockFields);
  if (Blob.getEthBlobEvaluationInputs(blobCheck) !== blobInputs) {
    // NB: We can just check the blobhash here, which is the first 32 bytes of blobInputs
    // A mismatch means that the fields published in the blob in propose() do NOT match those in the extracted block.
    throw new Error(
      `Block body mismatched with blob for block number ${l2BlockNum}. \nExpected: ${Blob.getEthBlobEvaluationInputs(
        blobCheck,
      )} \nGot: ${blobInputs}`,
    );
  }

  const blockNumberFromHeader = header.globalVariables.blockNumber.toBigInt();

  if (blockNumberFromHeader !== l2BlockNum) {
    throw new Error(`Block number mismatch: expected ${l2BlockNum} but got ${blockNumberFromHeader}`);
  }

  const archive = AppendOnlyTreeSnapshot.fromBuffer(
    Buffer.concat([
      Buffer.from(hexToBytes(decodedArgs.archive)), // L2Block.archive.root
      numToUInt32BE(Number(l2BlockNum + 1n)), // L2Block.archive.nextAvailableLeafIndex
    ]),
  );

  return new L2Block(archive, header, blockBody);
}

/**
 * Fetch L1 to L2 messages.
 * @param publicClient - The viem public client to use for transaction retrieval.
 * @param inboxAddress - The address of the inbox contract to fetch messages from.
 * @param blockUntilSynced - If true, blocks until the archiver has fully synced.
 * @param searchStartBlock - The block number to use for starting the search.
 * @param searchEndBlock - The highest block number that we should search up to.
 * @returns An array of InboxLeaf and next eth block to search from.
 */
export async function retrieveL1ToL2Messages(
  inbox: GetContractReturnType<typeof InboxAbi, PublicClient<HttpTransport, Chain>>,
  searchStartBlock: bigint,
  searchEndBlock: bigint,
): Promise<DataRetrieval<InboxLeaf>> {
  const retrievedL1ToL2Messages: InboxLeaf[] = [];
  do {
    if (searchStartBlock > searchEndBlock) {
      break;
    }

    const messageSentLogs = (
      await inbox.getEvents.MessageSent(
        {},
        {
          fromBlock: searchStartBlock,
          toBlock: searchEndBlock,
        },
      )
    ).filter(log => log.blockNumber! >= searchStartBlock && log.blockNumber! <= searchEndBlock);

    if (messageSentLogs.length === 0) {
      break;
    }

    for (const log of messageSentLogs) {
      const { index, hash } = log.args;
      retrievedL1ToL2Messages.push(new InboxLeaf(index!, Fr.fromHexString(hash!)));
    }

    // handles the case when there are no new messages:
    searchStartBlock = (messageSentLogs.findLast(msgLog => !!msgLog)?.blockNumber || searchStartBlock) + 1n;
  } while (searchStartBlock <= searchEndBlock);
  return { lastProcessedL1BlockNumber: searchStartBlock - 1n, retrievedData: retrievedL1ToL2Messages };
}

/** Retrieves L2ProofVerified events from the rollup contract. */
export async function retrieveL2ProofVerifiedEvents(
  publicClient: PublicClient,
  rollupAddress: EthAddress,
  searchStartBlock: bigint,
  searchEndBlock?: bigint,
): Promise<{ l1BlockNumber: bigint; l2BlockNumber: bigint; proverId: Fr; txHash: Hex }[]> {
  const logs = await publicClient.getLogs({
    address: rollupAddress.toString(),
    fromBlock: searchStartBlock,
    toBlock: searchEndBlock ? searchEndBlock : undefined,
    strict: true,
    event: getAbiItem({ abi: RollupAbi, name: 'L2ProofVerified' }),
  });

  return logs.map(log => ({
    l1BlockNumber: log.blockNumber,
    l2BlockNumber: log.args.blockNumber,
    proverId: Fr.fromHexString(log.args.proverId),
    txHash: log.transactionHash,
  }));
}

/** Retrieve submitted proofs from the rollup contract */
export async function retrieveL2ProofsFromRollup(
  publicClient: PublicClient,
  rollupAddress: EthAddress,
  searchStartBlock: bigint,
  searchEndBlock?: bigint,
): Promise<DataRetrieval<{ proof: Proof; proverId: Fr; l2BlockNumber: bigint; txHash: `0x${string}` }>> {
  const logs = await retrieveL2ProofVerifiedEvents(publicClient, rollupAddress, searchStartBlock, searchEndBlock);
  const retrievedData: { proof: Proof; proverId: Fr; l2BlockNumber: bigint; txHash: `0x${string}` }[] = [];
  const lastProcessedL1BlockNumber = logs.length > 0 ? logs.at(-1)!.l1BlockNumber : searchStartBlock - 1n;

  for (const { txHash, proverId, l2BlockNumber } of logs) {
    const proofData = await getProofFromSubmitProofTx(publicClient, txHash, proverId);
    retrievedData.push({ proof: proofData.proof, proverId: proofData.proverId, l2BlockNumber, txHash });
  }
  return {
    retrievedData,
    lastProcessedL1BlockNumber,
  };
}

export type SubmitBlockProof = {
  archiveRoot: Fr;
  proverId: Fr;
  aggregationObject: Buffer;
  proof: Proof;
};

/**
 * Gets block metadata (header and archive snapshot) from the calldata of an L1 transaction.
 * Assumes that the block was published from an EOA.
 * TODO: Add retries and error management.
 * @param publicClient - The viem public client to use for transaction retrieval.
 * @param txHash - Hash of the tx that published it.
 * @param l2BlockNum - L2 block number.
 * @returns L2 block metadata (header and archive) from the calldata, deserialized
 */
export async function getProofFromSubmitProofTx(
  publicClient: PublicClient,
  txHash: `0x${string}`,
  expectedProverId: Fr,
): Promise<SubmitBlockProof> {
  const { input: data } = await publicClient.getTransaction({ hash: txHash });
  const { functionName, args } = decodeFunctionData({ abi: RollupAbi, data });

  let proverId: Fr;
  let archiveRoot: Fr;
  let aggregationObject: Buffer;
  let proof: Proof;

  if (functionName === 'submitEpochRootProof') {
    const [decodedArgs] = args as readonly [
      {
        epochSize: bigint;
        args: readonly [Hex, Hex, Hex, Hex, Hex, Hex, Hex];
        fees: readonly Hex[];
        aggregationObject: Hex;
        proof: Hex;
      },
    ];

    aggregationObject = Buffer.from(hexToBytes(decodedArgs.aggregationObject));
    proverId = Fr.fromHexString(decodedArgs.args[6]);
    archiveRoot = Fr.fromHexString(decodedArgs.args[1]);
    proof = Proof.fromBuffer(Buffer.from(hexToBytes(decodedArgs.proof)));
  } else {
    throw new Error(`Unexpected proof method called ${functionName}`);
  }

  if (!proverId.equals(expectedProverId)) {
    throw new Error(`Prover ID mismatch: expected ${expectedProverId} but got ${proverId}`);
  }

  return {
    proverId,
    aggregationObject,
    archiveRoot,
    proof,
  };
}<|MERGE_RESOLUTION|>--- conflicted
+++ resolved
@@ -108,11 +108,8 @@
         log.transactionHash!,
         blobHashes,
         l2BlockNumber,
-<<<<<<< HEAD
+        rollup.address,
         logger,
-=======
-        rollup.address,
->>>>>>> 7c4829b9
       );
 
       const l1: L1PublishedData = {
@@ -204,11 +201,8 @@
   txHash: `0x${string}`,
   blobHashes: Buffer[], // WORKTODO(md): buffer32?
   l2BlockNum: bigint,
-<<<<<<< HEAD
+  rollupAddress: Hex,
   logger: Logger,
-=======
-  rollupAddress: Hex,
->>>>>>> 7c4829b9
 ): Promise<L2Block> {
   const { input: forwarderData, blockHash } = await publicClient.getTransaction({ hash: txHash });
 
