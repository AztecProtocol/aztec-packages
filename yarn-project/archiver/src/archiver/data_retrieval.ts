import { type Body, type InboxLeaf } from '@aztec/circuit-types';
import { type AppendOnlyTreeSnapshot, Fr, type Header, type Proof } from '@aztec/circuits.js';
import { type EthAddress } from '@aztec/foundation/eth-address';
import { type DebugLogger, createDebugLogger } from '@aztec/foundation/log';
import { RollupAbi } from '@aztec/l1-artifacts';

import { type Hex, type PublicClient, getAbiItem } from 'viem';

import {
<<<<<<< HEAD
  getBlockProofFromSubmitProofTx,
  getL2BlockProcessedLogs,
=======
  getL2BlockProposedLogs,
>>>>>>> d6ebe3e6
  getMessageSentLogs,
  getTxsPublishedLogs,
  processL2BlockProposedLogs,
  processMessageSentLogs,
  processTxsPublishedLogs,
} from './eth_log_handlers.js';
import { type DataRetrieval } from './structs/data_retrieval.js';
import { type L1PublishedData } from './structs/published.js';

/**
 * Fetches new L2 block metadata (header, archive snapshot).
 * @param publicClient - The viem public client to use for transaction retrieval.
 * @param rollupAddress - The address of the rollup contract.
 * @param blockUntilSynced - If true, blocks until the archiver has fully synced.
 * @param searchStartBlock - The block number to use for starting the search.
 * @param searchEndBlock - The highest block number that we should search up to.
 * @param expectedNextL2BlockNum - The next L2 block number that we expect to find.
 * @returns An array of tuples representing block metadata including the header, archive tree snapshot; as well as the next eth block to search from.
 */
export async function retrieveBlockMetadataFromRollup(
  publicClient: PublicClient,
  rollupAddress: EthAddress,
  blockUntilSynced: boolean,
  searchStartBlock: bigint,
  searchEndBlock: bigint,
  expectedNextL2BlockNum: bigint,
  logger: DebugLogger = createDebugLogger('aztec:archiver'),
): Promise<[Header, AppendOnlyTreeSnapshot, L1PublishedData][]> {
  const retrievedBlockMetadata: [Header, AppendOnlyTreeSnapshot, L1PublishedData][] = [];
  do {
    if (searchStartBlock > searchEndBlock) {
      break;
    }
    const L2BlockProposedLogs = await getL2BlockProposedLogs(
      publicClient,
      rollupAddress,
      searchStartBlock,
      searchEndBlock,
    );
    if (L2BlockProposedLogs.length === 0) {
      break;
    }

    const lastLog = L2BlockProposedLogs[L2BlockProposedLogs.length - 1];
    logger.debug(
      `Got L2 block processed logs for ${L2BlockProposedLogs[0].blockNumber}-${lastLog.blockNumber} between ${searchStartBlock}-${searchEndBlock} L1 blocks`,
    );

    const newBlockMetadata = await processL2BlockProposedLogs(
      publicClient,
      expectedNextL2BlockNum,
      L2BlockProposedLogs,
    );
    retrievedBlockMetadata.push(...newBlockMetadata);
    searchStartBlock = lastLog.blockNumber! + 1n;
    expectedNextL2BlockNum += BigInt(newBlockMetadata.length);
  } while (blockUntilSynced && searchStartBlock <= searchEndBlock);
  return retrievedBlockMetadata;
}

/**
 * Fetches new L2 block bodies and their hashes.
 * @param publicClient - The viem public client to use for transaction retrieval.
 * @param availabilityOracleAddress - The address of the availability oracle contract.
 * @param blockUntilSynced - If true, blocks until the archiver has fully synced.
 * @param searchStartBlock - The block number to use for starting the search.
 * @param searchEndBlock - The highest block number that we should search up to.
 * @returns A array of L2 block bodies as well as the next eth block to search from
 */
export async function retrieveBlockBodiesFromAvailabilityOracle(
  publicClient: PublicClient,
  availabilityOracleAddress: EthAddress,
  blockUntilSynced: boolean,
  searchStartBlock: bigint,
  searchEndBlock: bigint,
): Promise<DataRetrieval<Body>> {
  const retrievedBlockBodies: Body[] = [];

  do {
    if (searchStartBlock > searchEndBlock) {
      break;
    }
    const l2TxsPublishedLogs = await getTxsPublishedLogs(
      publicClient,
      availabilityOracleAddress,
      searchStartBlock,
      searchEndBlock,
    );
    if (l2TxsPublishedLogs.length === 0) {
      break;
    }

    const newBlockBodies = await processTxsPublishedLogs(publicClient, l2TxsPublishedLogs);
    retrievedBlockBodies.push(...newBlockBodies.map(([body]) => body));
    searchStartBlock = l2TxsPublishedLogs[l2TxsPublishedLogs.length - 1].blockNumber + 1n;
  } while (blockUntilSynced && searchStartBlock <= searchEndBlock);

  return { lastProcessedL1BlockNumber: searchStartBlock - 1n, retrievedData: retrievedBlockBodies };
}

/**
 * Fetch L1 to L2 messages.
 * @param publicClient - The viem public client to use for transaction retrieval.
 * @param inboxAddress - The address of the inbox contract to fetch messages from.
 * @param blockUntilSynced - If true, blocks until the archiver has fully synced.
 * @param searchStartBlock - The block number to use for starting the search.
 * @param searchEndBlock - The highest block number that we should search up to.
 * @returns An array of InboxLeaf and next eth block to search from.
 */
export async function retrieveL1ToL2Messages(
  publicClient: PublicClient,
  inboxAddress: EthAddress,
  blockUntilSynced: boolean,
  searchStartBlock: bigint,
  searchEndBlock: bigint,
): Promise<DataRetrieval<InboxLeaf>> {
  const retrievedL1ToL2Messages: InboxLeaf[] = [];
  do {
    if (searchStartBlock > searchEndBlock) {
      break;
    }
    const messageSentLogs = await getMessageSentLogs(publicClient, inboxAddress, searchStartBlock, searchEndBlock);
    if (messageSentLogs.length === 0) {
      break;
    }
    const l1ToL2Messages = processMessageSentLogs(messageSentLogs);
    retrievedL1ToL2Messages.push(...l1ToL2Messages);
    // handles the case when there are no new messages:
    searchStartBlock = (messageSentLogs.findLast(msgLog => !!msgLog)?.blockNumber || searchStartBlock) + 1n;
  } while (blockUntilSynced && searchStartBlock <= searchEndBlock);
  return { lastProcessedL1BlockNumber: searchStartBlock - 1n, retrievedData: retrievedL1ToL2Messages };
}

/** Retrieves L2ProofVerified events from the rollup contract. */
export async function retrieveL2ProofVerifiedEvents(
  publicClient: PublicClient,
  rollupAddress: EthAddress,
  searchStartBlock: bigint,
  searchEndBlock?: bigint,
<<<<<<< HEAD
): Promise<{ l1BlockNumber: bigint; l2BlockNumber: bigint; proverId: Fr; txHash: `0x${string}` }[]> {
=======
): Promise<{ l1BlockNumber: bigint; l2BlockNumber: bigint; proverId: Fr; txHash: Hex }[]> {
>>>>>>> d6ebe3e6
  const logs = await publicClient.getLogs({
    address: rollupAddress.toString(),
    fromBlock: searchStartBlock,
    toBlock: searchEndBlock ? searchEndBlock + 1n : undefined,
    strict: true,
    event: getAbiItem({ abi: RollupAbi, name: 'L2ProofVerified' }),
  });

  return logs.map(log => ({
    l1BlockNumber: log.blockNumber,
    l2BlockNumber: log.args.blockNumber,
    proverId: Fr.fromString(log.args.proverId),
    txHash: log.transactionHash,
  }));
}

/** Retrieve submitted proofs from the rollup contract */
export async function retrieveL2ProofsFromRollup(
  publicClient: PublicClient,
  rollupAddress: EthAddress,
  searchStartBlock: bigint,
  searchEndBlock?: bigint,
): Promise<DataRetrieval<{ proof: Proof; proverId: Fr; l2BlockNumber: bigint; txHash: `0x${string}` }>> {
  const logs = await retrieveL2ProofVerifiedEvents(publicClient, rollupAddress, searchStartBlock, searchEndBlock);
  const retrievedData: { proof: Proof; proverId: Fr; l2BlockNumber: bigint; txHash: `0x${string}` }[] = [];
  const lastProcessedL1BlockNumber = logs.length > 0 ? logs.at(-1)!.l1BlockNumber : searchStartBlock - 1n;

  for (const { txHash, proverId, l2BlockNumber } of logs) {
    const proofData = await getBlockProofFromSubmitProofTx(publicClient, txHash, l2BlockNumber, proverId);
    retrievedData.push({ proof: proofData.proof, proverId: proofData.proverId, l2BlockNumber, txHash });
  }
  return {
    retrievedData,
    lastProcessedL1BlockNumber,
  };
}<|MERGE_RESOLUTION|>--- conflicted
+++ resolved
@@ -7,12 +7,7 @@
 import { type Hex, type PublicClient, getAbiItem } from 'viem';
 
 import {
-<<<<<<< HEAD
-  getBlockProofFromSubmitProofTx,
-  getL2BlockProcessedLogs,
-=======
   getL2BlockProposedLogs,
->>>>>>> d6ebe3e6
   getMessageSentLogs,
   getTxsPublishedLogs,
   processL2BlockProposedLogs,
@@ -152,11 +147,7 @@
   rollupAddress: EthAddress,
   searchStartBlock: bigint,
   searchEndBlock?: bigint,
-<<<<<<< HEAD
-): Promise<{ l1BlockNumber: bigint; l2BlockNumber: bigint; proverId: Fr; txHash: `0x${string}` }[]> {
-=======
 ): Promise<{ l1BlockNumber: bigint; l2BlockNumber: bigint; proverId: Fr; txHash: Hex }[]> {
->>>>>>> d6ebe3e6
   const logs = await publicClient.getLogs({
     address: rollupAddress.toString(),
     fromBlock: searchStartBlock,
