--- conflicted
+++ resolved
@@ -1,14 +1,6 @@
 import { Blob, BlobDeserializationError } from '@aztec/blob-lib';
 import { type BlobSinkClientInterface } from '@aztec/blob-sink/client';
-<<<<<<< HEAD
-import { Body, L2Block } from '@aztec/circuits.js/block';
-import { InboxLeaf } from '@aztec/circuits.js/messaging';
-import { Proof } from '@aztec/circuits.js/proofs';
-import { AppendOnlyTreeSnapshot } from '@aztec/circuits.js/trees';
-import { BlockHeader } from '@aztec/circuits.js/tx';
 import { type ViemPublicClient } from '@aztec/ethereum';
-=======
->>>>>>> f2b96847
 import { asyncPool } from '@aztec/foundation/async-pool';
 import { type EthAddress } from '@aztec/foundation/eth-address';
 import { type ViemSignature } from '@aztec/foundation/eth-signature';
