import {
  ExtendedContractClassLog,
  ExtendedPublicLog,
  type GetContractClassLogsResponse,
  type GetPublicLogsResponse,
  type L2Block,
  type LogFilter,
  LogId,
  TxScopedL2Log,
} from '@aztec/circuit-types';
<<<<<<< HEAD
import { type Fr, PrivateLog, PublicLog } from '@aztec/circuits.js';
import { ContractClassLog } from '@aztec/circuits.js/logs';
=======
import { PrivateLog, PublicLog } from '@aztec/circuits.js/logs';
>>>>>>> 80ace045
import { INITIAL_L2_BLOCK_NUM, MAX_NOTE_HASHES_PER_TX, PUBLIC_LOG_DATA_SIZE_IN_FIELDS } from '@aztec/constants';
import type { Fr } from '@aztec/foundation/fields';
import { createLogger } from '@aztec/foundation/log';
import { BufferReader, numToUInt32BE } from '@aztec/foundation/serialize';
import type { AztecAsyncKVStore, AztecAsyncMap } from '@aztec/kv-store';

import { type BlockStore } from './block_store.js';

/**
 * A store for logs
 */
export class LogStore {
  #logsByTag: AztecAsyncMap<string, Buffer[]>;
  #logTagsByBlock: AztecAsyncMap<number, string[]>;
  #privateLogsByBlock: AztecAsyncMap<number, Buffer>;
  #publicLogsByBlock: AztecAsyncMap<number, Buffer>;
  #contractClassLogsByBlock: AztecAsyncMap<number, Buffer>;
  #logsMaxPageSize: number;
  #log = createLogger('archiver:log_store');

  constructor(private db: AztecAsyncKVStore, private blockStore: BlockStore, logsMaxPageSize: number = 1000) {
    this.#logsByTag = db.openMap('archiver_tagged_logs_by_tag');
    this.#logTagsByBlock = db.openMap('archiver_log_tags_by_block');
    this.#privateLogsByBlock = db.openMap('archiver_private_logs_by_block');
    this.#publicLogsByBlock = db.openMap('archiver_public_logs_by_block');
    this.#contractClassLogsByBlock = db.openMap('archiver_contract_class_logs_by_block');

    this.#logsMaxPageSize = logsMaxPageSize;
  }

  #extractTaggedLogsFromPrivate(block: L2Block) {
    const taggedLogs = new Map<string, Buffer[]>();
    const dataStartIndexForBlock =
      block.header.state.partial.noteHashTree.nextAvailableLeafIndex -
      block.body.txEffects.length * MAX_NOTE_HASHES_PER_TX;
    block.body.txEffects.forEach((txEffect, txIndex) => {
      const txHash = txEffect.txHash;
      const dataStartIndexForTx = dataStartIndexForBlock + txIndex * MAX_NOTE_HASHES_PER_TX;
      txEffect.privateLogs.forEach(log => {
        const tag = log.fields[0];
        const currentLogs = taggedLogs.get(tag.toString()) ?? [];
        currentLogs.push(
          new TxScopedL2Log(
            txHash,
            dataStartIndexForTx,
            block.number,
            /* isFromPublic */ false,
            log.toBuffer(),
          ).toBuffer(),
        );
        taggedLogs.set(tag.toString(), currentLogs);
      });
    });
    return taggedLogs;
  }

  #extractTaggedLogsFromPublic(block: L2Block) {
    const taggedLogs = new Map<string, Buffer[]>();
    const dataStartIndexForBlock =
      block.header.state.partial.noteHashTree.nextAvailableLeafIndex -
      block.body.txEffects.length * MAX_NOTE_HASHES_PER_TX;
    block.body.txEffects.forEach((txEffect, txIndex) => {
      const txHash = txEffect.txHash;
      const dataStartIndexForTx = dataStartIndexForBlock + txIndex * MAX_NOTE_HASHES_PER_TX;
      txEffect.publicLogs.forEach(log => {
        // Check that each log stores 2 lengths in its first field. If not, it's not a tagged log:
        const firstFieldBuf = log.log[0].toBuffer();
        // See macros/note/mod/ and see how finalization_log[0] is constructed, to understand this monstrosity. (It wasn't me).
        // Search the codebase for "disgusting encoding" to see other hardcoded instances of this encoding, that you might need to change if you ever find yourself here.
        if (!firstFieldBuf.subarray(0, 27).equals(Buffer.alloc(27)) || firstFieldBuf[29] !== 0) {
          // See parseLogFromPublic - the first field of a tagged log is 5 bytes structured:
          // [ publicLen[0], publicLen[1], 0, privateLen[0], privateLen[1]]
          this.#log.warn(`Skipping public log with invalid first field: ${log.log[0]}`);
          return;
        }
        // Check that the length values line up with the log contents
        const publicValuesLength = firstFieldBuf.subarray(-5).readUint16BE();
        const privateValuesLength = firstFieldBuf.subarray(-5).readUint16BE(3);
        // Add 1 for the first field holding lengths
        const totalLogLength = 1 + publicValuesLength + privateValuesLength;
        // Note that zeroes can be valid log values, so we can only assert that we do not go over the given length
        if (totalLogLength > PUBLIC_LOG_DATA_SIZE_IN_FIELDS || log.log.slice(totalLogLength).find(f => !f.isZero())) {
          this.#log.warn(`Skipping invalid tagged public log with first field: ${log.log[0]}`);
          return;
        }

        // The first elt stores lengths as above => tag is in fields[1]
        const tag = log.log[1];

        this.#log.debug(`Found tagged public log with tag ${tag.toString()} in block ${block.number}`);
        const currentLogs = taggedLogs.get(tag.toString()) ?? [];
        currentLogs.push(
          new TxScopedL2Log(
            txHash,
            dataStartIndexForTx,
            block.number,
            /* isFromPublic */ true,
            log.toBuffer(),
          ).toBuffer(),
        );
        taggedLogs.set(tag.toString(), currentLogs);
      });
    });
    return taggedLogs;
  }

  /**
   * Append new logs to the store's list.
   * @param blocks - The blocks for which to add the logs.
   * @returns True if the operation is successful.
   */
  addLogs(blocks: L2Block[]): Promise<boolean> {
    const taggedLogsToAdd = blocks
      .flatMap(block => [this.#extractTaggedLogsFromPrivate(block), this.#extractTaggedLogsFromPublic(block)])
      .reduce((acc, val) => {
        for (const [tag, logs] of val.entries()) {
          const currentLogs = acc.get(tag) ?? [];
          acc.set(tag, currentLogs.concat(logs));
        }
        return acc;
      });
    const tagsToUpdate = Array.from(taggedLogsToAdd.keys());

    return this.db.transactionAsync(async () => {
      const currentTaggedLogs = await Promise.all(
        tagsToUpdate.map(async tag => ({ tag, logBuffers: await this.#logsByTag.getAsync(tag) })),
      );
      currentTaggedLogs.forEach(taggedLogBuffer => {
        if (taggedLogBuffer.logBuffers && taggedLogBuffer.logBuffers.length > 0) {
          taggedLogsToAdd.set(
            taggedLogBuffer.tag,
            taggedLogBuffer.logBuffers!.concat(taggedLogsToAdd.get(taggedLogBuffer.tag)!),
          );
        }
      });
      for (const block of blocks) {
        const tagsInBlock = [];
        for (const [tag, logs] of taggedLogsToAdd.entries()) {
          await this.#logsByTag.set(tag, logs);
          tagsInBlock.push(tag);
        }
        await this.#logTagsByBlock.set(block.number, tagsInBlock);

        const privateLogsInBlock = block.body.txEffects
          .map(txEffect => txEffect.privateLogs)
          .flat()
          .map(log => log.toBuffer());
        await this.#privateLogsByBlock.set(block.number, Buffer.concat(privateLogsInBlock));

        const publicLogsInBlock = block.body.txEffects
          .map((txEffect, txIndex) =>
            [
              numToUInt32BE(txIndex),
              numToUInt32BE(txEffect.publicLogs.length),
              txEffect.publicLogs.map(log => log.toBuffer()),
            ].flat(),
          )
          .flat();

        const contractClassLogsInBlock = block.body.txEffects
          .map((txEffect, txIndex) =>
            [
              numToUInt32BE(txIndex),
              numToUInt32BE(txEffect.contractClassLogs.length),
              txEffect.contractClassLogs.map(log => log.toBuffer()),
            ].flat(),
          )
          .flat();

        await this.#publicLogsByBlock.set(block.number, Buffer.concat(publicLogsInBlock));
        await this.#contractClassLogsByBlock.set(block.number, Buffer.concat(contractClassLogsInBlock));
      }

      return true;
    });
  }

  deleteLogs(blocks: L2Block[]): Promise<boolean> {
    return this.db.transactionAsync(async () => {
      const tagsToDelete = (
        await Promise.all(
          blocks.map(async block => {
            const tags = await this.#logTagsByBlock.getAsync(block.number);
            return tags ?? [];
          }),
        )
      ).flat();

      await Promise.all(
        blocks.map(block =>
          Promise.all([
            this.#privateLogsByBlock.delete(block.number),
            this.#publicLogsByBlock.delete(block.number),
            this.#logTagsByBlock.delete(block.number),
          ]),
        ),
      );

      await Promise.all(tagsToDelete.map(tag => this.#logsByTag.delete(tag.toString())));
      return true;
    });
  }

  /**
   * Retrieves all private logs from up to `limit` blocks, starting from the block number `start`.
   * @param start - The block number from which to begin retrieving logs.
   * @param limit - The maximum number of blocks to retrieve logs from.
   * @returns An array of private logs from the specified range of blocks.
   */
  async getPrivateLogs(start: number, limit: number): Promise<PrivateLog[]> {
    const logs = [];
    for await (const buffer of this.#privateLogsByBlock.valuesAsync({ start, limit })) {
      const reader = new BufferReader(buffer);
      while (reader.remainingBytes() > 0) {
        logs.push(reader.readObject(PrivateLog));
      }
    }
    return logs;
  }

  /**
   * Gets all logs that match any of the received tags (i.e. logs with their first field equal to a tag).
   * @param tags - The tags to filter the logs by.
   * @returns For each received tag, an array of matching logs is returned. An empty array implies no logs match
   * that tag.
   */
  async getLogsByTags(tags: Fr[]): Promise<TxScopedL2Log[][]> {
    const logs = await Promise.all(tags.map(tag => this.#logsByTag.getAsync(tag.toString())));
    return logs.map(
      noteLogBuffers => noteLogBuffers?.map(noteLogBuffer => TxScopedL2Log.fromBuffer(noteLogBuffer)) ?? [],
    );
  }

  /**
   * Gets public logs based on the provided filter.
   * @param filter - The filter to apply to the logs.
   * @returns The requested logs.
   */
  getPublicLogs(filter: LogFilter): Promise<GetPublicLogsResponse> {
    if (filter.afterLog) {
      return this.#filterPublicLogsBetweenBlocks(filter);
    } else if (filter.txHash) {
      return this.#filterPublicLogsOfTx(filter);
    } else {
      return this.#filterPublicLogsBetweenBlocks(filter);
    }
  }

  async #filterPublicLogsOfTx(filter: LogFilter): Promise<GetPublicLogsResponse> {
    if (!filter.txHash) {
      throw new Error('Missing txHash');
    }

    const [blockNumber, txIndex] = (await this.blockStore.getTxLocation(filter.txHash)) ?? [];
    if (typeof blockNumber !== 'number' || typeof txIndex !== 'number') {
      return { logs: [], maxLogsHit: false };
    }

    const buffer = (await this.#publicLogsByBlock.getAsync(blockNumber)) ?? Buffer.alloc(0);
    const publicLogsInBlock: [PublicLog[]] = [[]];
    const reader = new BufferReader(buffer);
    while (reader.remainingBytes() > 0) {
      const indexOfTx = reader.readNumber();
      const numLogsInTx = reader.readNumber();
      publicLogsInBlock[indexOfTx] = [];
      for (let i = 0; i < numLogsInTx; i++) {
        publicLogsInBlock[indexOfTx].push(reader.readObject(PublicLog));
      }
    }

    const txLogs = publicLogsInBlock[txIndex];

    const logs: ExtendedPublicLog[] = [];
    const maxLogsHit = this.#accumulateLogs(logs, blockNumber, txIndex, txLogs, filter);

    return { logs, maxLogsHit };
  }

  async #filterPublicLogsBetweenBlocks(filter: LogFilter): Promise<GetPublicLogsResponse> {
    const start =
      filter.afterLog?.blockNumber ?? Math.max(filter.fromBlock ?? INITIAL_L2_BLOCK_NUM, INITIAL_L2_BLOCK_NUM);
    const end = filter.toBlock;

    if (typeof end === 'number' && end < start) {
      return {
        logs: [],
        maxLogsHit: true,
      };
    }

    const logs: ExtendedPublicLog[] = [];

    let maxLogsHit = false;
    loopOverBlocks: for await (const [blockNumber, logBuffer] of this.#publicLogsByBlock.entriesAsync({ start, end })) {
      const publicLogsInBlock: [PublicLog[]] = [[]];
      const reader = new BufferReader(logBuffer);
      while (reader.remainingBytes() > 0) {
        const indexOfTx = reader.readNumber();
        const numLogsInTx = reader.readNumber();
        publicLogsInBlock[indexOfTx] = [];
        for (let i = 0; i < numLogsInTx; i++) {
          publicLogsInBlock[indexOfTx].push(reader.readObject(PublicLog));
        }
      }
      for (let txIndex = filter.afterLog?.txIndex ?? 0; txIndex < publicLogsInBlock.length; txIndex++) {
        const txLogs = publicLogsInBlock[txIndex];
        maxLogsHit = this.#accumulateLogs(logs, blockNumber, txIndex, txLogs, filter);
        if (maxLogsHit) {
          this.#log.debug(`Max logs hit at block ${blockNumber}`);
          break loopOverBlocks;
        }
      }
    }

    return { logs, maxLogsHit };
  }

  /**
   * Gets contract class logs based on the provided filter.
   * @param filter - The filter to apply to the logs.
   * @returns The requested logs.
   */
  getContractClassLogs(filter: LogFilter): Promise<GetContractClassLogsResponse> {
    if (filter.afterLog) {
      return this.#filterContractClassLogsBetweenBlocks(filter);
    } else if (filter.txHash) {
      return this.#filterContractClassLogsOfTx(filter);
    } else {
      return this.#filterContractClassLogsBetweenBlocks(filter);
    }
  }

  async #filterContractClassLogsOfTx(filter: LogFilter): Promise<GetContractClassLogsResponse> {
    if (!filter.txHash) {
      throw new Error('Missing txHash');
    }

    const [blockNumber, txIndex] = (await this.blockStore.getTxLocation(filter.txHash)) ?? [];
    if (typeof blockNumber !== 'number' || typeof txIndex !== 'number') {
      return { logs: [], maxLogsHit: false };
    }
    const contractClassLogsBuffer = (await this.#contractClassLogsByBlock.getAsync(blockNumber)) ?? Buffer.alloc(0);
    const contractClassLogsInBlock: [ContractClassLog[]] = [[]];

    const reader = new BufferReader(contractClassLogsBuffer);
    while (reader.remainingBytes() > 0) {
      const indexOfTx = reader.readNumber();
      const numLogsInTx = reader.readNumber();
      contractClassLogsInBlock[indexOfTx] = [];
      for (let i = 0; i < numLogsInTx; i++) {
        contractClassLogsInBlock[indexOfTx].push(reader.readObject(ContractClassLog));
      }
    }

    const txLogs = contractClassLogsInBlock[txIndex];

    const logs: ExtendedContractClassLog[] = [];
    const maxLogsHit = this.#accumulateLogs(logs, blockNumber, txIndex, txLogs, filter);

    return { logs, maxLogsHit };
  }

  async #filterContractClassLogsBetweenBlocks(filter: LogFilter): Promise<GetContractClassLogsResponse> {
    const start =
      filter.afterLog?.blockNumber ?? Math.max(filter.fromBlock ?? INITIAL_L2_BLOCK_NUM, INITIAL_L2_BLOCK_NUM);
    const end = filter.toBlock;

    if (typeof end === 'number' && end < start) {
      return {
        logs: [],
        maxLogsHit: true,
      };
    }

    const logs: ExtendedContractClassLog[] = [];

    let maxLogsHit = false;
    loopOverBlocks: for await (const [blockNumber, logBuffer] of this.#contractClassLogsByBlock.entriesAsync({
      start,
      end,
    })) {
      const contractClassLogsInBlock: [ContractClassLog[]] = [[]];
      const reader = new BufferReader(logBuffer);
      while (reader.remainingBytes() > 0) {
        const indexOfTx = reader.readNumber();
        const numLogsInTx = reader.readNumber();
        contractClassLogsInBlock[indexOfTx] = [];
        for (let i = 0; i < numLogsInTx; i++) {
          contractClassLogsInBlock[indexOfTx].push(reader.readObject(ContractClassLog));
        }
      }
      for (let txIndex = filter.afterLog?.txIndex ?? 0; txIndex < contractClassLogsInBlock.length; txIndex++) {
        const txLogs = contractClassLogsInBlock[txIndex];
        maxLogsHit = this.#accumulateLogs(logs, blockNumber, txIndex, txLogs, filter);
        if (maxLogsHit) {
          this.#log.debug(`Max logs hit at block ${blockNumber}`);
          break loopOverBlocks;
        }
      }
    }

    return { logs, maxLogsHit };
  }

  #accumulateLogs(
    results: (ExtendedContractClassLog | ExtendedPublicLog)[],
    blockNumber: number,
    txIndex: number,
    txLogs: (ContractClassLog | PublicLog)[],
    filter: LogFilter,
  ): boolean {
    let maxLogsHit = false;
    let logIndex = typeof filter.afterLog?.logIndex === 'number' ? filter.afterLog.logIndex + 1 : 0;
    for (; logIndex < txLogs.length; logIndex++) {
      const log = txLogs[logIndex];
      if (!filter.contractAddress || log.contractAddress.equals(filter.contractAddress)) {
        if (log instanceof ContractClassLog) {
          results.push(new ExtendedContractClassLog(new LogId(blockNumber, txIndex, logIndex), log));
        } else {
          results.push(new ExtendedPublicLog(new LogId(blockNumber, txIndex, logIndex), log));
        }

        if (results.length >= this.#logsMaxPageSize) {
          maxLogsHit = true;
          break;
        }
      }
    }

    return maxLogsHit;
  }
}<|MERGE_RESOLUTION|>--- conflicted
+++ resolved
@@ -8,12 +8,7 @@
   LogId,
   TxScopedL2Log,
 } from '@aztec/circuit-types';
-<<<<<<< HEAD
-import { type Fr, PrivateLog, PublicLog } from '@aztec/circuits.js';
-import { ContractClassLog } from '@aztec/circuits.js/logs';
-=======
-import { PrivateLog, PublicLog } from '@aztec/circuits.js/logs';
->>>>>>> 80ace045
+import { ContractClassLog, PrivateLog, PublicLog } from '@aztec/circuits.js/logs';
 import { INITIAL_L2_BLOCK_NUM, MAX_NOTE_HASHES_PER_TX, PUBLIC_LOG_DATA_SIZE_IN_FIELDS } from '@aztec/constants';
 import type { Fr } from '@aztec/foundation/fields';
 import { createLogger } from '@aztec/foundation/log';
