--- conflicted
+++ resolved
@@ -139,47 +139,17 @@
           await this.#logsByTag.set(tag, logs);
           tagsInBlock.push(tag);
         }
-<<<<<<< HEAD
-        await this.#logTagsByBlock.set(block.number, tagsInBlock);
-
-        const privateLogsInBlock = block.body.txEffects
-          .map(txEffect => txEffect.privateLogs)
-          .flat()
-          .map(log => log.toBuffer());
-        await this.#privateLogsByBlock.set(block.number, Buffer.concat(privateLogsInBlock));
-
-        await this.#unencryptedLogsByBlock.set(block.number, block.body.unencryptedLogs.toBuffer());
-        await this.#contractClassLogsByBlock.set(block.number, block.body.contractClassLogs.toBuffer());
-      }),
-    );
-=======
         void this.#logTagsByBlock.set(block.number, tagsInBlock);
         void this.#noteEncryptedLogsByBlock.set(block.number, block.body.noteEncryptedLogs.toBuffer());
         void this.#encryptedLogsByBlock.set(block.number, block.body.encryptedLogs.toBuffer());
         void this.#unencryptedLogsByBlock.set(block.number, block.body.unencryptedLogs.toBuffer());
         void this.#contractClassLogsByBlock.set(block.number, block.body.contractClassLogs.toBuffer());
       });
->>>>>>> ba335bdf
 
     return true;
   }
 
   async deleteLogs(blocks: L2Block[]): Promise<boolean> {
-<<<<<<< HEAD
-    const tagsToDelete =
-      (await Promise.all(blocks.map(block => this.#logTagsByBlock.get(block.number))))
-        .flat()
-        .filter(tag => tag !== undefined)
-        .map(tag => tag!.toString()) ?? [];
-
-    await Promise.all(
-      blocks.map(async block => {
-        await this.#privateLogsByBlock.delete(block.number);
-        await this.#unencryptedLogsByBlock.delete(block.number);
-        await this.#logTagsByBlock.delete(block.number);
-      }),
-    );
-=======
     const tagsToDelete = await this.db.transaction(() => {
       return blocks.flatMap(block => this.#logTagsByBlock.get(block.number)?.map(tag => tag.toString()) ?? []);
     });
@@ -190,7 +160,14 @@
         void this.#unencryptedLogsByBlock.delete(block.number);
         void this.#logTagsByBlock.delete(block.number);
       });
->>>>>>> ba335bdf
+
+    await Promise.all(
+      blocks.map(async block => {
+        await this.#privateLogsByBlock.delete(block.number);
+        await this.#unencryptedLogsByBlock.delete(block.number);
+        await this.#logTagsByBlock.delete(block.number);
+      }),
+    );
 
     await Promise.all(tagsToDelete.map(tag => this.#logsByTag.delete(tag.toString())));
 
@@ -204,14 +181,6 @@
    * @param logType - Specifies whether to return encrypted or unencrypted logs.
    * @returns The requested logs.
    */
-<<<<<<< HEAD
-  async getPrivateLogs(start: number, limit: number) {
-    const logs = [];
-    for await (const buffer of this.#privateLogsByBlock.values({ start, limit })) {
-      const reader = new BufferReader(buffer);
-      while (reader.remainingBytes() > 0) {
-        logs.push(reader.readObject(PrivateLog));
-=======
   *getLogs<TLogType extends LogType>(
     start: number,
     limit: number,
@@ -237,7 +206,6 @@
         case LogType.UNENCRYPTED:
         default:
           return UnencryptedL2BlockL2Logs;
->>>>>>> ba335bdf
       }
     })();
     const L2BlockL2Logs = logTypeMap;
@@ -283,13 +251,7 @@
       return { logs: [], maxLogsHit: false };
     }
 
-<<<<<<< HEAD
-    const buffer = (await this.#unencryptedLogsByBlock.get(blockNumber)) ?? Buffer.alloc(0);
-    const unencryptedLogsInBlock = UnencryptedL2BlockL2Logs.fromBuffer(buffer);
-
-=======
     const unencryptedLogsInBlock = this.#getBlockLogs(blockNumber, LogType.UNENCRYPTED);
->>>>>>> ba335bdf
     const txLogs = unencryptedLogsInBlock.txLogs[txIndex].unrollLogs();
 
     const logs: ExtendedUnencryptedL2Log[] = [];
