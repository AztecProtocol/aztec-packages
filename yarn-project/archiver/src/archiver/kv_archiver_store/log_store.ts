import {
  ExtendedContractClassLog,
  ExtendedPublicLog,
  type GetContractClassLogsResponse,
  type GetPublicLogsResponse,
  type L2Block,
  type LogFilter,
  LogId,
  TxScopedL2Log,
} from '@aztec/circuit-types';
<<<<<<< HEAD
import { ContractClassLog, type Fr, PrivateLog, PublicLog } from '@aztec/circuits.js';
import {
  INITIAL_L2_BLOCK_NUM,
  MAX_NOTE_HASHES_PER_TX,
  PUBLIC_LOG_DATA_SIZE_IN_FIELDS,
} from '@aztec/circuits.js/constants';
=======
import { type Fr, PrivateLog, PublicLog } from '@aztec/circuits.js';
import { INITIAL_L2_BLOCK_NUM, MAX_NOTE_HASHES_PER_TX, PUBLIC_LOG_DATA_SIZE_IN_FIELDS } from '@aztec/constants';
>>>>>>> b2c5744f
import { createLogger } from '@aztec/foundation/log';
import { BufferReader, numToUInt32BE } from '@aztec/foundation/serialize';
import type { AztecAsyncKVStore, AztecAsyncMap } from '@aztec/kv-store';

import { type BlockStore } from './block_store.js';

/**
 * A store for logs
 */
export class LogStore {
  #logsByTag: AztecAsyncMap<string, Buffer[]>;
  #logTagsByBlock: AztecAsyncMap<number, string[]>;
  #privateLogsByBlock: AztecAsyncMap<number, Buffer>;
  #publicLogsByBlock: AztecAsyncMap<number, Buffer>;
  #contractClassLogsByBlock: AztecAsyncMap<number, Buffer>;
  #logsMaxPageSize: number;
  #log = createLogger('archiver:log_store');

  constructor(private db: AztecAsyncKVStore, private blockStore: BlockStore, logsMaxPageSize: number = 1000) {
    this.#logsByTag = db.openMap('archiver_tagged_logs_by_tag');
    this.#logTagsByBlock = db.openMap('archiver_log_tags_by_block');
    this.#privateLogsByBlock = db.openMap('archiver_private_logs_by_block');
    this.#publicLogsByBlock = db.openMap('archiver_public_logs_by_block');
    this.#contractClassLogsByBlock = db.openMap('archiver_contract_class_logs_by_block');

    this.#logsMaxPageSize = logsMaxPageSize;
  }

  #extractTaggedLogsFromPrivate(block: L2Block) {
    const taggedLogs = new Map<string, Buffer[]>();
    const dataStartIndexForBlock =
      block.header.state.partial.noteHashTree.nextAvailableLeafIndex -
      block.body.txEffects.length * MAX_NOTE_HASHES_PER_TX;
    block.body.txEffects.forEach((txEffect, txIndex) => {
      const txHash = txEffect.txHash;
      const dataStartIndexForTx = dataStartIndexForBlock + txIndex * MAX_NOTE_HASHES_PER_TX;
      txEffect.privateLogs.forEach(log => {
        const tag = log.fields[0];
        const currentLogs = taggedLogs.get(tag.toString()) ?? [];
        currentLogs.push(
          new TxScopedL2Log(
            txHash,
            dataStartIndexForTx,
            block.number,
            /* isFromPublic */ false,
            log.toBuffer(),
          ).toBuffer(),
        );
        taggedLogs.set(tag.toString(), currentLogs);
      });
    });
    return taggedLogs;
  }

  #extractTaggedLogsFromPublic(block: L2Block) {
    const taggedLogs = new Map<string, Buffer[]>();
    const dataStartIndexForBlock =
      block.header.state.partial.noteHashTree.nextAvailableLeafIndex -
      block.body.txEffects.length * MAX_NOTE_HASHES_PER_TX;
    block.body.txEffects.forEach((txEffect, txIndex) => {
      const txHash = txEffect.txHash;
      const dataStartIndexForTx = dataStartIndexForBlock + txIndex * MAX_NOTE_HASHES_PER_TX;
      txEffect.publicLogs.forEach(log => {
        // Check that each log stores 2 lengths in its first field. If not, it's not a tagged log:
        const firstFieldBuf = log.log[0].toBuffer();
        // See macros/note/mod/ and see how finalization_log[0] is constructed, to understand this monstrosity. (It wasn't me).
        // Search the codebase for "disgusting encoding" to see other hardcoded instances of this encoding, that you might need to change if you ever find yourself here.
        if (!firstFieldBuf.subarray(0, 27).equals(Buffer.alloc(27)) || firstFieldBuf[29] !== 0) {
          // See parseLogFromPublic - the first field of a tagged log is 5 bytes structured:
          // [ publicLen[0], publicLen[1], 0, privateLen[0], privateLen[1]]
          this.#log.warn(`Skipping public log with invalid first field: ${log.log[0]}`);
          return;
        }
        // Check that the length values line up with the log contents
        const publicValuesLength = firstFieldBuf.subarray(-5).readUint16BE();
        const privateValuesLength = firstFieldBuf.subarray(-5).readUint16BE(3);
        // Add 1 for the first field holding lengths
        const totalLogLength = 1 + publicValuesLength + privateValuesLength;
        // Note that zeroes can be valid log values, so we can only assert that we do not go over the given length
        if (totalLogLength > PUBLIC_LOG_DATA_SIZE_IN_FIELDS || log.log.slice(totalLogLength).find(f => !f.isZero())) {
          this.#log.warn(`Skipping invalid tagged public log with first field: ${log.log[0]}`);
          return;
        }

        // The first elt stores lengths as above => tag is in fields[1]
        const tag = log.log[1];

        this.#log.debug(`Found tagged public log with tag ${tag.toString()} in block ${block.number}`);
        const currentLogs = taggedLogs.get(tag.toString()) ?? [];
        currentLogs.push(
          new TxScopedL2Log(
            txHash,
            dataStartIndexForTx,
            block.number,
            /* isFromPublic */ true,
            log.toBuffer(),
          ).toBuffer(),
        );
        taggedLogs.set(tag.toString(), currentLogs);
      });
    });
    return taggedLogs;
  }

  /**
   * Append new logs to the store's list.
   * @param blocks - The blocks for which to add the logs.
   * @returns True if the operation is successful.
   */
  addLogs(blocks: L2Block[]): Promise<boolean> {
    const taggedLogsToAdd = blocks
      .flatMap(block => [this.#extractTaggedLogsFromPrivate(block), this.#extractTaggedLogsFromPublic(block)])
      .reduce((acc, val) => {
        for (const [tag, logs] of val.entries()) {
          const currentLogs = acc.get(tag) ?? [];
          acc.set(tag, currentLogs.concat(logs));
        }
        return acc;
      });
    const tagsToUpdate = Array.from(taggedLogsToAdd.keys());

    return this.db.transactionAsync(async () => {
      const currentTaggedLogs = await Promise.all(
        tagsToUpdate.map(async tag => ({ tag, logBuffers: await this.#logsByTag.getAsync(tag) })),
      );
      currentTaggedLogs.forEach(taggedLogBuffer => {
        if (taggedLogBuffer.logBuffers && taggedLogBuffer.logBuffers.length > 0) {
          taggedLogsToAdd.set(
            taggedLogBuffer.tag,
            taggedLogBuffer.logBuffers!.concat(taggedLogsToAdd.get(taggedLogBuffer.tag)!),
          );
        }
      });
      for (const block of blocks) {
        const tagsInBlock = [];
        for (const [tag, logs] of taggedLogsToAdd.entries()) {
          await this.#logsByTag.set(tag, logs);
          tagsInBlock.push(tag);
        }
        await this.#logTagsByBlock.set(block.number, tagsInBlock);

        const privateLogsInBlock = block.body.txEffects
          .map(txEffect => txEffect.privateLogs)
          .flat()
          .map(log => log.toBuffer());
        await this.#privateLogsByBlock.set(block.number, Buffer.concat(privateLogsInBlock));

        const publicLogsInBlock = block.body.txEffects
          .map((txEffect, txIndex) =>
            [
              numToUInt32BE(txIndex),
              numToUInt32BE(txEffect.publicLogs.length),
              txEffect.publicLogs.map(log => log.toBuffer()),
            ].flat(),
          )
          .flat();

        const contractClassLogsInBlock = block.body.txEffects
          .map((txEffect, txIndex) =>
            [
              numToUInt32BE(txIndex),
              numToUInt32BE(txEffect.contractClassLogs.length),
              txEffect.contractClassLogs.map(log => log.toBuffer()),
            ].flat(),
          )
          .flat();

        await this.#publicLogsByBlock.set(block.number, Buffer.concat(publicLogsInBlock));
        await this.#contractClassLogsByBlock.set(block.number, Buffer.concat(contractClassLogsInBlock));
      }

      return true;
    });
  }

  deleteLogs(blocks: L2Block[]): Promise<boolean> {
    return this.db.transactionAsync(async () => {
      const tagsToDelete = (
        await Promise.all(
          blocks.map(async block => {
            const tags = await this.#logTagsByBlock.getAsync(block.number);
            return tags ?? [];
          }),
        )
      ).flat();

      await Promise.all(
        blocks.map(block =>
          Promise.all([
            this.#privateLogsByBlock.delete(block.number),
            this.#publicLogsByBlock.delete(block.number),
            this.#logTagsByBlock.delete(block.number),
          ]),
        ),
      );

      await Promise.all(tagsToDelete.map(tag => this.#logsByTag.delete(tag.toString())));
      return true;
    });
  }

  /**
   * Retrieves all private logs from up to `limit` blocks, starting from the block number `start`.
   * @param start - The block number from which to begin retrieving logs.
   * @param limit - The maximum number of blocks to retrieve logs from.
   * @returns An array of private logs from the specified range of blocks.
   */
  async getPrivateLogs(start: number, limit: number): Promise<PrivateLog[]> {
    const logs = [];
    for await (const buffer of this.#privateLogsByBlock.valuesAsync({ start, limit })) {
      const reader = new BufferReader(buffer);
      while (reader.remainingBytes() > 0) {
        logs.push(reader.readObject(PrivateLog));
      }
    }
    return logs;
  }

  /**
   * Gets all logs that match any of the received tags (i.e. logs with their first field equal to a tag).
   * @param tags - The tags to filter the logs by.
   * @returns For each received tag, an array of matching logs is returned. An empty array implies no logs match
   * that tag.
   */
  async getLogsByTags(tags: Fr[]): Promise<TxScopedL2Log[][]> {
    const logs = await Promise.all(tags.map(tag => this.#logsByTag.getAsync(tag.toString())));
    return logs.map(
      noteLogBuffers => noteLogBuffers?.map(noteLogBuffer => TxScopedL2Log.fromBuffer(noteLogBuffer)) ?? [],
    );
  }

  /**
   * Gets public logs based on the provided filter.
   * @param filter - The filter to apply to the logs.
   * @returns The requested logs.
   */
  getPublicLogs(filter: LogFilter): Promise<GetPublicLogsResponse> {
    if (filter.afterLog) {
      return this.#filterPublicLogsBetweenBlocks(filter);
    } else if (filter.txHash) {
      return this.#filterPublicLogsOfTx(filter);
    } else {
      return this.#filterPublicLogsBetweenBlocks(filter);
    }
  }

  async #filterPublicLogsOfTx(filter: LogFilter): Promise<GetPublicLogsResponse> {
    if (!filter.txHash) {
      throw new Error('Missing txHash');
    }

    const [blockNumber, txIndex] = (await this.blockStore.getTxLocation(filter.txHash)) ?? [];
    if (typeof blockNumber !== 'number' || typeof txIndex !== 'number') {
      return { logs: [], maxLogsHit: false };
    }

    const buffer = (await this.#publicLogsByBlock.getAsync(blockNumber)) ?? Buffer.alloc(0);
    const publicLogsInBlock: [PublicLog[]] = [[]];
    const reader = new BufferReader(buffer);
    while (reader.remainingBytes() > 0) {
      const indexOfTx = reader.readNumber();
      const numLogsInTx = reader.readNumber();
      publicLogsInBlock[indexOfTx] = [];
      for (let i = 0; i < numLogsInTx; i++) {
        publicLogsInBlock[indexOfTx].push(reader.readObject(PublicLog));
      }
    }

    const txLogs = publicLogsInBlock[txIndex];

    const logs: ExtendedPublicLog[] = [];
    const maxLogsHit = this.#accumulateLogs(logs, blockNumber, txIndex, txLogs, filter);

    return { logs, maxLogsHit };
  }

  async #filterPublicLogsBetweenBlocks(filter: LogFilter): Promise<GetPublicLogsResponse> {
    const start =
      filter.afterLog?.blockNumber ?? Math.max(filter.fromBlock ?? INITIAL_L2_BLOCK_NUM, INITIAL_L2_BLOCK_NUM);
    const end = filter.toBlock;

    if (typeof end === 'number' && end < start) {
      return {
        logs: [],
        maxLogsHit: true,
      };
    }

    const logs: ExtendedPublicLog[] = [];

    let maxLogsHit = false;
    loopOverBlocks: for await (const [blockNumber, logBuffer] of this.#publicLogsByBlock.entriesAsync({ start, end })) {
      const publicLogsInBlock: [PublicLog[]] = [[]];
      const reader = new BufferReader(logBuffer);
      while (reader.remainingBytes() > 0) {
        const indexOfTx = reader.readNumber();
        const numLogsInTx = reader.readNumber();
        publicLogsInBlock[indexOfTx] = [];
        for (let i = 0; i < numLogsInTx; i++) {
          publicLogsInBlock[indexOfTx].push(reader.readObject(PublicLog));
        }
      }
      for (let txIndex = filter.afterLog?.txIndex ?? 0; txIndex < publicLogsInBlock.length; txIndex++) {
        const txLogs = publicLogsInBlock[txIndex];
        maxLogsHit = this.#accumulateLogs(logs, blockNumber, txIndex, txLogs, filter);
        if (maxLogsHit) {
          this.#log.debug(`Max logs hit at block ${blockNumber}`);
          break loopOverBlocks;
        }
      }
    }

    return { logs, maxLogsHit };
  }

  /**
   * Gets contract class logs based on the provided filter.
   * @param filter - The filter to apply to the logs.
   * @returns The requested logs.
   */
  getContractClassLogs(filter: LogFilter): Promise<GetContractClassLogsResponse> {
    if (filter.afterLog) {
      return this.#filterContractClassLogsBetweenBlocks(filter);
    } else if (filter.txHash) {
      return this.#filterContractClassLogsOfTx(filter);
    } else {
      return this.#filterContractClassLogsBetweenBlocks(filter);
    }
  }

  async #filterContractClassLogsOfTx(filter: LogFilter): Promise<GetContractClassLogsResponse> {
    if (!filter.txHash) {
      throw new Error('Missing txHash');
    }

    const [blockNumber, txIndex] = (await this.blockStore.getTxLocation(filter.txHash)) ?? [];
    if (typeof blockNumber !== 'number' || typeof txIndex !== 'number') {
      return { logs: [], maxLogsHit: false };
    }
    const contractClassLogsBuffer = (await this.#contractClassLogsByBlock.getAsync(blockNumber)) ?? Buffer.alloc(0);
    const contractClassLogsInBlock: [ContractClassLog[]] = [[]];

    const reader = new BufferReader(contractClassLogsBuffer);
    while (reader.remainingBytes() > 0) {
      const indexOfTx = reader.readNumber();
      const numLogsInTx = reader.readNumber();
      contractClassLogsInBlock[indexOfTx] = [];
      for (let i = 0; i < numLogsInTx; i++) {
        contractClassLogsInBlock[indexOfTx].push(reader.readObject(ContractClassLog));
      }
    }

    const txLogs = contractClassLogsInBlock[txIndex];

    const logs: ExtendedContractClassLog[] = [];
    const maxLogsHit = this.#accumulateLogs(logs, blockNumber, txIndex, txLogs, filter);

    return { logs, maxLogsHit };
  }

  async #filterContractClassLogsBetweenBlocks(filter: LogFilter): Promise<GetContractClassLogsResponse> {
    const start =
      filter.afterLog?.blockNumber ?? Math.max(filter.fromBlock ?? INITIAL_L2_BLOCK_NUM, INITIAL_L2_BLOCK_NUM);
    const end = filter.toBlock;

    if (typeof end === 'number' && end < start) {
      return {
        logs: [],
        maxLogsHit: true,
      };
    }

    const logs: ExtendedContractClassLog[] = [];

    let maxLogsHit = false;
    loopOverBlocks: for await (const [blockNumber, logBuffer] of this.#contractClassLogsByBlock.entriesAsync({
      start,
      end,
    })) {
      const contractClassLogsInBlock: [ContractClassLog[]] = [[]];
      const reader = new BufferReader(logBuffer);
      while (reader.remainingBytes() > 0) {
        const indexOfTx = reader.readNumber();
        const numLogsInTx = reader.readNumber();
        contractClassLogsInBlock[indexOfTx] = [];
        for (let i = 0; i < numLogsInTx; i++) {
          contractClassLogsInBlock[indexOfTx].push(reader.readObject(ContractClassLog));
        }
      }
      for (let txIndex = filter.afterLog?.txIndex ?? 0; txIndex < contractClassLogsInBlock.length; txIndex++) {
        const txLogs = contractClassLogsInBlock[txIndex];
        maxLogsHit = this.#accumulateLogs(logs, blockNumber, txIndex, txLogs, filter);
        if (maxLogsHit) {
          this.#log.debug(`Max logs hit at block ${blockNumber}`);
          break loopOverBlocks;
        }
      }
    }

    return { logs, maxLogsHit };
  }

  #accumulateLogs(
    results: (ExtendedContractClassLog | ExtendedPublicLog)[],
    blockNumber: number,
    txIndex: number,
    txLogs: (ContractClassLog | PublicLog)[],
    filter: LogFilter,
  ): boolean {
    let maxLogsHit = false;
    let logIndex = typeof filter.afterLog?.logIndex === 'number' ? filter.afterLog.logIndex + 1 : 0;
    for (; logIndex < txLogs.length; logIndex++) {
      const log = txLogs[logIndex];
      // TODO(MW): fix hack for contract class
      if (!filter.contractAddress || (log instanceof PublicLog && log.contractAddress.equals(filter.contractAddress))) {
        if (log instanceof ContractClassLog) {
          results.push(new ExtendedContractClassLog(new LogId(blockNumber, txIndex, logIndex), log));
        } else {
          results.push(new ExtendedPublicLog(new LogId(blockNumber, txIndex, logIndex), log));
        }

        if (results.length >= this.#logsMaxPageSize) {
          maxLogsHit = true;
          break;
        }
      }
    }

    return maxLogsHit;
  }
}<|MERGE_RESOLUTION|>--- conflicted
+++ resolved
@@ -8,17 +8,12 @@
   LogId,
   TxScopedL2Log,
 } from '@aztec/circuit-types';
-<<<<<<< HEAD
 import { ContractClassLog, type Fr, PrivateLog, PublicLog } from '@aztec/circuits.js';
 import {
   INITIAL_L2_BLOCK_NUM,
   MAX_NOTE_HASHES_PER_TX,
   PUBLIC_LOG_DATA_SIZE_IN_FIELDS,
-} from '@aztec/circuits.js/constants';
-=======
-import { type Fr, PrivateLog, PublicLog } from '@aztec/circuits.js';
-import { INITIAL_L2_BLOCK_NUM, MAX_NOTE_HASHES_PER_TX, PUBLIC_LOG_DATA_SIZE_IN_FIELDS } from '@aztec/constants';
->>>>>>> b2c5744f
+} from '@aztec/constants';
 import { createLogger } from '@aztec/foundation/log';
 import { BufferReader, numToUInt32BE } from '@aztec/foundation/serialize';
 import type { AztecAsyncKVStore, AztecAsyncMap } from '@aztec/kv-store';
