--- conflicted
+++ resolved
@@ -1,9 +1,6 @@
 import {
-<<<<<<< HEAD
   ContractClass2BlockL2Logs,
-=======
   type Body,
->>>>>>> f4626571
   EncryptedL2BlockL2Logs,
   EncryptedNoteL2BlockL2Logs,
   ExtendedUnencryptedL2Log,
@@ -44,11 +41,8 @@
     this.#logTagsByBlock = db.openMap('archiver_log_tags_by_block');
     this.#encryptedLogsByBlock = db.openMap('archiver_encrypted_logs_by_block');
     this.#unencryptedLogsByBlock = db.openMap('archiver_unencrypted_logs_by_block');
-<<<<<<< HEAD
     this.#contractClassLogsByBlock = db.openMap('archiver_contract_class_logs_by_block');
 
-=======
->>>>>>> f4626571
     this.#logsMaxPageSize = logsMaxPageSize;
   }
 
