import { INITIAL_L2_BLOCK_NUM, MAX_NOTE_HASHES_PER_TX, PUBLIC_LOG_DATA_SIZE_IN_FIELDS } from '@aztec/constants';
import type { Fr } from '@aztec/foundation/fields';
import { createLogger } from '@aztec/foundation/log';
import { BufferReader, numToUInt32BE } from '@aztec/foundation/serialize';
import type { AztecAsyncKVStore, AztecAsyncMap } from '@aztec/kv-store';
import type { L2Block } from '@aztec/stdlib/block';
import type { GetContractClassLogsResponse, GetPublicLogsResponse } from '@aztec/stdlib/interfaces/client';
import {
  ExtendedContractClassLog,
  ExtendedPublicLog,
<<<<<<< HEAD
  type GetContractClassLogsResponse,
  type GetPublicLogsResponse,
  type L2Block,
=======
  ExtendedUnencryptedL2Log,
>>>>>>> 9ccd2c9c
  type LogFilter,
  LogId,
  PrivateLog,
  PublicLog,
  TxScopedL2Log,
<<<<<<< HEAD
} from '@aztec/circuit-types';
import { ContractClassLog, PrivateLog, PublicLog } from '@aztec/circuits.js/logs';
import { INITIAL_L2_BLOCK_NUM, MAX_NOTE_HASHES_PER_TX, PUBLIC_LOG_DATA_SIZE_IN_FIELDS } from '@aztec/constants';
import type { Fr } from '@aztec/foundation/fields';
import { createLogger } from '@aztec/foundation/log';
import { BufferReader, numToUInt32BE } from '@aztec/foundation/serialize';
import type { AztecAsyncKVStore, AztecAsyncMap } from '@aztec/kv-store';
=======
  UnencryptedL2Log,
} from '@aztec/stdlib/logs';
>>>>>>> 9ccd2c9c

import type { BlockStore } from './block_store.js';

/**
 * A store for logs
 */
export class LogStore {
  #logsByTag: AztecAsyncMap<string, Buffer[]>;
  #logTagsByBlock: AztecAsyncMap<number, string[]>;
  #privateLogsByBlock: AztecAsyncMap<number, Buffer>;
  #publicLogsByBlock: AztecAsyncMap<number, Buffer>;
  #contractClassLogsByBlock: AztecAsyncMap<number, Buffer>;
  #logsMaxPageSize: number;
  #log = createLogger('archiver:log_store');

  constructor(private db: AztecAsyncKVStore, private blockStore: BlockStore, logsMaxPageSize: number = 1000) {
    this.#logsByTag = db.openMap('archiver_tagged_logs_by_tag');
    this.#logTagsByBlock = db.openMap('archiver_log_tags_by_block');
    this.#privateLogsByBlock = db.openMap('archiver_private_logs_by_block');
    this.#publicLogsByBlock = db.openMap('archiver_public_logs_by_block');
    this.#contractClassLogsByBlock = db.openMap('archiver_contract_class_logs_by_block');

    this.#logsMaxPageSize = logsMaxPageSize;
  }

  #extractTaggedLogsFromPrivate(block: L2Block) {
    const taggedLogs = new Map<string, Buffer[]>();
    const dataStartIndexForBlock =
      block.header.state.partial.noteHashTree.nextAvailableLeafIndex -
      block.body.txEffects.length * MAX_NOTE_HASHES_PER_TX;
    block.body.txEffects.forEach((txEffect, txIndex) => {
      const txHash = txEffect.txHash;
      const dataStartIndexForTx = dataStartIndexForBlock + txIndex * MAX_NOTE_HASHES_PER_TX;
      txEffect.privateLogs.forEach(log => {
        const tag = log.fields[0];
        const currentLogs = taggedLogs.get(tag.toString()) ?? [];
        currentLogs.push(
          new TxScopedL2Log(
            txHash,
            dataStartIndexForTx,
            block.number,
            /* isFromPublic */ false,
            log.toBuffer(),
          ).toBuffer(),
        );
        taggedLogs.set(tag.toString(), currentLogs);
      });
    });
    return taggedLogs;
  }

  #extractTaggedLogsFromPublic(block: L2Block) {
    const taggedLogs = new Map<string, Buffer[]>();
    const dataStartIndexForBlock =
      block.header.state.partial.noteHashTree.nextAvailableLeafIndex -
      block.body.txEffects.length * MAX_NOTE_HASHES_PER_TX;
    block.body.txEffects.forEach((txEffect, txIndex) => {
      const txHash = txEffect.txHash;
      const dataStartIndexForTx = dataStartIndexForBlock + txIndex * MAX_NOTE_HASHES_PER_TX;
      txEffect.publicLogs.forEach(log => {
        // Check that each log stores 2 lengths in its first field. If not, it's not a tagged log:
        const firstFieldBuf = log.log[0].toBuffer();
        // See macros/note/mod/ and see how finalization_log[0] is constructed, to understand this monstrosity. (It wasn't me).
        // Search the codebase for "disgusting encoding" to see other hardcoded instances of this encoding, that you might need to change if you ever find yourself here.
        if (!firstFieldBuf.subarray(0, 27).equals(Buffer.alloc(27)) || firstFieldBuf[29] !== 0) {
          // See parseLogFromPublic - the first field of a tagged log is 5 bytes structured:
          // [ publicLen[0], publicLen[1], 0, privateLen[0], privateLen[1]]
          this.#log.warn(`Skipping public log with invalid first field: ${log.log[0]}`);
          return;
        }
        // Check that the length values line up with the log contents
        const publicValuesLength = firstFieldBuf.subarray(-5).readUint16BE();
        const privateValuesLength = firstFieldBuf.subarray(-5).readUint16BE(3);
        // Add 1 for the first field holding lengths
        const totalLogLength = 1 + publicValuesLength + privateValuesLength;
        // Note that zeroes can be valid log values, so we can only assert that we do not go over the given length
        if (totalLogLength > PUBLIC_LOG_DATA_SIZE_IN_FIELDS || log.log.slice(totalLogLength).find(f => !f.isZero())) {
          this.#log.warn(`Skipping invalid tagged public log with first field: ${log.log[0]}`);
          return;
        }

        // The first elt stores lengths as above => tag is in fields[1]
        const tag = log.log[1];

        this.#log.debug(`Found tagged public log with tag ${tag.toString()} in block ${block.number}`);
        const currentLogs = taggedLogs.get(tag.toString()) ?? [];
        currentLogs.push(
          new TxScopedL2Log(
            txHash,
            dataStartIndexForTx,
            block.number,
            /* isFromPublic */ true,
            log.toBuffer(),
          ).toBuffer(),
        );
        taggedLogs.set(tag.toString(), currentLogs);
      });
    });
    return taggedLogs;
  }

  /**
   * Append new logs to the store's list.
   * @param blocks - The blocks for which to add the logs.
   * @returns True if the operation is successful.
   */
  addLogs(blocks: L2Block[]): Promise<boolean> {
    const taggedLogsToAdd = blocks
      .flatMap(block => [this.#extractTaggedLogsFromPrivate(block), this.#extractTaggedLogsFromPublic(block)])
      .reduce((acc, val) => {
        for (const [tag, logs] of val.entries()) {
          const currentLogs = acc.get(tag) ?? [];
          acc.set(tag, currentLogs.concat(logs));
        }
        return acc;
      });
    const tagsToUpdate = Array.from(taggedLogsToAdd.keys());

    return this.db.transactionAsync(async () => {
      const currentTaggedLogs = await Promise.all(
        tagsToUpdate.map(async tag => ({ tag, logBuffers: await this.#logsByTag.getAsync(tag) })),
      );
      currentTaggedLogs.forEach(taggedLogBuffer => {
        if (taggedLogBuffer.logBuffers && taggedLogBuffer.logBuffers.length > 0) {
          taggedLogsToAdd.set(
            taggedLogBuffer.tag,
            taggedLogBuffer.logBuffers!.concat(taggedLogsToAdd.get(taggedLogBuffer.tag)!),
          );
        }
      });
      for (const block of blocks) {
        const tagsInBlock = [];
        for (const [tag, logs] of taggedLogsToAdd.entries()) {
          await this.#logsByTag.set(tag, logs);
          tagsInBlock.push(tag);
        }
        await this.#logTagsByBlock.set(block.number, tagsInBlock);

        const privateLogsInBlock = block.body.txEffects
          .map(txEffect => txEffect.privateLogs)
          .flat()
          .map(log => log.toBuffer());
        await this.#privateLogsByBlock.set(block.number, Buffer.concat(privateLogsInBlock));

        const publicLogsInBlock = block.body.txEffects
          .map((txEffect, txIndex) =>
            [
              numToUInt32BE(txIndex),
              numToUInt32BE(txEffect.publicLogs.length),
              txEffect.publicLogs.map(log => log.toBuffer()),
            ].flat(),
          )
          .flat();

        const contractClassLogsInBlock = block.body.txEffects
          .map((txEffect, txIndex) =>
            [
              numToUInt32BE(txIndex),
              numToUInt32BE(txEffect.contractClassLogs.length),
              txEffect.contractClassLogs.map(log => log.toBuffer()),
            ].flat(),
          )
          .flat();

        await this.#publicLogsByBlock.set(block.number, Buffer.concat(publicLogsInBlock));
        await this.#contractClassLogsByBlock.set(block.number, Buffer.concat(contractClassLogsInBlock));
      }

      return true;
    });
  }

  deleteLogs(blocks: L2Block[]): Promise<boolean> {
    return this.db.transactionAsync(async () => {
      const tagsToDelete = (
        await Promise.all(
          blocks.map(async block => {
            const tags = await this.#logTagsByBlock.getAsync(block.number);
            return tags ?? [];
          }),
        )
      ).flat();

      await Promise.all(
        blocks.map(block =>
          Promise.all([
            this.#privateLogsByBlock.delete(block.number),
            this.#publicLogsByBlock.delete(block.number),
            this.#logTagsByBlock.delete(block.number),
          ]),
        ),
      );

      await Promise.all(tagsToDelete.map(tag => this.#logsByTag.delete(tag.toString())));
      return true;
    });
  }

  /**
   * Retrieves all private logs from up to `limit` blocks, starting from the block number `start`.
   * @param start - The block number from which to begin retrieving logs.
   * @param limit - The maximum number of blocks to retrieve logs from.
   * @returns An array of private logs from the specified range of blocks.
   */
  async getPrivateLogs(start: number, limit: number): Promise<PrivateLog[]> {
    const logs = [];
    for await (const buffer of this.#privateLogsByBlock.valuesAsync({ start, limit })) {
      const reader = new BufferReader(buffer);
      while (reader.remainingBytes() > 0) {
        logs.push(reader.readObject(PrivateLog));
      }
    }
    return logs;
  }

  /**
   * Gets all logs that match any of the received tags (i.e. logs with their first field equal to a tag).
   * @param tags - The tags to filter the logs by.
   * @returns For each received tag, an array of matching logs is returned. An empty array implies no logs match
   * that tag.
   */
  async getLogsByTags(tags: Fr[]): Promise<TxScopedL2Log[][]> {
    const logs = await Promise.all(tags.map(tag => this.#logsByTag.getAsync(tag.toString())));
    return logs.map(
      noteLogBuffers => noteLogBuffers?.map(noteLogBuffer => TxScopedL2Log.fromBuffer(noteLogBuffer)) ?? [],
    );
  }

  /**
   * Gets public logs based on the provided filter.
   * @param filter - The filter to apply to the logs.
   * @returns The requested logs.
   */
  getPublicLogs(filter: LogFilter): Promise<GetPublicLogsResponse> {
    if (filter.afterLog) {
      return this.#filterPublicLogsBetweenBlocks(filter);
    } else if (filter.txHash) {
      return this.#filterPublicLogsOfTx(filter);
    } else {
      return this.#filterPublicLogsBetweenBlocks(filter);
    }
  }

  async #filterPublicLogsOfTx(filter: LogFilter): Promise<GetPublicLogsResponse> {
    if (!filter.txHash) {
      throw new Error('Missing txHash');
    }

    const [blockNumber, txIndex] = (await this.blockStore.getTxLocation(filter.txHash)) ?? [];
    if (typeof blockNumber !== 'number' || typeof txIndex !== 'number') {
      return { logs: [], maxLogsHit: false };
    }

    const buffer = (await this.#publicLogsByBlock.getAsync(blockNumber)) ?? Buffer.alloc(0);
    const publicLogsInBlock: [PublicLog[]] = [[]];
    const reader = new BufferReader(buffer);
    while (reader.remainingBytes() > 0) {
      const indexOfTx = reader.readNumber();
      const numLogsInTx = reader.readNumber();
      publicLogsInBlock[indexOfTx] = [];
      for (let i = 0; i < numLogsInTx; i++) {
        publicLogsInBlock[indexOfTx].push(reader.readObject(PublicLog));
      }
    }

    const txLogs = publicLogsInBlock[txIndex];

    const logs: ExtendedPublicLog[] = [];
    const maxLogsHit = this.#accumulateLogs(logs, blockNumber, txIndex, txLogs, filter);

    return { logs, maxLogsHit };
  }

  async #filterPublicLogsBetweenBlocks(filter: LogFilter): Promise<GetPublicLogsResponse> {
    const start =
      filter.afterLog?.blockNumber ?? Math.max(filter.fromBlock ?? INITIAL_L2_BLOCK_NUM, INITIAL_L2_BLOCK_NUM);
    const end = filter.toBlock;

    if (typeof end === 'number' && end < start) {
      return {
        logs: [],
        maxLogsHit: true,
      };
    }

    const logs: ExtendedPublicLog[] = [];

    let maxLogsHit = false;
    loopOverBlocks: for await (const [blockNumber, logBuffer] of this.#publicLogsByBlock.entriesAsync({ start, end })) {
      const publicLogsInBlock: [PublicLog[]] = [[]];
      const reader = new BufferReader(logBuffer);
      while (reader.remainingBytes() > 0) {
        const indexOfTx = reader.readNumber();
        const numLogsInTx = reader.readNumber();
        publicLogsInBlock[indexOfTx] = [];
        for (let i = 0; i < numLogsInTx; i++) {
          publicLogsInBlock[indexOfTx].push(reader.readObject(PublicLog));
        }
      }
      for (let txIndex = filter.afterLog?.txIndex ?? 0; txIndex < publicLogsInBlock.length; txIndex++) {
        const txLogs = publicLogsInBlock[txIndex];
        maxLogsHit = this.#accumulateLogs(logs, blockNumber, txIndex, txLogs, filter);
        if (maxLogsHit) {
          this.#log.debug(`Max logs hit at block ${blockNumber}`);
          break loopOverBlocks;
        }
      }
    }

    return { logs, maxLogsHit };
  }

  /**
   * Gets contract class logs based on the provided filter.
   * @param filter - The filter to apply to the logs.
   * @returns The requested logs.
   */
  getContractClassLogs(filter: LogFilter): Promise<GetContractClassLogsResponse> {
    if (filter.afterLog) {
      return this.#filterContractClassLogsBetweenBlocks(filter);
    } else if (filter.txHash) {
      return this.#filterContractClassLogsOfTx(filter);
    } else {
      return this.#filterContractClassLogsBetweenBlocks(filter);
    }
  }

  async #filterContractClassLogsOfTx(filter: LogFilter): Promise<GetContractClassLogsResponse> {
    if (!filter.txHash) {
      throw new Error('Missing txHash');
    }

    const [blockNumber, txIndex] = (await this.blockStore.getTxLocation(filter.txHash)) ?? [];
    if (typeof blockNumber !== 'number' || typeof txIndex !== 'number') {
      return { logs: [], maxLogsHit: false };
    }
    const contractClassLogsBuffer = (await this.#contractClassLogsByBlock.getAsync(blockNumber)) ?? Buffer.alloc(0);
    const contractClassLogsInBlock: [ContractClassLog[]] = [[]];

    const reader = new BufferReader(contractClassLogsBuffer);
    while (reader.remainingBytes() > 0) {
      const indexOfTx = reader.readNumber();
      const numLogsInTx = reader.readNumber();
      contractClassLogsInBlock[indexOfTx] = [];
      for (let i = 0; i < numLogsInTx; i++) {
        contractClassLogsInBlock[indexOfTx].push(reader.readObject(ContractClassLog));
      }
    }

    const txLogs = contractClassLogsInBlock[txIndex];

    const logs: ExtendedContractClassLog[] = [];
    const maxLogsHit = this.#accumulateLogs(logs, blockNumber, txIndex, txLogs, filter);

    return { logs, maxLogsHit };
  }

  async #filterContractClassLogsBetweenBlocks(filter: LogFilter): Promise<GetContractClassLogsResponse> {
    const start =
      filter.afterLog?.blockNumber ?? Math.max(filter.fromBlock ?? INITIAL_L2_BLOCK_NUM, INITIAL_L2_BLOCK_NUM);
    const end = filter.toBlock;

    if (typeof end === 'number' && end < start) {
      return {
        logs: [],
        maxLogsHit: true,
      };
    }

    const logs: ExtendedContractClassLog[] = [];

    let maxLogsHit = false;
    loopOverBlocks: for await (const [blockNumber, logBuffer] of this.#contractClassLogsByBlock.entriesAsync({
      start,
      end,
    })) {
      const contractClassLogsInBlock: [ContractClassLog[]] = [[]];
      const reader = new BufferReader(logBuffer);
      while (reader.remainingBytes() > 0) {
        const indexOfTx = reader.readNumber();
        const numLogsInTx = reader.readNumber();
        contractClassLogsInBlock[indexOfTx] = [];
        for (let i = 0; i < numLogsInTx; i++) {
          contractClassLogsInBlock[indexOfTx].push(reader.readObject(ContractClassLog));
        }
      }
      for (let txIndex = filter.afterLog?.txIndex ?? 0; txIndex < contractClassLogsInBlock.length; txIndex++) {
        const txLogs = contractClassLogsInBlock[txIndex];
        maxLogsHit = this.#accumulateLogs(logs, blockNumber, txIndex, txLogs, filter);
        if (maxLogsHit) {
          this.#log.debug(`Max logs hit at block ${blockNumber}`);
          break loopOverBlocks;
        }
      }
    }

    return { logs, maxLogsHit };
  }

  #accumulateLogs(
    results: (ExtendedContractClassLog | ExtendedPublicLog)[],
    blockNumber: number,
    txIndex: number,
    txLogs: (ContractClassLog | PublicLog)[],
    filter: LogFilter,
  ): boolean {
    let maxLogsHit = false;
    let logIndex = typeof filter.afterLog?.logIndex === 'number' ? filter.afterLog.logIndex + 1 : 0;
    for (; logIndex < txLogs.length; logIndex++) {
      const log = txLogs[logIndex];
      if (!filter.contractAddress || log.contractAddress.equals(filter.contractAddress)) {
        if (log instanceof ContractClassLog) {
          results.push(new ExtendedContractClassLog(new LogId(blockNumber, txIndex, logIndex), log));
        } else {
          results.push(new ExtendedPublicLog(new LogId(blockNumber, txIndex, logIndex), log));
        }

        if (results.length >= this.#logsMaxPageSize) {
          maxLogsHit = true;
          break;
        }
      }
    }

    return maxLogsHit;
  }
}<|MERGE_RESOLUTION|>--- conflicted
+++ resolved
@@ -5,33 +5,7 @@
 import type { AztecAsyncKVStore, AztecAsyncMap } from '@aztec/kv-store';
 import type { L2Block } from '@aztec/stdlib/block';
 import type { GetContractClassLogsResponse, GetPublicLogsResponse } from '@aztec/stdlib/interfaces/client';
-import {
-  ExtendedContractClassLog,
-  ExtendedPublicLog,
-<<<<<<< HEAD
-  type GetContractClassLogsResponse,
-  type GetPublicLogsResponse,
-  type L2Block,
-=======
-  ExtendedUnencryptedL2Log,
->>>>>>> 9ccd2c9c
-  type LogFilter,
-  LogId,
-  PrivateLog,
-  PublicLog,
-  TxScopedL2Log,
-<<<<<<< HEAD
-} from '@aztec/circuit-types';
-import { ContractClassLog, PrivateLog, PublicLog } from '@aztec/circuits.js/logs';
-import { INITIAL_L2_BLOCK_NUM, MAX_NOTE_HASHES_PER_TX, PUBLIC_LOG_DATA_SIZE_IN_FIELDS } from '@aztec/constants';
-import type { Fr } from '@aztec/foundation/fields';
-import { createLogger } from '@aztec/foundation/log';
-import { BufferReader, numToUInt32BE } from '@aztec/foundation/serialize';
-import type { AztecAsyncKVStore, AztecAsyncMap } from '@aztec/kv-store';
-=======
-  UnencryptedL2Log,
-} from '@aztec/stdlib/logs';
->>>>>>> 9ccd2c9c
+import { ExtendedPublicLog, type LogFilter, LogId, PrivateLog, PublicLog, TxScopedL2Log } from '@aztec/stdlib/logs';
 
 import type { BlockStore } from './block_store.js';
 
