import {
  type GetContractClassLogsResponse,
  type GetPublicLogsResponse,
  type InBlock,
  type InboxLeaf,
  type L2Block,
  type LogFilter,
  type TxHash,
  type TxReceipt,
  type TxScopedL2Log,
} from '@aztec/circuit-types';
import {
  type BlockHeader,
  type ContractClassPublic,
  type ContractInstanceWithAddress,
  type ExecutablePrivateFunctionWithMembershipProof,
  type Fr,
  type PrivateLog,
  type UnconstrainedFunctionWithMembershipProof,
} from '@aztec/circuits.js';
import { FunctionSelector } from '@aztec/foundation/abi';
import { type AztecAddress } from '@aztec/foundation/aztec-address';
import { toArray } from '@aztec/foundation/iterable';
import { createLogger } from '@aztec/foundation/log';
<<<<<<< HEAD
import { type AztecAsyncKVStore } from '@aztec/kv-store';
=======
import { type AztecAsyncKVStore, type StoreSize } from '@aztec/kv-store';
>>>>>>> 7a2870f3

import { type ArchiverDataStore, type ArchiverL1SynchPoint } from '../archiver_store.js';
import { type DataRetrieval } from '../structs/data_retrieval.js';
import { type L1Published } from '../structs/published.js';
import { BlockStore } from './block_store.js';
import { ContractClassStore } from './contract_class_store.js';
import { ContractInstanceStore } from './contract_instance_store.js';
import { LogStore } from './log_store.js';
import { MessageStore } from './message_store.js';
import { NullifierStore } from './nullifier_store.js';

/**
 * LMDB implementation of the ArchiverDataStore interface.
 */
export class KVArchiverDataStore implements ArchiverDataStore {
  #blockStore: BlockStore;
  #logStore: LogStore;
  #nullifierStore: NullifierStore;
  #messageStore: MessageStore;
  #contractClassStore: ContractClassStore;
  #contractInstanceStore: ContractInstanceStore;
  private functionNames = new Map<string, string>();

  #log = createLogger('archiver:data-store');

  constructor(private db: AztecAsyncKVStore, logsMaxPageSize: number = 1000) {
    this.#blockStore = new BlockStore(db);
    this.#logStore = new LogStore(db, this.#blockStore, logsMaxPageSize);
    this.#messageStore = new MessageStore(db);
    this.#contractClassStore = new ContractClassStore(db);
    this.#contractInstanceStore = new ContractInstanceStore(db);
    this.#nullifierStore = new NullifierStore(db);
  }

  // TODO:  These function names are in memory only as they are for development/debugging. They require the full contract
  //        artifact supplied to the node out of band. This should be reviewed and potentially removed as part of
  //        the node api cleanup process.
  getContractFunctionName(_address: AztecAddress, selector: FunctionSelector): Promise<string | undefined> {
    return Promise.resolve(this.functionNames.get(selector.toString()));
  }

  async registerContractFunctionSignatures(_address: AztecAddress, signatures: string[]): Promise<void> {
    for (const sig of signatures) {
      try {
        const selector = await FunctionSelector.fromSignature(sig);
        this.functionNames.set(selector.toString(), sig.slice(0, sig.indexOf('(')));
      } catch {
        this.#log.warn(`Failed to parse signature: ${sig}. Ignoring`);
      }
    }
  }

  getContractClass(id: Fr): Promise<ContractClassPublic | undefined> {
    return this.#contractClassStore.getContractClass(id);
  }

  getContractClassIds(): Promise<Fr[]> {
    return this.#contractClassStore.getContractClassIds();
  }

  getContractInstance(address: AztecAddress): Promise<ContractInstanceWithAddress | undefined> {
    const contract = this.#contractInstanceStore.getContractInstance(address);
    return contract;
  }

  async addContractClasses(
    data: ContractClassPublic[],
    bytecodeCommitments: Fr[],
    blockNumber: number,
  ): Promise<boolean> {
    return (
      await Promise.all(
        data.map((c, i) => this.#contractClassStore.addContractClass(c, bytecodeCommitments[i], blockNumber)),
      )
    ).every(Boolean);
  }

  async deleteContractClasses(data: ContractClassPublic[], blockNumber: number): Promise<boolean> {
    return (await Promise.all(data.map(c => this.#contractClassStore.deleteContractClasses(c, blockNumber)))).every(
      Boolean,
    );
  }

  getBytecodeCommitment(contractClassId: Fr): Promise<Fr | undefined> {
    return this.#contractClassStore.getBytecodeCommitment(contractClassId);
  }

  addFunctions(
    contractClassId: Fr,
    privateFunctions: ExecutablePrivateFunctionWithMembershipProof[],
    unconstrainedFunctions: UnconstrainedFunctionWithMembershipProof[],
  ): Promise<boolean> {
    return this.#contractClassStore.addFunctions(contractClassId, privateFunctions, unconstrainedFunctions);
  }

  async addContractInstances(data: ContractInstanceWithAddress[], _blockNumber: number): Promise<boolean> {
    return (await Promise.all(data.map(c => this.#contractInstanceStore.addContractInstance(c)))).every(Boolean);
  }

  async deleteContractInstances(data: ContractInstanceWithAddress[], _blockNumber: number): Promise<boolean> {
    return (await Promise.all(data.map(c => this.#contractInstanceStore.deleteContractInstance(c)))).every(Boolean);
  }

  /**
   * Append new blocks to the store's list.
   * @param blocks - The L2 blocks to be added to the store and the last processed L1 block.
   * @returns True if the operation is successful.
   */
  addBlocks(blocks: L1Published<L2Block>[]): Promise<boolean> {
    return this.#blockStore.addBlocks(blocks);
  }

  /**
   * Unwinds blocks from the database
   * @param from -  The tip of the chain, passed for verification purposes,
   *                ensuring that we don't end up deleting something we did not intend
   * @param blocksToUnwind - The number of blocks we are to unwind
   * @returns True if the operation is successful
   */
  unwindBlocks(from: number, blocksToUnwind: number): Promise<boolean> {
    return this.#blockStore.unwindBlocks(from, blocksToUnwind);
  }

  /**
   * Gets up to `limit` amount of L2 blocks starting from `from`.
   *
   * @param start - Number of the first block to return (inclusive).
   * @param limit - The number of blocks to return.
   * @returns The requested L2 blocks
   */
  getBlocks(start: number, limit: number): Promise<L1Published<L2Block>[]> {
    return toArray(this.#blockStore.getBlocks(start, limit));
  }

  /**
   * Gets up to `limit` amount of L2 blocks headers starting from `from`.
   *
   * @param start - Number of the first block to return (inclusive).
   * @param limit - The number of blocks to return.
   * @returns The requested L2 blocks
   */
  getBlockHeaders(start: number, limit: number): Promise<BlockHeader[]> {
    return toArray(this.#blockStore.getBlockHeaders(start, limit));
  }

  /**
   * Gets a tx effect.
   * @param txHash - The txHash of the tx corresponding to the tx effect.
   * @returns The requested tx effect (or undefined if not found).
   */
  getTxEffect(txHash: TxHash) {
    return this.#blockStore.getTxEffect(txHash);
  }

  /**
   * Gets a receipt of a settled tx.
   * @param txHash - The hash of a tx we try to get the receipt for.
   * @returns The requested tx receipt (or undefined if not found).
   */
  getSettledTxReceipt(txHash: TxHash): Promise<TxReceipt | undefined> {
    return this.#blockStore.getSettledTxReceipt(txHash);
  }

  /**
   * Append new logs to the store's list.
   * @param blocks - The blocks for which to add the logs.
   * @returns True if the operation is successful.
   */
  addLogs(blocks: L2Block[]): Promise<boolean> {
    return this.#logStore.addLogs(blocks);
  }

  deleteLogs(blocks: L2Block[]): Promise<boolean> {
    return this.#logStore.deleteLogs(blocks);
  }

  /**
   * Append new nullifiers to the store's list.
   * @param blocks - The blocks for which to add the nullifiers.
   * @returns True if the operation is successful.
   */
  addNullifiers(blocks: L2Block[]): Promise<boolean> {
    return this.#nullifierStore.addNullifiers(blocks);
  }

  deleteNullifiers(blocks: L2Block[]): Promise<boolean> {
    return this.#nullifierStore.deleteNullifiers(blocks);
  }

  findNullifiersIndexesWithBlock(blockNumber: number, nullifiers: Fr[]): Promise<(InBlock<bigint> | undefined)[]> {
    return this.#nullifierStore.findNullifiersIndexesWithBlock(blockNumber, nullifiers);
  }

  getTotalL1ToL2MessageCount(): Promise<bigint> {
    return this.#messageStore.getTotalL1ToL2MessageCount();
  }

  /**
   * Append L1 to L2 messages to the store.
   * @param messages - The L1 to L2 messages to be added to the store and the last processed L1 block.
   * @returns True if the operation is successful.
   */
  addL1ToL2Messages(messages: DataRetrieval<InboxLeaf>): Promise<boolean> {
    return this.#messageStore.addL1ToL2Messages(messages);
  }

  /**
   * Gets the L1 to L2 message index in the L1 to L2 message tree.
   * @param l1ToL2Message - The L1 to L2 message.
   * @returns The index of the L1 to L2 message in the L1 to L2 message tree (undefined if not found).
   */
  getL1ToL2MessageIndex(l1ToL2Message: Fr): Promise<bigint | undefined> {
    return this.#messageStore.getL1ToL2MessageIndex(l1ToL2Message);
  }

  /**
   * Gets L1 to L2 message (to be) included in a given block.
   * @param blockNumber - L2 block number to get messages for.
   * @returns The L1 to L2 messages/leaves of the messages subtree (throws if not found).
   */
  getL1ToL2Messages(blockNumber: bigint): Promise<Fr[]> {
    return this.#messageStore.getL1ToL2Messages(blockNumber);
  }

  /**
   * Retrieves all private logs from up to `limit` blocks, starting from the block number `from`.
   * @param from - The block number from which to begin retrieving logs.
   * @param limit - The maximum number of blocks to retrieve logs from.
   * @returns An array of private logs from the specified range of blocks.
   */
  getPrivateLogs(from: number, limit: number): Promise<PrivateLog[]> {
    return this.#logStore.getPrivateLogs(from, limit);
  }

  /**
   * Gets all logs that match any of the received tags (i.e. logs with their first field equal to a tag).
   * @param tags - The tags to filter the logs by.
   * @returns For each received tag, an array of matching logs is returned. An empty array implies no logs match
   * that tag.
   */
  getLogsByTags(tags: Fr[]): Promise<TxScopedL2Log[][]> {
    try {
      return this.#logStore.getLogsByTags(tags);
    } catch (err) {
      return Promise.reject(err);
    }
  }

  /**
   * Gets public logs based on the provided filter.
   * @param filter - The filter to apply to the logs.
   * @returns The requested logs.
   */
  getPublicLogs(filter: LogFilter): Promise<GetPublicLogsResponse> {
    try {
      return this.#logStore.getPublicLogs(filter);
    } catch (err) {
      return Promise.reject(err);
    }
  }

  /**
   * Gets contract class logs based on the provided filter.
   * @param filter - The filter to apply to the logs.
   * @returns The requested logs.
   */
  getContractClassLogs(filter: LogFilter): Promise<GetContractClassLogsResponse> {
    try {
      return this.#logStore.getContractClassLogs(filter);
    } catch (err) {
      return Promise.reject(err);
    }
  }

  /**
   * Gets the number of the latest L2 block processed.
   * @returns The number of the latest L2 block processed.
   */
  getSynchedL2BlockNumber(): Promise<number> {
    return this.#blockStore.getSynchedL2BlockNumber();
  }

  getProvenL2BlockNumber(): Promise<number> {
    return this.#blockStore.getProvenL2BlockNumber();
  }

  getProvenL2EpochNumber(): Promise<number | undefined> {
    return this.#blockStore.getProvenL2EpochNumber();
  }

  async setProvenL2BlockNumber(blockNumber: number) {
    await this.#blockStore.setProvenL2BlockNumber(blockNumber);
  }

  async setProvenL2EpochNumber(epochNumber: number) {
    await this.#blockStore.setProvenL2EpochNumber(epochNumber);
  }

  async setBlockSynchedL1BlockNumber(l1BlockNumber: bigint) {
    await this.#blockStore.setSynchedL1BlockNumber(l1BlockNumber);
  }

  async setMessageSynchedL1BlockNumber(l1BlockNumber: bigint) {
    await this.#messageStore.setSynchedL1BlockNumber(l1BlockNumber);
  }

  /**
   * Gets the last L1 block number processed by the archiver
   */
  async getSynchPoint(): Promise<ArchiverL1SynchPoint> {
<<<<<<< HEAD
    return this.db.transactionAsync(async () => {
      return {
        blocksSynchedTo: await this.#blockStore.getSynchedL1BlockNumber(),
        messagesSynchedTo: await this.#messageStore.getSynchedL1BlockNumber(),
      };
    });
  }

  public estimateSize(): { mappingSize: number; actualSize: number; numItems: number } {
=======
    const [blocksSynchedTo, messagesSynchedTo] = await Promise.all([
      this.#blockStore.getSynchedL1BlockNumber(),
      this.#messageStore.getSynchedL1BlockNumber(),
    ]);
    return {
      blocksSynchedTo,
      messagesSynchedTo,
    };
  }

  public estimateSize(): Promise<StoreSize> {
>>>>>>> 7a2870f3
    return this.db.estimateSize();
  }
}<|MERGE_RESOLUTION|>--- conflicted
+++ resolved
@@ -22,11 +22,7 @@
 import { type AztecAddress } from '@aztec/foundation/aztec-address';
 import { toArray } from '@aztec/foundation/iterable';
 import { createLogger } from '@aztec/foundation/log';
-<<<<<<< HEAD
-import { type AztecAsyncKVStore } from '@aztec/kv-store';
-=======
 import { type AztecAsyncKVStore, type StoreSize } from '@aztec/kv-store';
->>>>>>> 7a2870f3
 
 import { type ArchiverDataStore, type ArchiverL1SynchPoint } from '../archiver_store.js';
 import { type DataRetrieval } from '../structs/data_retrieval.js';
@@ -337,17 +333,6 @@
    * Gets the last L1 block number processed by the archiver
    */
   async getSynchPoint(): Promise<ArchiverL1SynchPoint> {
-<<<<<<< HEAD
-    return this.db.transactionAsync(async () => {
-      return {
-        blocksSynchedTo: await this.#blockStore.getSynchedL1BlockNumber(),
-        messagesSynchedTo: await this.#messageStore.getSynchedL1BlockNumber(),
-      };
-    });
-  }
-
-  public estimateSize(): { mappingSize: number; actualSize: number; numItems: number } {
-=======
     const [blocksSynchedTo, messagesSynchedTo] = await Promise.all([
       this.#blockStore.getSynchedL1BlockNumber(),
       this.#messageStore.getSynchedL1BlockNumber(),
@@ -359,7 +344,6 @@
   }
 
   public estimateSize(): Promise<StoreSize> {
->>>>>>> 7a2870f3
     return this.db.estimateSize();
   }
 }