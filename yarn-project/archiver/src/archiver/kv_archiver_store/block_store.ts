--- conflicted
+++ resolved
@@ -1,10 +1,5 @@
-<<<<<<< HEAD
 import { INITIAL_L2_BLOCK_NUM, L2Block, TxEffect, TxHash, TxReceipt, TxStatus } from '@aztec/circuit-types';
-import { AztecAddress } from '@aztec/circuits.js';
-=======
-import { INITIAL_L2_BLOCK_NUM, L2Block, L2Tx, TxHash } from '@aztec/circuit-types';
 import { AppendOnlyTreeSnapshot, AztecAddress, Header } from '@aztec/circuits.js';
->>>>>>> 0681b3a6
 import { createDebugLogger } from '@aztec/foundation/log';
 import { AztecKVStore, AztecMap, Range } from '@aztec/kv-store';
 
