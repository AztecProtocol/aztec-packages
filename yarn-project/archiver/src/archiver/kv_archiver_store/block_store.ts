import { Body, type InBlock, L2Block, L2BlockHash, type TxEffect, type TxHash, TxReceipt } from '@aztec/circuit-types';
import { AppendOnlyTreeSnapshot, type AztecAddress, BlockHeader, INITIAL_L2_BLOCK_NUM } from '@aztec/circuits.js';
import { toArray } from '@aztec/foundation/iterable';
import { createLogger } from '@aztec/foundation/log';
import { AztecAsyncKVStore, AztecAsyncMap, AztecAsyncSingleton, type Range } from '@aztec/kv-store';

import { type L1Published, type L1PublishedData } from '../structs/published.js';

type BlockIndexValue = [blockNumber: number, index: number];

type BlockStorage = {
  header: Buffer;
  archive: Buffer;
  l1: L1PublishedData;
};

/**
 * LMDB implementation of the ArchiverDataStore interface.
 */
export class BlockStore {
  /** Map block number to block data */
  #blocks: AztecAsyncMap<number, BlockStorage>;

  /** Map block hash to block body */
  #blockBodies: AztecAsyncMap<string, Buffer>;

  /** Stores L1 block number in which the last processed L2 block was included */
  #lastSynchedL1Block: AztecAsyncSingleton<bigint>;

  /** Stores l2 block number of the last proven block */
  #lastProvenL2Block: AztecAsyncSingleton<number>;

  /** Stores l2 epoch number of the last proven epoch */
  #lastProvenL2Epoch: AztecAsyncSingleton<number>;

  /** Index mapping transaction hash (as a string) to its location in a block */
  #txIndex: AztecAsyncMap<string, BlockIndexValue>;

  /** Index mapping a contract's address (as a string) to its location in a block */
  #contractIndex: AztecAsyncMap<string, BlockIndexValue>;

  #log = createLogger('archiver:block_store');

  constructor(private db: AztecAsyncKVStore) {
    this.#blocks = db.openMap('archiver_blocks');
    this.#blockBodies = db.openMap('archiver_block_bodies');
    this.#txIndex = db.openMap('archiver_tx_index');
    this.#contractIndex = db.openMap('archiver_contract_index');
    this.#lastSynchedL1Block = db.openSingleton('archiver_last_synched_l1_block');
    this.#lastProvenL2Block = db.openSingleton('archiver_last_proven_l2_block');
    this.#lastProvenL2Epoch = db.openSingleton('archiver_last_proven_l2_epoch');
  }

  /**
   * Append new blocks to the store's list.
   * @param blocks - The L2 blocks to be added to the store.
   * @returns True if the operation is successful.
   */
  async addBlocks(blocks: L1Published<L2Block>[]): Promise<boolean> {
    if (blocks.length === 0) {
      return true;
    }

<<<<<<< HEAD
    return this.db.transactionAsync(async () => {
=======
    return await this.db.transaction(async () => {
>>>>>>> 3d40260d
      for (const block of blocks) {
        await this.#blocks.set(block.data.number, {
          header: block.data.header.toBuffer(),
          archive: block.data.archive.toBuffer(),
          l1: block.l1,
        });

        for (let i = 0; i < block.data.body.txEffects.length; i++) {
          const txEffect = block.data.body.txEffects[i];
          await this.#txIndex.set(txEffect.txHash.toString(), [block.data.number, i]);
        }

<<<<<<< HEAD
        await this.#blockBodies.set(block.data.hash().toString(), block.data.body.toBuffer());
=======
        void this.#blockBodies.set((await block.data.hash()).toString(), block.data.body.toBuffer());
>>>>>>> 3d40260d
      }

      await this.#lastSynchedL1Block.set(blocks[blocks.length - 1].l1.blockNumber);
      return true;
    });
  }

  /**
   * Unwinds blocks from the database
   * @param from -  The tip of the chain, passed for verification purposes,
   *                ensuring that we don't end up deleting something we did not intend
   * @param blocksToUnwind - The number of blocks we are to unwind
   * @returns True if the operation is successful
   */
<<<<<<< HEAD
  unwindBlocks(from: number, blocksToUnwind: number) {
    return this.db.transactionAsync(async () => {
      const last = await this.getSynchedL2BlockNumber();
=======
  async unwindBlocks(from: number, blocksToUnwind: number) {
    return await this.db.transaction(async () => {
      const last = this.getSynchedL2BlockNumber();
>>>>>>> 3d40260d
      if (from != last) {
        throw new Error(`Can only unwind blocks from the tip (requested ${from} but current tip is ${last})`);
      }

      for (let i = 0; i < blocksToUnwind; i++) {
        const blockNumber = from - i;
        const block = await this.getBlock(blockNumber);

        if (block === undefined) {
          throw new Error(`Cannot remove block ${blockNumber} from the store, we don't have it`);
        }
<<<<<<< HEAD
        await this.#blocks.delete(block.data.number);

        await Promise.all(block.data.body.txEffects.map(txEffect => this.#txIndex.delete(txEffect.txHash.toString())));

        const blockHash = block.data.hash().toString();
        await this.#blockBodies.delete(blockHash);
=======
        void this.#blocks.delete(block.data.number);
        block.data.body.txEffects.forEach(tx => {
          void this.#txIndex.delete(tx.txHash.toString());
        });
        const blockHash = (await block.data.hash()).toString();
        void this.#blockBodies.delete(blockHash);
>>>>>>> 3d40260d
        this.#log.debug(`Unwound block ${blockNumber} ${blockHash}`);
      }

      return true;
    });
  }

  /**
   * Gets up to `limit` amount of L2 blocks starting from `from`.
   * @param start - Number of the first block to return (inclusive).
   * @param limit - The number of blocks to return.
   * @returns The requested L2 blocks
   */
  async *getBlocks(start: number, limit: number): AsyncIterableIterator<L1Published<L2Block>> {
<<<<<<< HEAD
    for await (const blockStorage of this.#blocks.valuesAsync(this.#computeBlockRange(start, limit))) {
      yield this.getBlockFromBlockStorage(blockStorage);
=======
    for (const blockStorage of this.#blocks.values(this.#computeBlockRange(start, limit))) {
      const block = await this.getBlockFromBlockStorage(blockStorage);
      yield block;
>>>>>>> 3d40260d
    }
  }

  /**
   * Gets an L2 block.
   * @param blockNumber - The number of the block to return.
   * @returns The requested L2 block.
   */
<<<<<<< HEAD
  async getBlock(blockNumber: number): Promise<L1Published<L2Block> | undefined> {
    const blockStorage = await this.#blocks.getAsync(blockNumber);
=======
  getBlock(blockNumber: number): Promise<L1Published<L2Block> | undefined> {
    const blockStorage = this.#blocks.get(blockNumber);
>>>>>>> 3d40260d
    if (!blockStorage || !blockStorage.header) {
      return Promise.resolve(undefined);
    }

    return this.getBlockFromBlockStorage(blockStorage);
  }

  /**
   * Gets the headers for a sequence of L2 blocks.
   * @param start - Number of the first block to return (inclusive).
   * @param limit - The number of blocks to return.
   * @returns The requested L2 block headers
   */
  async *getBlockHeaders(start: number, limit: number): AsyncIterableIterator<BlockHeader> {
    for await (const blockStorage of this.#blocks.valuesAsync(this.#computeBlockRange(start, limit))) {
      yield BlockHeader.fromBuffer(blockStorage.header);
    }
  }

  private async getBlockFromBlockStorage(blockStorage: BlockStorage) {
    const header = BlockHeader.fromBuffer(blockStorage.header);
    const archive = AppendOnlyTreeSnapshot.fromBuffer(blockStorage.archive);
<<<<<<< HEAD
    const blockHash = header.hash().toString();
    const blockBodyBuffer = await this.#blockBodies.getAsync(blockHash);
=======
    const blockHash = (await header.hash()).toString();
    const blockBodyBuffer = this.#blockBodies.get(blockHash);
>>>>>>> 3d40260d
    if (blockBodyBuffer === undefined) {
      throw new Error(
        `Could not retrieve body for block ${header.globalVariables.blockNumber.toNumber()} ${blockHash}`,
      );
    }
    const body = Body.fromBuffer(blockBodyBuffer);

    const l2Block = new L2Block(archive, header, body);
    return { data: l2Block, l1: blockStorage.l1 };
  }

  /**
   * Gets a tx effect.
   * @param txHash - The txHash of the tx corresponding to the tx effect.
   * @returns The requested tx effect (or undefined if not found).
   */
  async getTxEffect(txHash: TxHash): Promise<InBlock<TxEffect> | undefined> {
<<<<<<< HEAD
    const [blockNumber, txIndex] = (await this.getTxLocation(txHash)) ?? [];
=======
    const [blockNumber, txIndex] = this.getTxLocation(txHash) ?? [];
>>>>>>> 3d40260d
    if (typeof blockNumber !== 'number' || typeof txIndex !== 'number') {
      return undefined;
    }

    const block = await this.getBlock(blockNumber);
    if (!block) {
      return undefined;
    }

    return {
      data: block.data.body.txEffects[txIndex],
      l2BlockNumber: block.data.number,
      l2BlockHash: (await block.data.hash()).toString(),
    };
  }

  /**
   * Gets a receipt of a settled tx.
   * @param txHash - The hash of a tx we try to get the receipt for.
   * @returns The requested tx receipt (or undefined if not found).
   */
  async getSettledTxReceipt(txHash: TxHash): Promise<TxReceipt | undefined> {
<<<<<<< HEAD
    const [blockNumber, txIndex] = (await this.getTxLocation(txHash)) ?? [];
=======
    const [blockNumber, txIndex] = this.getTxLocation(txHash) ?? [];
>>>>>>> 3d40260d
    if (typeof blockNumber !== 'number' || typeof txIndex !== 'number') {
      return undefined;
    }

    const block = (await this.getBlock(blockNumber))!;
    const tx = block.data.body.txEffects[txIndex];

    return new TxReceipt(
      txHash,
      TxReceipt.statusFromRevertCode(tx.revertCode),
      '',
      tx.transactionFee.toBigInt(),
      L2BlockHash.fromField(await block.data.hash()),
      block.data.number,
    );
  }

  /**
   * Looks up which block included the requested tx effect.
   * @param txHash - The txHash of the tx.
   * @returns The block number and index of the tx.
   */
  getTxLocation(txHash: TxHash): Promise<[blockNumber: number, txIndex: number] | undefined> {
    return this.#txIndex.getAsync(txHash.toString());
  }

  /**
   * Looks up which block deployed a particular contract.
   * @param contractAddress - The address of the contract to look up.
   * @returns The block number and index of the contract.
   */
  getContractLocation(contractAddress: AztecAddress): Promise<[blockNumber: number, index: number] | undefined> {
    return this.#contractIndex.getAsync(contractAddress.toString());
  }

  /**
   * Gets the number of the latest L2 block processed.
   * @returns The number of the latest L2 block processed.
   */
  async getSynchedL2BlockNumber(): Promise<number> {
    const [lastBlockNumber] = await toArray(this.#blocks.keysAsync({ reverse: true, limit: 1 }));
    return typeof lastBlockNumber === 'number' ? lastBlockNumber : INITIAL_L2_BLOCK_NUM - 1;
  }

  /**
   * Gets the most recent L1 block processed.
   * @returns The L1 block that published the latest L2 block
   */
  getSynchedL1BlockNumber(): Promise<bigint | undefined> {
    return this.#lastSynchedL1Block.getAsync();
  }

  setSynchedL1BlockNumber(l1BlockNumber: bigint) {
    return this.#lastSynchedL1Block.set(l1BlockNumber);
  }

  async getProvenL2BlockNumber(): Promise<number> {
    return (await this.#lastProvenL2Block.getAsync()) ?? 0;
  }

  setProvenL2BlockNumber(blockNumber: number) {
    return this.#lastProvenL2Block.set(blockNumber);
  }

  getProvenL2EpochNumber(): Promise<number | undefined> {
    return this.#lastProvenL2Epoch.getAsync();
  }

  setProvenL2EpochNumber(epochNumber: number) {
    return this.#lastProvenL2Epoch.set(epochNumber);
  }

  #computeBlockRange(start: number, limit: number): Required<Pick<Range<number>, 'start' | 'limit'>> {
    if (limit < 1) {
      throw new Error(`Invalid limit: ${limit}`);
    }

    if (start < INITIAL_L2_BLOCK_NUM) {
      throw new Error(`Invalid start: ${start}`);
    }

    return { start, limit };
  }
}<|MERGE_RESOLUTION|>--- conflicted
+++ resolved
@@ -61,11 +61,7 @@
       return true;
     }
 
-<<<<<<< HEAD
-    return this.db.transactionAsync(async () => {
-=======
-    return await this.db.transaction(async () => {
->>>>>>> 3d40260d
+    return await this.db.transactionAsync(async () => {
       for (const block of blocks) {
         await this.#blocks.set(block.data.number, {
           header: block.data.header.toBuffer(),
@@ -78,11 +74,7 @@
           await this.#txIndex.set(txEffect.txHash.toString(), [block.data.number, i]);
         }
 
-<<<<<<< HEAD
-        await this.#blockBodies.set(block.data.hash().toString(), block.data.body.toBuffer());
-=======
-        void this.#blockBodies.set((await block.data.hash()).toString(), block.data.body.toBuffer());
->>>>>>> 3d40260d
+        await this.#blockBodies.set((await block.data.hash()).toString(), block.data.body.toBuffer());
       }
 
       await this.#lastSynchedL1Block.set(blocks[blocks.length - 1].l1.blockNumber);
@@ -97,16 +89,10 @@
    * @param blocksToUnwind - The number of blocks we are to unwind
    * @returns True if the operation is successful
    */
-<<<<<<< HEAD
-  unwindBlocks(from: number, blocksToUnwind: number) {
-    return this.db.transactionAsync(async () => {
+  async unwindBlocks(from: number, blocksToUnwind: number) {
+    return await this.db.transactionAsync(async () => {
       const last = await this.getSynchedL2BlockNumber();
-=======
-  async unwindBlocks(from: number, blocksToUnwind: number) {
-    return await this.db.transaction(async () => {
-      const last = this.getSynchedL2BlockNumber();
->>>>>>> 3d40260d
-      if (from != last) {
+      if (from !== last) {
         throw new Error(`Can only unwind blocks from the tip (requested ${from} but current tip is ${last})`);
       }
 
@@ -117,21 +103,10 @@
         if (block === undefined) {
           throw new Error(`Cannot remove block ${blockNumber} from the store, we don't have it`);
         }
-<<<<<<< HEAD
         await this.#blocks.delete(block.data.number);
-
-        await Promise.all(block.data.body.txEffects.map(txEffect => this.#txIndex.delete(txEffect.txHash.toString())));
-
-        const blockHash = block.data.hash().toString();
+        await Promise.all(block.data.body.txEffects.map(tx => this.#txIndex.delete(tx.txHash.toString())));
+        const blockHash = (await block.data.hash()).toString();
         await this.#blockBodies.delete(blockHash);
-=======
-        void this.#blocks.delete(block.data.number);
-        block.data.body.txEffects.forEach(tx => {
-          void this.#txIndex.delete(tx.txHash.toString());
-        });
-        const blockHash = (await block.data.hash()).toString();
-        void this.#blockBodies.delete(blockHash);
->>>>>>> 3d40260d
         this.#log.debug(`Unwound block ${blockNumber} ${blockHash}`);
       }
 
@@ -146,14 +121,9 @@
    * @returns The requested L2 blocks
    */
   async *getBlocks(start: number, limit: number): AsyncIterableIterator<L1Published<L2Block>> {
-<<<<<<< HEAD
     for await (const blockStorage of this.#blocks.valuesAsync(this.#computeBlockRange(start, limit))) {
-      yield this.getBlockFromBlockStorage(blockStorage);
-=======
-    for (const blockStorage of this.#blocks.values(this.#computeBlockRange(start, limit))) {
       const block = await this.getBlockFromBlockStorage(blockStorage);
       yield block;
->>>>>>> 3d40260d
     }
   }
 
@@ -162,13 +132,8 @@
    * @param blockNumber - The number of the block to return.
    * @returns The requested L2 block.
    */
-<<<<<<< HEAD
   async getBlock(blockNumber: number): Promise<L1Published<L2Block> | undefined> {
     const blockStorage = await this.#blocks.getAsync(blockNumber);
-=======
-  getBlock(blockNumber: number): Promise<L1Published<L2Block> | undefined> {
-    const blockStorage = this.#blocks.get(blockNumber);
->>>>>>> 3d40260d
     if (!blockStorage || !blockStorage.header) {
       return Promise.resolve(undefined);
     }
@@ -191,13 +156,8 @@
   private async getBlockFromBlockStorage(blockStorage: BlockStorage) {
     const header = BlockHeader.fromBuffer(blockStorage.header);
     const archive = AppendOnlyTreeSnapshot.fromBuffer(blockStorage.archive);
-<<<<<<< HEAD
-    const blockHash = header.hash().toString();
-    const blockBodyBuffer = await this.#blockBodies.getAsync(blockHash);
-=======
     const blockHash = (await header.hash()).toString();
-    const blockBodyBuffer = this.#blockBodies.get(blockHash);
->>>>>>> 3d40260d
+    const blockBodyBuffer = await this.#blockBodies.get(blockHash);
     if (blockBodyBuffer === undefined) {
       throw new Error(
         `Could not retrieve body for block ${header.globalVariables.blockNumber.toNumber()} ${blockHash}`,
@@ -215,11 +175,7 @@
    * @returns The requested tx effect (or undefined if not found).
    */
   async getTxEffect(txHash: TxHash): Promise<InBlock<TxEffect> | undefined> {
-<<<<<<< HEAD
     const [blockNumber, txIndex] = (await this.getTxLocation(txHash)) ?? [];
-=======
-    const [blockNumber, txIndex] = this.getTxLocation(txHash) ?? [];
->>>>>>> 3d40260d
     if (typeof blockNumber !== 'number' || typeof txIndex !== 'number') {
       return undefined;
     }
@@ -242,11 +198,7 @@
    * @returns The requested tx receipt (or undefined if not found).
    */
   async getSettledTxReceipt(txHash: TxHash): Promise<TxReceipt | undefined> {
-<<<<<<< HEAD
     const [blockNumber, txIndex] = (await this.getTxLocation(txHash)) ?? [];
-=======
-    const [blockNumber, txIndex] = this.getTxLocation(txHash) ?? [];
->>>>>>> 3d40260d
     if (typeof blockNumber !== 'number' || typeof txIndex !== 'number') {
       return undefined;
     }
