--- conflicted
+++ resolved
@@ -16,25 +16,6 @@
   }
 
   async addNullifiers(blocks: L2Block[]): Promise<boolean> {
-<<<<<<< HEAD
-    await this.db.transactionAsync(async () => {
-      await Promise.all(
-        blocks.map(block => {
-          const dataStartIndexForBlock =
-            block.header.state.partial.nullifierTree.nextAvailableLeafIndex -
-            block.body.txEffects.length * MAX_NULLIFIERS_PER_TX;
-          return block.body.txEffects.map((txEffects, txIndex) => {
-            const dataStartIndexForTx = dataStartIndexForBlock + txIndex * MAX_NULLIFIERS_PER_TX;
-            return txEffects.nullifiers.map((nullifier, nullifierIndex) =>
-              Promise.all([
-                ,
-                this.#nullifiersToBlockNumber.set(nullifier.toString(), block.number),
-                this.#nullifiersToBlockHash.set(nullifier.toString(), block.hash().toString()),
-                this.#nullifiersToIndex.set(nullifier.toString(), dataStartIndexForTx + nullifierIndex),
-              ]),
-            );
-          });
-=======
     const blockHashes = await Promise.all(blocks.map(block => block.hash()));
     await this.db.transactionAsync(async () => {
       await Promise.all(
@@ -54,7 +35,6 @@
               );
             }),
           );
->>>>>>> 7a2870f3
         }),
       );
     });
@@ -80,17 +60,6 @@
     blockNumber: number,
     nullifiers: Fr[],
   ): Promise<(InBlock<bigint> | undefined)[]> {
-<<<<<<< HEAD
-    const maybeNullifiers = await this.db.transactionAsync(async () => {
-      return Promise.all(
-        nullifiers.map(async nullifier => ({
-          data: await this.#nullifiersToIndex.getAsync(nullifier.toString()),
-          l2BlockNumber: await this.#nullifiersToBlockNumber.getAsync(nullifier.toString()),
-          l2BlockHash: await this.#nullifiersToBlockHash.getAsync(nullifier.toString()),
-        })),
-      );
-    });
-=======
     const asStrings = nullifiers.map(x => x.toString());
 
     const maybeNullifiers = await Promise.all(
@@ -107,7 +76,6 @@
         };
       }),
     );
->>>>>>> 7a2870f3
     return maybeNullifiers.map(({ data, l2BlockNumber, l2BlockHash }) => {
       if (
         data === undefined ||
