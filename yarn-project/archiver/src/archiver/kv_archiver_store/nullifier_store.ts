import { type InBlock, type L2Block } from '@aztec/circuit-types';
import { type Fr, MAX_NULLIFIERS_PER_TX } from '@aztec/circuits.js';
import { createLogger } from '@aztec/foundation/log';
import type { AztecAsyncKVStore, AztecAsyncMap } from '@aztec/kv-store';

export class NullifierStore {
  #nullifiersToBlockNumber: AztecAsyncMap<string, number>;
  #nullifiersToBlockHash: AztecAsyncMap<string, string>;
  #nullifiersToIndex: AztecAsyncMap<string, number>;
  #log = createLogger('archiver:log_store');

  constructor(private db: AztecAsyncKVStore) {
    this.#nullifiersToBlockNumber = db.openMap('archiver_nullifiers_to_block_number');
    this.#nullifiersToBlockHash = db.openMap('archiver_nullifiers_to_block_hash');
    this.#nullifiersToIndex = db.openMap('archiver_nullifiers_to_index');
  }

  async addNullifiers(blocks: L2Block[]): Promise<boolean> {
<<<<<<< HEAD
    await this.db.transactionAsync(async () => {
      await Promise.all(
        blocks.map(block => {
          const dataStartIndexForBlock =
            block.header.state.partial.nullifierTree.nextAvailableLeafIndex -
            block.body.txEffects.length * MAX_NULLIFIERS_PER_TX;
          return block.body.txEffects.map((txEffects, txIndex) => {
            const dataStartIndexForTx = dataStartIndexForBlock + txIndex * MAX_NULLIFIERS_PER_TX;
            return txEffects.nullifiers.map((nullifier, nullifierIndex) =>
              Promise.all([
                ,
                this.#nullifiersToBlockNumber.set(nullifier.toString(), block.number),
                this.#nullifiersToBlockHash.set(nullifier.toString(), block.hash().toString()),
                this.#nullifiersToIndex.set(nullifier.toString(), dataStartIndexForTx + nullifierIndex),
              ]),
            );
=======
    const blockHashes = await Promise.all(blocks.map(block => block.hash()));
    await this.db.transaction(() => {
      blocks.forEach((block, i) => {
        const dataStartIndexForBlock =
          block.header.state.partial.nullifierTree.nextAvailableLeafIndex -
          block.body.txEffects.length * MAX_NULLIFIERS_PER_TX;
        block.body.txEffects.forEach((txEffects, txIndex) => {
          const dataStartIndexForTx = dataStartIndexForBlock + txIndex * MAX_NULLIFIERS_PER_TX;
          txEffects.nullifiers.forEach((nullifier, nullifierIndex) => {
            void this.#nullifiersToBlockNumber.set(nullifier.toString(), block.number);
            void this.#nullifiersToBlockHash.set(nullifier.toString(), blockHashes[i].toString());
            void this.#nullifiersToIndex.set(nullifier.toString(), dataStartIndexForTx + nullifierIndex);
>>>>>>> 3d40260d
          });
        }),
      );
    });
    return true;
  }

  async deleteNullifiers(blocks: L2Block[]): Promise<boolean> {
    await this.db.transactionAsync(async () => {
      for (const block of blocks) {
        for (const nullifier of block.body.txEffects.flatMap(tx => tx.nullifiers)) {
          await Promise.all([
            this.#nullifiersToBlockNumber.delete(nullifier.toString()),
            this.#nullifiersToBlockHash.delete(nullifier.toString()),
            this.#nullifiersToIndex.delete(nullifier.toString()),
          ]);
        }
      }
    });
    return true;
  }

  async findNullifiersIndexesWithBlock(
    blockNumber: number,
    nullifiers: Fr[],
  ): Promise<(InBlock<bigint> | undefined)[]> {
    const maybeNullifiers = await this.db.transactionAsync(async () => {
      return Promise.all(
        nullifiers.map(async nullifier => ({
          data: await this.#nullifiersToIndex.getAsync(nullifier.toString()),
          l2BlockNumber: await this.#nullifiersToBlockNumber.getAsync(nullifier.toString()),
          l2BlockHash: await this.#nullifiersToBlockHash.getAsync(nullifier.toString()),
        })),
      );
    });
    return maybeNullifiers.map(({ data, l2BlockNumber, l2BlockHash }) => {
      if (
        data === undefined ||
        l2BlockNumber === undefined ||
        l2BlockHash === undefined ||
        l2BlockNumber > blockNumber
      ) {
        return undefined;
      } else {
        return {
          data: BigInt(data),
          l2BlockNumber,
          l2BlockHash,
        } as InBlock<bigint>;
      }
    });
  }
}<|MERGE_RESOLUTION|>--- conflicted
+++ resolved
@@ -16,38 +16,25 @@
   }
 
   async addNullifiers(blocks: L2Block[]): Promise<boolean> {
-<<<<<<< HEAD
+    const blockHashes = await Promise.all(blocks.map(block => block.hash()));
     await this.db.transactionAsync(async () => {
       await Promise.all(
-        blocks.map(block => {
+        blocks.map((block, i) => {
           const dataStartIndexForBlock =
             block.header.state.partial.nullifierTree.nextAvailableLeafIndex -
             block.body.txEffects.length * MAX_NULLIFIERS_PER_TX;
-          return block.body.txEffects.map((txEffects, txIndex) => {
-            const dataStartIndexForTx = dataStartIndexForBlock + txIndex * MAX_NULLIFIERS_PER_TX;
-            return txEffects.nullifiers.map((nullifier, nullifierIndex) =>
-              Promise.all([
-                ,
-                this.#nullifiersToBlockNumber.set(nullifier.toString(), block.number),
-                this.#nullifiersToBlockHash.set(nullifier.toString(), block.hash().toString()),
-                this.#nullifiersToIndex.set(nullifier.toString(), dataStartIndexForTx + nullifierIndex),
-              ]),
-            );
-=======
-    const blockHashes = await Promise.all(blocks.map(block => block.hash()));
-    await this.db.transaction(() => {
-      blocks.forEach((block, i) => {
-        const dataStartIndexForBlock =
-          block.header.state.partial.nullifierTree.nextAvailableLeafIndex -
-          block.body.txEffects.length * MAX_NULLIFIERS_PER_TX;
-        block.body.txEffects.forEach((txEffects, txIndex) => {
-          const dataStartIndexForTx = dataStartIndexForBlock + txIndex * MAX_NULLIFIERS_PER_TX;
-          txEffects.nullifiers.forEach((nullifier, nullifierIndex) => {
-            void this.#nullifiersToBlockNumber.set(nullifier.toString(), block.number);
-            void this.#nullifiersToBlockHash.set(nullifier.toString(), blockHashes[i].toString());
-            void this.#nullifiersToIndex.set(nullifier.toString(), dataStartIndexForTx + nullifierIndex);
->>>>>>> 3d40260d
-          });
+          return Promise.all(
+            block.body.txEffects.map((txEffects, txIndex) => {
+              const dataStartIndexForTx = dataStartIndexForBlock + txIndex * MAX_NULLIFIERS_PER_TX;
+              return Promise.all(
+                txEffects.nullifiers.map((nullifier, nullifierIndex) => {
+                  void this.#nullifiersToBlockNumber.set(nullifier.toString(), block.number);
+                  void this.#nullifiersToBlockHash.set(nullifier.toString(), blockHashes[i].toString());
+                  void this.#nullifiersToIndex.set(nullifier.toString(), dataStartIndexForTx + nullifierIndex);
+                }),
+              );
+            }),
+          );
         }),
       );
     });
