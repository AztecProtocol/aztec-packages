import { L1ToL2Message } from '@aztec/circuit-types';
import { Fr } from '@aztec/circuits.js';
import { createDebugLogger } from '@aztec/foundation/log';
import { AztecCounter, AztecKVStore, AztecMap, AztecSingleton } from '@aztec/kv-store';

/**
 * A message stored in the database
 */
type Message = {
  /** The L1ToL2Message */
  message: Buffer;
  /** The message's fee */
  fee: number;
  /** Has it _ever_ been confirmed? */
  confirmed: boolean;
};

/**
 * LMDB implementation of the ArchiverDataStore interface.
 */
export class MessageStore {
  #messages: AztecMap<string, Message>;
  #pendingMessagesByFee: AztecCounter<[number, string]>;
  #lastL1BlockAddingMessages: AztecSingleton<bigint>;
  #lastL1BlockCancellingMessages: AztecSingleton<bigint>;

  #log = createDebugLogger('aztec:archiver:message_store');

  constructor(private db: AztecKVStore) {
    this.#messages = db.openMap('archiver_l1_to_l2_messages');
    this.#pendingMessagesByFee = db.openCounter('archiver_messages_by_fee');
    this.#lastL1BlockAddingMessages = db.openSingleton('archiver_last_l1_block_adding_messages');
    this.#lastL1BlockCancellingMessages = db.openSingleton('archiver_last_l1_block_cancelling_messages');
  }

  /**
   * Gets the last L1 block number that emitted new messages and the block that cancelled messages.
   * @returns The last L1 block number processed
   */
  getL1BlockNumber() {
    return {
      addedMessages: this.#lastL1BlockAddingMessages.get() ?? 0n,
      cancelledMessages: this.#lastL1BlockCancellingMessages.get() ?? 0n,
    };
  }

  /**
   * Append new pending L1 to L2 messages to the store.
   * @param messages - The L1 to L2 messages to be added to the store.
   * @param l1BlockNumber - The L1 block number for which to add the messages.
   * @returns True if the operation is successful.
   */
  addPendingMessages(messages: L1ToL2Message[], l1BlockNumber: bigint): Promise<boolean> {
    return this.db.transaction(() => {
      const lastL1BlockNumber = this.#lastL1BlockAddingMessages.get() ?? 0n;
      if (lastL1BlockNumber >= l1BlockNumber) {
        return false;
      }

      void this.#lastL1BlockAddingMessages.set(l1BlockNumber);

      for (const message of messages) {
        const entryKey = message.entryKey?.toString();
        if (!entryKey) {
          throw new Error('Message does not have an entry key');
        }

        void this.#messages.setIfNotExists(entryKey, {
          message: message.toBuffer(),
          fee: message.fee,
          confirmed: false,
        });

        void this.#pendingMessagesByFee.update([message.fee, entryKey], 1);
      }

      return true;
    });
  }

  /**
   * Remove pending L1 to L2 messages from the store (if they were cancelled).
   * @param entryKeys - The entry keys to be removed from the store.
   * @param l1BlockNumber - The L1 block number for which to remove the messages.
   * @returns True if the operation is successful.
   */
  cancelPendingMessages(entryKeys: Fr[], l1BlockNumber: bigint): Promise<boolean> {
    return this.db.transaction(() => {
      const lastL1BlockNumber = this.#lastL1BlockCancellingMessages.get() ?? 0n;
      if (lastL1BlockNumber >= l1BlockNumber) {
        return false;
      }

      void this.#lastL1BlockCancellingMessages.set(l1BlockNumber);

      for (const entryKey of entryKeys) {
        const messageCtx = this.#messages.get(entryKey.toString());
        if (!messageCtx) {
          throw new Error(`Message ${entryKey.toString()} not found`);
        }

        void this.#pendingMessagesByFee.update([messageCtx.fee, entryKey.toString()], -1);
      }

      return true;
    });
  }

  /**
   * Messages that have been published in an L2 block are confirmed.
   * Add them to the confirmed store, also remove them from the pending store.
   * @param entryKeys - The entry keys to be removed from the store.
   * @returns True if the operation is successful.
   */
  confirmPendingMessages(entryKeys: Fr[]): Promise<boolean> {
    return this.db.transaction(() => {
<<<<<<< HEAD
      for (const messageKey of messageKeys) {
        if (messageKey.equals(Fr.ZERO)) {
          continue;
        }

        const messageCtx = this.#messages.get(messageKey.toString());
=======
      for (const entryKey of entryKeys) {
        const messageCtx = this.#messages.get(entryKey.toString());
>>>>>>> 2b6656db
        if (!messageCtx) {
          throw new Error(`Message ${entryKey.toString()} not found`);
        }
        messageCtx.confirmed = true;

        void this.#messages.set(entryKey.toString(), messageCtx);
        void this.#pendingMessagesByFee.update([messageCtx.fee, entryKey.toString()], -1);
      }

      return true;
    });
  }

  /**
   * Gets the confirmed L1 to L2 message corresponding to the given entry key.
   * @param entryKey - The entry key to look up.
   * @returns The requested L1 to L2 message or throws if not found.
   */
  getConfirmedMessage(entryKey: Fr): L1ToL2Message {
    const messageCtx = this.#messages.get(entryKey.toString());
    if (!messageCtx) {
      throw new Error(`Message ${entryKey.toString()} not found`);
    }

    if (!messageCtx.confirmed) {
      throw new Error(`Message ${entryKey.toString()} not confirmed`);
    }

    return L1ToL2Message.fromBuffer(messageCtx.message);
  }

  /**
   * Gets up to `limit` amount of pending L1 to L2 messages, sorted by fee
   * @param limit - The number of messages to return (by default NUMBER_OF_L1_L2_MESSAGES_PER_ROLLUP).
   * @returns The requested L1 to L2 entry keys.
   */
  getPendingEntryKeysByFee(limit: number): Fr[] {
    const entryKeys: Fr[] = [];

    for (const [[_, entryKey], count] of this.#pendingMessagesByFee.entries({
      reverse: true,
    })) {
      // put `count` copies of this message in the result list
      entryKeys.push(...Array(count).fill(Fr.fromString(entryKey)));
      if (entryKeys.length >= limit) {
        break;
      }
    }

    return entryKeys;
  }
}<|MERGE_RESOLUTION|>--- conflicted
+++ resolved
@@ -114,17 +114,8 @@
    */
   confirmPendingMessages(entryKeys: Fr[]): Promise<boolean> {
     return this.db.transaction(() => {
-<<<<<<< HEAD
-      for (const messageKey of messageKeys) {
-        if (messageKey.equals(Fr.ZERO)) {
-          continue;
-        }
-
-        const messageCtx = this.#messages.get(messageKey.toString());
-=======
       for (const entryKey of entryKeys) {
         const messageCtx = this.#messages.get(entryKey.toString());
->>>>>>> 2b6656db
         if (!messageCtx) {
           throw new Error(`Message ${entryKey.toString()} not found`);
         }
