<<<<<<< HEAD
import {
  type AztecAddress,
  type ContractInstanceUpdateWithAddress,
  type ContractInstanceWithAddress,
  type Fr,
  SerializableContractInstance,
  SerializableContractInstanceUpdate,
} from '@aztec/circuits.js';
import { type AztecKVStore, type AztecMap } from '@aztec/kv-store';
=======
import { type AztecAddress, type ContractInstanceWithAddress, SerializableContractInstance } from '@aztec/circuits.js';
import type { AztecAsyncKVStore, AztecAsyncMap } from '@aztec/kv-store';
>>>>>>> 7e3a38ec

type ContractInstanceUpdateKey = [string, number] | [string, number, number];

/**
 * LMDB implementation of the ArchiverDataStore interface.
 */
export class ContractInstanceStore {
<<<<<<< HEAD
  #contractInstances: AztecMap<string, Buffer>;
  #contractInstanceUpdates: AztecMap<ContractInstanceUpdateKey, Buffer>;
=======
  #contractInstances: AztecAsyncMap<string, Buffer>;
>>>>>>> 7e3a38ec

  constructor(db: AztecAsyncKVStore) {
    this.#contractInstances = db.openMap('archiver_contract_instances');
    this.#contractInstanceUpdates = db.openMap('archiver_contract_instance_updates');
  }

  addContractInstance(contractInstance: ContractInstanceWithAddress): Promise<void> {
    return this.#contractInstances.set(
      contractInstance.address.toString(),
      new SerializableContractInstance(contractInstance).toBuffer(),
    );
  }

  deleteContractInstance(contractInstance: ContractInstanceWithAddress): Promise<void> {
    return this.#contractInstances.delete(contractInstance.address.toString());
  }

<<<<<<< HEAD
  getUpdateKey(contractAddress: AztecAddress, blockNumber: number, logIndex?: number): ContractInstanceUpdateKey {
    if (logIndex === undefined) {
      return [contractAddress.toString(), blockNumber];
    } else {
      return [contractAddress.toString(), blockNumber, logIndex];
    }
  }

  addContractInstanceUpdate(
    contractInstanceUpdate: ContractInstanceUpdateWithAddress,
    blockNumber: number,
    logIndex: number,
  ): Promise<void> {
    return this.#contractInstanceUpdates.set(
      this.getUpdateKey(contractInstanceUpdate.address, blockNumber, logIndex),
      new SerializableContractInstanceUpdate(contractInstanceUpdate).toBuffer(),
    );
  }

  deleteContractInstanceUpdate(
    contractInstanceUpdate: ContractInstanceUpdateWithAddress,
    blockNumber: number,
    logIndex: number,
  ): Promise<void> {
    return this.#contractInstanceUpdates.delete(
      this.getUpdateKey(contractInstanceUpdate.address, blockNumber, logIndex),
    );
  }

  getCurrentContractInstanceClassId(address: AztecAddress, blockNumber: number, originalClassId: Fr): Fr {
    // We need to find the last update before the given block number
    const queryResult = this.#contractInstanceUpdates
      .values({
        reverse: true,
        end: this.getUpdateKey(address, blockNumber + 1), // No update can match this key since it doesn't have a log index. We want the highest key <= blockNumber
        limit: 1,
      })
      .next();
    if (queryResult.done) {
      return originalClassId;
    }

    const serializedUpdate = queryResult.value;
    const update = SerializableContractInstanceUpdate.fromBuffer(serializedUpdate);
    if (blockNumber < update.blockOfChange) {
      return update.prevContractClassId.isZero() ? originalClassId : update.prevContractClassId;
    }
    return update.newContractClassId;
  }

  getContractInstance(address: AztecAddress, blockNumber: number): ContractInstanceWithAddress | undefined {
    const contractInstance = this.#contractInstances.get(address.toString());
    if (!contractInstance) {
      return undefined;
    }

    const instance = SerializableContractInstance.fromBuffer(contractInstance).withAddress(address);
    instance.currentContractClassId = this.getCurrentContractInstanceClassId(
      address,
      blockNumber,
      instance.originalContractClassId,
    );
    return instance;
=======
  async getContractInstance(address: AztecAddress): Promise<ContractInstanceWithAddress | undefined> {
    const contractInstance = await this.#contractInstances.getAsync(address.toString());
    return contractInstance && SerializableContractInstance.fromBuffer(contractInstance).withAddress(address);
>>>>>>> 7e3a38ec
  }
}<|MERGE_RESOLUTION|>--- conflicted
+++ resolved
@@ -1,4 +1,3 @@
-<<<<<<< HEAD
 import {
   type AztecAddress,
   type ContractInstanceUpdateWithAddress,
@@ -7,11 +6,7 @@
   SerializableContractInstance,
   SerializableContractInstanceUpdate,
 } from '@aztec/circuits.js';
-import { type AztecKVStore, type AztecMap } from '@aztec/kv-store';
-=======
-import { type AztecAddress, type ContractInstanceWithAddress, SerializableContractInstance } from '@aztec/circuits.js';
 import type { AztecAsyncKVStore, AztecAsyncMap } from '@aztec/kv-store';
->>>>>>> 7e3a38ec
 
 type ContractInstanceUpdateKey = [string, number] | [string, number, number];
 
@@ -19,12 +14,8 @@
  * LMDB implementation of the ArchiverDataStore interface.
  */
 export class ContractInstanceStore {
-<<<<<<< HEAD
-  #contractInstances: AztecMap<string, Buffer>;
-  #contractInstanceUpdates: AztecMap<ContractInstanceUpdateKey, Buffer>;
-=======
   #contractInstances: AztecAsyncMap<string, Buffer>;
->>>>>>> 7e3a38ec
+  #contractInstanceUpdates: AztecAsyncMap<ContractInstanceUpdateKey, Buffer>;
 
   constructor(db: AztecAsyncKVStore) {
     this.#contractInstances = db.openMap('archiver_contract_instances');
@@ -42,7 +33,6 @@
     return this.#contractInstances.delete(contractInstance.address.toString());
   }
 
-<<<<<<< HEAD
   getUpdateKey(contractAddress: AztecAddress, blockNumber: number, logIndex?: number): ContractInstanceUpdateKey {
     if (logIndex === undefined) {
       return [contractAddress.toString(), blockNumber];
@@ -72,10 +62,14 @@
     );
   }
 
-  getCurrentContractInstanceClassId(address: AztecAddress, blockNumber: number, originalClassId: Fr): Fr {
+  async getCurrentContractInstanceClassId(
+    address: AztecAddress,
+    blockNumber: number,
+    originalClassId: Fr,
+  ): Promise<Fr> {
     // We need to find the last update before the given block number
-    const queryResult = this.#contractInstanceUpdates
-      .values({
+    const queryResult = await this.#contractInstanceUpdates
+      .valuesAsync({
         reverse: true,
         end: this.getUpdateKey(address, blockNumber + 1), // No update can match this key since it doesn't have a log index. We want the highest key <= blockNumber
         limit: 1,
@@ -93,23 +87,21 @@
     return update.newContractClassId;
   }
 
-  getContractInstance(address: AztecAddress, blockNumber: number): ContractInstanceWithAddress | undefined {
-    const contractInstance = this.#contractInstances.get(address.toString());
+  async getContractInstance(
+    address: AztecAddress,
+    blockNumber: number,
+  ): Promise<ContractInstanceWithAddress | undefined> {
+    const contractInstance = await this.#contractInstances.getAsync(address.toString());
     if (!contractInstance) {
       return undefined;
     }
 
     const instance = SerializableContractInstance.fromBuffer(contractInstance).withAddress(address);
-    instance.currentContractClassId = this.getCurrentContractInstanceClassId(
+    instance.currentContractClassId = await this.getCurrentContractInstanceClassId(
       address,
       blockNumber,
       instance.originalContractClassId,
     );
     return instance;
-=======
-  async getContractInstance(address: AztecAddress): Promise<ContractInstanceWithAddress | undefined> {
-    const contractInstance = await this.#contractInstances.getAsync(address.toString());
-    return contractInstance && SerializableContractInstance.fromBuffer(contractInstance).withAddress(address);
->>>>>>> 7e3a38ec
   }
 }