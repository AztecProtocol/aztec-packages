--- conflicted
+++ resolved
@@ -1,23 +1,5 @@
-<<<<<<< HEAD
 import { AppendOnlyTreeSnapshot, EthAddress, Fr } from '@aztec/circuits.js';
 import { BufferReader, serializeToBuffer } from '@aztec/circuits.js/utils';
-=======
-import { numToUInt32BE } from '@aztec/foundation';
-
-/**
- * A snapshot of an append only tree.
- */
-export type AppendOnlyTreeSnapshot = {
-  /**
-   * The root of the tree, as a field element.
-   */
-  root: Buffer;
-  /**
-   * The next available index in the tree.
-   */
-  nextAvailableLeafIndex: number;
-};
->>>>>>> 764f8828
 
 /**
  * A contract data blob, containing L1 and L2 addresses.
@@ -226,7 +208,6 @@
     );
   }
 
-<<<<<<< HEAD
   /**
    * Inspect for debugging purposes..
    * @param maxBufferSize - The number of bytes to be extracted from buffer.
@@ -277,8 +258,6 @@
   }
 }
 
-=======
->>>>>>> 764f8828
 /**
  * UNUSED TYPED THAT COULD BE USEFUL.
  */
