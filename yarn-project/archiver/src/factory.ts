import { type ArchiverApi, type Service } from '@aztec/circuit-types';
import {
  type ContractClassPublic,
  computePublicBytecodeCommitment,
  getContractClassFromArtifact,
} from '@aztec/circuits.js';
import { createDebugLogger } from '@aztec/foundation/log';
import { type Maybe } from '@aztec/foundation/types';
import { type DataStoreConfig } from '@aztec/kv-store/config';
import { createStore } from '@aztec/kv-store/utils';
import { TokenBridgeContractArtifact, TokenContractArtifact } from '@aztec/noir-contracts.js';
import { getCanonicalProtocolContract, protocolContractNames } from '@aztec/protocol-contracts';
import { type TelemetryClient } from '@aztec/telemetry-client';
import { NoopTelemetryClient } from '@aztec/telemetry-client/noop';

import { Archiver } from './archiver/archiver.js';
import { type ArchiverConfig } from './archiver/config.js';
import { KVArchiverDataStore } from './archiver/index.js';
import { createArchiverClient } from './rpc/index.js';

export async function createArchiver(
  config: ArchiverConfig & DataStoreConfig,
  telemetry: TelemetryClient = new NoopTelemetryClient(),
  opts: { blockUntilSync: boolean } = { blockUntilSync: true },
): Promise<ArchiverApi & Maybe<Service>> {
  if (!config.archiverUrl) {
    const store = await createStore('archiver', config, createDebugLogger('aztec:archiver:lmdb'));
    const archiverStore = new KVArchiverDataStore(store, config.maxLogs);
    await registerProtocolContracts(archiverStore);
    await registerCommonContracts(archiverStore);
    return Archiver.createAndSync(config, archiverStore, telemetry, opts.blockUntilSync);
  } else {
    return createArchiverClient(config.archiverUrl);
  }
}

async function registerProtocolContracts(store: KVArchiverDataStore) {
  const blockNumber = 0;
  for (const name of protocolContractNames) {
    const contract = await getCanonicalProtocolContract(name);
    const contractClassPublic: ContractClassPublic = {
      ...contract.contractClass,
      privateFunctions: [],
      unconstrainedFunctions: [],
    };
    await store.addContractArtifact(contract.address, contract.artifact);
    const bytecodeCommitment = computePublicBytecodeCommitment(contractClassPublic.packedBytecode);
    await store.addContractClasses([contractClassPublic], [bytecodeCommitment], blockNumber);
    await store.addContractInstances([contract.instance], blockNumber);
  }
}

// TODO(#10007): Remove this method. We are explicitly registering these contracts
// here to ensure they are available to all nodes and all prover nodes, since the PXE
// was tweaked to automatically push contract classes to the node it is registered,
// but other nodes in the network may require the contract classes to be registered as well.
// TODO(#10007): Remove the dependency on noir-contracts.js from this package once we remove this.
async function registerCommonContracts(store: KVArchiverDataStore) {
  const blockNumber = 0;
  const artifacts = [TokenBridgeContractArtifact, TokenContractArtifact];
<<<<<<< HEAD
  const classes = await Promise.all(
    artifacts.map(async artifact => ({
      ...(await getContractClassFromArtifact(artifact)),
      privateFunctions: [],
      unconstrainedFunctions: [],
    })),
  );
  await store.addContractClasses(classes, blockNumber);
=======
  const classes = artifacts.map(artifact => ({
    ...getContractClassFromArtifact(artifact),
    privateFunctions: [],
    unconstrainedFunctions: [],
  }));
  const bytecodeCommitments = classes.map(x => computePublicBytecodeCommitment(x.packedBytecode));
  await store.addContractClasses(classes, bytecodeCommitments, blockNumber);
>>>>>>> 89cb8d33
}<|MERGE_RESOLUTION|>--- conflicted
+++ resolved
@@ -58,16 +58,6 @@
 async function registerCommonContracts(store: KVArchiverDataStore) {
   const blockNumber = 0;
   const artifacts = [TokenBridgeContractArtifact, TokenContractArtifact];
-<<<<<<< HEAD
-  const classes = await Promise.all(
-    artifacts.map(async artifact => ({
-      ...(await getContractClassFromArtifact(artifact)),
-      privateFunctions: [],
-      unconstrainedFunctions: [],
-    })),
-  );
-  await store.addContractClasses(classes, blockNumber);
-=======
   const classes = artifacts.map(artifact => ({
     ...getContractClassFromArtifact(artifact),
     privateFunctions: [],
@@ -75,5 +65,4 @@
   }));
   const bytecodeCommitments = classes.map(x => computePublicBytecodeCommitment(x.packedBytecode));
   await store.addContractClasses(classes, bytecodeCommitments, blockNumber);
->>>>>>> 89cb8d33
 }