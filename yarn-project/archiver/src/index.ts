--- conflicted
+++ resolved
@@ -1,51 +1,3 @@
-<<<<<<< HEAD
-import { fileURLToPath } from 'url';
-import { createPublicClient, getAddress, http } from 'viem';
-import { localhost } from 'viem/chains';
-import { Archiver } from './archiver.js';
-
-const {
-  ETHEREUM_HOST = 'http://localhost:8545/',
-  ROLLUP_ADDRESS = '0x5FbDB2315678afecb367f032d93F642f64180aa3',
-  YEETER_ADDRESS = '0xe7f1725E7734CE288F8367e1Bb143E90bb3F0512',
-} = process.env;
-
-/**
- * A function which instantiates and starts Archiver.
- */
-async function main() {
-  const rollupAddress = getAddress(ROLLUP_ADDRESS);
-  const yeeterAddress = getAddress(YEETER_ADDRESS);
-
-  const publicClient = createPublicClient({
-    chain: localhost,
-    transport: http(ETHEREUM_HOST),
-  });
-
-  const archiver = new Archiver(publicClient, rollupAddress, yeeterAddress);
-
-  const shutdown = () => {
-    archiver.stop();
-    process.exit(0);
-  };
-  process.once('SIGINT', shutdown);
-  process.once('SIGTERM', shutdown);
-
-  await archiver.start();
-}
-
-// Thank you Rich Harris, and not just for Svelte
-// https://twitter.com/Rich_Harris/status/1355289863130673153
-if (process.argv[1] === fileURLToPath(import.meta.url).replace(/\/index\.js$/, '')) {
-  main().catch(err => {
-    console.log(err);
-    process.exit(1);
-  });
-}
-
-export { Archiver, mockRandomL2Block } from './archiver.js';
-export * from './l2_block/l2_block.js';
-=======
 // import { createPublicClient, getAddress, http } from 'viem';
 // import { localhost } from 'viem/chains';
 // import { Archiver } from './archiver/archiver.js';
@@ -87,5 +39,4 @@
 // main().catch(err => {
 //   console.log(err);
 //   process.exit(1);
-// });
->>>>>>> 4078589c
+// });