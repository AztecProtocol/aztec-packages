--- conflicted
+++ resolved
@@ -22,13 +22,9 @@
     transport: http(rpcUrl),
   });
 
-<<<<<<< HEAD
-  const archiver = new Archiver(publicClient, rollupContract, unverifiedDataEmitterContract, 0);
-=======
   const archiverStore = new MemoryArchiverStore();
 
   const archiver = new Archiver(publicClient, rollupContract, unverifiedDataEmitterContract, archiverStore);
->>>>>>> 4ffbe9c9
 
   const shutdown = async () => {
     await archiver.stop();
