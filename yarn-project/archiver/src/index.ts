--- conflicted
+++ resolved
@@ -15,11 +15,7 @@
 // eslint-disable-next-line require-await
 async function main() {
   const config = getConfigEnvVars();
-<<<<<<< HEAD
-  const { rpcUrl, rollupContract, unverifiedDataEmitterContract, searchStartBlock } = config;
-=======
-  const { rpcUrl, rollupContract, inboxContract, unverifiedDataEmitterContract } = config;
->>>>>>> 2eba0f03
+  const { rpcUrl, rollupContract, inboxContract, unverifiedDataEmitterContract, searchStartBlock } = config;
 
   const publicClient = createPublicClient({
     chain: localhost,
@@ -31,14 +27,10 @@
   const archiver = new Archiver(
     publicClient,
     rollupContract,
-<<<<<<< HEAD
     unverifiedDataEmitterContract,
+    inboxContract,
+    archiverStore,
     searchStartBlock,
-=======
-    inboxContract,
-    unverifiedDataEmitterContract,
->>>>>>> 2eba0f03
-    archiverStore,
   );
 
   const shutdown = async () => {
