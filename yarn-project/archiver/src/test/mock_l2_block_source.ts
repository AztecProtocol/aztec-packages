--- conflicted
+++ resolved
@@ -151,11 +151,7 @@
               TxStatus.SUCCESS,
               '',
               txEffect.transactionFee.toBigInt(),
-<<<<<<< HEAD
-              (await block.hash()).toBuffer(),
-=======
               L2BlockHash.fromField(block.hash()),
->>>>>>> 89cb8d33
               block.number,
             ),
           );
