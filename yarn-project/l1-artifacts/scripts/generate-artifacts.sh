#!/bin/bash
set -euo pipefail;

target_dir=./generated


# CONTRACT elements have structure PROJECT_DIR_NAME:CONTRACT_NAME.
#   This will generate the following artifacts for the contracts within the target_dir{./generated} directory.
#   - a .{CONTRACT_NAME}Bytecode.ts containing the contract bytecode.
#   - a .{CONTRACT_NAME}Abi.ts containing the contract ABI.

CONTRACTS=(
  "l1-contracts:DecoderHelper"
  "l1-contracts:Registry"
  "l1-contracts:Inbox"
  "l1-contracts:Outbox"
  "l1-contracts:Rollup"
  "l1-contracts:UnverifiedDataEmitter"
<<<<<<< HEAD
  "l1-contracts:TokenPortal"
  "l1-contracts:PortalERC20"
=======
  "l1-contracts:RollupNativeAsset"
>>>>>>> ddd3abda
)


# create target dir if it doesn't exist
mkdir -p "$target_dir";

echo -ne "// Auto generated module\n" > "$target_dir/index.ts";

for E in "${CONTRACTS[@]}"; do
    ARR=(${E//:/ })
    ROOT="${ARR[0]}";
    CONTRACT_NAME="${ARR[1]}";

    echo -ne "/**\n * $CONTRACT_NAME ABI.\n */\nexport const ${CONTRACT_NAME}Abi = " > "$target_dir/${CONTRACT_NAME}Abi.ts";
    jq -j '.abi' ../../$ROOT/out/$CONTRACT_NAME.sol/$CONTRACT_NAME.json >> "$target_dir/${CONTRACT_NAME}Abi.ts";
    echo " as const;" >> "$target_dir/${CONTRACT_NAME}Abi.ts";
    echo -ne "/**\n * $CONTRACT_NAME bytecode.\n */\nexport const ${CONTRACT_NAME}Bytecode = \"" > "$target_dir/${CONTRACT_NAME}Bytecode.ts";
    jq -j '.bytecode.object' ../../$ROOT/out/$CONTRACT_NAME.sol/$CONTRACT_NAME.json >> "$target_dir/${CONTRACT_NAME}Bytecode.ts";
    echo "\";" >> "$target_dir/${CONTRACT_NAME}Bytecode.ts";

    echo -ne "export * from './${CONTRACT_NAME}Abi.js';\nexport * from './${CONTRACT_NAME}Bytecode.js';\n" >> "$target_dir/index.ts";
done;

echo "Successfully generated TS artifacts!";<|MERGE_RESOLUTION|>--- conflicted
+++ resolved
@@ -16,12 +16,9 @@
   "l1-contracts:Outbox"
   "l1-contracts:Rollup"
   "l1-contracts:UnverifiedDataEmitter"
-<<<<<<< HEAD
   "l1-contracts:TokenPortal"
   "l1-contracts:PortalERC20"
-=======
   "l1-contracts:RollupNativeAsset"
->>>>>>> ddd3abda
 )
 
 
