--- conflicted
+++ resolved
@@ -242,13 +242,8 @@
     };
   }
 
-<<<<<<< HEAD
   getProposerAttesterAddressInNextSlot(): Promise<EthAddress | undefined> {
-    const epochAndSlot = this.getEpochAndSlotInNextSlot();
-=======
-  getProposerAttesterAddressInNextSlot(): Promise<EthAddress> {
     const epochAndSlot = this.getEpochAndSlotInNextL1Slot();
->>>>>>> 761f5399
 
     return this.getProposerAttesterAddressAt(epochAndSlot);
   }
